interactions:
- request:
    body: null
    headers:
      Accept:
      - application/json
      Accept-Encoding:
      - gzip, deflate
      CommandName:
      - network vnet create
      Connection:
      - keep-alive
      ParameterSetName:
      - -g -n --subnet-name
      User-Agent:
<<<<<<< HEAD
      - AZURECLI/2.45.0 azsdk-python-azure-mgmt-resource/22.0.0 Python/3.10.9 (Linux-5.15.0-1031-azure-x86_64-with-glibc2.31)
        VSTS_7b238909-6802-4b65-b90d-184bca47f458_build_220_0
=======
      - AZURECLI/2.45.0 azsdk-python-azure-mgmt-resource/21.1.0b1 Python/3.9.13 (Windows-10-10.0.22621-SP0)
>>>>>>> 84b21199
    method: GET
    uri: https://management.azure.com/subscriptions/00000000-0000-0000-0000-000000000000/resourcegroups/img_tmpl_vmprofile000001?api-version=2022-09-01
  response:
    body:
<<<<<<< HEAD
      string: '{"id":"/subscriptions/00000000-0000-0000-0000-000000000000/resourceGroups/img_tmpl_vmprofile000001","name":"img_tmpl_vmprofile000001","type":"Microsoft.Resources/resourceGroups","location":"westus","tags":{"product":"azurecli","cause":"automation","date":"2023-02-07T11:33:37Z"},"properties":{"provisioningState":"Succeeded"}}'
=======
      string: '{"id":"/subscriptions/00000000-0000-0000-0000-000000000000/resourceGroups/img_tmpl_vmprofile000001","name":"img_tmpl_vmprofile000001","type":"Microsoft.Resources/resourceGroups","location":"westus","tags":{"product":"azurecli","cause":"automation","date":"2023-02-10T08:43:21Z"},"properties":{"provisioningState":"Succeeded"}}'
>>>>>>> 84b21199
    headers:
      cache-control:
      - no-cache
      content-length:
      - '326'
      content-type:
      - application/json; charset=utf-8
      date:
<<<<<<< HEAD
      - Tue, 07 Feb 2023 11:33:39 GMT
=======
      - Fri, 10 Feb 2023 08:43:29 GMT
>>>>>>> 84b21199
      expires:
      - '-1'
      pragma:
      - no-cache
      strict-transport-security:
      - max-age=31536000; includeSubDomains
      vary:
      - Accept-Encoding
      x-content-type-options:
      - nosniff
    status:
      code: 200
      message: OK
- request:
    body: '{"location": "westus", "properties": {"addressSpace": {"addressPrefixes":
      ["10.0.0.0/16"]}, "enableDdosProtection": false, "enableVmProtection": false,
      "subnets": [{"name": "subnet_000004", "properties": {"addressPrefix": "10.0.0.0/24"}}]}}'
    headers:
      Accept:
      - application/json
      Accept-Encoding:
      - gzip, deflate
      CommandName:
      - network vnet create
      Connection:
      - keep-alive
      Content-Length:
      - '240'
      Content-Type:
      - application/json
      ParameterSetName:
      - -g -n --subnet-name
      User-Agent:
<<<<<<< HEAD
      - AZURECLI/2.45.0 (AAZ) azsdk-python-core/1.24.0 Python/3.10.9 (Linux-5.15.0-1031-azure-x86_64-with-glibc2.31)
        VSTS_7b238909-6802-4b65-b90d-184bca47f458_build_220_0
=======
      - AZURECLI/2.45.0 (AAZ) azsdk-python-core/1.24.0 Python/3.9.13 (Windows-10-10.0.22621-SP0)
>>>>>>> 84b21199
    method: PUT
    uri: https://management.azure.com/subscriptions/00000000-0000-0000-0000-000000000000/resourceGroups/img_tmpl_vmprofile000001/providers/Microsoft.Network/virtualNetworks/vnet_000002?api-version=2022-01-01
  response:
    body:
      string: "{\r\n  \"name\": \"vnet_000002\",\r\n  \"id\": \"/subscriptions/00000000-0000-0000-0000-000000000000/resourceGroups/img_tmpl_vmprofile000001/providers/Microsoft.Network/virtualNetworks/vnet_000002\",\r\n
<<<<<<< HEAD
        \ \"etag\": \"W/\\\"5bb3b27a-fb52-4119-8c11-8ca2d2e4ef84\\\"\",\r\n  \"type\":
        \"Microsoft.Network/virtualNetworks\",\r\n  \"location\": \"westus\",\r\n
        \ \"properties\": {\r\n    \"provisioningState\": \"Updating\",\r\n    \"resourceGuid\":
        \"d278b530-2c08-4d91-9f7e-2fc878c0e78c\",\r\n    \"addressSpace\": {\r\n      \"addressPrefixes\":
        [\r\n        \"10.0.0.0/16\"\r\n      ]\r\n    },\r\n    \"subnets\": [\r\n
        \     {\r\n        \"name\": \"subnet_000004\",\r\n        \"id\": \"/subscriptions/00000000-0000-0000-0000-000000000000/resourceGroups/img_tmpl_vmprofile000001/providers/Microsoft.Network/virtualNetworks/vnet_000002/subnets/subnet_000004\",\r\n
        \       \"etag\": \"W/\\\"5bb3b27a-fb52-4119-8c11-8ca2d2e4ef84\\\"\",\r\n
=======
        \ \"etag\": \"W/\\\"01dbae84-8efd-40b0-97a2-fb51202da692\\\"\",\r\n  \"type\":
        \"Microsoft.Network/virtualNetworks\",\r\n  \"location\": \"westus\",\r\n
        \ \"properties\": {\r\n    \"provisioningState\": \"Updating\",\r\n    \"resourceGuid\":
        \"b91f5039-40bc-428e-856b-6bb029bc4bf4\",\r\n    \"addressSpace\": {\r\n      \"addressPrefixes\":
        [\r\n        \"10.0.0.0/16\"\r\n      ]\r\n    },\r\n    \"subnets\": [\r\n
        \     {\r\n        \"name\": \"subnet_000004\",\r\n        \"id\": \"/subscriptions/00000000-0000-0000-0000-000000000000/resourceGroups/img_tmpl_vmprofile000001/providers/Microsoft.Network/virtualNetworks/vnet_000002/subnets/subnet_000004\",\r\n
        \       \"etag\": \"W/\\\"01dbae84-8efd-40b0-97a2-fb51202da692\\\"\",\r\n
>>>>>>> 84b21199
        \       \"properties\": {\r\n          \"provisioningState\": \"Updating\",\r\n
        \         \"addressPrefix\": \"10.0.0.0/24\",\r\n          \"delegations\":
        [],\r\n          \"privateEndpointNetworkPolicies\": \"Disabled\",\r\n          \"privateLinkServiceNetworkPolicies\":
        \"Enabled\"\r\n        },\r\n        \"type\": \"Microsoft.Network/virtualNetworks/subnets\"\r\n
        \     }\r\n    ],\r\n    \"virtualNetworkPeerings\": [],\r\n    \"enableDdosProtection\":
        false\r\n  }\r\n}"
    headers:
      azure-asyncnotification:
      - Enabled
      azure-asyncoperation:
<<<<<<< HEAD
      - https://management.azure.com/subscriptions/00000000-0000-0000-0000-000000000000/providers/Microsoft.Network/locations/westus/operations/a5d8dbf7-10b5-4e20-b37a-9a14c83d2d7a?api-version=2022-01-01
=======
      - https://management.azure.com/subscriptions/00000000-0000-0000-0000-000000000000/providers/Microsoft.Network/locations/westus/operations/7ab722de-7689-4dd0-9acc-b6b414496a5b?api-version=2022-01-01
>>>>>>> 84b21199
      cache-control:
      - no-cache
      content-length:
      - '1263'
      content-type:
      - application/json; charset=utf-8
      date:
<<<<<<< HEAD
      - Tue, 07 Feb 2023 11:33:41 GMT
=======
      - Fri, 10 Feb 2023 08:43:37 GMT
>>>>>>> 84b21199
      expires:
      - '-1'
      pragma:
      - no-cache
      server:
      - Microsoft-HTTPAPI/2.0
      - Microsoft-HTTPAPI/2.0
      strict-transport-security:
      - max-age=31536000; includeSubDomains
      x-content-type-options:
      - nosniff
      x-ms-arm-service-request-id:
<<<<<<< HEAD
      - d3e1c430-c8c1-48b0-a3d8-ef018abf1ccd
      x-ms-ratelimit-remaining-subscription-writes:
      - '1195'
=======
      - b38478ea-598d-4b5c-a54a-4d9d94d97d1b
      x-ms-ratelimit-remaining-subscription-writes:
      - '1198'
>>>>>>> 84b21199
    status:
      code: 201
      message: Created
- request:
    body: null
    headers:
      Accept:
      - '*/*'
      Accept-Encoding:
      - gzip, deflate
      CommandName:
      - network vnet create
      Connection:
      - keep-alive
      ParameterSetName:
      - -g -n --subnet-name
      User-Agent:
<<<<<<< HEAD
      - AZURECLI/2.45.0 (AAZ) azsdk-python-core/1.24.0 Python/3.10.9 (Linux-5.15.0-1031-azure-x86_64-with-glibc2.31)
        VSTS_7b238909-6802-4b65-b90d-184bca47f458_build_220_0
    method: GET
    uri: https://management.azure.com/subscriptions/00000000-0000-0000-0000-000000000000/providers/Microsoft.Network/locations/westus/operations/a5d8dbf7-10b5-4e20-b37a-9a14c83d2d7a?api-version=2022-01-01
=======
      - AZURECLI/2.45.0 (AAZ) azsdk-python-core/1.24.0 Python/3.9.13 (Windows-10-10.0.22621-SP0)
    method: GET
    uri: https://management.azure.com/subscriptions/00000000-0000-0000-0000-000000000000/providers/Microsoft.Network/locations/westus/operations/7ab722de-7689-4dd0-9acc-b6b414496a5b?api-version=2022-01-01
>>>>>>> 84b21199
  response:
    body:
      string: "{\r\n  \"status\": \"Succeeded\"\r\n}"
    headers:
      cache-control:
      - no-cache
      content-length:
      - '29'
      content-type:
      - application/json; charset=utf-8
      date:
<<<<<<< HEAD
      - Tue, 07 Feb 2023 11:33:45 GMT
=======
      - Fri, 10 Feb 2023 08:43:40 GMT
>>>>>>> 84b21199
      expires:
      - '-1'
      pragma:
      - no-cache
      server:
      - Microsoft-HTTPAPI/2.0
      - Microsoft-HTTPAPI/2.0
      strict-transport-security:
      - max-age=31536000; includeSubDomains
      transfer-encoding:
      - chunked
      vary:
      - Accept-Encoding
      x-content-type-options:
      - nosniff
      x-ms-arm-service-request-id:
<<<<<<< HEAD
      - 8053abee-0522-4fb0-8762-7097e5a8b463
=======
      - 2ad2a749-8ede-4495-955d-c91a9dd7bb6a
>>>>>>> 84b21199
    status:
      code: 200
      message: OK
- request:
    body: null
    headers:
      Accept:
      - '*/*'
      Accept-Encoding:
      - gzip, deflate
      CommandName:
      - network vnet create
      Connection:
      - keep-alive
      ParameterSetName:
      - -g -n --subnet-name
      User-Agent:
<<<<<<< HEAD
      - AZURECLI/2.45.0 (AAZ) azsdk-python-core/1.24.0 Python/3.10.9 (Linux-5.15.0-1031-azure-x86_64-with-glibc2.31)
        VSTS_7b238909-6802-4b65-b90d-184bca47f458_build_220_0
=======
      - AZURECLI/2.45.0 (AAZ) azsdk-python-core/1.24.0 Python/3.9.13 (Windows-10-10.0.22621-SP0)
>>>>>>> 84b21199
    method: GET
    uri: https://management.azure.com/subscriptions/00000000-0000-0000-0000-000000000000/resourceGroups/img_tmpl_vmprofile000001/providers/Microsoft.Network/virtualNetworks/vnet_000002?api-version=2022-01-01
  response:
    body:
      string: "{\r\n  \"name\": \"vnet_000002\",\r\n  \"id\": \"/subscriptions/00000000-0000-0000-0000-000000000000/resourceGroups/img_tmpl_vmprofile000001/providers/Microsoft.Network/virtualNetworks/vnet_000002\",\r\n
<<<<<<< HEAD
        \ \"etag\": \"W/\\\"3328fe32-aac3-48fb-8c4d-018ac1d6812a\\\"\",\r\n  \"type\":
        \"Microsoft.Network/virtualNetworks\",\r\n  \"location\": \"westus\",\r\n
        \ \"properties\": {\r\n    \"provisioningState\": \"Succeeded\",\r\n    \"resourceGuid\":
        \"d278b530-2c08-4d91-9f7e-2fc878c0e78c\",\r\n    \"addressSpace\": {\r\n      \"addressPrefixes\":
        [\r\n        \"10.0.0.0/16\"\r\n      ]\r\n    },\r\n    \"subnets\": [\r\n
        \     {\r\n        \"name\": \"subnet_000004\",\r\n        \"id\": \"/subscriptions/00000000-0000-0000-0000-000000000000/resourceGroups/img_tmpl_vmprofile000001/providers/Microsoft.Network/virtualNetworks/vnet_000002/subnets/subnet_000004\",\r\n
        \       \"etag\": \"W/\\\"3328fe32-aac3-48fb-8c4d-018ac1d6812a\\\"\",\r\n
=======
        \ \"etag\": \"W/\\\"37613024-d1c2-40c4-801a-6ab51723e49f\\\"\",\r\n  \"type\":
        \"Microsoft.Network/virtualNetworks\",\r\n  \"location\": \"westus\",\r\n
        \ \"properties\": {\r\n    \"provisioningState\": \"Succeeded\",\r\n    \"resourceGuid\":
        \"b91f5039-40bc-428e-856b-6bb029bc4bf4\",\r\n    \"addressSpace\": {\r\n      \"addressPrefixes\":
        [\r\n        \"10.0.0.0/16\"\r\n      ]\r\n    },\r\n    \"subnets\": [\r\n
        \     {\r\n        \"name\": \"subnet_000004\",\r\n        \"id\": \"/subscriptions/00000000-0000-0000-0000-000000000000/resourceGroups/img_tmpl_vmprofile000001/providers/Microsoft.Network/virtualNetworks/vnet_000002/subnets/subnet_000004\",\r\n
        \       \"etag\": \"W/\\\"37613024-d1c2-40c4-801a-6ab51723e49f\\\"\",\r\n
>>>>>>> 84b21199
        \       \"properties\": {\r\n          \"provisioningState\": \"Succeeded\",\r\n
        \         \"addressPrefix\": \"10.0.0.0/24\",\r\n          \"delegations\":
        [],\r\n          \"privateEndpointNetworkPolicies\": \"Disabled\",\r\n          \"privateLinkServiceNetworkPolicies\":
        \"Enabled\"\r\n        },\r\n        \"type\": \"Microsoft.Network/virtualNetworks/subnets\"\r\n
        \     }\r\n    ],\r\n    \"virtualNetworkPeerings\": [],\r\n    \"enableDdosProtection\":
        false\r\n  }\r\n}"
    headers:
      cache-control:
      - no-cache
      content-length:
      - '1265'
      content-type:
      - application/json; charset=utf-8
      date:
<<<<<<< HEAD
      - Tue, 07 Feb 2023 11:33:45 GMT
      etag:
      - W/"3328fe32-aac3-48fb-8c4d-018ac1d6812a"
=======
      - Fri, 10 Feb 2023 08:43:41 GMT
      etag:
      - W/"37613024-d1c2-40c4-801a-6ab51723e49f"
>>>>>>> 84b21199
      expires:
      - '-1'
      pragma:
      - no-cache
      server:
      - Microsoft-HTTPAPI/2.0
      - Microsoft-HTTPAPI/2.0
      strict-transport-security:
      - max-age=31536000; includeSubDomains
      transfer-encoding:
      - chunked
      vary:
      - Accept-Encoding
      x-content-type-options:
      - nosniff
      x-ms-arm-service-request-id:
<<<<<<< HEAD
      - c2126ce0-0f1a-4347-a4cd-5b2080f71cec
=======
      - 84594931-c3ea-47a3-8d56-9b2bedbdfc8e
>>>>>>> 84b21199
    status:
      code: 200
      message: OK
- request:
    body: null
    headers:
      Accept:
      - application/json
      Accept-Encoding:
      - gzip, deflate
      CommandName:
      - identity create
      Connection:
      - keep-alive
      ParameterSetName:
      - -n -g
      User-Agent:
<<<<<<< HEAD
      - AZURECLI/2.45.0 azsdk-python-azure-mgmt-resource/22.0.0 Python/3.10.9 (Linux-5.15.0-1031-azure-x86_64-with-glibc2.31)
        VSTS_7b238909-6802-4b65-b90d-184bca47f458_build_220_0
=======
      - AZURECLI/2.45.0 azsdk-python-azure-mgmt-resource/21.1.0b1 Python/3.9.13 (Windows-10-10.0.22621-SP0)
>>>>>>> 84b21199
    method: GET
    uri: https://management.azure.com/subscriptions/00000000-0000-0000-0000-000000000000/resourcegroups/img_tmpl_vmprofile000001?api-version=2022-09-01
  response:
    body:
<<<<<<< HEAD
      string: '{"id":"/subscriptions/00000000-0000-0000-0000-000000000000/resourceGroups/img_tmpl_vmprofile000001","name":"img_tmpl_vmprofile000001","type":"Microsoft.Resources/resourceGroups","location":"westus","tags":{"product":"azurecli","cause":"automation","date":"2023-02-07T11:33:37Z"},"properties":{"provisioningState":"Succeeded"}}'
=======
      string: '{"id":"/subscriptions/00000000-0000-0000-0000-000000000000/resourceGroups/img_tmpl_vmprofile000001","name":"img_tmpl_vmprofile000001","type":"Microsoft.Resources/resourceGroups","location":"westus","tags":{"product":"azurecli","cause":"automation","date":"2023-02-10T08:43:21Z"},"properties":{"provisioningState":"Succeeded"}}'
>>>>>>> 84b21199
    headers:
      cache-control:
      - no-cache
      content-length:
      - '326'
      content-type:
      - application/json; charset=utf-8
      date:
<<<<<<< HEAD
      - Tue, 07 Feb 2023 11:33:45 GMT
=======
      - Fri, 10 Feb 2023 08:43:41 GMT
>>>>>>> 84b21199
      expires:
      - '-1'
      pragma:
      - no-cache
      strict-transport-security:
      - max-age=31536000; includeSubDomains
      vary:
      - Accept-Encoding
      x-content-type-options:
      - nosniff
    status:
      code: 200
      message: OK
- request:
    body: '{"location": "westus"}'
    headers:
      Accept:
      - application/json
      Accept-Encoding:
      - gzip, deflate
      CommandName:
      - identity create
      Connection:
      - keep-alive
      Content-Length:
      - '22'
      Content-Type:
      - application/json
      ParameterSetName:
      - -n -g
      User-Agent:
<<<<<<< HEAD
      - AZURECLI/2.45.0 azsdk-python-azure-mgmt-msi/6.1.0 Python/3.10.9 (Linux-5.15.0-1031-azure-x86_64-with-glibc2.31)
        VSTS_7b238909-6802-4b65-b90d-184bca47f458_build_220_0
=======
      - AZURECLI/2.45.0 azsdk-python-azure-mgmt-msi/7.0.0 Python/3.9.13 (Windows-10-10.0.22621-SP0)
>>>>>>> 84b21199
    method: PUT
    uri: https://management.azure.com/subscriptions/00000000-0000-0000-0000-000000000000/resourceGroups/img_tmpl_vmprofile000001/providers/Microsoft.ManagedIdentity/userAssignedIdentities/id_000003?api-version=2023-01-31
  response:
    body:
<<<<<<< HEAD
      string: '{"id":"/subscriptions/00000000-0000-0000-0000-000000000000/resourcegroups/img_tmpl_vmprofile000001/providers/Microsoft.ManagedIdentity/userAssignedIdentities/id_000003","name":"id_000003","type":"Microsoft.ManagedIdentity/userAssignedIdentities","location":"westus","tags":{},"properties":{"tenantId":"54826b22-38d6-4fb2-bad9-b7b93a3e9c5a","principalId":"8f6ad176-954e-4ca2-b020-aab7ac7e050f","clientId":"e6ca787f-59f2-444f-8f04-b7eed35d4f1f"}}'
=======
      string: '{"id":"/subscriptions/00000000-0000-0000-0000-000000000000/resourcegroups/img_tmpl_vmprofile000001/providers/Microsoft.ManagedIdentity/userAssignedIdentities/id_000003","name":"id_000003","type":"Microsoft.ManagedIdentity/userAssignedIdentities","location":"westus","tags":{},"properties":{"tenantId":"54826b22-38d6-4fb2-bad9-b7b93a3e9c5a","principalId":"573a88d2-4839-4190-92e3-1f76165a95a5","clientId":"096c36b1-f1b6-40ae-af97-fede97ac6d23"}}'
>>>>>>> 84b21199
    headers:
      cache-control:
      - no-cache
      content-length:
      - '444'
      content-type:
      - application/json; charset=utf-8
      date:
<<<<<<< HEAD
      - Tue, 07 Feb 2023 11:33:48 GMT
=======
      - Fri, 10 Feb 2023 08:43:50 GMT
>>>>>>> 84b21199
      expires:
      - '-1'
      location:
      - /subscriptions/00000000-0000-0000-0000-000000000000/resourcegroups/img_tmpl_vmprofile000001/providers/Microsoft.ManagedIdentity/userAssignedIdentities/id_000003
      pragma:
      - no-cache
      strict-transport-security:
      - max-age=31536000; includeSubDomains
      x-content-type-options:
      - nosniff
      x-ms-ratelimit-remaining-subscription-writes:
<<<<<<< HEAD
      - '1196'
=======
      - '1198'
>>>>>>> 84b21199
    status:
      code: 201
      message: Created
- request:
    body: null
    headers:
      Accept:
      - application/json
      Accept-Encoding:
      - gzip, deflate
      CommandName:
      - image builder create
      Connection:
      - keep-alive
      ParameterSetName:
      - -g -n --image-source --managed-image-destinations --identity --subnet --proxy-vm-size
        --build-vm-identities
      User-Agent:
<<<<<<< HEAD
      - AZURECLI/2.45.0 azsdk-python-azure-mgmt-resource/22.0.0 Python/3.10.9 (Linux-5.15.0-1031-azure-x86_64-with-glibc2.31)
        VSTS_7b238909-6802-4b65-b90d-184bca47f458_build_220_0
=======
      - AZURECLI/2.45.0 azsdk-python-azure-mgmt-resource/21.1.0b1 Python/3.9.13 (Windows-10-10.0.22621-SP0)
>>>>>>> 84b21199
    method: GET
    uri: https://management.azure.com/subscriptions/00000000-0000-0000-0000-000000000000/resourcegroups/img_tmpl_vmprofile000001?api-version=2022-09-01
  response:
    body:
<<<<<<< HEAD
      string: '{"id":"/subscriptions/00000000-0000-0000-0000-000000000000/resourceGroups/img_tmpl_vmprofile000001","name":"img_tmpl_vmprofile000001","type":"Microsoft.Resources/resourceGroups","location":"westus","tags":{"product":"azurecli","cause":"automation","date":"2023-02-07T11:33:37Z"},"properties":{"provisioningState":"Succeeded"}}'
=======
      string: '{"id":"/subscriptions/00000000-0000-0000-0000-000000000000/resourceGroups/img_tmpl_vmprofile000001","name":"img_tmpl_vmprofile000001","type":"Microsoft.Resources/resourceGroups","location":"westus","tags":{"product":"azurecli","cause":"automation","date":"2023-02-10T08:43:21Z"},"properties":{"provisioningState":"Succeeded"}}'
>>>>>>> 84b21199
    headers:
      cache-control:
      - no-cache
      content-length:
      - '326'
      content-type:
      - application/json; charset=utf-8
      date:
<<<<<<< HEAD
      - Tue, 07 Feb 2023 11:33:48 GMT
=======
      - Fri, 10 Feb 2023 08:43:51 GMT
>>>>>>> 84b21199
      expires:
      - '-1'
      pragma:
      - no-cache
      strict-transport-security:
      - max-age=31536000; includeSubDomains
      vary:
      - Accept-Encoding
      x-content-type-options:
      - nosniff
    status:
      code: 200
      message: OK
- request:
    body: null
    headers:
      Accept:
      - application/json
      Accept-Encoding:
      - gzip, deflate
      CommandName:
      - image builder create
      Connection:
      - keep-alive
      ParameterSetName:
      - -g -n --image-source --managed-image-destinations --identity --subnet --proxy-vm-size
        --build-vm-identities
      User-Agent:
<<<<<<< HEAD
      - AZURECLI/2.45.0 azsdk-python-azure-mgmt-resource/22.0.0 Python/3.10.9 (Linux-5.15.0-1031-azure-x86_64-with-glibc2.31)
        VSTS_7b238909-6802-4b65-b90d-184bca47f458_build_220_0
=======
      - AZURECLI/2.45.0 azsdk-python-azure-mgmt-resource/21.1.0b1 Python/3.9.13 (Windows-10-10.0.22621-SP0)
>>>>>>> 84b21199
    method: GET
    uri: https://management.azure.com/subscriptions/00000000-0000-0000-0000-000000000000/locations?api-version=2019-11-01
  response:
    body:
      string: "{\"value\":[{\"id\":\"/subscriptions/00000000-0000-0000-0000-000000000000/locations/eastus\",\"name\":\"eastus\",\"displayName\":\"East
        US\",\"regionalDisplayName\":\"(US) East US\",\"metadata\":{\"regionType\":\"Physical\",\"regionCategory\":\"Recommended\",\"geographyGroup\":\"US\",\"longitude\":\"-79.8164\",\"latitude\":\"37.3719\",\"physicalLocation\":\"Virginia\",\"pairedRegion\":[{\"name\":\"westus\",\"id\":\"/subscriptions/00000000-0000-0000-0000-000000000000/locations/westus\"}]}},{\"id\":\"/subscriptions/00000000-0000-0000-0000-000000000000/locations/eastus2\",\"name\":\"eastus2\",\"displayName\":\"East
        US 2\",\"regionalDisplayName\":\"(US) East US 2\",\"metadata\":{\"regionType\":\"Physical\",\"regionCategory\":\"Recommended\",\"geographyGroup\":\"US\",\"longitude\":\"-78.3889\",\"latitude\":\"36.6681\",\"physicalLocation\":\"Virginia\",\"pairedRegion\":[{\"name\":\"centralus\",\"id\":\"/subscriptions/00000000-0000-0000-0000-000000000000/locations/centralus\"}]}},{\"id\":\"/subscriptions/00000000-0000-0000-0000-000000000000/locations/southcentralus\",\"name\":\"southcentralus\",\"displayName\":\"South
        Central US\",\"regionalDisplayName\":\"(US) South Central US\",\"metadata\":{\"regionType\":\"Physical\",\"regionCategory\":\"Recommended\",\"geographyGroup\":\"US\",\"longitude\":\"-98.5\",\"latitude\":\"29.4167\",\"physicalLocation\":\"Texas\",\"pairedRegion\":[{\"name\":\"northcentralus\",\"id\":\"/subscriptions/00000000-0000-0000-0000-000000000000/locations/northcentralus\"}]}},{\"id\":\"/subscriptions/00000000-0000-0000-0000-000000000000/locations/westus2\",\"name\":\"westus2\",\"displayName\":\"West
        US 2\",\"regionalDisplayName\":\"(US) West US 2\",\"metadata\":{\"regionType\":\"Physical\",\"regionCategory\":\"Recommended\",\"geographyGroup\":\"US\",\"longitude\":\"-119.852\",\"latitude\":\"47.233\",\"physicalLocation\":\"Washington\",\"pairedRegion\":[{\"name\":\"westcentralus\",\"id\":\"/subscriptions/00000000-0000-0000-0000-000000000000/locations/westcentralus\"}]}},{\"id\":\"/subscriptions/00000000-0000-0000-0000-000000000000/locations/westus3\",\"name\":\"westus3\",\"displayName\":\"West
        US 3\",\"regionalDisplayName\":\"(US) West US 3\",\"metadata\":{\"regionType\":\"Physical\",\"regionCategory\":\"Recommended\",\"geographyGroup\":\"US\",\"longitude\":\"-112.074036\",\"latitude\":\"33.448376\",\"physicalLocation\":\"Phoenix\",\"pairedRegion\":[{\"name\":\"eastus\",\"id\":\"/subscriptions/00000000-0000-0000-0000-000000000000/locations/eastus\"}]}},{\"id\":\"/subscriptions/00000000-0000-0000-0000-000000000000/locations/australiaeast\",\"name\":\"australiaeast\",\"displayName\":\"Australia
        East\",\"regionalDisplayName\":\"(Asia Pacific) Australia East\",\"metadata\":{\"regionType\":\"Physical\",\"regionCategory\":\"Recommended\",\"geographyGroup\":\"Asia
        Pacific\",\"longitude\":\"151.2094\",\"latitude\":\"-33.86\",\"physicalLocation\":\"New
        South Wales\",\"pairedRegion\":[{\"name\":\"australiasoutheast\",\"id\":\"/subscriptions/00000000-0000-0000-0000-000000000000/locations/australiasoutheast\"}]}},{\"id\":\"/subscriptions/00000000-0000-0000-0000-000000000000/locations/southeastasia\",\"name\":\"southeastasia\",\"displayName\":\"Southeast
        Asia\",\"regionalDisplayName\":\"(Asia Pacific) Southeast Asia\",\"metadata\":{\"regionType\":\"Physical\",\"regionCategory\":\"Recommended\",\"geographyGroup\":\"Asia
        Pacific\",\"longitude\":\"103.833\",\"latitude\":\"1.283\",\"physicalLocation\":\"Singapore\",\"pairedRegion\":[{\"name\":\"eastasia\",\"id\":\"/subscriptions/00000000-0000-0000-0000-000000000000/locations/eastasia\"}]}},{\"id\":\"/subscriptions/00000000-0000-0000-0000-000000000000/locations/northeurope\",\"name\":\"northeurope\",\"displayName\":\"North
        Europe\",\"regionalDisplayName\":\"(Europe) North Europe\",\"metadata\":{\"regionType\":\"Physical\",\"regionCategory\":\"Recommended\",\"geographyGroup\":\"Europe\",\"longitude\":\"-6.2597\",\"latitude\":\"53.3478\",\"physicalLocation\":\"Ireland\",\"pairedRegion\":[{\"name\":\"westeurope\",\"id\":\"/subscriptions/00000000-0000-0000-0000-000000000000/locations/westeurope\"}]}},{\"id\":\"/subscriptions/00000000-0000-0000-0000-000000000000/locations/swedencentral\",\"name\":\"swedencentral\",\"displayName\":\"Sweden
        Central\",\"regionalDisplayName\":\"(Europe) Sweden Central\",\"metadata\":{\"regionType\":\"Physical\",\"regionCategory\":\"Recommended\",\"geographyGroup\":\"Europe\",\"longitude\":\"17.14127\",\"latitude\":\"60.67488\",\"physicalLocation\":\"G\xE4vle\",\"pairedRegion\":[{\"name\":\"swedensouth\",\"id\":\"/subscriptions/00000000-0000-0000-0000-000000000000/locations/swedensouth\"}]}},{\"id\":\"/subscriptions/00000000-0000-0000-0000-000000000000/locations/uksouth\",\"name\":\"uksouth\",\"displayName\":\"UK
        South\",\"regionalDisplayName\":\"(Europe) UK South\",\"metadata\":{\"regionType\":\"Physical\",\"regionCategory\":\"Recommended\",\"geographyGroup\":\"Europe\",\"longitude\":\"-0.799\",\"latitude\":\"50.941\",\"physicalLocation\":\"London\",\"pairedRegion\":[{\"name\":\"ukwest\",\"id\":\"/subscriptions/00000000-0000-0000-0000-000000000000/locations/ukwest\"}]}},{\"id\":\"/subscriptions/00000000-0000-0000-0000-000000000000/locations/westeurope\",\"name\":\"westeurope\",\"displayName\":\"West
        Europe\",\"regionalDisplayName\":\"(Europe) West Europe\",\"metadata\":{\"regionType\":\"Physical\",\"regionCategory\":\"Recommended\",\"geographyGroup\":\"Europe\",\"longitude\":\"4.9\",\"latitude\":\"52.3667\",\"physicalLocation\":\"Netherlands\",\"pairedRegion\":[{\"name\":\"northeurope\",\"id\":\"/subscriptions/00000000-0000-0000-0000-000000000000/locations/northeurope\"}]}},{\"id\":\"/subscriptions/00000000-0000-0000-0000-000000000000/locations/centralus\",\"name\":\"centralus\",\"displayName\":\"Central
        US\",\"regionalDisplayName\":\"(US) Central US\",\"metadata\":{\"regionType\":\"Physical\",\"regionCategory\":\"Recommended\",\"geographyGroup\":\"US\",\"longitude\":\"-93.6208\",\"latitude\":\"41.5908\",\"physicalLocation\":\"Iowa\",\"pairedRegion\":[{\"name\":\"eastus2\",\"id\":\"/subscriptions/00000000-0000-0000-0000-000000000000/locations/eastus2\"}]}},{\"id\":\"/subscriptions/00000000-0000-0000-0000-000000000000/locations/southafricanorth\",\"name\":\"southafricanorth\",\"displayName\":\"South
        Africa North\",\"regionalDisplayName\":\"(Africa) South Africa North\",\"metadata\":{\"regionType\":\"Physical\",\"regionCategory\":\"Recommended\",\"geographyGroup\":\"Africa\",\"longitude\":\"28.218370\",\"latitude\":\"-25.731340\",\"physicalLocation\":\"Johannesburg\",\"pairedRegion\":[{\"name\":\"southafricawest\",\"id\":\"/subscriptions/00000000-0000-0000-0000-000000000000/locations/southafricawest\"}]}},{\"id\":\"/subscriptions/00000000-0000-0000-0000-000000000000/locations/centralindia\",\"name\":\"centralindia\",\"displayName\":\"Central
        India\",\"regionalDisplayName\":\"(Asia Pacific) Central India\",\"metadata\":{\"regionType\":\"Physical\",\"regionCategory\":\"Recommended\",\"geographyGroup\":\"Asia
        Pacific\",\"longitude\":\"73.9197\",\"latitude\":\"18.5822\",\"physicalLocation\":\"Pune\",\"pairedRegion\":[{\"name\":\"southindia\",\"id\":\"/subscriptions/00000000-0000-0000-0000-000000000000/locations/southindia\"}]}},{\"id\":\"/subscriptions/00000000-0000-0000-0000-000000000000/locations/eastasia\",\"name\":\"eastasia\",\"displayName\":\"East
        Asia\",\"regionalDisplayName\":\"(Asia Pacific) East Asia\",\"metadata\":{\"regionType\":\"Physical\",\"regionCategory\":\"Recommended\",\"geographyGroup\":\"Asia
        Pacific\",\"longitude\":\"114.188\",\"latitude\":\"22.267\",\"physicalLocation\":\"Hong
        Kong\",\"pairedRegion\":[{\"name\":\"southeastasia\",\"id\":\"/subscriptions/00000000-0000-0000-0000-000000000000/locations/southeastasia\"}]}},{\"id\":\"/subscriptions/00000000-0000-0000-0000-000000000000/locations/japaneast\",\"name\":\"japaneast\",\"displayName\":\"Japan
        East\",\"regionalDisplayName\":\"(Asia Pacific) Japan East\",\"metadata\":{\"regionType\":\"Physical\",\"regionCategory\":\"Recommended\",\"geographyGroup\":\"Asia
        Pacific\",\"longitude\":\"139.77\",\"latitude\":\"35.68\",\"physicalLocation\":\"Tokyo,
        Saitama\",\"pairedRegion\":[{\"name\":\"japanwest\",\"id\":\"/subscriptions/00000000-0000-0000-0000-000000000000/locations/japanwest\"}]}},{\"id\":\"/subscriptions/00000000-0000-0000-0000-000000000000/locations/koreacentral\",\"name\":\"koreacentral\",\"displayName\":\"Korea
        Central\",\"regionalDisplayName\":\"(Asia Pacific) Korea Central\",\"metadata\":{\"regionType\":\"Physical\",\"regionCategory\":\"Recommended\",\"geographyGroup\":\"Asia
        Pacific\",\"longitude\":\"126.9780\",\"latitude\":\"37.5665\",\"physicalLocation\":\"Seoul\",\"pairedRegion\":[{\"name\":\"koreasouth\",\"id\":\"/subscriptions/00000000-0000-0000-0000-000000000000/locations/koreasouth\"}]}},{\"id\":\"/subscriptions/00000000-0000-0000-0000-000000000000/locations/canadacentral\",\"name\":\"canadacentral\",\"displayName\":\"Canada
        Central\",\"regionalDisplayName\":\"(Canada) Canada Central\",\"metadata\":{\"regionType\":\"Physical\",\"regionCategory\":\"Recommended\",\"geographyGroup\":\"Canada\",\"longitude\":\"-79.383\",\"latitude\":\"43.653\",\"physicalLocation\":\"Toronto\",\"pairedRegion\":[{\"name\":\"canadaeast\",\"id\":\"/subscriptions/00000000-0000-0000-0000-000000000000/locations/canadaeast\"}]}},{\"id\":\"/subscriptions/00000000-0000-0000-0000-000000000000/locations/francecentral\",\"name\":\"francecentral\",\"displayName\":\"France
        Central\",\"regionalDisplayName\":\"(Europe) France Central\",\"metadata\":{\"regionType\":\"Physical\",\"regionCategory\":\"Recommended\",\"geographyGroup\":\"Europe\",\"longitude\":\"2.3730\",\"latitude\":\"46.3772\",\"physicalLocation\":\"Paris\",\"pairedRegion\":[{\"name\":\"francesouth\",\"id\":\"/subscriptions/00000000-0000-0000-0000-000000000000/locations/francesouth\"}]}},{\"id\":\"/subscriptions/00000000-0000-0000-0000-000000000000/locations/germanywestcentral\",\"name\":\"germanywestcentral\",\"displayName\":\"Germany
        West Central\",\"regionalDisplayName\":\"(Europe) Germany West Central\",\"metadata\":{\"regionType\":\"Physical\",\"regionCategory\":\"Recommended\",\"geographyGroup\":\"Europe\",\"longitude\":\"8.682127\",\"latitude\":\"50.110924\",\"physicalLocation\":\"Frankfurt\",\"pairedRegion\":[{\"name\":\"germanynorth\",\"id\":\"/subscriptions/00000000-0000-0000-0000-000000000000/locations/germanynorth\"}]}},{\"id\":\"/subscriptions/00000000-0000-0000-0000-000000000000/locations/norwayeast\",\"name\":\"norwayeast\",\"displayName\":\"Norway
        East\",\"regionalDisplayName\":\"(Europe) Norway East\",\"metadata\":{\"regionType\":\"Physical\",\"regionCategory\":\"Recommended\",\"geographyGroup\":\"Europe\",\"longitude\":\"10.752245\",\"latitude\":\"59.913868\",\"physicalLocation\":\"Norway\",\"pairedRegion\":[{\"name\":\"norwaywest\",\"id\":\"/subscriptions/00000000-0000-0000-0000-000000000000/locations/norwaywest\"}]}},{\"id\":\"/subscriptions/00000000-0000-0000-0000-000000000000/locations/switzerlandnorth\",\"name\":\"switzerlandnorth\",\"displayName\":\"Switzerland
        North\",\"regionalDisplayName\":\"(Europe) Switzerland North\",\"metadata\":{\"regionType\":\"Physical\",\"regionCategory\":\"Recommended\",\"geographyGroup\":\"Europe\",\"longitude\":\"8.564572\",\"latitude\":\"47.451542\",\"physicalLocation\":\"Zurich\",\"pairedRegion\":[{\"name\":\"switzerlandwest\",\"id\":\"/subscriptions/00000000-0000-0000-0000-000000000000/locations/switzerlandwest\"}]}},{\"id\":\"/subscriptions/00000000-0000-0000-0000-000000000000/locations/uaenorth\",\"name\":\"uaenorth\",\"displayName\":\"UAE
        North\",\"regionalDisplayName\":\"(Middle East) UAE North\",\"metadata\":{\"regionType\":\"Physical\",\"regionCategory\":\"Recommended\",\"geographyGroup\":\"Middle
        East\",\"longitude\":\"55.316666\",\"latitude\":\"25.266666\",\"physicalLocation\":\"Dubai\",\"pairedRegion\":[{\"name\":\"uaecentral\",\"id\":\"/subscriptions/00000000-0000-0000-0000-000000000000/locations/uaecentral\"}]}},{\"id\":\"/subscriptions/00000000-0000-0000-0000-000000000000/locations/brazilsouth\",\"name\":\"brazilsouth\",\"displayName\":\"Brazil
        South\",\"regionalDisplayName\":\"(South America) Brazil South\",\"metadata\":{\"regionType\":\"Physical\",\"regionCategory\":\"Recommended\",\"geographyGroup\":\"South
        America\",\"longitude\":\"-46.633\",\"latitude\":\"-23.55\",\"physicalLocation\":\"Sao
        Paulo State\",\"pairedRegion\":[{\"name\":\"southcentralus\",\"id\":\"/subscriptions/00000000-0000-0000-0000-000000000000/locations/southcentralus\"}]}},{\"id\":\"/subscriptions/00000000-0000-0000-0000-000000000000/locations/eastus2euap\",\"name\":\"eastus2euap\",\"displayName\":\"East
        US 2 EUAP\",\"regionalDisplayName\":\"(US) East US 2 EUAP\",\"metadata\":{\"regionType\":\"Physical\",\"regionCategory\":\"Recommended\",\"geographyGroup\":\"US\",\"longitude\":\"-78.3889\",\"latitude\":\"36.6681\",\"pairedRegion\":[{\"name\":\"centraluseuap\",\"id\":\"/subscriptions/00000000-0000-0000-0000-000000000000/locations/centraluseuap\"}]}},{\"id\":\"/subscriptions/00000000-0000-0000-0000-000000000000/locations/qatarcentral\",\"name\":\"qatarcentral\",\"displayName\":\"Qatar
        Central\",\"regionalDisplayName\":\"(Middle East) Qatar Central\",\"metadata\":{\"regionType\":\"Physical\",\"regionCategory\":\"Recommended\",\"geographyGroup\":\"Middle
        East\",\"longitude\":\"51.439327\",\"latitude\":\"25.551462\",\"physicalLocation\":\"Doha\",\"pairedRegion\":[]}},{\"id\":\"/subscriptions/00000000-0000-0000-0000-000000000000/locations/centralusstage\",\"name\":\"centralusstage\",\"displayName\":\"Central
        US (Stage)\",\"regionalDisplayName\":\"(US) Central US (Stage)\",\"metadata\":{\"regionType\":\"Logical\",\"regionCategory\":\"Other\",\"geographyGroup\":\"US\"}},{\"id\":\"/subscriptions/00000000-0000-0000-0000-000000000000/locations/eastusstage\",\"name\":\"eastusstage\",\"displayName\":\"East
        US (Stage)\",\"regionalDisplayName\":\"(US) East US (Stage)\",\"metadata\":{\"regionType\":\"Logical\",\"regionCategory\":\"Other\",\"geographyGroup\":\"US\"}},{\"id\":\"/subscriptions/00000000-0000-0000-0000-000000000000/locations/eastus2stage\",\"name\":\"eastus2stage\",\"displayName\":\"East
        US 2 (Stage)\",\"regionalDisplayName\":\"(US) East US 2 (Stage)\",\"metadata\":{\"regionType\":\"Logical\",\"regionCategory\":\"Other\",\"geographyGroup\":\"US\"}},{\"id\":\"/subscriptions/00000000-0000-0000-0000-000000000000/locations/northcentralusstage\",\"name\":\"northcentralusstage\",\"displayName\":\"North
        Central US (Stage)\",\"regionalDisplayName\":\"(US) North Central US (Stage)\",\"metadata\":{\"regionType\":\"Logical\",\"regionCategory\":\"Other\",\"geographyGroup\":\"US\"}},{\"id\":\"/subscriptions/00000000-0000-0000-0000-000000000000/locations/southcentralusstage\",\"name\":\"southcentralusstage\",\"displayName\":\"South
        Central US (Stage)\",\"regionalDisplayName\":\"(US) South Central US (Stage)\",\"metadata\":{\"regionType\":\"Logical\",\"regionCategory\":\"Other\",\"geographyGroup\":\"US\"}},{\"id\":\"/subscriptions/00000000-0000-0000-0000-000000000000/locations/westusstage\",\"name\":\"westusstage\",\"displayName\":\"West
        US (Stage)\",\"regionalDisplayName\":\"(US) West US (Stage)\",\"metadata\":{\"regionType\":\"Logical\",\"regionCategory\":\"Other\",\"geographyGroup\":\"US\"}},{\"id\":\"/subscriptions/00000000-0000-0000-0000-000000000000/locations/westus2stage\",\"name\":\"westus2stage\",\"displayName\":\"West
        US 2 (Stage)\",\"regionalDisplayName\":\"(US) West US 2 (Stage)\",\"metadata\":{\"regionType\":\"Logical\",\"regionCategory\":\"Other\",\"geographyGroup\":\"US\"}},{\"id\":\"/subscriptions/00000000-0000-0000-0000-000000000000/locations/asia\",\"name\":\"asia\",\"displayName\":\"Asia\",\"regionalDisplayName\":\"Asia\",\"metadata\":{\"regionType\":\"Logical\",\"regionCategory\":\"Other\"}},{\"id\":\"/subscriptions/00000000-0000-0000-0000-000000000000/locations/asiapacific\",\"name\":\"asiapacific\",\"displayName\":\"Asia
        Pacific\",\"regionalDisplayName\":\"Asia Pacific\",\"metadata\":{\"regionType\":\"Logical\",\"regionCategory\":\"Other\"}},{\"id\":\"/subscriptions/00000000-0000-0000-0000-000000000000/locations/australia\",\"name\":\"australia\",\"displayName\":\"Australia\",\"regionalDisplayName\":\"Australia\",\"metadata\":{\"regionType\":\"Logical\",\"regionCategory\":\"Other\"}},{\"id\":\"/subscriptions/00000000-0000-0000-0000-000000000000/locations/brazil\",\"name\":\"brazil\",\"displayName\":\"Brazil\",\"regionalDisplayName\":\"Brazil\",\"metadata\":{\"regionType\":\"Logical\",\"regionCategory\":\"Other\"}},{\"id\":\"/subscriptions/00000000-0000-0000-0000-000000000000/locations/canada\",\"name\":\"canada\",\"displayName\":\"Canada\",\"regionalDisplayName\":\"Canada\",\"metadata\":{\"regionType\":\"Logical\",\"regionCategory\":\"Other\"}},{\"id\":\"/subscriptions/00000000-0000-0000-0000-000000000000/locations/europe\",\"name\":\"europe\",\"displayName\":\"Europe\",\"regionalDisplayName\":\"Europe\",\"metadata\":{\"regionType\":\"Logical\",\"regionCategory\":\"Other\"}},{\"id\":\"/subscriptions/00000000-0000-0000-0000-000000000000/locations/france\",\"name\":\"france\",\"displayName\":\"France\",\"regionalDisplayName\":\"France\",\"metadata\":{\"regionType\":\"Logical\",\"regionCategory\":\"Other\"}},{\"id\":\"/subscriptions/00000000-0000-0000-0000-000000000000/locations/germany\",\"name\":\"germany\",\"displayName\":\"Germany\",\"regionalDisplayName\":\"Germany\",\"metadata\":{\"regionType\":\"Logical\",\"regionCategory\":\"Other\"}},{\"id\":\"/subscriptions/00000000-0000-0000-0000-000000000000/locations/global\",\"name\":\"global\",\"displayName\":\"Global\",\"regionalDisplayName\":\"Global\",\"metadata\":{\"regionType\":\"Logical\",\"regionCategory\":\"Other\"}},{\"id\":\"/subscriptions/00000000-0000-0000-0000-000000000000/locations/india\",\"name\":\"india\",\"displayName\":\"India\",\"regionalDisplayName\":\"India\",\"metadata\":{\"regionType\":\"Logical\",\"regionCategory\":\"Other\"}},{\"id\":\"/subscriptions/00000000-0000-0000-0000-000000000000/locations/japan\",\"name\":\"japan\",\"displayName\":\"Japan\",\"regionalDisplayName\":\"Japan\",\"metadata\":{\"regionType\":\"Logical\",\"regionCategory\":\"Other\"}},{\"id\":\"/subscriptions/00000000-0000-0000-0000-000000000000/locations/korea\",\"name\":\"korea\",\"displayName\":\"Korea\",\"regionalDisplayName\":\"Korea\",\"metadata\":{\"regionType\":\"Logical\",\"regionCategory\":\"Other\"}},{\"id\":\"/subscriptions/00000000-0000-0000-0000-000000000000/locations/norway\",\"name\":\"norway\",\"displayName\":\"Norway\",\"regionalDisplayName\":\"Norway\",\"metadata\":{\"regionType\":\"Logical\",\"regionCategory\":\"Other\"}},{\"id\":\"/subscriptions/00000000-0000-0000-0000-000000000000/locations/singapore\",\"name\":\"singapore\",\"displayName\":\"Singapore\",\"regionalDisplayName\":\"Singapore\",\"metadata\":{\"regionType\":\"Logical\",\"regionCategory\":\"Other\"}},{\"id\":\"/subscriptions/00000000-0000-0000-0000-000000000000/locations/southafrica\",\"name\":\"southafrica\",\"displayName\":\"South
        Africa\",\"regionalDisplayName\":\"South Africa\",\"metadata\":{\"regionType\":\"Logical\",\"regionCategory\":\"Other\"}},{\"id\":\"/subscriptions/00000000-0000-0000-0000-000000000000/locations/switzerland\",\"name\":\"switzerland\",\"displayName\":\"Switzerland\",\"regionalDisplayName\":\"Switzerland\",\"metadata\":{\"regionType\":\"Logical\",\"regionCategory\":\"Other\"}},{\"id\":\"/subscriptions/00000000-0000-0000-0000-000000000000/locations/uae\",\"name\":\"uae\",\"displayName\":\"United
        Arab Emirates\",\"regionalDisplayName\":\"United Arab Emirates\",\"metadata\":{\"regionType\":\"Logical\",\"regionCategory\":\"Other\"}},{\"id\":\"/subscriptions/00000000-0000-0000-0000-000000000000/locations/uk\",\"name\":\"uk\",\"displayName\":\"United
        Kingdom\",\"regionalDisplayName\":\"United Kingdom\",\"metadata\":{\"regionType\":\"Logical\",\"regionCategory\":\"Other\"}},{\"id\":\"/subscriptions/00000000-0000-0000-0000-000000000000/locations/unitedstates\",\"name\":\"unitedstates\",\"displayName\":\"United
        States\",\"regionalDisplayName\":\"United States\",\"metadata\":{\"regionType\":\"Logical\",\"regionCategory\":\"Other\"}},{\"id\":\"/subscriptions/00000000-0000-0000-0000-000000000000/locations/unitedstateseuap\",\"name\":\"unitedstateseuap\",\"displayName\":\"United
        States EUAP\",\"regionalDisplayName\":\"United States EUAP\",\"metadata\":{\"regionType\":\"Logical\",\"regionCategory\":\"Other\"}},{\"id\":\"/subscriptions/00000000-0000-0000-0000-000000000000/locations/eastasiastage\",\"name\":\"eastasiastage\",\"displayName\":\"East
        Asia (Stage)\",\"regionalDisplayName\":\"(Asia Pacific) East Asia (Stage)\",\"metadata\":{\"regionType\":\"Logical\",\"regionCategory\":\"Other\",\"geographyGroup\":\"Asia
        Pacific\"}},{\"id\":\"/subscriptions/00000000-0000-0000-0000-000000000000/locations/southeastasiastage\",\"name\":\"southeastasiastage\",\"displayName\":\"Southeast
        Asia (Stage)\",\"regionalDisplayName\":\"(Asia Pacific) Southeast Asia (Stage)\",\"metadata\":{\"regionType\":\"Logical\",\"regionCategory\":\"Other\",\"geographyGroup\":\"Asia
        Pacific\"}},{\"id\":\"/subscriptions/00000000-0000-0000-0000-000000000000/locations/eastusstg\",\"name\":\"eastusstg\",\"displayName\":\"East
        US STG\",\"regionalDisplayName\":\"(US) East US STG\",\"metadata\":{\"regionType\":\"Physical\",\"regionCategory\":\"Other\",\"geographyGroup\":\"US\",\"longitude\":\"-79.8164\",\"latitude\":\"37.3719\",\"physicalLocation\":\"Virginia\",\"pairedRegion\":[{\"name\":\"southcentralusstg\",\"id\":\"/subscriptions/00000000-0000-0000-0000-000000000000/locations/southcentralusstg\"}]}},{\"id\":\"/subscriptions/00000000-0000-0000-0000-000000000000/locations/southcentralusstg\",\"name\":\"southcentralusstg\",\"displayName\":\"South
        Central US STG\",\"regionalDisplayName\":\"(US) South Central US STG\",\"metadata\":{\"regionType\":\"Physical\",\"regionCategory\":\"Other\",\"geographyGroup\":\"US\",\"longitude\":\"-98.5\",\"latitude\":\"29.4167\",\"physicalLocation\":\"Texas\",\"pairedRegion\":[{\"name\":\"eastusstg\",\"id\":\"/subscriptions/00000000-0000-0000-0000-000000000000/locations/eastusstg\"}]}},{\"id\":\"/subscriptions/00000000-0000-0000-0000-000000000000/locations/northcentralus\",\"name\":\"northcentralus\",\"displayName\":\"North
        Central US\",\"regionalDisplayName\":\"(US) North Central US\",\"metadata\":{\"regionType\":\"Physical\",\"regionCategory\":\"Other\",\"geographyGroup\":\"US\",\"longitude\":\"-87.6278\",\"latitude\":\"41.8819\",\"physicalLocation\":\"Illinois\",\"pairedRegion\":[{\"name\":\"southcentralus\",\"id\":\"/subscriptions/00000000-0000-0000-0000-000000000000/locations/southcentralus\"}]}},{\"id\":\"/subscriptions/00000000-0000-0000-0000-000000000000/locations/westus\",\"name\":\"westus\",\"displayName\":\"West
        US\",\"regionalDisplayName\":\"(US) West US\",\"metadata\":{\"regionType\":\"Physical\",\"regionCategory\":\"Other\",\"geographyGroup\":\"US\",\"longitude\":\"-122.417\",\"latitude\":\"37.783\",\"physicalLocation\":\"California\",\"pairedRegion\":[{\"name\":\"eastus\",\"id\":\"/subscriptions/00000000-0000-0000-0000-000000000000/locations/eastus\"}]}},{\"id\":\"/subscriptions/00000000-0000-0000-0000-000000000000/locations/jioindiawest\",\"name\":\"jioindiawest\",\"displayName\":\"Jio
        India West\",\"regionalDisplayName\":\"(Asia Pacific) Jio India West\",\"metadata\":{\"regionType\":\"Physical\",\"regionCategory\":\"Other\",\"geographyGroup\":\"Asia
        Pacific\",\"longitude\":\"70.05773\",\"latitude\":\"22.470701\",\"physicalLocation\":\"Jamnagar\",\"pairedRegion\":[{\"name\":\"jioindiacentral\",\"id\":\"/subscriptions/00000000-0000-0000-0000-000000000000/locations/jioindiacentral\"}]}},{\"id\":\"/subscriptions/00000000-0000-0000-0000-000000000000/locations/taiwannorth\",\"name\":\"taiwannorth\",\"displayName\":\"Taiwan
        North\",\"regionalDisplayName\":\"(Asia Pacific) Taiwan North\",\"metadata\":{\"regionType\":\"Physical\",\"regionCategory\":\"Other\",\"geographyGroup\":\"Asia
        Pacific\",\"longitude\":\"121.3662962\",\"latitude\":\"25.0174719\",\"physicalLocation\":\"Taiwan
        North\",\"pairedRegion\":[{\"name\":\"taiwannw\",\"id\":\"/subscriptions/00000000-0000-0000-0000-000000000000/locations/taiwannw\"}]}},{\"id\":\"/subscriptions/00000000-0000-0000-0000-000000000000/locations/centraluseuap\",\"name\":\"centraluseuap\",\"displayName\":\"Central
        US EUAP\",\"regionalDisplayName\":\"(US) Central US EUAP\",\"metadata\":{\"regionType\":\"Physical\",\"regionCategory\":\"Other\",\"geographyGroup\":\"US\",\"longitude\":\"-93.6208\",\"latitude\":\"41.5908\",\"pairedRegion\":[{\"name\":\"eastus2euap\",\"id\":\"/subscriptions/00000000-0000-0000-0000-000000000000/locations/eastus2euap\"}]}},{\"id\":\"/subscriptions/00000000-0000-0000-0000-000000000000/locations/westcentralus\",\"name\":\"westcentralus\",\"displayName\":\"West
        Central US\",\"regionalDisplayName\":\"(US) West Central US\",\"metadata\":{\"regionType\":\"Physical\",\"regionCategory\":\"Other\",\"geographyGroup\":\"US\",\"longitude\":\"-110.234\",\"latitude\":\"40.890\",\"physicalLocation\":\"Wyoming\",\"pairedRegion\":[{\"name\":\"westus2\",\"id\":\"/subscriptions/00000000-0000-0000-0000-000000000000/locations/westus2\"}]}},{\"id\":\"/subscriptions/00000000-0000-0000-0000-000000000000/locations/southafricawest\",\"name\":\"southafricawest\",\"displayName\":\"South
        Africa West\",\"regionalDisplayName\":\"(Africa) South Africa West\",\"metadata\":{\"regionType\":\"Physical\",\"regionCategory\":\"Other\",\"geographyGroup\":\"Africa\",\"longitude\":\"18.843266\",\"latitude\":\"-34.075691\",\"physicalLocation\":\"Cape
        Town\",\"pairedRegion\":[{\"name\":\"southafricanorth\",\"id\":\"/subscriptions/00000000-0000-0000-0000-000000000000/locations/southafricanorth\"}]}},{\"id\":\"/subscriptions/00000000-0000-0000-0000-000000000000/locations/australiacentral\",\"name\":\"australiacentral\",\"displayName\":\"Australia
        Central\",\"regionalDisplayName\":\"(Asia Pacific) Australia Central\",\"metadata\":{\"regionType\":\"Physical\",\"regionCategory\":\"Other\",\"geographyGroup\":\"Asia
        Pacific\",\"longitude\":\"149.1244\",\"latitude\":\"-35.3075\",\"physicalLocation\":\"Canberra\",\"pairedRegion\":[{\"name\":\"australiacentral\",\"id\":\"/subscriptions/00000000-0000-0000-0000-000000000000/locations/australiacentral\"}]}},{\"id\":\"/subscriptions/00000000-0000-0000-0000-000000000000/locations/australiacentral2\",\"name\":\"australiacentral2\",\"displayName\":\"Australia
        Central 2\",\"regionalDisplayName\":\"(Asia Pacific) Australia Central 2\",\"metadata\":{\"regionType\":\"Physical\",\"regionCategory\":\"Other\",\"geographyGroup\":\"Asia
        Pacific\",\"longitude\":\"149.1244\",\"latitude\":\"-35.3075\",\"physicalLocation\":\"Canberra\",\"pairedRegion\":[{\"name\":\"australiacentral2\",\"id\":\"/subscriptions/00000000-0000-0000-0000-000000000000/locations/australiacentral2\"}]}},{\"id\":\"/subscriptions/00000000-0000-0000-0000-000000000000/locations/australiasoutheast\",\"name\":\"australiasoutheast\",\"displayName\":\"Australia
        Southeast\",\"regionalDisplayName\":\"(Asia Pacific) Australia Southeast\",\"metadata\":{\"regionType\":\"Physical\",\"regionCategory\":\"Other\",\"geographyGroup\":\"Asia
        Pacific\",\"longitude\":\"144.9631\",\"latitude\":\"-37.8136\",\"physicalLocation\":\"Victoria\",\"pairedRegion\":[{\"name\":\"australiaeast\",\"id\":\"/subscriptions/00000000-0000-0000-0000-000000000000/locations/australiaeast\"}]}},{\"id\":\"/subscriptions/00000000-0000-0000-0000-000000000000/locations/japanwest\",\"name\":\"japanwest\",\"displayName\":\"Japan
        West\",\"regionalDisplayName\":\"(Asia Pacific) Japan West\",\"metadata\":{\"regionType\":\"Physical\",\"regionCategory\":\"Other\",\"geographyGroup\":\"Asia
        Pacific\",\"longitude\":\"135.5022\",\"latitude\":\"34.6939\",\"physicalLocation\":\"Osaka\",\"pairedRegion\":[{\"name\":\"japaneast\",\"id\":\"/subscriptions/00000000-0000-0000-0000-000000000000/locations/japaneast\"}]}},{\"id\":\"/subscriptions/00000000-0000-0000-0000-000000000000/locations/jioindiacentral\",\"name\":\"jioindiacentral\",\"displayName\":\"Jio
        India Central\",\"regionalDisplayName\":\"(Asia Pacific) Jio India Central\",\"metadata\":{\"regionType\":\"Physical\",\"regionCategory\":\"Other\",\"geographyGroup\":\"Asia
        Pacific\",\"longitude\":\"79.08886\",\"latitude\":\"21.146633\",\"physicalLocation\":\"Nagpur\",\"pairedRegion\":[{\"name\":\"jioindiawest\",\"id\":\"/subscriptions/00000000-0000-0000-0000-000000000000/locations/jioindiawest\"}]}},{\"id\":\"/subscriptions/00000000-0000-0000-0000-000000000000/locations/koreasouth\",\"name\":\"koreasouth\",\"displayName\":\"Korea
        South\",\"regionalDisplayName\":\"(Asia Pacific) Korea South\",\"metadata\":{\"regionType\":\"Physical\",\"regionCategory\":\"Other\",\"geographyGroup\":\"Asia
        Pacific\",\"longitude\":\"129.0756\",\"latitude\":\"35.1796\",\"physicalLocation\":\"Busan\",\"pairedRegion\":[{\"name\":\"koreacentral\",\"id\":\"/subscriptions/00000000-0000-0000-0000-000000000000/locations/koreacentral\"}]}},{\"id\":\"/subscriptions/00000000-0000-0000-0000-000000000000/locations/southindia\",\"name\":\"southindia\",\"displayName\":\"South
        India\",\"regionalDisplayName\":\"(Asia Pacific) South India\",\"metadata\":{\"regionType\":\"Physical\",\"regionCategory\":\"Other\",\"geographyGroup\":\"Asia
        Pacific\",\"longitude\":\"80.1636\",\"latitude\":\"12.9822\",\"physicalLocation\":\"Chennai\",\"pairedRegion\":[{\"name\":\"centralindia\",\"id\":\"/subscriptions/00000000-0000-0000-0000-000000000000/locations/centralindia\"}]}},{\"id\":\"/subscriptions/00000000-0000-0000-0000-000000000000/locations/taiwannorthwest\",\"name\":\"taiwannorthwest\",\"displayName\":\"Taiwan
        Northwest\",\"regionalDisplayName\":\"(Asia Pacific) Taiwan Northwest\",\"metadata\":{\"regionType\":\"Physical\",\"regionCategory\":\"Other\",\"geographyGroup\":\"Asia
        Pacific\",\"longitude\":\"120.921008\",\"latitude\":\"24.7848456\",\"physicalLocation\":\"Taiwan
        Northwest\",\"pairedRegion\":[{\"name\":\"taiwann\",\"id\":\"/subscriptions/00000000-0000-0000-0000-000000000000/locations/taiwann\"}]}},{\"id\":\"/subscriptions/00000000-0000-0000-0000-000000000000/locations/westindia\",\"name\":\"westindia\",\"displayName\":\"West
        India\",\"regionalDisplayName\":\"(Asia Pacific) West India\",\"metadata\":{\"regionType\":\"Physical\",\"regionCategory\":\"Other\",\"geographyGroup\":\"Asia
        Pacific\",\"longitude\":\"72.868\",\"latitude\":\"19.088\",\"physicalLocation\":\"Mumbai\",\"pairedRegion\":[{\"name\":\"southindia\",\"id\":\"/subscriptions/00000000-0000-0000-0000-000000000000/locations/southindia\"}]}},{\"id\":\"/subscriptions/00000000-0000-0000-0000-000000000000/locations/canadaeast\",\"name\":\"canadaeast\",\"displayName\":\"Canada
        East\",\"regionalDisplayName\":\"(Canada) Canada East\",\"metadata\":{\"regionType\":\"Physical\",\"regionCategory\":\"Other\",\"geographyGroup\":\"Canada\",\"longitude\":\"-71.217\",\"latitude\":\"46.817\",\"physicalLocation\":\"Quebec\",\"pairedRegion\":[{\"name\":\"canadacentral\",\"id\":\"/subscriptions/00000000-0000-0000-0000-000000000000/locations/canadacentral\"}]}},{\"id\":\"/subscriptions/00000000-0000-0000-0000-000000000000/locations/francesouth\",\"name\":\"francesouth\",\"displayName\":\"France
        South\",\"regionalDisplayName\":\"(Europe) France South\",\"metadata\":{\"regionType\":\"Physical\",\"regionCategory\":\"Other\",\"geographyGroup\":\"Europe\",\"longitude\":\"2.1972\",\"latitude\":\"43.8345\",\"physicalLocation\":\"Marseille\",\"pairedRegion\":[{\"name\":\"francecentral\",\"id\":\"/subscriptions/00000000-0000-0000-0000-000000000000/locations/francecentral\"}]}},{\"id\":\"/subscriptions/00000000-0000-0000-0000-000000000000/locations/germanynorth\",\"name\":\"germanynorth\",\"displayName\":\"Germany
        North\",\"regionalDisplayName\":\"(Europe) Germany North\",\"metadata\":{\"regionType\":\"Physical\",\"regionCategory\":\"Other\",\"geographyGroup\":\"Europe\",\"longitude\":\"8.806422\",\"latitude\":\"53.073635\",\"physicalLocation\":\"Berlin\",\"pairedRegion\":[{\"name\":\"germanywestcentral\",\"id\":\"/subscriptions/00000000-0000-0000-0000-000000000000/locations/germanywestcentral\"}]}},{\"id\":\"/subscriptions/00000000-0000-0000-0000-000000000000/locations/norwaywest\",\"name\":\"norwaywest\",\"displayName\":\"Norway
        West\",\"regionalDisplayName\":\"(Europe) Norway West\",\"metadata\":{\"regionType\":\"Physical\",\"regionCategory\":\"Other\",\"geographyGroup\":\"Europe\",\"longitude\":\"5.733107\",\"latitude\":\"58.969975\",\"physicalLocation\":\"Norway\",\"pairedRegion\":[{\"name\":\"norwayeast\",\"id\":\"/subscriptions/00000000-0000-0000-0000-000000000000/locations/norwayeast\"}]}},{\"id\":\"/subscriptions/00000000-0000-0000-0000-000000000000/locations/swedensouth\",\"name\":\"swedensouth\",\"displayName\":\"Sweden
        South\",\"regionalDisplayName\":\"(Europe) Sweden South\",\"metadata\":{\"regionType\":\"Physical\",\"regionCategory\":\"Other\",\"geographyGroup\":\"Europe\",\"longitude\":\"13.0007\",\"latitude\":\"55.6059\",\"physicalLocation\":\"Malmo\",\"pairedRegion\":[{\"name\":\"swedencentral\",\"id\":\"/subscriptions/00000000-0000-0000-0000-000000000000/locations/swedencentral\"}]}},{\"id\":\"/subscriptions/00000000-0000-0000-0000-000000000000/locations/switzerlandwest\",\"name\":\"switzerlandwest\",\"displayName\":\"Switzerland
        West\",\"regionalDisplayName\":\"(Europe) Switzerland West\",\"metadata\":{\"regionType\":\"Physical\",\"regionCategory\":\"Other\",\"geographyGroup\":\"Europe\",\"longitude\":\"6.143158\",\"latitude\":\"46.204391\",\"physicalLocation\":\"Geneva\",\"pairedRegion\":[{\"name\":\"switzerlandnorth\",\"id\":\"/subscriptions/00000000-0000-0000-0000-000000000000/locations/switzerlandnorth\"}]}},{\"id\":\"/subscriptions/00000000-0000-0000-0000-000000000000/locations/ukwest\",\"name\":\"ukwest\",\"displayName\":\"UK
        West\",\"regionalDisplayName\":\"(Europe) UK West\",\"metadata\":{\"regionType\":\"Physical\",\"regionCategory\":\"Other\",\"geographyGroup\":\"Europe\",\"longitude\":\"-3.084\",\"latitude\":\"53.427\",\"physicalLocation\":\"Cardiff\",\"pairedRegion\":[{\"name\":\"uksouth\",\"id\":\"/subscriptions/00000000-0000-0000-0000-000000000000/locations/uksouth\"}]}},{\"id\":\"/subscriptions/00000000-0000-0000-0000-000000000000/locations/uaecentral\",\"name\":\"uaecentral\",\"displayName\":\"UAE
        Central\",\"regionalDisplayName\":\"(Middle East) UAE Central\",\"metadata\":{\"regionType\":\"Physical\",\"regionCategory\":\"Other\",\"geographyGroup\":\"Middle
        East\",\"longitude\":\"54.366669\",\"latitude\":\"24.466667\",\"physicalLocation\":\"Abu
        Dhabi\",\"pairedRegion\":[{\"name\":\"uaenorth\",\"id\":\"/subscriptions/00000000-0000-0000-0000-000000000000/locations/uaenorth\"}]}},{\"id\":\"/subscriptions/00000000-0000-0000-0000-000000000000/locations/brazilsoutheast\",\"name\":\"brazilsoutheast\",\"displayName\":\"Brazil
        Southeast\",\"regionalDisplayName\":\"(South America) Brazil Southeast\",\"metadata\":{\"regionType\":\"Physical\",\"regionCategory\":\"Other\",\"geographyGroup\":\"South
        America\",\"longitude\":\"-43.2075\",\"latitude\":\"-22.90278\",\"physicalLocation\":\"Rio\",\"pairedRegion\":[{\"name\":\"brazilsouth\",\"id\":\"/subscriptions/00000000-0000-0000-0000-000000000000/locations/brazilsouth\"}]}},{\"id\":\"/subscriptions/00000000-0000-0000-0000-000000000000/locations/polandcentral\",\"name\":\"polandcentral\",\"displayName\":\"Poland
        Central\",\"regionalDisplayName\":\"(Europe) Poland Central\",\"metadata\":{\"regionType\":\"Physical\",\"regionCategory\":\"Other\",\"geographyGroup\":\"Europe\",\"longitude\":\"21.01666\",\"latitude\":\"52.23334\",\"physicalLocation\":\"Warsaw\",\"pairedRegion\":[]}},{\"id\":\"/subscriptions/00000000-0000-0000-0000-000000000000/locations/israelcentral\",\"name\":\"israelcentral\",\"displayName\":\"Israel
        Central\",\"regionalDisplayName\":\"(Middle East) Israel Central\",\"metadata\":{\"regionType\":\"Physical\",\"regionCategory\":\"Other\",\"geographyGroup\":\"Middle
        East\",\"longitude\":\"33.4506633\",\"latitude\":\"31.2655698\",\"physicalLocation\":\"Israel\",\"pairedRegion\":[{\"name\":\"swedencentral\",\"id\":\"/subscriptions/00000000-0000-0000-0000-000000000000/locations/swedencentral\"}]}}]}"
    headers:
      cache-control:
      - no-cache
      content-length:
      - '32589'
      content-type:
      - application/json; charset=utf-8
      date:
<<<<<<< HEAD
      - Tue, 07 Feb 2023 11:33:51 GMT
=======
      - Fri, 10 Feb 2023 08:43:53 GMT
>>>>>>> 84b21199
      expires:
      - '-1'
      pragma:
      - no-cache
      strict-transport-security:
      - max-age=31536000; includeSubDomains
      vary:
      - Accept-Encoding
      x-content-type-options:
      - nosniff
    status:
      code: 200
      message: OK
- request:
    body: '{"tags": {}, "location": "westus", "identity": {"type": "UserAssigned",
      "userAssignedIdentities": {"/subscriptions/00000000-0000-0000-0000-000000000000/resourceGroups/img_tmpl_vmprofile000001/providers/Microsoft.ManagedIdentity/userAssignedIdentities/id_000003":
      {}}}, "properties": {"source": {"type": "PlatformImage", "publisher": "Canonical",
      "offer": "UbuntuServer", "sku": "18.04-LTS", "version": "18.04.201808140"},
      "distribute": [{"type": "ManagedImage", "runOutputName": "image_1", "imageId":
      "/subscriptions/00000000-0000-0000-0000-000000000000/resourceGroups/img_tmpl_vmprofile000001/providers/Microsoft.Compute/images/image_1",
      "location": "westus"}], "vmProfile": {"userAssignedIdentities": ["/subscriptions/00000000-0000-0000-0000-000000000000/resourcegroups/img_tmpl_vmprofile000001/providers/Microsoft.ManagedIdentity/userAssignedIdentities/id_000003"],
      "vnetConfig": {"subnetId": "/subscriptions/00000000-0000-0000-0000-000000000000/resourceGroups/img_tmpl_vmprofile000001/providers/Microsoft.Network/virtualNetworks/vnet_000002/subnets/subnet_000004",
      "proxyVmSize": "Standard_A1_v1"}}}}'
    headers:
      Accept:
      - application/json
      Accept-Encoding:
      - gzip, deflate
      CommandName:
      - image builder create
      Connection:
      - keep-alive
      Content-Length:
      - '1104'
      Content-Type:
      - application/json
      ParameterSetName:
      - -g -n --image-source --managed-image-destinations --identity --subnet --proxy-vm-size
        --build-vm-identities
      User-Agent:
<<<<<<< HEAD
      - AZURECLI/2.45.0 azsdk-python-mgmt-imagebuilder/1.1.0 Python/3.10.9 (Linux-5.15.0-1031-azure-x86_64-with-glibc2.31)
        VSTS_7b238909-6802-4b65-b90d-184bca47f458_build_220_0
=======
      - AZURECLI/2.45.0 azsdk-python-mgmt-imagebuilder/1.1.0 Python/3.9.13 (Windows-10-10.0.22621-SP0)
>>>>>>> 84b21199
    method: PUT
    uri: https://management.azure.com/subscriptions/00000000-0000-0000-0000-000000000000/resourceGroups/img_tmpl_vmprofile000001/providers/Microsoft.VirtualMachineImages/imageTemplates/ib_000005?api-version=2022-02-14
  response:
    body:
      string: "{\n \"properties\": {\n  \"source\": {\n   \"exactVersion\": \"18.04.201808140\",\n
        \  \"offer\": \"UbuntuServer\",\n   \"publisher\": \"Canonical\",\n   \"sku\":
        \"18.04-LTS\",\n   \"type\": \"PlatformImage\",\n   \"version\": \"18.04.201808140\"\n
        \ },\n  \"distribute\": [\n   {\n    \"artifactTags\": {},\n    \"imageId\":
        \"/subscriptions/00000000-0000-0000-0000-000000000000/resourceGroups/img_tmpl_vmprofile000001/providers/Microsoft.Compute/images/image_1\",\n
        \   \"location\": \"westus\",\n    \"runOutputName\": \"image_1\",\n    \"type\":
        \"ManagedImage\"\n   }\n  ],\n  \"provisioningState\": \"Creating\",\n  \"buildTimeoutInMinutes\":
        0,\n  \"vmProfile\": {\n   \"vmSize\": \"\",\n   \"osDiskSizeGB\": 0,\n   \"userAssignedIdentities\":
        [\n    \"/subscriptions/00000000-0000-0000-0000-000000000000/resourcegroups/img_tmpl_vmprofile000001/providers/Microsoft.ManagedIdentity/userAssignedIdentities/id_000003\"\n
        \  ],\n   \"vnetConfig\": {\n    \"subnetId\": \"/subscriptions/00000000-0000-0000-0000-000000000000/resourceGroups/img_tmpl_vmprofile000001/providers/Microsoft.Network/virtualNetworks/vnet_000002/subnets/subnet_000004\",\n
        \   \"proxyVmSize\": \"Standard_A1_v1\"\n   }\n  },\n  \"stagingResourceGroup\":
        \"\",\n  \"exactStagingResourceGroup\": \"\"\n },\n \"identity\": {\n  \"type\":
        \"UserAssigned\",\n  \"userAssignedIdentities\": {\n   \"/subscriptions/00000000-0000-0000-0000-000000000000/resourceGroups/img_tmpl_vmprofile000001/providers/Microsoft.ManagedIdentity/userAssignedIdentities/id_000003\":
        {}\n  }\n },\n \"tags\": {},\n \"location\": \"westus\",\n \"id\": \"/subscriptions/00000000-0000-0000-0000-000000000000/resourcegroups/img_tmpl_vmprofile000001/providers/Microsoft.VirtualMachineImages/imageTemplates/ib_000005\",\n
        \"name\": \"ib_000005\",\n \"type\": \"Microsoft.VirtualMachineImages/imageTemplates\"\n}"
    headers:
      azure-asyncoperation:
<<<<<<< HEAD
      - https://management.azure.com/subscriptions/00000000-0000-0000-0000-000000000000/providers/Microsoft.VirtualMachineImages/locations/westus/operations/5994fc4b-ab23-4fd2-96b7-a68bc5e91ff1?api-version=2022-02-14
=======
      - https://management.azure.com/subscriptions/00000000-0000-0000-0000-000000000000/providers/Microsoft.VirtualMachineImages/locations/westus/operations/0f5f634a-9252-4b4b-8bbc-bc9f8528e001?api-version=2022-02-14
>>>>>>> 84b21199
      cache-control:
      - no-cache
      content-length:
      - '1691'
      content-type:
      - application/json
      date:
<<<<<<< HEAD
      - Tue, 07 Feb 2023 11:33:54 GMT
=======
      - Fri, 10 Feb 2023 08:43:59 GMT
>>>>>>> 84b21199
      expires:
      - '-1'
      pragma:
      - no-cache
      server:
      - nginx
      strict-transport-security:
      - max-age=31536000; includeSubDomains
      x-content-type-options:
      - nosniff
      x-ms-ratelimit-remaining-subscription-writes:
<<<<<<< HEAD
      - '1198'
=======
      - '1195'
>>>>>>> 84b21199
    status:
      code: 201
      message: Created
- request:
    body: null
    headers:
      Accept:
      - '*/*'
      Accept-Encoding:
      - gzip, deflate
      CommandName:
      - image builder create
      Connection:
      - keep-alive
      ParameterSetName:
      - -g -n --image-source --managed-image-destinations --identity --subnet --proxy-vm-size
        --build-vm-identities
      User-Agent:
<<<<<<< HEAD
      - AZURECLI/2.45.0 azsdk-python-mgmt-imagebuilder/1.1.0 Python/3.10.9 (Linux-5.15.0-1031-azure-x86_64-with-glibc2.31)
        VSTS_7b238909-6802-4b65-b90d-184bca47f458_build_220_0
    method: GET
    uri: https://management.azure.com/subscriptions/00000000-0000-0000-0000-000000000000/providers/Microsoft.VirtualMachineImages/locations/westus/operations/5994fc4b-ab23-4fd2-96b7-a68bc5e91ff1?api-version=2022-02-14
  response:
    body:
      string: "{\n \"name\": \"5994FC4B-AB23-4FD2-96B7-A68BC5E91FF1\",\n \"status\":
        \"Failed\",\n \"startTime\": \"2023-02-07T11:33:54.0708836Z\",\n \"endTime\":
        \"2023-02-07T11:34:17.0001433Z\",\n \"error\": {\n  \"code\": \"Unauthorized\",\n
=======
      - AZURECLI/2.45.0 azsdk-python-mgmt-imagebuilder/1.1.0 Python/3.9.13 (Windows-10-10.0.22621-SP0)
    method: GET
    uri: https://management.azure.com/subscriptions/00000000-0000-0000-0000-000000000000/providers/Microsoft.VirtualMachineImages/locations/westus/operations/0f5f634a-9252-4b4b-8bbc-bc9f8528e001?api-version=2022-02-14
  response:
    body:
      string: "{\n \"name\": \"0F5F634A-9252-4B4B-8BBC-BC9F8528E001\",\n \"status\":
        \"Failed\",\n \"startTime\": \"2023-02-10T08:43:58.6150797Z\",\n \"endTime\":
        \"2023-02-10T08:44:10.0502347Z\",\n \"error\": {\n  \"code\": \"Unauthorized\",\n
>>>>>>> 84b21199
        \ \"message\": \"Not authorized to access the resource: /subscriptions/00000000-0000-0000-0000-000000000000/resourceGroups/img_tmpl_vmprofile000001/providers/Microsoft.Network/virtualNetworks/vnet_000002.
        Please check the user assigned identity has the correct permissions. For more
        details, go to https://aka.ms/azvmimagebuilderts.\"\n }\n}"
    headers:
      cache-control:
      - no-cache
      content-length:
      - '535'
      content-type:
      - application/json
      date:
<<<<<<< HEAD
      - Tue, 07 Feb 2023 11:34:24 GMT
=======
      - Fri, 10 Feb 2023 08:44:30 GMT
>>>>>>> 84b21199
      expires:
      - '-1'
      pragma:
      - no-cache
      server:
      - nginx
      strict-transport-security:
      - max-age=31536000; includeSubDomains
      transfer-encoding:
      - chunked
      vary:
      - Accept-Encoding
      x-content-type-options:
      - nosniff
    status:
      code: 200
      message: OK
- request:
    body: null
    headers:
      Accept:
      - application/json
      Accept-Encoding:
      - gzip, deflate
      CommandName:
      - image builder show
      Connection:
      - keep-alive
      ParameterSetName:
      - -g -n
      User-Agent:
<<<<<<< HEAD
      - AZURECLI/2.45.0 azsdk-python-mgmt-imagebuilder/1.1.0 Python/3.10.9 (Linux-5.15.0-1031-azure-x86_64-with-glibc2.31)
        VSTS_7b238909-6802-4b65-b90d-184bca47f458_build_220_0
=======
      - AZURECLI/2.45.0 azsdk-python-mgmt-imagebuilder/1.1.0 Python/3.9.13 (Windows-10-10.0.22621-SP0)
>>>>>>> 84b21199
    method: GET
    uri: https://management.azure.com/subscriptions/00000000-0000-0000-0000-000000000000/resourceGroups/img_tmpl_vmprofile000001/providers/Microsoft.VirtualMachineImages/imageTemplates/ib_000005?api-version=2022-02-14
  response:
    body:
      string: "{\n \"properties\": {\n  \"source\": {\n   \"exactVersion\": \"18.04.201808140\",\n
        \  \"offer\": \"UbuntuServer\",\n   \"publisher\": \"Canonical\",\n   \"sku\":
        \"18.04-LTS\",\n   \"type\": \"PlatformImage\",\n   \"version\": \"18.04.201808140\"\n
        \ },\n  \"distribute\": [\n   {\n    \"artifactTags\": {},\n    \"imageId\":
        \"/subscriptions/00000000-0000-0000-0000-000000000000/resourceGroups/img_tmpl_vmprofile000001/providers/Microsoft.Compute/images/image_1\",\n
        \   \"location\": \"westus\",\n    \"runOutputName\": \"image_1\",\n    \"type\":
        \"ManagedImage\"\n   }\n  ],\n  \"provisioningState\": \"Failed\",\n  \"provisioningError\":
        {\n   \"provisioningErrorCode\": \"Other\",\n   \"message\": \"Not authorized
        to access the resource: /subscriptions/00000000-0000-0000-0000-000000000000/resourceGroups/img_tmpl_vmprofile000001/providers/Microsoft.Network/virtualNetworks/vnet_000002.
        Please check the user assigned identity has the correct permissions. For more
        details, go to https://aka.ms/azvmimagebuilderts.\"\n  },\n  \"buildTimeoutInMinutes\":
        0,\n  \"vmProfile\": {\n   \"vmSize\": \"\",\n   \"osDiskSizeGB\": 0,\n   \"userAssignedIdentities\":
        [\n    \"/subscriptions/00000000-0000-0000-0000-000000000000/resourcegroups/img_tmpl_vmprofile000001/providers/Microsoft.ManagedIdentity/userAssignedIdentities/id_000003\"\n
        \  ],\n   \"vnetConfig\": {\n    \"subnetId\": \"/subscriptions/00000000-0000-0000-0000-000000000000/resourceGroups/img_tmpl_vmprofile000001/providers/Microsoft.Network/virtualNetworks/vnet_000002/subnets/subnet_000004\",\n
        \   \"proxyVmSize\": \"Standard_A1_v1\"\n   }\n  },\n  \"stagingResourceGroup\":
<<<<<<< HEAD
        \"\",\n  \"exactStagingResourceGroup\": \"/subscriptions/00000000-0000-0000-0000-000000000000/resourceGroups/IT_img_tmpl_vmprofile3hidlk77ovjeiqr5zqgpfo_60383605-1a3b-463d-9316-79c54d55725b\"\n
        },\n \"identity\": {\n  \"type\": \"UserAssigned\",\n  \"userAssignedIdentities\":
        {\n   \"/subscriptions/00000000-0000-0000-0000-000000000000/resourceGroups/img_tmpl_vmprofile000001/providers/Microsoft.ManagedIdentity/userAssignedIdentities/id_000003\":
        {\n    \"principalId\": \"8f6ad176-954e-4ca2-b020-aab7ac7e050f\",\n    \"clientId\":
        \"e6ca787f-59f2-444f-8f04-b7eed35d4f1f\"\n   }\n  }\n },\n \"tags\": {},\n
=======
        \"\",\n  \"exactStagingResourceGroup\": \"/subscriptions/00000000-0000-0000-0000-000000000000/resourceGroups/IT_img_tmpl_vmprofileth4fzsd4crflcs5dsyxqqu_0cc653a5-ee74-40d4-bf7b-1669f69e5b74\"\n
        },\n \"identity\": {\n  \"type\": \"UserAssigned\",\n  \"userAssignedIdentities\":
        {\n   \"/subscriptions/00000000-0000-0000-0000-000000000000/resourceGroups/img_tmpl_vmprofile000001/providers/Microsoft.ManagedIdentity/userAssignedIdentities/id_000003\":
        {\n    \"principalId\": \"573a88d2-4839-4190-92e3-1f76165a95a5\",\n    \"clientId\":
        \"096c36b1-f1b6-40ae-af97-fede97ac6d23\"\n   }\n  }\n },\n \"tags\": {},\n
>>>>>>> 84b21199
        \"location\": \"westus\",\n \"id\": \"/subscriptions/00000000-0000-0000-0000-000000000000/resourcegroups/img_tmpl_vmprofile000001/providers/Microsoft.VirtualMachineImages/imageTemplates/ib_000005\",\n
        \"name\": \"ib_000005\",\n \"type\": \"Microsoft.VirtualMachineImages/imageTemplates\"\n}"
    headers:
      cache-control:
      - no-cache
      content-length:
      - '2353'
      content-type:
      - application/json
      date:
<<<<<<< HEAD
      - Tue, 07 Feb 2023 11:34:25 GMT
=======
      - Fri, 10 Feb 2023 08:44:32 GMT
>>>>>>> 84b21199
      expires:
      - '-1'
      pragma:
      - no-cache
      server:
      - nginx
      strict-transport-security:
      - max-age=31536000; includeSubDomains
      x-content-type-options:
      - nosniff
    status:
      code: 200
      message: OK
version: 1<|MERGE_RESOLUTION|>--- conflicted
+++ resolved
@@ -13,21 +13,12 @@
       ParameterSetName:
       - -g -n --subnet-name
       User-Agent:
-<<<<<<< HEAD
-      - AZURECLI/2.45.0 azsdk-python-azure-mgmt-resource/22.0.0 Python/3.10.9 (Linux-5.15.0-1031-azure-x86_64-with-glibc2.31)
-        VSTS_7b238909-6802-4b65-b90d-184bca47f458_build_220_0
-=======
       - AZURECLI/2.45.0 azsdk-python-azure-mgmt-resource/21.1.0b1 Python/3.9.13 (Windows-10-10.0.22621-SP0)
->>>>>>> 84b21199
-    method: GET
-    uri: https://management.azure.com/subscriptions/00000000-0000-0000-0000-000000000000/resourcegroups/img_tmpl_vmprofile000001?api-version=2022-09-01
-  response:
-    body:
-<<<<<<< HEAD
-      string: '{"id":"/subscriptions/00000000-0000-0000-0000-000000000000/resourceGroups/img_tmpl_vmprofile000001","name":"img_tmpl_vmprofile000001","type":"Microsoft.Resources/resourceGroups","location":"westus","tags":{"product":"azurecli","cause":"automation","date":"2023-02-07T11:33:37Z"},"properties":{"provisioningState":"Succeeded"}}'
-=======
+    method: GET
+    uri: https://management.azure.com/subscriptions/00000000-0000-0000-0000-000000000000/resourcegroups/img_tmpl_vmprofile000001?api-version=2021-04-01
+  response:
+    body:
       string: '{"id":"/subscriptions/00000000-0000-0000-0000-000000000000/resourceGroups/img_tmpl_vmprofile000001","name":"img_tmpl_vmprofile000001","type":"Microsoft.Resources/resourceGroups","location":"westus","tags":{"product":"azurecli","cause":"automation","date":"2023-02-10T08:43:21Z"},"properties":{"provisioningState":"Succeeded"}}'
->>>>>>> 84b21199
     headers:
       cache-control:
       - no-cache
@@ -36,11 +27,7 @@
       content-type:
       - application/json; charset=utf-8
       date:
-<<<<<<< HEAD
-      - Tue, 07 Feb 2023 11:33:39 GMT
-=======
       - Fri, 10 Feb 2023 08:43:29 GMT
->>>>>>> 84b21199
       expires:
       - '-1'
       pragma:
@@ -74,26 +61,12 @@
       ParameterSetName:
       - -g -n --subnet-name
       User-Agent:
-<<<<<<< HEAD
-      - AZURECLI/2.45.0 (AAZ) azsdk-python-core/1.24.0 Python/3.10.9 (Linux-5.15.0-1031-azure-x86_64-with-glibc2.31)
-        VSTS_7b238909-6802-4b65-b90d-184bca47f458_build_220_0
-=======
       - AZURECLI/2.45.0 (AAZ) azsdk-python-core/1.24.0 Python/3.9.13 (Windows-10-10.0.22621-SP0)
->>>>>>> 84b21199
     method: PUT
     uri: https://management.azure.com/subscriptions/00000000-0000-0000-0000-000000000000/resourceGroups/img_tmpl_vmprofile000001/providers/Microsoft.Network/virtualNetworks/vnet_000002?api-version=2022-01-01
   response:
     body:
       string: "{\r\n  \"name\": \"vnet_000002\",\r\n  \"id\": \"/subscriptions/00000000-0000-0000-0000-000000000000/resourceGroups/img_tmpl_vmprofile000001/providers/Microsoft.Network/virtualNetworks/vnet_000002\",\r\n
-<<<<<<< HEAD
-        \ \"etag\": \"W/\\\"5bb3b27a-fb52-4119-8c11-8ca2d2e4ef84\\\"\",\r\n  \"type\":
-        \"Microsoft.Network/virtualNetworks\",\r\n  \"location\": \"westus\",\r\n
-        \ \"properties\": {\r\n    \"provisioningState\": \"Updating\",\r\n    \"resourceGuid\":
-        \"d278b530-2c08-4d91-9f7e-2fc878c0e78c\",\r\n    \"addressSpace\": {\r\n      \"addressPrefixes\":
-        [\r\n        \"10.0.0.0/16\"\r\n      ]\r\n    },\r\n    \"subnets\": [\r\n
-        \     {\r\n        \"name\": \"subnet_000004\",\r\n        \"id\": \"/subscriptions/00000000-0000-0000-0000-000000000000/resourceGroups/img_tmpl_vmprofile000001/providers/Microsoft.Network/virtualNetworks/vnet_000002/subnets/subnet_000004\",\r\n
-        \       \"etag\": \"W/\\\"5bb3b27a-fb52-4119-8c11-8ca2d2e4ef84\\\"\",\r\n
-=======
         \ \"etag\": \"W/\\\"01dbae84-8efd-40b0-97a2-fb51202da692\\\"\",\r\n  \"type\":
         \"Microsoft.Network/virtualNetworks\",\r\n  \"location\": \"westus\",\r\n
         \ \"properties\": {\r\n    \"provisioningState\": \"Updating\",\r\n    \"resourceGuid\":
@@ -101,7 +74,6 @@
         [\r\n        \"10.0.0.0/16\"\r\n      ]\r\n    },\r\n    \"subnets\": [\r\n
         \     {\r\n        \"name\": \"subnet_000004\",\r\n        \"id\": \"/subscriptions/00000000-0000-0000-0000-000000000000/resourceGroups/img_tmpl_vmprofile000001/providers/Microsoft.Network/virtualNetworks/vnet_000002/subnets/subnet_000004\",\r\n
         \       \"etag\": \"W/\\\"01dbae84-8efd-40b0-97a2-fb51202da692\\\"\",\r\n
->>>>>>> 84b21199
         \       \"properties\": {\r\n          \"provisioningState\": \"Updating\",\r\n
         \         \"addressPrefix\": \"10.0.0.0/24\",\r\n          \"delegations\":
         [],\r\n          \"privateEndpointNetworkPolicies\": \"Disabled\",\r\n          \"privateLinkServiceNetworkPolicies\":
@@ -112,11 +84,7 @@
       azure-asyncnotification:
       - Enabled
       azure-asyncoperation:
-<<<<<<< HEAD
-      - https://management.azure.com/subscriptions/00000000-0000-0000-0000-000000000000/providers/Microsoft.Network/locations/westus/operations/a5d8dbf7-10b5-4e20-b37a-9a14c83d2d7a?api-version=2022-01-01
-=======
       - https://management.azure.com/subscriptions/00000000-0000-0000-0000-000000000000/providers/Microsoft.Network/locations/westus/operations/7ab722de-7689-4dd0-9acc-b6b414496a5b?api-version=2022-01-01
->>>>>>> 84b21199
       cache-control:
       - no-cache
       content-length:
@@ -124,11 +92,7 @@
       content-type:
       - application/json; charset=utf-8
       date:
-<<<<<<< HEAD
-      - Tue, 07 Feb 2023 11:33:41 GMT
-=======
       - Fri, 10 Feb 2023 08:43:37 GMT
->>>>>>> 84b21199
       expires:
       - '-1'
       pragma:
@@ -141,15 +105,9 @@
       x-content-type-options:
       - nosniff
       x-ms-arm-service-request-id:
-<<<<<<< HEAD
-      - d3e1c430-c8c1-48b0-a3d8-ef018abf1ccd
-      x-ms-ratelimit-remaining-subscription-writes:
-      - '1195'
-=======
       - b38478ea-598d-4b5c-a54a-4d9d94d97d1b
       x-ms-ratelimit-remaining-subscription-writes:
       - '1198'
->>>>>>> 84b21199
     status:
       code: 201
       message: Created
@@ -167,16 +125,9 @@
       ParameterSetName:
       - -g -n --subnet-name
       User-Agent:
-<<<<<<< HEAD
-      - AZURECLI/2.45.0 (AAZ) azsdk-python-core/1.24.0 Python/3.10.9 (Linux-5.15.0-1031-azure-x86_64-with-glibc2.31)
-        VSTS_7b238909-6802-4b65-b90d-184bca47f458_build_220_0
-    method: GET
-    uri: https://management.azure.com/subscriptions/00000000-0000-0000-0000-000000000000/providers/Microsoft.Network/locations/westus/operations/a5d8dbf7-10b5-4e20-b37a-9a14c83d2d7a?api-version=2022-01-01
-=======
       - AZURECLI/2.45.0 (AAZ) azsdk-python-core/1.24.0 Python/3.9.13 (Windows-10-10.0.22621-SP0)
     method: GET
     uri: https://management.azure.com/subscriptions/00000000-0000-0000-0000-000000000000/providers/Microsoft.Network/locations/westus/operations/7ab722de-7689-4dd0-9acc-b6b414496a5b?api-version=2022-01-01
->>>>>>> 84b21199
   response:
     body:
       string: "{\r\n  \"status\": \"Succeeded\"\r\n}"
@@ -188,11 +139,7 @@
       content-type:
       - application/json; charset=utf-8
       date:
-<<<<<<< HEAD
-      - Tue, 07 Feb 2023 11:33:45 GMT
-=======
       - Fri, 10 Feb 2023 08:43:40 GMT
->>>>>>> 84b21199
       expires:
       - '-1'
       pragma:
@@ -209,11 +156,7 @@
       x-content-type-options:
       - nosniff
       x-ms-arm-service-request-id:
-<<<<<<< HEAD
-      - 8053abee-0522-4fb0-8762-7097e5a8b463
-=======
       - 2ad2a749-8ede-4495-955d-c91a9dd7bb6a
->>>>>>> 84b21199
     status:
       code: 200
       message: OK
@@ -231,26 +174,12 @@
       ParameterSetName:
       - -g -n --subnet-name
       User-Agent:
-<<<<<<< HEAD
-      - AZURECLI/2.45.0 (AAZ) azsdk-python-core/1.24.0 Python/3.10.9 (Linux-5.15.0-1031-azure-x86_64-with-glibc2.31)
-        VSTS_7b238909-6802-4b65-b90d-184bca47f458_build_220_0
-=======
       - AZURECLI/2.45.0 (AAZ) azsdk-python-core/1.24.0 Python/3.9.13 (Windows-10-10.0.22621-SP0)
->>>>>>> 84b21199
     method: GET
     uri: https://management.azure.com/subscriptions/00000000-0000-0000-0000-000000000000/resourceGroups/img_tmpl_vmprofile000001/providers/Microsoft.Network/virtualNetworks/vnet_000002?api-version=2022-01-01
   response:
     body:
       string: "{\r\n  \"name\": \"vnet_000002\",\r\n  \"id\": \"/subscriptions/00000000-0000-0000-0000-000000000000/resourceGroups/img_tmpl_vmprofile000001/providers/Microsoft.Network/virtualNetworks/vnet_000002\",\r\n
-<<<<<<< HEAD
-        \ \"etag\": \"W/\\\"3328fe32-aac3-48fb-8c4d-018ac1d6812a\\\"\",\r\n  \"type\":
-        \"Microsoft.Network/virtualNetworks\",\r\n  \"location\": \"westus\",\r\n
-        \ \"properties\": {\r\n    \"provisioningState\": \"Succeeded\",\r\n    \"resourceGuid\":
-        \"d278b530-2c08-4d91-9f7e-2fc878c0e78c\",\r\n    \"addressSpace\": {\r\n      \"addressPrefixes\":
-        [\r\n        \"10.0.0.0/16\"\r\n      ]\r\n    },\r\n    \"subnets\": [\r\n
-        \     {\r\n        \"name\": \"subnet_000004\",\r\n        \"id\": \"/subscriptions/00000000-0000-0000-0000-000000000000/resourceGroups/img_tmpl_vmprofile000001/providers/Microsoft.Network/virtualNetworks/vnet_000002/subnets/subnet_000004\",\r\n
-        \       \"etag\": \"W/\\\"3328fe32-aac3-48fb-8c4d-018ac1d6812a\\\"\",\r\n
-=======
         \ \"etag\": \"W/\\\"37613024-d1c2-40c4-801a-6ab51723e49f\\\"\",\r\n  \"type\":
         \"Microsoft.Network/virtualNetworks\",\r\n  \"location\": \"westus\",\r\n
         \ \"properties\": {\r\n    \"provisioningState\": \"Succeeded\",\r\n    \"resourceGuid\":
@@ -258,7 +187,6 @@
         [\r\n        \"10.0.0.0/16\"\r\n      ]\r\n    },\r\n    \"subnets\": [\r\n
         \     {\r\n        \"name\": \"subnet_000004\",\r\n        \"id\": \"/subscriptions/00000000-0000-0000-0000-000000000000/resourceGroups/img_tmpl_vmprofile000001/providers/Microsoft.Network/virtualNetworks/vnet_000002/subnets/subnet_000004\",\r\n
         \       \"etag\": \"W/\\\"37613024-d1c2-40c4-801a-6ab51723e49f\\\"\",\r\n
->>>>>>> 84b21199
         \       \"properties\": {\r\n          \"provisioningState\": \"Succeeded\",\r\n
         \         \"addressPrefix\": \"10.0.0.0/24\",\r\n          \"delegations\":
         [],\r\n          \"privateEndpointNetworkPolicies\": \"Disabled\",\r\n          \"privateLinkServiceNetworkPolicies\":
@@ -273,15 +201,9 @@
       content-type:
       - application/json; charset=utf-8
       date:
-<<<<<<< HEAD
-      - Tue, 07 Feb 2023 11:33:45 GMT
-      etag:
-      - W/"3328fe32-aac3-48fb-8c4d-018ac1d6812a"
-=======
       - Fri, 10 Feb 2023 08:43:41 GMT
       etag:
       - W/"37613024-d1c2-40c4-801a-6ab51723e49f"
->>>>>>> 84b21199
       expires:
       - '-1'
       pragma:
@@ -298,11 +220,7 @@
       x-content-type-options:
       - nosniff
       x-ms-arm-service-request-id:
-<<<<<<< HEAD
-      - c2126ce0-0f1a-4347-a4cd-5b2080f71cec
-=======
       - 84594931-c3ea-47a3-8d56-9b2bedbdfc8e
->>>>>>> 84b21199
     status:
       code: 200
       message: OK
@@ -320,21 +238,12 @@
       ParameterSetName:
       - -n -g
       User-Agent:
-<<<<<<< HEAD
-      - AZURECLI/2.45.0 azsdk-python-azure-mgmt-resource/22.0.0 Python/3.10.9 (Linux-5.15.0-1031-azure-x86_64-with-glibc2.31)
-        VSTS_7b238909-6802-4b65-b90d-184bca47f458_build_220_0
-=======
       - AZURECLI/2.45.0 azsdk-python-azure-mgmt-resource/21.1.0b1 Python/3.9.13 (Windows-10-10.0.22621-SP0)
->>>>>>> 84b21199
-    method: GET
-    uri: https://management.azure.com/subscriptions/00000000-0000-0000-0000-000000000000/resourcegroups/img_tmpl_vmprofile000001?api-version=2022-09-01
-  response:
-    body:
-<<<<<<< HEAD
-      string: '{"id":"/subscriptions/00000000-0000-0000-0000-000000000000/resourceGroups/img_tmpl_vmprofile000001","name":"img_tmpl_vmprofile000001","type":"Microsoft.Resources/resourceGroups","location":"westus","tags":{"product":"azurecli","cause":"automation","date":"2023-02-07T11:33:37Z"},"properties":{"provisioningState":"Succeeded"}}'
-=======
+    method: GET
+    uri: https://management.azure.com/subscriptions/00000000-0000-0000-0000-000000000000/resourcegroups/img_tmpl_vmprofile000001?api-version=2021-04-01
+  response:
+    body:
       string: '{"id":"/subscriptions/00000000-0000-0000-0000-000000000000/resourceGroups/img_tmpl_vmprofile000001","name":"img_tmpl_vmprofile000001","type":"Microsoft.Resources/resourceGroups","location":"westus","tags":{"product":"azurecli","cause":"automation","date":"2023-02-10T08:43:21Z"},"properties":{"provisioningState":"Succeeded"}}'
->>>>>>> 84b21199
     headers:
       cache-control:
       - no-cache
@@ -343,11 +252,7 @@
       content-type:
       - application/json; charset=utf-8
       date:
-<<<<<<< HEAD
-      - Tue, 07 Feb 2023 11:33:45 GMT
-=======
       - Fri, 10 Feb 2023 08:43:41 GMT
->>>>>>> 84b21199
       expires:
       - '-1'
       pragma:
@@ -379,21 +284,12 @@
       ParameterSetName:
       - -n -g
       User-Agent:
-<<<<<<< HEAD
-      - AZURECLI/2.45.0 azsdk-python-azure-mgmt-msi/6.1.0 Python/3.10.9 (Linux-5.15.0-1031-azure-x86_64-with-glibc2.31)
-        VSTS_7b238909-6802-4b65-b90d-184bca47f458_build_220_0
-=======
       - AZURECLI/2.45.0 azsdk-python-azure-mgmt-msi/7.0.0 Python/3.9.13 (Windows-10-10.0.22621-SP0)
->>>>>>> 84b21199
     method: PUT
     uri: https://management.azure.com/subscriptions/00000000-0000-0000-0000-000000000000/resourceGroups/img_tmpl_vmprofile000001/providers/Microsoft.ManagedIdentity/userAssignedIdentities/id_000003?api-version=2023-01-31
   response:
     body:
-<<<<<<< HEAD
-      string: '{"id":"/subscriptions/00000000-0000-0000-0000-000000000000/resourcegroups/img_tmpl_vmprofile000001/providers/Microsoft.ManagedIdentity/userAssignedIdentities/id_000003","name":"id_000003","type":"Microsoft.ManagedIdentity/userAssignedIdentities","location":"westus","tags":{},"properties":{"tenantId":"54826b22-38d6-4fb2-bad9-b7b93a3e9c5a","principalId":"8f6ad176-954e-4ca2-b020-aab7ac7e050f","clientId":"e6ca787f-59f2-444f-8f04-b7eed35d4f1f"}}'
-=======
       string: '{"id":"/subscriptions/00000000-0000-0000-0000-000000000000/resourcegroups/img_tmpl_vmprofile000001/providers/Microsoft.ManagedIdentity/userAssignedIdentities/id_000003","name":"id_000003","type":"Microsoft.ManagedIdentity/userAssignedIdentities","location":"westus","tags":{},"properties":{"tenantId":"54826b22-38d6-4fb2-bad9-b7b93a3e9c5a","principalId":"573a88d2-4839-4190-92e3-1f76165a95a5","clientId":"096c36b1-f1b6-40ae-af97-fede97ac6d23"}}'
->>>>>>> 84b21199
     headers:
       cache-control:
       - no-cache
@@ -402,11 +298,7 @@
       content-type:
       - application/json; charset=utf-8
       date:
-<<<<<<< HEAD
-      - Tue, 07 Feb 2023 11:33:48 GMT
-=======
       - Fri, 10 Feb 2023 08:43:50 GMT
->>>>>>> 84b21199
       expires:
       - '-1'
       location:
@@ -418,11 +310,7 @@
       x-content-type-options:
       - nosniff
       x-ms-ratelimit-remaining-subscription-writes:
-<<<<<<< HEAD
-      - '1196'
-=======
       - '1198'
->>>>>>> 84b21199
     status:
       code: 201
       message: Created
@@ -441,21 +329,12 @@
       - -g -n --image-source --managed-image-destinations --identity --subnet --proxy-vm-size
         --build-vm-identities
       User-Agent:
-<<<<<<< HEAD
-      - AZURECLI/2.45.0 azsdk-python-azure-mgmt-resource/22.0.0 Python/3.10.9 (Linux-5.15.0-1031-azure-x86_64-with-glibc2.31)
-        VSTS_7b238909-6802-4b65-b90d-184bca47f458_build_220_0
-=======
       - AZURECLI/2.45.0 azsdk-python-azure-mgmt-resource/21.1.0b1 Python/3.9.13 (Windows-10-10.0.22621-SP0)
->>>>>>> 84b21199
-    method: GET
-    uri: https://management.azure.com/subscriptions/00000000-0000-0000-0000-000000000000/resourcegroups/img_tmpl_vmprofile000001?api-version=2022-09-01
-  response:
-    body:
-<<<<<<< HEAD
-      string: '{"id":"/subscriptions/00000000-0000-0000-0000-000000000000/resourceGroups/img_tmpl_vmprofile000001","name":"img_tmpl_vmprofile000001","type":"Microsoft.Resources/resourceGroups","location":"westus","tags":{"product":"azurecli","cause":"automation","date":"2023-02-07T11:33:37Z"},"properties":{"provisioningState":"Succeeded"}}'
-=======
+    method: GET
+    uri: https://management.azure.com/subscriptions/00000000-0000-0000-0000-000000000000/resourcegroups/img_tmpl_vmprofile000001?api-version=2021-04-01
+  response:
+    body:
       string: '{"id":"/subscriptions/00000000-0000-0000-0000-000000000000/resourceGroups/img_tmpl_vmprofile000001","name":"img_tmpl_vmprofile000001","type":"Microsoft.Resources/resourceGroups","location":"westus","tags":{"product":"azurecli","cause":"automation","date":"2023-02-10T08:43:21Z"},"properties":{"provisioningState":"Succeeded"}}'
->>>>>>> 84b21199
     headers:
       cache-control:
       - no-cache
@@ -464,11 +343,7 @@
       content-type:
       - application/json; charset=utf-8
       date:
-<<<<<<< HEAD
-      - Tue, 07 Feb 2023 11:33:48 GMT
-=======
       - Fri, 10 Feb 2023 08:43:51 GMT
->>>>>>> 84b21199
       expires:
       - '-1'
       pragma:
@@ -497,12 +372,7 @@
       - -g -n --image-source --managed-image-destinations --identity --subnet --proxy-vm-size
         --build-vm-identities
       User-Agent:
-<<<<<<< HEAD
-      - AZURECLI/2.45.0 azsdk-python-azure-mgmt-resource/22.0.0 Python/3.10.9 (Linux-5.15.0-1031-azure-x86_64-with-glibc2.31)
-        VSTS_7b238909-6802-4b65-b90d-184bca47f458_build_220_0
-=======
       - AZURECLI/2.45.0 azsdk-python-azure-mgmt-resource/21.1.0b1 Python/3.9.13 (Windows-10-10.0.22621-SP0)
->>>>>>> 84b21199
     method: GET
     uri: https://management.azure.com/subscriptions/00000000-0000-0000-0000-000000000000/locations?api-version=2019-11-01
   response:
@@ -619,11 +489,7 @@
       content-type:
       - application/json; charset=utf-8
       date:
-<<<<<<< HEAD
-      - Tue, 07 Feb 2023 11:33:51 GMT
-=======
       - Fri, 10 Feb 2023 08:43:53 GMT
->>>>>>> 84b21199
       expires:
       - '-1'
       pragma:
@@ -664,12 +530,7 @@
       - -g -n --image-source --managed-image-destinations --identity --subnet --proxy-vm-size
         --build-vm-identities
       User-Agent:
-<<<<<<< HEAD
-      - AZURECLI/2.45.0 azsdk-python-mgmt-imagebuilder/1.1.0 Python/3.10.9 (Linux-5.15.0-1031-azure-x86_64-with-glibc2.31)
-        VSTS_7b238909-6802-4b65-b90d-184bca47f458_build_220_0
-=======
       - AZURECLI/2.45.0 azsdk-python-mgmt-imagebuilder/1.1.0 Python/3.9.13 (Windows-10-10.0.22621-SP0)
->>>>>>> 84b21199
     method: PUT
     uri: https://management.azure.com/subscriptions/00000000-0000-0000-0000-000000000000/resourceGroups/img_tmpl_vmprofile000001/providers/Microsoft.VirtualMachineImages/imageTemplates/ib_000005?api-version=2022-02-14
   response:
@@ -691,11 +552,7 @@
         \"name\": \"ib_000005\",\n \"type\": \"Microsoft.VirtualMachineImages/imageTemplates\"\n}"
     headers:
       azure-asyncoperation:
-<<<<<<< HEAD
-      - https://management.azure.com/subscriptions/00000000-0000-0000-0000-000000000000/providers/Microsoft.VirtualMachineImages/locations/westus/operations/5994fc4b-ab23-4fd2-96b7-a68bc5e91ff1?api-version=2022-02-14
-=======
       - https://management.azure.com/subscriptions/00000000-0000-0000-0000-000000000000/providers/Microsoft.VirtualMachineImages/locations/westus/operations/0f5f634a-9252-4b4b-8bbc-bc9f8528e001?api-version=2022-02-14
->>>>>>> 84b21199
       cache-control:
       - no-cache
       content-length:
@@ -703,11 +560,7 @@
       content-type:
       - application/json
       date:
-<<<<<<< HEAD
-      - Tue, 07 Feb 2023 11:33:54 GMT
-=======
       - Fri, 10 Feb 2023 08:43:59 GMT
->>>>>>> 84b21199
       expires:
       - '-1'
       pragma:
@@ -719,11 +572,7 @@
       x-content-type-options:
       - nosniff
       x-ms-ratelimit-remaining-subscription-writes:
-<<<<<<< HEAD
-      - '1198'
-=======
       - '1195'
->>>>>>> 84b21199
     status:
       code: 201
       message: Created
@@ -742,17 +591,6 @@
       - -g -n --image-source --managed-image-destinations --identity --subnet --proxy-vm-size
         --build-vm-identities
       User-Agent:
-<<<<<<< HEAD
-      - AZURECLI/2.45.0 azsdk-python-mgmt-imagebuilder/1.1.0 Python/3.10.9 (Linux-5.15.0-1031-azure-x86_64-with-glibc2.31)
-        VSTS_7b238909-6802-4b65-b90d-184bca47f458_build_220_0
-    method: GET
-    uri: https://management.azure.com/subscriptions/00000000-0000-0000-0000-000000000000/providers/Microsoft.VirtualMachineImages/locations/westus/operations/5994fc4b-ab23-4fd2-96b7-a68bc5e91ff1?api-version=2022-02-14
-  response:
-    body:
-      string: "{\n \"name\": \"5994FC4B-AB23-4FD2-96B7-A68BC5E91FF1\",\n \"status\":
-        \"Failed\",\n \"startTime\": \"2023-02-07T11:33:54.0708836Z\",\n \"endTime\":
-        \"2023-02-07T11:34:17.0001433Z\",\n \"error\": {\n  \"code\": \"Unauthorized\",\n
-=======
       - AZURECLI/2.45.0 azsdk-python-mgmt-imagebuilder/1.1.0 Python/3.9.13 (Windows-10-10.0.22621-SP0)
     method: GET
     uri: https://management.azure.com/subscriptions/00000000-0000-0000-0000-000000000000/providers/Microsoft.VirtualMachineImages/locations/westus/operations/0f5f634a-9252-4b4b-8bbc-bc9f8528e001?api-version=2022-02-14
@@ -761,7 +599,6 @@
       string: "{\n \"name\": \"0F5F634A-9252-4B4B-8BBC-BC9F8528E001\",\n \"status\":
         \"Failed\",\n \"startTime\": \"2023-02-10T08:43:58.6150797Z\",\n \"endTime\":
         \"2023-02-10T08:44:10.0502347Z\",\n \"error\": {\n  \"code\": \"Unauthorized\",\n
->>>>>>> 84b21199
         \ \"message\": \"Not authorized to access the resource: /subscriptions/00000000-0000-0000-0000-000000000000/resourceGroups/img_tmpl_vmprofile000001/providers/Microsoft.Network/virtualNetworks/vnet_000002.
         Please check the user assigned identity has the correct permissions. For more
         details, go to https://aka.ms/azvmimagebuilderts.\"\n }\n}"
@@ -773,11 +610,7 @@
       content-type:
       - application/json
       date:
-<<<<<<< HEAD
-      - Tue, 07 Feb 2023 11:34:24 GMT
-=======
       - Fri, 10 Feb 2023 08:44:30 GMT
->>>>>>> 84b21199
       expires:
       - '-1'
       pragma:
@@ -809,12 +642,7 @@
       ParameterSetName:
       - -g -n
       User-Agent:
-<<<<<<< HEAD
-      - AZURECLI/2.45.0 azsdk-python-mgmt-imagebuilder/1.1.0 Python/3.10.9 (Linux-5.15.0-1031-azure-x86_64-with-glibc2.31)
-        VSTS_7b238909-6802-4b65-b90d-184bca47f458_build_220_0
-=======
       - AZURECLI/2.45.0 azsdk-python-mgmt-imagebuilder/1.1.0 Python/3.9.13 (Windows-10-10.0.22621-SP0)
->>>>>>> 84b21199
     method: GET
     uri: https://management.azure.com/subscriptions/00000000-0000-0000-0000-000000000000/resourceGroups/img_tmpl_vmprofile000001/providers/Microsoft.VirtualMachineImages/imageTemplates/ib_000005?api-version=2022-02-14
   response:
@@ -834,19 +662,11 @@
         [\n    \"/subscriptions/00000000-0000-0000-0000-000000000000/resourcegroups/img_tmpl_vmprofile000001/providers/Microsoft.ManagedIdentity/userAssignedIdentities/id_000003\"\n
         \  ],\n   \"vnetConfig\": {\n    \"subnetId\": \"/subscriptions/00000000-0000-0000-0000-000000000000/resourceGroups/img_tmpl_vmprofile000001/providers/Microsoft.Network/virtualNetworks/vnet_000002/subnets/subnet_000004\",\n
         \   \"proxyVmSize\": \"Standard_A1_v1\"\n   }\n  },\n  \"stagingResourceGroup\":
-<<<<<<< HEAD
-        \"\",\n  \"exactStagingResourceGroup\": \"/subscriptions/00000000-0000-0000-0000-000000000000/resourceGroups/IT_img_tmpl_vmprofile3hidlk77ovjeiqr5zqgpfo_60383605-1a3b-463d-9316-79c54d55725b\"\n
-        },\n \"identity\": {\n  \"type\": \"UserAssigned\",\n  \"userAssignedIdentities\":
-        {\n   \"/subscriptions/00000000-0000-0000-0000-000000000000/resourceGroups/img_tmpl_vmprofile000001/providers/Microsoft.ManagedIdentity/userAssignedIdentities/id_000003\":
-        {\n    \"principalId\": \"8f6ad176-954e-4ca2-b020-aab7ac7e050f\",\n    \"clientId\":
-        \"e6ca787f-59f2-444f-8f04-b7eed35d4f1f\"\n   }\n  }\n },\n \"tags\": {},\n
-=======
         \"\",\n  \"exactStagingResourceGroup\": \"/subscriptions/00000000-0000-0000-0000-000000000000/resourceGroups/IT_img_tmpl_vmprofileth4fzsd4crflcs5dsyxqqu_0cc653a5-ee74-40d4-bf7b-1669f69e5b74\"\n
         },\n \"identity\": {\n  \"type\": \"UserAssigned\",\n  \"userAssignedIdentities\":
         {\n   \"/subscriptions/00000000-0000-0000-0000-000000000000/resourceGroups/img_tmpl_vmprofile000001/providers/Microsoft.ManagedIdentity/userAssignedIdentities/id_000003\":
         {\n    \"principalId\": \"573a88d2-4839-4190-92e3-1f76165a95a5\",\n    \"clientId\":
         \"096c36b1-f1b6-40ae-af97-fede97ac6d23\"\n   }\n  }\n },\n \"tags\": {},\n
->>>>>>> 84b21199
         \"location\": \"westus\",\n \"id\": \"/subscriptions/00000000-0000-0000-0000-000000000000/resourcegroups/img_tmpl_vmprofile000001/providers/Microsoft.VirtualMachineImages/imageTemplates/ib_000005\",\n
         \"name\": \"ib_000005\",\n \"type\": \"Microsoft.VirtualMachineImages/imageTemplates\"\n}"
     headers:
@@ -857,11 +677,7 @@
       content-type:
       - application/json
       date:
-<<<<<<< HEAD
-      - Tue, 07 Feb 2023 11:34:25 GMT
-=======
       - Fri, 10 Feb 2023 08:44:32 GMT
->>>>>>> 84b21199
       expires:
       - '-1'
       pragma:
@@ -870,6 +686,10 @@
       - nginx
       strict-transport-security:
       - max-age=31536000; includeSubDomains
+      transfer-encoding:
+      - chunked
+      vary:
+      - Accept-Encoding
       x-content-type-options:
       - nosniff
     status:
