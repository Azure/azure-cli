--- conflicted
+++ resolved
@@ -194,18 +194,8 @@
         utils.writeline('Preparing ARM configuration')
         _prepare_arm_k8(dns_prefix)
 
-<<<<<<< HEAD
-<<<<<<< 16a30ebdec7b4ebdcb5ff06dc536112ff2441326
-        sys.stdout.write('\n Creating Resources\n')
-        sys.stdout.write(' This is going to take a while. Sit back and relax.\n')
-=======
         utils.writeline('Creating Resources')
         utils.writeline('This is going to take a while. Sit back and relax.')
->>>>>>> PR feedback + making code run in both 2.7 and python3
-=======
-        utils.writeline('Creating Resources')
-        utils.writeline('This is going to take a while. Sit back and relax.')
->>>>>>> 6df593ac
         deployment_command = "az group deployment create --template-file {0}/k8.deploy.json --parameters \
         '@{0}/k8.deploy.parameters.tmp.json' -g {1} -n {2}".format(kubernetes_path, resource_group, dns_prefix)
         _execute_command(deployment_command)
