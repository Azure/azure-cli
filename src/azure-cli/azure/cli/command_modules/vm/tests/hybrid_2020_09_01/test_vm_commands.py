# --------------------------------------------------------------------------------------------
# Copyright (c) Microsoft Corporation. All rights reserved.
# Licensed under the MIT License. See License.txt in the project root for license information.
# --------------------------------------------------------------------------------------------

# AZURE CLI VM TEST DEFINITIONS
import json
import os
import platform
import tempfile
import time
import unittest
from unittest import mock
import uuid

from knack.util import CLIError
from azure.cli.testsdk.scenario_tests import AllowLargeResponse, record_only
from azure.cli.core.profiles import ResourceType
from azure.cli.testsdk import (
    ScenarioTest, ResourceGroupPreparer, LiveScenarioTest, api_version_constraint,
    StorageAccountPreparer, KeyVaultPreparer)
TEST_DIR = os.path.abspath(os.path.join(os.path.abspath(__file__), '..'))

# pylint: disable=line-too-long
# pylint: disable=too-many-lines

TEST_SSH_KEY_PUB = "ssh-rsa AAAAB3NzaC1yc2EAAAADAQABAAACAQCbIg1guRHbI0lV11wWDt1r2cUdcNd27CJsg+SfgC7miZeubtwUhbsPdhMQsfDyhOWHq1+ZL0M+nJZV63d/1dhmhtgyOqejUwrPlzKhydsbrsdUor+JmNJDdW01v7BXHyuymT8G4s09jCasNOwiufbP/qp72ruu0bIA1nySsvlf9pCQAuFkAnVnf/rFhUlOkhtRpwcq8SUNY2zRHR/EKb/4NWY1JzR4sa3q2fWIJdrrX0DvLoa5g9bIEd4Df79ba7v+yiUBOS0zT2ll+z4g9izHK3EO5d8hL4jYxcjKs+wcslSYRWrascfscLgMlMGh0CdKeNTDjHpGPncaf3Z+FwwwjWeuiNBxv7bJo13/8B/098KlVDl4GZqsoBCEjPyJfV6hO0y/LkRGkk7oHWKgeWAfKtfLItRp00eZ4fcJNK9kCaSMmEugoZWcI7NGbZXzqFWqbpRI7NcDP9+WIQ+i9U5vqWsqd/zng4kbuAJ6UuKqIzB0upYrLShfQE3SAck8oaLhJqqq56VfDuASNpJKidV+zq27HfSBmbXnkR/5AK337dc3MXKJypoK/QPMLKUAP5XLPbs+NddJQV7EZXd29DLgp+fRIg3edpKdO7ZErWhv7d+3Kws+e1Y+ypmR2WIVSwVyBEUfgv2C8Ts9gnTF4pNcEY/S2aBicz5Ew2+jdyGNQQ== test@example.com\n"


def _write_config_file(user_name):

    public_key = ('ssh-rsa AAAAB3NzaC1yc2EAAAADAQABAAABAQC8InHIPLAu6lMc0d+5voyXqigZfT5r6fAM1+FQAi+mkPDdk2hNq1BG0Bwfc88G'
                  'm7BImw8TS+x2bnZmhCbVnHd6BPCDY7a+cHCSqrQMW89Cv6Vl4ueGOeAWHpJTV9CTLVz4IY1x4HBdkLI2lKIHri9+z7NIdvFk7iOk'
                  'MVGyez5H1xDbF2szURxgc4I2/o5wycSwX+G8DrtsBvWLmFv9YAPx+VkEHQDjR0WWezOjuo1rDn6MQfiKfqAjPuInwNOg5AIxXAOR'
                  'esrin2PUlArNtdDH1zlvI4RZi36+tJO7mtm3dJiKs4Sj7G6b1CjIU6aaj27MmKy3arIFChYav9yYM3IT')
    config = {
        'username': user_name,
        'ssh_key': public_key
    }
    _, config_file = tempfile.mkstemp()
    with open(config_file, 'w') as outfile:
        json.dump(config, outfile)
    return config_file


# class VMImageListByAliasesScenarioTest(ScenarioTest):

#     def test_vm_image_list_by_alias(self):
#         result = self.cmd('vm image list --offer ubuntu').get_output_in_json()
#         self.assertTrue(len(result) >= 1)
#         self.assertEqual(result[0]['publisher'], 'Canonical')
#         self.assertTrue(result[0]['sku'].endswith('LTS'))


# class VMUsageScenarioTest(ScenarioTest):

#     def test_vm_usage(self):
#         self.cmd('vm list-usage --location westus',
#                  checks=self.check('type(@)', 'array'))


# class VMImageListThruServiceScenarioTest(ScenarioTest):

#     @AllowLargeResponse()
#     def test_vm_images_list_thru_services(self):
#         result = self.cmd('vm image list -l westus --publisher Canonical --offer UbuntuServer -o tsv --all').output
#         assert result.index('16.04') >= 0

#         result = self.cmd('vm image list -p Canonical -f UbuntuServer -o tsv --all').output
#         assert result.index('16.04') >= 0


# class VMOpenPortTest(ScenarioTest):

#     @ResourceGroupPreparer(name_prefix='cli_test_open_port')
#     def test_vm_open_port(self, resource_group):

#         self.kwargs.update({
#             'vm': 'vm1'
#         })

#         self.cmd('vm create -g {rg} -l westus -n {vm} --admin-username ubuntu --image Canonical:UbuntuServer:14.04.4-LTS:latest --admin-password @PasswordPassword1! --public-ip-address-allocation dynamic --authentication-type password')

#         # min params - apply to existing NIC (updates existing NSG)
#         self.kwargs['nsg_id'] = self.cmd('vm open-port -g {rg} -n {vm} --port "*" --priority 900').get_output_in_json()['id']
#         self.kwargs['nsg'] = os.path.split(self.kwargs['nsg_id'])[1]
#         self.cmd('network nsg show -g {rg} -n {nsg}',
#                  checks=self.check("length(securityRules[?name == 'open-port-all'])", 1))

#         # apply to subnet (creates new NSG)
#         self.kwargs['nsg'] = 'newNsg'
#         self.cmd('vm open-port -g {rg} -n {vm} --apply-to-subnet --nsg-name {nsg} --port "*" --priority 900')
#         self.cmd('network nsg show -g {rg} -n {nsg}',
#                  checks=self.check("length(securityRules[?name == 'open-port-all'])", 1))


class VMShowListSizesListIPAddressesScenarioTest(ScenarioTest):

    @ResourceGroupPreparer(name_prefix='cli_test_vm_list_ip')
    @AllowLargeResponse(size_kb=99999)
    def test_vm_show_list_sizes_list_ip_addresses(self, resource_group):

        self.kwargs.update({
            'loc': 'centralus',
            'vm': 'vm-with-public-ip',
            'allocation': 'static',
            'zone': 2
        })
        # Expecting no results at the beginning
        self.cmd('vm list-ip-addresses --resource-group {rg}', checks=self.is_empty())
        self.cmd('vm create --resource-group {rg} --location {loc} -n {vm} --admin-username ubuntu --image Canonical:UbuntuServer:14.04.4-LTS:latest'
                 ' --admin-password testPassword0 --public-ip-address-allocation {allocation} --authentication-type password --zone {zone} --nsg-rule NONE')
        result = self.cmd('vm show --resource-group {rg} --name {vm} -d', checks=[
            self.check('type(@)', 'object'),
            self.check('name', '{vm}'),
            self.check('location', '{loc}'),
            self.check('resourceGroup', '{rg}')
        ]).get_output_in_json()
        self.assertEqual(4, len(result['publicIps'].split('.')))

        result = self.cmd('vm list --resource-group {rg} -d', checks=[
            self.check('[0].name', '{vm}'),
            self.check('[0].location', '{loc}'),
            self.check('[0].resourceGroup', '{rg}'),
            self.check('[0].powerState', 'VM running')
        ]).get_output_in_json()
        self.assertEqual(4, len(result[0]['publicIps'].split('.')))

        self.cmd('vm list-vm-resize-options --resource-group {rg} --name {vm}',
                 checks=self.check('type(@)', 'array'))

        # Expecting the one we just added
        self.kwargs['rg_caps'] = resource_group.upper()  # test the command handles name with casing diff.
        self.cmd('vm list-ip-addresses --resource-group {rg_caps}', checks=[
            self.check('length(@)', 1),
            self.check('[0].virtualMachine.name', '{vm}'),
            self.check('[0].virtualMachine.resourceGroup', '{rg}'),
            self.check('length([0].virtualMachine.network.publicIpAddresses)', 1),
            self.check('[0].virtualMachine.network.publicIpAddresses[0].ipAllocationMethod', self.kwargs['allocation'].title()),
            self.check('type([0].virtualMachine.network.publicIpAddresses[0].ipAddress)', 'string'),
            self.check('[0].virtualMachine.network.publicIpAddresses[0].zone', '{zone}'),
            self.check('type([0].virtualMachine.network.publicIpAddresses[0].name)', 'string'),
            self.check('[0].virtualMachine.network.publicIpAddresses[0].resourceGroup', '{rg}')
        ])


class VMSizeListScenarioTest(ScenarioTest):

    @AllowLargeResponse()
    def test_vm_size_list(self):
        self.cmd('vm list-sizes --location westus',
                 checks=self.check('type(@)', 'array'))


class VMImageListOffersScenarioTest(ScenarioTest):

    def test_vm_image_list_offers(self):
        self.kwargs.update({
            'loc': 'westus',
            'pub': 'Canonical'
        })

        result = self.cmd('vm image list-offers --location {loc} --publisher {pub}').get_output_in_json()
        self.assertTrue(len(result) > 0)
        self.assertFalse([i for i in result if i['location'].lower() != self.kwargs['loc']])


class VMImageListPublishersScenarioTest(ScenarioTest):

    @AllowLargeResponse()
    def test_vm_image_list_publishers(self):
        self.kwargs.update({
            'loc': 'westus'
        })
        self.cmd('vm image list-publishers --location {loc}', checks=[
            self.check('type(@)', 'array'),
            self.check("length([?location == '{loc}']) == length(@)", True),
        ])


class VMImageListSkusScenarioTest(ScenarioTest):

    def test_vm_image_list_skus(self):

        self.kwargs.update({
            'loc': 'westus',
            'pub': 'Canonical',
            'offer': 'UbuntuServer'
        })

        result = self.cmd("vm image list-skus --location {loc} -p {pub} --offer {offer} --query \"length([].id.contains(@, '/Publishers/{pub}/ArtifactTypes/VMImage/Offers/{offer}/Skus/'))\"").get_output_in_json()
        self.assertTrue(result > 0)


class VMImageShowScenarioTest(ScenarioTest):

    def test_vm_image_show(self):

        self.kwargs.update({
            'loc': 'westus',
            'pub': 'Canonical',
            'offer': 'UbuntuServer',
            'sku': '14.04.2-LTS',
            'ver': '14.04.201503090'
        })

        self.cmd('vm image show --location {loc} --publisher {pub} --offer {offer} --sku {sku} --version {ver}', checks=[
            self.check('type(@)', 'object'),
            self.check('location', '{loc}'),
            self.check('name', '{ver}'),
            self.check("contains(id, '/Publishers/{pub}/ArtifactTypes/VMImage/Offers/{offer}/Skus/{sku}/Versions/{ver}')", True)
        ])


class VMGeneralizeScenarioTest(ScenarioTest):

    @ResourceGroupPreparer(name_prefix='cli_test_generalize_vm')
    def test_vm_generalize(self, resource_group):

        self.kwargs.update({
            'vm': 'vm-generalize'
        })

        self.cmd('vm create -g {rg} -n {vm} --admin-username ubuntu --image UbuntuLTS --admin-password testPassword0 --authentication-type password --use-unmanaged-disk')
        self.cmd('vm stop -g {rg} -n {vm}')
        # Should be able to generalize the VM after it has been stopped
        self.cmd('vm generalize -g {rg} -n {vm}', checks=self.is_empty())
        vm = self.cmd('vm show -g {rg} -n {vm}').get_output_in_json()
        self.cmd('vm capture -g {rg} -n {vm} --vhd-name-prefix vmtest')

        # capture to a custom image
        self.kwargs['image'] = 'myImage'
        self.cmd('image create -g {rg} -n {image} --source {vm}', checks=[
            self.check('name', '{image}'),
            self.check('sourceVirtualMachine.id', vm['id']),
            self.check('storageProfile.zoneResilient', None)
        ])
        self.cmd('image show -g {rg} -n {image}', checks=[
            self.check('name', '{image}'),
            self.check('sourceVirtualMachine.id', vm['id']),
            self.check('storageProfile.zoneResilient', None)
        ])
        self.cmd('image list -g {rg}', checks=[
            self.check('length(@)', '1')
        ])
        self.cmd('image delete -g {rg} -n {image}')

    @ResourceGroupPreparer(name_prefix='cli_test_generalize_vm')
    def test_vm_capture_zone_resilient_image(self, resource_group):

        self.kwargs.update({
            'loc': 'francecentral',
            'vm': 'vm-generalize'
        })

        self.cmd('vm create -g {rg} --location {loc} -n {vm} --admin-username ubuntu --image centos --admin-password testPassword0 --authentication-type password')
        self.cmd('vm deallocate -g {rg} -n {vm}')
        # Should be able to generalize the VM after it has been stopped
        self.cmd('vm generalize -g {rg} -n {vm}', checks=self.is_empty())
        vm = self.cmd('vm show -g {rg} -n {vm}').get_output_in_json()

        # capture to a custom image
        self.kwargs['image'] = 'myImage2'
        self.cmd('image create -g {rg} -n {image} --source {vm} --zone-resilient -l {loc}', checks=[
            self.check('name', '{image}'),
            self.check('sourceVirtualMachine.id', vm['id']),
            self.check('storageProfile.zoneResilient', True)
        ])


class VMVMSSWindowsLicenseTest(ScenarioTest):

    @ResourceGroupPreparer(name_prefix='cli_test_windows_license_type')
    def test_vm_vmss_windows_license_type(self, resource_group):

        self.kwargs.update({
            'vm': 'winvm',
            'vmss': 'winvmss'
        })
        self.cmd('vm create -g {rg} -n {vm} --image Win2012R2Datacenter --admin-username clitest1234 --admin-password Test123456789# --license-type Windows_Server')
        self.cmd('vm show -g {rg} -n {vm}', checks=[
            self.check('licenseType', 'Windows_Server')
        ])
        self.cmd('vm update -g {rg} -n {vm} --license-type None', checks=[
            self.check('licenseType', 'None')
        ])
        self.cmd('vmss create -g {rg} -n {vmss} --image Win2012R2Datacenter --admin-username clitest1234 --admin-password Test123456789# --license-type Windows_Server --instance-count 1')
        self.cmd('vmss show -g {rg} -n {vmss}', checks=[
            self.check('virtualMachineProfile.licenseType', 'Windows_Server')
        ])
        self.cmd('vmss update -g {rg} -n {vmss} --license-type None', checks=[
            self.check('virtualMachineProfile.licenseType', 'None')
        ])


class VMCustomImageTest(ScenarioTest):

    @ResourceGroupPreparer(name_prefix='cli_test_vm_custom_image')
    def test_vm_custom_image(self, resource_group):
        self.kwargs.update({
            'vm1': 'vm-unmanaged-disk',
            'vm2': 'vm-managed-disk',
            'newvm1': 'fromimage1',
            'newvm2': 'fromimage2',
            'image1': 'img-from-unmanaged',
            'image2': 'img-from-managed',
        })

        self.cmd('vm create -g {rg} -n {vm1} --image ubuntults --use-unmanaged-disk --admin-username sdk-test-admin --admin-password testPassword0')
        # deprovision the VM, but we have to do it async to avoid hanging the run-command itself
        self.cmd('vm run-command invoke -g {rg} -n {vm1} --command-id RunShellScript --scripts "echo \'sudo waagent -deprovision+user --force\' | at -M now + 1 minutes"')
        time.sleep(70)
        self.cmd('vm deallocate -g {rg} -n {vm1}')
        self.cmd('vm generalize -g {rg} -n {vm1}')
        self.cmd('image create -g {rg} -n {image1} --source {vm1}')

        self.cmd('vm create -g {rg} -n {vm2} --image ubuntults --storage-sku standard_lrs --data-disk-sizes-gb 1 1 --admin-username sdk-test-admin --admin-password testPassword0')
        self.cmd('vm run-command invoke -g {rg} -n {vm2} --command-id RunShellScript --scripts "echo \'sudo waagent -deprovision+user --force\' | at -M now + 1 minutes"')
        time.sleep(70)
        self.cmd('vm deallocate -g {rg} -n {vm2}')
        self.cmd('vm generalize -g {rg} -n {vm2}')
        self.cmd('image create -g {rg} -n {image2} --source {vm2}')

        self.cmd('vm create -g {rg} -n {newvm1} --image {image1} --admin-username sdk-test-admin --admin-password testPassword0 --authentication-type password')
        self.cmd('vm show -g {rg} -n {newvm1}', checks=[
            self.check('storageProfile.imageReference.resourceGroup', '{rg}'),
            self.check('storageProfile.osDisk.createOption', 'FromImage')
        ])
        self.cmd('vmss create -g {rg} -n vmss1 --image {image1} --admin-username sdk-test-admin --admin-password testPassword0 --authentication-type password', checks=[
            self.check('vmss.virtualMachineProfile.storageProfile.imageReference.resourceGroup', '{rg}'),
            self.check('vmss.virtualMachineProfile.storageProfile.osDisk.createOption', 'FromImage')
        ])

        self.cmd('vm create -g {rg} -n {newvm2} --image {image2} --admin-username sdk-test-admin --admin-password testPassword0 --authentication-type password')
        self.cmd('vm show -g {rg} -n {newvm2}', checks=[
            self.check('storageProfile.imageReference.resourceGroup', '{rg}'),
            self.check('storageProfile.osDisk.createOption', 'FromImage'),
            self.check("length(storageProfile.dataDisks)", 2),
            self.check("storageProfile.dataDisks[0].createOption", 'FromImage'),
            self.check('storageProfile.dataDisks[0].managedDisk.storageAccountType', 'Standard_LRS')
        ])

        self.cmd('vmss create -g {rg} -n vmss2 --image {image2} --admin-username sdk-test-admin --admin-password testPassword0 --authentication-type password', checks=[
            self.check('vmss.virtualMachineProfile.storageProfile.imageReference.resourceGroup', '{rg}'),
            self.check('vmss.virtualMachineProfile.storageProfile.osDisk.createOption', 'FromImage'),
            self.check("length(vmss.virtualMachineProfile.storageProfile.dataDisks)", 2),
            self.check("vmss.virtualMachineProfile.storageProfile.dataDisks[0].createOption", 'FromImage'),
            self.check("vmss.virtualMachineProfile.storageProfile.dataDisks[0].managedDisk.storageAccountType", 'Standard_LRS'),
            self.check("vmss.virtualMachineProfile.storageProfile.dataDisks[1].createOption", 'FromImage'),
            self.check("vmss.virtualMachineProfile.storageProfile.dataDisks[1].managedDisk.storageAccountType", 'Standard_LRS')
        ])

    @ResourceGroupPreparer(name_prefix='cli_test_vm_custom_image_conflict')
    def test_vm_custom_image_name_conflict(self, resource_group):
        self.kwargs.update({
            'vm': 'test-vm',
            'image1': 'img-from-vm',
            'image2': 'img-from-vm-id',
            'image3': 'img-from-disk-id',
        })

        self.cmd('vm create -g {rg} -n {vm} --image debian --use-unmanaged-disk --admin-username ubuntu --admin-password testPassword0 --authentication-type password')
        vm1_info = self.cmd('vm show -g {rg} -n {vm}').get_output_in_json()
        self.cmd('vm stop -g {rg} -n {vm}')

        # set variables up to test against name conflict between disk and vm.
        self.kwargs.update({
            'os_disk_vhd_uri': vm1_info['storageProfile']['osDisk']['vhd']['uri'],
            'vm_id': vm1_info['id'],
            'os_disk': vm1_info['name']
        })

        # create disk with same name as vm
        disk_info = self.cmd('disk create -g {rg} -n {os_disk} --source {os_disk_vhd_uri} --os-type linux').get_output_in_json()
        self.kwargs.update({'os_disk_id': disk_info['id']})

        # Deallocate and generalize vm. Do not need to deprovision vm as this test will not recreate a vm from the image.
        self.cmd('vm deallocate -g {rg} -n {vm}')
        self.cmd('vm generalize -g {rg} -n {vm}')

        # Create image from vm
        self.cmd('image create -g {rg} -n {image1} --source {vm}', checks=[
            self.check("sourceVirtualMachine.id", '{vm_id}'),
            self.check("storageProfile.osDisk.managedDisk", None)
        ])
        # Create image from vm id
        self.cmd('image create -g {rg} -n {image2} --source {vm_id}', checks=[
            self.check("sourceVirtualMachine.id", '{vm_id}'),
            self.check("storageProfile.osDisk.managedDisk", None)
        ])
        # Create image from disk id
        self.cmd('image create -g {rg} -n {image3} --source {os_disk_id} --os-type linux', checks=[
            self.check("sourceVirtualMachine", None),
            self.check("storageProfile.osDisk.managedDisk.id", '{os_disk_id}')
        ])

    @ResourceGroupPreparer(name_prefix='cli_test_vm_custom_image_mgmt_')
    def test_vm_custom_image_management(self, resource_group):
        self.kwargs.update({
            'vm1':'vm1',
            'vm2':'vm2',
            'image1':'myImage1',
            'image2':'myImage2'
        })

        vm1 = self.cmd('vm create -g {rg} -n {vm1} --admin-username theuser --image OpenLogic:CentOS:7.5:latest --admin-password testPassword0 --authentication-type password --nsg-rule NONE').get_output_in_json()
        self.cmd('vm deallocate -g {rg} -n {vm1}')
        self.cmd('vm generalize -g {rg} -n {vm1}')

        self.cmd('image create -g {rg} -n {image1} --source {vm1}')

        self.cmd('image list -g {rg}', checks=self.check('length(@)', 1))
        self.cmd('image show -g {rg} -n {image1}',
                 checks=[
                     self.check('name', '{image1}'),
                 ])
        self.cmd('image update -n {image1} -g {rg} --tags foo=bar', checks=self.check('tags.foo', 'bar'))
        self.cmd('image delete -n {image1} -g {rg}')
        self.cmd('image list -g {rg}', checks=self.check('length(@)', 0))


class VMImageWithPlanTest(ScenarioTest):

    @unittest.skip('You cannot purchase reservation because required AAD tenant information is missing')
    @ResourceGroupPreparer()
    def test_vm_create_with_market_place_image(self, resource_group, resource_group_location):
        # test 2 scenarios, 1. create vm from market place image, 2. create from a custom image captured from such vms
        self.kwargs.update({
            'location': resource_group_location,
            'publisher': 'microsoft-ads',
            'offer': 'linux-data-science-vm-ubuntu',
            'sku': 'linuxdsvmubuntu',
            'vm1': 'vm1',
            'vm2': 'vm2',
            'image': 'image1'
        })
        self.kwargs['urn'] = '{publisher}:{offer}:{sku}:latest'.format(**self.kwargs)

        # extract out the plan info to be used when create the vm from the captured image
        plan = self.cmd('vm image show --urn {urn}').get_output_in_json()['plan']
        self.kwargs['plan_name'] = plan['name']
        self.kwargs['plan_product'] = plan['product']
        self.kwargs['plan_publisher'] = plan['publisher']

        # let us accept the term
        self.cmd('vm image accept-terms --urn {urn}', checks=self.check('accepted', True))

        # create a vm and capture an image from it
        self.cmd('vm create -g {rg} -n {vm1} --image {urn} --admin-username sdk-test-admin --admin-password testPassword0')
        # deprovision the VM, but we have to do it async to avoid hanging the run-command itself
        self.cmd('vm run-command invoke -g {rg} -n {vm1} --command-id RunShellScript --scripts "echo \'sudo waagent -deprovision+user --force\' | at -M now + 1 minutes"')
        time.sleep(70)
        self.cmd('vm deallocate -g {rg} -n {vm1}')
        self.cmd('vm generalize -g {rg} -n {vm1}')
        self.cmd('image create -g {rg} -n {image} --source {vm1}')

        self.cmd('vm create -g {rg} -n {vm2} --image {image} --admin-username sdk-test-admin --admin-password testPassword0 --authentication-type password --plan-publisher {plan_publisher} --plan-name {plan_name} --plan-product {plan_product}')
        self.cmd('vm show -g {rg} -n {vm2}', checks=self.check('provisioningState', 'Succeeded'))


class VMCreateFromUnmanagedDiskTest(ScenarioTest):

    @ResourceGroupPreparer(name_prefix='cli_test_vm_from_unmanaged_disk')
    def test_vm_create_from_unmanaged_disk(self, resource_group):
        # create a vm with unmanaged os disk
        self.kwargs.update({
            'loc': 'westus',
            'vm': 'vm1'
        })
        self.cmd('vm create -g {rg} -n {vm} --image debian --use-unmanaged-disk --admin-username ubuntu --admin-password testPassword0 --authentication-type password')
        vm1_info = self.cmd('vm show -g {rg} -n {vm}', checks=[
            self.check('name', '{vm}'),
            self.check('licenseType', None)
        ]).get_output_in_json()
        self.cmd('vm stop -g {rg} -n {vm}')

        # import the unmanaged os disk into a specialized managed disk
        self.kwargs.update({
            'os_disk_vhd_uri': vm1_info['storageProfile']['osDisk']['vhd']['uri'],
            'vm': 'vm2',
            'os_disk': 'os1'
        })
        self.cmd('disk create -g {rg} -n {os_disk} --source {os_disk_vhd_uri} --os-type linux',
                 checks=[self.check('name', '{os_disk}'), self.check('osType', 'Linux')])
        # create a vm by attaching to it
        self.cmd('vm create -g {rg} -n {vm} --attach-os-disk {os_disk} --os-type linux',
                 checks=self.check('powerState', 'VM running'))


class VMCreateWithSpecializedUnmanagedDiskTest(ScenarioTest):

    @ResourceGroupPreparer(name_prefix='cli_test_vm_with_specialized_unmanaged_disk')
    def test_vm_create_with_specialized_unmanaged_disk(self, resource_group):

        self.kwargs.update({
            'loc': 'westus'
        })

        # create a vm with unmanaged os disk
        self.cmd('vm create -g {rg} -n vm1 --image debian --use-unmanaged-disk --admin-username ubuntu --admin-password testPassword0 --authentication-type password')
        vm1_info = self.cmd('vm show -g {rg} -n vm1').get_output_in_json()
        self.kwargs['disk_uri'] = vm1_info['storageProfile']['osDisk']['vhd']['uri']

        self.cmd('vm delete -g {rg} -n vm1 -y')

        # create a vm by attaching the OS disk from the deleted VM
        self.cmd('vm create -g {rg} -n vm2 --attach-os-disk {disk_uri} --os-type linux --use-unmanaged-disk',
                 checks=self.check('powerState', 'VM running'))

    @ResourceGroupPreparer(name_prefix='cli_test_vm_with_specialized_unmanaged_disk')
    def test_vm_create_with_unmanaged_data_disks(self, resource_group):

        self.kwargs.update({
            'vm': 'vm1',
            'vm2': 'vm2'
        })

        # create a unmanaged bm with 2 unmanaged disks
        vm_create_cmd = 'vm create -g {rg} -n vm1 --image debian --use-unmanaged-disk --admin-username ubuntu --admin-password testPassword0 --authentication-type password'
        self.cmd(vm_create_cmd)
        self.cmd('vm unmanaged-disk attach -g {rg} --vm-name {vm} --new --size-gb 1')
        self.cmd('vm unmanaged-disk attach -g {rg} --vm-name {vm} --new --size-gb 2')
        vm1_info = self.cmd('vm show -g {rg} -n {vm}').get_output_in_json()
        self.kwargs['disk_uri'] = vm1_info['storageProfile']['osDisk']['vhd']['uri']
        self.kwargs['data_disk'] = vm1_info['storageProfile']['dataDisks'][0]['vhd']['uri']
        self.kwargs['data_disk2'] = vm1_info['storageProfile']['dataDisks'][1]['vhd']['uri']

        self.cmd('vm delete -g {rg} -n vm1 -y')

        # create a vm by attaching the OS disk from the deleted VM
        vm_create_cmd = ('vm create -g {rg} -n {vm2} --attach-os-disk {disk_uri} --os-type linux --use-unmanaged-disk '
                         '--attach-data-disks {data_disk} {data_disk2} --data-disk-caching 0=ReadWrite 1=ReadOnly')
        self.cmd(vm_create_cmd)
        self.cmd('vm show -g {rg} -n {vm2} -d', checks=[
            self.check('storageProfile.dataDisks[0].caching', 'ReadWrite'),
            self.check('storageProfile.dataDisks[0].lun', 0),
            self.check('storageProfile.dataDisks[1].caching', 'ReadOnly'),
            self.check('storageProfile.dataDisks[1].lun', 1)
        ])


class VMAttachDisksOnCreate(ScenarioTest):

    @ResourceGroupPreparer()
    def test_vm_create_by_attach_os_and_data_disks(self, resource_group):
        # the testing below follow a real custom's workflow requiring the support of attaching data disks on create

        # creating a vm
        self.cmd('vm create -g {rg} -n vm1 --image centos --admin-username centosadmin --admin-password testPassword0 --authentication-type password --data-disk-sizes-gb 2')
        result = self.cmd('vm show -g {rg} -n vm1').get_output_in_json()

        self.kwargs.update({
            'origin_os_disk': result['storageProfile']['osDisk']['name'],
            'origin_data_disk': result['storageProfile']['dataDisks'][0]['name'],
            # snapshot the os & data disks
            'os_snapshot': 'oSnapshot',
            'os_disk': 'sDisk',
            'data_snapshot': 'dSnapshot',
            'data_disk': 'dDisk'
        })
        self.cmd('snapshot create -g {rg} -n {os_snapshot} --source {origin_os_disk}')
        self.cmd('disk create -g {rg} -n {os_disk} --source {os_snapshot}')
        self.cmd('snapshot create -g {rg} -n {data_snapshot} --source {origin_data_disk}')
        self.cmd('disk create -g {rg} -n {data_disk} --source {data_snapshot}')

        # rebuild a new vm
        # (os disk can be resized)
        self.cmd('vm create -g {rg} -n vm2 --attach-os-disk {os_disk} --attach-data-disks {data_disk} --data-disk-sizes-gb 3 --os-disk-size-gb 100 --os-type linux',
                 checks=self.check('powerState', 'VM running'))
        self.cmd('vm show -g {rg} -n vm2', checks=[
            self.check('length(storageProfile.dataDisks)', 2),
            self.check('storageProfile.dataDisks[0].diskSizeGb', 3),
            self.check('storageProfile.dataDisks[0].managedDisk.storageAccountType', 'Premium_LRS'),
            self.check('storageProfile.osDisk.diskSizeGb', 100)
        ])

    @ResourceGroupPreparer()
    def test_vm_create_by_attach_unmanaged_os_and_data_disks(self, resource_group):
        # creating a vm
        self.cmd('vm create -g {rg} -n vm1 --use-unmanaged-disk --image centos --admin-username centosadmin --admin-password testPassword0 --authentication-type password')
        self.cmd('vm unmanaged-disk attach -g {rg} --vm-name vm1 --new --size-gb 2')
        result = self.cmd('vm show -g {rg} -n vm1').get_output_in_json()
        self.kwargs['os_disk_vhd'] = result['storageProfile']['osDisk']['vhd']['uri']
        self.kwargs['data_disk_vhd'] = result['storageProfile']['dataDisks'][0]['vhd']['uri']

        # delete the vm to end vhd's leases so they can be used to create a new vm through attaching
        self.cmd('vm deallocate -g {rg} -n vm1')
        self.cmd('vm delete -g {rg} -n vm1 -y')

        # rebuild a new vm
        self.cmd('vm create -g {rg} -n vm2 --attach-os-disk {os_disk_vhd} --attach-data-disks {data_disk_vhd} --os-type linux --use-unmanaged-disk',
                 checks=self.check('powerState', 'VM running'))


class VMManagedDiskScenarioTest(ScenarioTest):

    @ResourceGroupPreparer(name_prefix='cli_test_managed_disk')
    def test_vm_managed_disk(self, resource_group):

        self.kwargs.update({
            'loc': 'westus',
            'disk1': 'd1',
            'disk2': 'd2',
            'snapshot1': 's1',
            'snapshot2': 's2',
            'image': 'i1',
            'image_2': 'i2',
            'image_3': 'i3'
        })

        # create a disk and update
        data_disk = self.cmd('disk create -g {rg} -n {disk1} --size-gb 1 --tags tag1=d1', checks=[
            self.check('sku.name', 'Premium_LRS'),
            self.check('diskSizeGb', 1),
            self.check('tags.tag1', 'd1')
        ]).get_output_in_json()
        self.cmd('disk update -g {rg} -n {disk1} --size-gb 10 --sku Standard_LRS', checks=[
            self.check('sku.name', 'Standard_LRS'),
            self.check('diskSizeGb', 10)
        ])

        # get SAS token
        result = self.cmd('disk grant-access -g {rg} -n {disk1} --duration-in-seconds 10').get_output_in_json()
        self.assertTrue('sv=' in result['accessSas'])

        # create another disk by importing from the disk1
        self.kwargs['disk1_id'] = data_disk['id']
        data_disk2 = self.cmd('disk create -g {rg} -n {disk2} --source {disk1_id}').get_output_in_json()

        # create a snpashot
        os_snapshot = self.cmd('snapshot create -g {rg} -n {snapshot1} --size-gb 1 --sku Premium_LRS --tags tag1=s1', checks=[
            self.check('sku.name', 'Premium_LRS'),
            self.check('diskSizeGb', 1),
            self.check('tags.tag1', 's1')
        ]).get_output_in_json()
        # update the sku
        self.cmd('snapshot update -g {rg} -n {snapshot1} --sku Standard_LRS', checks=[
            self.check('sku.name', 'Standard_LRS'),
            self.check('diskSizeGb', 1)
        ])

        # create another snapshot by importing from the disk1
        data_snapshot = self.cmd('snapshot create -g {rg} -n {snapshot2} --source {disk1} --sku Premium_LRS').get_output_in_json()
        self.kwargs.update({
            'snapshot1_id': os_snapshot['id'],
            'snapshot2_id': data_snapshot['id'],
            'disk2_id': data_disk2['id']
        })

        # till now, image creation doesn't inspect the disk for os, so the command below should succeed with junk disk
        self.cmd('image create -g {rg} -n {image} --source {snapshot1} --data-disk-sources {disk1} {snapshot2_id} {disk2_id} --os-type Linux --tags tag1=i1', checks=[
            self.check('storageProfile.osDisk.osType', 'Linux'),
            self.check('storageProfile.osDisk.snapshot.id', '{snapshot1_id}'),
            self.check('length(storageProfile.dataDisks)', 3),
            self.check('storageProfile.dataDisks[0].lun', 0),
            self.check('storageProfile.dataDisks[1].lun', 1),
            self.check('tags.tag1', 'i1')
        ])

        # test that images can be created with different storage skus and os disk caching settings.
        self.cmd('image create -g {rg} -n {image_2} --source {snapshot1} --data-disk-sources {disk1} {snapshot2_id} {disk2_id}'
                 ' --os-type Linux --tags tag1=i1 --storage-sku Premium_LRS --os-disk-caching None',
                 checks=[
                     self.check('storageProfile.osDisk.storageAccountType', 'Premium_LRS'),
                     self.check('storageProfile.osDisk.osType', 'Linux'),
                     self.check('storageProfile.osDisk.snapshot.id', '{snapshot1_id}'),
                     self.check('length(storageProfile.dataDisks)', 3),
                     self.check('storageProfile.dataDisks[0].lun', 0),
                     self.check('storageProfile.dataDisks[1].lun', 1),
                     self.check('storageProfile.osDisk.caching', 'None'),
                     self.check('tags.tag1', 'i1')
                 ])

        self.cmd('image create -g {rg} -n {image_3} --source {snapshot1} --data-disk-sources {disk1} {snapshot2_id} {disk2_id}'
                 ' --os-type Linux --tags tag1=i1 --storage-sku Standard_LRS --os-disk-caching ReadWrite',
                 checks=[
                     self.check('storageProfile.osDisk.storageAccountType', 'Standard_LRS'),
                     self.check('storageProfile.osDisk.caching', 'ReadWrite')
                 ])


class ComputeListSkusScenarioTest(ScenarioTest):

    @unittest.skip("Need to check this")
    @AllowLargeResponse(size_kb=99999)
    def test_list_compute_skus_table_output(self):
        result = self.cmd('vm list-skus -l eastus2 -otable')
        lines = result.output.split('\n')
        # 1st line is header
        self.assertEqual(lines[0].split(), ['ResourceType', 'Locations', 'Name', 'Zones', 'Restrictions'])
        # spot check the first 4 entries
        fd_found, ud_found, size_found, zone_found = False, False, False, False
        for line in lines[2:]:
            parts = line.split()
            if not fd_found and (parts[:4] == ['availabilitySets', 'eastus2', 'Classic', 'None']):
                fd_found = True
            elif not ud_found and (parts[:4] == ['availabilitySets', 'eastus2', 'Aligned', 'None']):
                ud_found = True
            elif not size_found and parts[:3] == ['disks', 'eastus2', 'Standard_LRS']:
                size_found = True
            elif not zone_found and parts[3] == '1,2,3':
                zone_found = True

        self.assertTrue(fd_found)
        self.assertTrue(ud_found)
        self.assertTrue(size_found)
        self.assertTrue(zone_found)

    @unittest.skip("Need to check this")
    @AllowLargeResponse(size_kb=16144)
    def test_list_compute_skus_filter(self):
        result = self.cmd('vm list-skus -l eastus2 --size Standard_DS1_V2 --zone').get_output_in_json()
        self.assertTrue(result and len(result) == len([x for x in result if x['name'] == 'Standard_DS1_v2' and x['locationInfo'][0]['zones']]))
        result = self.cmd('vm list-skus -l westus --resource-type disks').get_output_in_json()
        self.assertTrue(result and len(result) == len([x for x in result if x['resourceType'] == 'disks']))


class VMExtensionScenarioTest(ScenarioTest):

    @ResourceGroupPreparer(name_prefix='cli_test_vm_extension')
    def test_vm_extension(self, resource_group):

        user_name = 'foouser1'
        config_file = _write_config_file(user_name)

        self.kwargs.update({
            'vm': 'myvm',
            'pub': 'Microsoft.OSTCExtensions',
            'ext': 'VMAccessForLinux',
            'config': config_file,
            'user': user_name
        })

        self.cmd('vm create -n {vm} -g {rg} --image UbuntuLTS --authentication-type password --admin-username user11 --admin-password testPassword0')

        self.cmd('vm extension list --vm-name {vm} --resource-group {rg}',
                 checks=self.check('length([])', 0))
        self.cmd('vm extension set -n {ext} --publisher {pub} --version 1.2 --vm-name {vm} --resource-group {rg} --protected-settings "{config}" --force-update')
        result = self.cmd('vm get-instance-view -n {vm} -g {rg}', checks=[
            self.check('*.extensions[0].name', ['VMAccessForLinux']),
        ]).get_output_in_json()
        # ensure the minor version is 2+
        minor_version = int(result['instanceView']['extensions'][0]['typeHandlerVersion'].split('.')[1])
        self.assertGreater(minor_version, 2)

        result = self.cmd('vm extension show --resource-group {rg} --vm-name {vm} --name {ext}', checks=[
            self.check('type(@)', 'object'),
            self.check('name', '{ext}'),
            self.check('resourceGroup', '{rg}'),
        ]).get_output_in_json()
        uuid.UUID(result['forceUpdateTag'])
        self.cmd('vm extension delete --resource-group {rg} --vm-name {vm} --name {ext}')

    @ResourceGroupPreparer(name_prefix='cli_test_vm_extension_2')
    def test_vm_extension_instance_name(self, resource_group):

        user_name = 'foouser1'
        config_file = _write_config_file(user_name)

        self.kwargs.update({
            'vm': 'myvm',
            'pub': 'Microsoft.OSTCExtensions',
            'ext_type': 'VMAccessForLinux',
            'config': config_file,
            'user': user_name,
            'ext_name': 'MyAccessExt'
        })

        self.cmd('vm create -n {vm} -g {rg} --image UbuntuLTS --authentication-type password --admin-username user11 --admin-password testPassword0')
        self.cmd('vm extension set -n {ext_type} --publisher {pub} --version 1.2 --vm-name {vm} --resource-group {rg} '
                 '--protected-settings "{config}" --extension-instance-name {ext_name}')

        self.cmd('vm extension show --resource-group {rg} --vm-name {vm} --name {ext_name}', checks=[
            self.check('name', '{ext_name}'),
            self.check('typePropertiesType', '{ext_type}')
        ])
        self.cmd('vm extension delete --resource-group {rg} --vm-name {vm} --name {ext_name}')


class VMMachineExtensionImageScenarioTest(ScenarioTest):

    def test_vm_machine_extension_image(self):

        self.kwargs.update({
            'loc': 'westus',
            'pub': 'Microsoft.Azure.Diagnostics',
            'ext': 'IaaSDiagnostics',
            'ver': '1.6.4.0'
        })

        self.cmd('vm extension image list-names --location {loc} --publisher {pub}', checks=[
            self.check('type(@)', 'array'),
            self.check("length([?location == '{loc}']) == length(@)", True),
        ])
        self.cmd('vm extension image list-versions --location {loc} -p {pub} --name {ext}', checks=[
            self.check('type(@)', 'array'),
            self.check("length([?location == '{loc}']) == length(@)", True),
        ])
        self.cmd('vm extension image show --location {loc} -p {pub} --name {ext} --version {ver}', checks=[
            self.check('type(@)', 'object'),
            self.check('location', '{loc}'),
            self.check("contains(id, '/Providers/Microsoft.Compute/Locations/{loc}/Publishers/{pub}/ArtifactTypes/VMExtension/Types/{ext}/Versions/{ver}')", True)
        ])


class VMExtensionImageSearchScenarioTest(LiveScenarioTest):

    def test_vm_extension_image_search(self):
        # pick this specific name, so the search will be under one publisher. This avoids
        # the parallel searching behavior that causes incomplete VCR recordings.
        self.kwargs.update({
            'pub': 'Test.Microsoft.VisualStudio.Services',
            'image': 'TeamServicesAgentLinux1'
        })
        self.cmd('vm extension image list -l westus --publisher {pub} --name {image}', checks=[
            self.check('type(@)', 'array'),
            self.check("length([?name == '{image}']) == length(@)", True)
        ])


class VMCreateUbuntuScenarioTest(ScenarioTest):

    @ResourceGroupPreparer(name_prefix='cli_test_vm_create_ubuntu')
    def test_vm_create_ubuntu(self, resource_group, resource_group_location):

        self.kwargs.update({
            'username': 'ubuntu',
            'vm': 'cli-test-vm2',
            'image': 'UbuntuLTS',
            'auth': 'ssh',
            'ssh_key': TEST_SSH_KEY_PUB,
            'loc': resource_group_location
        })
        self.cmd('vm create --resource-group {rg} --admin-username {username} --name {vm} --authentication-type {auth} --image {image} --ssh-key-value \'{ssh_key}\' --location {loc} --data-disk-sizes-gb 1 --data-disk-caching ReadOnly')

        self.cmd('vm show -g {rg} -n {vm}', checks=[
            self.check('provisioningState', 'Succeeded'),
            self.check('osProfile.adminUsername', '{username}'),
            self.check('osProfile.computerName', '{vm}'),
            self.check('osProfile.linuxConfiguration.disablePasswordAuthentication', True),
            self.check('osProfile.linuxConfiguration.ssh.publicKeys[0].keyData', '{ssh_key}'),
            self.check('storageProfile.dataDisks[0].managedDisk.storageAccountType', 'Premium_LRS'),
            self.check('storageProfile.osDisk.managedDisk.storageAccountType', 'Premium_LRS'),
            self.check('storageProfile.dataDisks[0].lun', 0),
            self.check('storageProfile.dataDisks[0].caching', 'ReadOnly'),
        ])

        # test for idempotency--no need to reverify, just ensure the command doesn't fail
        self.cmd('vm create --resource-group {rg} --admin-username {username} --name {vm} --authentication-type {auth} --image {image} --ssh-key-value \'{ssh_key}\' --location {loc} --data-disk-sizes-gb 1 --data-disk-caching ReadOnly  ')


class VMCreateExistingOptions(ScenarioTest):

    @AllowLargeResponse()
    @ResourceGroupPreparer(name_prefix='cli_test_vm_create_existing')
    @StorageAccountPreparer()
    def test_vm_create_existing_options(self, resource_group, storage_account):

        self.kwargs.update({
            'availset': 'vrfavailset',
            'pubip': 'vrfpubip',
            'vnet': 'vrfvnet',
            'subnet': 'vrfsubnet',
            'nsg': 'vrfnsg',
            'vm': 'vrfvm',
            'disk': 'vrfosdisk',
            'container': 'vrfcontainer',
            'ssh_key': TEST_SSH_KEY_PUB
        })

        self.cmd('vm availability-set create --name {availset} -g {rg} --unmanaged --platform-fault-domain-count 3 --platform-update-domain-count 3')
        self.cmd('network public-ip create --name {pubip} -g {rg}')
        self.cmd('network vnet create --name {vnet} -g {rg} --subnet-name {subnet}')
        self.cmd('network nsg create --name {nsg} -g {rg}')

        self.cmd('vm create --image UbuntuLTS --os-disk-name {disk} --vnet-name {vnet} --subnet {subnet} --availability-set {availset} --public-ip-address {pubip} -l "West US" --nsg {nsg} --use-unmanaged-disk --size Standard_DS2 --admin-username user11 --storage-account {sa} --storage-container-name {container} -g {rg} --name {vm} --ssh-key-value \'{ssh_key}\'')

        self.cmd('vm availability-set show -n {availset} -g {rg}',
                 checks=self.check('virtualMachines[0].id.ends_with(@, \'{}\')'.format(self.kwargs['vm'].upper()), True))
        self.cmd('network nsg show -n {nsg} -g {rg}',
                 checks=self.check('networkInterfaces[0].id.ends_with(@, \'{vm}VMNic\')', True))
        self.cmd('network nic show -n {vm}VMNic -g {rg}',
                 checks=self.check('ipConfigurations[0].publicIPAddress.id.ends_with(@, \'{pubip}\')', True))
        self.cmd('vm show -n {vm} -g {rg}',
                 checks=self.check('storageProfile.osDisk.vhd.uri', 'https://{sa}.blob.core.windows.net/{container}/{disk}.vhd'))


class VMCreateExistingIdsOptions(ScenarioTest):

    @AllowLargeResponse()
    @ResourceGroupPreparer(name_prefix='cli_test_vm_create_existing_ids')
    @StorageAccountPreparer()
    def test_vm_create_existing_ids_options(self, resource_group, storage_account):
        from azure.cli.core.commands.client_factory import get_subscription_id
        from msrestazure.tools import resource_id, is_valid_resource_id

        subscription_id = self.get_subscription_id()

        self.kwargs.update({
            'availset': 'vrfavailset',
            'pubip': 'vrfpubip',
            'vnet': 'vrfvnet',
            'subnet': 'vrfsubnet',
            'nsg': 'vrfnsg',
            'vm': 'vrfvm',
            'disk': 'vrfosdisk',
            'container': 'vrfcontainer',
            'ssh_key': TEST_SSH_KEY_PUB
        })

        self.cmd('vm availability-set create --name {availset} -g {rg} --unmanaged --platform-fault-domain-count 3 --platform-update-domain-count 3')
        self.cmd('network public-ip create --name {pubip} -g {rg}')
        self.cmd('network vnet create --name {vnet} -g {rg} --subnet-name {subnet}')
        self.cmd('network nsg create --name {nsg} -g {rg}')

        rg = self.kwargs['rg']
        self.kwargs.update({
            'availset_id': resource_id(subscription=subscription_id, resource_group=rg, namespace='Microsoft.Compute', type='availabilitySets', name=self.kwargs['availset']),
            'pubip_id': resource_id(subscription=subscription_id, resource_group=rg, namespace='Microsoft.Network', type='publicIpAddresses', name=self.kwargs['pubip']),
            'subnet_id': resource_id(subscription=subscription_id, resource_group=rg, namespace='Microsoft.Network', type='virtualNetworks', child_type_1='subnets', name=self.kwargs['vnet'], child_name_1=self.kwargs['subnet']),
            'nsg_id': resource_id(subscription=subscription_id, resource_group=rg, namespace='Microsoft.Network', type='networkSecurityGroups', name=self.kwargs['nsg'])
        })

        assert is_valid_resource_id(self.kwargs['availset_id'])
        assert is_valid_resource_id(self.kwargs['pubip_id'])
        assert is_valid_resource_id(self.kwargs['subnet_id'])
        assert is_valid_resource_id(self.kwargs['nsg_id'])

        self.cmd('vm create --image UbuntuLTS --os-disk-name {disk} --subnet {subnet_id} --availability-set {availset_id} --public-ip-address {pubip_id} -l "West US" --nsg {nsg_id} --use-unmanaged-disk --size Standard_DS2 --admin-username user11 --storage-account {sa} --storage-container-name {container} -g {rg} --name {vm} --ssh-key-value \'{ssh_key}\'')

        self.cmd('vm availability-set show -n {availset} -g {rg}',
                 checks=self.check('virtualMachines[0].id.ends_with(@, \'{}\')'.format(self.kwargs['vm'].upper()), True))
        self.cmd('network nsg show -n {nsg} -g {rg}',
                 checks=self.check('networkInterfaces[0].id.ends_with(@, \'{vm}VMNic\')', True))
        self.cmd('network nic show -n {vm}VMNic -g {rg}',
                 checks=self.check('ipConfigurations[0].publicIPAddress.id.ends_with(@, \'{pubip}\')', True))
        self.cmd('vm show -n {vm} -g {rg}',
                 checks=self.check('storageProfile.osDisk.vhd.uri', 'https://{sa}.blob.core.windows.net/{container}/{disk}.vhd'))


# region VMSS Tests

class VMSSCreateAndModify(ScenarioTest):

    @AllowLargeResponse()
    @ResourceGroupPreparer(name_prefix='cli_test_vmss_create_and_modify')
    def test_vmss_create_and_modify(self):

        self.kwargs.update({
            'vmss': 'vmss1',
            'count': 5,
            'new_count': 4
        })

        self.cmd('vmss create --admin-password testPassword0 --name {vmss} -g {rg} --admin-username myadmin --image Win2012R2Datacenter --instance-count {count}')

        self.cmd('vmss show --name {vmss} -g {rg}', checks=[
            self.check('virtualMachineProfile.priority', None),
            self.check('sku.name', 'Standard_DS1_v2'),
        ])

        self.cmd('vmss list',
                 checks=self.check('type(@)', 'array'))

        self.cmd('vmss list --resource-group {rg}', checks=[
            self.check('type(@)', 'array'),
            self.check('length(@)', 1),
            self.check('[0].name', '{vmss}'),
            self.check('[0].resourceGroup', '{rg}')
        ])
        self.cmd('vmss list-skus --resource-group {rg} --name {vmss}',
                 checks=self.check('type(@)', 'array'))
        self.cmd('vmss show --resource-group {rg} --name {vmss}', checks=[
            self.check('type(@)', 'object'),
            self.check('name', '{vmss}'),
            self.check('resourceGroup', '{rg}')
        ])

        self.cmd('vmss get-os-upgrade-history --resource-group {rg} --name {vmss}', checks=self.is_empty())
        result = self.cmd('vmss list-instances --resource-group {rg} --name {vmss} --query "[].instanceId"').get_output_in_json()
        self.kwargs['instance_ids'] = result[3] + ' ' + result[4]
        self.cmd('vmss update-instances --resource-group {rg} --name {vmss} --instance-ids {instance_ids}')
        self.cmd('vmss get-instance-view --resource-group {rg} --name {vmss}', checks=[
            self.check('type(@)', 'object'),
            self.check('type(virtualMachine)', 'object'),
            self.check('type(statuses)', 'array')
        ])

        self.cmd('vmss stop --resource-group {rg} --name {vmss}')
        self.cmd('vmss start --resource-group {rg} --name {vmss}')
        self.cmd('vmss restart --resource-group {rg} --name {vmss}')

        self.cmd('vmss scale --resource-group {rg} --name {vmss} --new-capacity {new_count}')
        self.cmd('vmss show --resource-group {rg} --name {vmss}', checks=[
            self.check('sku.capacity', '{new_count}'),
            self.check('virtualMachineProfile.osProfile.windowsConfiguration.enableAutomaticUpdates', True)
        ])

        result = self.cmd('vmss list-instances --resource-group {rg} --name {vmss} --query "[].instanceId"').get_output_in_json()
        self.kwargs['instance_ids'] = result[2] + ' ' + result[3]
        self.cmd('vmss delete-instances --resource-group {rg} --name {vmss} --instance-ids {instance_ids}')
        self.cmd('vmss get-instance-view --resource-group {rg} --name {vmss}', checks=[
            self.check('type(@)', 'object'),
            self.check('type(virtualMachine)', 'object'),
            self.check('virtualMachine.statusesSummary[0].count', self.kwargs['new_count'] - 2)
        ])
        self.cmd('vmss deallocate --resource-group {rg} --name {vmss}')
        self.cmd('vmss delete --resource-group {rg} --name {vmss}')
        self.cmd('vmss list --resource-group {rg}', checks=self.is_empty())


class VMSSCreateOptions(ScenarioTest):

    @AllowLargeResponse()
    @ResourceGroupPreparer(name_prefix='cli_test_vmss_create_options')
    def test_vmss_create_options(self, resource_group):

        self.kwargs.update({
            'vmss': 'vrfvmss',
            'count': 2,
            'caching': 'ReadWrite',
            'update': 'automatic',
            'ip': 'vrfpubip'
        })

        self.cmd('network public-ip create --name {ip} -g {rg}')

        self.cmd('vmss create --image Debian --admin-password testPassword0 -l westus -g {rg} -n {vmss} --disable-overprovision --instance-count {count} --os-disk-caching {caching} --upgrade-policy-mode {update} --authentication-type password --admin-username myadmin --public-ip-address {ip} --data-disk-sizes-gb 1 --vm-sku Standard_D2_v2')
        self.cmd('network lb show -g {rg} -n {vmss}lb ',
                 checks=self.check('frontendIPConfigurations[0].publicIPAddress.id.ends_with(@, \'{ip}\')', True))
        self.cmd('vmss show -g {rg} -n {vmss}', checks=[
            self.check('sku.capacity', '{count}'),
            self.check('virtualMachineProfile.storageProfile.osDisk.caching', '{caching}'),
            self.check('upgradePolicy.mode', self.kwargs['update'].title()),
            self.check('singlePlacementGroup', True),
        ])
        self.kwargs['id'] = self.cmd('vmss list-instances -g {rg} -n {vmss} --query "[].instanceId"').get_output_in_json()[0]
        self.cmd('vmss show -g {rg} -n {vmss} --instance-id {id}',
                 checks=self.check('instanceId', '{id}'))

        self.cmd('vmss disk attach -g {rg} --vmss-name {vmss} --size-gb 3')
        self.cmd('vmss show -g {rg} -n {vmss}', checks=[
            self.check('length(virtualMachineProfile.storageProfile.dataDisks)', 2),
            self.check('virtualMachineProfile.storageProfile.dataDisks[0].diskSizeGb', 1),
            self.check('virtualMachineProfile.storageProfile.dataDisks[0].managedDisk.storageAccountType', 'Standard_LRS'),
            self.check('virtualMachineProfile.storageProfile.dataDisks[1].diskSizeGb', 3),
            self.check('virtualMachineProfile.storageProfile.dataDisks[1].managedDisk.storageAccountType', 'Standard_LRS'),
        ])
        self.cmd('vmss disk detach -g {rg} --vmss-name {vmss} --lun 1')
        self.cmd('vmss show -g {rg} -n {vmss}', checks=[
            self.check('length(virtualMachineProfile.storageProfile.dataDisks)', 1),
            self.check('virtualMachineProfile.storageProfile.dataDisks[0].lun', 0),
            self.check('virtualMachineProfile.storageProfile.dataDisks[0].diskSizeGb', 1)
        ])
        result = self.cmd('vmss list -g {rg} -otable')
        table_output = set(result.output.splitlines()[2].split())
        self.assertTrue({self.kwargs['vmss']}.issubset(table_output))

    @ResourceGroupPreparer(name_prefix='cli_test_vmss_create_options')
    def test_vmss_update_instance_disks(self, resource_group):

        self.kwargs.update({
            'vmss': 'vmss1',
            'caching': 'ReadWrite',
            'update': 'automatic',
            'ip': 'vrfpubip',
            'disk': 'd1',
            'instance_id': '1',
            'sku': 'Standard_LRS'
        })

        self.cmd('vmss create --image Debian --admin-username clitest1 --admin-password testPassword0 -l westus -g {rg} -n {vmss}  --storage-sku {sku}')
        self.cmd('disk create -g {rg} -n {disk} --size-gb 1 --sku {sku}')
        instances = self.cmd('vmss list-instances -g {rg} -n {vmss}').get_output_in_json()
        self.kwargs['instance_id'] = instances[0]['instanceId']

        self.cmd('vmss disk attach -g {rg} --vmss-name {vmss} --instance-id {instance_id} --disk {disk} --caching {caching}')
        self.cmd("vmss list-instances -g {rg} -n {vmss} --query \"[?instanceId=='{instance_id}']\"", checks=[
            self.check('length([0].storageProfile.dataDisks)', 1),
            self.check('[0].storageProfile.dataDisks[0].caching', self.kwargs['caching'])
        ])
        self.cmd('vmss disk detach -g {rg} --vmss-name {vmss} --instance-id {instance_id} --lun 0')
        self.cmd("vmss list-instances -g {rg} -n {vmss} --query \"[?instanceId=='{instance_id}']\"", checks=[
            self.check('length([0].storageProfile.dataDisks)', 0)
        ])

    @ResourceGroupPreparer(name_prefix='cli_test_vmss_create_options')
    def test_vmss_create_auth(self, resource_group):
        self.kwargs.update({
            'vmss_1': 'vmss1',
            'vmss_2': 'vmss2',
            'ssh_key': TEST_SSH_KEY_PUB,
        })

        self.cmd('vmss create --image Debian -l westus -g {rg} -n {vmss_1} --authentication-type all '
                 ' --admin-username myadmin --admin-password testPassword0 --ssh-key-value \'{ssh_key}\'',
                 checks=[
                     self.check('vmss.virtualMachineProfile.osProfile.linuxConfiguration.disablePasswordAuthentication', False),
                     self.check('vmss.virtualMachineProfile.osProfile.linuxConfiguration.ssh.publicKeys[0].keyData', TEST_SSH_KEY_PUB)
                 ])

        self.cmd('vmss create --image Debian -l westus -g {rg} -n {vmss_2} --authentication-type ssh '
                 ' --admin-username myadmin --ssh-key-value \'{ssh_key}\'',
                 checks=[
                     self.check('vmss.virtualMachineProfile.osProfile.linuxConfiguration.disablePasswordAuthentication', True)
                 ])


class VMSSCreateBalancerOptionsTest(ScenarioTest):  # pylint: disable=too-many-instance-attributes

    @ResourceGroupPreparer(name_prefix='cli_test_vmss_create_none')
    def test_vmss_create_none_options(self, resource_group):
        self.kwargs.update({
            'vmss': 'vmss1',
            'ssh_key': TEST_SSH_KEY_PUB,
            'quotes': '""' if platform.system() == 'Windows' else "''"
        })
        self.cmd('vmss create -n {vmss} -g {rg} --image Debian --load-balancer {quotes} --admin-username ubuntu --ssh-key-value \'{ssh_key}\' --public-ip-address {quotes} --tags {quotes} --vm-sku Basic_A1')
        self.cmd('vmss show -n {vmss} -g {rg}', checks=[
            self.check('tags', {}),
            self.check('virtualMachineProfile.networkProfile.networkInterfaceConfigurations.ipConfigurations.loadBalancerBackendAddressPools', None),
            self.check('sku.name', 'Basic_A1'),
            self.check('sku.tier', 'Basic')
        ])
        self.cmd('vmss update -g {rg} -n {vmss} --set tags.test=success',
                 checks=self.check('tags.test', 'success'))
        self.cmd('network public-ip show -n {vmss}PublicIP -g {rg}', expect_failure=True)

    @ResourceGroupPreparer(name_prefix='cli_test_vmss_create_w_ag')
    def test_vmss_create_with_app_gateway(self, resource_group):
        self.kwargs.update({
            'vmss': 'vmss1',
            'ssh_key': TEST_SSH_KEY_PUB
        })
        self.cmd("vmss create -n {vmss} -g {rg} --image Debian --admin-username clittester --ssh-key-value '{ssh_key}' --app-gateway apt1 --instance-count 5",
                 checks=self.check('vmss.provisioningState', 'Succeeded'))
        # spot check it is using gateway
        self.cmd('vmss show -n {vmss} -g {rg}', checks=[
            self.check('sku.capacity', 5),
            self.check('virtualMachineProfile.networkProfile.networkInterfaceConfigurations[0].ipConfigurations[0].applicationGatewayBackendAddressPools[0].resourceGroup', '{rg}')
        ])

    @ResourceGroupPreparer(name_prefix='cli_test_vmss_create_existing_lb')
    def test_vmss_existing_lb(self, resource_group):
        self.kwargs.update({
            'vmss': 'vmss1',
            'lb': 'lb1'
        })
        self.cmd('network lb create -g {rg} -n {lb} --backend-pool-name test')
        self.cmd('vmss create -g {rg} -n {vmss} --load-balancer {lb} --image UbuntuLTS --admin-username clitester --admin-password TestTest12#$')

    @ResourceGroupPreparer()
    def test_vmss_single_placement_group_default_to_std_lb(self, resource_group):
        self.kwargs.update({
            'vmss': 'vmss123'
        })
        self.cmd('vmss create -g {rg} -n {vmss} --admin-username clitester --admin-password PasswordPassword1! --image debian --single-placement-group false')
        self.cmd('vmss show -g {rg} -n {vmss}', checks=[
            self.check('singlePlacementGroup', False)
        ])

        self.cmd('network lb list -g {rg}', checks=[
            self.check('[0].sku.name', 'Standard')
        ])
        self.cmd('network public-ip list -g {rg}', checks=[
            self.check('[0].sku.name', 'Standard')
        ])


class VMSSCreatePublicIpPerVm(ScenarioTest):  # pylint: disable=too-many-instance-attributes

    @ResourceGroupPreparer(name_prefix='cli_test_vmss_create_w_ips')
    def test_vmss_public_ip_per_vm_custom_domain_name(self, resource_group):

        self.kwargs.update({
            'vmss': 'vmss1',
            'nsg': 'testnsg',
            'ssh_key': TEST_SSH_KEY_PUB,
            'dns_label': self.create_random_name('clivmss', 20)
        })
        nsg_result = self.cmd('network nsg create -g {rg} -n {nsg}').get_output_in_json()
        self.cmd("vmss create -n {vmss} -g {rg} --image Debian --admin-username clittester --ssh-key-value '{ssh_key}' --vm-domain-name {dns_label} --public-ip-per-vm --dns-servers 10.0.0.6 10.0.0.5 --nsg {nsg}",
                 checks=self.check('vmss.provisioningState', 'Succeeded'))
        result = self.cmd("vmss show -n {vmss} -g {rg}", checks=[
            self.check('length(virtualMachineProfile.networkProfile.networkInterfaceConfigurations[0].dnsSettings.dnsServers)', 2),
            self.check('virtualMachineProfile.networkProfile.networkInterfaceConfigurations[0].dnsSettings.dnsServers[0]', '10.0.0.6'),
            self.check('virtualMachineProfile.networkProfile.networkInterfaceConfigurations[0].dnsSettings.dnsServers[1]', '10.0.0.5'),
            self.check('virtualMachineProfile.networkProfile.networkInterfaceConfigurations[0].networkSecurityGroup.id', nsg_result['NewNSG']['id'])
        ])
        # spot check we have the domain name and have a public ip
        result = self.cmd('vmss list-instance-public-ips -n {vmss} -g {rg}').get_output_in_json()
        self.assertEqual(len(result[0]['ipAddress'].split('.')), 4)
        self.assertTrue(result[0]['dnsSettings']['domainNameLabel'].endswith(self.kwargs['dns_label']))


# class SecretsScenarioTest(ScenarioTest):  # pylint: disable=too-many-instance-attributes

    # @ResourceGroupPreparer(name_prefix='cli_test_vm_secrets')
    # def test_vm_create_linux_secrets(self, resource_group, resource_group_location):

    #     self.kwargs.update({
    #         'admin': 'ubuntu',
    #         'loc': 'westus',
    #         'image': 'UbuntuLTS',
    #         'auth': 'ssh',
    #         'ssh_key': TEST_SSH_KEY_PUB,
    #         'vm': 'vm-name',
    #         'secrets': json.dumps([{'sourceVault': {'id': 'id'}, 'vaultCertificates': []}]),
    #         'vault': self.create_random_name('vmlinuxkv', 20)
    #     })

    #     message = 'Secret is missing vaultCertificates array or it is empty at index 0'
    #     with self.assertRaisesRegex(CLIError, message):
    #         self.cmd('vm create -g {rg} -n {vm} --admin-username {admin} --authentication-type {auth} --image {image} --ssh-key-value \'{ssh_key}\' -l {loc} --secrets \'{secrets}\' --nsg-rule NONE')

    #     vault_out = self.cmd('keyvault create -g {rg} -n {vault} -l {loc} --enabled-for-deployment true --enabled-for-template-deployment true').get_output_in_json()

    #     time.sleep(60)

    #     self.kwargs['policy_path'] = os.path.join(TEST_DIR, 'keyvault', 'policy.json')
    #     self.cmd('keyvault certificate create --vault-name {vault} -n cert1 -p @"{policy_path}"')
    #     self.kwargs['secret_out'] = self.cmd('keyvault secret list-versions --vault-name {vault} -n cert1 --query "[?attributes.enabled].id" -o tsv').output.strip()
    #     vm_format = self.cmd('vm secret format -s {secret_out}').get_output_in_json()
    #     self.kwargs['secrets'] = json.dumps(vm_format)

    #     self.cmd('vm create -g {rg} -n {vm} --admin-username {admin} --authentication-type {auth} --image {image} --ssh-key-value \'{ssh_key}\' -l {loc} --secrets \'{secrets}\' --nsg-rule NONE')

    #     self.cmd('vm show -g {rg} -n {vm}', checks=[
    #         self.check('provisioningState', 'Succeeded'),
    #         self.check('osProfile.secrets[0].sourceVault.id', vault_out['id']),
    #         self.check('osProfile.secrets[0].vaultCertificates[0].certificateUrl', '{secret_out}')
    #     ])

    # @ResourceGroupPreparer()
    # def test_vm_create_windows_secrets(self, resource_group, resource_group_location):

    #     self.kwargs.update({
    #         'admin': 'windowsUser',
    #         'loc': 'westus',
    #         'image': 'Win2012R2Datacenter',
    #         'vm': 'vm-name',
    #         'secrets': json.dumps([{'sourceVault': {'id': 'id'}, 'vaultCertificates': [{'certificateUrl': 'certurl'}]}]),
    #         'vault': self.create_random_name('vmkeyvault', 20)
    #     })

    #     message = 'Secret is missing certificateStore within vaultCertificates array at secret index 0 and ' \
    #               'vaultCertificate index 0'
    #     with self.assertRaisesRegex(CLIError, message):
    #         self.cmd('vm create -g {rg} -n {vm} --admin-username {admin} --admin-password VerySecret!12 --image {image} -l {loc} --secrets \'{secrets}\' --nsg-rule NONE')

    #     vault_out = self.cmd(
    #         'keyvault create -g {rg} -n {vault} -l {loc} --enabled-for-deployment true --enabled-for-template-deployment true').get_output_in_json()

    #     time.sleep(60)

    #     self.kwargs['policy_path'] = os.path.join(TEST_DIR, 'keyvault', 'policy.json')
    #     self.cmd('keyvault certificate create --vault-name {vault} -n cert1 -p @"{policy_path}"')

    #     self.kwargs['secret_out'] = self.cmd('keyvault secret list-versions --vault-name {vault} -n cert1 --query "[?attributes.enabled].id" -o tsv').output.strip()
    #     self.kwargs['secrets'] = self.cmd('vm secret format -s {secret_out} --certificate-store "My"').get_output_in_json()

    #     self.cmd('vm create -g {rg} -n {vm} --admin-username {admin} --admin-password VerySecret!12 --image {image} -l {loc} --secrets "{secrets}" --nsg-rule NONE')

    #     self.cmd('vm show -g {rg} -n {vm}', checks=[
    #         self.check('provisioningState', 'Succeeded'),
    #         self.check('osProfile.secrets[0].sourceVault.id', vault_out['id']),
    #         self.check('osProfile.secrets[0].vaultCertificates[0].certificateUrl', self.kwargs['secret_out']),
    #         self.check('osProfile.secrets[0].vaultCertificates[0].certificateStore', 'My')
    #     ])


# class VMSSCreateLinuxSecretsScenarioTest(ScenarioTest):

#     @ResourceGroupPreparer(name_prefix='cli_test_vmss_create_linux_secrets')
#     @AllowLargeResponse()
#     def test_vmss_create_linux_secrets(self, resource_group):
#         self.kwargs.update({
#             'loc': 'westus',
#             'vmss': 'vmss1-name',
#             'secrets': json.dumps([{'sourceVault': {'id': 'id'}, 'vaultCertificates': []}]),
#             'vault': self.create_random_name('vmsslinuxkv', 20),
#             'secret': 'mysecret',
#             'ssh_key': TEST_SSH_KEY_PUB
#         })

#         vault_out = self.cmd('keyvault create -g {rg} -n {vault} -l {loc} --enabled-for-deployment true --enabled-for-template-deployment true').get_output_in_json()

#         time.sleep(60)

#         self.kwargs['policy_path'] = os.path.join(TEST_DIR, 'keyvault', 'policy.json')
#         self.cmd('keyvault certificate create --vault-name {vault} -n cert1 -p @"{policy_path}"')

#         self.kwargs['secret_out'] = self.cmd('keyvault secret list-versions --vault-name {vault} -n cert1 --query "[?attributes.enabled].id" -o tsv').output.strip()
#         vm_format = self.cmd('vm secret format -s {secret_out}').get_output_in_json()
#         self.kwargs['secrets'] = json.dumps(vm_format)

#         self.cmd('vmss create -n {vmss} -g {rg} --image Debian --admin-username deploy --ssh-key-value \'{ssh_key}\' --secrets \'{secrets}\'')

#         self.cmd('vmss show -n {vmss} -g {rg}', checks=[
#             self.check('provisioningState', 'Succeeded'),
#             self.check('virtualMachineProfile.osProfile.secrets[0].sourceVault.id', vault_out['id']),
#             self.check('virtualMachineProfile.osProfile.secrets[0].vaultCertificates[0].certificateUrl', '{secret_out}')
#         ])


class VMSSCreateExistingOptions(ScenarioTest):

    @AllowLargeResponse()
    @ResourceGroupPreparer(name_prefix='cli_test_vmss_create_existing_options')
    def test_vmss_create_existing_options(self):

        self.kwargs.update({
            'vmss': 'vrfvmss',
            'os_disk': 'vrfosdisk',
            'container': 'vrfcontainer',
            'sku': 'Standard_A3',
            'vnet': 'vrfvnet',
            'subnet': 'vrfsubnet',
            'lb': 'vrflb',
            'bepool': 'mybepool',
            'ssh_key': TEST_SSH_KEY_PUB
        })

        self.cmd('network vnet create -n {vnet} -g {rg} --subnet-name {subnet}')
        self.cmd('network lb create --name {lb} -g {rg} --backend-pool-name {bepool}')

        self.cmd('vmss create --image CentOS --os-disk-name {os_disk} --admin-username ubuntu --vnet-name {vnet} --subnet {subnet} -l "West US" --vm-sku {sku} --storage-container-name {container} -g {rg} --name {vmss} --load-balancer {lb} --ssh-key-value \'{ssh_key}\' --backend-pool-name {bepool} --use-unmanaged-disk')
        self.cmd('vmss show --name {vmss} -g {rg}', checks=[
            self.check('sku.name', '{sku}'),
            self.check('virtualMachineProfile.storageProfile.osDisk.name', '{os_disk}'),
            self.check('virtualMachineProfile.storageProfile.osDisk.vhdContainers[0].ends_with(@, \'{container}\')', True)
        ])
        self.cmd('network lb show --name {lb} -g {rg}',
                 checks=self.check('backendAddressPools[0].backendIPConfigurations[0].id.contains(@, \'{vmss}\')', True))
        self.cmd('network vnet show --name {vnet} -g {rg}',
                 checks=self.check('subnets[0].ipConfigurations[0].id.contains(@, \'{vmss}\')', True))


class VMSSCreateExistingIdsOptions(ScenarioTest):

    @AllowLargeResponse()
    @ResourceGroupPreparer(name_prefix='cli_test_vmss_create_existing_ids')
    def test_vmss_create_existing_ids_options(self, resource_group):

        from msrestazure.tools import resource_id, is_valid_resource_id
        subscription_id = self.get_subscription_id()

        self.kwargs.update({
            'vmss': 'vrfvmss',
            'os_disk': 'vrfosdisk',
            'container': 'vrfcontainer',
            'sku': 'Standard_A3',
            'vnet': 'vrfvnet',
            'subnet': 'vrfsubnet',
            'lb': 'vrflb',
            'bepool': 'mybepool',
            'ssh_key': TEST_SSH_KEY_PUB
        })

        self.cmd('network vnet create -n {vnet} -g {rg} --subnet-name {subnet}')
        self.cmd('network lb create --name {lb} -g {rg} --backend-pool-name {bepool}')

        self.kwargs.update({
            'subnet_id': resource_id(subscription=subscription_id, resource_group=resource_group, namespace='Microsoft.Network', type='virtualNetworks', child_type_1='subnets', name=self.kwargs['vnet'], child_name_1=self.kwargs['subnet']),
            'lb_id': resource_id(subscription=subscription_id, resource_group=resource_group, namespace='Microsoft.Network', type='loadBalancers', name=self.kwargs['lb'])
        })

        assert is_valid_resource_id(self.kwargs['subnet_id'])
        assert is_valid_resource_id(self.kwargs['lb_id'])

        self.cmd('vmss create --image CentOS --os-disk-name {os_disk} --admin-username ubuntu --subnet {subnet_id} -l "West US" --vm-sku {sku} --storage-container-name {container} -g {rg} --name {vmss} --load-balancer {lb_id} --ssh-key-value \'{ssh_key}\' --backend-pool-name {bepool} --use-unmanaged-disk')
        self.cmd('vmss show --name {vmss} -g {rg}', checks=[
            self.check('sku.name', '{sku}'),
            self.check('virtualMachineProfile.storageProfile.osDisk.name', '{os_disk}'),
            self.check('virtualMachineProfile.storageProfile.osDisk.vhdContainers[0].ends_with(@, \'{container}\')', True)
        ])
        self.cmd('network lb show --name {lb} -g {rg}',
                 checks=self.check('backendAddressPools[0].backendIPConfigurations[0].id.contains(@, \'{vmss}\')', True))
        self.cmd('network vnet show --name {vnet} -g {rg}',
                 checks=self.check('subnets[0].ipConfigurations[0].id.contains(@, \'{vmss}\')', True))


class VMSSVMsScenarioTest(ScenarioTest):

    def _check_vms_power_state(self, *args):
        for iid in self.kwargs['instance_ids']:
            result = self.cmd('vmss get-instance-view --resource-group {{rg}} --name {{vmss}} --instance-id {}'.format(iid)).get_output_in_json()
            self.assertTrue(result['statuses'][1]['code'] in args)

    @ResourceGroupPreparer(name_prefix='cli_test_vmss_vms')
    def test_vmss_vms(self, resource_group):

        self.kwargs.update({
            'vmss': 'vmss1',
            'count': 2,
            'instance_ids': []
        })

        self.cmd('vmss create -g {rg} -n {vmss} --image UbuntuLTS --authentication-type password --admin-username admin123 --admin-password TestTest12#$ --instance-count {count}')

        instance_list = self.cmd('vmss list-instances --resource-group {rg} --name {vmss}', checks=[
            self.check('type(@)', 'array'),
            self.check('length(@)', '{count}'),
            self.check("length([].name.starts_with(@, '{vmss}'))", self.kwargs['count'])
        ]).get_output_in_json()

        self.kwargs['instance_ids'] = [x['instanceId'] for x in instance_list]
        self.kwargs['id'] = self.kwargs['instance_ids'][0]

        self.cmd('vmss show --resource-group {rg} --name {vmss} --instance-id {id}', checks=[
            self.check('type(@)', 'object'),
            self.check('instanceId', '{id}')
        ])
        result = self.cmd('vmss list-instance-connection-info --resource-group {rg} --name {vmss}').get_output_in_json()
        self.assertEqual(result['instance 0'].split(':')[1], '50000')
        self.cmd('vmss restart --resource-group {rg} --name {vmss} --instance-ids *')
        self._check_vms_power_state('PowerState/running', 'PowerState/starting')
        self.cmd('vmss stop --resource-group {rg} --name {vmss} --instance-ids *')
        self._check_vms_power_state('PowerState/stopped')
        self.cmd('vmss start --resource-group {rg} --name {vmss} --instance-ids *')
        self._check_vms_power_state('PowerState/running', 'PowerState/starting')
        self.cmd('vmss deallocate --resource-group {rg} --name {vmss} --instance-ids *')
        self._check_vms_power_state('PowerState/deallocated')
        self.cmd('vmss delete-instances --resource-group {rg} --name {vmss} --instance-ids *')
        self.cmd('vmss list-instances --resource-group {rg} --name {vmss}')


class VMSSCustomDataScenarioTest(ScenarioTest):

    @ResourceGroupPreparer(name_prefix='cli_test_vmss_create_custom_data')
    def test_vmss_create_custom_data(self):

        self.kwargs.update({
            'vmss': 'vmss-custom-data',
            'ssh_key': TEST_SSH_KEY_PUB
        })

        self.cmd('vmss create -n {vmss} -g {rg} --image Debian --admin-username deploy --ssh-key-value "{ssh_key}" --custom-data "#cloud-config\nhostname: myVMhostname"')

        # custom data is write only, hence we have no automatic way to cross check. Here we just verify VM was provisioned
        self.cmd('vmss show -n {vmss} -g {rg}',
                 checks=self.check('provisioningState', 'Succeeded'))


class VMSSNicScenarioTest(ScenarioTest):

    @ResourceGroupPreparer(name_prefix='cli_test_vmss_nics')
    def test_vmss_nics(self):

        self.kwargs.update({
            'vmss': 'vmss1',
        })

        self.cmd('vmss create -g {rg} -n {vmss} --authentication-type password --admin-username admin123 --admin-password PasswordPassword1!  --image Win2012R2Datacenter')

        self.cmd('vmss nic list -g {rg} --vmss-name {vmss}', checks=[
            self.check('type(@)', 'array'),
            self.check("length([?resourceGroup == '{rg}']) == length(@)", True)
        ])

        result = self.cmd('vmss list-instances -g {rg} -n {vmss}').get_output_in_json()
        self.kwargs['iid'] = result[0]['instanceId']

        nic_list = self.cmd('vmss nic list-vm-nics -g {rg} --vmss-name {vmss} --instance-id {iid}', checks=[
            self.check('type(@)', 'array'),
            self.check("length([?resourceGroup == '{rg}']) == length(@)", True)
        ]).get_output_in_json()

        self.kwargs['nic'] = nic_list[0].get('name')
        self.cmd('vmss nic show --resource-group {rg} --vmss-name {vmss} --instance-id {iid} -n {nic}', checks=[
            self.check('type(@)', 'object'),
            self.check('name', '{nic}'),
            self.check('resourceGroup', '{rg}')
        ])


class VMSSCreateIdempotentTest(ScenarioTest):

    @ResourceGroupPreparer(name_prefix='cli_test_vmss_create_idempotent')
    def test_vmss_create_idempotent(self, resource_group):

        self.kwargs.update({'vmss': 'vmss1'})

        # run the command twice with the same parameters and verify it does not fail
        self.cmd('vmss create -g {rg} -n {vmss} --authentication-type password --admin-username admin123 --admin-password PasswordPassword1!  --image UbuntuLTS --use-unmanaged-disk')
        self.cmd('vmss create -g {rg} -n {vmss} --authentication-type password --admin-username admin123 --admin-password PasswordPassword1!  --image UbuntuLTS --use-unmanaged-disk')

        # still 1 vnet and 1 subnet inside
        self.cmd('network vnet list -g {rg}', checks=[
            self.check('length([])', 1),
            self.check('[0].name', self.kwargs['vmss'] + 'VNET'),
            self.check('[0].subnets[0].addressPrefix', '10.0.0.0/24'),
            self.check('length([0].subnets)', 1),
        ])


class VMSSILBTest(ScenarioTest):

    @ResourceGroupPreparer(name_prefix='cli_test_vmss_ilb')
    def test_vmss_with_ilb(self, resource_group):

        self.kwargs.update({'vmss': 'vmss1'})

        self.cmd('vmss create -g {rg} -n {vmss} --admin-username admin123 --admin-password PasswordPassword1! --image centos --instance-count 1 --public-ip-address ""')
        # TODO: restore error validation when #5155 is addressed
        # with self.assertRaises(AssertionError) as err:
        self.cmd('vmss list-instance-connection-info -g {rg} -n {vmss}', expect_failure=True)
        # self.assertTrue('internal load balancer' in str(err.exception))


@api_version_constraint(ResourceType.MGMT_NETWORK, min_api='2017-08-01')
class VMSSLoadBalancerWithSku(ScenarioTest):

    @AllowLargeResponse()
    @ResourceGroupPreparer(name_prefix='cli_test_vmss_lb_sku')
    def test_vmss_lb_sku(self, resource_group):

        self.kwargs.update({
            'vmss0': 'vmss0',
            'vmss': 'vmss1',
            'lb': 'lb1',
            'ip': 'pubip1',
            'sku': 'standard',
            'loc': 'eastus2'
        })

        # default to Basic
        self.cmd('vmss create -g {rg} -l {loc} -n {vmss0} --image UbuntuLTS --admin-username admin123 --admin-password PasswordPassword1!')
        self.cmd('network lb list -g {rg}', checks=self.check('[0].sku.name', 'Basic'))
        self.cmd('network public-ip list -g {rg}', checks=[
            self.check('[0].sku.name', 'Basic'),
            self.check('[0].publicIPAllocationMethod', 'Dynamic')
        ])

        # but you can overrides the defaults
        self.cmd('vmss create -g {rg} -l {loc} -n {vmss} --lb {lb} --lb-sku {sku} --public-ip-address {ip} --image UbuntuLTS --admin-username admin123 --admin-password PasswordPassword1!')
        self.cmd('network lb show -g {rg} -n {lb}',
                 checks=self.check('sku.name', 'Standard'))
        self.cmd('network public-ip show -g {rg} -n {ip}', checks=[
            self.check('sku.name', 'Standard'),
            self.check('publicIPAllocationMethod', 'Static')
        ])


class VMLiveScenarioTest(LiveScenarioTest):

    @ResourceGroupPreparer(name_prefix='cli_test_vm_create_progress')
    def test_vm_create_progress(self, resource_group):
        from azure.cli.testsdk.utilities import force_progress_logging

        self.kwargs.update({'vm': 'vm123'})

        with force_progress_logging() as test_io:
            self.cmd('vm create -g {rg} -n {vm} --admin-username {vm} --admin-password PasswordPassword1! --image debian')

        content = test_io.getvalue()
        # check log has okay format
        lines = content.splitlines()
        for line in lines:
            self.assertTrue(line.split(':')[0] in ['Accepted', 'Succeeded'])
        # spot check we do have some relevant progress messages coming out
        # (Note, CLI's progress controller does routine "sleep" before sample the LRO response.
        # This has the consequence that it can't promise each resource's result wil be displayed)
        self.assertTrue(any(line.startswith('Succeeded:') or line.startswith('Accepted:') for line in lines))


@api_version_constraint(ResourceType.MGMT_COMPUTE, min_api='2017-03-30')
class VMZoneScenarioTest(ScenarioTest):

    @ResourceGroupPreparer(name_prefix='cli_test_disk_zones', location='eastus2')
    def test_vm_disk_create_zones(self, resource_group, resource_group_location):

        self.kwargs.update({
            'zones': '2',
            'disk': 'disk123',
            'size': 1
        })
        self.cmd('disk create -g {rg} -n {disk} --size-gb {size} --zone {zones}', checks=[
            self.check('zones[0]', '{zones}')
        ])
        self.cmd('disk show -g {rg} -n {disk}',
                 checks=self.check('zones[0]', '{zones}'))
        result = self.cmd('disk show -g {rg} -n {disk} -otable')
        table_output = set(result.output.splitlines()[2].split())
        self.assertTrue(set([resource_group, resource_group_location, self.kwargs['disk'], self.kwargs['zones'], str(self.kwargs['size']), 'Premium_LRS']).issubset(table_output))
        result = self.cmd('disk list -g {rg} -otable')
        table_output = set(result.output.splitlines()[2].split())
        self.assertTrue(set([resource_group, resource_group_location, self.kwargs['disk'], self.kwargs['zones']]).issubset(table_output))


class VMRunCommandScenarioTest(ScenarioTest):

    @ResourceGroupPreparer(name_prefix='cli_test_vm_run_command')
    def test_vm_run_command_e2e(self, resource_group, resource_group_location):

        self.kwargs.update({
            'vm': 'test-run-command-vm',
            'loc': resource_group_location
        })

        self.cmd('vm run-command list -l {loc}')
        self.cmd('vm run-command show --command-id RunShellScript -l {loc}')
        public_ip = self.cmd('vm create -g {rg} -n {vm} --image ubuntults --admin-username clitest1 --admin-password Test12345678!!').get_output_in_json()['publicIpAddress']

        self.cmd('vm open-port -g {rg} -n {vm} --port 80')
        self.cmd('vm run-command invoke -g {rg} -n{vm} --command-id RunShellScript --script "sudo apt-get update && sudo apt-get install -y nginx"')
        time.sleep(15)  # 15 seconds should be enough for nginx started(Skipped under playback mode)
        import requests
        r = requests.get('http://' + public_ip)
        self.assertTrue('Welcome to nginx' in str(r.content))

    @ResourceGroupPreparer(name_prefix='cli_test_vm_run_command_w_params')
    def test_vm_run_command_with_parameters(self, resource_group):
        self.kwargs.update({'vm': 'test-run-command-vm2'})
        self.cmd('vm create -g {rg} -n {vm} --image debian --admin-username clitest1 --admin-password Test12345678!!')
        self.cmd('vm run-command invoke -g {rg} -n{vm} --command-id RunShellScript  --scripts "echo $0 $1" --parameters hello world')

    # @ResourceGroupPreparer(name_prefix='cli_test_vm_encryption', location='westus')
    # def test_vm_disk_encryption_e2e(self, resource_group, resource_group_location):
    #     self.kwargs.update({
    #         'vault': self.create_random_name('vault', 10),
    #         'vm': 'vm1'
    #     })
    #     self.cmd('keyvault create -g {rg} -n {vault} --enabled-for-disk-encryption "true"')
    #     time.sleep(60)  # to avoid 504(too many requests) on a newly created vault
    #     self.cmd('vm create -g {rg} -n {vm} --image win2012datacenter --admin-username clitester1 --admin-password Test123456789!')
    #     self.cmd('vm encryption enable -g {rg} -n {vm} --disk-encryption-keyvault {vault}')
    #     self.cmd('vm encryption show -g {rg} -n {vm}', checks=[self.check('disks[0].statuses[0].code', 'EncryptionState/encrypted')])
    #     self.cmd('vm encryption disable -g {rg} -n {vm}')


@api_version_constraint(ResourceType.MGMT_COMPUTE, min_api='2017-03-30')
class VMSSRollingUpgrade(ScenarioTest):

    @ResourceGroupPreparer(name_prefix='cli_test_vmss_rolling_update')
    def test_vmss_rolling_upgrade(self, resource_group):

        self.kwargs.update({
            'lb': 'lb1',
            'probe': 'probe1',
            'vmss': 'vmss1'
        })

        # set up a LB with the probe for rolling upgrade
        self.cmd('network lb create -g {rg} -n {lb}')
        self.cmd('network lb probe create -g {rg} --lb-name {lb} -n {probe} --protocol http --port 80 --path /')
        self.cmd('network lb rule create -g {rg} --lb-name {lb} -n rule1 --protocol tcp --frontend-port 80 --backend-port 80 --probe-name {probe}')
        self.cmd('network lb inbound-nat-pool create -g {rg} --lb-name {lb} -n nat-pool1 --backend-port 22 --frontend-port-range-start 50000 --frontend-port-range-end 50119 --protocol Tcp --frontend-ip-name LoadBalancerFrontEnd')

        # create a scaleset to use the LB, note, we start with the manual mode as we are not done with the setup yet
        self.cmd('vmss create -g {rg} -n {vmss} --image ubuntults --admin-username clitester1 --admin-password Testqwer1234! --lb {lb} --health-probe {probe}')

        # install the web server
        _, settings_file = tempfile.mkstemp()
        with open(settings_file, 'w') as outfile:
            json.dump({
                "commandToExecute": "sudo apt-get update && sudo apt-get install -y nginx",
            }, outfile)
        settings_file = settings_file.replace('\\', '\\\\')
        self.kwargs['settings'] = settings_file
        self.cmd('vmss extension set -g {rg} --vmss-name {vmss} -n customScript --publisher Microsoft.Azure.Extensions --settings {settings} --version 2.0')
        self.cmd('vmss update-instances -g {rg} -n {vmss} --instance-ids "*"')

        # now we are ready for the rolling upgrade mode
        self.cmd('vmss update -g {rg} -n {vmss} --set upgradePolicy.mode=rolling')

        # make sure the web server works
        result = self.cmd('vmss list-instance-connection-info -g {rg} -n {vmss} -o tsv')
        time.sleep(15)  # 15 seconds should be enough for nginx started(Skipped under playback mode)
        import requests
        r = requests.get('http://' + result.output.split(':')[0])
        self.assertTrue('Welcome to nginx' in str(r.content))

        # do some rolling upgrade, maybe nonsense, but we need to test the command anyway
        self.cmd('vmss rolling-upgrade start -g {rg} -n {vmss}')
        result = self.cmd('vmss rolling-upgrade get-latest -g {rg} -n {vmss}').get_output_in_json()
        self.assertTrue(('policy' in result) and ('progress' in result))  # spot check that it is about rolling upgrade

        # 'cancel' should fail as we have no active upgrade to cancel
        self.cmd('vmss rolling-upgrade cancel -g {rg} -n {vmss}', expect_failure=True)


class VMCreateWithExistingNic(ScenarioTest):

    @ResourceGroupPreparer(name_prefix='cli_test_create_vm_existing_nic')
    def test_vm_create_existing_nic(self, resource_group):
        import re
        self.cmd('network public-ip create -g {rg} -n my-pip')
        self.cmd('network vnet create -g {rg} -n my-vnet --subnet-name my-subnet1')
        self.cmd('network nic create -g {rg} -n my-nic --subnet my-subnet1 --vnet-name my-vnet --public-ip-address my-pip')
        self.cmd('network nic ip-config create -n my-ipconfig2 -g {rg} --nic-name my-nic --private-ip-address-version IPv6')
        self.cmd('vm create -g {rg} -n vm1 --image ubuntults --nics my-nic --generate-ssh-keys --admin-username ubuntuadmin')
        result = self.cmd('vm show -g {rg} -n vm1 -d').get_output_in_json()
        self.assertTrue(re.match(r'[0-9]+\.[0-9]+\.[0-9]+\.[0-9]+', result['publicIps']))
        self.assertTrue(re.match(r'[0-9]+\.[0-9]+\.[0-9]+\.[0-9]+', result['privateIps']))


class VMOsDiskSwap(ScenarioTest):
    @ResourceGroupPreparer()
    def test_vm_os_disk_swap(self, resource_group):
        self.kwargs.update({
            'vm': 'vm1',
            'backupDisk': 'disk1',
        })
        self.cmd('vm create -g {rg} -n {vm} --image centos --admin-username clitest123 --generate-ssh-keys')
        res = self.cmd('vm show -g {rg} -n {vm}').get_output_in_json()
        original_disk_id = res['storageProfile']['osDisk']['managedDisk']['id']
        backup_disk_id = self.cmd('disk create -g {{rg}} -n {{backupDisk}} --source {}'.format(original_disk_id)).get_output_in_json()['id']

        self.cmd('vm stop -g {rg} -n {vm}')
        self.cmd('vm update -g {{rg}} -n {{vm}} --os-disk {}'.format(backup_disk_id))
        self.cmd('vm show -g {rg} -n {vm}', checks=[
            self.check('storageProfile.osDisk.managedDisk.id', backup_disk_id),
            self.check('storageProfile.osDisk.name', self.kwargs['backupDisk'])
        ])


class VMGenericUpdate(ScenarioTest):
    @ResourceGroupPreparer()
    def test_vm_generic_update(self, resource_group):
        self.kwargs.update({
            'vm': 'vm1',
        })

        self.cmd('vm create -g {rg} -n {vm} --image debian --data-disk-sizes-gb 1 2 --admin-username cligenerics --generate-ssh-keys')

        # we will try all kinds of generic updates we can
        self.cmd('vm update -g {rg} -n {vm} --set identity.type="SystemAssigned"', checks=[
            self.check('identity.type', 'SystemAssigned')
        ])
        self.cmd('vm update -g {rg} -n {vm} --set storageProfile.dataDisks[0].caching="ReadWrite"', checks=[
            self.check('storageProfile.dataDisks[0].caching', 'ReadWrite')
        ])
        self.cmd('vm update -g {rg} -n {vm} --remove storageProfile.dataDisks', checks=[
            self.check('storageProfile.dataDisks', [])
        ])


class DedicatedHostScenarioTest(ScenarioTest):

    @ResourceGroupPreparer(name_prefix='cli_test_vm_host_management_')
    def test_vm_host_management(self, resource_group):
        self.kwargs.update({
            'host-group': 'my-host-group',
            'host': 'my-host',
        })

        self.cmd('vm host group create -n {host-group} -c 3 -g {rg}')
        self.cmd('vm host group list -g {rg}', checks=[
            self.check('length(@)', 1),
            self.check('[0].name', '{host-group}')
        ])
        self.cmd('vm host create -n {host} --host-group {host-group} -d 2 -g {rg} --sku DSv3-Type1')
        self.cmd('vm host list --host-group {host-group} -g {rg}', checks=[
            self.check('length(@)', 1),
            self.check('[0].name', '{host}')
        ])

        self.cmd('vm host group update -n {host-group} -g {rg} --set tags.foo="bar"', checks=[
            self.check('tags.foo','bar')
        ])
        self.cmd('vm host update -n {host} --host-group {host-group} -g {rg} --set tags.foo="bar"', checks=[
            self.check('tags.foo', 'bar')
        ])

        self.cmd('vm host delete -n {host} --host-group {host-group} -g {rg} --yes')
        self.cmd('vm host group delete -n {host-group} -g {rg} --yes')

    @AllowLargeResponse()
    @ResourceGroupPreparer(name_prefix='cli_test_dedicated_host_', location='westeurope')
    @ResourceGroupPreparer(name_prefix='cli_test_dedicated_host2_', location='eastus', key='rg2')
    def test_dedicated_host_e2e(self, resource_group, resource_group_location):
        self.kwargs.update({
            'host-group': 'my-host-group',
            'host-name': 'my-host',
            'vm-name': 'ded-host-vm'
        })

        # create resources
        self.cmd('vm host group create -n {host-group} -c 3 -g {rg} --tags "foo=bar"', checks=[
            self.check('name', '{host-group}'),
            self.check('platformFaultDomainCount', 3),
            self.check('tags.foo', 'bar')
        ])

        try:
            self.cmd('vm host create -n {host-name} --host-group {host-group} -d 2 -g {rg} '
                     '--sku DSv3-Type1 --auto-replace false --tags "bar=baz" ', checks=[
                         self.check('name', '{host-name}'),
                         self.check('platformFaultDomain', 2),
                         self.check('sku.name', 'DSv3-Type1'),
                         self.check('autoReplaceOnFailure', False),
                         self.check('tags.bar', 'baz')
                     ])

        except CLIError as e:
            if 'capacity' in str(e):
                return

        result = self.cmd('vm host get-instance-view --host-group {host-group} --name {host-name} -g {rg}', checks=[
            self.check('name', '{host-name}'),
        ]).get_output_in_json()
        instance_view = result["instanceView"]
        self.assertTrue(instance_view["assetId"])
        self.assertTrue(instance_view["availableCapacity"])

        self.cmd('vm host group get-instance-view -g {rg} -n {host-group}', checks=[
            self.exists('instanceView')
        ])

        host_id = self.cmd('vm host show -g {rg} -n {host-name} --host-group {host-group}').get_output_in_json()['id']
        self.kwargs.update({
            'host_id': host_id
        })

        self.cmd('vm create -n {vm-name} --image debian -g {rg} --size Standard_D4s_v3 '
                 '--host {host_id} --generate-ssh-keys --admin-username azureuser --nsg-rule NONE')

        # validate resources created successfully
        vm_json = self.cmd('vm show -n {vm-name} -g {rg}', checks=[
            self.check('name', '{vm-name}'),
            self.check('provisioningState', 'Succeeded')
        ]).get_output_in_json()

        host_json = self.cmd('vm host show --name {host-name} --host-group {host-group} -g {rg}', checks=[
            self.check('name', '{host-name}'),
        ]).get_output_in_json()

        host_group_json = self.cmd('vm host group show --name {host-group} -g {rg}', checks=[
            self.check('name', '{host-group}'),
        ]).get_output_in_json()

        self.assertTrue(vm_json['host']['id'].lower(), host_json['id'].lower())
        self.assertTrue(host_json['virtualMachines'][0]['id'].lower(), vm_json['id'].lower())
        self.assertTrue(host_group_json['hosts'][0]['id'].lower(), host_json['id'].lower())

        # delete resources (test vm host delete commands)
        self.cmd('vm delete --name {vm-name} -g {rg} --yes')
        time.sleep(30)
        self.cmd('vm host delete --name {host-name} --host-group {host-group} -g {rg} --yes')
        # Service has problem. It is not deleted yet but it returns.
        time.sleep(30)
        self.cmd('vm host group delete --name {host-group} -g {rg} --yes')

        # Test --automatic-placement
        self.cmd('vm host group create -n {host-group} -c 1 -g {rg2} --automatic-placement', checks=[
            self.check('supportAutomaticPlacement', True),
        ])
        host_id = self.cmd('vm host create -n {host-name} --host-group {host-group} -d 0 -g {rg2} --sku DSv3-Type1').get_output_in_json()['id']
        self.kwargs.update({
            'host_id': host_id
        })
        self.cmd('vm create -g {rg2} -n vm1 --image centos --host {host_id} --size Standard_D4s_v3 --nsg-rule NONE --generate-ssh-keys --admin-username azureuser')
        self.cmd('vm create -g {rg2} -n vm2 --image centos --host-group {host-group} --size Standard_D4s_v3 --nsg-rule NONE --generate-ssh-keys --admin-username azureuser')
        self.cmd('vm show -g {rg2} -n vm1', checks=[
            self.check_pattern('host.id', '.*/{host-name}$')
        ])
        self.cmd('vm show -g {rg2} -n vm2', checks=[
            self.check_pattern('hostGroup.id', '.*/{host-group}$')
        ])
        self.cmd('vm delete --name vm1 -g {rg2} --yes')
        self.cmd('vm delete --name vm2 -g {rg2} --yes')
        self.cmd('vm host delete --name {host-name} --host-group {host-group} -g {rg2} --yes')

    @AllowLargeResponse()
    @ResourceGroupPreparer(name_prefix='cli_test_dedicated_host_', location='westus2')
    def test_update_dedicated_host_e2e(self, resource_group, resource_group_location):
        self.kwargs.update({
            'host-group': 'my-host-group',
            'host-name': 'my-host',
            'host2-group': 'my-host2-group',
            'host2-name': 'my-host2',
            'vm-name': 'ded-host-vm',
        })

        # create resources
        self.cmd('vm host group create -n {host-group} -c 3 -g {rg} --tags "foo=bar"', checks=[
            self.check('name', '{host-group}'),
            self.check('platformFaultDomainCount', 3),
            self.check('tags.foo', 'bar')
        ])

        self.cmd('vm host group create -n {host2-group} -c 3 -g {rg} --tags "foo=bar"', checks=[
            self.check('name', '{host2-group}'),
            self.check('platformFaultDomainCount', 3),
            self.check('tags.foo', 'bar')
        ])

        try:
            self.cmd('vm host create -n {host-name} --host-group {host-group} -d 2 -g {rg} '
                     '--sku DSv3-Type1 --auto-replace false --tags "bar=baz" ', checks=[
                self.check('name', '{host-name}'),
                self.check('platformFaultDomain', 2),
                self.check('sku.name', 'DSv3-Type1'),
                self.check('autoReplaceOnFailure', False),
                self.check('tags.bar', 'baz')
            ])

        except CLIError as e:
            if 'capacity' in str(e):
                return

        try:
            self.cmd('vm host create -n {host2-name} --host-group {host2-group} -d 2 -g {rg} '
                     '--sku DSv3-Type1 --auto-replace false --tags "bar=baz" ', checks=[
                self.check('name', '{host2-name}'),
                self.check('platformFaultDomain', 2),
                self.check('sku.name', 'DSv3-Type1'),
                self.check('autoReplaceOnFailure', False),
                self.check('tags.bar', 'baz')
            ])

        except CLIError as e:
            if 'capacity' in str(e):
                return

        result = self.cmd('vm host get-instance-view --host-group {host-group} --name {host-name} -g {rg}', checks=[
            self.check('name', '{host-name}'),
        ]).get_output_in_json()
        instance_view = result["instanceView"]
        self.assertTrue(instance_view["assetId"])
        self.assertTrue(instance_view["availableCapacity"])

        result = self.cmd('vm host get-instance-view --host-group {host2-group} --name {host2-name} -g {rg}', checks=[
            self.check('name', '{host2-name}'),
        ]).get_output_in_json()
        instance_view = result["instanceView"]
        self.assertTrue(instance_view["assetId"])
        self.assertTrue(instance_view["availableCapacity"])

        self.cmd('vm host group get-instance-view -g {rg} -n {host-group}', checks=[
            self.exists('instanceView')
        ])

        self.cmd('vm host group get-instance-view -g {rg} -n {host2-group}', checks=[
            self.exists('instanceView')
        ])

        host_id = self.cmd('vm host show -g {rg} -n {host-name} --host-group {host-group}').get_output_in_json()['id']
        host2_id = self.cmd('vm host show -g {rg} -n {host2-name} --host-group {host2-group}').get_output_in_json()['id']
        self.kwargs.update({
            'host_id': host_id,
            'host2_id': host2_id
        })

        self.cmd('vm create -n {vm-name} --image debian -g {rg} --size Standard_D4s_v3 '
                 '--generate-ssh-keys --admin-username azureuser --nsg-rule NONE')

        # validate resources created successfully
        vm_json = self.cmd('vm show -n {vm-name} -g {rg}', checks=[
            self.check('name', '{vm-name}'),
            self.check('provisioningState', 'Succeeded')
        ]).get_output_in_json()
        self.assertEqual(vm_json['host'], None)

        # validate none host to host
        self.cmd('vm deallocate -n {vm-name} -g {rg}')
        self.cmd('vm update -n {vm-name} -g {rg} --host {host_id} --set tags.tagName=tagValue')
        self.cmd('vm start -n {vm-name} -g {rg}')

        self.cmd('vm show -n {vm-name} -g {rg}', checks=[
            self.check('name', '{vm-name}'),
            self.check('provisioningState', 'Succeeded'),
            self.check_pattern('host.id', '.*/{host-name}$'),
            # Test --update multiple arguments
            self.check('tags.tagName', 'tagValue'),
        ])

        # validate host to host2
        self.cmd('vm deallocate -n {vm-name} -g {rg}')
        self.cmd('vm update -n {vm-name} -g {rg} --host {host2_id} --set tags.tagName=tagValue')
        self.cmd('vm start -n {vm-name} -g {rg}')

        self.cmd('vm show -n {vm-name} -g {rg}', checks=[
            self.check('name', '{vm-name}'),
            self.check('provisioningState', 'Succeeded'),
            self.check_pattern('host.id', '.*/{host2-name}$'),
            # Test --update multiple arguments
            self.check('tags.tagName', 'tagValue'),
        ])

        # delete resources (test vm host delete commands)
        # Service has problem. It is not deleted yet but it returns.
        self.cmd('vm delete --name {vm-name} -g {rg} --yes')
        time.sleep(30)
        self.cmd('vm host delete --name {host-name} --host-group {host-group} -g {rg} --yes')
        time.sleep(30)
        self.cmd('vm host delete --name {host2-name} --host-group {host2-group} -g {rg} --yes')
        time.sleep(30)
        self.cmd('vm host group delete --name {host-group} -g {rg} --yes')
        time.sleep(30)
        self.cmd('vm host group delete --name {host2-group} -g {rg} --yes')
        time.sleep(30)

        # Test --automatic-placement
        self.cmd('vm host group create -n {host-group} -c 1 -g {rg} --automatic-placement', checks=[
            self.check('supportAutomaticPlacement', True),
        ])
        self.cmd('vm host group create -n {host2-group} -c 1 -g {rg} --automatic-placement', checks=[
            self.check('supportAutomaticPlacement', True),
        ])
        host_id = self.cmd('vm host create -n {host-name} --host-group {host-group} -d 0 -g {rg} --sku DSv3-Type1').get_output_in_json()['id']
        host2_id = self.cmd('vm host create -n {host2-name} --host-group {host2-group} -d 0 -g {rg} --sku DSv3-Type1').get_output_in_json()['id']
        self.kwargs.update({
            'host_id': host_id,
            'host2_id': host2_id
        })
        self.cmd('vm create -g {rg} -n vm1 --image centos --size Standard_D4s_v3 --nsg-rule NONE --generate-ssh-keys --admin-username azureuser')
        self.cmd('vm create -g {rg} -n vm2 --image centos --size Standard_D4s_v3 --nsg-rule NONE --generate-ssh-keys --admin-username azureuser')
        self.cmd('vm show -g {rg} -n vm1', checks=[
            self.check('host', None)
        ])
        self.cmd('vm show -g {rg} -n vm2', checks=[
            self.check('hostGroup', None)
        ])

        # validate none host to host
        self.cmd('vm deallocate -n vm1 -g {rg}')
        self.cmd('vm update -n vm1 -g {rg} --host {host_id}')
        self.cmd('vm start -n vm1 -g {rg}')
        self.cmd('vm show -g {rg} -n vm1', checks=[
            self.check_pattern('host.id', '.*/{host-name}$')
        ])

        # validate host to host2
        self.cmd('vm deallocate -n vm1 -g {rg}')
        self.cmd('vm update -n vm1 -g {rg} --host {host2_id}')
        self.cmd('vm start -n vm1 -g {rg}')
        self.cmd('vm show -g {rg} -n vm1', checks=[
            self.check_pattern('host.id', '.*/{host2-name}$')
        ])

        # validate none group to group
        self.cmd('vm deallocate -n vm2 -g {rg}')
        self.cmd('vm update -n vm2 -g {rg} --host-group {host-group}')
        self.cmd('vm start -n vm2 -g {rg}')
        self.cmd('vm show -g {rg} -n vm2', checks=[
            self.check_pattern('hostGroup.id', '.*/{host-group}$')
        ])

        # validate group to group2
        self.cmd('vm deallocate -n vm2 -g {rg}')
        self.cmd('vm update -n vm2 -g {rg} --host-group {host2-group}')
        self.cmd('vm start -n vm2 -g {rg}')
        self.cmd('vm show -g {rg} -n vm2', checks=[
            self.check_pattern('hostGroup.id', '.*/{host2-group}$')
        ])

        # validate group2 to host
        self.cmd('vm deallocate -n vm2 -g {rg}')
        self.cmd('vm update -n vm2 -g {rg} --host {host_id}')
        self.cmd('vm start -n vm2 -g {rg}')
        self.cmd('vm show -g {rg} -n vm2', checks=[
            self.check_pattern('host.id', '.*/{host-name}$')
        ])

        # validate host to group2
        self.cmd('vm deallocate -n vm2 -g {rg}')
        self.cmd('vm update -n vm2 -g {rg} --host-group {host2-group}')
        self.cmd('vm start -n vm2 -g {rg}')
        self.cmd('vm show -g {rg} -n vm2', checks=[
            self.check_pattern('hostGroup.id', '.*/{host2-group}$')
        ])

        # delete resources (test vm host delete commands)
        # Service has problem. It is not deleted yet but it returns.
        self.cmd('vm delete --name vm1 -g {rg} --yes')
        time.sleep(30)
        self.cmd('vm delete --name vm2 -g {rg} --yes')
        time.sleep(30)
        self.cmd('vm host delete --name {host-name} --host-group {host-group} -g {rg} --yes')
        time.sleep(30)
        self.cmd('vm host delete --name {host2-name} --host-group {host2-group} -g {rg} --yes')
        time.sleep(30)
        self.cmd('vm host group delete --name {host-group} -g {rg} --yes')
        time.sleep(30)
        self.cmd('vm host group delete --name {host2-group} -g {rg} --yes')
        time.sleep(30)
# endregion


# region ppg tests
class ProximityPlacementGroupScenarioTest(ScenarioTest):

    @ResourceGroupPreparer(name_prefix="cli_test_ppg_cmds_")
    def test_proximity_placement_group(self, resource_group, resource_group_location):
        self.kwargs.update({
            'ppg1': 'my_ppg_1',
            'ppg2': 'my_ppg_2',
            'ppg3': 'my_ppg_3',
            'loc': resource_group_location
        })

        self.cmd('ppg create -n {ppg1} -t StandarD -g {rg}', checks=[
            self.check('name', '{ppg1}'),
            self.check('location', '{loc}'),
            self.check('proximityPlacementGroupType', 'Standard')
        ])

        self.cmd('ppg show -g {rg} -n {ppg1} --include-colocation-status', checks=[
            self.check('name', '{ppg1}'),
            self.check('location', '{loc}'),
            self.check('proximityPlacementGroupType', 'Standard'),
            self.exists('colocationStatus')
        ])

        self.cmd('ppg create -n {ppg2} -t Standard -g {rg}', checks=[
            self.check('name', '{ppg2}'),
            self.check('location', '{loc}'),
            self.check('proximityPlacementGroupType', 'Standard')
        ])

        self.cmd('ppg create -n {ppg3} -g {rg}', checks=[
            self.check('name', '{ppg3}'),
            self.check('location', '{loc}'),
        ])

        self.cmd('ppg list -g {rg}', checks=[
            self.check('length(@)', 3)
        ])
        self.cmd('ppg delete -n {ppg1} -g {rg}')
        self.cmd('ppg list -g {rg}', checks=[
            self.check('length(@)', 2),
        ])

        self.cmd('ppg update -n {ppg3} -g {rg} --set tags.foo="bar"', checks=[
            self.check('tags.foo', 'bar')
        ])

    @ResourceGroupPreparer(name_prefix='cli_test_ppg_vm_vmss_')
    def test_ppg_with_related_resources(self, resource_group):

        self.kwargs.update({
            'ppg': 'myppg',
            'vm': 'vm1',
            'vmss': 'vmss1',
            'avset': 'avset1',
            'ssh_key': TEST_SSH_KEY_PUB
        })

        self.kwargs['ppg_id'] = self.cmd('ppg create -n {ppg} -t standard -g {rg}').get_output_in_json()['id']

        self.kwargs['vm_id'] = self.cmd(
            'vm create -g {rg} -n {vm} --image debian --admin-username debian --ssh-key-value \'{ssh_key}\' --ppg {ppg} --nsg-rule NONE').get_output_in_json()[
            'id']

        self.cmd(
            'vmss create -g {rg} -n {vmss} --image debian --admin-username debian --ssh-key-value \'{ssh_key}\' --ppg {ppg_id}')
        self.kwargs['vmss_id'] = self.cmd('vmss show -g {rg} -n {vmss}').get_output_in_json()['id']

        self.kwargs['avset_id'] = \
        self.cmd('vm availability-set create -g {rg} -n {avset} --ppg {ppg}').get_output_in_json()['id']

        ppg_resource = self.cmd('ppg show -n {ppg} -g {rg}').get_output_in_json()

        # check that the compute resources are created with PPG

        self._assert_ids_equal(ppg_resource['availabilitySets'][0]['id'], self.kwargs['avset_id'],
                               rg_prefix='cli_test_ppg_vm_vmss_')
        self._assert_ids_equal(ppg_resource['virtualMachines'][0]['id'], self.kwargs['vm_id'],
                               rg_prefix='cli_test_ppg_vm_vmss_')
        self._assert_ids_equal(ppg_resource['virtualMachineScaleSets'][0]['id'], self.kwargs['vmss_id'],
                               'cli_test_ppg_vm_vmss_')

    @ResourceGroupPreparer(name_prefix='cli_test_ppg_update_')
    def test_ppg_update(self, resource_group):
        self.kwargs.update({
            'ppg': 'ppg1',
            'vm': 'vm1',
            'vmss': 'vmss1',
            'avset': 'avset1',
            'ssh_key': TEST_SSH_KEY_PUB
        })

        self.kwargs['ppg_id'] = self.cmd('ppg create -g {rg} -n {ppg} -t standard').get_output_in_json()['id']

        self.cmd('vmss create -g {rg} -n {vmss} --image debian --admin-username debian --ssh-key-value \'{ssh_key}\'')
        self.kwargs['vmss_id'] = self.cmd('vmss show -g {rg} -n {vmss}').get_output_in_json()['id']
        self.cmd('vmss deallocate -g {rg} -n {vmss}')
        time.sleep(30)
        self.cmd('vmss update -g {rg} -n {vmss} --ppg {ppg_id}')

        self.cmd(
            'vm create -g {rg} -n {vm} --image debian --admin-username debian --ssh-key-value \'{ssh_key}\' --nsg-rule NONE')
        self.kwargs['vm_id'] = self.cmd('vm show -g {rg} -n {vm}').get_output_in_json()['id']
        self.cmd('vm deallocate -g {rg} -n {vm}')
        time.sleep(30)
        self.cmd('vm update -g {rg} -n {vm} --ppg {ppg_id}')

        self.kwargs['avset_id'] = self.cmd('vm availability-set create -g {rg} -n {avset}').get_output_in_json()['id']
        self.cmd('vm availability-set update -g {rg} -n {avset} --ppg {ppg_id}')

        ppg_resource = self.cmd('ppg show -n {ppg} -g {rg}').get_output_in_json()

        self._assert_ids_equal(ppg_resource['availabilitySets'][0]['id'], self.kwargs['avset_id'],
                               rg_prefix='cli_test_ppg_update_')
        self._assert_ids_equal(ppg_resource['virtualMachines'][0]['id'], self.kwargs['vm_id'],
                               rg_prefix='cli_test_ppg_update_')
        self._assert_ids_equal(ppg_resource['virtualMachineScaleSets'][0]['id'], self.kwargs['vmss_id'],
                               'cli_test_ppg_update_')

    # it would be simpler to do the following:
    # self.assertEqual(ppg_resource['availabilitySets'][0]['id'].lower(), self.kwargs['avset_id'].lower())
    # self.assertEqual(ppg_resource['virtualMachines'][0]['id'].lower(), self.kwargs['vm_id'].lower())
    # self.assertEqual(ppg_resource['virtualMachineScaleSets'][0]['id'].lower(), self.kwargs['vmss_id'].lower())
    #
    # however, the CLI does not replace resource group values in payloads in the recordings.
    def _assert_ids_equal(self, id_1, id_2, rg_prefix=None):
        from msrestazure.tools import parse_resource_id

        id_1, id_2, rg_prefix = id_1.lower(), id_2.lower(), rg_prefix.lower() if rg_prefix else rg_prefix

        parsed_1, parsed_2 = parse_resource_id(id_1), parse_resource_id(id_2)

        self.assertEqual(len(parsed_1.keys()), len(parsed_2.keys()))

        for k1, k2 in zip(sorted(parsed_1.keys()), sorted(parsed_2.keys())):
            if rg_prefix is not None and k1 == 'resource_group':
                self.assertTrue(parsed_1[k1].startswith(rg_prefix))
                self.assertTrue(parsed_2[k2].startswith(rg_prefix))
            else:
                self.assertEqual(parsed_1[k1], parsed_2[k2])
# endregion


class VMGalleryImage(ScenarioTest):

    @ResourceGroupPreparer(location='westus')
    def test_gallery_image(self, resource_group):
        self.kwargs.update({
            'gallery': self.create_random_name('sig_', 10),
            'image': 'image1',
<<<<<<< HEAD
=======
            'disk': 'disk',
            'snapshot': 'snapshot',
            'version': '1.0.0',
>>>>>>> 13d0ab0a
        })

        self.cmd('sig create -g {rg} -r {gallery}', checks=[
            self.check('location', 'westus'),
            self.check('name', '{gallery}'),
            self.check('resourceGroup', '{rg}')
        ])
        self.cmd('sig list -g {rg}', checks=self.check('length(@)', 1))

        self.cmd(
            'sig image-definition create -g {rg} --gallery-name {gallery} --gallery-image-definition {image} --os-type linux -p publisher1 -f offer1 -s sku1',
            checks=self.check('name', self.kwargs['image']))
        self.cmd('sig image-definition list -g {rg} --gallery-name {gallery}', checks=self.check('length(@)', 1))
        res = self.cmd('sig image-definition show -g {rg} --gallery-name {gallery} --gallery-image-definition {image}',
                       checks=self.check('name', self.kwargs['image'])).get_output_in_json()

<<<<<<< HEAD
=======
        self.cmd('snapshot create -g {rg} -n {snapshot} --size-gb 1 --sku Premium_LRS --tags tag1=s1')
        self.cmd('sig image-version create --resource-group {rg} --gallery-name {gallery} '
                 '--gallery-image-definition {image} --gallery-image-version {version} --os-snapshot {snapshot}',
                 checks=[
                     self.check('provisioningState', 'Succeeded')
                 ])

        self.cmd('sig image-version show -g {rg} -r {gallery} -i {image} -e {version}', checks=[
            self.check('name', '{version}')
        ])

        self.cmd('sig image-version list -g {rg} -r {gallery} -i {image}', checks=[
            self.check('length(@)', 1),
            self.check('[0].name', '{version}')
        ])
        self.cmd('sig image-version delete -g {rg} -r {gallery} -i {image} -e {version}')
        time.sleep(60)

>>>>>>> 13d0ab0a
        self.cmd('sig image-definition delete -g {rg} --gallery-name {gallery} --gallery-image-definition {image}')
        time.sleep(60)  # service end latency
        self.cmd('sig delete -g {rg} --gallery-name {gallery}')
# endregion


class DiskAccessTest(ScenarioTest):

    @ResourceGroupPreparer(name_prefix='cli_test_disk_access_', location='centraluseuap')
    def test_disk_access(self, resource_group):
        self.kwargs.update({
            'loc': 'centraluseuap',
            'diskaccess': 'mydiskaccess',
            'disk': 'mydisk',
            'snapshot': 'mysnapshot'
        })

        self.cmd('disk-access create -g {rg} -l {loc} -n {diskaccess} --no-wait')
        self.cmd('disk-access wait --created -g {rg} -n {diskaccess}')
        self.cmd('disk-access list -g {rg}', checks=[
            self.check('length(@)', 1),
            self.check('[0].name', '{diskaccess}'),
            self.check('[0].location', '{loc}')
        ])

        self.cmd('disk-access update -g {rg} -n {diskaccess} --tags tag1=val1')
        self.kwargs['disk_access_id'] = self.cmd('disk-access show -g {rg} -n {diskaccess}', checks=[
            self.check('name', '{diskaccess}'),
            self.check('location', '{loc}'),
            self.check('tags.tag1', 'val1')
        ]).get_output_in_json()['id']

        self.cmd('disk create -g {rg} -n {disk} --size-gb 10 --network-access-policy AllowPrivate --disk-access {diskaccess}')

        self.cmd('disk update -g {rg} -n {disk} --network-access-policy AllowPrivate --disk-access {disk_access_id}')

        self.cmd('disk show -g {rg} -n {disk}', checks=[
            self.check('name', '{disk}')
        ])

        self.cmd('disk delete -g {rg} -n {disk} --yes')
        self.cmd('disk-access delete -g {rg} -n {diskaccess}')
        self.cmd('disk-access list -g {rg}', checks=[
            self.check('length(@)', 0)
        ])


class VMRedeployTest(ScenarioTest):
    @ResourceGroupPreparer(name_prefix='test_vm_redeploy_')
    def test_vm_redeploy(self, resource_group):
        self.kwargs.update({
            'vm':'myvm'
        })

        self.cmd('vm create -g {rg} -n {vm} --image Debian:debian-10:10:latest --use-unmanaged-disk --admin-username ubuntu --admin-password testPassword0 --authentication-type password --nsg-rule NONE')
        self.cmd('vm reapply -n {vm} -g {rg}')
        self.cmd('vm redeploy -n {vm} -g {rg}')


class VMConvertTest(ScenarioTest):
    @ResourceGroupPreparer(name_prefix='test_vm_convert_')
    def test_vm_convert(self, resource_group):
        self.kwargs.update({
            'vm': 'myvm'
        })

        self.cmd(
            'vm create -g {rg} -n {vm} --image Debian:debian-10:10:latest --use-unmanaged-disk --admin-username ubuntu --admin-password testPassword0 --authentication-type password --nsg-rule NONE')
        self.cmd('vm unmanaged-disk attach -g {rg} --vm-name {vm} --new --size-gb 1')

        output = self.cmd('vm unmanaged-disk list --vm-name {vm} -g {rg}').get_output_in_json()
        self.assertFalse(output[0]['managedDisk'])
        self.assertTrue(output[0]['vhd'])

        self.cmd('vm deallocate -n {vm} -g {rg}')
        self.cmd('vm convert -n {vm} -g {rg}')

        converted = self.cmd('vm unmanaged-disk list --vm-name {vm} -g {rg}').get_output_in_json()
        self.assertTrue(converted[0]['managedDisk'])
        self.assertFalse(converted[0]['vhd'])


class VMSimulateEvictionScenarioTest(ScenarioTest):

    @ResourceGroupPreparer(name_prefix='cli_test_vm_simulate_eviction')
    def test_vm_simulate_eviction(self, resource_group):

        self.kwargs.update({
            'loc': 'eastus',
            'vm1': 'vm-simualte-eviction1',
            'vm2': 'vm-simulate-eviction2',
            'vm3': 'vm-simulate-eviction3'
        })

        # simulate-eviction on a Regular VM, expect failure
        self.cmd('vm create --resource-group {rg} --name {vm1} --admin-username azureuser --admin-password testPassword0 --authentication-type password --location {loc} --image OpenLogic:CentOS:7.5:latest --priority Regular --nsg-rule NONE')
        self.cmd('vm simulate-eviction --resource-group {rg} --name {vm1}', expect_failure=True)

        # simulate-eviction on a Spot VM with Deallocate policy, expect VM to be deallocated
        self.cmd('vm create --resource-group {rg} --name {vm2} --admin-username azureuser --admin-password testPassword0 --authentication-type password --location {loc} --image OpenLogic:CentOS:7.5:latest --priority Spot --eviction-policy Deallocate --nsg-rule NONE')
        self.cmd('vm simulate-eviction --resource-group {rg} --name {vm2}')
        time.sleep(180)
        self.cmd('vm get-instance-view --resource-group {rg} --name {vm2}', checks=[
            self.check('name', '{vm2}'),
            self.check('resourceGroup', '{rg}'),
            self.check('length(instanceView.statuses)', 2),
            self.check('instanceView.statuses[0].code', 'ProvisioningState/succeeded'),
            self.check('instanceView.statuses[1].code', 'PowerState/deallocated'),
        ])

        # simulate-eviction on a Spot VM with Delete policy, expect VM to be deleted
        self.cmd('vm create --resource-group {rg} --name {vm3} --admin-username azureuser --admin-password testPassword0 --authentication-type password --location {loc} --image OpenLogic:CentOS:7.5:latest --priority Spot --eviction-policy Delete --nsg-rule NONE')
        self.cmd('vm simulate-eviction --resource-group {rg} --name {vm3}')
        time.sleep(180)
        self.cmd('vm list --resource-group {rg}', checks=[self.check('length(@)', 2)])
        self.cmd('vm show --resource-group {rg} --name {vm3}', expect_failure=True)


class VMRestartTest(ScenarioTest):
    def _check_vm_power_state(self, expected_power_state):

        self.cmd('vm get-instance-view --resource-group {rg} --name {vm}', checks=[
            self.check('type(@)', 'object'),
            self.check('name', '{vm}'),
            self.check('resourceGroup', '{rg}'),
            self.check('length(instanceView.statuses)', 2),
            self.check('instanceView.statuses[0].code', 'ProvisioningState/succeeded'),
            self.check('instanceView.statuses[1].code', expected_power_state),
        ])

    @ResourceGroupPreparer(name_prefix='cli_test_vm_stop_start')
    def test_vm_stop_start(self, resource_group):
        self.kwargs.update({
            'vm': 'vm'
        })
        self.cmd(
            'vm create --resource-group {rg} --name {vm} --admin-username azureuser --admin-password testPassword0 --authentication-type password --image OpenLogic:CentOS:7.5:latest --priority Regular --nsg-rule NONE')

        self.cmd('vm stop --resource-group {rg} --name {vm}')
        self._check_vm_power_state('PowerState/stopped')
        self.cmd('vm start --resource-group {rg} --name {vm}')
        self._check_vm_power_state('PowerState/running')


class VMAutoUpdateScenarioTest(ScenarioTest):

    @ResourceGroupPreparer(name_prefix='cli_test_linux_vm_patch_mode_')
    def test_linux_vm_patch_mode(self, resource_group):
        self.cmd('vm create -g {rg} -n vm1 --image Canonical:UbuntuServer:18.04-LTS:latest --enable-agent --generate-ssh-keys --nsg-rule NONE --admin-username vmtest')

        self.cmd('vm assess-patches -g {rg} -n vm1', checks=[
            self.check('status', 'Succeeded')
        ])


class VMSSSimulateEvictionScenarioTest(ScenarioTest):

    @ResourceGroupPreparer(name_prefix='cli_test_vmss_simulate_eviction')
    def test_vmss_simulate_eviction(self, resource_group):

        self.kwargs.update({
            'loc': 'eastus',
            'vmss1': 'vmss-simualte-eviction1',
            'vmss2': 'vmss-simulate-eviction2',
            'vmss3': 'vmss-simulate-eviction3',
            'instance_ids': []
        })

        # simulate-eviction on a Regular VMSS, expect failure
        self.cmd('vmss create --resource-group {rg} --name {vmss1} --location {loc} --instance-count 2 --image OpenLogic:CentOS:7.5:latest --priority Regular --admin-username vmtest')
        instance_list = self.cmd('vmss list-instances --resource-group {rg} --name {vmss1}').get_output_in_json()
        self.kwargs['instance_ids'] = [x['instanceId'] for x in instance_list]
        self.kwargs['id'] = self.kwargs['instance_ids'][0]
        self.cmd('vmss simulate-eviction --resource-group {rg} --name {vmss1} --instance-id {id}', expect_failure=True)

        # simulate-eviction on a Spot VMSS with Deallocate policy, expect VMSS instance to be deallocated
        self.cmd('vmss create --resource-group {rg} --name {vmss2} --location {loc} --instance-count 2 --image OpenLogic:CentOS:7.5:latest --priority Spot --eviction-policy Deallocate --single-placement-group True --admin-username vmtest')
        instance_list = self.cmd('vmss list-instances --resource-group {rg} --name {vmss2}').get_output_in_json()
        self.kwargs['instance_ids'] = [x['instanceId'] for x in instance_list]
        self.kwargs['id'] = self.kwargs['instance_ids'][0]
        self.cmd('vmss simulate-eviction --resource-group {rg} --name {vmss2} --instance-id {id}')

        # simulate-eviction on a Spot VMSS with Delete policy, expect VMSS instance to be deleted
        self.cmd('vmss create --resource-group {rg} --name {vmss3} --location {loc} --instance-count 2 --image OpenLogic:CentOS:7.5:latest --priority Spot --eviction-policy Delete --single-placement-group True --admin-username vmtest')
        instance_list = self.cmd('vmss list-instances --resource-group {rg} --name {vmss3}').get_output_in_json()
        self.kwargs['instance_ids'] = [x['instanceId'] for x in instance_list]
        self.kwargs['id'] = self.kwargs['instance_ids'][0]
        self.cmd('vmss simulate-eviction --resource-group {rg} --name {vmss3} --instance-id {id}')
        time.sleep(180)
        self.cmd('vmss list-instances --resource-group {rg} --name {vmss3}', checks=[self.check('length(@)', len(self.kwargs['instance_ids']) - 1)])
        self.cmd('vmss get-instance-view --resource-group {rg} --name {vmss3} --instance-id {id}', expect_failure=True)
# endregion


class VMAvailSetScenarioTest(ScenarioTest):

    @AllowLargeResponse()
    @ResourceGroupPreparer()
    def test_vm_availset(self, resource_group):

        self.kwargs.update({
            'availset': 'availset-test'
        })
        self.cmd('vm availability-set create -g {rg} -n {availset}', checks=[
            self.check('name', '{availset}'),
            self.check('platformFaultDomainCount', 2),
            self.check('platformUpdateDomainCount', 5),  # server defaults to 5
            self.check('sku.name', 'Aligned')
        ])

        # create with explict UD count
        self.cmd('vm availability-set create -g {rg} -n avset2 --platform-fault-domain-count 2 --platform-update-domain-count 2', checks=[
            self.check('platformFaultDomainCount', 2),
            self.check('platformUpdateDomainCount', 2),
            self.check('sku.name', 'Aligned')
        ])
        self.cmd('vm availability-set delete -g {rg} -n avset2')

        self.cmd('vm availability-set update -g {rg} -n {availset} --set tags.test=success',
                 checks=self.check('tags.test', 'success'))
        self.cmd('vm availability-set list -g {rg}', checks=[
            self.check('length(@)', 1),
            self.check('[0].name', '{availset}')
        ])
        result = self.cmd('vm availability-set list --query "[?name==\'availset-test\']"').get_output_in_json()
        self.assertEqual(1, len(result))
        self.cmd('vm availability-set list-sizes -g {rg} -n {availset}',
                 checks=self.check('type(@)', 'array'))
        self.cmd('vm availability-set show -g {rg} -n {availset}',
                 checks=[self.check('name', '{availset}')])
        self.cmd('vm availability-set delete -g {rg} -n {availset}')
        self.cmd('vm availability-set list -g {rg}',
                 checks=self.check('length(@)', 0))
# endregion


class TestSnapShotAccess(ScenarioTest):

    @ResourceGroupPreparer(name_prefix='test_snapshot_access_')
    def test_snapshot_access(self, resource_group):
        self.kwargs.update({
            'snapshot': 'snapshot'
        })

        self.cmd('snapshot create -n {snapshot} -g {rg} --size-gb 1')
        self.cmd('snapshot grant-access --duration-in-seconds 600 -n {snapshot} -g {rg}')
        self.cmd('snapshot show -n {snapshot} -g {rg}')
        self.cmd('snapshot list -g {rg}',
                 checks=[
                     self.check('length(@)', '1'),
                 ])
        self.cmd('snapshot revoke-access -n {snapshot} -g {rg}')
        self.cmd('snapshot delete -n {snapshot} -g {rg}')
# endregion

# endregion


if __name__ == '__main__':
    unittest.main()<|MERGE_RESOLUTION|>--- conflicted
+++ resolved
@@ -2230,12 +2230,9 @@
         self.kwargs.update({
             'gallery': self.create_random_name('sig_', 10),
             'image': 'image1',
-<<<<<<< HEAD
-=======
             'disk': 'disk',
             'snapshot': 'snapshot',
             'version': '1.0.0',
->>>>>>> 13d0ab0a
         })
 
         self.cmd('sig create -g {rg} -r {gallery}', checks=[
@@ -2252,8 +2249,6 @@
         res = self.cmd('sig image-definition show -g {rg} --gallery-name {gallery} --gallery-image-definition {image}',
                        checks=self.check('name', self.kwargs['image'])).get_output_in_json()
 
-<<<<<<< HEAD
-=======
         self.cmd('snapshot create -g {rg} -n {snapshot} --size-gb 1 --sku Premium_LRS --tags tag1=s1')
         self.cmd('sig image-version create --resource-group {rg} --gallery-name {gallery} '
                  '--gallery-image-definition {image} --gallery-image-version {version} --os-snapshot {snapshot}',
@@ -2272,7 +2267,6 @@
         self.cmd('sig image-version delete -g {rg} -r {gallery} -i {image} -e {version}')
         time.sleep(60)
 
->>>>>>> 13d0ab0a
         self.cmd('sig image-definition delete -g {rg} --gallery-name {gallery} --gallery-image-definition {image}')
         time.sleep(60)  # service end latency
         self.cmd('sig delete -g {rg} --gallery-name {gallery}')
