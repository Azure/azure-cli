#!/usr/bin/env python
# --------------------------------------------------------------------------------------------
# Copyright (c) Microsoft Corporation. All rights reserved.
# Licensed under the MIT License. See License.txt in the project root for license information.
# --------------------------------------------------------------------------------------------

from codecs import open
from setuptools import setup

try:
    from azure_bdist_wheel import cmdclass
except ImportError:
    from distutils import log as logger
    logger.warn("Wheel is not available, disabling bdist_wheel hook")
    cmdclass = {}

<<<<<<< HEAD
VERSION = "0.5.0"
=======
VERSION = "0.4.3"
>>>>>>> 6f60d9c0

# The full list of classifiers is available at
# https://pypi.python.org/pypi?%3Aaction=list_classifiers
CLASSIFIERS = [
    'Development Status :: 4 - Beta',
    'Intended Audience :: Developers',
    'Intended Audience :: System Administrators',
    'Programming Language :: Python',
    'Programming Language :: Python :: 2',
    'Programming Language :: Python :: 2.7',
    'Programming Language :: Python :: 3',
    'Programming Language :: Python :: 3.4',
    'Programming Language :: Python :: 3.5',
    'Programming Language :: Python :: 3.6',
]

DEPENDENCIES = [
    'azure-cli-core',
<<<<<<< HEAD
    'azure-mgmt-media==1.1.1',
    'azure-graphrbac==0.53.0'
=======
    'azure-mgmt-media==1.0.1',
    'azure-graphrbac==0.60.0'
>>>>>>> 6f60d9c0
]

with open('README.rst', 'r', encoding='utf-8') as f:
    README = f.read()
with open('HISTORY.rst', 'r', encoding='utf-8') as f:
    HISTORY = f.read()

setup(
    name='azure-cli-ams',
    version=VERSION,
    description='Microsoft Azure Command-Line Tools AMS Command Module',
    long_description=README + '\n\n' + HISTORY,
    license='MIT',
    author='Microsoft Corporation',
    author_email='azpycli@microsoft.com',
    url='https://github.com/Azure/azure-cli',
    classifiers=CLASSIFIERS,
    packages=[
        'azure',
        'azure.cli',
        'azure.cli.command_modules',
        'azure.cli.command_modules.ams',
        'azure.cli.command_modules.ams.operations'
    ],
    install_requires=DEPENDENCIES,
    cmdclass=cmdclass
)<|MERGE_RESOLUTION|>--- conflicted
+++ resolved
@@ -14,11 +14,7 @@
     logger.warn("Wheel is not available, disabling bdist_wheel hook")
     cmdclass = {}
 
-<<<<<<< HEAD
 VERSION = "0.5.0"
-=======
-VERSION = "0.4.3"
->>>>>>> 6f60d9c0
 
 # The full list of classifiers is available at
 # https://pypi.python.org/pypi?%3Aaction=list_classifiers
@@ -37,13 +33,8 @@
 
 DEPENDENCIES = [
     'azure-cli-core',
-<<<<<<< HEAD
     'azure-mgmt-media==1.1.1',
-    'azure-graphrbac==0.53.0'
-=======
-    'azure-mgmt-media==1.0.1',
     'azure-graphrbac==0.60.0'
->>>>>>> 6f60d9c0
 ]
 
 with open('README.rst', 'r', encoding='utf-8') as f:
