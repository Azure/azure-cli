--- conflicted
+++ resolved
@@ -1,8 +1,9 @@
 interactions:
 - request:
-    body: '{"location": "centraluseuap", "properties": {"addressSpace": {"addressPrefixes":
-      ["10.0.0.0/24"]}, "enableDdosProtection": false, "enableVmProtection": false,
-      "subnets": [{"name": "RouteServerSubnet", "properties": {"addressPrefix": "10.0.0.0/24"}}]}}'
+    body: '{"location": "centraluseuap", "tags": {}, "properties": {"addressSpace":
+      {"addressPrefixes": ["10.0.0.0/24"]}, "dhcpOptions": {}, "subnets": [{"name":
+      "RouteServerSubnet", "properties": {"addressPrefix": "10.0.0.0/24", "privateEndpointNetworkPolicies":
+      "Disabled", "privateLinkServiceNetworkPolicies": "Enabled"}}]}}'
     headers:
       Accept:
       - application/json
@@ -13,32 +14,19 @@
       Connection:
       - keep-alive
       Content-Length:
-      - '251'
+      - '316'
       Content-Type:
       - application/json
       ParameterSetName:
       - -g -n --location --subnet-name --address-prefix
       User-Agent:
-<<<<<<< HEAD
-      - AZURECLI/2.42.0 (AAZ) azsdk-python-core/1.24.0 Python/3.8.10 (Windows-10-10.0.19045-SP0)
-=======
       - AZURECLI/2.42.0 (PIP) azsdk-python-azure-mgmt-network/21.0.1 Python/3.8.10
         (Windows-10-10.0.19045-SP0)
->>>>>>> 5da15ec7
     method: PUT
     uri: https://management.azure.com/subscriptions/00000000-0000-0000-0000-000000000000/resourceGroups/cli_test_virtual_hub_router000001/providers/Microsoft.Network/virtualNetworks/vnet2?api-version=2022-01-01
   response:
     body:
       string: "{\r\n  \"name\": \"vnet2\",\r\n  \"id\": \"/subscriptions/00000000-0000-0000-0000-000000000000/resourceGroups/cli_test_virtual_hub_router000001/providers/Microsoft.Network/virtualNetworks/vnet2\",\r\n
-<<<<<<< HEAD
-        \ \"etag\": \"W/\\\"70baf8d2-eeca-43b4-817b-dd927f47c774\\\"\",\r\n  \"type\":
-        \"Microsoft.Network/virtualNetworks\",\r\n  \"location\": \"centraluseuap\",\r\n
-        \ \"properties\": {\r\n    \"provisioningState\": \"Updating\",\r\n    \"resourceGuid\":
-        \"873a2514-1688-4f76-9426-86132b5b63ee\",\r\n    \"addressSpace\": {\r\n      \"addressPrefixes\":
-        [\r\n        \"10.0.0.0/24\"\r\n      ]\r\n    },\r\n    \"subnets\": [\r\n
-        \     {\r\n        \"name\": \"RouteServerSubnet\",\r\n        \"id\": \"/subscriptions/00000000-0000-0000-0000-000000000000/resourceGroups/cli_test_virtual_hub_router000001/providers/Microsoft.Network/virtualNetworks/vnet2/subnets/RouteServerSubnet\",\r\n
-        \       \"etag\": \"W/\\\"70baf8d2-eeca-43b4-817b-dd927f47c774\\\"\",\r\n
-=======
         \ \"etag\": \"W/\\\"90610d24-4cf6-454b-98bf-83a86685c4ec\\\"\",\r\n  \"type\":
         \"Microsoft.Network/virtualNetworks\",\r\n  \"location\": \"centraluseuap\",\r\n
         \ \"tags\": {},\r\n  \"properties\": {\r\n    \"provisioningState\": \"Updating\",\r\n
@@ -48,7 +36,6 @@
         \   \"subnets\": [\r\n      {\r\n        \"name\": \"RouteServerSubnet\",\r\n
         \       \"id\": \"/subscriptions/00000000-0000-0000-0000-000000000000/resourceGroups/cli_test_virtual_hub_router000001/providers/Microsoft.Network/virtualNetworks/vnet2/subnets/RouteServerSubnet\",\r\n
         \       \"etag\": \"W/\\\"90610d24-4cf6-454b-98bf-83a86685c4ec\\\"\",\r\n
->>>>>>> 5da15ec7
         \       \"properties\": {\r\n          \"provisioningState\": \"Updating\",\r\n
         \         \"addressPrefix\": \"10.0.0.0/24\",\r\n          \"delegations\":
         [],\r\n          \"privateEndpointNetworkPolicies\": \"Disabled\",\r\n          \"privateLinkServiceNetworkPolicies\":
@@ -59,45 +46,33 @@
       azure-asyncnotification:
       - Enabled
       azure-asyncoperation:
-<<<<<<< HEAD
-      - https://management.azure.com/subscriptions/00000000-0000-0000-0000-000000000000/providers/Microsoft.Network/locations/centraluseuap/operations/97c5cb67-dcb3-413e-9f58-97c7ee342624?api-version=2022-01-01
-=======
       - https://management.azure.com/subscriptions/00000000-0000-0000-0000-000000000000/providers/Microsoft.Network/locations/centraluseuap/operations/d615cb69-4639-4ae9-b770-c6659ea46321?api-version=2022-01-01
->>>>>>> 5da15ec7
-      cache-control:
-      - no-cache
-      content-length:
-      - '1278'
-      content-type:
-      - application/json; charset=utf-8
-      date:
-<<<<<<< HEAD
-      - Thu, 17 Nov 2022 08:53:22 GMT
-=======
+      cache-control:
+      - no-cache
+      content-length:
+      - '1347'
+      content-type:
+      - application/json; charset=utf-8
+      date:
       - Mon, 21 Nov 2022 15:10:40 GMT
->>>>>>> 5da15ec7
-      expires:
-      - '-1'
-      pragma:
-      - no-cache
-      server:
-      - Microsoft-HTTPAPI/2.0
-      - Microsoft-HTTPAPI/2.0
-      strict-transport-security:
-      - max-age=31536000; includeSubDomains
-      x-content-type-options:
-      - nosniff
-      x-ms-arm-service-request-id:
-<<<<<<< HEAD
-      - 0c6338e2-afe1-4900-98e3-db9593b2ff5b
-=======
+      expires:
+      - '-1'
+      pragma:
+      - no-cache
+      server:
+      - Microsoft-HTTPAPI/2.0
+      - Microsoft-HTTPAPI/2.0
+      strict-transport-security:
+      - max-age=31536000; includeSubDomains
+      x-content-type-options:
+      - nosniff
+      x-ms-arm-service-request-id:
       - c3515ef7-8fee-47f7-9856-f416f8a9451a
->>>>>>> 5da15ec7
       x-ms-ratelimit-remaining-subscription-writes:
       - '1199'
     status:
       code: 201
-      message: ''
+      message: Created
 - request:
     body: null
     headers:
@@ -112,16 +87,10 @@
       ParameterSetName:
       - -g -n --location --subnet-name --address-prefix
       User-Agent:
-<<<<<<< HEAD
-      - AZURECLI/2.42.0 (AAZ) azsdk-python-core/1.24.0 Python/3.8.10 (Windows-10-10.0.19045-SP0)
-    method: GET
-    uri: https://management.azure.com/subscriptions/00000000-0000-0000-0000-000000000000/providers/Microsoft.Network/locations/centraluseuap/operations/97c5cb67-dcb3-413e-9f58-97c7ee342624?api-version=2022-01-01
-=======
       - AZURECLI/2.42.0 (PIP) azsdk-python-azure-mgmt-network/21.0.1 Python/3.8.10
         (Windows-10-10.0.19045-SP0)
     method: GET
     uri: https://management.azure.com/subscriptions/00000000-0000-0000-0000-000000000000/providers/Microsoft.Network/locations/centraluseuap/operations/d615cb69-4639-4ae9-b770-c6659ea46321?api-version=2022-01-01
->>>>>>> 5da15ec7
   response:
     body:
       string: "{\r\n  \"status\": \"Succeeded\"\r\n}"
@@ -133,35 +102,27 @@
       content-type:
       - application/json; charset=utf-8
       date:
-<<<<<<< HEAD
-      - Thu, 17 Nov 2022 08:53:26 GMT
-=======
       - Mon, 21 Nov 2022 15:10:43 GMT
->>>>>>> 5da15ec7
-      expires:
-      - '-1'
-      pragma:
-      - no-cache
-      server:
-      - Microsoft-HTTPAPI/2.0
-      - Microsoft-HTTPAPI/2.0
-      strict-transport-security:
-      - max-age=31536000; includeSubDomains
-      transfer-encoding:
-      - chunked
-      vary:
-      - Accept-Encoding
-      x-content-type-options:
-      - nosniff
-      x-ms-arm-service-request-id:
-<<<<<<< HEAD
-      - 59dbd563-3458-4a6a-9379-93a37a9b173a
-=======
+      expires:
+      - '-1'
+      pragma:
+      - no-cache
+      server:
+      - Microsoft-HTTPAPI/2.0
+      - Microsoft-HTTPAPI/2.0
+      strict-transport-security:
+      - max-age=31536000; includeSubDomains
+      transfer-encoding:
+      - chunked
+      vary:
+      - Accept-Encoding
+      x-content-type-options:
+      - nosniff
+      x-ms-arm-service-request-id:
       - 14344a76-5a51-47c6-ab1a-e9cb4e9cdfea
->>>>>>> 5da15ec7
-    status:
-      code: 200
-      message: ''
+    status:
+      code: 200
+      message: OK
 - request:
     body: null
     headers:
@@ -176,26 +137,13 @@
       ParameterSetName:
       - -g -n --location --subnet-name --address-prefix
       User-Agent:
-<<<<<<< HEAD
-      - AZURECLI/2.42.0 (AAZ) azsdk-python-core/1.24.0 Python/3.8.10 (Windows-10-10.0.19045-SP0)
-=======
       - AZURECLI/2.42.0 (PIP) azsdk-python-azure-mgmt-network/21.0.1 Python/3.8.10
         (Windows-10-10.0.19045-SP0)
->>>>>>> 5da15ec7
     method: GET
     uri: https://management.azure.com/subscriptions/00000000-0000-0000-0000-000000000000/resourceGroups/cli_test_virtual_hub_router000001/providers/Microsoft.Network/virtualNetworks/vnet2?api-version=2022-01-01
   response:
     body:
       string: "{\r\n  \"name\": \"vnet2\",\r\n  \"id\": \"/subscriptions/00000000-0000-0000-0000-000000000000/resourceGroups/cli_test_virtual_hub_router000001/providers/Microsoft.Network/virtualNetworks/vnet2\",\r\n
-<<<<<<< HEAD
-        \ \"etag\": \"W/\\\"126fb546-b574-4530-ba09-4025873cd41c\\\"\",\r\n  \"type\":
-        \"Microsoft.Network/virtualNetworks\",\r\n  \"location\": \"centraluseuap\",\r\n
-        \ \"properties\": {\r\n    \"provisioningState\": \"Succeeded\",\r\n    \"resourceGuid\":
-        \"873a2514-1688-4f76-9426-86132b5b63ee\",\r\n    \"addressSpace\": {\r\n      \"addressPrefixes\":
-        [\r\n        \"10.0.0.0/24\"\r\n      ]\r\n    },\r\n    \"subnets\": [\r\n
-        \     {\r\n        \"name\": \"RouteServerSubnet\",\r\n        \"id\": \"/subscriptions/00000000-0000-0000-0000-000000000000/resourceGroups/cli_test_virtual_hub_router000001/providers/Microsoft.Network/virtualNetworks/vnet2/subnets/RouteServerSubnet\",\r\n
-        \       \"etag\": \"W/\\\"126fb546-b574-4530-ba09-4025873cd41c\\\"\",\r\n
-=======
         \ \"etag\": \"W/\\\"3e9c4ff2-2ae7-4408-bac2-ff7fa396cd2a\\\"\",\r\n  \"type\":
         \"Microsoft.Network/virtualNetworks\",\r\n  \"location\": \"centraluseuap\",\r\n
         \ \"tags\": {},\r\n  \"properties\": {\r\n    \"provisioningState\": \"Succeeded\",\r\n
@@ -205,7 +153,6 @@
         \   \"subnets\": [\r\n      {\r\n        \"name\": \"RouteServerSubnet\",\r\n
         \       \"id\": \"/subscriptions/00000000-0000-0000-0000-000000000000/resourceGroups/cli_test_virtual_hub_router000001/providers/Microsoft.Network/virtualNetworks/vnet2/subnets/RouteServerSubnet\",\r\n
         \       \"etag\": \"W/\\\"3e9c4ff2-2ae7-4408-bac2-ff7fa396cd2a\\\"\",\r\n
->>>>>>> 5da15ec7
         \       \"properties\": {\r\n          \"provisioningState\": \"Succeeded\",\r\n
         \         \"addressPrefix\": \"10.0.0.0/24\",\r\n          \"delegations\":
         [],\r\n          \"privateEndpointNetworkPolicies\": \"Disabled\",\r\n          \"privateLinkServiceNetworkPolicies\":
@@ -216,43 +163,33 @@
       cache-control:
       - no-cache
       content-length:
-      - '1280'
-      content-type:
-      - application/json; charset=utf-8
-      date:
-<<<<<<< HEAD
-      - Thu, 17 Nov 2022 08:53:26 GMT
-      etag:
-      - W/"126fb546-b574-4530-ba09-4025873cd41c"
-=======
+      - '1349'
+      content-type:
+      - application/json; charset=utf-8
+      date:
       - Mon, 21 Nov 2022 15:10:44 GMT
       etag:
       - W/"3e9c4ff2-2ae7-4408-bac2-ff7fa396cd2a"
->>>>>>> 5da15ec7
-      expires:
-      - '-1'
-      pragma:
-      - no-cache
-      server:
-      - Microsoft-HTTPAPI/2.0
-      - Microsoft-HTTPAPI/2.0
-      strict-transport-security:
-      - max-age=31536000; includeSubDomains
-      transfer-encoding:
-      - chunked
-      vary:
-      - Accept-Encoding
-      x-content-type-options:
-      - nosniff
-      x-ms-arm-service-request-id:
-<<<<<<< HEAD
-      - 8563d4ce-4480-4a59-be5e-9ef738b23873
-=======
+      expires:
+      - '-1'
+      pragma:
+      - no-cache
+      server:
+      - Microsoft-HTTPAPI/2.0
+      - Microsoft-HTTPAPI/2.0
+      strict-transport-security:
+      - max-age=31536000; includeSubDomains
+      transfer-encoding:
+      - chunked
+      vary:
+      - Accept-Encoding
+      x-content-type-options:
+      - nosniff
+      x-ms-arm-service-request-id:
       - cc4000c8-32c0-4e78-b846-e1a7fef56fe0
->>>>>>> 5da15ec7
-    status:
-      code: 200
-      message: ''
+    status:
+      code: 200
+      message: OK
 - request:
     body: null
     headers:
@@ -267,9 +204,6 @@
       ParameterSetName:
       - -g --vnet-name -n --remove
       User-Agent:
-<<<<<<< HEAD
-      - AZURECLI/2.42.0 (AAZ) azsdk-python-core/1.24.0 Python/3.8.10 (Windows-10-10.0.19045-SP0)
-=======
       - AZURECLI/2.42.0 (PIP) azsdk-python-azure-mgmt-network/21.0.1 Python/3.8.10
         (Windows-10-10.0.19045-SP0)
     method: GET
@@ -447,17 +381,12 @@
       User-Agent:
       - AZURECLI/2.42.0 (PIP) azsdk-python-azure-mgmt-network/21.0.1 Python/3.8.10
         (Windows-10-10.0.19045-SP0)
->>>>>>> 5da15ec7
     method: GET
     uri: https://management.azure.com/subscriptions/00000000-0000-0000-0000-000000000000/resourceGroups/cli_test_virtual_hub_router000001/providers/Microsoft.Network/virtualNetworks/vnet2/subnets/RouteServerSubnet?api-version=2022-01-01
   response:
     body:
       string: "{\r\n  \"name\": \"RouteServerSubnet\",\r\n  \"id\": \"/subscriptions/00000000-0000-0000-0000-000000000000/resourceGroups/cli_test_virtual_hub_router000001/providers/Microsoft.Network/virtualNetworks/vnet2/subnets/RouteServerSubnet\",\r\n
-<<<<<<< HEAD
-        \ \"etag\": \"W/\\\"126fb546-b574-4530-ba09-4025873cd41c\\\"\",\r\n  \"properties\":
-=======
         \ \"etag\": \"W/\\\"5f12150a-4ffd-464a-8f59-c7ff7764b964\\\"\",\r\n  \"properties\":
->>>>>>> 5da15ec7
         {\r\n    \"provisioningState\": \"Succeeded\",\r\n    \"addressPrefix\": \"10.0.0.0/24\",\r\n
         \   \"delegations\": [],\r\n    \"privateEndpointNetworkPolicies\": \"Disabled\",\r\n
         \   \"privateLinkServiceNetworkPolicies\": \"Enabled\"\r\n  },\r\n  \"type\":
@@ -470,11 +399,6 @@
       content-type:
       - application/json; charset=utf-8
       date:
-<<<<<<< HEAD
-      - Thu, 17 Nov 2022 08:53:29 GMT
-      etag:
-      - W/"126fb546-b574-4530-ba09-4025873cd41c"
-=======
       - Mon, 21 Nov 2022 15:11:20 GMT
       etag:
       - W/"5f12150a-4ffd-464a-8f59-c7ff7764b964"
@@ -544,29 +468,22 @@
       - Mon, 21 Nov 2022 15:11:22 GMT
       etag:
       - W/"5f12150a-4ffd-464a-8f59-c7ff7764b964"
->>>>>>> 5da15ec7
-      expires:
-      - '-1'
-      pragma:
-      - no-cache
-      server:
-      - Microsoft-HTTPAPI/2.0
-      - Microsoft-HTTPAPI/2.0
-      strict-transport-security:
-      - max-age=31536000; includeSubDomains
-      transfer-encoding:
-      - chunked
-      vary:
-      - Accept-Encoding
-      x-content-type-options:
-      - nosniff
-      x-ms-arm-service-request-id:
-<<<<<<< HEAD
-      - fa0d5fcb-a471-432e-9ead-47c6ad18e2b4
-    status:
-      code: 200
-      message: ''
-=======
+      expires:
+      - '-1'
+      pragma:
+      - no-cache
+      server:
+      - Microsoft-HTTPAPI/2.0
+      - Microsoft-HTTPAPI/2.0
+      strict-transport-security:
+      - max-age=31536000; includeSubDomains
+      transfer-encoding:
+      - chunked
+      vary:
+      - Accept-Encoding
+      x-content-type-options:
+      - nosniff
+      x-ms-arm-service-request-id:
       - 6939fb95-b024-41c3-84db-08d59e34d296
     status:
       code: 200
@@ -4120,5 +4037,4 @@
     status:
       code: 204
       message: No Content
->>>>>>> 5da15ec7
 version: 1