# --------------------------------------------------------------------------------------------
# Copyright (c) Microsoft Corporation. All rights reserved.
# Licensed under the MIT License. See License.txt in the project root for license information.
# --------------------------------------------------------------------------------------------

import json
import os
import subprocess
import tempfile
import time
import unittest

from azure.cli.command_modules.acs._consts import CONST_KUBE_DASHBOARD_ADDON_NAME
from azure.cli.command_modules.acs._format import version_to_tuple
from azure.cli.command_modules.acs.tests.latest.custom_preparers import (
    AKSCustomResourceGroupPreparer,
    AKSCustomRoleBasedServicePrincipalPreparer,
    AKSCustomVirtualNetworkPreparer,
)
from azure.cli.command_modules.acs.tests.latest.recording_processors import KeyReplacer
from azure.cli.core.azclierror import ClientRequestError, CLIInternalError
from azure.cli.testsdk import ScenarioTest, live_only
from azure.cli.testsdk.checkers import StringCheck, StringContainCheck, StringContainCheckIgnoreCase
from azure.cli.testsdk.scenario_tests import AllowLargeResponse
from azure.cli.command_modules.acs.tests.latest.utils import get_test_data_file_path
from knack.util import CLIError
# flake8: noqa


class AzureKubernetesServiceScenarioTest(ScenarioTest):
    def __init__(self, method_name):
        super(AzureKubernetesServiceScenarioTest, self).__init__(
            method_name, recording_processors=[KeyReplacer()]
        )

    @classmethod
    def generate_ssh_keys(cls):
        """
        If the `--ssh-key-value` option is not specified, the validator will try to read the ssh-key from the "~/.ssh"
        directory, and if no key exists, it will call the method provided by azure-cli.core to generate one under the
        "~/.ssh" directory.

        In order to avoid misuse of personal ssh-key during testing and the race condition that is prone to occur
        when key creation is handled by azure-cli when performing test cases concurrently, we provide this function as
        a workround.

        In the scenario of runner and AKS check-in pipeline, a temporary ssh-key will be generated in advance under the
        "tests/latest/data/.ssh" sub-directory of the acs module in the cloned azure-cli repository when setting up the
        environment. Each test case will read the ssh-key from a pre-generated file during execution, so there will be no
        race conditions caused by concurrent reading and writing/creating of the same file.
        """
        acs_base_dir = os.getenv("ACS_BASE_DIR", None)
        if acs_base_dir:
            pre_generated_ssh_key_path = os.path.join(acs_base_dir, "tests/latest/data/.ssh/id_rsa.pub")
            if os.path.exists(pre_generated_ssh_key_path):
                return pre_generated_ssh_key_path.replace('\\', '\\\\')

        # In the CLI check-in pipeline scenario, the following fake ssh-key will be used. Each test case will read the
        # ssh-key from a different temporary file during execution, so there will be no race conditions caused by
        # concurrent reading and writing/creating of the same file.
        TEST_SSH_KEY_PUB = "ssh-rsa AAAAB3NzaC1yc2EAAAADAQABAAACAQCbIg1guRHbI0lV11wWDt1r2cUdcNd27CJsg+SfgC7miZeubtwUhbsPdhMQsfDyhOWHq1+ZL0M+nJZV63d/1dhmhtgyOqejUwrPlzKhydsbrsdUor+JmNJDdW01v7BXHyuymT8G4s09jCasNOwiufbP/qp72ruu0bIA1nySsvlf9pCQAuFkAnVnf/rFhUlOkhtRpwcq8SUNY2zRHR/EKb/4NWY1JzR4sa3q2fWIJdrrX0DvLoa5g9bIEd4Df79ba7v+yiUBOS0zT2ll+z4g9izHK3EO5d8hL4jYxcjKs+wcslSYRWrascfscLgMlMGh0CdKeNTDjHpGPncaf3Z+FwwwjWeuiNBxv7bJo13/8B/098KlVDl4GZqsoBCEjPyJfV6hO0y/LkRGkk7oHWKgeWAfKtfLItRp00eZ4fcJNK9kCaSMmEugoZWcI7NGbZXzqFWqbpRI7NcDP9+WIQ+i9U5vqWsqd/zng4kbuAJ6UuKqIzB0upYrLShfQE3SAck8oaLhJqqq56VfDuASNpJKidV+zq27HfSBmbXnkR/5AK337dc3MXKJypoK/QPMLKUAP5XLPbs+NddJQV7EZXd29DLgp+fRIg3edpKdO7ZErWhv7d+3Kws+e1Y+ypmR2WIVSwVyBEUfgv2C8Ts9gnTF4pNcEY/S2aBicz5Ew2+jdyGNQQ== test@example.com\n"  # pylint: disable=line-too-long
        fd, pathname = tempfile.mkstemp()
        try:
            with open(pathname, 'w') as key_file:
                key_file.write(TEST_SSH_KEY_PUB)
        finally:
            os.close(fd)
        return pathname.replace('\\', '\\\\')

    def generate_vnet_subnet_id(self, resource_group):
        vnet_name = self.create_random_name('clivnet', 16)
        subnet_name = self.create_random_name('clisubnet', 16)
        address_prefix = "192.168.0.0/16"
        subnet_prefix = "192.168.0.0/24"
        vnet_subnet = self.cmd('az network vnet create -n {} -g {} --address-prefix {} --subnet-name {} --subnet-prefix {}'
                               .format(vnet_name, resource_group, address_prefix, subnet_name, subnet_prefix)).get_output_in_json()
        return vnet_subnet.get("newVNet").get("subnets")[0].get("id")

    def generate_ppg_id(self, resource_group, location):
        ppg_name = self.create_random_name('clippg', 16)
        ppg = self.cmd('az ppg create -n {} -g {} --location {}'
                       .format(ppg_name, resource_group, location)).get_output_in_json()
        return ppg.get("id")

    def _get_versions(self, location):
        """Return the previous and current Kubernetes minor release versions, such as ("1.11.6", "1.12.4")."""
        versions = self._get_versions_by_location(location=location)
        upgrade_version = versions[0]
        # find the first version that doesn't start with the latest major.minor.
        prefix = upgrade_version[:upgrade_version.rfind('.')]
        create_version = next(x for x in versions if not x.startswith(prefix))
        return create_version, upgrade_version

    def _get_versions_by_location(self, location):
        versions = self.cmd(
            "az aks get-versions -l {} --query 'values[*].patchVersions.keys(@)[]'".format(location)).get_output_in_json()
        # sort by semantic version, from newest to oldest
        versions = sorted(versions, key=version_to_tuple, reverse=True)
        return versions

    def generate_user_assigned_identity_resource_id(self, resource_group):
        identity_name = self.create_random_name('cli', 16)
        identity = self.cmd('az identity create -g {} -n {}'.format(
            resource_group, identity_name)).get_output_in_json()
        return identity.get("id")

    @AllowLargeResponse()
    @AKSCustomResourceGroupPreparer(random_name_length=17, name_prefix='clitest', location='westus2')
    def test_aks_create_default(self, resource_group, resource_group_location):
        # kwargs for string formatting
        aks_name = self.create_random_name('cliakstest', 16)
        tags = "key1=value1"
        nodepool_labels = "label1=value1 label2=value2"
        nodepool_tags = "tag1=tv1 tag2=tv2"
        self.kwargs.update({
            'resource_group': resource_group,
            'name': aks_name,
            'location': resource_group_location,
            'tags': tags,
            'nodepool_labels': nodepool_labels,
            'nodepool_tags': nodepool_tags,
            'resource_type': 'Microsoft.ContainerService/ManagedClusters',
            'ssh_key_value': self.generate_ssh_keys(),
        })

        # create
        create_cmd = 'aks create --resource-group={resource_group} --name={name} --location={location} ' \
                     '--node-count=1 --ssh-key-value={ssh_key_value} ' \
                     '--tags {tags} --nodepool-labels {nodepool_labels} --nodepool-tags {nodepool_tags}'
        self.cmd(create_cmd, checks=[
            self.check('provisioningState', 'Succeeded'),
        ])

        # show
        self.cmd('aks show -g {resource_group} -n {name}', checks=[
            self.check('type', '{resource_type}'),
            self.check('resourceGroup', '{resource_group}'),
            self.check('name', '{name}'),
            self.exists('nodeResourceGroup'),
            self.exists('kubernetesVersion'),
            self.exists('fqdn'),
            self.check('agentPoolProfiles[0].count', 1),
            self.check('agentPoolProfiles[0].osType', 'Linux'),
            self.check('agentPoolProfiles[0].vmSize', 'Standard_DS2_v2'),
            self.check('agentPoolProfiles[0].nodeLabels.label1', 'value1'),
            self.check('agentPoolProfiles[0].nodeLabels.label2', 'value2'),
            self.check('agentPoolProfiles[0].tags.tag1', 'tv1'),
            self.check('agentPoolProfiles[0].tags.tag2', 'tv2'),
        ])

        # list
        self.cmd('aks list -g {resource_group}', checks=[
            self.check('[0].type', '{resource_type}'),
            StringContainCheck(aks_name),
            StringContainCheck(resource_group)
        ])

        # list in tabular format
        self.cmd('aks list -g {resource_group} -o table', checks=[
            StringContainCheck(aks_name),
            StringContainCheck(resource_group)
        ])

        # get-credentials
        fd, temp_path = tempfile.mkstemp()
        self.kwargs.update({'file': temp_path})
        try:
            self.cmd(
                'aks get-credentials -g {resource_group} -n {name} --file "{file}"')
            self.assertGreater(os.path.getsize(temp_path), 0)
        finally:
            os.close(fd)
            os.remove(temp_path)

        # get-credentials to stdout
        self.cmd('aks get-credentials -g {resource_group} -n {name} -f -')

        # scale up
        self.cmd('aks scale -g {resource_group} -n {name} --node-count 3', checks=[
            self.check('agentPoolProfiles[0].count', 3)
        ])

        # show again
        self.cmd('aks show -g {resource_group} -n {name}', checks=[
            self.check('agentPoolProfiles[0].count', 3)
        ])

        # delete
        self.cmd('aks delete -g {resource_group} -n {name} --yes --no-wait', checks=[self.is_empty()])

    @AllowLargeResponse()
    @AKSCustomResourceGroupPreparer(random_name_length=17, name_prefix='clitest', location='westus2')
    @AKSCustomRoleBasedServicePrincipalPreparer()
    def test_aks_create_default_sp(self, resource_group, resource_group_location, sp_name, sp_password):
        # kwargs for string formatting
        aks_name = self.create_random_name('cliakstest', 16)
        tags = "key1=value1"
        nodepool_labels = "label1=value1 label2=value2"
        nodepool_tags = "tag1=tv1 tag2=tv2"
        self.kwargs.update({
            'resource_group': resource_group,
            'name': aks_name,
            'location': resource_group_location,
            'tags': tags,
            'nodepool_labels': nodepool_labels,
            'nodepool_tags': nodepool_tags,
            'service_principal': sp_name,
            'client_secret': sp_password,
            'resource_type': 'Microsoft.ContainerService/ManagedClusters',
            'ssh_key_value': self.generate_ssh_keys(),
        })

        # create
        create_cmd = 'aks create --resource-group={resource_group} --name={name} --location={location} ' \
                     '--node-count=1 --ssh-key-value={ssh_key_value} ' \
                     '--tags {tags} --nodepool-labels {nodepool_labels} --nodepool-tags {nodepool_tags} ' \
                     '--service-principal={service_principal} --client-secret={client_secret}'
        self.cmd(create_cmd, checks=[
            self.check('provisioningState', 'Succeeded'),
        ])

        # show
        self.cmd('aks show -g {resource_group} -n {name}', checks=[
            self.check('type', '{resource_type}'),
            self.check('resourceGroup', '{resource_group}'),
            self.check('name', '{name}'),
            self.exists('nodeResourceGroup'),
            self.exists('kubernetesVersion'),
            self.exists('fqdn'),
            self.check('agentPoolProfiles[0].count', 1),
            self.check('agentPoolProfiles[0].osType', 'Linux'),
            self.check('agentPoolProfiles[0].vmSize', 'Standard_DS2_v2'),
            self.check('agentPoolProfiles[0].nodeLabels.label1', 'value1'),
            self.check('agentPoolProfiles[0].nodeLabels.label2', 'value2'),
            self.check('agentPoolProfiles[0].tags.tag1', 'tv1'),
            self.check('agentPoolProfiles[0].tags.tag2', 'tv2'),
        ])

        # list
        self.cmd('aks list -g {resource_group}', checks=[
            self.check('[0].type', '{resource_type}'),
            StringContainCheck(aks_name),
            StringContainCheck(resource_group)
        ])

        # list in tabular format
        self.cmd('aks list -g {resource_group} -o table', checks=[
            StringContainCheck(aks_name),
            StringContainCheck(resource_group)
        ])

        # get-credentials
        fd, temp_path = tempfile.mkstemp()
        self.kwargs.update({'file': temp_path})
        try:
            self.cmd(
                'aks get-credentials -g {resource_group} -n {name} --file "{file}"')
            self.assertGreater(os.path.getsize(temp_path), 0)
        finally:
            os.close(fd)
            os.remove(temp_path)

        # get-credentials to stdout
        self.cmd('aks get-credentials -g {resource_group} -n {name} -f -')

        # scale up
        self.cmd('aks scale -g {resource_group} -n {name} --node-count 3', checks=[
            self.check('agentPoolProfiles[0].count', 3)
        ])

        # show again
        self.cmd('aks show -g {resource_group} -n {name}', checks=[
            self.check('agentPoolProfiles[0].count', 3)
        ])

        # delete
        self.cmd('aks delete -g {resource_group} -n {name} --yes --no-wait', checks=[self.is_empty()])

    @AllowLargeResponse()
    @AKSCustomResourceGroupPreparer(random_name_length=17, name_prefix='clitest', location='westus2')
    def test_aks_private_cluster(self, resource_group, resource_group_location):
        # kwargs for string formatting
        aks_name = self.create_random_name('cliakstest', 16)
        self.kwargs.update({
            'resource_group': resource_group,
            'name': aks_name,
            'location': resource_group_location,
            'dns_name_prefix': self.create_random_name('cliaksdns', 16),
            'ssh_key_value': self.generate_ssh_keys(),
        })

        # create
        create_cmd = 'aks create --resource-group={resource_group} --name={name} --location={location} ' \
                     '--dns-name-prefix={dns_name_prefix} --node-count=1 --ssh-key-value={ssh_key_value} ' \
                     '--load-balancer-sku=standard --enable-private-cluster'

        self.cmd(create_cmd, checks=[
            self.check('provisioningState', 'Succeeded'),
            self.exists('fqdn'),
            self.check('dnsPrefix', '{dns_name_prefix}'),
            self.check('networkProfile.loadBalancerSku', 'Standard'),
            self.check('apiServerAccessProfile.enablePrivateCluster', True),
            self.check('networkProfile.loadBalancerProfile.managedOutboundIPs.count', 1),
            self.exists('networkProfile.loadBalancerProfile.effectiveOutboundIPs')
        ])

        # update api-server-authorized-ip-ranges is not supported
        with self.assertRaises(CLIError):
            self.cmd(
                'aks update -g {resource_group} -n {name} --api-server-authorized-ip-ranges=1.2.3.4/32')

        # scale up
        self.cmd('aks scale -g {resource_group} -n {name} --node-count 3', checks=[
            self.check('agentPoolProfiles[0].count', 3)
        ])

        # show again
        self.cmd('aks show -g {resource_group} -n {name}', checks=[
            self.check('provisioningState', 'Succeeded'),
            self.check('agentPoolProfiles[0].count', 3)
        ])

        # delete
        self.cmd('aks delete -g {resource_group} -n {name} --yes --no-wait', checks=[self.is_empty()])

    @AllowLargeResponse()
    @AKSCustomResourceGroupPreparer(random_name_length=17, name_prefix='clitest', location='westus2')
    def test_aks_private_cluster_without_public_fqdn(self, resource_group, resource_group_location):
        # kwargs for string formatting
        aks_name = self.create_random_name('cliakstest', 16)
        self.kwargs.update({
            'resource_group': resource_group,
            'name': aks_name,
            'location': resource_group_location,
            'ssh_key_value': self.generate_ssh_keys()
        })

        # create
        create_cmd = 'aks create --resource-group={resource_group} --name={name} --location={location} ' \
                     '--enable-private-cluster --disable-public-fqdn --node-count=1 ' \
                     '--ssh-key-value={ssh_key_value}'
        self.cmd(create_cmd, checks=[
            self.check('provisioningState', 'Succeeded'),
            self.exists('privateFqdn'),
            self.check('fqdn', None),
            self.check('apiServerAccessProfile.enablePrivateCluster', True),
            self.check('apiServerAccessProfile.enablePrivateClusterPublicFqdn', False),
        ])

        # update
        update_cmd = 'aks update --resource-group={resource_group} --name={name} --enable-public-fqdn'
        self.cmd(update_cmd, checks=[
            self.check('provisioningState', 'Succeeded'),
            self.exists('privateFqdn'),
            self.exists('fqdn'),
            self.check('apiServerAccessProfile.enablePrivateClusterPublicFqdn', True),
        ])

        # delete
        self.cmd('aks delete -g {resource_group} -n {name} --yes --no-wait', checks=[self.is_empty()])

    @AllowLargeResponse()
    @AKSCustomResourceGroupPreparer(random_name_length=17, name_prefix='clitest', location='westus2')
    def test_aks_api_server_authorized_ip_ranges(self, resource_group, resource_group_location):
        # kwargs for string formatting
        aks_name = self.create_random_name('cliakstest', 16)
        self.kwargs.update({
            'resource_group': resource_group,
            'name': aks_name,
            'location': resource_group_location,
            'dns_name_prefix': self.create_random_name('cliaksdns', 16),
            'ssh_key_value': self.generate_ssh_keys(),
        })

        # create
        create_cmd = 'aks create --resource-group={resource_group} --name={name} --location={location} ' \
                     '--dns-name-prefix={dns_name_prefix} --node-count=1 --ssh-key-value={ssh_key_value} ' \
                     '--load-balancer-sku=standard --api-server-authorized-ip-ranges=1.2.3.4/32'

        self.cmd(create_cmd, checks=[
            self.check('provisioningState', 'Succeeded'),
            self.check('dnsPrefix', '{dns_name_prefix}'),
            self.check('networkProfile.loadBalancerSku', 'Standard'),
            self.check('apiServerAccessProfile.enablePrivateCluster', None),
            self.check('apiServerAccessProfile.authorizedIpRanges', ['1.2.3.4/32']),
            self.check('networkProfile.loadBalancerProfile.managedOutboundIPs.count', 1),
            self.exists('networkProfile.loadBalancerProfile.effectiveOutboundIPs')
        ])

        # update api-server-authorized-ip-ranges
        self.cmd('aks update -g {resource_group} -n {name} --api-server-authorized-ip-ranges=""', checks=[
            self.check('apiServerAccessProfile.authorizedIpRanges', None)
        ])

        # scale up
        self.cmd('aks scale -g {resource_group} -n {name} --node-count 3', checks=[
            self.check('agentPoolProfiles[0].count', 3)
        ])

        # show again
        self.cmd('aks show -g {resource_group} -n {name}', checks=[
            self.check('agentPoolProfiles[0].count', 3)
        ])

        # delete
        self.cmd('aks delete -g {resource_group} -n {name} --yes --no-wait', checks=[self.is_empty()])

    @AllowLargeResponse()
    @AKSCustomResourceGroupPreparer(random_name_length=17, name_prefix='clitest', location='westus2')
    def test_aks_create_and_update_with_http_proxy_config(self, resource_group, resource_group_location):
        aks_name = self.create_random_name('cliakstest', 16)
        self.kwargs.update({
            'resource_group': resource_group,
            'name': aks_name,
            'http_proxy_path': get_test_data_file_path('httpproxyconfig.json').replace('\\', '\\\\'),
            'custom_data_path': get_test_data_file_path('setup_proxy.sh').replace('\\', '\\\\'),
            'ssh_key_value': self.generate_ssh_keys()
        })

        create_vnet_cmd = 'network vnet create \
            --resource-group={resource_group} \
            --name={name} \
            --address-prefixes 10.42.0.0/16 \
            --subnet-name aks-subnet \
            --subnet-prefix 10.42.1.0/24'

        create_subnet_cmd = 'network vnet subnet create \
            --resource-group={resource_group} \
            --vnet-name={name} \
            --name proxy-subnet \
            --address-prefix 10.42.3.0/24'

        show_subnet_cmd = 'network vnet subnet show \
            --resource-group={resource_group} \
            --vnet-name={name} \
            --name aks-subnet'

        # name below MUST match the name used in testcerts for httpproxyconfig.json.
        # otherwise the VM will not present a cert with correct hostname
        # else, change the cert to have the correct hostname (harder)
        create_vm_cmd = 'vm create \
            --resource-group={resource_group} \
            --name=cli-proxy-vm \
            --image Canonical:0001-com-ubuntu-server-focal:20_04-lts:latest \
            --ssh-key-values @{ssh_key_value} \
            --public-ip-address "" \
            --custom-data {custom_data_path} \
            --vnet-name {name} \
            --subnet proxy-subnet'

        self.cmd(create_vnet_cmd, checks=[
            self.check('newVNet.provisioningState', 'Succeeded')
        ])

        self.cmd(create_subnet_cmd, checks=[
            self.check('provisioningState', 'Succeeded')
        ])

        subnet_output = self.cmd(show_subnet_cmd).get_output_in_json()
        subnet_id = subnet_output["id"]
        assert subnet_id is not None

        self.cmd(create_vm_cmd)

        self.kwargs.update({
            'vnet_subnet_id': subnet_id,
        })

        # use custom feature so it does not require subscription to regiter the feature
        create_cmd = 'aks create --resource-group={resource_group} --name={name} --http-proxy-config={http_proxy_path} ' \
                     '--ssh-key-value={ssh_key_value} --enable-managed-identity --yes --vnet-subnet-id {vnet_subnet_id} -o json'

        self.cmd(create_cmd, checks=[
            self.check('httpProxyConfig.httpProxy',
                       'http://cli-proxy-vm:3128/'),
            self.check('httpProxyConfig.httpsProxy',
                       'https://cli-proxy-vm:3129/'),
            self.check('httpProxyConfig.trustedCa', 'LS0tLS1CRUdJTiBDRVJUSUZJQ0FURS0tLS0tCk1JSUZHekNDQXdPZ0F3SUJBZ0lVT1FvajhDTFpkc2Vscjk3cnZJd3g1T0xEc3V3d0RRWUpLb1pJaHZjTkFRRUwKQlFBd0Z6RVZNQk1HQTFVRUF3d01ZMnhwTFhCeWIzaDVMWFp0TUI0WERUSXlNRE13T0RFMk5EUTBOMW9YRFRNeQpNRE13TlRFMk5EUTBOMW93RnpFVk1CTUdBMVVFQXd3TVkyeHBMWEJ5YjNoNUxYWnRNSUlDSWpBTkJna3Foa2lHCjl3MEJBUUVGQUFPQ0FnOEFNSUlDQ2dLQ0FnRUEvTVB0VjVCVFB0NmNxaTRSZE1sbXIzeUlzYTJ1anpjaHh2NGgKanNDMUR0blJnb3M1UzQxUEgwcmkrM3RUU1ZYMzJ5cndzWStyRDFZUnVwbTZsbUU3R2hVNUkwR2k5b3prU0YwWgpLS2FKaTJveXBVL0ZCK1FQcXpvQ1JzTUV3R0NibUtGVmw4VnVoeW5kWEs0YjRrYmxyOWJsL2V1d2Q3TThTYnZ6CldVam5lRHJRc2lJc3J6UFQ0S0FaTHFjdHpEZTRsbFBUN1lLYTMzaGlFUE9mdldpWitkcWthUUE5UDY0eFhTeW4KZkhYOHVWQUozdUJWSmVHeEQwcGtOSjdqT3J5YVV1SEh1Y1U4UzltSWpuS2pBQjVhUGpMSDV4QXM2bG1iMzEyMgp5KzF0bkVBbVhNNTBEK1VvRWpmUzZIT2I1cmRpcVhHdmMxS2JvS2p6a1BDUnh4MmE3MmN2ZWdVajZtZ0FKTHpnClRoRTFsbGNtVTRpemd4b0lNa1ZwR1RWT0xMbjFWRkt1TmhNWkN2RnZLZ25Lb0F2M0cwRlVuZldFYVJSalNObUQKTFlhTURUNUg5WnQycERJVWpVR1N0Q2w3Z1J6TUVuWXdKTzN5aURwZzQzbzVkUnlzVXlMOUpmRS9OaDdUZzYxOApuOGNKL1c3K1FZYllsanVyYXA4cjdRRlNyb2wzVkNoRkIrT29yNW5pK3ZvaFNBd0pmMFVsTXBHM3hXbXkxVUk0ClRGS2ZGR1JSVHpyUCs3Yk53WDVoSXZJeTVWdGd5YU9xSndUeGhpL0pkeHRPcjJ0QTVyQ1c3K0N0Z1N2emtxTkUKWHlyN3ZrWWdwNlk1TFpneTR0VWpLMEswT1VnVmRqQk9oRHBFenkvRkY4dzFGRVZnSjBxWS9yV2NMa0JIRFQ4Ugp2SmtoaW84Q0F3RUFBYU5mTUYwd0Z3WURWUjBSQkJBd0RvSU1ZMnhwTFhCeWIzaDVMWFp0TUJJR0ExVWRFd0VCCi93UUlNQVlCQWY4Q0FRQXdEd1lEVlIwUEFRSC9CQVVEQXdmbmdEQWRCZ05WSFNVRUZqQVVCZ2dyQmdFRkJRY0QKQWdZSUt3WUJCUVVIQXdFd0RRWUpLb1pJaHZjTkFRRUxCUUFEZ2dJQkFBb21qQ3lYdmFRT3hnWUs1MHNYTEIyKwp3QWZkc3g1bm5HZGd5Zmc0dXJXMlZtMTVEaEd2STdDL250cTBkWXkyNE4vVWJHN1VEWHZseUxJSkZxMVhQN25mCnBaRzBWQ2paNjlibXhLbTNaOG0wL0F3TXZpOGU5ZWR5OHY5a05CQ3dMR2tIYkE4WW85Q0lpUWdlbGZwcDF2VWgKYm5OQmhhRCtpdTZDZmlDTHdnSmIvaXc3ZW8vQ3lvWnF4K3RqWGFPMnpYdm00cC8rUUlmQU9ndEdRTEZVOGNmWgovZ1VyVHE1Z0ZxMCtQOUd5V3NBVEpGNnE3TDZXWlpqME91VHNlN2Y0Q1NpajZNbk9NTXhBK0pvYWhKejdsc1NpClRKSEl3RXA1ci9SeWhweWVwUXhGWWNVSDVKSmY5cmFoWExXWmkrOVRqeFNNMll5aHhmUlBzaVVFdUdEb2s3OFEKbS9RUGlDaTlKSmIxb2NtVGpBVjh4RFNob2NpdlhPRnlobjZMbjc3dkxqWStBYXZ0V0RoUXRocHVQeHNMdFZ6bQplMFNIMTFkRUxSdGI3NG1xWE9yTzdmdS8rSUJzM0pxTEUvVSt4dXhRdHZHOHZHMXlES0hIU1pxUzJoL1dzNGw0Ck5pQXNoSGdlaFFEUEJjWTl3WVl6ZkJnWnBPVU16ZERmNTB4K0ZTbFk0M1dPSkp6U3VRaDR5WjArM2t5Z3VDRjgKcm5NTFNjZXlTNGNpNExtSi9LQ1N1R2RmNlhWWXo4QkU5Z2pqanBDUDZxeTBVbFJlZldzL2lnL3djSysyYkYxVApuL1l2KzZnWGVDVEhKNzVxRElQbHA3RFJVVWswZmJNajRiSWthb2dXV2s0emYydThteFpMYTBsZVBLTktaTi9tCkdDdkZ3cjNlaSt1LzhjenA1RjdUCi0tLS0tRU5EIENFUlRJRklDQVRFLS0tLS0K')
        ])

        self.kwargs.update({
            'resource_group': resource_group,
            'name': aks_name,
            'http_proxy_path': get_test_data_file_path('httpproxyconfig_update.json').replace('\\', '\\\\'),
        })

        update_cmd = 'aks update --resource-group={resource_group} --name={name} --http-proxy-config={http_proxy_path}'

        self.cmd(update_cmd, checks=[
            self.check('httpProxyConfig.httpProxy',
                       'http://cli-proxy-vm:3128/'),
            self.check('httpProxyConfig.httpsProxy',
                       'https://cli-proxy-vm:3129/'),
            self.check('httpProxyConfig.trustedCa', 'LS0tLS1CRUdJTiBDRVJUSUZJQ0FURS0tLS0tCk1JSUZERENDQXZTZ0F3SUJBZ0lVQlJ3cGs1eTh5ckdrNmtYTjhkSHlMRUNvaHBrd0RRWUpLb1pJaHZjTkFRRUwKQlFBd0VqRVFNQTRHQTFVRUF3d0habTl2TFdKaGNqQWVGdzB5TVRFd01UTXdNekU1TlRoYUZ3MHpNVEV3TVRFdwpNekU1TlRoYU1CSXhFREFPQmdOVkJBTU1CMlp2YnkxaVlYSXdnZ0lpTUEwR0NTcUdTSWIzRFFFQkFRVUFBNElDCkR3QXdnZ0lLQW9JQ0FRRFcwRE9sVC9yci9xUEZIUU9lNndBNDkyVGh3VWxZaDhCQkszTW9VWVZLNjEvL2xXekEKeFkrYzlmazlvckUrZXhMSVpwdUg1VnNZR21MNUFyc05sVmNBMkU4MWgwSlBPYUo1eEpiZG40YldpZG9vdXRVVwpXeDNhYUJLSEt0RWdZbUNmTjliWXlZMlNWRWQvNS9HeGh0akVabHJ1aEtRdkZVa3hwR0xKK1JRQ25oNklZakQwCnNpQ0YyTjJhVUJ4RE5KaUdmeHlHSVIrY2p4Vlcrd01md05CQ0l6QVkxMnY4WmpzUXdmUWlhOE5oWEx3M0tuRm0KdzUrcHN2bU1HL1FFUUtZMXNOTnk2dS9DZkI3cmIxQ0EwcjdNNnFsNFMrWHJjZUVRcXpDUWR6NWJueGNYbmFkbwp5MDlhdm5OSGRqbmpvcHNPSkxhd2hzb3RGNWFrL1FLdjYzdU9yVFFlOHlPSWlCZ3JSUzdwejcxbVlhRGNMcXFtCmtmdDVLYnFnMHNZYmo0M09LSm5aZ3crTUtackhoSFJKNi9BcWxOclZML3pFUytHU0ozQ1lSaE5nYXdDQ0Nqd1gKanZYZnkycWFEV2NQbWZaSWVVMVNzdE05THBVRWFQNjJzUVNmb3NEdnZFbUFyUVgwcmd1WGhvZ3pRUFdGWVlEKwo4SUNFYkNFc21hVnN3MzhVUzgzbFlGVCtyTHh3cm5UK1JXSUZ2WFRXbHhCNm5JeWpsOXBhNzlkdU5ocjJxN2RzCjVOU3ZWWHg5UGNqVTQ2VUZ6QnVTbUl0Q0M0Y1NadFRWc3l6ZnpMd2hKbGlqV0czTkp5TnpHUkZQcUpQdTNJUzEKZ3VtKytqdWx4bXZNWm1vM1RqSE5JRm90a0kyd3d3ZUtIcWpYcW9STmwvVnZobE5CaXZRR2gxeGovd0lEQVFBQgpvMW93V0RBU0JnTlZIUkVFQ3pBSmdnZG1iMjh0WW1GeU1CSUdBMVVkRXdFQi93UUlNQVlCQWY4Q0FRQXdEd1lEClZSMFBBUUgvQkFVREF3Zm5nREFkQmdOVkhTVUVGakFVQmdnckJnRUZCUWNEQWdZSUt3WUJCUVVIQXdFd0RRWUoKS29aSWh2Y05BUUVMQlFBRGdnSUJBTDF3RlpTdUw4NTM3aHpUTXhSUWJjcWdEU2F4RUd0ZDJaNTVCcnVWQVloagpxQjR6STd1UVZ2SkNpeXdmQm5BNnZmejh2UDBzdGJJbkVtajh1dS9CSS81NzZqR0tWUWRQSDhqMnQvN1NQWjFKClhBWk9wc1hoVll2RmtpQlhVeW1RMnAvRjFqb2ZRRE1JQ0htdHhRUSthakJQNjBpcnFnVnpsRi95NlQySUgzOHYKbGordndIam52WW5vVmhGNEY0TlE5amp6S3Y1NUhVTk0xUEJKZkFaOTJqeXovczdPMmN2cjhNWlNkT2s5QVk1RQp5RXRlQjBTSjdLS0tUZklBVmVMQzdrRnBHR3FsRkRBNzhPSS9YakNZViswRjk4MHdNOVkxTEVUa3ZMamVSMEFyCnVzZDNIS1Vtd2EwTVEwUTNZNGxma0ZtNjJTclhvcjJURC9WZHpFZWNOTnVmV1VJTVNuaEJDNTVHWjBOTVYvR0QKRXhGZTVWQkhUZEZVNlIwb3JCOVFjVll1Mzk0MEt5NXhkbHNaUHZlMmRJNS9WOXhzY0Zad3cxWWs4K21RK3NVeQp2UVBoL2ZmK0tTQjdVVkdvTVNXUlg3YjFFMGVzZSs4QzZlaVV2OXpDR0VRbkVCcnFIQWxSUDJ2ZzQ0bXFJSnRzCjN2NUt1NW0ySmJoeWNsQVR3VUNQZkN3a2tLRTg0MzZGRitDK0ZUVTJ1OWVpL2t5QTAxYi9zRFl2cWdsS2FWK3MKbEVHRkhjd05Ea2VrS1BFUEZxNkpnZ3R0WlNidE5SMnFadzl3cExIbDVuVlVXdnBGa2hvcW1KVkphK0VBSTQ1LwpqRkh4VG9PMHp1NlBxc1p5SnM2TC84Z3BhbTcwMDV6b0VETVRjcFltMlduMFBKcEg3NE9zUHJVRDVJWVA5ZEt5Ci0tLS0tRU5EIENFUlRJRklDQVRFLS0tLS0K')
        ])

    @AllowLargeResponse()
    @AKSCustomResourceGroupPreparer(random_name_length=17, name_prefix='clitest', location='westus2')
    def test_aks_private_dns_zone(self, resource_group, resource_group_location):
        # kwargs for string formatting
        aks_name = self.create_random_name('cliakstest', 16)
        identity_name = self.create_random_name('cliakstest', 16)
        subdomain_name = self.create_random_name('cliakstest', 16)
        self.kwargs.update({
            'resource_group': resource_group,
            'name': aks_name,
            'identity_name': identity_name,
            'subdomain_name': subdomain_name,
            'location': resource_group_location,
            'ssh_key_value': self.generate_ssh_keys()
        })

        # create private dns zone
        create_private_dns_zone = 'network private-dns zone create --resource-group={resource_group} --name="privatelink.{location}.azmk8s.io"'
        zone = self.cmd(create_private_dns_zone, checks=[
            self.check('provisioningState', 'Succeeded')
        ]).get_output_in_json()
        zone_id = zone["id"]
        assert zone_id is not None
        self.kwargs.update({
            'zone_id': zone_id,
        })

        # create identity
        create_identity = 'identity create --resource-group={resource_group} --name={identity_name}'
        identity = self.cmd(create_identity, checks=[
            self.check('name', identity_name)
        ]).get_output_in_json()
        identity_id = identity["principalId"]
        identity_resource_id = identity["id"]
        assert identity_id is not None
        self.kwargs.update({
            'identity_id': identity_id,
            'identity_resource_id': identity_resource_id,
        })

        # assign
        with unittest.mock.patch('azure.cli.command_modules.role.custom._gen_guid', side_effect=self.create_guid):
            assignment = self.cmd(
                'role assignment create --assignee-object-id={identity_id} --role "Private DNS Zone Contributor" --scope={zone_id} --assignee-principal-type ServicePrincipal').get_output_in_json()
        assert assignment["roleDefinitionId"] is not None

        # create
        create_cmd = 'aks create --resource-group={resource_group} --name={name} ' \
                     '--node-count=1 --fqdn-subdomain={subdomain_name} ' \
                     '--load-balancer-sku=standard --enable-private-cluster --private-dns-zone={zone_id} ' \
                     '--enable-managed-identity --assign-identity {identity_resource_id} --ssh-key-value={ssh_key_value}'
        self.cmd(create_cmd, checks=[
            self.check('provisioningState', 'Succeeded'),
            self.exists('privateFqdn'),
            self.check('fqdnSubdomain', subdomain_name),
            self.check('apiServerAccessProfile.privateDnsZone', zone_id),
        ])

    @AllowLargeResponse()
    @AKSCustomResourceGroupPreparer(random_name_length=17, name_prefix='clitest', location='westus2')
    @AKSCustomRoleBasedServicePrincipalPreparer()
    def test_aks_create_default_service(self, resource_group, resource_group_location, sp_name, sp_password):
        # reset the count so in replay mode the random names will start with 0
        self.test_resources_count = 0
        # kwargs for string formatting
        aks_name = self.create_random_name('cliakstest', 16)
        tags = "key1=value1"
        nodepool_labels = "label1=value1 label2=value2"
        nodepool_tags = "tag1=tv1 tag2=tv2"
        self.kwargs.update({
            'resource_group': resource_group,
            'name': aks_name,
            'dns_name_prefix': self.create_random_name('cliaksdns', 16),
            'ssh_key_value': self.generate_ssh_keys(),
            'location': resource_group_location,
            'service_principal': sp_name,
            'client_secret': sp_password,
            'tags': tags,
            'nodepool_labels': nodepool_labels,
            'nodepool_tags': nodepool_tags,
            'resource_type': 'Microsoft.ContainerService/ManagedClusters'
        })

        # create
        create_cmd = 'aks create --resource-group={resource_group} --name={name} --location={location} ' \
                     '--dns-name-prefix={dns_name_prefix} --node-count=1 --ssh-key-value={ssh_key_value} ' \
                     '--service-principal={service_principal} --client-secret={client_secret} --tags {tags} ' \
                     '--nodepool-labels {nodepool_labels} --nodepool-tags {nodepool_tags} ' \
                     '--max-pods=100 --admin-username=adminuser'
        self.cmd(create_cmd, checks=[
            self.exists('fqdn'),
            self.exists('nodeResourceGroup'),
            self.check('provisioningState', 'Succeeded'),
            self.check('tags.key1', 'value1'),
            self.check('servicePrincipalProfile.clientId', sp_name)
        ])

        # list
        self.cmd('aks list -g {resource_group}', checks=[
            self.check('[0].type', '{resource_type}'),
            StringContainCheck(aks_name),
            StringContainCheck(resource_group)
        ])

        # list in tabular format
        self.cmd('aks list -g {resource_group} -o table', checks=[
            StringContainCheck(aks_name),
            StringContainCheck(resource_group)
        ])

        # show
        self.cmd('aks show -g {resource_group} -n {name}', checks=[
            self.check('type', '{resource_type}'),
            self.check('name', '{name}'),
            self.exists('nodeResourceGroup'),
            self.check('resourceGroup', '{resource_group}'),
            self.check('agentPoolProfiles[0].count', 1),
            self.check('agentPoolProfiles[0].osType', 'Linux'),
            self.check('agentPoolProfiles[0].vmSize', 'Standard_DS2_v2'),
            self.check('agentPoolProfiles[0].maxPods', 100),
            self.check('dnsPrefix', '{dns_name_prefix}'),
            self.check('agentPoolProfiles[0].nodeLabels.label1', 'value1'),
            self.check('agentPoolProfiles[0].nodeLabels.label2', 'value2'),
            self.check('agentPoolProfiles[0].tags.tag1', 'tv1'),
            self.check('agentPoolProfiles[0].tags.tag2', 'tv2'),
            self.check('linuxProfile.adminUsername', 'adminuser'),
            self.check('enableRbac', True),
            self.exists('kubernetesVersion')
        ])

        # get-credentials
        fd, temp_path = tempfile.mkstemp()
        self.kwargs.update({'file': temp_path})
        try:
            self.cmd(
                'aks get-credentials -g {resource_group} -n {name} --file "{file}"')
            self.assertGreater(os.path.getsize(temp_path), 0)
        finally:
            os.close(fd)
            os.remove(temp_path)

        # get-credentials to stdout
        self.cmd('aks get-credentials -g {resource_group} -n {name} -f -')

        # scale up
        self.cmd('aks scale -g {resource_group} -n {name} --node-count 3', checks=[
            self.check('agentPoolProfiles[0].count', 3)
        ])

        # show again
        self.cmd('aks show -g {resource_group} -n {name}', checks=[
            self.check('agentPoolProfiles[0].count', 3)
        ])

        # delete
        self.cmd(
            'aks delete -g {resource_group} -n {name} --yes --no-wait', checks=[self.is_empty()])

    @AKSCustomResourceGroupPreparer(random_name_length=17, name_prefix='clitest', location='westus2')
    @AKSCustomRoleBasedServicePrincipalPreparer()
    def test_aks_create_service_no_wait(self, resource_group, resource_group_location, sp_name, sp_password):
        # reset the count so in replay mode the random names will start with 0
        self.test_resources_count = 0

        create_version, upgrade_version = self._get_versions(
            resource_group_location)
        # kwargs for string formatting
        self.kwargs.update({
            'resource_group': resource_group,
            'name': self.create_random_name('cliakstest', 16),
            'dns_name_prefix': self.create_random_name('cliaksdns', 16),
            'ssh_key_value': self.generate_ssh_keys(),
            'location': resource_group_location,
            'service_principal': sp_name,
            'client_secret': sp_password,
            'k8s_version': create_version,
            'vm_size': 'Standard_DS2_v2'
        })

        # create --no-wait
        create_cmd = 'aks create -g {resource_group} -n {name} -p {dns_name_prefix} --ssh-key-value {ssh_key_value} ' \
                     '-l {location} --service-principal {service_principal} --client-secret {client_secret} -k {k8s_version} ' \
                     '--node-vm-size {vm_size} ' \
                     '--tags scenario_test -c 1 --no-wait'
        self.cmd(create_cmd, checks=[self.is_empty()])

        # wait
        self.cmd(
            'aks wait -g {resource_group} -n {name} --created', checks=[self.is_empty()])

        # show
        self.cmd('aks show -g {resource_group} -n {name}', checks=[
            self.check('name', '{name}'),
            self.check('resourceGroup', '{resource_group}'),
            self.check('agentPoolProfiles[0].count', 1),
            self.check('agentPoolProfiles[0].vmSize', 'Standard_DS2_v2'),
            self.check('dnsPrefix', '{dns_name_prefix}'),
            self.check('provisioningState', 'Succeeded'),
        ])

        # show k8s versions
        self.cmd('aks get-versions -l {location}', checks=[
            self.exists('values[*].patchVersions.keys(@)[]')
        ])

        # show k8s versions in table format
        self.cmd('aks get-versions -l {location} -o table', checks=[
            StringContainCheck(self.kwargs['k8s_version'])
        ])

        # get versions for upgrade
        self.cmd('aks get-upgrades -g {resource_group} -n {name}', checks=[
            self.exists('id'),
            self.check('resourceGroup', '{resource_group}'),
            self.check('controlPlaneProfile.kubernetesVersion',
                       '{k8s_version}'),
            self.check('controlPlaneProfile.osType', 'Linux'),
            self.exists('controlPlaneProfile.upgrades'),
            self.check(
                'type', 'Microsoft.ContainerService/managedClusters/upgradeprofiles')
        ])

        # get versions for upgrade in table format
        self.cmd('aks get-upgrades -g {resource_group} -n {name} --output table', checks=[
            StringContainCheck('Upgrades'),
            StringContainCheck(upgrade_version)
        ])

        # enable http application routing addon
        self.cmd('aks enable-addons -g {resource_group} -n {name} --addons http_application_routing', checks=[
            self.check('name', '{name}'),
            self.check('resourceGroup', '{resource_group}'),
            self.check('agentPoolProfiles[0].count', 1),
            self.check('agentPoolProfiles[0].vmSize', 'Standard_DS2_v2'),
            self.check('dnsPrefix', '{dns_name_prefix}'),
            self.check('provisioningState', 'Succeeded'),
            self.check('addonProfiles.httpApplicationRouting.enabled', True)
        ])

        # delete
        self.cmd(
            'aks delete -g {resource_group} -n {name} --yes', checks=[self.is_empty()])

        # show again and expect failure
        self.cmd('aks show -g {resource_group} -n {name}', expect_failure=True)

    @AKSCustomResourceGroupPreparer(random_name_length=17, name_prefix='clitest', location='westus2')
    @AKSCustomRoleBasedServicePrincipalPreparer()
    def test_aks_create_scale_with_custom_nodepool_name(self, resource_group, resource_group_location, sp_name, sp_password):
        create_version, _ = self._get_versions(resource_group_location)
        # kwargs for string formatting
        aks_name = self.create_random_name('cliakstest', 16)
        self.kwargs.update({
            'resource_group': resource_group,
            'name': aks_name,
            'dns_name_prefix': self.create_random_name('cliaksdns', 16),
            'ssh_key_value': self.generate_ssh_keys(),
            'location': resource_group_location,
            'service_principal': sp_name,
            'client_secret': sp_password,
            'k8s_version': create_version,
            'nodepool_name': self.create_random_name('np', 12)
        })

        # create
        create_cmd = 'aks create -g {resource_group} -n {name} -p {dns_name_prefix} --nodepool-name {nodepool_name} ' \
                     '-l {location} --service-principal {service_principal} --client-secret {client_secret} -k {k8s_version} ' \
                     '--ssh-key-value {ssh_key_value} --tags scenario_test -c 1'
        self.cmd(create_cmd, checks=[
            self.exists('fqdn'),
            self.exists('nodeResourceGroup'),
            self.check('provisioningState', 'Succeeded')
        ])

        # list
        self.cmd('aks list -g {resource_group}', checks=[
            StringContainCheck(aks_name),
            StringContainCheck(resource_group)
        ])

        # show
        self.cmd('aks show -g {resource_group} -n {name}', checks=[
            self.check('name', '{name}'),
            self.check('resourceGroup', '{resource_group}'),
            self.check('agentPoolProfiles[0].count', 1),
            self.check('agentPoolProfiles[0].osType', 'Linux'),
            self.check('agentPoolProfiles[0].name', '{nodepool_name}'),
            self.check('dnsPrefix', '{dns_name_prefix}'),
            self.check('provisioningState', 'Succeeded')
        ])

        # scale up
        self.cmd('aks scale -g {resource_group} -n {name} --nodepool-name {nodepool_name} --node-count 3', checks=[
            self.check('agentPoolProfiles[0].count', 3)
        ])

        # show again
        self.cmd('aks show -g {resource_group} -n {name}', checks=[
            self.check('agentPoolProfiles[0].count', 3)
        ])

        # delete
        self.cmd(
            'aks delete -g {resource_group} -n {name} --yes', checks=[self.is_empty()])

        # show again and expect failure
        self.cmd('aks show -g {resource_group} -n {name}', expect_failure=True)

    @AllowLargeResponse(8192)
    @AKSCustomResourceGroupPreparer(random_name_length=17, name_prefix='clitest', location='westus2')
    @AKSCustomRoleBasedServicePrincipalPreparer()
    def test_aks_create_default_service_without_skip_role_assignment(self, resource_group, resource_group_location, sp_name, sp_password):
        aks_name = self.create_random_name('cliakstest', 16)
        self.kwargs.update({
            'resource_group': resource_group,
            'name': aks_name,
            'location': resource_group_location,
            'service_principal': sp_name,
            'client_secret': sp_password,
            'vnet_subnet_id': self.generate_vnet_subnet_id(resource_group)
        })
        # create cluster without skip_role_assignment
        create_cmd = 'aks create --resource-group={resource_group} --name={name} --location={location} ' \
                     '--node-count=1 --service-principal={service_principal} ' \
                     '--client-secret={client_secret} --vnet-subnet-id={vnet_subnet_id} '\
                     '--no-ssh-key'
        self.cmd(create_cmd, checks=[
            self.check(
                'agentPoolProfiles[0].vnetSubnetId', '{vnet_subnet_id}'),
            self.check('provisioningState', 'Succeeded')
        ])

        check_role_assignment_cmd = 'role assignment list --scope={vnet_subnet_id}'
        self.cmd(check_role_assignment_cmd, checks=[
            self.check('[0].scope', '{vnet_subnet_id}')
        ])

        # create cluster with same role assignment
        aks_name = self.create_random_name('cliakstest', 16)
        self.kwargs.update({
            'name': aks_name,
        })

        create_cmd = 'aks create --resource-group={resource_group} --name={name} --location={location} ' \
                     '--node-count=1 --service-principal={service_principal} ' \
                     '--client-secret={client_secret} --vnet-subnet-id={vnet_subnet_id} '\
                     '--no-ssh-key'
        self.cmd(create_cmd, checks=[
            self.check(
                'agentPoolProfiles[0].vnetSubnetId', '{vnet_subnet_id}'),
            self.check('provisioningState', 'Succeeded')
        ])

    @AllowLargeResponse(8192)
    @AKSCustomResourceGroupPreparer(random_name_length=17, name_prefix='clitest', location='westus2')
    @AKSCustomRoleBasedServicePrincipalPreparer()
    def test_aks_create_default_service_with_skip_role_assignment(self, resource_group, resource_group_location, sp_name, sp_password):
        aks_name = self.create_random_name('cliakstest', 16)
        self.kwargs.update({
            'resource_group': resource_group,
            'name': aks_name,
            'location': resource_group_location,
            'service_principal': sp_name,
            'client_secret': sp_password,
            'vnet_subnet_id': self.generate_vnet_subnet_id(resource_group)
        })
        # create cluster without skip_role_assignment
        create_cmd = 'aks create --resource-group={resource_group} --name={name} --location={location} ' \
                     '--node-count=1 --service-principal={service_principal} ' \
                     '--client-secret={client_secret} --vnet-subnet-id={vnet_subnet_id} ' \
                     '--skip-subnet-role-assignment --no-ssh-key'
        self.cmd(create_cmd, checks=[
            self.check('provisioningState', 'Succeeded')
        ])

        check_role_assignment_cmd = 'role assignment list --scope={vnet_subnet_id}'
        self.cmd(check_role_assignment_cmd, checks=[
            self.is_empty()
        ])

    @AllowLargeResponse(8192)
    @AKSCustomResourceGroupPreparer(random_name_length=17, name_prefix='clitest', location='westus2')
    def test_aks_create_and_update_with_managed_nat_gateway_outbound(self, resource_group, resource_group_location):
        aks_name = self.create_random_name('cliakstest', 16)
        self.kwargs.update({
            'resource_group': resource_group,
            'name': aks_name,
            'ssh_key_value': self.generate_ssh_keys(),
            'location': resource_group_location
        })

        create_cmd = 'aks create --resource-group={resource_group} --name={name} ' \
                     '--vm-set-type VirtualMachineScaleSets -c 1 ' \
                     '--outbound-type=managedNATGateway ' \
                     '--generate-ssh-keys ' \
                     '--nat-gateway-managed-outbound-ip-count=1 ' \
                     '--nat-gateway-idle-timeout=4 ' \
                     '--location={location}'
        self.cmd(create_cmd, checks=[
            self.check('provisioningState', 'Succeeded'),
            self.check('networkProfile.outboundType', 'managedNATGateway'),
            self.check('networkProfile.natGatewayProfile.idleTimeoutInMinutes', 4),
            self.check('networkProfile.natGatewayProfile.managedOutboundIpProfile.count', 1),
        ])

        update_cmd = 'aks update --resource-group={resource_group} --name={name} ' \
                     '--nat-gateway-managed-outbound-ip-count=2 ' \
                     '--nat-gateway-idle-timeout=30 '
        self.cmd(update_cmd, checks=[
            self.check('provisioningState', 'Succeeded'),
            self.check('networkProfile.outboundType', 'managedNATGateway'),
            self.check('networkProfile.natGatewayProfile.idleTimeoutInMinutes', 30),
            self.check('networkProfile.natGatewayProfile.managedOutboundIpProfile.count', 2),
        ])

    # live only due to role assignment is not mocked
    @live_only()
    @AllowLargeResponse(8192)
    @AKSCustomResourceGroupPreparer(random_name_length=17, name_prefix='clitest', location='westus2')
    def test_aks_create_default_service_without_SP_and_with_role_assignment(self, resource_group, resource_group_location):
        aks_name = self.create_random_name('cliakstest', 16)
        self.kwargs.update({
            'resource_group': resource_group,
            'name': aks_name,
            'location': resource_group_location,
            'vnet_subnet_id': self.generate_vnet_subnet_id(resource_group)
        })
        # create cluster without skip_role_assignment
        create_cmd = 'aks create --resource-group={resource_group} --name={name} --location={location} ' \
                     '--node-count=1 --vnet-subnet-id={vnet_subnet_id}  --no-ssh-key --yes'

        self.cmd(create_cmd, checks=[
            self.check('provisioningState', 'Succeeded')
        ])

        check_role_assignment_cmd = 'role assignment list --scope={vnet_subnet_id}'
        self.cmd(check_role_assignment_cmd, checks=[
            self.check('[0].scope', '{vnet_subnet_id}')
        ])

    # live only due to workspace is not mocked
    @live_only()
    @AKSCustomResourceGroupPreparer(random_name_length=17, name_prefix='clitest', location='westus2')
    @AKSCustomRoleBasedServicePrincipalPreparer()
    def test_aks_create_default_service_with_monitoring_addon(self, resource_group, resource_group_location, sp_name, sp_password):
        # kwargs for string formatting
        aks_name = self.create_random_name('cliakstest', 16)
        self.kwargs.update({
            'resource_group': resource_group,
            'name': aks_name,
            'dns_name_prefix': self.create_random_name('cliaksdns', 16),
            'ssh_key_value': self.generate_ssh_keys(),
            'location': resource_group_location,
            'service_principal': sp_name,
            'client_secret': sp_password,
            'resource_type': 'Microsoft.ContainerService/ManagedClusters'
        })

        # create cluster with monitoring-addon
        create_cmd = 'aks create --resource-group={resource_group} --name={name} --location={location} ' \
                     '--dns-name-prefix={dns_name_prefix} --node-count=1 --ssh-key-value={ssh_key_value} ' \
                     '--service-principal={service_principal} --client-secret={client_secret} --enable-addons monitoring'
        self.cmd(create_cmd, checks=[
            self.exists('fqdn'),
            self.exists('nodeResourceGroup'),
            self.check('provisioningState', 'Succeeded'),
            self.check('addonProfiles.omsagent.enabled', True),
            self.exists(
                'addonProfiles.omsagent.config.logAnalyticsWorkspaceResourceID'),
            StringContainCheckIgnoreCase('Microsoft.OperationalInsights')
        ])

        # show
        self.cmd('aks show -g {resource_group} -n {name}', checks=[
            self.check('type', '{resource_type}'),
            self.check('name', '{name}'),
            self.exists('nodeResourceGroup'),
            self.check('resourceGroup', '{resource_group}'),
            self.check('agentPoolProfiles[0].count', 1),
            self.check('agentPoolProfiles[0].osType', 'Linux'),
            self.check('agentPoolProfiles[0].vmSize', 'Standard_DS2_v2'),
            self.check('dnsPrefix', '{dns_name_prefix}'),
            self.exists('kubernetesVersion'),
            self.check('addonProfiles.omsagent.enabled', True),
            self.exists(
                'addonProfiles.omsagent.config.logAnalyticsWorkspaceResourceID'),
            StringContainCheckIgnoreCase('Microsoft.OperationalInsights'),
            StringContainCheckIgnoreCase('DefaultResourceGroup'),
            StringContainCheckIgnoreCase('DefaultWorkspace')
        ])

        # disable monitoring add-on
        self.cmd('aks disable-addons -a monitoring -g {resource_group} -n {name}', checks=[
            self.check('addonProfiles.omsagent.enabled', False),
            self.check('addonProfiles.omsagent.config', None)
        ])

        # show again
        self.cmd('aks show -g {resource_group} -n {name}', checks=[
            self.check('addonProfiles.omsagent.enabled', False),
            self.check('addonProfiles.omsagent.config', None)

        ])

        # enable monitoring add-on
        self.cmd('aks enable-addons -a monitoring -g {resource_group} -n {name}', checks=[
            self.check('addonProfiles.omsagent.enabled', True),
            self.exists(
                'addonProfiles.omsagent.config.logAnalyticsWorkspaceResourceID'),
            StringContainCheckIgnoreCase('Microsoft.OperationalInsights'),
            StringContainCheckIgnoreCase('DefaultResourceGroup'),
            StringContainCheckIgnoreCase('DefaultWorkspace')
        ])

        # show again
        self.cmd('aks show -g {resource_group} -n {name}', checks=[
            self.check('type', '{resource_type}'),
            self.check('name', '{name}'),
            self.exists('nodeResourceGroup'),
            self.check('resourceGroup', '{resource_group}'),
            self.check('agentPoolProfiles[0].count', 1),
            self.check('agentPoolProfiles[0].osType', 'Linux'),
            self.check('agentPoolProfiles[0].vmSize', 'Standard_DS2_v2'),
            self.check('dnsPrefix', '{dns_name_prefix}'),
            self.exists('kubernetesVersion'),
            self.check('addonProfiles.omsagent.enabled', True),
            self.exists(
                'addonProfiles.omsagent.config.logAnalyticsWorkspaceResourceID'),
            StringContainCheckIgnoreCase('Microsoft.OperationalInsights'),
            StringContainCheckIgnoreCase('DefaultResourceGroup'),
            StringContainCheckIgnoreCase('DefaultWorkspace')
        ])

        # delete
        self.cmd(
            'aks delete -g {resource_group} -n {name} --yes --no-wait', checks=[self.is_empty()])

    @AllowLargeResponse()
    @AKSCustomResourceGroupPreparer(random_name_length=17, name_prefix='clitest', location='westus2')
    @AKSCustomVirtualNetworkPreparer(address_prefixes='10.128.0.0/24', location='westus2')
    @AKSCustomRoleBasedServicePrincipalPreparer()
    def test_aks_create_default_service_with_virtual_node_addon(self, resource_group, resource_group_location, sp_name, sp_password):
        # kwargs for string formatting
        aks_name = self.create_random_name('cliakstest', 16)
        subnet_id = self.cmd(
            'network vnet subnet show --resource-group {rg} --vnet-name {vnet} --name default').get_output_in_json()['id']
        self.kwargs.update({
            'resource_group': resource_group,
            'name': aks_name,
            'dns_name_prefix': self.create_random_name('cliaksdns', 16),
            'ssh_key_value': self.generate_ssh_keys(),
            'location': resource_group_location,
            'service_principal': sp_name,
            'client_secret': sp_password,
            'resource_type': 'Microsoft.ContainerService/ManagedClusters',
            'subnet_id': subnet_id
        })

        # create cluster with virtual-node addon
        create_cmd = 'aks create --resource-group={resource_group} --name={name} --location={location} ' \
                     '--dns-name-prefix={dns_name_prefix} --node-count=1 --ssh-key-value={ssh_key_value} ' \
                     '--service-principal={service_principal} --client-secret={client_secret} --enable-addons virtual-node ' \
                     '--aci-subnet-name default --vnet-subnet-id "{subnet_id}" --network-plugin azure'
        self.cmd(create_cmd, checks=[
            self.exists('fqdn'),
            self.exists('nodeResourceGroup'),
            self.check('provisioningState', 'Succeeded'),
            self.check('addonProfiles.aciConnectorLinux.enabled', True),
            self.check(
                'addonProfiles.aciConnectorLinux.config.SubnetName', 'default'),
        ])

        # show
        self.cmd('aks show -g {resource_group} -n {name}', checks=[
            self.check('type', '{resource_type}'),
            self.check('name', '{name}'),
            self.exists('nodeResourceGroup'),
            self.check('resourceGroup', '{resource_group}'),
            self.check('agentPoolProfiles[0].count', 1),
            self.check('agentPoolProfiles[0].osType', 'Linux'),
            self.check('agentPoolProfiles[0].vmSize', 'Standard_DS2_v2'),
            self.check('dnsPrefix', '{dns_name_prefix}'),
            self.exists('kubernetesVersion'),
            self.check('addonProfiles.aciConnectorLinux.enabled', True),
            self.check(
                'addonProfiles.aciConnectorLinux.config.SubnetName', 'default'),
        ])

        # disable virtual-node add-on
        disable_addon_output = self.cmd('aks disable-addons -a virtual-node -g {resource_group} -n {name}').get_output_in_json()
        assert disable_addon_output["addonProfiles"]["aciConnectorLinux"]["enabled"] == False
        # None for addon v1, {} for addon v2 
        assert bool(disable_addon_output["addonProfiles"]["aciConnectorLinux"]["config"]) == False


        # show again
        show_output = self.cmd('aks show -g {resource_group} -n {name}').get_output_in_json()
        assert show_output["addonProfiles"]["aciConnectorLinux"]["enabled"] == False
        # None for addon v1, {} for addon v2 
        assert bool(show_output["addonProfiles"]["aciConnectorLinux"]["config"]) == False

        # enable virtual node add-on
        self.cmd('aks enable-addons -a virtual-node -g {resource_group} -n {name} --subnet-name default', checks=[
            self.check('addonProfiles.aciConnectorLinux.enabled', True),
            self.check(
                'addonProfiles.aciConnectorLinux.config.SubnetName', 'default'),
        ])

        # show again
        self.cmd('aks show -g {resource_group} -n {name}', checks=[
            self.check('type', '{resource_type}'),
            self.check('name', '{name}'),
            self.exists('nodeResourceGroup'),
            self.check('resourceGroup', '{resource_group}'),
            self.check('agentPoolProfiles[0].count', 1),
            self.check('agentPoolProfiles[0].osType', 'Linux'),
            self.check('agentPoolProfiles[0].vmSize', 'Standard_DS2_v2'),
            self.check('dnsPrefix', '{dns_name_prefix}'),
            self.exists('kubernetesVersion'),
            self.check('addonProfiles.aciConnectorLinux.enabled', True),
            self.check(
                'addonProfiles.aciConnectorLinux.config.SubnetName', 'default'),
        ])

        # delete
        self.cmd(
            'aks delete -g {resource_group} -n {name} --yes --no-wait', checks=[self.is_empty()])

    @AllowLargeResponse()
    @AKSCustomResourceGroupPreparer(random_name_length=17, name_prefix='clitest', location='westus2')
    @AKSCustomRoleBasedServicePrincipalPreparer()
    def test_aks_create_blb_vmas(self, resource_group, resource_group_location, sp_name, sp_password):
        # reset the count so in replay mode the random names will start with 0
        self.test_resources_count = 0
        # kwargs for string formatting
        aks_name = self.create_random_name('cliakstest', 16)
        self.kwargs.update({
            'resource_group': resource_group,
            'name': aks_name,
            'dns_name_prefix': self.create_random_name('cliaksdns', 16),
            'ssh_key_value': self.generate_ssh_keys(),
            'location': resource_group_location,
            'service_principal': sp_name,
            'client_secret': sp_password,
            'resource_type': 'Microsoft.ContainerService/ManagedClusters'
        })

        # create
        create_cmd = 'aks create --resource-group={resource_group} --name={name} --location={location} ' \
                     '--dns-name-prefix={dns_name_prefix} --node-count=1 --ssh-key-value={ssh_key_value} ' \
                     '--service-principal={service_principal} --client-secret={client_secret} ' \
                     '--load-balancer-sku=basic --vm-set-type=availabilityset --no-wait'

        self.cmd(create_cmd, checks=[self.is_empty()])

        # wait
        self.cmd(
            'aks wait -g {resource_group} -n {name} --created', checks=[self.is_empty()])

        # list
        self.cmd('aks list -g {resource_group}', checks=[
            self.check('[0].type', '{resource_type}'),
            StringContainCheck(aks_name),
            StringContainCheck(resource_group)
        ])

        # list in tabular format
        self.cmd('aks list -g {resource_group} -o table', checks=[
            StringContainCheck(aks_name),
            StringContainCheck(resource_group)
        ])

        # show
        self.cmd('aks show -g {resource_group} -n {name}', checks=[
            self.check('type', '{resource_type}'),
            self.check('name', '{name}'),
            self.exists('nodeResourceGroup'),
            self.check('resourceGroup', '{resource_group}'),
            self.check('agentPoolProfiles[0].count', 1),
            self.check('agentPoolProfiles[0].osType', 'Linux'),
            self.check('agentPoolProfiles[0].vmSize', 'Standard_DS2_v2'),
            self.check('agentPoolProfiles[0].type', 'AvailabilitySet'),
            self.check('dnsPrefix', '{dns_name_prefix}'),
            self.exists('kubernetesVersion'),
            self.check('networkProfile.loadBalancerSku', 'Basic'),
        ])

        # get-credentials
        fd, temp_path = tempfile.mkstemp()
        self.kwargs.update({'file': temp_path})
        try:
            self.cmd(
                'aks get-credentials -g {resource_group} -n {name} --file "{file}"')
            self.assertGreater(os.path.getsize(temp_path), 0)
        finally:
            os.close(fd)
            os.remove(temp_path)

        # delete
        self.cmd(
            'aks delete -g {resource_group} -n {name} --yes --no-wait', checks=[self.is_empty()])

    @AllowLargeResponse()
    @AKSCustomResourceGroupPreparer(random_name_length=17, name_prefix='clitest', location='westus2')
    @AKSCustomRoleBasedServicePrincipalPreparer()
    def test_aks_create_default_setting(self, resource_group, resource_group_location, sp_name, sp_password):
        # reset the count so in replay mode the random names will start with 0
        self.test_resources_count = 0
        # kwargs for string formatting
        aks_name = self.create_random_name('cliakstest', 16)
        self.kwargs.update({
            'resource_group': resource_group,
            'name': aks_name,
            'dns_name_prefix': self.create_random_name('cliaksdns', 16),
            'ssh_key_value': self.generate_ssh_keys(),
            'location': resource_group_location,
            'service_principal': sp_name,
            'client_secret': sp_password,
            'resource_type': 'Microsoft.ContainerService/ManagedClusters'
        })

        # create
        create_cmd = 'aks create --resource-group={resource_group} --name={name} --location={location} ' \
                     '--dns-name-prefix={dns_name_prefix} --node-count=1 --ssh-key-value={ssh_key_value} ' \
                     '--service-principal={service_principal} --client-secret={client_secret} ' \
                     '--no-wait'

        self.cmd(create_cmd, checks=[self.is_empty()])

        # wait
        self.cmd(
            'aks wait -g {resource_group} -n {name} --created', checks=[self.is_empty()])

        # list
        self.cmd('aks list -g {resource_group}', checks=[
            self.check('[0].type', '{resource_type}'),
            StringContainCheck(aks_name),
            StringContainCheck(resource_group)
        ])

        # list in tabular format
        self.cmd('aks list -g {resource_group} -o table', checks=[
            StringContainCheck(aks_name),
            StringContainCheck(resource_group)
        ])

        # show
        self.cmd('aks show -g {resource_group} -n {name}', checks=[
            self.check('type', '{resource_type}'),
            self.check('name', '{name}'),
            self.exists('nodeResourceGroup'),
            self.check('resourceGroup', '{resource_group}'),
            self.check('agentPoolProfiles[0].count', 1),
            self.check('agentPoolProfiles[0].osType', 'Linux'),
            self.check('agentPoolProfiles[0].vmSize', 'Standard_DS2_v2'),
            self.check('agentPoolProfiles[0].type', 'VirtualMachineScaleSets'),
            self.check('dnsPrefix', '{dns_name_prefix}'),
            self.exists('kubernetesVersion'),
            self.check('networkProfile.loadBalancerSku', 'Standard'),
            self.check(
                'networkProfile.loadBalancerProfile.managedOutboundIPs.count', 1),
            self.exists(
                'networkProfile.loadBalancerProfile.effectiveOutboundIPs')
        ])

        # get-credentials
        fd, temp_path = tempfile.mkstemp()
        self.kwargs.update({'file': temp_path})
        try:
            self.cmd(
                'aks get-credentials -g {resource_group} -n {name} --file "{file}"')
        finally:
            os.close(fd)
            os.remove(temp_path)

        # get-credentials to stdout
        self.cmd('aks get-credentials -g {resource_group} -n {name} -f -')

        # get-credentials without directory in path
        from azure.cli.testsdk.utilities import create_random_name
        temp_path = create_random_name('kubeconfig', 24) + '.tmp'
        self.kwargs.update({'file': temp_path})
        try:
            self.cmd(
                'aks get-credentials -g {resource_group} -n {name} -f "{file}"')
            self.assertGreater(os.path.getsize(temp_path), 0)
        finally:
            os.remove(temp_path)

        # delete
        self.cmd(
            'aks delete -g {resource_group} -n {name} --yes --no-wait', checks=[self.is_empty()])

    @AllowLargeResponse()
    @AKSCustomResourceGroupPreparer(random_name_length=17, name_prefix='clitest', location='westus2')
    @AKSCustomRoleBasedServicePrincipalPreparer()
    def test_aks_create_slb_vmss_with_default_mgd_outbound_ip_then_update(self, resource_group, resource_group_location, sp_name, sp_password):
        # reset the count so in replay mode the random names will start with 0
        self.test_resources_count = 0
        # kwargs for string formatting
        aks_name = self.create_random_name('cliakstest', 16)
        self.kwargs.update({
            'resource_group': resource_group,
            'name': aks_name,
            'dns_name_prefix': self.create_random_name('cliaksdns', 16),
            'ssh_key_value': self.generate_ssh_keys(),
            'location': resource_group_location,
            'service_principal': sp_name,
            'client_secret': sp_password,
            'resource_type': 'Microsoft.ContainerService/ManagedClusters'
        })

        # create
        create_cmd = 'aks create --resource-group={resource_group} --name={name} --location={location} ' \
                     '--dns-name-prefix={dns_name_prefix} --node-count=1 --ssh-key-value={ssh_key_value} ' \
                     '--service-principal={service_principal} --client-secret={client_secret} ' \
                     '--load-balancer-sku=standard --vm-set-type=virtualmachinescalesets --no-wait'

        self.cmd(create_cmd, checks=[self.is_empty()])

        # wait
        self.cmd(
            'aks wait -g {resource_group} -n {name} --created', checks=[self.is_empty()])

        # list
        self.cmd('aks list -g {resource_group}', checks=[
            self.check('[0].type', '{resource_type}'),
            StringContainCheck(aks_name),
            StringContainCheck(resource_group)
        ])

        # list in tabular format
        self.cmd('aks list -g {resource_group} -o table', checks=[
            StringContainCheck(aks_name),
            StringContainCheck(resource_group)
        ])

        # show
        self.cmd('aks show -g {resource_group} -n {name}', checks=[
            self.check('type', '{resource_type}'),
            self.check('name', '{name}'),
            self.exists('nodeResourceGroup'),
            self.check('resourceGroup', '{resource_group}'),
            self.check('agentPoolProfiles[0].count', 1),
            self.check('agentPoolProfiles[0].osType', 'Linux'),
            self.check('agentPoolProfiles[0].vmSize', 'Standard_DS2_v2'),
            self.check('agentPoolProfiles[0].type', 'VirtualMachineScaleSets'),
            self.check('dnsPrefix', '{dns_name_prefix}'),
            self.exists('kubernetesVersion'),
            self.check('networkProfile.loadBalancerSku', 'Standard'),
            self.check(
                'networkProfile.loadBalancerProfile.managedOutboundIPs.count', 1),
            self.exists(
                'networkProfile.loadBalancerProfile.effectiveOutboundIPs')
        ])

        # get-credentials
        fd, temp_path = tempfile.mkstemp()
        self.kwargs.update({'file': temp_path})
        try:
            self.cmd(
                'aks get-credentials -g {resource_group} -n {name} --file "{file}"')
            self.assertGreater(os.path.getsize(temp_path), 0)
        finally:
            os.close(fd)
            os.remove(temp_path)

        # update managed outbound IP
        self.cmd('aks update -g {resource_group} -n {name} --load-balancer-managed-outbound-ip-count 2', checks=[
            self.check(
                'networkProfile.loadBalancerProfile.managedOutboundIPs.count', 2),
        ])

        # show again
        self.cmd('aks show -g {resource_group} -n {name}', checks=[
            self.check(
                'networkProfile.loadBalancerProfile.managedOutboundIPs.count', 2),
        ])

        # scale up
        self.cmd('aks scale -g {resource_group} -n {name} --node-count 3', checks=[
            self.check('agentPoolProfiles[0].count', 3)
        ])

        # show again
        self.cmd('aks show -g {resource_group} -n {name}', checks=[
            self.check('agentPoolProfiles[0].count', 3)
        ])

        # delete
        self.cmd(
            'aks delete -g {resource_group} -n {name} --yes --no-wait', checks=[self.is_empty()])

    @AllowLargeResponse()
    @AKSCustomResourceGroupPreparer(random_name_length=17, name_prefix='clitest', location='westus2')
    @AKSCustomRoleBasedServicePrincipalPreparer()
    def test_aks_create_slb_vmss_with_outbound_ip_then_update(self, resource_group, resource_group_location, sp_name, sp_password):
        # reset the count so in replay mode the random names will start with 0
        self.test_resources_count = 0
        # kwargs for string formatting
        aks_name = self.create_random_name('cliakstest', 16)
        ip1_name = self.create_random_name('cliaksslbip1', 16)
        ip2_name = self.create_random_name('cliaksslbip2', 16)

        self.kwargs.update({
            'resource_group': resource_group,
            'name': aks_name,
            'ip1_name': ip1_name,
            'ip2_name': ip2_name,
            'dns_name_prefix': self.create_random_name('cliaksdns', 16),
            'ssh_key_value': self.generate_ssh_keys(),
            'location': resource_group_location,
            'service_principal': sp_name,
            'client_secret': sp_password,
            'resource_type': 'Microsoft.ContainerService/ManagedClusters'
        })

        # create public ip address
        ip1_id = self.cmd('az network public-ip create -g {rg} -n {ip1_name} --location {location} --sku Standard '). \
            get_output_in_json().get("publicIp").get("id")
        ip2_id = self.cmd('az network public-ip create -g {rg} -n {ip2_name} --location {location} --sku Standard '). \
            get_output_in_json().get("publicIp").get("id")

        self.kwargs.update({
            'ip1_id': ip1_id,
            'ip2_id': ip2_id
        })

        # create
        create_cmd = 'aks create --resource-group={resource_group} --name={name} --location={location} ' \
                     '--dns-name-prefix={dns_name_prefix} --node-count=1 --ssh-key-value={ssh_key_value} ' \
                     '--service-principal={service_principal} --client-secret={client_secret} ' \
                     '--load-balancer-sku=standard --vm-set-type=virtualmachinescalesets --load-balancer-outbound-ips {ip1_id}'

        self.cmd(create_cmd, checks=[
            self.exists('fqdn'),
            self.exists('nodeResourceGroup'),
            self.check('provisioningState', 'Succeeded')
        ])

        # list
        self.cmd('aks list -g {resource_group}', checks=[
            self.check('[0].type', '{resource_type}'),
            StringContainCheck(aks_name),
            StringContainCheck(resource_group)
        ])

        # list in tabular format
        self.cmd('aks list -g {resource_group} -o table', checks=[
            StringContainCheck(aks_name),
            StringContainCheck(resource_group)
        ])

        # show
        self.cmd('aks show -g {resource_group} -n {name}', checks=[
            self.check('type', '{resource_type}'),
            self.check('name', '{name}'),
            self.exists('nodeResourceGroup'),
            self.check('resourceGroup', '{resource_group}'),
            self.check('agentPoolProfiles[0].count', 1),
            self.check('agentPoolProfiles[0].osType', 'Linux'),
            self.check('agentPoolProfiles[0].vmSize', 'Standard_DS2_v2'),
            self.check('agentPoolProfiles[0].type', 'VirtualMachineScaleSets'),
            self.check('dnsPrefix', '{dns_name_prefix}'),
            self.exists('kubernetesVersion'),
            self.check('networkProfile.loadBalancerSku', 'Standard'),
            self.exists('networkProfile.loadBalancerProfile'),
            self.exists('networkProfile.loadBalancerProfile.outboundIPs'),
            self.exists(
                'networkProfile.loadBalancerProfile.effectiveOutboundIPs')
        ])

        # get-credentials
        fd, temp_path = tempfile.mkstemp()
        self.kwargs.update({'file': temp_path})
        try:
            self.cmd(
                'aks get-credentials -g {resource_group} -n {name} --file "{file}"')
            self.assertGreater(os.path.getsize(temp_path), 0)
        finally:
            os.close(fd)
            os.remove(temp_path)

        # update outbound IP
        self.cmd('aks update -g {resource_group} -n {name} --load-balancer-outbound-ips {ip1_id},{ip2_id}', checks=[
            StringContainCheck(ip1_id),
            StringContainCheck(ip2_id)
        ])

        # show again
        self.cmd('aks show -g {resource_group} -n {name}', checks=[
            StringContainCheck(ip1_id),
            StringContainCheck(ip2_id)
        ])

        # delete
        self.cmd(
            'aks delete -g {resource_group} -n {name} --yes --no-wait', checks=[self.is_empty()])

    @AllowLargeResponse()
    @AKSCustomResourceGroupPreparer(random_name_length=17, name_prefix='clitest', location='westus2')
    @AKSCustomRoleBasedServicePrincipalPreparer()
    def test_aks_create_slb_vmss_with_outbound_ip_prefixes_then_update(self, resource_group, resource_group_location, sp_name, sp_password):
        # reset the count so in replay mode the random names will start with 0
        self.test_resources_count = 0
        # kwargs for string formatting
        aks_name = self.create_random_name('cliakstest', 16)
        ipprefix1_name = self.create_random_name('cliaksslbipp1', 20)
        ipprefix2_name = self.create_random_name('cliaksslbipp2', 20)

        self.kwargs.update({
            'resource_group': resource_group,
            'name': aks_name,
            'ipprefix1_name': ipprefix1_name,
            'ipprefix2_name': ipprefix2_name,
            'dns_name_prefix': self.create_random_name('cliaksdns', 16),
            'ssh_key_value': self.generate_ssh_keys(),
            'location': resource_group_location,
            'service_principal': sp_name,
            'client_secret': sp_password,
            'resource_type': 'Microsoft.ContainerService/ManagedClusters'
        })

        # create public ip prefix
        ipprefix1_id = self.cmd('az network public-ip prefix create -g {rg} -n {ipprefix1_name} --location {location} --length 29'). \
            get_output_in_json().get("id")
        ipprefix2_id = self.cmd('az network public-ip prefix create -g {rg} -n {ipprefix2_name} --location {location} --length 29'). \
            get_output_in_json().get("id")

        self.kwargs.update({
            'ipprefix1_id': ipprefix1_id,
            'ipprefix2_id': ipprefix2_id
        })

        # create
        create_cmd = 'aks create --resource-group={resource_group} --name={name} --location={location} ' \
                     '--dns-name-prefix={dns_name_prefix} --node-count=1 --ssh-key-value={ssh_key_value} ' \
                     '--service-principal={service_principal} --client-secret={client_secret} ' \
                     '--load-balancer-sku=standard --vm-set-type=virtualmachinescalesets --load-balancer-outbound-ip-prefixes {ipprefix1_id}'

        self.cmd(create_cmd, checks=[
            self.exists('fqdn'),
            self.exists('nodeResourceGroup'),
            self.check('provisioningState', 'Succeeded'),
            StringContainCheck(ipprefix1_id)
        ])

        # list
        self.cmd('aks list -g {resource_group}', checks=[
            self.check('[0].type', '{resource_type}'),
            StringContainCheck(aks_name),
            StringContainCheck(resource_group)
        ])

        # list in tabular format
        self.cmd('aks list -g {resource_group} -o table', checks=[
            StringContainCheck(aks_name),
            StringContainCheck(resource_group)
        ])

        # show
        self.cmd('aks show -g {resource_group} -n {name}', checks=[
            self.check('type', '{resource_type}'),
            self.check('name', '{name}'),
            self.exists('nodeResourceGroup'),
            self.check('resourceGroup', '{resource_group}'),
            self.check('agentPoolProfiles[0].count', 1),
            self.check('agentPoolProfiles[0].osType', 'Linux'),
            self.check('agentPoolProfiles[0].vmSize', 'Standard_DS2_v2'),
            self.check('agentPoolProfiles[0].type', 'VirtualMachineScaleSets'),
            self.check('dnsPrefix', '{dns_name_prefix}'),
            self.exists('kubernetesVersion'),
            self.check('networkProfile.loadBalancerSku', 'Standard'),
            self.exists('networkProfile.loadBalancerProfile'),
            self.exists(
                'networkProfile.loadBalancerProfile.outboundIpPrefixes'),
            self.exists(
                'networkProfile.loadBalancerProfile.effectiveOutboundIPs')
        ])

        # get-credentials
        fd, temp_path = tempfile.mkstemp()
        self.kwargs.update({'file': temp_path})
        try:
            self.cmd(
                'aks get-credentials -g {resource_group} -n {name} --file "{file}"')
            self.assertGreater(os.path.getsize(temp_path), 0)
        finally:
            os.close(fd)
            os.remove(temp_path)

        # update outbound IP
        self.cmd('aks update -g {resource_group} -n {name} --load-balancer-outbound-ip-prefixes {ipprefix1_id},{ipprefix2_id}', checks=[
            StringContainCheck(ipprefix1_id),
            StringContainCheck(ipprefix2_id)
        ])

        # show again
        self.cmd('aks show -g {resource_group} -n {name}', checks=[
            StringContainCheck(ipprefix1_id),
            StringContainCheck(ipprefix2_id)
        ])

        # delete
        self.cmd(
            'aks delete -g {resource_group} -n {name} --yes --no-wait', checks=[self.is_empty()])

    @AllowLargeResponse()
    @AKSCustomResourceGroupPreparer(random_name_length=17, name_prefix='clitest', location='westus2')
    @AKSCustomRoleBasedServicePrincipalPreparer()
    def test_aks_nodepool_create_scale_delete(self, resource_group, resource_group_location, sp_name, sp_password):
        # reset the count so in replay mode the random names will start with 0
        self.test_resources_count = 0
        # kwargs for string formatting
        aks_name = self.create_random_name('cliakstest', 16)
        nodepool1_name = "nodepool1"
        nodepool2_name = "nodepool2"
        tags = "key1=value1"
        new_tags = "key2=value2"
        labels = "label1=value1"
        self.kwargs.update({
            'resource_group': resource_group,
            'name': aks_name,
            'dns_name_prefix': self.create_random_name('cliaksdns', 16),
            'ssh_key_value': self.generate_ssh_keys(),
            'location': resource_group_location,
            'service_principal': sp_name,
            'client_secret': sp_password,
            'resource_type': 'Microsoft.ContainerService/ManagedClusters',
            'tags': tags,
            'new_tags': new_tags,
            'labels': labels,
            'nodepool1_name': nodepool1_name,
            'nodepool2_name': nodepool2_name
        })

        # create
        create_cmd = 'aks create --resource-group={resource_group} --name={name} --location={location} ' \
                     '--dns-name-prefix={dns_name_prefix} --node-count=1 --ssh-key-value={ssh_key_value} ' \
                     '--service-principal={service_principal} --client-secret={client_secret}'
        self.cmd(create_cmd, checks=[
            self.exists('fqdn'),
            self.exists('nodeResourceGroup'),
            self.check('provisioningState', 'Succeeded')
        ])

        # show
        self.cmd('aks show -g {resource_group} -n {name}', checks=[
            self.check('type', '{resource_type}'),
            self.check('name', '{name}'),
            self.exists('nodeResourceGroup'),
            self.check('resourceGroup', '{resource_group}'),
            self.check('agentPoolProfiles[0].count', 1),
            self.check('agentPoolProfiles[0].osType', 'Linux'),
            self.check('agentPoolProfiles[0].vmSize', 'Standard_DS2_v2'),
            self.check('agentPoolProfiles[0].mode', 'System'),
            self.check('dnsPrefix', '{dns_name_prefix}'),
            self.exists('kubernetesVersion')
        ])

        # get-credentials
        fd, temp_path = tempfile.mkstemp()
        self.kwargs.update({'file': temp_path})
        try:
            self.cmd(
                'aks get-credentials -g {resource_group} -n {name} --file "{file}"')
            self.assertGreater(os.path.getsize(temp_path), 0)
        finally:
            os.close(fd)
            os.remove(temp_path)

        # nodepool add
        self.cmd('aks nodepool add --resource-group={resource_group} --cluster-name={name} --name={nodepool2_name} --labels {labels} --node-count=1 --tags {tags}', checks=[
            self.check('provisioningState', 'Succeeded')
        ])

        # nodepool list
        self.cmd('aks nodepool list --resource-group={resource_group} --cluster-name={name}', checks=[
            StringContainCheck(aks_name),
            StringContainCheck(resource_group),
            StringContainCheck(nodepool1_name),
            StringContainCheck(nodepool2_name),
            self.check('[1].tags.key1', 'value1'),
            self.check('[1].nodeLabels.label1', 'value1'),
            self.check('[1].mode', 'User')
        ])
        # nodepool list in tabular format
        self.cmd('aks nodepool list --resource-group={resource_group} --cluster-name={name} -o table', checks=[
            StringContainCheck(nodepool1_name),
            StringContainCheck(nodepool2_name)
        ])
        # nodepool scale up
        self.cmd('aks nodepool scale --resource-group={resource_group} --cluster-name={name} --name={nodepool2_name} --node-count=3', checks=[
            self.check('count', 3)
        ])

        # nodepool show
        self.cmd('aks nodepool show --resource-group={resource_group} --cluster-name={name} --name={nodepool2_name}', checks=[
            self.check('count', 3)
        ])

        # nodepool get-upgrades
        self.cmd('aks nodepool get-upgrades --resource-group={resource_group} --cluster-name={name} --nodepool-name={nodepool1_name}', checks=[
            StringContainCheck(aks_name),
            StringContainCheck(resource_group),
            StringContainCheck(nodepool1_name),
            self.check(
                'type', "Microsoft.ContainerService/managedClusters/agentPools/upgradeProfiles")
        ])

        self.cmd('aks nodepool get-upgrades --resource-group={resource_group} --cluster-name={name} --nodepool-name={nodepool2_name}', checks=[
            StringContainCheck(aks_name),
            StringContainCheck(resource_group),
            StringContainCheck(nodepool2_name),
            self.check(
                'type', "Microsoft.ContainerService/managedClusters/agentPools/upgradeProfiles")
        ])

        # nodepool update
        self.cmd('aks nodepool update --resource-group={resource_group} --cluster-name={name} --name={nodepool2_name} --tags {new_tags}', checks=[
            self.check('tags.key2', 'value2')
        ])

        # #nodepool delete
        self.cmd(
            'aks nodepool delete --resource-group={resource_group} --cluster-name={name} --name={nodepool2_name} --no-wait', checks=[self.is_empty()])

        # delete
        self.cmd(
            'aks delete -g {resource_group} -n {name} --yes --no-wait', checks=[self.is_empty()])

    @AllowLargeResponse()
    @AKSCustomResourceGroupPreparer(random_name_length=17, name_prefix='clitest', location='westus2')
    @AKSCustomRoleBasedServicePrincipalPreparer()
    def test_aks_nodepool_system_pool(self, resource_group, resource_group_location, sp_name, sp_password):
        # reset the count so in replay mode the random names will start with 0
        self.test_resources_count = 0
        # kwargs for string formatting
        aks_name = self.create_random_name('cliakstest', 16)
        nodepool1_name = "nodepool1"
        nodepool2_name = "nodepool2"
        nodepool3_name = "nodepool3"
        tags = "key1=value1"
        new_tags = "key2=value2"
        labels = "label1=value1"
        self.kwargs.update({
            'resource_group': resource_group,
            'name': aks_name,
            'dns_name_prefix': self.create_random_name('cliaksdns', 16),
            'ssh_key_value': self.generate_ssh_keys(),
            'location': resource_group_location,
            'service_principal': sp_name,
            'client_secret': sp_password,
            'resource_type': 'Microsoft.ContainerService/ManagedClusters',
            'tags': tags,
            'new_tags': new_tags,
            'labels': labels,
            'nodepool1_name': nodepool1_name,
            'nodepool2_name': nodepool2_name,
            'nodepool3_name': nodepool3_name
        })

        # create
        create_cmd = 'aks create --resource-group={resource_group} --name={name} --location={location} ' \
                     '--dns-name-prefix={dns_name_prefix} --node-count=1 --ssh-key-value={ssh_key_value} ' \
                     '--service-principal={service_principal} --client-secret={client_secret}'
        self.cmd(create_cmd, checks=[
            self.exists('fqdn'),
            self.exists('nodeResourceGroup'),
            self.check('provisioningState', 'Succeeded')
        ])

        # show
        self.cmd('aks show -g {resource_group} -n {name}', checks=[
            self.check('type', '{resource_type}'),
            self.check('name', '{name}'),
            self.exists('nodeResourceGroup'),
            self.check('resourceGroup', '{resource_group}'),
            self.check('agentPoolProfiles[0].count', 1),
            self.check('agentPoolProfiles[0].osType', 'Linux'),
            self.check('agentPoolProfiles[0].vmSize', 'Standard_DS2_v2'),
            self.check('agentPoolProfiles[0].mode', 'System'),
            self.check('dnsPrefix', '{dns_name_prefix}'),
            self.exists('kubernetesVersion')
        ])

        # get-credentials
        fd, temp_path = tempfile.mkstemp()
        self.kwargs.update({'file': temp_path})
        try:
            self.cmd(
                'aks get-credentials -g {resource_group} -n {name} --file "{file}"')
            self.assertGreater(os.path.getsize(temp_path), 0)
        finally:
            os.close(fd)
            os.remove(temp_path)

        # nodepool add user mode pool
        self.cmd('aks nodepool add --resource-group={resource_group} --cluster-name={name} --name={nodepool2_name} --labels {labels} --node-count=1 --tags {tags}', checks=[
            self.check('provisioningState', 'Succeeded'),
            self.check('mode', 'User')
        ])

        # nodepool list
        self.cmd('aks nodepool list --resource-group={resource_group} --cluster-name={name}', checks=[
            StringContainCheck(aks_name),
            StringContainCheck(resource_group),
            StringContainCheck(nodepool1_name),
            StringContainCheck(nodepool2_name),
            self.check('[0].mode', 'System'),
            self.check('[1].tags.key1', 'value1'),
            self.check('[1].nodeLabels.label1', 'value1'),
            self.check('[1].mode', 'User')
        ])

        # nodepool list in tabular format
        self.cmd('aks nodepool list --resource-group={resource_group} --cluster-name={name} -o table', checks=[
            StringContainCheck(nodepool1_name),
            StringContainCheck(nodepool2_name)
        ])

        # nodepool add another system mode pool
        self.cmd('aks nodepool add --resource-group={resource_group} --cluster-name={name} --name={nodepool3_name} --labels {labels} --node-count=1 --tags {tags} --mode system', checks=[
            self.check('provisioningState', 'Succeeded')
        ])

        # nodepool show
        self.cmd('aks nodepool show --resource-group={resource_group} --cluster-name={name} --name={nodepool3_name}', checks=[
            self.check('mode', 'System')
        ])

        # nodepool delete the first system pool
        self.cmd(
            'aks nodepool delete --resource-group={resource_group} --cluster-name={name} --name={nodepool1_name} --no-wait', checks=[self.is_empty()])

        # nodepool update nodepool2 to system pool
        # make sure no input won't wipe out exsiting labels
        self.cmd('aks nodepool update --resource-group={resource_group} --cluster-name={name} --name={nodepool2_name} --mode System', checks=[
            self.check('mode', 'System'),
            self.check('nodeLabels.label1', 'value1')
        ])

        # nodepool show
        self.cmd('aks nodepool show --resource-group={resource_group} --cluster-name={name} --name={nodepool2_name}', checks=[
            self.check('mode', 'System'),
            self.check('nodeLabels.label1', 'value1')
        ])

        # delete
        self.cmd(
            'aks delete -g {resource_group} -n {name} --yes --no-wait', checks=[self.is_empty()])

    @AllowLargeResponse()
    @AKSCustomResourceGroupPreparer(random_name_length=17, name_prefix='clitest', location='eastus', preserve_default_location=True)
    @AKSCustomRoleBasedServicePrincipalPreparer()
    def test_aks_availability_zones(self, resource_group, resource_group_location, sp_name, sp_password):
        # reset the count so in replay mode the random names will start with 0
        self.test_resources_count = 0
        # kwargs for string formatting
        aks_name = self.create_random_name('cliakstest', 16)
        nodepool1_name = "nodepool1"
        nodepool2_name = "nodepool2"
        self.kwargs.update({
            'resource_group': resource_group,
            'name': aks_name,
            'dns_name_prefix': self.create_random_name('cliaksdns', 16),
            'ssh_key_value': self.generate_ssh_keys(),
            'location': resource_group_location,
            'service_principal': sp_name,
            'client_secret': sp_password,
            'resource_type': 'Microsoft.ContainerService/ManagedClusters',
            'nodepool1_name': nodepool1_name,
            'nodepool2_name': nodepool2_name,
            'zones': "1 2 3"
        })

        # create
        create_cmd = 'aks create --resource-group={resource_group} --name={name} --location={location} ' \
                     '--dns-name-prefix={dns_name_prefix} --node-count=3 --ssh-key-value={ssh_key_value} ' \
                     '--service-principal={service_principal} --client-secret={client_secret} --zones {zones}'
        self.cmd(create_cmd, checks=[
            self.exists('fqdn'),
            self.exists('nodeResourceGroup'),
            self.check('provisioningState', 'Succeeded'),
            self.check('agentPoolProfiles[0].availabilityZones[0]', '1'),
            self.check('agentPoolProfiles[0].availabilityZones[1]', '2'),
            self.check('agentPoolProfiles[0].availabilityZones[2]', '3'),
        ])

        # show
        self.cmd('aks show -g {resource_group} -n {name}', checks=[
            self.check('type', '{resource_type}'),
            self.check('name', '{name}'),
            self.exists('nodeResourceGroup'),
            self.check('resourceGroup', '{resource_group}'),
            self.check('agentPoolProfiles[0].count', 3),
            self.check('agentPoolProfiles[0].osType', 'Linux'),
            self.check('agentPoolProfiles[0].vmSize', 'Standard_DS2_v2'),
            self.check('agentPoolProfiles[0].availabilityZones[0]', '1'),
            self.check('agentPoolProfiles[0].availabilityZones[1]', '2'),
            self.check('agentPoolProfiles[0].availabilityZones[2]', '3'),
            self.check('dnsPrefix', '{dns_name_prefix}'),
            self.exists('kubernetesVersion')
        ])

        # get-credentials
        fd, temp_path = tempfile.mkstemp()
        self.kwargs.update({'file': temp_path})
        try:
            self.cmd(
                'aks get-credentials -g {resource_group} -n {name} --file "{file}"')
            self.assertGreater(os.path.getsize(temp_path), 0)
        finally:
            os.close(fd)
            os.remove(temp_path)

        # nodepool add
        self.cmd('aks nodepool add --resource-group={resource_group} --cluster-name={name} --name={nodepool2_name} --node-count=3 --zones {zones}', checks=[
            self.check('provisioningState', 'Succeeded'),
            self.check('availabilityZones[0]', '1'),
            self.check('availabilityZones[1]', '2'),
            self.check('availabilityZones[2]', '3'),
        ])

        # delete
        self.cmd(
            'aks delete -g {resource_group} -n {name} --yes --no-wait', checks=[self.is_empty()])

    @AllowLargeResponse()
    @AKSCustomResourceGroupPreparer(random_name_length=17, name_prefix='clitest', location='westus2')
    @AKSCustomRoleBasedServicePrincipalPreparer()
    def test_aks_managed_identity_with_service_principal(self, resource_group, resource_group_location, sp_name, sp_password):
        # reset the count so in replay mode the random names will start with 0
        self.test_resources_count = 0
        # kwargs for string formatting
        aks_name = self.create_random_name('cliakstest', 16)
        self.kwargs.update({
            'resource_group': resource_group,
            'name': aks_name,
            'dns_name_prefix': self.create_random_name('cliaksdns', 16),
            'ssh_key_value': self.generate_ssh_keys(),
            'location': resource_group_location,
            'service_principal': sp_name,
            'client_secret': sp_password,
            'resource_type': 'Microsoft.ContainerService/ManagedClusters'
        })

        # create
        create_cmd = 'aks create --resource-group={resource_group} --name={name} --location={location} ' \
                     '--dns-name-prefix={dns_name_prefix} --node-count=1 --ssh-key-value={ssh_key_value} ' \
                     '--service-principal={service_principal} --client-secret={client_secret} --enable-managed-identity'

        self.cmd(create_cmd, checks=[
            self.exists('fqdn'),
            self.exists('nodeResourceGroup'),
            self.exists('servicePrincipalProfile'),
            self.not_exists('identity'),
            self.check('provisioningState', 'Succeeded'),
        ])

        # list
        self.cmd('aks list -g {resource_group}', checks=[
            self.check('[0].type', '{resource_type}'),
            StringContainCheck(aks_name),
            StringContainCheck(resource_group)
        ])

        # list in tabular format
        self.cmd('aks list -g {resource_group} -o table', checks=[
            StringContainCheck(aks_name),
            StringContainCheck(resource_group)
        ])

        # show
        self.cmd('aks show -g {resource_group} -n {name}', checks=[
            self.check('type', '{resource_type}'),
            self.check('name', '{name}'),
            self.exists('nodeResourceGroup'),
            self.check('resourceGroup', '{resource_group}'),
            self.check('agentPoolProfiles[0].count', 1),
            self.check('agentPoolProfiles[0].osType', 'Linux'),
            self.check('agentPoolProfiles[0].vmSize', 'Standard_DS2_v2'),
            self.check('dnsPrefix', '{dns_name_prefix}'),
            self.exists('kubernetesVersion'),
            self.not_exists('identity'),
        ])

        # get-credentials
        fd, temp_path = tempfile.mkstemp()
        self.kwargs.update({'file': temp_path})
        try:
            self.cmd(
                'aks get-credentials -g {resource_group} -n {name} --file "{file}"')
            self.assertGreater(os.path.getsize(temp_path), 0)
        finally:
            os.close(fd)
            os.remove(temp_path)

        # scale up
        self.cmd('aks scale -g {resource_group} -n {name} --node-count 3', checks=[
            self.check('agentPoolProfiles[0].count', 3)
        ])

        # show again
        self.cmd('aks show -g {resource_group} -n {name}', checks=[
            self.check('agentPoolProfiles[0].count', 3)
        ])

        # delete
        self.cmd(
            'aks delete -g {resource_group} -n {name} --yes --no-wait', checks=[self.is_empty()])

    @AllowLargeResponse()
    @AKSCustomResourceGroupPreparer(random_name_length=17, name_prefix='clitest', location='westus2')
    @AKSCustomRoleBasedServicePrincipalPreparer()
    def test_aks_create_with_paid_sku(self, resource_group, resource_group_location, sp_name, sp_password):
        # reset the count so in replay mode the random names will start with 0
        self.test_resources_count = 0
        # kwargs for string formatting
        aks_name = self.create_random_name('cliakstest', 16)
        self.kwargs.update({
            'resource_group': resource_group,
            'name': aks_name,
            'dns_name_prefix': self.create_random_name('cliaksdns', 16),
            'ssh_key_value': self.generate_ssh_keys(),
            'location': resource_group_location,
            'service_principal': sp_name,
            'client_secret': sp_password,
            'resource_type': 'Microsoft.ContainerService/ManagedClusters'
        })
        # create
        create_cmd = 'aks create --resource-group={resource_group} --name={name} --location={location} ' \
                     '--dns-name-prefix={dns_name_prefix} --node-count=1 --ssh-key-value={ssh_key_value} ' \
                     '--service-principal={service_principal} --client-secret={client_secret} --uptime-sla '
        self.cmd(create_cmd, checks=[
            self.exists('fqdn'),
            self.exists('nodeResourceGroup'),
            self.check('provisioningState', 'Succeeded'),
            self.check('sku.tier', 'Standard')
        ])

        # delete
        self.cmd(
            'aks delete -g {resource_group} -n {name} --yes --no-wait', checks=[self.is_empty()])

    @AllowLargeResponse()
    @AKSCustomResourceGroupPreparer(random_name_length=17, name_prefix='clitest', location='westus2')
    @AKSCustomRoleBasedServicePrincipalPreparer()
    def test_aks_create_with_standard_sku(self, resource_group, resource_group_location, sp_name, sp_password):
        # reset the count so in replay mode the random names will start with 0
        self.test_resources_count = 0
        # kwargs for string formatting
        aks_name = self.create_random_name('cliakstest', 16)
        self.kwargs.update({
            'resource_group': resource_group,
            'name': aks_name,
            'dns_name_prefix': self.create_random_name('cliaksdns', 16),
            'ssh_key_value': self.generate_ssh_keys(),
            'location': resource_group_location,
            'service_principal': sp_name,
            'client_secret': sp_password,
            'resource_type': 'Microsoft.ContainerService/ManagedClusters'
        })

        # create
        create_cmd = 'aks create --resource-group={resource_group} --name={name} --location={location} ' \
                     '--node-count=1 --ssh-key-value={ssh_key_value} --tier standard'
        self.cmd(create_cmd, checks=[
            self.exists('fqdn'),
            self.exists('nodeResourceGroup'),
            self.check('provisioningState', 'Succeeded'),
            self.check('sku.name', 'Base'),
            self.check('sku.tier', 'Standard'),
        ])

        # update
        create_cmd = 'aks update --resource-group={resource_group} --name={name} ' \
                     '--tier free'
        self.cmd(create_cmd, checks=[
            self.exists('fqdn'),
            self.exists('nodeResourceGroup'),
            self.check('provisioningState', 'Succeeded'),
            self.check('sku.name', 'Base'),
            self.check('sku.tier', 'Free'),
        ])

        # delete
        self.cmd(
            'aks delete -g {resource_group} -n {name} --yes --no-wait', checks=[self.is_empty()])

    @AllowLargeResponse()
    @AKSCustomResourceGroupPreparer(random_name_length=17, name_prefix='clitest', location='westus2')
    @AKSCustomRoleBasedServicePrincipalPreparer()
    def test_aks_create_with_windows(self, resource_group, resource_group_location, sp_name, sp_password):
        # reset the count so in replay mode the random names will start with 0
        self.test_resources_count = 0
        # kwargs for string formatting
        aks_name = self.create_random_name('cliakstest', 16)
        self.kwargs.update({
            'resource_group': resource_group,
            'name': aks_name,
            'dns_name_prefix': self.create_random_name('cliaksdns', 16),
            'ssh_key_value': self.generate_ssh_keys(),
            'location': resource_group_location,
            'service_principal': sp_name,
            'client_secret': sp_password,
            'resource_type': 'Microsoft.ContainerService/ManagedClusters',
            'windows_admin_username': 'azureuser1',
            'windows_admin_password': 'replacePassword1234$',
            'nodepool2_name': 'npwin',
        })

        # create
        create_cmd = 'aks create --resource-group={resource_group} --name={name} --location={location} ' \
                     '--dns-name-prefix={dns_name_prefix} --node-count=1 --ssh-key-value={ssh_key_value} ' \
                     '--service-principal={service_principal} --client-secret={client_secret} ' \
                     '--windows-admin-username={windows_admin_username} --windows-admin-password={windows_admin_password} ' \
                     '--load-balancer-sku=standard --vm-set-type=virtualmachinescalesets --network-plugin=azure'
        self.cmd(create_cmd, checks=[
            self.exists('fqdn'),
            self.exists('nodeResourceGroup'),
            self.check('provisioningState', 'Succeeded'),
            self.check('windowsProfile.adminUsername', 'azureuser1')
        ])

        # nodepool add
        self.cmd('aks nodepool add --resource-group={resource_group} --cluster-name={name} --name={nodepool2_name} --os-type Windows --node-count=1', checks=[
            self.check('provisioningState', 'Succeeded')
        ])

        # update Windows license type
        self.cmd('aks update --resource-group={resource_group} --name={name} --enable-ahub', checks=[
            self.check('provisioningState', 'Succeeded'),
            self.check('windowsProfile.licenseType', 'Windows_Server')
        ])

        # #nodepool delete
        self.cmd(
            'aks nodepool delete --resource-group={resource_group} --cluster-name={name} --name={nodepool2_name} --no-wait', checks=[self.is_empty()])

        # delete
        self.cmd(
            'aks delete -g {resource_group} -n {name} --yes --no-wait', checks=[self.is_empty()])

    @AllowLargeResponse()
    @AKSCustomResourceGroupPreparer(random_name_length=17, name_prefix='clitest', location='westus2')
    @AKSCustomRoleBasedServicePrincipalPreparer()
    def test_aks_create_with_ahub(self, resource_group, resource_group_location, sp_name, sp_password):
        # reset the count so in replay mode the random names will start with 0
        self.test_resources_count = 0
        # kwargs for string formatting
        aks_name = self.create_random_name('cliakstest', 16)
        self.kwargs.update({
            'resource_group': resource_group,
            'name': aks_name,
            'dns_name_prefix': self.create_random_name('cliaksdns', 16),
            'ssh_key_value': self.generate_ssh_keys(),
            'location': resource_group_location,
            'service_principal': sp_name,
            'client_secret': sp_password,
            'resource_type': 'Microsoft.ContainerService/ManagedClusters',
            'windows_admin_username': 'azureuser1',
            'windows_admin_password': 'replacePassword1234$',
            'nodepool2_name': 'npwin',
        })

        # create
        create_cmd = 'aks create --resource-group={resource_group} --name={name} --location={location} ' \
                     '--dns-name-prefix={dns_name_prefix} --node-count=1 --ssh-key-value={ssh_key_value} ' \
                     '--service-principal={service_principal} --client-secret={client_secret} ' \
                     '--windows-admin-username={windows_admin_username} --windows-admin-password={windows_admin_password} ' \
                     '--load-balancer-sku=standard --vm-set-type=virtualmachinescalesets --network-plugin=azure --enable-ahub'
        self.cmd(create_cmd, checks=[
            self.exists('fqdn'),
            self.exists('nodeResourceGroup'),
            self.check('provisioningState', 'Succeeded'),
            self.check('windowsProfile.adminUsername', 'azureuser1'),
            self.check('windowsProfile.licenseType', 'Windows_Server')
        ])

        # nodepool add
        self.cmd('aks nodepool add --resource-group={resource_group} --cluster-name={name} --name={nodepool2_name} --os-type Windows --node-count=1', checks=[
            self.check('provisioningState', 'Succeeded')
        ])

        # update Windows license type
        self.cmd('aks update --resource-group={resource_group} --name={name} --disable-ahub', checks=[
            self.check('provisioningState', 'Succeeded'),
            self.check('windowsProfile.licenseType', 'None')
        ])

        # #nodepool delete
        self.cmd(
            'aks nodepool delete --resource-group={resource_group} --cluster-name={name} --name={nodepool2_name} --no-wait', checks=[self.is_empty()])

        # delete
        self.cmd(
            'aks delete -g {resource_group} -n {name} --yes --no-wait', checks=[self.is_empty()])

    @AllowLargeResponse()
    @AKSCustomResourceGroupPreparer(random_name_length=17, name_prefix='clitest', location='eastus')
    def test_aks_managed_identity_without_service_principal(self, resource_group, resource_group_location):
        # reset the count so in replay mode the random names will start with 0
        self.test_resources_count = 0
        # kwargs for string formatting
        aks_name = self.create_random_name('cliakstest', 16)
        self.kwargs.update({
            'resource_group': resource_group,
            'name': aks_name,
            'dns_name_prefix': self.create_random_name('cliaksdns', 16),
            'ssh_key_value': self.generate_ssh_keys(),
            'location': resource_group_location,
            'resource_type': 'Microsoft.ContainerService/ManagedClusters'
        })

        # create
        create_cmd = 'aks create --resource-group={resource_group} --name={name} --location={location} ' \
                     '--dns-name-prefix={dns_name_prefix} --node-count=1 --ssh-key-value={ssh_key_value} ' \
                     '--enable-managed-identity'

        self.cmd(create_cmd, checks=[
            self.exists('fqdn'),
            self.exists('nodeResourceGroup'),
            self.exists('identity'),
            self.exists('identityProfile'),
            self.check('provisioningState', 'Succeeded'),
        ])

        # list
        self.cmd('aks list -g {resource_group}', checks=[
            self.check('[0].type', '{resource_type}'),
            StringContainCheck(aks_name),
            StringContainCheck(resource_group)
        ])

        # list in tabular format
        self.cmd('aks list -g {resource_group} -o table', checks=[
            StringContainCheck(aks_name),
            StringContainCheck(resource_group)
        ])

        # show
        self.cmd('aks show -g {resource_group} -n {name}', checks=[
            self.check('type', '{resource_type}'),
            self.check('name', '{name}'),
            self.exists('nodeResourceGroup'),
            self.check('resourceGroup', '{resource_group}'),
            self.check('agentPoolProfiles[0].count', 1),
            self.check('agentPoolProfiles[0].osType', 'Linux'),
            self.check('agentPoolProfiles[0].vmSize', 'Standard_DS2_v2'),
            self.check('dnsPrefix', '{dns_name_prefix}'),
            self.exists('kubernetesVersion'),
            self.exists('identity'),
            self.exists('identityProfile')
        ])

        # get-credentials
        fd, temp_path = tempfile.mkstemp()
        self.kwargs.update({'file': temp_path})
        try:
            self.cmd(
                'aks get-credentials -g {resource_group} -n {name} --file "{file}"')
        finally:
            os.close(fd)
            os.remove(temp_path)

        # get-credentials to stdout
        self.cmd('aks get-credentials -g {resource_group} -n {name} -f -')

        # get-credentials without directory in path
        from azure.cli.testsdk.utilities import create_random_name
        temp_path = create_random_name('kubeconfig', 24) + '.tmp'
        self.kwargs.update({'file': temp_path})
        try:
            self.cmd(
                'aks get-credentials -g {resource_group} -n {name} -f "{file}"')
            self.assertGreater(os.path.getsize(temp_path), 0)
        finally:
            os.remove(temp_path)

        # scale up
        self.cmd('aks scale -g {resource_group} -n {name} --node-count 3', checks=[
            self.check('agentPoolProfiles[0].count', 3)
        ])

        # show again
        self.cmd('aks show -g {resource_group} -n {name}', checks=[
            self.check('agentPoolProfiles[0].count', 3)
        ])

        # delete
        self.cmd(
            'aks delete -g {resource_group} -n {name} --yes --no-wait', checks=[self.is_empty()])

    @AllowLargeResponse()
    @AKSCustomResourceGroupPreparer(random_name_length=17, name_prefix='clitest', location='eastus2')
    def test_aks_managed_aad(self, resource_group, resource_group_location):
        # reset the count so in replay mode the random names will start with 0
        self.test_resources_count = 0
        # kwargs for string formatting
        aks_name = self.create_random_name('cliakstest', 16)
        self.kwargs.update({
            'resource_group': resource_group,
            'name': aks_name,
            'ssh_key_value': self.generate_ssh_keys()
        })

        create_cmd = 'aks create --resource-group={resource_group} --name={name} ' \
                     '--vm-set-type VirtualMachineScaleSets --node-count=1 --ssh-key-value={ssh_key_value} ' \
                     '--enable-aad --aad-admin-group-object-ids 00000000-0000-0000-0000-000000000001 -o json'
        self.cmd(create_cmd, checks=[
            self.check('provisioningState', 'Succeeded'),
            self.check('aadProfile.managed', True),
            self.check(
                'aadProfile.adminGroupObjectIDs[0]', '00000000-0000-0000-0000-000000000001')
        ])

        update_cmd = 'aks update --resource-group={resource_group} --name={name} ' \
                     '--aad-admin-group-object-ids 00000000-0000-0000-0000-000000000002 ' \
                     '--aad-tenant-id 00000000-0000-0000-0000-000000000003 -o json'
        self.cmd(update_cmd, checks=[
            self.check('provisioningState', 'Succeeded'),
            self.check('aadProfile.managed', True),
            self.check(
                'aadProfile.adminGroupObjectIDs[0]', '00000000-0000-0000-0000-000000000002'),
            self.check('aadProfile.tenantId',
                       '00000000-0000-0000-0000-000000000003')
        ])

    @AllowLargeResponse()
    @AKSCustomResourceGroupPreparer(random_name_length=17, name_prefix='clitest', location='eastus2')
    def test_managed_aad_enable_azure_rbac(self, resource_group, resource_group_location):
        # reset the count so in replay mode the random names will start with 0
        self.test_resources_count = 0
        # kwargs for string formatting
        aks_name = self.create_random_name('cliakstest', 16)
        self.kwargs.update({
            'resource_group': resource_group,
            'name': aks_name,
            'ssh_key_value': self.generate_ssh_keys()
        })

        create_cmd = 'aks create --resource-group={resource_group} --name={name} ' \
                     '--vm-set-type VirtualMachineScaleSets --node-count=1 --ssh-key-value={ssh_key_value} ' \
                     '--enable-aad --aad-admin-group-object-ids 00000000-0000-0000-0000-000000000001 -o json'
        self.cmd(create_cmd, checks=[
            self.check('provisioningState', 'Succeeded'),
            self.check('aadProfile.managed', True),
            self.check('aadProfile.enableAzureRbac', False),
            self.check(
                'aadProfile.adminGroupObjectIDs[0]', '00000000-0000-0000-0000-000000000001')
        ])

        update_cmd = 'aks update --resource-group={resource_group} --name={name} ' \
                     '--enable-azure-rbac -o json'
        self.cmd(update_cmd, checks=[
            self.check('provisioningState', 'Succeeded'),
            self.check('aadProfile.enableAzureRbac', True)
        ])

        update_cmd = 'aks update --resource-group={resource_group} --name={name} ' \
                     '--disable-azure-rbac -o json'
        self.cmd(update_cmd, checks=[
            self.check('provisioningState', 'Succeeded'),
            self.check('aadProfile.enableAzureRbac', False)
        ])

    @AllowLargeResponse()
    @AKSCustomResourceGroupPreparer(random_name_length=17, name_prefix='clitest', location='eastus2')
    def test_aks_create_aadv1_and_update_with_managed_aad(self, resource_group, resource_group_location):
        # reset the count so in replay mode the random names will start with 0
        self.test_resources_count = 0
        # kwargs for string formatting
        aks_name = self.create_random_name('cliakstest', 16)
        self.kwargs.update({
            'resource_group': resource_group,
            'name': aks_name,
            'ssh_key_value': self.generate_ssh_keys()
        })

        create_cmd = 'aks create --resource-group={resource_group} --name={name} ' \
                     '--vm-set-type VirtualMachineScaleSets --node-count=1 --ssh-key-value={ssh_key_value} ' \
                     '--aad-server-app-id 00000000-0000-0000-0000-000000000001 ' \
                     '--aad-server-app-secret fake-secret ' \
                     '--aad-client-app-id 00000000-0000-0000-0000-000000000002 ' \
                     '--aad-tenant-id d5b55040-0c14-48cc-a028-91457fc190d9 ' \
                     '-o json'
        self.cmd(create_cmd, checks=[
            self.check('provisioningState', 'Succeeded'),
            self.check('aadProfile.managed', None),
            self.check('aadProfile.serverAppId',
                       '00000000-0000-0000-0000-000000000001'),
            self.check('aadProfile.clientAppId',
                       '00000000-0000-0000-0000-000000000002'),
            self.check('aadProfile.tenantId',
                       'd5b55040-0c14-48cc-a028-91457fc190d9')
        ])

        update_cmd = 'aks update --resource-group={resource_group} --name={name} ' \
                     '--enable-aad ' \
                     '--aad-admin-group-object-ids 00000000-0000-0000-0000-000000000003 ' \
                     '--aad-tenant-id 00000000-0000-0000-0000-000000000004 -o json'
        self.cmd(update_cmd, checks=[
            self.check('provisioningState', 'Succeeded'),
            self.check('aadProfile.managed', True),
            self.check(
                'aadProfile.adminGroupObjectIDs[0]', '00000000-0000-0000-0000-000000000003'),
            self.check('aadProfile.tenantId',
                       '00000000-0000-0000-0000-000000000004')
        ])

    @AllowLargeResponse()
    @AKSCustomResourceGroupPreparer(random_name_length=17, name_prefix='clitest', location='southcentralus')
    def test_aks_create_nonaad_and_update_with_managed_aad(self, resource_group, resource_group_location):
        # reset the count so in replay mode the random names will start with 0
        self.test_resources_count = 0
        # kwargs for string formatting
        aks_name = self.create_random_name('cliakstest', 16)
        self.kwargs.update({
            'resource_group': resource_group,
            'name': aks_name,
            'ssh_key_value': self.generate_ssh_keys()
        })

        create_cmd = 'aks create --resource-group={resource_group} --name={name} ' \
                     '--vm-set-type VirtualMachineScaleSets --node-count=1 --ssh-key-value={ssh_key_value} ' \
                     '-o json'
        self.cmd(create_cmd, checks=[
            self.check('provisioningState', 'Succeeded'),
            self.check('aadProfile', None)
        ])

        update_cmd = 'aks update --resource-group={resource_group} --name={name} ' \
                     '--enable-aad ' \
                     '--aad-admin-group-object-ids 00000000-0000-0000-0000-000000000001 ' \
                     '--aad-tenant-id 00000000-0000-0000-0000-000000000002 -o json'
        self.cmd(update_cmd, checks=[
            self.check('provisioningState', 'Succeeded'),
            self.check('aadProfile.managed', True),
            self.check(
                'aadProfile.adminGroupObjectIDs[0]', '00000000-0000-0000-0000-000000000001'),
            self.check('aadProfile.tenantId',
                       '00000000-0000-0000-0000-000000000002')
        ])

    # @AllowLargeResponse()
    # @AKSCustomResourceGroupPreparer(random_name_length=17, name_prefix='clitest', location='westus2')
    # def test_aks_upgrade_node_image_only_cluster(self, resource_group, resource_group_location):
        # reset the count so in replay mode the random names will start with 0
    #     self.test_resources_count = 0
        # kwargs for string formatting
    #     aks_name = self.create_random_name('cliakstest', 16)
    #     node_pool_name = self.create_random_name('c', 6)
    #     self.kwargs.update({
    #         'resource_group': resource_group,
    #         'name': aks_name,
    #         'node_pool_name': node_pool_name,
    #         'ssh_key_value': self.generate_ssh_keys()
    #     })

    #     create_cmd = 'aks create --resource-group={resource_group} --name={name} ' \
    #                  '--nodepool-name {node_pool_name} ' \
    #                  '--vm-set-type VirtualMachineScaleSets --node-count=1 ' \
    #                  '--ssh-key-value={ssh_key_value} ' \
    #                  '-o json'
    #     self.cmd(create_cmd, checks=[
    #         self.check('provisioningState', 'Succeeded')
    #     ])

    #     upgrade_node_image_only_cluster_cmd = 'aks upgrade ' \
    #                                           '-g {resource_group} ' \
    #                                           '-n {name} ' \
    #                                           '--node-image-only ' \
    #                                           '--yes'
    #     self.cmd(upgrade_node_image_only_cluster_cmd, checks=[
    #         self.check(
    #             'agentPoolProfiles[0].provisioningState', 'UpgradingNodeImageVersion')
    #     ])

    # @AllowLargeResponse()
    # @AKSCustomResourceGroupPreparer(random_name_length=17, name_prefix='clitest', location='westus2')
    # def test_aks_upgrade_node_image_only_nodepool(self, resource_group, resource_group_location):
        # reset the count so in replay mode the random names will start with 0
    #     self.test_resources_count = 0
        # kwargs for string formatting
    #     aks_name = self.create_random_name('cliakstest', 16)
    #     node_pool_name = self.create_random_name('c', 6)
    #     self.kwargs.update({
    #         'resource_group': resource_group,
    #         'name': aks_name,
    #         'node_pool_name': node_pool_name,
    #         'ssh_key_value': self.generate_ssh_keys()
    #     })

    #     create_cmd = 'aks create --resource-group={resource_group} --name={name} ' \
    #                  '--nodepool-name {node_pool_name} ' \
    #                  '--vm-set-type VirtualMachineScaleSets --node-count=1 ' \
    #                  '--ssh-key-value={ssh_key_value} ' \
    #                  '-o json'
    #     self.cmd(create_cmd, checks=[
    #         self.check('provisioningState', 'Succeeded')
    #     ])

    #     upgrade_node_image_only_nodepool_cmd = 'aks nodepool upgrade ' \
    #                                            '--resource-group={resource_group} ' \
    #                                            '--cluster-name={name} ' \
    #                                            '-n {node_pool_name} ' \
    #                                            '--node-image-only ' \
    #                                            '--no-wait'
    #     self.cmd(upgrade_node_image_only_nodepool_cmd)

    #     get_nodepool_cmd = 'aks nodepool show ' \
    #                        '--resource-group={resource_group} ' \
    #                        '--cluster-name={name} ' \
    #                        '-n {node_pool_name} '
    #     self.cmd(get_nodepool_cmd, checks=[
    #         self.check('provisioningState', 'UpgradingNodeImageVersion')
    #     ])

    @AllowLargeResponse()
    @AKSCustomResourceGroupPreparer(random_name_length=17, name_prefix='clitest', location='westus2')
    def test_aks_upgrade_kubernetes_version_nodepool(self, resource_group, resource_group_location):
        # reset the count so in replay mode the random names will start with 0
        self.test_resources_count = 0
        # kwargs for string formatting
        aks_name = self.create_random_name('cliakstest', 16)
        node_pool_name = self.create_random_name('c', 6)
        create_version, upgrade_version = self._get_versions(resource_group_location)
        self.kwargs.update({
            'resource_group': resource_group,
            'name': aks_name,
            'node_pool_name': node_pool_name,
            'ssh_key_value': self.generate_ssh_keys(),
            'create_version': create_version,
            'upgrade_version': upgrade_version
        })

        create_cmd = 'aks create --resource-group={resource_group} --name={name} ' \
                     '--vm-set-type VirtualMachineScaleSets --node-count=1 ' \
                     '--ssh-key-value={ssh_key_value} --kubernetes-version {upgrade_version} ' \
                     '-o json'

        self.cmd(create_cmd, checks=[
            self.check('provisioningState', 'Succeeded')
        ])

        create_nodepool_cmd = 'aks nodepool add ' \
                              '--resource-group={resource_group} ' \
                              '--cluster-name={name} ' \
                              '-n {node_pool_name} ' \
                              '--node-count=1 ' \
                              '--kubernetes-version {create_version} '
        self.cmd(create_nodepool_cmd, checks=[
            self.check('provisioningState', 'Succeeded')
        ])

        upgrade_kubernetes_version_nodepool_cmd = 'aks nodepool upgrade ' \
                                               '--resource-group={resource_group} ' \
                                               '--cluster-name={name} --nodepool-name {node_pool_name} ' \
                                               '--kubernetes-version {upgrade_version} --yes ' \
                                               '--no-wait'
        self.cmd(upgrade_kubernetes_version_nodepool_cmd)

        get_nodepool_cmd = 'aks nodepool show ' \
                           '--resource-group={resource_group} ' \
                           '--cluster-name={name} ' \
                           '-n {node_pool_name} '
        self.cmd(get_nodepool_cmd, checks=[
            self.check('provisioningState', 'Upgrading')
        ])

    @AllowLargeResponse()
    @AKSCustomResourceGroupPreparer(random_name_length=17, name_prefix='clitest', location='westus2')
    def test_aks_create_spot_node_pool(self, resource_group, resource_group_location):
        # reset the count so in replay mode the random names will start with 0
        self.test_resources_count = 0
        # kwargs for string formatting
        aks_name = self.create_random_name('cliakstest', 16)
        spot_node_pool_name = self.create_random_name('s', 6)
        spot_max_price = 88.88888  # Good number with large value.
        self.kwargs.update({
            'resource_group': resource_group,
            'name': aks_name,
            'spot_node_pool_name': spot_node_pool_name,
            'spot_max_price': spot_max_price,
            'ssh_key_value': self.generate_ssh_keys()
        })

        create_cmd = 'aks create --resource-group={resource_group} --name={name} ' \
                     '--vm-set-type VirtualMachineScaleSets --node-count=1 ' \
                     '--ssh-key-value={ssh_key_value} ' \
                     '-o json'
        self.cmd(create_cmd, checks=[
            self.check('provisioningState', 'Succeeded')
        ])

        create_spot_node_pool_cmd = 'aks nodepool add ' \
                                    '--resource-group={resource_group} ' \
                                    '--cluster-name={name} ' \
                                    '-n {spot_node_pool_name} ' \
                                    '--priority Spot ' \
                                    '--spot-max-price {spot_max_price} ' \
                                    '-c 1'
        self.cmd(create_spot_node_pool_cmd, checks=[
            self.check('provisioningState', 'Succeeded'),
            self.check('name', spot_node_pool_name),
            self.check('scaleSetEvictionPolicy', 'Delete'),
            self.check(
                'nodeTaints[0]', 'kubernetes.azure.com/scalesetpriority=spot:NoSchedule'),
            self.check('spotMaxPrice', spot_max_price)
        ])

    @AllowLargeResponse()
    @AKSCustomResourceGroupPreparer(random_name_length=17, name_prefix='clitest', location='westus2')
    @AKSCustomRoleBasedServicePrincipalPreparer()
    def test_aks_create_with_ppg(self, resource_group, resource_group_location, sp_name, sp_password):
        # reset the count so in replay mode the random names will start with 0
        self.test_resources_count = 0
        # kwargs for string formatting
        aks_name = self.create_random_name('cliakstest', 16)
        node_pool_name = self.create_random_name('p', 10)
        self.kwargs.update({
            'resource_group': resource_group,
            'name': aks_name,
            'node_pool_name': node_pool_name,
            'service_principal': sp_name,
            'client_secret': sp_password,
            'dns_name_prefix': self.create_random_name('cliaksdns', 16),
            'ssh_key_value': self.generate_ssh_keys(),
            'location': resource_group_location,
            'resource_type': 'Microsoft.ContainerService/ManagedClusters',
            'ppg': self.generate_ppg_id(resource_group, resource_group_location)
        })

        # create
        create_cmd = 'aks create --resource-group={resource_group} --name={name} --location={location} ' \
            '--dns-name-prefix={dns_name_prefix} --node-count=1 --ssh-key-value={ssh_key_value} ' \
            '--service-principal={service_principal} --client-secret={client_secret} --ppg={ppg} '
        self.cmd(create_cmd, checks=[
            self.exists('fqdn'),
            self.exists('nodeResourceGroup'),
            self.check('provisioningState', 'Succeeded'),
            self.check(
                'agentPoolProfiles[0].proximityPlacementGroupId', '{ppg}')
        ])

        # add node pool
        create_ppg_node_pool_cmd = 'aks nodepool add ' \
            '--resource-group={resource_group} ' \
            '--cluster-name={name} ' \
            '-n {node_pool_name} ' \
            '--ppg={ppg} '
        self.cmd(create_ppg_node_pool_cmd, checks=[
            self.check('provisioningState', 'Succeeded'),
            self.check('name', node_pool_name),
            self.check('proximityPlacementGroupId', '{ppg}')
        ])

    @AllowLargeResponse()
    @AKSCustomResourceGroupPreparer(random_name_length=17, name_prefix='clitest', location='westus2')
    def test_aks_create_with_managed_disk(self, resource_group, resource_group_location):
        aks_name = self.create_random_name('cliakstest', 16)
        self.kwargs.update({
            'resource_group': resource_group,
            'name': aks_name,
            'ssh_key_value': self.generate_ssh_keys()
        })

        create_cmd = 'aks create --resource-group={resource_group} --name={name} ' \
                     '--vm-set-type VirtualMachineScaleSets -c 1 ' \
                     '--node-osdisk-type=Managed ' \
                     '--ssh-key-value={ssh_key_value}'
        self.cmd(create_cmd, checks=[
            self.check('provisioningState', 'Succeeded'),
            self.check('agentPoolProfiles[0].osDiskType', 'Managed'),
        ])

    @AllowLargeResponse()
    @AKSCustomResourceGroupPreparer(random_name_length=17, name_prefix='clitest', location='westus2')
    def test_aks_create_with_ephemeral_disk(self, resource_group, resource_group_location):
        aks_name = self.create_random_name('cliakstest', 16)
        self.kwargs.update({
            'resource_group': resource_group,
            'name': aks_name,
            'ssh_key_value': self.generate_ssh_keys()
        })

        create_cmd = 'aks create --resource-group={resource_group} --name={name} ' \
                     '--vm-set-type VirtualMachineScaleSets -c 1 ' \
                     '--node-osdisk-type=Ephemeral --node-osdisk-size 60 ' \
                     '--ssh-key-value={ssh_key_value}'
        self.cmd(create_cmd, checks=[
            self.check('provisioningState', 'Succeeded'),
            self.check('agentPoolProfiles[0].osDiskType', 'Ephemeral'),
        ])

    @AllowLargeResponse()
    @AKSCustomResourceGroupPreparer(random_name_length=17, name_prefix='clitest', location='eastus')
    def test_aks_create_with_ossku(self, resource_group, resource_group_location):
        aks_name = self.create_random_name('cliakstest', 16)
        self.kwargs.update({
            'resource_group': resource_group,
            'name': aks_name,
            'ssh_key_value': self.generate_ssh_keys()
        })
        create_cmd = 'aks create --resource-group={resource_group} --name={name} ' \
                     '--vm-set-type VirtualMachineScaleSets -c 1 ' \
                     '--os-sku Ubuntu ' \
                     '--ssh-key-value={ssh_key_value}'
        self.cmd(create_cmd, checks=[
            self.check('provisioningState', 'Succeeded'),
            self.check('agentPoolProfiles[0].osSku', 'Ubuntu'),
        ])
        # delete
        self.cmd(
            'aks delete -g {resource_group} -n {name} --yes --no-wait', checks=[self.is_empty()])

    @AllowLargeResponse()
    @AKSCustomResourceGroupPreparer(random_name_length=17, name_prefix='clitest', location='eastus')
    def test_aks_nodepool_add_with_ossku(self, resource_group, resource_group_location):
        aks_name = self.create_random_name('cliakstest', 16)
        node_pool_name = self.create_random_name('c', 6)
        node_pool_name_second = self.create_random_name('c', 6)
        self.kwargs.update({
            'resource_group': resource_group,
            'name': aks_name,
            'node_pool_name': node_pool_name,
            'node_pool_name_second': node_pool_name_second,
            'ssh_key_value': self.generate_ssh_keys()
        })

        create_cmd = 'aks create --resource-group={resource_group} --name={name} ' \
                     '--nodepool-name {node_pool_name} -c 1 ' \
                     '--ssh-key-value={ssh_key_value}'
        self.cmd(create_cmd, checks=[
            self.check('provisioningState', 'Succeeded'),
        ])

        # nodepool get-upgrades
        self.cmd('aks nodepool add '
                 '--resource-group={resource_group} '
                 '--cluster-name={name} '
                 '--name={node_pool_name_second} '
                 '--os-sku CBLMariner',
                 checks=[
                    self.check('provisioningState', 'Succeeded'),
                    self.check('osSku', 'CBLMariner'),
                 ])

        # delete
        self.cmd(
            'aks delete -g {resource_group} -n {name} --yes --no-wait', checks=[self.is_empty()])

    @AllowLargeResponse()
    @AKSCustomResourceGroupPreparer(random_name_length=17, name_prefix='clitest', location='westus2')
    def test_aks_nodepool_add_with_ossku_windows2022(self, resource_group, resource_group_location):
        # reset the count so in replay mode the random names will start with 0
        self.test_resources_count = 0
        # kwargs for string formatting
        aks_name = self.create_random_name('cliakstest', 16)
        _, create_version = self._get_versions(resource_group_location)
        self.kwargs.update({
            'resource_group': resource_group,
            'name': aks_name,
            'dns_name_prefix': self.create_random_name('cliaksdns', 16),
            'location': resource_group_location,
            'resource_type': 'Microsoft.ContainerService/ManagedClusters',
            'windows_admin_username': 'azureuser1',
            'windows_admin_password': 'replace-Password1234$',
            'windows_nodepool_name': 'npwin',
            'k8s_version': create_version,
            'ssh_key_value': self.generate_ssh_keys()
        })

        # create
        create_cmd = 'aks create --resource-group={resource_group} --name={name} --location={location} ' \
                     '--dns-name-prefix={dns_name_prefix} --node-count=1 ' \
                     '--windows-admin-username={windows_admin_username} --windows-admin-password={windows_admin_password} ' \
                     '--load-balancer-sku=standard --vm-set-type=virtualmachinescalesets --network-plugin=azure ' \
                     '--ssh-key-value={ssh_key_value} --kubernetes-version={k8s_version}'
        self.cmd(create_cmd, checks=[
            self.exists('fqdn'),
            self.exists('nodeResourceGroup'),
            self.check('provisioningState', 'Succeeded'),
            self.check('windowsProfile.adminUsername', 'azureuser1')
        ])

        # add Windows2022 nodepool
        self.cmd('aks nodepool add '
                 '--resource-group={resource_group} '
                 '--cluster-name={name} '
                 '--name={windows_nodepool_name} '
                 '--node-count=1 '
                 '--os-type Windows '
                 '--os-sku Windows2022 '
                 '--aks-custom-headers AKSHTTPCustomFeatures=Microsoft.ContainerService/AKSWindows2022Preview',
            checks=[
                self.check('provisioningState', 'Succeeded'),
                self.check('osSku', 'Windows2022'),
            ])

        # delete
        self.cmd(
            'aks delete -g {resource_group} -n {name} --yes --no-wait', checks=[self.is_empty()])

    @AllowLargeResponse()
    @AKSCustomResourceGroupPreparer(random_name_length=17, name_prefix='clitest', location='westcentralus')
    def test_aks_control_plane_user_assigned_identity(self, resource_group, resource_group_location):
        # reset the count so in replay mode the random names will start with 0
        self.test_resources_count = 0
        # kwargs for string formatting
        aks_name = self.create_random_name('cliakstest', 16)
        self.kwargs.update({
            'resource_group': resource_group,
            'name': aks_name,
            'dns_name_prefix': self.create_random_name('cliaksdns', 16),
            'ssh_key_value': self.generate_ssh_keys(),
            'location': resource_group_location,
            'resource_type': 'Microsoft.ContainerService/ManagedClusters',
            'identity_resource_id': self.generate_user_assigned_identity_resource_id(resource_group),
            # used to test update one identity to another
            'another_identity_resource_id': self.generate_user_assigned_identity_resource_id(resource_group),
            'vnet_subnet_id': self.generate_vnet_subnet_id(resource_group)
        })

        # create
        create_cmd = 'aks create --resource-group={resource_group} --name={name} --location={location} ' \
                     '--dns-name-prefix={dns_name_prefix} --node-count=1 --ssh-key-value={ssh_key_value} ' \
                     '--enable-managed-identity --assign-identity={identity_resource_id} ' \
                     '--vnet-subnet-id={vnet_subnet_id}'

        self.cmd(create_cmd, checks=[
            self.exists('fqdn'),
            self.exists('nodeResourceGroup'),
            self.exists('identity'),
            self.exists('identityProfile'),
            self.check('provisioningState', 'Succeeded'),
            self.check('identity.type', "UserAssigned")
        ])

        # list
        self.cmd('aks list -g {resource_group}', checks=[
            self.check('[0].type', '{resource_type}'),
            StringContainCheck(aks_name),
            StringContainCheck(resource_group)
        ])

        # list in tabular format
        self.cmd('aks list -g {resource_group} -o table', checks=[
            StringContainCheck(aks_name),
            StringContainCheck(resource_group)
        ])

        # show
        self.cmd('aks show -g {resource_group} -n {name}', checks=[
            self.check('type', '{resource_type}'),
            self.check('name', '{name}'),
            self.exists('nodeResourceGroup'),
            self.check('resourceGroup', '{resource_group}'),
            self.check('agentPoolProfiles[0].count', 1),
            self.check('agentPoolProfiles[0].osType', 'Linux'),
            self.check('agentPoolProfiles[0].vmSize', 'Standard_DS2_v2'),
            self.check('dnsPrefix', '{dns_name_prefix}'),
            self.exists('kubernetesVersion'),
            self.exists('identityProfile'),
            self.check(
                "identity.userAssignedIdentities | keys(@) | contains(@, '{}')".format(
                    self.kwargs.get("identity_resource_id")
                ),
                True,
            )
        ])

        # get-credentials
        fd, temp_path = tempfile.mkstemp()
        self.kwargs.update({'file': temp_path})
        try:
            self.cmd(
                'aks get-credentials -g {resource_group} -n {name} --file "{file}"')
        finally:
            os.close(fd)
            os.remove(temp_path)

        # get-credentials to stdout
        self.cmd('aks get-credentials -g {resource_group} -n {name} -f -')

        # get-credentials without directory in path
        from azure.cli.testsdk.utilities import create_random_name
        temp_path = create_random_name('kubeconfig', 24) + '.tmp'
        self.kwargs.update({'file': temp_path})
        try:
            self.cmd(
                'aks get-credentials -g {resource_group} -n {name} -f "{file}"')
            self.assertGreater(os.path.getsize(temp_path), 0)
        finally:
            os.remove(temp_path)

        # scale up
        self.cmd('aks scale -g {resource_group} -n {name} --node-count 3', checks=[
            self.check('agentPoolProfiles[0].count', 3)
        ])

        # show again
        self.cmd('aks show -g {resource_group} -n {name}', checks=[
            self.check('agentPoolProfiles[0].count', 3)
        ])

        # update identity
        update_cmd = 'aks update --resource-group={resource_group} --name={name} ' \
                '--enable-managed-identity --assign-identity={another_identity_resource_id} ' \
                '--yes'
        self.cmd(update_cmd, checks=[
            self.exists('identity'),
            self.check('provisioningState', 'Succeeded'),
            self.check('identity.type', "UserAssigned")
        ])

        self.cmd('aks show -g {resource_group} -n {name}', checks=[
            self.check('type', '{resource_type}'),
            self.check('name', '{name}'),
            self.check(
                "identity.userAssignedIdentities | keys(@) | contains(@, '{}')".format(
                    self.kwargs.get("another_identity_resource_id")
                ),
                True,
            )
        ])

        # delete
        self.cmd(
            'aks delete -g {resource_group} -n {name} --yes --no-wait', checks=[self.is_empty()])

    @AllowLargeResponse()
    @AKSCustomResourceGroupPreparer(random_name_length=17, name_prefix='clitest', location='westeurope')
    def test_aks_create_with_ingress_appgw_addon(self, resource_group, resource_group_location):
        aks_name = self.create_random_name('cliakstest', 16)
        self.kwargs.update({
            'resource_group': resource_group,
            'name': aks_name,
            'ssh_key_value': self.generate_ssh_keys()
        })

        create_cmd = 'aks create --resource-group={resource_group} --name={name} --enable-managed-identity ' \
                     '-a ingress-appgw --appgw-subnet-cidr 10.232.0.0/16 ' \
                     '--ssh-key-value={ssh_key_value} -o json'
        self.cmd(create_cmd, checks=[
            self.check('provisioningState', 'Succeeded'),
            self.check('addonProfiles.ingressApplicationGateway.enabled', True),
            self.check(
                'addonProfiles.ingressApplicationGateway.config.subnetCIDR', "10.232.0.0/16")
        ])

    # live only due to role assignment is not mocked
    @live_only()
    @AllowLargeResponse()
    @AKSCustomResourceGroupPreparer(random_name_length=17, name_prefix='clitest', location='westus2')
    def test_aks_byo_subnet_with_ingress_appgw_addon(self, resource_group, resource_group_location):
        aks_name = self.create_random_name('cliakstest', 16)
        vnet_name = self.create_random_name('cliakstest', 16)
        appgw_name = self.create_random_name('cliakstest', 16)
        self.kwargs.update({
            'resource_group': resource_group,
            'aks_name': aks_name,
            'vnet_name': vnet_name,
            'appgw_name': appgw_name,
            'ssh_key_value': self.generate_ssh_keys()
        })

        # create virtual network
        create_vnet = 'network vnet create --resource-group={resource_group} --name={vnet_name} ' \
                      '--address-prefix 11.0.0.0/16 --subnet-name aks-subnet --subnet-prefix 11.0.0.0/24 -o json'
        vnet = self.cmd(create_vnet, checks=[
            self.check('newVNet.provisioningState', 'Succeeded')
        ]).get_output_in_json()

        create_subnet = 'network vnet subnet create -n appgw-subnet --resource-group={resource_group} --vnet-name {vnet_name} ' \
                        '--address-prefixes 11.0.1.0/24  -o json'
        self.cmd(create_subnet, checks=[
            self.check('provisioningState', 'Succeeded')
        ])

        vnet_id = vnet['newVNet']["id"]
        assert vnet_id is not None
        self.kwargs.update({
            'vnet_id': vnet_id,
        })

        # create aks cluster
        create_cmd = 'aks create --resource-group={resource_group} --name={aks_name} --enable-managed-identity ' \
                     '--vnet-subnet-id {vnet_id}/subnets/aks-subnet -a ingress-appgw ' \
                     '--appgw-name gateway --appgw-subnet-id {vnet_id}/subnets/appgw-subnet ' \
                     '--appgw-watch-namespace=kube-system --yes ' \
                     '--ssh-key-value={ssh_key_value} -o json'
        aks_cluster = self.cmd(create_cmd, checks=[
            self.check('provisioningState', 'Succeeded'),
            self.check('addonProfiles.ingressApplicationGateway.enabled', True),
            self.check(
                'addonProfiles.ingressApplicationGateway.config.applicationGatewayName', "gateway"),
            self.check('addonProfiles.ingressApplicationGateway.config.subnetId',
                       vnet_id + '/subnets/appgw-subnet'),
            self.check('addonProfiles.ingressApplicationGateway.config.watchNamespace', 'kube-system')
        ]).get_output_in_json()

        addon_client_id = aks_cluster["addonProfiles"]["ingressApplicationGateway"]["identity"]["clientId"]

        self.kwargs.update({
            'addon_client_id': addon_client_id,
        })

    # live only due to role assignment is not mocked
    @live_only()
    @AllowLargeResponse()
    @AKSCustomResourceGroupPreparer(random_name_length=17, name_prefix='clitest', location='westus2')
    def test_aks_byo_appgw_with_ingress_appgw_addon(self, resource_group, resource_group_location):
        aks_name = self.create_random_name('cliakstest', 16)
        vnet_name = self.create_random_name('cliakstest', 16)
        self.kwargs.update({
            'resource_group': resource_group,
            'aks_name': aks_name,
            'vnet_name': vnet_name,
            'ssh_key_value': self.generate_ssh_keys()
        })

        # create virtual network
        create_vnet = 'network vnet create --resource-group={resource_group} --name={vnet_name} ' \
                      '--address-prefix 11.0.0.0/16 --subnet-name aks-subnet --subnet-prefix 11.0.0.0/24 -o json'
        vnet = self.cmd(create_vnet, checks=[
            self.check('newVNet.provisioningState', 'Succeeded')
        ]).get_output_in_json()

        create_subnet = 'network vnet subnet create -n appgw-subnet --resource-group={resource_group} --vnet-name {vnet_name} ' \
                        '--address-prefixes 11.0.1.0/24  -o json'
        self.cmd(create_subnet, checks=[
            self.check('provisioningState', 'Succeeded')
        ])

        show_subnet = 'network vnet subnet show -n appgw-subnet --resource-group={resource_group} --vnet-name {vnet_name} '
        subnet_details = self.cmd(show_subnet).get_output_in_json()
        if subnet_details.get("networkSecurityGroup"):
            # clean up nsg set by policy, otherwise would block creating appgw
            update_subnet = 'network vnet subnet update -n appgw-subnet --resource-group={resource_group} --vnet-name {vnet_name} ' \
                            '--nsg ""'
            self.cmd(update_subnet, checks=[
                self.check('provisioningState', 'Succeeded'),
                self.check('networkSecurityGroup', None),
            ])

        vnet_id = vnet['newVNet']["id"]
        assert vnet_id is not None
        self.kwargs.update({
            'vnet_id': vnet_id,
        })

        # create public ip for app gateway
        create_pip = 'network public-ip create -n appgw-ip -g {resource_group} ' \
                     '--allocation-method Static --sku Standard  -o json'
        self.cmd(create_pip, checks=[
            self.check('publicIp.provisioningState', 'Succeeded')
        ])

        # create app gateway
        # add priority since this is a mandatory parameter since 2021-08-01 API version for network operations
        create_appgw = 'network application-gateway create -n appgw -g {resource_group} ' \
                       '--sku Standard_v2 --public-ip-address appgw-ip --subnet {vnet_id}/subnets/appgw-subnet --priority 1001'
        self.cmd(create_appgw)

        # construct group id
        from msrestazure.tools import parse_resource_id, resource_id
        parsed_vnet_id = parse_resource_id(vnet_id)
        group_id = resource_id(subscription=parsed_vnet_id["subscription"],
                               resource_group=parsed_vnet_id["resource_group"])
        appgw_id = group_id + "/providers/Microsoft.Network/applicationGateways/appgw"

        self.kwargs.update({
            'appgw_id': appgw_id,
            'appgw_group_id': group_id
        })

        # create aks cluster
        create_cmd = 'aks create -n {aks_name} -g {resource_group} --enable-managed-identity ' \
                     '--vnet-subnet-id {vnet_id}/subnets/aks-subnet ' \
                     '-a ingress-appgw --appgw-id {appgw_id} --yes ' \
                     '--ssh-key-value={ssh_key_value} -o json'
        aks_cluster = self.cmd(create_cmd, checks=[
            self.check('provisioningState', 'Succeeded'),
            self.check('addonProfiles.ingressApplicationGateway.enabled', True),
            self.check(
                'addonProfiles.ingressApplicationGateway.config.applicationGatewayId', appgw_id)
        ]).get_output_in_json()

        addon_client_id = aks_cluster["addonProfiles"]["ingressApplicationGateway"]["identity"]["clientId"]

        self.kwargs.update({
            'addon_client_id': addon_client_id,
        })

    @AllowLargeResponse()
    @AKSCustomResourceGroupPreparer(random_name_length=17, name_prefix='clitest', location='westus2')
    def test_aks_create_default_service_msi(self, resource_group, resource_group_location):
        # reset the count so in replay mode the random names will start with 0
        self.test_resources_count = 0
        # kwargs for string formatting
        aks_name = self.create_random_name('cliakstest', 16)
        tags = "key1=value1"
        nodepool_labels = "label1=value1 label2=value2"
        self.kwargs.update({
            'resource_group': resource_group,
            'name': aks_name,
            'dns_name_prefix': self.create_random_name('cliaksdns', 16),
            'ssh_key_value': self.generate_ssh_keys(),
            'location': resource_group_location,
            'tags': tags,
            'nodepool_labels': nodepool_labels,
            'resource_type': 'Microsoft.ContainerService/ManagedClusters'
        })

        # create
        create_cmd = 'aks create --resource-group={resource_group} --name={name} --location={location} ' \
                     '--dns-name-prefix={dns_name_prefix} --node-count=1 --ssh-key-value={ssh_key_value} ' \
                     '--tags {tags} ' \
                     '--nodepool-labels {nodepool_labels}'
        self.cmd(create_cmd, checks=[
            self.exists('fqdn'),
            self.exists('nodeResourceGroup'),
            self.check('provisioningState', 'Succeeded'),
            self.check('tags.key1', 'value1')
        ])

        # list
        self.cmd('aks list -g {resource_group}', checks=[
            self.check('[0].type', '{resource_type}'),
            StringContainCheck(aks_name),
            StringContainCheck(resource_group)
        ])

        # list in tabular format
        self.cmd('aks list -g {resource_group} -o table', checks=[
            StringContainCheck(aks_name),
            StringContainCheck(resource_group)
        ])

        # show
        self.cmd('aks show -g {resource_group} -n {name}', checks=[
            self.check('type', '{resource_type}'),
            self.check('name', '{name}'),
            self.exists('nodeResourceGroup'),
            self.check('resourceGroup', '{resource_group}'),
            self.check('agentPoolProfiles[0].count', 1),
            self.check('agentPoolProfiles[0].osType', 'Linux'),
            self.check('agentPoolProfiles[0].vmSize', 'Standard_DS2_v2'),
            self.check('dnsPrefix', '{dns_name_prefix}'),
            self.check('agentPoolProfiles[0].nodeLabels.label1', 'value1'),
            self.check('agentPoolProfiles[0].nodeLabels.label2', 'value2'),
            self.exists('kubernetesVersion')
        ])

        # get-credentials
        fd, temp_path = tempfile.mkstemp()
        self.kwargs.update({'file': temp_path})
        try:
            self.cmd(
                'aks get-credentials -g {resource_group} -n {name} --file "{file}"')
            self.assertGreater(os.path.getsize(temp_path), 0)
        finally:
            os.close(fd)
            os.remove(temp_path)

        # get-credentials to stdout
        self.cmd('aks get-credentials -g {resource_group} -n {name} -f -')

        # scale up
        self.cmd('aks scale -g {resource_group} -n {name} --node-count 3', checks=[
            self.check('agentPoolProfiles[0].count', 3)
        ])

        # show again
        self.cmd('aks show -g {resource_group} -n {name}', checks=[
            self.check('agentPoolProfiles[0].count', 3)
        ])

        # delete
        self.cmd(
            'aks delete -g {resource_group} -n {name} --yes --no-wait', checks=[self.is_empty()])

    @AKSCustomResourceGroupPreparer(random_name_length=17, name_prefix='clitest', location='westus2')
    def test_aks_create_service_no_wait_msi(self, resource_group, resource_group_location):
        # reset the count so in replay mode the random names will start with 0
        self.test_resources_count = 0

        create_version, upgrade_version = self._get_versions(
            resource_group_location)
        # kwargs for string formatting
        self.kwargs.update({
            'resource_group': resource_group,
            'name': self.create_random_name('cliakstest', 16),
            'dns_name_prefix': self.create_random_name('cliaksdns', 16),
            'ssh_key_value': self.generate_ssh_keys(),
            'location': resource_group_location,
            'k8s_version': create_version,
            'vm_size': 'Standard_DS2_v2'
        })

        # create --no-wait
        create_cmd = 'aks create -g {resource_group} -n {name} -p {dns_name_prefix} --ssh-key-value {ssh_key_value} ' \
                     '-l {location} -k {k8s_version} ' \
                     '--node-vm-size {vm_size} ' \
                     '--tags scenario_test -c 1 --no-wait'
        self.cmd(create_cmd, checks=[self.is_empty()])

        # wait
        self.cmd(
            'aks wait -g {resource_group} -n {name} --created', checks=[self.is_empty()])

        # show
        self.cmd('aks show -g {resource_group} -n {name}', checks=[
            self.check('name', '{name}'),
            self.check('resourceGroup', '{resource_group}'),
            self.check('agentPoolProfiles[0].count', 1),
            self.check('agentPoolProfiles[0].vmSize', 'Standard_DS2_v2'),
            self.check('dnsPrefix', '{dns_name_prefix}'),
            self.check('provisioningState', 'Succeeded'),
        ])

        # show k8s versions
        self.cmd('aks get-versions -l {location}', checks=[
            self.exists('values[*].patchVersions.keys(@)[]')
        ])

        # show k8s versions in table format
        self.cmd('aks get-versions -l {location} -o table', checks=[
            StringContainCheck(self.kwargs['k8s_version'])
        ])

        # get versions for upgrade
        self.cmd('aks get-upgrades -g {resource_group} -n {name}', checks=[
            self.exists('id'),
            self.check('resourceGroup', '{resource_group}'),
            self.check('controlPlaneProfile.kubernetesVersion',
                       '{k8s_version}'),
            self.check('controlPlaneProfile.osType', 'Linux'),
            self.exists('controlPlaneProfile.upgrades'),
            self.check(
                'type', 'Microsoft.ContainerService/managedClusters/upgradeprofiles')
        ])

        # get versions for upgrade in table format
        self.cmd('aks get-upgrades -g {resource_group} -n {name} --output table', checks=[
            StringContainCheck('Upgrades'),
            StringContainCheck(upgrade_version)
        ])

        # enable http application routing addon
        self.cmd('aks enable-addons -g {resource_group} -n {name} --addons http_application_routing', checks=[
            self.check('name', '{name}'),
            self.check('resourceGroup', '{resource_group}'),
            self.check('agentPoolProfiles[0].count', 1),
            self.check('agentPoolProfiles[0].vmSize', 'Standard_DS2_v2'),
            self.check('dnsPrefix', '{dns_name_prefix}'),
            self.check('provisioningState', 'Succeeded'),
            self.check('addonProfiles.httpApplicationRouting.enabled', True)
        ])

        # delete
        self.cmd(
            'aks delete -g {resource_group} -n {name} --yes', checks=[self.is_empty()])

        # show again and expect failure
        self.cmd('aks show -g {resource_group} -n {name}', expect_failure=True)

    @AKSCustomResourceGroupPreparer(random_name_length=17, name_prefix='clitest', location='westus2')
    def test_aks_create_scale_with_custom_nodepool_name_msi(self, resource_group, resource_group_location):
        create_version, _ = self._get_versions(resource_group_location)
        # kwargs for string formatting
        aks_name = self.create_random_name('cliakstest', 16)
        self.kwargs.update({
            'resource_group': resource_group,
            'name': aks_name,
            'dns_name_prefix': self.create_random_name('cliaksdns', 16),
            'ssh_key_value': self.generate_ssh_keys(),
            'location': resource_group_location,
            'k8s_version': create_version,
            'nodepool_name': self.create_random_name('np', 12)
        })

        # create
        create_cmd = 'aks create -g {resource_group} -n {name} -p {dns_name_prefix} --nodepool-name {nodepool_name} ' \
                     '-l {location} -k {k8s_version} ' \
                     '--ssh-key-value {ssh_key_value} --tags scenario_test -c 1'
        self.cmd(create_cmd, checks=[
            self.exists('fqdn'),
            self.exists('nodeResourceGroup'),
            self.check('provisioningState', 'Succeeded')
        ])

        # list
        self.cmd('aks list -g {resource_group}', checks=[
            StringContainCheck(aks_name),
            StringContainCheck(resource_group)
        ])

        # show
        self.cmd('aks show -g {resource_group} -n {name}', checks=[
            self.check('name', '{name}'),
            self.check('resourceGroup', '{resource_group}'),
            self.check('agentPoolProfiles[0].count', 1),
            self.check('agentPoolProfiles[0].osType', 'Linux'),
            self.check('agentPoolProfiles[0].name', '{nodepool_name}'),
            self.check('dnsPrefix', '{dns_name_prefix}'),
            self.check('provisioningState', 'Succeeded')
        ])

        # scale up
        self.cmd('aks scale -g {resource_group} -n {name} --nodepool-name {nodepool_name} --node-count 3', checks=[
            self.check('agentPoolProfiles[0].count', 3)
        ])

        # show again
        self.cmd('aks show -g {resource_group} -n {name}', checks=[
            self.check('agentPoolProfiles[0].count', 3)
        ])

        # delete
        self.cmd(
            'aks delete -g {resource_group} -n {name} --yes', checks=[self.is_empty()])

        # show again and expect failure
        self.cmd('aks show -g {resource_group} -n {name}', expect_failure=True)

    # live only due to role assignment is not mocked
    @live_only()
    @AllowLargeResponse(8192)
    @AKSCustomResourceGroupPreparer(random_name_length=17, name_prefix='clitest', location='westus2')
    def test_aks_create_default_service_without_skip_role_assignment_msi(self, resource_group, resource_group_location):
        aks_name = self.create_random_name('cliakstest', 16)
        self.kwargs.update({
            'resource_group': resource_group,
            'name': aks_name,
            'location': resource_group_location,
            'vnet_subnet_id': self.generate_vnet_subnet_id(resource_group)
        })
        # create cluster without skip_role_assignment
        create_cmd = 'aks create --resource-group={resource_group} --name={name} --location={location} ' \
                     '--node-count=1 ' \
                     '--vnet-subnet-id={vnet_subnet_id} '\
                     '--no-ssh-key --yes'
        self.cmd(create_cmd, checks=[
            self.check(
                'agentPoolProfiles[0].vnetSubnetId', '{vnet_subnet_id}'),
            self.check('provisioningState', 'Succeeded')
        ])

        check_role_assignment_cmd = 'role assignment list --scope={vnet_subnet_id}'
        self.cmd(check_role_assignment_cmd, checks=[
            self.check('[0].scope', '{vnet_subnet_id}')
        ])

    @AllowLargeResponse(8192)
    @AKSCustomResourceGroupPreparer(random_name_length=17, name_prefix='clitest', location='westus2')
    def test_aks_create_default_service_with_skip_role_assignment_msi(self, resource_group, resource_group_location):
        aks_name = self.create_random_name('cliakstest', 16)
        self.kwargs.update({
            'resource_group': resource_group,
            'name': aks_name,
            'location': resource_group_location,
            'vnet_subnet_id': self.generate_vnet_subnet_id(resource_group)
        })
        # create cluster without skip_role_assignment
        create_cmd = 'aks create --resource-group={resource_group} --name={name} --location={location} ' \
                     '--node-count=1 ' \
                     '--vnet-subnet-id={vnet_subnet_id} ' \
                     '--skip-subnet-role-assignment --no-ssh-key'
        self.cmd(create_cmd, checks=[
            self.check('provisioningState', 'Succeeded')
        ])

        check_role_assignment_cmd = 'role assignment list --scope={vnet_subnet_id}'
        self.cmd(check_role_assignment_cmd, checks=[
            self.is_empty()
        ])

    # live only due to workspace is not mocked
    @live_only()
    @AKSCustomResourceGroupPreparer(random_name_length=17, name_prefix='clitest', location='westus2')
    def test_aks_create_default_service_with_monitoring_addon_msi(self, resource_group, resource_group_location):
        # kwargs for string formatting
        aks_name = self.create_random_name('cliakstest', 16)
        self.kwargs.update({
            'resource_group': resource_group,
            'name': aks_name,
            'dns_name_prefix': self.create_random_name('cliaksdns', 16),
            'ssh_key_value': self.generate_ssh_keys(),
            'location': resource_group_location,
            'resource_type': 'Microsoft.ContainerService/ManagedClusters'
        })

        # create cluster with monitoring-addon
        create_cmd = 'aks create --resource-group={resource_group} --name={name} --location={location} ' \
                     '--dns-name-prefix={dns_name_prefix} --node-count=1 --ssh-key-value={ssh_key_value} ' \
                     '--enable-addons monitoring'
        self.cmd(create_cmd, checks=[
            self.exists('fqdn'),
            self.exists('nodeResourceGroup'),
            self.check('provisioningState', 'Succeeded'),
            self.check('addonProfiles.omsagent.enabled', True),
            self.exists(
                'addonProfiles.omsagent.config.logAnalyticsWorkspaceResourceID'),
            StringContainCheckIgnoreCase('Microsoft.OperationalInsights')
        ])

        # show
        self.cmd('aks show -g {resource_group} -n {name}', checks=[
            self.check('type', '{resource_type}'),
            self.check('name', '{name}'),
            self.exists('nodeResourceGroup'),
            self.check('resourceGroup', '{resource_group}'),
            self.check('agentPoolProfiles[0].count', 1),
            self.check('agentPoolProfiles[0].osType', 'Linux'),
            self.check('agentPoolProfiles[0].vmSize', 'Standard_DS2_v2'),
            self.check('dnsPrefix', '{dns_name_prefix}'),
            self.exists('kubernetesVersion'),
            self.check('addonProfiles.omsagent.enabled', True),
            self.exists(
                'addonProfiles.omsagent.config.logAnalyticsWorkspaceResourceID'),
            StringContainCheckIgnoreCase('Microsoft.OperationalInsights'),
            StringContainCheckIgnoreCase('DefaultResourceGroup'),
            StringContainCheckIgnoreCase('DefaultWorkspace')
        ])

        # disable monitoring add-on
        self.cmd('aks disable-addons -a monitoring -g {resource_group} -n {name}', checks=[
            self.check('addonProfiles.omsagent.enabled', False),
            self.check('addonProfiles.omsagent.config', None)
        ])

        # show again
        self.cmd('aks show -g {resource_group} -n {name}', checks=[
            self.check('addonProfiles.omsagent.enabled', False),
            self.check('addonProfiles.omsagent.config', None)

        ])

        # enable monitoring add-on
        self.cmd('aks enable-addons -a monitoring -g {resource_group} -n {name}', checks=[
            self.check('addonProfiles.omsagent.enabled', True),
            self.exists(
                'addonProfiles.omsagent.config.logAnalyticsWorkspaceResourceID'),
            StringContainCheckIgnoreCase('Microsoft.OperationalInsights'),
            StringContainCheckIgnoreCase('DefaultResourceGroup'),
            StringContainCheckIgnoreCase('DefaultWorkspace')
        ])

        # show again
        self.cmd('aks show -g {resource_group} -n {name}', checks=[
            self.check('type', '{resource_type}'),
            self.check('name', '{name}'),
            self.exists('nodeResourceGroup'),
            self.check('resourceGroup', '{resource_group}'),
            self.check('agentPoolProfiles[0].count', 1),
            self.check('agentPoolProfiles[0].osType', 'Linux'),
            self.check('agentPoolProfiles[0].vmSize', 'Standard_DS2_v2'),
            self.check('dnsPrefix', '{dns_name_prefix}'),
            self.exists('kubernetesVersion'),
            self.check('addonProfiles.omsagent.enabled', True),
            self.exists(
                'addonProfiles.omsagent.config.logAnalyticsWorkspaceResourceID'),
            StringContainCheckIgnoreCase('Microsoft.OperationalInsights'),
            StringContainCheckIgnoreCase('DefaultResourceGroup'),
            StringContainCheckIgnoreCase('DefaultWorkspace')
        ])

        # delete
        self.cmd(
            'aks delete -g {resource_group} -n {name} --yes --no-wait', checks=[self.is_empty()])

    @AllowLargeResponse()
    @AKSCustomResourceGroupPreparer(random_name_length=17, name_prefix='clitest', location='westus2')
    def test_aks_create_blb_vmas_msi(self, resource_group, resource_group_location):
        # reset the count so in replay mode the random names will start with 0
        self.test_resources_count = 0
        # kwargs for string formatting
        aks_name = self.create_random_name('cliakstest', 16)
        self.kwargs.update({
            'resource_group': resource_group,
            'name': aks_name,
            'dns_name_prefix': self.create_random_name('cliaksdns', 16),
            'ssh_key_value': self.generate_ssh_keys(),
            'location': resource_group_location,
            'resource_type': 'Microsoft.ContainerService/ManagedClusters'
        })

        # create
        create_cmd = 'aks create --resource-group={resource_group} --name={name} --location={location} ' \
                     '--dns-name-prefix={dns_name_prefix} --node-count=1 --ssh-key-value={ssh_key_value} ' \
                     '--load-balancer-sku=basic --vm-set-type=availabilityset --no-wait'

        self.cmd(create_cmd, checks=[self.is_empty()])

        # wait
        self.cmd(
            'aks wait -g {resource_group} -n {name} --created', checks=[self.is_empty()])

        # list
        self.cmd('aks list -g {resource_group}', checks=[
            self.check('[0].type', '{resource_type}'),
            StringContainCheck(aks_name),
            StringContainCheck(resource_group)
        ])

        # list in tabular format
        self.cmd('aks list -g {resource_group} -o table', checks=[
            StringContainCheck(aks_name),
            StringContainCheck(resource_group)
        ])

        # show
        self.cmd('aks show -g {resource_group} -n {name}', checks=[
            self.check('type', '{resource_type}'),
            self.check('name', '{name}'),
            self.exists('nodeResourceGroup'),
            self.check('resourceGroup', '{resource_group}'),
            self.check('agentPoolProfiles[0].count', 1),
            self.check('agentPoolProfiles[0].osType', 'Linux'),
            self.check('agentPoolProfiles[0].vmSize', 'Standard_DS2_v2'),
            self.check('agentPoolProfiles[0].type', 'AvailabilitySet'),
            self.check('dnsPrefix', '{dns_name_prefix}'),
            self.exists('kubernetesVersion'),
            self.check('networkProfile.loadBalancerSku', 'Basic'),
        ])

        # get-credentials
        fd, temp_path = tempfile.mkstemp()
        self.kwargs.update({'file': temp_path})
        try:
            self.cmd(
                'aks get-credentials -g {resource_group} -n {name} --file "{file}"')
            self.assertGreater(os.path.getsize(temp_path), 0)
        finally:
            os.close(fd)
            os.remove(temp_path)

        # delete
        self.cmd(
            'aks delete -g {resource_group} -n {name} --yes --no-wait', checks=[self.is_empty()])

    @AllowLargeResponse()
    @AKSCustomResourceGroupPreparer(random_name_length=17, name_prefix='clitest', location='westus2')
    def test_aks_create_default_setting_msi(self, resource_group, resource_group_location):
        # reset the count so in replay mode the random names will start with 0
        self.test_resources_count = 0
        # kwargs for string formatting
        aks_name = self.create_random_name('cliakstest', 16)
        self.kwargs.update({
            'resource_group': resource_group,
            'name': aks_name,
            'dns_name_prefix': self.create_random_name('cliaksdns', 16),
            'ssh_key_value': self.generate_ssh_keys(),
            'location': resource_group_location,
            'resource_type': 'Microsoft.ContainerService/ManagedClusters'
        })

        # create
        create_cmd = 'aks create --resource-group={resource_group} --name={name} --location={location} ' \
                     '--dns-name-prefix={dns_name_prefix} --node-count=1 --ssh-key-value={ssh_key_value} ' \
                     '--no-wait'

        self.cmd(create_cmd, checks=[self.is_empty()])

        # wait
        self.cmd(
            'aks wait -g {resource_group} -n {name} --created', checks=[self.is_empty()])

        # list
        self.cmd('aks list -g {resource_group}', checks=[
            self.check('[0].type', '{resource_type}'),
            StringContainCheck(aks_name),
            StringContainCheck(resource_group)
        ])

        # list in tabular format
        self.cmd('aks list -g {resource_group} -o table', checks=[
            StringContainCheck(aks_name),
            StringContainCheck(resource_group)
        ])

        # show
        self.cmd('aks show -g {resource_group} -n {name}', checks=[
            self.check('type', '{resource_type}'),
            self.check('name', '{name}'),
            self.exists('nodeResourceGroup'),
            self.check('resourceGroup', '{resource_group}'),
            self.check('agentPoolProfiles[0].count', 1),
            self.check('agentPoolProfiles[0].osType', 'Linux'),
            self.check('agentPoolProfiles[0].vmSize', 'Standard_DS2_v2'),
            self.check('agentPoolProfiles[0].type', 'VirtualMachineScaleSets'),
            self.check('dnsPrefix', '{dns_name_prefix}'),
            self.exists('kubernetesVersion'),
            self.check('networkProfile.loadBalancerSku', 'Standard'),
            self.check(
                'networkProfile.loadBalancerProfile.managedOutboundIPs.count', 1),
            self.exists(
                'networkProfile.loadBalancerProfile.effectiveOutboundIPs')
        ])

        # get-credentials
        fd, temp_path = tempfile.mkstemp()
        self.kwargs.update({'file': temp_path})
        try:
            self.cmd(
                'aks get-credentials -g {resource_group} -n {name} --file "{file}"')
        finally:
            os.close(fd)
            os.remove(temp_path)

        # get-credentials to stdout
        self.cmd('aks get-credentials -g {resource_group} -n {name} -f -')

        # get-credentials without directory in path
        from azure.cli.testsdk.utilities import create_random_name
        temp_path = create_random_name('kubeconfig', 24) + '.tmp'
        self.kwargs.update({'file': temp_path})
        try:
            self.cmd(
                'aks get-credentials -g {resource_group} -n {name} -f "{file}"')
            self.assertGreater(os.path.getsize(temp_path), 0)
        finally:
            os.remove(temp_path)

        # delete
        self.cmd(
            'aks delete -g {resource_group} -n {name} --yes --no-wait', checks=[self.is_empty()])

    @AllowLargeResponse()
    @AKSCustomResourceGroupPreparer(random_name_length=17, name_prefix='clitest', location='westus2')
    def test_aks_create_slb_vmss_with_default_mgd_outbound_ip_then_update_msi(self, resource_group, resource_group_location):
        # reset the count so in replay mode the random names will start with 0
        self.test_resources_count = 0
        # kwargs for string formatting
        aks_name = self.create_random_name('cliakstest', 16)
        self.kwargs.update({
            'resource_group': resource_group,
            'name': aks_name,
            'dns_name_prefix': self.create_random_name('cliaksdns', 16),
            'ssh_key_value': self.generate_ssh_keys(),
            'location': resource_group_location,
            'resource_type': 'Microsoft.ContainerService/ManagedClusters'
        })

        # create
        create_cmd = 'aks create --resource-group={resource_group} --name={name} --location={location} ' \
                     '--dns-name-prefix={dns_name_prefix} --node-count=1 --ssh-key-value={ssh_key_value} ' \
                     '--load-balancer-sku=standard --vm-set-type=virtualmachinescalesets --no-wait'

        self.cmd(create_cmd, checks=[self.is_empty()])

        # wait
        self.cmd(
            'aks wait -g {resource_group} -n {name} --created', checks=[self.is_empty()])

        # list
        self.cmd('aks list -g {resource_group}', checks=[
            self.check('[0].type', '{resource_type}'),
            StringContainCheck(aks_name),
            StringContainCheck(resource_group)
        ])

        # list in tabular format
        self.cmd('aks list -g {resource_group} -o table', checks=[
            StringContainCheck(aks_name),
            StringContainCheck(resource_group)
        ])

        # show
        self.cmd('aks show -g {resource_group} -n {name}', checks=[
            self.check('type', '{resource_type}'),
            self.check('name', '{name}'),
            self.exists('nodeResourceGroup'),
            self.check('resourceGroup', '{resource_group}'),
            self.check('agentPoolProfiles[0].count', 1),
            self.check('agentPoolProfiles[0].osType', 'Linux'),
            self.check('agentPoolProfiles[0].vmSize', 'Standard_DS2_v2'),
            self.check('agentPoolProfiles[0].type', 'VirtualMachineScaleSets'),
            self.check('dnsPrefix', '{dns_name_prefix}'),
            self.exists('kubernetesVersion'),
            self.check('networkProfile.loadBalancerSku', 'Standard'),
            self.check(
                'networkProfile.loadBalancerProfile.managedOutboundIPs.count', 1),
            self.exists(
                'networkProfile.loadBalancerProfile.effectiveOutboundIPs')
        ])

        # get-credentials
        fd, temp_path = tempfile.mkstemp()
        self.kwargs.update({'file': temp_path})
        try:
            self.cmd(
                'aks get-credentials -g {resource_group} -n {name} --file "{file}"')
            self.assertGreater(os.path.getsize(temp_path), 0)
        finally:
            os.close(fd)
            os.remove(temp_path)

        # update managed outbound IP
        self.cmd('aks update -g {resource_group} -n {name} --load-balancer-managed-outbound-ip-count 2', checks=[
            self.check(
                'networkProfile.loadBalancerProfile.managedOutboundIPs.count', 2),
        ])

        # show again
        self.cmd('aks show -g {resource_group} -n {name}', checks=[
            self.check(
                'networkProfile.loadBalancerProfile.managedOutboundIPs.count', 2),
        ])

        # scale up
        self.cmd('aks scale -g {resource_group} -n {name} --node-count 3', checks=[
            self.check('agentPoolProfiles[0].count', 3)
        ])

        # show again
        self.cmd('aks show -g {resource_group} -n {name}', checks=[
            self.check('agentPoolProfiles[0].count', 3)
        ])

        # delete
        self.cmd(
            'aks delete -g {resource_group} -n {name} --yes --no-wait', checks=[self.is_empty()])

    @AllowLargeResponse()
    @AKSCustomResourceGroupPreparer(random_name_length=17, name_prefix='clitest', location='westus2')
    def test_aks_create_slb_vmss_with_outbound_ip_then_update_msi(self, resource_group, resource_group_location):
        # reset the count so in replay mode the random names will start with 0
        self.test_resources_count = 0
        # kwargs for string formatting
        aks_name = self.create_random_name('cliakstest', 16)
        ip1_name = self.create_random_name('cliaksslbip1', 16)
        ip2_name = self.create_random_name('cliaksslbip2', 16)

        self.kwargs.update({
            'resource_group': resource_group,
            'name': aks_name,
            'ip1_name': ip1_name,
            'ip2_name': ip2_name,
            'dns_name_prefix': self.create_random_name('cliaksdns', 16),
            'ssh_key_value': self.generate_ssh_keys(),
            'location': resource_group_location,
            'resource_type': 'Microsoft.ContainerService/ManagedClusters'
        })

        # create public ip address
        ip1_id = self.cmd('az network public-ip create -g {rg} -n {ip1_name} --location {location} --sku Standard '). \
            get_output_in_json().get("publicIp").get("id")
        ip2_id = self.cmd('az network public-ip create -g {rg} -n {ip2_name} --location {location} --sku Standard '). \
            get_output_in_json().get("publicIp").get("id")

        self.kwargs.update({
            'ip1_id': ip1_id,
            'ip2_id': ip2_id
        })

        # create
        create_cmd = 'aks create --resource-group={resource_group} --name={name} --location={location} ' \
                     '--dns-name-prefix={dns_name_prefix} --node-count=1 --ssh-key-value={ssh_key_value} ' \
                     '--load-balancer-sku=standard --vm-set-type=virtualmachinescalesets --load-balancer-outbound-ips {ip1_id}'

        self.cmd(create_cmd, checks=[
            self.exists('fqdn'),
            self.exists('nodeResourceGroup'),
            self.check('provisioningState', 'Succeeded')
        ])

        # list
        self.cmd('aks list -g {resource_group}', checks=[
            self.check('[0].type', '{resource_type}'),
            StringContainCheck(aks_name),
            StringContainCheck(resource_group)
        ])

        # list in tabular format
        self.cmd('aks list -g {resource_group} -o table', checks=[
            StringContainCheck(aks_name),
            StringContainCheck(resource_group)
        ])

        # show
        self.cmd('aks show -g {resource_group} -n {name}', checks=[
            self.check('type', '{resource_type}'),
            self.check('name', '{name}'),
            self.exists('nodeResourceGroup'),
            self.check('resourceGroup', '{resource_group}'),
            self.check('agentPoolProfiles[0].count', 1),
            self.check('agentPoolProfiles[0].osType', 'Linux'),
            self.check('agentPoolProfiles[0].vmSize', 'Standard_DS2_v2'),
            self.check('agentPoolProfiles[0].type', 'VirtualMachineScaleSets'),
            self.check('dnsPrefix', '{dns_name_prefix}'),
            self.exists('kubernetesVersion'),
            self.check('networkProfile.loadBalancerSku', 'Standard'),
            self.exists('networkProfile.loadBalancerProfile'),
            self.exists('networkProfile.loadBalancerProfile.outboundIPs'),
            self.exists(
                'networkProfile.loadBalancerProfile.effectiveOutboundIPs')
        ])

        # get-credentials
        fd, temp_path = tempfile.mkstemp()
        self.kwargs.update({'file': temp_path})
        try:
            self.cmd(
                'aks get-credentials -g {resource_group} -n {name} --file "{file}"')
            self.assertGreater(os.path.getsize(temp_path), 0)
        finally:
            os.close(fd)
            os.remove(temp_path)

        # update outbound IP
        self.cmd('aks update -g {resource_group} -n {name} --load-balancer-outbound-ips {ip1_id},{ip2_id}', checks=[
            StringContainCheck(ip1_id),
            StringContainCheck(ip2_id)
        ])

        # show again
        self.cmd('aks show -g {resource_group} -n {name}', checks=[
            StringContainCheck(ip1_id),
            StringContainCheck(ip2_id)
        ])

        # delete
        self.cmd(
            'aks delete -g {resource_group} -n {name} --yes --no-wait', checks=[self.is_empty()])

    @AllowLargeResponse()
    @AKSCustomResourceGroupPreparer(random_name_length=17, name_prefix='clitest', location='westus2')
    def test_aks_create_slb_vmss_with_outbound_ip_prefixes_then_update_msi(self, resource_group, resource_group_location):
        # reset the count so in replay mode the random names will start with 0
        self.test_resources_count = 0
        # kwargs for string formatting
        aks_name = self.create_random_name('cliakstest', 16)
        ipprefix1_name = self.create_random_name('cliaksslbipp1', 20)
        ipprefix2_name = self.create_random_name('cliaksslbipp2', 20)

        self.kwargs.update({
            'resource_group': resource_group,
            'name': aks_name,
            'ipprefix1_name': ipprefix1_name,
            'ipprefix2_name': ipprefix2_name,
            'dns_name_prefix': self.create_random_name('cliaksdns', 16),
            'ssh_key_value': self.generate_ssh_keys(),
            'location': resource_group_location,
            'resource_type': 'Microsoft.ContainerService/ManagedClusters'
        })

        # create public ip prefix
        ipprefix1_id = self.cmd('az network public-ip prefix create -g {rg} -n {ipprefix1_name} --location {location} --length 29'). \
            get_output_in_json().get("id")
        ipprefix2_id = self.cmd('az network public-ip prefix create -g {rg} -n {ipprefix2_name} --location {location} --length 29'). \
            get_output_in_json().get("id")

        self.kwargs.update({
            'ipprefix1_id': ipprefix1_id,
            'ipprefix2_id': ipprefix2_id
        })

        # create
        create_cmd = 'aks create --resource-group={resource_group} --name={name} --location={location} ' \
                     '--dns-name-prefix={dns_name_prefix} --node-count=1 --ssh-key-value={ssh_key_value} ' \
                     '--load-balancer-sku=standard --vm-set-type=virtualmachinescalesets --load-balancer-outbound-ip-prefixes {ipprefix1_id}'

        self.cmd(create_cmd, checks=[
            self.exists('fqdn'),
            self.exists('nodeResourceGroup'),
            self.check('provisioningState', 'Succeeded'),
            StringContainCheck(ipprefix1_id)
        ])

        # list
        self.cmd('aks list -g {resource_group}', checks=[
            self.check('[0].type', '{resource_type}'),
            StringContainCheck(aks_name),
            StringContainCheck(resource_group)
        ])

        # list in tabular format
        self.cmd('aks list -g {resource_group} -o table', checks=[
            StringContainCheck(aks_name),
            StringContainCheck(resource_group)
        ])

        # show
        self.cmd('aks show -g {resource_group} -n {name}', checks=[
            self.check('type', '{resource_type}'),
            self.check('name', '{name}'),
            self.exists('nodeResourceGroup'),
            self.check('resourceGroup', '{resource_group}'),
            self.check('agentPoolProfiles[0].count', 1),
            self.check('agentPoolProfiles[0].osType', 'Linux'),
            self.check('agentPoolProfiles[0].vmSize', 'Standard_DS2_v2'),
            self.check('agentPoolProfiles[0].type', 'VirtualMachineScaleSets'),
            self.check('dnsPrefix', '{dns_name_prefix}'),
            self.exists('kubernetesVersion'),
            self.check('networkProfile.loadBalancerSku', 'Standard'),
            self.exists('networkProfile.loadBalancerProfile'),
            self.exists(
                'networkProfile.loadBalancerProfile.outboundIpPrefixes'),
            self.exists(
                'networkProfile.loadBalancerProfile.effectiveOutboundIPs')
        ])

        # get-credentials
        fd, temp_path = tempfile.mkstemp()
        self.kwargs.update({'file': temp_path})
        try:
            self.cmd(
                'aks get-credentials -g {resource_group} -n {name} --file "{file}"')
            self.assertGreater(os.path.getsize(temp_path), 0)
        finally:
            os.close(fd)
            os.remove(temp_path)

        # update outbound IP
        self.cmd('aks update -g {resource_group} -n {name} --load-balancer-outbound-ip-prefixes {ipprefix1_id},{ipprefix2_id}', checks=[
            StringContainCheck(ipprefix1_id),
            StringContainCheck(ipprefix2_id)
        ])

        # show again
        self.cmd('aks show -g {resource_group} -n {name}', checks=[
            StringContainCheck(ipprefix1_id),
            StringContainCheck(ipprefix2_id)
        ])

        # delete
        self.cmd(
            'aks delete -g {resource_group} -n {name} --yes --no-wait', checks=[self.is_empty()])

    @AllowLargeResponse()
    @AKSCustomResourceGroupPreparer(random_name_length=17, name_prefix='clitest', location='westus2')
    def test_aks_nodepool_create_scale_delete_msi(self, resource_group, resource_group_location):
        # reset the count so in replay mode the random names will start with 0
        self.test_resources_count = 0
        # kwargs for string formatting
        aks_name = self.create_random_name('cliakstest', 16)
        nodepool1_name = "nodepool1"
        nodepool2_name = "nodepool2"
        tags = "key1=value1"
        new_tags = "key2=value2"
        labels = "label1=value1"
        self.kwargs.update({
            'resource_group': resource_group,
            'name': aks_name,
            'dns_name_prefix': self.create_random_name('cliaksdns', 16),
            'ssh_key_value': self.generate_ssh_keys(),
            'location': resource_group_location,
            'resource_type': 'Microsoft.ContainerService/ManagedClusters',
            'tags': tags,
            'new_tags': new_tags,
            'labels': labels,
            'nodepool1_name': nodepool1_name,
            'nodepool2_name': nodepool2_name
        })

        # create
        create_cmd = 'aks create --resource-group={resource_group} --name={name} --location={location} ' \
                     '--dns-name-prefix={dns_name_prefix} --node-count=1 --ssh-key-value={ssh_key_value} '
        self.cmd(create_cmd, checks=[
            self.exists('fqdn'),
            self.exists('nodeResourceGroup'),
            self.check('provisioningState', 'Succeeded')
        ])

        # show
        self.cmd('aks show -g {resource_group} -n {name}', checks=[
            self.check('type', '{resource_type}'),
            self.check('name', '{name}'),
            self.exists('nodeResourceGroup'),
            self.check('resourceGroup', '{resource_group}'),
            self.check('agentPoolProfiles[0].count', 1),
            self.check('agentPoolProfiles[0].osType', 'Linux'),
            self.check('agentPoolProfiles[0].vmSize', 'Standard_DS2_v2'),
            self.check('agentPoolProfiles[0].mode', 'System'),
            self.check('dnsPrefix', '{dns_name_prefix}'),
            self.exists('kubernetesVersion')
        ])

        # get-credentials
        fd, temp_path = tempfile.mkstemp()
        self.kwargs.update({'file': temp_path})
        try:
            self.cmd(
                'aks get-credentials -g {resource_group} -n {name} --file "{file}"')
            self.assertGreater(os.path.getsize(temp_path), 0)
        finally:
            os.close(fd)
            os.remove(temp_path)

        # nodepool add
        self.cmd('aks nodepool add --resource-group={resource_group} --cluster-name={name} --name={nodepool2_name} --labels {labels} --node-count=1 --tags {tags}', checks=[
            self.check('provisioningState', 'Succeeded')
        ])

        # nodepool list
        self.cmd('aks nodepool list --resource-group={resource_group} --cluster-name={name}', checks=[
            StringContainCheck(aks_name),
            StringContainCheck(resource_group),
            StringContainCheck(nodepool1_name),
            StringContainCheck(nodepool2_name),
            self.check('[1].tags.key1', 'value1'),
            self.check('[1].nodeLabels.label1', 'value1'),
            self.check('[1].mode', 'User')
        ])
        # nodepool list in tabular format
        self.cmd('aks nodepool list --resource-group={resource_group} --cluster-name={name} -o table', checks=[
            StringContainCheck(nodepool1_name),
            StringContainCheck(nodepool2_name)
        ])
        # nodepool scale up
        self.cmd('aks nodepool scale --resource-group={resource_group} --cluster-name={name} --name={nodepool2_name} --node-count=3', checks=[
            self.check('count', 3)
        ])

        # nodepool show
        self.cmd('aks nodepool show --resource-group={resource_group} --cluster-name={name} --name={nodepool2_name}', checks=[
            self.check('count', 3)
        ])

        # nodepool get-upgrades
        self.cmd('aks nodepool get-upgrades --resource-group={resource_group} --cluster-name={name} --nodepool-name={nodepool1_name}', checks=[
            StringContainCheck(aks_name),
            StringContainCheck(resource_group),
            StringContainCheck(nodepool1_name),
            self.check(
                'type', "Microsoft.ContainerService/managedClusters/agentPools/upgradeProfiles")
        ])

        self.cmd('aks nodepool get-upgrades --resource-group={resource_group} --cluster-name={name} --nodepool-name={nodepool2_name}', checks=[
            StringContainCheck(aks_name),
            StringContainCheck(resource_group),
            StringContainCheck(nodepool2_name),
            self.check(
                'type', "Microsoft.ContainerService/managedClusters/agentPools/upgradeProfiles")
        ])

        # nodepool update
        self.cmd('aks nodepool update --resource-group={resource_group} --cluster-name={name} --name={nodepool2_name} --tags {new_tags}', checks=[
            self.check('tags.key2', 'value2')
        ])

        # #nodepool delete
        self.cmd(
            'aks nodepool delete --resource-group={resource_group} --cluster-name={name} --name={nodepool2_name} --no-wait', checks=[self.is_empty()])

        # delete
        self.cmd(
            'aks delete -g {resource_group} -n {name} --yes --no-wait', checks=[self.is_empty()])

    @AllowLargeResponse()
    @AKSCustomResourceGroupPreparer(random_name_length=17, name_prefix='clitest', location='westus2')
    def test_aks_nodepool_system_pool_msi(self, resource_group, resource_group_location):
        # reset the count so in replay mode the random names will start with 0
        self.test_resources_count = 0
        # kwargs for string formatting
        aks_name = self.create_random_name('cliakstest', 16)
        nodepool1_name = "nodepool1"
        nodepool2_name = "nodepool2"
        nodepool3_name = "nodepool3"
        tags = "key1=value1"
        new_tags = "key2=value2"
        labels = "label1=value1"
        self.kwargs.update({
            'resource_group': resource_group,
            'name': aks_name,
            'dns_name_prefix': self.create_random_name('cliaksdns', 16),
            'ssh_key_value': self.generate_ssh_keys(),
            'location': resource_group_location,
            'resource_type': 'Microsoft.ContainerService/ManagedClusters',
            'tags': tags,
            'new_tags': new_tags,
            'labels': labels,
            'nodepool1_name': nodepool1_name,
            'nodepool2_name': nodepool2_name,
            'nodepool3_name': nodepool3_name
        })

        # create
        create_cmd = 'aks create --resource-group={resource_group} --name={name} --location={location} ' \
                     '--dns-name-prefix={dns_name_prefix} --node-count=1 --ssh-key-value={ssh_key_value} '
        self.cmd(create_cmd, checks=[
            self.exists('fqdn'),
            self.exists('nodeResourceGroup'),
            self.check('provisioningState', 'Succeeded')
        ])

        # show
        self.cmd('aks show -g {resource_group} -n {name}', checks=[
            self.check('type', '{resource_type}'),
            self.check('name', '{name}'),
            self.exists('nodeResourceGroup'),
            self.check('resourceGroup', '{resource_group}'),
            self.check('agentPoolProfiles[0].count', 1),
            self.check('agentPoolProfiles[0].osType', 'Linux'),
            self.check('agentPoolProfiles[0].vmSize', 'Standard_DS2_v2'),
            self.check('agentPoolProfiles[0].mode', 'System'),
            self.check('dnsPrefix', '{dns_name_prefix}'),
            self.exists('kubernetesVersion')
        ])

        # get-credentials
        fd, temp_path = tempfile.mkstemp()
        self.kwargs.update({'file': temp_path})
        try:
            self.cmd(
                'aks get-credentials -g {resource_group} -n {name} --file "{file}"')
            self.assertGreater(os.path.getsize(temp_path), 0)
        finally:
            os.close(fd)
            os.remove(temp_path)

        # nodepool add user mode pool
        self.cmd('aks nodepool add --resource-group={resource_group} --cluster-name={name} --name={nodepool2_name} --labels {labels} --node-count=1 --tags {tags}', checks=[
            self.check('provisioningState', 'Succeeded'),
            self.check('mode', 'User')
        ])

        # nodepool list
        self.cmd('aks nodepool list --resource-group={resource_group} --cluster-name={name}', checks=[
            StringContainCheck(aks_name),
            StringContainCheck(resource_group),
            StringContainCheck(nodepool1_name),
            StringContainCheck(nodepool2_name),
            self.check('[0].mode', 'System'),
            self.check('[1].tags.key1', 'value1'),
            self.check('[1].nodeLabels.label1', 'value1'),
            self.check('[1].mode', 'User')
        ])

        # nodepool list in tabular format
        self.cmd('aks nodepool list --resource-group={resource_group} --cluster-name={name} -o table', checks=[
            StringContainCheck(nodepool1_name),
            StringContainCheck(nodepool2_name)
        ])

        # nodepool add another system mode pool
        self.cmd('aks nodepool add --resource-group={resource_group} --cluster-name={name} --name={nodepool3_name} --labels {labels} --node-count=1 --tags {tags} --mode system', checks=[
            self.check('provisioningState', 'Succeeded')
        ])

        # nodepool show
        self.cmd('aks nodepool show --resource-group={resource_group} --cluster-name={name} --name={nodepool3_name}', checks=[
            self.check('mode', 'System')
        ])

        # nodepool delete the first system pool
        self.cmd(
            'aks nodepool delete --resource-group={resource_group} --cluster-name={name} --name={nodepool1_name} --no-wait', checks=[self.is_empty()])

        # nodepool update nodepool2 to system pool
        self.cmd('aks nodepool update --resource-group={resource_group} --cluster-name={name} --name={nodepool2_name} --mode System', checks=[
            self.check('mode', 'System')
        ])

        # nodepool show
        self.cmd('aks nodepool show --resource-group={resource_group} --cluster-name={name} --name={nodepool2_name}', checks=[
            self.check('mode', 'System')
        ])

        # delete
        self.cmd(
            'aks delete -g {resource_group} -n {name} --yes --no-wait', checks=[self.is_empty()])

    @AllowLargeResponse()
    @AKSCustomResourceGroupPreparer(random_name_length=17, name_prefix='clitest', location='westus2')
    def test_aks_nodepool_update_label_msi(self, resource_group, resource_group_location):
        # reset the count so in replay mode the random names will start with 0
        self.test_resources_count = 0
        # kwargs for string formatting
        aks_name = self.create_random_name('cliakstest', 16)
        nodepool1_name = "nodepool1"
        nodepool2_name = "nodepool2"
        nodepool3_name = "nodepool3"
        tags = "key1=value1"
        new_tags = "key2=value2"
        labels = "label1=value1"
        self.kwargs.update({
            'resource_group': resource_group,
            'name': aks_name,
            'dns_name_prefix': self.create_random_name('cliaksdns', 16),
            'ssh_key_value': self.generate_ssh_keys(),
            'location': resource_group_location,
            'resource_type': 'Microsoft.ContainerService/ManagedClusters',
            'tags': tags,
            'new_tags': new_tags,
            'labels': labels,
            'nodepool1_name': nodepool1_name,
            'nodepool2_name': nodepool2_name,
            'nodepool3_name': nodepool3_name
        })

        # create
        create_cmd = 'aks create --resource-group={resource_group} --name={name} --location={location} ' \
                     '--dns-name-prefix={dns_name_prefix} --node-count=1 --ssh-key-value={ssh_key_value} '
        self.cmd(create_cmd, checks=[
            self.exists('fqdn'),
            self.exists('nodeResourceGroup'),
            self.check('provisioningState', 'Succeeded')
        ])

        # show
        self.cmd('aks show -g {resource_group} -n {name}', checks=[
            self.check('type', '{resource_type}'),
            self.check('name', '{name}'),
            self.exists('nodeResourceGroup'),
            self.check('resourceGroup', '{resource_group}'),
            self.check('agentPoolProfiles[0].count', 1),
            self.check('agentPoolProfiles[0].osType', 'Linux'),
            self.check('agentPoolProfiles[0].vmSize', 'Standard_DS2_v2'),
            self.check('agentPoolProfiles[0].mode', 'System'),
            self.check('dnsPrefix', '{dns_name_prefix}'),
            self.exists('kubernetesVersion')
        ])

        # get-credentials
        fd, temp_path = tempfile.mkstemp()
        self.kwargs.update({'file': temp_path})
        try:
            self.cmd(
                'aks get-credentials -g {resource_group} -n {name} --file "{file}"')
            self.assertGreater(os.path.getsize(temp_path), 0)
        finally:
            os.close(fd)
            os.remove(temp_path)

        self.cmd('aks nodepool update --resource-group={resource_group} --cluster-name={name} --name={nodepool1_name} --labels {labels}', checks=[
            self.check('provisioningState', 'Succeeded'),
        ])

        # nodepool list
        self.cmd('aks nodepool list --resource-group={resource_group} --cluster-name={name}', checks=[
            StringContainCheck(aks_name),
            StringContainCheck(resource_group),
            StringContainCheck(nodepool1_name),
            self.check('[0].mode', 'System'),
            self.check('[0].nodeLabels.label1', 'value1'),
        ])

        # nodepool update nodepool2 label
        self.cmd('aks nodepool update --resource-group={resource_group} --cluster-name={name} --name={nodepool1_name} --labels label1=value2', checks=[
            self.check('nodeLabels.label1', 'value2')
        ])

        # nodepool show
        self.cmd('aks nodepool show --resource-group={resource_group} --cluster-name={name} --name={nodepool1_name}', checks=[
            self.check('nodeLabels.label1', 'value2')
        ])

        # nodepool delete nodepool2 label
        self.cmd('aks nodepool update --resource-group={resource_group} --cluster-name={name} --name={nodepool1_name} --labels ', checks=[
            self.check('nodeLabels.label1', None)
        ])

        # nodepool show
        self.cmd('aks nodepool show --resource-group={resource_group} --cluster-name={name} --name={nodepool1_name}', checks=[
            self.check('nodeLabels.label1', None)
        ])
        # delete
        self.cmd(
            'aks delete -g {resource_group} -n {name} --yes --no-wait', checks=[self.is_empty()])

    @AllowLargeResponse()
    @AKSCustomResourceGroupPreparer(random_name_length=17, name_prefix='clitest', location='westus2')
    def test_aks_nodepool_update_taints_msi(self, resource_group, resource_group_location):
        # reset the count so in replay mode the random names will start with 0
        self.test_resources_count = 0
        # kwargs for string formatting
        aks_name = self.create_random_name('cliakstest', 16)
        nodepool1_name = "nodepool1"
        nodepool2_name = "nodepool2"
        nodepool3_name = "nodepool3"
        taints = "key1=value1:PreferNoSchedule"
        self.kwargs.update({
            'resource_group': resource_group,
            'name': aks_name,
            'dns_name_prefix': self.create_random_name('cliaksdns', 16),
            'ssh_key_value': self.generate_ssh_keys(),
            'location': resource_group_location,
            'resource_type': 'Microsoft.ContainerService/ManagedClusters',
            'taints': taints,
            'nodepool1_name': nodepool1_name,
            'nodepool2_name': nodepool2_name,
            'nodepool3_name': nodepool3_name
        })

        # create
        create_cmd = 'aks create --resource-group={resource_group} --name={name} --location={location} ' \
                     '--dns-name-prefix={dns_name_prefix} --node-count=1 --ssh-key-value={ssh_key_value} '
        self.cmd(create_cmd, checks=[
            self.exists('fqdn'),
            self.exists('nodeResourceGroup'),
            self.check('provisioningState', 'Succeeded')
        ])

        # show
        self.cmd('aks show -g {resource_group} -n {name}', checks=[
            self.check('type', '{resource_type}'),
            self.check('name', '{name}'),
            self.exists('nodeResourceGroup'),
            self.check('resourceGroup', '{resource_group}'),
            self.check('agentPoolProfiles[0].count', 1),
            self.check('agentPoolProfiles[0].osType', 'Linux'),
            self.check('agentPoolProfiles[0].vmSize', 'Standard_DS2_v2'),
            self.check('agentPoolProfiles[0].mode', 'System'),
            self.check('dnsPrefix', '{dns_name_prefix}'),
            self.exists('kubernetesVersion')
        ])

        # get-credentials
        fd, temp_path = tempfile.mkstemp()
        self.kwargs.update({'file': temp_path})
        try:
            self.cmd(
                'aks get-credentials -g {resource_group} -n {name} --file "{file}"')
            self.assertGreater(os.path.getsize(temp_path), 0)
        finally:
            os.close(fd)
            os.remove(temp_path)

        self.cmd('aks nodepool update --resource-group={resource_group} --cluster-name={name} --name={nodepool1_name} --node-taints {taints}', checks=[
            self.check('provisioningState', 'Succeeded'),
        ])

        # nodepool list
        self.cmd('aks nodepool list --resource-group={resource_group} --cluster-name={name}', checks=[
            StringContainCheck(aks_name),
            StringContainCheck(resource_group),
            StringContainCheck(nodepool1_name),
            self.check('[0].mode', 'System'),
            self.check('[0].nodeTaints[0]', 'key1=value1:PreferNoSchedule'),
        ])

        # nodepool update nodepool2 taint
        self.cmd('aks nodepool update --resource-group={resource_group} --cluster-name={name} --name={nodepool1_name} --node-taints key1=value2:PreferNoSchedule', checks=[
            self.check('nodeTaints[0]', 'key1=value2:PreferNoSchedule'),
        ])

        # nodepool show
        self.cmd('aks nodepool show --resource-group={resource_group} --cluster-name={name} --name={nodepool1_name}', checks=[
            self.check('nodeTaints[0]', 'key1=value2:PreferNoSchedule')
        ])

        # nodepool delete nodepool2 taint
        self.cmd('aks nodepool update --resource-group={resource_group} --cluster-name={name} --name={nodepool1_name} --node-taints "" ')

        # nodepool show
        self.cmd(
            "aks nodepool show --resource-group={resource_group} --cluster-name={name} --name={nodepool1_name}",
            checks=[
                self.check("nodeTaints", None),
            ],
        )

        # delete
        self.cmd(
            'aks delete -g {resource_group} -n {name} --yes --no-wait', checks=[self.is_empty()])

    @AllowLargeResponse()
    @AKSCustomResourceGroupPreparer(random_name_length=17, name_prefix='clitest', location='centraluseuap')
    def test_aks_create_with_oidc_issuer_enabled(self, resource_group, resource_group_location):
        # reset the count so in replay mode the random names will start with 0
        self.test_resources_count = 0
        # kwargs for string formatting
        aks_name = self.create_random_name('cliakstest', 16)

        self.kwargs.update({
            'resource_group': resource_group,
            'name': aks_name,
            'location': resource_group_location,
            'resource_type': 'Microsoft.ContainerService/ManagedClusters',
            'ssh_key_value': self.generate_ssh_keys(),
        })

        create_cmd = 'aks create --resource-group={resource_group} --name={name} --location={location} ' \
                     '--enable-managed-identity ' \
                     '--enable-oidc-issuer ' \
                     '--aks-custom-headers AKSHTTPCustomFeatures=Microsoft.ContainerService/EnableOIDCIssuerPreview ' \
                     '--ssh-key-value={ssh_key_value}'
        self.cmd(create_cmd, checks=[
            self.check('provisioningState', 'Succeeded'),
            self.check('oidcIssuerProfile.enabled', True),
        ])

    @AllowLargeResponse()
    @AKSCustomResourceGroupPreparer(random_name_length=17, name_prefix='clitest', location='centraluseuap')
    def test_aks_update_with_oidc_issuer_enabled(self, resource_group, resource_group_location):
        # reset the count so in replay mode the random names will start with 0
        self.test_resources_count = 0
        # kwargs for string formatting
        aks_name = self.create_random_name('cliakstest', 16)

        self.kwargs.update({
            'resource_group': resource_group,
            'name': aks_name,
            'location': resource_group_location,
            'resource_type': 'Microsoft.ContainerService/ManagedClusters',
            'ssh_key_value': self.generate_ssh_keys(),
        })

        create_cmd = 'aks create --resource-group={resource_group} --name={name} --location={location} ' \
                     '--enable-managed-identity ' \
                     '--ssh-key-value={ssh_key_value}'
        self.cmd(create_cmd, checks=[
            self.check('provisioningState', 'Succeeded'),
        ])

        update_cmd = 'aks update --resource-group={resource_group} --name={name} ' \
                     '--aks-custom-headers AKSHTTPCustomFeatures=Microsoft.ContainerService/EnableOIDCIssuerPreview ' \
                     '--enable-oidc-issuer'
        self.cmd(update_cmd, checks=[
            self.check('provisioningState', 'Succeeded'),
            self.check('oidcIssuerProfile.enabled', True),
        ])

    @AllowLargeResponse()
    @AKSCustomResourceGroupPreparer(random_name_length=17, name_prefix='clitest', location='centraluseuap')
    def test_aks_create_with_workload_identity_enabled(self, resource_group, resource_group_location):
        # reset the count so in replay mode the random names will start with 0
        self.test_resources_count = 0
        # kwargs for string formatting
        aks_name = self.create_random_name('cliakstest', 16)

        self.kwargs.update({
            'resource_group': resource_group,
            'name': aks_name,
            'location': resource_group_location,
            'resource_type': 'Microsoft.ContainerService/ManagedClusters',
            'ssh_key_value': self.generate_ssh_keys(),
        })

        create_cmd = ' '.join([
            'aks', 'create', '--resource-group={resource_group}', '--name={name}', '--location={location}',
            '--enable-managed-identity', '--enable-oidc-issuer', '--enable-workload-identity',
            '--ssh-key-value={ssh_key_value}',
            '--aks-custom-headers AKSHTTPCustomFeatures=Microsoft.ContainerService/EnableWorkloadIdentityPreview,AKSHTTPCustomFeatures=Microsoft.ContainerService/EnableOIDCIssuerPreview',
        ])
        self.cmd(create_cmd, checks=[
            self.check('provisioningState', 'Succeeded'),
            self.check('oidcIssuerProfile.enabled', True),
            self.check('securityProfile.workloadIdentity.enabled', True),
        ])

    @AllowLargeResponse()
    @AKSCustomResourceGroupPreparer(random_name_length=17, name_prefix='clitest', location='centraluseuap')
    def test_aks_update_with_workload_identity(self, resource_group, resource_group_location):
        # reset the count so in replay mode the random names will start with 0
        self.test_resources_count = 0
        # kwargs for string formatting
        aks_name = self.create_random_name('cliakstest', 16)

        self.kwargs.update({
            'resource_group': resource_group,
            'name': aks_name,
            'location': resource_group_location,
            'resource_type': 'Microsoft.ContainerService/ManagedClusters',
            'ssh_key_value': self.generate_ssh_keys(),
        })

        create_cmd = ' '.join([
            'aks', 'create', '--resource-group={resource_group}', '--name={name}', '--location={location}',
            '--enable-managed-identity', '--enable-oidc-issuer',
            '--ssh-key-value={ssh_key_value}',
            '--aks-custom-headers AKSHTTPCustomFeatures=Microsoft.ContainerService/EnableWorkloadIdentityPreview,AKSHTTPCustomFeatures=Microsoft.ContainerService/EnableOIDCIssuerPreview',
        ])
        self.cmd(create_cmd, checks=[
            self.check('provisioningState', 'Succeeded'),
        ])

        enable_cmd = ' '.join([
            'aks', 'update', '--resource-group={resource_group}', '--name={name}',
            '--enable-workload-identity',
            '--aks-custom-headers AKSHTTPCustomFeatures=Microsoft.ContainerService/EnableWorkloadIdentityPreview,AKSHTTPCustomFeatures=Microsoft.ContainerService/EnableOIDCIssuerPreview',
        ])
        self.cmd(enable_cmd, checks=[
            self.check('provisioningState', 'Succeeded'),
            self.check('securityProfile.workloadIdentity.enabled', True),
        ])

        disable_cmd = ' '.join([
            'aks', 'update', '--resource-group={resource_group}', '--name={name}',
            '--disable-workload-identity',
            '--aks-custom-headers AKSHTTPCustomFeatures=Microsoft.ContainerService/EnableWorkloadIdentityPreview,AKSHTTPCustomFeatures=Microsoft.ContainerService/EnableOIDCIssuerPreview',
        ])
        self.cmd(disable_cmd, checks=[
            self.check('provisioningState', 'Succeeded'),
            self.check('securityProfile.workloadIdentity.enabled', False),
        ])

    @AllowLargeResponse()
    @AKSCustomResourceGroupPreparer(random_name_length=17, name_prefix='clitest', location='westus2')
    def test_aks_nodepool_scale_down_mode(self, resource_group, resource_group_location):
        # reset the count so in replay mode the random names will start with 0
        self.test_resources_count = 0
        # kwargs for string formatting
        aks_name = self.create_random_name('cliakstest', 16)
        nodepool2_name = "nodepool2"
        self.kwargs.update({
            'resource_group': resource_group,
            'name': aks_name,
            'dns_name_prefix': self.create_random_name('cliaksdns', 16),
            'ssh_key_value': self.generate_ssh_keys(),
            'location': resource_group_location,
            'resource_type': 'Microsoft.ContainerService/ManagedClusters',
            'nodepool2_name': nodepool2_name,
        })

        # create
        create_cmd = 'aks create --resource-group={resource_group} --name={name} --location={location} ' \
                     '--dns-name-prefix={dns_name_prefix} --node-count=1 --ssh-key-value={ssh_key_value} '
        self.cmd(create_cmd, checks=[
            self.exists('fqdn'),
            self.exists('nodeResourceGroup'),
            self.check('provisioningState', 'Succeeded')
        ])

        # show
        self.cmd('aks show -g {resource_group} -n {name}', checks=[
            self.check('type', '{resource_type}'),
            self.check('name', '{name}'),
            self.exists('nodeResourceGroup'),
            self.check('resourceGroup', '{resource_group}'),
            self.check('agentPoolProfiles[0].count', 1),
            self.check('agentPoolProfiles[0].osType', 'Linux'),
            self.check('agentPoolProfiles[0].vmSize', 'Standard_DS2_v2'),
            self.check('agentPoolProfiles[0].mode', 'System'),
            self.check('dnsPrefix', '{dns_name_prefix}'),
            self.exists('kubernetesVersion')
        ])

        # get-credentials
        fd, temp_path = tempfile.mkstemp()
        self.kwargs.update({'file': temp_path})
        try:
            self.cmd(
                'aks get-credentials -g {resource_group} -n {name} --file "{file}"')
            self.assertGreater(os.path.getsize(temp_path), 0)
        finally:
            os.close(fd)
            os.remove(temp_path)


        # nodepool create nodepool2 with Deallocate mode
            self.cmd('aks nodepool add --resource-group={resource_group} --cluster-name={name} --name={nodepool2_name} --scale-down-mode Deallocate --node-count=3', checks=[
            self.check('provisioningState', 'Succeeded')
        ])

        # nodepool scale down nodepool2
        self.cmd('aks nodepool scale --resource-group={resource_group} --cluster-name={name} --name={nodepool2_name} --node-count=1', checks=[
            self.check('count', 1)
        ])

        # nodepool show nodepool2
        self.cmd('aks nodepool show --resource-group={resource_group} --cluster-name={name} --name={nodepool2_name}', checks=[
            self.check('count', 1)
        ])

        # nodepool scale up nodepool2
        self.cmd('aks nodepool scale --resource-group={resource_group} --cluster-name={name} --name={nodepool2_name} --node-count=3', checks=[
            self.check('count', 3)
        ])

        # nodepool show nodepool2
        self.cmd('aks nodepool show --resource-group={resource_group} --cluster-name={name} --name={nodepool2_name}', checks=[
            self.check('count', 3)
        ])

        # delete
        self.cmd(
            'aks delete -g {resource_group} -n {name} --yes --no-wait', checks=[self.is_empty()])

    @AllowLargeResponse()
    @AKSCustomResourceGroupPreparer(random_name_length=17, name_prefix='clitest', location='eastus', preserve_default_location=True)
    def test_aks_availability_zones_msi(self, resource_group, resource_group_location):
        # reset the count so in replay mode the random names will start with 0
        self.test_resources_count = 0
        # kwargs for string formatting
        aks_name = self.create_random_name('cliakstest', 16)
        nodepool1_name = "nodepool1"
        nodepool2_name = "nodepool2"
        self.kwargs.update({
            'resource_group': resource_group,
            'name': aks_name,
            'dns_name_prefix': self.create_random_name('cliaksdns', 16),
            'ssh_key_value': self.generate_ssh_keys(),
            'location': resource_group_location,
            'resource_type': 'Microsoft.ContainerService/ManagedClusters',
            'nodepool1_name': nodepool1_name,
            'nodepool2_name': nodepool2_name,
            'zones': "1 2 3"
        })

        # create
        create_cmd = 'aks create --resource-group={resource_group} --name={name} --location={location} ' \
                     '--dns-name-prefix={dns_name_prefix} --node-count=3 --ssh-key-value={ssh_key_value} ' \
                     '--zones {zones}'
        self.cmd(create_cmd, checks=[
            self.exists('fqdn'),
            self.exists('nodeResourceGroup'),
            self.check('provisioningState', 'Succeeded'),
            self.check('agentPoolProfiles[0].availabilityZones[0]', '1'),
            self.check('agentPoolProfiles[0].availabilityZones[1]', '2'),
            self.check('agentPoolProfiles[0].availabilityZones[2]', '3'),
        ])

        # show
        self.cmd('aks show -g {resource_group} -n {name}', checks=[
            self.check('type', '{resource_type}'),
            self.check('name', '{name}'),
            self.exists('nodeResourceGroup'),
            self.check('resourceGroup', '{resource_group}'),
            self.check('agentPoolProfiles[0].count', 3),
            self.check('agentPoolProfiles[0].osType', 'Linux'),
            self.check('agentPoolProfiles[0].vmSize', 'Standard_DS2_v2'),
            self.check('agentPoolProfiles[0].availabilityZones[0]', '1'),
            self.check('agentPoolProfiles[0].availabilityZones[1]', '2'),
            self.check('agentPoolProfiles[0].availabilityZones[2]', '3'),
            self.check('dnsPrefix', '{dns_name_prefix}'),
            self.exists('kubernetesVersion')
        ])

        # get-credentials
        fd, temp_path = tempfile.mkstemp()
        self.kwargs.update({'file': temp_path})
        try:
            self.cmd(
                'aks get-credentials -g {resource_group} -n {name} --file "{file}"')
            self.assertGreater(os.path.getsize(temp_path), 0)
        finally:
            os.close(fd)
            os.remove(temp_path)

        # nodepool add
        self.cmd('aks nodepool add --resource-group={resource_group} --cluster-name={name} --name={nodepool2_name} --node-count=3 --zones {zones}', checks=[
            self.check('provisioningState', 'Succeeded'),
            self.check('availabilityZones[0]', '1'),
            self.check('availabilityZones[1]', '2'),
            self.check('availabilityZones[2]', '3'),
        ])

        # delete
        self.cmd(
            'aks delete -g {resource_group} -n {name} --yes --no-wait', checks=[self.is_empty()])

    @AllowLargeResponse()
    @AKSCustomResourceGroupPreparer(random_name_length=17, name_prefix='clitest', location='westus2')
    def test_aks_create_with_paid_sku_msi(self, resource_group, resource_group_location):
        # reset the count so in replay mode the random names will start with 0
        self.test_resources_count = 0
        # kwargs for string formatting
        aks_name = self.create_random_name('cliakstest', 16)
        self.kwargs.update({
            'resource_group': resource_group,
            'name': aks_name,
            'dns_name_prefix': self.create_random_name('cliaksdns', 16),
            'ssh_key_value': self.generate_ssh_keys(),
            'location': resource_group_location,
            'resource_type': 'Microsoft.ContainerService/ManagedClusters'
        })

        # create
        create_cmd = 'aks create --resource-group={resource_group} --name={name} --location={location} ' \
                     '--dns-name-prefix={dns_name_prefix} --node-count=1 --ssh-key-value={ssh_key_value} ' \
                     '--uptime-sla'
        self.cmd(create_cmd, checks=[
            self.exists('fqdn'),
            self.exists('nodeResourceGroup'),
            self.check('provisioningState', 'Succeeded'),
            self.check('sku.tier', 'Standard')
        ])
        # update to no uptime sla
        no_uptime_sla_cmd = 'aks update --resource-group={resource_group} --name={name} --no-uptime-sla'
        self.cmd(no_uptime_sla_cmd, checks=[
            self.check('sku.tier', 'Free')
        ])
        # update to uptime sla again
        uptime_sla_cmd = 'aks update --resource-group={resource_group} --name={name} --uptime-sla'
        self.cmd(uptime_sla_cmd, checks=[
            self.check('sku.tier', 'Standard')
        ])
        # delete
        self.cmd(
            'aks delete -g {resource_group} -n {name} --yes --no-wait', checks=[self.is_empty()])

    @AllowLargeResponse()
    @AKSCustomResourceGroupPreparer(random_name_length=17, name_prefix='clitest', location='westus2')
    def test_aks_create_with_windows_msi(self, resource_group, resource_group_location):
        # reset the count so in replay mode the random names will start with 0
        self.test_resources_count = 0
        # kwargs for string formatting
        aks_name = self.create_random_name('cliakstest', 16)
        self.kwargs.update({
            'resource_group': resource_group,
            'name': aks_name,
            'dns_name_prefix': self.create_random_name('cliaksdns', 16),
            'ssh_key_value': self.generate_ssh_keys(),
            'location': resource_group_location,
            'resource_type': 'Microsoft.ContainerService/ManagedClusters',
            'windows_admin_username': 'azureuser1',
            'windows_admin_password': 'replacePassword1234$',
            'nodepool2_name': 'npwin',
        })

        # create
        create_cmd = 'aks create --resource-group={resource_group} --name={name} --location={location} ' \
                     '--dns-name-prefix={dns_name_prefix} --node-count=1 --ssh-key-value={ssh_key_value} ' \
                     '--windows-admin-username={windows_admin_username} --windows-admin-password={windows_admin_password} ' \
                     '--load-balancer-sku=standard --vm-set-type=virtualmachinescalesets --network-plugin=azure'
        self.cmd(create_cmd, checks=[
            self.exists('fqdn'),
            self.exists('nodeResourceGroup'),
            self.check('provisioningState', 'Succeeded'),
            self.check('windowsProfile.adminUsername', 'azureuser1')
        ])

        # nodepool add
        self.cmd('aks nodepool add --resource-group={resource_group} --cluster-name={name} --name={nodepool2_name} --os-type Windows --node-count=1', checks=[
            self.check('provisioningState', 'Succeeded')
        ])

        # update Windows license type
        self.cmd('aks update --resource-group={resource_group} --name={name} --enable-ahub', checks=[
            self.check('provisioningState', 'Succeeded'),
            self.check('windowsProfile.licenseType', 'Windows_Server')
        ])

        # #nodepool delete
        self.cmd(
            'aks nodepool delete --resource-group={resource_group} --cluster-name={name} --name={nodepool2_name} --no-wait', checks=[self.is_empty()])

        # delete
        self.cmd(
            'aks delete -g {resource_group} -n {name} --yes --no-wait', checks=[self.is_empty()])

    @AllowLargeResponse()
    @AKSCustomResourceGroupPreparer(random_name_length=17, name_prefix='clitest', location='eastus2')
    def test_aks_managed_aad_msi(self, resource_group, resource_group_location):
        # reset the count so in replay mode the random names will start with 0
        self.test_resources_count = 0
        # kwargs for string formatting
        aks_name = self.create_random_name('cliakstest', 16)
        self.kwargs.update({
            'resource_group': resource_group,
            'name': aks_name,
            'ssh_key_value': self.generate_ssh_keys()
        })

        create_cmd = 'aks create --resource-group={resource_group} --name={name} ' \
                     '--vm-set-type VirtualMachineScaleSets --node-count=1 --ssh-key-value={ssh_key_value} ' \
                     '--enable-aad --aad-admin-group-object-ids 00000000-0000-0000-0000-000000000001 -o json'
        self.cmd(create_cmd, checks=[
            self.check('provisioningState', 'Succeeded'),
            self.check('aadProfile.managed', True),
            self.check(
                'aadProfile.adminGroupObjectIDs[0]', '00000000-0000-0000-0000-000000000001')
        ])

        update_cmd = 'aks update --resource-group={resource_group} --name={name} ' \
                     '--aad-admin-group-object-ids 00000000-0000-0000-0000-000000000002 ' \
                     '--aad-tenant-id 00000000-0000-0000-0000-000000000003 -o json'
        self.cmd(update_cmd, checks=[
            self.check('provisioningState', 'Succeeded'),
            self.check('aadProfile.managed', True),
            self.check(
                'aadProfile.adminGroupObjectIDs[0]', '00000000-0000-0000-0000-000000000002'),
            self.check('aadProfile.tenantId',
                       '00000000-0000-0000-0000-000000000003')
        ])

    @AllowLargeResponse()
    @AKSCustomResourceGroupPreparer(random_name_length=17, name_prefix='clitest', location='eastus2')
    def test_aks_create_aadv1_and_update_with_managed_aad_msi(self, resource_group, resource_group_location):
        # reset the count so in replay mode the random names will start with 0
        self.test_resources_count = 0
        # kwargs for string formatting
        aks_name = self.create_random_name('cliakstest', 16)
        self.kwargs.update({
            'resource_group': resource_group,
            'name': aks_name,
            'ssh_key_value': self.generate_ssh_keys()
        })

        create_cmd = 'aks create --resource-group={resource_group} --name={name} ' \
                     '--vm-set-type VirtualMachineScaleSets --node-count=1 --ssh-key-value={ssh_key_value} ' \
                     '--aad-server-app-id 00000000-0000-0000-0000-000000000001 ' \
                     '--aad-server-app-secret fake-secret ' \
                     '--aad-client-app-id 00000000-0000-0000-0000-000000000002 ' \
                     '--aad-tenant-id d5b55040-0c14-48cc-a028-91457fc190d9 ' \
                     '-o json'
        self.cmd(create_cmd, checks=[
            self.check('provisioningState', 'Succeeded'),
            self.check('aadProfile.managed', None),
            self.check('aadProfile.serverAppId',
                       '00000000-0000-0000-0000-000000000001'),
            self.check('aadProfile.clientAppId',
                       '00000000-0000-0000-0000-000000000002'),
            self.check('aadProfile.tenantId',
                       'd5b55040-0c14-48cc-a028-91457fc190d9')
        ])

        update_cmd = 'aks update --resource-group={resource_group} --name={name} ' \
                     '--enable-aad ' \
                     '--aad-admin-group-object-ids 00000000-0000-0000-0000-000000000003 ' \
                     '--aad-tenant-id 00000000-0000-0000-0000-000000000004 -o json'
        self.cmd(update_cmd, checks=[
            self.check('provisioningState', 'Succeeded'),
            self.check('aadProfile.managed', True),
            self.check(
                'aadProfile.adminGroupObjectIDs[0]', '00000000-0000-0000-0000-000000000003'),
            self.check('aadProfile.tenantId',
                       '00000000-0000-0000-0000-000000000004')
        ])

    @AllowLargeResponse()
    @AKSCustomResourceGroupPreparer(random_name_length=17, name_prefix='clitest', location='southcentralus')
    def test_aks_create_nonaad_and_update_with_managed_aad_msi(self, resource_group, resource_group_location):
        # reset the count so in replay mode the random names will start with 0
        self.test_resources_count = 0
        # kwargs for string formatting
        aks_name = self.create_random_name('cliakstest', 16)
        self.kwargs.update({
            'resource_group': resource_group,
            'name': aks_name,
            'ssh_key_value': self.generate_ssh_keys()
        })

        create_cmd = 'aks create --resource-group={resource_group} --name={name} ' \
                     '--vm-set-type VirtualMachineScaleSets --node-count=1 --ssh-key-value={ssh_key_value} ' \
                     '-o json'
        self.cmd(create_cmd, checks=[
            self.check('provisioningState', 'Succeeded'),
            self.check('aadProfile', None)
        ])

        update_cmd = 'aks update --resource-group={resource_group} --name={name} ' \
                     '--enable-aad ' \
                     '--aad-admin-group-object-ids 00000000-0000-0000-0000-000000000001 ' \
                     '--aad-tenant-id 00000000-0000-0000-0000-000000000002 -o json'
        self.cmd(update_cmd, checks=[
            self.check('provisioningState', 'Succeeded'),
            self.check('aadProfile.managed', True),
            self.check(
                'aadProfile.adminGroupObjectIDs[0]', '00000000-0000-0000-0000-000000000001'),
            self.check('aadProfile.tenantId',
                       '00000000-0000-0000-0000-000000000002')
        ])

    # @AllowLargeResponse()
    # @AKSCustomResourceGroupPreparer(random_name_length=17, name_prefix='clitest', location='westus2')
    # def test_aks_upgrade_node_image_only_cluster_msi(self, resource_group, resource_group_location):
        # reset the count so in replay mode the random names will start with 0
    #     self.test_resources_count = 0
        # kwargs for string formatting
    #     aks_name = self.create_random_name('cliakstest', 16)
    #     node_pool_name = self.create_random_name('c', 6)
    #     self.kwargs.update({
    #         'resource_group': resource_group,
    #         'name': aks_name,
    #         'node_pool_name': node_pool_name,
    #         'ssh_key_value': self.generate_ssh_keys()
    #     })

    #     create_cmd = 'aks create --resource-group={resource_group} --name={name} ' \
    #                  '--nodepool-name {node_pool_name} ' \
    #                  '--vm-set-type VirtualMachineScaleSets --node-count=1 ' \
    #                  '--ssh-key-value={ssh_key_value} ' \
    #                  '-o json'
    #     self.cmd(create_cmd, checks=[
    #         self.check('provisioningState', 'Succeeded')
    #     ])

    #     upgrade_node_image_only_cluster_cmd = 'aks upgrade ' \
    #                                           '-g {resource_group} ' \
    #                                           '-n {name} ' \
    #                                           '--node-image-only ' \
    #                                           '--yes'
    #     self.cmd(upgrade_node_image_only_cluster_cmd, checks=[
    #         self.check(
    #             'agentPoolProfiles[0].provisioningState', 'UpgradingNodeImageVersion')
    #     ])

    # @AllowLargeResponse()
    # @AKSCustomResourceGroupPreparer(random_name_length=17, name_prefix='clitest', location='westus2')
    # def test_aks_upgrade_node_image_only_nodepool_msi(self, resource_group, resource_group_location):
        # reset the count so in replay mode the random names will start with 0
    #     self.test_resources_count = 0
        # kwargs for string formatting
    #     aks_name = self.create_random_name('cliakstest', 16)
    #     node_pool_name = self.create_random_name('c', 6)
    #     self.kwargs.update({
    #         'resource_group': resource_group,
    #         'name': aks_name,
    #         'node_pool_name': node_pool_name,
    #         'ssh_key_value': self.generate_ssh_keys()
    #     })

    #     create_cmd = 'aks create --resource-group={resource_group} --name={name} ' \
    #                  '--nodepool-name {node_pool_name} ' \
    #                  '--vm-set-type VirtualMachineScaleSets --node-count=1 ' \
    #                  '--ssh-key-value={ssh_key_value} ' \
    #                  '-o json'
    #     self.cmd(create_cmd, checks=[
    #         self.check('provisioningState', 'Succeeded')
    #     ])

    #     upgrade_node_image_only_nodepool_cmd = 'aks nodepool upgrade ' \
    #                                            '--resource-group={resource_group} ' \
    #                                            '--cluster-name={name} ' \
    #                                            '-n {node_pool_name} ' \
    #                                            '--node-image-only ' \
    #                                            '--no-wait'
    #     self.cmd(upgrade_node_image_only_nodepool_cmd)

    #     get_nodepool_cmd = 'aks nodepool show ' \
    #                        '--resource-group={resource_group} ' \
    #                        '--cluster-name={name} ' \
    #                        '-n {node_pool_name} '
    #     self.cmd(get_nodepool_cmd, checks=[
    #         self.check('provisioningState', 'UpgradingNodeImageVersion')
    #     ])

    @AllowLargeResponse()
    @AKSCustomResourceGroupPreparer(random_name_length=17, name_prefix='clitest', location='westus2')
    def test_aks_create_spot_node_pool_msi(self, resource_group, resource_group_location):
        # reset the count so in replay mode the random names will start with 0
        self.test_resources_count = 0
        # kwargs for string formatting
        aks_name = self.create_random_name('cliakstest', 16)
        spot_node_pool_name = self.create_random_name('s', 6)
        spot_max_price = 88.88888  # Good number with large value.
        self.kwargs.update({
            'resource_group': resource_group,
            'name': aks_name,
            'spot_node_pool_name': spot_node_pool_name,
            'spot_max_price': spot_max_price,
            'ssh_key_value': self.generate_ssh_keys()
        })

        create_cmd = 'aks create --resource-group={resource_group} --name={name} ' \
                     '--vm-set-type VirtualMachineScaleSets --node-count=1 ' \
                     '--ssh-key-value={ssh_key_value} ' \
                     '-o json'
        self.cmd(create_cmd, checks=[
            self.check('provisioningState', 'Succeeded')
        ])

        create_spot_node_pool_cmd = 'aks nodepool add ' \
                                    '--resource-group={resource_group} ' \
                                    '--cluster-name={name} ' \
                                    '-n {spot_node_pool_name} ' \
                                    '--priority Spot ' \
                                    '--spot-max-price {spot_max_price} ' \
                                    '-c 1'
        self.cmd(create_spot_node_pool_cmd, checks=[
            self.check('provisioningState', 'Succeeded'),
            self.check('name', spot_node_pool_name),
            self.check('scaleSetEvictionPolicy', 'Delete'),
            self.check(
                'nodeTaints[0]', 'kubernetes.azure.com/scalesetpriority=spot:NoSchedule'),
            self.check('spotMaxPrice', spot_max_price)
        ])

    @AllowLargeResponse()
    @AKSCustomResourceGroupPreparer(random_name_length=17, name_prefix='clitest', location='westus2')
    def test_aks_create_with_ppg_msi(self, resource_group, resource_group_location):
        # reset the count so in replay mode the random names will start with 0
        self.test_resources_count = 0
        # kwargs for string formatting
        aks_name = self.create_random_name('cliakstest', 16)
        node_pool_name = self.create_random_name('p', 10)
        self.kwargs.update({
            'resource_group': resource_group,
            'name': aks_name,
            'node_pool_name': node_pool_name,
            'dns_name_prefix': self.create_random_name('cliaksdns', 16),
            'ssh_key_value': self.generate_ssh_keys(),
            'location': resource_group_location,
            'resource_type': 'Microsoft.ContainerService/ManagedClusters',
            'ppg': self.generate_ppg_id(resource_group, resource_group_location)
        })

        # create
        create_cmd = 'aks create --resource-group={resource_group} --name={name} --location={location} ' \
            '--dns-name-prefix={dns_name_prefix} --node-count=1 --ssh-key-value={ssh_key_value} ' \
            '--ppg={ppg} '
        self.cmd(create_cmd, checks=[
            self.exists('fqdn'),
            self.exists('nodeResourceGroup'),
            self.check('provisioningState', 'Succeeded'),
            self.check(
                'agentPoolProfiles[0].proximityPlacementGroupId', '{ppg}')
        ])

        # add node pool
        create_ppg_node_pool_cmd = 'aks nodepool add ' \
            '--resource-group={resource_group} ' \
            '--cluster-name={name} ' \
            '-n {node_pool_name} ' \
            '--ppg={ppg} '
        self.cmd(create_ppg_node_pool_cmd, checks=[
            self.check('provisioningState', 'Succeeded'),
            self.check('name', node_pool_name),
            self.check('proximityPlacementGroupId', '{ppg}')
        ])

    @AllowLargeResponse()
    @AKSCustomResourceGroupPreparer(random_name_length=17, name_prefix='clitest', location='westus2')
    def test_aks_stop_and_start(self, resource_group, resource_group_location):
        # This is the only test case in which the `--generate-ssh-keys` option is enabled in the `aks create` command.
        # Please do not enable this option in other test cases to avoid race conditions during concurrent testing.
        # For more details, please refer to issue #18854.
        aks_name = self.create_random_name('cliakstest', 16)
        self.kwargs.update({
            'resource_group': resource_group,
            'name': aks_name
        })

        create_cmd = 'aks create --resource-group={resource_group} --name={name} --generate-ssh-keys'
        self.cmd(create_cmd, checks=[
            self.check('provisioningState', 'Succeeded'),
        ])

        stop_cmd = 'aks stop --resource-group={resource_group} --name={name}'
        self.cmd(stop_cmd)

        start_cmd = 'aks start --resource-group={resource_group} --name={name}'
        self.cmd(start_cmd)

    @AllowLargeResponse()
    @AKSCustomResourceGroupPreparer(random_name_length=17, name_prefix='clitest', location='westus2')
    def test_aks_abort(self, resource_group, resource_group_location):
        aks_name = self.create_random_name('cliakstest', 16)
        self.kwargs.update({
            'resource_group': resource_group,
            'name': aks_name,
            'ssh_key_value': self.generate_ssh_keys(),
        })

        create_cmd = 'aks create --resource-group={resource_group} --name={name} --ssh-key-value={ssh_key_value} --no-wait'
        self.cmd(create_cmd)

        abort_cmd = 'aks operation-abort --resource-group={resource_group} --name={name}'
        self.cmd(abort_cmd, checks=[self.is_empty()])

        time.sleep(10)
        show_cmd = 'aks show --resource-group={resource_group} --name={name}'
        self.cmd(show_cmd, checks=[self.check('provisioningState', 'Canceled')])

    @AllowLargeResponse()
    @AKSCustomResourceGroupPreparer(random_name_length=17, name_prefix='clitest', location='westus2')
    def test_aks_nodepool_abort(self, resource_group, resource_group_location):
        aks_name = self.create_random_name('cliakstest', 16)
        node_pool_name = self.create_random_name('c', 6)
        node_vm_size = 'Standard_DS2_v2'
        self.kwargs.update({
            'resource_group': resource_group,
            'name': aks_name,
            'node_pool_name': node_pool_name,
            'ssh_key_value': self.generate_ssh_keys(),
            'node_vm_size': node_vm_size,
        })

        create_cmd = 'aks create --resource-group={resource_group} --name={name} ' \
                     '--vm-set-type VirtualMachineScaleSets --node-count=1 ' \
                     '--ssh-key-value={ssh_key_value} ' \
                     '--node-vm-size={node_vm_size} -o json'
        self.cmd(create_cmd, checks=[
            self.check('provisioningState', 'Succeeded')
        ])

        # add nodepool
        self.cmd('aks nodepool add --resource-group={resource_group} --cluster-name={name} --name={node_pool_name} --node-vm-size={node_vm_size} --node-count=2', checks=[
            self.check('provisioningState', 'Succeeded')
        ])
        # stop nodepool
        self.cmd('aks nodepool stop --no-wait --resource-group={resource_group} --cluster-name={name} --nodepool-name={node_pool_name} --aks-custom-headers AKSHTTPCustomFeatures=Microsoft.ContainerService/PreviewStartStopAgentPool')

        abort_cmd = 'aks nodepool operation-abort --resource-group={resource_group} --cluster-name={name} --nodepool-name={node_pool_name}'
        self.cmd(abort_cmd, checks=[self.is_empty()])

        time.sleep(10)
        get_nodepool_cmd = 'aks nodepool show ' \
                           '--resource-group={resource_group} ' \
                           '--cluster-name={name} ' \
                           '-n {node_pool_name} '
        self.cmd(get_nodepool_cmd, checks=[
            self.check('provisioningState', 'Canceled'),
            self.check('powerState.code', 'Running')
        ])

    @AllowLargeResponse()
    @AKSCustomResourceGroupPreparer(random_name_length=17, name_prefix='clitest', location='westus2')
    def test_aks_create_with_confcom_addon(self, resource_group, resource_group_location):
        aks_name = self.create_random_name('cliakstest', 16)
        self.kwargs.update({
            'resource_group': resource_group,
            'name': aks_name,
            'ssh_key_value': self.generate_ssh_keys()
        })

        create_cmd = 'aks create --resource-group={resource_group} --name={name} --enable-managed-identity ' \
                     '-a confcom --ssh-key-value={ssh_key_value} -o json'
        self.cmd(create_cmd, checks=[
            self.check('provisioningState', 'Succeeded'),
            self.check('addonProfiles.ACCSGXDevicePlugin.enabled', True),
            self.check(
                'addonProfiles.ACCSGXDevicePlugin.config.ACCSGXQuoteHelperEnabled', "false")
        ])

    @AllowLargeResponse()
    @AKSCustomResourceGroupPreparer(random_name_length=17, name_prefix='clitest', location='westus2')
    def test_aks_create_with_confcom_addon_helper_enabled(self, resource_group, resource_group_location):
        aks_name = self.create_random_name('cliakstest', 16)
        self.kwargs.update({
            'resource_group': resource_group,
            'name': aks_name,
            'ssh_key_value': self.generate_ssh_keys()
        })

        create_cmd = 'aks create --resource-group={resource_group} --name={name} --enable-managed-identity ' \
                     '-a confcom --enable-sgxquotehelper --ssh-key-value={ssh_key_value} -o json'
        self.cmd(create_cmd, checks=[
            self.check('provisioningState', 'Succeeded'),
            self.check('addonProfiles.ACCSGXDevicePlugin.enabled', True),
            self.check(
                'addonProfiles.ACCSGXDevicePlugin.config.ACCSGXQuoteHelperEnabled', "true")
        ])

    @AllowLargeResponse()
    @AKSCustomResourceGroupPreparer(random_name_length=17, name_prefix='clitest', location='westus2')
    def test_aks_enable_addons_confcom_addon(self, resource_group, resource_group_location):
        aks_name = self.create_random_name('cliakstest', 16)
        self.kwargs.update({
            'resource_group': resource_group,
            'name': aks_name,
            'ssh_key_value': self.generate_ssh_keys()
        })

        create_cmd = 'aks create --resource-group={resource_group} --name={name} --enable-managed-identity ' \
                     '--ssh-key-value={ssh_key_value} -o json'
        self.cmd(create_cmd, checks=[
            self.check('provisioningState', 'Succeeded'),
            self.check('addonProfiles.ACCSGXDevicePlugin', None)
        ])

        enable_cmd = 'aks enable-addons --addons confcom --resource-group={resource_group} --name={name} -o json'
        self.cmd(enable_cmd, checks=[
            self.check('provisioningState', 'Succeeded'),
            self.check('addonProfiles.ACCSGXDevicePlugin.enabled', True),
            self.check(
                'addonProfiles.ACCSGXDevicePlugin.config.ACCSGXQuoteHelperEnabled', "false")
        ])

    @AllowLargeResponse()
    @AKSCustomResourceGroupPreparer(random_name_length=17, name_prefix='clitest', location='westus2')
    def test_aks_disable_addons_confcom_addon(self, resource_group, resource_group_location):
        aks_name = self.create_random_name('cliakstest', 16)
        self.kwargs.update({
            'resource_group': resource_group,
            'name': aks_name,
            'ssh_key_value': self.generate_ssh_keys()
        })

        create_cmd = 'aks create --resource-group={resource_group} --name={name} --enable-managed-identity ' \
                     '-a confcom --ssh-key-value={ssh_key_value} -o json'
        self.cmd(create_cmd, checks=[
            self.check('provisioningState', 'Succeeded'),
            self.check('addonProfiles.ACCSGXDevicePlugin.enabled', True),
            self.check(
                'addonProfiles.ACCSGXDevicePlugin.config.ACCSGXQuoteHelperEnabled', "false")
        ])

        disable_cmd = 'aks disable-addons --addons confcom --resource-group={resource_group} --name={name} -o json'
        self.cmd(disable_cmd, checks=[
            self.check('provisioningState', 'Succeeded'),
            self.check('addonProfiles.ACCSGXDevicePlugin.enabled', False),
            self.check('addonProfiles.ACCSGXDevicePlugin.config', None)
        ])

    @AllowLargeResponse()
    @AKSCustomResourceGroupPreparer(random_name_length=17, name_prefix='clitest', location='westus2')
    @AKSCustomRoleBasedServicePrincipalPreparer()
    def test_aks_update_with_windows_password(self, resource_group, resource_group_location, sp_name, sp_password):
        # reset the count so in replay mode the random names will start with 0
        self.test_resources_count = 0
        # kwargs for string formatting
        aks_name = self.create_random_name('cliakstest', 16)
        self.kwargs.update({
            'resource_group': resource_group,
            'name': aks_name,
            'dns_name_prefix': self.create_random_name('cliaksdns', 16),
            'location': resource_group_location,
            'service_principal': sp_name,
            'client_secret': sp_password,
            'resource_type': 'Microsoft.ContainerService/ManagedClusters',
            'windows_admin_username': 'azureuser1',
            'windows_admin_password': self.create_random_name('p@0A', 14),
            'nodepool2_name': 'npwin',
            'new_windows_admin_password': self.create_random_name('n!C3', 14),
            'ssh_key_value': self.generate_ssh_keys()
        })

        # create
        create_cmd = 'aks create --resource-group={resource_group} --name={name} --location={location} ' \
                     '--dns-name-prefix={dns_name_prefix} --node-count=1 ' \
                     '--windows-admin-username={windows_admin_username} --windows-admin-password={windows_admin_password} ' \
                     '--load-balancer-sku=standard --vm-set-type=virtualmachinescalesets --network-plugin=azure ' \
                     '--ssh-key-value={ssh_key_value}'
        self.cmd(create_cmd, checks=[
            self.exists('fqdn'),
            self.exists('nodeResourceGroup'),
            self.check('provisioningState', 'Succeeded'),
            self.check('windowsProfile.adminUsername', 'azureuser1')
        ])

        # nodepool add
        self.cmd('aks nodepool add --resource-group={resource_group} --cluster-name={name} --name={nodepool2_name} --os-type Windows --node-count=1', checks=[
            self.check('provisioningState', 'Succeeded')
        ])

        # update Windows password
        self.cmd('aks update --resource-group={resource_group} --name={name} --windows-admin-password {new_windows_admin_password}', checks=[
            self.check('provisioningState', 'Succeeded'),
        ])

        # #nodepool delete
        self.cmd(
            'aks nodepool delete --resource-group={resource_group} --cluster-name={name} --name={nodepool2_name} --no-wait', checks=[self.is_empty()])

        # delete
        self.cmd(
            'aks delete -g {resource_group} -n {name} --yes --no-wait', checks=[self.is_empty()])

    @AllowLargeResponse()
    @AKSCustomResourceGroupPreparer(random_name_length=17, name_prefix='clitest', location='westeurope')
    @AKSCustomRoleBasedServicePrincipalPreparer()
    def test_aks_update_to_msi_cluster(self, resource_group, resource_group_location, sp_name, sp_password):
        aks_name = self.create_random_name('cliakstest', 16)
        self.kwargs.update({
            'resource_group': resource_group,
            'name': aks_name,
            'service_principal': sp_name,
            'client_secret': sp_password,
            'ssh_key_value': self.generate_ssh_keys()
        })

        create_cmd = 'aks create --resource-group={resource_group} --name={name} ' \
                     '--service-principal={service_principal} --client-secret={client_secret} ' \
                     '--ssh-key-value={ssh_key_value}'

        self.cmd(create_cmd, checks=[
            self.check('provisioningState', 'Succeeded'),
        ])

        # update to MSI cluster
        self.cmd('aks update --resource-group={resource_group} --name={name} --enable-managed-identity --yes', checks=[
            self.check('provisioningState', 'Succeeded'),
            self.check('identity.type', 'SystemAssigned')
        ])

        # delete
        self.cmd(
            'aks delete -g {resource_group} -n {name} --yes --no-wait', checks=[self.is_empty()])

    # live only due to workspace is not mocked
    @live_only()
    @AllowLargeResponse()
    @AKSCustomResourceGroupPreparer(random_name_length=17, name_prefix='clitest', location='westeurope')
    @AKSCustomRoleBasedServicePrincipalPreparer()
    def test_aks_update_to_msi_cluster_with_addons(self, resource_group, resource_group_location, sp_name, sp_password):
        aks_name = self.create_random_name('cliakstest', 16)
        self.kwargs.update({
            'resource_group': resource_group,
            'name': aks_name,
            'service_principal': sp_name,
            'client_secret': sp_password,
            'ssh_key_value': self.generate_ssh_keys()
        })

        create_cmd = 'aks create --resource-group={resource_group} --name={name} --enable-addons monitoring ' \
                     '--service-principal={service_principal} --client-secret={client_secret} ' \
                     '--ssh-key-value={ssh_key_value}'
        self.cmd(create_cmd, checks=[
            self.check('provisioningState', 'Succeeded'),
        ])

        # update to MSI cluster
        self.cmd('aks update --resource-group={resource_group} --name={name} --enable-managed-identity --yes', checks=[
            self.check('provisioningState', 'Succeeded'),
            self.check('identity.type', 'SystemAssigned')
        ])

        # delete
        self.cmd(
            'aks delete -g {resource_group} -n {name} --yes --no-wait', checks=[self.is_empty()])

    @AllowLargeResponse()
    @AKSCustomResourceGroupPreparer(random_name_length=17, name_prefix='clitest', location='westus2')
    def test_aks_create_with_auto_upgrade_channel(self, resource_group, resource_group_location):
        aks_name = self.create_random_name('cliakstest', 16)
        self.kwargs.update({
            'resource_group': resource_group,
            'name': aks_name,
            'location': resource_group_location,
            'ssh_key_value': self.generate_ssh_keys()
        })

        # create
        create_cmd = 'aks create --resource-group={resource_group} --name={name} --location={location} ' \
                     '--enable-managed-identity --auto-upgrade-channel rapid ' \
                     '--ssh-key-value={ssh_key_value}'
        self.cmd(create_cmd, checks=[
            self.check('provisioningState', 'Succeeded'),
            self.check('autoUpgradeProfile.upgradeChannel', 'rapid')
        ])

        # update upgrade channel
        update_cmd = 'aks update --resource-group={resource_group} --name={name} ' \
                     '--auto-upgrade-channel stable'
        self.cmd(update_cmd, checks=[
            self.check('provisioningState', 'Succeeded'),
            self.check('autoUpgradeProfile.upgradeChannel', 'stable')
        ])

        # delete
        self.cmd(
            'aks delete -g {resource_group} -n {name} --yes --no-wait', checks=[self.is_empty()])

    # live only due to "could not grant Managed Identity Operator permission to cluster identity at scope ..."
    @live_only()
    @AllowLargeResponse()
    @AKSCustomResourceGroupPreparer(random_name_length=17, name_prefix='clitest', location='westus2')
    def test_aks_custom_kubelet_identity(self, resource_group, resource_group_location):
        aks_name = self.create_random_name('cliakstest', 16)
        control_plane_identity_name = self.create_random_name('cliakstest', 16)
        kubelet_identity_name = self.create_random_name('cliakstest', 16)
        new_kubelet_identity_name = self.create_random_name('cliakstest', 16)
        self.kwargs.update({
            'resource_group': resource_group,
            'name': aks_name,
            'control_plane_identity_name': control_plane_identity_name,
            'kubelet_identity_name': kubelet_identity_name,
            "new_kubelet_identity_name": new_kubelet_identity_name,
            'ssh_key_value': self.generate_ssh_keys()
        })

        # create control plane identity
        control_plane_identity = 'identity create --resource-group={resource_group} --name={control_plane_identity_name}'
        c_identity = self.cmd(control_plane_identity, checks=[
            self.check('name', control_plane_identity_name)
        ]).get_output_in_json()
        control_plane_identity_resource_id = c_identity["id"]
        assert control_plane_identity_resource_id is not None
        self.kwargs.update({
            'control_plane_identity_resource_id': control_plane_identity_resource_id,
        })

        # create kubelet identity
        kubelet_identity = 'identity create --resource-group={resource_group} --name={kubelet_identity_name}'
        k_identity = self.cmd(kubelet_identity, checks=[
            self.check('name', kubelet_identity_name)
        ]).get_output_in_json()
        kubelet_identity_resource_id = k_identity["id"]
        assert kubelet_identity_resource_id is not None
        self.kwargs.update({
            'kubelet_identity_resource_id': kubelet_identity_resource_id,
        })

        # create
        create_cmd = 'aks create --resource-group={resource_group} --name={name} ' \
                     '--node-count=1 --enable-managed-identity ' \
                     '--assign-identity {control_plane_identity_resource_id} --assign-kubelet-identity {kubelet_identity_resource_id} ' \
                     '--ssh-key-value={ssh_key_value}'
        self.cmd(create_cmd, checks=[
            self.exists('identity'),
            self.exists('identityProfile'),
            self.check('provisioningState', 'Succeeded'),
            self.check('identityProfile.kubeletidentity.resourceId', kubelet_identity_resource_id),
        ])

        # create new kubelet identity
        new_kubelet_identity = 'identity create --resource-group={resource_group} --name={new_kubelet_identity_name}'
        new_identity = self.cmd(new_kubelet_identity, checks=[
            self.check('name', new_kubelet_identity_name)
        ]).get_output_in_json()
        new_kubelet_identity_resource_id = new_identity["id"]
        assert new_kubelet_identity_resource_id is not None
        self.kwargs.update({
            'new_kubelet_identity_resource_id': new_kubelet_identity_resource_id,
        })

        # update to new kubelet identity
        self.cmd('aks update --resource-group={resource_group} --name={name} --assign-kubelet-identity {new_kubelet_identity_resource_id} --yes', checks=[
            self.exists('identity'),
            self.exists('identityProfile'),
            self.check('provisioningState', 'Succeeded'),
            self.check('identityProfile.kubeletidentity.resourceId',
                       new_kubelet_identity_resource_id),
        ])

        # delete
        self.cmd(
            'aks delete -g {resource_group} -n {name} --yes --no-wait', checks=[self.is_empty()])

    @AllowLargeResponse()
    @AKSCustomResourceGroupPreparer(random_name_length=17, name_prefix='clitest', location='eastus', preserve_default_location=True)
    def test_aks_create_with_network_dataplane_cilium(self, resource_group, resource_group_location):
        # reset the count so in replay mode the random names will start with 0
        self.test_resources_count = 0
        # kwargs for string formatting
        aks_name = self.create_random_name('cliakstest', 16)
        self.kwargs.update({
            'resource_group': resource_group,
            'name': aks_name,
            'location': resource_group_location,
            'resource_type': 'Microsoft.ContainerService/ManagedClusters',
            'ssh_key_value': self.generate_ssh_keys(),
        })

        # create
        create_cmd = 'aks create --resource-group={resource_group} --name={name} --location={location} ' \
                     '--network-plugin azure --network-plugin-mode overlay --ssh-key-value={ssh_key_value} ' \
                     '--pod-cidr 10.244.0.0/16 --node-count 1 ' \
                     '--network-dataplane=cilium ' \
                     '--aks-custom-headers AKSHTTPCustomFeatures=Microsoft.ContainerService/CiliumDataplanePreview,AKSHTTPCustomFeatures=Microsoft.ContainerService/AzureOverlayPreview'
        self.cmd(create_cmd, checks=[
            self.check('provisioningState', 'Succeeded'),
            self.check('networkProfile.podCidr', '10.244.0.0/16'),
            self.check('networkProfile.networkPlugin', 'azure'),
            self.check('networkProfile.networkPluginMode', 'overlay'),
            self.check('networkProfile.networkPolicy', 'cilium'),
            self.check('networkProfile.networkDataplane', 'cilium'),
        ])

        # delete
        self.cmd(
            'aks delete -g {resource_group} -n {name} --yes --no-wait', checks=[self.is_empty()])

    @AllowLargeResponse()
    @AKSCustomResourceGroupPreparer(random_name_length=17, name_prefix='clitest', location='eastus', preserve_default_location=True)
    def test_aks_enable_utlra_ssd(self, resource_group, resource_group_location):
        aks_name = self.create_random_name('cliakstest', 16)
        self.kwargs.update({
            'resource_group': resource_group,
            'name': aks_name,
            'ssh_key_value': self.generate_ssh_keys()
        })

        create_cmd = 'aks create --resource-group={resource_group} --name={name} --node-vm-size Standard_D2s_v3 ' \
                     '--zones 1 2 3 --enable-ultra-ssd --ssh-key-value={ssh_key_value}'
        self.cmd(create_cmd, checks=[
            self.check('provisioningState', 'Succeeded')
        ])

        # delete
        self.cmd(
            'aks delete -g {resource_group} -n {name} --yes --no-wait', checks=[self.is_empty()])

    @AllowLargeResponse()
    @AKSCustomResourceGroupPreparer(random_name_length=17, name_prefix='clitest', location='westus2')
    def test_aks_browse(self, resource_group, resource_group_location):
        aks_name = self.create_random_name('cliakstest', 16)
        self.kwargs.update({
            'name': aks_name,
            'resource_group': resource_group,
            'ssh_key_value': self.generate_ssh_keys()
        })

        # create
        create_cmd = 'aks create --resource-group={resource_group} --name={name} --ssh-key-value={ssh_key_value}'
        self.cmd(create_cmd, checks=[
            self.check('provisioningState', 'Succeeded')
        ])

        # test aks browse cmd
        subscription_id = self.get_subscription_id()
        browse_cmd = 'aks browse --resource-group={resource_group} --name={name} --listen-address=127.0.0.1 --listen-port=8080 --disable-browser'
        self.cmd(browse_cmd, checks=[
            StringCheck("Kubernetes resources view on https://portal.azure.com/#resource/subscriptions/{}/resourceGroups/{}/providers/Microsoft.ContainerService/managedClusters/{}/workloads".format(subscription_id, resource_group, aks_name))
        ])

        # delete
        self.cmd(
            'aks delete -g {resource_group} -n {name} --yes --no-wait', checks=[self.is_empty()])

    # live only since execution of `kubectl get pods` in subprocess and cannot be mocked by testsdk
    @unittest.skip("Unable to create a cluster with version lower than 1.19.0 that meets the test requirements")
    @live_only()
    @AllowLargeResponse()
    @AKSCustomResourceGroupPreparer(random_name_length=17, name_prefix='clitest', location='westus2')
    def test_aks_browse_legacy(self, resource_group, resource_group_location):
        aks_name = self.create_random_name('cliakstest', 16)
        self.kwargs.update({
            'name': aks_name,
            'resource_group': resource_group,
            'ssh_key_value': self.generate_ssh_keys()
        })

        # find the latest version lower than 1.19.0
        versions = self._get_versions_by_location(resource_group_location)
        try:
            legacy_version = next(x for x in versions if version_to_tuple(x) < version_to_tuple('1.19.0'))
        except StopIteration:
            raise CLIInternalError("No version lower than '1.19.0' is supported in region '{}'!".format(resource_group_location))

        self.kwargs.update({
            'k8s_version': legacy_version,
            'dashboard': "kube-dashboard",

        })
        # create legacy cluster and enable kube-dashboard addon
        create_cmd = 'aks create --resource-group={resource_group} --name={name} --ssh-key-value={ssh_key_value} ' \
                     '-k {k8s_version} -a {dashboard}'
        self.cmd(create_cmd, checks=[
            self.check('provisioningState', 'Succeeded'),
            self.check('kubernetesVersion', legacy_version),
            self.check('addonProfiles.{}.enabled'.format(CONST_KUBE_DASHBOARD_ADDON_NAME), True)
        ])

        # install kubectl
        try:
            subprocess.call(["az", "aks", "install-cli"])
        except subprocess.CalledProcessError as err:
            raise CLIInternalError("Failed to install kubectl with error: '{}'!".format(err))

        # create test hook file
        hook_file_path = get_test_data_file_path("test_aks_browse_legacy.hook")
        test_hook_data = {
            "configs": {
                "enableTimeout": True,
                "timeoutInterval": 10,
            }
        }
        with open(hook_file_path, "w") as f:
            json.dump(test_hook_data, f)

        try:
            # test aks browse cmd
            browse_cmd = 'aks browse --resource-group={resource_group} --name={name} --listen-address=1.1.1.1 --listen-port=8080 --disable-browser'
            self.cmd(browse_cmd, checks=[
                StringCheck("Test Invalid Address! Test Passed!")
            ])
        # clean up test hook file even if test failed
        finally:
            if os.path.exists(hook_file_path):
                # delete file
                os.remove(hook_file_path)

            # delete cluster
            self.cmd(
                'aks delete -g {resource_group} -n {name} --yes --no-wait', checks=[self.is_empty()])

    # live only, otherwise the current recording mechanism will also record the binary files of
    # kubectl and kubelogin resulting in the cassette file size exceeding 100MB
    @live_only()
    def test_aks_install_kubectl(self):
        ctl_fd, ctl_temp_file = tempfile.mkstemp()
        login_fd, login_temp_file = tempfile.mkstemp()
        version = "latest"
        install_cmd = 'aks install-cli --client-version={} --install-location={} --base-src-url={} ' \
                      '--kubelogin-version={} --kubelogin-install-location={} --kubelogin-base-src-url={}'.format(version, ctl_temp_file, "", version, login_temp_file, "")

        # install kubectl & kubelogin
        try:
            self.cmd(install_cmd, checks=[self.is_empty()])
            self.assertGreater(os.path.getsize(ctl_temp_file), 0)
            self.assertGreater(os.path.getsize(login_temp_file), 0)
        finally:
            os.close(ctl_fd)
            os.close(login_fd)
            os.remove(ctl_temp_file)
            os.remove(login_temp_file)

    @AllowLargeResponse()
    @AKSCustomResourceGroupPreparer(random_name_length=17, name_prefix='clitest', location='westus2')
    def test_aks_create_autoscaler_then_update(self, resource_group, resource_group_location):
        aks_name = self.create_random_name('cliakstest', 16)
        tags = "tag1=v1 tag2=v2"
        self.kwargs.update({
            'name': aks_name,
            'resource_group': resource_group,
            'tags': tags,
            'ssh_key_value': self.generate_ssh_keys()
        })

        # create
        create_cmd = 'aks create --resource-group={resource_group} --name={name} --tags {tags} ' \
                     '--ssh-key-value={ssh_key_value} --enable-cluster-autoscaler ' \
                     '-c 1 --min-count 1 --max-count 5 ' \
                     '--cluster-autoscaler-profile scan-interval=30s expander=least-waste'
        self.cmd(create_cmd, checks=[
            self.check('provisioningState', 'Succeeded'),
            self.check('autoScalerProfile.scanInterval', '30s'),
            self.check('autoScalerProfile.expander', 'least-waste'),
            self.check('agentPoolProfiles[0].enableAutoScaling', True),
            self.check('agentPoolProfiles[0].minCount', 1),
            self.check('agentPoolProfiles[0].count', 1),
            self.check('agentPoolProfiles[0].maxCount', 5),
            self.check('tags.tag1', 'v1'),
            self.check('tags.tag2', 'v2'),
        ])

        # disable autoscaler and update tags
        new_tags = "tag3=v3"
        self.kwargs.update({'tags': new_tags})
        disable_autoscaler_cmd = 'aks update --resource-group={resource_group} --name={name} ' \
                                 '--tags {tags} --disable-cluster-autoscaler'
        self.cmd(disable_autoscaler_cmd, checks=[
            self.check('provisioningState', 'Succeeded'),
            self.check('agentPoolProfiles[0].enableAutoScaling', False),
            self.check('agentPoolProfiles[0].minCount', None),
            self.check('agentPoolProfiles[0].maxCount', None),
            self.check('tags.tag1', None),
            self.check('tags.tag2', None),
            self.check('tags.tag3', "v3"),
        ])

        # enable autoscaler and update tags
        other_new_tags = ""
        self.kwargs.update({'tags': other_new_tags})
        enable_autoscaler_cmd = 'aks update --resource-group={resource_group} --name={name} ' \
                                '--tags {tags} --enable-cluster-autoscaler --min-count 2 --max-count 5'
        self.cmd(enable_autoscaler_cmd, checks=[
            self.check('provisioningState', 'Succeeded'),
            self.check('agentPoolProfiles[0].enableAutoScaling', True),
            self.check('agentPoolProfiles[0].minCount', 2),
            self.check('agentPoolProfiles[0].maxCount', 5),
            self.check('tags', None),
        ])

        # clear autoscaler profile
        clear_autoscaler_profile_cmd = 'aks update --resource-group={resource_group} --name={name} ' \
                                       '--cluster-autoscaler-profile=""'
        self.cmd(clear_autoscaler_profile_cmd, checks=[
            self.check('provisioningState', 'Succeeded'),
            self.check('autoScalerProfile.scanInterval', '10s'),
            self.check('autoScalerProfile.expander', 'random')
        ])

        # update autoscaler
        update_autoscaler_cmd = 'aks update --resource-group={resource_group} --name={name} ' \
                                '--update-cluster-autoscaler --min-count 3 --max-count 101'
        self.cmd(update_autoscaler_cmd, checks=[
            self.check('provisioningState', 'Succeeded'),
            self.check('agentPoolProfiles[0].minCount', 3),
            self.check('agentPoolProfiles[0].maxCount', 101)
        ])

        # delete
        self.cmd(
            'aks delete -g {resource_group} -n {name} --yes --no-wait', checks=[self.is_empty()])

    @AllowLargeResponse()
    @AKSCustomResourceGroupPreparer(random_name_length=17, name_prefix='clitest', location='westus2')
    def test_aks_nodepool_autoscaler_then_update(self, resource_group, resource_group_location):
        aks_name = self.create_random_name('cliakstest', 16)
        np_name = self.create_random_name('clinp', 12)
        self.kwargs.update({
            'name': aks_name,
            'resource_group': resource_group,
            'nodepool_name': np_name,
            'ssh_key_value': self.generate_ssh_keys()
        })

        # create
        create_cmd = 'aks create --resource-group={resource_group} --name={name} ' \
                     '--ssh-key-value={ssh_key_value} -c 1'
        self.cmd(create_cmd, checks=[
            self.check('provisioningState', 'Succeeded'),
            self.check('agentPoolProfiles[0].count', 1),
        ])

        add_nodepool_cmd = 'aks nodepool add -g {resource_group} --cluster-name {name} -n {nodepool_name} ' \
                     '--mode user --enable-cluster-autoscaler -c 0 --min-count 0 --max-count 3'
        self.cmd(add_nodepool_cmd, checks=[
            self.check('provisioningState', 'Succeeded'),
            self.check('count', 0),
            self.check('minCount', 0),
            self.check('maxCount', 3),
        ])

        update_nodepool_cmd = 'aks nodepool update -g {resource_group} --cluster-name {name} -n {nodepool_name} ' \
                     '--update-cluster-autoscaler --min-count 1 --max-count 101'
        self.cmd(update_nodepool_cmd, checks=[
            self.check('provisioningState', 'Succeeded'),
            self.check('minCount', 1),
            self.check('maxCount', 101),
        ])

        # delete
        self.cmd(
            'aks delete -g {resource_group} -n {name} --yes --no-wait', checks=[self.is_empty()])

    @AllowLargeResponse()
    @AKSCustomResourceGroupPreparer(random_name_length=17, name_prefix='clitest', location='westcentralus')
    def test_aks_nodepool_stop_and_start(self, resource_group, resource_group_location):
        aks_name = self.create_random_name('cliakstest', 16)
        nodepool_name = self.create_random_name('c', 6)
        self.kwargs.update({
            'resource_group': resource_group,
            'name': aks_name,
            'nodepool_name' : nodepool_name,
            'ssh_key_value': self.generate_ssh_keys()
        })

        # create aks cluster
        create_cmd = 'aks create --resource-group={resource_group} --name={name} --ssh-key-value={ssh_key_value}'
        self.cmd(create_cmd, checks=[
            self.check('provisioningState', 'Succeeded'),
        ])
        # add nodepool
        self.cmd('aks nodepool add --resource-group={resource_group} --cluster-name={name} --name={nodepool_name} --node-count=2', checks=[
            self.check('provisioningState', 'Succeeded')
        ])
        # stop nodepool
        self.cmd('aks nodepool stop --resource-group={resource_group} --cluster-name={name} --nodepool-name={nodepool_name}', checks=[
            self.check('powerState.code', 'Stopped')
        ])
        #start nodepool
        self.cmd('aks nodepool start --resource-group={resource_group} --cluster-name={name} --nodepool-name={nodepool_name}', checks=[
            self.check('powerState.code', 'Running')
        ])
        # delete AKS cluster
        self.cmd(
            'aks delete -g {resource_group} -n {name} --yes --no-wait', checks=[self.is_empty()])

    @AllowLargeResponse()
    @AKSCustomResourceGroupPreparer(random_name_length=17, name_prefix='clitest', location='westus2')
    def test_aks_create_loadbalancer_then_update(self, resource_group, resource_group_location):
        aks_name = self.create_random_name('cliakstest', 16)
        self.kwargs.update({
            'name': aks_name,
            'resource_group': resource_group,
            'ssh_key_value': self.generate_ssh_keys()
        })

        # create
        create_cmd = 'aks create --resource-group={resource_group} --name={name} ' \
                     '--ssh-key-value={ssh_key_value} --load-balancer-sku=standard ' \
                     '--load-balancer-managed-outbound-ip-count 2 --load-balancer-outbound-ports 2048 ' \
                     '--load-balancer-idle-timeout 5'
        self.cmd(create_cmd, checks=[
            self.check('provisioningState', 'Succeeded'),
            self.check('networkProfile.loadBalancerProfile.allocatedOutboundPorts', 2048),
            self.check('networkProfile.loadBalancerProfile.idleTimeoutInMinutes', 5),
            self.check('networkProfile.loadBalancerProfile.effectiveOutboundIPs | length(@) == `2`', True)
        ])

        # update
        update_cmd = 'aks update --resource-group={resource_group} --name={name} ' \
                     '--load-balancer-outbound-ports 1024 --load-balancer-idle-timeout 10'
        self.cmd(update_cmd, checks=[
            self.check('provisioningState', 'Succeeded'),
            self.check('networkProfile.loadBalancerProfile.allocatedOutboundPorts', 1024),
            self.check('networkProfile.loadBalancerProfile.idleTimeoutInMinutes', 10)
        ])

        # delete
        self.cmd(
            'aks delete -g {resource_group} -n {name} --yes --no-wait', checks=[self.is_empty()])

    @AllowLargeResponse()
    @AKSCustomResourceGroupPreparer(random_name_length=17, name_prefix='clitest', location='westus2')
    def test_aks_create_node_public_ip(self, resource_group, resource_group_location):
        aks_name = self.create_random_name('cliakstest', 16)
        ipprefix_name = self.create_random_name('cliaksipprefix', 20)
        self.kwargs.update({
            'name': aks_name,
            'resource_group': resource_group,
            'location': resource_group_location,
            'ssh_key_value': self.generate_ssh_keys(),
            'ipprefix_name': ipprefix_name
        })

        # create public ip prefix
        ipprefix_id = self.cmd('az network public-ip prefix create -g {rg} -n {ipprefix_name} --location {location} --length 29'). \
            get_output_in_json().get("id")

        self.kwargs.update({
            'ipprefix_id': ipprefix_id
        })

        # create
        subscription_id = self.get_subscription_id()
        create_cmd = 'aks create --resource-group={resource_group} --name={name} ' \
                     '--ssh-key-value={ssh_key_value} --enable-node-public-ip --node-public-ip-prefix-id {ipprefix_id}'
        self.cmd(create_cmd, checks=[
            self.check('provisioningState', 'Succeeded'),
            self.check('agentPoolProfiles[0].enableNodePublicIp', True),
            self.check('agentPoolProfiles[0].nodePublicIpPrefixId', "/subscriptions/{}/resourceGroups/{}/providers/Microsoft.Network/publicIPPrefixes/{}".format(subscription_id, resource_group, ipprefix_name))
        ])

        # delete
        self.cmd(
            'aks delete -g {resource_group} -n {name} --yes --no-wait', checks=[self.is_empty()])

    @AllowLargeResponse()
    @AKSCustomResourceGroupPreparer(random_name_length=17, name_prefix='clitest', location='westus2')
    def test_aks_create_network_cidr(self, resource_group, resource_group_location):
        aks_name = self.create_random_name('cliakstest', 16)
        self.kwargs.update({
            'name': aks_name,
            'resource_group': resource_group,
            'ssh_key_value': self.generate_ssh_keys()
        })

        # create
        create_cmd = 'aks create --resource-group={resource_group} --name={name} ' \
                     '--ssh-key-value={ssh_key_value} --pod-cidr 10.244.0.0/16 --service-cidr 10.0.0.0/16 ' \
                     '--dns-service-ip 10.0.2.10 --network-plugin kubenet --network-policy calico'
        self.cmd(create_cmd, checks=[
            self.check('provisioningState', 'Succeeded'),
            self.check('networkProfile.podCidr', '10.244.0.0/16'),
            self.check('networkProfile.serviceCidr', '10.0.0.0/16'),
            self.check('networkProfile.dnsServiceIp', '10.0.2.10'),
            self.check('networkProfile.networkPlugin', 'kubenet'),
            self.check('networkProfile.networkPolicy', 'calico')
        ])

        # delete
        self.cmd(
            'aks delete -g {resource_group} -n {name} --yes --no-wait', checks=[self.is_empty()])

    # live only due to dependency `_add_role_assignment` is not mocked
    @live_only()
    @AllowLargeResponse()
    @AKSCustomResourceGroupPreparer(random_name_length=17, name_prefix='clitest', location='westus2')
    @AKSCustomRoleBasedServicePrincipalPreparer()
    def test_aks_create_attach_acr(self, resource_group, resource_group_location, sp_name, sp_password):
        aks_name = self.create_random_name('cliakstest', 16)
        acr_name = self.create_random_name('cliaksacr', 16)
        self.kwargs.update({
            'name': aks_name,
            'resource_group': resource_group,
            'ssh_key_value': self.generate_ssh_keys(),
            'service_principal': sp_name,
            'client_secret': sp_password,
            'acr_name': acr_name
        })

        # create acr
        create_acr_cmd = 'acr create -g {resource_group} -n {acr_name} --sku basic'
        self.cmd(create_acr_cmd, checks=[
            self.check('provisioningState', 'Succeeded')
        ])

        # create
        create_cmd = 'aks create --resource-group={resource_group} --name={name} ' \
                     '--service-principal={service_principal} --client-secret={client_secret} ' \
                     '--ssh-key-value={ssh_key_value} --attach-acr={acr_name}'
        self.cmd(create_cmd, checks=[
            self.check('provisioningState', 'Succeeded'),
            self.check('servicePrincipalProfile.clientId', sp_name)
        ])

         # add Mariner node pool
        node_pool_cmd = 'aks nodepool add --resource-group={resource_group} --cluster-name={name} ' \
                        '-n marinerpool --os-sku mariner'
        self.cmd(node_pool_cmd, checks=[
            self.check('provisioningState', 'Succeeded')
        ])

        # install kubectl
        try:
            subprocess.call(["az", "aks", "install-cli"])
        except subprocess.CalledProcessError as err:
            raise CLIInternalError("Failed to install kubectl with error: '{}'!".format(err))

        # create test hook file
        hook_file_path = get_test_data_file_path("test_aks_create_attach_acr.hook")
        test_hook_data = {
            "configs": {
                "returnOutput": True,
            }
        }
        with open(hook_file_path, "w") as f:
            json.dump(test_hook_data, f)

        try:
            # get credential
            fd, browse_path = tempfile.mkstemp()
            self.kwargs.update(
                {
                    "browse_path": browse_path,
                }
            )
            try:
                get_credential_cmd = "aks get-credentials -n {name} -g {resource_group} -f {browse_path}"
                self.cmd(get_credential_cmd)
            finally:
                os.close(fd)
            # get node name
            k_get_node_cmd = ["kubectl", "get", "node", "-l", "kubernetes.azure.com/os-sku=Ubuntu", "-o", "name", "--kubeconfig", browse_path]
            k_get_node_output = subprocess.check_output(
                k_get_node_cmd,
                universal_newlines=True,
                stderr=subprocess.STDOUT,
            )
            node_names = k_get_node_output.split("\n")
            node_name = node_names[0].strip().strip("node/").strip()
            self.kwargs.update(
                {
                    "node_name": node_name,
                }
            )
            # check acr from Ubuntu node
            check_cmd = "aks check-acr -n {name} -g {resource_group} --acr {acr_name}.azurecr.io --node-name {node_name}"
            self.cmd(
                check_cmd,
                checks=[
                    StringContainCheck("Your cluster can pull images from {}.azurecr.io!".format(acr_name)),
                ],
            )
            # check acr from Mariner node
            k_get_mariner_node_cmd = ["kubectl", "get", "node", "-l", "kubernetes.azure.com/os-sku=Mariner", "-o", "name", "--kubeconfig", browse_path]
            k_get_node_output = subprocess.check_output(
                k_get_mariner_node_cmd,
                universal_newlines=True,
                stderr=subprocess.STDOUT,
            )
            mariner_node_names = k_get_node_output.split("\n")
            mariner_node_name = mariner_node_names[0].strip().strip("node/").strip()
            self.kwargs.update(
                {
                    "mariner_node_name": mariner_node_name,
                }
            )
            check_mariner_cmd = "aks check-acr -n {name} -g {resource_group} --acr {acr_name}.azurecr.io --node-name {mariner_node_name}"
            self.cmd(
                check_mariner_cmd,
                checks=[
                    StringContainCheck("Your cluster can pull images from {}.azurecr.io!".format(acr_name)),
                ],
            )
        # clean up test hook file even if test failed
        finally:
            if os.path.exists(hook_file_path):
                # delete file
                os.remove(hook_file_path)

            # delete cluster
            self.cmd(
                'aks delete -g {resource_group} -n {name} --yes --no-wait', checks=[self.is_empty()])

    # live only due to role assignment is not mocked
    @live_only()
    @AllowLargeResponse()
    @AKSCustomResourceGroupPreparer(random_name_length=17, name_prefix='clitest', location='westus2')
    @AKSCustomRoleBasedServicePrincipalPreparer()
    def test_aks_create_with_outbound_type_udr(self, resource_group, resource_group_location, sp_name, sp_password):
        aks_name = self.create_random_name('cliakstest', 16)
        vnet_name = self.create_random_name('cliaksvnet', 20)
        aks_subnet_name = self.create_random_name('cliakssubnet', 20)
        fw_subnet_name = 'AzureFirewallSubnet'  # this must not be changed
        fw_publicip_name = self.create_random_name('clifwpublicip', 20)
        fw_name = self.create_random_name('cliaksfw', 20)
        fw_ipconfig_name = self.create_random_name('cliaksfwipconfig', 20)
        fw_route_table_name = self.create_random_name('cliaksfwrt', 20)
        fw_route_name = self.create_random_name('cliaksfwrn', 20)
        fw_route_internet_name = self.create_random_name('cliaksfwrin', 20)
        self.kwargs.update({
            'name': aks_name,
            'resource_group': resource_group,
            'location': resource_group_location,
            'ssh_key_value': self.generate_ssh_keys(),
            'service_principal': sp_name,
            'client_secret': sp_password,
            'vnet_name': vnet_name,
            'aks_subnet_name': aks_subnet_name,
            'fw_subnet_name': fw_subnet_name,
            'fw_publicip_name': fw_publicip_name,
            'fw_name': fw_name,
            'fw_ipconfig_name': fw_ipconfig_name,
            'fw_route_table_name': fw_route_table_name,
            'fw_route_name': fw_route_name,
            'fw_route_internet_name': fw_route_internet_name
        })

        # dedicated virtual network with AKS subnet
        aks_subnet_cmd = 'network vnet create -g {resource_group} -n {vnet_name} ' \
                         '--address-prefixes 10.42.0.0/16 --subnet-name {aks_subnet_name} ' \
                         '--subnet-prefix 10.42.1.0/24'
        self.cmd(aks_subnet_cmd, checks=[
            self.check('newVNet.provisioningState', 'Succeeded'),
            self.check('newVNet.addressSpace.addressPrefixes[0]', '10.42.0.0/16'),
            self.check('newVNet.subnets[0].addressPrefix', '10.42.1.0/24'),
            self.check('newVNet.subnets[0].name', aks_subnet_name),
        ])

        # dedicated subnet for Azure Firewall (Firewall name cannot be changed)
        fw_subnet_cmd = 'network vnet subnet create -g {resource_group} --vnet-name {vnet_name} ' \
                         '--address-prefixes 10.42.2.0/24 --name {fw_subnet_name}'
        self.cmd(fw_subnet_cmd, checks=[
            self.check('provisioningState', 'Succeeded'),
            self.check('addressPrefix', '10.42.2.0/24'),
            self.check('name', fw_subnet_name)
        ])

        # create public ip
        public_ip_cmd = 'network public-ip create -g {resource_group} -n {fw_publicip_name} --sku Standard'
        self.cmd(public_ip_cmd, checks=[
            self.check('publicIp.name', fw_publicip_name),
            self.check('publicIp.sku.name', 'Standard')
        ])

        # install Azure Firewall preview CLI extension
        try:
            subprocess.call(["az", "extension", "add", "--name", "azure-firewall", "--yes"])
        except subprocess.CalledProcessError as err:
            raise CLIInternalError("Failed to install azure-firewall extension with error: '{}'!".format(err))

        # deploy Azure Firewall
        deploy_azfw_cmd = 'network firewall create -g {resource_group} -n {fw_name} --enable-dns-proxy true'
        self.cmd(deploy_azfw_cmd, checks=[
            self.check('provisioningState', 'Succeeded'),
            self.check('name', fw_name),
            self.check('additionalProperties.\"Network.DNS.EnableProxy\"', 'true')
        ])

        # configure Firewall IP Config
        config_fw_ip_config_cmd = 'network firewall ip-config create -g {resource_group} -f {fw_name} -n {fw_ipconfig_name} --public-ip-address {fw_publicip_name} --vnet-name {vnet_name}'
        self.cmd(config_fw_ip_config_cmd, checks=[
            self.check('provisioningState', 'Succeeded')
        ])

        get_fw_public_ip_cmd = 'network public-ip show -g {resource_group} -n {fw_publicip_name}'
        fw_public_ip = self.cmd(get_fw_public_ip_cmd).get_output_in_json()
        fw_public_ip_address = fw_public_ip.get("ipAddress")

        get_fw_private_ip_cmd = 'network firewall show -g {resource_group} -n {fw_name}'
        fw_private_ip = self.cmd(get_fw_private_ip_cmd).get_output_in_json()
        fw_private_ip_address = fw_private_ip.get("ipConfigurations")[0].get("privateIPAddress")

        self.kwargs.update({
            'fw_public_ip_address': fw_public_ip_address,
            'fw_private_ip_address': fw_private_ip_address
        })

        # create UDR and add a route for Azure Firewall
        create_route_table_cmd = 'network route-table create -g {resource_group} --name {fw_route_table_name}'
        self.cmd(create_route_table_cmd, checks=[
            self.check('provisioningState', 'Succeeded')
        ])

        create_route_cmd = 'network route-table route create -g {resource_group} --name {fw_route_name} ' \
                           '--route-table-name {fw_route_table_name} --address-prefix 0.0.0.0/0 ' \
                           '--next-hop-type VirtualAppliance --next-hop-ip-address {fw_private_ip_address}'
        self.cmd(create_route_cmd, checks=[
            self.check('provisioningState', 'Succeeded')
        ])

        create_route_internet_cmd = 'network route-table route create -g {resource_group} --name {fw_route_internet_name} ' \
                                    '--route-table-name {fw_route_table_name} --address-prefix {fw_public_ip_address}/32 ' \
                                    '--next-hop-type Internet'
        self.cmd(create_route_internet_cmd, checks=[
            self.check('provisioningState', 'Succeeded')
        ])

        # add FW Network Rules
        create_udp_network_rule_cmd = "network firewall network-rule create -g {resource_group} -f {fw_name} " \
                                      "--collection-name 'aksfwnr' -n 'apiudp' --protocols 'UDP' --source-addresses '*' " \
                                      "--destination-addresses 'AzureCloud.{location}' --destination-ports 1194 " \
                                      "--action allow --priority 100"
        self.cmd(create_udp_network_rule_cmd, checks=[
            self.check('destinationAddresses[0]', 'AzureCloud.{}'.format(resource_group_location))
        ])

        create_tcp_network_rule_cmd = "network firewall network-rule create -g {resource_group} -f {fw_name} " \
                                      "--collection-name 'aksfwnr' -n 'apitcp' --protocols 'TCP' --source-addresses '*' " \
                                      "--destination-addresses 'AzureCloud.{location}' --destination-ports 9000"
        self.cmd(create_tcp_network_rule_cmd, checks=[
            self.check('destinationAddresses[0]', 'AzureCloud.{}'.format(resource_group_location))
        ])

        create_time_newtork_rule_cmd = "network firewall network-rule create -g {resource_group} -f {fw_name} " \
                                       "--collection-name 'aksfwnr' -n 'time' --protocols 'UDP' --source-addresses '*' " \
                                       "--destination-fqdns 'ntp.ubuntu.com' --destination-ports 123"
        self.cmd(create_time_newtork_rule_cmd, checks=[
            self.check('destinationFqdns[0]', 'ntp.ubuntu.com')
        ])

        # add FW Application Rules
        create_app_rule_cmd = "network firewall application-rule create -g {resource_group} -f {fw_name} " \
                              "--collection-name 'aksfwar' -n 'fqdn' --protocols 'http=80' 'https=443' --source-addresses '*' " \
                              "--fqdn-tags 'AzureKubernetesService' --action allow --priority 100"
        self.cmd(create_app_rule_cmd, checks=[
            self.check('fqdnTags[0]', 'AzureKubernetesService')
        ])

        # associate route table with next hop to Firewall to the AKS subnet
        update_route_table_cmd = 'network vnet subnet update -g {resource_group} --vnet-name {vnet_name} --name {aks_subnet_name} --route-table {fw_route_table_name}'
        self.cmd(update_route_table_cmd, checks=[
            self.check('provisioningState', 'Succeeded')
        ])

        subscription_id = self.get_subscription_id()
        vnet_id = "/subscriptions/{}/resourceGroups/{}/providers/Microsoft.Network/virtualNetworks/{}".format(subscription_id, resource_group, vnet_name)
        vnet_subnet_id = "{}/subnets/{}".format(vnet_id, aks_subnet_name)
        self.kwargs.update({
            'vnet_id': vnet_id,
            'vnet_subnet_id': vnet_subnet_id
        })

        # role assignment
        role_assignment_cmd = 'role assignment create --assignee={service_principal} --scope {vnet_id} --role "Network Contributor"'
        self.cmd(role_assignment_cmd, checks=[
            self.check('scope', vnet_id)
        ])

        # create cluster
        subscription_id = self.get_subscription_id()
        create_cmd = 'aks create --resource-group={resource_group} --name={name} ' \
                     '--ssh-key-value={ssh_key_value} --outbound-type userDefinedRouting --vnet-subnet-id {vnet_subnet_id} ' \
                     '--service-principal={service_principal} --client-secret={client_secret} ' \
                     '--api-server-authorized-ip-ranges {fw_public_ip_address}'
        self.cmd(create_cmd, checks=[
            self.check('provisioningState', 'Succeeded'),
            self.check('networkProfile.outboundType', 'userDefinedRouting')
        ])

        # delete
        self.cmd(
            'aks delete -g {resource_group} -n {name} --yes --no-wait', checks=[self.is_empty()])

        # uninstall Azure Firewall preview CLI extension
        try:
            subprocess.call(["az", "extension", "remove", "--name", "azure-firewall"])
        except subprocess.CalledProcessError as err:
            raise CLIInternalError("Failed to uninstall azure-firewall extension with error: '{}'!".format(err))

    # live only due to key vault creation is not mocked
    @live_only()
    @AllowLargeResponse()
    @AKSCustomResourceGroupPreparer(random_name_length=17, name_prefix='clitest', location='westus2')
    def test_aks_create_node_osdisk_diskencryptionset(self, resource_group, resource_group_location):
        aks_name = self.create_random_name('cliakstest', 16)
        kv_name = self.create_random_name('cliakskv', 20)
        key_name = self.create_random_name('cliakskey', 20)
        des_name = self.create_random_name('cliaksdes', 20)
        self.kwargs.update({
            'name': aks_name,
            'resource_group': resource_group,
            'ssh_key_value': self.generate_ssh_keys(),
            'kv_name': kv_name,
            'key_name': key_name,
            'des_name': des_name
        })

        # create key vault
        create_kv_cmd = 'keyvault create -n {kv_name} -g {resource_group} --enable-purge-protection true'
        self.cmd(create_kv_cmd, checks=[
            self.check('properties.provisioningState', 'Succeeded'),
            self.check('name', kv_name)
        ])

        # create key
        create_key_cmd = 'keyvault key create --vault-name {kv_name} --name {key_name} --protection software'
        self.cmd(create_key_cmd, checks=[
            self.check('attributes.enabled', True)
        ])

        # get key url and key vault id
        get_kid_cmd = 'keyvault key show --vault-name {kv_name} --name {key_name}'
        key_url = self.cmd(get_kid_cmd).get_output_in_json().get("key").get("kid")
        subscription_id = self.get_subscription_id()
        kv_id = "/subscriptions/{}/resourceGroups/{}/providers/Microsoft.KeyVault/vaults/{}".format(subscription_id, resource_group, kv_name)
        self.kwargs.update({
            'key_url': key_url,
            'kv_id': kv_id
        })

        # create disk-encryption-set
        create_des_cmd = 'disk-encryption-set create -n {des_name} -g {resource_group} --source-vault {kv_id} --key-url {key_url}'
        self.cmd(create_des_cmd, checks=[
            self.check('provisioningState', 'Succeeded')
        ])

        # get disk-encryption-set identity and id
        get_des_identity_cmd = 'disk-encryption-set show -n {des_name}  -g {resource_group}'
        des_identity = self.cmd(get_des_identity_cmd).get_output_in_json().get("identity").get("principalId")
        des_id = "/subscriptions/{}/resourceGroups/{}/providers/Microsoft.Compute/diskEncryptionSets/{}".format(subscription_id, resource_group, des_name)
        self.kwargs.update({
            'des_identity': des_identity,
            'des_id': des_id
        })

        # update key vault security policy settings
        update_kv_cmd = 'keyvault set-policy -n {kv_name} -g {resource_group} --object-id {des_identity} --key-permissions wrapkey unwrapkey get'
        self.cmd(update_kv_cmd, checks=[
            self.check('properties.accessPolicies[1].objectId', des_identity)
        ])

        # create cluster
        create_cmd = 'aks create -n {name} -g {resource_group} --ssh-key-value={ssh_key_value} --node-osdisk-diskencryptionset-id {des_id}'
        self.cmd(create_cmd, checks=[
            self.check('diskEncryptionSetId', des_id)
        ])

        # delete
        self.cmd(
            'aks delete -g {resource_group} -n {name} --yes --no-wait', checks=[self.is_empty()])

    # need to register feature 'Microsoft.Compute/EncryptionAtHost'
    @AllowLargeResponse()
    @AKSCustomResourceGroupPreparer(random_name_length=17, name_prefix='clitest', location='westus2')
    def test_aks_create_enable_encryption(self, resource_group, resource_group_location):
        aks_name = self.create_random_name('cliakstest', 16)
        self.kwargs.update({
            'name': aks_name,
            'resource_group': resource_group,
            'ssh_key_value': self.generate_ssh_keys()
        })

        # create
        create_cmd = 'aks create --resource-group={resource_group} --name={name} ' \
                     '--ssh-key-value={ssh_key_value} --enable-encryption-at-host'
        self.cmd(create_cmd, checks=[
            self.check('provisioningState', 'Succeeded'),
            self.check('agentPoolProfiles[0].enableEncryptionAtHost', True)
        ])

        # delete
        self.cmd(
            'aks delete -g {resource_group} -n {name} --yes --no-wait', checks=[self.is_empty()])

    @AllowLargeResponse()
    @AKSCustomResourceGroupPreparer(random_name_length=17, name_prefix='clitest', location='westus2')
    def test_aks_create_enable_azure_rbac(self, resource_group, resource_group_location):
        aks_name = self.create_random_name('cliakstest', 16)
        self.kwargs.update({
            'name': aks_name,
            'resource_group': resource_group,
            'ssh_key_value': self.generate_ssh_keys()
        })

        # create
        create_cmd = 'aks create --resource-group={resource_group} --name={name} ' \
                     '--ssh-key-value={ssh_key_value} --enable-aad --enable-azure-rbac'
        self.cmd(create_cmd, checks=[
            self.check('provisioningState', 'Succeeded'),
            self.check('aadProfile.enableAzureRbac', True),
            self.check('aadProfile.managed', True),
        ])

        # delete
        self.cmd(
            'aks delete -g {resource_group} -n {name} --yes --no-wait', checks=[self.is_empty()])

    @AllowLargeResponse()
    @AKSCustomResourceGroupPreparer(random_name_length=17, name_prefix='clitest', location='westus2')
    def test_aks_create_disable_rbac(self, resource_group, resource_group_location):
        aks_name = self.create_random_name('cliakstest', 16)
        self.kwargs.update({
            'name': aks_name,
            'resource_group': resource_group,
            'ssh_key_value': self.generate_ssh_keys()
        })

        # create
        create_cmd = 'aks create --resource-group={resource_group} --name={name} ' \
                     '--ssh-key-value={ssh_key_value} --disable-rbac'
        self.cmd(create_cmd, checks=[
            self.check('provisioningState', 'Succeeded'),
            self.check('enableRbac', False)
        ])

        # delete
        self.cmd(
            'aks delete -g {resource_group} -n {name} --yes --no-wait', checks=[self.is_empty()])

    # live only due to workspace is not mocked correctly
    @live_only()
    @AllowLargeResponse()
    @AKSCustomResourceGroupPreparer(random_name_length=17, name_prefix='clitest', location='westus2')
    def test_aks_create_with_defender(self, resource_group, resource_group_location):
        aks_name = self.create_random_name('cliakstest', 16)
        self.kwargs.update({
            'name': aks_name,
            'resource_group': resource_group,
            'ssh_key_value': self.generate_ssh_keys()
        })

        # create
        create_cmd = 'aks create --resource-group={resource_group} --name={name} ' \
                     '--ssh-key-value={ssh_key_value} --enable-defender'
        self.cmd(create_cmd, checks=[
            self.check('provisioningState', 'Succeeded'),
            self.check('securityProfile.defender.securityMonitoring.enabled', True)
        ])

        # delete
        self.cmd(
            'aks delete -g {resource_group} -n {name} --yes --no-wait', checks=[self.is_empty()])

    # live only due to workspace is not mocked correctly
    @live_only()
    @AllowLargeResponse()
    @AKSCustomResourceGroupPreparer(random_name_length=17, name_prefix='clitest', location='westus2')
    def test_aks_update_with_defender(self, resource_group, resource_group_location):
        aks_name = self.create_random_name('cliakstest', 16)
        self.kwargs.update({
            'resource_group': resource_group,
            'name': aks_name,
            'ssh_key_value': self.generate_ssh_keys()
        })

        create_cmd = 'aks create --resource-group={resource_group} --name={name} --ssh-key-value={ssh_key_value}'
        self.cmd(create_cmd, checks=[
            self.check('provisioningState', 'Succeeded'),
        ])

        # update to enable defender
        self.cmd('aks update --resource-group={resource_group} --name={name} --enable-defender', checks=[
            self.check('provisioningState', 'Succeeded'),
            self.check('securityProfile.defender.securityMonitoring.enabled', True)
        ])

         # update to disable defender
        self.cmd('aks update --resource-group={resource_group} --name={name} --disable-defender', checks=[
            self.check('provisioningState', 'Succeeded'),
            self.check('securityProfile.defender.securityMonitoring.enabled', False)
        ])

        # delete
        self.cmd(
            'aks delete -g {resource_group} -n {name} --yes --no-wait', checks=[self.is_empty()])

    @live_only()
    @AllowLargeResponse()
    @AKSCustomResourceGroupPreparer(random_name_length=17, name_prefix='clitest', location='westus2')
    def test_aks_create_with_azuremonitormetrics(self, resource_group, resource_group_location):
        # reset the count so in replay mode the random names will start with 0
        self.test_resources_count = 0
        # kwargs for string formatting
        aks_name = self.create_random_name('cliakstest', 16)

        node_vm_size = 'standard_d2s_v3'
        self.kwargs.update({
            'resource_group': resource_group,
            'name': aks_name,
            'location': resource_group_location,
            'resource_type': 'Microsoft.ContainerService/ManagedClusters',
            'ssh_key_value': self.generate_ssh_keys(),
            'node_vm_size': node_vm_size
        })

        create_cmd = 'aks create --resource-group={resource_group} --name={name} --location={location} ' \
                     '--ssh-key-value={ssh_key_value} --node-vm-size={node_vm_size} --enable-managed-identity ' \
                     '--enable-azure-monitor-metrics --enable-windows-recording-rules --output=json'
        self.cmd(create_cmd, checks=[
            self.check('provisioningState', 'Succeeded'),
        ])

        # azuremonitor metrics will be set to false after initial creation command as its in the
        # postprocessing step that we do an update to enable it. Adding a wait for the second put request
        # in addonput.py which enables the Azure Monitor Metrics addon as all the DC* resources
        # have now been created.
        wait_cmd = ' '.join([
            'aks', 'wait', '--resource-group={resource_group}', '--name={name}', '--updated',
            '--interval 60', '--timeout 300',
        ])
        self.cmd(wait_cmd, checks=[
            self.is_empty(),
        ])

        self.cmd('aks show -g {resource_group} -n {name} --output=json', checks=[
            self.check('provisioningState', 'Succeeded'),
            self.check('azureMonitorProfile.metrics.enabled', True),
        ])

        # delete
        cmd = 'aks delete --resource-group={resource_group} --name={name} --yes --no-wait'
        self.cmd(cmd, checks=[
            self.is_empty(),
        ])

    @live_only()
    @AllowLargeResponse()
    @AKSCustomResourceGroupPreparer(random_name_length=17, name_prefix='clitest', location='westus2')
    def test_aks_update_with_azuremonitormetrics(self, resource_group, resource_group_location):
        aks_name = self.create_random_name('cliakstest', 16)
        node_vm_size = 'standard_d2s_v3'
        self.kwargs.update({
            'resource_group': resource_group,
            'name': aks_name,
            'location': resource_group_location,
            'ssh_key_value': self.generate_ssh_keys(),
            'node_vm_size': node_vm_size,
        })

        # create: without enable-azure-monitor-metrics
        create_cmd = 'aks create --resource-group={resource_group} --name={name} --location={location} --ssh-key-value={ssh_key_value} --node-vm-size={node_vm_size} --enable-managed-identity --output=json'
        self.cmd(create_cmd, checks=[
            self.check('provisioningState', 'Succeeded'),
            self.not_exists('azureMonitorProfile.metrics'),
        ])

        # update: enable-azure-monitor-metrics
        update_cmd = 'aks update --resource-group={resource_group} --name={name} --yes --output=json ' \
                     '--enable-azure-monitor-metrics --enable-managed-identity --enable-windows-recording-rules'
        self.cmd(update_cmd, checks=[
            self.check('provisioningState', 'Succeeded'),
            self.check('azureMonitorProfile.metrics.enabled', True),
        ])

        # update: disable-azure-monitor-metrics
        update_cmd = 'aks update --resource-group={resource_group} --name={name} --yes --output=json ' \
                     '--disable-azure-monitor-metrics'
        self.cmd(update_cmd, checks=[
            self.check('provisioningState', 'Succeeded'),
            self.check('azureMonitorProfile.metrics.enabled', False),
        ])

        # delete
        cmd = 'aks delete --resource-group={resource_group} --name={name} --yes --no-wait'
        self.cmd(cmd, checks=[
            self.is_empty(),
        ])

    # live only due to dependency `_add_role_assignment` is not mocked
    @live_only()
    @AllowLargeResponse()
    @AKSCustomResourceGroupPreparer(random_name_length=17, name_prefix='clitest', location='westus2')
    @AKSCustomRoleBasedServicePrincipalPreparer()
    def test_aks_update_attatch_acr(self, resource_group, resource_group_location, sp_name, sp_password):
        aks_name = self.create_random_name('cliakstest', 16)
        acr_name = self.create_random_name('cliaksacr', 16)
        self.kwargs.update({
            'name': aks_name,
            'resource_group': resource_group,
            'ssh_key_value': self.generate_ssh_keys(),
            'service_principal': sp_name,
            'client_secret': sp_password,
            'acr_name': acr_name
        })

        # create
        create_cmd = 'aks create --resource-group={resource_group} --name={name} ' \
                     '--service-principal={service_principal} --client-secret={client_secret} ' \
                     '--ssh-key-value={ssh_key_value}'
        self.cmd(create_cmd, checks=[
            self.check('provisioningState', 'Succeeded'),
            self.check('servicePrincipalProfile.clientId', sp_name)
        ])

        # create acr
        create_acr_cmd = 'acr create -g {resource_group} -n {acr_name} --sku basic'
        self.cmd(create_acr_cmd, checks=[
            self.check('provisioningState', 'Succeeded')
        ])

        # build command to check role assignment
        subscription_id = self.get_subscription_id()
        acr_scope = "/subscriptions/{}/resourceGroups/{}/providers/Microsoft.ContainerRegistry/registries/{}".format(
            subscription_id, resource_group, acr_name
        )
        self.kwargs.update({"sp_name": sp_name, "acr_scope": acr_scope})
        role_assignment_check_cmd = (
            "role assignment list --assignee {sp_name} --scope {acr_scope}"
        )

        # attach acr
        attach_cmd = "aks update --resource-group={resource_group} --name={name} --attach-acr={acr_name}"
        self.cmd(attach_cmd)

        # check role assignment
        self.cmd(role_assignment_check_cmd, checks=[self.check('length(@) == `1`', True)])

        # detach acr
        attach_cmd = 'aks update --resource-group={resource_group} --name={name} --detach-acr={acr_name}'
        self.cmd(attach_cmd)

        # check role assignment
        self.cmd(role_assignment_check_cmd, checks=[self.is_empty()])

        # delete
        self.cmd(
            'aks delete -g {resource_group} -n {name} --yes --no-wait', checks=[self.is_empty()])

    @AllowLargeResponse()
    @AKSCustomResourceGroupPreparer(random_name_length=17, name_prefix='clitest', location='westus')
    @AKSCustomRoleBasedServicePrincipalPreparer()
    def test_aks_create_with_SP_then_update_to_user_assigned_identity(self, resource_group, resource_group_location, sp_name, sp_password):
        aks_name = self.create_random_name('cliakstest', 16)
        self.kwargs.update({
            'name': aks_name,
            'resource_group': resource_group,
            'ssh_key_value': self.generate_ssh_keys(),
            'service_principal': sp_name,
            'client_secret': sp_password,
        })

        # create
        create_cmd = 'aks create --resource-group={resource_group} --name={name} ' \
                     '--service-principal={service_principal} --client-secret={client_secret} ' \
                     '--ssh-key-value={ssh_key_value}'
        self.cmd(create_cmd, checks=[
            self.check('provisioningState', 'Succeeded'),
            self.check('servicePrincipalProfile.clientId', sp_name)
        ])

        # update to assignd identity
        identity_resource_id = self.generate_user_assigned_identity_resource_id(resource_group)
        self.kwargs.update({
            "identity_resource_id": identity_resource_id
        })
        update_cmd = 'aks update --resource-group={resource_group} --name={name} ' \
                     '--enable-managed-identity --assign-identity={identity_resource_id} --yes'
        self.cmd(
            update_cmd,
            checks=[
                self.check(
                    "identity.userAssignedIdentities | keys(@) | contains(@, '{}')".format(identity_resource_id),
                    True,
                )
            ],
        )

        # delete
        self.cmd(
            'aks delete -g {resource_group} -n {name} --yes --no-wait', checks=[self.is_empty()])

    @AllowLargeResponse()
    @AKSCustomResourceGroupPreparer(random_name_length=17, name_prefix='clitest', location='westus2')
    def test_aks_disable_local_accounts(self, resource_group, resource_group_location):
        aks_name = self.create_random_name('cliakstest', 16)
        self.kwargs.update({
            'resource_group': resource_group,
            'name': aks_name,
            'ssh_key_value': self.generate_ssh_keys()
        })

        create_cmd = 'aks create --resource-group={resource_group} --name={name} ' \
                     '--enable-aad --aad-admin-group-object-ids 00000000-0000-0000-0000-000000000001 ' \
                     '--disable-local-accounts --ssh-key-value={ssh_key_value}'
        self.cmd(create_cmd, checks=[
            self.check('provisioningState', 'Succeeded'),
            self.check('disableLocalAccounts', True)
        ])

        # update to enable local accounts
        self.cmd('aks update --resource-group={resource_group} --name={name} --enable-local-accounts', checks=[
            self.check('provisioningState', 'Succeeded'),
            self.check('disableLocalAccounts', False)
        ])

         # update to disable local accounts
        self.cmd('aks update --resource-group={resource_group} --name={name} --disable-local-accounts', checks=[
            self.check('provisioningState', 'Succeeded'),
            self.check('disableLocalAccounts', True)
        ])

        # delete
        self.cmd(
            'aks delete -g {resource_group} -n {name} --yes --no-wait', checks=[self.is_empty()])

    @AllowLargeResponse()
    @AKSCustomResourceGroupPreparer(random_name_length=17, name_prefix='clitest', location='westus2')
    def test_aks_create_with_openservicemesh_addon(self, resource_group, resource_group_location):
        aks_name = self.create_random_name('cliakstest', 16)
        self.kwargs.update({
            'resource_group': resource_group,
            'name': aks_name,
            'ssh_key_value': self.generate_ssh_keys()
        })

        create_cmd = 'aks create --resource-group={resource_group} --name={name} --enable-managed-identity ' \
                     '-a open-service-mesh --ssh-key-value={ssh_key_value} -o json'
        self.cmd(create_cmd, checks=[
            self.check('provisioningState', 'Succeeded'),
            self.check('addonProfiles.openServiceMesh.enabled', True),
        ])

    @AllowLargeResponse()
    @AKSCustomResourceGroupPreparer(random_name_length=17, name_prefix='clitest', location='westus2')
    def test_aks_enable_openservicemesh_addon(self, resource_group, resource_group_location):
        aks_name = self.create_random_name('cliakstest', 16)
        self.kwargs.update({
            'resource_group': resource_group,
            'name': aks_name,
            'ssh_key_value': self.generate_ssh_keys()
        })

        create_cmd = 'aks create --resource-group={resource_group} --name={name} --enable-managed-identity ' \
                     '--ssh-key-value={ssh_key_value} -o json'
        self.cmd(create_cmd, checks=[
            self.check('provisioningState', 'Succeeded'),
            self.check('addonProfiles.openServiceMesh', None),
        ])

        enable_cmd = 'aks enable-addons --addons open-service-mesh --resource-group={resource_group} --name={name} -o json'
        self.cmd(enable_cmd, checks=[
            self.check('provisioningState', 'Succeeded'),
            self.check('addonProfiles.openServiceMesh.enabled', True),
        ])

    @AllowLargeResponse()
    @AKSCustomResourceGroupPreparer(random_name_length=17, name_prefix='clitest', location='westus2')
    def test_aks_disable_openservicemesh_addon(self, resource_group, resource_group_location):
        aks_name = self.create_random_name('cliakstest', 16)
        self.kwargs.update({
            'resource_group': resource_group,
            'name': aks_name,
            'ssh_key_value': self.generate_ssh_keys()
        })

        create_cmd = 'aks create --resource-group={resource_group} --name={name} --enable-managed-identity ' \
                     '-a open-service-mesh --ssh-key-value={ssh_key_value} -o json'
        self.cmd(create_cmd, checks=[
            self.check('provisioningState', 'Succeeded'),
            self.check('addonProfiles.openServiceMesh.enabled', True),
        ])

        disable_cmd = 'aks disable-addons --addons open-service-mesh --resource-group={resource_group} --name={name} -o json'
        self.cmd(disable_cmd, checks=[
            self.check('provisioningState', 'Succeeded'),
            self.check('addonProfiles.openServiceMesh.enabled', False),
            self.check('addonProfiles.openServiceMesh.config', None)
        ])

    @AllowLargeResponse()
    @AKSCustomResourceGroupPreparer(random_name_length=17, name_prefix='clitest', location='westus2')
    def test_aks_create_with_azurekeyvaultsecretsprovider_addon(self, resource_group, resource_group_location):
        aks_name = self.create_random_name('cliakstest', 16)
        self.kwargs.update({
            'resource_group': resource_group,
            'name': aks_name,
            'ssh_key_value': self.generate_ssh_keys()
        })

        create_cmd = 'aks create --resource-group={resource_group} --name={name} ' \
                     '-a azure-keyvault-secrets-provider --ssh-key-value={ssh_key_value} -o json'
        self.cmd(create_cmd, checks=[
            self.check('provisioningState', 'Succeeded'),
            self.check(
                'addonProfiles.azureKeyvaultSecretsProvider.enabled', True),
            self.check(
                'addonProfiles.azureKeyvaultSecretsProvider.config.enableSecretRotation', "false"),
            self.check(
                'addonProfiles.azureKeyvaultSecretsProvider.config.rotationPollInterval', "2m")
        ])

        # delete
        cmd = 'aks delete --resource-group={resource_group} --name={name} --yes --no-wait'
        self.cmd(cmd, checks=[
            self.is_empty(),
        ])

    @AllowLargeResponse()
    @AKSCustomResourceGroupPreparer(random_name_length=17, name_prefix='clitest', location='westus2')
    def test_aks_create_addon_with_azurekeyvaultsecretsprovider_with_secret_rotation(self, resource_group, resource_group_location):
        aks_name = self.create_random_name('cliakstest', 16)
        self.kwargs.update({
            'resource_group': resource_group,
            'name': aks_name,
            'ssh_key_value': self.generate_ssh_keys()
        })

        create_cmd = 'aks create --resource-group={resource_group} --name={name} ' \
                     '-a azure-keyvault-secrets-provider --enable-secret-rotation --rotation-poll-interval 30m ' \
                     '--ssh-key-value={ssh_key_value} -o json'
        self.cmd(create_cmd, checks=[
            self.check('provisioningState', 'Succeeded'),
            self.check(
                'addonProfiles.azureKeyvaultSecretsProvider.enabled', True),
            self.check(
                'addonProfiles.azureKeyvaultSecretsProvider.config.enableSecretRotation', "true"),
            self.check(
                'addonProfiles.azureKeyvaultSecretsProvider.config.rotationPollInterval', "30m")
        ])

        # delete
        cmd = 'aks delete --resource-group={resource_group} --name={name} --yes --no-wait'
        self.cmd(cmd, checks=[
            self.is_empty(),
        ])

    @AllowLargeResponse()
    @AKSCustomResourceGroupPreparer(random_name_length=17, name_prefix='clitest', location='westus2')
    def test_aks_enable_addon_with_azurekeyvaultsecretsprovider(self, resource_group, resource_group_location):
        aks_name = self.create_random_name('cliakstest', 16)
        self.kwargs.update({
            'resource_group': resource_group,
            'name': aks_name,
            'ssh_key_value': self.generate_ssh_keys()
        })

        create_cmd = 'aks create --resource-group={resource_group} --name={name} --ssh-key-value={ssh_key_value}'
        self.cmd(create_cmd, checks=[
            self.check('provisioningState', 'Succeeded'),
            self.check('addonProfiles.azureKeyvaultSecretsProvider', None)
        ])

        enable_cmd = 'aks enable-addons --addons azure-keyvault-secrets-provider --resource-group={resource_group} --name={name} -o json'
        self.cmd(enable_cmd, checks=[
            self.check('provisioningState', 'Succeeded'),
            self.check(
                'addonProfiles.azureKeyvaultSecretsProvider.enabled', True),
            self.check(
                'addonProfiles.azureKeyvaultSecretsProvider.config.enableSecretRotation', "false")
        ])

        update_enable_cmd = 'aks update --resource-group={resource_group} --name={name} --enable-secret-rotation --rotation-poll-interval 120s -o json'
        self.cmd(update_enable_cmd, checks=[
            self.check('provisioningState', 'Succeeded'),
            self.check(
                'addonProfiles.azureKeyvaultSecretsProvider.enabled', True),
            self.check(
                'addonProfiles.azureKeyvaultSecretsProvider.config.enableSecretRotation', "true"),
            self.check(
                'addonProfiles.azureKeyvaultSecretsProvider.config.rotationPollInterval', "120s")
        ])

        update_disable_cmd = 'aks update --resource-group={resource_group} --name={name} --disable-secret-rotation -o json'
        self.cmd(update_disable_cmd, checks=[
            self.check('provisioningState', 'Succeeded'),
            self.check(
                'addonProfiles.azureKeyvaultSecretsProvider.enabled', True),
            self.check(
                'addonProfiles.azureKeyvaultSecretsProvider.config.enableSecretRotation', "false"),
            self.check(
                'addonProfiles.azureKeyvaultSecretsProvider.config.rotationPollInterval', "120s")
        ])

        disable_cmd = 'aks disable-addons --addons azure-keyvault-secrets-provider --resource-group={resource_group} --name={name} -o json'
        self.cmd(disable_cmd, checks=[
            self.check('provisioningState', 'Succeeded'),
            self.check(
                'addonProfiles.azureKeyvaultSecretsProvider.enabled', False),
            self.check(
                'addonProfiles.azureKeyvaultSecretsProvider.config', None)
        ])

        enable_with_secret_rotation_cmd = 'aks enable-addons --addons azure-keyvault-secrets-provider --enable-secret-rotation --rotation-poll-interval 1h --resource-group={resource_group} --name={name} -o json'
        self.cmd(enable_with_secret_rotation_cmd, checks=[
            self.check('provisioningState', 'Succeeded'),
            self.check(
                'addonProfiles.azureKeyvaultSecretsProvider.enabled', True),
            self.check(
                'addonProfiles.azureKeyvaultSecretsProvider.config.enableSecretRotation', "true"),
            self.check(
                'addonProfiles.azureKeyvaultSecretsProvider.config.rotationPollInterval', "1h")
        ])

        # delete
        cmd = 'aks delete --resource-group={resource_group} --name={name} --yes --no-wait'
        self.cmd(cmd, checks=[
            self.is_empty(),
        ])

    @AllowLargeResponse()
    @AKSCustomResourceGroupPreparer(random_name_length=17, name_prefix='clitest', location='westus2')
    def test_aks_create_and_update_with_csi_drivers_extensibility(self, resource_group, resource_group_location):
        aks_name = self.create_random_name('cliakstest', 16)
        self.kwargs.update({
            'resource_group': resource_group,
            'name': aks_name,
            'ssh_key_value': self.generate_ssh_keys()
        })

        create_cmd = 'aks create --resource-group={resource_group} --name={name} --ssh-key-value={ssh_key_value} -o json \
                        --disable-disk-driver \
                        --disable-file-driver \
                        --disable-snapshot-controller'
        self.cmd(create_cmd, checks=[
            self.check('provisioningState', 'Succeeded'),
            self.check('storageProfile.diskCsiDriver.enabled', False),
            self.check('storageProfile.fileCsiDriver.enabled', False),
            self.check('storageProfile.snapshotController.enabled', False),
        ])

        # check standard reconcile scenario
        update_cmd = 'aks update --resource-group={resource_group} --name={name} -y -o json'
        self.cmd(update_cmd, checks=[
            self.check('provisioningState', 'Succeeded'),
            self.check('storageProfile.diskCsiDriver.enabled', False),
            self.check('storageProfile.fileCsiDriver.enabled', False),
            self.check('storageProfile.snapshotController.enabled', False),
        ])

        enable_cmd = 'aks update --resource-group={resource_group} --name={name} -o json \
                        --enable-disk-driver \
                        --enable-file-driver \
                        --enable-snapshot-controller'
        self.cmd(enable_cmd, checks=[
            self.check('provisioningState', 'Succeeded'),
            self.check('storageProfile.diskCsiDriver.enabled', True),
            self.check('storageProfile.fileCsiDriver.enabled', True),
            self.check('storageProfile.snapshotController.enabled', True),
        ])

        # check standard reconcile scenario
        update_cmd = 'aks update --resource-group={resource_group} --name={name} -y -o json'
        self.cmd(update_cmd, checks=[
            self.check('provisioningState', 'Succeeded'),
            self.check('storageProfile.diskCsiDriver.enabled', True),
            self.check('storageProfile.fileCsiDriver.enabled', True),
            self.check('storageProfile.snapshotController.enabled', True),
        ])

        disable_cmd = 'aks update --resource-group={resource_group} --name={name} -o json \
                        --disable-disk-driver \
                        --disable-file-driver \
                        --disable-snapshot-controller -y'
        self.cmd(disable_cmd, checks=[
            self.check('provisioningState', 'Succeeded'),
            self.check('storageProfile.diskCsiDriver.enabled', False),
            self.check('storageProfile.fileCsiDriver.enabled', False),
            self.check('storageProfile.snapshotController.enabled', False),
        ])

        # delete
        cmd = 'aks delete --resource-group={resource_group} --name={name} --yes --no-wait'
        self.cmd(cmd, checks=[
            self.is_empty(),
        ])

    @AllowLargeResponse()
    @AKSCustomResourceGroupPreparer(random_name_length=17, name_prefix='clitest', location='westus2')
    def test_aks_create_with_standard_csi_drivers(self, resource_group, resource_group_location):
        aks_name = self.create_random_name('cliakstest', 16)
        self.kwargs.update({
            'resource_group': resource_group,
            'name': aks_name,
            'ssh_key_value': self.generate_ssh_keys()
        })

        # check standard creation scenario
        create_cmd = 'aks create --resource-group={resource_group} --name={name} --ssh-key-value={ssh_key_value} -o json'
        self.cmd(create_cmd, checks=[
            self.check('provisioningState', 'Succeeded'),
            self.check('storageProfile.diskCsiDriver.enabled', True),
            self.check('storageProfile.diskCsiDriver.version', None),
            self.check('storageProfile.fileCsiDriver.enabled', True),
            self.check('storageProfile.snapshotController.enabled', True),
        ])

        # check standard reconcile scenario
        update_cmd = 'aks update --resource-group={resource_group} --name={name} -y -o json'
        self.cmd(update_cmd, checks=[
            self.check('provisioningState', 'Succeeded'),
            self.check('storageProfile.diskCsiDriver.enabled', True),
            self.check('storageProfile.diskCsiDriver.version', None),
            self.check('storageProfile.fileCsiDriver.enabled', True),
            self.check('storageProfile.snapshotController.enabled', True),
        ])

        # delete
        cmd = 'aks delete --resource-group={resource_group} --name={name} --yes --no-wait'
        self.cmd(cmd, checks=[
            self.is_empty(),
        ])

    @AllowLargeResponse()
    @AKSCustomResourceGroupPreparer(random_name_length=17, name_prefix='clitest', location='centraluseuap', preserve_default_location=True)
    def test_aks_create_with_standard_blob_csi_driver(self, resource_group, resource_group_location):
        aks_name = self.create_random_name('cliakstest', 16)
        self.kwargs.update({
            'resource_group': resource_group,
            'name': aks_name,
            'ssh_key_value': self.generate_ssh_keys()
        })

        # check standard creation scenario
        create_cmd = 'aks create --resource-group={resource_group} --name={name} --ssh-key-value={ssh_key_value} -o json'
        self.cmd(create_cmd, checks=[
            self.check('provisioningState', 'Succeeded'),
            self.check('storageProfile.blobCsiDriver.enabled', None),
        ])

        # check standard reconcile scenario
        update_cmd = 'aks update --resource-group={resource_group} --name={name} -y -o json'
        self.cmd(update_cmd, checks=[
            self.check('provisioningState', 'Succeeded'),
            self.check('storageProfile.blobCsiDriver.enabled', None),
        ])

        # delete
        cmd = 'aks delete --resource-group={resource_group} --name={name} --yes --no-wait'
        self.cmd(cmd, checks=[
            self.is_empty(),
        ])

    @AllowLargeResponse()
    @AKSCustomResourceGroupPreparer(random_name_length=17, name_prefix='clitest', location='centraluseuap', preserve_default_location=True)
    def test_aks_create_and_update_with_blob_csi_driver(self, resource_group, resource_group_location):
        aks_name = self.create_random_name('cliakstest', 16)
        self.kwargs.update({
            'resource_group': resource_group,
            'name': aks_name,
            'ssh_key_value': self.generate_ssh_keys()
        })

        # create aks with blob driver
        create_cmd = 'aks create --resource-group={resource_group} --name={name} --ssh-key-value={ssh_key_value} -o json \
                        --enable-blob-driver'
        self.cmd(create_cmd, checks=[
            self.check('provisioningState', 'Succeeded'),
            self.check('storageProfile.blobCsiDriver.enabled', True),
        ])

        # check standard reconcile scenario
        update_cmd = 'aks update --resource-group={resource_group} --name={name} -y -o json'
        self.cmd(update_cmd, checks=[
            self.check('provisioningState', 'Succeeded'),
            self.check('storageProfile.blobCsiDriver.enabled', True),
        ])

        # disable blob driver
        disable_cmd = 'aks update --resource-group={resource_group} --name={name} -o json \
                        --disable-blob-driver -y'
        self.cmd(disable_cmd, checks=[
            self.check('provisioningState', 'Succeeded'),
            self.check('storageProfile.blobCsiDriver.enabled', False),
        ])

        # check standard reconcile scenario
        update_cmd = 'aks update --resource-group={resource_group} --name={name} -y -o json'
        self.cmd(update_cmd, checks=[
            self.check('provisioningState', 'Succeeded'),
            self.check('storageProfile.blobCsiDriver.enabled', False),
        ])

        # enable blob driver
        enable_cmd = 'aks update --resource-group={resource_group} --name={name} -o json \
                        --enable-blob-driver -y'
        self.cmd(enable_cmd, checks=[
            self.check('provisioningState', 'Succeeded'),
            self.check('storageProfile.blobCsiDriver.enabled', True),
        ])

        # check standard reconcile scenario
        update_cmd = 'aks update --resource-group={resource_group} --name={name} -y -o json'
        self.cmd(update_cmd, checks=[
            self.check('provisioningState', 'Succeeded'),
            self.check('storageProfile.blobCsiDriver.enabled', True),
        ])

        # delete
        cmd = 'aks delete --resource-group={resource_group} --name={name} --yes --no-wait'
        self.cmd(cmd, checks=[
            self.is_empty(),
        ])

    @AllowLargeResponse()
    @AKSCustomResourceGroupPreparer(random_name_length=17, name_prefix='clitest', location='eastus2')
    @AKSCustomRoleBasedServicePrincipalPreparer()
    def test_aks_update_labels(self, resource_group, resource_group_location, sp_name, sp_password):
        # reset the count so in replay mode the random names will start with 0
        self.test_resources_count = 0
        # kwargs for string formatting
        aks_name = self.create_random_name('cliakstest', 16)
        nodepool_labels = "label1=value1 label2=value2"
        self.kwargs.update({
            'resource_group': resource_group,
            'name': aks_name,
            'service_principal': sp_name,
            'client_secret': sp_password,
            'ssh_key_value': self.generate_ssh_keys(),
            'nodepool_labels': nodepool_labels,
        })

        create_cmd = 'aks create --resource-group={resource_group} --name={name} ' \
                     '--service-principal={service_principal} --client-secret={client_secret} ' \
                     '--ssh-key-value={ssh_key_value}'

        self.cmd(create_cmd, checks=[
            self.check('provisioningState', 'Succeeded'),
        ])

        update_cmd = 'aks update --resource-group={resource_group} --name={name} ' \
                     '--nodepool-labels {nodepool_labels}'
        self.cmd(update_cmd, checks=[
            self.check('provisioningState', 'Succeeded'),
            self.check('agentPoolProfiles[0].nodeLabels.label1', 'value1'),
            self.check('agentPoolProfiles[0].nodeLabels.label2', 'value2'),
        ])

        update_cmd = 'aks update --resource-group={resource_group} --name={name} ' \
                     '--nodepool-labels '
        self.cmd(update_cmd, checks=[
            self.check('provisioningState', 'Succeeded'),
            self.check('agentPoolProfiles[0].nodeLabels.label1', None),
            self.check('agentPoolProfiles[0].nodeLabels.label2', None),
        ])

    @AllowLargeResponse()
    @AKSCustomResourceGroupPreparer(random_name_length=17, name_prefix='clitest', location='westus2')
    def test_aks_custom_headers(self, resource_group, resource_group_location):
        aks_name = self.create_random_name('cliakstest', 16)
        self.kwargs.update({
            'resource_group': resource_group,
            'name': aks_name,
            'location': resource_group_location,
            'ssh_key_value': self.generate_ssh_keys()
        })

        # create
        # the content specified by the custom header is deprecated, we are only testing the option
        create_cmd = 'aks create --resource-group={resource_group} --name={name} --location={location} ' \
                     '--ssh-key-value={ssh_key_value} --auto-upgrade-channel rapid ' \
                     '--aks-custom-headers AKSHTTPCustomFeatures=Microsoft.ContainerService/AutoUpgradePreview'
        self.cmd(create_cmd, checks=[
            self.check('provisioningState', 'Succeeded'),
            self.check('autoUpgradeProfile.upgradeChannel', 'rapid')
        ])

        # update
        # the content specified by the custom header is deprecated, we are only testing the option
        update_cmd = 'aks update --resource-group={resource_group} --name={name} ' \
                     '--auto-upgrade-channel stable ' \
                     '--aks-custom-headers AKSHTTPCustomFeatures=Microsoft.ContainerService/AutoUpgradePreview'
        self.cmd(update_cmd, checks=[
            self.check('provisioningState', 'Succeeded'),
            self.check('autoUpgradeProfile.upgradeChannel', 'stable')
        ])

        # delete
        self.cmd(
            'aks delete -g {resource_group} -n {name} --yes --no-wait', checks=[self.is_empty()])

    @AllowLargeResponse()
    @AKSCustomResourceGroupPreparer(random_name_length=17, name_prefix='clitest', location='eastus')
    def test_aks_create_with_fips(self, resource_group, resource_group_location):
        # reset the count so in replay mode the random names will start with 0
        self.test_resources_count = 0
        # kwargs for string formatting
        aks_name = self.create_random_name('cliakstest', 16)
        self.kwargs.update({
            'resource_group': resource_group,
            'name': aks_name,
            'dns_name_prefix': self.create_random_name('cliaksdns', 16),
            'location': resource_group_location,
            'resource_type': 'Microsoft.ContainerService/ManagedClusters',
            'nodepool2_name': 'np2',
        })

        # create
        create_cmd = 'aks create --resource-group={resource_group} --name={name} --enable-fips-image ' \
                     '--generate-ssh-keys '
        self.cmd(create_cmd, checks=[
            self.check('provisioningState', 'Succeeded'),
            self.check('agentPoolProfiles[0].enableFips', True)
        ])

        # nodepool add
        self.cmd('aks nodepool add --resource-group={resource_group} --cluster-name={name} --name={nodepool2_name} --enable-fips-image', checks=[
            self.check('provisioningState', 'Succeeded'),
            self.check('enableFips', True)
        ])

        # delete
        self.cmd(
            'aks delete -g {resource_group} -n {name} --yes --no-wait', checks=[self.is_empty()])

    @AllowLargeResponse()
    @AKSCustomResourceGroupPreparer(random_name_length=17, name_prefix='clitest', location='westus2')
    def test_aks_nodepool_snapshot(self, resource_group, resource_group_location):
        create_version, upgrade_version = self._get_versions(resource_group_location)
        aks_name = self.create_random_name('cliakstest', 16)
        aks_name2 = self.create_random_name('cliakstest', 16)
        nodepool_name = self.create_random_name('c', 6)
        nodepool_name2 = self.create_random_name('c', 6)
        snapshot_name = self.create_random_name('s', 16)
        tagVar = "test"
        tagVal = "value"
        tags = tagVar + "=" + tagVal

        self.kwargs.update({
            'resource_group': resource_group,
            'name': aks_name,
            'aks_name2': aks_name2,
            'location': resource_group_location,
            'nodepool_name': nodepool_name,
            'nodepool_name2': nodepool_name2,
            'snapshot_name': snapshot_name,
            'k8s_version': create_version,
            'upgrade_k8s_version': upgrade_version,
            'ssh_key_value': self.generate_ssh_keys(),
            'tags': tags
        })

        # create an aks cluster not using snapshot
        create_cmd = 'aks create --resource-group {resource_group} --name {name} --location {location} ' \
                     '--nodepool-name {nodepool_name} ' \
                     '--node-count 1 ' \
                     '--ssh-key-value={ssh_key_value} -o json'
        response = self.cmd(create_cmd, checks=[
            self.check('provisioningState', 'Succeeded')
        ]).get_output_in_json()

        cluster_resource_id = response["id"]
        assert cluster_resource_id is not None
        nodepool_resource_id = cluster_resource_id + "/agentPools/" + nodepool_name
        self.kwargs.update({
            'nodepool_resource_id': nodepool_resource_id,
        })
        print("The nodepool resource id %s " % nodepool_resource_id)

        # create snapshot from the nodepool
        create_snapshot_cmd = 'aks nodepool snapshot create --resource-group {resource_group} --name {snapshot_name} --location {location} ' \
                              '--nodepool-id {nodepool_resource_id} -o json'
        response = self.cmd(create_snapshot_cmd, checks=[
            self.check('creationData.sourceResourceId', nodepool_resource_id)
        ]).get_output_in_json()

        snapshot_resource_id = response["id"]
        assert snapshot_resource_id is not None
        self.kwargs.update({
            'snapshot_resource_id': snapshot_resource_id,
        })
        print("The snapshot resource id %s " % snapshot_resource_id)

        # update tags on nodepool snapshot
        update_snapshot_cmd = 'aks nodepool snapshot update --resource-group {resource_group} --name {snapshot_name} --tags {tags} -o json'
        response = self.cmd(update_snapshot_cmd, checks=[
            self.check('tags', {tagVar: tagVal})
        ]).get_output_in_json()

        # delete the original AKS cluster
        self.cmd(
            'aks delete -g {resource_group} -n {name} --yes --no-wait', checks=[self.is_empty()])

        # show the snapshot
        show_snapshot_cmd = 'aks nodepool snapshot show --resource-group {resource_group} --name {snapshot_name} -o json'
        response = self.cmd(show_snapshot_cmd, checks=[
            self.check('creationData.sourceResourceId', nodepool_resource_id)
        ]).get_output_in_json()

        # list the snapshots
        list_snapshot_cmd = 'aks nodepool snapshot list --resource-group {resource_group} -o json'
        response = self.cmd(list_snapshot_cmd, checks=[]).get_output_in_json()
        assert len(response) > 0

        # create another aks cluster using this snapshot
        create_cmd = 'aks create --resource-group {resource_group} --name {aks_name2} --location {location} ' \
                     '--nodepool-name {nodepool_name} ' \
                     '--node-count 1 --snapshot-id {snapshot_resource_id} ' \
                     '--ssh-key-value={ssh_key_value} -o json'
        self.cmd(create_cmd, checks=[
            self.check('provisioningState', 'Succeeded'),
            self.check('agentPoolProfiles[0].creationData.sourceResourceId', snapshot_resource_id)
        ]).get_output_in_json()

        # add a new nodepool to this cluster using this snapshot
        add_nodepool_cmd = 'aks nodepool add --resource-group={resource_group} --cluster-name={aks_name2} --name={nodepool_name2} --node-count 1 ' \
                           '--snapshot-id {snapshot_resource_id} -o json'
        self.cmd(add_nodepool_cmd,
            checks=[
                self.check('provisioningState', 'Succeeded'),
                self.check('creationData.sourceResourceId', snapshot_resource_id)
        ])

        # upgrade the nodepool2 using this snapshot again
        # upgrade_node_image_only_nodepool_cmd = 'aks nodepool upgrade ' \
        #                                        '--resource-group {resource_group} ' \
        #                                        '--cluster-name {aks_name2} ' \
        #                                        '-n {nodepool_name2} ' \
        #                                        '--node-image-only ' \
        #                                        '--snapshot-id {snapshot_resource_id} -o json'
        # self.cmd(upgrade_node_image_only_nodepool_cmd)

        # get_nodepool_cmd = 'aks nodepool show ' \
        #                    '--resource-group={resource_group} ' \
        #                    '--cluster-name={aks_name2} ' \
        #                    '-n {nodepool_name2} '
        # self.cmd(get_nodepool_cmd, checks=[
        #     self.check('provisioningState', 'Succeeded'),
        #     self.check('creationData.sourceResourceId', snapshot_resource_id)
        # ])

        # delete the 2nd AKS cluster
        self.cmd('aks delete -g {resource_group} -n {aks_name2} --yes --no-wait', checks=[self.is_empty()])

        # delete the snapshot
        delete_snapshot_cmd = 'aks nodepool snapshot delete --resource-group {resource_group} --name {snapshot_name} --yes --no-wait'
        self.cmd(delete_snapshot_cmd, checks=[
            self.is_empty()
        ])

    @AllowLargeResponse()
    @AKSCustomResourceGroupPreparer(random_name_length=17, name_prefix='clitest', location='centraluseuap')
    def test_aks_create_with_windows_gmsa(self, resource_group, resource_group_location):
        # reset the count so in replay mode the random names will start with 0
        self.test_resources_count = 0
        # kwargs for string formatting
        aks_name = self.create_random_name('cliakstest', 16)
        self.kwargs.update({
            'resource_group': resource_group,
            'name': aks_name,
            'dns_name_prefix': self.create_random_name('cliaksdns', 16),
            'location': resource_group_location,
            'resource_type': 'Microsoft.ContainerService/ManagedClusters',
            'windows_admin_username': 'azureuser1',
            'windows_admin_password': 'replace-Password1234$',
            'nodepool2_name': 'npwin',
            'ssh_key_value': self.generate_ssh_keys()
        })

        # create
        create_cmd = 'aks create --resource-group={resource_group} --name={name} --location={location} ' \
                     '--dns-name-prefix={dns_name_prefix} --node-count=1 ' \
                     '--windows-admin-username={windows_admin_username} --windows-admin-password={windows_admin_password} ' \
                     '--load-balancer-sku=standard --vm-set-type=virtualmachinescalesets --network-plugin=azure ' \
                     '--ssh-key-value={ssh_key_value} --enable-windows-gmsa --yes ' \
                     '--aks-custom-headers AKSHTTPCustomFeatures=Microsoft.ContainerService/AKSWindowsGmsaPreview'
        self.cmd(create_cmd, checks=[
            self.exists('fqdn'),
            self.exists('nodeResourceGroup'),
            self.check('provisioningState', 'Succeeded'),
            self.check('windowsProfile.adminUsername', 'azureuser1'),
            self.check('windowsProfile.gmsaProfile.enabled', 'True')
        ])

        # nodepool add
        self.cmd('aks nodepool add --resource-group={resource_group} --cluster-name={name} --name={nodepool2_name} --os-type Windows --node-count=1', checks=[
            self.check('provisioningState', 'Succeeded')
        ])

        # nodepool delete
        self.cmd(
            'aks nodepool delete --resource-group={resource_group} --cluster-name={name} --name={nodepool2_name} --no-wait', checks=[self.is_empty()])

        # delete
        self.cmd(
            'aks delete -g {resource_group} -n {name} --yes --no-wait', checks=[self.is_empty()])

    @AllowLargeResponse()
    @AKSCustomResourceGroupPreparer(random_name_length=17, name_prefix='clitest', location='westus2')
    def test_aks_update_with_windows_gmsa(self, resource_group, resource_group_location):
        # reset the count so in replay mode the random names will start with 0
        self.test_resources_count = 0
        # kwargs for string formatting
        aks_name = self.create_random_name('cliakstest', 16)
        self.kwargs.update({
            'resource_group': resource_group,
            'name': aks_name,
            'dns_name_prefix': self.create_random_name('cliaksdns', 16),
            'location': resource_group_location,
            'resource_type': 'Microsoft.ContainerService/ManagedClusters',
            'windows_admin_username': 'azureuser1',
            'windows_admin_password': 'replace-Password1234$',
            'nodepool2_name': 'npwin',
            'ssh_key_value': self.generate_ssh_keys()
        })

        # create
        create_cmd = 'aks create --resource-group={resource_group} --name={name} --location={location} ' \
                     '--dns-name-prefix={dns_name_prefix} --node-count=1 ' \
                     '--windows-admin-username={windows_admin_username} --windows-admin-password={windows_admin_password} ' \
                     '--load-balancer-sku=standard --vm-set-type=virtualmachinescalesets --network-plugin=azure ' \
                     '--ssh-key-value={ssh_key_value}'
        self.cmd(create_cmd, checks=[
            self.exists('fqdn'),
            self.exists('nodeResourceGroup'),
            self.check('provisioningState', 'Succeeded'),
            self.check('windowsProfile.adminUsername', 'azureuser1'),
            self.not_exists('windowsProfile.gmsaProfile')
        ])

        # nodepool add
        self.cmd('aks nodepool add --resource-group={resource_group} --cluster-name={name} --name={nodepool2_name} --os-type Windows --node-count=1', checks=[
            self.check('provisioningState', 'Succeeded')
        ])

        # update Windows gmsa
        update_cmd = "aks update --resource-group={resource_group} --name={name} --enable-windows-gmsa --yes " \
                     "--aks-custom-headers AKSHTTPCustomFeatures=Microsoft.ContainerService/AKSWindowsGmsaPreview"
        self.cmd(update_cmd, checks=[
            self.check('provisioningState', 'Succeeded'),
            self.check('windowsProfile.gmsaProfile.enabled', 'True')
        ])

        # nodepool delete
        self.cmd(
            'aks nodepool delete --resource-group={resource_group} --cluster-name={name} --name={nodepool2_name} --no-wait', checks=[self.is_empty()])

        # delete
        self.cmd(
            'aks delete -g {resource_group} -n {name} --yes --no-wait', checks=[self.is_empty()])

    @live_only()
    @AllowLargeResponse()
    @AKSCustomResourceGroupPreparer(random_name_length=17, name_prefix='clitest', location='westus2')
    def test_aks_create_with_monitoring_aad_auth_msi(self, resource_group, resource_group_location,):
        aks_name = self.create_random_name('cliakstest', 16)
        self.create_new_cluster_with_monitoring_aad_auth(resource_group, resource_group_location, aks_name, user_assigned_identity=False)

    @live_only()
    @AllowLargeResponse()
    @AKSCustomResourceGroupPreparer(random_name_length=17, name_prefix='clitest', location='westus2')
    def test_aks_create_with_monitoring_aad_auth_uai(self, resource_group, resource_group_location):
        aks_name = self.create_random_name('cliakstest', 16)
        self.create_new_cluster_with_monitoring_aad_auth(resource_group, resource_group_location, aks_name, user_assigned_identity=True)

    @live_only()
    @AllowLargeResponse()
    @AKSCustomResourceGroupPreparer(random_name_length=17, name_prefix='clitest', location='westus2')
    def test_aks_create_with_monitoring_aad_auth_msi_with_syslog(self, resource_group, resource_group_location,):
        aks_name = self.create_random_name('cliakstest', 16)
        self.create_new_cluster_with_monitoring_aad_auth(resource_group, resource_group_location, aks_name, user_assigned_identity=False, syslog_enabled=True)

    @live_only()
    @AllowLargeResponse()
    @AKSCustomResourceGroupPreparer(random_name_length=17, name_prefix='clitest', location='westus2')
    def test_aks_create_with_monitoring_aad_auth_msi_with_datacollectionsettings(self, resource_group, resource_group_location,):
        aks_name = self.create_random_name('cliakstest', 16)
        self.create_new_cluster_with_monitoring_aad_auth(resource_group, resource_group_location, aks_name, user_assigned_identity=False, syslog_enabled=False, data_collection_settings=get_test_data_file_path('datacollectionsettings.json'))

    @live_only()
    @AllowLargeResponse()
    @AKSCustomResourceGroupPreparer(random_name_length=17, name_prefix='clitest', location='westus2')
    def test_aks_create_with_monitoring_aad_auth_uai_with_syslog(self, resource_group, resource_group_location):
        aks_name = self.create_random_name('cliakstest', 16)
        self.create_new_cluster_with_monitoring_aad_auth(resource_group, resource_group_location, aks_name, user_assigned_identity=True, syslog_enabled=True)

    def create_new_cluster_with_monitoring_aad_auth(self, resource_group, resource_group_location, aks_name, user_assigned_identity=False, syslog_enabled=False, data_collection_settings=None):
        self.kwargs.update({
            'resource_group': resource_group,
            'name': aks_name,
            'location': resource_group_location,
            'ssh_key_value': self.generate_ssh_keys()
        })

        if user_assigned_identity:
            uai_cmd = f'identity create -g {resource_group} -n {aks_name}_uai'
            resp = self.cmd(uai_cmd).get_output_in_json()
            identity_id = resp["id"]
            print("********************")
            print(f"identity_id: {identity_id}")
            print("********************")

        # create
        create_cmd = f'aks create --resource-group={resource_group} --name={aks_name} --location={resource_group_location} ' \
                     '--enable-managed-identity ' \
                     '--enable-addons monitoring ' \
                     '--node-count 1 ' \
                     '--ssh-key-value={ssh_key_value} '
        create_cmd += f'--assign-identity {identity_id} ' if user_assigned_identity else ''
        create_cmd += f'--enable-syslog ' if syslog_enabled else ''
        create_cmd += f'--data-collection-settings {data_collection_settings} ' if data_collection_settings else ''

        response = self.cmd(create_cmd, checks=[
            self.check('addonProfiles.omsagent.enabled', True),
            self.check('addonProfiles.omsagent.config.useAADAuth', 'true')
        ]).get_output_in_json()

        cluster_resource_id = response["id"]
        subscription = cluster_resource_id.split("/")[2]
        workspace_resource_id = response["addonProfiles"]["omsagent"]["config"]["logAnalyticsWorkspaceResourceID"]

        # check that the DCR was created
        location = resource_group_location
        dataCollectionRuleName = f"MSCI-{location}-{aks_name}"
        dataCollectionRuleName = dataCollectionRuleName[0:64]
        dcr_resource_id = f"/subscriptions/{subscription}/resourceGroups/{resource_group}/providers/Microsoft.Insights/dataCollectionRules/{dataCollectionRuleName}"
        get_cmd = f'rest --method get --url https://management.azure.com{dcr_resource_id}?api-version=2022-06-01'
        self.cmd(get_cmd, checks=[
            self.check('properties.destinations.logAnalytics[0].workspaceResourceId', f'{workspace_resource_id}')
        ])

        if syslog_enabled:
            self.cmd(get_cmd, checks=[
                self.check('properties.dataSources.syslog[0].streams[0]', f'Microsoft-Syslog')
            ])

        if data_collection_settings:
             self.cmd(get_cmd, checks=[
<<<<<<< HEAD
                self.check('properties.dataSources.extensions[0].name', f'ContainerInsightsExtension')
            ])
             self.cmd(get_cmd, checks=[
                self.check('properties.dataSources.extensions[0].extensionSettings.dataCollectionSettings.interval', f'1m')
            ])
             self.cmd(get_cmd, checks=[
                self.check('properties.dataSources.extensions[0].extensionSettings.dataCollectionSettings.namespaceFilteringMode', f'Include')
            ])
             self.cmd(get_cmd, checks=[
                self.check('properties.dataSources.extensions[0].extensionSettings.dataCollectionSettings.namespaces[0]', f'kube-system'),
                self.check('properties.dataSources.extensions[0].extensionSettings.dataCollectionSettings.streams[0]', f'Microsoft-ContainerLogV2'),
                self.check('properties.dataFlows[0].streams[0]', f'Microsoft-ContainerLogV2')
=======
                self.check('properties.dataSources.extensions[0].name', f'ContainerInsightsExtension'),
                self.check('properties.dataSources.extensions[0].extensionSettings.dataCollectionSettings.interval', f'1m'),
                self.check('properties.dataSources.extensions[0].extensionSettings.dataCollectionSettings.namespaceFilteringMode', f'Include'),
                self.check('properties.dataSources.extensions[0].extensionSettings.dataCollectionSettings.namespaces[0]', f'kube-system'),
                self.check('properties.dataSources.extensions[0].extensionSettings.dataCollectionSettings.streams[0]', f'Microsoft-ContainerLogV2'),
                self.check('properties.dataFlows[0].streams[0]', f'Microsoft-ContainerLogV2'),
                self.check('properties.dataSources.extensions[0].extensionSettings.dataCollectionSettings.enableContainerLogV2', True)
>>>>>>> 5307e359
            ])
        # check that the DCR-A was created
        dcra_resource_id = f"{cluster_resource_id}/providers/Microsoft.Insights/dataCollectionRuleAssociations/ContainerInsightsExtension"
        get_cmd = f'rest --method get --url https://management.azure.com{dcra_resource_id}?api-version=2022-06-01'
        self.cmd(get_cmd, checks=[
            self.check('properties.dataCollectionRuleId', f'{dcr_resource_id}')
        ])

        # make sure monitoring can be smoothly disabled
        self.cmd(f'aks disable-addons -a monitoring -g={resource_group} -n={aks_name}')

        # delete
        self.cmd(f'aks delete -g {resource_group} -n {aks_name} --yes --no-wait', checks=[self.is_empty()])

    @live_only()
    @AllowLargeResponse()
    @AKSCustomResourceGroupPreparer(random_name_length=17, name_prefix='clitest', location='westus2')
    def test_aks_enable_monitoring_with_aad_auth_msi(self, resource_group, resource_group_location,):
        aks_name = self.create_random_name('cliakstest', 16)
        self.enable_monitoring_existing_cluster_aad_auth(resource_group, resource_group_location, aks_name, user_assigned_identity=False)

    @live_only()
    @AllowLargeResponse()
    @AKSCustomResourceGroupPreparer(random_name_length=17, name_prefix='clitest', location='westus2')
    def test_aks_enable_monitoring_with_aad_auth_uai(self, resource_group, resource_group_location):
        aks_name = self.create_random_name('cliakstest', 16)
        self.enable_monitoring_existing_cluster_aad_auth(resource_group, resource_group_location, aks_name, user_assigned_identity=True)

    @live_only()
    @AllowLargeResponse()
    @AKSCustomResourceGroupPreparer(random_name_length=17, name_prefix='clitest', location='westus2')
    def test_aks_enable_monitoring_with_aad_auth_msi_with_syslog(self, resource_group, resource_group_location,):
        aks_name = self.create_random_name('cliakstest', 16)
        self.enable_monitoring_existing_cluster_aad_auth(resource_group, resource_group_location, aks_name, user_assigned_identity=False, syslog_enabled=True)

    @live_only()
    @AllowLargeResponse()
    @AKSCustomResourceGroupPreparer(random_name_length=17, name_prefix='clitest', location='westus2')
    def test_aks_enable_monitoring_with_aad_auth_uai_with_syslog(self, resource_group, resource_group_location):
        aks_name = self.create_random_name('cliakstest', 16)
        self.enable_monitoring_existing_cluster_aad_auth(resource_group, resource_group_location, aks_name, user_assigned_identity=True, syslog_enabled=True)

    def enable_monitoring_existing_cluster_aad_auth(self, resource_group, resource_group_location, aks_name, user_assigned_identity=False, syslog_enabled=False):
        self.kwargs.update({
            'resource_group': resource_group,
            'name': aks_name,
            'location': resource_group_location,
            'ssh_key_value': self.generate_ssh_keys()
        })

        if user_assigned_identity:
            uai_cmd = f'identity create -g {resource_group} -n {aks_name}_uai'
            resp = self.cmd(uai_cmd).get_output_in_json()
            identity_id = resp["id"]
            print("********************")
            print(f"identity_id: {identity_id}")
            print("********************")

        # create
        create_cmd = f'aks create --resource-group={resource_group} --name={aks_name} --location={resource_group_location} ' \
                     '--enable-managed-identity ' \
                     '--node-count 1 ' \
                     '--ssh-key-value={ssh_key_value} '
        create_cmd += f'--assign-identity {identity_id}' if user_assigned_identity else ''
        self.cmd(create_cmd)

        enable_monitoring_cmd = f'aks enable-addons -a monitoring --resource-group={resource_group} --name={aks_name} '
        if syslog_enabled:
            enable_monitoring_cmd += f'--enable-syslog '

        response = self.cmd(enable_monitoring_cmd, checks=[
            self.check('addonProfiles.omsagent.enabled', True),
            self.check('addonProfiles.omsagent.config.useAADAuth', 'true')
        ]).get_output_in_json()

        cluster_resource_id = response["id"]
        subscription = cluster_resource_id.split("/")[2]
        workspace_resource_id = response["addonProfiles"]["omsagent"]["config"]["logAnalyticsWorkspaceResourceID"]
        workspace_name = workspace_resource_id.split("/")[-1]
        workspace_resource_group = workspace_resource_id.split("/")[4]

        # check that the DCR was created
        location = resource_group_location
        dataCollectionRuleName = f"MSCI-{location}-{aks_name}"
        dcr_resource_id = f"/subscriptions/{subscription}/resourceGroups/{resource_group}/providers/Microsoft.Insights/dataCollectionRules/{dataCollectionRuleName}"
        get_cmd = f'rest --method get --url https://management.azure.com{dcr_resource_id}?api-version=2022-06-01'
        self.cmd(get_cmd, checks=[
            self.check('properties.destinations.logAnalytics[0].workspaceResourceId', f'{workspace_resource_id}')
        ])

        if syslog_enabled:
            self.cmd(get_cmd, checks=[
                self.check('properties.dataSources.syslog[0].streams[0]', f'Microsoft-Syslog')
            ])

        # check that the DCR-A was created
        dcra_resource_id = f"{cluster_resource_id}/providers/Microsoft.Insights/dataCollectionRuleAssociations/ContainerInsightsExtension"
        get_cmd = f'rest --method get --url https://management.azure.com{dcra_resource_id}?api-version=2022-06-01'
        self.cmd(get_cmd, checks=[
            self.check('properties.dataCollectionRuleId', f'{dcr_resource_id}')
        ])

        # make sure monitoring can be smoothly disabled
        self.cmd(f'aks disable-addons -a monitoring -g={resource_group} -n={aks_name}')

        # delete
        self.cmd(f'aks delete -g {resource_group} -n {aks_name} --yes --no-wait', checks=[self.is_empty()])

    @live_only()
    @AllowLargeResponse()
    @AKSCustomResourceGroupPreparer(random_name_length=17, name_prefix='clitest', location='westus2')
    def test_aks_create_with_monitoring_legacy_auth(self, resource_group, resource_group_location):
        aks_name = self.create_random_name('cliakstest', 16)
        self.kwargs.update({
            'resource_group': resource_group,
            'name': aks_name,
            'location': resource_group_location,
            'ssh_key_value': self.generate_ssh_keys()
        })

        # create
        create_cmd = 'aks create --resource-group={resource_group} --name={name} --location={location} ' \
                     '--enable-managed-identity ' \
                     '--enable-addons monitoring ' \
                     '--node-count 1 ' \
                     '--ssh-key-value={ssh_key_value} '
        response = self.cmd(create_cmd, checks=[
            self.check('addonProfiles.omsagent.enabled', True),
            self.exists('addonProfiles.omsagent.config.logAnalyticsWorkspaceResourceID')
        ]).get_output_in_json()

        # make sure a DCR was not created

        cluster_resource_id = response["id"]
        subscription = cluster_resource_id.split("/")[2]
        workspace_resource_id = response["addonProfiles"]["omsagent"]["config"]["logAnalyticsWorkspaceResourceID"]
        workspace_name = workspace_resource_id.split("/")[-1]
        workspace_resource_group = workspace_resource_id.split("/")[4]

        try:
            # check that the DCR was created
            location = resource_group_location
            dataCollectionRuleName = f"MSCI-{location}-{aks_name}"
            dataCollectionRuleName = dataCollectionRuleName[0:64]
            dcr_resource_id = f"/subscriptions/{subscription}/resourceGroups/{resource_group}/providers/Microsoft.Insights/dataCollectionRules/{dataCollectionRuleName}"
            get_cmd = f'rest --method get --url https://management.azure.com{dcr_resource_id}?api-version=2022-06-01'
            self.cmd(get_cmd, checks=[
                self.check('properties.destinations.logAnalytics[0].workspaceResourceId', f'{workspace_resource_id}')
            ])

            assert False
        except Exception as err:
            pass  # this is expected


        # make sure monitoring can be smoothly disabled
        self.cmd(f'aks disable-addons -a monitoring -g={resource_group} -n={aks_name}')

        # delete
        self.cmd(f'aks delete -g {resource_group} -n {aks_name} --yes --no-wait', checks=[self.is_empty()])

    @AllowLargeResponse()
    @AKSCustomResourceGroupPreparer(random_name_length=17, name_prefix='clitest', location='westus2')
    def test_aks_run_command(self, resource_group, resource_group_location):
        # kwargs for string formatting
        aks_name = self.create_random_name('cmdtest', 16)
        node_pool_name = self.create_random_name('c', 6)
        self.kwargs.update({
            'resource_group': resource_group,
            'name': aks_name,
            'node_pool_name': node_pool_name
        })

        create_cmd = 'aks create --resource-group={resource_group} --name={name} ' \
                     '--nodepool-name {node_pool_name} ' \
                     '--generate-ssh-keys ' \
                     '--vm-set-type VirtualMachineScaleSets --node-count=1 ' \
                     '-o json'
        self.cmd(create_cmd, checks=[
            self.check('provisioningState', 'Succeeded')
        ])

        runCommand = 'aks command invoke -g {resource_group} -n {name} -o json -c "kubectl get pods -A"'
        self.cmd(runCommand, [
            self.check('provisioningState', 'Succeeded'),
            self.check('exitCode', 0),
        ])

    @AllowLargeResponse()
    @AKSCustomResourceGroupPreparer(random_name_length=17, name_prefix='clitest', location='westus2')
    def test_aks_create_with_node_config(self, resource_group, resource_group_location):
        aks_name = self.create_random_name('cliakstest', 16)
        self.kwargs.update({
            'resource_group': resource_group,
            'name': aks_name,
            'kc_path': get_test_data_file_path('kubeletconfig.json'),
            'oc_path': get_test_data_file_path('linuxosconfig.json'),
            'ssh_key_value': self.generate_ssh_keys()
        })

        # use custom feature so it does not require subscription to regiter the feature
        create_cmd = 'aks create --resource-group={resource_group} --name={name} ' \
                     '--kubelet-config=\'{kc_path}\' --linux-os-config=\'{oc_path}\' ' \
                     '--aks-custom-headers AKSHTTPCustomFeatures=Microsoft.ContainerService/CustomNodeConfigPreview ' \
                     '--ssh-key-value={ssh_key_value} -o json'
        self.cmd(create_cmd, checks=[
            self.check('provisioningState', 'Succeeded'),
            self.check('agentPoolProfiles[0].kubeletConfig.cpuManagerPolicy', 'static'),
            self.check('agentPoolProfiles[0].linuxOsConfig.swapFileSizeMb', 1500),
            self.check('agentPoolProfiles[0].linuxOsConfig.sysctls.netIpv4TcpTwReuse', True)
        ])

        # nodepool add
        nodepool_cmd = 'aks nodepool add --resource-group={resource_group} --cluster-name={name} ' \
                       '--name=nodepool2 --node-count=1 --kubelet-config=\'{kc_path}\' --linux-os-config=\'{oc_path}\' ' \
                       '--aks-custom-headers AKSHTTPCustomFeatures=Microsoft.ContainerService/CustomNodeConfigPreview'
        self.cmd(nodepool_cmd, checks=[
            self.check('provisioningState', 'Succeeded'),
            self.check('kubeletConfig.cpuCfsQuotaPeriod', '200ms'),
            self.check('linuxOsConfig.sysctls.netCoreSomaxconn', 163849)
        ])

    @AllowLargeResponse()
    @AKSCustomResourceGroupPreparer(random_name_length=17, name_prefix='clitest', location='eastus2euap', preserve_default_location=True)
    def test_aks_create_edge_zone(self, resource_group, resource_group_location):
        # reset the count so in replay mode the random names will start with 0
        self.test_resources_count = 0
        # kwargs for string formatting
        aks_name = self.create_random_name('cliakstest', 16)
        kubernetes_version = "1.23.5"

        self.kwargs.update({
            'resource_group': resource_group,
            'edge_zone': 'microsoftrrdclab1',
            'kubernetes_version': kubernetes_version,
            'name': aks_name,
            'dns_name_prefix': self.create_random_name('cliaksdns', 16),
            'ssh_key_value': self.generate_ssh_keys(),
            'location': resource_group_location,
            'resource_type': 'Microsoft.ContainerService/ManagedClusters'
        })

        # create
        create_cmd = 'aks create --resource-group={resource_group} --name={name} --location={location} ' \
                     '--dns-name-prefix={dns_name_prefix} --node-count=1 --ssh-key-value={ssh_key_value} ' \
                     '--kubernetes-version {kubernetes_version} --edge-zone {edge_zone}'
        self.cmd(create_cmd, checks=[
            self.exists('fqdn'),
            self.exists('nodeResourceGroup'),
            self.check('provisioningState', 'Succeeded'),
        ])

        # show
        self.cmd('aks show -g {resource_group} -n {name}', checks=[
            self.check('type', '{resource_type}'),
            self.check('name', '{name}'),
            self.check('location', 'eastus2euap'),
            self.check('extendedLocation.name', 'microsoftrrdclab1'),
            self.check('extendedLocation.type', 'edgezone'),
            self.exists('nodeResourceGroup'),
            self.check('resourceGroup', '{resource_group}'),
            self.check('agentPoolProfiles[0].count', 1),
            self.check('agentPoolProfiles[0].osType', 'Linux'),
            self.check('agentPoolProfiles[0].vmSize', 'Standard_DS2_v2'),
            self.check('dnsPrefix', '{dns_name_prefix}'),
            self.check('kubernetesVersion', '{kubernetes_version}')
        ])

        # delete
        self.cmd('aks delete -g {resource_group} -n {name} --yes --no-wait', checks=[self.is_empty()])

    @AllowLargeResponse()
    @AKSCustomResourceGroupPreparer(random_name_length=17, name_prefix='clitest', location='westcentralus', preserve_default_location=True)
    def test_aks_azure_cni_overlay_migration(self, resource_group, resource_group_location):
        _, create_version = self._get_versions(resource_group_location)
        aks_name = self.create_random_name('cliakstest', 16)
        self.kwargs.update({
            'resource_group': resource_group,
            'name': aks_name,
            'location': resource_group_location,
            'k8s_version': create_version,
            'ssh_key_value': self.generate_ssh_keys(),
        })

        # create
        create_cmd = 'aks create --resource-group={resource_group} --name={name} --location={location} ' \
                     '--network-plugin azure --ssh-key-value={ssh_key_value} --kubernetes-version {k8s_version} ' \
                     '--service-cidr 172.56.0.0/16 --dns-service-ip 172.56.0.10 ' \
                     '--aks-custom-headers AKSHTTPCustomFeatures=Microsoft.ContainerService/AzureOverlayPreview'
        self.cmd(create_cmd, checks=[
            self.check('provisioningState', 'Succeeded'),
            self.check('networkProfile.networkPlugin', 'azure'),
            self.check('networkProfile.networkPluginMode', None),
            self.check('networkProfile.podCidr', None),
            self.check('networkProfile.serviceCidr', '172.56.0.0/16'),
        ])

        # update
        update_cmd = 'aks update -g {resource_group} -n {name} --network-plugin-mode overlay --pod-cidr 100.64.0.0/10 ' \
                     '--aks-custom-headers AKSHTTPCustomFeatures=Microsoft.ContainerService/AzureOverlayPreview'

        self.cmd(update_cmd, checks=[
            self.check('provisioningState', 'Succeeded'),
            self.check('networkProfile.networkPlugin', 'azure'),
            self.check('networkProfile.networkPluginMode', 'overlay'),
            self.check('networkProfile.podCidr', '100.64.0.0/10'),
            self.check('networkProfile.serviceCidr', '172.56.0.0/16'),
        ])

        # delete
        self.cmd(
            'aks delete -g {resource_group} -n {name} --yes --no-wait', checks=[self.is_empty()])

    @AllowLargeResponse()
    @AKSCustomResourceGroupPreparer(random_name_length=17, name_prefix='clitest', location='westus2')
    def test_aks_create_node_resource_group(self, resource_group, resource_group_location):
        # kwargs for string formatting
        aks_name = self.create_random_name('cliakstest', 16)
        node_resource_group_name = self.create_random_name('cliaksnrg', 17)

        self.kwargs.update({
            'resource_group': resource_group,
            'name': aks_name,
            'location': resource_group_location,
            'node_resource_group': node_resource_group_name,
            'ssh_key_value': self.generate_ssh_keys(),
        })

        # create
        create_cmd = 'aks create --resource-group={resource_group} --name={name} --location={location} ' \
                     '--ssh-key-value={ssh_key_value} --node-resource-group {node_resource_group}'
        self.cmd(create_cmd, checks=[
            self.check('provisioningState', 'Succeeded'),
            self.check('nodeResourceGroup', '{node_resource_group}')
        ])

        # delete
        self.cmd('aks delete -g {resource_group} -n {name} --yes --no-wait', checks=[self.is_empty()])

    @live_only()
    @AllowLargeResponse()
    @AKSCustomResourceGroupPreparer(random_name_length=17, name_prefix='clitest', location='centraluseuap')
    def test_aks_create_with_azurekeyvaultkms_public_key_vault(self, resource_group, resource_group_location):
        aks_name = self.create_random_name('cliakstest', 16)
        kv_name = self.create_random_name('cliakstestkv', 16)
        identity_name = self.create_random_name('cliakstestidentity', 24)
        self.kwargs.update({
            'resource_group': resource_group,
            'name': aks_name,
            "kv_name": kv_name,
            "identity_name": identity_name,
            'ssh_key_value': self.generate_ssh_keys()
        })

        # create user-assigned identity
        create_identity = 'identity create --resource-group={resource_group} --name={identity_name} -o json'
        identity = self.cmd(create_identity).get_output_in_json()
        identity_id = identity['id']
        identity_object_id = identity['principalId']
        assert identity_id is not None
        assert identity_object_id is not None
        self.kwargs.update({
            'identity_id': identity_id,
            'identity_object_id': identity_object_id,
        })

        # create key vault and key
        create_keyvault = 'keyvault create --resource-group={resource_group} --name={kv_name} -o json'
        kv = self.cmd(create_keyvault, checks=[
            self.check('properties.provisioningState', 'Succeeded')
        ]).get_output_in_json()

        create_key = 'keyvault key create -n kms --vault-name {kv_name} -o json'
        key = self.cmd(create_key, checks=[
            self.check('attributes.enabled', True)
        ]).get_output_in_json()
        key_id_0 = key['key']['kid']
        assert key_id_0 is not None
        self.kwargs.update({
            'key_id': key_id_0,
        })

        # assign access policy
        set_policy = 'keyvault set-policy --resource-group={resource_group} --name={kv_name} ' \
                     '--object-id {identity_object_id} --key-permissions encrypt decrypt -o json'
        policy = self.cmd(set_policy, checks=[
            self.check('properties.provisioningState', 'Succeeded')
        ]).get_output_in_json()

        create_cmd = 'aks create --resource-group={resource_group} --name={name} ' \
                     '--assign-identity {identity_id} ' \
                     '--enable-azure-keyvault-kms --azure-keyvault-kms-key-id={key_id} --azure-keyvault-kms-key-vault-network-access=Public ' \
                     '--ssh-key-value={ssh_key_value} -o json'
        self.cmd(create_cmd, checks=[
            self.check('provisioningState', 'Succeeded'),
            self.check('securityProfile.azureKeyVaultKms.enabled', True),
            self.check('securityProfile.azureKeyVaultKms.keyId', key_id_0),
            self.check('securityProfile.azureKeyVaultKms.keyVaultNetworkAccess', 'Public')
        ])

        key = self.cmd(create_key, checks=[
            self.check('attributes.enabled', True)
        ]).get_output_in_json()
        key_id_1 = key['key']['kid']
        assert key_id_1 is not None
        self.kwargs.update({
            'key_id': key_id_1,
        })

        # Rotate key
        update_cmd = 'aks update --resource-group={resource_group} --name={name} ' \
                     '--enable-azure-keyvault-kms --azure-keyvault-kms-key-id={key_id} --azure-keyvault-kms-key-vault-network-access=Public ' \
                     '-o json'
        self.cmd(update_cmd, checks=[
            self.check('provisioningState', 'Succeeded'),
            self.check('securityProfile.azureKeyVaultKms.enabled', True),
            self.check('securityProfile.azureKeyVaultKms.keyId', key_id_1),
            self.check('securityProfile.azureKeyVaultKms.keyVaultNetworkAccess', 'Public')
        ])

        # delete
        cmd = 'aks delete --resource-group={resource_group} --name={name} --yes --no-wait'
        self.cmd(cmd, checks=[
            self.is_empty(),
        ])

    @live_only()
    @AllowLargeResponse()
    @AKSCustomResourceGroupPreparer(random_name_length=17, name_prefix='clitest', location='centraluseuap')
    def test_aks_update_with_azurekeyvaultkms_public_key_vault(self, resource_group, resource_group_location):
        aks_name = self.create_random_name('cliakstest', 16)
        kv_name = self.create_random_name('cliakstestkv', 16)
        identity_name = self.create_random_name('cliakstestidentity', 24)
        self.kwargs.update({
            'resource_group': resource_group,
            'name': aks_name,
            "kv_name": kv_name,
            "identity_name": identity_name,
            'ssh_key_value': self.generate_ssh_keys()
        })

        # create user-assigned identity
        create_identity = 'identity create --resource-group={resource_group} --name={identity_name} -o json'
        identity = self.cmd(create_identity).get_output_in_json()
        identity_id = identity['id']
        identity_object_id = identity['principalId']
        assert identity_id is not None
        assert identity_object_id is not None
        self.kwargs.update({
            'identity_id': identity_id,
            'identity_object_id': identity_object_id,
        })

        # create key vault and key
        create_keyvault = 'keyvault create --resource-group={resource_group} --name={kv_name} -o json'
        kv = self.cmd(create_keyvault, checks=[
            self.check('properties.provisioningState', 'Succeeded')
        ]).get_output_in_json()

        create_key = 'keyvault key create -n kms --vault-name {kv_name} -o json'
        key = self.cmd(create_key, checks=[
            self.check('attributes.enabled', True)
        ]).get_output_in_json()
        key_id = key['key']['kid']
        assert key_id is not None
        self.kwargs.update({
            'key_id': key_id,
        })

        # assign access policy
        set_policy = 'keyvault set-policy --resource-group={resource_group} --name={kv_name} ' \
                     '--object-id {identity_object_id} --key-permissions encrypt decrypt -o json'
        policy = self.cmd(set_policy, checks=[
            self.check('properties.provisioningState', 'Succeeded')
        ]).get_output_in_json()

        create_cmd = 'aks create --resource-group={resource_group} --name={name} ' \
                     '--assign-identity {identity_id} ' \
                     '--ssh-key-value={ssh_key_value} -o json'
        self.cmd(create_cmd, checks=[
            self.check('provisioningState', 'Succeeded'),
            self.not_exists('securityProfile.azureKeyVaultKms')
        ])

        update_cmd = 'aks update --resource-group={resource_group} --name={name} ' \
                     '--enable-azure-keyvault-kms --azure-keyvault-kms-key-id={key_id} --azure-keyvault-kms-key-vault-network-access=Public ' \
                     '-o json'
        self.cmd(update_cmd, checks=[
            self.check('provisioningState', 'Succeeded'),
            self.check('securityProfile.azureKeyVaultKms.enabled', True),
            self.check('securityProfile.azureKeyVaultKms.keyId', key_id),
            self.check('securityProfile.azureKeyVaultKms.keyVaultNetworkAccess', 'Public')
        ])

        # delete
        cmd = 'aks delete --resource-group={resource_group} --name={name} --yes --no-wait'
        self.cmd(cmd, checks=[
            self.is_empty(),
        ])

    @live_only()
    @AllowLargeResponse()
    @AKSCustomResourceGroupPreparer(random_name_length=17, name_prefix='clitest', location='centraluseuap', preserve_default_location=True)
    def test_aks_create_with_azurekeyvaultkms_private_key_vault(self, resource_group, resource_group_location):
        aks_name = self.create_random_name('cliakstest', 16)
        kv_name = self.create_random_name('cliakstestkv', 16)
        identity_name = self.create_random_name('cliakstestidentity', 24)
        self.kwargs.update({
            'resource_group': resource_group,
            'name': aks_name,
            "kv_name": kv_name,
            "identity_name": identity_name,
            'ssh_key_value': self.generate_ssh_keys()
        })

        # create user-assigned identity
        create_identity = 'identity create --resource-group={resource_group} --name={identity_name} -o json'
        identity = self.cmd(create_identity).get_output_in_json()
        identity_id = identity['id']
        identity_object_id = identity['principalId']
        assert identity_id is not None
        assert identity_object_id is not None
        self.kwargs.update({
            'identity_id': identity_id,
            'identity_object_id': identity_object_id,
        })

        # create key vault and key
        create_keyvault = 'keyvault create --resource-group={resource_group} --name={kv_name} -o json'
        kv = self.cmd(create_keyvault, checks=[
            self.check('properties.provisioningState', 'Succeeded')
        ]).get_output_in_json()
        kv_resource_id = kv['id']
        assert kv_resource_id is not None
        self.kwargs.update({
            'kv_resource_id': kv_resource_id,
        })

        create_key = 'keyvault key create -n kms --vault-name {kv_name} -o json'
        key = self.cmd(create_key, checks=[
            self.check('attributes.enabled', True)
        ]).get_output_in_json()
        key_id_0 = key['key']['kid']
        assert key_id_0 is not None
        self.kwargs.update({
            'key_id': key_id_0,
        })

        # assign access policy
        set_policy = 'keyvault set-policy --resource-group={resource_group} --name={kv_name} ' \
                     '--object-id {identity_object_id} --key-permissions encrypt decrypt -o json'
        policy = self.cmd(set_policy, checks=[
            self.check('properties.provisioningState', 'Succeeded')
        ]).get_output_in_json()

        # allow the identity approve private endpoint connection (Microsoft.KeyVault/vaults/privateEndpointConnectionsApproval/action)
        create_role_assignment = 'role assignment create --role f25e0fa2-a7c8-4377-a976-54943a77a395 ' \
                     '--assignee-object-id {identity_object_id} --assignee-principal-type "ServicePrincipal" ' \
                     '--scope {kv_resource_id}'
        role_assignment = self.cmd(create_role_assignment).get_output_in_json()

        # disable public network access
        disable_public_network_access = 'keyvault update --resource-group={resource_group} --name={kv_name} --public-network-access "Disabled" -o json'
        kv = self.cmd(disable_public_network_access, checks=[
            self.check('properties.provisioningState', 'Succeeded')
        ]).get_output_in_json()

        create_cmd = 'aks create --resource-group={resource_group} --name={name} ' \
                     '--assign-identity {identity_id} ' \
                     '--enable-azure-keyvault-kms --azure-keyvault-kms-key-id={key_id} ' \
                     '--azure-keyvault-kms-key-vault-network-access=Private --azure-keyvault-kms-key-vault-resource-id {kv_resource_id} ' \
                     '--ssh-key-value={ssh_key_value} -o json'
        self.cmd(create_cmd, checks=[
            self.check('provisioningState', 'Succeeded'),
            self.check('securityProfile.azureKeyVaultKms.enabled', True),
            self.check('securityProfile.azureKeyVaultKms.keyId', key_id_0),
            self.check('securityProfile.azureKeyVaultKms.keyVaultNetworkAccess', "Private"),
            self.check('securityProfile.azureKeyVaultKms.keyVaultResourceId', kv_resource_id)
        ])

        # enable public network access
        enable_public_network_access = 'keyvault update --resource-group={resource_group} --name={kv_name} --public-network-access "Enabled" -o json'
        kv = self.cmd(enable_public_network_access, checks=[
            self.check('properties.provisioningState', 'Succeeded')
        ]).get_output_in_json()

        key = self.cmd(create_key, checks=[
            self.check('attributes.enabled', True)
        ]).get_output_in_json()
        key_id_1 = key['key']['kid']
        assert key_id_1 is not None
        self.kwargs.update({
            'key_id': key_id_1,
        })

        # disable public network access
        disable_public_network_access = 'keyvault update --resource-group={resource_group} --name={kv_name} --public-network-access "Disabled" -o json'
        kv = self.cmd(disable_public_network_access, checks=[
            self.check('properties.provisioningState', 'Succeeded')
        ]).get_output_in_json()

        # Rotate key
        update_cmd = 'aks update --resource-group={resource_group} --name={name} ' \
                     '--enable-azure-keyvault-kms --azure-keyvault-kms-key-id={key_id} ' \
                     '--azure-keyvault-kms-key-vault-network-access=Private --azure-keyvault-kms-key-vault-resource-id {kv_resource_id} ' \
                     '-o json'
        self.cmd(update_cmd, checks=[
            self.check('provisioningState', 'Succeeded'),
            self.check('securityProfile.azureKeyVaultKms.enabled', True),
            self.check('securityProfile.azureKeyVaultKms.keyId', key_id_1),
            self.check('securityProfile.azureKeyVaultKms.keyVaultNetworkAccess', "Private"),
            self.check('securityProfile.azureKeyVaultKms.keyVaultResourceId', kv_resource_id)
        ])

        # delete
        cmd = 'aks delete --resource-group={resource_group} --name={name} --yes --no-wait'
        self.cmd(cmd, checks=[
            self.is_empty(),
        ])

    @live_only()
    @AllowLargeResponse()
    @AKSCustomResourceGroupPreparer(random_name_length=17, name_prefix='clitest', location='centraluseuap', preserve_default_location=True)
    def test_aks_update_with_azurekeyvaultkms_private_key_vault(self, resource_group, resource_group_location):
        aks_name = self.create_random_name('cliakstest', 16)
        kv_name = self.create_random_name('cliakstestkv', 16)
        identity_name = self.create_random_name('cliakstestidentity', 24)
        self.kwargs.update({
            'resource_group': resource_group,
            'name': aks_name,
            "kv_name": kv_name,
            "identity_name": identity_name,
            'ssh_key_value': self.generate_ssh_keys()
        })

        # create user-assigned identity
        create_identity = 'identity create --resource-group={resource_group} --name={identity_name} -o json'
        identity = self.cmd(create_identity).get_output_in_json()
        identity_id = identity['id']
        identity_object_id = identity['principalId']
        assert identity_id is not None
        assert identity_object_id is not None
        self.kwargs.update({
            'identity_id': identity_id,
            'identity_object_id': identity_object_id,
        })

        # create key vault and key
        create_keyvault = 'keyvault create --resource-group={resource_group} --name={kv_name} -o json'
        kv = self.cmd(create_keyvault, checks=[
            self.check('properties.provisioningState', 'Succeeded')
        ]).get_output_in_json()
        kv_resource_id = kv['id']
        assert kv_resource_id is not None
        self.kwargs.update({
            'kv_resource_id': kv_resource_id,
        })

        create_key = 'keyvault key create -n kms --vault-name {kv_name} -o json'
        key = self.cmd(create_key, checks=[
            self.check('attributes.enabled', True)
        ]).get_output_in_json()
        key_id = key['key']['kid']
        assert key_id is not None
        self.kwargs.update({
            'key_id': key_id,
        })

        # assign access policy
        set_policy = 'keyvault set-policy --resource-group={resource_group} --name={kv_name} ' \
                     '--object-id {identity_object_id} --key-permissions encrypt decrypt -o json'
        policy = self.cmd(set_policy, checks=[
            self.check('properties.provisioningState', 'Succeeded')
        ]).get_output_in_json()

        # allow the identity approve private endpoint connection (Microsoft.KeyVault/vaults/privateEndpointConnectionsApproval/action)
        create_role_assignment = 'role assignment create --role f25e0fa2-a7c8-4377-a976-54943a77a395 ' \
                     '--assignee-object-id {identity_object_id} --assignee-principal-type "ServicePrincipal" ' \
                     '--scope {kv_resource_id}'
        role_assignment = self.cmd(create_role_assignment).get_output_in_json()

        # disable public network access
        disable_public_network_access = 'keyvault update --resource-group={resource_group} --name={kv_name} --public-network-access "Disabled" -o json'
        kv = self.cmd(disable_public_network_access, checks=[
            self.check('properties.provisioningState', 'Succeeded')
        ]).get_output_in_json()

        create_cmd = 'aks create --resource-group={resource_group} --name={name} ' \
                     '--assign-identity {identity_id} ' \
                     '--ssh-key-value={ssh_key_value} -o json'
        self.cmd(create_cmd, checks=[
            self.check('provisioningState', 'Succeeded'),
            self.not_exists('securityProfile.azureKeyVaultKms')
        ])

        update_cmd = 'aks update --resource-group={resource_group} --name={name} ' \
                     '--enable-azure-keyvault-kms --azure-keyvault-kms-key-id={key_id} ' \
                     '--azure-keyvault-kms-key-vault-network-access=Private --azure-keyvault-kms-key-vault-resource-id {kv_resource_id} ' \
                     '-o json'
        self.cmd(update_cmd, checks=[
            self.check('provisioningState', 'Succeeded'),
            self.check('securityProfile.azureKeyVaultKms.enabled', True),
            self.check('securityProfile.azureKeyVaultKms.keyId', key_id),
            self.check('securityProfile.azureKeyVaultKms.keyVaultNetworkAccess', "Private"),
            self.check('securityProfile.azureKeyVaultKms.keyVaultResourceId', kv_resource_id)
        ])

        # delete
        cmd = 'aks delete --resource-group={resource_group} --name={name} --yes --no-wait'
        self.cmd(cmd, checks=[
            self.is_empty(),
        ])

    @live_only()
    @AllowLargeResponse()
    @AKSCustomResourceGroupPreparer(random_name_length=17, name_prefix='clitest', location='centraluseuap', preserve_default_location=True)
    def test_aks_create_with_azurekeyvaultkms_private_cluster_v1_private_key_vault(self, resource_group, resource_group_location):
        aks_name = self.create_random_name('cliakstest', 16)
        kv_name = self.create_random_name('cliakstestkv', 16)
        identity_name = self.create_random_name('cliakstestidentity', 24)
        self.kwargs.update({
            'resource_group': resource_group,
            'name': aks_name,
            "kv_name": kv_name,
            "identity_name": identity_name,
            'ssh_key_value': self.generate_ssh_keys()
        })

        # create user-assigned identity
        create_identity = 'identity create --resource-group={resource_group} --name={identity_name} -o json'
        identity = self.cmd(create_identity).get_output_in_json()
        identity_id = identity['id']
        identity_object_id = identity['principalId']
        assert identity_id is not None
        assert identity_object_id is not None
        self.kwargs.update({
            'identity_id': identity_id,
            'identity_object_id': identity_object_id,
        })

        # create key vault and key
        create_keyvault = 'keyvault create --resource-group={resource_group} --name={kv_name} -o json'
        kv = self.cmd(create_keyvault, checks=[
            self.check('properties.provisioningState', 'Succeeded')
        ]).get_output_in_json()
        kv_resource_id = kv['id']
        assert kv_resource_id is not None
        self.kwargs.update({
            'kv_resource_id': kv_resource_id,
        })

        create_key = 'keyvault key create -n kms --vault-name {kv_name} -o json'
        key = self.cmd(create_key, checks=[
            self.check('attributes.enabled', True)
        ]).get_output_in_json()
        key_id_0 = key['key']['kid']
        assert key_id_0 is not None
        self.kwargs.update({
            'key_id': key_id_0,
        })

        # assign access policy
        set_policy = 'keyvault set-policy --resource-group={resource_group} --name={kv_name} ' \
                     '--object-id {identity_object_id} --key-permissions encrypt decrypt -o json'
        policy = self.cmd(set_policy, checks=[
            self.check('properties.provisioningState', 'Succeeded')
        ]).get_output_in_json()

        # allow the identity approve private endpoint connection (Microsoft.KeyVault/vaults/privateEndpointConnectionsApproval/action)
        create_role_assignment = 'role assignment create --role f25e0fa2-a7c8-4377-a976-54943a77a395 ' \
                     '--assignee-object-id {identity_object_id} --assignee-principal-type "ServicePrincipal" ' \
                     '--scope {kv_resource_id}'
        role_assignment = self.cmd(create_role_assignment).get_output_in_json()

        # disable public network access
        disable_public_network_access = 'keyvault update --resource-group={resource_group} --name={kv_name} --public-network-access "Disabled" -o json'
        kv = self.cmd(disable_public_network_access, checks=[
            self.check('properties.provisioningState', 'Succeeded')
        ]).get_output_in_json()

        create_cmd = 'aks create --resource-group={resource_group} --name={name} ' \
                     '--assign-identity {identity_id} --enable-private-cluster ' \
                     '--enable-azure-keyvault-kms --azure-keyvault-kms-key-id={key_id} ' \
                     '--azure-keyvault-kms-key-vault-network-access=Private --azure-keyvault-kms-key-vault-resource-id {kv_resource_id} ' \
                     '--ssh-key-value={ssh_key_value} -o json'
        self.cmd(create_cmd, checks=[
            self.check('provisioningState', 'Succeeded'),
            self.check('apiServerAccessProfile.enablePrivateCluster', 'True'),
            self.check('securityProfile.azureKeyVaultKms.enabled', True),
            self.check('securityProfile.azureKeyVaultKms.keyId', key_id_0),
            self.check('securityProfile.azureKeyVaultKms.keyVaultNetworkAccess', "Private"),
            self.check('securityProfile.azureKeyVaultKms.keyVaultResourceId', kv_resource_id)
        ])

        # enable public network access
        enable_public_network_access = 'keyvault update --resource-group={resource_group} --name={kv_name} --public-network-access "Enabled" -o json'
        kv = self.cmd(enable_public_network_access, checks=[
            self.check('properties.provisioningState', 'Succeeded')
        ]).get_output_in_json()

        key = self.cmd(create_key, checks=[
            self.check('attributes.enabled', True)
        ]).get_output_in_json()
        key_id_1 = key['key']['kid']
        assert key_id_1 is not None
        self.kwargs.update({
            'key_id': key_id_1,
        })

        # disable public network access
        disable_public_network_access = 'keyvault update --resource-group={resource_group} --name={kv_name} --public-network-access "Disabled" -o json'
        kv = self.cmd(disable_public_network_access, checks=[
            self.check('properties.provisioningState', 'Succeeded')
        ]).get_output_in_json()

        # Rotate key
        update_cmd = 'aks update --resource-group={resource_group} --name={name} ' \
                     '--enable-azure-keyvault-kms --azure-keyvault-kms-key-id={key_id} ' \
                     '--azure-keyvault-kms-key-vault-network-access=Private --azure-keyvault-kms-key-vault-resource-id {kv_resource_id} ' \
                     '-o json'
        self.cmd(update_cmd, checks=[
            self.check('provisioningState', 'Succeeded'),
            self.check('securityProfile.azureKeyVaultKms.enabled', True),
            self.check('securityProfile.azureKeyVaultKms.keyId', key_id_1),
            self.check('securityProfile.azureKeyVaultKms.keyVaultNetworkAccess', "Private"),
            self.check('securityProfile.azureKeyVaultKms.keyVaultResourceId', kv_resource_id)
        ])

        # delete
        cmd = 'aks delete --resource-group={resource_group} --name={name} --yes --no-wait'
        self.cmd(cmd, checks=[
            self.is_empty(),
        ])

    @AllowLargeResponse()
    @AKSCustomResourceGroupPreparer(random_name_length=17, name_prefix='clitest', location='westus2')
    def test_aks_create_with_image_cleaner_enabled_with_default_interval_hours(self, resource_group, resource_group_location):
        # reset the count so in replay mode the random names will start with 0
        self.test_resources_count = 0
        # kwargs for string formatting
        aks_name = self.create_random_name('cliakstest', 16)

        self.kwargs.update({
            'resource_group': resource_group,
            'name': aks_name,
            'location': resource_group_location,
            'resource_type': 'Microsoft.ContainerService/ManagedClusters',
            'vm_size': 'Standard_D4s_v3',
            'node_count': 1,
            'ssh_key_value': self.generate_ssh_keys(),
        })

        create_cmd = ' '.join([
            'aks', 'create', '--resource-group={resource_group}', '--name={name}', '--location={location}',
            '--node-vm-size {vm_size}',
            '--node-count {node_count}',
            '--enable-image-cleaner',
            '--ssh-key-value={ssh_key_value}',
            '--aks-custom-headers AKSHTTPCustomFeatures=Microsoft.ContainerService/EnableImageCleanerPreview',
        ])

        self.cmd(create_cmd, checks=[
            self.check('provisioningState', 'Succeeded'),
            self.check('securityProfile.imageCleaner.enabled', True),
            self.check('securityProfile.imageCleaner.intervalHours', 7*24),
        ])

    @AllowLargeResponse()
    @AKSCustomResourceGroupPreparer(random_name_length=17, name_prefix='clitest', location='westus2')
    def test_aks_create_with_image_cleaner_enabled_with_interval_hours(self, resource_group, resource_group_location):
        # reset the count so in replay mode the random names will start with 0
        self.test_resources_count = 0
        # kwargs for string formatting
        aks_name = self.create_random_name('cliakstest', 16)

        self.kwargs.update({
            'resource_group': resource_group,
            'name': aks_name,
            'location': resource_group_location,
            'resource_type': 'Microsoft.ContainerService/ManagedClusters',
            'vm_size': 'Standard_D4s_v3',
            'node_count': 1,
            'ssh_key_value': self.generate_ssh_keys(),
        })

        create_cmd = ' '.join([
            'aks', 'create', '--resource-group={resource_group}', '--name={name}', '--location={location}',
            '--node-vm-size {vm_size}',
            '--node-count {node_count}',
            '--enable-image-cleaner',
            '--image-cleaner-interval-hours 24',
            '--ssh-key-value={ssh_key_value}',
            '--aks-custom-headers AKSHTTPCustomFeatures=Microsoft.ContainerService/EnableImageCleanerPreview',
        ])

        self.cmd(create_cmd, checks=[
            self.check('provisioningState', 'Succeeded'),
            self.check('securityProfile.imageCleaner.enabled', True),
            self.check('securityProfile.imageCleaner.intervalHours', 24),
        ])

    @AllowLargeResponse()
    @AKSCustomResourceGroupPreparer(random_name_length=17, name_prefix='clitest', location='westus2')
    def test_aks_update_with_image_cleaner(self, resource_group, resource_group_location):
        # reset the count so in replay mode the random names will start with 0
        self.test_resources_count = 0
        # kwargs for string formatting
        aks_name = self.create_random_name('cliakstest', 16)

        self.kwargs.update({
            'resource_group': resource_group,
            'name': aks_name,
            'location': resource_group_location,
            'resource_type': 'Microsoft.ContainerService/ManagedClusters',
            'vm_size': 'Standard_D4s_v3',
            'node_count': 1,
            'ssh_key_value': self.generate_ssh_keys(),
        })

        create_cmd = ' '.join([
            'aks', 'create', '--resource-group={resource_group}', '--name={name}', '--location={location}',
            '--node-vm-size {vm_size}',
            '--node-count {node_count}',
            '--enable-image-cleaner',
            '--ssh-key-value={ssh_key_value}',
            '--aks-custom-headers AKSHTTPCustomFeatures=Microsoft.ContainerService/EnableImageCleanerPreview',
        ])
        self.cmd(create_cmd, checks=[
            self.check('provisioningState', 'Succeeded'),
            self.check('securityProfile.imageCleaner.enabled', True),
            self.check('securityProfile.imageCleaner.intervalHours', 7*24),
        ])

        update_interval_cmd = ' '.join([
            'aks', 'update', '--resource-group={resource_group}', '--name={name}',
            '--image-cleaner-interval-hours 24',
            '--aks-custom-headers AKSHTTPCustomFeatures=Microsoft.ContainerService/EnableImageCleanerPreview',
        ])
        self.cmd(update_interval_cmd, checks=[
            self.check('provisioningState', 'Succeeded'),
            self.check('securityProfile.imageCleaner.enabled', True),
            self.check('securityProfile.imageCleaner.intervalHours', 24),
        ])

        disable_cmd = ' '.join([
            'aks', 'update', '--resource-group={resource_group}', '--name={name}',
            '--disable-image-cleaner',
            '--aks-custom-headers AKSHTTPCustomFeatures=Microsoft.ContainerService/EnableImageCleanerPreview',
        ])
        self.cmd(disable_cmd, checks=[
            self.check('provisioningState', 'Succeeded'),
            self.check('securityProfile.imageCleaner.enabled', False),
            self.check('securityProfile.imageCleaner.intervalHours', 24),
        ])

    @live_only()
    @AllowLargeResponse()
    @AKSCustomResourceGroupPreparer(random_name_length=17, name_prefix='clitest', location='centraluseuap')
    def test_aks_disable_azurekeyvaultkms(self, resource_group, resource_group_location):
        aks_name = self.create_random_name('cliakstest', 16)
        kv_name = self.create_random_name('cliakstestkv', 16)
        identity_name = self.create_random_name('cliakstestidentity', 24)
        self.kwargs.update({
            'resource_group': resource_group,
            'name': aks_name,
            "kv_name": kv_name,
            "identity_name": identity_name,
            'ssh_key_value': self.generate_ssh_keys()
        })

        # create user-assigned identity
        create_identity = 'identity create --resource-group={resource_group} --name={identity_name} -o json'
        identity = self.cmd(create_identity).get_output_in_json()
        identity_id = identity['id']
        identity_object_id = identity['principalId']
        assert identity_id is not None
        assert identity_object_id is not None
        self.kwargs.update({
            'identity_id': identity_id,
            'identity_object_id': identity_object_id,
        })

        # create key vault and key
        create_keyvault = 'keyvault create --resource-group={resource_group} --name={kv_name} -o json'
        kv = self.cmd(create_keyvault, checks=[
            self.check('properties.provisioningState', 'Succeeded')
        ]).get_output_in_json()

        create_key = 'keyvault key create -n kms --vault-name {kv_name} -o json'
        key = self.cmd(create_key, checks=[
            self.check('attributes.enabled', True)
        ]).get_output_in_json()
        key_id = key['key']['kid']
        assert key_id is not None
        self.kwargs.update({
            'key_id': key_id,
        })

        # assign access policy
        set_policy = 'keyvault set-policy --resource-group={resource_group} --name={kv_name} ' \
                     '--object-id {identity_object_id} --key-permissions encrypt decrypt -o json'
        policy = self.cmd(set_policy, checks=[
            self.check('properties.provisioningState', 'Succeeded')
        ]).get_output_in_json()

        create_cmd = 'aks create --resource-group={resource_group} --name={name} ' \
                     '--assign-identity {identity_id} ' \
                     '--enable-azure-keyvault-kms --azure-keyvault-kms-key-id={key_id} --azure-keyvault-kms-key-vault-network-access=Public ' \
                     '--ssh-key-value={ssh_key_value} -o json'
        self.cmd(create_cmd, checks=[
            self.check('provisioningState', 'Succeeded'),
            self.check('securityProfile.azureKeyVaultKms.enabled', True),
            self.check('securityProfile.azureKeyVaultKms.keyId', key_id),
            self.check('securityProfile.azureKeyVaultKms.keyVaultNetworkAccess', "Public")
        ])

        update_cmd = 'aks update --resource-group={resource_group} --name={name} ' \
                     '--disable-azure-keyvault-kms ' \
                     '-o json'
        self.cmd(update_cmd, checks=[
            self.check('provisioningState', 'Succeeded'),
            self.check('securityProfile.azureKeyVaultKms.enabled', False),
        ])

        # delete
        cmd = 'aks delete --resource-group={resource_group} --name={name} --yes --no-wait'
        self.cmd(cmd, checks=[
            self.is_empty(),
        ])

    @AllowLargeResponse()
    @AKSCustomResourceGroupPreparer(random_name_length=17, name_prefix='clitest', location='westus2')
    def test_aks_create_with_network_plugin_none(self, resource_group, resource_group_location):
        # kwargs for string formatting
        aks_name = self.create_random_name('cliakstest', 16)

        self.kwargs.update({
            'resource_group': resource_group,
            'name': aks_name,
            'location': resource_group_location,
            'resource_type': 'Microsoft.ContainerService/ManagedClusters',
            'ssh_key_value': self.generate_ssh_keys(),
        })

        create_cmd = 'aks create --resource-group={resource_group} --name={name} --location={location} ' \
                     '--ssh-key-value={ssh_key_value} --network-plugin=none'

        self.cmd(create_cmd, checks=[
            self.check('provisioningState', 'Succeeded'),
            self.check('networkProfile.networkPlugin', 'none'),
        ])

        # delete
        self.cmd('aks delete -g {resource_group} -n {name} --yes --no-wait', checks=[self.is_empty()])

    @AllowLargeResponse()
    @AKSCustomResourceGroupPreparer(random_name_length=17, name_prefix='clitest', location='eastus', preserve_default_location=True)
    def test_aks_nodepool_add_with_gpu_instance_profile(self, resource_group, resource_group_location):
        aks_name = self.create_random_name('cliakstest', 16)
        node_pool_name = self.create_random_name('c', 6)
        node_pool_name_second = self.create_random_name('c', 6)
        self.kwargs.update({
            'resource_group': resource_group,
            'name': aks_name,
            'node_pool_name': node_pool_name,
            'node_pool_name_second': node_pool_name_second,
            'ssh_key_value': self.generate_ssh_keys()
        })

        create_cmd = 'aks create --resource-group={resource_group} --name={name} ' \
                     '--nodepool-name {node_pool_name} -c 1 ' \
                     '--network-plugin azure ' \
                     '--ssh-key-value={ssh_key_value}'
        self.cmd(create_cmd, checks=[
            self.check('provisioningState', 'Succeeded'),
        ])

        # nodepool get-upgrades
        self.cmd('aks nodepool add '
                 '--resource-group={resource_group} '
                 '--cluster-name={name} '
                 '--name={node_pool_name_second} '
                 '--gpu-instance-profile=MIG3g '
                 '-c 1 '
                 '--node-vm-size=standard_nd96asr_v4',
                 checks=[
                     self.check('provisioningState', 'Succeeded'),
                     self.check('gpuInstanceProfile', 'MIG3g'),
                 ])

        # delete
        self.cmd(
            'aks delete -g {resource_group} -n {name} --yes --no-wait', checks=[self.is_empty()])

    @AllowLargeResponse()
    @AKSCustomResourceGroupPreparer(random_name_length=17, name_prefix='clitest', location='westus2', preserve_default_location=True)
    def test_aks_create_with_overlay_network_plugin_mode(self, resource_group, resource_group_location):
        # reset the count so in replay mode the random names will start with 0
        self.test_resources_count = 0
        # kwargs for string formatting
        aks_name = self.create_random_name('cliakstest', 16)
        self.kwargs.update({
            'resource_group': resource_group,
            'name': aks_name,
            'location': resource_group_location,
            'resource_type': 'Microsoft.ContainerService/ManagedClusters',
            'ssh_key_value': self.generate_ssh_keys(),
        })

        # create
        create_cmd = 'aks create --resource-group={resource_group} --name={name} --location={location} ' \
                     '--network-plugin azure --network-plugin-mode overlay --ssh-key-value={ssh_key_value} ' \
                     '--pod-cidr 100.64.0.0/10 --node-count 1 ' \
                     '--aks-custom-headers AKSHTTPCustomFeatures=Microsoft.ContainerService/AzureOverlayPreview'
        self.cmd(create_cmd, checks=[
            self.check('provisioningState', 'Succeeded'),
            self.check('networkProfile.podCidr', '100.64.0.0/10'),
            self.check('networkProfile.networkPlugin', 'azure'),
            self.check('networkProfile.networkPluginMode', 'overlay'),
        ])

        # delete
        self.cmd(
            'aks delete -g {resource_group} -n {name} --yes --no-wait', checks=[self.is_empty()])

    @AllowLargeResponse()
    @AKSCustomResourceGroupPreparer(random_name_length=17, name_prefix='clitest', location='westus2', preserve_default_location=True)
    def test_aks_create_dualstack_with_default_network(self, resource_group, resource_group_location):
        _, create_version = self._get_versions(resource_group_location)
        aks_name = self.create_random_name('cliakstest', 16)
        self.kwargs.update({
            'resource_group': resource_group,
            'name': aks_name,
            'location': resource_group_location,
            'k8s_version': create_version,
            'ssh_key_value': self.generate_ssh_keys(),
        })

        # create
        create_cmd = 'aks create --resource-group={resource_group} --name={name} --location={location} ' \
                     '--ip-families IPv4,IPv6 --ssh-key-value={ssh_key_value} --kubernetes-version {k8s_version} ' \
                     '--aks-custom-headers AKSHTTPCustomFeatures=Microsoft.ContainerService/AKS-EnableDualStack'

        self.cmd(create_cmd, checks=[
            self.check('provisioningState', 'Succeeded'),
            self.check('networkProfile.podCidrs[] | length(@)', 2),
            self.check('networkProfile.serviceCidrs[] | length(@)', 2),
            self.check('networkProfile.ipFamilies', ['IPv4', 'IPv6'])
        ])

        # delete
        self.cmd(
            'aks delete -g {resource_group} -n {name} --yes --no-wait', checks=[self.is_empty()])

    @AllowLargeResponse()
    @AKSCustomResourceGroupPreparer(random_name_length=17, name_prefix='clitest', location='westus2', preserve_default_location=True)
    def test_aks_create_and_update_ipv6_count(self, resource_group, resource_group_location):
        _, create_version = self._get_versions(resource_group_location)
        aks_name = self.create_random_name('cliakstest', 16)
        self.kwargs.update({
            'resource_group': resource_group,
            'name': aks_name,
            'location': resource_group_location,
            'k8s_version': create_version,
            'ssh_key_value': self.generate_ssh_keys(),
        })

        # create
        create_cmd = 'aks create --resource-group={resource_group} --name={name} --location={location} ' \
                     '--pod-cidr 172.126.0.0/16 --service-cidr 172.56.0.0/16 --dns-service-ip 172.56.0.10 ' \
                     '--pod-cidrs 172.126.0.0/16,2001:abcd:1234::/64 --service-cidrs 172.56.0.0/16,2001:ffff::/108 ' \
                     '--ip-families IPv4,IPv6 --load-balancer-managed-outbound-ipv6-count 2 ' \
                     '--network-plugin kubenet --ssh-key-value={ssh_key_value} --kubernetes-version {k8s_version} ' \
                     '--aks-custom-headers AKSHTTPCustomFeatures=Microsoft.ContainerService/AKS-EnableDualStack'
        self.cmd(create_cmd, checks=[
            self.check('provisioningState', 'Succeeded'),
            self.check('networkProfile.podCidr', '172.126.0.0/16'),
            self.check('networkProfile.podCidrs', [
                       '172.126.0.0/16', '2001:abcd:1234::/64']),
            self.check('networkProfile.serviceCidr', '172.56.0.0/16'),
            self.check('networkProfile.serviceCidrs', [
                       '172.56.0.0/16', '2001:ffff::/108']),
            self.check('networkProfile.ipFamilies', ['IPv4', 'IPv6']),
            self.check(
                'networkProfile.loadBalancerProfile.managedOutboundIPs.countIpv6', 2),
            self.check(
                'networkProfile.loadBalancerProfile.managedOutboundIPs.count', 1),
            self.check(
                'networkProfile.loadBalancerProfile.effectiveOutboundIPs[] | length(@)', 3)
        ])

        # update
        update_cmd = 'aks update -g {resource_group} -n {name} --load-balancer-managed-outbound-ipv6-count 4'

        self.cmd(update_cmd, checks=[
            self.check('provisioningState', 'Succeeded'),
            self.check('networkProfile.podCidr', '172.126.0.0/16'),
            self.check('networkProfile.podCidrs', [
                       '172.126.0.0/16', '2001:abcd:1234::/64']),
            self.check('networkProfile.serviceCidr', '172.56.0.0/16'),
            self.check('networkProfile.serviceCidrs', [
                       '172.56.0.0/16', '2001:ffff::/108']),
            self.check('networkProfile.ipFamilies', ['IPv4', 'IPv6']),
            self.check(
                'networkProfile.loadBalancerProfile.managedOutboundIPs.countIpv6', 4),
            self.check(
                'networkProfile.loadBalancerProfile.managedOutboundIPs.count', 1),
            self.check(
                'networkProfile.loadBalancerProfile.effectiveOutboundIPs[] | length(@)', 5)
        ])

        # delete
        self.cmd(
            'aks delete -g {resource_group} -n {name} --yes --no-wait', checks=[self.is_empty()])

    # The fix on the rp side has not been released yet
    @live_only()
    @AllowLargeResponse()
    @AKSCustomResourceGroupPreparer(random_name_length=17, name_prefix='clitest', location='westus2')
    def test_aks_create_with_keda(self, resource_group, resource_group_location):
        aks_name = self.create_random_name('cliakstest', 16)
        self.kwargs.update({
            'resource_group': resource_group,
            'name': aks_name,
            'location': resource_group_location,
            'ssh_key_value': self.generate_ssh_keys(),
        })

        # create: enable-keda
        create_cmd = 'aks create --resource-group={resource_group} --name={name} --location={location} --ssh-key-value={ssh_key_value} --output=json ' \
                     '--aks-custom-headers=AKSHTTPCustomFeatures=Microsoft.ContainerService/AKS-KedaPreview ' \
                     '--enable-keda'
        self.cmd(create_cmd, checks=[
            self.check('provisioningState', 'Succeeded'),
            self.check('workloadAutoScalerProfile.keda.enabled', True),
        ])

        # delete
        delete_cmd = 'aks delete --resource-group={resource_group} --name={name} --yes --no-wait'
        self.cmd(delete_cmd, checks=[
            self.is_empty(),
        ])

    @AllowLargeResponse()
    @AKSCustomResourceGroupPreparer(random_name_length=17, name_prefix='clitest', location='westus2')
    def test_aks_update_with_keda(self, resource_group, resource_group_location):
        aks_name = self.create_random_name('cliakstest', 16)
        self.kwargs.update({
            'resource_group': resource_group,
            'name': aks_name,
            'location': resource_group_location,
            'ssh_key_value': self.generate_ssh_keys(),
        })

        # create: without enable-keda
        create_cmd = 'aks create --resource-group={resource_group} --name={name} --location={location} --ssh-key-value={ssh_key_value} --output=json'
        self.cmd(create_cmd, checks=[
            self.check('provisioningState', 'Succeeded'),
            self.not_exists('workloadAutoScalerProfile.keda'),
        ])

        # update: enable-keda
        update_cmd = 'aks update --resource-group={resource_group} --name={name} --yes --output=json ' \
                     '--aks-custom-headers=AKSHTTPCustomFeatures=Microsoft.ContainerService/AKS-KedaPreview ' \
                     '--enable-keda'
        self.cmd(update_cmd, checks=[
            self.check('provisioningState', 'Succeeded'),
            self.check('workloadAutoScalerProfile.keda.enabled', True),
        ])

        # update: disable-keda
        update_cmd = 'aks update --resource-group={resource_group} --name={name} --yes --output=json ' \
                     '--disable-keda'
        self.cmd(update_cmd, checks=[
            self.check('provisioningState', 'Succeeded'),
            self.check('workloadAutoScalerProfile.keda.enabled', False),
        ])

        # delete
        cmd = 'aks delete --resource-group={resource_group} --name={name} --yes --no-wait'
        self.cmd(cmd, checks=[
            self.is_empty(),
        ])

    @AllowLargeResponse()
    @AKSCustomResourceGroupPreparer(random_name_length=17, name_prefix='clitest', location='westus2')
    def test_aks_create_again_should_fail(self, resource_group, resource_group_location):
        aks_name = self.create_random_name('cliakstest', 16)
        self.kwargs.update({
            'resource_group': resource_group,
            'name': aks_name,
            'location': resource_group_location,
            'ssh_key_value': self.generate_ssh_keys(),
        })

        # create
        create_cmd = 'aks create --resource-group={resource_group} --name={name} ' \
                     '--location={location} --ssh-key-value={ssh_key_value} --output=json'
        self.cmd(create_cmd, checks=[
            self.check('provisioningState', 'Succeeded'),
        ])

        # create again should fail
        create_again_cmd = 'aks create --resource-group={resource_group} --name={name} ' \
                           '--location={location} --ssh-key-value={ssh_key_value} --output=json'
        try:
            self.cmd(create_again_cmd, checks=[
                self.check('provisioningState', 'Succeeded'),
            ])
        except ClientRequestError as ex:
            if "already exists" not in str(ex):
                raise AssertionError(
                    "Actual error '{}' does not contain '{}'".format(
                        ex, "already exists"
                    )
                )

        # delete
        cmd = 'aks delete --resource-group={resource_group} --name={name} --yes --no-wait'
        self.cmd(cmd, checks=[
            self.is_empty(),
        ])

    # live only due to dependency `_add_role_assignment` is not mocked
    @live_only()
    @AllowLargeResponse()
    @AKSCustomResourceGroupPreparer(random_name_length=17, name_prefix='clitest', location='westus2')
    def test_aks_update_attach_acr(self, resource_group, resource_group_location):
        aks_name = self.create_random_name('cliakstest', 16)
        acr_name = self.create_random_name('cliaksacr', 16)
        self.kwargs.update({
            'name': aks_name,
            'resource_group': resource_group,
            'ssh_key_value': self.generate_ssh_keys(),
            'acr_name': acr_name
        })

        # create acr
        create_acr_cmd = 'acr create -g {resource_group} -n {acr_name} --sku basic'
        self.cmd(create_acr_cmd, checks=[
            self.check('provisioningState', 'Succeeded')
        ])

        # create
        create_cmd = 'aks create --resource-group={resource_group} --name={name} -c 1 ' \
                     '--ssh-key-value={ssh_key_value} --attach-acr={acr_name}'
        self.cmd(create_cmd, checks=[
            self.check('provisioningState', 'Succeeded'),
        ])

        # update
        update_cmd = 'aks update --resource-group={resource_group} --name={name} ' \
                     '--attach-acr={acr_name}'
        self.cmd(update_cmd, checks=[
            self.check('provisioningState', 'Succeeded'),
        ])

        # delete
        self.cmd(
            'aks delete -g {resource_group} -n {name} --yes --no-wait', checks=[self.is_empty()])<|MERGE_RESOLUTION|>--- conflicted
+++ resolved
@@ -7365,20 +7365,6 @@
 
         if data_collection_settings:
              self.cmd(get_cmd, checks=[
-<<<<<<< HEAD
-                self.check('properties.dataSources.extensions[0].name', f'ContainerInsightsExtension')
-            ])
-             self.cmd(get_cmd, checks=[
-                self.check('properties.dataSources.extensions[0].extensionSettings.dataCollectionSettings.interval', f'1m')
-            ])
-             self.cmd(get_cmd, checks=[
-                self.check('properties.dataSources.extensions[0].extensionSettings.dataCollectionSettings.namespaceFilteringMode', f'Include')
-            ])
-             self.cmd(get_cmd, checks=[
-                self.check('properties.dataSources.extensions[0].extensionSettings.dataCollectionSettings.namespaces[0]', f'kube-system'),
-                self.check('properties.dataSources.extensions[0].extensionSettings.dataCollectionSettings.streams[0]', f'Microsoft-ContainerLogV2'),
-                self.check('properties.dataFlows[0].streams[0]', f'Microsoft-ContainerLogV2')
-=======
                 self.check('properties.dataSources.extensions[0].name', f'ContainerInsightsExtension'),
                 self.check('properties.dataSources.extensions[0].extensionSettings.dataCollectionSettings.interval', f'1m'),
                 self.check('properties.dataSources.extensions[0].extensionSettings.dataCollectionSettings.namespaceFilteringMode', f'Include'),
@@ -7386,7 +7372,6 @@
                 self.check('properties.dataSources.extensions[0].extensionSettings.dataCollectionSettings.streams[0]', f'Microsoft-ContainerLogV2'),
                 self.check('properties.dataFlows[0].streams[0]', f'Microsoft-ContainerLogV2'),
                 self.check('properties.dataSources.extensions[0].extensionSettings.dataCollectionSettings.enableContainerLogV2', True)
->>>>>>> 5307e359
             ])
         # check that the DCR-A was created
         dcra_resource_id = f"{cluster_resource_id}/providers/Microsoft.Insights/dataCollectionRuleAssociations/ContainerInsightsExtension"
