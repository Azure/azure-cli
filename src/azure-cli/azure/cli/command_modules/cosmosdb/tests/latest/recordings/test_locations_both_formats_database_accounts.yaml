interactions:
- request:
    body: null
    headers:
      Accept:
      - application/json
      Accept-Encoding:
      - gzip, deflate
      CommandName:
      - cosmosdb create
      Connection:
      - keep-alive
      ParameterSetName:
      - -n -g --locations --locations
      User-Agent:
<<<<<<< HEAD
      - python/3.6.5 (Windows-10-10.0.17134-SP0) msrest/0.6.10 msrest_azure/0.6.1
        azure-mgmt-resource/4.0.0 Azure-SDK-For-Python AZURECLI/2.0.74
=======
      - python/3.7.4 (Windows-10-10.0.18362-SP0) msrest/0.6.10 msrest_azure/0.6.2
        azure-mgmt-resource/4.0.0 Azure-SDK-For-Python AZURECLI/2.0.75
>>>>>>> 807faccc
      accept-language:
      - en-US
    method: GET
    uri: https://management.azure.com/subscriptions/00000000-0000-0000-0000-000000000000/resourcegroups/cli_test_cosmosdb_account000001?api-version=2019-07-01
  response:
    body:
<<<<<<< HEAD
      string: '{"id":"/subscriptions/00000000-0000-0000-0000-000000000000/resourceGroups/cli_test_cosmosdb_account000001","name":"cli_test_cosmosdb_account000001","type":"Microsoft.Resources/resourceGroups","location":"westus","tags":{"product":"azurecli","cause":"automation","date":"2019-10-08T20:35:18Z"},"properties":{"provisioningState":"Succeeded"}}'
=======
      string: '{"id":"/subscriptions/00000000-0000-0000-0000-000000000000/resourceGroups/cli_test_cosmosdb_account000001","name":"cli_test_cosmosdb_account000001","type":"Microsoft.Resources/resourceGroups","location":"westus","tags":{"product":"azurecli","cause":"automation","date":"2019-10-21T12:33:07Z"},"properties":{"provisioningState":"Succeeded"}}'
>>>>>>> 807faccc
    headers:
      cache-control:
      - no-cache
      content-length:
      - '428'
      content-type:
      - application/json; charset=utf-8
      date:
<<<<<<< HEAD
      - Tue, 08 Oct 2019 20:35:20 GMT
=======
      - Mon, 21 Oct 2019 12:33:10 GMT
>>>>>>> 807faccc
      expires:
      - '-1'
      pragma:
      - no-cache
      strict-transport-security:
      - max-age=31536000; includeSubDomains
      vary:
      - Accept-Encoding
      x-content-type-options:
      - nosniff
    status:
      code: 200
      message: OK
- request:
    body: '{"location": "westus", "kind": "GlobalDocumentDB", "properties": {"locations":
      [{"locationName": "eastus", "failoverPriority": 0, "isZoneRedundant": false},
      {"locationName": "westus", "failoverPriority": 1, "isZoneRedundant": false}],
      "databaseAccountOfferType": "Standard"}}'
    headers:
      Accept:
      - application/json
      Accept-Encoding:
      - gzip, deflate
      CommandName:
      - cosmosdb create
      Connection:
      - keep-alive
      Content-Length:
      - '275'
      Content-Type:
      - application/json; charset=utf-8
      ParameterSetName:
      - -n -g --locations --locations
      User-Agent:
<<<<<<< HEAD
      - python/3.6.5 (Windows-10-10.0.17134-SP0) msrest/0.6.10 msrest_azure/0.6.1
        azure-mgmt-cosmosdb/0.8.0 Azure-SDK-For-Python AZURECLI/2.0.74
=======
      - python/3.7.4 (Windows-10-10.0.18362-SP0) msrest/0.6.10 msrest_azure/0.6.2
        azure-mgmt-cosmosdb/0.8.0 Azure-SDK-For-Python AZURECLI/2.0.75
>>>>>>> 807faccc
      accept-language:
      - en-US
    method: PUT
    uri: https://management.azure.com/subscriptions/00000000-0000-0000-0000-000000000000/resourceGroups/cli_test_cosmosdb_account000001/providers/Microsoft.DocumentDB/databaseAccounts/cli000002?api-version=2015-04-08
  response:
    body:
      string: '{"id":"/subscriptions/00000000-0000-0000-0000-000000000000/resourceGroups/cli_test_cosmosdb_account000001/providers/Microsoft.DocumentDB/databaseAccounts/cli000002","name":"cli000002","location":"West
        US","type":"Microsoft.DocumentDB/databaseAccounts","kind":"GlobalDocumentDB","tags":{},"properties":{"provisioningState":"Initializing","ipRangeFilter":"","enableAutomaticFailover":false,"enableMultipleWriteLocations":false,"enablePartitionKeyMonitor":false,"isVirtualNetworkFilterEnabled":false,"virtualNetworkRules":[],"EnabledApiTypes":"Sql","disableKeyBasedMetadataWriteAccess":false,"databaseAccountOfferType":"Standard","consistencyPolicy":{"defaultConsistencyLevel":"Session","maxIntervalInSeconds":5,"maxStalenessPrefix":100},"configurationOverrides":{},"writeLocations":[{"id":"cli000002-eastus","locationName":"East
        US","provisioningState":"Initializing","failoverPriority":0,"isZoneRedundant":false}],"readLocations":[{"id":"cli000002-eastus","locationName":"East
        US","provisioningState":"Initializing","failoverPriority":0,"isZoneRedundant":false}],"locations":[{"id":"cli000002-eastus","locationName":"East
        US","provisioningState":"Initializing","failoverPriority":0,"isZoneRedundant":false}],"failoverPolicies":[{"id":"cli000002-eastus","locationName":"East
        US","failoverPriority":0}],"cors":[],"capabilities":[]}}'
    headers:
      azure-asyncoperation:
<<<<<<< HEAD
      - https://management.azure.com/subscriptions/00000000-0000-0000-0000-000000000000/providers/Microsoft.DocumentDB/locations/westus/operationsStatus/500bdcde-2171-41d4-a079-583d15b11cd0?api-version=2015-04-08
=======
      - https://management.azure.com/subscriptions/00000000-0000-0000-0000-000000000000/providers/Microsoft.DocumentDB/locations/westus/operationsStatus/89b40642-cec8-4762-a1b8-a2eb652b68a7?api-version=2015-04-08
>>>>>>> 807faccc
      cache-control:
      - no-store, no-cache
      content-length:
      - '1559'
      content-location:
<<<<<<< HEAD
      - https://management.documents.azure.com:450/subscriptions/fb3a3d6b-44c8-44f5-88c9-b20917c9b96b/resourceGroups/cli_test_cosmosdb_accountq743lxlxfrfmfu2yxge7rh6g4osfjbd3463z3lxnwbalnaapqe/providers/Microsoft.DocumentDB/databaseAccounts/clilwe7dezxwkhcoedzpuwb45fff73tgrez3luuh?api-version=2015-04-08
      content-type:
      - application/json
      date:
      - Tue, 08 Oct 2019 20:35:22 GMT
      location:
      - https://management.azure.com/subscriptions/00000000-0000-0000-0000-000000000000/resourceGroups/cli_test_cosmosdb_account000001/providers/Microsoft.DocumentDB/databaseAccounts/cli000002/operationResults/500bdcde-2171-41d4-a079-583d15b11cd0?api-version=2015-04-08
=======
      - https://management.documents.azure.com:450/subscriptions/0b1f6471-1bf0-4dda-aec3-cb9272f09590/resourceGroups/cli_test_cosmosdb_accountjepfda7tueobyrs6mgdju6vsy3r7ik7kkl77tb7s3mguz2rj52/providers/Microsoft.DocumentDB/databaseAccounts/cliti64ubq6xj3tbvn33wlfkjqo5hwwhrfads3i6?api-version=2015-04-08
      content-type:
      - application/json
      date:
      - Mon, 21 Oct 2019 12:33:16 GMT
      location:
      - https://management.azure.com/subscriptions/00000000-0000-0000-0000-000000000000/resourceGroups/cli_test_cosmosdb_account000001/providers/Microsoft.DocumentDB/databaseAccounts/cli000002/operationResults/89b40642-cec8-4762-a1b8-a2eb652b68a7?api-version=2015-04-08
>>>>>>> 807faccc
      pragma:
      - no-cache
      server:
      - Microsoft-HTTPAPI/2.0
      strict-transport-security:
      - max-age=31536000; includeSubDomains
      transfer-encoding:
      - chunked
      vary:
      - Accept-Encoding
      x-content-type-options:
      - nosniff
      x-ms-gatewayversion:
      - version=2.7.0
      x-ms-ratelimit-remaining-subscription-writes:
<<<<<<< HEAD
      - '1199'
=======
      - '1173'
>>>>>>> 807faccc
    status:
      code: 200
      message: Ok
- request:
    body: null
    headers:
      Accept:
      - application/json
      Accept-Encoding:
      - gzip, deflate
      CommandName:
      - cosmosdb create
      Connection:
      - keep-alive
      ParameterSetName:
      - -n -g --locations --locations
      User-Agent:
<<<<<<< HEAD
      - python/3.6.5 (Windows-10-10.0.17134-SP0) msrest/0.6.10 msrest_azure/0.6.1
        azure-mgmt-cosmosdb/0.8.0 Azure-SDK-For-Python AZURECLI/2.0.74
    method: GET
    uri: https://management.azure.com/subscriptions/00000000-0000-0000-0000-000000000000/providers/Microsoft.DocumentDB/locations/westus/operationsStatus/500bdcde-2171-41d4-a079-583d15b11cd0?api-version=2015-04-08
=======
      - python/3.7.4 (Windows-10-10.0.18362-SP0) msrest/0.6.10 msrest_azure/0.6.2
        azure-mgmt-cosmosdb/0.8.0 Azure-SDK-For-Python AZURECLI/2.0.75
    method: GET
    uri: https://management.azure.com/subscriptions/00000000-0000-0000-0000-000000000000/providers/Microsoft.DocumentDB/locations/westus/operationsStatus/89b40642-cec8-4762-a1b8-a2eb652b68a7?api-version=2015-04-08
>>>>>>> 807faccc
  response:
    body:
      string: '{"status":"Dequeued","error":{}}'
    headers:
      cache-control:
      - no-store, no-cache
      content-length:
      - '32'
      content-location:
<<<<<<< HEAD
      - https://management.documents.azure.com:450/subscriptions/fb3a3d6b-44c8-44f5-88c9-b20917c9b96b/providers/Microsoft.DocumentDB/locations/westus/operationsStatus/500bdcde-2171-41d4-a079-583d15b11cd0?api-version=2015-04-08
      content-type:
      - application/json
      date:
      - Tue, 08 Oct 2019 20:35:53 GMT
=======
      - https://management.documents.azure.com:450/subscriptions/0b1f6471-1bf0-4dda-aec3-cb9272f09590/providers/Microsoft.DocumentDB/locations/westus/operationsStatus/89b40642-cec8-4762-a1b8-a2eb652b68a7?api-version=2015-04-08
      content-type:
      - application/json
      date:
      - Mon, 21 Oct 2019 12:33:48 GMT
>>>>>>> 807faccc
      pragma:
      - no-cache
      server:
      - Microsoft-HTTPAPI/2.0
      strict-transport-security:
      - max-age=31536000; includeSubDomains
      transfer-encoding:
      - chunked
      vary:
      - Accept-Encoding
      x-content-type-options:
      - nosniff
      x-ms-gatewayversion:
      - version=2.7.0
    status:
      code: 200
      message: Ok
- request:
    body: null
    headers:
      Accept:
      - application/json
      Accept-Encoding:
      - gzip, deflate
      CommandName:
      - cosmosdb create
      Connection:
      - keep-alive
      ParameterSetName:
      - -n -g --locations --locations
      User-Agent:
<<<<<<< HEAD
      - python/3.6.5 (Windows-10-10.0.17134-SP0) msrest/0.6.10 msrest_azure/0.6.1
        azure-mgmt-cosmosdb/0.8.0 Azure-SDK-For-Python AZURECLI/2.0.74
    method: GET
    uri: https://management.azure.com/subscriptions/00000000-0000-0000-0000-000000000000/providers/Microsoft.DocumentDB/locations/westus/operationsStatus/500bdcde-2171-41d4-a079-583d15b11cd0?api-version=2015-04-08
=======
      - python/3.7.4 (Windows-10-10.0.18362-SP0) msrest/0.6.10 msrest_azure/0.6.2
        azure-mgmt-cosmosdb/0.8.0 Azure-SDK-For-Python AZURECLI/2.0.75
    method: GET
    uri: https://management.azure.com/subscriptions/00000000-0000-0000-0000-000000000000/providers/Microsoft.DocumentDB/locations/westus/operationsStatus/89b40642-cec8-4762-a1b8-a2eb652b68a7?api-version=2015-04-08
>>>>>>> 807faccc
  response:
    body:
      string: '{"status":"Dequeued","error":{}}'
    headers:
      cache-control:
      - no-store, no-cache
      content-length:
      - '32'
      content-location:
<<<<<<< HEAD
      - https://management.documents.azure.com:450/subscriptions/fb3a3d6b-44c8-44f5-88c9-b20917c9b96b/providers/Microsoft.DocumentDB/locations/westus/operationsStatus/500bdcde-2171-41d4-a079-583d15b11cd0?api-version=2015-04-08
      content-type:
      - application/json
      date:
      - Tue, 08 Oct 2019 20:36:23 GMT
=======
      - https://management.documents.azure.com:450/subscriptions/0b1f6471-1bf0-4dda-aec3-cb9272f09590/providers/Microsoft.DocumentDB/locations/westus/operationsStatus/89b40642-cec8-4762-a1b8-a2eb652b68a7?api-version=2015-04-08
      content-type:
      - application/json
      date:
      - Mon, 21 Oct 2019 12:34:19 GMT
>>>>>>> 807faccc
      pragma:
      - no-cache
      server:
      - Microsoft-HTTPAPI/2.0
      strict-transport-security:
      - max-age=31536000; includeSubDomains
      transfer-encoding:
      - chunked
      vary:
      - Accept-Encoding
      x-content-type-options:
      - nosniff
      x-ms-gatewayversion:
      - version=2.7.0
    status:
      code: 200
      message: Ok
- request:
    body: null
    headers:
      Accept:
      - application/json
      Accept-Encoding:
      - gzip, deflate
      CommandName:
      - cosmosdb create
      Connection:
      - keep-alive
      ParameterSetName:
      - -n -g --locations --locations
      User-Agent:
<<<<<<< HEAD
      - python/3.6.5 (Windows-10-10.0.17134-SP0) msrest/0.6.10 msrest_azure/0.6.1
        azure-mgmt-cosmosdb/0.8.0 Azure-SDK-For-Python AZURECLI/2.0.74
    method: GET
    uri: https://management.azure.com/subscriptions/00000000-0000-0000-0000-000000000000/providers/Microsoft.DocumentDB/locations/westus/operationsStatus/500bdcde-2171-41d4-a079-583d15b11cd0?api-version=2015-04-08
=======
      - python/3.7.4 (Windows-10-10.0.18362-SP0) msrest/0.6.10 msrest_azure/0.6.2
        azure-mgmt-cosmosdb/0.8.0 Azure-SDK-For-Python AZURECLI/2.0.75
    method: GET
    uri: https://management.azure.com/subscriptions/00000000-0000-0000-0000-000000000000/providers/Microsoft.DocumentDB/locations/westus/operationsStatus/89b40642-cec8-4762-a1b8-a2eb652b68a7?api-version=2015-04-08
>>>>>>> 807faccc
  response:
    body:
      string: '{"status":"Dequeued","error":{}}'
    headers:
      cache-control:
      - no-store, no-cache
      content-length:
      - '32'
      content-location:
<<<<<<< HEAD
      - https://management.documents.azure.com:450/subscriptions/fb3a3d6b-44c8-44f5-88c9-b20917c9b96b/providers/Microsoft.DocumentDB/locations/westus/operationsStatus/500bdcde-2171-41d4-a079-583d15b11cd0?api-version=2015-04-08
      content-type:
      - application/json
      date:
      - Tue, 08 Oct 2019 20:36:54 GMT
=======
      - https://management.documents.azure.com:450/subscriptions/0b1f6471-1bf0-4dda-aec3-cb9272f09590/providers/Microsoft.DocumentDB/locations/westus/operationsStatus/89b40642-cec8-4762-a1b8-a2eb652b68a7?api-version=2015-04-08
      content-type:
      - application/json
      date:
      - Mon, 21 Oct 2019 12:34:50 GMT
>>>>>>> 807faccc
      pragma:
      - no-cache
      server:
      - Microsoft-HTTPAPI/2.0
      strict-transport-security:
      - max-age=31536000; includeSubDomains
      transfer-encoding:
      - chunked
      vary:
      - Accept-Encoding
      x-content-type-options:
      - nosniff
      x-ms-gatewayversion:
      - version=2.7.0
    status:
      code: 200
      message: Ok
- request:
    body: null
    headers:
      Accept:
      - application/json
      Accept-Encoding:
      - gzip, deflate
      CommandName:
      - cosmosdb create
      Connection:
      - keep-alive
      ParameterSetName:
      - -n -g --locations --locations
      User-Agent:
<<<<<<< HEAD
      - python/3.6.5 (Windows-10-10.0.17134-SP0) msrest/0.6.10 msrest_azure/0.6.1
        azure-mgmt-cosmosdb/0.8.0 Azure-SDK-For-Python AZURECLI/2.0.74
    method: GET
    uri: https://management.azure.com/subscriptions/00000000-0000-0000-0000-000000000000/providers/Microsoft.DocumentDB/locations/westus/operationsStatus/500bdcde-2171-41d4-a079-583d15b11cd0?api-version=2015-04-08
=======
      - python/3.7.4 (Windows-10-10.0.18362-SP0) msrest/0.6.10 msrest_azure/0.6.2
        azure-mgmt-cosmosdb/0.8.0 Azure-SDK-For-Python AZURECLI/2.0.75
    method: GET
    uri: https://management.azure.com/subscriptions/00000000-0000-0000-0000-000000000000/providers/Microsoft.DocumentDB/locations/westus/operationsStatus/89b40642-cec8-4762-a1b8-a2eb652b68a7?api-version=2015-04-08
>>>>>>> 807faccc
  response:
    body:
      string: '{"status":"Dequeued","error":{}}'
    headers:
      cache-control:
      - no-store, no-cache
      content-length:
      - '32'
      content-location:
<<<<<<< HEAD
      - https://management.documents.azure.com:450/subscriptions/fb3a3d6b-44c8-44f5-88c9-b20917c9b96b/providers/Microsoft.DocumentDB/locations/westus/operationsStatus/500bdcde-2171-41d4-a079-583d15b11cd0?api-version=2015-04-08
      content-type:
      - application/json
      date:
      - Tue, 08 Oct 2019 20:37:24 GMT
=======
      - https://management.documents.azure.com:450/subscriptions/0b1f6471-1bf0-4dda-aec3-cb9272f09590/providers/Microsoft.DocumentDB/locations/westus/operationsStatus/89b40642-cec8-4762-a1b8-a2eb652b68a7?api-version=2015-04-08
      content-type:
      - application/json
      date:
      - Mon, 21 Oct 2019 12:35:21 GMT
>>>>>>> 807faccc
      pragma:
      - no-cache
      server:
      - Microsoft-HTTPAPI/2.0
      strict-transport-security:
      - max-age=31536000; includeSubDomains
      transfer-encoding:
      - chunked
      vary:
      - Accept-Encoding
      x-content-type-options:
      - nosniff
      x-ms-gatewayversion:
      - version=2.7.0
    status:
      code: 200
      message: Ok
- request:
    body: null
    headers:
      Accept:
      - application/json
      Accept-Encoding:
      - gzip, deflate
      CommandName:
      - cosmosdb create
      Connection:
      - keep-alive
      ParameterSetName:
      - -n -g --locations --locations
      User-Agent:
<<<<<<< HEAD
      - python/3.6.5 (Windows-10-10.0.17134-SP0) msrest/0.6.10 msrest_azure/0.6.1
        azure-mgmt-cosmosdb/0.8.0 Azure-SDK-For-Python AZURECLI/2.0.74
    method: GET
    uri: https://management.azure.com/subscriptions/00000000-0000-0000-0000-000000000000/providers/Microsoft.DocumentDB/locations/westus/operationsStatus/500bdcde-2171-41d4-a079-583d15b11cd0?api-version=2015-04-08
=======
      - python/3.7.4 (Windows-10-10.0.18362-SP0) msrest/0.6.10 msrest_azure/0.6.2
        azure-mgmt-cosmosdb/0.8.0 Azure-SDK-For-Python AZURECLI/2.0.75
    method: GET
    uri: https://management.azure.com/subscriptions/00000000-0000-0000-0000-000000000000/providers/Microsoft.DocumentDB/locations/westus/operationsStatus/89b40642-cec8-4762-a1b8-a2eb652b68a7?api-version=2015-04-08
>>>>>>> 807faccc
  response:
    body:
      string: '{"status":"Dequeued","error":{}}'
    headers:
      cache-control:
      - no-store, no-cache
      content-length:
      - '32'
      content-location:
<<<<<<< HEAD
      - https://management.documents.azure.com:450/subscriptions/fb3a3d6b-44c8-44f5-88c9-b20917c9b96b/providers/Microsoft.DocumentDB/locations/westus/operationsStatus/500bdcde-2171-41d4-a079-583d15b11cd0?api-version=2015-04-08
      content-type:
      - application/json
      date:
      - Tue, 08 Oct 2019 20:37:53 GMT
=======
      - https://management.documents.azure.com:450/subscriptions/0b1f6471-1bf0-4dda-aec3-cb9272f09590/providers/Microsoft.DocumentDB/locations/westus/operationsStatus/89b40642-cec8-4762-a1b8-a2eb652b68a7?api-version=2015-04-08
      content-type:
      - application/json
      date:
      - Mon, 21 Oct 2019 12:35:51 GMT
>>>>>>> 807faccc
      pragma:
      - no-cache
      server:
      - Microsoft-HTTPAPI/2.0
      strict-transport-security:
      - max-age=31536000; includeSubDomains
      transfer-encoding:
      - chunked
      vary:
      - Accept-Encoding
      x-content-type-options:
      - nosniff
      x-ms-gatewayversion:
      - version=2.7.0
    status:
      code: 200
      message: Ok
- request:
    body: null
    headers:
      Accept:
      - application/json
      Accept-Encoding:
      - gzip, deflate
      CommandName:
      - cosmosdb create
      Connection:
      - keep-alive
      ParameterSetName:
      - -n -g --locations --locations
      User-Agent:
<<<<<<< HEAD
      - python/3.6.5 (Windows-10-10.0.17134-SP0) msrest/0.6.10 msrest_azure/0.6.1
        azure-mgmt-cosmosdb/0.8.0 Azure-SDK-For-Python AZURECLI/2.0.74
    method: GET
    uri: https://management.azure.com/subscriptions/00000000-0000-0000-0000-000000000000/providers/Microsoft.DocumentDB/locations/westus/operationsStatus/500bdcde-2171-41d4-a079-583d15b11cd0?api-version=2015-04-08
=======
      - python/3.7.4 (Windows-10-10.0.18362-SP0) msrest/0.6.10 msrest_azure/0.6.2
        azure-mgmt-cosmosdb/0.8.0 Azure-SDK-For-Python AZURECLI/2.0.75
    method: GET
    uri: https://management.azure.com/subscriptions/00000000-0000-0000-0000-000000000000/providers/Microsoft.DocumentDB/locations/westus/operationsStatus/89b40642-cec8-4762-a1b8-a2eb652b68a7?api-version=2015-04-08
>>>>>>> 807faccc
  response:
    body:
      string: '{"status":"Dequeued","error":{}}'
    headers:
      cache-control:
      - no-store, no-cache
      content-length:
      - '32'
      content-location:
<<<<<<< HEAD
      - https://management.documents.azure.com:450/subscriptions/fb3a3d6b-44c8-44f5-88c9-b20917c9b96b/providers/Microsoft.DocumentDB/locations/westus/operationsStatus/500bdcde-2171-41d4-a079-583d15b11cd0?api-version=2015-04-08
      content-type:
      - application/json
      date:
      - Tue, 08 Oct 2019 20:38:25 GMT
=======
      - https://management.documents.azure.com:450/subscriptions/0b1f6471-1bf0-4dda-aec3-cb9272f09590/providers/Microsoft.DocumentDB/locations/westus/operationsStatus/89b40642-cec8-4762-a1b8-a2eb652b68a7?api-version=2015-04-08
      content-type:
      - application/json
      date:
      - Mon, 21 Oct 2019 12:36:21 GMT
>>>>>>> 807faccc
      pragma:
      - no-cache
      server:
      - Microsoft-HTTPAPI/2.0
      strict-transport-security:
      - max-age=31536000; includeSubDomains
      transfer-encoding:
      - chunked
      vary:
      - Accept-Encoding
      x-content-type-options:
      - nosniff
      x-ms-gatewayversion:
      - version=2.7.0
    status:
      code: 200
      message: Ok
- request:
    body: null
    headers:
      Accept:
      - application/json
      Accept-Encoding:
      - gzip, deflate
      CommandName:
      - cosmosdb create
      Connection:
      - keep-alive
      ParameterSetName:
      - -n -g --locations --locations
      User-Agent:
<<<<<<< HEAD
      - python/3.6.5 (Windows-10-10.0.17134-SP0) msrest/0.6.10 msrest_azure/0.6.1
        azure-mgmt-cosmosdb/0.8.0 Azure-SDK-For-Python AZURECLI/2.0.74
    method: GET
    uri: https://management.azure.com/subscriptions/00000000-0000-0000-0000-000000000000/providers/Microsoft.DocumentDB/locations/westus/operationsStatus/500bdcde-2171-41d4-a079-583d15b11cd0?api-version=2015-04-08
=======
      - python/3.7.4 (Windows-10-10.0.18362-SP0) msrest/0.6.10 msrest_azure/0.6.2
        azure-mgmt-cosmosdb/0.8.0 Azure-SDK-For-Python AZURECLI/2.0.75
    method: GET
    uri: https://management.azure.com/subscriptions/00000000-0000-0000-0000-000000000000/providers/Microsoft.DocumentDB/locations/westus/operationsStatus/89b40642-cec8-4762-a1b8-a2eb652b68a7?api-version=2015-04-08
>>>>>>> 807faccc
  response:
    body:
      string: '{"status":"Dequeued","error":{}}'
    headers:
      cache-control:
      - no-store, no-cache
      content-length:
      - '32'
      content-location:
<<<<<<< HEAD
      - https://management.documents.azure.com:450/subscriptions/fb3a3d6b-44c8-44f5-88c9-b20917c9b96b/providers/Microsoft.DocumentDB/locations/westus/operationsStatus/500bdcde-2171-41d4-a079-583d15b11cd0?api-version=2015-04-08
      content-type:
      - application/json
      date:
      - Tue, 08 Oct 2019 20:38:54 GMT
=======
      - https://management.documents.azure.com:450/subscriptions/0b1f6471-1bf0-4dda-aec3-cb9272f09590/providers/Microsoft.DocumentDB/locations/westus/operationsStatus/89b40642-cec8-4762-a1b8-a2eb652b68a7?api-version=2015-04-08
      content-type:
      - application/json
      date:
      - Mon, 21 Oct 2019 12:36:52 GMT
>>>>>>> 807faccc
      pragma:
      - no-cache
      server:
      - Microsoft-HTTPAPI/2.0
      strict-transport-security:
      - max-age=31536000; includeSubDomains
      transfer-encoding:
      - chunked
      vary:
      - Accept-Encoding
      x-content-type-options:
      - nosniff
      x-ms-gatewayversion:
      - version=2.7.0
    status:
      code: 200
      message: Ok
- request:
    body: null
    headers:
      Accept:
      - application/json
      Accept-Encoding:
      - gzip, deflate
      CommandName:
      - cosmosdb create
      Connection:
      - keep-alive
      ParameterSetName:
      - -n -g --locations --locations
      User-Agent:
<<<<<<< HEAD
      - python/3.6.5 (Windows-10-10.0.17134-SP0) msrest/0.6.10 msrest_azure/0.6.1
        azure-mgmt-cosmosdb/0.8.0 Azure-SDK-For-Python AZURECLI/2.0.74
    method: GET
    uri: https://management.azure.com/subscriptions/00000000-0000-0000-0000-000000000000/providers/Microsoft.DocumentDB/locations/westus/operationsStatus/500bdcde-2171-41d4-a079-583d15b11cd0?api-version=2015-04-08
=======
      - python/3.7.4 (Windows-10-10.0.18362-SP0) msrest/0.6.10 msrest_azure/0.6.2
        azure-mgmt-cosmosdb/0.8.0 Azure-SDK-For-Python AZURECLI/2.0.75
    method: GET
    uri: https://management.azure.com/subscriptions/00000000-0000-0000-0000-000000000000/providers/Microsoft.DocumentDB/locations/westus/operationsStatus/89b40642-cec8-4762-a1b8-a2eb652b68a7?api-version=2015-04-08
>>>>>>> 807faccc
  response:
    body:
      string: '{"status":"Dequeued","error":{}}'
    headers:
      cache-control:
      - no-store, no-cache
      content-length:
      - '32'
      content-location:
<<<<<<< HEAD
      - https://management.documents.azure.com:450/subscriptions/fb3a3d6b-44c8-44f5-88c9-b20917c9b96b/providers/Microsoft.DocumentDB/locations/westus/operationsStatus/500bdcde-2171-41d4-a079-583d15b11cd0?api-version=2015-04-08
      content-type:
      - application/json
      date:
      - Tue, 08 Oct 2019 20:39:25 GMT
=======
      - https://management.documents.azure.com:450/subscriptions/0b1f6471-1bf0-4dda-aec3-cb9272f09590/providers/Microsoft.DocumentDB/locations/westus/operationsStatus/89b40642-cec8-4762-a1b8-a2eb652b68a7?api-version=2015-04-08
      content-type:
      - application/json
      date:
      - Mon, 21 Oct 2019 12:37:23 GMT
>>>>>>> 807faccc
      pragma:
      - no-cache
      server:
      - Microsoft-HTTPAPI/2.0
      strict-transport-security:
      - max-age=31536000; includeSubDomains
      transfer-encoding:
      - chunked
      vary:
      - Accept-Encoding
      x-content-type-options:
      - nosniff
      x-ms-gatewayversion:
      - version=2.7.0
    status:
      code: 200
      message: Ok
- request:
    body: null
    headers:
      Accept:
      - application/json
      Accept-Encoding:
      - gzip, deflate
      CommandName:
      - cosmosdb create
      Connection:
      - keep-alive
      ParameterSetName:
      - -n -g --locations --locations
      User-Agent:
<<<<<<< HEAD
      - python/3.6.5 (Windows-10-10.0.17134-SP0) msrest/0.6.10 msrest_azure/0.6.1
        azure-mgmt-cosmosdb/0.8.0 Azure-SDK-For-Python AZURECLI/2.0.74
    method: GET
    uri: https://management.azure.com/subscriptions/00000000-0000-0000-0000-000000000000/providers/Microsoft.DocumentDB/locations/westus/operationsStatus/500bdcde-2171-41d4-a079-583d15b11cd0?api-version=2015-04-08
=======
      - python/3.7.4 (Windows-10-10.0.18362-SP0) msrest/0.6.10 msrest_azure/0.6.2
        azure-mgmt-cosmosdb/0.8.0 Azure-SDK-For-Python AZURECLI/2.0.75
    method: GET
    uri: https://management.azure.com/subscriptions/00000000-0000-0000-0000-000000000000/providers/Microsoft.DocumentDB/locations/westus/operationsStatus/89b40642-cec8-4762-a1b8-a2eb652b68a7?api-version=2015-04-08
>>>>>>> 807faccc
  response:
    body:
      string: '{"status":"Dequeued","error":{}}'
    headers:
      cache-control:
      - no-store, no-cache
      content-length:
      - '32'
      content-location:
<<<<<<< HEAD
      - https://management.documents.azure.com:450/subscriptions/fb3a3d6b-44c8-44f5-88c9-b20917c9b96b/providers/Microsoft.DocumentDB/locations/westus/operationsStatus/500bdcde-2171-41d4-a079-583d15b11cd0?api-version=2015-04-08
      content-type:
      - application/json
      date:
      - Tue, 08 Oct 2019 20:39:56 GMT
=======
      - https://management.documents.azure.com:450/subscriptions/0b1f6471-1bf0-4dda-aec3-cb9272f09590/providers/Microsoft.DocumentDB/locations/westus/operationsStatus/89b40642-cec8-4762-a1b8-a2eb652b68a7?api-version=2015-04-08
      content-type:
      - application/json
      date:
      - Mon, 21 Oct 2019 12:37:53 GMT
>>>>>>> 807faccc
      pragma:
      - no-cache
      server:
      - Microsoft-HTTPAPI/2.0
      strict-transport-security:
      - max-age=31536000; includeSubDomains
      transfer-encoding:
      - chunked
      vary:
      - Accept-Encoding
      x-content-type-options:
      - nosniff
      x-ms-gatewayversion:
      - version=2.7.0
    status:
      code: 200
      message: Ok
- request:
    body: null
    headers:
      Accept:
      - application/json
      Accept-Encoding:
      - gzip, deflate
      CommandName:
      - cosmosdb create
      Connection:
      - keep-alive
      ParameterSetName:
      - -n -g --locations --locations
      User-Agent:
<<<<<<< HEAD
      - python/3.6.5 (Windows-10-10.0.17134-SP0) msrest/0.6.10 msrest_azure/0.6.1
        azure-mgmt-cosmosdb/0.8.0 Azure-SDK-For-Python AZURECLI/2.0.74
    method: GET
    uri: https://management.azure.com/subscriptions/00000000-0000-0000-0000-000000000000/providers/Microsoft.DocumentDB/locations/westus/operationsStatus/500bdcde-2171-41d4-a079-583d15b11cd0?api-version=2015-04-08
=======
      - python/3.7.4 (Windows-10-10.0.18362-SP0) msrest/0.6.10 msrest_azure/0.6.2
        azure-mgmt-cosmosdb/0.8.0 Azure-SDK-For-Python AZURECLI/2.0.75
    method: GET
    uri: https://management.azure.com/subscriptions/00000000-0000-0000-0000-000000000000/providers/Microsoft.DocumentDB/locations/westus/operationsStatus/89b40642-cec8-4762-a1b8-a2eb652b68a7?api-version=2015-04-08
>>>>>>> 807faccc
  response:
    body:
      string: '{"status":"Dequeued","error":{}}'
    headers:
      cache-control:
      - no-store, no-cache
      content-length:
      - '32'
      content-location:
<<<<<<< HEAD
      - https://management.documents.azure.com:450/subscriptions/fb3a3d6b-44c8-44f5-88c9-b20917c9b96b/providers/Microsoft.DocumentDB/locations/westus/operationsStatus/500bdcde-2171-41d4-a079-583d15b11cd0?api-version=2015-04-08
      content-type:
      - application/json
      date:
      - Tue, 08 Oct 2019 20:40:27 GMT
=======
      - https://management.documents.azure.com:450/subscriptions/0b1f6471-1bf0-4dda-aec3-cb9272f09590/providers/Microsoft.DocumentDB/locations/westus/operationsStatus/89b40642-cec8-4762-a1b8-a2eb652b68a7?api-version=2015-04-08
      content-type:
      - application/json
      date:
      - Mon, 21 Oct 2019 12:38:24 GMT
>>>>>>> 807faccc
      pragma:
      - no-cache
      server:
      - Microsoft-HTTPAPI/2.0
      strict-transport-security:
      - max-age=31536000; includeSubDomains
      transfer-encoding:
      - chunked
      vary:
      - Accept-Encoding
      x-content-type-options:
      - nosniff
      x-ms-gatewayversion:
      - version=2.7.0
    status:
      code: 200
      message: Ok
- request:
    body: null
    headers:
      Accept:
      - application/json
      Accept-Encoding:
      - gzip, deflate
      CommandName:
      - cosmosdb create
      Connection:
      - keep-alive
      ParameterSetName:
      - -n -g --locations --locations
      User-Agent:
<<<<<<< HEAD
      - python/3.6.5 (Windows-10-10.0.17134-SP0) msrest/0.6.10 msrest_azure/0.6.1
        azure-mgmt-cosmosdb/0.8.0 Azure-SDK-For-Python AZURECLI/2.0.74
    method: GET
    uri: https://management.azure.com/subscriptions/00000000-0000-0000-0000-000000000000/providers/Microsoft.DocumentDB/locations/westus/operationsStatus/500bdcde-2171-41d4-a079-583d15b11cd0?api-version=2015-04-08
=======
      - python/3.7.4 (Windows-10-10.0.18362-SP0) msrest/0.6.10 msrest_azure/0.6.2
        azure-mgmt-cosmosdb/0.8.0 Azure-SDK-For-Python AZURECLI/2.0.75
    method: GET
    uri: https://management.azure.com/subscriptions/00000000-0000-0000-0000-000000000000/providers/Microsoft.DocumentDB/locations/westus/operationsStatus/89b40642-cec8-4762-a1b8-a2eb652b68a7?api-version=2015-04-08
>>>>>>> 807faccc
  response:
    body:
      string: '{"status":"Dequeued","error":{}}'
    headers:
      cache-control:
      - no-store, no-cache
      content-length:
      - '32'
      content-location:
<<<<<<< HEAD
      - https://management.documents.azure.com:450/subscriptions/fb3a3d6b-44c8-44f5-88c9-b20917c9b96b/providers/Microsoft.DocumentDB/locations/westus/operationsStatus/500bdcde-2171-41d4-a079-583d15b11cd0?api-version=2015-04-08
      content-type:
      - application/json
      date:
      - Tue, 08 Oct 2019 20:40:57 GMT
=======
      - https://management.documents.azure.com:450/subscriptions/0b1f6471-1bf0-4dda-aec3-cb9272f09590/providers/Microsoft.DocumentDB/locations/westus/operationsStatus/89b40642-cec8-4762-a1b8-a2eb652b68a7?api-version=2015-04-08
      content-type:
      - application/json
      date:
      - Mon, 21 Oct 2019 12:38:55 GMT
>>>>>>> 807faccc
      pragma:
      - no-cache
      server:
      - Microsoft-HTTPAPI/2.0
      strict-transport-security:
      - max-age=31536000; includeSubDomains
      transfer-encoding:
      - chunked
      vary:
      - Accept-Encoding
      x-content-type-options:
      - nosniff
      x-ms-gatewayversion:
      - version=2.7.0
    status:
      code: 200
      message: Ok
- request:
    body: null
    headers:
      Accept:
      - application/json
      Accept-Encoding:
      - gzip, deflate
      CommandName:
      - cosmosdb create
      Connection:
      - keep-alive
      ParameterSetName:
      - -n -g --locations --locations
      User-Agent:
<<<<<<< HEAD
      - python/3.6.5 (Windows-10-10.0.17134-SP0) msrest/0.6.10 msrest_azure/0.6.1
        azure-mgmt-cosmosdb/0.8.0 Azure-SDK-For-Python AZURECLI/2.0.74
    method: GET
    uri: https://management.azure.com/subscriptions/00000000-0000-0000-0000-000000000000/providers/Microsoft.DocumentDB/locations/westus/operationsStatus/500bdcde-2171-41d4-a079-583d15b11cd0?api-version=2015-04-08
=======
      - python/3.7.4 (Windows-10-10.0.18362-SP0) msrest/0.6.10 msrest_azure/0.6.2
        azure-mgmt-cosmosdb/0.8.0 Azure-SDK-For-Python AZURECLI/2.0.75
    method: GET
    uri: https://management.azure.com/subscriptions/00000000-0000-0000-0000-000000000000/providers/Microsoft.DocumentDB/locations/westus/operationsStatus/89b40642-cec8-4762-a1b8-a2eb652b68a7?api-version=2015-04-08
>>>>>>> 807faccc
  response:
    body:
      string: '{"status":"Dequeued","error":{}}'
    headers:
      cache-control:
      - no-store, no-cache
      content-length:
      - '32'
      content-location:
<<<<<<< HEAD
      - https://management.documents.azure.com:450/subscriptions/fb3a3d6b-44c8-44f5-88c9-b20917c9b96b/providers/Microsoft.DocumentDB/locations/westus/operationsStatus/500bdcde-2171-41d4-a079-583d15b11cd0?api-version=2015-04-08
      content-type:
      - application/json
      date:
      - Tue, 08 Oct 2019 20:41:27 GMT
=======
      - https://management.documents.azure.com:450/subscriptions/0b1f6471-1bf0-4dda-aec3-cb9272f09590/providers/Microsoft.DocumentDB/locations/westus/operationsStatus/89b40642-cec8-4762-a1b8-a2eb652b68a7?api-version=2015-04-08
      content-type:
      - application/json
      date:
      - Mon, 21 Oct 2019 12:39:26 GMT
>>>>>>> 807faccc
      pragma:
      - no-cache
      server:
      - Microsoft-HTTPAPI/2.0
      strict-transport-security:
      - max-age=31536000; includeSubDomains
      transfer-encoding:
      - chunked
      vary:
      - Accept-Encoding
      x-content-type-options:
      - nosniff
      x-ms-gatewayversion:
      - version=2.7.0
    status:
      code: 200
      message: Ok
- request:
    body: null
    headers:
      Accept:
      - application/json
      Accept-Encoding:
      - gzip, deflate
      CommandName:
      - cosmosdb create
      Connection:
      - keep-alive
      ParameterSetName:
      - -n -g --locations --locations
      User-Agent:
<<<<<<< HEAD
      - python/3.6.5 (Windows-10-10.0.17134-SP0) msrest/0.6.10 msrest_azure/0.6.1
        azure-mgmt-cosmosdb/0.8.0 Azure-SDK-For-Python AZURECLI/2.0.74
    method: GET
    uri: https://management.azure.com/subscriptions/00000000-0000-0000-0000-000000000000/providers/Microsoft.DocumentDB/locations/westus/operationsStatus/500bdcde-2171-41d4-a079-583d15b11cd0?api-version=2015-04-08
=======
      - python/3.7.4 (Windows-10-10.0.18362-SP0) msrest/0.6.10 msrest_azure/0.6.2
        azure-mgmt-cosmosdb/0.8.0 Azure-SDK-For-Python AZURECLI/2.0.75
    method: GET
    uri: https://management.azure.com/subscriptions/00000000-0000-0000-0000-000000000000/providers/Microsoft.DocumentDB/locations/westus/operationsStatus/89b40642-cec8-4762-a1b8-a2eb652b68a7?api-version=2015-04-08
>>>>>>> 807faccc
  response:
    body:
      string: '{"status":"Dequeued","error":{}}'
    headers:
      cache-control:
      - no-store, no-cache
      content-length:
      - '32'
      content-location:
<<<<<<< HEAD
      - https://management.documents.azure.com:450/subscriptions/fb3a3d6b-44c8-44f5-88c9-b20917c9b96b/providers/Microsoft.DocumentDB/locations/westus/operationsStatus/500bdcde-2171-41d4-a079-583d15b11cd0?api-version=2015-04-08
      content-type:
      - application/json
      date:
      - Tue, 08 Oct 2019 20:41:58 GMT
=======
      - https://management.documents.azure.com:450/subscriptions/0b1f6471-1bf0-4dda-aec3-cb9272f09590/providers/Microsoft.DocumentDB/locations/westus/operationsStatus/89b40642-cec8-4762-a1b8-a2eb652b68a7?api-version=2015-04-08
      content-type:
      - application/json
      date:
      - Mon, 21 Oct 2019 12:39:56 GMT
>>>>>>> 807faccc
      pragma:
      - no-cache
      server:
      - Microsoft-HTTPAPI/2.0
      strict-transport-security:
      - max-age=31536000; includeSubDomains
      transfer-encoding:
      - chunked
      vary:
      - Accept-Encoding
      x-content-type-options:
      - nosniff
      x-ms-gatewayversion:
      - version=2.7.0
    status:
      code: 200
      message: Ok
- request:
    body: null
    headers:
      Accept:
      - application/json
      Accept-Encoding:
      - gzip, deflate
      CommandName:
      - cosmosdb create
      Connection:
      - keep-alive
      ParameterSetName:
      - -n -g --locations --locations
      User-Agent:
<<<<<<< HEAD
      - python/3.6.5 (Windows-10-10.0.17134-SP0) msrest/0.6.10 msrest_azure/0.6.1
        azure-mgmt-cosmosdb/0.8.0 Azure-SDK-For-Python AZURECLI/2.0.74
    method: GET
    uri: https://management.azure.com/subscriptions/00000000-0000-0000-0000-000000000000/providers/Microsoft.DocumentDB/locations/westus/operationsStatus/500bdcde-2171-41d4-a079-583d15b11cd0?api-version=2015-04-08
=======
      - python/3.7.4 (Windows-10-10.0.18362-SP0) msrest/0.6.10 msrest_azure/0.6.2
        azure-mgmt-cosmosdb/0.8.0 Azure-SDK-For-Python AZURECLI/2.0.75
    method: GET
    uri: https://management.azure.com/subscriptions/00000000-0000-0000-0000-000000000000/providers/Microsoft.DocumentDB/locations/westus/operationsStatus/89b40642-cec8-4762-a1b8-a2eb652b68a7?api-version=2015-04-08
>>>>>>> 807faccc
  response:
    body:
      string: '{"status":"Dequeued","error":{}}'
    headers:
      cache-control:
      - no-store, no-cache
      content-length:
      - '32'
      content-location:
<<<<<<< HEAD
      - https://management.documents.azure.com:450/subscriptions/fb3a3d6b-44c8-44f5-88c9-b20917c9b96b/providers/Microsoft.DocumentDB/locations/westus/operationsStatus/500bdcde-2171-41d4-a079-583d15b11cd0?api-version=2015-04-08
      content-type:
      - application/json
      date:
      - Tue, 08 Oct 2019 20:42:29 GMT
=======
      - https://management.documents.azure.com:450/subscriptions/0b1f6471-1bf0-4dda-aec3-cb9272f09590/providers/Microsoft.DocumentDB/locations/westus/operationsStatus/89b40642-cec8-4762-a1b8-a2eb652b68a7?api-version=2015-04-08
      content-type:
      - application/json
      date:
      - Mon, 21 Oct 2019 12:40:28 GMT
>>>>>>> 807faccc
      pragma:
      - no-cache
      server:
      - Microsoft-HTTPAPI/2.0
      strict-transport-security:
      - max-age=31536000; includeSubDomains
      transfer-encoding:
      - chunked
      vary:
      - Accept-Encoding
      x-content-type-options:
      - nosniff
      x-ms-gatewayversion:
      - version=2.7.0
    status:
      code: 200
      message: Ok
- request:
    body: null
    headers:
      Accept:
      - application/json
      Accept-Encoding:
      - gzip, deflate
      CommandName:
      - cosmosdb create
      Connection:
      - keep-alive
      ParameterSetName:
      - -n -g --locations --locations
      User-Agent:
<<<<<<< HEAD
      - python/3.6.5 (Windows-10-10.0.17134-SP0) msrest/0.6.10 msrest_azure/0.6.1
        azure-mgmt-cosmosdb/0.8.0 Azure-SDK-For-Python AZURECLI/2.0.74
    method: GET
    uri: https://management.azure.com/subscriptions/00000000-0000-0000-0000-000000000000/providers/Microsoft.DocumentDB/locations/westus/operationsStatus/500bdcde-2171-41d4-a079-583d15b11cd0?api-version=2015-04-08
=======
      - python/3.7.4 (Windows-10-10.0.18362-SP0) msrest/0.6.10 msrest_azure/0.6.2
        azure-mgmt-cosmosdb/0.8.0 Azure-SDK-For-Python AZURECLI/2.0.75
    method: GET
    uri: https://management.azure.com/subscriptions/00000000-0000-0000-0000-000000000000/providers/Microsoft.DocumentDB/locations/westus/operationsStatus/89b40642-cec8-4762-a1b8-a2eb652b68a7?api-version=2015-04-08
>>>>>>> 807faccc
  response:
    body:
      string: '{"status":"Dequeued","error":{}}'
    headers:
      cache-control:
      - no-store, no-cache
      content-length:
      - '32'
      content-location:
<<<<<<< HEAD
      - https://management.documents.azure.com:450/subscriptions/fb3a3d6b-44c8-44f5-88c9-b20917c9b96b/providers/Microsoft.DocumentDB/locations/westus/operationsStatus/500bdcde-2171-41d4-a079-583d15b11cd0?api-version=2015-04-08
      content-type:
      - application/json
      date:
      - Tue, 08 Oct 2019 20:42:59 GMT
=======
      - https://management.documents.azure.com:450/subscriptions/0b1f6471-1bf0-4dda-aec3-cb9272f09590/providers/Microsoft.DocumentDB/locations/westus/operationsStatus/89b40642-cec8-4762-a1b8-a2eb652b68a7?api-version=2015-04-08
      content-type:
      - application/json
      date:
      - Mon, 21 Oct 2019 12:40:58 GMT
>>>>>>> 807faccc
      pragma:
      - no-cache
      server:
      - Microsoft-HTTPAPI/2.0
      strict-transport-security:
      - max-age=31536000; includeSubDomains
      transfer-encoding:
      - chunked
      vary:
      - Accept-Encoding
      x-content-type-options:
      - nosniff
      x-ms-gatewayversion:
      - version=2.7.0
    status:
      code: 200
      message: Ok
- request:
    body: null
    headers:
      Accept:
      - application/json
      Accept-Encoding:
      - gzip, deflate
      CommandName:
      - cosmosdb create
      Connection:
      - keep-alive
      ParameterSetName:
      - -n -g --locations --locations
      User-Agent:
<<<<<<< HEAD
      - python/3.6.5 (Windows-10-10.0.17134-SP0) msrest/0.6.10 msrest_azure/0.6.1
        azure-mgmt-cosmosdb/0.8.0 Azure-SDK-For-Python AZURECLI/2.0.74
    method: GET
    uri: https://management.azure.com/subscriptions/00000000-0000-0000-0000-000000000000/providers/Microsoft.DocumentDB/locations/westus/operationsStatus/500bdcde-2171-41d4-a079-583d15b11cd0?api-version=2015-04-08
=======
      - python/3.7.4 (Windows-10-10.0.18362-SP0) msrest/0.6.10 msrest_azure/0.6.2
        azure-mgmt-cosmosdb/0.8.0 Azure-SDK-For-Python AZURECLI/2.0.75
    method: GET
    uri: https://management.azure.com/subscriptions/00000000-0000-0000-0000-000000000000/providers/Microsoft.DocumentDB/locations/westus/operationsStatus/89b40642-cec8-4762-a1b8-a2eb652b68a7?api-version=2015-04-08
>>>>>>> 807faccc
  response:
    body:
      string: '{"status":"Dequeued","error":{}}'
    headers:
      cache-control:
      - no-store, no-cache
      content-length:
      - '32'
      content-location:
<<<<<<< HEAD
      - https://management.documents.azure.com:450/subscriptions/fb3a3d6b-44c8-44f5-88c9-b20917c9b96b/providers/Microsoft.DocumentDB/locations/westus/operationsStatus/500bdcde-2171-41d4-a079-583d15b11cd0?api-version=2015-04-08
      content-type:
      - application/json
      date:
      - Tue, 08 Oct 2019 20:43:29 GMT
=======
      - https://management.documents.azure.com:450/subscriptions/0b1f6471-1bf0-4dda-aec3-cb9272f09590/providers/Microsoft.DocumentDB/locations/westus/operationsStatus/89b40642-cec8-4762-a1b8-a2eb652b68a7?api-version=2015-04-08
      content-type:
      - application/json
      date:
      - Mon, 21 Oct 2019 12:41:29 GMT
>>>>>>> 807faccc
      pragma:
      - no-cache
      server:
      - Microsoft-HTTPAPI/2.0
      strict-transport-security:
      - max-age=31536000; includeSubDomains
      transfer-encoding:
      - chunked
      vary:
      - Accept-Encoding
      x-content-type-options:
      - nosniff
      x-ms-gatewayversion:
      - version=2.7.0
    status:
      code: 200
      message: Ok
- request:
    body: null
    headers:
      Accept:
      - application/json
      Accept-Encoding:
      - gzip, deflate
      CommandName:
      - cosmosdb create
      Connection:
      - keep-alive
      ParameterSetName:
      - -n -g --locations --locations
      User-Agent:
<<<<<<< HEAD
      - python/3.6.5 (Windows-10-10.0.17134-SP0) msrest/0.6.10 msrest_azure/0.6.1
        azure-mgmt-cosmosdb/0.8.0 Azure-SDK-For-Python AZURECLI/2.0.74
    method: GET
    uri: https://management.azure.com/subscriptions/00000000-0000-0000-0000-000000000000/providers/Microsoft.DocumentDB/locations/westus/operationsStatus/500bdcde-2171-41d4-a079-583d15b11cd0?api-version=2015-04-08
=======
      - python/3.7.4 (Windows-10-10.0.18362-SP0) msrest/0.6.10 msrest_azure/0.6.2
        azure-mgmt-cosmosdb/0.8.0 Azure-SDK-For-Python AZURECLI/2.0.75
    method: GET
    uri: https://management.azure.com/subscriptions/00000000-0000-0000-0000-000000000000/providers/Microsoft.DocumentDB/locations/westus/operationsStatus/89b40642-cec8-4762-a1b8-a2eb652b68a7?api-version=2015-04-08
>>>>>>> 807faccc
  response:
    body:
      string: '{"status":"Dequeued","error":{}}'
    headers:
      cache-control:
      - no-store, no-cache
      content-length:
      - '32'
      content-location:
<<<<<<< HEAD
      - https://management.documents.azure.com:450/subscriptions/fb3a3d6b-44c8-44f5-88c9-b20917c9b96b/providers/Microsoft.DocumentDB/locations/westus/operationsStatus/500bdcde-2171-41d4-a079-583d15b11cd0?api-version=2015-04-08
      content-type:
      - application/json
      date:
      - Tue, 08 Oct 2019 20:43:59 GMT
=======
      - https://management.documents.azure.com:450/subscriptions/0b1f6471-1bf0-4dda-aec3-cb9272f09590/providers/Microsoft.DocumentDB/locations/westus/operationsStatus/89b40642-cec8-4762-a1b8-a2eb652b68a7?api-version=2015-04-08
      content-type:
      - application/json
      date:
      - Mon, 21 Oct 2019 12:42:00 GMT
>>>>>>> 807faccc
      pragma:
      - no-cache
      server:
      - Microsoft-HTTPAPI/2.0
      strict-transport-security:
      - max-age=31536000; includeSubDomains
      transfer-encoding:
      - chunked
      vary:
      - Accept-Encoding
      x-content-type-options:
      - nosniff
      x-ms-gatewayversion:
      - version=2.7.0
    status:
      code: 200
      message: Ok
- request:
    body: null
    headers:
      Accept:
      - application/json
      Accept-Encoding:
      - gzip, deflate
      CommandName:
      - cosmosdb create
      Connection:
      - keep-alive
      ParameterSetName:
      - -n -g --locations --locations
      User-Agent:
<<<<<<< HEAD
      - python/3.6.5 (Windows-10-10.0.17134-SP0) msrest/0.6.10 msrest_azure/0.6.1
        azure-mgmt-cosmosdb/0.8.0 Azure-SDK-For-Python AZURECLI/2.0.74
    method: GET
    uri: https://management.azure.com/subscriptions/00000000-0000-0000-0000-000000000000/providers/Microsoft.DocumentDB/locations/westus/operationsStatus/500bdcde-2171-41d4-a079-583d15b11cd0?api-version=2015-04-08
=======
      - python/3.7.4 (Windows-10-10.0.18362-SP0) msrest/0.6.10 msrest_azure/0.6.2
        azure-mgmt-cosmosdb/0.8.0 Azure-SDK-For-Python AZURECLI/2.0.75
    method: GET
    uri: https://management.azure.com/subscriptions/00000000-0000-0000-0000-000000000000/providers/Microsoft.DocumentDB/locations/westus/operationsStatus/89b40642-cec8-4762-a1b8-a2eb652b68a7?api-version=2015-04-08
>>>>>>> 807faccc
  response:
    body:
      string: '{"status":"Dequeued","error":{}}'
    headers:
      cache-control:
      - no-store, no-cache
      content-length:
      - '32'
      content-location:
<<<<<<< HEAD
      - https://management.documents.azure.com:450/subscriptions/fb3a3d6b-44c8-44f5-88c9-b20917c9b96b/providers/Microsoft.DocumentDB/locations/westus/operationsStatus/500bdcde-2171-41d4-a079-583d15b11cd0?api-version=2015-04-08
      content-type:
      - application/json
      date:
      - Tue, 08 Oct 2019 20:44:31 GMT
=======
      - https://management.documents.azure.com:450/subscriptions/0b1f6471-1bf0-4dda-aec3-cb9272f09590/providers/Microsoft.DocumentDB/locations/westus/operationsStatus/89b40642-cec8-4762-a1b8-a2eb652b68a7?api-version=2015-04-08
      content-type:
      - application/json
      date:
      - Mon, 21 Oct 2019 12:42:30 GMT
>>>>>>> 807faccc
      pragma:
      - no-cache
      server:
      - Microsoft-HTTPAPI/2.0
      strict-transport-security:
      - max-age=31536000; includeSubDomains
      transfer-encoding:
      - chunked
      vary:
      - Accept-Encoding
      x-content-type-options:
      - nosniff
      x-ms-gatewayversion:
      - version=2.7.0
    status:
      code: 200
      message: Ok
- request:
    body: null
    headers:
      Accept:
      - application/json
      Accept-Encoding:
      - gzip, deflate
      CommandName:
      - cosmosdb create
      Connection:
      - keep-alive
      ParameterSetName:
      - -n -g --locations --locations
      User-Agent:
<<<<<<< HEAD
      - python/3.6.5 (Windows-10-10.0.17134-SP0) msrest/0.6.10 msrest_azure/0.6.1
        azure-mgmt-cosmosdb/0.8.0 Azure-SDK-For-Python AZURECLI/2.0.74
    method: GET
    uri: https://management.azure.com/subscriptions/00000000-0000-0000-0000-000000000000/providers/Microsoft.DocumentDB/locations/westus/operationsStatus/500bdcde-2171-41d4-a079-583d15b11cd0?api-version=2015-04-08
=======
      - python/3.7.4 (Windows-10-10.0.18362-SP0) msrest/0.6.10 msrest_azure/0.6.2
        azure-mgmt-cosmosdb/0.8.0 Azure-SDK-For-Python AZURECLI/2.0.75
    method: GET
    uri: https://management.azure.com/subscriptions/00000000-0000-0000-0000-000000000000/providers/Microsoft.DocumentDB/locations/westus/operationsStatus/89b40642-cec8-4762-a1b8-a2eb652b68a7?api-version=2015-04-08
>>>>>>> 807faccc
  response:
    body:
      string: '{"status":"Dequeued","error":{}}'
    headers:
      cache-control:
      - no-store, no-cache
      content-length:
      - '32'
      content-location:
<<<<<<< HEAD
      - https://management.documents.azure.com:450/subscriptions/fb3a3d6b-44c8-44f5-88c9-b20917c9b96b/providers/Microsoft.DocumentDB/locations/westus/operationsStatus/500bdcde-2171-41d4-a079-583d15b11cd0?api-version=2015-04-08
      content-type:
      - application/json
      date:
      - Tue, 08 Oct 2019 20:45:01 GMT
=======
      - https://management.documents.azure.com:450/subscriptions/0b1f6471-1bf0-4dda-aec3-cb9272f09590/providers/Microsoft.DocumentDB/locations/westus/operationsStatus/89b40642-cec8-4762-a1b8-a2eb652b68a7?api-version=2015-04-08
      content-type:
      - application/json
      date:
      - Mon, 21 Oct 2019 12:43:01 GMT
>>>>>>> 807faccc
      pragma:
      - no-cache
      server:
      - Microsoft-HTTPAPI/2.0
      strict-transport-security:
      - max-age=31536000; includeSubDomains
      transfer-encoding:
      - chunked
      vary:
      - Accept-Encoding
      x-content-type-options:
      - nosniff
      x-ms-gatewayversion:
      - version=2.7.0
    status:
      code: 200
      message: Ok
- request:
    body: null
    headers:
      Accept:
      - application/json
      Accept-Encoding:
      - gzip, deflate
      CommandName:
      - cosmosdb create
      Connection:
      - keep-alive
      ParameterSetName:
      - -n -g --locations --locations
      User-Agent:
<<<<<<< HEAD
      - python/3.6.5 (Windows-10-10.0.17134-SP0) msrest/0.6.10 msrest_azure/0.6.1
        azure-mgmt-cosmosdb/0.8.0 Azure-SDK-For-Python AZURECLI/2.0.74
    method: GET
    uri: https://management.azure.com/subscriptions/00000000-0000-0000-0000-000000000000/providers/Microsoft.DocumentDB/locations/westus/operationsStatus/500bdcde-2171-41d4-a079-583d15b11cd0?api-version=2015-04-08
=======
      - python/3.7.4 (Windows-10-10.0.18362-SP0) msrest/0.6.10 msrest_azure/0.6.2
        azure-mgmt-cosmosdb/0.8.0 Azure-SDK-For-Python AZURECLI/2.0.75
    method: GET
    uri: https://management.azure.com/subscriptions/00000000-0000-0000-0000-000000000000/providers/Microsoft.DocumentDB/locations/westus/operationsStatus/89b40642-cec8-4762-a1b8-a2eb652b68a7?api-version=2015-04-08
>>>>>>> 807faccc
  response:
    body:
      string: '{"status":"Dequeued","error":{}}'
    headers:
      cache-control:
      - no-store, no-cache
      content-length:
      - '32'
      content-location:
<<<<<<< HEAD
      - https://management.documents.azure.com:450/subscriptions/fb3a3d6b-44c8-44f5-88c9-b20917c9b96b/providers/Microsoft.DocumentDB/locations/westus/operationsStatus/500bdcde-2171-41d4-a079-583d15b11cd0?api-version=2015-04-08
      content-type:
      - application/json
      date:
      - Tue, 08 Oct 2019 20:45:31 GMT
=======
      - https://management.documents.azure.com:450/subscriptions/0b1f6471-1bf0-4dda-aec3-cb9272f09590/providers/Microsoft.DocumentDB/locations/westus/operationsStatus/89b40642-cec8-4762-a1b8-a2eb652b68a7?api-version=2015-04-08
      content-type:
      - application/json
      date:
      - Mon, 21 Oct 2019 12:43:32 GMT
>>>>>>> 807faccc
      pragma:
      - no-cache
      server:
      - Microsoft-HTTPAPI/2.0
      strict-transport-security:
      - max-age=31536000; includeSubDomains
      transfer-encoding:
      - chunked
      vary:
      - Accept-Encoding
      x-content-type-options:
      - nosniff
      x-ms-gatewayversion:
      - version=2.7.0
    status:
      code: 200
      message: Ok
- request:
    body: null
    headers:
      Accept:
      - application/json
      Accept-Encoding:
      - gzip, deflate
      CommandName:
      - cosmosdb create
      Connection:
      - keep-alive
      ParameterSetName:
      - -n -g --locations --locations
      User-Agent:
<<<<<<< HEAD
      - python/3.6.5 (Windows-10-10.0.17134-SP0) msrest/0.6.10 msrest_azure/0.6.1
        azure-mgmt-cosmosdb/0.8.0 Azure-SDK-For-Python AZURECLI/2.0.74
    method: GET
    uri: https://management.azure.com/subscriptions/00000000-0000-0000-0000-000000000000/providers/Microsoft.DocumentDB/locations/westus/operationsStatus/500bdcde-2171-41d4-a079-583d15b11cd0?api-version=2015-04-08
=======
      - python/3.7.4 (Windows-10-10.0.18362-SP0) msrest/0.6.10 msrest_azure/0.6.2
        azure-mgmt-cosmosdb/0.8.0 Azure-SDK-For-Python AZURECLI/2.0.75
    method: GET
    uri: https://management.azure.com/subscriptions/00000000-0000-0000-0000-000000000000/providers/Microsoft.DocumentDB/locations/westus/operationsStatus/89b40642-cec8-4762-a1b8-a2eb652b68a7?api-version=2015-04-08
>>>>>>> 807faccc
  response:
    body:
      string: '{"status":"Dequeued","error":{}}'
    headers:
      cache-control:
      - no-store, no-cache
      content-length:
      - '32'
      content-location:
<<<<<<< HEAD
      - https://management.documents.azure.com:450/subscriptions/fb3a3d6b-44c8-44f5-88c9-b20917c9b96b/providers/Microsoft.DocumentDB/locations/westus/operationsStatus/500bdcde-2171-41d4-a079-583d15b11cd0?api-version=2015-04-08
      content-type:
      - application/json
      date:
      - Tue, 08 Oct 2019 20:46:01 GMT
=======
      - https://management.documents.azure.com:450/subscriptions/0b1f6471-1bf0-4dda-aec3-cb9272f09590/providers/Microsoft.DocumentDB/locations/westus/operationsStatus/89b40642-cec8-4762-a1b8-a2eb652b68a7?api-version=2015-04-08
      content-type:
      - application/json
      date:
      - Mon, 21 Oct 2019 12:44:02 GMT
>>>>>>> 807faccc
      pragma:
      - no-cache
      server:
      - Microsoft-HTTPAPI/2.0
      strict-transport-security:
      - max-age=31536000; includeSubDomains
      transfer-encoding:
      - chunked
      vary:
      - Accept-Encoding
      x-content-type-options:
      - nosniff
      x-ms-gatewayversion:
      - version=2.7.0
    status:
      code: 200
      message: Ok
- request:
    body: null
    headers:
      Accept:
      - application/json
      Accept-Encoding:
      - gzip, deflate
      CommandName:
      - cosmosdb create
      Connection:
      - keep-alive
      ParameterSetName:
      - -n -g --locations --locations
      User-Agent:
<<<<<<< HEAD
      - python/3.6.5 (Windows-10-10.0.17134-SP0) msrest/0.6.10 msrest_azure/0.6.1
        azure-mgmt-cosmosdb/0.8.0 Azure-SDK-For-Python AZURECLI/2.0.74
    method: GET
    uri: https://management.azure.com/subscriptions/00000000-0000-0000-0000-000000000000/providers/Microsoft.DocumentDB/locations/westus/operationsStatus/500bdcde-2171-41d4-a079-583d15b11cd0?api-version=2015-04-08
=======
      - python/3.7.4 (Windows-10-10.0.18362-SP0) msrest/0.6.10 msrest_azure/0.6.2
        azure-mgmt-cosmosdb/0.8.0 Azure-SDK-For-Python AZURECLI/2.0.75
    method: GET
    uri: https://management.azure.com/subscriptions/00000000-0000-0000-0000-000000000000/providers/Microsoft.DocumentDB/locations/westus/operationsStatus/89b40642-cec8-4762-a1b8-a2eb652b68a7?api-version=2015-04-08
>>>>>>> 807faccc
  response:
    body:
      string: '{"status":"Dequeued","error":{}}'
    headers:
      cache-control:
      - no-store, no-cache
      content-length:
      - '32'
      content-location:
<<<<<<< HEAD
      - https://management.documents.azure.com:450/subscriptions/fb3a3d6b-44c8-44f5-88c9-b20917c9b96b/providers/Microsoft.DocumentDB/locations/westus/operationsStatus/500bdcde-2171-41d4-a079-583d15b11cd0?api-version=2015-04-08
      content-type:
      - application/json
      date:
      - Tue, 08 Oct 2019 20:46:32 GMT
=======
      - https://management.documents.azure.com:450/subscriptions/0b1f6471-1bf0-4dda-aec3-cb9272f09590/providers/Microsoft.DocumentDB/locations/westus/operationsStatus/89b40642-cec8-4762-a1b8-a2eb652b68a7?api-version=2015-04-08
      content-type:
      - application/json
      date:
      - Mon, 21 Oct 2019 12:44:33 GMT
>>>>>>> 807faccc
      pragma:
      - no-cache
      server:
      - Microsoft-HTTPAPI/2.0
      strict-transport-security:
      - max-age=31536000; includeSubDomains
      transfer-encoding:
      - chunked
      vary:
      - Accept-Encoding
      x-content-type-options:
      - nosniff
      x-ms-gatewayversion:
      - version=2.7.0
    status:
      code: 200
      message: Ok
- request:
    body: null
    headers:
      Accept:
      - application/json
      Accept-Encoding:
      - gzip, deflate
      CommandName:
      - cosmosdb create
      Connection:
      - keep-alive
      ParameterSetName:
      - -n -g --locations --locations
      User-Agent:
<<<<<<< HEAD
      - python/3.6.5 (Windows-10-10.0.17134-SP0) msrest/0.6.10 msrest_azure/0.6.1
        azure-mgmt-cosmosdb/0.8.0 Azure-SDK-For-Python AZURECLI/2.0.74
    method: GET
    uri: https://management.azure.com/subscriptions/00000000-0000-0000-0000-000000000000/providers/Microsoft.DocumentDB/locations/westus/operationsStatus/500bdcde-2171-41d4-a079-583d15b11cd0?api-version=2015-04-08
=======
      - python/3.7.4 (Windows-10-10.0.18362-SP0) msrest/0.6.10 msrest_azure/0.6.2
        azure-mgmt-cosmosdb/0.8.0 Azure-SDK-For-Python AZURECLI/2.0.75
    method: GET
    uri: https://management.azure.com/subscriptions/00000000-0000-0000-0000-000000000000/providers/Microsoft.DocumentDB/locations/westus/operationsStatus/89b40642-cec8-4762-a1b8-a2eb652b68a7?api-version=2015-04-08
>>>>>>> 807faccc
  response:
    body:
      string: '{"status":"Dequeued","error":{}}'
    headers:
      cache-control:
      - no-store, no-cache
      content-length:
      - '32'
      content-location:
<<<<<<< HEAD
      - https://management.documents.azure.com:450/subscriptions/fb3a3d6b-44c8-44f5-88c9-b20917c9b96b/providers/Microsoft.DocumentDB/locations/westus/operationsStatus/500bdcde-2171-41d4-a079-583d15b11cd0?api-version=2015-04-08
      content-type:
      - application/json
      date:
      - Tue, 08 Oct 2019 20:47:02 GMT
=======
      - https://management.documents.azure.com:450/subscriptions/0b1f6471-1bf0-4dda-aec3-cb9272f09590/providers/Microsoft.DocumentDB/locations/westus/operationsStatus/89b40642-cec8-4762-a1b8-a2eb652b68a7?api-version=2015-04-08
      content-type:
      - application/json
      date:
      - Mon, 21 Oct 2019 12:45:03 GMT
>>>>>>> 807faccc
      pragma:
      - no-cache
      server:
      - Microsoft-HTTPAPI/2.0
      strict-transport-security:
      - max-age=31536000; includeSubDomains
      transfer-encoding:
      - chunked
      vary:
      - Accept-Encoding
      x-content-type-options:
      - nosniff
      x-ms-gatewayversion:
      - version=2.7.0
    status:
      code: 200
      message: Ok
- request:
    body: null
    headers:
      Accept:
      - application/json
      Accept-Encoding:
      - gzip, deflate
      CommandName:
      - cosmosdb create
      Connection:
      - keep-alive
      ParameterSetName:
      - -n -g --locations --locations
      User-Agent:
<<<<<<< HEAD
      - python/3.6.5 (Windows-10-10.0.17134-SP0) msrest/0.6.10 msrest_azure/0.6.1
        azure-mgmt-cosmosdb/0.8.0 Azure-SDK-For-Python AZURECLI/2.0.74
    method: GET
    uri: https://management.azure.com/subscriptions/00000000-0000-0000-0000-000000000000/providers/Microsoft.DocumentDB/locations/westus/operationsStatus/500bdcde-2171-41d4-a079-583d15b11cd0?api-version=2015-04-08
=======
      - python/3.7.4 (Windows-10-10.0.18362-SP0) msrest/0.6.10 msrest_azure/0.6.2
        azure-mgmt-cosmosdb/0.8.0 Azure-SDK-For-Python AZURECLI/2.0.75
    method: GET
    uri: https://management.azure.com/subscriptions/00000000-0000-0000-0000-000000000000/providers/Microsoft.DocumentDB/locations/westus/operationsStatus/89b40642-cec8-4762-a1b8-a2eb652b68a7?api-version=2015-04-08
>>>>>>> 807faccc
  response:
    body:
      string: '{"status":"Dequeued","error":{}}'
    headers:
      cache-control:
      - no-store, no-cache
      content-length:
      - '32'
      content-location:
<<<<<<< HEAD
      - https://management.documents.azure.com:450/subscriptions/fb3a3d6b-44c8-44f5-88c9-b20917c9b96b/providers/Microsoft.DocumentDB/locations/westus/operationsStatus/500bdcde-2171-41d4-a079-583d15b11cd0?api-version=2015-04-08
      content-type:
      - application/json
      date:
      - Tue, 08 Oct 2019 20:47:32 GMT
=======
      - https://management.documents.azure.com:450/subscriptions/0b1f6471-1bf0-4dda-aec3-cb9272f09590/providers/Microsoft.DocumentDB/locations/westus/operationsStatus/89b40642-cec8-4762-a1b8-a2eb652b68a7?api-version=2015-04-08
      content-type:
      - application/json
      date:
      - Mon, 21 Oct 2019 12:45:35 GMT
>>>>>>> 807faccc
      pragma:
      - no-cache
      server:
      - Microsoft-HTTPAPI/2.0
      strict-transport-security:
      - max-age=31536000; includeSubDomains
      transfer-encoding:
      - chunked
      vary:
      - Accept-Encoding
      x-content-type-options:
      - nosniff
      x-ms-gatewayversion:
      - version=2.7.0
    status:
      code: 200
      message: Ok
- request:
    body: null
    headers:
      Accept:
      - application/json
      Accept-Encoding:
      - gzip, deflate
      CommandName:
      - cosmosdb create
      Connection:
      - keep-alive
      ParameterSetName:
      - -n -g --locations --locations
      User-Agent:
<<<<<<< HEAD
      - python/3.6.5 (Windows-10-10.0.17134-SP0) msrest/0.6.10 msrest_azure/0.6.1
        azure-mgmt-cosmosdb/0.8.0 Azure-SDK-For-Python AZURECLI/2.0.74
    method: GET
    uri: https://management.azure.com/subscriptions/00000000-0000-0000-0000-000000000000/providers/Microsoft.DocumentDB/locations/westus/operationsStatus/500bdcde-2171-41d4-a079-583d15b11cd0?api-version=2015-04-08
=======
      - python/3.7.4 (Windows-10-10.0.18362-SP0) msrest/0.6.10 msrest_azure/0.6.2
        azure-mgmt-cosmosdb/0.8.0 Azure-SDK-For-Python AZURECLI/2.0.75
    method: GET
    uri: https://management.azure.com/subscriptions/00000000-0000-0000-0000-000000000000/providers/Microsoft.DocumentDB/locations/westus/operationsStatus/89b40642-cec8-4762-a1b8-a2eb652b68a7?api-version=2015-04-08
>>>>>>> 807faccc
  response:
    body:
      string: '{"status":"Dequeued","error":{}}'
    headers:
      cache-control:
      - no-store, no-cache
      content-length:
      - '32'
      content-location:
<<<<<<< HEAD
      - https://management.documents.azure.com:450/subscriptions/fb3a3d6b-44c8-44f5-88c9-b20917c9b96b/providers/Microsoft.DocumentDB/locations/westus/operationsStatus/500bdcde-2171-41d4-a079-583d15b11cd0?api-version=2015-04-08
      content-type:
      - application/json
      date:
      - Tue, 08 Oct 2019 20:48:03 GMT
=======
      - https://management.documents.azure.com:450/subscriptions/0b1f6471-1bf0-4dda-aec3-cb9272f09590/providers/Microsoft.DocumentDB/locations/westus/operationsStatus/89b40642-cec8-4762-a1b8-a2eb652b68a7?api-version=2015-04-08
      content-type:
      - application/json
      date:
      - Mon, 21 Oct 2019 12:46:05 GMT
>>>>>>> 807faccc
      pragma:
      - no-cache
      server:
      - Microsoft-HTTPAPI/2.0
      strict-transport-security:
      - max-age=31536000; includeSubDomains
      transfer-encoding:
      - chunked
      vary:
      - Accept-Encoding
      x-content-type-options:
      - nosniff
      x-ms-gatewayversion:
      - version=2.7.0
    status:
      code: 200
      message: Ok
- request:
    body: null
    headers:
      Accept:
      - application/json
      Accept-Encoding:
      - gzip, deflate
      CommandName:
      - cosmosdb create
      Connection:
      - keep-alive
      ParameterSetName:
      - -n -g --locations --locations
      User-Agent:
<<<<<<< HEAD
      - python/3.6.5 (Windows-10-10.0.17134-SP0) msrest/0.6.10 msrest_azure/0.6.1
        azure-mgmt-cosmosdb/0.8.0 Azure-SDK-For-Python AZURECLI/2.0.74
    method: GET
    uri: https://management.azure.com/subscriptions/00000000-0000-0000-0000-000000000000/providers/Microsoft.DocumentDB/locations/westus/operationsStatus/500bdcde-2171-41d4-a079-583d15b11cd0?api-version=2015-04-08
=======
      - python/3.7.4 (Windows-10-10.0.18362-SP0) msrest/0.6.10 msrest_azure/0.6.2
        azure-mgmt-cosmosdb/0.8.0 Azure-SDK-For-Python AZURECLI/2.0.75
    method: GET
    uri: https://management.azure.com/subscriptions/00000000-0000-0000-0000-000000000000/providers/Microsoft.DocumentDB/locations/westus/operationsStatus/89b40642-cec8-4762-a1b8-a2eb652b68a7?api-version=2015-04-08
>>>>>>> 807faccc
  response:
    body:
      string: '{"status":"Dequeued","error":{}}'
    headers:
      cache-control:
      - no-store, no-cache
      content-length:
      - '32'
      content-location:
<<<<<<< HEAD
      - https://management.documents.azure.com:450/subscriptions/fb3a3d6b-44c8-44f5-88c9-b20917c9b96b/providers/Microsoft.DocumentDB/locations/westus/operationsStatus/500bdcde-2171-41d4-a079-583d15b11cd0?api-version=2015-04-08
      content-type:
      - application/json
      date:
      - Tue, 08 Oct 2019 20:48:33 GMT
=======
      - https://management.documents.azure.com:450/subscriptions/0b1f6471-1bf0-4dda-aec3-cb9272f09590/providers/Microsoft.DocumentDB/locations/westus/operationsStatus/89b40642-cec8-4762-a1b8-a2eb652b68a7?api-version=2015-04-08
      content-type:
      - application/json
      date:
      - Mon, 21 Oct 2019 12:46:35 GMT
>>>>>>> 807faccc
      pragma:
      - no-cache
      server:
      - Microsoft-HTTPAPI/2.0
      strict-transport-security:
      - max-age=31536000; includeSubDomains
      transfer-encoding:
      - chunked
      vary:
      - Accept-Encoding
      x-content-type-options:
      - nosniff
      x-ms-gatewayversion:
      - version=2.7.0
    status:
      code: 200
      message: Ok
- request:
    body: null
    headers:
      Accept:
      - application/json
      Accept-Encoding:
      - gzip, deflate
      CommandName:
      - cosmosdb create
      Connection:
      - keep-alive
      ParameterSetName:
      - -n -g --locations --locations
      User-Agent:
<<<<<<< HEAD
      - python/3.6.5 (Windows-10-10.0.17134-SP0) msrest/0.6.10 msrest_azure/0.6.1
        azure-mgmt-cosmosdb/0.8.0 Azure-SDK-For-Python AZURECLI/2.0.74
    method: GET
    uri: https://management.azure.com/subscriptions/00000000-0000-0000-0000-000000000000/providers/Microsoft.DocumentDB/locations/westus/operationsStatus/500bdcde-2171-41d4-a079-583d15b11cd0?api-version=2015-04-08
=======
      - python/3.7.4 (Windows-10-10.0.18362-SP0) msrest/0.6.10 msrest_azure/0.6.2
        azure-mgmt-cosmosdb/0.8.0 Azure-SDK-For-Python AZURECLI/2.0.75
    method: GET
    uri: https://management.azure.com/subscriptions/00000000-0000-0000-0000-000000000000/providers/Microsoft.DocumentDB/locations/westus/operationsStatus/89b40642-cec8-4762-a1b8-a2eb652b68a7?api-version=2015-04-08
>>>>>>> 807faccc
  response:
    body:
      string: '{"status":"Dequeued","error":{}}'
    headers:
      cache-control:
      - no-store, no-cache
      content-length:
      - '32'
      content-location:
<<<<<<< HEAD
      - https://management.documents.azure.com:450/subscriptions/fb3a3d6b-44c8-44f5-88c9-b20917c9b96b/providers/Microsoft.DocumentDB/locations/westus/operationsStatus/500bdcde-2171-41d4-a079-583d15b11cd0?api-version=2015-04-08
      content-type:
      - application/json
      date:
      - Tue, 08 Oct 2019 20:49:03 GMT
=======
      - https://management.documents.azure.com:450/subscriptions/0b1f6471-1bf0-4dda-aec3-cb9272f09590/providers/Microsoft.DocumentDB/locations/westus/operationsStatus/89b40642-cec8-4762-a1b8-a2eb652b68a7?api-version=2015-04-08
      content-type:
      - application/json
      date:
      - Mon, 21 Oct 2019 12:47:06 GMT
>>>>>>> 807faccc
      pragma:
      - no-cache
      server:
      - Microsoft-HTTPAPI/2.0
      strict-transport-security:
      - max-age=31536000; includeSubDomains
      transfer-encoding:
      - chunked
      vary:
      - Accept-Encoding
      x-content-type-options:
      - nosniff
      x-ms-gatewayversion:
      - version=2.7.0
    status:
      code: 200
      message: Ok
- request:
    body: null
    headers:
      Accept:
      - application/json
      Accept-Encoding:
      - gzip, deflate
      CommandName:
      - cosmosdb create
      Connection:
      - keep-alive
      ParameterSetName:
      - -n -g --locations --locations
      User-Agent:
<<<<<<< HEAD
      - python/3.6.5 (Windows-10-10.0.17134-SP0) msrest/0.6.10 msrest_azure/0.6.1
        azure-mgmt-cosmosdb/0.8.0 Azure-SDK-For-Python AZURECLI/2.0.74
    method: GET
    uri: https://management.azure.com/subscriptions/00000000-0000-0000-0000-000000000000/providers/Microsoft.DocumentDB/locations/westus/operationsStatus/500bdcde-2171-41d4-a079-583d15b11cd0?api-version=2015-04-08
=======
      - python/3.7.4 (Windows-10-10.0.18362-SP0) msrest/0.6.10 msrest_azure/0.6.2
        azure-mgmt-cosmosdb/0.8.0 Azure-SDK-For-Python AZURECLI/2.0.75
    method: GET
    uri: https://management.azure.com/subscriptions/00000000-0000-0000-0000-000000000000/providers/Microsoft.DocumentDB/locations/westus/operationsStatus/89b40642-cec8-4762-a1b8-a2eb652b68a7?api-version=2015-04-08
>>>>>>> 807faccc
  response:
    body:
      string: '{"status":"Dequeued","error":{}}'
    headers:
      cache-control:
      - no-store, no-cache
      content-length:
      - '32'
      content-location:
<<<<<<< HEAD
      - https://management.documents.azure.com:450/subscriptions/fb3a3d6b-44c8-44f5-88c9-b20917c9b96b/providers/Microsoft.DocumentDB/locations/westus/operationsStatus/500bdcde-2171-41d4-a079-583d15b11cd0?api-version=2015-04-08
      content-type:
      - application/json
      date:
      - Tue, 08 Oct 2019 20:49:34 GMT
=======
      - https://management.documents.azure.com:450/subscriptions/0b1f6471-1bf0-4dda-aec3-cb9272f09590/providers/Microsoft.DocumentDB/locations/westus/operationsStatus/89b40642-cec8-4762-a1b8-a2eb652b68a7?api-version=2015-04-08
      content-type:
      - application/json
      date:
      - Mon, 21 Oct 2019 12:47:36 GMT
>>>>>>> 807faccc
      pragma:
      - no-cache
      server:
      - Microsoft-HTTPAPI/2.0
      strict-transport-security:
      - max-age=31536000; includeSubDomains
      transfer-encoding:
      - chunked
      vary:
      - Accept-Encoding
      x-content-type-options:
      - nosniff
      x-ms-gatewayversion:
      - version=2.7.0
    status:
      code: 200
      message: Ok
- request:
    body: null
    headers:
      Accept:
      - application/json
      Accept-Encoding:
      - gzip, deflate
      CommandName:
      - cosmosdb create
      Connection:
      - keep-alive
      ParameterSetName:
      - -n -g --locations --locations
      User-Agent:
<<<<<<< HEAD
      - python/3.6.5 (Windows-10-10.0.17134-SP0) msrest/0.6.10 msrest_azure/0.6.1
        azure-mgmt-cosmosdb/0.8.0 Azure-SDK-For-Python AZURECLI/2.0.74
    method: GET
    uri: https://management.azure.com/subscriptions/00000000-0000-0000-0000-000000000000/providers/Microsoft.DocumentDB/locations/westus/operationsStatus/500bdcde-2171-41d4-a079-583d15b11cd0?api-version=2015-04-08
=======
      - python/3.7.4 (Windows-10-10.0.18362-SP0) msrest/0.6.10 msrest_azure/0.6.2
        azure-mgmt-cosmosdb/0.8.0 Azure-SDK-For-Python AZURECLI/2.0.75
    method: GET
    uri: https://management.azure.com/subscriptions/00000000-0000-0000-0000-000000000000/providers/Microsoft.DocumentDB/locations/westus/operationsStatus/89b40642-cec8-4762-a1b8-a2eb652b68a7?api-version=2015-04-08
>>>>>>> 807faccc
  response:
    body:
      string: '{"status":"Dequeued","error":{}}'
    headers:
      cache-control:
      - no-store, no-cache
      content-length:
      - '32'
      content-location:
<<<<<<< HEAD
      - https://management.documents.azure.com:450/subscriptions/fb3a3d6b-44c8-44f5-88c9-b20917c9b96b/providers/Microsoft.DocumentDB/locations/westus/operationsStatus/500bdcde-2171-41d4-a079-583d15b11cd0?api-version=2015-04-08
      content-type:
      - application/json
      date:
      - Tue, 08 Oct 2019 20:50:04 GMT
=======
      - https://management.documents.azure.com:450/subscriptions/0b1f6471-1bf0-4dda-aec3-cb9272f09590/providers/Microsoft.DocumentDB/locations/westus/operationsStatus/89b40642-cec8-4762-a1b8-a2eb652b68a7?api-version=2015-04-08
      content-type:
      - application/json
      date:
      - Mon, 21 Oct 2019 12:48:08 GMT
>>>>>>> 807faccc
      pragma:
      - no-cache
      server:
      - Microsoft-HTTPAPI/2.0
      strict-transport-security:
      - max-age=31536000; includeSubDomains
      transfer-encoding:
      - chunked
      vary:
      - Accept-Encoding
      x-content-type-options:
      - nosniff
      x-ms-gatewayversion:
      - version=2.7.0
    status:
      code: 200
      message: Ok
- request:
    body: null
    headers:
      Accept:
      - application/json
      Accept-Encoding:
      - gzip, deflate
      CommandName:
      - cosmosdb create
      Connection:
      - keep-alive
      ParameterSetName:
      - -n -g --locations --locations
      User-Agent:
<<<<<<< HEAD
      - python/3.6.5 (Windows-10-10.0.17134-SP0) msrest/0.6.10 msrest_azure/0.6.1
        azure-mgmt-cosmosdb/0.8.0 Azure-SDK-For-Python AZURECLI/2.0.74
    method: GET
    uri: https://management.azure.com/subscriptions/00000000-0000-0000-0000-000000000000/providers/Microsoft.DocumentDB/locations/westus/operationsStatus/500bdcde-2171-41d4-a079-583d15b11cd0?api-version=2015-04-08
=======
      - python/3.7.4 (Windows-10-10.0.18362-SP0) msrest/0.6.10 msrest_azure/0.6.2
        azure-mgmt-cosmosdb/0.8.0 Azure-SDK-For-Python AZURECLI/2.0.75
    method: GET
    uri: https://management.azure.com/subscriptions/00000000-0000-0000-0000-000000000000/providers/Microsoft.DocumentDB/locations/westus/operationsStatus/89b40642-cec8-4762-a1b8-a2eb652b68a7?api-version=2015-04-08
>>>>>>> 807faccc
  response:
    body:
      string: '{"status":"Dequeued","error":{}}'
    headers:
      cache-control:
      - no-store, no-cache
      content-length:
      - '32'
      content-location:
<<<<<<< HEAD
      - https://management.documents.azure.com:450/subscriptions/fb3a3d6b-44c8-44f5-88c9-b20917c9b96b/providers/Microsoft.DocumentDB/locations/westus/operationsStatus/500bdcde-2171-41d4-a079-583d15b11cd0?api-version=2015-04-08
      content-type:
      - application/json
      date:
      - Tue, 08 Oct 2019 20:50:34 GMT
=======
      - https://management.documents.azure.com:450/subscriptions/0b1f6471-1bf0-4dda-aec3-cb9272f09590/providers/Microsoft.DocumentDB/locations/westus/operationsStatus/89b40642-cec8-4762-a1b8-a2eb652b68a7?api-version=2015-04-08
      content-type:
      - application/json
      date:
      - Mon, 21 Oct 2019 12:48:38 GMT
>>>>>>> 807faccc
      pragma:
      - no-cache
      server:
      - Microsoft-HTTPAPI/2.0
      strict-transport-security:
      - max-age=31536000; includeSubDomains
      transfer-encoding:
      - chunked
      vary:
      - Accept-Encoding
      x-content-type-options:
      - nosniff
      x-ms-gatewayversion:
      - version=2.7.0
    status:
      code: 200
      message: Ok
- request:
    body: null
    headers:
      Accept:
      - application/json
      Accept-Encoding:
      - gzip, deflate
      CommandName:
      - cosmosdb create
      Connection:
      - keep-alive
      ParameterSetName:
      - -n -g --locations --locations
      User-Agent:
<<<<<<< HEAD
      - python/3.6.5 (Windows-10-10.0.17134-SP0) msrest/0.6.10 msrest_azure/0.6.1
        azure-mgmt-cosmosdb/0.8.0 Azure-SDK-For-Python AZURECLI/2.0.74
    method: GET
    uri: https://management.azure.com/subscriptions/00000000-0000-0000-0000-000000000000/providers/Microsoft.DocumentDB/locations/westus/operationsStatus/500bdcde-2171-41d4-a079-583d15b11cd0?api-version=2015-04-08
=======
      - python/3.7.4 (Windows-10-10.0.18362-SP0) msrest/0.6.10 msrest_azure/0.6.2
        azure-mgmt-cosmosdb/0.8.0 Azure-SDK-For-Python AZURECLI/2.0.75
    method: GET
    uri: https://management.azure.com/subscriptions/00000000-0000-0000-0000-000000000000/providers/Microsoft.DocumentDB/locations/westus/operationsStatus/89b40642-cec8-4762-a1b8-a2eb652b68a7?api-version=2015-04-08
>>>>>>> 807faccc
  response:
    body:
      string: '{"status":"Dequeued","error":{}}'
    headers:
      cache-control:
      - no-store, no-cache
      content-length:
      - '32'
      content-location:
<<<<<<< HEAD
      - https://management.documents.azure.com:450/subscriptions/fb3a3d6b-44c8-44f5-88c9-b20917c9b96b/providers/Microsoft.DocumentDB/locations/westus/operationsStatus/500bdcde-2171-41d4-a079-583d15b11cd0?api-version=2015-04-08
      content-type:
      - application/json
      date:
      - Tue, 08 Oct 2019 20:51:05 GMT
=======
      - https://management.documents.azure.com:450/subscriptions/0b1f6471-1bf0-4dda-aec3-cb9272f09590/providers/Microsoft.DocumentDB/locations/westus/operationsStatus/89b40642-cec8-4762-a1b8-a2eb652b68a7?api-version=2015-04-08
      content-type:
      - application/json
      date:
      - Mon, 21 Oct 2019 12:49:10 GMT
>>>>>>> 807faccc
      pragma:
      - no-cache
      server:
      - Microsoft-HTTPAPI/2.0
      strict-transport-security:
      - max-age=31536000; includeSubDomains
      transfer-encoding:
      - chunked
      vary:
      - Accept-Encoding
      x-content-type-options:
      - nosniff
      x-ms-gatewayversion:
      - version=2.7.0
    status:
      code: 200
      message: Ok
- request:
    body: null
    headers:
      Accept:
      - application/json
      Accept-Encoding:
      - gzip, deflate
      CommandName:
      - cosmosdb create
      Connection:
      - keep-alive
      ParameterSetName:
      - -n -g --locations --locations
      User-Agent:
<<<<<<< HEAD
      - python/3.6.5 (Windows-10-10.0.17134-SP0) msrest/0.6.10 msrest_azure/0.6.1
        azure-mgmt-cosmosdb/0.8.0 Azure-SDK-For-Python AZURECLI/2.0.74
    method: GET
    uri: https://management.azure.com/subscriptions/00000000-0000-0000-0000-000000000000/providers/Microsoft.DocumentDB/locations/westus/operationsStatus/500bdcde-2171-41d4-a079-583d15b11cd0?api-version=2015-04-08
=======
      - python/3.7.4 (Windows-10-10.0.18362-SP0) msrest/0.6.10 msrest_azure/0.6.2
        azure-mgmt-cosmosdb/0.8.0 Azure-SDK-For-Python AZURECLI/2.0.75
    method: GET
    uri: https://management.azure.com/subscriptions/00000000-0000-0000-0000-000000000000/providers/Microsoft.DocumentDB/locations/westus/operationsStatus/89b40642-cec8-4762-a1b8-a2eb652b68a7?api-version=2015-04-08
>>>>>>> 807faccc
  response:
    body:
      string: '{"status":"Dequeued","error":{}}'
    headers:
      cache-control:
      - no-store, no-cache
      content-length:
      - '32'
      content-location:
<<<<<<< HEAD
      - https://management.documents.azure.com:450/subscriptions/fb3a3d6b-44c8-44f5-88c9-b20917c9b96b/providers/Microsoft.DocumentDB/locations/westus/operationsStatus/500bdcde-2171-41d4-a079-583d15b11cd0?api-version=2015-04-08
      content-type:
      - application/json
      date:
      - Tue, 08 Oct 2019 20:51:35 GMT
=======
      - https://management.documents.azure.com:450/subscriptions/0b1f6471-1bf0-4dda-aec3-cb9272f09590/providers/Microsoft.DocumentDB/locations/westus/operationsStatus/89b40642-cec8-4762-a1b8-a2eb652b68a7?api-version=2015-04-08
      content-type:
      - application/json
      date:
      - Mon, 21 Oct 2019 12:49:40 GMT
>>>>>>> 807faccc
      pragma:
      - no-cache
      server:
      - Microsoft-HTTPAPI/2.0
      strict-transport-security:
      - max-age=31536000; includeSubDomains
      transfer-encoding:
      - chunked
      vary:
      - Accept-Encoding
      x-content-type-options:
      - nosniff
      x-ms-gatewayversion:
      - version=2.7.0
    status:
      code: 200
      message: Ok
- request:
    body: null
    headers:
      Accept:
      - application/json
      Accept-Encoding:
      - gzip, deflate
      CommandName:
      - cosmosdb create
      Connection:
      - keep-alive
      ParameterSetName:
      - -n -g --locations --locations
      User-Agent:
<<<<<<< HEAD
      - python/3.6.5 (Windows-10-10.0.17134-SP0) msrest/0.6.10 msrest_azure/0.6.1
        azure-mgmt-cosmosdb/0.8.0 Azure-SDK-For-Python AZURECLI/2.0.74
    method: GET
    uri: https://management.azure.com/subscriptions/00000000-0000-0000-0000-000000000000/providers/Microsoft.DocumentDB/locations/westus/operationsStatus/500bdcde-2171-41d4-a079-583d15b11cd0?api-version=2015-04-08
=======
      - python/3.7.4 (Windows-10-10.0.18362-SP0) msrest/0.6.10 msrest_azure/0.6.2
        azure-mgmt-cosmosdb/0.8.0 Azure-SDK-For-Python AZURECLI/2.0.75
    method: GET
    uri: https://management.azure.com/subscriptions/00000000-0000-0000-0000-000000000000/providers/Microsoft.DocumentDB/locations/westus/operationsStatus/89b40642-cec8-4762-a1b8-a2eb652b68a7?api-version=2015-04-08
>>>>>>> 807faccc
  response:
    body:
      string: '{"status":"Dequeued","error":{}}'
    headers:
      cache-control:
      - no-store, no-cache
      content-length:
      - '32'
      content-location:
<<<<<<< HEAD
      - https://management.documents.azure.com:450/subscriptions/fb3a3d6b-44c8-44f5-88c9-b20917c9b96b/providers/Microsoft.DocumentDB/locations/westus/operationsStatus/500bdcde-2171-41d4-a079-583d15b11cd0?api-version=2015-04-08
      content-type:
      - application/json
      date:
      - Tue, 08 Oct 2019 20:52:05 GMT
=======
      - https://management.documents.azure.com:450/subscriptions/0b1f6471-1bf0-4dda-aec3-cb9272f09590/providers/Microsoft.DocumentDB/locations/westus/operationsStatus/89b40642-cec8-4762-a1b8-a2eb652b68a7?api-version=2015-04-08
      content-type:
      - application/json
      date:
      - Mon, 21 Oct 2019 12:50:10 GMT
>>>>>>> 807faccc
      pragma:
      - no-cache
      server:
      - Microsoft-HTTPAPI/2.0
      strict-transport-security:
      - max-age=31536000; includeSubDomains
      transfer-encoding:
      - chunked
      vary:
      - Accept-Encoding
      x-content-type-options:
      - nosniff
      x-ms-gatewayversion:
      - version=2.7.0
    status:
      code: 200
      message: Ok
- request:
    body: null
    headers:
      Accept:
      - application/json
      Accept-Encoding:
      - gzip, deflate
      CommandName:
      - cosmosdb create
      Connection:
      - keep-alive
      ParameterSetName:
      - -n -g --locations --locations
      User-Agent:
<<<<<<< HEAD
      - python/3.6.5 (Windows-10-10.0.17134-SP0) msrest/0.6.10 msrest_azure/0.6.1
        azure-mgmt-cosmosdb/0.8.0 Azure-SDK-For-Python AZURECLI/2.0.74
    method: GET
    uri: https://management.azure.com/subscriptions/00000000-0000-0000-0000-000000000000/providers/Microsoft.DocumentDB/locations/westus/operationsStatus/500bdcde-2171-41d4-a079-583d15b11cd0?api-version=2015-04-08
=======
      - python/3.7.4 (Windows-10-10.0.18362-SP0) msrest/0.6.10 msrest_azure/0.6.2
        azure-mgmt-cosmosdb/0.8.0 Azure-SDK-For-Python AZURECLI/2.0.75
    method: GET
    uri: https://management.azure.com/subscriptions/00000000-0000-0000-0000-000000000000/providers/Microsoft.DocumentDB/locations/westus/operationsStatus/89b40642-cec8-4762-a1b8-a2eb652b68a7?api-version=2015-04-08
>>>>>>> 807faccc
  response:
    body:
      string: '{"status":"Dequeued","error":{}}'
    headers:
      cache-control:
      - no-store, no-cache
      content-length:
      - '32'
      content-location:
<<<<<<< HEAD
      - https://management.documents.azure.com:450/subscriptions/fb3a3d6b-44c8-44f5-88c9-b20917c9b96b/providers/Microsoft.DocumentDB/locations/westus/operationsStatus/500bdcde-2171-41d4-a079-583d15b11cd0?api-version=2015-04-08
      content-type:
      - application/json
      date:
      - Tue, 08 Oct 2019 20:52:35 GMT
=======
      - https://management.documents.azure.com:450/subscriptions/0b1f6471-1bf0-4dda-aec3-cb9272f09590/providers/Microsoft.DocumentDB/locations/westus/operationsStatus/89b40642-cec8-4762-a1b8-a2eb652b68a7?api-version=2015-04-08
      content-type:
      - application/json
      date:
      - Mon, 21 Oct 2019 12:50:42 GMT
>>>>>>> 807faccc
      pragma:
      - no-cache
      server:
      - Microsoft-HTTPAPI/2.0
      strict-transport-security:
      - max-age=31536000; includeSubDomains
      transfer-encoding:
      - chunked
      vary:
      - Accept-Encoding
      x-content-type-options:
      - nosniff
      x-ms-gatewayversion:
      - version=2.7.0
    status:
      code: 200
      message: Ok
- request:
    body: null
    headers:
      Accept:
      - application/json
      Accept-Encoding:
      - gzip, deflate
      CommandName:
      - cosmosdb create
      Connection:
      - keep-alive
      ParameterSetName:
      - -n -g --locations --locations
      User-Agent:
<<<<<<< HEAD
      - python/3.6.5 (Windows-10-10.0.17134-SP0) msrest/0.6.10 msrest_azure/0.6.1
        azure-mgmt-cosmosdb/0.8.0 Azure-SDK-For-Python AZURECLI/2.0.74
    method: GET
    uri: https://management.azure.com/subscriptions/00000000-0000-0000-0000-000000000000/providers/Microsoft.DocumentDB/locations/westus/operationsStatus/500bdcde-2171-41d4-a079-583d15b11cd0?api-version=2015-04-08
=======
      - python/3.7.4 (Windows-10-10.0.18362-SP0) msrest/0.6.10 msrest_azure/0.6.2
        azure-mgmt-cosmosdb/0.8.0 Azure-SDK-For-Python AZURECLI/2.0.75
    method: GET
    uri: https://management.azure.com/subscriptions/00000000-0000-0000-0000-000000000000/providers/Microsoft.DocumentDB/locations/westus/operationsStatus/89b40642-cec8-4762-a1b8-a2eb652b68a7?api-version=2015-04-08
>>>>>>> 807faccc
  response:
    body:
      string: '{"status":"Dequeued","error":{}}'
    headers:
      cache-control:
      - no-store, no-cache
      content-length:
      - '32'
      content-location:
<<<<<<< HEAD
      - https://management.documents.azure.com:450/subscriptions/fb3a3d6b-44c8-44f5-88c9-b20917c9b96b/providers/Microsoft.DocumentDB/locations/westus/operationsStatus/500bdcde-2171-41d4-a079-583d15b11cd0?api-version=2015-04-08
      content-type:
      - application/json
      date:
      - Tue, 08 Oct 2019 20:53:06 GMT
=======
      - https://management.documents.azure.com:450/subscriptions/0b1f6471-1bf0-4dda-aec3-cb9272f09590/providers/Microsoft.DocumentDB/locations/westus/operationsStatus/89b40642-cec8-4762-a1b8-a2eb652b68a7?api-version=2015-04-08
      content-type:
      - application/json
      date:
      - Mon, 21 Oct 2019 12:51:14 GMT
>>>>>>> 807faccc
      pragma:
      - no-cache
      server:
      - Microsoft-HTTPAPI/2.0
      strict-transport-security:
      - max-age=31536000; includeSubDomains
      transfer-encoding:
      - chunked
      vary:
      - Accept-Encoding
      x-content-type-options:
      - nosniff
      x-ms-gatewayversion:
      - version=2.7.0
    status:
      code: 200
      message: Ok
- request:
    body: null
    headers:
      Accept:
      - application/json
      Accept-Encoding:
      - gzip, deflate
      CommandName:
      - cosmosdb create
      Connection:
      - keep-alive
      ParameterSetName:
      - -n -g --locations --locations
      User-Agent:
<<<<<<< HEAD
      - python/3.6.5 (Windows-10-10.0.17134-SP0) msrest/0.6.10 msrest_azure/0.6.1
        azure-mgmt-cosmosdb/0.8.0 Azure-SDK-For-Python AZURECLI/2.0.74
    method: GET
    uri: https://management.azure.com/subscriptions/00000000-0000-0000-0000-000000000000/providers/Microsoft.DocumentDB/locations/westus/operationsStatus/500bdcde-2171-41d4-a079-583d15b11cd0?api-version=2015-04-08
=======
      - python/3.7.4 (Windows-10-10.0.18362-SP0) msrest/0.6.10 msrest_azure/0.6.2
        azure-mgmt-cosmosdb/0.8.0 Azure-SDK-For-Python AZURECLI/2.0.75
    method: GET
    uri: https://management.azure.com/subscriptions/00000000-0000-0000-0000-000000000000/providers/Microsoft.DocumentDB/locations/westus/operationsStatus/89b40642-cec8-4762-a1b8-a2eb652b68a7?api-version=2015-04-08
>>>>>>> 807faccc
  response:
    body:
      string: '{"status":"Dequeued","error":{}}'
    headers:
      cache-control:
      - no-store, no-cache
      content-length:
      - '32'
      content-location:
<<<<<<< HEAD
      - https://management.documents.azure.com:450/subscriptions/fb3a3d6b-44c8-44f5-88c9-b20917c9b96b/providers/Microsoft.DocumentDB/locations/westus/operationsStatus/500bdcde-2171-41d4-a079-583d15b11cd0?api-version=2015-04-08
      content-type:
      - application/json
      date:
      - Tue, 08 Oct 2019 20:53:37 GMT
=======
      - https://management.documents.azure.com:450/subscriptions/0b1f6471-1bf0-4dda-aec3-cb9272f09590/providers/Microsoft.DocumentDB/locations/westus/operationsStatus/89b40642-cec8-4762-a1b8-a2eb652b68a7?api-version=2015-04-08
      content-type:
      - application/json
      date:
      - Mon, 21 Oct 2019 12:51:46 GMT
>>>>>>> 807faccc
      pragma:
      - no-cache
      server:
      - Microsoft-HTTPAPI/2.0
      strict-transport-security:
      - max-age=31536000; includeSubDomains
      transfer-encoding:
      - chunked
      vary:
      - Accept-Encoding
      x-content-type-options:
      - nosniff
      x-ms-gatewayversion:
      - version=2.7.0
    status:
      code: 200
      message: Ok
- request:
    body: null
    headers:
      Accept:
      - application/json
      Accept-Encoding:
      - gzip, deflate
      CommandName:
      - cosmosdb create
      Connection:
      - keep-alive
      ParameterSetName:
      - -n -g --locations --locations
      User-Agent:
<<<<<<< HEAD
      - python/3.6.5 (Windows-10-10.0.17134-SP0) msrest/0.6.10 msrest_azure/0.6.1
        azure-mgmt-cosmosdb/0.8.0 Azure-SDK-For-Python AZURECLI/2.0.74
    method: GET
    uri: https://management.azure.com/subscriptions/00000000-0000-0000-0000-000000000000/providers/Microsoft.DocumentDB/locations/westus/operationsStatus/500bdcde-2171-41d4-a079-583d15b11cd0?api-version=2015-04-08
=======
      - python/3.7.4 (Windows-10-10.0.18362-SP0) msrest/0.6.10 msrest_azure/0.6.2
        azure-mgmt-cosmosdb/0.8.0 Azure-SDK-For-Python AZURECLI/2.0.75
    method: GET
    uri: https://management.azure.com/subscriptions/00000000-0000-0000-0000-000000000000/providers/Microsoft.DocumentDB/locations/westus/operationsStatus/89b40642-cec8-4762-a1b8-a2eb652b68a7?api-version=2015-04-08
>>>>>>> 807faccc
  response:
    body:
      string: '{"status":"Dequeued","error":{}}'
    headers:
      cache-control:
      - no-store, no-cache
      content-length:
      - '32'
      content-location:
<<<<<<< HEAD
      - https://management.documents.azure.com:450/subscriptions/fb3a3d6b-44c8-44f5-88c9-b20917c9b96b/providers/Microsoft.DocumentDB/locations/westus/operationsStatus/500bdcde-2171-41d4-a079-583d15b11cd0?api-version=2015-04-08
      content-type:
      - application/json
      date:
      - Tue, 08 Oct 2019 20:54:07 GMT
=======
      - https://management.documents.azure.com:450/subscriptions/0b1f6471-1bf0-4dda-aec3-cb9272f09590/providers/Microsoft.DocumentDB/locations/westus/operationsStatus/89b40642-cec8-4762-a1b8-a2eb652b68a7?api-version=2015-04-08
      content-type:
      - application/json
      date:
      - Mon, 21 Oct 2019 12:52:16 GMT
>>>>>>> 807faccc
      pragma:
      - no-cache
      server:
      - Microsoft-HTTPAPI/2.0
      strict-transport-security:
      - max-age=31536000; includeSubDomains
      transfer-encoding:
      - chunked
      vary:
      - Accept-Encoding
      x-content-type-options:
      - nosniff
      x-ms-gatewayversion:
      - version=2.7.0
    status:
      code: 200
      message: Ok
- request:
    body: null
    headers:
      Accept:
      - application/json
      Accept-Encoding:
      - gzip, deflate
      CommandName:
      - cosmosdb create
      Connection:
      - keep-alive
      ParameterSetName:
      - -n -g --locations --locations
      User-Agent:
<<<<<<< HEAD
      - python/3.6.5 (Windows-10-10.0.17134-SP0) msrest/0.6.10 msrest_azure/0.6.1
        azure-mgmt-cosmosdb/0.8.0 Azure-SDK-For-Python AZURECLI/2.0.74
    method: GET
    uri: https://management.azure.com/subscriptions/00000000-0000-0000-0000-000000000000/providers/Microsoft.DocumentDB/locations/westus/operationsStatus/500bdcde-2171-41d4-a079-583d15b11cd0?api-version=2015-04-08
=======
      - python/3.7.4 (Windows-10-10.0.18362-SP0) msrest/0.6.10 msrest_azure/0.6.2
        azure-mgmt-cosmosdb/0.8.0 Azure-SDK-For-Python AZURECLI/2.0.75
    method: GET
    uri: https://management.azure.com/subscriptions/00000000-0000-0000-0000-000000000000/providers/Microsoft.DocumentDB/locations/westus/operationsStatus/89b40642-cec8-4762-a1b8-a2eb652b68a7?api-version=2015-04-08
>>>>>>> 807faccc
  response:
    body:
      string: '{"status":"Dequeued","error":{}}'
    headers:
      cache-control:
      - no-store, no-cache
      content-length:
      - '32'
      content-location:
<<<<<<< HEAD
      - https://management.documents.azure.com:450/subscriptions/fb3a3d6b-44c8-44f5-88c9-b20917c9b96b/providers/Microsoft.DocumentDB/locations/westus/operationsStatus/500bdcde-2171-41d4-a079-583d15b11cd0?api-version=2015-04-08
      content-type:
      - application/json
      date:
      - Tue, 08 Oct 2019 20:54:37 GMT
=======
      - https://management.documents.azure.com:450/subscriptions/0b1f6471-1bf0-4dda-aec3-cb9272f09590/providers/Microsoft.DocumentDB/locations/westus/operationsStatus/89b40642-cec8-4762-a1b8-a2eb652b68a7?api-version=2015-04-08
      content-type:
      - application/json
      date:
      - Mon, 21 Oct 2019 12:52:47 GMT
>>>>>>> 807faccc
      pragma:
      - no-cache
      server:
      - Microsoft-HTTPAPI/2.0
      strict-transport-security:
      - max-age=31536000; includeSubDomains
      transfer-encoding:
      - chunked
      vary:
      - Accept-Encoding
      x-content-type-options:
      - nosniff
      x-ms-gatewayversion:
      - version=2.7.0
    status:
      code: 200
      message: Ok
- request:
    body: null
    headers:
      Accept:
      - application/json
      Accept-Encoding:
      - gzip, deflate
      CommandName:
      - cosmosdb create
      Connection:
      - keep-alive
      ParameterSetName:
      - -n -g --locations --locations
      User-Agent:
<<<<<<< HEAD
      - python/3.6.5 (Windows-10-10.0.17134-SP0) msrest/0.6.10 msrest_azure/0.6.1
        azure-mgmt-cosmosdb/0.8.0 Azure-SDK-For-Python AZURECLI/2.0.74
    method: GET
    uri: https://management.azure.com/subscriptions/00000000-0000-0000-0000-000000000000/providers/Microsoft.DocumentDB/locations/westus/operationsStatus/500bdcde-2171-41d4-a079-583d15b11cd0?api-version=2015-04-08
=======
      - python/3.7.4 (Windows-10-10.0.18362-SP0) msrest/0.6.10 msrest_azure/0.6.2
        azure-mgmt-cosmosdb/0.8.0 Azure-SDK-For-Python AZURECLI/2.0.75
    method: GET
    uri: https://management.azure.com/subscriptions/00000000-0000-0000-0000-000000000000/providers/Microsoft.DocumentDB/locations/westus/operationsStatus/89b40642-cec8-4762-a1b8-a2eb652b68a7?api-version=2015-04-08
>>>>>>> 807faccc
  response:
    body:
      string: '{"status":"Dequeued","error":{}}'
    headers:
      cache-control:
      - no-store, no-cache
      content-length:
      - '32'
      content-location:
<<<<<<< HEAD
      - https://management.documents.azure.com:450/subscriptions/fb3a3d6b-44c8-44f5-88c9-b20917c9b96b/providers/Microsoft.DocumentDB/locations/westus/operationsStatus/500bdcde-2171-41d4-a079-583d15b11cd0?api-version=2015-04-08
      content-type:
      - application/json
      date:
      - Tue, 08 Oct 2019 20:55:07 GMT
=======
      - https://management.documents.azure.com:450/subscriptions/0b1f6471-1bf0-4dda-aec3-cb9272f09590/providers/Microsoft.DocumentDB/locations/westus/operationsStatus/89b40642-cec8-4762-a1b8-a2eb652b68a7?api-version=2015-04-08
      content-type:
      - application/json
      date:
      - Mon, 21 Oct 2019 12:53:18 GMT
>>>>>>> 807faccc
      pragma:
      - no-cache
      server:
      - Microsoft-HTTPAPI/2.0
      strict-transport-security:
      - max-age=31536000; includeSubDomains
      transfer-encoding:
      - chunked
      vary:
      - Accept-Encoding
      x-content-type-options:
      - nosniff
      x-ms-gatewayversion:
      - version=2.7.0
    status:
      code: 200
      message: Ok
- request:
    body: null
    headers:
      Accept:
      - application/json
      Accept-Encoding:
      - gzip, deflate
      CommandName:
      - cosmosdb create
      Connection:
      - keep-alive
      ParameterSetName:
      - -n -g --locations --locations
      User-Agent:
<<<<<<< HEAD
      - python/3.6.5 (Windows-10-10.0.17134-SP0) msrest/0.6.10 msrest_azure/0.6.1
        azure-mgmt-cosmosdb/0.8.0 Azure-SDK-For-Python AZURECLI/2.0.74
    method: GET
    uri: https://management.azure.com/subscriptions/00000000-0000-0000-0000-000000000000/providers/Microsoft.DocumentDB/locations/westus/operationsStatus/500bdcde-2171-41d4-a079-583d15b11cd0?api-version=2015-04-08
=======
      - python/3.7.4 (Windows-10-10.0.18362-SP0) msrest/0.6.10 msrest_azure/0.6.2
        azure-mgmt-cosmosdb/0.8.0 Azure-SDK-For-Python AZURECLI/2.0.75
    method: GET
    uri: https://management.azure.com/subscriptions/00000000-0000-0000-0000-000000000000/providers/Microsoft.DocumentDB/locations/westus/operationsStatus/89b40642-cec8-4762-a1b8-a2eb652b68a7?api-version=2015-04-08
>>>>>>> 807faccc
  response:
    body:
      string: '{"status":"Dequeued","error":{}}'
    headers:
      cache-control:
      - no-store, no-cache
      content-length:
      - '32'
      content-location:
<<<<<<< HEAD
      - https://management.documents.azure.com:450/subscriptions/fb3a3d6b-44c8-44f5-88c9-b20917c9b96b/providers/Microsoft.DocumentDB/locations/westus/operationsStatus/500bdcde-2171-41d4-a079-583d15b11cd0?api-version=2015-04-08
      content-type:
      - application/json
      date:
      - Tue, 08 Oct 2019 20:55:37 GMT
=======
      - https://management.documents.azure.com:450/subscriptions/0b1f6471-1bf0-4dda-aec3-cb9272f09590/providers/Microsoft.DocumentDB/locations/westus/operationsStatus/89b40642-cec8-4762-a1b8-a2eb652b68a7?api-version=2015-04-08
      content-type:
      - application/json
      date:
      - Mon, 21 Oct 2019 12:53:48 GMT
>>>>>>> 807faccc
      pragma:
      - no-cache
      server:
      - Microsoft-HTTPAPI/2.0
      strict-transport-security:
      - max-age=31536000; includeSubDomains
      transfer-encoding:
      - chunked
      vary:
      - Accept-Encoding
      x-content-type-options:
      - nosniff
      x-ms-gatewayversion:
      - version=2.7.0
    status:
      code: 200
      message: Ok
- request:
    body: null
    headers:
      Accept:
      - application/json
      Accept-Encoding:
      - gzip, deflate
      CommandName:
      - cosmosdb create
      Connection:
      - keep-alive
      ParameterSetName:
      - -n -g --locations --locations
      User-Agent:
<<<<<<< HEAD
      - python/3.6.5 (Windows-10-10.0.17134-SP0) msrest/0.6.10 msrest_azure/0.6.1
        azure-mgmt-cosmosdb/0.8.0 Azure-SDK-For-Python AZURECLI/2.0.74
    method: GET
    uri: https://management.azure.com/subscriptions/00000000-0000-0000-0000-000000000000/providers/Microsoft.DocumentDB/locations/westus/operationsStatus/500bdcde-2171-41d4-a079-583d15b11cd0?api-version=2015-04-08
=======
      - python/3.7.4 (Windows-10-10.0.18362-SP0) msrest/0.6.10 msrest_azure/0.6.2
        azure-mgmt-cosmosdb/0.8.0 Azure-SDK-For-Python AZURECLI/2.0.75
    method: GET
    uri: https://management.azure.com/subscriptions/00000000-0000-0000-0000-000000000000/providers/Microsoft.DocumentDB/locations/westus/operationsStatus/89b40642-cec8-4762-a1b8-a2eb652b68a7?api-version=2015-04-08
>>>>>>> 807faccc
  response:
    body:
      string: '{"status":"Dequeued","error":{}}'
    headers:
      cache-control:
      - no-store, no-cache
      content-length:
      - '32'
      content-location:
<<<<<<< HEAD
      - https://management.documents.azure.com:450/subscriptions/fb3a3d6b-44c8-44f5-88c9-b20917c9b96b/providers/Microsoft.DocumentDB/locations/westus/operationsStatus/500bdcde-2171-41d4-a079-583d15b11cd0?api-version=2015-04-08
      content-type:
      - application/json
      date:
      - Tue, 08 Oct 2019 20:56:07 GMT
=======
      - https://management.documents.azure.com:450/subscriptions/0b1f6471-1bf0-4dda-aec3-cb9272f09590/providers/Microsoft.DocumentDB/locations/westus/operationsStatus/89b40642-cec8-4762-a1b8-a2eb652b68a7?api-version=2015-04-08
      content-type:
      - application/json
      date:
      - Mon, 21 Oct 2019 12:54:20 GMT
>>>>>>> 807faccc
      pragma:
      - no-cache
      server:
      - Microsoft-HTTPAPI/2.0
      strict-transport-security:
      - max-age=31536000; includeSubDomains
      transfer-encoding:
      - chunked
      vary:
      - Accept-Encoding
      x-content-type-options:
      - nosniff
      x-ms-gatewayversion:
      - version=2.7.0
    status:
      code: 200
      message: Ok
- request:
    body: null
    headers:
      Accept:
      - application/json
      Accept-Encoding:
      - gzip, deflate
      CommandName:
      - cosmosdb create
      Connection:
      - keep-alive
      ParameterSetName:
      - -n -g --locations --locations
      User-Agent:
<<<<<<< HEAD
      - python/3.6.5 (Windows-10-10.0.17134-SP0) msrest/0.6.10 msrest_azure/0.6.1
        azure-mgmt-cosmosdb/0.8.0 Azure-SDK-For-Python AZURECLI/2.0.74
    method: GET
    uri: https://management.azure.com/subscriptions/00000000-0000-0000-0000-000000000000/providers/Microsoft.DocumentDB/locations/westus/operationsStatus/500bdcde-2171-41d4-a079-583d15b11cd0?api-version=2015-04-08
=======
      - python/3.7.4 (Windows-10-10.0.18362-SP0) msrest/0.6.10 msrest_azure/0.6.2
        azure-mgmt-cosmosdb/0.8.0 Azure-SDK-For-Python AZURECLI/2.0.75
    method: GET
    uri: https://management.azure.com/subscriptions/00000000-0000-0000-0000-000000000000/providers/Microsoft.DocumentDB/locations/westus/operationsStatus/89b40642-cec8-4762-a1b8-a2eb652b68a7?api-version=2015-04-08
>>>>>>> 807faccc
  response:
    body:
      string: '{"status":"Dequeued","error":{}}'
    headers:
      cache-control:
      - no-store, no-cache
      content-length:
      - '32'
      content-location:
<<<<<<< HEAD
      - https://management.documents.azure.com:450/subscriptions/fb3a3d6b-44c8-44f5-88c9-b20917c9b96b/providers/Microsoft.DocumentDB/locations/westus/operationsStatus/500bdcde-2171-41d4-a079-583d15b11cd0?api-version=2015-04-08
      content-type:
      - application/json
      date:
      - Tue, 08 Oct 2019 20:56:38 GMT
=======
      - https://management.documents.azure.com:450/subscriptions/0b1f6471-1bf0-4dda-aec3-cb9272f09590/providers/Microsoft.DocumentDB/locations/westus/operationsStatus/89b40642-cec8-4762-a1b8-a2eb652b68a7?api-version=2015-04-08
      content-type:
      - application/json
      date:
      - Mon, 21 Oct 2019 12:54:52 GMT
>>>>>>> 807faccc
      pragma:
      - no-cache
      server:
      - Microsoft-HTTPAPI/2.0
      strict-transport-security:
      - max-age=31536000; includeSubDomains
      transfer-encoding:
      - chunked
      vary:
      - Accept-Encoding
      x-content-type-options:
      - nosniff
      x-ms-gatewayversion:
      - version=2.7.0
    status:
      code: 200
      message: Ok
- request:
    body: null
    headers:
      Accept:
      - application/json
      Accept-Encoding:
      - gzip, deflate
      CommandName:
      - cosmosdb create
      Connection:
      - keep-alive
      ParameterSetName:
      - -n -g --locations --locations
      User-Agent:
<<<<<<< HEAD
      - python/3.6.5 (Windows-10-10.0.17134-SP0) msrest/0.6.10 msrest_azure/0.6.1
        azure-mgmt-cosmosdb/0.8.0 Azure-SDK-For-Python AZURECLI/2.0.74
    method: GET
    uri: https://management.azure.com/subscriptions/00000000-0000-0000-0000-000000000000/providers/Microsoft.DocumentDB/locations/westus/operationsStatus/500bdcde-2171-41d4-a079-583d15b11cd0?api-version=2015-04-08
=======
      - python/3.7.4 (Windows-10-10.0.18362-SP0) msrest/0.6.10 msrest_azure/0.6.2
        azure-mgmt-cosmosdb/0.8.0 Azure-SDK-For-Python AZURECLI/2.0.75
    method: GET
    uri: https://management.azure.com/subscriptions/00000000-0000-0000-0000-000000000000/providers/Microsoft.DocumentDB/locations/westus/operationsStatus/89b40642-cec8-4762-a1b8-a2eb652b68a7?api-version=2015-04-08
>>>>>>> 807faccc
  response:
    body:
      string: '{"status":"Dequeued","error":{}}'
    headers:
      cache-control:
      - no-store, no-cache
      content-length:
      - '32'
      content-location:
<<<<<<< HEAD
      - https://management.documents.azure.com:450/subscriptions/fb3a3d6b-44c8-44f5-88c9-b20917c9b96b/providers/Microsoft.DocumentDB/locations/westus/operationsStatus/500bdcde-2171-41d4-a079-583d15b11cd0?api-version=2015-04-08
      content-type:
      - application/json
      date:
      - Tue, 08 Oct 2019 20:57:08 GMT
=======
      - https://management.documents.azure.com:450/subscriptions/0b1f6471-1bf0-4dda-aec3-cb9272f09590/providers/Microsoft.DocumentDB/locations/westus/operationsStatus/89b40642-cec8-4762-a1b8-a2eb652b68a7?api-version=2015-04-08
      content-type:
      - application/json
      date:
      - Mon, 21 Oct 2019 12:55:22 GMT
>>>>>>> 807faccc
      pragma:
      - no-cache
      server:
      - Microsoft-HTTPAPI/2.0
      strict-transport-security:
      - max-age=31536000; includeSubDomains
      transfer-encoding:
      - chunked
      vary:
      - Accept-Encoding
      x-content-type-options:
      - nosniff
      x-ms-gatewayversion:
      - version=2.7.0
    status:
      code: 200
      message: Ok
- request:
    body: null
    headers:
      Accept:
      - application/json
      Accept-Encoding:
      - gzip, deflate
      CommandName:
      - cosmosdb create
      Connection:
      - keep-alive
      ParameterSetName:
      - -n -g --locations --locations
      User-Agent:
<<<<<<< HEAD
      - python/3.6.5 (Windows-10-10.0.17134-SP0) msrest/0.6.10 msrest_azure/0.6.1
        azure-mgmt-cosmosdb/0.8.0 Azure-SDK-For-Python AZURECLI/2.0.74
    method: GET
    uri: https://management.azure.com/subscriptions/00000000-0000-0000-0000-000000000000/providers/Microsoft.DocumentDB/locations/westus/operationsStatus/500bdcde-2171-41d4-a079-583d15b11cd0?api-version=2015-04-08
=======
      - python/3.7.4 (Windows-10-10.0.18362-SP0) msrest/0.6.10 msrest_azure/0.6.2
        azure-mgmt-cosmosdb/0.8.0 Azure-SDK-For-Python AZURECLI/2.0.75
    method: GET
    uri: https://management.azure.com/subscriptions/00000000-0000-0000-0000-000000000000/providers/Microsoft.DocumentDB/locations/westus/operationsStatus/89b40642-cec8-4762-a1b8-a2eb652b68a7?api-version=2015-04-08
>>>>>>> 807faccc
  response:
    body:
      string: '{"status":"Dequeued","error":{}}'
    headers:
      cache-control:
      - no-store, no-cache
      content-length:
      - '32'
      content-location:
<<<<<<< HEAD
      - https://management.documents.azure.com:450/subscriptions/fb3a3d6b-44c8-44f5-88c9-b20917c9b96b/providers/Microsoft.DocumentDB/locations/westus/operationsStatus/500bdcde-2171-41d4-a079-583d15b11cd0?api-version=2015-04-08
      content-type:
      - application/json
      date:
      - Tue, 08 Oct 2019 20:57:39 GMT
=======
      - https://management.documents.azure.com:450/subscriptions/0b1f6471-1bf0-4dda-aec3-cb9272f09590/providers/Microsoft.DocumentDB/locations/westus/operationsStatus/89b40642-cec8-4762-a1b8-a2eb652b68a7?api-version=2015-04-08
      content-type:
      - application/json
      date:
      - Mon, 21 Oct 2019 12:55:53 GMT
>>>>>>> 807faccc
      pragma:
      - no-cache
      server:
      - Microsoft-HTTPAPI/2.0
      strict-transport-security:
      - max-age=31536000; includeSubDomains
      transfer-encoding:
      - chunked
      vary:
      - Accept-Encoding
      x-content-type-options:
      - nosniff
      x-ms-gatewayversion:
      - version=2.7.0
    status:
      code: 200
      message: Ok
- request:
    body: null
    headers:
      Accept:
      - application/json
      Accept-Encoding:
      - gzip, deflate
      CommandName:
      - cosmosdb create
      Connection:
      - keep-alive
      ParameterSetName:
      - -n -g --locations --locations
      User-Agent:
<<<<<<< HEAD
      - python/3.6.5 (Windows-10-10.0.17134-SP0) msrest/0.6.10 msrest_azure/0.6.1
        azure-mgmt-cosmosdb/0.8.0 Azure-SDK-For-Python AZURECLI/2.0.74
    method: GET
    uri: https://management.azure.com/subscriptions/00000000-0000-0000-0000-000000000000/providers/Microsoft.DocumentDB/locations/westus/operationsStatus/500bdcde-2171-41d4-a079-583d15b11cd0?api-version=2015-04-08
=======
      - python/3.7.4 (Windows-10-10.0.18362-SP0) msrest/0.6.10 msrest_azure/0.6.2
        azure-mgmt-cosmosdb/0.8.0 Azure-SDK-For-Python AZURECLI/2.0.75
    method: GET
    uri: https://management.azure.com/subscriptions/00000000-0000-0000-0000-000000000000/providers/Microsoft.DocumentDB/locations/westus/operationsStatus/89b40642-cec8-4762-a1b8-a2eb652b68a7?api-version=2015-04-08
>>>>>>> 807faccc
  response:
    body:
      string: '{"status":"Dequeued","error":{}}'
    headers:
      cache-control:
      - no-store, no-cache
      content-length:
      - '32'
      content-location:
<<<<<<< HEAD
      - https://management.documents.azure.com:450/subscriptions/fb3a3d6b-44c8-44f5-88c9-b20917c9b96b/providers/Microsoft.DocumentDB/locations/westus/operationsStatus/500bdcde-2171-41d4-a079-583d15b11cd0?api-version=2015-04-08
      content-type:
      - application/json
      date:
      - Tue, 08 Oct 2019 20:58:09 GMT
=======
      - https://management.documents.azure.com:450/subscriptions/0b1f6471-1bf0-4dda-aec3-cb9272f09590/providers/Microsoft.DocumentDB/locations/westus/operationsStatus/89b40642-cec8-4762-a1b8-a2eb652b68a7?api-version=2015-04-08
      content-type:
      - application/json
      date:
      - Mon, 21 Oct 2019 12:56:25 GMT
>>>>>>> 807faccc
      pragma:
      - no-cache
      server:
      - Microsoft-HTTPAPI/2.0
      strict-transport-security:
      - max-age=31536000; includeSubDomains
      transfer-encoding:
      - chunked
      vary:
      - Accept-Encoding
      x-content-type-options:
      - nosniff
      x-ms-gatewayversion:
      - version=2.7.0
    status:
      code: 200
      message: Ok
- request:
    body: null
    headers:
      Accept:
      - application/json
      Accept-Encoding:
      - gzip, deflate
      CommandName:
      - cosmosdb create
      Connection:
      - keep-alive
      ParameterSetName:
      - -n -g --locations --locations
      User-Agent:
<<<<<<< HEAD
      - python/3.6.5 (Windows-10-10.0.17134-SP0) msrest/0.6.10 msrest_azure/0.6.1
        azure-mgmt-cosmosdb/0.8.0 Azure-SDK-For-Python AZURECLI/2.0.74
    method: GET
    uri: https://management.azure.com/subscriptions/00000000-0000-0000-0000-000000000000/providers/Microsoft.DocumentDB/locations/westus/operationsStatus/500bdcde-2171-41d4-a079-583d15b11cd0?api-version=2015-04-08
=======
      - python/3.7.4 (Windows-10-10.0.18362-SP0) msrest/0.6.10 msrest_azure/0.6.2
        azure-mgmt-cosmosdb/0.8.0 Azure-SDK-For-Python AZURECLI/2.0.75
    method: GET
    uri: https://management.azure.com/subscriptions/00000000-0000-0000-0000-000000000000/providers/Microsoft.DocumentDB/locations/westus/operationsStatus/89b40642-cec8-4762-a1b8-a2eb652b68a7?api-version=2015-04-08
>>>>>>> 807faccc
  response:
    body:
      string: '{"status":"Dequeued","error":{}}'
    headers:
      cache-control:
      - no-store, no-cache
      content-length:
      - '32'
      content-location:
<<<<<<< HEAD
      - https://management.documents.azure.com:450/subscriptions/fb3a3d6b-44c8-44f5-88c9-b20917c9b96b/providers/Microsoft.DocumentDB/locations/westus/operationsStatus/500bdcde-2171-41d4-a079-583d15b11cd0?api-version=2015-04-08
      content-type:
      - application/json
      date:
      - Tue, 08 Oct 2019 20:58:39 GMT
=======
      - https://management.documents.azure.com:450/subscriptions/0b1f6471-1bf0-4dda-aec3-cb9272f09590/providers/Microsoft.DocumentDB/locations/westus/operationsStatus/89b40642-cec8-4762-a1b8-a2eb652b68a7?api-version=2015-04-08
      content-type:
      - application/json
      date:
      - Mon, 21 Oct 2019 12:56:55 GMT
>>>>>>> 807faccc
      pragma:
      - no-cache
      server:
      - Microsoft-HTTPAPI/2.0
      strict-transport-security:
      - max-age=31536000; includeSubDomains
      transfer-encoding:
      - chunked
      vary:
      - Accept-Encoding
      x-content-type-options:
      - nosniff
      x-ms-gatewayversion:
      - version=2.7.0
    status:
      code: 200
      message: Ok
- request:
    body: null
    headers:
      Accept:
      - application/json
      Accept-Encoding:
      - gzip, deflate
      CommandName:
      - cosmosdb create
      Connection:
      - keep-alive
      ParameterSetName:
      - -n -g --locations --locations
      User-Agent:
<<<<<<< HEAD
      - python/3.6.5 (Windows-10-10.0.17134-SP0) msrest/0.6.10 msrest_azure/0.6.1
        azure-mgmt-cosmosdb/0.8.0 Azure-SDK-For-Python AZURECLI/2.0.74
    method: GET
    uri: https://management.azure.com/subscriptions/00000000-0000-0000-0000-000000000000/providers/Microsoft.DocumentDB/locations/westus/operationsStatus/500bdcde-2171-41d4-a079-583d15b11cd0?api-version=2015-04-08
=======
      - python/3.7.4 (Windows-10-10.0.18362-SP0) msrest/0.6.10 msrest_azure/0.6.2
        azure-mgmt-cosmosdb/0.8.0 Azure-SDK-For-Python AZURECLI/2.0.75
    method: GET
    uri: https://management.azure.com/subscriptions/00000000-0000-0000-0000-000000000000/providers/Microsoft.DocumentDB/locations/westus/operationsStatus/89b40642-cec8-4762-a1b8-a2eb652b68a7?api-version=2015-04-08
>>>>>>> 807faccc
  response:
    body:
      string: '{"status":"Dequeued","error":{}}'
    headers:
      cache-control:
      - no-store, no-cache
      content-length:
      - '32'
      content-location:
<<<<<<< HEAD
      - https://management.documents.azure.com:450/subscriptions/fb3a3d6b-44c8-44f5-88c9-b20917c9b96b/providers/Microsoft.DocumentDB/locations/westus/operationsStatus/500bdcde-2171-41d4-a079-583d15b11cd0?api-version=2015-04-08
      content-type:
      - application/json
      date:
      - Tue, 08 Oct 2019 20:59:10 GMT
=======
      - https://management.documents.azure.com:450/subscriptions/0b1f6471-1bf0-4dda-aec3-cb9272f09590/providers/Microsoft.DocumentDB/locations/westus/operationsStatus/89b40642-cec8-4762-a1b8-a2eb652b68a7?api-version=2015-04-08
      content-type:
      - application/json
      date:
      - Mon, 21 Oct 2019 12:57:25 GMT
>>>>>>> 807faccc
      pragma:
      - no-cache
      server:
      - Microsoft-HTTPAPI/2.0
      strict-transport-security:
      - max-age=31536000; includeSubDomains
      transfer-encoding:
      - chunked
      vary:
      - Accept-Encoding
      x-content-type-options:
      - nosniff
      x-ms-gatewayversion:
      - version=2.7.0
    status:
      code: 200
      message: Ok
- request:
    body: null
    headers:
      Accept:
      - application/json
      Accept-Encoding:
      - gzip, deflate
      CommandName:
      - cosmosdb create
      Connection:
      - keep-alive
      ParameterSetName:
      - -n -g --locations --locations
      User-Agent:
<<<<<<< HEAD
      - python/3.6.5 (Windows-10-10.0.17134-SP0) msrest/0.6.10 msrest_azure/0.6.1
        azure-mgmt-cosmosdb/0.8.0 Azure-SDK-For-Python AZURECLI/2.0.74
    method: GET
    uri: https://management.azure.com/subscriptions/00000000-0000-0000-0000-000000000000/providers/Microsoft.DocumentDB/locations/westus/operationsStatus/500bdcde-2171-41d4-a079-583d15b11cd0?api-version=2015-04-08
=======
      - python/3.7.4 (Windows-10-10.0.18362-SP0) msrest/0.6.10 msrest_azure/0.6.2
        azure-mgmt-cosmosdb/0.8.0 Azure-SDK-For-Python AZURECLI/2.0.75
    method: GET
    uri: https://management.azure.com/subscriptions/00000000-0000-0000-0000-000000000000/providers/Microsoft.DocumentDB/locations/westus/operationsStatus/89b40642-cec8-4762-a1b8-a2eb652b68a7?api-version=2015-04-08
>>>>>>> 807faccc
  response:
    body:
      string: '{"status":"Dequeued","error":{}}'
    headers:
      cache-control:
      - no-store, no-cache
      content-length:
      - '32'
      content-location:
<<<<<<< HEAD
      - https://management.documents.azure.com:450/subscriptions/fb3a3d6b-44c8-44f5-88c9-b20917c9b96b/providers/Microsoft.DocumentDB/locations/westus/operationsStatus/500bdcde-2171-41d4-a079-583d15b11cd0?api-version=2015-04-08
      content-type:
      - application/json
      date:
      - Tue, 08 Oct 2019 20:59:40 GMT
=======
      - https://management.documents.azure.com:450/subscriptions/0b1f6471-1bf0-4dda-aec3-cb9272f09590/providers/Microsoft.DocumentDB/locations/westus/operationsStatus/89b40642-cec8-4762-a1b8-a2eb652b68a7?api-version=2015-04-08
      content-type:
      - application/json
      date:
      - Mon, 21 Oct 2019 12:57:57 GMT
>>>>>>> 807faccc
      pragma:
      - no-cache
      server:
      - Microsoft-HTTPAPI/2.0
      strict-transport-security:
      - max-age=31536000; includeSubDomains
      transfer-encoding:
      - chunked
      vary:
      - Accept-Encoding
      x-content-type-options:
      - nosniff
      x-ms-gatewayversion:
      - version=2.7.0
    status:
      code: 200
      message: Ok
- request:
    body: null
    headers:
      Accept:
      - application/json
      Accept-Encoding:
      - gzip, deflate
      CommandName:
      - cosmosdb create
      Connection:
      - keep-alive
      ParameterSetName:
      - -n -g --locations --locations
      User-Agent:
<<<<<<< HEAD
      - python/3.6.5 (Windows-10-10.0.17134-SP0) msrest/0.6.10 msrest_azure/0.6.1
        azure-mgmt-cosmosdb/0.8.0 Azure-SDK-For-Python AZURECLI/2.0.74
    method: GET
    uri: https://management.azure.com/subscriptions/00000000-0000-0000-0000-000000000000/providers/Microsoft.DocumentDB/locations/westus/operationsStatus/500bdcde-2171-41d4-a079-583d15b11cd0?api-version=2015-04-08
=======
      - python/3.7.4 (Windows-10-10.0.18362-SP0) msrest/0.6.10 msrest_azure/0.6.2
        azure-mgmt-cosmosdb/0.8.0 Azure-SDK-For-Python AZURECLI/2.0.75
    method: GET
    uri: https://management.azure.com/subscriptions/00000000-0000-0000-0000-000000000000/providers/Microsoft.DocumentDB/locations/westus/operationsStatus/89b40642-cec8-4762-a1b8-a2eb652b68a7?api-version=2015-04-08
>>>>>>> 807faccc
  response:
    body:
      string: '{"status":"Dequeued","error":{}}'
    headers:
      cache-control:
      - no-store, no-cache
      content-length:
      - '32'
      content-location:
<<<<<<< HEAD
      - https://management.documents.azure.com:450/subscriptions/fb3a3d6b-44c8-44f5-88c9-b20917c9b96b/providers/Microsoft.DocumentDB/locations/westus/operationsStatus/500bdcde-2171-41d4-a079-583d15b11cd0?api-version=2015-04-08
      content-type:
      - application/json
      date:
      - Tue, 08 Oct 2019 21:00:11 GMT
=======
      - https://management.documents.azure.com:450/subscriptions/0b1f6471-1bf0-4dda-aec3-cb9272f09590/providers/Microsoft.DocumentDB/locations/westus/operationsStatus/89b40642-cec8-4762-a1b8-a2eb652b68a7?api-version=2015-04-08
      content-type:
      - application/json
      date:
      - Mon, 21 Oct 2019 12:58:28 GMT
>>>>>>> 807faccc
      pragma:
      - no-cache
      server:
      - Microsoft-HTTPAPI/2.0
      strict-transport-security:
      - max-age=31536000; includeSubDomains
      transfer-encoding:
      - chunked
      vary:
      - Accept-Encoding
      x-content-type-options:
      - nosniff
      x-ms-gatewayversion:
      - version=2.7.0
    status:
      code: 200
      message: Ok
- request:
    body: null
    headers:
      Accept:
      - application/json
      Accept-Encoding:
      - gzip, deflate
      CommandName:
      - cosmosdb create
      Connection:
      - keep-alive
      ParameterSetName:
      - -n -g --locations --locations
      User-Agent:
<<<<<<< HEAD
      - python/3.6.5 (Windows-10-10.0.17134-SP0) msrest/0.6.10 msrest_azure/0.6.1
        azure-mgmt-cosmosdb/0.8.0 Azure-SDK-For-Python AZURECLI/2.0.74
    method: GET
    uri: https://management.azure.com/subscriptions/00000000-0000-0000-0000-000000000000/providers/Microsoft.DocumentDB/locations/westus/operationsStatus/500bdcde-2171-41d4-a079-583d15b11cd0?api-version=2015-04-08
=======
      - python/3.7.4 (Windows-10-10.0.18362-SP0) msrest/0.6.10 msrest_azure/0.6.2
        azure-mgmt-cosmosdb/0.8.0 Azure-SDK-For-Python AZURECLI/2.0.75
    method: GET
    uri: https://management.azure.com/subscriptions/00000000-0000-0000-0000-000000000000/providers/Microsoft.DocumentDB/locations/westus/operationsStatus/89b40642-cec8-4762-a1b8-a2eb652b68a7?api-version=2015-04-08
>>>>>>> 807faccc
  response:
    body:
      string: '{"status":"Dequeued","error":{}}'
    headers:
      cache-control:
      - no-store, no-cache
      content-length:
      - '32'
      content-location:
<<<<<<< HEAD
      - https://management.documents.azure.com:450/subscriptions/fb3a3d6b-44c8-44f5-88c9-b20917c9b96b/providers/Microsoft.DocumentDB/locations/westus/operationsStatus/500bdcde-2171-41d4-a079-583d15b11cd0?api-version=2015-04-08
      content-type:
      - application/json
      date:
      - Tue, 08 Oct 2019 21:00:41 GMT
=======
      - https://management.documents.azure.com:450/subscriptions/0b1f6471-1bf0-4dda-aec3-cb9272f09590/providers/Microsoft.DocumentDB/locations/westus/operationsStatus/89b40642-cec8-4762-a1b8-a2eb652b68a7?api-version=2015-04-08
      content-type:
      - application/json
      date:
      - Mon, 21 Oct 2019 12:58:58 GMT
>>>>>>> 807faccc
      pragma:
      - no-cache
      server:
      - Microsoft-HTTPAPI/2.0
      strict-transport-security:
      - max-age=31536000; includeSubDomains
      transfer-encoding:
      - chunked
      vary:
      - Accept-Encoding
      x-content-type-options:
      - nosniff
      x-ms-gatewayversion:
      - version=2.7.0
    status:
      code: 200
      message: Ok
- request:
    body: null
    headers:
      Accept:
      - application/json
      Accept-Encoding:
      - gzip, deflate
      CommandName:
      - cosmosdb create
      Connection:
      - keep-alive
      ParameterSetName:
      - -n -g --locations --locations
      User-Agent:
<<<<<<< HEAD
      - python/3.6.5 (Windows-10-10.0.17134-SP0) msrest/0.6.10 msrest_azure/0.6.1
        azure-mgmt-cosmosdb/0.8.0 Azure-SDK-For-Python AZURECLI/2.0.74
    method: GET
    uri: https://management.azure.com/subscriptions/00000000-0000-0000-0000-000000000000/providers/Microsoft.DocumentDB/locations/westus/operationsStatus/500bdcde-2171-41d4-a079-583d15b11cd0?api-version=2015-04-08
=======
      - python/3.7.4 (Windows-10-10.0.18362-SP0) msrest/0.6.10 msrest_azure/0.6.2
        azure-mgmt-cosmosdb/0.8.0 Azure-SDK-For-Python AZURECLI/2.0.75
    method: GET
    uri: https://management.azure.com/subscriptions/00000000-0000-0000-0000-000000000000/providers/Microsoft.DocumentDB/locations/westus/operationsStatus/89b40642-cec8-4762-a1b8-a2eb652b68a7?api-version=2015-04-08
>>>>>>> 807faccc
  response:
    body:
      string: '{"status":"Dequeued","error":{}}'
    headers:
      cache-control:
      - no-store, no-cache
      content-length:
      - '32'
      content-location:
<<<<<<< HEAD
      - https://management.documents.azure.com:450/subscriptions/fb3a3d6b-44c8-44f5-88c9-b20917c9b96b/providers/Microsoft.DocumentDB/locations/westus/operationsStatus/500bdcde-2171-41d4-a079-583d15b11cd0?api-version=2015-04-08
      content-type:
      - application/json
      date:
      - Tue, 08 Oct 2019 21:01:11 GMT
=======
      - https://management.documents.azure.com:450/subscriptions/0b1f6471-1bf0-4dda-aec3-cb9272f09590/providers/Microsoft.DocumentDB/locations/westus/operationsStatus/89b40642-cec8-4762-a1b8-a2eb652b68a7?api-version=2015-04-08
      content-type:
      - application/json
      date:
      - Mon, 21 Oct 2019 12:59:29 GMT
>>>>>>> 807faccc
      pragma:
      - no-cache
      server:
      - Microsoft-HTTPAPI/2.0
      strict-transport-security:
      - max-age=31536000; includeSubDomains
      transfer-encoding:
      - chunked
      vary:
      - Accept-Encoding
      x-content-type-options:
      - nosniff
      x-ms-gatewayversion:
      - version=2.7.0
    status:
      code: 200
      message: Ok
- request:
    body: null
    headers:
      Accept:
      - application/json
      Accept-Encoding:
      - gzip, deflate
      CommandName:
      - cosmosdb create
      Connection:
      - keep-alive
      ParameterSetName:
      - -n -g --locations --locations
      User-Agent:
<<<<<<< HEAD
      - python/3.6.5 (Windows-10-10.0.17134-SP0) msrest/0.6.10 msrest_azure/0.6.1
        azure-mgmt-cosmosdb/0.8.0 Azure-SDK-For-Python AZURECLI/2.0.74
    method: GET
    uri: https://management.azure.com/subscriptions/00000000-0000-0000-0000-000000000000/providers/Microsoft.DocumentDB/locations/westus/operationsStatus/500bdcde-2171-41d4-a079-583d15b11cd0?api-version=2015-04-08
=======
      - python/3.7.4 (Windows-10-10.0.18362-SP0) msrest/0.6.10 msrest_azure/0.6.2
        azure-mgmt-cosmosdb/0.8.0 Azure-SDK-For-Python AZURECLI/2.0.75
    method: GET
    uri: https://management.azure.com/subscriptions/00000000-0000-0000-0000-000000000000/providers/Microsoft.DocumentDB/locations/westus/operationsStatus/89b40642-cec8-4762-a1b8-a2eb652b68a7?api-version=2015-04-08
>>>>>>> 807faccc
  response:
    body:
      string: '{"status":"Dequeued","error":{}}'
    headers:
      cache-control:
      - no-store, no-cache
      content-length:
      - '32'
      content-location:
<<<<<<< HEAD
      - https://management.documents.azure.com:450/subscriptions/fb3a3d6b-44c8-44f5-88c9-b20917c9b96b/providers/Microsoft.DocumentDB/locations/westus/operationsStatus/500bdcde-2171-41d4-a079-583d15b11cd0?api-version=2015-04-08
      content-type:
      - application/json
      date:
      - Tue, 08 Oct 2019 21:01:43 GMT
=======
      - https://management.documents.azure.com:450/subscriptions/0b1f6471-1bf0-4dda-aec3-cb9272f09590/providers/Microsoft.DocumentDB/locations/westus/operationsStatus/89b40642-cec8-4762-a1b8-a2eb652b68a7?api-version=2015-04-08
      content-type:
      - application/json
      date:
      - Mon, 21 Oct 2019 13:00:01 GMT
>>>>>>> 807faccc
      pragma:
      - no-cache
      server:
      - Microsoft-HTTPAPI/2.0
      strict-transport-security:
      - max-age=31536000; includeSubDomains
      transfer-encoding:
      - chunked
      vary:
      - Accept-Encoding
      x-content-type-options:
      - nosniff
      x-ms-gatewayversion:
      - version=2.7.0
    status:
      code: 200
      message: Ok
- request:
    body: null
    headers:
      Accept:
      - application/json
      Accept-Encoding:
      - gzip, deflate
      CommandName:
      - cosmosdb create
      Connection:
      - keep-alive
      ParameterSetName:
      - -n -g --locations --locations
      User-Agent:
<<<<<<< HEAD
      - python/3.6.5 (Windows-10-10.0.17134-SP0) msrest/0.6.10 msrest_azure/0.6.1
        azure-mgmt-cosmosdb/0.8.0 Azure-SDK-For-Python AZURECLI/2.0.74
    method: GET
    uri: https://management.azure.com/subscriptions/00000000-0000-0000-0000-000000000000/providers/Microsoft.DocumentDB/locations/westus/operationsStatus/500bdcde-2171-41d4-a079-583d15b11cd0?api-version=2015-04-08
=======
      - python/3.7.4 (Windows-10-10.0.18362-SP0) msrest/0.6.10 msrest_azure/0.6.2
        azure-mgmt-cosmosdb/0.8.0 Azure-SDK-For-Python AZURECLI/2.0.75
    method: GET
    uri: https://management.azure.com/subscriptions/00000000-0000-0000-0000-000000000000/providers/Microsoft.DocumentDB/locations/westus/operationsStatus/89b40642-cec8-4762-a1b8-a2eb652b68a7?api-version=2015-04-08
>>>>>>> 807faccc
  response:
    body:
      string: '{"status":"Dequeued","error":{}}'
    headers:
      cache-control:
      - no-store, no-cache
      content-length:
      - '32'
      content-location:
<<<<<<< HEAD
      - https://management.documents.azure.com:450/subscriptions/fb3a3d6b-44c8-44f5-88c9-b20917c9b96b/providers/Microsoft.DocumentDB/locations/westus/operationsStatus/500bdcde-2171-41d4-a079-583d15b11cd0?api-version=2015-04-08
      content-type:
      - application/json
      date:
      - Tue, 08 Oct 2019 21:02:12 GMT
=======
      - https://management.documents.azure.com:450/subscriptions/0b1f6471-1bf0-4dda-aec3-cb9272f09590/providers/Microsoft.DocumentDB/locations/westus/operationsStatus/89b40642-cec8-4762-a1b8-a2eb652b68a7?api-version=2015-04-08
      content-type:
      - application/json
      date:
      - Mon, 21 Oct 2019 13:00:32 GMT
>>>>>>> 807faccc
      pragma:
      - no-cache
      server:
      - Microsoft-HTTPAPI/2.0
      strict-transport-security:
      - max-age=31536000; includeSubDomains
      transfer-encoding:
      - chunked
      vary:
      - Accept-Encoding
      x-content-type-options:
      - nosniff
      x-ms-gatewayversion:
      - version=2.7.0
    status:
      code: 200
      message: Ok
- request:
    body: null
    headers:
      Accept:
      - application/json
      Accept-Encoding:
      - gzip, deflate
      CommandName:
      - cosmosdb create
      Connection:
      - keep-alive
      ParameterSetName:
      - -n -g --locations --locations
      User-Agent:
<<<<<<< HEAD
      - python/3.6.5 (Windows-10-10.0.17134-SP0) msrest/0.6.10 msrest_azure/0.6.1
        azure-mgmt-cosmosdb/0.8.0 Azure-SDK-For-Python AZURECLI/2.0.74
    method: GET
    uri: https://management.azure.com/subscriptions/00000000-0000-0000-0000-000000000000/providers/Microsoft.DocumentDB/locations/westus/operationsStatus/500bdcde-2171-41d4-a079-583d15b11cd0?api-version=2015-04-08
=======
      - python/3.7.4 (Windows-10-10.0.18362-SP0) msrest/0.6.10 msrest_azure/0.6.2
        azure-mgmt-cosmosdb/0.8.0 Azure-SDK-For-Python AZURECLI/2.0.75
    method: GET
    uri: https://management.azure.com/subscriptions/00000000-0000-0000-0000-000000000000/providers/Microsoft.DocumentDB/locations/westus/operationsStatus/89b40642-cec8-4762-a1b8-a2eb652b68a7?api-version=2015-04-08
>>>>>>> 807faccc
  response:
    body:
      string: '{"status":"Dequeued","error":{}}'
    headers:
      cache-control:
      - no-store, no-cache
      content-length:
      - '32'
      content-location:
<<<<<<< HEAD
      - https://management.documents.azure.com:450/subscriptions/fb3a3d6b-44c8-44f5-88c9-b20917c9b96b/providers/Microsoft.DocumentDB/locations/westus/operationsStatus/500bdcde-2171-41d4-a079-583d15b11cd0?api-version=2015-04-08
      content-type:
      - application/json
      date:
      - Tue, 08 Oct 2019 21:02:43 GMT
=======
      - https://management.documents.azure.com:450/subscriptions/0b1f6471-1bf0-4dda-aec3-cb9272f09590/providers/Microsoft.DocumentDB/locations/westus/operationsStatus/89b40642-cec8-4762-a1b8-a2eb652b68a7?api-version=2015-04-08
      content-type:
      - application/json
      date:
      - Mon, 21 Oct 2019 13:01:03 GMT
>>>>>>> 807faccc
      pragma:
      - no-cache
      server:
      - Microsoft-HTTPAPI/2.0
      strict-transport-security:
      - max-age=31536000; includeSubDomains
      transfer-encoding:
      - chunked
      vary:
      - Accept-Encoding
      x-content-type-options:
      - nosniff
      x-ms-gatewayversion:
      - version=2.7.0
    status:
      code: 200
      message: Ok
- request:
    body: null
    headers:
      Accept:
      - application/json
      Accept-Encoding:
      - gzip, deflate
      CommandName:
      - cosmosdb create
      Connection:
      - keep-alive
      ParameterSetName:
      - -n -g --locations --locations
      User-Agent:
<<<<<<< HEAD
      - python/3.6.5 (Windows-10-10.0.17134-SP0) msrest/0.6.10 msrest_azure/0.6.1
        azure-mgmt-cosmosdb/0.8.0 Azure-SDK-For-Python AZURECLI/2.0.74
    method: GET
    uri: https://management.azure.com/subscriptions/00000000-0000-0000-0000-000000000000/providers/Microsoft.DocumentDB/locations/westus/operationsStatus/500bdcde-2171-41d4-a079-583d15b11cd0?api-version=2015-04-08
=======
      - python/3.7.4 (Windows-10-10.0.18362-SP0) msrest/0.6.10 msrest_azure/0.6.2
        azure-mgmt-cosmosdb/0.8.0 Azure-SDK-For-Python AZURECLI/2.0.75
    method: GET
    uri: https://management.azure.com/subscriptions/00000000-0000-0000-0000-000000000000/providers/Microsoft.DocumentDB/locations/westus/operationsStatus/89b40642-cec8-4762-a1b8-a2eb652b68a7?api-version=2015-04-08
>>>>>>> 807faccc
  response:
    body:
      string: '{"status":"Dequeued","error":{}}'
    headers:
      cache-control:
      - no-store, no-cache
      content-length:
      - '32'
      content-location:
<<<<<<< HEAD
      - https://management.documents.azure.com:450/subscriptions/fb3a3d6b-44c8-44f5-88c9-b20917c9b96b/providers/Microsoft.DocumentDB/locations/westus/operationsStatus/500bdcde-2171-41d4-a079-583d15b11cd0?api-version=2015-04-08
      content-type:
      - application/json
      date:
      - Tue, 08 Oct 2019 21:03:14 GMT
=======
      - https://management.documents.azure.com:450/subscriptions/0b1f6471-1bf0-4dda-aec3-cb9272f09590/providers/Microsoft.DocumentDB/locations/westus/operationsStatus/89b40642-cec8-4762-a1b8-a2eb652b68a7?api-version=2015-04-08
      content-type:
      - application/json
      date:
      - Mon, 21 Oct 2019 13:01:33 GMT
>>>>>>> 807faccc
      pragma:
      - no-cache
      server:
      - Microsoft-HTTPAPI/2.0
      strict-transport-security:
      - max-age=31536000; includeSubDomains
      transfer-encoding:
      - chunked
      vary:
      - Accept-Encoding
      x-content-type-options:
      - nosniff
      x-ms-gatewayversion:
      - version=2.7.0
    status:
      code: 200
      message: Ok
- request:
    body: null
    headers:
      Accept:
      - application/json
      Accept-Encoding:
      - gzip, deflate
      CommandName:
      - cosmosdb create
      Connection:
      - keep-alive
      ParameterSetName:
      - -n -g --locations --locations
      User-Agent:
<<<<<<< HEAD
      - python/3.6.5 (Windows-10-10.0.17134-SP0) msrest/0.6.10 msrest_azure/0.6.1
        azure-mgmt-cosmosdb/0.8.0 Azure-SDK-For-Python AZURECLI/2.0.74
    method: GET
    uri: https://management.azure.com/subscriptions/00000000-0000-0000-0000-000000000000/providers/Microsoft.DocumentDB/locations/westus/operationsStatus/500bdcde-2171-41d4-a079-583d15b11cd0?api-version=2015-04-08
=======
      - python/3.7.4 (Windows-10-10.0.18362-SP0) msrest/0.6.10 msrest_azure/0.6.2
        azure-mgmt-cosmosdb/0.8.0 Azure-SDK-For-Python AZURECLI/2.0.75
    method: GET
    uri: https://management.azure.com/subscriptions/00000000-0000-0000-0000-000000000000/providers/Microsoft.DocumentDB/locations/westus/operationsStatus/89b40642-cec8-4762-a1b8-a2eb652b68a7?api-version=2015-04-08
>>>>>>> 807faccc
  response:
    body:
      string: '{"status":"Dequeued","error":{}}'
    headers:
      cache-control:
      - no-store, no-cache
      content-length:
      - '32'
      content-location:
<<<<<<< HEAD
      - https://management.documents.azure.com:450/subscriptions/fb3a3d6b-44c8-44f5-88c9-b20917c9b96b/providers/Microsoft.DocumentDB/locations/westus/operationsStatus/500bdcde-2171-41d4-a079-583d15b11cd0?api-version=2015-04-08
      content-type:
      - application/json
      date:
      - Tue, 08 Oct 2019 21:03:44 GMT
=======
      - https://management.documents.azure.com:450/subscriptions/0b1f6471-1bf0-4dda-aec3-cb9272f09590/providers/Microsoft.DocumentDB/locations/westus/operationsStatus/89b40642-cec8-4762-a1b8-a2eb652b68a7?api-version=2015-04-08
      content-type:
      - application/json
      date:
      - Mon, 21 Oct 2019 13:02:08 GMT
>>>>>>> 807faccc
      pragma:
      - no-cache
      server:
      - Microsoft-HTTPAPI/2.0
      strict-transport-security:
      - max-age=31536000; includeSubDomains
      transfer-encoding:
      - chunked
      vary:
      - Accept-Encoding
      x-content-type-options:
      - nosniff
      x-ms-gatewayversion:
      - version=2.7.0
    status:
      code: 200
      message: Ok
- request:
    body: null
    headers:
      Accept:
      - application/json
      Accept-Encoding:
      - gzip, deflate
      CommandName:
      - cosmosdb create
      Connection:
      - keep-alive
      ParameterSetName:
      - -n -g --locations --locations
      User-Agent:
<<<<<<< HEAD
      - python/3.6.5 (Windows-10-10.0.17134-SP0) msrest/0.6.10 msrest_azure/0.6.1
        azure-mgmt-cosmosdb/0.8.0 Azure-SDK-For-Python AZURECLI/2.0.74
    method: GET
    uri: https://management.azure.com/subscriptions/00000000-0000-0000-0000-000000000000/providers/Microsoft.DocumentDB/locations/westus/operationsStatus/500bdcde-2171-41d4-a079-583d15b11cd0?api-version=2015-04-08
=======
      - python/3.7.4 (Windows-10-10.0.18362-SP0) msrest/0.6.10 msrest_azure/0.6.2
        azure-mgmt-cosmosdb/0.8.0 Azure-SDK-For-Python AZURECLI/2.0.75
    method: GET
    uri: https://management.azure.com/subscriptions/00000000-0000-0000-0000-000000000000/providers/Microsoft.DocumentDB/locations/westus/operationsStatus/89b40642-cec8-4762-a1b8-a2eb652b68a7?api-version=2015-04-08
>>>>>>> 807faccc
  response:
    body:
      string: '{"status":"Dequeued","error":{}}'
    headers:
      cache-control:
      - no-store, no-cache
      content-length:
      - '32'
      content-location:
<<<<<<< HEAD
      - https://management.documents.azure.com:450/subscriptions/fb3a3d6b-44c8-44f5-88c9-b20917c9b96b/providers/Microsoft.DocumentDB/locations/westus/operationsStatus/500bdcde-2171-41d4-a079-583d15b11cd0?api-version=2015-04-08
      content-type:
      - application/json
      date:
      - Tue, 08 Oct 2019 21:04:14 GMT
=======
      - https://management.documents.azure.com:450/subscriptions/0b1f6471-1bf0-4dda-aec3-cb9272f09590/providers/Microsoft.DocumentDB/locations/westus/operationsStatus/89b40642-cec8-4762-a1b8-a2eb652b68a7?api-version=2015-04-08
      content-type:
      - application/json
      date:
      - Mon, 21 Oct 2019 13:02:39 GMT
>>>>>>> 807faccc
      pragma:
      - no-cache
      server:
      - Microsoft-HTTPAPI/2.0
      strict-transport-security:
      - max-age=31536000; includeSubDomains
      transfer-encoding:
      - chunked
      vary:
      - Accept-Encoding
      x-content-type-options:
      - nosniff
      x-ms-gatewayversion:
      - version=2.7.0
    status:
      code: 200
      message: Ok
- request:
    body: null
    headers:
      Accept:
      - application/json
      Accept-Encoding:
      - gzip, deflate
      CommandName:
      - cosmosdb create
      Connection:
      - keep-alive
      ParameterSetName:
      - -n -g --locations --locations
      User-Agent:
<<<<<<< HEAD
      - python/3.6.5 (Windows-10-10.0.17134-SP0) msrest/0.6.10 msrest_azure/0.6.1
        azure-mgmt-cosmosdb/0.8.0 Azure-SDK-For-Python AZURECLI/2.0.74
    method: GET
    uri: https://management.azure.com/subscriptions/00000000-0000-0000-0000-000000000000/providers/Microsoft.DocumentDB/locations/westus/operationsStatus/500bdcde-2171-41d4-a079-583d15b11cd0?api-version=2015-04-08
=======
      - python/3.7.4 (Windows-10-10.0.18362-SP0) msrest/0.6.10 msrest_azure/0.6.2
        azure-mgmt-cosmosdb/0.8.0 Azure-SDK-For-Python AZURECLI/2.0.75
    method: GET
    uri: https://management.azure.com/subscriptions/00000000-0000-0000-0000-000000000000/providers/Microsoft.DocumentDB/locations/westus/operationsStatus/89b40642-cec8-4762-a1b8-a2eb652b68a7?api-version=2015-04-08
>>>>>>> 807faccc
  response:
    body:
      string: '{"status":"Dequeued","error":{}}'
    headers:
      cache-control:
      - no-store, no-cache
      content-length:
      - '32'
      content-location:
<<<<<<< HEAD
      - https://management.documents.azure.com:450/subscriptions/fb3a3d6b-44c8-44f5-88c9-b20917c9b96b/providers/Microsoft.DocumentDB/locations/westus/operationsStatus/500bdcde-2171-41d4-a079-583d15b11cd0?api-version=2015-04-08
      content-type:
      - application/json
      date:
      - Tue, 08 Oct 2019 21:04:45 GMT
=======
      - https://management.documents.azure.com:450/subscriptions/0b1f6471-1bf0-4dda-aec3-cb9272f09590/providers/Microsoft.DocumentDB/locations/westus/operationsStatus/89b40642-cec8-4762-a1b8-a2eb652b68a7?api-version=2015-04-08
      content-type:
      - application/json
      date:
      - Mon, 21 Oct 2019 13:03:10 GMT
>>>>>>> 807faccc
      pragma:
      - no-cache
      server:
      - Microsoft-HTTPAPI/2.0
      strict-transport-security:
      - max-age=31536000; includeSubDomains
      transfer-encoding:
      - chunked
      vary:
      - Accept-Encoding
      x-content-type-options:
      - nosniff
      x-ms-gatewayversion:
      - version=2.7.0
    status:
      code: 200
      message: Ok
- request:
    body: null
    headers:
      Accept:
      - application/json
      Accept-Encoding:
      - gzip, deflate
      CommandName:
      - cosmosdb create
      Connection:
      - keep-alive
      ParameterSetName:
      - -n -g --locations --locations
      User-Agent:
<<<<<<< HEAD
      - python/3.6.5 (Windows-10-10.0.17134-SP0) msrest/0.6.10 msrest_azure/0.6.1
        azure-mgmt-cosmosdb/0.8.0 Azure-SDK-For-Python AZURECLI/2.0.74
    method: GET
    uri: https://management.azure.com/subscriptions/00000000-0000-0000-0000-000000000000/providers/Microsoft.DocumentDB/locations/westus/operationsStatus/500bdcde-2171-41d4-a079-583d15b11cd0?api-version=2015-04-08
=======
      - python/3.7.4 (Windows-10-10.0.18362-SP0) msrest/0.6.10 msrest_azure/0.6.2
        azure-mgmt-cosmosdb/0.8.0 Azure-SDK-For-Python AZURECLI/2.0.75
    method: GET
    uri: https://management.azure.com/subscriptions/00000000-0000-0000-0000-000000000000/providers/Microsoft.DocumentDB/locations/westus/operationsStatus/89b40642-cec8-4762-a1b8-a2eb652b68a7?api-version=2015-04-08
>>>>>>> 807faccc
  response:
    body:
      string: '{"status":"Dequeued","error":{}}'
    headers:
      cache-control:
      - no-store, no-cache
      content-length:
      - '32'
      content-location:
<<<<<<< HEAD
      - https://management.documents.azure.com:450/subscriptions/fb3a3d6b-44c8-44f5-88c9-b20917c9b96b/providers/Microsoft.DocumentDB/locations/westus/operationsStatus/500bdcde-2171-41d4-a079-583d15b11cd0?api-version=2015-04-08
      content-type:
      - application/json
      date:
      - Tue, 08 Oct 2019 21:05:15 GMT
=======
      - https://management.documents.azure.com:450/subscriptions/0b1f6471-1bf0-4dda-aec3-cb9272f09590/providers/Microsoft.DocumentDB/locations/westus/operationsStatus/89b40642-cec8-4762-a1b8-a2eb652b68a7?api-version=2015-04-08
      content-type:
      - application/json
      date:
      - Mon, 21 Oct 2019 13:03:40 GMT
>>>>>>> 807faccc
      pragma:
      - no-cache
      server:
      - Microsoft-HTTPAPI/2.0
      strict-transport-security:
      - max-age=31536000; includeSubDomains
      transfer-encoding:
      - chunked
      vary:
      - Accept-Encoding
      x-content-type-options:
      - nosniff
      x-ms-gatewayversion:
      - version=2.7.0
    status:
      code: 200
      message: Ok
- request:
    body: null
    headers:
      Accept:
      - application/json
      Accept-Encoding:
      - gzip, deflate
      CommandName:
      - cosmosdb create
      Connection:
      - keep-alive
      ParameterSetName:
      - -n -g --locations --locations
      User-Agent:
<<<<<<< HEAD
      - python/3.6.5 (Windows-10-10.0.17134-SP0) msrest/0.6.10 msrest_azure/0.6.1
        azure-mgmt-cosmosdb/0.8.0 Azure-SDK-For-Python AZURECLI/2.0.74
    method: GET
    uri: https://management.azure.com/subscriptions/00000000-0000-0000-0000-000000000000/providers/Microsoft.DocumentDB/locations/westus/operationsStatus/500bdcde-2171-41d4-a079-583d15b11cd0?api-version=2015-04-08
=======
      - python/3.7.4 (Windows-10-10.0.18362-SP0) msrest/0.6.10 msrest_azure/0.6.2
        azure-mgmt-cosmosdb/0.8.0 Azure-SDK-For-Python AZURECLI/2.0.75
    method: GET
    uri: https://management.azure.com/subscriptions/00000000-0000-0000-0000-000000000000/providers/Microsoft.DocumentDB/locations/westus/operationsStatus/89b40642-cec8-4762-a1b8-a2eb652b68a7?api-version=2015-04-08
>>>>>>> 807faccc
  response:
    body:
      string: '{"status":"Dequeued","error":{}}'
    headers:
      cache-control:
      - no-store, no-cache
      content-length:
      - '32'
      content-location:
<<<<<<< HEAD
      - https://management.documents.azure.com:450/subscriptions/fb3a3d6b-44c8-44f5-88c9-b20917c9b96b/providers/Microsoft.DocumentDB/locations/westus/operationsStatus/500bdcde-2171-41d4-a079-583d15b11cd0?api-version=2015-04-08
      content-type:
      - application/json
      date:
      - Tue, 08 Oct 2019 21:05:46 GMT
=======
      - https://management.documents.azure.com:450/subscriptions/0b1f6471-1bf0-4dda-aec3-cb9272f09590/providers/Microsoft.DocumentDB/locations/westus/operationsStatus/89b40642-cec8-4762-a1b8-a2eb652b68a7?api-version=2015-04-08
      content-type:
      - application/json
      date:
      - Mon, 21 Oct 2019 13:04:13 GMT
>>>>>>> 807faccc
      pragma:
      - no-cache
      server:
      - Microsoft-HTTPAPI/2.0
      strict-transport-security:
      - max-age=31536000; includeSubDomains
      transfer-encoding:
      - chunked
      vary:
      - Accept-Encoding
      x-content-type-options:
      - nosniff
      x-ms-gatewayversion:
      - version=2.7.0
    status:
      code: 200
      message: Ok
- request:
    body: null
    headers:
      Accept:
      - application/json
      Accept-Encoding:
      - gzip, deflate
      CommandName:
      - cosmosdb create
      Connection:
      - keep-alive
      ParameterSetName:
      - -n -g --locations --locations
      User-Agent:
<<<<<<< HEAD
      - python/3.6.5 (Windows-10-10.0.17134-SP0) msrest/0.6.10 msrest_azure/0.6.1
        azure-mgmt-cosmosdb/0.8.0 Azure-SDK-For-Python AZURECLI/2.0.74
    method: GET
    uri: https://management.azure.com/subscriptions/00000000-0000-0000-0000-000000000000/providers/Microsoft.DocumentDB/locations/westus/operationsStatus/500bdcde-2171-41d4-a079-583d15b11cd0?api-version=2015-04-08
=======
      - python/3.7.4 (Windows-10-10.0.18362-SP0) msrest/0.6.10 msrest_azure/0.6.2
        azure-mgmt-cosmosdb/0.8.0 Azure-SDK-For-Python AZURECLI/2.0.75
    method: GET
    uri: https://management.azure.com/subscriptions/00000000-0000-0000-0000-000000000000/providers/Microsoft.DocumentDB/locations/westus/operationsStatus/89b40642-cec8-4762-a1b8-a2eb652b68a7?api-version=2015-04-08
>>>>>>> 807faccc
  response:
    body:
      string: '{"status":"Dequeued","error":{}}'
    headers:
      cache-control:
      - no-store, no-cache
      content-length:
      - '32'
      content-location:
<<<<<<< HEAD
      - https://management.documents.azure.com:450/subscriptions/fb3a3d6b-44c8-44f5-88c9-b20917c9b96b/providers/Microsoft.DocumentDB/locations/westus/operationsStatus/500bdcde-2171-41d4-a079-583d15b11cd0?api-version=2015-04-08
      content-type:
      - application/json
      date:
      - Tue, 08 Oct 2019 21:06:16 GMT
=======
      - https://management.documents.azure.com:450/subscriptions/0b1f6471-1bf0-4dda-aec3-cb9272f09590/providers/Microsoft.DocumentDB/locations/westus/operationsStatus/89b40642-cec8-4762-a1b8-a2eb652b68a7?api-version=2015-04-08
      content-type:
      - application/json
      date:
      - Mon, 21 Oct 2019 13:04:43 GMT
>>>>>>> 807faccc
      pragma:
      - no-cache
      server:
      - Microsoft-HTTPAPI/2.0
      strict-transport-security:
      - max-age=31536000; includeSubDomains
      transfer-encoding:
      - chunked
      vary:
      - Accept-Encoding
      x-content-type-options:
      - nosniff
      x-ms-gatewayversion:
      - version=2.7.0
    status:
      code: 200
      message: Ok
- request:
    body: null
    headers:
      Accept:
      - application/json
      Accept-Encoding:
      - gzip, deflate
      CommandName:
      - cosmosdb create
      Connection:
      - keep-alive
      ParameterSetName:
      - -n -g --locations --locations
      User-Agent:
<<<<<<< HEAD
      - python/3.6.5 (Windows-10-10.0.17134-SP0) msrest/0.6.10 msrest_azure/0.6.1
        azure-mgmt-cosmosdb/0.8.0 Azure-SDK-For-Python AZURECLI/2.0.74
    method: GET
    uri: https://management.azure.com/subscriptions/00000000-0000-0000-0000-000000000000/providers/Microsoft.DocumentDB/locations/westus/operationsStatus/500bdcde-2171-41d4-a079-583d15b11cd0?api-version=2015-04-08
=======
      - python/3.7.4 (Windows-10-10.0.18362-SP0) msrest/0.6.10 msrest_azure/0.6.2
        azure-mgmt-cosmosdb/0.8.0 Azure-SDK-For-Python AZURECLI/2.0.75
    method: GET
    uri: https://management.azure.com/subscriptions/00000000-0000-0000-0000-000000000000/providers/Microsoft.DocumentDB/locations/westus/operationsStatus/89b40642-cec8-4762-a1b8-a2eb652b68a7?api-version=2015-04-08
>>>>>>> 807faccc
  response:
    body:
      string: '{"status":"Dequeued","error":{}}'
    headers:
      cache-control:
      - no-store, no-cache
      content-length:
      - '32'
      content-location:
<<<<<<< HEAD
      - https://management.documents.azure.com:450/subscriptions/fb3a3d6b-44c8-44f5-88c9-b20917c9b96b/providers/Microsoft.DocumentDB/locations/westus/operationsStatus/500bdcde-2171-41d4-a079-583d15b11cd0?api-version=2015-04-08
      content-type:
      - application/json
      date:
      - Tue, 08 Oct 2019 21:06:46 GMT
=======
      - https://management.documents.azure.com:450/subscriptions/0b1f6471-1bf0-4dda-aec3-cb9272f09590/providers/Microsoft.DocumentDB/locations/westus/operationsStatus/89b40642-cec8-4762-a1b8-a2eb652b68a7?api-version=2015-04-08
      content-type:
      - application/json
      date:
      - Mon, 21 Oct 2019 13:05:14 GMT
>>>>>>> 807faccc
      pragma:
      - no-cache
      server:
      - Microsoft-HTTPAPI/2.0
      strict-transport-security:
      - max-age=31536000; includeSubDomains
      transfer-encoding:
      - chunked
      vary:
      - Accept-Encoding
      x-content-type-options:
      - nosniff
      x-ms-gatewayversion:
      - version=2.7.0
    status:
      code: 200
      message: Ok
- request:
    body: null
    headers:
      Accept:
      - application/json
      Accept-Encoding:
      - gzip, deflate
      CommandName:
      - cosmosdb create
      Connection:
      - keep-alive
      ParameterSetName:
      - -n -g --locations --locations
      User-Agent:
<<<<<<< HEAD
      - python/3.6.5 (Windows-10-10.0.17134-SP0) msrest/0.6.10 msrest_azure/0.6.1
        azure-mgmt-cosmosdb/0.8.0 Azure-SDK-For-Python AZURECLI/2.0.74
    method: GET
    uri: https://management.azure.com/subscriptions/00000000-0000-0000-0000-000000000000/providers/Microsoft.DocumentDB/locations/westus/operationsStatus/500bdcde-2171-41d4-a079-583d15b11cd0?api-version=2015-04-08
=======
      - python/3.7.4 (Windows-10-10.0.18362-SP0) msrest/0.6.10 msrest_azure/0.6.2
        azure-mgmt-cosmosdb/0.8.0 Azure-SDK-For-Python AZURECLI/2.0.75
    method: GET
    uri: https://management.azure.com/subscriptions/00000000-0000-0000-0000-000000000000/providers/Microsoft.DocumentDB/locations/westus/operationsStatus/89b40642-cec8-4762-a1b8-a2eb652b68a7?api-version=2015-04-08
>>>>>>> 807faccc
  response:
    body:
      string: '{"status":"Dequeued","error":{}}'
    headers:
      cache-control:
      - no-store, no-cache
      content-length:
      - '32'
      content-location:
<<<<<<< HEAD
      - https://management.documents.azure.com:450/subscriptions/fb3a3d6b-44c8-44f5-88c9-b20917c9b96b/providers/Microsoft.DocumentDB/locations/westus/operationsStatus/500bdcde-2171-41d4-a079-583d15b11cd0?api-version=2015-04-08
      content-type:
      - application/json
      date:
      - Tue, 08 Oct 2019 21:07:17 GMT
=======
      - https://management.documents.azure.com:450/subscriptions/0b1f6471-1bf0-4dda-aec3-cb9272f09590/providers/Microsoft.DocumentDB/locations/westus/operationsStatus/89b40642-cec8-4762-a1b8-a2eb652b68a7?api-version=2015-04-08
      content-type:
      - application/json
      date:
      - Mon, 21 Oct 2019 13:05:46 GMT
>>>>>>> 807faccc
      pragma:
      - no-cache
      server:
      - Microsoft-HTTPAPI/2.0
      strict-transport-security:
      - max-age=31536000; includeSubDomains
      transfer-encoding:
      - chunked
      vary:
      - Accept-Encoding
      x-content-type-options:
      - nosniff
      x-ms-gatewayversion:
      - version=2.7.0
    status:
      code: 200
      message: Ok
- request:
    body: null
    headers:
      Accept:
      - application/json
      Accept-Encoding:
      - gzip, deflate
      CommandName:
      - cosmosdb create
      Connection:
      - keep-alive
      ParameterSetName:
      - -n -g --locations --locations
      User-Agent:
<<<<<<< HEAD
      - python/3.6.5 (Windows-10-10.0.17134-SP0) msrest/0.6.10 msrest_azure/0.6.1
        azure-mgmt-cosmosdb/0.8.0 Azure-SDK-For-Python AZURECLI/2.0.74
    method: GET
    uri: https://management.azure.com/subscriptions/00000000-0000-0000-0000-000000000000/providers/Microsoft.DocumentDB/locations/westus/operationsStatus/500bdcde-2171-41d4-a079-583d15b11cd0?api-version=2015-04-08
=======
      - python/3.7.4 (Windows-10-10.0.18362-SP0) msrest/0.6.10 msrest_azure/0.6.2
        azure-mgmt-cosmosdb/0.8.0 Azure-SDK-For-Python AZURECLI/2.0.75
    method: GET
    uri: https://management.azure.com/subscriptions/00000000-0000-0000-0000-000000000000/providers/Microsoft.DocumentDB/locations/westus/operationsStatus/89b40642-cec8-4762-a1b8-a2eb652b68a7?api-version=2015-04-08
>>>>>>> 807faccc
  response:
    body:
      string: '{"status":"Dequeued","error":{}}'
    headers:
      cache-control:
      - no-store, no-cache
      content-length:
      - '32'
      content-location:
<<<<<<< HEAD
      - https://management.documents.azure.com:450/subscriptions/fb3a3d6b-44c8-44f5-88c9-b20917c9b96b/providers/Microsoft.DocumentDB/locations/westus/operationsStatus/500bdcde-2171-41d4-a079-583d15b11cd0?api-version=2015-04-08
      content-type:
      - application/json
      date:
      - Tue, 08 Oct 2019 21:07:47 GMT
=======
      - https://management.documents.azure.com:450/subscriptions/0b1f6471-1bf0-4dda-aec3-cb9272f09590/providers/Microsoft.DocumentDB/locations/westus/operationsStatus/89b40642-cec8-4762-a1b8-a2eb652b68a7?api-version=2015-04-08
      content-type:
      - application/json
      date:
      - Mon, 21 Oct 2019 13:06:16 GMT
>>>>>>> 807faccc
      pragma:
      - no-cache
      server:
      - Microsoft-HTTPAPI/2.0
      strict-transport-security:
      - max-age=31536000; includeSubDomains
      transfer-encoding:
      - chunked
      vary:
      - Accept-Encoding
      x-content-type-options:
      - nosniff
      x-ms-gatewayversion:
      - version=2.7.0
    status:
      code: 200
      message: Ok
- request:
    body: null
    headers:
      Accept:
      - application/json
      Accept-Encoding:
      - gzip, deflate
      CommandName:
      - cosmosdb create
      Connection:
      - keep-alive
      ParameterSetName:
      - -n -g --locations --locations
      User-Agent:
<<<<<<< HEAD
      - python/3.6.5 (Windows-10-10.0.17134-SP0) msrest/0.6.10 msrest_azure/0.6.1
        azure-mgmt-cosmosdb/0.8.0 Azure-SDK-For-Python AZURECLI/2.0.74
    method: GET
    uri: https://management.azure.com/subscriptions/00000000-0000-0000-0000-000000000000/providers/Microsoft.DocumentDB/locations/westus/operationsStatus/500bdcde-2171-41d4-a079-583d15b11cd0?api-version=2015-04-08
  response:
    body:
      string: '{"status":"Dequeued","error":{}}'
    headers:
      cache-control:
      - no-store, no-cache
      content-length:
      - '32'
      content-location:
      - https://management.documents.azure.com:450/subscriptions/fb3a3d6b-44c8-44f5-88c9-b20917c9b96b/providers/Microsoft.DocumentDB/locations/westus/operationsStatus/500bdcde-2171-41d4-a079-583d15b11cd0?api-version=2015-04-08
      content-type:
      - application/json
      date:
      - Tue, 08 Oct 2019 21:08:18 GMT
      pragma:
      - no-cache
      server:
      - Microsoft-HTTPAPI/2.0
      strict-transport-security:
      - max-age=31536000; includeSubDomains
      transfer-encoding:
      - chunked
      vary:
      - Accept-Encoding
      x-content-type-options:
      - nosniff
      x-ms-gatewayversion:
      - version=2.7.0
    status:
      code: 200
      message: Ok
- request:
    body: null
    headers:
      Accept:
      - application/json
      Accept-Encoding:
      - gzip, deflate
      CommandName:
      - cosmosdb create
      Connection:
      - keep-alive
      ParameterSetName:
      - -n -g --locations --locations
      User-Agent:
      - python/3.6.5 (Windows-10-10.0.17134-SP0) msrest/0.6.10 msrest_azure/0.6.1
        azure-mgmt-cosmosdb/0.8.0 Azure-SDK-For-Python AZURECLI/2.0.74
    method: GET
    uri: https://management.azure.com/subscriptions/00000000-0000-0000-0000-000000000000/providers/Microsoft.DocumentDB/locations/westus/operationsStatus/500bdcde-2171-41d4-a079-583d15b11cd0?api-version=2015-04-08
  response:
    body:
      string: '{"status":"Dequeued","error":{}}'
    headers:
      cache-control:
      - no-store, no-cache
      content-length:
      - '32'
      content-location:
      - https://management.documents.azure.com:450/subscriptions/fb3a3d6b-44c8-44f5-88c9-b20917c9b96b/providers/Microsoft.DocumentDB/locations/westus/operationsStatus/500bdcde-2171-41d4-a079-583d15b11cd0?api-version=2015-04-08
      content-type:
      - application/json
      date:
      - Tue, 08 Oct 2019 21:08:48 GMT
      pragma:
      - no-cache
      server:
      - Microsoft-HTTPAPI/2.0
      strict-transport-security:
      - max-age=31536000; includeSubDomains
      transfer-encoding:
      - chunked
      vary:
      - Accept-Encoding
      x-content-type-options:
      - nosniff
      x-ms-gatewayversion:
      - version=2.7.0
    status:
      code: 200
      message: Ok
- request:
    body: null
    headers:
      Accept:
      - application/json
      Accept-Encoding:
      - gzip, deflate
      CommandName:
      - cosmosdb create
      Connection:
      - keep-alive
      ParameterSetName:
      - -n -g --locations --locations
      User-Agent:
      - python/3.6.5 (Windows-10-10.0.17134-SP0) msrest/0.6.10 msrest_azure/0.6.1
        azure-mgmt-cosmosdb/0.8.0 Azure-SDK-For-Python AZURECLI/2.0.74
    method: GET
    uri: https://management.azure.com/subscriptions/00000000-0000-0000-0000-000000000000/providers/Microsoft.DocumentDB/locations/westus/operationsStatus/500bdcde-2171-41d4-a079-583d15b11cd0?api-version=2015-04-08
=======
      - python/3.7.4 (Windows-10-10.0.18362-SP0) msrest/0.6.10 msrest_azure/0.6.2
        azure-mgmt-cosmosdb/0.8.0 Azure-SDK-For-Python AZURECLI/2.0.75
    method: GET
    uri: https://management.azure.com/subscriptions/00000000-0000-0000-0000-000000000000/providers/Microsoft.DocumentDB/locations/westus/operationsStatus/89b40642-cec8-4762-a1b8-a2eb652b68a7?api-version=2015-04-08
>>>>>>> 807faccc
  response:
    body:
      string: '{"status":"Succeeded","error":{}}'
    headers:
      cache-control:
      - no-store, no-cache
      content-length:
      - '33'
      content-location:
<<<<<<< HEAD
      - https://management.documents.azure.com:450/subscriptions/fb3a3d6b-44c8-44f5-88c9-b20917c9b96b/providers/Microsoft.DocumentDB/locations/westus/operationsStatus/500bdcde-2171-41d4-a079-583d15b11cd0?api-version=2015-04-08
      content-type:
      - application/json
      date:
      - Tue, 08 Oct 2019 21:09:19 GMT
=======
      - https://management.documents.azure.com:450/subscriptions/0b1f6471-1bf0-4dda-aec3-cb9272f09590/providers/Microsoft.DocumentDB/locations/westus/operationsStatus/89b40642-cec8-4762-a1b8-a2eb652b68a7?api-version=2015-04-08
      content-type:
      - application/json
      date:
      - Mon, 21 Oct 2019 13:06:47 GMT
>>>>>>> 807faccc
      pragma:
      - no-cache
      server:
      - Microsoft-HTTPAPI/2.0
      strict-transport-security:
      - max-age=31536000; includeSubDomains
      transfer-encoding:
      - chunked
      vary:
      - Accept-Encoding
      x-content-type-options:
      - nosniff
      x-ms-gatewayversion:
      - version=2.7.0
    status:
      code: 200
      message: Ok
- request:
    body: null
    headers:
      Accept:
      - application/json
      Accept-Encoding:
      - gzip, deflate
      CommandName:
      - cosmosdb create
      Connection:
      - keep-alive
      ParameterSetName:
      - -n -g --locations --locations
      User-Agent:
<<<<<<< HEAD
      - python/3.6.5 (Windows-10-10.0.17134-SP0) msrest/0.6.10 msrest_azure/0.6.1
        azure-mgmt-cosmosdb/0.8.0 Azure-SDK-For-Python AZURECLI/2.0.74
=======
      - python/3.7.4 (Windows-10-10.0.18362-SP0) msrest/0.6.10 msrest_azure/0.6.2
        azure-mgmt-cosmosdb/0.8.0 Azure-SDK-For-Python AZURECLI/2.0.75
>>>>>>> 807faccc
    method: GET
    uri: https://management.azure.com/subscriptions/00000000-0000-0000-0000-000000000000/resourceGroups/cli_test_cosmosdb_account000001/providers/Microsoft.DocumentDB/databaseAccounts/cli000002?api-version=2015-04-08
  response:
    body:
      string: '{"id":"/subscriptions/00000000-0000-0000-0000-000000000000/resourceGroups/cli_test_cosmosdb_account000001/providers/Microsoft.DocumentDB/databaseAccounts/cli000002","name":"cli000002","location":"West
        US","type":"Microsoft.DocumentDB/databaseAccounts","kind":"GlobalDocumentDB","tags":{},"properties":{"provisioningState":"Succeeded","documentEndpoint":"https://cli000002.documents.azure.com:443/","ipRangeFilter":"","enableAutomaticFailover":false,"enableMultipleWriteLocations":false,"enablePartitionKeyMonitor":false,"isVirtualNetworkFilterEnabled":false,"virtualNetworkRules":[],"EnabledApiTypes":"Sql","disableKeyBasedMetadataWriteAccess":false,"databaseAccountOfferType":"Standard","consistencyPolicy":{"defaultConsistencyLevel":"Session","maxIntervalInSeconds":5,"maxStalenessPrefix":100},"configurationOverrides":{},"writeLocations":[{"id":"cli000002-eastus","locationName":"East
        US","documentEndpoint":"https://cli000002-eastus.documents.azure.com:443/","provisioningState":"Succeeded","failoverPriority":0,"isZoneRedundant":false}],"readLocations":[{"id":"cli000002-eastus","locationName":"East
        US","documentEndpoint":"https://cli000002-eastus.documents.azure.com:443/","provisioningState":"Succeeded","failoverPriority":0,"isZoneRedundant":false},{"id":"cli000002-westus","locationName":"West
        US","documentEndpoint":"https://cli000002-westus.documents.azure.com:443/","provisioningState":"Succeeded","failoverPriority":1,"isZoneRedundant":false}],"locations":[{"id":"cli000002-eastus","locationName":"East
        US","documentEndpoint":"https://cli000002-eastus.documents.azure.com:443/","provisioningState":"Succeeded","failoverPriority":0,"isZoneRedundant":false},{"id":"cli000002-westus","locationName":"West
        US","documentEndpoint":"https://cli000002-westus.documents.azure.com:443/","provisioningState":"Succeeded","failoverPriority":1,"isZoneRedundant":false}],"failoverPolicies":[{"id":"cli000002-eastus","locationName":"East
        US","failoverPriority":0},{"id":"cli000002-westus","locationName":"West US","failoverPriority":1}],"cors":[],"capabilities":[]}}'
    headers:
      cache-control:
      - no-store, no-cache
      content-length:
      - '2573'
      content-location:
<<<<<<< HEAD
      - https://management.documents.azure.com:450/subscriptions/fb3a3d6b-44c8-44f5-88c9-b20917c9b96b/resourceGroups/cli_test_cosmosdb_accountq743lxlxfrfmfu2yxge7rh6g4osfjbd3463z3lxnwbalnaapqe/providers/Microsoft.DocumentDB/databaseAccounts/clilwe7dezxwkhcoedzpuwb45fff73tgrez3luuh?api-version=2015-04-08
      content-type:
      - application/json
      date:
      - Tue, 08 Oct 2019 21:09:19 GMT
=======
      - https://management.documents.azure.com:450/subscriptions/0b1f6471-1bf0-4dda-aec3-cb9272f09590/resourceGroups/cli_test_cosmosdb_accountjepfda7tueobyrs6mgdju6vsy3r7ik7kkl77tb7s3mguz2rj52/providers/Microsoft.DocumentDB/databaseAccounts/cliti64ubq6xj3tbvn33wlfkjqo5hwwhrfads3i6?api-version=2015-04-08
      content-type:
      - application/json
      date:
      - Mon, 21 Oct 2019 13:06:49 GMT
>>>>>>> 807faccc
      pragma:
      - no-cache
      server:
      - Microsoft-HTTPAPI/2.0
      strict-transport-security:
      - max-age=31536000; includeSubDomains
      transfer-encoding:
      - chunked
      vary:
      - Accept-Encoding
      x-content-type-options:
      - nosniff
      x-ms-gatewayversion:
      - version=2.7.0
    status:
      code: 200
      message: Ok
- request:
    body: null
    headers:
      Accept:
      - application/json
      Accept-Encoding:
      - gzip, deflate
      CommandName:
      - cosmosdb create
      Connection:
      - keep-alive
      ParameterSetName:
      - -n -g --locations --locations
      User-Agent:
<<<<<<< HEAD
      - python/3.6.5 (Windows-10-10.0.17134-SP0) msrest/0.6.10 msrest_azure/0.6.1
        azure-mgmt-cosmosdb/0.8.0 Azure-SDK-For-Python AZURECLI/2.0.74
=======
      - python/3.7.4 (Windows-10-10.0.18362-SP0) msrest/0.6.10 msrest_azure/0.6.2
        azure-mgmt-cosmosdb/0.8.0 Azure-SDK-For-Python AZURECLI/2.0.75
>>>>>>> 807faccc
      accept-language:
      - en-US
    method: GET
    uri: https://management.azure.com/subscriptions/00000000-0000-0000-0000-000000000000/resourceGroups/cli_test_cosmosdb_account000001/providers/Microsoft.DocumentDB/databaseAccounts/cli000002?api-version=2015-04-08
  response:
    body:
      string: '{"id":"/subscriptions/00000000-0000-0000-0000-000000000000/resourceGroups/cli_test_cosmosdb_account000001/providers/Microsoft.DocumentDB/databaseAccounts/cli000002","name":"cli000002","location":"West
        US","type":"Microsoft.DocumentDB/databaseAccounts","kind":"GlobalDocumentDB","tags":{},"properties":{"provisioningState":"Succeeded","documentEndpoint":"https://cli000002.documents.azure.com:443/","ipRangeFilter":"","enableAutomaticFailover":false,"enableMultipleWriteLocations":false,"enablePartitionKeyMonitor":false,"isVirtualNetworkFilterEnabled":false,"virtualNetworkRules":[],"EnabledApiTypes":"Sql","disableKeyBasedMetadataWriteAccess":false,"databaseAccountOfferType":"Standard","consistencyPolicy":{"defaultConsistencyLevel":"Session","maxIntervalInSeconds":5,"maxStalenessPrefix":100},"configurationOverrides":{},"writeLocations":[{"id":"cli000002-eastus","locationName":"East
        US","documentEndpoint":"https://cli000002-eastus.documents.azure.com:443/","provisioningState":"Succeeded","failoverPriority":0,"isZoneRedundant":false}],"readLocations":[{"id":"cli000002-eastus","locationName":"East
        US","documentEndpoint":"https://cli000002-eastus.documents.azure.com:443/","provisioningState":"Succeeded","failoverPriority":0,"isZoneRedundant":false},{"id":"cli000002-westus","locationName":"West
        US","documentEndpoint":"https://cli000002-westus.documents.azure.com:443/","provisioningState":"Succeeded","failoverPriority":1,"isZoneRedundant":false}],"locations":[{"id":"cli000002-eastus","locationName":"East
        US","documentEndpoint":"https://cli000002-eastus.documents.azure.com:443/","provisioningState":"Succeeded","failoverPriority":0,"isZoneRedundant":false},{"id":"cli000002-westus","locationName":"West
        US","documentEndpoint":"https://cli000002-westus.documents.azure.com:443/","provisioningState":"Succeeded","failoverPriority":1,"isZoneRedundant":false}],"failoverPolicies":[{"id":"cli000002-eastus","locationName":"East
        US","failoverPriority":0},{"id":"cli000002-westus","locationName":"West US","failoverPriority":1}],"cors":[],"capabilities":[]}}'
    headers:
      cache-control:
      - no-store, no-cache
      content-length:
      - '2573'
      content-location:
<<<<<<< HEAD
      - https://management.documents.azure.com:450/subscriptions/fb3a3d6b-44c8-44f5-88c9-b20917c9b96b/resourceGroups/cli_test_cosmosdb_accountq743lxlxfrfmfu2yxge7rh6g4osfjbd3463z3lxnwbalnaapqe/providers/Microsoft.DocumentDB/databaseAccounts/clilwe7dezxwkhcoedzpuwb45fff73tgrez3luuh?api-version=2015-04-08
      content-type:
      - application/json
      date:
      - Tue, 08 Oct 2019 21:09:19 GMT
=======
      - https://management.documents.azure.com:450/subscriptions/0b1f6471-1bf0-4dda-aec3-cb9272f09590/resourceGroups/cli_test_cosmosdb_accountjepfda7tueobyrs6mgdju6vsy3r7ik7kkl77tb7s3mguz2rj52/providers/Microsoft.DocumentDB/databaseAccounts/cliti64ubq6xj3tbvn33wlfkjqo5hwwhrfads3i6?api-version=2015-04-08
      content-type:
      - application/json
      date:
      - Mon, 21 Oct 2019 13:06:51 GMT
>>>>>>> 807faccc
      pragma:
      - no-cache
      server:
      - Microsoft-HTTPAPI/2.0
      strict-transport-security:
      - max-age=31536000; includeSubDomains
      transfer-encoding:
      - chunked
      vary:
      - Accept-Encoding
      x-content-type-options:
      - nosniff
      x-ms-gatewayversion:
      - version=2.7.0
    status:
      code: 200
      message: Ok
version: 1<|MERGE_RESOLUTION|>--- conflicted
+++ resolved
@@ -13,24 +13,15 @@
       ParameterSetName:
       - -n -g --locations --locations
       User-Agent:
-<<<<<<< HEAD
-      - python/3.6.5 (Windows-10-10.0.17134-SP0) msrest/0.6.10 msrest_azure/0.6.1
-        azure-mgmt-resource/4.0.0 Azure-SDK-For-Python AZURECLI/2.0.74
-=======
       - python/3.7.4 (Windows-10-10.0.18362-SP0) msrest/0.6.10 msrest_azure/0.6.2
         azure-mgmt-resource/4.0.0 Azure-SDK-For-Python AZURECLI/2.0.75
->>>>>>> 807faccc
       accept-language:
       - en-US
     method: GET
     uri: https://management.azure.com/subscriptions/00000000-0000-0000-0000-000000000000/resourcegroups/cli_test_cosmosdb_account000001?api-version=2019-07-01
   response:
     body:
-<<<<<<< HEAD
-      string: '{"id":"/subscriptions/00000000-0000-0000-0000-000000000000/resourceGroups/cli_test_cosmosdb_account000001","name":"cli_test_cosmosdb_account000001","type":"Microsoft.Resources/resourceGroups","location":"westus","tags":{"product":"azurecli","cause":"automation","date":"2019-10-08T20:35:18Z"},"properties":{"provisioningState":"Succeeded"}}'
-=======
       string: '{"id":"/subscriptions/00000000-0000-0000-0000-000000000000/resourceGroups/cli_test_cosmosdb_account000001","name":"cli_test_cosmosdb_account000001","type":"Microsoft.Resources/resourceGroups","location":"westus","tags":{"product":"azurecli","cause":"automation","date":"2019-10-21T12:33:07Z"},"properties":{"provisioningState":"Succeeded"}}'
->>>>>>> 807faccc
     headers:
       cache-control:
       - no-cache
@@ -39,11 +30,7 @@
       content-type:
       - application/json; charset=utf-8
       date:
-<<<<<<< HEAD
-      - Tue, 08 Oct 2019 20:35:20 GMT
-=======
       - Mon, 21 Oct 2019 12:33:10 GMT
->>>>>>> 807faccc
       expires:
       - '-1'
       pragma:
@@ -78,13 +65,8 @@
       ParameterSetName:
       - -n -g --locations --locations
       User-Agent:
-<<<<<<< HEAD
-      - python/3.6.5 (Windows-10-10.0.17134-SP0) msrest/0.6.10 msrest_azure/0.6.1
-        azure-mgmt-cosmosdb/0.8.0 Azure-SDK-For-Python AZURECLI/2.0.74
-=======
-      - python/3.7.4 (Windows-10-10.0.18362-SP0) msrest/0.6.10 msrest_azure/0.6.2
-        azure-mgmt-cosmosdb/0.8.0 Azure-SDK-For-Python AZURECLI/2.0.75
->>>>>>> 807faccc
+      - python/3.7.4 (Windows-10-10.0.18362-SP0) msrest/0.6.10 msrest_azure/0.6.2
+        azure-mgmt-cosmosdb/0.8.0 Azure-SDK-For-Python AZURECLI/2.0.75
       accept-language:
       - en-US
     method: PUT
@@ -99,25 +81,12 @@
         US","failoverPriority":0}],"cors":[],"capabilities":[]}}'
     headers:
       azure-asyncoperation:
-<<<<<<< HEAD
-      - https://management.azure.com/subscriptions/00000000-0000-0000-0000-000000000000/providers/Microsoft.DocumentDB/locations/westus/operationsStatus/500bdcde-2171-41d4-a079-583d15b11cd0?api-version=2015-04-08
-=======
       - https://management.azure.com/subscriptions/00000000-0000-0000-0000-000000000000/providers/Microsoft.DocumentDB/locations/westus/operationsStatus/89b40642-cec8-4762-a1b8-a2eb652b68a7?api-version=2015-04-08
->>>>>>> 807faccc
       cache-control:
       - no-store, no-cache
       content-length:
       - '1559'
       content-location:
-<<<<<<< HEAD
-      - https://management.documents.azure.com:450/subscriptions/fb3a3d6b-44c8-44f5-88c9-b20917c9b96b/resourceGroups/cli_test_cosmosdb_accountq743lxlxfrfmfu2yxge7rh6g4osfjbd3463z3lxnwbalnaapqe/providers/Microsoft.DocumentDB/databaseAccounts/clilwe7dezxwkhcoedzpuwb45fff73tgrez3luuh?api-version=2015-04-08
-      content-type:
-      - application/json
-      date:
-      - Tue, 08 Oct 2019 20:35:22 GMT
-      location:
-      - https://management.azure.com/subscriptions/00000000-0000-0000-0000-000000000000/resourceGroups/cli_test_cosmosdb_account000001/providers/Microsoft.DocumentDB/databaseAccounts/cli000002/operationResults/500bdcde-2171-41d4-a079-583d15b11cd0?api-version=2015-04-08
-=======
       - https://management.documents.azure.com:450/subscriptions/0b1f6471-1bf0-4dda-aec3-cb9272f09590/resourceGroups/cli_test_cosmosdb_accountjepfda7tueobyrs6mgdju6vsy3r7ik7kkl77tb7s3mguz2rj52/providers/Microsoft.DocumentDB/databaseAccounts/cliti64ubq6xj3tbvn33wlfkjqo5hwwhrfads3i6?api-version=2015-04-08
       content-type:
       - application/json
@@ -125,7 +94,6 @@
       - Mon, 21 Oct 2019 12:33:16 GMT
       location:
       - https://management.azure.com/subscriptions/00000000-0000-0000-0000-000000000000/resourceGroups/cli_test_cosmosdb_account000001/providers/Microsoft.DocumentDB/databaseAccounts/cli000002/operationResults/89b40642-cec8-4762-a1b8-a2eb652b68a7?api-version=2015-04-08
->>>>>>> 807faccc
       pragma:
       - no-cache
       server:
@@ -141,4233 +109,3164 @@
       x-ms-gatewayversion:
       - version=2.7.0
       x-ms-ratelimit-remaining-subscription-writes:
-<<<<<<< HEAD
-      - '1199'
-=======
       - '1173'
->>>>>>> 807faccc
-    status:
-      code: 200
-      message: Ok
-- request:
-    body: null
-    headers:
-      Accept:
-      - application/json
-      Accept-Encoding:
-      - gzip, deflate
-      CommandName:
-      - cosmosdb create
-      Connection:
-      - keep-alive
-      ParameterSetName:
-      - -n -g --locations --locations
-      User-Agent:
-<<<<<<< HEAD
-      - python/3.6.5 (Windows-10-10.0.17134-SP0) msrest/0.6.10 msrest_azure/0.6.1
-        azure-mgmt-cosmosdb/0.8.0 Azure-SDK-For-Python AZURECLI/2.0.74
-    method: GET
-    uri: https://management.azure.com/subscriptions/00000000-0000-0000-0000-000000000000/providers/Microsoft.DocumentDB/locations/westus/operationsStatus/500bdcde-2171-41d4-a079-583d15b11cd0?api-version=2015-04-08
-=======
-      - python/3.7.4 (Windows-10-10.0.18362-SP0) msrest/0.6.10 msrest_azure/0.6.2
-        azure-mgmt-cosmosdb/0.8.0 Azure-SDK-For-Python AZURECLI/2.0.75
-    method: GET
-    uri: https://management.azure.com/subscriptions/00000000-0000-0000-0000-000000000000/providers/Microsoft.DocumentDB/locations/westus/operationsStatus/89b40642-cec8-4762-a1b8-a2eb652b68a7?api-version=2015-04-08
->>>>>>> 807faccc
-  response:
-    body:
-      string: '{"status":"Dequeued","error":{}}'
-    headers:
-      cache-control:
-      - no-store, no-cache
-      content-length:
-      - '32'
-      content-location:
-<<<<<<< HEAD
-      - https://management.documents.azure.com:450/subscriptions/fb3a3d6b-44c8-44f5-88c9-b20917c9b96b/providers/Microsoft.DocumentDB/locations/westus/operationsStatus/500bdcde-2171-41d4-a079-583d15b11cd0?api-version=2015-04-08
-      content-type:
-      - application/json
-      date:
-      - Tue, 08 Oct 2019 20:35:53 GMT
-=======
+    status:
+      code: 200
+      message: Ok
+- request:
+    body: null
+    headers:
+      Accept:
+      - application/json
+      Accept-Encoding:
+      - gzip, deflate
+      CommandName:
+      - cosmosdb create
+      Connection:
+      - keep-alive
+      ParameterSetName:
+      - -n -g --locations --locations
+      User-Agent:
+      - python/3.7.4 (Windows-10-10.0.18362-SP0) msrest/0.6.10 msrest_azure/0.6.2
+        azure-mgmt-cosmosdb/0.8.0 Azure-SDK-For-Python AZURECLI/2.0.75
+    method: GET
+    uri: https://management.azure.com/subscriptions/00000000-0000-0000-0000-000000000000/providers/Microsoft.DocumentDB/locations/westus/operationsStatus/89b40642-cec8-4762-a1b8-a2eb652b68a7?api-version=2015-04-08
+  response:
+    body:
+      string: '{"status":"Dequeued","error":{}}'
+    headers:
+      cache-control:
+      - no-store, no-cache
+      content-length:
+      - '32'
+      content-location:
       - https://management.documents.azure.com:450/subscriptions/0b1f6471-1bf0-4dda-aec3-cb9272f09590/providers/Microsoft.DocumentDB/locations/westus/operationsStatus/89b40642-cec8-4762-a1b8-a2eb652b68a7?api-version=2015-04-08
       content-type:
       - application/json
       date:
       - Mon, 21 Oct 2019 12:33:48 GMT
->>>>>>> 807faccc
-      pragma:
-      - no-cache
-      server:
-      - Microsoft-HTTPAPI/2.0
-      strict-transport-security:
-      - max-age=31536000; includeSubDomains
-      transfer-encoding:
-      - chunked
-      vary:
-      - Accept-Encoding
-      x-content-type-options:
-      - nosniff
-      x-ms-gatewayversion:
-      - version=2.7.0
-    status:
-      code: 200
-      message: Ok
-- request:
-    body: null
-    headers:
-      Accept:
-      - application/json
-      Accept-Encoding:
-      - gzip, deflate
-      CommandName:
-      - cosmosdb create
-      Connection:
-      - keep-alive
-      ParameterSetName:
-      - -n -g --locations --locations
-      User-Agent:
-<<<<<<< HEAD
-      - python/3.6.5 (Windows-10-10.0.17134-SP0) msrest/0.6.10 msrest_azure/0.6.1
-        azure-mgmt-cosmosdb/0.8.0 Azure-SDK-For-Python AZURECLI/2.0.74
-    method: GET
-    uri: https://management.azure.com/subscriptions/00000000-0000-0000-0000-000000000000/providers/Microsoft.DocumentDB/locations/westus/operationsStatus/500bdcde-2171-41d4-a079-583d15b11cd0?api-version=2015-04-08
-=======
-      - python/3.7.4 (Windows-10-10.0.18362-SP0) msrest/0.6.10 msrest_azure/0.6.2
-        azure-mgmt-cosmosdb/0.8.0 Azure-SDK-For-Python AZURECLI/2.0.75
-    method: GET
-    uri: https://management.azure.com/subscriptions/00000000-0000-0000-0000-000000000000/providers/Microsoft.DocumentDB/locations/westus/operationsStatus/89b40642-cec8-4762-a1b8-a2eb652b68a7?api-version=2015-04-08
->>>>>>> 807faccc
-  response:
-    body:
-      string: '{"status":"Dequeued","error":{}}'
-    headers:
-      cache-control:
-      - no-store, no-cache
-      content-length:
-      - '32'
-      content-location:
-<<<<<<< HEAD
-      - https://management.documents.azure.com:450/subscriptions/fb3a3d6b-44c8-44f5-88c9-b20917c9b96b/providers/Microsoft.DocumentDB/locations/westus/operationsStatus/500bdcde-2171-41d4-a079-583d15b11cd0?api-version=2015-04-08
-      content-type:
-      - application/json
-      date:
-      - Tue, 08 Oct 2019 20:36:23 GMT
-=======
+      pragma:
+      - no-cache
+      server:
+      - Microsoft-HTTPAPI/2.0
+      strict-transport-security:
+      - max-age=31536000; includeSubDomains
+      transfer-encoding:
+      - chunked
+      vary:
+      - Accept-Encoding
+      x-content-type-options:
+      - nosniff
+      x-ms-gatewayversion:
+      - version=2.7.0
+    status:
+      code: 200
+      message: Ok
+- request:
+    body: null
+    headers:
+      Accept:
+      - application/json
+      Accept-Encoding:
+      - gzip, deflate
+      CommandName:
+      - cosmosdb create
+      Connection:
+      - keep-alive
+      ParameterSetName:
+      - -n -g --locations --locations
+      User-Agent:
+      - python/3.7.4 (Windows-10-10.0.18362-SP0) msrest/0.6.10 msrest_azure/0.6.2
+        azure-mgmt-cosmosdb/0.8.0 Azure-SDK-For-Python AZURECLI/2.0.75
+    method: GET
+    uri: https://management.azure.com/subscriptions/00000000-0000-0000-0000-000000000000/providers/Microsoft.DocumentDB/locations/westus/operationsStatus/89b40642-cec8-4762-a1b8-a2eb652b68a7?api-version=2015-04-08
+  response:
+    body:
+      string: '{"status":"Dequeued","error":{}}'
+    headers:
+      cache-control:
+      - no-store, no-cache
+      content-length:
+      - '32'
+      content-location:
       - https://management.documents.azure.com:450/subscriptions/0b1f6471-1bf0-4dda-aec3-cb9272f09590/providers/Microsoft.DocumentDB/locations/westus/operationsStatus/89b40642-cec8-4762-a1b8-a2eb652b68a7?api-version=2015-04-08
       content-type:
       - application/json
       date:
       - Mon, 21 Oct 2019 12:34:19 GMT
->>>>>>> 807faccc
-      pragma:
-      - no-cache
-      server:
-      - Microsoft-HTTPAPI/2.0
-      strict-transport-security:
-      - max-age=31536000; includeSubDomains
-      transfer-encoding:
-      - chunked
-      vary:
-      - Accept-Encoding
-      x-content-type-options:
-      - nosniff
-      x-ms-gatewayversion:
-      - version=2.7.0
-    status:
-      code: 200
-      message: Ok
-- request:
-    body: null
-    headers:
-      Accept:
-      - application/json
-      Accept-Encoding:
-      - gzip, deflate
-      CommandName:
-      - cosmosdb create
-      Connection:
-      - keep-alive
-      ParameterSetName:
-      - -n -g --locations --locations
-      User-Agent:
-<<<<<<< HEAD
-      - python/3.6.5 (Windows-10-10.0.17134-SP0) msrest/0.6.10 msrest_azure/0.6.1
-        azure-mgmt-cosmosdb/0.8.0 Azure-SDK-For-Python AZURECLI/2.0.74
-    method: GET
-    uri: https://management.azure.com/subscriptions/00000000-0000-0000-0000-000000000000/providers/Microsoft.DocumentDB/locations/westus/operationsStatus/500bdcde-2171-41d4-a079-583d15b11cd0?api-version=2015-04-08
-=======
-      - python/3.7.4 (Windows-10-10.0.18362-SP0) msrest/0.6.10 msrest_azure/0.6.2
-        azure-mgmt-cosmosdb/0.8.0 Azure-SDK-For-Python AZURECLI/2.0.75
-    method: GET
-    uri: https://management.azure.com/subscriptions/00000000-0000-0000-0000-000000000000/providers/Microsoft.DocumentDB/locations/westus/operationsStatus/89b40642-cec8-4762-a1b8-a2eb652b68a7?api-version=2015-04-08
->>>>>>> 807faccc
-  response:
-    body:
-      string: '{"status":"Dequeued","error":{}}'
-    headers:
-      cache-control:
-      - no-store, no-cache
-      content-length:
-      - '32'
-      content-location:
-<<<<<<< HEAD
-      - https://management.documents.azure.com:450/subscriptions/fb3a3d6b-44c8-44f5-88c9-b20917c9b96b/providers/Microsoft.DocumentDB/locations/westus/operationsStatus/500bdcde-2171-41d4-a079-583d15b11cd0?api-version=2015-04-08
-      content-type:
-      - application/json
-      date:
-      - Tue, 08 Oct 2019 20:36:54 GMT
-=======
+      pragma:
+      - no-cache
+      server:
+      - Microsoft-HTTPAPI/2.0
+      strict-transport-security:
+      - max-age=31536000; includeSubDomains
+      transfer-encoding:
+      - chunked
+      vary:
+      - Accept-Encoding
+      x-content-type-options:
+      - nosniff
+      x-ms-gatewayversion:
+      - version=2.7.0
+    status:
+      code: 200
+      message: Ok
+- request:
+    body: null
+    headers:
+      Accept:
+      - application/json
+      Accept-Encoding:
+      - gzip, deflate
+      CommandName:
+      - cosmosdb create
+      Connection:
+      - keep-alive
+      ParameterSetName:
+      - -n -g --locations --locations
+      User-Agent:
+      - python/3.7.4 (Windows-10-10.0.18362-SP0) msrest/0.6.10 msrest_azure/0.6.2
+        azure-mgmt-cosmosdb/0.8.0 Azure-SDK-For-Python AZURECLI/2.0.75
+    method: GET
+    uri: https://management.azure.com/subscriptions/00000000-0000-0000-0000-000000000000/providers/Microsoft.DocumentDB/locations/westus/operationsStatus/89b40642-cec8-4762-a1b8-a2eb652b68a7?api-version=2015-04-08
+  response:
+    body:
+      string: '{"status":"Dequeued","error":{}}'
+    headers:
+      cache-control:
+      - no-store, no-cache
+      content-length:
+      - '32'
+      content-location:
       - https://management.documents.azure.com:450/subscriptions/0b1f6471-1bf0-4dda-aec3-cb9272f09590/providers/Microsoft.DocumentDB/locations/westus/operationsStatus/89b40642-cec8-4762-a1b8-a2eb652b68a7?api-version=2015-04-08
       content-type:
       - application/json
       date:
       - Mon, 21 Oct 2019 12:34:50 GMT
->>>>>>> 807faccc
-      pragma:
-      - no-cache
-      server:
-      - Microsoft-HTTPAPI/2.0
-      strict-transport-security:
-      - max-age=31536000; includeSubDomains
-      transfer-encoding:
-      - chunked
-      vary:
-      - Accept-Encoding
-      x-content-type-options:
-      - nosniff
-      x-ms-gatewayversion:
-      - version=2.7.0
-    status:
-      code: 200
-      message: Ok
-- request:
-    body: null
-    headers:
-      Accept:
-      - application/json
-      Accept-Encoding:
-      - gzip, deflate
-      CommandName:
-      - cosmosdb create
-      Connection:
-      - keep-alive
-      ParameterSetName:
-      - -n -g --locations --locations
-      User-Agent:
-<<<<<<< HEAD
-      - python/3.6.5 (Windows-10-10.0.17134-SP0) msrest/0.6.10 msrest_azure/0.6.1
-        azure-mgmt-cosmosdb/0.8.0 Azure-SDK-For-Python AZURECLI/2.0.74
-    method: GET
-    uri: https://management.azure.com/subscriptions/00000000-0000-0000-0000-000000000000/providers/Microsoft.DocumentDB/locations/westus/operationsStatus/500bdcde-2171-41d4-a079-583d15b11cd0?api-version=2015-04-08
-=======
-      - python/3.7.4 (Windows-10-10.0.18362-SP0) msrest/0.6.10 msrest_azure/0.6.2
-        azure-mgmt-cosmosdb/0.8.0 Azure-SDK-For-Python AZURECLI/2.0.75
-    method: GET
-    uri: https://management.azure.com/subscriptions/00000000-0000-0000-0000-000000000000/providers/Microsoft.DocumentDB/locations/westus/operationsStatus/89b40642-cec8-4762-a1b8-a2eb652b68a7?api-version=2015-04-08
->>>>>>> 807faccc
-  response:
-    body:
-      string: '{"status":"Dequeued","error":{}}'
-    headers:
-      cache-control:
-      - no-store, no-cache
-      content-length:
-      - '32'
-      content-location:
-<<<<<<< HEAD
-      - https://management.documents.azure.com:450/subscriptions/fb3a3d6b-44c8-44f5-88c9-b20917c9b96b/providers/Microsoft.DocumentDB/locations/westus/operationsStatus/500bdcde-2171-41d4-a079-583d15b11cd0?api-version=2015-04-08
-      content-type:
-      - application/json
-      date:
-      - Tue, 08 Oct 2019 20:37:24 GMT
-=======
+      pragma:
+      - no-cache
+      server:
+      - Microsoft-HTTPAPI/2.0
+      strict-transport-security:
+      - max-age=31536000; includeSubDomains
+      transfer-encoding:
+      - chunked
+      vary:
+      - Accept-Encoding
+      x-content-type-options:
+      - nosniff
+      x-ms-gatewayversion:
+      - version=2.7.0
+    status:
+      code: 200
+      message: Ok
+- request:
+    body: null
+    headers:
+      Accept:
+      - application/json
+      Accept-Encoding:
+      - gzip, deflate
+      CommandName:
+      - cosmosdb create
+      Connection:
+      - keep-alive
+      ParameterSetName:
+      - -n -g --locations --locations
+      User-Agent:
+      - python/3.7.4 (Windows-10-10.0.18362-SP0) msrest/0.6.10 msrest_azure/0.6.2
+        azure-mgmt-cosmosdb/0.8.0 Azure-SDK-For-Python AZURECLI/2.0.75
+    method: GET
+    uri: https://management.azure.com/subscriptions/00000000-0000-0000-0000-000000000000/providers/Microsoft.DocumentDB/locations/westus/operationsStatus/89b40642-cec8-4762-a1b8-a2eb652b68a7?api-version=2015-04-08
+  response:
+    body:
+      string: '{"status":"Dequeued","error":{}}'
+    headers:
+      cache-control:
+      - no-store, no-cache
+      content-length:
+      - '32'
+      content-location:
       - https://management.documents.azure.com:450/subscriptions/0b1f6471-1bf0-4dda-aec3-cb9272f09590/providers/Microsoft.DocumentDB/locations/westus/operationsStatus/89b40642-cec8-4762-a1b8-a2eb652b68a7?api-version=2015-04-08
       content-type:
       - application/json
       date:
       - Mon, 21 Oct 2019 12:35:21 GMT
->>>>>>> 807faccc
-      pragma:
-      - no-cache
-      server:
-      - Microsoft-HTTPAPI/2.0
-      strict-transport-security:
-      - max-age=31536000; includeSubDomains
-      transfer-encoding:
-      - chunked
-      vary:
-      - Accept-Encoding
-      x-content-type-options:
-      - nosniff
-      x-ms-gatewayversion:
-      - version=2.7.0
-    status:
-      code: 200
-      message: Ok
-- request:
-    body: null
-    headers:
-      Accept:
-      - application/json
-      Accept-Encoding:
-      - gzip, deflate
-      CommandName:
-      - cosmosdb create
-      Connection:
-      - keep-alive
-      ParameterSetName:
-      - -n -g --locations --locations
-      User-Agent:
-<<<<<<< HEAD
-      - python/3.6.5 (Windows-10-10.0.17134-SP0) msrest/0.6.10 msrest_azure/0.6.1
-        azure-mgmt-cosmosdb/0.8.0 Azure-SDK-For-Python AZURECLI/2.0.74
-    method: GET
-    uri: https://management.azure.com/subscriptions/00000000-0000-0000-0000-000000000000/providers/Microsoft.DocumentDB/locations/westus/operationsStatus/500bdcde-2171-41d4-a079-583d15b11cd0?api-version=2015-04-08
-=======
-      - python/3.7.4 (Windows-10-10.0.18362-SP0) msrest/0.6.10 msrest_azure/0.6.2
-        azure-mgmt-cosmosdb/0.8.0 Azure-SDK-For-Python AZURECLI/2.0.75
-    method: GET
-    uri: https://management.azure.com/subscriptions/00000000-0000-0000-0000-000000000000/providers/Microsoft.DocumentDB/locations/westus/operationsStatus/89b40642-cec8-4762-a1b8-a2eb652b68a7?api-version=2015-04-08
->>>>>>> 807faccc
-  response:
-    body:
-      string: '{"status":"Dequeued","error":{}}'
-    headers:
-      cache-control:
-      - no-store, no-cache
-      content-length:
-      - '32'
-      content-location:
-<<<<<<< HEAD
-      - https://management.documents.azure.com:450/subscriptions/fb3a3d6b-44c8-44f5-88c9-b20917c9b96b/providers/Microsoft.DocumentDB/locations/westus/operationsStatus/500bdcde-2171-41d4-a079-583d15b11cd0?api-version=2015-04-08
-      content-type:
-      - application/json
-      date:
-      - Tue, 08 Oct 2019 20:37:53 GMT
-=======
+      pragma:
+      - no-cache
+      server:
+      - Microsoft-HTTPAPI/2.0
+      strict-transport-security:
+      - max-age=31536000; includeSubDomains
+      transfer-encoding:
+      - chunked
+      vary:
+      - Accept-Encoding
+      x-content-type-options:
+      - nosniff
+      x-ms-gatewayversion:
+      - version=2.7.0
+    status:
+      code: 200
+      message: Ok
+- request:
+    body: null
+    headers:
+      Accept:
+      - application/json
+      Accept-Encoding:
+      - gzip, deflate
+      CommandName:
+      - cosmosdb create
+      Connection:
+      - keep-alive
+      ParameterSetName:
+      - -n -g --locations --locations
+      User-Agent:
+      - python/3.7.4 (Windows-10-10.0.18362-SP0) msrest/0.6.10 msrest_azure/0.6.2
+        azure-mgmt-cosmosdb/0.8.0 Azure-SDK-For-Python AZURECLI/2.0.75
+    method: GET
+    uri: https://management.azure.com/subscriptions/00000000-0000-0000-0000-000000000000/providers/Microsoft.DocumentDB/locations/westus/operationsStatus/89b40642-cec8-4762-a1b8-a2eb652b68a7?api-version=2015-04-08
+  response:
+    body:
+      string: '{"status":"Dequeued","error":{}}'
+    headers:
+      cache-control:
+      - no-store, no-cache
+      content-length:
+      - '32'
+      content-location:
       - https://management.documents.azure.com:450/subscriptions/0b1f6471-1bf0-4dda-aec3-cb9272f09590/providers/Microsoft.DocumentDB/locations/westus/operationsStatus/89b40642-cec8-4762-a1b8-a2eb652b68a7?api-version=2015-04-08
       content-type:
       - application/json
       date:
       - Mon, 21 Oct 2019 12:35:51 GMT
->>>>>>> 807faccc
-      pragma:
-      - no-cache
-      server:
-      - Microsoft-HTTPAPI/2.0
-      strict-transport-security:
-      - max-age=31536000; includeSubDomains
-      transfer-encoding:
-      - chunked
-      vary:
-      - Accept-Encoding
-      x-content-type-options:
-      - nosniff
-      x-ms-gatewayversion:
-      - version=2.7.0
-    status:
-      code: 200
-      message: Ok
-- request:
-    body: null
-    headers:
-      Accept:
-      - application/json
-      Accept-Encoding:
-      - gzip, deflate
-      CommandName:
-      - cosmosdb create
-      Connection:
-      - keep-alive
-      ParameterSetName:
-      - -n -g --locations --locations
-      User-Agent:
-<<<<<<< HEAD
-      - python/3.6.5 (Windows-10-10.0.17134-SP0) msrest/0.6.10 msrest_azure/0.6.1
-        azure-mgmt-cosmosdb/0.8.0 Azure-SDK-For-Python AZURECLI/2.0.74
-    method: GET
-    uri: https://management.azure.com/subscriptions/00000000-0000-0000-0000-000000000000/providers/Microsoft.DocumentDB/locations/westus/operationsStatus/500bdcde-2171-41d4-a079-583d15b11cd0?api-version=2015-04-08
-=======
-      - python/3.7.4 (Windows-10-10.0.18362-SP0) msrest/0.6.10 msrest_azure/0.6.2
-        azure-mgmt-cosmosdb/0.8.0 Azure-SDK-For-Python AZURECLI/2.0.75
-    method: GET
-    uri: https://management.azure.com/subscriptions/00000000-0000-0000-0000-000000000000/providers/Microsoft.DocumentDB/locations/westus/operationsStatus/89b40642-cec8-4762-a1b8-a2eb652b68a7?api-version=2015-04-08
->>>>>>> 807faccc
-  response:
-    body:
-      string: '{"status":"Dequeued","error":{}}'
-    headers:
-      cache-control:
-      - no-store, no-cache
-      content-length:
-      - '32'
-      content-location:
-<<<<<<< HEAD
-      - https://management.documents.azure.com:450/subscriptions/fb3a3d6b-44c8-44f5-88c9-b20917c9b96b/providers/Microsoft.DocumentDB/locations/westus/operationsStatus/500bdcde-2171-41d4-a079-583d15b11cd0?api-version=2015-04-08
-      content-type:
-      - application/json
-      date:
-      - Tue, 08 Oct 2019 20:38:25 GMT
-=======
+      pragma:
+      - no-cache
+      server:
+      - Microsoft-HTTPAPI/2.0
+      strict-transport-security:
+      - max-age=31536000; includeSubDomains
+      transfer-encoding:
+      - chunked
+      vary:
+      - Accept-Encoding
+      x-content-type-options:
+      - nosniff
+      x-ms-gatewayversion:
+      - version=2.7.0
+    status:
+      code: 200
+      message: Ok
+- request:
+    body: null
+    headers:
+      Accept:
+      - application/json
+      Accept-Encoding:
+      - gzip, deflate
+      CommandName:
+      - cosmosdb create
+      Connection:
+      - keep-alive
+      ParameterSetName:
+      - -n -g --locations --locations
+      User-Agent:
+      - python/3.7.4 (Windows-10-10.0.18362-SP0) msrest/0.6.10 msrest_azure/0.6.2
+        azure-mgmt-cosmosdb/0.8.0 Azure-SDK-For-Python AZURECLI/2.0.75
+    method: GET
+    uri: https://management.azure.com/subscriptions/00000000-0000-0000-0000-000000000000/providers/Microsoft.DocumentDB/locations/westus/operationsStatus/89b40642-cec8-4762-a1b8-a2eb652b68a7?api-version=2015-04-08
+  response:
+    body:
+      string: '{"status":"Dequeued","error":{}}'
+    headers:
+      cache-control:
+      - no-store, no-cache
+      content-length:
+      - '32'
+      content-location:
       - https://management.documents.azure.com:450/subscriptions/0b1f6471-1bf0-4dda-aec3-cb9272f09590/providers/Microsoft.DocumentDB/locations/westus/operationsStatus/89b40642-cec8-4762-a1b8-a2eb652b68a7?api-version=2015-04-08
       content-type:
       - application/json
       date:
       - Mon, 21 Oct 2019 12:36:21 GMT
->>>>>>> 807faccc
-      pragma:
-      - no-cache
-      server:
-      - Microsoft-HTTPAPI/2.0
-      strict-transport-security:
-      - max-age=31536000; includeSubDomains
-      transfer-encoding:
-      - chunked
-      vary:
-      - Accept-Encoding
-      x-content-type-options:
-      - nosniff
-      x-ms-gatewayversion:
-      - version=2.7.0
-    status:
-      code: 200
-      message: Ok
-- request:
-    body: null
-    headers:
-      Accept:
-      - application/json
-      Accept-Encoding:
-      - gzip, deflate
-      CommandName:
-      - cosmosdb create
-      Connection:
-      - keep-alive
-      ParameterSetName:
-      - -n -g --locations --locations
-      User-Agent:
-<<<<<<< HEAD
-      - python/3.6.5 (Windows-10-10.0.17134-SP0) msrest/0.6.10 msrest_azure/0.6.1
-        azure-mgmt-cosmosdb/0.8.0 Azure-SDK-For-Python AZURECLI/2.0.74
-    method: GET
-    uri: https://management.azure.com/subscriptions/00000000-0000-0000-0000-000000000000/providers/Microsoft.DocumentDB/locations/westus/operationsStatus/500bdcde-2171-41d4-a079-583d15b11cd0?api-version=2015-04-08
-=======
-      - python/3.7.4 (Windows-10-10.0.18362-SP0) msrest/0.6.10 msrest_azure/0.6.2
-        azure-mgmt-cosmosdb/0.8.0 Azure-SDK-For-Python AZURECLI/2.0.75
-    method: GET
-    uri: https://management.azure.com/subscriptions/00000000-0000-0000-0000-000000000000/providers/Microsoft.DocumentDB/locations/westus/operationsStatus/89b40642-cec8-4762-a1b8-a2eb652b68a7?api-version=2015-04-08
->>>>>>> 807faccc
-  response:
-    body:
-      string: '{"status":"Dequeued","error":{}}'
-    headers:
-      cache-control:
-      - no-store, no-cache
-      content-length:
-      - '32'
-      content-location:
-<<<<<<< HEAD
-      - https://management.documents.azure.com:450/subscriptions/fb3a3d6b-44c8-44f5-88c9-b20917c9b96b/providers/Microsoft.DocumentDB/locations/westus/operationsStatus/500bdcde-2171-41d4-a079-583d15b11cd0?api-version=2015-04-08
-      content-type:
-      - application/json
-      date:
-      - Tue, 08 Oct 2019 20:38:54 GMT
-=======
+      pragma:
+      - no-cache
+      server:
+      - Microsoft-HTTPAPI/2.0
+      strict-transport-security:
+      - max-age=31536000; includeSubDomains
+      transfer-encoding:
+      - chunked
+      vary:
+      - Accept-Encoding
+      x-content-type-options:
+      - nosniff
+      x-ms-gatewayversion:
+      - version=2.7.0
+    status:
+      code: 200
+      message: Ok
+- request:
+    body: null
+    headers:
+      Accept:
+      - application/json
+      Accept-Encoding:
+      - gzip, deflate
+      CommandName:
+      - cosmosdb create
+      Connection:
+      - keep-alive
+      ParameterSetName:
+      - -n -g --locations --locations
+      User-Agent:
+      - python/3.7.4 (Windows-10-10.0.18362-SP0) msrest/0.6.10 msrest_azure/0.6.2
+        azure-mgmt-cosmosdb/0.8.0 Azure-SDK-For-Python AZURECLI/2.0.75
+    method: GET
+    uri: https://management.azure.com/subscriptions/00000000-0000-0000-0000-000000000000/providers/Microsoft.DocumentDB/locations/westus/operationsStatus/89b40642-cec8-4762-a1b8-a2eb652b68a7?api-version=2015-04-08
+  response:
+    body:
+      string: '{"status":"Dequeued","error":{}}'
+    headers:
+      cache-control:
+      - no-store, no-cache
+      content-length:
+      - '32'
+      content-location:
       - https://management.documents.azure.com:450/subscriptions/0b1f6471-1bf0-4dda-aec3-cb9272f09590/providers/Microsoft.DocumentDB/locations/westus/operationsStatus/89b40642-cec8-4762-a1b8-a2eb652b68a7?api-version=2015-04-08
       content-type:
       - application/json
       date:
       - Mon, 21 Oct 2019 12:36:52 GMT
->>>>>>> 807faccc
-      pragma:
-      - no-cache
-      server:
-      - Microsoft-HTTPAPI/2.0
-      strict-transport-security:
-      - max-age=31536000; includeSubDomains
-      transfer-encoding:
-      - chunked
-      vary:
-      - Accept-Encoding
-      x-content-type-options:
-      - nosniff
-      x-ms-gatewayversion:
-      - version=2.7.0
-    status:
-      code: 200
-      message: Ok
-- request:
-    body: null
-    headers:
-      Accept:
-      - application/json
-      Accept-Encoding:
-      - gzip, deflate
-      CommandName:
-      - cosmosdb create
-      Connection:
-      - keep-alive
-      ParameterSetName:
-      - -n -g --locations --locations
-      User-Agent:
-<<<<<<< HEAD
-      - python/3.6.5 (Windows-10-10.0.17134-SP0) msrest/0.6.10 msrest_azure/0.6.1
-        azure-mgmt-cosmosdb/0.8.0 Azure-SDK-For-Python AZURECLI/2.0.74
-    method: GET
-    uri: https://management.azure.com/subscriptions/00000000-0000-0000-0000-000000000000/providers/Microsoft.DocumentDB/locations/westus/operationsStatus/500bdcde-2171-41d4-a079-583d15b11cd0?api-version=2015-04-08
-=======
-      - python/3.7.4 (Windows-10-10.0.18362-SP0) msrest/0.6.10 msrest_azure/0.6.2
-        azure-mgmt-cosmosdb/0.8.0 Azure-SDK-For-Python AZURECLI/2.0.75
-    method: GET
-    uri: https://management.azure.com/subscriptions/00000000-0000-0000-0000-000000000000/providers/Microsoft.DocumentDB/locations/westus/operationsStatus/89b40642-cec8-4762-a1b8-a2eb652b68a7?api-version=2015-04-08
->>>>>>> 807faccc
-  response:
-    body:
-      string: '{"status":"Dequeued","error":{}}'
-    headers:
-      cache-control:
-      - no-store, no-cache
-      content-length:
-      - '32'
-      content-location:
-<<<<<<< HEAD
-      - https://management.documents.azure.com:450/subscriptions/fb3a3d6b-44c8-44f5-88c9-b20917c9b96b/providers/Microsoft.DocumentDB/locations/westus/operationsStatus/500bdcde-2171-41d4-a079-583d15b11cd0?api-version=2015-04-08
-      content-type:
-      - application/json
-      date:
-      - Tue, 08 Oct 2019 20:39:25 GMT
-=======
+      pragma:
+      - no-cache
+      server:
+      - Microsoft-HTTPAPI/2.0
+      strict-transport-security:
+      - max-age=31536000; includeSubDomains
+      transfer-encoding:
+      - chunked
+      vary:
+      - Accept-Encoding
+      x-content-type-options:
+      - nosniff
+      x-ms-gatewayversion:
+      - version=2.7.0
+    status:
+      code: 200
+      message: Ok
+- request:
+    body: null
+    headers:
+      Accept:
+      - application/json
+      Accept-Encoding:
+      - gzip, deflate
+      CommandName:
+      - cosmosdb create
+      Connection:
+      - keep-alive
+      ParameterSetName:
+      - -n -g --locations --locations
+      User-Agent:
+      - python/3.7.4 (Windows-10-10.0.18362-SP0) msrest/0.6.10 msrest_azure/0.6.2
+        azure-mgmt-cosmosdb/0.8.0 Azure-SDK-For-Python AZURECLI/2.0.75
+    method: GET
+    uri: https://management.azure.com/subscriptions/00000000-0000-0000-0000-000000000000/providers/Microsoft.DocumentDB/locations/westus/operationsStatus/89b40642-cec8-4762-a1b8-a2eb652b68a7?api-version=2015-04-08
+  response:
+    body:
+      string: '{"status":"Dequeued","error":{}}'
+    headers:
+      cache-control:
+      - no-store, no-cache
+      content-length:
+      - '32'
+      content-location:
       - https://management.documents.azure.com:450/subscriptions/0b1f6471-1bf0-4dda-aec3-cb9272f09590/providers/Microsoft.DocumentDB/locations/westus/operationsStatus/89b40642-cec8-4762-a1b8-a2eb652b68a7?api-version=2015-04-08
       content-type:
       - application/json
       date:
       - Mon, 21 Oct 2019 12:37:23 GMT
->>>>>>> 807faccc
-      pragma:
-      - no-cache
-      server:
-      - Microsoft-HTTPAPI/2.0
-      strict-transport-security:
-      - max-age=31536000; includeSubDomains
-      transfer-encoding:
-      - chunked
-      vary:
-      - Accept-Encoding
-      x-content-type-options:
-      - nosniff
-      x-ms-gatewayversion:
-      - version=2.7.0
-    status:
-      code: 200
-      message: Ok
-- request:
-    body: null
-    headers:
-      Accept:
-      - application/json
-      Accept-Encoding:
-      - gzip, deflate
-      CommandName:
-      - cosmosdb create
-      Connection:
-      - keep-alive
-      ParameterSetName:
-      - -n -g --locations --locations
-      User-Agent:
-<<<<<<< HEAD
-      - python/3.6.5 (Windows-10-10.0.17134-SP0) msrest/0.6.10 msrest_azure/0.6.1
-        azure-mgmt-cosmosdb/0.8.0 Azure-SDK-For-Python AZURECLI/2.0.74
-    method: GET
-    uri: https://management.azure.com/subscriptions/00000000-0000-0000-0000-000000000000/providers/Microsoft.DocumentDB/locations/westus/operationsStatus/500bdcde-2171-41d4-a079-583d15b11cd0?api-version=2015-04-08
-=======
-      - python/3.7.4 (Windows-10-10.0.18362-SP0) msrest/0.6.10 msrest_azure/0.6.2
-        azure-mgmt-cosmosdb/0.8.0 Azure-SDK-For-Python AZURECLI/2.0.75
-    method: GET
-    uri: https://management.azure.com/subscriptions/00000000-0000-0000-0000-000000000000/providers/Microsoft.DocumentDB/locations/westus/operationsStatus/89b40642-cec8-4762-a1b8-a2eb652b68a7?api-version=2015-04-08
->>>>>>> 807faccc
-  response:
-    body:
-      string: '{"status":"Dequeued","error":{}}'
-    headers:
-      cache-control:
-      - no-store, no-cache
-      content-length:
-      - '32'
-      content-location:
-<<<<<<< HEAD
-      - https://management.documents.azure.com:450/subscriptions/fb3a3d6b-44c8-44f5-88c9-b20917c9b96b/providers/Microsoft.DocumentDB/locations/westus/operationsStatus/500bdcde-2171-41d4-a079-583d15b11cd0?api-version=2015-04-08
-      content-type:
-      - application/json
-      date:
-      - Tue, 08 Oct 2019 20:39:56 GMT
-=======
+      pragma:
+      - no-cache
+      server:
+      - Microsoft-HTTPAPI/2.0
+      strict-transport-security:
+      - max-age=31536000; includeSubDomains
+      transfer-encoding:
+      - chunked
+      vary:
+      - Accept-Encoding
+      x-content-type-options:
+      - nosniff
+      x-ms-gatewayversion:
+      - version=2.7.0
+    status:
+      code: 200
+      message: Ok
+- request:
+    body: null
+    headers:
+      Accept:
+      - application/json
+      Accept-Encoding:
+      - gzip, deflate
+      CommandName:
+      - cosmosdb create
+      Connection:
+      - keep-alive
+      ParameterSetName:
+      - -n -g --locations --locations
+      User-Agent:
+      - python/3.7.4 (Windows-10-10.0.18362-SP0) msrest/0.6.10 msrest_azure/0.6.2
+        azure-mgmt-cosmosdb/0.8.0 Azure-SDK-For-Python AZURECLI/2.0.75
+    method: GET
+    uri: https://management.azure.com/subscriptions/00000000-0000-0000-0000-000000000000/providers/Microsoft.DocumentDB/locations/westus/operationsStatus/89b40642-cec8-4762-a1b8-a2eb652b68a7?api-version=2015-04-08
+  response:
+    body:
+      string: '{"status":"Dequeued","error":{}}'
+    headers:
+      cache-control:
+      - no-store, no-cache
+      content-length:
+      - '32'
+      content-location:
       - https://management.documents.azure.com:450/subscriptions/0b1f6471-1bf0-4dda-aec3-cb9272f09590/providers/Microsoft.DocumentDB/locations/westus/operationsStatus/89b40642-cec8-4762-a1b8-a2eb652b68a7?api-version=2015-04-08
       content-type:
       - application/json
       date:
       - Mon, 21 Oct 2019 12:37:53 GMT
->>>>>>> 807faccc
-      pragma:
-      - no-cache
-      server:
-      - Microsoft-HTTPAPI/2.0
-      strict-transport-security:
-      - max-age=31536000; includeSubDomains
-      transfer-encoding:
-      - chunked
-      vary:
-      - Accept-Encoding
-      x-content-type-options:
-      - nosniff
-      x-ms-gatewayversion:
-      - version=2.7.0
-    status:
-      code: 200
-      message: Ok
-- request:
-    body: null
-    headers:
-      Accept:
-      - application/json
-      Accept-Encoding:
-      - gzip, deflate
-      CommandName:
-      - cosmosdb create
-      Connection:
-      - keep-alive
-      ParameterSetName:
-      - -n -g --locations --locations
-      User-Agent:
-<<<<<<< HEAD
-      - python/3.6.5 (Windows-10-10.0.17134-SP0) msrest/0.6.10 msrest_azure/0.6.1
-        azure-mgmt-cosmosdb/0.8.0 Azure-SDK-For-Python AZURECLI/2.0.74
-    method: GET
-    uri: https://management.azure.com/subscriptions/00000000-0000-0000-0000-000000000000/providers/Microsoft.DocumentDB/locations/westus/operationsStatus/500bdcde-2171-41d4-a079-583d15b11cd0?api-version=2015-04-08
-=======
-      - python/3.7.4 (Windows-10-10.0.18362-SP0) msrest/0.6.10 msrest_azure/0.6.2
-        azure-mgmt-cosmosdb/0.8.0 Azure-SDK-For-Python AZURECLI/2.0.75
-    method: GET
-    uri: https://management.azure.com/subscriptions/00000000-0000-0000-0000-000000000000/providers/Microsoft.DocumentDB/locations/westus/operationsStatus/89b40642-cec8-4762-a1b8-a2eb652b68a7?api-version=2015-04-08
->>>>>>> 807faccc
-  response:
-    body:
-      string: '{"status":"Dequeued","error":{}}'
-    headers:
-      cache-control:
-      - no-store, no-cache
-      content-length:
-      - '32'
-      content-location:
-<<<<<<< HEAD
-      - https://management.documents.azure.com:450/subscriptions/fb3a3d6b-44c8-44f5-88c9-b20917c9b96b/providers/Microsoft.DocumentDB/locations/westus/operationsStatus/500bdcde-2171-41d4-a079-583d15b11cd0?api-version=2015-04-08
-      content-type:
-      - application/json
-      date:
-      - Tue, 08 Oct 2019 20:40:27 GMT
-=======
+      pragma:
+      - no-cache
+      server:
+      - Microsoft-HTTPAPI/2.0
+      strict-transport-security:
+      - max-age=31536000; includeSubDomains
+      transfer-encoding:
+      - chunked
+      vary:
+      - Accept-Encoding
+      x-content-type-options:
+      - nosniff
+      x-ms-gatewayversion:
+      - version=2.7.0
+    status:
+      code: 200
+      message: Ok
+- request:
+    body: null
+    headers:
+      Accept:
+      - application/json
+      Accept-Encoding:
+      - gzip, deflate
+      CommandName:
+      - cosmosdb create
+      Connection:
+      - keep-alive
+      ParameterSetName:
+      - -n -g --locations --locations
+      User-Agent:
+      - python/3.7.4 (Windows-10-10.0.18362-SP0) msrest/0.6.10 msrest_azure/0.6.2
+        azure-mgmt-cosmosdb/0.8.0 Azure-SDK-For-Python AZURECLI/2.0.75
+    method: GET
+    uri: https://management.azure.com/subscriptions/00000000-0000-0000-0000-000000000000/providers/Microsoft.DocumentDB/locations/westus/operationsStatus/89b40642-cec8-4762-a1b8-a2eb652b68a7?api-version=2015-04-08
+  response:
+    body:
+      string: '{"status":"Dequeued","error":{}}'
+    headers:
+      cache-control:
+      - no-store, no-cache
+      content-length:
+      - '32'
+      content-location:
       - https://management.documents.azure.com:450/subscriptions/0b1f6471-1bf0-4dda-aec3-cb9272f09590/providers/Microsoft.DocumentDB/locations/westus/operationsStatus/89b40642-cec8-4762-a1b8-a2eb652b68a7?api-version=2015-04-08
       content-type:
       - application/json
       date:
       - Mon, 21 Oct 2019 12:38:24 GMT
->>>>>>> 807faccc
-      pragma:
-      - no-cache
-      server:
-      - Microsoft-HTTPAPI/2.0
-      strict-transport-security:
-      - max-age=31536000; includeSubDomains
-      transfer-encoding:
-      - chunked
-      vary:
-      - Accept-Encoding
-      x-content-type-options:
-      - nosniff
-      x-ms-gatewayversion:
-      - version=2.7.0
-    status:
-      code: 200
-      message: Ok
-- request:
-    body: null
-    headers:
-      Accept:
-      - application/json
-      Accept-Encoding:
-      - gzip, deflate
-      CommandName:
-      - cosmosdb create
-      Connection:
-      - keep-alive
-      ParameterSetName:
-      - -n -g --locations --locations
-      User-Agent:
-<<<<<<< HEAD
-      - python/3.6.5 (Windows-10-10.0.17134-SP0) msrest/0.6.10 msrest_azure/0.6.1
-        azure-mgmt-cosmosdb/0.8.0 Azure-SDK-For-Python AZURECLI/2.0.74
-    method: GET
-    uri: https://management.azure.com/subscriptions/00000000-0000-0000-0000-000000000000/providers/Microsoft.DocumentDB/locations/westus/operationsStatus/500bdcde-2171-41d4-a079-583d15b11cd0?api-version=2015-04-08
-=======
-      - python/3.7.4 (Windows-10-10.0.18362-SP0) msrest/0.6.10 msrest_azure/0.6.2
-        azure-mgmt-cosmosdb/0.8.0 Azure-SDK-For-Python AZURECLI/2.0.75
-    method: GET
-    uri: https://management.azure.com/subscriptions/00000000-0000-0000-0000-000000000000/providers/Microsoft.DocumentDB/locations/westus/operationsStatus/89b40642-cec8-4762-a1b8-a2eb652b68a7?api-version=2015-04-08
->>>>>>> 807faccc
-  response:
-    body:
-      string: '{"status":"Dequeued","error":{}}'
-    headers:
-      cache-control:
-      - no-store, no-cache
-      content-length:
-      - '32'
-      content-location:
-<<<<<<< HEAD
-      - https://management.documents.azure.com:450/subscriptions/fb3a3d6b-44c8-44f5-88c9-b20917c9b96b/providers/Microsoft.DocumentDB/locations/westus/operationsStatus/500bdcde-2171-41d4-a079-583d15b11cd0?api-version=2015-04-08
-      content-type:
-      - application/json
-      date:
-      - Tue, 08 Oct 2019 20:40:57 GMT
-=======
+      pragma:
+      - no-cache
+      server:
+      - Microsoft-HTTPAPI/2.0
+      strict-transport-security:
+      - max-age=31536000; includeSubDomains
+      transfer-encoding:
+      - chunked
+      vary:
+      - Accept-Encoding
+      x-content-type-options:
+      - nosniff
+      x-ms-gatewayversion:
+      - version=2.7.0
+    status:
+      code: 200
+      message: Ok
+- request:
+    body: null
+    headers:
+      Accept:
+      - application/json
+      Accept-Encoding:
+      - gzip, deflate
+      CommandName:
+      - cosmosdb create
+      Connection:
+      - keep-alive
+      ParameterSetName:
+      - -n -g --locations --locations
+      User-Agent:
+      - python/3.7.4 (Windows-10-10.0.18362-SP0) msrest/0.6.10 msrest_azure/0.6.2
+        azure-mgmt-cosmosdb/0.8.0 Azure-SDK-For-Python AZURECLI/2.0.75
+    method: GET
+    uri: https://management.azure.com/subscriptions/00000000-0000-0000-0000-000000000000/providers/Microsoft.DocumentDB/locations/westus/operationsStatus/89b40642-cec8-4762-a1b8-a2eb652b68a7?api-version=2015-04-08
+  response:
+    body:
+      string: '{"status":"Dequeued","error":{}}'
+    headers:
+      cache-control:
+      - no-store, no-cache
+      content-length:
+      - '32'
+      content-location:
       - https://management.documents.azure.com:450/subscriptions/0b1f6471-1bf0-4dda-aec3-cb9272f09590/providers/Microsoft.DocumentDB/locations/westus/operationsStatus/89b40642-cec8-4762-a1b8-a2eb652b68a7?api-version=2015-04-08
       content-type:
       - application/json
       date:
       - Mon, 21 Oct 2019 12:38:55 GMT
->>>>>>> 807faccc
-      pragma:
-      - no-cache
-      server:
-      - Microsoft-HTTPAPI/2.0
-      strict-transport-security:
-      - max-age=31536000; includeSubDomains
-      transfer-encoding:
-      - chunked
-      vary:
-      - Accept-Encoding
-      x-content-type-options:
-      - nosniff
-      x-ms-gatewayversion:
-      - version=2.7.0
-    status:
-      code: 200
-      message: Ok
-- request:
-    body: null
-    headers:
-      Accept:
-      - application/json
-      Accept-Encoding:
-      - gzip, deflate
-      CommandName:
-      - cosmosdb create
-      Connection:
-      - keep-alive
-      ParameterSetName:
-      - -n -g --locations --locations
-      User-Agent:
-<<<<<<< HEAD
-      - python/3.6.5 (Windows-10-10.0.17134-SP0) msrest/0.6.10 msrest_azure/0.6.1
-        azure-mgmt-cosmosdb/0.8.0 Azure-SDK-For-Python AZURECLI/2.0.74
-    method: GET
-    uri: https://management.azure.com/subscriptions/00000000-0000-0000-0000-000000000000/providers/Microsoft.DocumentDB/locations/westus/operationsStatus/500bdcde-2171-41d4-a079-583d15b11cd0?api-version=2015-04-08
-=======
-      - python/3.7.4 (Windows-10-10.0.18362-SP0) msrest/0.6.10 msrest_azure/0.6.2
-        azure-mgmt-cosmosdb/0.8.0 Azure-SDK-For-Python AZURECLI/2.0.75
-    method: GET
-    uri: https://management.azure.com/subscriptions/00000000-0000-0000-0000-000000000000/providers/Microsoft.DocumentDB/locations/westus/operationsStatus/89b40642-cec8-4762-a1b8-a2eb652b68a7?api-version=2015-04-08
->>>>>>> 807faccc
-  response:
-    body:
-      string: '{"status":"Dequeued","error":{}}'
-    headers:
-      cache-control:
-      - no-store, no-cache
-      content-length:
-      - '32'
-      content-location:
-<<<<<<< HEAD
-      - https://management.documents.azure.com:450/subscriptions/fb3a3d6b-44c8-44f5-88c9-b20917c9b96b/providers/Microsoft.DocumentDB/locations/westus/operationsStatus/500bdcde-2171-41d4-a079-583d15b11cd0?api-version=2015-04-08
-      content-type:
-      - application/json
-      date:
-      - Tue, 08 Oct 2019 20:41:27 GMT
-=======
+      pragma:
+      - no-cache
+      server:
+      - Microsoft-HTTPAPI/2.0
+      strict-transport-security:
+      - max-age=31536000; includeSubDomains
+      transfer-encoding:
+      - chunked
+      vary:
+      - Accept-Encoding
+      x-content-type-options:
+      - nosniff
+      x-ms-gatewayversion:
+      - version=2.7.0
+    status:
+      code: 200
+      message: Ok
+- request:
+    body: null
+    headers:
+      Accept:
+      - application/json
+      Accept-Encoding:
+      - gzip, deflate
+      CommandName:
+      - cosmosdb create
+      Connection:
+      - keep-alive
+      ParameterSetName:
+      - -n -g --locations --locations
+      User-Agent:
+      - python/3.7.4 (Windows-10-10.0.18362-SP0) msrest/0.6.10 msrest_azure/0.6.2
+        azure-mgmt-cosmosdb/0.8.0 Azure-SDK-For-Python AZURECLI/2.0.75
+    method: GET
+    uri: https://management.azure.com/subscriptions/00000000-0000-0000-0000-000000000000/providers/Microsoft.DocumentDB/locations/westus/operationsStatus/89b40642-cec8-4762-a1b8-a2eb652b68a7?api-version=2015-04-08
+  response:
+    body:
+      string: '{"status":"Dequeued","error":{}}'
+    headers:
+      cache-control:
+      - no-store, no-cache
+      content-length:
+      - '32'
+      content-location:
       - https://management.documents.azure.com:450/subscriptions/0b1f6471-1bf0-4dda-aec3-cb9272f09590/providers/Microsoft.DocumentDB/locations/westus/operationsStatus/89b40642-cec8-4762-a1b8-a2eb652b68a7?api-version=2015-04-08
       content-type:
       - application/json
       date:
       - Mon, 21 Oct 2019 12:39:26 GMT
->>>>>>> 807faccc
-      pragma:
-      - no-cache
-      server:
-      - Microsoft-HTTPAPI/2.0
-      strict-transport-security:
-      - max-age=31536000; includeSubDomains
-      transfer-encoding:
-      - chunked
-      vary:
-      - Accept-Encoding
-      x-content-type-options:
-      - nosniff
-      x-ms-gatewayversion:
-      - version=2.7.0
-    status:
-      code: 200
-      message: Ok
-- request:
-    body: null
-    headers:
-      Accept:
-      - application/json
-      Accept-Encoding:
-      - gzip, deflate
-      CommandName:
-      - cosmosdb create
-      Connection:
-      - keep-alive
-      ParameterSetName:
-      - -n -g --locations --locations
-      User-Agent:
-<<<<<<< HEAD
-      - python/3.6.5 (Windows-10-10.0.17134-SP0) msrest/0.6.10 msrest_azure/0.6.1
-        azure-mgmt-cosmosdb/0.8.0 Azure-SDK-For-Python AZURECLI/2.0.74
-    method: GET
-    uri: https://management.azure.com/subscriptions/00000000-0000-0000-0000-000000000000/providers/Microsoft.DocumentDB/locations/westus/operationsStatus/500bdcde-2171-41d4-a079-583d15b11cd0?api-version=2015-04-08
-=======
-      - python/3.7.4 (Windows-10-10.0.18362-SP0) msrest/0.6.10 msrest_azure/0.6.2
-        azure-mgmt-cosmosdb/0.8.0 Azure-SDK-For-Python AZURECLI/2.0.75
-    method: GET
-    uri: https://management.azure.com/subscriptions/00000000-0000-0000-0000-000000000000/providers/Microsoft.DocumentDB/locations/westus/operationsStatus/89b40642-cec8-4762-a1b8-a2eb652b68a7?api-version=2015-04-08
->>>>>>> 807faccc
-  response:
-    body:
-      string: '{"status":"Dequeued","error":{}}'
-    headers:
-      cache-control:
-      - no-store, no-cache
-      content-length:
-      - '32'
-      content-location:
-<<<<<<< HEAD
-      - https://management.documents.azure.com:450/subscriptions/fb3a3d6b-44c8-44f5-88c9-b20917c9b96b/providers/Microsoft.DocumentDB/locations/westus/operationsStatus/500bdcde-2171-41d4-a079-583d15b11cd0?api-version=2015-04-08
-      content-type:
-      - application/json
-      date:
-      - Tue, 08 Oct 2019 20:41:58 GMT
-=======
+      pragma:
+      - no-cache
+      server:
+      - Microsoft-HTTPAPI/2.0
+      strict-transport-security:
+      - max-age=31536000; includeSubDomains
+      transfer-encoding:
+      - chunked
+      vary:
+      - Accept-Encoding
+      x-content-type-options:
+      - nosniff
+      x-ms-gatewayversion:
+      - version=2.7.0
+    status:
+      code: 200
+      message: Ok
+- request:
+    body: null
+    headers:
+      Accept:
+      - application/json
+      Accept-Encoding:
+      - gzip, deflate
+      CommandName:
+      - cosmosdb create
+      Connection:
+      - keep-alive
+      ParameterSetName:
+      - -n -g --locations --locations
+      User-Agent:
+      - python/3.7.4 (Windows-10-10.0.18362-SP0) msrest/0.6.10 msrest_azure/0.6.2
+        azure-mgmt-cosmosdb/0.8.0 Azure-SDK-For-Python AZURECLI/2.0.75
+    method: GET
+    uri: https://management.azure.com/subscriptions/00000000-0000-0000-0000-000000000000/providers/Microsoft.DocumentDB/locations/westus/operationsStatus/89b40642-cec8-4762-a1b8-a2eb652b68a7?api-version=2015-04-08
+  response:
+    body:
+      string: '{"status":"Dequeued","error":{}}'
+    headers:
+      cache-control:
+      - no-store, no-cache
+      content-length:
+      - '32'
+      content-location:
       - https://management.documents.azure.com:450/subscriptions/0b1f6471-1bf0-4dda-aec3-cb9272f09590/providers/Microsoft.DocumentDB/locations/westus/operationsStatus/89b40642-cec8-4762-a1b8-a2eb652b68a7?api-version=2015-04-08
       content-type:
       - application/json
       date:
       - Mon, 21 Oct 2019 12:39:56 GMT
->>>>>>> 807faccc
-      pragma:
-      - no-cache
-      server:
-      - Microsoft-HTTPAPI/2.0
-      strict-transport-security:
-      - max-age=31536000; includeSubDomains
-      transfer-encoding:
-      - chunked
-      vary:
-      - Accept-Encoding
-      x-content-type-options:
-      - nosniff
-      x-ms-gatewayversion:
-      - version=2.7.0
-    status:
-      code: 200
-      message: Ok
-- request:
-    body: null
-    headers:
-      Accept:
-      - application/json
-      Accept-Encoding:
-      - gzip, deflate
-      CommandName:
-      - cosmosdb create
-      Connection:
-      - keep-alive
-      ParameterSetName:
-      - -n -g --locations --locations
-      User-Agent:
-<<<<<<< HEAD
-      - python/3.6.5 (Windows-10-10.0.17134-SP0) msrest/0.6.10 msrest_azure/0.6.1
-        azure-mgmt-cosmosdb/0.8.0 Azure-SDK-For-Python AZURECLI/2.0.74
-    method: GET
-    uri: https://management.azure.com/subscriptions/00000000-0000-0000-0000-000000000000/providers/Microsoft.DocumentDB/locations/westus/operationsStatus/500bdcde-2171-41d4-a079-583d15b11cd0?api-version=2015-04-08
-=======
-      - python/3.7.4 (Windows-10-10.0.18362-SP0) msrest/0.6.10 msrest_azure/0.6.2
-        azure-mgmt-cosmosdb/0.8.0 Azure-SDK-For-Python AZURECLI/2.0.75
-    method: GET
-    uri: https://management.azure.com/subscriptions/00000000-0000-0000-0000-000000000000/providers/Microsoft.DocumentDB/locations/westus/operationsStatus/89b40642-cec8-4762-a1b8-a2eb652b68a7?api-version=2015-04-08
->>>>>>> 807faccc
-  response:
-    body:
-      string: '{"status":"Dequeued","error":{}}'
-    headers:
-      cache-control:
-      - no-store, no-cache
-      content-length:
-      - '32'
-      content-location:
-<<<<<<< HEAD
-      - https://management.documents.azure.com:450/subscriptions/fb3a3d6b-44c8-44f5-88c9-b20917c9b96b/providers/Microsoft.DocumentDB/locations/westus/operationsStatus/500bdcde-2171-41d4-a079-583d15b11cd0?api-version=2015-04-08
-      content-type:
-      - application/json
-      date:
-      - Tue, 08 Oct 2019 20:42:29 GMT
-=======
+      pragma:
+      - no-cache
+      server:
+      - Microsoft-HTTPAPI/2.0
+      strict-transport-security:
+      - max-age=31536000; includeSubDomains
+      transfer-encoding:
+      - chunked
+      vary:
+      - Accept-Encoding
+      x-content-type-options:
+      - nosniff
+      x-ms-gatewayversion:
+      - version=2.7.0
+    status:
+      code: 200
+      message: Ok
+- request:
+    body: null
+    headers:
+      Accept:
+      - application/json
+      Accept-Encoding:
+      - gzip, deflate
+      CommandName:
+      - cosmosdb create
+      Connection:
+      - keep-alive
+      ParameterSetName:
+      - -n -g --locations --locations
+      User-Agent:
+      - python/3.7.4 (Windows-10-10.0.18362-SP0) msrest/0.6.10 msrest_azure/0.6.2
+        azure-mgmt-cosmosdb/0.8.0 Azure-SDK-For-Python AZURECLI/2.0.75
+    method: GET
+    uri: https://management.azure.com/subscriptions/00000000-0000-0000-0000-000000000000/providers/Microsoft.DocumentDB/locations/westus/operationsStatus/89b40642-cec8-4762-a1b8-a2eb652b68a7?api-version=2015-04-08
+  response:
+    body:
+      string: '{"status":"Dequeued","error":{}}'
+    headers:
+      cache-control:
+      - no-store, no-cache
+      content-length:
+      - '32'
+      content-location:
       - https://management.documents.azure.com:450/subscriptions/0b1f6471-1bf0-4dda-aec3-cb9272f09590/providers/Microsoft.DocumentDB/locations/westus/operationsStatus/89b40642-cec8-4762-a1b8-a2eb652b68a7?api-version=2015-04-08
       content-type:
       - application/json
       date:
       - Mon, 21 Oct 2019 12:40:28 GMT
->>>>>>> 807faccc
-      pragma:
-      - no-cache
-      server:
-      - Microsoft-HTTPAPI/2.0
-      strict-transport-security:
-      - max-age=31536000; includeSubDomains
-      transfer-encoding:
-      - chunked
-      vary:
-      - Accept-Encoding
-      x-content-type-options:
-      - nosniff
-      x-ms-gatewayversion:
-      - version=2.7.0
-    status:
-      code: 200
-      message: Ok
-- request:
-    body: null
-    headers:
-      Accept:
-      - application/json
-      Accept-Encoding:
-      - gzip, deflate
-      CommandName:
-      - cosmosdb create
-      Connection:
-      - keep-alive
-      ParameterSetName:
-      - -n -g --locations --locations
-      User-Agent:
-<<<<<<< HEAD
-      - python/3.6.5 (Windows-10-10.0.17134-SP0) msrest/0.6.10 msrest_azure/0.6.1
-        azure-mgmt-cosmosdb/0.8.0 Azure-SDK-For-Python AZURECLI/2.0.74
-    method: GET
-    uri: https://management.azure.com/subscriptions/00000000-0000-0000-0000-000000000000/providers/Microsoft.DocumentDB/locations/westus/operationsStatus/500bdcde-2171-41d4-a079-583d15b11cd0?api-version=2015-04-08
-=======
-      - python/3.7.4 (Windows-10-10.0.18362-SP0) msrest/0.6.10 msrest_azure/0.6.2
-        azure-mgmt-cosmosdb/0.8.0 Azure-SDK-For-Python AZURECLI/2.0.75
-    method: GET
-    uri: https://management.azure.com/subscriptions/00000000-0000-0000-0000-000000000000/providers/Microsoft.DocumentDB/locations/westus/operationsStatus/89b40642-cec8-4762-a1b8-a2eb652b68a7?api-version=2015-04-08
->>>>>>> 807faccc
-  response:
-    body:
-      string: '{"status":"Dequeued","error":{}}'
-    headers:
-      cache-control:
-      - no-store, no-cache
-      content-length:
-      - '32'
-      content-location:
-<<<<<<< HEAD
-      - https://management.documents.azure.com:450/subscriptions/fb3a3d6b-44c8-44f5-88c9-b20917c9b96b/providers/Microsoft.DocumentDB/locations/westus/operationsStatus/500bdcde-2171-41d4-a079-583d15b11cd0?api-version=2015-04-08
-      content-type:
-      - application/json
-      date:
-      - Tue, 08 Oct 2019 20:42:59 GMT
-=======
+      pragma:
+      - no-cache
+      server:
+      - Microsoft-HTTPAPI/2.0
+      strict-transport-security:
+      - max-age=31536000; includeSubDomains
+      transfer-encoding:
+      - chunked
+      vary:
+      - Accept-Encoding
+      x-content-type-options:
+      - nosniff
+      x-ms-gatewayversion:
+      - version=2.7.0
+    status:
+      code: 200
+      message: Ok
+- request:
+    body: null
+    headers:
+      Accept:
+      - application/json
+      Accept-Encoding:
+      - gzip, deflate
+      CommandName:
+      - cosmosdb create
+      Connection:
+      - keep-alive
+      ParameterSetName:
+      - -n -g --locations --locations
+      User-Agent:
+      - python/3.7.4 (Windows-10-10.0.18362-SP0) msrest/0.6.10 msrest_azure/0.6.2
+        azure-mgmt-cosmosdb/0.8.0 Azure-SDK-For-Python AZURECLI/2.0.75
+    method: GET
+    uri: https://management.azure.com/subscriptions/00000000-0000-0000-0000-000000000000/providers/Microsoft.DocumentDB/locations/westus/operationsStatus/89b40642-cec8-4762-a1b8-a2eb652b68a7?api-version=2015-04-08
+  response:
+    body:
+      string: '{"status":"Dequeued","error":{}}'
+    headers:
+      cache-control:
+      - no-store, no-cache
+      content-length:
+      - '32'
+      content-location:
       - https://management.documents.azure.com:450/subscriptions/0b1f6471-1bf0-4dda-aec3-cb9272f09590/providers/Microsoft.DocumentDB/locations/westus/operationsStatus/89b40642-cec8-4762-a1b8-a2eb652b68a7?api-version=2015-04-08
       content-type:
       - application/json
       date:
       - Mon, 21 Oct 2019 12:40:58 GMT
->>>>>>> 807faccc
-      pragma:
-      - no-cache
-      server:
-      - Microsoft-HTTPAPI/2.0
-      strict-transport-security:
-      - max-age=31536000; includeSubDomains
-      transfer-encoding:
-      - chunked
-      vary:
-      - Accept-Encoding
-      x-content-type-options:
-      - nosniff
-      x-ms-gatewayversion:
-      - version=2.7.0
-    status:
-      code: 200
-      message: Ok
-- request:
-    body: null
-    headers:
-      Accept:
-      - application/json
-      Accept-Encoding:
-      - gzip, deflate
-      CommandName:
-      - cosmosdb create
-      Connection:
-      - keep-alive
-      ParameterSetName:
-      - -n -g --locations --locations
-      User-Agent:
-<<<<<<< HEAD
-      - python/3.6.5 (Windows-10-10.0.17134-SP0) msrest/0.6.10 msrest_azure/0.6.1
-        azure-mgmt-cosmosdb/0.8.0 Azure-SDK-For-Python AZURECLI/2.0.74
-    method: GET
-    uri: https://management.azure.com/subscriptions/00000000-0000-0000-0000-000000000000/providers/Microsoft.DocumentDB/locations/westus/operationsStatus/500bdcde-2171-41d4-a079-583d15b11cd0?api-version=2015-04-08
-=======
-      - python/3.7.4 (Windows-10-10.0.18362-SP0) msrest/0.6.10 msrest_azure/0.6.2
-        azure-mgmt-cosmosdb/0.8.0 Azure-SDK-For-Python AZURECLI/2.0.75
-    method: GET
-    uri: https://management.azure.com/subscriptions/00000000-0000-0000-0000-000000000000/providers/Microsoft.DocumentDB/locations/westus/operationsStatus/89b40642-cec8-4762-a1b8-a2eb652b68a7?api-version=2015-04-08
->>>>>>> 807faccc
-  response:
-    body:
-      string: '{"status":"Dequeued","error":{}}'
-    headers:
-      cache-control:
-      - no-store, no-cache
-      content-length:
-      - '32'
-      content-location:
-<<<<<<< HEAD
-      - https://management.documents.azure.com:450/subscriptions/fb3a3d6b-44c8-44f5-88c9-b20917c9b96b/providers/Microsoft.DocumentDB/locations/westus/operationsStatus/500bdcde-2171-41d4-a079-583d15b11cd0?api-version=2015-04-08
-      content-type:
-      - application/json
-      date:
-      - Tue, 08 Oct 2019 20:43:29 GMT
-=======
+      pragma:
+      - no-cache
+      server:
+      - Microsoft-HTTPAPI/2.0
+      strict-transport-security:
+      - max-age=31536000; includeSubDomains
+      transfer-encoding:
+      - chunked
+      vary:
+      - Accept-Encoding
+      x-content-type-options:
+      - nosniff
+      x-ms-gatewayversion:
+      - version=2.7.0
+    status:
+      code: 200
+      message: Ok
+- request:
+    body: null
+    headers:
+      Accept:
+      - application/json
+      Accept-Encoding:
+      - gzip, deflate
+      CommandName:
+      - cosmosdb create
+      Connection:
+      - keep-alive
+      ParameterSetName:
+      - -n -g --locations --locations
+      User-Agent:
+      - python/3.7.4 (Windows-10-10.0.18362-SP0) msrest/0.6.10 msrest_azure/0.6.2
+        azure-mgmt-cosmosdb/0.8.0 Azure-SDK-For-Python AZURECLI/2.0.75
+    method: GET
+    uri: https://management.azure.com/subscriptions/00000000-0000-0000-0000-000000000000/providers/Microsoft.DocumentDB/locations/westus/operationsStatus/89b40642-cec8-4762-a1b8-a2eb652b68a7?api-version=2015-04-08
+  response:
+    body:
+      string: '{"status":"Dequeued","error":{}}'
+    headers:
+      cache-control:
+      - no-store, no-cache
+      content-length:
+      - '32'
+      content-location:
       - https://management.documents.azure.com:450/subscriptions/0b1f6471-1bf0-4dda-aec3-cb9272f09590/providers/Microsoft.DocumentDB/locations/westus/operationsStatus/89b40642-cec8-4762-a1b8-a2eb652b68a7?api-version=2015-04-08
       content-type:
       - application/json
       date:
       - Mon, 21 Oct 2019 12:41:29 GMT
->>>>>>> 807faccc
-      pragma:
-      - no-cache
-      server:
-      - Microsoft-HTTPAPI/2.0
-      strict-transport-security:
-      - max-age=31536000; includeSubDomains
-      transfer-encoding:
-      - chunked
-      vary:
-      - Accept-Encoding
-      x-content-type-options:
-      - nosniff
-      x-ms-gatewayversion:
-      - version=2.7.0
-    status:
-      code: 200
-      message: Ok
-- request:
-    body: null
-    headers:
-      Accept:
-      - application/json
-      Accept-Encoding:
-      - gzip, deflate
-      CommandName:
-      - cosmosdb create
-      Connection:
-      - keep-alive
-      ParameterSetName:
-      - -n -g --locations --locations
-      User-Agent:
-<<<<<<< HEAD
-      - python/3.6.5 (Windows-10-10.0.17134-SP0) msrest/0.6.10 msrest_azure/0.6.1
-        azure-mgmt-cosmosdb/0.8.0 Azure-SDK-For-Python AZURECLI/2.0.74
-    method: GET
-    uri: https://management.azure.com/subscriptions/00000000-0000-0000-0000-000000000000/providers/Microsoft.DocumentDB/locations/westus/operationsStatus/500bdcde-2171-41d4-a079-583d15b11cd0?api-version=2015-04-08
-=======
-      - python/3.7.4 (Windows-10-10.0.18362-SP0) msrest/0.6.10 msrest_azure/0.6.2
-        azure-mgmt-cosmosdb/0.8.0 Azure-SDK-For-Python AZURECLI/2.0.75
-    method: GET
-    uri: https://management.azure.com/subscriptions/00000000-0000-0000-0000-000000000000/providers/Microsoft.DocumentDB/locations/westus/operationsStatus/89b40642-cec8-4762-a1b8-a2eb652b68a7?api-version=2015-04-08
->>>>>>> 807faccc
-  response:
-    body:
-      string: '{"status":"Dequeued","error":{}}'
-    headers:
-      cache-control:
-      - no-store, no-cache
-      content-length:
-      - '32'
-      content-location:
-<<<<<<< HEAD
-      - https://management.documents.azure.com:450/subscriptions/fb3a3d6b-44c8-44f5-88c9-b20917c9b96b/providers/Microsoft.DocumentDB/locations/westus/operationsStatus/500bdcde-2171-41d4-a079-583d15b11cd0?api-version=2015-04-08
-      content-type:
-      - application/json
-      date:
-      - Tue, 08 Oct 2019 20:43:59 GMT
-=======
+      pragma:
+      - no-cache
+      server:
+      - Microsoft-HTTPAPI/2.0
+      strict-transport-security:
+      - max-age=31536000; includeSubDomains
+      transfer-encoding:
+      - chunked
+      vary:
+      - Accept-Encoding
+      x-content-type-options:
+      - nosniff
+      x-ms-gatewayversion:
+      - version=2.7.0
+    status:
+      code: 200
+      message: Ok
+- request:
+    body: null
+    headers:
+      Accept:
+      - application/json
+      Accept-Encoding:
+      - gzip, deflate
+      CommandName:
+      - cosmosdb create
+      Connection:
+      - keep-alive
+      ParameterSetName:
+      - -n -g --locations --locations
+      User-Agent:
+      - python/3.7.4 (Windows-10-10.0.18362-SP0) msrest/0.6.10 msrest_azure/0.6.2
+        azure-mgmt-cosmosdb/0.8.0 Azure-SDK-For-Python AZURECLI/2.0.75
+    method: GET
+    uri: https://management.azure.com/subscriptions/00000000-0000-0000-0000-000000000000/providers/Microsoft.DocumentDB/locations/westus/operationsStatus/89b40642-cec8-4762-a1b8-a2eb652b68a7?api-version=2015-04-08
+  response:
+    body:
+      string: '{"status":"Dequeued","error":{}}'
+    headers:
+      cache-control:
+      - no-store, no-cache
+      content-length:
+      - '32'
+      content-location:
       - https://management.documents.azure.com:450/subscriptions/0b1f6471-1bf0-4dda-aec3-cb9272f09590/providers/Microsoft.DocumentDB/locations/westus/operationsStatus/89b40642-cec8-4762-a1b8-a2eb652b68a7?api-version=2015-04-08
       content-type:
       - application/json
       date:
       - Mon, 21 Oct 2019 12:42:00 GMT
->>>>>>> 807faccc
-      pragma:
-      - no-cache
-      server:
-      - Microsoft-HTTPAPI/2.0
-      strict-transport-security:
-      - max-age=31536000; includeSubDomains
-      transfer-encoding:
-      - chunked
-      vary:
-      - Accept-Encoding
-      x-content-type-options:
-      - nosniff
-      x-ms-gatewayversion:
-      - version=2.7.0
-    status:
-      code: 200
-      message: Ok
-- request:
-    body: null
-    headers:
-      Accept:
-      - application/json
-      Accept-Encoding:
-      - gzip, deflate
-      CommandName:
-      - cosmosdb create
-      Connection:
-      - keep-alive
-      ParameterSetName:
-      - -n -g --locations --locations
-      User-Agent:
-<<<<<<< HEAD
-      - python/3.6.5 (Windows-10-10.0.17134-SP0) msrest/0.6.10 msrest_azure/0.6.1
-        azure-mgmt-cosmosdb/0.8.0 Azure-SDK-For-Python AZURECLI/2.0.74
-    method: GET
-    uri: https://management.azure.com/subscriptions/00000000-0000-0000-0000-000000000000/providers/Microsoft.DocumentDB/locations/westus/operationsStatus/500bdcde-2171-41d4-a079-583d15b11cd0?api-version=2015-04-08
-=======
-      - python/3.7.4 (Windows-10-10.0.18362-SP0) msrest/0.6.10 msrest_azure/0.6.2
-        azure-mgmt-cosmosdb/0.8.0 Azure-SDK-For-Python AZURECLI/2.0.75
-    method: GET
-    uri: https://management.azure.com/subscriptions/00000000-0000-0000-0000-000000000000/providers/Microsoft.DocumentDB/locations/westus/operationsStatus/89b40642-cec8-4762-a1b8-a2eb652b68a7?api-version=2015-04-08
->>>>>>> 807faccc
-  response:
-    body:
-      string: '{"status":"Dequeued","error":{}}'
-    headers:
-      cache-control:
-      - no-store, no-cache
-      content-length:
-      - '32'
-      content-location:
-<<<<<<< HEAD
-      - https://management.documents.azure.com:450/subscriptions/fb3a3d6b-44c8-44f5-88c9-b20917c9b96b/providers/Microsoft.DocumentDB/locations/westus/operationsStatus/500bdcde-2171-41d4-a079-583d15b11cd0?api-version=2015-04-08
-      content-type:
-      - application/json
-      date:
-      - Tue, 08 Oct 2019 20:44:31 GMT
-=======
+      pragma:
+      - no-cache
+      server:
+      - Microsoft-HTTPAPI/2.0
+      strict-transport-security:
+      - max-age=31536000; includeSubDomains
+      transfer-encoding:
+      - chunked
+      vary:
+      - Accept-Encoding
+      x-content-type-options:
+      - nosniff
+      x-ms-gatewayversion:
+      - version=2.7.0
+    status:
+      code: 200
+      message: Ok
+- request:
+    body: null
+    headers:
+      Accept:
+      - application/json
+      Accept-Encoding:
+      - gzip, deflate
+      CommandName:
+      - cosmosdb create
+      Connection:
+      - keep-alive
+      ParameterSetName:
+      - -n -g --locations --locations
+      User-Agent:
+      - python/3.7.4 (Windows-10-10.0.18362-SP0) msrest/0.6.10 msrest_azure/0.6.2
+        azure-mgmt-cosmosdb/0.8.0 Azure-SDK-For-Python AZURECLI/2.0.75
+    method: GET
+    uri: https://management.azure.com/subscriptions/00000000-0000-0000-0000-000000000000/providers/Microsoft.DocumentDB/locations/westus/operationsStatus/89b40642-cec8-4762-a1b8-a2eb652b68a7?api-version=2015-04-08
+  response:
+    body:
+      string: '{"status":"Dequeued","error":{}}'
+    headers:
+      cache-control:
+      - no-store, no-cache
+      content-length:
+      - '32'
+      content-location:
       - https://management.documents.azure.com:450/subscriptions/0b1f6471-1bf0-4dda-aec3-cb9272f09590/providers/Microsoft.DocumentDB/locations/westus/operationsStatus/89b40642-cec8-4762-a1b8-a2eb652b68a7?api-version=2015-04-08
       content-type:
       - application/json
       date:
       - Mon, 21 Oct 2019 12:42:30 GMT
->>>>>>> 807faccc
-      pragma:
-      - no-cache
-      server:
-      - Microsoft-HTTPAPI/2.0
-      strict-transport-security:
-      - max-age=31536000; includeSubDomains
-      transfer-encoding:
-      - chunked
-      vary:
-      - Accept-Encoding
-      x-content-type-options:
-      - nosniff
-      x-ms-gatewayversion:
-      - version=2.7.0
-    status:
-      code: 200
-      message: Ok
-- request:
-    body: null
-    headers:
-      Accept:
-      - application/json
-      Accept-Encoding:
-      - gzip, deflate
-      CommandName:
-      - cosmosdb create
-      Connection:
-      - keep-alive
-      ParameterSetName:
-      - -n -g --locations --locations
-      User-Agent:
-<<<<<<< HEAD
-      - python/3.6.5 (Windows-10-10.0.17134-SP0) msrest/0.6.10 msrest_azure/0.6.1
-        azure-mgmt-cosmosdb/0.8.0 Azure-SDK-For-Python AZURECLI/2.0.74
-    method: GET
-    uri: https://management.azure.com/subscriptions/00000000-0000-0000-0000-000000000000/providers/Microsoft.DocumentDB/locations/westus/operationsStatus/500bdcde-2171-41d4-a079-583d15b11cd0?api-version=2015-04-08
-=======
-      - python/3.7.4 (Windows-10-10.0.18362-SP0) msrest/0.6.10 msrest_azure/0.6.2
-        azure-mgmt-cosmosdb/0.8.0 Azure-SDK-For-Python AZURECLI/2.0.75
-    method: GET
-    uri: https://management.azure.com/subscriptions/00000000-0000-0000-0000-000000000000/providers/Microsoft.DocumentDB/locations/westus/operationsStatus/89b40642-cec8-4762-a1b8-a2eb652b68a7?api-version=2015-04-08
->>>>>>> 807faccc
-  response:
-    body:
-      string: '{"status":"Dequeued","error":{}}'
-    headers:
-      cache-control:
-      - no-store, no-cache
-      content-length:
-      - '32'
-      content-location:
-<<<<<<< HEAD
-      - https://management.documents.azure.com:450/subscriptions/fb3a3d6b-44c8-44f5-88c9-b20917c9b96b/providers/Microsoft.DocumentDB/locations/westus/operationsStatus/500bdcde-2171-41d4-a079-583d15b11cd0?api-version=2015-04-08
-      content-type:
-      - application/json
-      date:
-      - Tue, 08 Oct 2019 20:45:01 GMT
-=======
+      pragma:
+      - no-cache
+      server:
+      - Microsoft-HTTPAPI/2.0
+      strict-transport-security:
+      - max-age=31536000; includeSubDomains
+      transfer-encoding:
+      - chunked
+      vary:
+      - Accept-Encoding
+      x-content-type-options:
+      - nosniff
+      x-ms-gatewayversion:
+      - version=2.7.0
+    status:
+      code: 200
+      message: Ok
+- request:
+    body: null
+    headers:
+      Accept:
+      - application/json
+      Accept-Encoding:
+      - gzip, deflate
+      CommandName:
+      - cosmosdb create
+      Connection:
+      - keep-alive
+      ParameterSetName:
+      - -n -g --locations --locations
+      User-Agent:
+      - python/3.7.4 (Windows-10-10.0.18362-SP0) msrest/0.6.10 msrest_azure/0.6.2
+        azure-mgmt-cosmosdb/0.8.0 Azure-SDK-For-Python AZURECLI/2.0.75
+    method: GET
+    uri: https://management.azure.com/subscriptions/00000000-0000-0000-0000-000000000000/providers/Microsoft.DocumentDB/locations/westus/operationsStatus/89b40642-cec8-4762-a1b8-a2eb652b68a7?api-version=2015-04-08
+  response:
+    body:
+      string: '{"status":"Dequeued","error":{}}'
+    headers:
+      cache-control:
+      - no-store, no-cache
+      content-length:
+      - '32'
+      content-location:
       - https://management.documents.azure.com:450/subscriptions/0b1f6471-1bf0-4dda-aec3-cb9272f09590/providers/Microsoft.DocumentDB/locations/westus/operationsStatus/89b40642-cec8-4762-a1b8-a2eb652b68a7?api-version=2015-04-08
       content-type:
       - application/json
       date:
       - Mon, 21 Oct 2019 12:43:01 GMT
->>>>>>> 807faccc
-      pragma:
-      - no-cache
-      server:
-      - Microsoft-HTTPAPI/2.0
-      strict-transport-security:
-      - max-age=31536000; includeSubDomains
-      transfer-encoding:
-      - chunked
-      vary:
-      - Accept-Encoding
-      x-content-type-options:
-      - nosniff
-      x-ms-gatewayversion:
-      - version=2.7.0
-    status:
-      code: 200
-      message: Ok
-- request:
-    body: null
-    headers:
-      Accept:
-      - application/json
-      Accept-Encoding:
-      - gzip, deflate
-      CommandName:
-      - cosmosdb create
-      Connection:
-      - keep-alive
-      ParameterSetName:
-      - -n -g --locations --locations
-      User-Agent:
-<<<<<<< HEAD
-      - python/3.6.5 (Windows-10-10.0.17134-SP0) msrest/0.6.10 msrest_azure/0.6.1
-        azure-mgmt-cosmosdb/0.8.0 Azure-SDK-For-Python AZURECLI/2.0.74
-    method: GET
-    uri: https://management.azure.com/subscriptions/00000000-0000-0000-0000-000000000000/providers/Microsoft.DocumentDB/locations/westus/operationsStatus/500bdcde-2171-41d4-a079-583d15b11cd0?api-version=2015-04-08
-=======
-      - python/3.7.4 (Windows-10-10.0.18362-SP0) msrest/0.6.10 msrest_azure/0.6.2
-        azure-mgmt-cosmosdb/0.8.0 Azure-SDK-For-Python AZURECLI/2.0.75
-    method: GET
-    uri: https://management.azure.com/subscriptions/00000000-0000-0000-0000-000000000000/providers/Microsoft.DocumentDB/locations/westus/operationsStatus/89b40642-cec8-4762-a1b8-a2eb652b68a7?api-version=2015-04-08
->>>>>>> 807faccc
-  response:
-    body:
-      string: '{"status":"Dequeued","error":{}}'
-    headers:
-      cache-control:
-      - no-store, no-cache
-      content-length:
-      - '32'
-      content-location:
-<<<<<<< HEAD
-      - https://management.documents.azure.com:450/subscriptions/fb3a3d6b-44c8-44f5-88c9-b20917c9b96b/providers/Microsoft.DocumentDB/locations/westus/operationsStatus/500bdcde-2171-41d4-a079-583d15b11cd0?api-version=2015-04-08
-      content-type:
-      - application/json
-      date:
-      - Tue, 08 Oct 2019 20:45:31 GMT
-=======
+      pragma:
+      - no-cache
+      server:
+      - Microsoft-HTTPAPI/2.0
+      strict-transport-security:
+      - max-age=31536000; includeSubDomains
+      transfer-encoding:
+      - chunked
+      vary:
+      - Accept-Encoding
+      x-content-type-options:
+      - nosniff
+      x-ms-gatewayversion:
+      - version=2.7.0
+    status:
+      code: 200
+      message: Ok
+- request:
+    body: null
+    headers:
+      Accept:
+      - application/json
+      Accept-Encoding:
+      - gzip, deflate
+      CommandName:
+      - cosmosdb create
+      Connection:
+      - keep-alive
+      ParameterSetName:
+      - -n -g --locations --locations
+      User-Agent:
+      - python/3.7.4 (Windows-10-10.0.18362-SP0) msrest/0.6.10 msrest_azure/0.6.2
+        azure-mgmt-cosmosdb/0.8.0 Azure-SDK-For-Python AZURECLI/2.0.75
+    method: GET
+    uri: https://management.azure.com/subscriptions/00000000-0000-0000-0000-000000000000/providers/Microsoft.DocumentDB/locations/westus/operationsStatus/89b40642-cec8-4762-a1b8-a2eb652b68a7?api-version=2015-04-08
+  response:
+    body:
+      string: '{"status":"Dequeued","error":{}}'
+    headers:
+      cache-control:
+      - no-store, no-cache
+      content-length:
+      - '32'
+      content-location:
       - https://management.documents.azure.com:450/subscriptions/0b1f6471-1bf0-4dda-aec3-cb9272f09590/providers/Microsoft.DocumentDB/locations/westus/operationsStatus/89b40642-cec8-4762-a1b8-a2eb652b68a7?api-version=2015-04-08
       content-type:
       - application/json
       date:
       - Mon, 21 Oct 2019 12:43:32 GMT
->>>>>>> 807faccc
-      pragma:
-      - no-cache
-      server:
-      - Microsoft-HTTPAPI/2.0
-      strict-transport-security:
-      - max-age=31536000; includeSubDomains
-      transfer-encoding:
-      - chunked
-      vary:
-      - Accept-Encoding
-      x-content-type-options:
-      - nosniff
-      x-ms-gatewayversion:
-      - version=2.7.0
-    status:
-      code: 200
-      message: Ok
-- request:
-    body: null
-    headers:
-      Accept:
-      - application/json
-      Accept-Encoding:
-      - gzip, deflate
-      CommandName:
-      - cosmosdb create
-      Connection:
-      - keep-alive
-      ParameterSetName:
-      - -n -g --locations --locations
-      User-Agent:
-<<<<<<< HEAD
-      - python/3.6.5 (Windows-10-10.0.17134-SP0) msrest/0.6.10 msrest_azure/0.6.1
-        azure-mgmt-cosmosdb/0.8.0 Azure-SDK-For-Python AZURECLI/2.0.74
-    method: GET
-    uri: https://management.azure.com/subscriptions/00000000-0000-0000-0000-000000000000/providers/Microsoft.DocumentDB/locations/westus/operationsStatus/500bdcde-2171-41d4-a079-583d15b11cd0?api-version=2015-04-08
-=======
-      - python/3.7.4 (Windows-10-10.0.18362-SP0) msrest/0.6.10 msrest_azure/0.6.2
-        azure-mgmt-cosmosdb/0.8.0 Azure-SDK-For-Python AZURECLI/2.0.75
-    method: GET
-    uri: https://management.azure.com/subscriptions/00000000-0000-0000-0000-000000000000/providers/Microsoft.DocumentDB/locations/westus/operationsStatus/89b40642-cec8-4762-a1b8-a2eb652b68a7?api-version=2015-04-08
->>>>>>> 807faccc
-  response:
-    body:
-      string: '{"status":"Dequeued","error":{}}'
-    headers:
-      cache-control:
-      - no-store, no-cache
-      content-length:
-      - '32'
-      content-location:
-<<<<<<< HEAD
-      - https://management.documents.azure.com:450/subscriptions/fb3a3d6b-44c8-44f5-88c9-b20917c9b96b/providers/Microsoft.DocumentDB/locations/westus/operationsStatus/500bdcde-2171-41d4-a079-583d15b11cd0?api-version=2015-04-08
-      content-type:
-      - application/json
-      date:
-      - Tue, 08 Oct 2019 20:46:01 GMT
-=======
+      pragma:
+      - no-cache
+      server:
+      - Microsoft-HTTPAPI/2.0
+      strict-transport-security:
+      - max-age=31536000; includeSubDomains
+      transfer-encoding:
+      - chunked
+      vary:
+      - Accept-Encoding
+      x-content-type-options:
+      - nosniff
+      x-ms-gatewayversion:
+      - version=2.7.0
+    status:
+      code: 200
+      message: Ok
+- request:
+    body: null
+    headers:
+      Accept:
+      - application/json
+      Accept-Encoding:
+      - gzip, deflate
+      CommandName:
+      - cosmosdb create
+      Connection:
+      - keep-alive
+      ParameterSetName:
+      - -n -g --locations --locations
+      User-Agent:
+      - python/3.7.4 (Windows-10-10.0.18362-SP0) msrest/0.6.10 msrest_azure/0.6.2
+        azure-mgmt-cosmosdb/0.8.0 Azure-SDK-For-Python AZURECLI/2.0.75
+    method: GET
+    uri: https://management.azure.com/subscriptions/00000000-0000-0000-0000-000000000000/providers/Microsoft.DocumentDB/locations/westus/operationsStatus/89b40642-cec8-4762-a1b8-a2eb652b68a7?api-version=2015-04-08
+  response:
+    body:
+      string: '{"status":"Dequeued","error":{}}'
+    headers:
+      cache-control:
+      - no-store, no-cache
+      content-length:
+      - '32'
+      content-location:
       - https://management.documents.azure.com:450/subscriptions/0b1f6471-1bf0-4dda-aec3-cb9272f09590/providers/Microsoft.DocumentDB/locations/westus/operationsStatus/89b40642-cec8-4762-a1b8-a2eb652b68a7?api-version=2015-04-08
       content-type:
       - application/json
       date:
       - Mon, 21 Oct 2019 12:44:02 GMT
->>>>>>> 807faccc
-      pragma:
-      - no-cache
-      server:
-      - Microsoft-HTTPAPI/2.0
-      strict-transport-security:
-      - max-age=31536000; includeSubDomains
-      transfer-encoding:
-      - chunked
-      vary:
-      - Accept-Encoding
-      x-content-type-options:
-      - nosniff
-      x-ms-gatewayversion:
-      - version=2.7.0
-    status:
-      code: 200
-      message: Ok
-- request:
-    body: null
-    headers:
-      Accept:
-      - application/json
-      Accept-Encoding:
-      - gzip, deflate
-      CommandName:
-      - cosmosdb create
-      Connection:
-      - keep-alive
-      ParameterSetName:
-      - -n -g --locations --locations
-      User-Agent:
-<<<<<<< HEAD
-      - python/3.6.5 (Windows-10-10.0.17134-SP0) msrest/0.6.10 msrest_azure/0.6.1
-        azure-mgmt-cosmosdb/0.8.0 Azure-SDK-For-Python AZURECLI/2.0.74
-    method: GET
-    uri: https://management.azure.com/subscriptions/00000000-0000-0000-0000-000000000000/providers/Microsoft.DocumentDB/locations/westus/operationsStatus/500bdcde-2171-41d4-a079-583d15b11cd0?api-version=2015-04-08
-=======
-      - python/3.7.4 (Windows-10-10.0.18362-SP0) msrest/0.6.10 msrest_azure/0.6.2
-        azure-mgmt-cosmosdb/0.8.0 Azure-SDK-For-Python AZURECLI/2.0.75
-    method: GET
-    uri: https://management.azure.com/subscriptions/00000000-0000-0000-0000-000000000000/providers/Microsoft.DocumentDB/locations/westus/operationsStatus/89b40642-cec8-4762-a1b8-a2eb652b68a7?api-version=2015-04-08
->>>>>>> 807faccc
-  response:
-    body:
-      string: '{"status":"Dequeued","error":{}}'
-    headers:
-      cache-control:
-      - no-store, no-cache
-      content-length:
-      - '32'
-      content-location:
-<<<<<<< HEAD
-      - https://management.documents.azure.com:450/subscriptions/fb3a3d6b-44c8-44f5-88c9-b20917c9b96b/providers/Microsoft.DocumentDB/locations/westus/operationsStatus/500bdcde-2171-41d4-a079-583d15b11cd0?api-version=2015-04-08
-      content-type:
-      - application/json
-      date:
-      - Tue, 08 Oct 2019 20:46:32 GMT
-=======
+      pragma:
+      - no-cache
+      server:
+      - Microsoft-HTTPAPI/2.0
+      strict-transport-security:
+      - max-age=31536000; includeSubDomains
+      transfer-encoding:
+      - chunked
+      vary:
+      - Accept-Encoding
+      x-content-type-options:
+      - nosniff
+      x-ms-gatewayversion:
+      - version=2.7.0
+    status:
+      code: 200
+      message: Ok
+- request:
+    body: null
+    headers:
+      Accept:
+      - application/json
+      Accept-Encoding:
+      - gzip, deflate
+      CommandName:
+      - cosmosdb create
+      Connection:
+      - keep-alive
+      ParameterSetName:
+      - -n -g --locations --locations
+      User-Agent:
+      - python/3.7.4 (Windows-10-10.0.18362-SP0) msrest/0.6.10 msrest_azure/0.6.2
+        azure-mgmt-cosmosdb/0.8.0 Azure-SDK-For-Python AZURECLI/2.0.75
+    method: GET
+    uri: https://management.azure.com/subscriptions/00000000-0000-0000-0000-000000000000/providers/Microsoft.DocumentDB/locations/westus/operationsStatus/89b40642-cec8-4762-a1b8-a2eb652b68a7?api-version=2015-04-08
+  response:
+    body:
+      string: '{"status":"Dequeued","error":{}}'
+    headers:
+      cache-control:
+      - no-store, no-cache
+      content-length:
+      - '32'
+      content-location:
       - https://management.documents.azure.com:450/subscriptions/0b1f6471-1bf0-4dda-aec3-cb9272f09590/providers/Microsoft.DocumentDB/locations/westus/operationsStatus/89b40642-cec8-4762-a1b8-a2eb652b68a7?api-version=2015-04-08
       content-type:
       - application/json
       date:
       - Mon, 21 Oct 2019 12:44:33 GMT
->>>>>>> 807faccc
-      pragma:
-      - no-cache
-      server:
-      - Microsoft-HTTPAPI/2.0
-      strict-transport-security:
-      - max-age=31536000; includeSubDomains
-      transfer-encoding:
-      - chunked
-      vary:
-      - Accept-Encoding
-      x-content-type-options:
-      - nosniff
-      x-ms-gatewayversion:
-      - version=2.7.0
-    status:
-      code: 200
-      message: Ok
-- request:
-    body: null
-    headers:
-      Accept:
-      - application/json
-      Accept-Encoding:
-      - gzip, deflate
-      CommandName:
-      - cosmosdb create
-      Connection:
-      - keep-alive
-      ParameterSetName:
-      - -n -g --locations --locations
-      User-Agent:
-<<<<<<< HEAD
-      - python/3.6.5 (Windows-10-10.0.17134-SP0) msrest/0.6.10 msrest_azure/0.6.1
-        azure-mgmt-cosmosdb/0.8.0 Azure-SDK-For-Python AZURECLI/2.0.74
-    method: GET
-    uri: https://management.azure.com/subscriptions/00000000-0000-0000-0000-000000000000/providers/Microsoft.DocumentDB/locations/westus/operationsStatus/500bdcde-2171-41d4-a079-583d15b11cd0?api-version=2015-04-08
-=======
-      - python/3.7.4 (Windows-10-10.0.18362-SP0) msrest/0.6.10 msrest_azure/0.6.2
-        azure-mgmt-cosmosdb/0.8.0 Azure-SDK-For-Python AZURECLI/2.0.75
-    method: GET
-    uri: https://management.azure.com/subscriptions/00000000-0000-0000-0000-000000000000/providers/Microsoft.DocumentDB/locations/westus/operationsStatus/89b40642-cec8-4762-a1b8-a2eb652b68a7?api-version=2015-04-08
->>>>>>> 807faccc
-  response:
-    body:
-      string: '{"status":"Dequeued","error":{}}'
-    headers:
-      cache-control:
-      - no-store, no-cache
-      content-length:
-      - '32'
-      content-location:
-<<<<<<< HEAD
-      - https://management.documents.azure.com:450/subscriptions/fb3a3d6b-44c8-44f5-88c9-b20917c9b96b/providers/Microsoft.DocumentDB/locations/westus/operationsStatus/500bdcde-2171-41d4-a079-583d15b11cd0?api-version=2015-04-08
-      content-type:
-      - application/json
-      date:
-      - Tue, 08 Oct 2019 20:47:02 GMT
-=======
+      pragma:
+      - no-cache
+      server:
+      - Microsoft-HTTPAPI/2.0
+      strict-transport-security:
+      - max-age=31536000; includeSubDomains
+      transfer-encoding:
+      - chunked
+      vary:
+      - Accept-Encoding
+      x-content-type-options:
+      - nosniff
+      x-ms-gatewayversion:
+      - version=2.7.0
+    status:
+      code: 200
+      message: Ok
+- request:
+    body: null
+    headers:
+      Accept:
+      - application/json
+      Accept-Encoding:
+      - gzip, deflate
+      CommandName:
+      - cosmosdb create
+      Connection:
+      - keep-alive
+      ParameterSetName:
+      - -n -g --locations --locations
+      User-Agent:
+      - python/3.7.4 (Windows-10-10.0.18362-SP0) msrest/0.6.10 msrest_azure/0.6.2
+        azure-mgmt-cosmosdb/0.8.0 Azure-SDK-For-Python AZURECLI/2.0.75
+    method: GET
+    uri: https://management.azure.com/subscriptions/00000000-0000-0000-0000-000000000000/providers/Microsoft.DocumentDB/locations/westus/operationsStatus/89b40642-cec8-4762-a1b8-a2eb652b68a7?api-version=2015-04-08
+  response:
+    body:
+      string: '{"status":"Dequeued","error":{}}'
+    headers:
+      cache-control:
+      - no-store, no-cache
+      content-length:
+      - '32'
+      content-location:
       - https://management.documents.azure.com:450/subscriptions/0b1f6471-1bf0-4dda-aec3-cb9272f09590/providers/Microsoft.DocumentDB/locations/westus/operationsStatus/89b40642-cec8-4762-a1b8-a2eb652b68a7?api-version=2015-04-08
       content-type:
       - application/json
       date:
       - Mon, 21 Oct 2019 12:45:03 GMT
->>>>>>> 807faccc
-      pragma:
-      - no-cache
-      server:
-      - Microsoft-HTTPAPI/2.0
-      strict-transport-security:
-      - max-age=31536000; includeSubDomains
-      transfer-encoding:
-      - chunked
-      vary:
-      - Accept-Encoding
-      x-content-type-options:
-      - nosniff
-      x-ms-gatewayversion:
-      - version=2.7.0
-    status:
-      code: 200
-      message: Ok
-- request:
-    body: null
-    headers:
-      Accept:
-      - application/json
-      Accept-Encoding:
-      - gzip, deflate
-      CommandName:
-      - cosmosdb create
-      Connection:
-      - keep-alive
-      ParameterSetName:
-      - -n -g --locations --locations
-      User-Agent:
-<<<<<<< HEAD
-      - python/3.6.5 (Windows-10-10.0.17134-SP0) msrest/0.6.10 msrest_azure/0.6.1
-        azure-mgmt-cosmosdb/0.8.0 Azure-SDK-For-Python AZURECLI/2.0.74
-    method: GET
-    uri: https://management.azure.com/subscriptions/00000000-0000-0000-0000-000000000000/providers/Microsoft.DocumentDB/locations/westus/operationsStatus/500bdcde-2171-41d4-a079-583d15b11cd0?api-version=2015-04-08
-=======
-      - python/3.7.4 (Windows-10-10.0.18362-SP0) msrest/0.6.10 msrest_azure/0.6.2
-        azure-mgmt-cosmosdb/0.8.0 Azure-SDK-For-Python AZURECLI/2.0.75
-    method: GET
-    uri: https://management.azure.com/subscriptions/00000000-0000-0000-0000-000000000000/providers/Microsoft.DocumentDB/locations/westus/operationsStatus/89b40642-cec8-4762-a1b8-a2eb652b68a7?api-version=2015-04-08
->>>>>>> 807faccc
-  response:
-    body:
-      string: '{"status":"Dequeued","error":{}}'
-    headers:
-      cache-control:
-      - no-store, no-cache
-      content-length:
-      - '32'
-      content-location:
-<<<<<<< HEAD
-      - https://management.documents.azure.com:450/subscriptions/fb3a3d6b-44c8-44f5-88c9-b20917c9b96b/providers/Microsoft.DocumentDB/locations/westus/operationsStatus/500bdcde-2171-41d4-a079-583d15b11cd0?api-version=2015-04-08
-      content-type:
-      - application/json
-      date:
-      - Tue, 08 Oct 2019 20:47:32 GMT
-=======
+      pragma:
+      - no-cache
+      server:
+      - Microsoft-HTTPAPI/2.0
+      strict-transport-security:
+      - max-age=31536000; includeSubDomains
+      transfer-encoding:
+      - chunked
+      vary:
+      - Accept-Encoding
+      x-content-type-options:
+      - nosniff
+      x-ms-gatewayversion:
+      - version=2.7.0
+    status:
+      code: 200
+      message: Ok
+- request:
+    body: null
+    headers:
+      Accept:
+      - application/json
+      Accept-Encoding:
+      - gzip, deflate
+      CommandName:
+      - cosmosdb create
+      Connection:
+      - keep-alive
+      ParameterSetName:
+      - -n -g --locations --locations
+      User-Agent:
+      - python/3.7.4 (Windows-10-10.0.18362-SP0) msrest/0.6.10 msrest_azure/0.6.2
+        azure-mgmt-cosmosdb/0.8.0 Azure-SDK-For-Python AZURECLI/2.0.75
+    method: GET
+    uri: https://management.azure.com/subscriptions/00000000-0000-0000-0000-000000000000/providers/Microsoft.DocumentDB/locations/westus/operationsStatus/89b40642-cec8-4762-a1b8-a2eb652b68a7?api-version=2015-04-08
+  response:
+    body:
+      string: '{"status":"Dequeued","error":{}}'
+    headers:
+      cache-control:
+      - no-store, no-cache
+      content-length:
+      - '32'
+      content-location:
       - https://management.documents.azure.com:450/subscriptions/0b1f6471-1bf0-4dda-aec3-cb9272f09590/providers/Microsoft.DocumentDB/locations/westus/operationsStatus/89b40642-cec8-4762-a1b8-a2eb652b68a7?api-version=2015-04-08
       content-type:
       - application/json
       date:
       - Mon, 21 Oct 2019 12:45:35 GMT
->>>>>>> 807faccc
-      pragma:
-      - no-cache
-      server:
-      - Microsoft-HTTPAPI/2.0
-      strict-transport-security:
-      - max-age=31536000; includeSubDomains
-      transfer-encoding:
-      - chunked
-      vary:
-      - Accept-Encoding
-      x-content-type-options:
-      - nosniff
-      x-ms-gatewayversion:
-      - version=2.7.0
-    status:
-      code: 200
-      message: Ok
-- request:
-    body: null
-    headers:
-      Accept:
-      - application/json
-      Accept-Encoding:
-      - gzip, deflate
-      CommandName:
-      - cosmosdb create
-      Connection:
-      - keep-alive
-      ParameterSetName:
-      - -n -g --locations --locations
-      User-Agent:
-<<<<<<< HEAD
-      - python/3.6.5 (Windows-10-10.0.17134-SP0) msrest/0.6.10 msrest_azure/0.6.1
-        azure-mgmt-cosmosdb/0.8.0 Azure-SDK-For-Python AZURECLI/2.0.74
-    method: GET
-    uri: https://management.azure.com/subscriptions/00000000-0000-0000-0000-000000000000/providers/Microsoft.DocumentDB/locations/westus/operationsStatus/500bdcde-2171-41d4-a079-583d15b11cd0?api-version=2015-04-08
-=======
-      - python/3.7.4 (Windows-10-10.0.18362-SP0) msrest/0.6.10 msrest_azure/0.6.2
-        azure-mgmt-cosmosdb/0.8.0 Azure-SDK-For-Python AZURECLI/2.0.75
-    method: GET
-    uri: https://management.azure.com/subscriptions/00000000-0000-0000-0000-000000000000/providers/Microsoft.DocumentDB/locations/westus/operationsStatus/89b40642-cec8-4762-a1b8-a2eb652b68a7?api-version=2015-04-08
->>>>>>> 807faccc
-  response:
-    body:
-      string: '{"status":"Dequeued","error":{}}'
-    headers:
-      cache-control:
-      - no-store, no-cache
-      content-length:
-      - '32'
-      content-location:
-<<<<<<< HEAD
-      - https://management.documents.azure.com:450/subscriptions/fb3a3d6b-44c8-44f5-88c9-b20917c9b96b/providers/Microsoft.DocumentDB/locations/westus/operationsStatus/500bdcde-2171-41d4-a079-583d15b11cd0?api-version=2015-04-08
-      content-type:
-      - application/json
-      date:
-      - Tue, 08 Oct 2019 20:48:03 GMT
-=======
+      pragma:
+      - no-cache
+      server:
+      - Microsoft-HTTPAPI/2.0
+      strict-transport-security:
+      - max-age=31536000; includeSubDomains
+      transfer-encoding:
+      - chunked
+      vary:
+      - Accept-Encoding
+      x-content-type-options:
+      - nosniff
+      x-ms-gatewayversion:
+      - version=2.7.0
+    status:
+      code: 200
+      message: Ok
+- request:
+    body: null
+    headers:
+      Accept:
+      - application/json
+      Accept-Encoding:
+      - gzip, deflate
+      CommandName:
+      - cosmosdb create
+      Connection:
+      - keep-alive
+      ParameterSetName:
+      - -n -g --locations --locations
+      User-Agent:
+      - python/3.7.4 (Windows-10-10.0.18362-SP0) msrest/0.6.10 msrest_azure/0.6.2
+        azure-mgmt-cosmosdb/0.8.0 Azure-SDK-For-Python AZURECLI/2.0.75
+    method: GET
+    uri: https://management.azure.com/subscriptions/00000000-0000-0000-0000-000000000000/providers/Microsoft.DocumentDB/locations/westus/operationsStatus/89b40642-cec8-4762-a1b8-a2eb652b68a7?api-version=2015-04-08
+  response:
+    body:
+      string: '{"status":"Dequeued","error":{}}'
+    headers:
+      cache-control:
+      - no-store, no-cache
+      content-length:
+      - '32'
+      content-location:
       - https://management.documents.azure.com:450/subscriptions/0b1f6471-1bf0-4dda-aec3-cb9272f09590/providers/Microsoft.DocumentDB/locations/westus/operationsStatus/89b40642-cec8-4762-a1b8-a2eb652b68a7?api-version=2015-04-08
       content-type:
       - application/json
       date:
       - Mon, 21 Oct 2019 12:46:05 GMT
->>>>>>> 807faccc
-      pragma:
-      - no-cache
-      server:
-      - Microsoft-HTTPAPI/2.0
-      strict-transport-security:
-      - max-age=31536000; includeSubDomains
-      transfer-encoding:
-      - chunked
-      vary:
-      - Accept-Encoding
-      x-content-type-options:
-      - nosniff
-      x-ms-gatewayversion:
-      - version=2.7.0
-    status:
-      code: 200
-      message: Ok
-- request:
-    body: null
-    headers:
-      Accept:
-      - application/json
-      Accept-Encoding:
-      - gzip, deflate
-      CommandName:
-      - cosmosdb create
-      Connection:
-      - keep-alive
-      ParameterSetName:
-      - -n -g --locations --locations
-      User-Agent:
-<<<<<<< HEAD
-      - python/3.6.5 (Windows-10-10.0.17134-SP0) msrest/0.6.10 msrest_azure/0.6.1
-        azure-mgmt-cosmosdb/0.8.0 Azure-SDK-For-Python AZURECLI/2.0.74
-    method: GET
-    uri: https://management.azure.com/subscriptions/00000000-0000-0000-0000-000000000000/providers/Microsoft.DocumentDB/locations/westus/operationsStatus/500bdcde-2171-41d4-a079-583d15b11cd0?api-version=2015-04-08
-=======
-      - python/3.7.4 (Windows-10-10.0.18362-SP0) msrest/0.6.10 msrest_azure/0.6.2
-        azure-mgmt-cosmosdb/0.8.0 Azure-SDK-For-Python AZURECLI/2.0.75
-    method: GET
-    uri: https://management.azure.com/subscriptions/00000000-0000-0000-0000-000000000000/providers/Microsoft.DocumentDB/locations/westus/operationsStatus/89b40642-cec8-4762-a1b8-a2eb652b68a7?api-version=2015-04-08
->>>>>>> 807faccc
-  response:
-    body:
-      string: '{"status":"Dequeued","error":{}}'
-    headers:
-      cache-control:
-      - no-store, no-cache
-      content-length:
-      - '32'
-      content-location:
-<<<<<<< HEAD
-      - https://management.documents.azure.com:450/subscriptions/fb3a3d6b-44c8-44f5-88c9-b20917c9b96b/providers/Microsoft.DocumentDB/locations/westus/operationsStatus/500bdcde-2171-41d4-a079-583d15b11cd0?api-version=2015-04-08
-      content-type:
-      - application/json
-      date:
-      - Tue, 08 Oct 2019 20:48:33 GMT
-=======
+      pragma:
+      - no-cache
+      server:
+      - Microsoft-HTTPAPI/2.0
+      strict-transport-security:
+      - max-age=31536000; includeSubDomains
+      transfer-encoding:
+      - chunked
+      vary:
+      - Accept-Encoding
+      x-content-type-options:
+      - nosniff
+      x-ms-gatewayversion:
+      - version=2.7.0
+    status:
+      code: 200
+      message: Ok
+- request:
+    body: null
+    headers:
+      Accept:
+      - application/json
+      Accept-Encoding:
+      - gzip, deflate
+      CommandName:
+      - cosmosdb create
+      Connection:
+      - keep-alive
+      ParameterSetName:
+      - -n -g --locations --locations
+      User-Agent:
+      - python/3.7.4 (Windows-10-10.0.18362-SP0) msrest/0.6.10 msrest_azure/0.6.2
+        azure-mgmt-cosmosdb/0.8.0 Azure-SDK-For-Python AZURECLI/2.0.75
+    method: GET
+    uri: https://management.azure.com/subscriptions/00000000-0000-0000-0000-000000000000/providers/Microsoft.DocumentDB/locations/westus/operationsStatus/89b40642-cec8-4762-a1b8-a2eb652b68a7?api-version=2015-04-08
+  response:
+    body:
+      string: '{"status":"Dequeued","error":{}}'
+    headers:
+      cache-control:
+      - no-store, no-cache
+      content-length:
+      - '32'
+      content-location:
       - https://management.documents.azure.com:450/subscriptions/0b1f6471-1bf0-4dda-aec3-cb9272f09590/providers/Microsoft.DocumentDB/locations/westus/operationsStatus/89b40642-cec8-4762-a1b8-a2eb652b68a7?api-version=2015-04-08
       content-type:
       - application/json
       date:
       - Mon, 21 Oct 2019 12:46:35 GMT
->>>>>>> 807faccc
-      pragma:
-      - no-cache
-      server:
-      - Microsoft-HTTPAPI/2.0
-      strict-transport-security:
-      - max-age=31536000; includeSubDomains
-      transfer-encoding:
-      - chunked
-      vary:
-      - Accept-Encoding
-      x-content-type-options:
-      - nosniff
-      x-ms-gatewayversion:
-      - version=2.7.0
-    status:
-      code: 200
-      message: Ok
-- request:
-    body: null
-    headers:
-      Accept:
-      - application/json
-      Accept-Encoding:
-      - gzip, deflate
-      CommandName:
-      - cosmosdb create
-      Connection:
-      - keep-alive
-      ParameterSetName:
-      - -n -g --locations --locations
-      User-Agent:
-<<<<<<< HEAD
-      - python/3.6.5 (Windows-10-10.0.17134-SP0) msrest/0.6.10 msrest_azure/0.6.1
-        azure-mgmt-cosmosdb/0.8.0 Azure-SDK-For-Python AZURECLI/2.0.74
-    method: GET
-    uri: https://management.azure.com/subscriptions/00000000-0000-0000-0000-000000000000/providers/Microsoft.DocumentDB/locations/westus/operationsStatus/500bdcde-2171-41d4-a079-583d15b11cd0?api-version=2015-04-08
-=======
-      - python/3.7.4 (Windows-10-10.0.18362-SP0) msrest/0.6.10 msrest_azure/0.6.2
-        azure-mgmt-cosmosdb/0.8.0 Azure-SDK-For-Python AZURECLI/2.0.75
-    method: GET
-    uri: https://management.azure.com/subscriptions/00000000-0000-0000-0000-000000000000/providers/Microsoft.DocumentDB/locations/westus/operationsStatus/89b40642-cec8-4762-a1b8-a2eb652b68a7?api-version=2015-04-08
->>>>>>> 807faccc
-  response:
-    body:
-      string: '{"status":"Dequeued","error":{}}'
-    headers:
-      cache-control:
-      - no-store, no-cache
-      content-length:
-      - '32'
-      content-location:
-<<<<<<< HEAD
-      - https://management.documents.azure.com:450/subscriptions/fb3a3d6b-44c8-44f5-88c9-b20917c9b96b/providers/Microsoft.DocumentDB/locations/westus/operationsStatus/500bdcde-2171-41d4-a079-583d15b11cd0?api-version=2015-04-08
-      content-type:
-      - application/json
-      date:
-      - Tue, 08 Oct 2019 20:49:03 GMT
-=======
+      pragma:
+      - no-cache
+      server:
+      - Microsoft-HTTPAPI/2.0
+      strict-transport-security:
+      - max-age=31536000; includeSubDomains
+      transfer-encoding:
+      - chunked
+      vary:
+      - Accept-Encoding
+      x-content-type-options:
+      - nosniff
+      x-ms-gatewayversion:
+      - version=2.7.0
+    status:
+      code: 200
+      message: Ok
+- request:
+    body: null
+    headers:
+      Accept:
+      - application/json
+      Accept-Encoding:
+      - gzip, deflate
+      CommandName:
+      - cosmosdb create
+      Connection:
+      - keep-alive
+      ParameterSetName:
+      - -n -g --locations --locations
+      User-Agent:
+      - python/3.7.4 (Windows-10-10.0.18362-SP0) msrest/0.6.10 msrest_azure/0.6.2
+        azure-mgmt-cosmosdb/0.8.0 Azure-SDK-For-Python AZURECLI/2.0.75
+    method: GET
+    uri: https://management.azure.com/subscriptions/00000000-0000-0000-0000-000000000000/providers/Microsoft.DocumentDB/locations/westus/operationsStatus/89b40642-cec8-4762-a1b8-a2eb652b68a7?api-version=2015-04-08
+  response:
+    body:
+      string: '{"status":"Dequeued","error":{}}'
+    headers:
+      cache-control:
+      - no-store, no-cache
+      content-length:
+      - '32'
+      content-location:
       - https://management.documents.azure.com:450/subscriptions/0b1f6471-1bf0-4dda-aec3-cb9272f09590/providers/Microsoft.DocumentDB/locations/westus/operationsStatus/89b40642-cec8-4762-a1b8-a2eb652b68a7?api-version=2015-04-08
       content-type:
       - application/json
       date:
       - Mon, 21 Oct 2019 12:47:06 GMT
->>>>>>> 807faccc
-      pragma:
-      - no-cache
-      server:
-      - Microsoft-HTTPAPI/2.0
-      strict-transport-security:
-      - max-age=31536000; includeSubDomains
-      transfer-encoding:
-      - chunked
-      vary:
-      - Accept-Encoding
-      x-content-type-options:
-      - nosniff
-      x-ms-gatewayversion:
-      - version=2.7.0
-    status:
-      code: 200
-      message: Ok
-- request:
-    body: null
-    headers:
-      Accept:
-      - application/json
-      Accept-Encoding:
-      - gzip, deflate
-      CommandName:
-      - cosmosdb create
-      Connection:
-      - keep-alive
-      ParameterSetName:
-      - -n -g --locations --locations
-      User-Agent:
-<<<<<<< HEAD
-      - python/3.6.5 (Windows-10-10.0.17134-SP0) msrest/0.6.10 msrest_azure/0.6.1
-        azure-mgmt-cosmosdb/0.8.0 Azure-SDK-For-Python AZURECLI/2.0.74
-    method: GET
-    uri: https://management.azure.com/subscriptions/00000000-0000-0000-0000-000000000000/providers/Microsoft.DocumentDB/locations/westus/operationsStatus/500bdcde-2171-41d4-a079-583d15b11cd0?api-version=2015-04-08
-=======
-      - python/3.7.4 (Windows-10-10.0.18362-SP0) msrest/0.6.10 msrest_azure/0.6.2
-        azure-mgmt-cosmosdb/0.8.0 Azure-SDK-For-Python AZURECLI/2.0.75
-    method: GET
-    uri: https://management.azure.com/subscriptions/00000000-0000-0000-0000-000000000000/providers/Microsoft.DocumentDB/locations/westus/operationsStatus/89b40642-cec8-4762-a1b8-a2eb652b68a7?api-version=2015-04-08
->>>>>>> 807faccc
-  response:
-    body:
-      string: '{"status":"Dequeued","error":{}}'
-    headers:
-      cache-control:
-      - no-store, no-cache
-      content-length:
-      - '32'
-      content-location:
-<<<<<<< HEAD
-      - https://management.documents.azure.com:450/subscriptions/fb3a3d6b-44c8-44f5-88c9-b20917c9b96b/providers/Microsoft.DocumentDB/locations/westus/operationsStatus/500bdcde-2171-41d4-a079-583d15b11cd0?api-version=2015-04-08
-      content-type:
-      - application/json
-      date:
-      - Tue, 08 Oct 2019 20:49:34 GMT
-=======
+      pragma:
+      - no-cache
+      server:
+      - Microsoft-HTTPAPI/2.0
+      strict-transport-security:
+      - max-age=31536000; includeSubDomains
+      transfer-encoding:
+      - chunked
+      vary:
+      - Accept-Encoding
+      x-content-type-options:
+      - nosniff
+      x-ms-gatewayversion:
+      - version=2.7.0
+    status:
+      code: 200
+      message: Ok
+- request:
+    body: null
+    headers:
+      Accept:
+      - application/json
+      Accept-Encoding:
+      - gzip, deflate
+      CommandName:
+      - cosmosdb create
+      Connection:
+      - keep-alive
+      ParameterSetName:
+      - -n -g --locations --locations
+      User-Agent:
+      - python/3.7.4 (Windows-10-10.0.18362-SP0) msrest/0.6.10 msrest_azure/0.6.2
+        azure-mgmt-cosmosdb/0.8.0 Azure-SDK-For-Python AZURECLI/2.0.75
+    method: GET
+    uri: https://management.azure.com/subscriptions/00000000-0000-0000-0000-000000000000/providers/Microsoft.DocumentDB/locations/westus/operationsStatus/89b40642-cec8-4762-a1b8-a2eb652b68a7?api-version=2015-04-08
+  response:
+    body:
+      string: '{"status":"Dequeued","error":{}}'
+    headers:
+      cache-control:
+      - no-store, no-cache
+      content-length:
+      - '32'
+      content-location:
       - https://management.documents.azure.com:450/subscriptions/0b1f6471-1bf0-4dda-aec3-cb9272f09590/providers/Microsoft.DocumentDB/locations/westus/operationsStatus/89b40642-cec8-4762-a1b8-a2eb652b68a7?api-version=2015-04-08
       content-type:
       - application/json
       date:
       - Mon, 21 Oct 2019 12:47:36 GMT
->>>>>>> 807faccc
-      pragma:
-      - no-cache
-      server:
-      - Microsoft-HTTPAPI/2.0
-      strict-transport-security:
-      - max-age=31536000; includeSubDomains
-      transfer-encoding:
-      - chunked
-      vary:
-      - Accept-Encoding
-      x-content-type-options:
-      - nosniff
-      x-ms-gatewayversion:
-      - version=2.7.0
-    status:
-      code: 200
-      message: Ok
-- request:
-    body: null
-    headers:
-      Accept:
-      - application/json
-      Accept-Encoding:
-      - gzip, deflate
-      CommandName:
-      - cosmosdb create
-      Connection:
-      - keep-alive
-      ParameterSetName:
-      - -n -g --locations --locations
-      User-Agent:
-<<<<<<< HEAD
-      - python/3.6.5 (Windows-10-10.0.17134-SP0) msrest/0.6.10 msrest_azure/0.6.1
-        azure-mgmt-cosmosdb/0.8.0 Azure-SDK-For-Python AZURECLI/2.0.74
-    method: GET
-    uri: https://management.azure.com/subscriptions/00000000-0000-0000-0000-000000000000/providers/Microsoft.DocumentDB/locations/westus/operationsStatus/500bdcde-2171-41d4-a079-583d15b11cd0?api-version=2015-04-08
-=======
-      - python/3.7.4 (Windows-10-10.0.18362-SP0) msrest/0.6.10 msrest_azure/0.6.2
-        azure-mgmt-cosmosdb/0.8.0 Azure-SDK-For-Python AZURECLI/2.0.75
-    method: GET
-    uri: https://management.azure.com/subscriptions/00000000-0000-0000-0000-000000000000/providers/Microsoft.DocumentDB/locations/westus/operationsStatus/89b40642-cec8-4762-a1b8-a2eb652b68a7?api-version=2015-04-08
->>>>>>> 807faccc
-  response:
-    body:
-      string: '{"status":"Dequeued","error":{}}'
-    headers:
-      cache-control:
-      - no-store, no-cache
-      content-length:
-      - '32'
-      content-location:
-<<<<<<< HEAD
-      - https://management.documents.azure.com:450/subscriptions/fb3a3d6b-44c8-44f5-88c9-b20917c9b96b/providers/Microsoft.DocumentDB/locations/westus/operationsStatus/500bdcde-2171-41d4-a079-583d15b11cd0?api-version=2015-04-08
-      content-type:
-      - application/json
-      date:
-      - Tue, 08 Oct 2019 20:50:04 GMT
-=======
+      pragma:
+      - no-cache
+      server:
+      - Microsoft-HTTPAPI/2.0
+      strict-transport-security:
+      - max-age=31536000; includeSubDomains
+      transfer-encoding:
+      - chunked
+      vary:
+      - Accept-Encoding
+      x-content-type-options:
+      - nosniff
+      x-ms-gatewayversion:
+      - version=2.7.0
+    status:
+      code: 200
+      message: Ok
+- request:
+    body: null
+    headers:
+      Accept:
+      - application/json
+      Accept-Encoding:
+      - gzip, deflate
+      CommandName:
+      - cosmosdb create
+      Connection:
+      - keep-alive
+      ParameterSetName:
+      - -n -g --locations --locations
+      User-Agent:
+      - python/3.7.4 (Windows-10-10.0.18362-SP0) msrest/0.6.10 msrest_azure/0.6.2
+        azure-mgmt-cosmosdb/0.8.0 Azure-SDK-For-Python AZURECLI/2.0.75
+    method: GET
+    uri: https://management.azure.com/subscriptions/00000000-0000-0000-0000-000000000000/providers/Microsoft.DocumentDB/locations/westus/operationsStatus/89b40642-cec8-4762-a1b8-a2eb652b68a7?api-version=2015-04-08
+  response:
+    body:
+      string: '{"status":"Dequeued","error":{}}'
+    headers:
+      cache-control:
+      - no-store, no-cache
+      content-length:
+      - '32'
+      content-location:
       - https://management.documents.azure.com:450/subscriptions/0b1f6471-1bf0-4dda-aec3-cb9272f09590/providers/Microsoft.DocumentDB/locations/westus/operationsStatus/89b40642-cec8-4762-a1b8-a2eb652b68a7?api-version=2015-04-08
       content-type:
       - application/json
       date:
       - Mon, 21 Oct 2019 12:48:08 GMT
->>>>>>> 807faccc
-      pragma:
-      - no-cache
-      server:
-      - Microsoft-HTTPAPI/2.0
-      strict-transport-security:
-      - max-age=31536000; includeSubDomains
-      transfer-encoding:
-      - chunked
-      vary:
-      - Accept-Encoding
-      x-content-type-options:
-      - nosniff
-      x-ms-gatewayversion:
-      - version=2.7.0
-    status:
-      code: 200
-      message: Ok
-- request:
-    body: null
-    headers:
-      Accept:
-      - application/json
-      Accept-Encoding:
-      - gzip, deflate
-      CommandName:
-      - cosmosdb create
-      Connection:
-      - keep-alive
-      ParameterSetName:
-      - -n -g --locations --locations
-      User-Agent:
-<<<<<<< HEAD
-      - python/3.6.5 (Windows-10-10.0.17134-SP0) msrest/0.6.10 msrest_azure/0.6.1
-        azure-mgmt-cosmosdb/0.8.0 Azure-SDK-For-Python AZURECLI/2.0.74
-    method: GET
-    uri: https://management.azure.com/subscriptions/00000000-0000-0000-0000-000000000000/providers/Microsoft.DocumentDB/locations/westus/operationsStatus/500bdcde-2171-41d4-a079-583d15b11cd0?api-version=2015-04-08
-=======
-      - python/3.7.4 (Windows-10-10.0.18362-SP0) msrest/0.6.10 msrest_azure/0.6.2
-        azure-mgmt-cosmosdb/0.8.0 Azure-SDK-For-Python AZURECLI/2.0.75
-    method: GET
-    uri: https://management.azure.com/subscriptions/00000000-0000-0000-0000-000000000000/providers/Microsoft.DocumentDB/locations/westus/operationsStatus/89b40642-cec8-4762-a1b8-a2eb652b68a7?api-version=2015-04-08
->>>>>>> 807faccc
-  response:
-    body:
-      string: '{"status":"Dequeued","error":{}}'
-    headers:
-      cache-control:
-      - no-store, no-cache
-      content-length:
-      - '32'
-      content-location:
-<<<<<<< HEAD
-      - https://management.documents.azure.com:450/subscriptions/fb3a3d6b-44c8-44f5-88c9-b20917c9b96b/providers/Microsoft.DocumentDB/locations/westus/operationsStatus/500bdcde-2171-41d4-a079-583d15b11cd0?api-version=2015-04-08
-      content-type:
-      - application/json
-      date:
-      - Tue, 08 Oct 2019 20:50:34 GMT
-=======
+      pragma:
+      - no-cache
+      server:
+      - Microsoft-HTTPAPI/2.0
+      strict-transport-security:
+      - max-age=31536000; includeSubDomains
+      transfer-encoding:
+      - chunked
+      vary:
+      - Accept-Encoding
+      x-content-type-options:
+      - nosniff
+      x-ms-gatewayversion:
+      - version=2.7.0
+    status:
+      code: 200
+      message: Ok
+- request:
+    body: null
+    headers:
+      Accept:
+      - application/json
+      Accept-Encoding:
+      - gzip, deflate
+      CommandName:
+      - cosmosdb create
+      Connection:
+      - keep-alive
+      ParameterSetName:
+      - -n -g --locations --locations
+      User-Agent:
+      - python/3.7.4 (Windows-10-10.0.18362-SP0) msrest/0.6.10 msrest_azure/0.6.2
+        azure-mgmt-cosmosdb/0.8.0 Azure-SDK-For-Python AZURECLI/2.0.75
+    method: GET
+    uri: https://management.azure.com/subscriptions/00000000-0000-0000-0000-000000000000/providers/Microsoft.DocumentDB/locations/westus/operationsStatus/89b40642-cec8-4762-a1b8-a2eb652b68a7?api-version=2015-04-08
+  response:
+    body:
+      string: '{"status":"Dequeued","error":{}}'
+    headers:
+      cache-control:
+      - no-store, no-cache
+      content-length:
+      - '32'
+      content-location:
       - https://management.documents.azure.com:450/subscriptions/0b1f6471-1bf0-4dda-aec3-cb9272f09590/providers/Microsoft.DocumentDB/locations/westus/operationsStatus/89b40642-cec8-4762-a1b8-a2eb652b68a7?api-version=2015-04-08
       content-type:
       - application/json
       date:
       - Mon, 21 Oct 2019 12:48:38 GMT
->>>>>>> 807faccc
-      pragma:
-      - no-cache
-      server:
-      - Microsoft-HTTPAPI/2.0
-      strict-transport-security:
-      - max-age=31536000; includeSubDomains
-      transfer-encoding:
-      - chunked
-      vary:
-      - Accept-Encoding
-      x-content-type-options:
-      - nosniff
-      x-ms-gatewayversion:
-      - version=2.7.0
-    status:
-      code: 200
-      message: Ok
-- request:
-    body: null
-    headers:
-      Accept:
-      - application/json
-      Accept-Encoding:
-      - gzip, deflate
-      CommandName:
-      - cosmosdb create
-      Connection:
-      - keep-alive
-      ParameterSetName:
-      - -n -g --locations --locations
-      User-Agent:
-<<<<<<< HEAD
-      - python/3.6.5 (Windows-10-10.0.17134-SP0) msrest/0.6.10 msrest_azure/0.6.1
-        azure-mgmt-cosmosdb/0.8.0 Azure-SDK-For-Python AZURECLI/2.0.74
-    method: GET
-    uri: https://management.azure.com/subscriptions/00000000-0000-0000-0000-000000000000/providers/Microsoft.DocumentDB/locations/westus/operationsStatus/500bdcde-2171-41d4-a079-583d15b11cd0?api-version=2015-04-08
-=======
-      - python/3.7.4 (Windows-10-10.0.18362-SP0) msrest/0.6.10 msrest_azure/0.6.2
-        azure-mgmt-cosmosdb/0.8.0 Azure-SDK-For-Python AZURECLI/2.0.75
-    method: GET
-    uri: https://management.azure.com/subscriptions/00000000-0000-0000-0000-000000000000/providers/Microsoft.DocumentDB/locations/westus/operationsStatus/89b40642-cec8-4762-a1b8-a2eb652b68a7?api-version=2015-04-08
->>>>>>> 807faccc
-  response:
-    body:
-      string: '{"status":"Dequeued","error":{}}'
-    headers:
-      cache-control:
-      - no-store, no-cache
-      content-length:
-      - '32'
-      content-location:
-<<<<<<< HEAD
-      - https://management.documents.azure.com:450/subscriptions/fb3a3d6b-44c8-44f5-88c9-b20917c9b96b/providers/Microsoft.DocumentDB/locations/westus/operationsStatus/500bdcde-2171-41d4-a079-583d15b11cd0?api-version=2015-04-08
-      content-type:
-      - application/json
-      date:
-      - Tue, 08 Oct 2019 20:51:05 GMT
-=======
+      pragma:
+      - no-cache
+      server:
+      - Microsoft-HTTPAPI/2.0
+      strict-transport-security:
+      - max-age=31536000; includeSubDomains
+      transfer-encoding:
+      - chunked
+      vary:
+      - Accept-Encoding
+      x-content-type-options:
+      - nosniff
+      x-ms-gatewayversion:
+      - version=2.7.0
+    status:
+      code: 200
+      message: Ok
+- request:
+    body: null
+    headers:
+      Accept:
+      - application/json
+      Accept-Encoding:
+      - gzip, deflate
+      CommandName:
+      - cosmosdb create
+      Connection:
+      - keep-alive
+      ParameterSetName:
+      - -n -g --locations --locations
+      User-Agent:
+      - python/3.7.4 (Windows-10-10.0.18362-SP0) msrest/0.6.10 msrest_azure/0.6.2
+        azure-mgmt-cosmosdb/0.8.0 Azure-SDK-For-Python AZURECLI/2.0.75
+    method: GET
+    uri: https://management.azure.com/subscriptions/00000000-0000-0000-0000-000000000000/providers/Microsoft.DocumentDB/locations/westus/operationsStatus/89b40642-cec8-4762-a1b8-a2eb652b68a7?api-version=2015-04-08
+  response:
+    body:
+      string: '{"status":"Dequeued","error":{}}'
+    headers:
+      cache-control:
+      - no-store, no-cache
+      content-length:
+      - '32'
+      content-location:
       - https://management.documents.azure.com:450/subscriptions/0b1f6471-1bf0-4dda-aec3-cb9272f09590/providers/Microsoft.DocumentDB/locations/westus/operationsStatus/89b40642-cec8-4762-a1b8-a2eb652b68a7?api-version=2015-04-08
       content-type:
       - application/json
       date:
       - Mon, 21 Oct 2019 12:49:10 GMT
->>>>>>> 807faccc
-      pragma:
-      - no-cache
-      server:
-      - Microsoft-HTTPAPI/2.0
-      strict-transport-security:
-      - max-age=31536000; includeSubDomains
-      transfer-encoding:
-      - chunked
-      vary:
-      - Accept-Encoding
-      x-content-type-options:
-      - nosniff
-      x-ms-gatewayversion:
-      - version=2.7.0
-    status:
-      code: 200
-      message: Ok
-- request:
-    body: null
-    headers:
-      Accept:
-      - application/json
-      Accept-Encoding:
-      - gzip, deflate
-      CommandName:
-      - cosmosdb create
-      Connection:
-      - keep-alive
-      ParameterSetName:
-      - -n -g --locations --locations
-      User-Agent:
-<<<<<<< HEAD
-      - python/3.6.5 (Windows-10-10.0.17134-SP0) msrest/0.6.10 msrest_azure/0.6.1
-        azure-mgmt-cosmosdb/0.8.0 Azure-SDK-For-Python AZURECLI/2.0.74
-    method: GET
-    uri: https://management.azure.com/subscriptions/00000000-0000-0000-0000-000000000000/providers/Microsoft.DocumentDB/locations/westus/operationsStatus/500bdcde-2171-41d4-a079-583d15b11cd0?api-version=2015-04-08
-=======
-      - python/3.7.4 (Windows-10-10.0.18362-SP0) msrest/0.6.10 msrest_azure/0.6.2
-        azure-mgmt-cosmosdb/0.8.0 Azure-SDK-For-Python AZURECLI/2.0.75
-    method: GET
-    uri: https://management.azure.com/subscriptions/00000000-0000-0000-0000-000000000000/providers/Microsoft.DocumentDB/locations/westus/operationsStatus/89b40642-cec8-4762-a1b8-a2eb652b68a7?api-version=2015-04-08
->>>>>>> 807faccc
-  response:
-    body:
-      string: '{"status":"Dequeued","error":{}}'
-    headers:
-      cache-control:
-      - no-store, no-cache
-      content-length:
-      - '32'
-      content-location:
-<<<<<<< HEAD
-      - https://management.documents.azure.com:450/subscriptions/fb3a3d6b-44c8-44f5-88c9-b20917c9b96b/providers/Microsoft.DocumentDB/locations/westus/operationsStatus/500bdcde-2171-41d4-a079-583d15b11cd0?api-version=2015-04-08
-      content-type:
-      - application/json
-      date:
-      - Tue, 08 Oct 2019 20:51:35 GMT
-=======
+      pragma:
+      - no-cache
+      server:
+      - Microsoft-HTTPAPI/2.0
+      strict-transport-security:
+      - max-age=31536000; includeSubDomains
+      transfer-encoding:
+      - chunked
+      vary:
+      - Accept-Encoding
+      x-content-type-options:
+      - nosniff
+      x-ms-gatewayversion:
+      - version=2.7.0
+    status:
+      code: 200
+      message: Ok
+- request:
+    body: null
+    headers:
+      Accept:
+      - application/json
+      Accept-Encoding:
+      - gzip, deflate
+      CommandName:
+      - cosmosdb create
+      Connection:
+      - keep-alive
+      ParameterSetName:
+      - -n -g --locations --locations
+      User-Agent:
+      - python/3.7.4 (Windows-10-10.0.18362-SP0) msrest/0.6.10 msrest_azure/0.6.2
+        azure-mgmt-cosmosdb/0.8.0 Azure-SDK-For-Python AZURECLI/2.0.75
+    method: GET
+    uri: https://management.azure.com/subscriptions/00000000-0000-0000-0000-000000000000/providers/Microsoft.DocumentDB/locations/westus/operationsStatus/89b40642-cec8-4762-a1b8-a2eb652b68a7?api-version=2015-04-08
+  response:
+    body:
+      string: '{"status":"Dequeued","error":{}}'
+    headers:
+      cache-control:
+      - no-store, no-cache
+      content-length:
+      - '32'
+      content-location:
       - https://management.documents.azure.com:450/subscriptions/0b1f6471-1bf0-4dda-aec3-cb9272f09590/providers/Microsoft.DocumentDB/locations/westus/operationsStatus/89b40642-cec8-4762-a1b8-a2eb652b68a7?api-version=2015-04-08
       content-type:
       - application/json
       date:
       - Mon, 21 Oct 2019 12:49:40 GMT
->>>>>>> 807faccc
-      pragma:
-      - no-cache
-      server:
-      - Microsoft-HTTPAPI/2.0
-      strict-transport-security:
-      - max-age=31536000; includeSubDomains
-      transfer-encoding:
-      - chunked
-      vary:
-      - Accept-Encoding
-      x-content-type-options:
-      - nosniff
-      x-ms-gatewayversion:
-      - version=2.7.0
-    status:
-      code: 200
-      message: Ok
-- request:
-    body: null
-    headers:
-      Accept:
-      - application/json
-      Accept-Encoding:
-      - gzip, deflate
-      CommandName:
-      - cosmosdb create
-      Connection:
-      - keep-alive
-      ParameterSetName:
-      - -n -g --locations --locations
-      User-Agent:
-<<<<<<< HEAD
-      - python/3.6.5 (Windows-10-10.0.17134-SP0) msrest/0.6.10 msrest_azure/0.6.1
-        azure-mgmt-cosmosdb/0.8.0 Azure-SDK-For-Python AZURECLI/2.0.74
-    method: GET
-    uri: https://management.azure.com/subscriptions/00000000-0000-0000-0000-000000000000/providers/Microsoft.DocumentDB/locations/westus/operationsStatus/500bdcde-2171-41d4-a079-583d15b11cd0?api-version=2015-04-08
-=======
-      - python/3.7.4 (Windows-10-10.0.18362-SP0) msrest/0.6.10 msrest_azure/0.6.2
-        azure-mgmt-cosmosdb/0.8.0 Azure-SDK-For-Python AZURECLI/2.0.75
-    method: GET
-    uri: https://management.azure.com/subscriptions/00000000-0000-0000-0000-000000000000/providers/Microsoft.DocumentDB/locations/westus/operationsStatus/89b40642-cec8-4762-a1b8-a2eb652b68a7?api-version=2015-04-08
->>>>>>> 807faccc
-  response:
-    body:
-      string: '{"status":"Dequeued","error":{}}'
-    headers:
-      cache-control:
-      - no-store, no-cache
-      content-length:
-      - '32'
-      content-location:
-<<<<<<< HEAD
-      - https://management.documents.azure.com:450/subscriptions/fb3a3d6b-44c8-44f5-88c9-b20917c9b96b/providers/Microsoft.DocumentDB/locations/westus/operationsStatus/500bdcde-2171-41d4-a079-583d15b11cd0?api-version=2015-04-08
-      content-type:
-      - application/json
-      date:
-      - Tue, 08 Oct 2019 20:52:05 GMT
-=======
+      pragma:
+      - no-cache
+      server:
+      - Microsoft-HTTPAPI/2.0
+      strict-transport-security:
+      - max-age=31536000; includeSubDomains
+      transfer-encoding:
+      - chunked
+      vary:
+      - Accept-Encoding
+      x-content-type-options:
+      - nosniff
+      x-ms-gatewayversion:
+      - version=2.7.0
+    status:
+      code: 200
+      message: Ok
+- request:
+    body: null
+    headers:
+      Accept:
+      - application/json
+      Accept-Encoding:
+      - gzip, deflate
+      CommandName:
+      - cosmosdb create
+      Connection:
+      - keep-alive
+      ParameterSetName:
+      - -n -g --locations --locations
+      User-Agent:
+      - python/3.7.4 (Windows-10-10.0.18362-SP0) msrest/0.6.10 msrest_azure/0.6.2
+        azure-mgmt-cosmosdb/0.8.0 Azure-SDK-For-Python AZURECLI/2.0.75
+    method: GET
+    uri: https://management.azure.com/subscriptions/00000000-0000-0000-0000-000000000000/providers/Microsoft.DocumentDB/locations/westus/operationsStatus/89b40642-cec8-4762-a1b8-a2eb652b68a7?api-version=2015-04-08
+  response:
+    body:
+      string: '{"status":"Dequeued","error":{}}'
+    headers:
+      cache-control:
+      - no-store, no-cache
+      content-length:
+      - '32'
+      content-location:
       - https://management.documents.azure.com:450/subscriptions/0b1f6471-1bf0-4dda-aec3-cb9272f09590/providers/Microsoft.DocumentDB/locations/westus/operationsStatus/89b40642-cec8-4762-a1b8-a2eb652b68a7?api-version=2015-04-08
       content-type:
       - application/json
       date:
       - Mon, 21 Oct 2019 12:50:10 GMT
->>>>>>> 807faccc
-      pragma:
-      - no-cache
-      server:
-      - Microsoft-HTTPAPI/2.0
-      strict-transport-security:
-      - max-age=31536000; includeSubDomains
-      transfer-encoding:
-      - chunked
-      vary:
-      - Accept-Encoding
-      x-content-type-options:
-      - nosniff
-      x-ms-gatewayversion:
-      - version=2.7.0
-    status:
-      code: 200
-      message: Ok
-- request:
-    body: null
-    headers:
-      Accept:
-      - application/json
-      Accept-Encoding:
-      - gzip, deflate
-      CommandName:
-      - cosmosdb create
-      Connection:
-      - keep-alive
-      ParameterSetName:
-      - -n -g --locations --locations
-      User-Agent:
-<<<<<<< HEAD
-      - python/3.6.5 (Windows-10-10.0.17134-SP0) msrest/0.6.10 msrest_azure/0.6.1
-        azure-mgmt-cosmosdb/0.8.0 Azure-SDK-For-Python AZURECLI/2.0.74
-    method: GET
-    uri: https://management.azure.com/subscriptions/00000000-0000-0000-0000-000000000000/providers/Microsoft.DocumentDB/locations/westus/operationsStatus/500bdcde-2171-41d4-a079-583d15b11cd0?api-version=2015-04-08
-=======
-      - python/3.7.4 (Windows-10-10.0.18362-SP0) msrest/0.6.10 msrest_azure/0.6.2
-        azure-mgmt-cosmosdb/0.8.0 Azure-SDK-For-Python AZURECLI/2.0.75
-    method: GET
-    uri: https://management.azure.com/subscriptions/00000000-0000-0000-0000-000000000000/providers/Microsoft.DocumentDB/locations/westus/operationsStatus/89b40642-cec8-4762-a1b8-a2eb652b68a7?api-version=2015-04-08
->>>>>>> 807faccc
-  response:
-    body:
-      string: '{"status":"Dequeued","error":{}}'
-    headers:
-      cache-control:
-      - no-store, no-cache
-      content-length:
-      - '32'
-      content-location:
-<<<<<<< HEAD
-      - https://management.documents.azure.com:450/subscriptions/fb3a3d6b-44c8-44f5-88c9-b20917c9b96b/providers/Microsoft.DocumentDB/locations/westus/operationsStatus/500bdcde-2171-41d4-a079-583d15b11cd0?api-version=2015-04-08
-      content-type:
-      - application/json
-      date:
-      - Tue, 08 Oct 2019 20:52:35 GMT
-=======
+      pragma:
+      - no-cache
+      server:
+      - Microsoft-HTTPAPI/2.0
+      strict-transport-security:
+      - max-age=31536000; includeSubDomains
+      transfer-encoding:
+      - chunked
+      vary:
+      - Accept-Encoding
+      x-content-type-options:
+      - nosniff
+      x-ms-gatewayversion:
+      - version=2.7.0
+    status:
+      code: 200
+      message: Ok
+- request:
+    body: null
+    headers:
+      Accept:
+      - application/json
+      Accept-Encoding:
+      - gzip, deflate
+      CommandName:
+      - cosmosdb create
+      Connection:
+      - keep-alive
+      ParameterSetName:
+      - -n -g --locations --locations
+      User-Agent:
+      - python/3.7.4 (Windows-10-10.0.18362-SP0) msrest/0.6.10 msrest_azure/0.6.2
+        azure-mgmt-cosmosdb/0.8.0 Azure-SDK-For-Python AZURECLI/2.0.75
+    method: GET
+    uri: https://management.azure.com/subscriptions/00000000-0000-0000-0000-000000000000/providers/Microsoft.DocumentDB/locations/westus/operationsStatus/89b40642-cec8-4762-a1b8-a2eb652b68a7?api-version=2015-04-08
+  response:
+    body:
+      string: '{"status":"Dequeued","error":{}}'
+    headers:
+      cache-control:
+      - no-store, no-cache
+      content-length:
+      - '32'
+      content-location:
       - https://management.documents.azure.com:450/subscriptions/0b1f6471-1bf0-4dda-aec3-cb9272f09590/providers/Microsoft.DocumentDB/locations/westus/operationsStatus/89b40642-cec8-4762-a1b8-a2eb652b68a7?api-version=2015-04-08
       content-type:
       - application/json
       date:
       - Mon, 21 Oct 2019 12:50:42 GMT
->>>>>>> 807faccc
-      pragma:
-      - no-cache
-      server:
-      - Microsoft-HTTPAPI/2.0
-      strict-transport-security:
-      - max-age=31536000; includeSubDomains
-      transfer-encoding:
-      - chunked
-      vary:
-      - Accept-Encoding
-      x-content-type-options:
-      - nosniff
-      x-ms-gatewayversion:
-      - version=2.7.0
-    status:
-      code: 200
-      message: Ok
-- request:
-    body: null
-    headers:
-      Accept:
-      - application/json
-      Accept-Encoding:
-      - gzip, deflate
-      CommandName:
-      - cosmosdb create
-      Connection:
-      - keep-alive
-      ParameterSetName:
-      - -n -g --locations --locations
-      User-Agent:
-<<<<<<< HEAD
-      - python/3.6.5 (Windows-10-10.0.17134-SP0) msrest/0.6.10 msrest_azure/0.6.1
-        azure-mgmt-cosmosdb/0.8.0 Azure-SDK-For-Python AZURECLI/2.0.74
-    method: GET
-    uri: https://management.azure.com/subscriptions/00000000-0000-0000-0000-000000000000/providers/Microsoft.DocumentDB/locations/westus/operationsStatus/500bdcde-2171-41d4-a079-583d15b11cd0?api-version=2015-04-08
-=======
-      - python/3.7.4 (Windows-10-10.0.18362-SP0) msrest/0.6.10 msrest_azure/0.6.2
-        azure-mgmt-cosmosdb/0.8.0 Azure-SDK-For-Python AZURECLI/2.0.75
-    method: GET
-    uri: https://management.azure.com/subscriptions/00000000-0000-0000-0000-000000000000/providers/Microsoft.DocumentDB/locations/westus/operationsStatus/89b40642-cec8-4762-a1b8-a2eb652b68a7?api-version=2015-04-08
->>>>>>> 807faccc
-  response:
-    body:
-      string: '{"status":"Dequeued","error":{}}'
-    headers:
-      cache-control:
-      - no-store, no-cache
-      content-length:
-      - '32'
-      content-location:
-<<<<<<< HEAD
-      - https://management.documents.azure.com:450/subscriptions/fb3a3d6b-44c8-44f5-88c9-b20917c9b96b/providers/Microsoft.DocumentDB/locations/westus/operationsStatus/500bdcde-2171-41d4-a079-583d15b11cd0?api-version=2015-04-08
-      content-type:
-      - application/json
-      date:
-      - Tue, 08 Oct 2019 20:53:06 GMT
-=======
+      pragma:
+      - no-cache
+      server:
+      - Microsoft-HTTPAPI/2.0
+      strict-transport-security:
+      - max-age=31536000; includeSubDomains
+      transfer-encoding:
+      - chunked
+      vary:
+      - Accept-Encoding
+      x-content-type-options:
+      - nosniff
+      x-ms-gatewayversion:
+      - version=2.7.0
+    status:
+      code: 200
+      message: Ok
+- request:
+    body: null
+    headers:
+      Accept:
+      - application/json
+      Accept-Encoding:
+      - gzip, deflate
+      CommandName:
+      - cosmosdb create
+      Connection:
+      - keep-alive
+      ParameterSetName:
+      - -n -g --locations --locations
+      User-Agent:
+      - python/3.7.4 (Windows-10-10.0.18362-SP0) msrest/0.6.10 msrest_azure/0.6.2
+        azure-mgmt-cosmosdb/0.8.0 Azure-SDK-For-Python AZURECLI/2.0.75
+    method: GET
+    uri: https://management.azure.com/subscriptions/00000000-0000-0000-0000-000000000000/providers/Microsoft.DocumentDB/locations/westus/operationsStatus/89b40642-cec8-4762-a1b8-a2eb652b68a7?api-version=2015-04-08
+  response:
+    body:
+      string: '{"status":"Dequeued","error":{}}'
+    headers:
+      cache-control:
+      - no-store, no-cache
+      content-length:
+      - '32'
+      content-location:
       - https://management.documents.azure.com:450/subscriptions/0b1f6471-1bf0-4dda-aec3-cb9272f09590/providers/Microsoft.DocumentDB/locations/westus/operationsStatus/89b40642-cec8-4762-a1b8-a2eb652b68a7?api-version=2015-04-08
       content-type:
       - application/json
       date:
       - Mon, 21 Oct 2019 12:51:14 GMT
->>>>>>> 807faccc
-      pragma:
-      - no-cache
-      server:
-      - Microsoft-HTTPAPI/2.0
-      strict-transport-security:
-      - max-age=31536000; includeSubDomains
-      transfer-encoding:
-      - chunked
-      vary:
-      - Accept-Encoding
-      x-content-type-options:
-      - nosniff
-      x-ms-gatewayversion:
-      - version=2.7.0
-    status:
-      code: 200
-      message: Ok
-- request:
-    body: null
-    headers:
-      Accept:
-      - application/json
-      Accept-Encoding:
-      - gzip, deflate
-      CommandName:
-      - cosmosdb create
-      Connection:
-      - keep-alive
-      ParameterSetName:
-      - -n -g --locations --locations
-      User-Agent:
-<<<<<<< HEAD
-      - python/3.6.5 (Windows-10-10.0.17134-SP0) msrest/0.6.10 msrest_azure/0.6.1
-        azure-mgmt-cosmosdb/0.8.0 Azure-SDK-For-Python AZURECLI/2.0.74
-    method: GET
-    uri: https://management.azure.com/subscriptions/00000000-0000-0000-0000-000000000000/providers/Microsoft.DocumentDB/locations/westus/operationsStatus/500bdcde-2171-41d4-a079-583d15b11cd0?api-version=2015-04-08
-=======
-      - python/3.7.4 (Windows-10-10.0.18362-SP0) msrest/0.6.10 msrest_azure/0.6.2
-        azure-mgmt-cosmosdb/0.8.0 Azure-SDK-For-Python AZURECLI/2.0.75
-    method: GET
-    uri: https://management.azure.com/subscriptions/00000000-0000-0000-0000-000000000000/providers/Microsoft.DocumentDB/locations/westus/operationsStatus/89b40642-cec8-4762-a1b8-a2eb652b68a7?api-version=2015-04-08
->>>>>>> 807faccc
-  response:
-    body:
-      string: '{"status":"Dequeued","error":{}}'
-    headers:
-      cache-control:
-      - no-store, no-cache
-      content-length:
-      - '32'
-      content-location:
-<<<<<<< HEAD
-      - https://management.documents.azure.com:450/subscriptions/fb3a3d6b-44c8-44f5-88c9-b20917c9b96b/providers/Microsoft.DocumentDB/locations/westus/operationsStatus/500bdcde-2171-41d4-a079-583d15b11cd0?api-version=2015-04-08
-      content-type:
-      - application/json
-      date:
-      - Tue, 08 Oct 2019 20:53:37 GMT
-=======
+      pragma:
+      - no-cache
+      server:
+      - Microsoft-HTTPAPI/2.0
+      strict-transport-security:
+      - max-age=31536000; includeSubDomains
+      transfer-encoding:
+      - chunked
+      vary:
+      - Accept-Encoding
+      x-content-type-options:
+      - nosniff
+      x-ms-gatewayversion:
+      - version=2.7.0
+    status:
+      code: 200
+      message: Ok
+- request:
+    body: null
+    headers:
+      Accept:
+      - application/json
+      Accept-Encoding:
+      - gzip, deflate
+      CommandName:
+      - cosmosdb create
+      Connection:
+      - keep-alive
+      ParameterSetName:
+      - -n -g --locations --locations
+      User-Agent:
+      - python/3.7.4 (Windows-10-10.0.18362-SP0) msrest/0.6.10 msrest_azure/0.6.2
+        azure-mgmt-cosmosdb/0.8.0 Azure-SDK-For-Python AZURECLI/2.0.75
+    method: GET
+    uri: https://management.azure.com/subscriptions/00000000-0000-0000-0000-000000000000/providers/Microsoft.DocumentDB/locations/westus/operationsStatus/89b40642-cec8-4762-a1b8-a2eb652b68a7?api-version=2015-04-08
+  response:
+    body:
+      string: '{"status":"Dequeued","error":{}}'
+    headers:
+      cache-control:
+      - no-store, no-cache
+      content-length:
+      - '32'
+      content-location:
       - https://management.documents.azure.com:450/subscriptions/0b1f6471-1bf0-4dda-aec3-cb9272f09590/providers/Microsoft.DocumentDB/locations/westus/operationsStatus/89b40642-cec8-4762-a1b8-a2eb652b68a7?api-version=2015-04-08
       content-type:
       - application/json
       date:
       - Mon, 21 Oct 2019 12:51:46 GMT
->>>>>>> 807faccc
-      pragma:
-      - no-cache
-      server:
-      - Microsoft-HTTPAPI/2.0
-      strict-transport-security:
-      - max-age=31536000; includeSubDomains
-      transfer-encoding:
-      - chunked
-      vary:
-      - Accept-Encoding
-      x-content-type-options:
-      - nosniff
-      x-ms-gatewayversion:
-      - version=2.7.0
-    status:
-      code: 200
-      message: Ok
-- request:
-    body: null
-    headers:
-      Accept:
-      - application/json
-      Accept-Encoding:
-      - gzip, deflate
-      CommandName:
-      - cosmosdb create
-      Connection:
-      - keep-alive
-      ParameterSetName:
-      - -n -g --locations --locations
-      User-Agent:
-<<<<<<< HEAD
-      - python/3.6.5 (Windows-10-10.0.17134-SP0) msrest/0.6.10 msrest_azure/0.6.1
-        azure-mgmt-cosmosdb/0.8.0 Azure-SDK-For-Python AZURECLI/2.0.74
-    method: GET
-    uri: https://management.azure.com/subscriptions/00000000-0000-0000-0000-000000000000/providers/Microsoft.DocumentDB/locations/westus/operationsStatus/500bdcde-2171-41d4-a079-583d15b11cd0?api-version=2015-04-08
-=======
-      - python/3.7.4 (Windows-10-10.0.18362-SP0) msrest/0.6.10 msrest_azure/0.6.2
-        azure-mgmt-cosmosdb/0.8.0 Azure-SDK-For-Python AZURECLI/2.0.75
-    method: GET
-    uri: https://management.azure.com/subscriptions/00000000-0000-0000-0000-000000000000/providers/Microsoft.DocumentDB/locations/westus/operationsStatus/89b40642-cec8-4762-a1b8-a2eb652b68a7?api-version=2015-04-08
->>>>>>> 807faccc
-  response:
-    body:
-      string: '{"status":"Dequeued","error":{}}'
-    headers:
-      cache-control:
-      - no-store, no-cache
-      content-length:
-      - '32'
-      content-location:
-<<<<<<< HEAD
-      - https://management.documents.azure.com:450/subscriptions/fb3a3d6b-44c8-44f5-88c9-b20917c9b96b/providers/Microsoft.DocumentDB/locations/westus/operationsStatus/500bdcde-2171-41d4-a079-583d15b11cd0?api-version=2015-04-08
-      content-type:
-      - application/json
-      date:
-      - Tue, 08 Oct 2019 20:54:07 GMT
-=======
+      pragma:
+      - no-cache
+      server:
+      - Microsoft-HTTPAPI/2.0
+      strict-transport-security:
+      - max-age=31536000; includeSubDomains
+      transfer-encoding:
+      - chunked
+      vary:
+      - Accept-Encoding
+      x-content-type-options:
+      - nosniff
+      x-ms-gatewayversion:
+      - version=2.7.0
+    status:
+      code: 200
+      message: Ok
+- request:
+    body: null
+    headers:
+      Accept:
+      - application/json
+      Accept-Encoding:
+      - gzip, deflate
+      CommandName:
+      - cosmosdb create
+      Connection:
+      - keep-alive
+      ParameterSetName:
+      - -n -g --locations --locations
+      User-Agent:
+      - python/3.7.4 (Windows-10-10.0.18362-SP0) msrest/0.6.10 msrest_azure/0.6.2
+        azure-mgmt-cosmosdb/0.8.0 Azure-SDK-For-Python AZURECLI/2.0.75
+    method: GET
+    uri: https://management.azure.com/subscriptions/00000000-0000-0000-0000-000000000000/providers/Microsoft.DocumentDB/locations/westus/operationsStatus/89b40642-cec8-4762-a1b8-a2eb652b68a7?api-version=2015-04-08
+  response:
+    body:
+      string: '{"status":"Dequeued","error":{}}'
+    headers:
+      cache-control:
+      - no-store, no-cache
+      content-length:
+      - '32'
+      content-location:
       - https://management.documents.azure.com:450/subscriptions/0b1f6471-1bf0-4dda-aec3-cb9272f09590/providers/Microsoft.DocumentDB/locations/westus/operationsStatus/89b40642-cec8-4762-a1b8-a2eb652b68a7?api-version=2015-04-08
       content-type:
       - application/json
       date:
       - Mon, 21 Oct 2019 12:52:16 GMT
->>>>>>> 807faccc
-      pragma:
-      - no-cache
-      server:
-      - Microsoft-HTTPAPI/2.0
-      strict-transport-security:
-      - max-age=31536000; includeSubDomains
-      transfer-encoding:
-      - chunked
-      vary:
-      - Accept-Encoding
-      x-content-type-options:
-      - nosniff
-      x-ms-gatewayversion:
-      - version=2.7.0
-    status:
-      code: 200
-      message: Ok
-- request:
-    body: null
-    headers:
-      Accept:
-      - application/json
-      Accept-Encoding:
-      - gzip, deflate
-      CommandName:
-      - cosmosdb create
-      Connection:
-      - keep-alive
-      ParameterSetName:
-      - -n -g --locations --locations
-      User-Agent:
-<<<<<<< HEAD
-      - python/3.6.5 (Windows-10-10.0.17134-SP0) msrest/0.6.10 msrest_azure/0.6.1
-        azure-mgmt-cosmosdb/0.8.0 Azure-SDK-For-Python AZURECLI/2.0.74
-    method: GET
-    uri: https://management.azure.com/subscriptions/00000000-0000-0000-0000-000000000000/providers/Microsoft.DocumentDB/locations/westus/operationsStatus/500bdcde-2171-41d4-a079-583d15b11cd0?api-version=2015-04-08
-=======
-      - python/3.7.4 (Windows-10-10.0.18362-SP0) msrest/0.6.10 msrest_azure/0.6.2
-        azure-mgmt-cosmosdb/0.8.0 Azure-SDK-For-Python AZURECLI/2.0.75
-    method: GET
-    uri: https://management.azure.com/subscriptions/00000000-0000-0000-0000-000000000000/providers/Microsoft.DocumentDB/locations/westus/operationsStatus/89b40642-cec8-4762-a1b8-a2eb652b68a7?api-version=2015-04-08
->>>>>>> 807faccc
-  response:
-    body:
-      string: '{"status":"Dequeued","error":{}}'
-    headers:
-      cache-control:
-      - no-store, no-cache
-      content-length:
-      - '32'
-      content-location:
-<<<<<<< HEAD
-      - https://management.documents.azure.com:450/subscriptions/fb3a3d6b-44c8-44f5-88c9-b20917c9b96b/providers/Microsoft.DocumentDB/locations/westus/operationsStatus/500bdcde-2171-41d4-a079-583d15b11cd0?api-version=2015-04-08
-      content-type:
-      - application/json
-      date:
-      - Tue, 08 Oct 2019 20:54:37 GMT
-=======
+      pragma:
+      - no-cache
+      server:
+      - Microsoft-HTTPAPI/2.0
+      strict-transport-security:
+      - max-age=31536000; includeSubDomains
+      transfer-encoding:
+      - chunked
+      vary:
+      - Accept-Encoding
+      x-content-type-options:
+      - nosniff
+      x-ms-gatewayversion:
+      - version=2.7.0
+    status:
+      code: 200
+      message: Ok
+- request:
+    body: null
+    headers:
+      Accept:
+      - application/json
+      Accept-Encoding:
+      - gzip, deflate
+      CommandName:
+      - cosmosdb create
+      Connection:
+      - keep-alive
+      ParameterSetName:
+      - -n -g --locations --locations
+      User-Agent:
+      - python/3.7.4 (Windows-10-10.0.18362-SP0) msrest/0.6.10 msrest_azure/0.6.2
+        azure-mgmt-cosmosdb/0.8.0 Azure-SDK-For-Python AZURECLI/2.0.75
+    method: GET
+    uri: https://management.azure.com/subscriptions/00000000-0000-0000-0000-000000000000/providers/Microsoft.DocumentDB/locations/westus/operationsStatus/89b40642-cec8-4762-a1b8-a2eb652b68a7?api-version=2015-04-08
+  response:
+    body:
+      string: '{"status":"Dequeued","error":{}}'
+    headers:
+      cache-control:
+      - no-store, no-cache
+      content-length:
+      - '32'
+      content-location:
       - https://management.documents.azure.com:450/subscriptions/0b1f6471-1bf0-4dda-aec3-cb9272f09590/providers/Microsoft.DocumentDB/locations/westus/operationsStatus/89b40642-cec8-4762-a1b8-a2eb652b68a7?api-version=2015-04-08
       content-type:
       - application/json
       date:
       - Mon, 21 Oct 2019 12:52:47 GMT
->>>>>>> 807faccc
-      pragma:
-      - no-cache
-      server:
-      - Microsoft-HTTPAPI/2.0
-      strict-transport-security:
-      - max-age=31536000; includeSubDomains
-      transfer-encoding:
-      - chunked
-      vary:
-      - Accept-Encoding
-      x-content-type-options:
-      - nosniff
-      x-ms-gatewayversion:
-      - version=2.7.0
-    status:
-      code: 200
-      message: Ok
-- request:
-    body: null
-    headers:
-      Accept:
-      - application/json
-      Accept-Encoding:
-      - gzip, deflate
-      CommandName:
-      - cosmosdb create
-      Connection:
-      - keep-alive
-      ParameterSetName:
-      - -n -g --locations --locations
-      User-Agent:
-<<<<<<< HEAD
-      - python/3.6.5 (Windows-10-10.0.17134-SP0) msrest/0.6.10 msrest_azure/0.6.1
-        azure-mgmt-cosmosdb/0.8.0 Azure-SDK-For-Python AZURECLI/2.0.74
-    method: GET
-    uri: https://management.azure.com/subscriptions/00000000-0000-0000-0000-000000000000/providers/Microsoft.DocumentDB/locations/westus/operationsStatus/500bdcde-2171-41d4-a079-583d15b11cd0?api-version=2015-04-08
-=======
-      - python/3.7.4 (Windows-10-10.0.18362-SP0) msrest/0.6.10 msrest_azure/0.6.2
-        azure-mgmt-cosmosdb/0.8.0 Azure-SDK-For-Python AZURECLI/2.0.75
-    method: GET
-    uri: https://management.azure.com/subscriptions/00000000-0000-0000-0000-000000000000/providers/Microsoft.DocumentDB/locations/westus/operationsStatus/89b40642-cec8-4762-a1b8-a2eb652b68a7?api-version=2015-04-08
->>>>>>> 807faccc
-  response:
-    body:
-      string: '{"status":"Dequeued","error":{}}'
-    headers:
-      cache-control:
-      - no-store, no-cache
-      content-length:
-      - '32'
-      content-location:
-<<<<<<< HEAD
-      - https://management.documents.azure.com:450/subscriptions/fb3a3d6b-44c8-44f5-88c9-b20917c9b96b/providers/Microsoft.DocumentDB/locations/westus/operationsStatus/500bdcde-2171-41d4-a079-583d15b11cd0?api-version=2015-04-08
-      content-type:
-      - application/json
-      date:
-      - Tue, 08 Oct 2019 20:55:07 GMT
-=======
+      pragma:
+      - no-cache
+      server:
+      - Microsoft-HTTPAPI/2.0
+      strict-transport-security:
+      - max-age=31536000; includeSubDomains
+      transfer-encoding:
+      - chunked
+      vary:
+      - Accept-Encoding
+      x-content-type-options:
+      - nosniff
+      x-ms-gatewayversion:
+      - version=2.7.0
+    status:
+      code: 200
+      message: Ok
+- request:
+    body: null
+    headers:
+      Accept:
+      - application/json
+      Accept-Encoding:
+      - gzip, deflate
+      CommandName:
+      - cosmosdb create
+      Connection:
+      - keep-alive
+      ParameterSetName:
+      - -n -g --locations --locations
+      User-Agent:
+      - python/3.7.4 (Windows-10-10.0.18362-SP0) msrest/0.6.10 msrest_azure/0.6.2
+        azure-mgmt-cosmosdb/0.8.0 Azure-SDK-For-Python AZURECLI/2.0.75
+    method: GET
+    uri: https://management.azure.com/subscriptions/00000000-0000-0000-0000-000000000000/providers/Microsoft.DocumentDB/locations/westus/operationsStatus/89b40642-cec8-4762-a1b8-a2eb652b68a7?api-version=2015-04-08
+  response:
+    body:
+      string: '{"status":"Dequeued","error":{}}'
+    headers:
+      cache-control:
+      - no-store, no-cache
+      content-length:
+      - '32'
+      content-location:
       - https://management.documents.azure.com:450/subscriptions/0b1f6471-1bf0-4dda-aec3-cb9272f09590/providers/Microsoft.DocumentDB/locations/westus/operationsStatus/89b40642-cec8-4762-a1b8-a2eb652b68a7?api-version=2015-04-08
       content-type:
       - application/json
       date:
       - Mon, 21 Oct 2019 12:53:18 GMT
->>>>>>> 807faccc
-      pragma:
-      - no-cache
-      server:
-      - Microsoft-HTTPAPI/2.0
-      strict-transport-security:
-      - max-age=31536000; includeSubDomains
-      transfer-encoding:
-      - chunked
-      vary:
-      - Accept-Encoding
-      x-content-type-options:
-      - nosniff
-      x-ms-gatewayversion:
-      - version=2.7.0
-    status:
-      code: 200
-      message: Ok
-- request:
-    body: null
-    headers:
-      Accept:
-      - application/json
-      Accept-Encoding:
-      - gzip, deflate
-      CommandName:
-      - cosmosdb create
-      Connection:
-      - keep-alive
-      ParameterSetName:
-      - -n -g --locations --locations
-      User-Agent:
-<<<<<<< HEAD
-      - python/3.6.5 (Windows-10-10.0.17134-SP0) msrest/0.6.10 msrest_azure/0.6.1
-        azure-mgmt-cosmosdb/0.8.0 Azure-SDK-For-Python AZURECLI/2.0.74
-    method: GET
-    uri: https://management.azure.com/subscriptions/00000000-0000-0000-0000-000000000000/providers/Microsoft.DocumentDB/locations/westus/operationsStatus/500bdcde-2171-41d4-a079-583d15b11cd0?api-version=2015-04-08
-=======
-      - python/3.7.4 (Windows-10-10.0.18362-SP0) msrest/0.6.10 msrest_azure/0.6.2
-        azure-mgmt-cosmosdb/0.8.0 Azure-SDK-For-Python AZURECLI/2.0.75
-    method: GET
-    uri: https://management.azure.com/subscriptions/00000000-0000-0000-0000-000000000000/providers/Microsoft.DocumentDB/locations/westus/operationsStatus/89b40642-cec8-4762-a1b8-a2eb652b68a7?api-version=2015-04-08
->>>>>>> 807faccc
-  response:
-    body:
-      string: '{"status":"Dequeued","error":{}}'
-    headers:
-      cache-control:
-      - no-store, no-cache
-      content-length:
-      - '32'
-      content-location:
-<<<<<<< HEAD
-      - https://management.documents.azure.com:450/subscriptions/fb3a3d6b-44c8-44f5-88c9-b20917c9b96b/providers/Microsoft.DocumentDB/locations/westus/operationsStatus/500bdcde-2171-41d4-a079-583d15b11cd0?api-version=2015-04-08
-      content-type:
-      - application/json
-      date:
-      - Tue, 08 Oct 2019 20:55:37 GMT
-=======
+      pragma:
+      - no-cache
+      server:
+      - Microsoft-HTTPAPI/2.0
+      strict-transport-security:
+      - max-age=31536000; includeSubDomains
+      transfer-encoding:
+      - chunked
+      vary:
+      - Accept-Encoding
+      x-content-type-options:
+      - nosniff
+      x-ms-gatewayversion:
+      - version=2.7.0
+    status:
+      code: 200
+      message: Ok
+- request:
+    body: null
+    headers:
+      Accept:
+      - application/json
+      Accept-Encoding:
+      - gzip, deflate
+      CommandName:
+      - cosmosdb create
+      Connection:
+      - keep-alive
+      ParameterSetName:
+      - -n -g --locations --locations
+      User-Agent:
+      - python/3.7.4 (Windows-10-10.0.18362-SP0) msrest/0.6.10 msrest_azure/0.6.2
+        azure-mgmt-cosmosdb/0.8.0 Azure-SDK-For-Python AZURECLI/2.0.75
+    method: GET
+    uri: https://management.azure.com/subscriptions/00000000-0000-0000-0000-000000000000/providers/Microsoft.DocumentDB/locations/westus/operationsStatus/89b40642-cec8-4762-a1b8-a2eb652b68a7?api-version=2015-04-08
+  response:
+    body:
+      string: '{"status":"Dequeued","error":{}}'
+    headers:
+      cache-control:
+      - no-store, no-cache
+      content-length:
+      - '32'
+      content-location:
       - https://management.documents.azure.com:450/subscriptions/0b1f6471-1bf0-4dda-aec3-cb9272f09590/providers/Microsoft.DocumentDB/locations/westus/operationsStatus/89b40642-cec8-4762-a1b8-a2eb652b68a7?api-version=2015-04-08
       content-type:
       - application/json
       date:
       - Mon, 21 Oct 2019 12:53:48 GMT
->>>>>>> 807faccc
-      pragma:
-      - no-cache
-      server:
-      - Microsoft-HTTPAPI/2.0
-      strict-transport-security:
-      - max-age=31536000; includeSubDomains
-      transfer-encoding:
-      - chunked
-      vary:
-      - Accept-Encoding
-      x-content-type-options:
-      - nosniff
-      x-ms-gatewayversion:
-      - version=2.7.0
-    status:
-      code: 200
-      message: Ok
-- request:
-    body: null
-    headers:
-      Accept:
-      - application/json
-      Accept-Encoding:
-      - gzip, deflate
-      CommandName:
-      - cosmosdb create
-      Connection:
-      - keep-alive
-      ParameterSetName:
-      - -n -g --locations --locations
-      User-Agent:
-<<<<<<< HEAD
-      - python/3.6.5 (Windows-10-10.0.17134-SP0) msrest/0.6.10 msrest_azure/0.6.1
-        azure-mgmt-cosmosdb/0.8.0 Azure-SDK-For-Python AZURECLI/2.0.74
-    method: GET
-    uri: https://management.azure.com/subscriptions/00000000-0000-0000-0000-000000000000/providers/Microsoft.DocumentDB/locations/westus/operationsStatus/500bdcde-2171-41d4-a079-583d15b11cd0?api-version=2015-04-08
-=======
-      - python/3.7.4 (Windows-10-10.0.18362-SP0) msrest/0.6.10 msrest_azure/0.6.2
-        azure-mgmt-cosmosdb/0.8.0 Azure-SDK-For-Python AZURECLI/2.0.75
-    method: GET
-    uri: https://management.azure.com/subscriptions/00000000-0000-0000-0000-000000000000/providers/Microsoft.DocumentDB/locations/westus/operationsStatus/89b40642-cec8-4762-a1b8-a2eb652b68a7?api-version=2015-04-08
->>>>>>> 807faccc
-  response:
-    body:
-      string: '{"status":"Dequeued","error":{}}'
-    headers:
-      cache-control:
-      - no-store, no-cache
-      content-length:
-      - '32'
-      content-location:
-<<<<<<< HEAD
-      - https://management.documents.azure.com:450/subscriptions/fb3a3d6b-44c8-44f5-88c9-b20917c9b96b/providers/Microsoft.DocumentDB/locations/westus/operationsStatus/500bdcde-2171-41d4-a079-583d15b11cd0?api-version=2015-04-08
-      content-type:
-      - application/json
-      date:
-      - Tue, 08 Oct 2019 20:56:07 GMT
-=======
+      pragma:
+      - no-cache
+      server:
+      - Microsoft-HTTPAPI/2.0
+      strict-transport-security:
+      - max-age=31536000; includeSubDomains
+      transfer-encoding:
+      - chunked
+      vary:
+      - Accept-Encoding
+      x-content-type-options:
+      - nosniff
+      x-ms-gatewayversion:
+      - version=2.7.0
+    status:
+      code: 200
+      message: Ok
+- request:
+    body: null
+    headers:
+      Accept:
+      - application/json
+      Accept-Encoding:
+      - gzip, deflate
+      CommandName:
+      - cosmosdb create
+      Connection:
+      - keep-alive
+      ParameterSetName:
+      - -n -g --locations --locations
+      User-Agent:
+      - python/3.7.4 (Windows-10-10.0.18362-SP0) msrest/0.6.10 msrest_azure/0.6.2
+        azure-mgmt-cosmosdb/0.8.0 Azure-SDK-For-Python AZURECLI/2.0.75
+    method: GET
+    uri: https://management.azure.com/subscriptions/00000000-0000-0000-0000-000000000000/providers/Microsoft.DocumentDB/locations/westus/operationsStatus/89b40642-cec8-4762-a1b8-a2eb652b68a7?api-version=2015-04-08
+  response:
+    body:
+      string: '{"status":"Dequeued","error":{}}'
+    headers:
+      cache-control:
+      - no-store, no-cache
+      content-length:
+      - '32'
+      content-location:
       - https://management.documents.azure.com:450/subscriptions/0b1f6471-1bf0-4dda-aec3-cb9272f09590/providers/Microsoft.DocumentDB/locations/westus/operationsStatus/89b40642-cec8-4762-a1b8-a2eb652b68a7?api-version=2015-04-08
       content-type:
       - application/json
       date:
       - Mon, 21 Oct 2019 12:54:20 GMT
->>>>>>> 807faccc
-      pragma:
-      - no-cache
-      server:
-      - Microsoft-HTTPAPI/2.0
-      strict-transport-security:
-      - max-age=31536000; includeSubDomains
-      transfer-encoding:
-      - chunked
-      vary:
-      - Accept-Encoding
-      x-content-type-options:
-      - nosniff
-      x-ms-gatewayversion:
-      - version=2.7.0
-    status:
-      code: 200
-      message: Ok
-- request:
-    body: null
-    headers:
-      Accept:
-      - application/json
-      Accept-Encoding:
-      - gzip, deflate
-      CommandName:
-      - cosmosdb create
-      Connection:
-      - keep-alive
-      ParameterSetName:
-      - -n -g --locations --locations
-      User-Agent:
-<<<<<<< HEAD
-      - python/3.6.5 (Windows-10-10.0.17134-SP0) msrest/0.6.10 msrest_azure/0.6.1
-        azure-mgmt-cosmosdb/0.8.0 Azure-SDK-For-Python AZURECLI/2.0.74
-    method: GET
-    uri: https://management.azure.com/subscriptions/00000000-0000-0000-0000-000000000000/providers/Microsoft.DocumentDB/locations/westus/operationsStatus/500bdcde-2171-41d4-a079-583d15b11cd0?api-version=2015-04-08
-=======
-      - python/3.7.4 (Windows-10-10.0.18362-SP0) msrest/0.6.10 msrest_azure/0.6.2
-        azure-mgmt-cosmosdb/0.8.0 Azure-SDK-For-Python AZURECLI/2.0.75
-    method: GET
-    uri: https://management.azure.com/subscriptions/00000000-0000-0000-0000-000000000000/providers/Microsoft.DocumentDB/locations/westus/operationsStatus/89b40642-cec8-4762-a1b8-a2eb652b68a7?api-version=2015-04-08
->>>>>>> 807faccc
-  response:
-    body:
-      string: '{"status":"Dequeued","error":{}}'
-    headers:
-      cache-control:
-      - no-store, no-cache
-      content-length:
-      - '32'
-      content-location:
-<<<<<<< HEAD
-      - https://management.documents.azure.com:450/subscriptions/fb3a3d6b-44c8-44f5-88c9-b20917c9b96b/providers/Microsoft.DocumentDB/locations/westus/operationsStatus/500bdcde-2171-41d4-a079-583d15b11cd0?api-version=2015-04-08
-      content-type:
-      - application/json
-      date:
-      - Tue, 08 Oct 2019 20:56:38 GMT
-=======
+      pragma:
+      - no-cache
+      server:
+      - Microsoft-HTTPAPI/2.0
+      strict-transport-security:
+      - max-age=31536000; includeSubDomains
+      transfer-encoding:
+      - chunked
+      vary:
+      - Accept-Encoding
+      x-content-type-options:
+      - nosniff
+      x-ms-gatewayversion:
+      - version=2.7.0
+    status:
+      code: 200
+      message: Ok
+- request:
+    body: null
+    headers:
+      Accept:
+      - application/json
+      Accept-Encoding:
+      - gzip, deflate
+      CommandName:
+      - cosmosdb create
+      Connection:
+      - keep-alive
+      ParameterSetName:
+      - -n -g --locations --locations
+      User-Agent:
+      - python/3.7.4 (Windows-10-10.0.18362-SP0) msrest/0.6.10 msrest_azure/0.6.2
+        azure-mgmt-cosmosdb/0.8.0 Azure-SDK-For-Python AZURECLI/2.0.75
+    method: GET
+    uri: https://management.azure.com/subscriptions/00000000-0000-0000-0000-000000000000/providers/Microsoft.DocumentDB/locations/westus/operationsStatus/89b40642-cec8-4762-a1b8-a2eb652b68a7?api-version=2015-04-08
+  response:
+    body:
+      string: '{"status":"Dequeued","error":{}}'
+    headers:
+      cache-control:
+      - no-store, no-cache
+      content-length:
+      - '32'
+      content-location:
       - https://management.documents.azure.com:450/subscriptions/0b1f6471-1bf0-4dda-aec3-cb9272f09590/providers/Microsoft.DocumentDB/locations/westus/operationsStatus/89b40642-cec8-4762-a1b8-a2eb652b68a7?api-version=2015-04-08
       content-type:
       - application/json
       date:
       - Mon, 21 Oct 2019 12:54:52 GMT
->>>>>>> 807faccc
-      pragma:
-      - no-cache
-      server:
-      - Microsoft-HTTPAPI/2.0
-      strict-transport-security:
-      - max-age=31536000; includeSubDomains
-      transfer-encoding:
-      - chunked
-      vary:
-      - Accept-Encoding
-      x-content-type-options:
-      - nosniff
-      x-ms-gatewayversion:
-      - version=2.7.0
-    status:
-      code: 200
-      message: Ok
-- request:
-    body: null
-    headers:
-      Accept:
-      - application/json
-      Accept-Encoding:
-      - gzip, deflate
-      CommandName:
-      - cosmosdb create
-      Connection:
-      - keep-alive
-      ParameterSetName:
-      - -n -g --locations --locations
-      User-Agent:
-<<<<<<< HEAD
-      - python/3.6.5 (Windows-10-10.0.17134-SP0) msrest/0.6.10 msrest_azure/0.6.1
-        azure-mgmt-cosmosdb/0.8.0 Azure-SDK-For-Python AZURECLI/2.0.74
-    method: GET
-    uri: https://management.azure.com/subscriptions/00000000-0000-0000-0000-000000000000/providers/Microsoft.DocumentDB/locations/westus/operationsStatus/500bdcde-2171-41d4-a079-583d15b11cd0?api-version=2015-04-08
-=======
-      - python/3.7.4 (Windows-10-10.0.18362-SP0) msrest/0.6.10 msrest_azure/0.6.2
-        azure-mgmt-cosmosdb/0.8.0 Azure-SDK-For-Python AZURECLI/2.0.75
-    method: GET
-    uri: https://management.azure.com/subscriptions/00000000-0000-0000-0000-000000000000/providers/Microsoft.DocumentDB/locations/westus/operationsStatus/89b40642-cec8-4762-a1b8-a2eb652b68a7?api-version=2015-04-08
->>>>>>> 807faccc
-  response:
-    body:
-      string: '{"status":"Dequeued","error":{}}'
-    headers:
-      cache-control:
-      - no-store, no-cache
-      content-length:
-      - '32'
-      content-location:
-<<<<<<< HEAD
-      - https://management.documents.azure.com:450/subscriptions/fb3a3d6b-44c8-44f5-88c9-b20917c9b96b/providers/Microsoft.DocumentDB/locations/westus/operationsStatus/500bdcde-2171-41d4-a079-583d15b11cd0?api-version=2015-04-08
-      content-type:
-      - application/json
-      date:
-      - Tue, 08 Oct 2019 20:57:08 GMT
-=======
+      pragma:
+      - no-cache
+      server:
+      - Microsoft-HTTPAPI/2.0
+      strict-transport-security:
+      - max-age=31536000; includeSubDomains
+      transfer-encoding:
+      - chunked
+      vary:
+      - Accept-Encoding
+      x-content-type-options:
+      - nosniff
+      x-ms-gatewayversion:
+      - version=2.7.0
+    status:
+      code: 200
+      message: Ok
+- request:
+    body: null
+    headers:
+      Accept:
+      - application/json
+      Accept-Encoding:
+      - gzip, deflate
+      CommandName:
+      - cosmosdb create
+      Connection:
+      - keep-alive
+      ParameterSetName:
+      - -n -g --locations --locations
+      User-Agent:
+      - python/3.7.4 (Windows-10-10.0.18362-SP0) msrest/0.6.10 msrest_azure/0.6.2
+        azure-mgmt-cosmosdb/0.8.0 Azure-SDK-For-Python AZURECLI/2.0.75
+    method: GET
+    uri: https://management.azure.com/subscriptions/00000000-0000-0000-0000-000000000000/providers/Microsoft.DocumentDB/locations/westus/operationsStatus/89b40642-cec8-4762-a1b8-a2eb652b68a7?api-version=2015-04-08
+  response:
+    body:
+      string: '{"status":"Dequeued","error":{}}'
+    headers:
+      cache-control:
+      - no-store, no-cache
+      content-length:
+      - '32'
+      content-location:
       - https://management.documents.azure.com:450/subscriptions/0b1f6471-1bf0-4dda-aec3-cb9272f09590/providers/Microsoft.DocumentDB/locations/westus/operationsStatus/89b40642-cec8-4762-a1b8-a2eb652b68a7?api-version=2015-04-08
       content-type:
       - application/json
       date:
       - Mon, 21 Oct 2019 12:55:22 GMT
->>>>>>> 807faccc
-      pragma:
-      - no-cache
-      server:
-      - Microsoft-HTTPAPI/2.0
-      strict-transport-security:
-      - max-age=31536000; includeSubDomains
-      transfer-encoding:
-      - chunked
-      vary:
-      - Accept-Encoding
-      x-content-type-options:
-      - nosniff
-      x-ms-gatewayversion:
-      - version=2.7.0
-    status:
-      code: 200
-      message: Ok
-- request:
-    body: null
-    headers:
-      Accept:
-      - application/json
-      Accept-Encoding:
-      - gzip, deflate
-      CommandName:
-      - cosmosdb create
-      Connection:
-      - keep-alive
-      ParameterSetName:
-      - -n -g --locations --locations
-      User-Agent:
-<<<<<<< HEAD
-      - python/3.6.5 (Windows-10-10.0.17134-SP0) msrest/0.6.10 msrest_azure/0.6.1
-        azure-mgmt-cosmosdb/0.8.0 Azure-SDK-For-Python AZURECLI/2.0.74
-    method: GET
-    uri: https://management.azure.com/subscriptions/00000000-0000-0000-0000-000000000000/providers/Microsoft.DocumentDB/locations/westus/operationsStatus/500bdcde-2171-41d4-a079-583d15b11cd0?api-version=2015-04-08
-=======
-      - python/3.7.4 (Windows-10-10.0.18362-SP0) msrest/0.6.10 msrest_azure/0.6.2
-        azure-mgmt-cosmosdb/0.8.0 Azure-SDK-For-Python AZURECLI/2.0.75
-    method: GET
-    uri: https://management.azure.com/subscriptions/00000000-0000-0000-0000-000000000000/providers/Microsoft.DocumentDB/locations/westus/operationsStatus/89b40642-cec8-4762-a1b8-a2eb652b68a7?api-version=2015-04-08
->>>>>>> 807faccc
-  response:
-    body:
-      string: '{"status":"Dequeued","error":{}}'
-    headers:
-      cache-control:
-      - no-store, no-cache
-      content-length:
-      - '32'
-      content-location:
-<<<<<<< HEAD
-      - https://management.documents.azure.com:450/subscriptions/fb3a3d6b-44c8-44f5-88c9-b20917c9b96b/providers/Microsoft.DocumentDB/locations/westus/operationsStatus/500bdcde-2171-41d4-a079-583d15b11cd0?api-version=2015-04-08
-      content-type:
-      - application/json
-      date:
-      - Tue, 08 Oct 2019 20:57:39 GMT
-=======
+      pragma:
+      - no-cache
+      server:
+      - Microsoft-HTTPAPI/2.0
+      strict-transport-security:
+      - max-age=31536000; includeSubDomains
+      transfer-encoding:
+      - chunked
+      vary:
+      - Accept-Encoding
+      x-content-type-options:
+      - nosniff
+      x-ms-gatewayversion:
+      - version=2.7.0
+    status:
+      code: 200
+      message: Ok
+- request:
+    body: null
+    headers:
+      Accept:
+      - application/json
+      Accept-Encoding:
+      - gzip, deflate
+      CommandName:
+      - cosmosdb create
+      Connection:
+      - keep-alive
+      ParameterSetName:
+      - -n -g --locations --locations
+      User-Agent:
+      - python/3.7.4 (Windows-10-10.0.18362-SP0) msrest/0.6.10 msrest_azure/0.6.2
+        azure-mgmt-cosmosdb/0.8.0 Azure-SDK-For-Python AZURECLI/2.0.75
+    method: GET
+    uri: https://management.azure.com/subscriptions/00000000-0000-0000-0000-000000000000/providers/Microsoft.DocumentDB/locations/westus/operationsStatus/89b40642-cec8-4762-a1b8-a2eb652b68a7?api-version=2015-04-08
+  response:
+    body:
+      string: '{"status":"Dequeued","error":{}}'
+    headers:
+      cache-control:
+      - no-store, no-cache
+      content-length:
+      - '32'
+      content-location:
       - https://management.documents.azure.com:450/subscriptions/0b1f6471-1bf0-4dda-aec3-cb9272f09590/providers/Microsoft.DocumentDB/locations/westus/operationsStatus/89b40642-cec8-4762-a1b8-a2eb652b68a7?api-version=2015-04-08
       content-type:
       - application/json
       date:
       - Mon, 21 Oct 2019 12:55:53 GMT
->>>>>>> 807faccc
-      pragma:
-      - no-cache
-      server:
-      - Microsoft-HTTPAPI/2.0
-      strict-transport-security:
-      - max-age=31536000; includeSubDomains
-      transfer-encoding:
-      - chunked
-      vary:
-      - Accept-Encoding
-      x-content-type-options:
-      - nosniff
-      x-ms-gatewayversion:
-      - version=2.7.0
-    status:
-      code: 200
-      message: Ok
-- request:
-    body: null
-    headers:
-      Accept:
-      - application/json
-      Accept-Encoding:
-      - gzip, deflate
-      CommandName:
-      - cosmosdb create
-      Connection:
-      - keep-alive
-      ParameterSetName:
-      - -n -g --locations --locations
-      User-Agent:
-<<<<<<< HEAD
-      - python/3.6.5 (Windows-10-10.0.17134-SP0) msrest/0.6.10 msrest_azure/0.6.1
-        azure-mgmt-cosmosdb/0.8.0 Azure-SDK-For-Python AZURECLI/2.0.74
-    method: GET
-    uri: https://management.azure.com/subscriptions/00000000-0000-0000-0000-000000000000/providers/Microsoft.DocumentDB/locations/westus/operationsStatus/500bdcde-2171-41d4-a079-583d15b11cd0?api-version=2015-04-08
-=======
-      - python/3.7.4 (Windows-10-10.0.18362-SP0) msrest/0.6.10 msrest_azure/0.6.2
-        azure-mgmt-cosmosdb/0.8.0 Azure-SDK-For-Python AZURECLI/2.0.75
-    method: GET
-    uri: https://management.azure.com/subscriptions/00000000-0000-0000-0000-000000000000/providers/Microsoft.DocumentDB/locations/westus/operationsStatus/89b40642-cec8-4762-a1b8-a2eb652b68a7?api-version=2015-04-08
->>>>>>> 807faccc
-  response:
-    body:
-      string: '{"status":"Dequeued","error":{}}'
-    headers:
-      cache-control:
-      - no-store, no-cache
-      content-length:
-      - '32'
-      content-location:
-<<<<<<< HEAD
-      - https://management.documents.azure.com:450/subscriptions/fb3a3d6b-44c8-44f5-88c9-b20917c9b96b/providers/Microsoft.DocumentDB/locations/westus/operationsStatus/500bdcde-2171-41d4-a079-583d15b11cd0?api-version=2015-04-08
-      content-type:
-      - application/json
-      date:
-      - Tue, 08 Oct 2019 20:58:09 GMT
-=======
+      pragma:
+      - no-cache
+      server:
+      - Microsoft-HTTPAPI/2.0
+      strict-transport-security:
+      - max-age=31536000; includeSubDomains
+      transfer-encoding:
+      - chunked
+      vary:
+      - Accept-Encoding
+      x-content-type-options:
+      - nosniff
+      x-ms-gatewayversion:
+      - version=2.7.0
+    status:
+      code: 200
+      message: Ok
+- request:
+    body: null
+    headers:
+      Accept:
+      - application/json
+      Accept-Encoding:
+      - gzip, deflate
+      CommandName:
+      - cosmosdb create
+      Connection:
+      - keep-alive
+      ParameterSetName:
+      - -n -g --locations --locations
+      User-Agent:
+      - python/3.7.4 (Windows-10-10.0.18362-SP0) msrest/0.6.10 msrest_azure/0.6.2
+        azure-mgmt-cosmosdb/0.8.0 Azure-SDK-For-Python AZURECLI/2.0.75
+    method: GET
+    uri: https://management.azure.com/subscriptions/00000000-0000-0000-0000-000000000000/providers/Microsoft.DocumentDB/locations/westus/operationsStatus/89b40642-cec8-4762-a1b8-a2eb652b68a7?api-version=2015-04-08
+  response:
+    body:
+      string: '{"status":"Dequeued","error":{}}'
+    headers:
+      cache-control:
+      - no-store, no-cache
+      content-length:
+      - '32'
+      content-location:
       - https://management.documents.azure.com:450/subscriptions/0b1f6471-1bf0-4dda-aec3-cb9272f09590/providers/Microsoft.DocumentDB/locations/westus/operationsStatus/89b40642-cec8-4762-a1b8-a2eb652b68a7?api-version=2015-04-08
       content-type:
       - application/json
       date:
       - Mon, 21 Oct 2019 12:56:25 GMT
->>>>>>> 807faccc
-      pragma:
-      - no-cache
-      server:
-      - Microsoft-HTTPAPI/2.0
-      strict-transport-security:
-      - max-age=31536000; includeSubDomains
-      transfer-encoding:
-      - chunked
-      vary:
-      - Accept-Encoding
-      x-content-type-options:
-      - nosniff
-      x-ms-gatewayversion:
-      - version=2.7.0
-    status:
-      code: 200
-      message: Ok
-- request:
-    body: null
-    headers:
-      Accept:
-      - application/json
-      Accept-Encoding:
-      - gzip, deflate
-      CommandName:
-      - cosmosdb create
-      Connection:
-      - keep-alive
-      ParameterSetName:
-      - -n -g --locations --locations
-      User-Agent:
-<<<<<<< HEAD
-      - python/3.6.5 (Windows-10-10.0.17134-SP0) msrest/0.6.10 msrest_azure/0.6.1
-        azure-mgmt-cosmosdb/0.8.0 Azure-SDK-For-Python AZURECLI/2.0.74
-    method: GET
-    uri: https://management.azure.com/subscriptions/00000000-0000-0000-0000-000000000000/providers/Microsoft.DocumentDB/locations/westus/operationsStatus/500bdcde-2171-41d4-a079-583d15b11cd0?api-version=2015-04-08
-=======
-      - python/3.7.4 (Windows-10-10.0.18362-SP0) msrest/0.6.10 msrest_azure/0.6.2
-        azure-mgmt-cosmosdb/0.8.0 Azure-SDK-For-Python AZURECLI/2.0.75
-    method: GET
-    uri: https://management.azure.com/subscriptions/00000000-0000-0000-0000-000000000000/providers/Microsoft.DocumentDB/locations/westus/operationsStatus/89b40642-cec8-4762-a1b8-a2eb652b68a7?api-version=2015-04-08
->>>>>>> 807faccc
-  response:
-    body:
-      string: '{"status":"Dequeued","error":{}}'
-    headers:
-      cache-control:
-      - no-store, no-cache
-      content-length:
-      - '32'
-      content-location:
-<<<<<<< HEAD
-      - https://management.documents.azure.com:450/subscriptions/fb3a3d6b-44c8-44f5-88c9-b20917c9b96b/providers/Microsoft.DocumentDB/locations/westus/operationsStatus/500bdcde-2171-41d4-a079-583d15b11cd0?api-version=2015-04-08
-      content-type:
-      - application/json
-      date:
-      - Tue, 08 Oct 2019 20:58:39 GMT
-=======
+      pragma:
+      - no-cache
+      server:
+      - Microsoft-HTTPAPI/2.0
+      strict-transport-security:
+      - max-age=31536000; includeSubDomains
+      transfer-encoding:
+      - chunked
+      vary:
+      - Accept-Encoding
+      x-content-type-options:
+      - nosniff
+      x-ms-gatewayversion:
+      - version=2.7.0
+    status:
+      code: 200
+      message: Ok
+- request:
+    body: null
+    headers:
+      Accept:
+      - application/json
+      Accept-Encoding:
+      - gzip, deflate
+      CommandName:
+      - cosmosdb create
+      Connection:
+      - keep-alive
+      ParameterSetName:
+      - -n -g --locations --locations
+      User-Agent:
+      - python/3.7.4 (Windows-10-10.0.18362-SP0) msrest/0.6.10 msrest_azure/0.6.2
+        azure-mgmt-cosmosdb/0.8.0 Azure-SDK-For-Python AZURECLI/2.0.75
+    method: GET
+    uri: https://management.azure.com/subscriptions/00000000-0000-0000-0000-000000000000/providers/Microsoft.DocumentDB/locations/westus/operationsStatus/89b40642-cec8-4762-a1b8-a2eb652b68a7?api-version=2015-04-08
+  response:
+    body:
+      string: '{"status":"Dequeued","error":{}}'
+    headers:
+      cache-control:
+      - no-store, no-cache
+      content-length:
+      - '32'
+      content-location:
       - https://management.documents.azure.com:450/subscriptions/0b1f6471-1bf0-4dda-aec3-cb9272f09590/providers/Microsoft.DocumentDB/locations/westus/operationsStatus/89b40642-cec8-4762-a1b8-a2eb652b68a7?api-version=2015-04-08
       content-type:
       - application/json
       date:
       - Mon, 21 Oct 2019 12:56:55 GMT
->>>>>>> 807faccc
-      pragma:
-      - no-cache
-      server:
-      - Microsoft-HTTPAPI/2.0
-      strict-transport-security:
-      - max-age=31536000; includeSubDomains
-      transfer-encoding:
-      - chunked
-      vary:
-      - Accept-Encoding
-      x-content-type-options:
-      - nosniff
-      x-ms-gatewayversion:
-      - version=2.7.0
-    status:
-      code: 200
-      message: Ok
-- request:
-    body: null
-    headers:
-      Accept:
-      - application/json
-      Accept-Encoding:
-      - gzip, deflate
-      CommandName:
-      - cosmosdb create
-      Connection:
-      - keep-alive
-      ParameterSetName:
-      - -n -g --locations --locations
-      User-Agent:
-<<<<<<< HEAD
-      - python/3.6.5 (Windows-10-10.0.17134-SP0) msrest/0.6.10 msrest_azure/0.6.1
-        azure-mgmt-cosmosdb/0.8.0 Azure-SDK-For-Python AZURECLI/2.0.74
-    method: GET
-    uri: https://management.azure.com/subscriptions/00000000-0000-0000-0000-000000000000/providers/Microsoft.DocumentDB/locations/westus/operationsStatus/500bdcde-2171-41d4-a079-583d15b11cd0?api-version=2015-04-08
-=======
-      - python/3.7.4 (Windows-10-10.0.18362-SP0) msrest/0.6.10 msrest_azure/0.6.2
-        azure-mgmt-cosmosdb/0.8.0 Azure-SDK-For-Python AZURECLI/2.0.75
-    method: GET
-    uri: https://management.azure.com/subscriptions/00000000-0000-0000-0000-000000000000/providers/Microsoft.DocumentDB/locations/westus/operationsStatus/89b40642-cec8-4762-a1b8-a2eb652b68a7?api-version=2015-04-08
->>>>>>> 807faccc
-  response:
-    body:
-      string: '{"status":"Dequeued","error":{}}'
-    headers:
-      cache-control:
-      - no-store, no-cache
-      content-length:
-      - '32'
-      content-location:
-<<<<<<< HEAD
-      - https://management.documents.azure.com:450/subscriptions/fb3a3d6b-44c8-44f5-88c9-b20917c9b96b/providers/Microsoft.DocumentDB/locations/westus/operationsStatus/500bdcde-2171-41d4-a079-583d15b11cd0?api-version=2015-04-08
-      content-type:
-      - application/json
-      date:
-      - Tue, 08 Oct 2019 20:59:10 GMT
-=======
+      pragma:
+      - no-cache
+      server:
+      - Microsoft-HTTPAPI/2.0
+      strict-transport-security:
+      - max-age=31536000; includeSubDomains
+      transfer-encoding:
+      - chunked
+      vary:
+      - Accept-Encoding
+      x-content-type-options:
+      - nosniff
+      x-ms-gatewayversion:
+      - version=2.7.0
+    status:
+      code: 200
+      message: Ok
+- request:
+    body: null
+    headers:
+      Accept:
+      - application/json
+      Accept-Encoding:
+      - gzip, deflate
+      CommandName:
+      - cosmosdb create
+      Connection:
+      - keep-alive
+      ParameterSetName:
+      - -n -g --locations --locations
+      User-Agent:
+      - python/3.7.4 (Windows-10-10.0.18362-SP0) msrest/0.6.10 msrest_azure/0.6.2
+        azure-mgmt-cosmosdb/0.8.0 Azure-SDK-For-Python AZURECLI/2.0.75
+    method: GET
+    uri: https://management.azure.com/subscriptions/00000000-0000-0000-0000-000000000000/providers/Microsoft.DocumentDB/locations/westus/operationsStatus/89b40642-cec8-4762-a1b8-a2eb652b68a7?api-version=2015-04-08
+  response:
+    body:
+      string: '{"status":"Dequeued","error":{}}'
+    headers:
+      cache-control:
+      - no-store, no-cache
+      content-length:
+      - '32'
+      content-location:
       - https://management.documents.azure.com:450/subscriptions/0b1f6471-1bf0-4dda-aec3-cb9272f09590/providers/Microsoft.DocumentDB/locations/westus/operationsStatus/89b40642-cec8-4762-a1b8-a2eb652b68a7?api-version=2015-04-08
       content-type:
       - application/json
       date:
       - Mon, 21 Oct 2019 12:57:25 GMT
->>>>>>> 807faccc
-      pragma:
-      - no-cache
-      server:
-      - Microsoft-HTTPAPI/2.0
-      strict-transport-security:
-      - max-age=31536000; includeSubDomains
-      transfer-encoding:
-      - chunked
-      vary:
-      - Accept-Encoding
-      x-content-type-options:
-      - nosniff
-      x-ms-gatewayversion:
-      - version=2.7.0
-    status:
-      code: 200
-      message: Ok
-- request:
-    body: null
-    headers:
-      Accept:
-      - application/json
-      Accept-Encoding:
-      - gzip, deflate
-      CommandName:
-      - cosmosdb create
-      Connection:
-      - keep-alive
-      ParameterSetName:
-      - -n -g --locations --locations
-      User-Agent:
-<<<<<<< HEAD
-      - python/3.6.5 (Windows-10-10.0.17134-SP0) msrest/0.6.10 msrest_azure/0.6.1
-        azure-mgmt-cosmosdb/0.8.0 Azure-SDK-For-Python AZURECLI/2.0.74
-    method: GET
-    uri: https://management.azure.com/subscriptions/00000000-0000-0000-0000-000000000000/providers/Microsoft.DocumentDB/locations/westus/operationsStatus/500bdcde-2171-41d4-a079-583d15b11cd0?api-version=2015-04-08
-=======
-      - python/3.7.4 (Windows-10-10.0.18362-SP0) msrest/0.6.10 msrest_azure/0.6.2
-        azure-mgmt-cosmosdb/0.8.0 Azure-SDK-For-Python AZURECLI/2.0.75
-    method: GET
-    uri: https://management.azure.com/subscriptions/00000000-0000-0000-0000-000000000000/providers/Microsoft.DocumentDB/locations/westus/operationsStatus/89b40642-cec8-4762-a1b8-a2eb652b68a7?api-version=2015-04-08
->>>>>>> 807faccc
-  response:
-    body:
-      string: '{"status":"Dequeued","error":{}}'
-    headers:
-      cache-control:
-      - no-store, no-cache
-      content-length:
-      - '32'
-      content-location:
-<<<<<<< HEAD
-      - https://management.documents.azure.com:450/subscriptions/fb3a3d6b-44c8-44f5-88c9-b20917c9b96b/providers/Microsoft.DocumentDB/locations/westus/operationsStatus/500bdcde-2171-41d4-a079-583d15b11cd0?api-version=2015-04-08
-      content-type:
-      - application/json
-      date:
-      - Tue, 08 Oct 2019 20:59:40 GMT
-=======
+      pragma:
+      - no-cache
+      server:
+      - Microsoft-HTTPAPI/2.0
+      strict-transport-security:
+      - max-age=31536000; includeSubDomains
+      transfer-encoding:
+      - chunked
+      vary:
+      - Accept-Encoding
+      x-content-type-options:
+      - nosniff
+      x-ms-gatewayversion:
+      - version=2.7.0
+    status:
+      code: 200
+      message: Ok
+- request:
+    body: null
+    headers:
+      Accept:
+      - application/json
+      Accept-Encoding:
+      - gzip, deflate
+      CommandName:
+      - cosmosdb create
+      Connection:
+      - keep-alive
+      ParameterSetName:
+      - -n -g --locations --locations
+      User-Agent:
+      - python/3.7.4 (Windows-10-10.0.18362-SP0) msrest/0.6.10 msrest_azure/0.6.2
+        azure-mgmt-cosmosdb/0.8.0 Azure-SDK-For-Python AZURECLI/2.0.75
+    method: GET
+    uri: https://management.azure.com/subscriptions/00000000-0000-0000-0000-000000000000/providers/Microsoft.DocumentDB/locations/westus/operationsStatus/89b40642-cec8-4762-a1b8-a2eb652b68a7?api-version=2015-04-08
+  response:
+    body:
+      string: '{"status":"Dequeued","error":{}}'
+    headers:
+      cache-control:
+      - no-store, no-cache
+      content-length:
+      - '32'
+      content-location:
       - https://management.documents.azure.com:450/subscriptions/0b1f6471-1bf0-4dda-aec3-cb9272f09590/providers/Microsoft.DocumentDB/locations/westus/operationsStatus/89b40642-cec8-4762-a1b8-a2eb652b68a7?api-version=2015-04-08
       content-type:
       - application/json
       date:
       - Mon, 21 Oct 2019 12:57:57 GMT
->>>>>>> 807faccc
-      pragma:
-      - no-cache
-      server:
-      - Microsoft-HTTPAPI/2.0
-      strict-transport-security:
-      - max-age=31536000; includeSubDomains
-      transfer-encoding:
-      - chunked
-      vary:
-      - Accept-Encoding
-      x-content-type-options:
-      - nosniff
-      x-ms-gatewayversion:
-      - version=2.7.0
-    status:
-      code: 200
-      message: Ok
-- request:
-    body: null
-    headers:
-      Accept:
-      - application/json
-      Accept-Encoding:
-      - gzip, deflate
-      CommandName:
-      - cosmosdb create
-      Connection:
-      - keep-alive
-      ParameterSetName:
-      - -n -g --locations --locations
-      User-Agent:
-<<<<<<< HEAD
-      - python/3.6.5 (Windows-10-10.0.17134-SP0) msrest/0.6.10 msrest_azure/0.6.1
-        azure-mgmt-cosmosdb/0.8.0 Azure-SDK-For-Python AZURECLI/2.0.74
-    method: GET
-    uri: https://management.azure.com/subscriptions/00000000-0000-0000-0000-000000000000/providers/Microsoft.DocumentDB/locations/westus/operationsStatus/500bdcde-2171-41d4-a079-583d15b11cd0?api-version=2015-04-08
-=======
-      - python/3.7.4 (Windows-10-10.0.18362-SP0) msrest/0.6.10 msrest_azure/0.6.2
-        azure-mgmt-cosmosdb/0.8.0 Azure-SDK-For-Python AZURECLI/2.0.75
-    method: GET
-    uri: https://management.azure.com/subscriptions/00000000-0000-0000-0000-000000000000/providers/Microsoft.DocumentDB/locations/westus/operationsStatus/89b40642-cec8-4762-a1b8-a2eb652b68a7?api-version=2015-04-08
->>>>>>> 807faccc
-  response:
-    body:
-      string: '{"status":"Dequeued","error":{}}'
-    headers:
-      cache-control:
-      - no-store, no-cache
-      content-length:
-      - '32'
-      content-location:
-<<<<<<< HEAD
-      - https://management.documents.azure.com:450/subscriptions/fb3a3d6b-44c8-44f5-88c9-b20917c9b96b/providers/Microsoft.DocumentDB/locations/westus/operationsStatus/500bdcde-2171-41d4-a079-583d15b11cd0?api-version=2015-04-08
-      content-type:
-      - application/json
-      date:
-      - Tue, 08 Oct 2019 21:00:11 GMT
-=======
+      pragma:
+      - no-cache
+      server:
+      - Microsoft-HTTPAPI/2.0
+      strict-transport-security:
+      - max-age=31536000; includeSubDomains
+      transfer-encoding:
+      - chunked
+      vary:
+      - Accept-Encoding
+      x-content-type-options:
+      - nosniff
+      x-ms-gatewayversion:
+      - version=2.7.0
+    status:
+      code: 200
+      message: Ok
+- request:
+    body: null
+    headers:
+      Accept:
+      - application/json
+      Accept-Encoding:
+      - gzip, deflate
+      CommandName:
+      - cosmosdb create
+      Connection:
+      - keep-alive
+      ParameterSetName:
+      - -n -g --locations --locations
+      User-Agent:
+      - python/3.7.4 (Windows-10-10.0.18362-SP0) msrest/0.6.10 msrest_azure/0.6.2
+        azure-mgmt-cosmosdb/0.8.0 Azure-SDK-For-Python AZURECLI/2.0.75
+    method: GET
+    uri: https://management.azure.com/subscriptions/00000000-0000-0000-0000-000000000000/providers/Microsoft.DocumentDB/locations/westus/operationsStatus/89b40642-cec8-4762-a1b8-a2eb652b68a7?api-version=2015-04-08
+  response:
+    body:
+      string: '{"status":"Dequeued","error":{}}'
+    headers:
+      cache-control:
+      - no-store, no-cache
+      content-length:
+      - '32'
+      content-location:
       - https://management.documents.azure.com:450/subscriptions/0b1f6471-1bf0-4dda-aec3-cb9272f09590/providers/Microsoft.DocumentDB/locations/westus/operationsStatus/89b40642-cec8-4762-a1b8-a2eb652b68a7?api-version=2015-04-08
       content-type:
       - application/json
       date:
       - Mon, 21 Oct 2019 12:58:28 GMT
->>>>>>> 807faccc
-      pragma:
-      - no-cache
-      server:
-      - Microsoft-HTTPAPI/2.0
-      strict-transport-security:
-      - max-age=31536000; includeSubDomains
-      transfer-encoding:
-      - chunked
-      vary:
-      - Accept-Encoding
-      x-content-type-options:
-      - nosniff
-      x-ms-gatewayversion:
-      - version=2.7.0
-    status:
-      code: 200
-      message: Ok
-- request:
-    body: null
-    headers:
-      Accept:
-      - application/json
-      Accept-Encoding:
-      - gzip, deflate
-      CommandName:
-      - cosmosdb create
-      Connection:
-      - keep-alive
-      ParameterSetName:
-      - -n -g --locations --locations
-      User-Agent:
-<<<<<<< HEAD
-      - python/3.6.5 (Windows-10-10.0.17134-SP0) msrest/0.6.10 msrest_azure/0.6.1
-        azure-mgmt-cosmosdb/0.8.0 Azure-SDK-For-Python AZURECLI/2.0.74
-    method: GET
-    uri: https://management.azure.com/subscriptions/00000000-0000-0000-0000-000000000000/providers/Microsoft.DocumentDB/locations/westus/operationsStatus/500bdcde-2171-41d4-a079-583d15b11cd0?api-version=2015-04-08
-=======
-      - python/3.7.4 (Windows-10-10.0.18362-SP0) msrest/0.6.10 msrest_azure/0.6.2
-        azure-mgmt-cosmosdb/0.8.0 Azure-SDK-For-Python AZURECLI/2.0.75
-    method: GET
-    uri: https://management.azure.com/subscriptions/00000000-0000-0000-0000-000000000000/providers/Microsoft.DocumentDB/locations/westus/operationsStatus/89b40642-cec8-4762-a1b8-a2eb652b68a7?api-version=2015-04-08
->>>>>>> 807faccc
-  response:
-    body:
-      string: '{"status":"Dequeued","error":{}}'
-    headers:
-      cache-control:
-      - no-store, no-cache
-      content-length:
-      - '32'
-      content-location:
-<<<<<<< HEAD
-      - https://management.documents.azure.com:450/subscriptions/fb3a3d6b-44c8-44f5-88c9-b20917c9b96b/providers/Microsoft.DocumentDB/locations/westus/operationsStatus/500bdcde-2171-41d4-a079-583d15b11cd0?api-version=2015-04-08
-      content-type:
-      - application/json
-      date:
-      - Tue, 08 Oct 2019 21:00:41 GMT
-=======
+      pragma:
+      - no-cache
+      server:
+      - Microsoft-HTTPAPI/2.0
+      strict-transport-security:
+      - max-age=31536000; includeSubDomains
+      transfer-encoding:
+      - chunked
+      vary:
+      - Accept-Encoding
+      x-content-type-options:
+      - nosniff
+      x-ms-gatewayversion:
+      - version=2.7.0
+    status:
+      code: 200
+      message: Ok
+- request:
+    body: null
+    headers:
+      Accept:
+      - application/json
+      Accept-Encoding:
+      - gzip, deflate
+      CommandName:
+      - cosmosdb create
+      Connection:
+      - keep-alive
+      ParameterSetName:
+      - -n -g --locations --locations
+      User-Agent:
+      - python/3.7.4 (Windows-10-10.0.18362-SP0) msrest/0.6.10 msrest_azure/0.6.2
+        azure-mgmt-cosmosdb/0.8.0 Azure-SDK-For-Python AZURECLI/2.0.75
+    method: GET
+    uri: https://management.azure.com/subscriptions/00000000-0000-0000-0000-000000000000/providers/Microsoft.DocumentDB/locations/westus/operationsStatus/89b40642-cec8-4762-a1b8-a2eb652b68a7?api-version=2015-04-08
+  response:
+    body:
+      string: '{"status":"Dequeued","error":{}}'
+    headers:
+      cache-control:
+      - no-store, no-cache
+      content-length:
+      - '32'
+      content-location:
       - https://management.documents.azure.com:450/subscriptions/0b1f6471-1bf0-4dda-aec3-cb9272f09590/providers/Microsoft.DocumentDB/locations/westus/operationsStatus/89b40642-cec8-4762-a1b8-a2eb652b68a7?api-version=2015-04-08
       content-type:
       - application/json
       date:
       - Mon, 21 Oct 2019 12:58:58 GMT
->>>>>>> 807faccc
-      pragma:
-      - no-cache
-      server:
-      - Microsoft-HTTPAPI/2.0
-      strict-transport-security:
-      - max-age=31536000; includeSubDomains
-      transfer-encoding:
-      - chunked
-      vary:
-      - Accept-Encoding
-      x-content-type-options:
-      - nosniff
-      x-ms-gatewayversion:
-      - version=2.7.0
-    status:
-      code: 200
-      message: Ok
-- request:
-    body: null
-    headers:
-      Accept:
-      - application/json
-      Accept-Encoding:
-      - gzip, deflate
-      CommandName:
-      - cosmosdb create
-      Connection:
-      - keep-alive
-      ParameterSetName:
-      - -n -g --locations --locations
-      User-Agent:
-<<<<<<< HEAD
-      - python/3.6.5 (Windows-10-10.0.17134-SP0) msrest/0.6.10 msrest_azure/0.6.1
-        azure-mgmt-cosmosdb/0.8.0 Azure-SDK-For-Python AZURECLI/2.0.74
-    method: GET
-    uri: https://management.azure.com/subscriptions/00000000-0000-0000-0000-000000000000/providers/Microsoft.DocumentDB/locations/westus/operationsStatus/500bdcde-2171-41d4-a079-583d15b11cd0?api-version=2015-04-08
-=======
-      - python/3.7.4 (Windows-10-10.0.18362-SP0) msrest/0.6.10 msrest_azure/0.6.2
-        azure-mgmt-cosmosdb/0.8.0 Azure-SDK-For-Python AZURECLI/2.0.75
-    method: GET
-    uri: https://management.azure.com/subscriptions/00000000-0000-0000-0000-000000000000/providers/Microsoft.DocumentDB/locations/westus/operationsStatus/89b40642-cec8-4762-a1b8-a2eb652b68a7?api-version=2015-04-08
->>>>>>> 807faccc
-  response:
-    body:
-      string: '{"status":"Dequeued","error":{}}'
-    headers:
-      cache-control:
-      - no-store, no-cache
-      content-length:
-      - '32'
-      content-location:
-<<<<<<< HEAD
-      - https://management.documents.azure.com:450/subscriptions/fb3a3d6b-44c8-44f5-88c9-b20917c9b96b/providers/Microsoft.DocumentDB/locations/westus/operationsStatus/500bdcde-2171-41d4-a079-583d15b11cd0?api-version=2015-04-08
-      content-type:
-      - application/json
-      date:
-      - Tue, 08 Oct 2019 21:01:11 GMT
-=======
+      pragma:
+      - no-cache
+      server:
+      - Microsoft-HTTPAPI/2.0
+      strict-transport-security:
+      - max-age=31536000; includeSubDomains
+      transfer-encoding:
+      - chunked
+      vary:
+      - Accept-Encoding
+      x-content-type-options:
+      - nosniff
+      x-ms-gatewayversion:
+      - version=2.7.0
+    status:
+      code: 200
+      message: Ok
+- request:
+    body: null
+    headers:
+      Accept:
+      - application/json
+      Accept-Encoding:
+      - gzip, deflate
+      CommandName:
+      - cosmosdb create
+      Connection:
+      - keep-alive
+      ParameterSetName:
+      - -n -g --locations --locations
+      User-Agent:
+      - python/3.7.4 (Windows-10-10.0.18362-SP0) msrest/0.6.10 msrest_azure/0.6.2
+        azure-mgmt-cosmosdb/0.8.0 Azure-SDK-For-Python AZURECLI/2.0.75
+    method: GET
+    uri: https://management.azure.com/subscriptions/00000000-0000-0000-0000-000000000000/providers/Microsoft.DocumentDB/locations/westus/operationsStatus/89b40642-cec8-4762-a1b8-a2eb652b68a7?api-version=2015-04-08
+  response:
+    body:
+      string: '{"status":"Dequeued","error":{}}'
+    headers:
+      cache-control:
+      - no-store, no-cache
+      content-length:
+      - '32'
+      content-location:
       - https://management.documents.azure.com:450/subscriptions/0b1f6471-1bf0-4dda-aec3-cb9272f09590/providers/Microsoft.DocumentDB/locations/westus/operationsStatus/89b40642-cec8-4762-a1b8-a2eb652b68a7?api-version=2015-04-08
       content-type:
       - application/json
       date:
       - Mon, 21 Oct 2019 12:59:29 GMT
->>>>>>> 807faccc
-      pragma:
-      - no-cache
-      server:
-      - Microsoft-HTTPAPI/2.0
-      strict-transport-security:
-      - max-age=31536000; includeSubDomains
-      transfer-encoding:
-      - chunked
-      vary:
-      - Accept-Encoding
-      x-content-type-options:
-      - nosniff
-      x-ms-gatewayversion:
-      - version=2.7.0
-    status:
-      code: 200
-      message: Ok
-- request:
-    body: null
-    headers:
-      Accept:
-      - application/json
-      Accept-Encoding:
-      - gzip, deflate
-      CommandName:
-      - cosmosdb create
-      Connection:
-      - keep-alive
-      ParameterSetName:
-      - -n -g --locations --locations
-      User-Agent:
-<<<<<<< HEAD
-      - python/3.6.5 (Windows-10-10.0.17134-SP0) msrest/0.6.10 msrest_azure/0.6.1
-        azure-mgmt-cosmosdb/0.8.0 Azure-SDK-For-Python AZURECLI/2.0.74
-    method: GET
-    uri: https://management.azure.com/subscriptions/00000000-0000-0000-0000-000000000000/providers/Microsoft.DocumentDB/locations/westus/operationsStatus/500bdcde-2171-41d4-a079-583d15b11cd0?api-version=2015-04-08
-=======
-      - python/3.7.4 (Windows-10-10.0.18362-SP0) msrest/0.6.10 msrest_azure/0.6.2
-        azure-mgmt-cosmosdb/0.8.0 Azure-SDK-For-Python AZURECLI/2.0.75
-    method: GET
-    uri: https://management.azure.com/subscriptions/00000000-0000-0000-0000-000000000000/providers/Microsoft.DocumentDB/locations/westus/operationsStatus/89b40642-cec8-4762-a1b8-a2eb652b68a7?api-version=2015-04-08
->>>>>>> 807faccc
-  response:
-    body:
-      string: '{"status":"Dequeued","error":{}}'
-    headers:
-      cache-control:
-      - no-store, no-cache
-      content-length:
-      - '32'
-      content-location:
-<<<<<<< HEAD
-      - https://management.documents.azure.com:450/subscriptions/fb3a3d6b-44c8-44f5-88c9-b20917c9b96b/providers/Microsoft.DocumentDB/locations/westus/operationsStatus/500bdcde-2171-41d4-a079-583d15b11cd0?api-version=2015-04-08
-      content-type:
-      - application/json
-      date:
-      - Tue, 08 Oct 2019 21:01:43 GMT
-=======
+      pragma:
+      - no-cache
+      server:
+      - Microsoft-HTTPAPI/2.0
+      strict-transport-security:
+      - max-age=31536000; includeSubDomains
+      transfer-encoding:
+      - chunked
+      vary:
+      - Accept-Encoding
+      x-content-type-options:
+      - nosniff
+      x-ms-gatewayversion:
+      - version=2.7.0
+    status:
+      code: 200
+      message: Ok
+- request:
+    body: null
+    headers:
+      Accept:
+      - application/json
+      Accept-Encoding:
+      - gzip, deflate
+      CommandName:
+      - cosmosdb create
+      Connection:
+      - keep-alive
+      ParameterSetName:
+      - -n -g --locations --locations
+      User-Agent:
+      - python/3.7.4 (Windows-10-10.0.18362-SP0) msrest/0.6.10 msrest_azure/0.6.2
+        azure-mgmt-cosmosdb/0.8.0 Azure-SDK-For-Python AZURECLI/2.0.75
+    method: GET
+    uri: https://management.azure.com/subscriptions/00000000-0000-0000-0000-000000000000/providers/Microsoft.DocumentDB/locations/westus/operationsStatus/89b40642-cec8-4762-a1b8-a2eb652b68a7?api-version=2015-04-08
+  response:
+    body:
+      string: '{"status":"Dequeued","error":{}}'
+    headers:
+      cache-control:
+      - no-store, no-cache
+      content-length:
+      - '32'
+      content-location:
       - https://management.documents.azure.com:450/subscriptions/0b1f6471-1bf0-4dda-aec3-cb9272f09590/providers/Microsoft.DocumentDB/locations/westus/operationsStatus/89b40642-cec8-4762-a1b8-a2eb652b68a7?api-version=2015-04-08
       content-type:
       - application/json
       date:
       - Mon, 21 Oct 2019 13:00:01 GMT
->>>>>>> 807faccc
-      pragma:
-      - no-cache
-      server:
-      - Microsoft-HTTPAPI/2.0
-      strict-transport-security:
-      - max-age=31536000; includeSubDomains
-      transfer-encoding:
-      - chunked
-      vary:
-      - Accept-Encoding
-      x-content-type-options:
-      - nosniff
-      x-ms-gatewayversion:
-      - version=2.7.0
-    status:
-      code: 200
-      message: Ok
-- request:
-    body: null
-    headers:
-      Accept:
-      - application/json
-      Accept-Encoding:
-      - gzip, deflate
-      CommandName:
-      - cosmosdb create
-      Connection:
-      - keep-alive
-      ParameterSetName:
-      - -n -g --locations --locations
-      User-Agent:
-<<<<<<< HEAD
-      - python/3.6.5 (Windows-10-10.0.17134-SP0) msrest/0.6.10 msrest_azure/0.6.1
-        azure-mgmt-cosmosdb/0.8.0 Azure-SDK-For-Python AZURECLI/2.0.74
-    method: GET
-    uri: https://management.azure.com/subscriptions/00000000-0000-0000-0000-000000000000/providers/Microsoft.DocumentDB/locations/westus/operationsStatus/500bdcde-2171-41d4-a079-583d15b11cd0?api-version=2015-04-08
-=======
-      - python/3.7.4 (Windows-10-10.0.18362-SP0) msrest/0.6.10 msrest_azure/0.6.2
-        azure-mgmt-cosmosdb/0.8.0 Azure-SDK-For-Python AZURECLI/2.0.75
-    method: GET
-    uri: https://management.azure.com/subscriptions/00000000-0000-0000-0000-000000000000/providers/Microsoft.DocumentDB/locations/westus/operationsStatus/89b40642-cec8-4762-a1b8-a2eb652b68a7?api-version=2015-04-08
->>>>>>> 807faccc
-  response:
-    body:
-      string: '{"status":"Dequeued","error":{}}'
-    headers:
-      cache-control:
-      - no-store, no-cache
-      content-length:
-      - '32'
-      content-location:
-<<<<<<< HEAD
-      - https://management.documents.azure.com:450/subscriptions/fb3a3d6b-44c8-44f5-88c9-b20917c9b96b/providers/Microsoft.DocumentDB/locations/westus/operationsStatus/500bdcde-2171-41d4-a079-583d15b11cd0?api-version=2015-04-08
-      content-type:
-      - application/json
-      date:
-      - Tue, 08 Oct 2019 21:02:12 GMT
-=======
+      pragma:
+      - no-cache
+      server:
+      - Microsoft-HTTPAPI/2.0
+      strict-transport-security:
+      - max-age=31536000; includeSubDomains
+      transfer-encoding:
+      - chunked
+      vary:
+      - Accept-Encoding
+      x-content-type-options:
+      - nosniff
+      x-ms-gatewayversion:
+      - version=2.7.0
+    status:
+      code: 200
+      message: Ok
+- request:
+    body: null
+    headers:
+      Accept:
+      - application/json
+      Accept-Encoding:
+      - gzip, deflate
+      CommandName:
+      - cosmosdb create
+      Connection:
+      - keep-alive
+      ParameterSetName:
+      - -n -g --locations --locations
+      User-Agent:
+      - python/3.7.4 (Windows-10-10.0.18362-SP0) msrest/0.6.10 msrest_azure/0.6.2
+        azure-mgmt-cosmosdb/0.8.0 Azure-SDK-For-Python AZURECLI/2.0.75
+    method: GET
+    uri: https://management.azure.com/subscriptions/00000000-0000-0000-0000-000000000000/providers/Microsoft.DocumentDB/locations/westus/operationsStatus/89b40642-cec8-4762-a1b8-a2eb652b68a7?api-version=2015-04-08
+  response:
+    body:
+      string: '{"status":"Dequeued","error":{}}'
+    headers:
+      cache-control:
+      - no-store, no-cache
+      content-length:
+      - '32'
+      content-location:
       - https://management.documents.azure.com:450/subscriptions/0b1f6471-1bf0-4dda-aec3-cb9272f09590/providers/Microsoft.DocumentDB/locations/westus/operationsStatus/89b40642-cec8-4762-a1b8-a2eb652b68a7?api-version=2015-04-08
       content-type:
       - application/json
       date:
       - Mon, 21 Oct 2019 13:00:32 GMT
->>>>>>> 807faccc
-      pragma:
-      - no-cache
-      server:
-      - Microsoft-HTTPAPI/2.0
-      strict-transport-security:
-      - max-age=31536000; includeSubDomains
-      transfer-encoding:
-      - chunked
-      vary:
-      - Accept-Encoding
-      x-content-type-options:
-      - nosniff
-      x-ms-gatewayversion:
-      - version=2.7.0
-    status:
-      code: 200
-      message: Ok
-- request:
-    body: null
-    headers:
-      Accept:
-      - application/json
-      Accept-Encoding:
-      - gzip, deflate
-      CommandName:
-      - cosmosdb create
-      Connection:
-      - keep-alive
-      ParameterSetName:
-      - -n -g --locations --locations
-      User-Agent:
-<<<<<<< HEAD
-      - python/3.6.5 (Windows-10-10.0.17134-SP0) msrest/0.6.10 msrest_azure/0.6.1
-        azure-mgmt-cosmosdb/0.8.0 Azure-SDK-For-Python AZURECLI/2.0.74
-    method: GET
-    uri: https://management.azure.com/subscriptions/00000000-0000-0000-0000-000000000000/providers/Microsoft.DocumentDB/locations/westus/operationsStatus/500bdcde-2171-41d4-a079-583d15b11cd0?api-version=2015-04-08
-=======
-      - python/3.7.4 (Windows-10-10.0.18362-SP0) msrest/0.6.10 msrest_azure/0.6.2
-        azure-mgmt-cosmosdb/0.8.0 Azure-SDK-For-Python AZURECLI/2.0.75
-    method: GET
-    uri: https://management.azure.com/subscriptions/00000000-0000-0000-0000-000000000000/providers/Microsoft.DocumentDB/locations/westus/operationsStatus/89b40642-cec8-4762-a1b8-a2eb652b68a7?api-version=2015-04-08
->>>>>>> 807faccc
-  response:
-    body:
-      string: '{"status":"Dequeued","error":{}}'
-    headers:
-      cache-control:
-      - no-store, no-cache
-      content-length:
-      - '32'
-      content-location:
-<<<<<<< HEAD
-      - https://management.documents.azure.com:450/subscriptions/fb3a3d6b-44c8-44f5-88c9-b20917c9b96b/providers/Microsoft.DocumentDB/locations/westus/operationsStatus/500bdcde-2171-41d4-a079-583d15b11cd0?api-version=2015-04-08
-      content-type:
-      - application/json
-      date:
-      - Tue, 08 Oct 2019 21:02:43 GMT
-=======
+      pragma:
+      - no-cache
+      server:
+      - Microsoft-HTTPAPI/2.0
+      strict-transport-security:
+      - max-age=31536000; includeSubDomains
+      transfer-encoding:
+      - chunked
+      vary:
+      - Accept-Encoding
+      x-content-type-options:
+      - nosniff
+      x-ms-gatewayversion:
+      - version=2.7.0
+    status:
+      code: 200
+      message: Ok
+- request:
+    body: null
+    headers:
+      Accept:
+      - application/json
+      Accept-Encoding:
+      - gzip, deflate
+      CommandName:
+      - cosmosdb create
+      Connection:
+      - keep-alive
+      ParameterSetName:
+      - -n -g --locations --locations
+      User-Agent:
+      - python/3.7.4 (Windows-10-10.0.18362-SP0) msrest/0.6.10 msrest_azure/0.6.2
+        azure-mgmt-cosmosdb/0.8.0 Azure-SDK-For-Python AZURECLI/2.0.75
+    method: GET
+    uri: https://management.azure.com/subscriptions/00000000-0000-0000-0000-000000000000/providers/Microsoft.DocumentDB/locations/westus/operationsStatus/89b40642-cec8-4762-a1b8-a2eb652b68a7?api-version=2015-04-08
+  response:
+    body:
+      string: '{"status":"Dequeued","error":{}}'
+    headers:
+      cache-control:
+      - no-store, no-cache
+      content-length:
+      - '32'
+      content-location:
       - https://management.documents.azure.com:450/subscriptions/0b1f6471-1bf0-4dda-aec3-cb9272f09590/providers/Microsoft.DocumentDB/locations/westus/operationsStatus/89b40642-cec8-4762-a1b8-a2eb652b68a7?api-version=2015-04-08
       content-type:
       - application/json
       date:
       - Mon, 21 Oct 2019 13:01:03 GMT
->>>>>>> 807faccc
-      pragma:
-      - no-cache
-      server:
-      - Microsoft-HTTPAPI/2.0
-      strict-transport-security:
-      - max-age=31536000; includeSubDomains
-      transfer-encoding:
-      - chunked
-      vary:
-      - Accept-Encoding
-      x-content-type-options:
-      - nosniff
-      x-ms-gatewayversion:
-      - version=2.7.0
-    status:
-      code: 200
-      message: Ok
-- request:
-    body: null
-    headers:
-      Accept:
-      - application/json
-      Accept-Encoding:
-      - gzip, deflate
-      CommandName:
-      - cosmosdb create
-      Connection:
-      - keep-alive
-      ParameterSetName:
-      - -n -g --locations --locations
-      User-Agent:
-<<<<<<< HEAD
-      - python/3.6.5 (Windows-10-10.0.17134-SP0) msrest/0.6.10 msrest_azure/0.6.1
-        azure-mgmt-cosmosdb/0.8.0 Azure-SDK-For-Python AZURECLI/2.0.74
-    method: GET
-    uri: https://management.azure.com/subscriptions/00000000-0000-0000-0000-000000000000/providers/Microsoft.DocumentDB/locations/westus/operationsStatus/500bdcde-2171-41d4-a079-583d15b11cd0?api-version=2015-04-08
-=======
-      - python/3.7.4 (Windows-10-10.0.18362-SP0) msrest/0.6.10 msrest_azure/0.6.2
-        azure-mgmt-cosmosdb/0.8.0 Azure-SDK-For-Python AZURECLI/2.0.75
-    method: GET
-    uri: https://management.azure.com/subscriptions/00000000-0000-0000-0000-000000000000/providers/Microsoft.DocumentDB/locations/westus/operationsStatus/89b40642-cec8-4762-a1b8-a2eb652b68a7?api-version=2015-04-08
->>>>>>> 807faccc
-  response:
-    body:
-      string: '{"status":"Dequeued","error":{}}'
-    headers:
-      cache-control:
-      - no-store, no-cache
-      content-length:
-      - '32'
-      content-location:
-<<<<<<< HEAD
-      - https://management.documents.azure.com:450/subscriptions/fb3a3d6b-44c8-44f5-88c9-b20917c9b96b/providers/Microsoft.DocumentDB/locations/westus/operationsStatus/500bdcde-2171-41d4-a079-583d15b11cd0?api-version=2015-04-08
-      content-type:
-      - application/json
-      date:
-      - Tue, 08 Oct 2019 21:03:14 GMT
-=======
+      pragma:
+      - no-cache
+      server:
+      - Microsoft-HTTPAPI/2.0
+      strict-transport-security:
+      - max-age=31536000; includeSubDomains
+      transfer-encoding:
+      - chunked
+      vary:
+      - Accept-Encoding
+      x-content-type-options:
+      - nosniff
+      x-ms-gatewayversion:
+      - version=2.7.0
+    status:
+      code: 200
+      message: Ok
+- request:
+    body: null
+    headers:
+      Accept:
+      - application/json
+      Accept-Encoding:
+      - gzip, deflate
+      CommandName:
+      - cosmosdb create
+      Connection:
+      - keep-alive
+      ParameterSetName:
+      - -n -g --locations --locations
+      User-Agent:
+      - python/3.7.4 (Windows-10-10.0.18362-SP0) msrest/0.6.10 msrest_azure/0.6.2
+        azure-mgmt-cosmosdb/0.8.0 Azure-SDK-For-Python AZURECLI/2.0.75
+    method: GET
+    uri: https://management.azure.com/subscriptions/00000000-0000-0000-0000-000000000000/providers/Microsoft.DocumentDB/locations/westus/operationsStatus/89b40642-cec8-4762-a1b8-a2eb652b68a7?api-version=2015-04-08
+  response:
+    body:
+      string: '{"status":"Dequeued","error":{}}'
+    headers:
+      cache-control:
+      - no-store, no-cache
+      content-length:
+      - '32'
+      content-location:
       - https://management.documents.azure.com:450/subscriptions/0b1f6471-1bf0-4dda-aec3-cb9272f09590/providers/Microsoft.DocumentDB/locations/westus/operationsStatus/89b40642-cec8-4762-a1b8-a2eb652b68a7?api-version=2015-04-08
       content-type:
       - application/json
       date:
       - Mon, 21 Oct 2019 13:01:33 GMT
->>>>>>> 807faccc
-      pragma:
-      - no-cache
-      server:
-      - Microsoft-HTTPAPI/2.0
-      strict-transport-security:
-      - max-age=31536000; includeSubDomains
-      transfer-encoding:
-      - chunked
-      vary:
-      - Accept-Encoding
-      x-content-type-options:
-      - nosniff
-      x-ms-gatewayversion:
-      - version=2.7.0
-    status:
-      code: 200
-      message: Ok
-- request:
-    body: null
-    headers:
-      Accept:
-      - application/json
-      Accept-Encoding:
-      - gzip, deflate
-      CommandName:
-      - cosmosdb create
-      Connection:
-      - keep-alive
-      ParameterSetName:
-      - -n -g --locations --locations
-      User-Agent:
-<<<<<<< HEAD
-      - python/3.6.5 (Windows-10-10.0.17134-SP0) msrest/0.6.10 msrest_azure/0.6.1
-        azure-mgmt-cosmosdb/0.8.0 Azure-SDK-For-Python AZURECLI/2.0.74
-    method: GET
-    uri: https://management.azure.com/subscriptions/00000000-0000-0000-0000-000000000000/providers/Microsoft.DocumentDB/locations/westus/operationsStatus/500bdcde-2171-41d4-a079-583d15b11cd0?api-version=2015-04-08
-=======
-      - python/3.7.4 (Windows-10-10.0.18362-SP0) msrest/0.6.10 msrest_azure/0.6.2
-        azure-mgmt-cosmosdb/0.8.0 Azure-SDK-For-Python AZURECLI/2.0.75
-    method: GET
-    uri: https://management.azure.com/subscriptions/00000000-0000-0000-0000-000000000000/providers/Microsoft.DocumentDB/locations/westus/operationsStatus/89b40642-cec8-4762-a1b8-a2eb652b68a7?api-version=2015-04-08
->>>>>>> 807faccc
-  response:
-    body:
-      string: '{"status":"Dequeued","error":{}}'
-    headers:
-      cache-control:
-      - no-store, no-cache
-      content-length:
-      - '32'
-      content-location:
-<<<<<<< HEAD
-      - https://management.documents.azure.com:450/subscriptions/fb3a3d6b-44c8-44f5-88c9-b20917c9b96b/providers/Microsoft.DocumentDB/locations/westus/operationsStatus/500bdcde-2171-41d4-a079-583d15b11cd0?api-version=2015-04-08
-      content-type:
-      - application/json
-      date:
-      - Tue, 08 Oct 2019 21:03:44 GMT
-=======
+      pragma:
+      - no-cache
+      server:
+      - Microsoft-HTTPAPI/2.0
+      strict-transport-security:
+      - max-age=31536000; includeSubDomains
+      transfer-encoding:
+      - chunked
+      vary:
+      - Accept-Encoding
+      x-content-type-options:
+      - nosniff
+      x-ms-gatewayversion:
+      - version=2.7.0
+    status:
+      code: 200
+      message: Ok
+- request:
+    body: null
+    headers:
+      Accept:
+      - application/json
+      Accept-Encoding:
+      - gzip, deflate
+      CommandName:
+      - cosmosdb create
+      Connection:
+      - keep-alive
+      ParameterSetName:
+      - -n -g --locations --locations
+      User-Agent:
+      - python/3.7.4 (Windows-10-10.0.18362-SP0) msrest/0.6.10 msrest_azure/0.6.2
+        azure-mgmt-cosmosdb/0.8.0 Azure-SDK-For-Python AZURECLI/2.0.75
+    method: GET
+    uri: https://management.azure.com/subscriptions/00000000-0000-0000-0000-000000000000/providers/Microsoft.DocumentDB/locations/westus/operationsStatus/89b40642-cec8-4762-a1b8-a2eb652b68a7?api-version=2015-04-08
+  response:
+    body:
+      string: '{"status":"Dequeued","error":{}}'
+    headers:
+      cache-control:
+      - no-store, no-cache
+      content-length:
+      - '32'
+      content-location:
       - https://management.documents.azure.com:450/subscriptions/0b1f6471-1bf0-4dda-aec3-cb9272f09590/providers/Microsoft.DocumentDB/locations/westus/operationsStatus/89b40642-cec8-4762-a1b8-a2eb652b68a7?api-version=2015-04-08
       content-type:
       - application/json
       date:
       - Mon, 21 Oct 2019 13:02:08 GMT
->>>>>>> 807faccc
-      pragma:
-      - no-cache
-      server:
-      - Microsoft-HTTPAPI/2.0
-      strict-transport-security:
-      - max-age=31536000; includeSubDomains
-      transfer-encoding:
-      - chunked
-      vary:
-      - Accept-Encoding
-      x-content-type-options:
-      - nosniff
-      x-ms-gatewayversion:
-      - version=2.7.0
-    status:
-      code: 200
-      message: Ok
-- request:
-    body: null
-    headers:
-      Accept:
-      - application/json
-      Accept-Encoding:
-      - gzip, deflate
-      CommandName:
-      - cosmosdb create
-      Connection:
-      - keep-alive
-      ParameterSetName:
-      - -n -g --locations --locations
-      User-Agent:
-<<<<<<< HEAD
-      - python/3.6.5 (Windows-10-10.0.17134-SP0) msrest/0.6.10 msrest_azure/0.6.1
-        azure-mgmt-cosmosdb/0.8.0 Azure-SDK-For-Python AZURECLI/2.0.74
-    method: GET
-    uri: https://management.azure.com/subscriptions/00000000-0000-0000-0000-000000000000/providers/Microsoft.DocumentDB/locations/westus/operationsStatus/500bdcde-2171-41d4-a079-583d15b11cd0?api-version=2015-04-08
-=======
-      - python/3.7.4 (Windows-10-10.0.18362-SP0) msrest/0.6.10 msrest_azure/0.6.2
-        azure-mgmt-cosmosdb/0.8.0 Azure-SDK-For-Python AZURECLI/2.0.75
-    method: GET
-    uri: https://management.azure.com/subscriptions/00000000-0000-0000-0000-000000000000/providers/Microsoft.DocumentDB/locations/westus/operationsStatus/89b40642-cec8-4762-a1b8-a2eb652b68a7?api-version=2015-04-08
->>>>>>> 807faccc
-  response:
-    body:
-      string: '{"status":"Dequeued","error":{}}'
-    headers:
-      cache-control:
-      - no-store, no-cache
-      content-length:
-      - '32'
-      content-location:
-<<<<<<< HEAD
-      - https://management.documents.azure.com:450/subscriptions/fb3a3d6b-44c8-44f5-88c9-b20917c9b96b/providers/Microsoft.DocumentDB/locations/westus/operationsStatus/500bdcde-2171-41d4-a079-583d15b11cd0?api-version=2015-04-08
-      content-type:
-      - application/json
-      date:
-      - Tue, 08 Oct 2019 21:04:14 GMT
-=======
+      pragma:
+      - no-cache
+      server:
+      - Microsoft-HTTPAPI/2.0
+      strict-transport-security:
+      - max-age=31536000; includeSubDomains
+      transfer-encoding:
+      - chunked
+      vary:
+      - Accept-Encoding
+      x-content-type-options:
+      - nosniff
+      x-ms-gatewayversion:
+      - version=2.7.0
+    status:
+      code: 200
+      message: Ok
+- request:
+    body: null
+    headers:
+      Accept:
+      - application/json
+      Accept-Encoding:
+      - gzip, deflate
+      CommandName:
+      - cosmosdb create
+      Connection:
+      - keep-alive
+      ParameterSetName:
+      - -n -g --locations --locations
+      User-Agent:
+      - python/3.7.4 (Windows-10-10.0.18362-SP0) msrest/0.6.10 msrest_azure/0.6.2
+        azure-mgmt-cosmosdb/0.8.0 Azure-SDK-For-Python AZURECLI/2.0.75
+    method: GET
+    uri: https://management.azure.com/subscriptions/00000000-0000-0000-0000-000000000000/providers/Microsoft.DocumentDB/locations/westus/operationsStatus/89b40642-cec8-4762-a1b8-a2eb652b68a7?api-version=2015-04-08
+  response:
+    body:
+      string: '{"status":"Dequeued","error":{}}'
+    headers:
+      cache-control:
+      - no-store, no-cache
+      content-length:
+      - '32'
+      content-location:
       - https://management.documents.azure.com:450/subscriptions/0b1f6471-1bf0-4dda-aec3-cb9272f09590/providers/Microsoft.DocumentDB/locations/westus/operationsStatus/89b40642-cec8-4762-a1b8-a2eb652b68a7?api-version=2015-04-08
       content-type:
       - application/json
       date:
       - Mon, 21 Oct 2019 13:02:39 GMT
->>>>>>> 807faccc
-      pragma:
-      - no-cache
-      server:
-      - Microsoft-HTTPAPI/2.0
-      strict-transport-security:
-      - max-age=31536000; includeSubDomains
-      transfer-encoding:
-      - chunked
-      vary:
-      - Accept-Encoding
-      x-content-type-options:
-      - nosniff
-      x-ms-gatewayversion:
-      - version=2.7.0
-    status:
-      code: 200
-      message: Ok
-- request:
-    body: null
-    headers:
-      Accept:
-      - application/json
-      Accept-Encoding:
-      - gzip, deflate
-      CommandName:
-      - cosmosdb create
-      Connection:
-      - keep-alive
-      ParameterSetName:
-      - -n -g --locations --locations
-      User-Agent:
-<<<<<<< HEAD
-      - python/3.6.5 (Windows-10-10.0.17134-SP0) msrest/0.6.10 msrest_azure/0.6.1
-        azure-mgmt-cosmosdb/0.8.0 Azure-SDK-For-Python AZURECLI/2.0.74
-    method: GET
-    uri: https://management.azure.com/subscriptions/00000000-0000-0000-0000-000000000000/providers/Microsoft.DocumentDB/locations/westus/operationsStatus/500bdcde-2171-41d4-a079-583d15b11cd0?api-version=2015-04-08
-=======
-      - python/3.7.4 (Windows-10-10.0.18362-SP0) msrest/0.6.10 msrest_azure/0.6.2
-        azure-mgmt-cosmosdb/0.8.0 Azure-SDK-For-Python AZURECLI/2.0.75
-    method: GET
-    uri: https://management.azure.com/subscriptions/00000000-0000-0000-0000-000000000000/providers/Microsoft.DocumentDB/locations/westus/operationsStatus/89b40642-cec8-4762-a1b8-a2eb652b68a7?api-version=2015-04-08
->>>>>>> 807faccc
-  response:
-    body:
-      string: '{"status":"Dequeued","error":{}}'
-    headers:
-      cache-control:
-      - no-store, no-cache
-      content-length:
-      - '32'
-      content-location:
-<<<<<<< HEAD
-      - https://management.documents.azure.com:450/subscriptions/fb3a3d6b-44c8-44f5-88c9-b20917c9b96b/providers/Microsoft.DocumentDB/locations/westus/operationsStatus/500bdcde-2171-41d4-a079-583d15b11cd0?api-version=2015-04-08
-      content-type:
-      - application/json
-      date:
-      - Tue, 08 Oct 2019 21:04:45 GMT
-=======
+      pragma:
+      - no-cache
+      server:
+      - Microsoft-HTTPAPI/2.0
+      strict-transport-security:
+      - max-age=31536000; includeSubDomains
+      transfer-encoding:
+      - chunked
+      vary:
+      - Accept-Encoding
+      x-content-type-options:
+      - nosniff
+      x-ms-gatewayversion:
+      - version=2.7.0
+    status:
+      code: 200
+      message: Ok
+- request:
+    body: null
+    headers:
+      Accept:
+      - application/json
+      Accept-Encoding:
+      - gzip, deflate
+      CommandName:
+      - cosmosdb create
+      Connection:
+      - keep-alive
+      ParameterSetName:
+      - -n -g --locations --locations
+      User-Agent:
+      - python/3.7.4 (Windows-10-10.0.18362-SP0) msrest/0.6.10 msrest_azure/0.6.2
+        azure-mgmt-cosmosdb/0.8.0 Azure-SDK-For-Python AZURECLI/2.0.75
+    method: GET
+    uri: https://management.azure.com/subscriptions/00000000-0000-0000-0000-000000000000/providers/Microsoft.DocumentDB/locations/westus/operationsStatus/89b40642-cec8-4762-a1b8-a2eb652b68a7?api-version=2015-04-08
+  response:
+    body:
+      string: '{"status":"Dequeued","error":{}}'
+    headers:
+      cache-control:
+      - no-store, no-cache
+      content-length:
+      - '32'
+      content-location:
       - https://management.documents.azure.com:450/subscriptions/0b1f6471-1bf0-4dda-aec3-cb9272f09590/providers/Microsoft.DocumentDB/locations/westus/operationsStatus/89b40642-cec8-4762-a1b8-a2eb652b68a7?api-version=2015-04-08
       content-type:
       - application/json
       date:
       - Mon, 21 Oct 2019 13:03:10 GMT
->>>>>>> 807faccc
-      pragma:
-      - no-cache
-      server:
-      - Microsoft-HTTPAPI/2.0
-      strict-transport-security:
-      - max-age=31536000; includeSubDomains
-      transfer-encoding:
-      - chunked
-      vary:
-      - Accept-Encoding
-      x-content-type-options:
-      - nosniff
-      x-ms-gatewayversion:
-      - version=2.7.0
-    status:
-      code: 200
-      message: Ok
-- request:
-    body: null
-    headers:
-      Accept:
-      - application/json
-      Accept-Encoding:
-      - gzip, deflate
-      CommandName:
-      - cosmosdb create
-      Connection:
-      - keep-alive
-      ParameterSetName:
-      - -n -g --locations --locations
-      User-Agent:
-<<<<<<< HEAD
-      - python/3.6.5 (Windows-10-10.0.17134-SP0) msrest/0.6.10 msrest_azure/0.6.1
-        azure-mgmt-cosmosdb/0.8.0 Azure-SDK-For-Python AZURECLI/2.0.74
-    method: GET
-    uri: https://management.azure.com/subscriptions/00000000-0000-0000-0000-000000000000/providers/Microsoft.DocumentDB/locations/westus/operationsStatus/500bdcde-2171-41d4-a079-583d15b11cd0?api-version=2015-04-08
-=======
-      - python/3.7.4 (Windows-10-10.0.18362-SP0) msrest/0.6.10 msrest_azure/0.6.2
-        azure-mgmt-cosmosdb/0.8.0 Azure-SDK-For-Python AZURECLI/2.0.75
-    method: GET
-    uri: https://management.azure.com/subscriptions/00000000-0000-0000-0000-000000000000/providers/Microsoft.DocumentDB/locations/westus/operationsStatus/89b40642-cec8-4762-a1b8-a2eb652b68a7?api-version=2015-04-08
->>>>>>> 807faccc
-  response:
-    body:
-      string: '{"status":"Dequeued","error":{}}'
-    headers:
-      cache-control:
-      - no-store, no-cache
-      content-length:
-      - '32'
-      content-location:
-<<<<<<< HEAD
-      - https://management.documents.azure.com:450/subscriptions/fb3a3d6b-44c8-44f5-88c9-b20917c9b96b/providers/Microsoft.DocumentDB/locations/westus/operationsStatus/500bdcde-2171-41d4-a079-583d15b11cd0?api-version=2015-04-08
-      content-type:
-      - application/json
-      date:
-      - Tue, 08 Oct 2019 21:05:15 GMT
-=======
+      pragma:
+      - no-cache
+      server:
+      - Microsoft-HTTPAPI/2.0
+      strict-transport-security:
+      - max-age=31536000; includeSubDomains
+      transfer-encoding:
+      - chunked
+      vary:
+      - Accept-Encoding
+      x-content-type-options:
+      - nosniff
+      x-ms-gatewayversion:
+      - version=2.7.0
+    status:
+      code: 200
+      message: Ok
+- request:
+    body: null
+    headers:
+      Accept:
+      - application/json
+      Accept-Encoding:
+      - gzip, deflate
+      CommandName:
+      - cosmosdb create
+      Connection:
+      - keep-alive
+      ParameterSetName:
+      - -n -g --locations --locations
+      User-Agent:
+      - python/3.7.4 (Windows-10-10.0.18362-SP0) msrest/0.6.10 msrest_azure/0.6.2
+        azure-mgmt-cosmosdb/0.8.0 Azure-SDK-For-Python AZURECLI/2.0.75
+    method: GET
+    uri: https://management.azure.com/subscriptions/00000000-0000-0000-0000-000000000000/providers/Microsoft.DocumentDB/locations/westus/operationsStatus/89b40642-cec8-4762-a1b8-a2eb652b68a7?api-version=2015-04-08
+  response:
+    body:
+      string: '{"status":"Dequeued","error":{}}'
+    headers:
+      cache-control:
+      - no-store, no-cache
+      content-length:
+      - '32'
+      content-location:
       - https://management.documents.azure.com:450/subscriptions/0b1f6471-1bf0-4dda-aec3-cb9272f09590/providers/Microsoft.DocumentDB/locations/westus/operationsStatus/89b40642-cec8-4762-a1b8-a2eb652b68a7?api-version=2015-04-08
       content-type:
       - application/json
       date:
       - Mon, 21 Oct 2019 13:03:40 GMT
->>>>>>> 807faccc
-      pragma:
-      - no-cache
-      server:
-      - Microsoft-HTTPAPI/2.0
-      strict-transport-security:
-      - max-age=31536000; includeSubDomains
-      transfer-encoding:
-      - chunked
-      vary:
-      - Accept-Encoding
-      x-content-type-options:
-      - nosniff
-      x-ms-gatewayversion:
-      - version=2.7.0
-    status:
-      code: 200
-      message: Ok
-- request:
-    body: null
-    headers:
-      Accept:
-      - application/json
-      Accept-Encoding:
-      - gzip, deflate
-      CommandName:
-      - cosmosdb create
-      Connection:
-      - keep-alive
-      ParameterSetName:
-      - -n -g --locations --locations
-      User-Agent:
-<<<<<<< HEAD
-      - python/3.6.5 (Windows-10-10.0.17134-SP0) msrest/0.6.10 msrest_azure/0.6.1
-        azure-mgmt-cosmosdb/0.8.0 Azure-SDK-For-Python AZURECLI/2.0.74
-    method: GET
-    uri: https://management.azure.com/subscriptions/00000000-0000-0000-0000-000000000000/providers/Microsoft.DocumentDB/locations/westus/operationsStatus/500bdcde-2171-41d4-a079-583d15b11cd0?api-version=2015-04-08
-=======
-      - python/3.7.4 (Windows-10-10.0.18362-SP0) msrest/0.6.10 msrest_azure/0.6.2
-        azure-mgmt-cosmosdb/0.8.0 Azure-SDK-For-Python AZURECLI/2.0.75
-    method: GET
-    uri: https://management.azure.com/subscriptions/00000000-0000-0000-0000-000000000000/providers/Microsoft.DocumentDB/locations/westus/operationsStatus/89b40642-cec8-4762-a1b8-a2eb652b68a7?api-version=2015-04-08
->>>>>>> 807faccc
-  response:
-    body:
-      string: '{"status":"Dequeued","error":{}}'
-    headers:
-      cache-control:
-      - no-store, no-cache
-      content-length:
-      - '32'
-      content-location:
-<<<<<<< HEAD
-      - https://management.documents.azure.com:450/subscriptions/fb3a3d6b-44c8-44f5-88c9-b20917c9b96b/providers/Microsoft.DocumentDB/locations/westus/operationsStatus/500bdcde-2171-41d4-a079-583d15b11cd0?api-version=2015-04-08
-      content-type:
-      - application/json
-      date:
-      - Tue, 08 Oct 2019 21:05:46 GMT
-=======
+      pragma:
+      - no-cache
+      server:
+      - Microsoft-HTTPAPI/2.0
+      strict-transport-security:
+      - max-age=31536000; includeSubDomains
+      transfer-encoding:
+      - chunked
+      vary:
+      - Accept-Encoding
+      x-content-type-options:
+      - nosniff
+      x-ms-gatewayversion:
+      - version=2.7.0
+    status:
+      code: 200
+      message: Ok
+- request:
+    body: null
+    headers:
+      Accept:
+      - application/json
+      Accept-Encoding:
+      - gzip, deflate
+      CommandName:
+      - cosmosdb create
+      Connection:
+      - keep-alive
+      ParameterSetName:
+      - -n -g --locations --locations
+      User-Agent:
+      - python/3.7.4 (Windows-10-10.0.18362-SP0) msrest/0.6.10 msrest_azure/0.6.2
+        azure-mgmt-cosmosdb/0.8.0 Azure-SDK-For-Python AZURECLI/2.0.75
+    method: GET
+    uri: https://management.azure.com/subscriptions/00000000-0000-0000-0000-000000000000/providers/Microsoft.DocumentDB/locations/westus/operationsStatus/89b40642-cec8-4762-a1b8-a2eb652b68a7?api-version=2015-04-08
+  response:
+    body:
+      string: '{"status":"Dequeued","error":{}}'
+    headers:
+      cache-control:
+      - no-store, no-cache
+      content-length:
+      - '32'
+      content-location:
       - https://management.documents.azure.com:450/subscriptions/0b1f6471-1bf0-4dda-aec3-cb9272f09590/providers/Microsoft.DocumentDB/locations/westus/operationsStatus/89b40642-cec8-4762-a1b8-a2eb652b68a7?api-version=2015-04-08
       content-type:
       - application/json
       date:
       - Mon, 21 Oct 2019 13:04:13 GMT
->>>>>>> 807faccc
-      pragma:
-      - no-cache
-      server:
-      - Microsoft-HTTPAPI/2.0
-      strict-transport-security:
-      - max-age=31536000; includeSubDomains
-      transfer-encoding:
-      - chunked
-      vary:
-      - Accept-Encoding
-      x-content-type-options:
-      - nosniff
-      x-ms-gatewayversion:
-      - version=2.7.0
-    status:
-      code: 200
-      message: Ok
-- request:
-    body: null
-    headers:
-      Accept:
-      - application/json
-      Accept-Encoding:
-      - gzip, deflate
-      CommandName:
-      - cosmosdb create
-      Connection:
-      - keep-alive
-      ParameterSetName:
-      - -n -g --locations --locations
-      User-Agent:
-<<<<<<< HEAD
-      - python/3.6.5 (Windows-10-10.0.17134-SP0) msrest/0.6.10 msrest_azure/0.6.1
-        azure-mgmt-cosmosdb/0.8.0 Azure-SDK-For-Python AZURECLI/2.0.74
-    method: GET
-    uri: https://management.azure.com/subscriptions/00000000-0000-0000-0000-000000000000/providers/Microsoft.DocumentDB/locations/westus/operationsStatus/500bdcde-2171-41d4-a079-583d15b11cd0?api-version=2015-04-08
-=======
-      - python/3.7.4 (Windows-10-10.0.18362-SP0) msrest/0.6.10 msrest_azure/0.6.2
-        azure-mgmt-cosmosdb/0.8.0 Azure-SDK-For-Python AZURECLI/2.0.75
-    method: GET
-    uri: https://management.azure.com/subscriptions/00000000-0000-0000-0000-000000000000/providers/Microsoft.DocumentDB/locations/westus/operationsStatus/89b40642-cec8-4762-a1b8-a2eb652b68a7?api-version=2015-04-08
->>>>>>> 807faccc
-  response:
-    body:
-      string: '{"status":"Dequeued","error":{}}'
-    headers:
-      cache-control:
-      - no-store, no-cache
-      content-length:
-      - '32'
-      content-location:
-<<<<<<< HEAD
-      - https://management.documents.azure.com:450/subscriptions/fb3a3d6b-44c8-44f5-88c9-b20917c9b96b/providers/Microsoft.DocumentDB/locations/westus/operationsStatus/500bdcde-2171-41d4-a079-583d15b11cd0?api-version=2015-04-08
-      content-type:
-      - application/json
-      date:
-      - Tue, 08 Oct 2019 21:06:16 GMT
-=======
+      pragma:
+      - no-cache
+      server:
+      - Microsoft-HTTPAPI/2.0
+      strict-transport-security:
+      - max-age=31536000; includeSubDomains
+      transfer-encoding:
+      - chunked
+      vary:
+      - Accept-Encoding
+      x-content-type-options:
+      - nosniff
+      x-ms-gatewayversion:
+      - version=2.7.0
+    status:
+      code: 200
+      message: Ok
+- request:
+    body: null
+    headers:
+      Accept:
+      - application/json
+      Accept-Encoding:
+      - gzip, deflate
+      CommandName:
+      - cosmosdb create
+      Connection:
+      - keep-alive
+      ParameterSetName:
+      - -n -g --locations --locations
+      User-Agent:
+      - python/3.7.4 (Windows-10-10.0.18362-SP0) msrest/0.6.10 msrest_azure/0.6.2
+        azure-mgmt-cosmosdb/0.8.0 Azure-SDK-For-Python AZURECLI/2.0.75
+    method: GET
+    uri: https://management.azure.com/subscriptions/00000000-0000-0000-0000-000000000000/providers/Microsoft.DocumentDB/locations/westus/operationsStatus/89b40642-cec8-4762-a1b8-a2eb652b68a7?api-version=2015-04-08
+  response:
+    body:
+      string: '{"status":"Dequeued","error":{}}'
+    headers:
+      cache-control:
+      - no-store, no-cache
+      content-length:
+      - '32'
+      content-location:
       - https://management.documents.azure.com:450/subscriptions/0b1f6471-1bf0-4dda-aec3-cb9272f09590/providers/Microsoft.DocumentDB/locations/westus/operationsStatus/89b40642-cec8-4762-a1b8-a2eb652b68a7?api-version=2015-04-08
       content-type:
       - application/json
       date:
       - Mon, 21 Oct 2019 13:04:43 GMT
->>>>>>> 807faccc
-      pragma:
-      - no-cache
-      server:
-      - Microsoft-HTTPAPI/2.0
-      strict-transport-security:
-      - max-age=31536000; includeSubDomains
-      transfer-encoding:
-      - chunked
-      vary:
-      - Accept-Encoding
-      x-content-type-options:
-      - nosniff
-      x-ms-gatewayversion:
-      - version=2.7.0
-    status:
-      code: 200
-      message: Ok
-- request:
-    body: null
-    headers:
-      Accept:
-      - application/json
-      Accept-Encoding:
-      - gzip, deflate
-      CommandName:
-      - cosmosdb create
-      Connection:
-      - keep-alive
-      ParameterSetName:
-      - -n -g --locations --locations
-      User-Agent:
-<<<<<<< HEAD
-      - python/3.6.5 (Windows-10-10.0.17134-SP0) msrest/0.6.10 msrest_azure/0.6.1
-        azure-mgmt-cosmosdb/0.8.0 Azure-SDK-For-Python AZURECLI/2.0.74
-    method: GET
-    uri: https://management.azure.com/subscriptions/00000000-0000-0000-0000-000000000000/providers/Microsoft.DocumentDB/locations/westus/operationsStatus/500bdcde-2171-41d4-a079-583d15b11cd0?api-version=2015-04-08
-=======
-      - python/3.7.4 (Windows-10-10.0.18362-SP0) msrest/0.6.10 msrest_azure/0.6.2
-        azure-mgmt-cosmosdb/0.8.0 Azure-SDK-For-Python AZURECLI/2.0.75
-    method: GET
-    uri: https://management.azure.com/subscriptions/00000000-0000-0000-0000-000000000000/providers/Microsoft.DocumentDB/locations/westus/operationsStatus/89b40642-cec8-4762-a1b8-a2eb652b68a7?api-version=2015-04-08
->>>>>>> 807faccc
-  response:
-    body:
-      string: '{"status":"Dequeued","error":{}}'
-    headers:
-      cache-control:
-      - no-store, no-cache
-      content-length:
-      - '32'
-      content-location:
-<<<<<<< HEAD
-      - https://management.documents.azure.com:450/subscriptions/fb3a3d6b-44c8-44f5-88c9-b20917c9b96b/providers/Microsoft.DocumentDB/locations/westus/operationsStatus/500bdcde-2171-41d4-a079-583d15b11cd0?api-version=2015-04-08
-      content-type:
-      - application/json
-      date:
-      - Tue, 08 Oct 2019 21:06:46 GMT
-=======
+      pragma:
+      - no-cache
+      server:
+      - Microsoft-HTTPAPI/2.0
+      strict-transport-security:
+      - max-age=31536000; includeSubDomains
+      transfer-encoding:
+      - chunked
+      vary:
+      - Accept-Encoding
+      x-content-type-options:
+      - nosniff
+      x-ms-gatewayversion:
+      - version=2.7.0
+    status:
+      code: 200
+      message: Ok
+- request:
+    body: null
+    headers:
+      Accept:
+      - application/json
+      Accept-Encoding:
+      - gzip, deflate
+      CommandName:
+      - cosmosdb create
+      Connection:
+      - keep-alive
+      ParameterSetName:
+      - -n -g --locations --locations
+      User-Agent:
+      - python/3.7.4 (Windows-10-10.0.18362-SP0) msrest/0.6.10 msrest_azure/0.6.2
+        azure-mgmt-cosmosdb/0.8.0 Azure-SDK-For-Python AZURECLI/2.0.75
+    method: GET
+    uri: https://management.azure.com/subscriptions/00000000-0000-0000-0000-000000000000/providers/Microsoft.DocumentDB/locations/westus/operationsStatus/89b40642-cec8-4762-a1b8-a2eb652b68a7?api-version=2015-04-08
+  response:
+    body:
+      string: '{"status":"Dequeued","error":{}}'
+    headers:
+      cache-control:
+      - no-store, no-cache
+      content-length:
+      - '32'
+      content-location:
       - https://management.documents.azure.com:450/subscriptions/0b1f6471-1bf0-4dda-aec3-cb9272f09590/providers/Microsoft.DocumentDB/locations/westus/operationsStatus/89b40642-cec8-4762-a1b8-a2eb652b68a7?api-version=2015-04-08
       content-type:
       - application/json
       date:
       - Mon, 21 Oct 2019 13:05:14 GMT
->>>>>>> 807faccc
-      pragma:
-      - no-cache
-      server:
-      - Microsoft-HTTPAPI/2.0
-      strict-transport-security:
-      - max-age=31536000; includeSubDomains
-      transfer-encoding:
-      - chunked
-      vary:
-      - Accept-Encoding
-      x-content-type-options:
-      - nosniff
-      x-ms-gatewayversion:
-      - version=2.7.0
-    status:
-      code: 200
-      message: Ok
-- request:
-    body: null
-    headers:
-      Accept:
-      - application/json
-      Accept-Encoding:
-      - gzip, deflate
-      CommandName:
-      - cosmosdb create
-      Connection:
-      - keep-alive
-      ParameterSetName:
-      - -n -g --locations --locations
-      User-Agent:
-<<<<<<< HEAD
-      - python/3.6.5 (Windows-10-10.0.17134-SP0) msrest/0.6.10 msrest_azure/0.6.1
-        azure-mgmt-cosmosdb/0.8.0 Azure-SDK-For-Python AZURECLI/2.0.74
-    method: GET
-    uri: https://management.azure.com/subscriptions/00000000-0000-0000-0000-000000000000/providers/Microsoft.DocumentDB/locations/westus/operationsStatus/500bdcde-2171-41d4-a079-583d15b11cd0?api-version=2015-04-08
-=======
-      - python/3.7.4 (Windows-10-10.0.18362-SP0) msrest/0.6.10 msrest_azure/0.6.2
-        azure-mgmt-cosmosdb/0.8.0 Azure-SDK-For-Python AZURECLI/2.0.75
-    method: GET
-    uri: https://management.azure.com/subscriptions/00000000-0000-0000-0000-000000000000/providers/Microsoft.DocumentDB/locations/westus/operationsStatus/89b40642-cec8-4762-a1b8-a2eb652b68a7?api-version=2015-04-08
->>>>>>> 807faccc
-  response:
-    body:
-      string: '{"status":"Dequeued","error":{}}'
-    headers:
-      cache-control:
-      - no-store, no-cache
-      content-length:
-      - '32'
-      content-location:
-<<<<<<< HEAD
-      - https://management.documents.azure.com:450/subscriptions/fb3a3d6b-44c8-44f5-88c9-b20917c9b96b/providers/Microsoft.DocumentDB/locations/westus/operationsStatus/500bdcde-2171-41d4-a079-583d15b11cd0?api-version=2015-04-08
-      content-type:
-      - application/json
-      date:
-      - Tue, 08 Oct 2019 21:07:17 GMT
-=======
+      pragma:
+      - no-cache
+      server:
+      - Microsoft-HTTPAPI/2.0
+      strict-transport-security:
+      - max-age=31536000; includeSubDomains
+      transfer-encoding:
+      - chunked
+      vary:
+      - Accept-Encoding
+      x-content-type-options:
+      - nosniff
+      x-ms-gatewayversion:
+      - version=2.7.0
+    status:
+      code: 200
+      message: Ok
+- request:
+    body: null
+    headers:
+      Accept:
+      - application/json
+      Accept-Encoding:
+      - gzip, deflate
+      CommandName:
+      - cosmosdb create
+      Connection:
+      - keep-alive
+      ParameterSetName:
+      - -n -g --locations --locations
+      User-Agent:
+      - python/3.7.4 (Windows-10-10.0.18362-SP0) msrest/0.6.10 msrest_azure/0.6.2
+        azure-mgmt-cosmosdb/0.8.0 Azure-SDK-For-Python AZURECLI/2.0.75
+    method: GET
+    uri: https://management.azure.com/subscriptions/00000000-0000-0000-0000-000000000000/providers/Microsoft.DocumentDB/locations/westus/operationsStatus/89b40642-cec8-4762-a1b8-a2eb652b68a7?api-version=2015-04-08
+  response:
+    body:
+      string: '{"status":"Dequeued","error":{}}'
+    headers:
+      cache-control:
+      - no-store, no-cache
+      content-length:
+      - '32'
+      content-location:
       - https://management.documents.azure.com:450/subscriptions/0b1f6471-1bf0-4dda-aec3-cb9272f09590/providers/Microsoft.DocumentDB/locations/westus/operationsStatus/89b40642-cec8-4762-a1b8-a2eb652b68a7?api-version=2015-04-08
       content-type:
       - application/json
       date:
       - Mon, 21 Oct 2019 13:05:46 GMT
->>>>>>> 807faccc
-      pragma:
-      - no-cache
-      server:
-      - Microsoft-HTTPAPI/2.0
-      strict-transport-security:
-      - max-age=31536000; includeSubDomains
-      transfer-encoding:
-      - chunked
-      vary:
-      - Accept-Encoding
-      x-content-type-options:
-      - nosniff
-      x-ms-gatewayversion:
-      - version=2.7.0
-    status:
-      code: 200
-      message: Ok
-- request:
-    body: null
-    headers:
-      Accept:
-      - application/json
-      Accept-Encoding:
-      - gzip, deflate
-      CommandName:
-      - cosmosdb create
-      Connection:
-      - keep-alive
-      ParameterSetName:
-      - -n -g --locations --locations
-      User-Agent:
-<<<<<<< HEAD
-      - python/3.6.5 (Windows-10-10.0.17134-SP0) msrest/0.6.10 msrest_azure/0.6.1
-        azure-mgmt-cosmosdb/0.8.0 Azure-SDK-For-Python AZURECLI/2.0.74
-    method: GET
-    uri: https://management.azure.com/subscriptions/00000000-0000-0000-0000-000000000000/providers/Microsoft.DocumentDB/locations/westus/operationsStatus/500bdcde-2171-41d4-a079-583d15b11cd0?api-version=2015-04-08
-=======
-      - python/3.7.4 (Windows-10-10.0.18362-SP0) msrest/0.6.10 msrest_azure/0.6.2
-        azure-mgmt-cosmosdb/0.8.0 Azure-SDK-For-Python AZURECLI/2.0.75
-    method: GET
-    uri: https://management.azure.com/subscriptions/00000000-0000-0000-0000-000000000000/providers/Microsoft.DocumentDB/locations/westus/operationsStatus/89b40642-cec8-4762-a1b8-a2eb652b68a7?api-version=2015-04-08
->>>>>>> 807faccc
-  response:
-    body:
-      string: '{"status":"Dequeued","error":{}}'
-    headers:
-      cache-control:
-      - no-store, no-cache
-      content-length:
-      - '32'
-      content-location:
-<<<<<<< HEAD
-      - https://management.documents.azure.com:450/subscriptions/fb3a3d6b-44c8-44f5-88c9-b20917c9b96b/providers/Microsoft.DocumentDB/locations/westus/operationsStatus/500bdcde-2171-41d4-a079-583d15b11cd0?api-version=2015-04-08
-      content-type:
-      - application/json
-      date:
-      - Tue, 08 Oct 2019 21:07:47 GMT
-=======
+      pragma:
+      - no-cache
+      server:
+      - Microsoft-HTTPAPI/2.0
+      strict-transport-security:
+      - max-age=31536000; includeSubDomains
+      transfer-encoding:
+      - chunked
+      vary:
+      - Accept-Encoding
+      x-content-type-options:
+      - nosniff
+      x-ms-gatewayversion:
+      - version=2.7.0
+    status:
+      code: 200
+      message: Ok
+- request:
+    body: null
+    headers:
+      Accept:
+      - application/json
+      Accept-Encoding:
+      - gzip, deflate
+      CommandName:
+      - cosmosdb create
+      Connection:
+      - keep-alive
+      ParameterSetName:
+      - -n -g --locations --locations
+      User-Agent:
+      - python/3.7.4 (Windows-10-10.0.18362-SP0) msrest/0.6.10 msrest_azure/0.6.2
+        azure-mgmt-cosmosdb/0.8.0 Azure-SDK-For-Python AZURECLI/2.0.75
+    method: GET
+    uri: https://management.azure.com/subscriptions/00000000-0000-0000-0000-000000000000/providers/Microsoft.DocumentDB/locations/westus/operationsStatus/89b40642-cec8-4762-a1b8-a2eb652b68a7?api-version=2015-04-08
+  response:
+    body:
+      string: '{"status":"Dequeued","error":{}}'
+    headers:
+      cache-control:
+      - no-store, no-cache
+      content-length:
+      - '32'
+      content-location:
       - https://management.documents.azure.com:450/subscriptions/0b1f6471-1bf0-4dda-aec3-cb9272f09590/providers/Microsoft.DocumentDB/locations/westus/operationsStatus/89b40642-cec8-4762-a1b8-a2eb652b68a7?api-version=2015-04-08
       content-type:
       - application/json
       date:
       - Mon, 21 Oct 2019 13:06:16 GMT
->>>>>>> 807faccc
-      pragma:
-      - no-cache
-      server:
-      - Microsoft-HTTPAPI/2.0
-      strict-transport-security:
-      - max-age=31536000; includeSubDomains
-      transfer-encoding:
-      - chunked
-      vary:
-      - Accept-Encoding
-      x-content-type-options:
-      - nosniff
-      x-ms-gatewayversion:
-      - version=2.7.0
-    status:
-      code: 200
-      message: Ok
-- request:
-    body: null
-    headers:
-      Accept:
-      - application/json
-      Accept-Encoding:
-      - gzip, deflate
-      CommandName:
-      - cosmosdb create
-      Connection:
-      - keep-alive
-      ParameterSetName:
-      - -n -g --locations --locations
-      User-Agent:
-<<<<<<< HEAD
-      - python/3.6.5 (Windows-10-10.0.17134-SP0) msrest/0.6.10 msrest_azure/0.6.1
-        azure-mgmt-cosmosdb/0.8.0 Azure-SDK-For-Python AZURECLI/2.0.74
-    method: GET
-    uri: https://management.azure.com/subscriptions/00000000-0000-0000-0000-000000000000/providers/Microsoft.DocumentDB/locations/westus/operationsStatus/500bdcde-2171-41d4-a079-583d15b11cd0?api-version=2015-04-08
-  response:
-    body:
-      string: '{"status":"Dequeued","error":{}}'
-    headers:
-      cache-control:
-      - no-store, no-cache
-      content-length:
-      - '32'
-      content-location:
-      - https://management.documents.azure.com:450/subscriptions/fb3a3d6b-44c8-44f5-88c9-b20917c9b96b/providers/Microsoft.DocumentDB/locations/westus/operationsStatus/500bdcde-2171-41d4-a079-583d15b11cd0?api-version=2015-04-08
-      content-type:
-      - application/json
-      date:
-      - Tue, 08 Oct 2019 21:08:18 GMT
-      pragma:
-      - no-cache
-      server:
-      - Microsoft-HTTPAPI/2.0
-      strict-transport-security:
-      - max-age=31536000; includeSubDomains
-      transfer-encoding:
-      - chunked
-      vary:
-      - Accept-Encoding
-      x-content-type-options:
-      - nosniff
-      x-ms-gatewayversion:
-      - version=2.7.0
-    status:
-      code: 200
-      message: Ok
-- request:
-    body: null
-    headers:
-      Accept:
-      - application/json
-      Accept-Encoding:
-      - gzip, deflate
-      CommandName:
-      - cosmosdb create
-      Connection:
-      - keep-alive
-      ParameterSetName:
-      - -n -g --locations --locations
-      User-Agent:
-      - python/3.6.5 (Windows-10-10.0.17134-SP0) msrest/0.6.10 msrest_azure/0.6.1
-        azure-mgmt-cosmosdb/0.8.0 Azure-SDK-For-Python AZURECLI/2.0.74
-    method: GET
-    uri: https://management.azure.com/subscriptions/00000000-0000-0000-0000-000000000000/providers/Microsoft.DocumentDB/locations/westus/operationsStatus/500bdcde-2171-41d4-a079-583d15b11cd0?api-version=2015-04-08
-  response:
-    body:
-      string: '{"status":"Dequeued","error":{}}'
-    headers:
-      cache-control:
-      - no-store, no-cache
-      content-length:
-      - '32'
-      content-location:
-      - https://management.documents.azure.com:450/subscriptions/fb3a3d6b-44c8-44f5-88c9-b20917c9b96b/providers/Microsoft.DocumentDB/locations/westus/operationsStatus/500bdcde-2171-41d4-a079-583d15b11cd0?api-version=2015-04-08
-      content-type:
-      - application/json
-      date:
-      - Tue, 08 Oct 2019 21:08:48 GMT
-      pragma:
-      - no-cache
-      server:
-      - Microsoft-HTTPAPI/2.0
-      strict-transport-security:
-      - max-age=31536000; includeSubDomains
-      transfer-encoding:
-      - chunked
-      vary:
-      - Accept-Encoding
-      x-content-type-options:
-      - nosniff
-      x-ms-gatewayversion:
-      - version=2.7.0
-    status:
-      code: 200
-      message: Ok
-- request:
-    body: null
-    headers:
-      Accept:
-      - application/json
-      Accept-Encoding:
-      - gzip, deflate
-      CommandName:
-      - cosmosdb create
-      Connection:
-      - keep-alive
-      ParameterSetName:
-      - -n -g --locations --locations
-      User-Agent:
-      - python/3.6.5 (Windows-10-10.0.17134-SP0) msrest/0.6.10 msrest_azure/0.6.1
-        azure-mgmt-cosmosdb/0.8.0 Azure-SDK-For-Python AZURECLI/2.0.74
-    method: GET
-    uri: https://management.azure.com/subscriptions/00000000-0000-0000-0000-000000000000/providers/Microsoft.DocumentDB/locations/westus/operationsStatus/500bdcde-2171-41d4-a079-583d15b11cd0?api-version=2015-04-08
-=======
-      - python/3.7.4 (Windows-10-10.0.18362-SP0) msrest/0.6.10 msrest_azure/0.6.2
-        azure-mgmt-cosmosdb/0.8.0 Azure-SDK-For-Python AZURECLI/2.0.75
-    method: GET
-    uri: https://management.azure.com/subscriptions/00000000-0000-0000-0000-000000000000/providers/Microsoft.DocumentDB/locations/westus/operationsStatus/89b40642-cec8-4762-a1b8-a2eb652b68a7?api-version=2015-04-08
->>>>>>> 807faccc
+      pragma:
+      - no-cache
+      server:
+      - Microsoft-HTTPAPI/2.0
+      strict-transport-security:
+      - max-age=31536000; includeSubDomains
+      transfer-encoding:
+      - chunked
+      vary:
+      - Accept-Encoding
+      x-content-type-options:
+      - nosniff
+      x-ms-gatewayversion:
+      - version=2.7.0
+    status:
+      code: 200
+      message: Ok
+- request:
+    body: null
+    headers:
+      Accept:
+      - application/json
+      Accept-Encoding:
+      - gzip, deflate
+      CommandName:
+      - cosmosdb create
+      Connection:
+      - keep-alive
+      ParameterSetName:
+      - -n -g --locations --locations
+      User-Agent:
+      - python/3.7.4 (Windows-10-10.0.18362-SP0) msrest/0.6.10 msrest_azure/0.6.2
+        azure-mgmt-cosmosdb/0.8.0 Azure-SDK-For-Python AZURECLI/2.0.75
+    method: GET
+    uri: https://management.azure.com/subscriptions/00000000-0000-0000-0000-000000000000/providers/Microsoft.DocumentDB/locations/westus/operationsStatus/89b40642-cec8-4762-a1b8-a2eb652b68a7?api-version=2015-04-08
   response:
     body:
       string: '{"status":"Succeeded","error":{}}'
@@ -4377,57 +3276,44 @@
       content-length:
       - '33'
       content-location:
-<<<<<<< HEAD
-      - https://management.documents.azure.com:450/subscriptions/fb3a3d6b-44c8-44f5-88c9-b20917c9b96b/providers/Microsoft.DocumentDB/locations/westus/operationsStatus/500bdcde-2171-41d4-a079-583d15b11cd0?api-version=2015-04-08
-      content-type:
-      - application/json
-      date:
-      - Tue, 08 Oct 2019 21:09:19 GMT
-=======
       - https://management.documents.azure.com:450/subscriptions/0b1f6471-1bf0-4dda-aec3-cb9272f09590/providers/Microsoft.DocumentDB/locations/westus/operationsStatus/89b40642-cec8-4762-a1b8-a2eb652b68a7?api-version=2015-04-08
       content-type:
       - application/json
       date:
       - Mon, 21 Oct 2019 13:06:47 GMT
->>>>>>> 807faccc
-      pragma:
-      - no-cache
-      server:
-      - Microsoft-HTTPAPI/2.0
-      strict-transport-security:
-      - max-age=31536000; includeSubDomains
-      transfer-encoding:
-      - chunked
-      vary:
-      - Accept-Encoding
-      x-content-type-options:
-      - nosniff
-      x-ms-gatewayversion:
-      - version=2.7.0
-    status:
-      code: 200
-      message: Ok
-- request:
-    body: null
-    headers:
-      Accept:
-      - application/json
-      Accept-Encoding:
-      - gzip, deflate
-      CommandName:
-      - cosmosdb create
-      Connection:
-      - keep-alive
-      ParameterSetName:
-      - -n -g --locations --locations
-      User-Agent:
-<<<<<<< HEAD
-      - python/3.6.5 (Windows-10-10.0.17134-SP0) msrest/0.6.10 msrest_azure/0.6.1
-        azure-mgmt-cosmosdb/0.8.0 Azure-SDK-For-Python AZURECLI/2.0.74
-=======
-      - python/3.7.4 (Windows-10-10.0.18362-SP0) msrest/0.6.10 msrest_azure/0.6.2
-        azure-mgmt-cosmosdb/0.8.0 Azure-SDK-For-Python AZURECLI/2.0.75
->>>>>>> 807faccc
+      pragma:
+      - no-cache
+      server:
+      - Microsoft-HTTPAPI/2.0
+      strict-transport-security:
+      - max-age=31536000; includeSubDomains
+      transfer-encoding:
+      - chunked
+      vary:
+      - Accept-Encoding
+      x-content-type-options:
+      - nosniff
+      x-ms-gatewayversion:
+      - version=2.7.0
+    status:
+      code: 200
+      message: Ok
+- request:
+    body: null
+    headers:
+      Accept:
+      - application/json
+      Accept-Encoding:
+      - gzip, deflate
+      CommandName:
+      - cosmosdb create
+      Connection:
+      - keep-alive
+      ParameterSetName:
+      - -n -g --locations --locations
+      User-Agent:
+      - python/3.7.4 (Windows-10-10.0.18362-SP0) msrest/0.6.10 msrest_azure/0.6.2
+        azure-mgmt-cosmosdb/0.8.0 Azure-SDK-For-Python AZURECLI/2.0.75
     method: GET
     uri: https://management.azure.com/subscriptions/00000000-0000-0000-0000-000000000000/resourceGroups/cli_test_cosmosdb_account000001/providers/Microsoft.DocumentDB/databaseAccounts/cli000002?api-version=2015-04-08
   response:
@@ -4446,57 +3332,44 @@
       content-length:
       - '2573'
       content-location:
-<<<<<<< HEAD
-      - https://management.documents.azure.com:450/subscriptions/fb3a3d6b-44c8-44f5-88c9-b20917c9b96b/resourceGroups/cli_test_cosmosdb_accountq743lxlxfrfmfu2yxge7rh6g4osfjbd3463z3lxnwbalnaapqe/providers/Microsoft.DocumentDB/databaseAccounts/clilwe7dezxwkhcoedzpuwb45fff73tgrez3luuh?api-version=2015-04-08
-      content-type:
-      - application/json
-      date:
-      - Tue, 08 Oct 2019 21:09:19 GMT
-=======
       - https://management.documents.azure.com:450/subscriptions/0b1f6471-1bf0-4dda-aec3-cb9272f09590/resourceGroups/cli_test_cosmosdb_accountjepfda7tueobyrs6mgdju6vsy3r7ik7kkl77tb7s3mguz2rj52/providers/Microsoft.DocumentDB/databaseAccounts/cliti64ubq6xj3tbvn33wlfkjqo5hwwhrfads3i6?api-version=2015-04-08
       content-type:
       - application/json
       date:
       - Mon, 21 Oct 2019 13:06:49 GMT
->>>>>>> 807faccc
-      pragma:
-      - no-cache
-      server:
-      - Microsoft-HTTPAPI/2.0
-      strict-transport-security:
-      - max-age=31536000; includeSubDomains
-      transfer-encoding:
-      - chunked
-      vary:
-      - Accept-Encoding
-      x-content-type-options:
-      - nosniff
-      x-ms-gatewayversion:
-      - version=2.7.0
-    status:
-      code: 200
-      message: Ok
-- request:
-    body: null
-    headers:
-      Accept:
-      - application/json
-      Accept-Encoding:
-      - gzip, deflate
-      CommandName:
-      - cosmosdb create
-      Connection:
-      - keep-alive
-      ParameterSetName:
-      - -n -g --locations --locations
-      User-Agent:
-<<<<<<< HEAD
-      - python/3.6.5 (Windows-10-10.0.17134-SP0) msrest/0.6.10 msrest_azure/0.6.1
-        azure-mgmt-cosmosdb/0.8.0 Azure-SDK-For-Python AZURECLI/2.0.74
-=======
-      - python/3.7.4 (Windows-10-10.0.18362-SP0) msrest/0.6.10 msrest_azure/0.6.2
-        azure-mgmt-cosmosdb/0.8.0 Azure-SDK-For-Python AZURECLI/2.0.75
->>>>>>> 807faccc
+      pragma:
+      - no-cache
+      server:
+      - Microsoft-HTTPAPI/2.0
+      strict-transport-security:
+      - max-age=31536000; includeSubDomains
+      transfer-encoding:
+      - chunked
+      vary:
+      - Accept-Encoding
+      x-content-type-options:
+      - nosniff
+      x-ms-gatewayversion:
+      - version=2.7.0
+    status:
+      code: 200
+      message: Ok
+- request:
+    body: null
+    headers:
+      Accept:
+      - application/json
+      Accept-Encoding:
+      - gzip, deflate
+      CommandName:
+      - cosmosdb create
+      Connection:
+      - keep-alive
+      ParameterSetName:
+      - -n -g --locations --locations
+      User-Agent:
+      - python/3.7.4 (Windows-10-10.0.18362-SP0) msrest/0.6.10 msrest_azure/0.6.2
+        azure-mgmt-cosmosdb/0.8.0 Azure-SDK-For-Python AZURECLI/2.0.75
       accept-language:
       - en-US
     method: GET
@@ -4517,19 +3390,11 @@
       content-length:
       - '2573'
       content-location:
-<<<<<<< HEAD
-      - https://management.documents.azure.com:450/subscriptions/fb3a3d6b-44c8-44f5-88c9-b20917c9b96b/resourceGroups/cli_test_cosmosdb_accountq743lxlxfrfmfu2yxge7rh6g4osfjbd3463z3lxnwbalnaapqe/providers/Microsoft.DocumentDB/databaseAccounts/clilwe7dezxwkhcoedzpuwb45fff73tgrez3luuh?api-version=2015-04-08
-      content-type:
-      - application/json
-      date:
-      - Tue, 08 Oct 2019 21:09:19 GMT
-=======
       - https://management.documents.azure.com:450/subscriptions/0b1f6471-1bf0-4dda-aec3-cb9272f09590/resourceGroups/cli_test_cosmosdb_accountjepfda7tueobyrs6mgdju6vsy3r7ik7kkl77tb7s3mguz2rj52/providers/Microsoft.DocumentDB/databaseAccounts/cliti64ubq6xj3tbvn33wlfkjqo5hwwhrfads3i6?api-version=2015-04-08
       content-type:
       - application/json
       date:
       - Mon, 21 Oct 2019 13:06:51 GMT
->>>>>>> 807faccc
       pragma:
       - no-cache
       server:
