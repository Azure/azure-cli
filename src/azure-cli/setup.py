--- conflicted
+++ resolved
@@ -101,13 +101,8 @@
     'azure-mgmt-media~=1.1,>=1.1.1',
     'azure-mgmt-monitor~=0.7.0',
     'azure-mgmt-msi~=0.2',
-<<<<<<< HEAD
-    'azure-mgmt-netapp~=0.7.0',
+    'azure-mgmt-netapp~=0.8.0',
     'azure-mgmt-network~=9.0.0',
-=======
-    'azure-mgmt-netapp~=0.8.0',
-    'azure-mgmt-network~=7.0.0',
->>>>>>> 23028955
     'azure-mgmt-policyinsights~=0.4.0',
     'azure-mgmt-privatedns~=0.1.0',
     'azure-mgmt-rdbms~=1.8',
