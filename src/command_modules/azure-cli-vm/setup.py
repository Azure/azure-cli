#!/usr/bin/env python

# --------------------------------------------------------------------------------------------
# Copyright (c) Microsoft Corporation. All rights reserved.
# Licensed under the MIT License. See License.txt in the project root for license information.
# --------------------------------------------------------------------------------------------

from codecs import open
from setuptools import setup
try:
    from azure_bdist_wheel import cmdclass
except ImportError:
    from distutils import log as logger
    logger.warn("Wheel is not available, disabling bdist_wheel hook")
    cmdclass = {}


VERSION = "2.0.36"

CLASSIFIERS = [
    'Development Status :: 5 - Production/Stable',
    'Intended Audience :: Developers',
    'Intended Audience :: System Administrators',
    'Programming Language :: Python',
    'Programming Language :: Python :: 2',
    'Programming Language :: Python :: 2.7',
    'Programming Language :: Python :: 3',
    'Programming Language :: Python :: 3.4',
    'Programming Language :: Python :: 3.5',
    'Programming Language :: Python :: 3.6',
    'License :: OSI Approved :: MIT License',
]

DEPENDENCIES = [
    'azure-mgmt-msi==0.1.0',
    'azure-mgmt-authorization==0.40.0',
    'azure-mgmt-compute==4.0.0rc2',
<<<<<<< HEAD
    'azure-mgmt-keyvault==1.0.0',
    'azure-keyvault==1.0.0',
    'azure-mgmt-network==2.0.0rc2',
    'azure-mgmt-resource==1.2.1',
=======
    'azure-mgmt-keyvault==0.40.0',
    'azure-keyvault==0.3.7',
    'azure-mgmt-network==2.0.0rc3',
    'azure-mgmt-resource==2.0.0rc2',
>>>>>>> c9139e9a
    'azure-multiapi-storage==0.2.0',
    'azure-mgmt-marketplaceordering==0.1.0',
    'azure-cli-core'
]

with open('README.rst', 'r', encoding='utf-8') as f:
    README = f.read()
with open('HISTORY.rst', 'r', encoding='utf-8') as f:
    HISTORY = f.read()

setup(
    name='azure-cli-vm',
    version=VERSION,
    description='Microsoft Azure Command-Line Tools VM Command Module',
    long_description=README + '\n\n' + HISTORY,
    license='MIT',
    author='Microsoft Corporation',
    author_email='azpycli@microsoft.com',
    url='https://github.com/Azure/azure-cli',
    classifiers=CLASSIFIERS,
    packages=[
        'azure',
        'azure.cli',
        'azure.cli.command_modules',
        'azure.cli.command_modules.vm',
    ],
    install_requires=DEPENDENCIES,
    cmdclass=cmdclass
)<|MERGE_RESOLUTION|>--- conflicted
+++ resolved
@@ -35,17 +35,10 @@
     'azure-mgmt-msi==0.1.0',
     'azure-mgmt-authorization==0.40.0',
     'azure-mgmt-compute==4.0.0rc2',
-<<<<<<< HEAD
     'azure-mgmt-keyvault==1.0.0',
     'azure-keyvault==1.0.0',
-    'azure-mgmt-network==2.0.0rc2',
-    'azure-mgmt-resource==1.2.1',
-=======
-    'azure-mgmt-keyvault==0.40.0',
-    'azure-keyvault==0.3.7',
     'azure-mgmt-network==2.0.0rc3',
     'azure-mgmt-resource==2.0.0rc2',
->>>>>>> c9139e9a
     'azure-multiapi-storage==0.2.0',
     'azure-mgmt-marketplaceordering==0.1.0',
     'azure-cli-core'
