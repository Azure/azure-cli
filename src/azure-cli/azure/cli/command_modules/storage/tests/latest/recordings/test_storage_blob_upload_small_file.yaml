--- conflicted
+++ resolved
@@ -15,20 +15,12 @@
       ParameterSetName:
       - -n -g --query -o
       User-Agent:
-<<<<<<< HEAD
-      - AZURECLI/2.37.0 azsdk-python-azure-mgmt-storage/20.0.0 Python/3.9.6 (Windows-10-10.0.19044-SP0)
-=======
       - AZURECLI/2.39.0 azsdk-python-azure-mgmt-storage/20.1.0 Python/3.7.9 (Windows-10-10.0.22000-SP0)
->>>>>>> 21d07dc5
     method: POST
     uri: https://management.azure.com/subscriptions/00000000-0000-0000-0000-000000000000/resourceGroups/clitest.rg000001/providers/Microsoft.Storage/storageAccounts/clitest000002/listKeys?api-version=2022-05-01&$expand=kerb
   response:
     body:
-<<<<<<< HEAD
-      string: '{"keys":[{"creationTime":"2022-06-20T06:01:51.8557037Z","keyName":"key1","value":"veryFakedStorageAccountKey==","permissions":"FULL"},{"creationTime":"2022-06-20T06:01:51.8557037Z","keyName":"key2","value":"veryFakedStorageAccountKey==","permissions":"FULL"}]}'
-=======
       string: '{"keys":[{"creationTime":"2022-08-19T02:52:29.7860223Z","keyName":"key1","value":"veryFakedStorageAccountKey==","permissions":"FULL"},{"creationTime":"2022-08-19T02:52:29.7860223Z","keyName":"key2","value":"veryFakedStorageAccountKey==","permissions":"FULL"}]}'
->>>>>>> 21d07dc5
     headers:
       cache-control:
       - no-cache
@@ -37,1021 +29,7 @@
       content-type:
       - application/json
       date:
-<<<<<<< HEAD
-      - Mon, 20 Jun 2022 06:02:13 GMT
-=======
       - Fri, 19 Aug 2022 02:52:52 GMT
->>>>>>> 21d07dc5
-      expires:
-      - '-1'
-      pragma:
-      - no-cache
-      server:
-      - Microsoft-Azure-Storage-Resource-Provider/1.0,Microsoft-HTTPAPI/2.0 Microsoft-HTTPAPI/2.0
-      strict-transport-security:
-      - max-age=31536000; includeSubDomains
-      transfer-encoding:
-      - chunked
-      vary:
-      - Accept-Encoding
-      x-content-type-options:
-      - nosniff
-      x-ms-ratelimit-remaining-subscription-resource-requests:
-<<<<<<< HEAD
-      - '11999'
-=======
-      - '11998'
->>>>>>> 21d07dc5
-    status:
-      code: 200
-      message: OK
-- request:
-    body: null
-    headers:
-      Accept:
-      - application/xml
-      Accept-Encoding:
-      - gzip, deflate
-      CommandName:
-      - storage container create
-      Connection:
-      - keep-alive
-      Content-Length:
-      - '0'
-      ParameterSetName:
-      - -n --account-name --account-key
-      User-Agent:
-<<<<<<< HEAD
-      - AZURECLI/2.37.0 azsdk-python-storage-blob/12.12.0 Python/3.9.6 (Windows-10-10.0.19044-SP0)
-      x-ms-date:
-      - Mon, 20 Jun 2022 06:02:13 GMT
-=======
-      - AZURECLI/2.39.0 azsdk-python-storage-blob/12.12.0 Python/3.7.9 (Windows-10-10.0.22000-SP0)
-      x-ms-date:
-      - Fri, 19 Aug 2022 02:52:53 GMT
->>>>>>> 21d07dc5
-      x-ms-version:
-      - '2021-06-08'
-    method: PUT
-    uri: https://clitest000002.blob.core.windows.net/cont000005?restype=container
-  response:
-    body:
-      string: ''
-    headers:
-      content-length:
-      - '0'
-      date:
-<<<<<<< HEAD
-      - Mon, 20 Jun 2022 06:02:14 GMT
-      etag:
-      - '"0x8DA52826CC80BB4"'
-      last-modified:
-      - Mon, 20 Jun 2022 06:02:15 GMT
-=======
-      - Fri, 19 Aug 2022 02:52:55 GMT
-      etag:
-      - '"0x8DA818DEAF61031"'
-      last-modified:
-      - Fri, 19 Aug 2022 02:52:55 GMT
->>>>>>> 21d07dc5
-      server:
-      - Windows-Azure-Blob/1.0 Microsoft-HTTPAPI/2.0
-      x-ms-version:
-      - '2021-06-08'
-    status:
-      code: 201
-      message: Created
-- request:
-    body: null
-    headers:
-      Accept:
-      - application/xml
-      Accept-Encoding:
-      - gzip, deflate
-      CommandName:
-      - storage blob exists
-      Connection:
-      - keep-alive
-      ParameterSetName:
-      - -n -c --account-name --account-key
-      User-Agent:
-<<<<<<< HEAD
-      - AZURECLI/2.37.0 azsdk-python-storage-blob/12.12.0 Python/3.9.6 (Windows-10-10.0.19044-SP0)
-      x-ms-date:
-      - Mon, 20 Jun 2022 06:02:15 GMT
-=======
-      - AZURECLI/2.39.0 azsdk-python-storage-blob/12.12.0 Python/3.7.9 (Windows-10-10.0.22000-SP0)
-      x-ms-date:
-      - Fri, 19 Aug 2022 02:52:56 GMT
->>>>>>> 21d07dc5
-      x-ms-version:
-      - '2021-06-08'
-    method: HEAD
-    uri: https://clitest000002.blob.core.windows.net/cont000005/blob000003
-  response:
-    body:
-      string: ''
-    headers:
-      date:
-<<<<<<< HEAD
-      - Mon, 20 Jun 2022 06:02:15 GMT
-=======
-      - Fri, 19 Aug 2022 02:52:56 GMT
->>>>>>> 21d07dc5
-      server:
-      - Windows-Azure-Blob/1.0 Microsoft-HTTPAPI/2.0
-      transfer-encoding:
-      - chunked
-      x-ms-error-code:
-      - BlobNotFound
-      x-ms-version:
-      - '2021-06-08'
-    status:
-      code: 404
-      message: The specified blob does not exist.
-- request:
-    body: "\0\0\0\0\0\0\0\0\0\0\0\0\0\0\0\0\0\0\0\0\0\0\0\0\0\0\0\0\0\0\0\0\0\0\0\0\0\0\0\0\0\0\0\0\0\0\0\0\0\0\0\0\0\0\0\0\0\0\0\0\0\0\0\0\0\0\0\0\0\0\0\0\0\0\0\0\0\0\0\0\0\0\0\0\0\0\0\0\0\0\0\0\0\0\0\0\0\0\0\0\0\0\0\0\0\0\0\0\0\0\0\0\0\0\0\0\0\0\0\0\0\0\0\0\0\0\0\0\0\0\0\0\0\0\0\0\0\0\0\0\0\0\0\0\0\0\0\0\0\0\0\0\0\0\0\0\0\0\0\0\0\0\0\0\0\0\0\0\0\0\0\0\0\0\0\0\0\0\0\0\0\0\0\0\0\0\0\0\0\0\0\0\0\0\0\0\0\0\0\0\0\0\0\0\0\0\0\0\0\0\0\0\0\0\0\0\0\0\0\0\0\0\0\0\0\0\0\0\0\0\0\0\0\0\0\0\0\0\0\0\0\0\0\0\0\0\0\0\0\0\0\0\0\0\0\0\0\0\0\0\0\0\0\0\0\0\0\0\0\0\0\0\0\0\0\0\0\0\0\0\0\0\0\0\0\0\0\0\0\0\0\0\0\0\0\0\0\0\0\0\0\0\0\0\0\0\0\0\0\0\0\0\0\0\0\0\0\0\0\0\0\0\0\0\0\0\0\0\0\0\0\0\0\0\0\0\0\0\0\0\0\0\0\0\0\0\0\0\0\0\0\0\0\0\0\0\0\0\0\0\0\0\0\0\0\0\0\0\0\0\0\0\0\0\0\0\0\0\0\0\0\0\0\0\0\0\0\0\0\0\0\0\0\0\0\0\0\0\0\0\0\0\0\0\0\0\0\0\0\0\0\0\0\0\0\0\0\0\0\0\0\0\0\0\0\0\0\0\0\0\0\0\0\0\0\0\0\0\0\0\0\0\0\0\0\0\0\0\0\0\0\0\0\0\0\0\0\0\0\0\0\0\0\0\0\0\0\0\0\0\0\0\0\0\0\0\0\0\0\0\0\0\0\0\0\0\0\0\0\0\0\0\0\0\0\0\0\0\0\0\0\0\0\0\0\0\0\0\0\0\0\0\0\0\0\0\0\0\0\0\0\0\0\0\0\0\0\0\0\0\0\0\0\0\0\0\0\0\0\0\0\0\0\0\0\0\0\0\0\0\0\0\0\0\0\0\0\0\0\0\0\0\0\0\0\0\0\0\0\0\0\0\0\0\0\0\0\0\0\0\0\0\0\0\0\0\0\0\0\0\0\0\0\0\0\0\0\0\0\0\0\0\0\0\0\0\0\0\0\0\0\0\0\0\0\0\0\0\0\0\0\0\0\0\0\0\0\0\0\0\0\0\0\0\0\0\0\0\0\0\0\0\0\0\0\0\0\0\0\0\0\0\0\0\0\0\0\0\0\0\0\0\0\0\0\0\0\0\0\0\0\0\0\0\0\0\0\0\0\0\0\0\0\0\0\0\0\0\0\0\0\0\0\0\0\0\0\0\0\0\0\0\0\0\0\0\0\0\0\0\0\0\0\0\0\0\0\0\0\0\0\0\0\0\0\0\0\0\0\0\0\0\0\0\0\0\0\0\0\0\0\0\0\0\0\0\0\0\0\0\0\0\0\0\0\0\0\0\0\0\0\0\0\0\0\0\0\0\0\0\0\0\0\0\0\0\0\0\0\0\0\0\0\0\0\0\0\0\0\0\0\0\0\0\0\0\0\0\0\0\0\0\0\0\0\0\0\0\0\0\0\0\0\0\0\0\0\0\0\0\0\0\0\0\0\0\0\0\0\0\0\0\0\0\0\0\0\0\0\0\0\0\0\0\0\0\0\0\0\0\0\0\0\0\0\0\0\0\0\0\0\0\0\0\0\0\0\0\0\0\0\0\0\0\0\0\0\0\0\0\0\0\0\0\0\0\0\0\0\0\0\0\0\0\0\0\0\0\0\0\0\0\0\0\0\0\0\0\0\0\0\0\0\0\0\0\0\0\0\0\0\0\0\0\0\0\0\0\0\0\0\0\0\0\0\0\0\0\0\0\0\0\0\0\0\0\0\0\0\0\0\0\0\0\0\0\0\0\0\0\0\0\0\0\0\0\0\0\0\0\0\0\0\0\0\0\0\0\0\0\0\0\0\0\0\0\0\0\0\0\0\0\0\0\0\0\0\0\0\0\0\0\0\0\0\0\0\0\0\0\0\0\0\0\0\0\0\0\0\0\0\0\0\0"
-    headers:
-      Accept:
-      - application/xml
-      Accept-Encoding:
-      - gzip, deflate
-      CommandName:
-      - storage blob upload
-      Connection:
-      - keep-alive
-      Content-Length:
-      - '1024'
-      Content-Type:
-      - application/octet-stream
-      If-None-Match:
-      - '*'
-      ParameterSetName:
-      - -c -f -n --type --account-name --account-key
-      User-Agent:
-<<<<<<< HEAD
-      - AZURECLI/2.37.0 azsdk-python-storage-blob/12.12.0 Python/3.9.6 (Windows-10-10.0.19044-SP0)
-      x-ms-blob-type:
-      - BlockBlob
-      x-ms-date:
-      - Mon, 20 Jun 2022 06:02:16 GMT
-=======
-      - AZURECLI/2.39.0 azsdk-python-storage-blob/12.12.0 Python/3.7.9 (Windows-10-10.0.22000-SP0)
-      x-ms-blob-type:
-      - BlockBlob
-      x-ms-date:
-      - Fri, 19 Aug 2022 02:52:57 GMT
->>>>>>> 21d07dc5
-      x-ms-version:
-      - '2021-06-08'
-    method: PUT
-    uri: https://clitest000002.blob.core.windows.net/cont000005/blob000003
-  response:
-    body:
-      string: ''
-    headers:
-      content-length:
-      - '0'
-      content-md5:
-      - DzQ7CTESaiDxM9Z8KwGKOw==
-      date:
-<<<<<<< HEAD
-      - Mon, 20 Jun 2022 06:02:17 GMT
-      etag:
-      - '"0x8DA52826E8D43C4"'
-      last-modified:
-      - Mon, 20 Jun 2022 06:02:18 GMT
-=======
-      - Fri, 19 Aug 2022 02:52:57 GMT
-      etag:
-      - '"0x8DA818DEC32F80C"'
-      last-modified:
-      - Fri, 19 Aug 2022 02:52:57 GMT
->>>>>>> 21d07dc5
-      server:
-      - Windows-Azure-Blob/1.0 Microsoft-HTTPAPI/2.0
-      x-ms-content-crc64:
-      - iknlm7CyG2k=
-      x-ms-request-server-encrypted:
-      - 'true'
-      x-ms-version:
-      - '2021-06-08'
-    status:
-      code: 201
-      message: Created
-- request:
-    body: null
-    headers:
-      Accept:
-      - application/xml
-      Accept-Encoding:
-      - gzip, deflate
-      CommandName:
-      - storage blob exists
-      Connection:
-      - keep-alive
-      ParameterSetName:
-      - -n -c --account-name --account-key
-      User-Agent:
-<<<<<<< HEAD
-      - AZURECLI/2.37.0 azsdk-python-storage-blob/12.12.0 Python/3.9.6 (Windows-10-10.0.19044-SP0)
-      x-ms-date:
-      - Mon, 20 Jun 2022 06:02:18 GMT
-=======
-      - AZURECLI/2.39.0 azsdk-python-storage-blob/12.12.0 Python/3.7.9 (Windows-10-10.0.22000-SP0)
-      x-ms-date:
-      - Fri, 19 Aug 2022 02:52:58 GMT
->>>>>>> 21d07dc5
-      x-ms-version:
-      - '2021-06-08'
-    method: HEAD
-    uri: https://clitest000002.blob.core.windows.net/cont000005/blob000003
-  response:
-    body:
-      string: ''
-    headers:
-      accept-ranges:
-      - bytes
-      content-length:
-      - '1024'
-      content-md5:
-      - DzQ7CTESaiDxM9Z8KwGKOw==
-      content-type:
-      - application/octet-stream
-      date:
-<<<<<<< HEAD
-      - Mon, 20 Jun 2022 06:02:18 GMT
-      etag:
-      - '"0x8DA52826E8D43C4"'
-      last-modified:
-      - Mon, 20 Jun 2022 06:02:18 GMT
-=======
-      - Fri, 19 Aug 2022 02:52:58 GMT
-      etag:
-      - '"0x8DA818DEC32F80C"'
-      last-modified:
-      - Fri, 19 Aug 2022 02:52:57 GMT
->>>>>>> 21d07dc5
-      server:
-      - Windows-Azure-Blob/1.0 Microsoft-HTTPAPI/2.0
-      x-ms-blob-type:
-      - BlockBlob
-      x-ms-creation-time:
-<<<<<<< HEAD
-      - Mon, 20 Jun 2022 06:02:18 GMT
-=======
-      - Fri, 19 Aug 2022 02:52:57 GMT
->>>>>>> 21d07dc5
-      x-ms-lease-state:
-      - available
-      x-ms-lease-status:
-      - unlocked
-      x-ms-server-encrypted:
-      - 'true'
-      x-ms-version:
-      - '2021-06-08'
-    status:
-      code: 200
-      message: OK
-- request:
-    body: "\0\0\0\0\0\0\0\0\0\0\0\0\0\0\0\0\0\0\0\0\0\0\0\0\0\0\0\0\0\0\0\0\0\0\0\0\0\0\0\0\0\0\0\0\0\0\0\0\0\0\0\0\0\0\0\0\0\0\0\0\0\0\0\0\0\0\0\0\0\0\0\0\0\0\0\0\0\0\0\0\0\0\0\0\0\0\0\0\0\0\0\0\0\0\0\0\0\0\0\0\0\0\0\0\0\0\0\0\0\0\0\0\0\0\0\0\0\0\0\0\0\0\0\0\0\0\0\0\0\0\0\0\0\0\0\0\0\0\0\0\0\0\0\0\0\0\0\0\0\0\0\0\0\0\0\0\0\0\0\0\0\0\0\0\0\0\0\0\0\0\0\0\0\0\0\0\0\0\0\0\0\0\0\0\0\0\0\0\0\0\0\0\0\0\0\0\0\0\0\0\0\0\0\0\0\0\0\0\0\0\0\0\0\0\0\0\0\0\0\0\0\0\0\0\0\0\0\0\0\0\0\0\0\0\0\0\0\0\0\0\0\0\0\0\0\0\0\0\0\0\0\0\0\0\0\0\0\0\0\0\0\0\0\0\0\0\0\0\0\0\0\0\0\0\0\0\0\0\0\0\0\0\0\0\0\0\0\0\0\0\0\0\0\0\0\0\0\0\0\0\0\0\0\0\0\0\0\0\0\0\0\0\0\0\0\0\0\0\0\0\0\0\0\0\0\0\0\0\0\0\0\0\0\0\0\0\0\0\0\0\0\0\0\0\0\0\0\0\0\0\0\0\0\0\0\0\0\0\0\0\0\0\0\0\0\0\0\0\0\0\0\0\0\0\0\0\0\0\0\0\0\0\0\0\0\0\0\0\0\0\0\0\0\0\0\0\0\0\0\0\0\0\0\0\0\0\0\0\0\0\0\0\0\0\0\0\0\0\0\0\0\0\0\0\0\0\0\0\0\0\0\0\0\0\0\0\0\0\0\0\0\0\0\0\0\0\0\0\0\0\0\0\0\0\0\0\0\0\0\0\0\0\0\0\0\0\0\0\0\0\0\0\0\0\0\0\0\0\0\0\0\0\0\0\0\0\0\0\0\0\0\0\0\0\0\0\0\0\0\0\0\0\0\0\0\0\0\0\0\0\0\0\0\0\0\0\0\0\0\0\0\0\0\0\0\0\0\0\0\0\0\0\0\0\0\0\0\0\0\0\0\0\0\0\0\0\0\0\0\0\0\0\0\0\0\0\0\0\0\0\0\0\0\0\0\0\0\0\0\0\0\0\0\0\0\0\0\0\0\0\0\0\0\0\0\0\0\0\0\0\0\0\0\0\0\0\0\0\0\0\0\0\0\0\0\0\0\0\0\0\0\0\0\0\0\0\0\0\0\0\0\0\0\0\0\0\0\0\0\0\0\0\0\0\0\0\0\0\0\0\0\0\0\0\0\0\0\0\0\0\0\0\0\0\0\0\0\0\0\0\0\0\0\0\0\0\0\0\0\0\0\0\0\0\0\0\0\0\0\0\0\0\0\0\0\0\0\0\0\0\0\0\0\0\0\0\0\0\0\0\0\0\0\0\0\0\0\0\0\0\0\0\0\0\0\0\0\0\0\0\0\0\0\0\0\0\0\0\0\0\0\0\0\0\0\0\0\0\0\0\0\0\0\0\0\0\0\0\0\0\0\0\0\0\0\0\0\0\0\0\0\0\0\0\0\0\0\0\0\0\0\0\0\0\0\0\0\0\0\0\0\0\0\0\0\0\0\0\0\0\0\0\0\0\0\0\0\0\0\0\0\0\0\0\0\0\0\0\0\0\0\0\0\0\0\0\0\0\0\0\0\0\0\0\0\0\0\0\0\0\0\0\0\0\0\0\0\0\0\0\0\0\0\0\0\0\0\0\0\0\0\0\0\0\0\0\0\0\0\0\0\0\0\0\0\0\0\0\0\0\0\0\0\0\0\0\0\0\0\0\0\0\0\0\0\0\0\0\0\0\0\0\0\0\0\0\0\0\0\0\0\0\0\0\0\0\0\0\0\0\0\0\0\0\0\0\0\0\0\0\0\0\0\0\0\0\0\0\0\0\0\0\0\0\0\0\0\0\0\0\0\0\0\0\0\0\0\0\0\0\0\0\0\0\0\0\0\0\0\0\0\0\0\0\0\0\0\0\0\0\0\0\0\0\0\0\0\0\0\0\0\0\0\0\0\0\0\0\0\0\0\0\0\0\0\0\0\0\0\0\0\0\0\0\0\0\0\0\0\0\0\0\0\0\0\0\0\0\0\0\0\0\0\0"
-    headers:
-      Accept:
-      - application/xml
-      Accept-Encoding:
-      - gzip, deflate
-      CommandName:
-      - storage blob upload
-      Connection:
-      - keep-alive
-      Content-Length:
-      - '1024'
-      Content-Type:
-      - application/octet-stream
-      If-None-Match:
-      - '*'
-      ParameterSetName:
-      - -c -f --type --account-name --account-key
-      User-Agent:
-<<<<<<< HEAD
-      - AZURECLI/2.37.0 azsdk-python-storage-blob/12.12.0 Python/3.9.6 (Windows-10-10.0.19044-SP0)
-      x-ms-blob-type:
-      - BlockBlob
-      x-ms-date:
-      - Mon, 20 Jun 2022 06:02:19 GMT
-=======
-      - AZURECLI/2.39.0 azsdk-python-storage-blob/12.12.0 Python/3.7.9 (Windows-10-10.0.22000-SP0)
-      x-ms-blob-type:
-      - BlockBlob
-      x-ms-date:
-      - Fri, 19 Aug 2022 02:52:59 GMT
->>>>>>> 21d07dc5
-      x-ms-version:
-      - '2021-06-08'
-    method: PUT
-    uri: https://clitest000002.blob.core.windows.net/cont000005/blob000004
-  response:
-    body:
-      string: ''
-    headers:
-      content-length:
-      - '0'
-      content-md5:
-      - DzQ7CTESaiDxM9Z8KwGKOw==
-      date:
-<<<<<<< HEAD
-      - Mon, 20 Jun 2022 06:02:20 GMT
-      etag:
-      - '"0x8DA528270292A66"'
-      last-modified:
-      - Mon, 20 Jun 2022 06:02:20 GMT
-=======
-      - Fri, 19 Aug 2022 02:52:59 GMT
-      etag:
-      - '"0x8DA818DED71D983"'
-      last-modified:
-      - Fri, 19 Aug 2022 02:53:00 GMT
->>>>>>> 21d07dc5
-      server:
-      - Windows-Azure-Blob/1.0 Microsoft-HTTPAPI/2.0
-      x-ms-content-crc64:
-      - iknlm7CyG2k=
-      x-ms-request-server-encrypted:
-      - 'true'
-      x-ms-version:
-      - '2021-06-08'
-    status:
-      code: 201
-      message: Created
-- request:
-    body: null
-    headers:
-      Accept:
-      - application/xml
-      Accept-Encoding:
-      - gzip, deflate
-      CommandName:
-      - storage blob exists
-      Connection:
-      - keep-alive
-      ParameterSetName:
-      - -n -c --account-name --account-key
-      User-Agent:
-<<<<<<< HEAD
-      - AZURECLI/2.37.0 azsdk-python-storage-blob/12.12.0 Python/3.9.6 (Windows-10-10.0.19044-SP0)
-      x-ms-date:
-      - Mon, 20 Jun 2022 06:02:21 GMT
-=======
-      - AZURECLI/2.39.0 azsdk-python-storage-blob/12.12.0 Python/3.7.9 (Windows-10-10.0.22000-SP0)
-      x-ms-date:
-      - Fri, 19 Aug 2022 02:53:00 GMT
->>>>>>> 21d07dc5
-      x-ms-version:
-      - '2021-06-08'
-    method: HEAD
-    uri: https://clitest000002.blob.core.windows.net/cont000005/blob000004
-  response:
-    body:
-      string: ''
-    headers:
-      accept-ranges:
-      - bytes
-      content-length:
-      - '1024'
-      content-md5:
-      - DzQ7CTESaiDxM9Z8KwGKOw==
-      content-type:
-      - application/octet-stream
-      date:
-<<<<<<< HEAD
-      - Mon, 20 Jun 2022 06:02:21 GMT
-      etag:
-      - '"0x8DA528270292A66"'
-      last-modified:
-      - Mon, 20 Jun 2022 06:02:20 GMT
-=======
-      - Fri, 19 Aug 2022 02:53:00 GMT
-      etag:
-      - '"0x8DA818DED71D983"'
-      last-modified:
-      - Fri, 19 Aug 2022 02:53:00 GMT
->>>>>>> 21d07dc5
-      server:
-      - Windows-Azure-Blob/1.0 Microsoft-HTTPAPI/2.0
-      x-ms-blob-type:
-      - BlockBlob
-      x-ms-creation-time:
-<<<<<<< HEAD
-      - Mon, 20 Jun 2022 06:02:20 GMT
-=======
-      - Fri, 19 Aug 2022 02:53:00 GMT
->>>>>>> 21d07dc5
-      x-ms-lease-state:
-      - available
-      x-ms-lease-status:
-      - unlocked
-      x-ms-server-encrypted:
-      - 'true'
-      x-ms-version:
-      - '2021-06-08'
-    status:
-      code: 200
-      message: OK
-- request:
-    body: null
-    headers:
-      Accept:
-      - application/xml
-      Accept-Encoding:
-      - gzip, deflate
-      CommandName:
-      - storage blob list
-      Connection:
-      - keep-alive
-      ParameterSetName:
-      - -c -o --num-results --account-name --account-key
-      User-Agent:
-<<<<<<< HEAD
-      - AZURECLI/2.37.0 azsdk-python-storage-blob/12.12.0 Python/3.9.6 (Windows-10-10.0.19044-SP0)
-      x-ms-date:
-      - Mon, 20 Jun 2022 06:02:22 GMT
-=======
-      - AZURECLI/2.39.0 azsdk-python-storage-blob/12.12.0 Python/3.7.9 (Windows-10-10.0.22000-SP0)
-      x-ms-date:
-      - Fri, 19 Aug 2022 02:53:01 GMT
->>>>>>> 21d07dc5
-      x-ms-version:
-      - '2021-06-08'
-    method: GET
-    uri: https://clitest000002.blob.core.windows.net/cont000005?restype=container&comp=list&maxresults=1
-  response:
-    body:
-      string: "\uFEFF<?xml version=\"1.0\" encoding=\"utf-8\"?><EnumerationResults
-<<<<<<< HEAD
-        ServiceEndpoint=\"https://clitest000002.blob.core.windows.net/\" ContainerName=\"cont000005\"><MaxResults>1</MaxResults><Blobs><Blob><Name>blob000003</Name><Properties><Creation-Time>Mon,
-        20 Jun 2022 06:02:18 GMT</Creation-Time><Last-Modified>Mon, 20 Jun 2022 06:02:18
-        GMT</Last-Modified><Etag>0x8DA52826E8D43C4</Etag><Content-Length>1024</Content-Length><Content-Type>application/octet-stream</Content-Type><Content-Encoding
-        /><Content-Language /><Content-CRC64 /><Content-MD5>DzQ7CTESaiDxM9Z8KwGKOw==</Content-MD5><Cache-Control
-        /><Content-Disposition /><BlobType>BlockBlob</BlobType><LeaseStatus>unlocked</LeaseStatus><LeaseState>available</LeaseState><ServerEncrypted>true</ServerEncrypted></Properties><OrMetadata
-        /></Blob></Blobs><NextMarker>2!92!MDAwMDI0IWJsb2J0b2Jpb2dhcmUzamsyam53d2czbCEwMDAwMjghOTk5OS0xMi0zMVQyMzo1OTo1OS45OTk5OTk5WiE-</NextMarker></EnumerationResults>"
-=======
-        ServiceEndpoint=\"https://clitest000002.blob.core.windows.net/\" ContainerName=\"cont000005\"><MaxResults>1</MaxResults><Blobs><Blob><Name>blob000004</Name><Properties><Creation-Time>Fri,
-        19 Aug 2022 02:53:00 GMT</Creation-Time><Last-Modified>Fri, 19 Aug 2022 02:53:00
-        GMT</Last-Modified><Etag>0x8DA818DED71D983</Etag><Content-Length>1024</Content-Length><Content-Type>application/octet-stream</Content-Type><Content-Encoding
-        /><Content-Language /><Content-CRC64 /><Content-MD5>DzQ7CTESaiDxM9Z8KwGKOw==</Content-MD5><Cache-Control
-        /><Content-Disposition /><BlobType>BlockBlob</BlobType><LeaseStatus>unlocked</LeaseStatus><LeaseState>available</LeaseState><ServerEncrypted>true</ServerEncrypted></Properties><OrMetadata
-        /></Blob></Blobs><NextMarker>2!92!MDAwMDI0IWJsb2JkNTVsYnRxNGM3ZWJzcjc3dm95NSEwMDAwMjghOTk5OS0xMi0zMVQyMzo1OTo1OS45OTk5OTk5WiE-</NextMarker></EnumerationResults>"
->>>>>>> 21d07dc5
-    headers:
-      content-type:
-      - application/xml
-      date:
-<<<<<<< HEAD
-      - Mon, 20 Jun 2022 06:02:23 GMT
-=======
-      - Fri, 19 Aug 2022 02:53:01 GMT
->>>>>>> 21d07dc5
-      server:
-      - Windows-Azure-Blob/1.0 Microsoft-HTTPAPI/2.0
-      transfer-encoding:
-      - chunked
-      x-ms-version:
-      - '2021-06-08'
-    status:
-      code: 200
-      message: OK
-- request:
-    body: null
-    headers:
-      Accept:
-      - application/xml
-      Accept-Encoding:
-      - gzip, deflate
-      CommandName:
-      - storage blob show
-      Connection:
-      - keep-alive
-      ParameterSetName:
-      - -n -c --account-name --account-key
-      User-Agent:
-<<<<<<< HEAD
-      - AZURECLI/2.37.0 azsdk-python-storage-blob/12.12.0 Python/3.9.6 (Windows-10-10.0.19044-SP0)
-      x-ms-date:
-      - Mon, 20 Jun 2022 06:02:23 GMT
-=======
-      - AZURECLI/2.39.0 azsdk-python-storage-blob/12.12.0 Python/3.7.9 (Windows-10-10.0.22000-SP0)
-      x-ms-date:
-      - Fri, 19 Aug 2022 02:53:02 GMT
->>>>>>> 21d07dc5
-      x-ms-version:
-      - '2021-06-08'
-    method: HEAD
-    uri: https://clitest000002.blob.core.windows.net/cont000005/blob000003
-  response:
-    body:
-      string: ''
-    headers:
-      accept-ranges:
-      - bytes
-      content-length:
-      - '1024'
-      content-md5:
-      - DzQ7CTESaiDxM9Z8KwGKOw==
-      content-type:
-      - application/octet-stream
-      date:
-<<<<<<< HEAD
-      - Mon, 20 Jun 2022 06:02:24 GMT
-      etag:
-      - '"0x8DA52826E8D43C4"'
-      last-modified:
-      - Mon, 20 Jun 2022 06:02:18 GMT
-=======
-      - Fri, 19 Aug 2022 02:53:02 GMT
-      etag:
-      - '"0x8DA818DEC32F80C"'
-      last-modified:
-      - Fri, 19 Aug 2022 02:52:57 GMT
->>>>>>> 21d07dc5
-      server:
-      - Windows-Azure-Blob/1.0 Microsoft-HTTPAPI/2.0
-      x-ms-blob-type:
-      - BlockBlob
-      x-ms-creation-time:
-<<<<<<< HEAD
-      - Mon, 20 Jun 2022 06:02:18 GMT
-=======
-      - Fri, 19 Aug 2022 02:52:57 GMT
->>>>>>> 21d07dc5
-      x-ms-lease-state:
-      - available
-      x-ms-lease-status:
-      - unlocked
-      x-ms-server-encrypted:
-      - 'true'
-      x-ms-version:
-      - '2021-06-08'
-    status:
-      code: 200
-      message: OK
-- request:
-    body: null
-    headers:
-      Accept:
-      - application/xml
-      Accept-Encoding:
-      - gzip, deflate
-      CommandName:
-      - storage blob update
-      Connection:
-      - keep-alive
-      ParameterSetName:
-      - -n -c --content-type --account-name --account-key
-      User-Agent:
-<<<<<<< HEAD
-      - AZURECLI/2.37.0 azsdk-python-storage-blob/12.12.0 Python/3.9.6 (Windows-10-10.0.19044-SP0)
-      x-ms-date:
-      - Mon, 20 Jun 2022 06:02:25 GMT
-=======
-      - AZURECLI/2.39.0 azsdk-python-storage-blob/12.12.0 Python/3.7.9 (Windows-10-10.0.22000-SP0)
-      x-ms-date:
-      - Fri, 19 Aug 2022 02:53:03 GMT
->>>>>>> 21d07dc5
-      x-ms-version:
-      - '2021-06-08'
-    method: HEAD
-    uri: https://clitest000002.blob.core.windows.net/cont000005/blob000003
-  response:
-    body:
-      string: ''
-    headers:
-      accept-ranges:
-      - bytes
-      content-length:
-      - '1024'
-      content-md5:
-      - DzQ7CTESaiDxM9Z8KwGKOw==
-      content-type:
-      - application/octet-stream
-      date:
-<<<<<<< HEAD
-      - Mon, 20 Jun 2022 06:02:25 GMT
-      etag:
-      - '"0x8DA52826E8D43C4"'
-      last-modified:
-      - Mon, 20 Jun 2022 06:02:18 GMT
-=======
-      - Fri, 19 Aug 2022 02:53:03 GMT
-      etag:
-      - '"0x8DA818DEC32F80C"'
-      last-modified:
-      - Fri, 19 Aug 2022 02:52:57 GMT
->>>>>>> 21d07dc5
-      server:
-      - Windows-Azure-Blob/1.0 Microsoft-HTTPAPI/2.0
-      x-ms-blob-type:
-      - BlockBlob
-      x-ms-creation-time:
-<<<<<<< HEAD
-      - Mon, 20 Jun 2022 06:02:18 GMT
-=======
-      - Fri, 19 Aug 2022 02:52:57 GMT
->>>>>>> 21d07dc5
-      x-ms-lease-state:
-      - available
-      x-ms-lease-status:
-      - unlocked
-      x-ms-server-encrypted:
-      - 'true'
-      x-ms-version:
-      - '2021-06-08'
-    status:
-      code: 200
-      message: OK
-- request:
-    body: null
-    headers:
-      Accept:
-      - application/xml
-      Accept-Encoding:
-      - gzip, deflate
-      CommandName:
-      - storage blob update
-      Connection:
-      - keep-alive
-      Content-Length:
-      - '0'
-      ParameterSetName:
-      - -n -c --content-type --account-name --account-key
-      User-Agent:
-<<<<<<< HEAD
-      - AZURECLI/2.37.0 azsdk-python-storage-blob/12.12.0 Python/3.9.6 (Windows-10-10.0.19044-SP0)
-=======
-      - AZURECLI/2.39.0 azsdk-python-storage-blob/12.12.0 Python/3.7.9 (Windows-10-10.0.22000-SP0)
->>>>>>> 21d07dc5
-      x-ms-blob-content-md5:
-      - DzQ7CTESaiDxM9Z8KwGKOw==
-      x-ms-blob-content-type:
-      - application/test-content
-      x-ms-date:
-<<<<<<< HEAD
-      - Mon, 20 Jun 2022 06:02:26 GMT
-=======
-      - Fri, 19 Aug 2022 02:53:04 GMT
->>>>>>> 21d07dc5
-      x-ms-version:
-      - '2021-06-08'
-    method: PUT
-    uri: https://clitest000002.blob.core.windows.net/cont000005/blob000003?comp=properties
-  response:
-    body:
-      string: ''
-    headers:
-      content-length:
-      - '0'
-      date:
-<<<<<<< HEAD
-      - Mon, 20 Jun 2022 06:02:26 GMT
-      etag:
-      - '"0x8DA52827424C6BD"'
-      last-modified:
-      - Mon, 20 Jun 2022 06:02:27 GMT
-=======
-      - Fri, 19 Aug 2022 02:53:04 GMT
-      etag:
-      - '"0x8DA818DF09F88D7"'
-      last-modified:
-      - Fri, 19 Aug 2022 02:53:05 GMT
->>>>>>> 21d07dc5
-      server:
-      - Windows-Azure-Blob/1.0 Microsoft-HTTPAPI/2.0
-      x-ms-version:
-      - '2021-06-08'
-    status:
-      code: 200
-      message: OK
-- request:
-    body: null
-    headers:
-      Accept:
-      - application/xml
-      Accept-Encoding:
-      - gzip, deflate
-      CommandName:
-      - storage blob show
-      Connection:
-      - keep-alive
-      ParameterSetName:
-      - -n -c --account-name --account-key
-      User-Agent:
-<<<<<<< HEAD
-      - AZURECLI/2.37.0 azsdk-python-storage-blob/12.12.0 Python/3.9.6 (Windows-10-10.0.19044-SP0)
-      x-ms-date:
-      - Mon, 20 Jun 2022 06:02:27 GMT
-=======
-      - AZURECLI/2.39.0 azsdk-python-storage-blob/12.12.0 Python/3.7.9 (Windows-10-10.0.22000-SP0)
-      x-ms-date:
-      - Fri, 19 Aug 2022 02:53:05 GMT
->>>>>>> 21d07dc5
-      x-ms-version:
-      - '2021-06-08'
-    method: HEAD
-    uri: https://clitest000002.blob.core.windows.net/cont000005/blob000003
-  response:
-    body:
-      string: ''
-    headers:
-      accept-ranges:
-      - bytes
-      content-length:
-      - '1024'
-      content-md5:
-      - DzQ7CTESaiDxM9Z8KwGKOw==
-      content-type:
-      - application/test-content
-      date:
-<<<<<<< HEAD
-      - Mon, 20 Jun 2022 06:02:28 GMT
-      etag:
-      - '"0x8DA52827424C6BD"'
-      last-modified:
-      - Mon, 20 Jun 2022 06:02:27 GMT
-=======
-      - Fri, 19 Aug 2022 02:53:05 GMT
-      etag:
-      - '"0x8DA818DF09F88D7"'
-      last-modified:
-      - Fri, 19 Aug 2022 02:53:05 GMT
->>>>>>> 21d07dc5
-      server:
-      - Windows-Azure-Blob/1.0 Microsoft-HTTPAPI/2.0
-      x-ms-blob-type:
-      - BlockBlob
-      x-ms-creation-time:
-<<<<<<< HEAD
-      - Mon, 20 Jun 2022 06:02:18 GMT
-=======
-      - Fri, 19 Aug 2022 02:52:57 GMT
->>>>>>> 21d07dc5
-      x-ms-lease-state:
-      - available
-      x-ms-lease-status:
-      - unlocked
-      x-ms-server-encrypted:
-      - 'true'
-      x-ms-version:
-      - '2021-06-08'
-    status:
-      code: 200
-      message: OK
-- request:
-    body: null
-    headers:
-      Accept:
-      - application/xml
-      Accept-Encoding:
-      - gzip, deflate
-      CommandName:
-      - storage blob service-properties show
-      Connection:
-      - keep-alive
-      ParameterSetName:
-      - --account-name --account-key
-      User-Agent:
-<<<<<<< HEAD
-      - AZURECLI/2.37.0 azsdk-python-storage-blob/12.12.0 Python/3.9.6 (Windows-10-10.0.19044-SP0)
-      x-ms-date:
-      - Mon, 20 Jun 2022 06:02:29 GMT
-=======
-      - AZURECLI/2.39.0 azsdk-python-storage-blob/12.12.0 Python/3.7.9 (Windows-10-10.0.22000-SP0)
-      x-ms-date:
-      - Fri, 19 Aug 2022 02:53:06 GMT
->>>>>>> 21d07dc5
-      x-ms-version:
-      - '2021-06-08'
-    method: GET
-    uri: https://clitest000002.blob.core.windows.net/?restype=service&comp=properties
-  response:
-    body:
-      string: "\uFEFF<?xml version=\"1.0\" encoding=\"utf-8\"?><StorageServiceProperties><Logging><Version>1.0</Version><Read>false</Read><Write>false</Write><Delete>false</Delete><RetentionPolicy><Enabled>false</Enabled></RetentionPolicy></Logging><HourMetrics><Version>1.0</Version><Enabled>true</Enabled><IncludeAPIs>true</IncludeAPIs><RetentionPolicy><Enabled>true</Enabled><Days>7</Days></RetentionPolicy></HourMetrics><MinuteMetrics><Version>1.0</Version><Enabled>false</Enabled><RetentionPolicy><Enabled>false</Enabled></RetentionPolicy></MinuteMetrics><Cors
-        /><DeleteRetentionPolicy><Enabled>false</Enabled><AllowPermanentDelete>false</AllowPermanentDelete></DeleteRetentionPolicy></StorageServiceProperties>"
-    headers:
-      content-type:
-      - application/xml
-      date:
-<<<<<<< HEAD
-      - Mon, 20 Jun 2022 06:02:29 GMT
-=======
-      - Fri, 19 Aug 2022 02:53:06 GMT
->>>>>>> 21d07dc5
-      server:
-      - Windows-Azure-Blob/1.0 Microsoft-HTTPAPI/2.0
-      transfer-encoding:
-      - chunked
-      x-ms-version:
-      - '2021-06-08'
-    status:
-      code: 200
-      message: OK
-- request:
-    body: null
-    headers:
-      Accept:
-      - application/xml
-      Accept-Encoding:
-      - gzip, deflate
-      CommandName:
-      - storage blob download
-      Connection:
-      - keep-alive
-      ParameterSetName:
-      - -n -c --file --account-name --account-key
-      User-Agent:
-<<<<<<< HEAD
-      - AZURECLI/2.37.0 azsdk-python-storage-blob/12.12.0 Python/3.9.6 (Windows-10-10.0.19044-SP0)
-      x-ms-date:
-      - Mon, 20 Jun 2022 06:02:30 GMT
-=======
-      - AZURECLI/2.39.0 azsdk-python-storage-blob/12.12.0 Python/3.7.9 (Windows-10-10.0.22000-SP0)
-      x-ms-date:
-      - Fri, 19 Aug 2022 02:53:07 GMT
->>>>>>> 21d07dc5
-      x-ms-range:
-      - bytes=0-33554431
-      x-ms-version:
-      - '2021-06-08'
-    method: GET
-    uri: https://clitest000002.blob.core.windows.net/cont000005/blob000003
-  response:
-    body:
-      string: "\0\0\0\0\0\0\0\0\0\0\0\0\0\0\0\0\0\0\0\0\0\0\0\0\0\0\0\0\0\0\0\0\0\0\0\0\0\0\0\0\0\0\0\0\0\0\0\0\0\0\0\0\0\0\0\0\0\0\0\0\0\0\0\0\0\0\0\0\0\0\0\0\0\0\0\0\0\0\0\0\0\0\0\0\0\0\0\0\0\0\0\0\0\0\0\0\0\0\0\0\0\0\0\0\0\0\0\0\0\0\0\0\0\0\0\0\0\0\0\0\0\0\0\0\0\0\0\0\0\0\0\0\0\0\0\0\0\0\0\0\0\0\0\0\0\0\0\0\0\0\0\0\0\0\0\0\0\0\0\0\0\0\0\0\0\0\0\0\0\0\0\0\0\0\0\0\0\0\0\0\0\0\0\0\0\0\0\0\0\0\0\0\0\0\0\0\0\0\0\0\0\0\0\0\0\0\0\0\0\0\0\0\0\0\0\0\0\0\0\0\0\0\0\0\0\0\0\0\0\0\0\0\0\0\0\0\0\0\0\0\0\0\0\0\0\0\0\0\0\0\0\0\0\0\0\0\0\0\0\0\0\0\0\0\0\0\0\0\0\0\0\0\0\0\0\0\0\0\0\0\0\0\0\0\0\0\0\0\0\0\0\0\0\0\0\0\0\0\0\0\0\0\0\0\0\0\0\0\0\0\0\0\0\0\0\0\0\0\0\0\0\0\0\0\0\0\0\0\0\0\0\0\0\0\0\0\0\0\0\0\0\0\0\0\0\0\0\0\0\0\0\0\0\0\0\0\0\0\0\0\0\0\0\0\0\0\0\0\0\0\0\0\0\0\0\0\0\0\0\0\0\0\0\0\0\0\0\0\0\0\0\0\0\0\0\0\0\0\0\0\0\0\0\0\0\0\0\0\0\0\0\0\0\0\0\0\0\0\0\0\0\0\0\0\0\0\0\0\0\0\0\0\0\0\0\0\0\0\0\0\0\0\0\0\0\0\0\0\0\0\0\0\0\0\0\0\0\0\0\0\0\0\0\0\0\0\0\0\0\0\0\0\0\0\0\0\0\0\0\0\0\0\0\0\0\0\0\0\0\0\0\0\0\0\0\0\0\0\0\0\0\0\0\0\0\0\0\0\0\0\0\0\0\0\0\0\0\0\0\0\0\0\0\0\0\0\0\0\0\0\0\0\0\0\0\0\0\0\0\0\0\0\0\0\0\0\0\0\0\0\0\0\0\0\0\0\0\0\0\0\0\0\0\0\0\0\0\0\0\0\0\0\0\0\0\0\0\0\0\0\0\0\0\0\0\0\0\0\0\0\0\0\0\0\0\0\0\0\0\0\0\0\0\0\0\0\0\0\0\0\0\0\0\0\0\0\0\0\0\0\0\0\0\0\0\0\0\0\0\0\0\0\0\0\0\0\0\0\0\0\0\0\0\0\0\0\0\0\0\0\0\0\0\0\0\0\0\0\0\0\0\0\0\0\0\0\0\0\0\0\0\0\0\0\0\0\0\0\0\0\0\0\0\0\0\0\0\0\0\0\0\0\0\0\0\0\0\0\0\0\0\0\0\0\0\0\0\0\0\0\0\0\0\0\0\0\0\0\0\0\0\0\0\0\0\0\0\0\0\0\0\0\0\0\0\0\0\0\0\0\0\0\0\0\0\0\0\0\0\0\0\0\0\0\0\0\0\0\0\0\0\0\0\0\0\0\0\0\0\0\0\0\0\0\0\0\0\0\0\0\0\0\0\0\0\0\0\0\0\0\0\0\0\0\0\0\0\0\0\0\0\0\0\0\0\0\0\0\0\0\0\0\0\0\0\0\0\0\0\0\0\0\0\0\0\0\0\0\0\0\0\0\0\0\0\0\0\0\0\0\0\0\0\0\0\0\0\0\0\0\0\0\0\0\0\0\0\0\0\0\0\0\0\0\0\0\0\0\0\0\0\0\0\0\0\0\0\0\0\0\0\0\0\0\0\0\0\0\0\0\0\0\0\0\0\0\0\0\0\0\0\0\0\0\0\0\0\0\0\0\0\0\0\0\0\0\0\0\0\0\0\0\0\0\0\0\0\0\0\0\0\0\0\0\0\0\0\0\0\0\0\0\0\0\0\0\0\0\0\0\0\0\0\0\0\0\0\0\0\0\0\0\0\0\0\0\0\0\0\0\0\0\0\0\0\0\0\0\0\0\0\0\0\0\0\0\0\0\0\0\0\0\0\0\0\0\0\0\0\0\0\0\0\0\0\0\0\0\0\0\0\0\0\0\0\0\0\0\0\0\0\0\0\0"
-    headers:
-      accept-ranges:
-      - bytes
-      content-length:
-      - '1024'
-      content-range:
-      - bytes 0-1023/1024
-      content-type:
-      - application/test-content
-      date:
-<<<<<<< HEAD
-      - Mon, 20 Jun 2022 06:02:31 GMT
-      etag:
-      - '"0x8DA52827424C6BD"'
-      last-modified:
-      - Mon, 20 Jun 2022 06:02:27 GMT
-=======
-      - Fri, 19 Aug 2022 02:53:08 GMT
-      etag:
-      - '"0x8DA818DF09F88D7"'
-      last-modified:
-      - Fri, 19 Aug 2022 02:53:05 GMT
->>>>>>> 21d07dc5
-      server:
-      - Windows-Azure-Blob/1.0 Microsoft-HTTPAPI/2.0
-      x-ms-blob-content-md5:
-      - DzQ7CTESaiDxM9Z8KwGKOw==
-      x-ms-blob-type:
-      - BlockBlob
-      x-ms-creation-time:
-<<<<<<< HEAD
-      - Mon, 20 Jun 2022 06:02:18 GMT
-=======
-      - Fri, 19 Aug 2022 02:52:57 GMT
->>>>>>> 21d07dc5
-      x-ms-lease-state:
-      - available
-      x-ms-lease-status:
-      - unlocked
-      x-ms-server-encrypted:
-      - 'true'
-      x-ms-version:
-      - '2021-06-08'
-    status:
-      code: 206
-      message: Partial Content
-- request:
-    body: null
-    headers:
-      Accept:
-      - application/xml
-      Accept-Encoding:
-      - gzip, deflate
-      CommandName:
-      - storage blob download
-      Connection:
-      - keep-alive
-      ParameterSetName:
-      - -n -c --file --start-range --end-range --account-name --account-key
-      User-Agent:
-<<<<<<< HEAD
-      - AZURECLI/2.37.0 azsdk-python-storage-blob/12.12.0 Python/3.9.6 (Windows-10-10.0.19044-SP0)
-      x-ms-date:
-      - Mon, 20 Jun 2022 06:02:31 GMT
-=======
-      - AZURECLI/2.39.0 azsdk-python-storage-blob/12.12.0 Python/3.7.9 (Windows-10-10.0.22000-SP0)
-      x-ms-date:
-      - Fri, 19 Aug 2022 02:53:08 GMT
->>>>>>> 21d07dc5
-      x-ms-range:
-      - bytes=10-499
-      x-ms-version:
-      - '2021-06-08'
-    method: GET
-    uri: https://clitest000002.blob.core.windows.net/cont000005/blob000003
-  response:
-    body:
-      string: "\0\0\0\0\0\0\0\0\0\0\0\0\0\0\0\0\0\0\0\0\0\0\0\0\0\0\0\0\0\0\0\0\0\0\0\0\0\0\0\0\0\0\0\0\0\0\0\0\0\0\0\0\0\0\0\0\0\0\0\0\0\0\0\0\0\0\0\0\0\0\0\0\0\0\0\0\0\0\0\0\0\0\0\0\0\0\0\0\0\0\0\0\0\0\0\0\0\0\0\0\0\0\0\0\0\0\0\0\0\0\0\0\0\0\0\0\0\0\0\0\0\0\0\0\0\0\0\0\0\0\0\0\0\0\0\0\0\0\0\0\0\0\0\0\0\0\0\0\0\0\0\0\0\0\0\0\0\0\0\0\0\0\0\0\0\0\0\0\0\0\0\0\0\0\0\0\0\0\0\0\0\0\0\0\0\0\0\0\0\0\0\0\0\0\0\0\0\0\0\0\0\0\0\0\0\0\0\0\0\0\0\0\0\0\0\0\0\0\0\0\0\0\0\0\0\0\0\0\0\0\0\0\0\0\0\0\0\0\0\0\0\0\0\0\0\0\0\0\0\0\0\0\0\0\0\0\0\0\0\0\0\0\0\0\0\0\0\0\0\0\0\0\0\0\0\0\0\0\0\0\0\0\0\0\0\0\0\0\0\0\0\0\0\0\0\0\0\0\0\0\0\0\0\0\0\0\0\0\0\0\0\0\0\0\0\0\0\0\0\0\0\0\0\0\0\0\0\0\0\0\0\0\0\0\0\0\0\0\0\0\0\0\0\0\0\0\0\0\0\0\0\0\0\0\0\0\0\0\0\0\0\0\0\0\0\0\0\0\0\0\0\0\0\0\0\0\0\0\0\0\0\0\0\0\0\0\0\0\0\0\0\0\0\0\0\0\0\0\0\0\0\0\0\0\0\0\0\0\0\0\0\0\0\0\0\0\0\0\0\0\0\0\0\0\0\0\0\0\0\0\0\0\0\0\0\0\0\0\0\0\0\0\0\0\0\0\0\0\0\0\0\0\0\0\0\0\0\0\0\0\0\0\0\0\0\0\0\0\0\0\0\0\0\0\0\0\0\0\0\0\0\0\0\0\0\0\0\0\0\0"
-    headers:
-      accept-ranges:
-      - bytes
-      content-length:
-      - '490'
-      content-range:
-      - bytes 10-499/1024
-      content-type:
-      - application/test-content
-      date:
-<<<<<<< HEAD
-      - Mon, 20 Jun 2022 06:02:32 GMT
-      etag:
-      - '"0x8DA52827424C6BD"'
-      last-modified:
-      - Mon, 20 Jun 2022 06:02:27 GMT
-=======
-      - Fri, 19 Aug 2022 02:53:08 GMT
-      etag:
-      - '"0x8DA818DF09F88D7"'
-      last-modified:
-      - Fri, 19 Aug 2022 02:53:05 GMT
->>>>>>> 21d07dc5
-      server:
-      - Windows-Azure-Blob/1.0 Microsoft-HTTPAPI/2.0
-      x-ms-blob-content-md5:
-      - DzQ7CTESaiDxM9Z8KwGKOw==
-      x-ms-blob-type:
-      - BlockBlob
-      x-ms-creation-time:
-<<<<<<< HEAD
-      - Mon, 20 Jun 2022 06:02:18 GMT
-=======
-      - Fri, 19 Aug 2022 02:52:57 GMT
->>>>>>> 21d07dc5
-      x-ms-lease-state:
-      - available
-      x-ms-lease-status:
-      - unlocked
-      x-ms-server-encrypted:
-      - 'true'
-      x-ms-version:
-      - '2021-06-08'
-    status:
-      code: 206
-      message: Partial Content
-- request:
-    body: null
-    headers:
-      Accept:
-      - application/json
-      Accept-Encoding:
-      - gzip, deflate
-      CommandName:
-      - storage account keys list
-      Connection:
-      - keep-alive
-      Content-Length:
-      - '0'
-      ParameterSetName:
-      - -n -g --query -o
-      User-Agent:
-<<<<<<< HEAD
-      - AZURECLI/2.37.0 azsdk-python-azure-mgmt-storage/20.0.0 Python/3.9.6 (Windows-10-10.0.19044-SP0)
-=======
-      - AZURECLI/2.39.0 azsdk-python-azure-mgmt-storage/20.1.0 Python/3.7.9 (Windows-10-10.0.22000-SP0)
->>>>>>> 21d07dc5
-    method: POST
-    uri: https://management.azure.com/subscriptions/00000000-0000-0000-0000-000000000000/resourceGroups/clitest.rg000001/providers/Microsoft.Storage/storageAccounts/clitest000002/listKeys?api-version=2022-05-01&$expand=kerb
-  response:
-    body:
-<<<<<<< HEAD
-      string: '{"keys":[{"creationTime":"2022-06-20T06:01:51.8557037Z","keyName":"key1","value":"veryFakedStorageAccountKey==","permissions":"FULL"},{"creationTime":"2022-06-20T06:01:51.8557037Z","keyName":"key2","value":"veryFakedStorageAccountKey==","permissions":"FULL"}]}'
-=======
-      string: '{"keys":[{"creationTime":"2022-08-19T02:52:29.7860223Z","keyName":"key1","value":"veryFakedStorageAccountKey==","permissions":"FULL"},{"creationTime":"2022-08-19T02:52:29.7860223Z","keyName":"key2","value":"veryFakedStorageAccountKey==","permissions":"FULL"}]}'
->>>>>>> 21d07dc5
-    headers:
-      cache-control:
-      - no-cache
-      content-length:
-      - '260'
-      content-type:
-      - application/json
-      date:
-<<<<<<< HEAD
-      - Mon, 20 Jun 2022 06:02:33 GMT
-=======
-      - Fri, 19 Aug 2022 02:53:10 GMT
->>>>>>> 21d07dc5
       expires:
       - '-1'
       pragma:
@@ -1087,39 +65,25 @@
       ParameterSetName:
       - -n --account-name --account-key
       User-Agent:
-<<<<<<< HEAD
-      - AZURECLI/2.37.0 azsdk-python-storage-blob/12.12.0 Python/3.9.6 (Windows-10-10.0.19044-SP0)
-      x-ms-date:
-      - Mon, 20 Jun 2022 06:02:34 GMT
-=======
-      - AZURECLI/2.39.0 azsdk-python-storage-blob/12.12.0 Python/3.7.9 (Windows-10-10.0.22000-SP0)
-      x-ms-date:
-      - Fri, 19 Aug 2022 02:53:10 GMT
->>>>>>> 21d07dc5
+      - AZURECLI/2.39.0 azsdk-python-storage-blob/12.12.0 Python/3.7.9 (Windows-10-10.0.22000-SP0)
+      x-ms-date:
+      - Fri, 19 Aug 2022 02:52:53 GMT
       x-ms-version:
       - '2021-06-08'
     method: PUT
-    uri: https://clitest000002.blob.core.windows.net/cont000008?restype=container
-  response:
-    body:
-      string: ''
-    headers:
-      content-length:
-      - '0'
-      date:
-<<<<<<< HEAD
-      - Mon, 20 Jun 2022 06:02:34 GMT
-      etag:
-      - '"0x8DA528279111F6F"'
-      last-modified:
-      - Mon, 20 Jun 2022 06:02:35 GMT
-=======
-      - Fri, 19 Aug 2022 02:53:11 GMT
-      etag:
-      - '"0x8DA818DF463E4E6"'
-      last-modified:
-      - Fri, 19 Aug 2022 02:53:11 GMT
->>>>>>> 21d07dc5
+    uri: https://clitest000002.blob.core.windows.net/cont000005?restype=container
+  response:
+    body:
+      string: ''
+    headers:
+      content-length:
+      - '0'
+      date:
+      - Fri, 19 Aug 2022 02:52:55 GMT
+      etag:
+      - '"0x8DA818DEAF61031"'
+      last-modified:
+      - Fri, 19 Aug 2022 02:52:55 GMT
       server:
       - Windows-Azure-Blob/1.0 Microsoft-HTTPAPI/2.0
       x-ms-version:
@@ -1141,29 +105,19 @@
       ParameterSetName:
       - -n -c --account-name --account-key
       User-Agent:
-<<<<<<< HEAD
-      - AZURECLI/2.37.0 azsdk-python-storage-blob/12.12.0 Python/3.9.6 (Windows-10-10.0.19044-SP0)
-      x-ms-date:
-      - Mon, 20 Jun 2022 06:02:35 GMT
-=======
-      - AZURECLI/2.39.0 azsdk-python-storage-blob/12.12.0 Python/3.7.9 (Windows-10-10.0.22000-SP0)
-      x-ms-date:
-      - Fri, 19 Aug 2022 02:53:11 GMT
->>>>>>> 21d07dc5
+      - AZURECLI/2.39.0 azsdk-python-storage-blob/12.12.0 Python/3.7.9 (Windows-10-10.0.22000-SP0)
+      x-ms-date:
+      - Fri, 19 Aug 2022 02:52:56 GMT
       x-ms-version:
       - '2021-06-08'
     method: HEAD
-    uri: https://clitest000002.blob.core.windows.net/cont000008/blob000006
-  response:
-    body:
-      string: ''
-    headers:
-      date:
-<<<<<<< HEAD
-      - Mon, 20 Jun 2022 06:02:36 GMT
-=======
-      - Fri, 19 Aug 2022 02:53:12 GMT
->>>>>>> 21d07dc5
+    uri: https://clitest000002.blob.core.windows.net/cont000005/blob000003
+  response:
+    body:
+      string: ''
+    headers:
+      date:
+      - Fri, 19 Aug 2022 02:52:56 GMT
       server:
       - Windows-Azure-Blob/1.0 Microsoft-HTTPAPI/2.0
       transfer-encoding:
@@ -1176,7 +130,7 @@
       code: 404
       message: The specified blob does not exist.
 - request:
-    body: null
+    body: "\0\0\0\0\0\0\0\0\0\0\0\0\0\0\0\0\0\0\0\0\0\0\0\0\0\0\0\0\0\0\0\0\0\0\0\0\0\0\0\0\0\0\0\0\0\0\0\0\0\0\0\0\0\0\0\0\0\0\0\0\0\0\0\0\0\0\0\0\0\0\0\0\0\0\0\0\0\0\0\0\0\0\0\0\0\0\0\0\0\0\0\0\0\0\0\0\0\0\0\0\0\0\0\0\0\0\0\0\0\0\0\0\0\0\0\0\0\0\0\0\0\0\0\0\0\0\0\0\0\0\0\0\0\0\0\0\0\0\0\0\0\0\0\0\0\0\0\0\0\0\0\0\0\0\0\0\0\0\0\0\0\0\0\0\0\0\0\0\0\0\0\0\0\0\0\0\0\0\0\0\0\0\0\0\0\0\0\0\0\0\0\0\0\0\0\0\0\0\0\0\0\0\0\0\0\0\0\0\0\0\0\0\0\0\0\0\0\0\0\0\0\0\0\0\0\0\0\0\0\0\0\0\0\0\0\0\0\0\0\0\0\0\0\0\0\0\0\0\0\0\0\0\0\0\0\0\0\0\0\0\0\0\0\0\0\0\0\0\0\0\0\0\0\0\0\0\0\0\0\0\0\0\0\0\0\0\0\0\0\0\0\0\0\0\0\0\0\0\0\0\0\0\0\0\0\0\0\0\0\0\0\0\0\0\0\0\0\0\0\0\0\0\0\0\0\0\0\0\0\0\0\0\0\0\0\0\0\0\0\0\0\0\0\0\0\0\0\0\0\0\0\0\0\0\0\0\0\0\0\0\0\0\0\0\0\0\0\0\0\0\0\0\0\0\0\0\0\0\0\0\0\0\0\0\0\0\0\0\0\0\0\0\0\0\0\0\0\0\0\0\0\0\0\0\0\0\0\0\0\0\0\0\0\0\0\0\0\0\0\0\0\0\0\0\0\0\0\0\0\0\0\0\0\0\0\0\0\0\0\0\0\0\0\0\0\0\0\0\0\0\0\0\0\0\0\0\0\0\0\0\0\0\0\0\0\0\0\0\0\0\0\0\0\0\0\0\0\0\0\0\0\0\0\0\0\0\0\0\0\0\0\0\0\0\0\0\0\0\0\0\0\0\0\0\0\0\0\0\0\0\0\0\0\0\0\0\0\0\0\0\0\0\0\0\0\0\0\0\0\0\0\0\0\0\0\0\0\0\0\0\0\0\0\0\0\0\0\0\0\0\0\0\0\0\0\0\0\0\0\0\0\0\0\0\0\0\0\0\0\0\0\0\0\0\0\0\0\0\0\0\0\0\0\0\0\0\0\0\0\0\0\0\0\0\0\0\0\0\0\0\0\0\0\0\0\0\0\0\0\0\0\0\0\0\0\0\0\0\0\0\0\0\0\0\0\0\0\0\0\0\0\0\0\0\0\0\0\0\0\0\0\0\0\0\0\0\0\0\0\0\0\0\0\0\0\0\0\0\0\0\0\0\0\0\0\0\0\0\0\0\0\0\0\0\0\0\0\0\0\0\0\0\0\0\0\0\0\0\0\0\0\0\0\0\0\0\0\0\0\0\0\0\0\0\0\0\0\0\0\0\0\0\0\0\0\0\0\0\0\0\0\0\0\0\0\0\0\0\0\0\0\0\0\0\0\0\0\0\0\0\0\0\0\0\0\0\0\0\0\0\0\0\0\0\0\0\0\0\0\0\0\0\0\0\0\0\0\0\0\0\0\0\0\0\0\0\0\0\0\0\0\0\0\0\0\0\0\0\0\0\0\0\0\0\0\0\0\0\0\0\0\0\0\0\0\0\0\0\0\0\0\0\0\0\0\0\0\0\0\0\0\0\0\0\0\0\0\0\0\0\0\0\0\0\0\0\0\0\0\0\0\0\0\0\0\0\0\0\0\0\0\0\0\0\0\0\0\0\0\0\0\0\0\0\0\0\0\0\0\0\0\0\0\0\0\0\0\0\0\0\0\0\0\0\0\0\0\0\0\0\0\0\0\0\0\0\0\0\0\0\0\0\0\0\0\0\0\0\0\0\0\0\0\0\0\0\0\0\0\0\0\0\0\0\0\0\0\0\0\0\0\0\0\0\0\0\0\0\0\0\0\0\0\0\0\0\0\0\0\0\0\0\0\0\0\0\0\0\0\0\0\0\0\0\0\0\0\0\0\0\0\0\0\0\0\0\0\0\0\0\0\0\0\0\0\0\0\0\0\0\0\0\0\0\0\0\0\0\0\0\0\0\0\0\0\0\0\0\0\0\0\0\0\0\0\0\0\0\0\0\0\0\0\0"
     headers:
       Accept:
       - application/xml
@@ -1187,53 +141,41 @@
       Connection:
       - keep-alive
       Content-Length:
-      - '0'
+      - '1024'
+      Content-Type:
+      - application/octet-stream
       If-None-Match:
       - '*'
       ParameterSetName:
       - -c -f -n --type --account-name --account-key
       User-Agent:
-<<<<<<< HEAD
-      - AZURECLI/2.37.0 azsdk-python-storage-blob/12.12.0 Python/3.9.6 (Windows-10-10.0.19044-SP0)
-=======
-      - AZURECLI/2.39.0 azsdk-python-storage-blob/12.12.0 Python/3.7.9 (Windows-10-10.0.22000-SP0)
->>>>>>> 21d07dc5
-      x-ms-blob-content-length:
-      - '1024'
+      - AZURECLI/2.39.0 azsdk-python-storage-blob/12.12.0 Python/3.7.9 (Windows-10-10.0.22000-SP0)
       x-ms-blob-type:
-      - PageBlob
-      x-ms-date:
-<<<<<<< HEAD
-      - Mon, 20 Jun 2022 06:02:37 GMT
-=======
-      - Fri, 19 Aug 2022 02:53:12 GMT
->>>>>>> 21d07dc5
+      - BlockBlob
+      x-ms-date:
+      - Fri, 19 Aug 2022 02:52:57 GMT
       x-ms-version:
       - '2021-06-08'
     method: PUT
-    uri: https://clitest000002.blob.core.windows.net/cont000008/blob000006
-  response:
-    body:
-      string: ''
-    headers:
-      content-length:
-      - '0'
-      date:
-<<<<<<< HEAD
-      - Mon, 20 Jun 2022 06:02:37 GMT
-      etag:
-      - '"0x8DA52827AA91EAB"'
-      last-modified:
-      - Mon, 20 Jun 2022 06:02:38 GMT
-=======
-      - Fri, 19 Aug 2022 02:53:13 GMT
-      etag:
-      - '"0x8DA818DF5A28044"'
-      last-modified:
-      - Fri, 19 Aug 2022 02:53:13 GMT
->>>>>>> 21d07dc5
-      server:
-      - Windows-Azure-Blob/1.0 Microsoft-HTTPAPI/2.0
+    uri: https://clitest000002.blob.core.windows.net/cont000005/blob000003
+  response:
+    body:
+      string: ''
+    headers:
+      content-length:
+      - '0'
+      content-md5:
+      - DzQ7CTESaiDxM9Z8KwGKOw==
+      date:
+      - Fri, 19 Aug 2022 02:52:57 GMT
+      etag:
+      - '"0x8DA818DEC32F80C"'
+      last-modified:
+      - Fri, 19 Aug 2022 02:52:57 GMT
+      server:
+      - Windows-Azure-Blob/1.0 Microsoft-HTTPAPI/2.0
+      x-ms-content-crc64:
+      - iknlm7CyG2k=
       x-ms-request-server-encrypted:
       - 'true'
       x-ms-version:
@@ -1255,19 +197,13 @@
       ParameterSetName:
       - -n -c --account-name --account-key
       User-Agent:
-<<<<<<< HEAD
-      - AZURECLI/2.37.0 azsdk-python-storage-blob/12.12.0 Python/3.9.6 (Windows-10-10.0.19044-SP0)
-      x-ms-date:
-      - Mon, 20 Jun 2022 06:02:38 GMT
-=======
-      - AZURECLI/2.39.0 azsdk-python-storage-blob/12.12.0 Python/3.7.9 (Windows-10-10.0.22000-SP0)
-      x-ms-date:
-      - Fri, 19 Aug 2022 02:53:13 GMT
->>>>>>> 21d07dc5
+      - AZURECLI/2.39.0 azsdk-python-storage-blob/12.12.0 Python/3.7.9 (Windows-10-10.0.22000-SP0)
+      x-ms-date:
+      - Fri, 19 Aug 2022 02:52:58 GMT
       x-ms-version:
       - '2021-06-08'
     method: HEAD
-    uri: https://clitest000002.blob.core.windows.net/cont000008/blob000006
+    uri: https://clitest000002.blob.core.windows.net/cont000005/blob000003
   response:
     body:
       string: ''
@@ -1276,34 +212,22 @@
       - bytes
       content-length:
       - '1024'
+      content-md5:
+      - DzQ7CTESaiDxM9Z8KwGKOw==
       content-type:
       - application/octet-stream
       date:
-<<<<<<< HEAD
-      - Mon, 20 Jun 2022 06:02:38 GMT
-      etag:
-      - '"0x8DA52827AA91EAB"'
-      last-modified:
-      - Mon, 20 Jun 2022 06:02:38 GMT
-=======
-      - Fri, 19 Aug 2022 02:53:14 GMT
-      etag:
-      - '"0x8DA818DF5A28044"'
-      last-modified:
-      - Fri, 19 Aug 2022 02:53:13 GMT
->>>>>>> 21d07dc5
-      server:
-      - Windows-Azure-Blob/1.0 Microsoft-HTTPAPI/2.0
-      x-ms-blob-sequence-number:
-      - '0'
+      - Fri, 19 Aug 2022 02:52:58 GMT
+      etag:
+      - '"0x8DA818DEC32F80C"'
+      last-modified:
+      - Fri, 19 Aug 2022 02:52:57 GMT
+      server:
+      - Windows-Azure-Blob/1.0 Microsoft-HTTPAPI/2.0
       x-ms-blob-type:
-      - PageBlob
+      - BlockBlob
       x-ms-creation-time:
-<<<<<<< HEAD
-      - Mon, 20 Jun 2022 06:02:38 GMT
-=======
-      - Fri, 19 Aug 2022 02:53:13 GMT
->>>>>>> 21d07dc5
+      - Fri, 19 Aug 2022 02:52:57 GMT
       x-ms-lease-state:
       - available
       x-ms-lease-status:
@@ -1316,7 +240,7 @@
       code: 200
       message: OK
 - request:
-    body: null
+    body: "\0\0\0\0\0\0\0\0\0\0\0\0\0\0\0\0\0\0\0\0\0\0\0\0\0\0\0\0\0\0\0\0\0\0\0\0\0\0\0\0\0\0\0\0\0\0\0\0\0\0\0\0\0\0\0\0\0\0\0\0\0\0\0\0\0\0\0\0\0\0\0\0\0\0\0\0\0\0\0\0\0\0\0\0\0\0\0\0\0\0\0\0\0\0\0\0\0\0\0\0\0\0\0\0\0\0\0\0\0\0\0\0\0\0\0\0\0\0\0\0\0\0\0\0\0\0\0\0\0\0\0\0\0\0\0\0\0\0\0\0\0\0\0\0\0\0\0\0\0\0\0\0\0\0\0\0\0\0\0\0\0\0\0\0\0\0\0\0\0\0\0\0\0\0\0\0\0\0\0\0\0\0\0\0\0\0\0\0\0\0\0\0\0\0\0\0\0\0\0\0\0\0\0\0\0\0\0\0\0\0\0\0\0\0\0\0\0\0\0\0\0\0\0\0\0\0\0\0\0\0\0\0\0\0\0\0\0\0\0\0\0\0\0\0\0\0\0\0\0\0\0\0\0\0\0\0\0\0\0\0\0\0\0\0\0\0\0\0\0\0\0\0\0\0\0\0\0\0\0\0\0\0\0\0\0\0\0\0\0\0\0\0\0\0\0\0\0\0\0\0\0\0\0\0\0\0\0\0\0\0\0\0\0\0\0\0\0\0\0\0\0\0\0\0\0\0\0\0\0\0\0\0\0\0\0\0\0\0\0\0\0\0\0\0\0\0\0\0\0\0\0\0\0\0\0\0\0\0\0\0\0\0\0\0\0\0\0\0\0\0\0\0\0\0\0\0\0\0\0\0\0\0\0\0\0\0\0\0\0\0\0\0\0\0\0\0\0\0\0\0\0\0\0\0\0\0\0\0\0\0\0\0\0\0\0\0\0\0\0\0\0\0\0\0\0\0\0\0\0\0\0\0\0\0\0\0\0\0\0\0\0\0\0\0\0\0\0\0\0\0\0\0\0\0\0\0\0\0\0\0\0\0\0\0\0\0\0\0\0\0\0\0\0\0\0\0\0\0\0\0\0\0\0\0\0\0\0\0\0\0\0\0\0\0\0\0\0\0\0\0\0\0\0\0\0\0\0\0\0\0\0\0\0\0\0\0\0\0\0\0\0\0\0\0\0\0\0\0\0\0\0\0\0\0\0\0\0\0\0\0\0\0\0\0\0\0\0\0\0\0\0\0\0\0\0\0\0\0\0\0\0\0\0\0\0\0\0\0\0\0\0\0\0\0\0\0\0\0\0\0\0\0\0\0\0\0\0\0\0\0\0\0\0\0\0\0\0\0\0\0\0\0\0\0\0\0\0\0\0\0\0\0\0\0\0\0\0\0\0\0\0\0\0\0\0\0\0\0\0\0\0\0\0\0\0\0\0\0\0\0\0\0\0\0\0\0\0\0\0\0\0\0\0\0\0\0\0\0\0\0\0\0\0\0\0\0\0\0\0\0\0\0\0\0\0\0\0\0\0\0\0\0\0\0\0\0\0\0\0\0\0\0\0\0\0\0\0\0\0\0\0\0\0\0\0\0\0\0\0\0\0\0\0\0\0\0\0\0\0\0\0\0\0\0\0\0\0\0\0\0\0\0\0\0\0\0\0\0\0\0\0\0\0\0\0\0\0\0\0\0\0\0\0\0\0\0\0\0\0\0\0\0\0\0\0\0\0\0\0\0\0\0\0\0\0\0\0\0\0\0\0\0\0\0\0\0\0\0\0\0\0\0\0\0\0\0\0\0\0\0\0\0\0\0\0\0\0\0\0\0\0\0\0\0\0\0\0\0\0\0\0\0\0\0\0\0\0\0\0\0\0\0\0\0\0\0\0\0\0\0\0\0\0\0\0\0\0\0\0\0\0\0\0\0\0\0\0\0\0\0\0\0\0\0\0\0\0\0\0\0\0\0\0\0\0\0\0\0\0\0\0\0\0\0\0\0\0\0\0\0\0\0\0\0\0\0\0\0\0\0\0\0\0\0\0\0\0\0\0\0\0\0\0\0\0\0\0\0\0\0\0\0\0\0\0\0\0\0\0\0\0\0\0\0\0\0\0\0\0\0\0\0\0\0\0\0\0\0\0\0\0\0\0\0\0\0\0\0\0\0\0\0\0\0\0\0\0\0\0\0\0\0\0\0\0\0\0\0\0\0\0\0\0\0\0\0\0\0\0\0\0\0\0\0\0\0\0\0\0\0\0\0\0\0\0\0\0\0\0\0\0\0\0\0\0\0\0\0\0\0\0\0\0\0"
     headers:
       Accept:
       - application/xml
@@ -1327,53 +251,41 @@
       Connection:
       - keep-alive
       Content-Length:
-      - '0'
+      - '1024'
+      Content-Type:
+      - application/octet-stream
       If-None-Match:
       - '*'
       ParameterSetName:
       - -c -f --type --account-name --account-key
       User-Agent:
-<<<<<<< HEAD
-      - AZURECLI/2.37.0 azsdk-python-storage-blob/12.12.0 Python/3.9.6 (Windows-10-10.0.19044-SP0)
-=======
-      - AZURECLI/2.39.0 azsdk-python-storage-blob/12.12.0 Python/3.7.9 (Windows-10-10.0.22000-SP0)
->>>>>>> 21d07dc5
-      x-ms-blob-content-length:
-      - '1024'
+      - AZURECLI/2.39.0 azsdk-python-storage-blob/12.12.0 Python/3.7.9 (Windows-10-10.0.22000-SP0)
       x-ms-blob-type:
-      - PageBlob
-      x-ms-date:
-<<<<<<< HEAD
-      - Mon, 20 Jun 2022 06:02:40 GMT
-=======
-      - Fri, 19 Aug 2022 02:53:14 GMT
->>>>>>> 21d07dc5
+      - BlockBlob
+      x-ms-date:
+      - Fri, 19 Aug 2022 02:52:59 GMT
       x-ms-version:
       - '2021-06-08'
     method: PUT
-    uri: https://clitest000002.blob.core.windows.net/cont000008/blob000007
-  response:
-    body:
-      string: ''
-    headers:
-      content-length:
-      - '0'
-      date:
-<<<<<<< HEAD
-      - Mon, 20 Jun 2022 06:02:40 GMT
-      etag:
-      - '"0x8DA52827C49BF85"'
-      last-modified:
-      - Mon, 20 Jun 2022 06:02:41 GMT
-=======
-      - Fri, 19 Aug 2022 02:53:15 GMT
-      etag:
-      - '"0x8DA818DF6E1AF86"'
-      last-modified:
-      - Fri, 19 Aug 2022 02:53:15 GMT
->>>>>>> 21d07dc5
-      server:
-      - Windows-Azure-Blob/1.0 Microsoft-HTTPAPI/2.0
+    uri: https://clitest000002.blob.core.windows.net/cont000005/blob000004
+  response:
+    body:
+      string: ''
+    headers:
+      content-length:
+      - '0'
+      content-md5:
+      - DzQ7CTESaiDxM9Z8KwGKOw==
+      date:
+      - Fri, 19 Aug 2022 02:52:59 GMT
+      etag:
+      - '"0x8DA818DED71D983"'
+      last-modified:
+      - Fri, 19 Aug 2022 02:53:00 GMT
+      server:
+      - Windows-Azure-Blob/1.0 Microsoft-HTTPAPI/2.0
+      x-ms-content-crc64:
+      - iknlm7CyG2k=
       x-ms-request-server-encrypted:
       - 'true'
       x-ms-version:
@@ -1395,19 +307,13 @@
       ParameterSetName:
       - -n -c --account-name --account-key
       User-Agent:
-<<<<<<< HEAD
-      - AZURECLI/2.37.0 azsdk-python-storage-blob/12.12.0 Python/3.9.6 (Windows-10-10.0.19044-SP0)
-      x-ms-date:
-      - Mon, 20 Jun 2022 06:02:41 GMT
-=======
-      - AZURECLI/2.39.0 azsdk-python-storage-blob/12.12.0 Python/3.7.9 (Windows-10-10.0.22000-SP0)
-      x-ms-date:
-      - Fri, 19 Aug 2022 02:53:16 GMT
->>>>>>> 21d07dc5
+      - AZURECLI/2.39.0 azsdk-python-storage-blob/12.12.0 Python/3.7.9 (Windows-10-10.0.22000-SP0)
+      x-ms-date:
+      - Fri, 19 Aug 2022 02:53:00 GMT
       x-ms-version:
       - '2021-06-08'
     method: HEAD
-    uri: https://clitest000002.blob.core.windows.net/cont000008/blob000007
+    uri: https://clitest000002.blob.core.windows.net/cont000005/blob000004
   response:
     body:
       string: ''
@@ -1416,34 +322,22 @@
       - bytes
       content-length:
       - '1024'
+      content-md5:
+      - DzQ7CTESaiDxM9Z8KwGKOw==
       content-type:
       - application/octet-stream
       date:
-<<<<<<< HEAD
-      - Mon, 20 Jun 2022 06:02:41 GMT
-      etag:
-      - '"0x8DA52827C49BF85"'
-      last-modified:
-      - Mon, 20 Jun 2022 06:02:41 GMT
-=======
-      - Fri, 19 Aug 2022 02:53:16 GMT
-      etag:
-      - '"0x8DA818DF6E1AF86"'
-      last-modified:
-      - Fri, 19 Aug 2022 02:53:15 GMT
->>>>>>> 21d07dc5
-      server:
-      - Windows-Azure-Blob/1.0 Microsoft-HTTPAPI/2.0
-      x-ms-blob-sequence-number:
-      - '0'
+      - Fri, 19 Aug 2022 02:53:00 GMT
+      etag:
+      - '"0x8DA818DED71D983"'
+      last-modified:
+      - Fri, 19 Aug 2022 02:53:00 GMT
+      server:
+      - Windows-Azure-Blob/1.0 Microsoft-HTTPAPI/2.0
       x-ms-blob-type:
-      - PageBlob
+      - BlockBlob
       x-ms-creation-time:
-<<<<<<< HEAD
-      - Mon, 20 Jun 2022 06:02:41 GMT
-=======
-      - Fri, 19 Aug 2022 02:53:15 GMT
->>>>>>> 21d07dc5
+      - Fri, 19 Aug 2022 02:53:00 GMT
       x-ms-lease-state:
       - available
       x-ms-lease-status:
@@ -1469,15 +363,768 @@
       ParameterSetName:
       - -c -o --num-results --account-name --account-key
       User-Agent:
-<<<<<<< HEAD
-      - AZURECLI/2.37.0 azsdk-python-storage-blob/12.12.0 Python/3.9.6 (Windows-10-10.0.19044-SP0)
-      x-ms-date:
-      - Mon, 20 Jun 2022 06:02:42 GMT
-=======
+      - AZURECLI/2.39.0 azsdk-python-storage-blob/12.12.0 Python/3.7.9 (Windows-10-10.0.22000-SP0)
+      x-ms-date:
+      - Fri, 19 Aug 2022 02:53:01 GMT
+      x-ms-version:
+      - '2021-06-08'
+    method: GET
+    uri: https://clitest000002.blob.core.windows.net/cont000005?restype=container&comp=list&maxresults=1
+  response:
+    body:
+      string: "\uFEFF<?xml version=\"1.0\" encoding=\"utf-8\"?><EnumerationResults
+        ServiceEndpoint=\"https://clitest000002.blob.core.windows.net/\" ContainerName=\"cont000005\"><MaxResults>1</MaxResults><Blobs><Blob><Name>blob000004</Name><Properties><Creation-Time>Fri,
+        19 Aug 2022 02:53:00 GMT</Creation-Time><Last-Modified>Fri, 19 Aug 2022 02:53:00
+        GMT</Last-Modified><Etag>0x8DA818DED71D983</Etag><Content-Length>1024</Content-Length><Content-Type>application/octet-stream</Content-Type><Content-Encoding
+        /><Content-Language /><Content-CRC64 /><Content-MD5>DzQ7CTESaiDxM9Z8KwGKOw==</Content-MD5><Cache-Control
+        /><Content-Disposition /><BlobType>BlockBlob</BlobType><LeaseStatus>unlocked</LeaseStatus><LeaseState>available</LeaseState><ServerEncrypted>true</ServerEncrypted></Properties><OrMetadata
+        /></Blob></Blobs><NextMarker>2!92!MDAwMDI0IWJsb2JkNTVsYnRxNGM3ZWJzcjc3dm95NSEwMDAwMjghOTk5OS0xMi0zMVQyMzo1OTo1OS45OTk5OTk5WiE-</NextMarker></EnumerationResults>"
+    headers:
+      content-type:
+      - application/xml
+      date:
+      - Fri, 19 Aug 2022 02:53:01 GMT
+      server:
+      - Windows-Azure-Blob/1.0 Microsoft-HTTPAPI/2.0
+      transfer-encoding:
+      - chunked
+      x-ms-version:
+      - '2021-06-08'
+    status:
+      code: 200
+      message: OK
+- request:
+    body: null
+    headers:
+      Accept:
+      - application/xml
+      Accept-Encoding:
+      - gzip, deflate
+      CommandName:
+      - storage blob show
+      Connection:
+      - keep-alive
+      ParameterSetName:
+      - -n -c --account-name --account-key
+      User-Agent:
+      - AZURECLI/2.39.0 azsdk-python-storage-blob/12.12.0 Python/3.7.9 (Windows-10-10.0.22000-SP0)
+      x-ms-date:
+      - Fri, 19 Aug 2022 02:53:02 GMT
+      x-ms-version:
+      - '2021-06-08'
+    method: HEAD
+    uri: https://clitest000002.blob.core.windows.net/cont000005/blob000003
+  response:
+    body:
+      string: ''
+    headers:
+      accept-ranges:
+      - bytes
+      content-length:
+      - '1024'
+      content-md5:
+      - DzQ7CTESaiDxM9Z8KwGKOw==
+      content-type:
+      - application/octet-stream
+      date:
+      - Fri, 19 Aug 2022 02:53:02 GMT
+      etag:
+      - '"0x8DA818DEC32F80C"'
+      last-modified:
+      - Fri, 19 Aug 2022 02:52:57 GMT
+      server:
+      - Windows-Azure-Blob/1.0 Microsoft-HTTPAPI/2.0
+      x-ms-blob-type:
+      - BlockBlob
+      x-ms-creation-time:
+      - Fri, 19 Aug 2022 02:52:57 GMT
+      x-ms-lease-state:
+      - available
+      x-ms-lease-status:
+      - unlocked
+      x-ms-server-encrypted:
+      - 'true'
+      x-ms-version:
+      - '2021-06-08'
+    status:
+      code: 200
+      message: OK
+- request:
+    body: null
+    headers:
+      Accept:
+      - application/xml
+      Accept-Encoding:
+      - gzip, deflate
+      CommandName:
+      - storage blob update
+      Connection:
+      - keep-alive
+      ParameterSetName:
+      - -n -c --content-type --account-name --account-key
+      User-Agent:
+      - AZURECLI/2.39.0 azsdk-python-storage-blob/12.12.0 Python/3.7.9 (Windows-10-10.0.22000-SP0)
+      x-ms-date:
+      - Fri, 19 Aug 2022 02:53:03 GMT
+      x-ms-version:
+      - '2021-06-08'
+    method: HEAD
+    uri: https://clitest000002.blob.core.windows.net/cont000005/blob000003
+  response:
+    body:
+      string: ''
+    headers:
+      accept-ranges:
+      - bytes
+      content-length:
+      - '1024'
+      content-md5:
+      - DzQ7CTESaiDxM9Z8KwGKOw==
+      content-type:
+      - application/octet-stream
+      date:
+      - Fri, 19 Aug 2022 02:53:03 GMT
+      etag:
+      - '"0x8DA818DEC32F80C"'
+      last-modified:
+      - Fri, 19 Aug 2022 02:52:57 GMT
+      server:
+      - Windows-Azure-Blob/1.0 Microsoft-HTTPAPI/2.0
+      x-ms-blob-type:
+      - BlockBlob
+      x-ms-creation-time:
+      - Fri, 19 Aug 2022 02:52:57 GMT
+      x-ms-lease-state:
+      - available
+      x-ms-lease-status:
+      - unlocked
+      x-ms-server-encrypted:
+      - 'true'
+      x-ms-version:
+      - '2021-06-08'
+    status:
+      code: 200
+      message: OK
+- request:
+    body: null
+    headers:
+      Accept:
+      - application/xml
+      Accept-Encoding:
+      - gzip, deflate
+      CommandName:
+      - storage blob update
+      Connection:
+      - keep-alive
+      Content-Length:
+      - '0'
+      ParameterSetName:
+      - -n -c --content-type --account-name --account-key
+      User-Agent:
+      - AZURECLI/2.39.0 azsdk-python-storage-blob/12.12.0 Python/3.7.9 (Windows-10-10.0.22000-SP0)
+      x-ms-blob-content-md5:
+      - DzQ7CTESaiDxM9Z8KwGKOw==
+      x-ms-blob-content-type:
+      - application/test-content
+      x-ms-date:
+      - Fri, 19 Aug 2022 02:53:04 GMT
+      x-ms-version:
+      - '2021-06-08'
+    method: PUT
+    uri: https://clitest000002.blob.core.windows.net/cont000005/blob000003?comp=properties
+  response:
+    body:
+      string: ''
+    headers:
+      content-length:
+      - '0'
+      date:
+      - Fri, 19 Aug 2022 02:53:04 GMT
+      etag:
+      - '"0x8DA818DF09F88D7"'
+      last-modified:
+      - Fri, 19 Aug 2022 02:53:05 GMT
+      server:
+      - Windows-Azure-Blob/1.0 Microsoft-HTTPAPI/2.0
+      x-ms-version:
+      - '2021-06-08'
+    status:
+      code: 200
+      message: OK
+- request:
+    body: null
+    headers:
+      Accept:
+      - application/xml
+      Accept-Encoding:
+      - gzip, deflate
+      CommandName:
+      - storage blob show
+      Connection:
+      - keep-alive
+      ParameterSetName:
+      - -n -c --account-name --account-key
+      User-Agent:
+      - AZURECLI/2.39.0 azsdk-python-storage-blob/12.12.0 Python/3.7.9 (Windows-10-10.0.22000-SP0)
+      x-ms-date:
+      - Fri, 19 Aug 2022 02:53:05 GMT
+      x-ms-version:
+      - '2021-06-08'
+    method: HEAD
+    uri: https://clitest000002.blob.core.windows.net/cont000005/blob000003
+  response:
+    body:
+      string: ''
+    headers:
+      accept-ranges:
+      - bytes
+      content-length:
+      - '1024'
+      content-md5:
+      - DzQ7CTESaiDxM9Z8KwGKOw==
+      content-type:
+      - application/test-content
+      date:
+      - Fri, 19 Aug 2022 02:53:05 GMT
+      etag:
+      - '"0x8DA818DF09F88D7"'
+      last-modified:
+      - Fri, 19 Aug 2022 02:53:05 GMT
+      server:
+      - Windows-Azure-Blob/1.0 Microsoft-HTTPAPI/2.0
+      x-ms-blob-type:
+      - BlockBlob
+      x-ms-creation-time:
+      - Fri, 19 Aug 2022 02:52:57 GMT
+      x-ms-lease-state:
+      - available
+      x-ms-lease-status:
+      - unlocked
+      x-ms-server-encrypted:
+      - 'true'
+      x-ms-version:
+      - '2021-06-08'
+    status:
+      code: 200
+      message: OK
+- request:
+    body: null
+    headers:
+      Accept:
+      - application/xml
+      Accept-Encoding:
+      - gzip, deflate
+      CommandName:
+      - storage blob service-properties show
+      Connection:
+      - keep-alive
+      ParameterSetName:
+      - --account-name --account-key
+      User-Agent:
+      - AZURECLI/2.39.0 azsdk-python-storage-blob/12.12.0 Python/3.7.9 (Windows-10-10.0.22000-SP0)
+      x-ms-date:
+      - Fri, 19 Aug 2022 02:53:06 GMT
+      x-ms-version:
+      - '2021-06-08'
+    method: GET
+    uri: https://clitest000002.blob.core.windows.net/?restype=service&comp=properties
+  response:
+    body:
+      string: "\uFEFF<?xml version=\"1.0\" encoding=\"utf-8\"?><StorageServiceProperties><Logging><Version>1.0</Version><Read>false</Read><Write>false</Write><Delete>false</Delete><RetentionPolicy><Enabled>false</Enabled></RetentionPolicy></Logging><HourMetrics><Version>1.0</Version><Enabled>true</Enabled><IncludeAPIs>true</IncludeAPIs><RetentionPolicy><Enabled>true</Enabled><Days>7</Days></RetentionPolicy></HourMetrics><MinuteMetrics><Version>1.0</Version><Enabled>false</Enabled><RetentionPolicy><Enabled>false</Enabled></RetentionPolicy></MinuteMetrics><Cors
+        /><DeleteRetentionPolicy><Enabled>false</Enabled><AllowPermanentDelete>false</AllowPermanentDelete></DeleteRetentionPolicy></StorageServiceProperties>"
+    headers:
+      content-type:
+      - application/xml
+      date:
+      - Fri, 19 Aug 2022 02:53:06 GMT
+      server:
+      - Windows-Azure-Blob/1.0 Microsoft-HTTPAPI/2.0
+      transfer-encoding:
+      - chunked
+      x-ms-version:
+      - '2021-06-08'
+    status:
+      code: 200
+      message: OK
+- request:
+    body: null
+    headers:
+      Accept:
+      - application/xml
+      Accept-Encoding:
+      - gzip, deflate
+      CommandName:
+      - storage blob download
+      Connection:
+      - keep-alive
+      ParameterSetName:
+      - -n -c --file --account-name --account-key
+      User-Agent:
+      - AZURECLI/2.39.0 azsdk-python-storage-blob/12.12.0 Python/3.7.9 (Windows-10-10.0.22000-SP0)
+      x-ms-date:
+      - Fri, 19 Aug 2022 02:53:07 GMT
+      x-ms-range:
+      - bytes=0-33554431
+      x-ms-version:
+      - '2021-06-08'
+    method: GET
+    uri: https://clitest000002.blob.core.windows.net/cont000005/blob000003
+  response:
+    body:
+      string: "\0\0\0\0\0\0\0\0\0\0\0\0\0\0\0\0\0\0\0\0\0\0\0\0\0\0\0\0\0\0\0\0\0\0\0\0\0\0\0\0\0\0\0\0\0\0\0\0\0\0\0\0\0\0\0\0\0\0\0\0\0\0\0\0\0\0\0\0\0\0\0\0\0\0\0\0\0\0\0\0\0\0\0\0\0\0\0\0\0\0\0\0\0\0\0\0\0\0\0\0\0\0\0\0\0\0\0\0\0\0\0\0\0\0\0\0\0\0\0\0\0\0\0\0\0\0\0\0\0\0\0\0\0\0\0\0\0\0\0\0\0\0\0\0\0\0\0\0\0\0\0\0\0\0\0\0\0\0\0\0\0\0\0\0\0\0\0\0\0\0\0\0\0\0\0\0\0\0\0\0\0\0\0\0\0\0\0\0\0\0\0\0\0\0\0\0\0\0\0\0\0\0\0\0\0\0\0\0\0\0\0\0\0\0\0\0\0\0\0\0\0\0\0\0\0\0\0\0\0\0\0\0\0\0\0\0\0\0\0\0\0\0\0\0\0\0\0\0\0\0\0\0\0\0\0\0\0\0\0\0\0\0\0\0\0\0\0\0\0\0\0\0\0\0\0\0\0\0\0\0\0\0\0\0\0\0\0\0\0\0\0\0\0\0\0\0\0\0\0\0\0\0\0\0\0\0\0\0\0\0\0\0\0\0\0\0\0\0\0\0\0\0\0\0\0\0\0\0\0\0\0\0\0\0\0\0\0\0\0\0\0\0\0\0\0\0\0\0\0\0\0\0\0\0\0\0\0\0\0\0\0\0\0\0\0\0\0\0\0\0\0\0\0\0\0\0\0\0\0\0\0\0\0\0\0\0\0\0\0\0\0\0\0\0\0\0\0\0\0\0\0\0\0\0\0\0\0\0\0\0\0\0\0\0\0\0\0\0\0\0\0\0\0\0\0\0\0\0\0\0\0\0\0\0\0\0\0\0\0\0\0\0\0\0\0\0\0\0\0\0\0\0\0\0\0\0\0\0\0\0\0\0\0\0\0\0\0\0\0\0\0\0\0\0\0\0\0\0\0\0\0\0\0\0\0\0\0\0\0\0\0\0\0\0\0\0\0\0\0\0\0\0\0\0\0\0\0\0\0\0\0\0\0\0\0\0\0\0\0\0\0\0\0\0\0\0\0\0\0\0\0\0\0\0\0\0\0\0\0\0\0\0\0\0\0\0\0\0\0\0\0\0\0\0\0\0\0\0\0\0\0\0\0\0\0\0\0\0\0\0\0\0\0\0\0\0\0\0\0\0\0\0\0\0\0\0\0\0\0\0\0\0\0\0\0\0\0\0\0\0\0\0\0\0\0\0\0\0\0\0\0\0\0\0\0\0\0\0\0\0\0\0\0\0\0\0\0\0\0\0\0\0\0\0\0\0\0\0\0\0\0\0\0\0\0\0\0\0\0\0\0\0\0\0\0\0\0\0\0\0\0\0\0\0\0\0\0\0\0\0\0\0\0\0\0\0\0\0\0\0\0\0\0\0\0\0\0\0\0\0\0\0\0\0\0\0\0\0\0\0\0\0\0\0\0\0\0\0\0\0\0\0\0\0\0\0\0\0\0\0\0\0\0\0\0\0\0\0\0\0\0\0\0\0\0\0\0\0\0\0\0\0\0\0\0\0\0\0\0\0\0\0\0\0\0\0\0\0\0\0\0\0\0\0\0\0\0\0\0\0\0\0\0\0\0\0\0\0\0\0\0\0\0\0\0\0\0\0\0\0\0\0\0\0\0\0\0\0\0\0\0\0\0\0\0\0\0\0\0\0\0\0\0\0\0\0\0\0\0\0\0\0\0\0\0\0\0\0\0\0\0\0\0\0\0\0\0\0\0\0\0\0\0\0\0\0\0\0\0\0\0\0\0\0\0\0\0\0\0\0\0\0\0\0\0\0\0\0\0\0\0\0\0\0\0\0\0\0\0\0\0\0\0\0\0\0\0\0\0\0\0\0\0\0\0\0\0\0\0\0\0\0\0\0\0\0\0\0\0\0\0\0\0\0\0\0\0\0\0\0\0\0\0\0\0\0\0\0\0\0\0\0\0\0\0\0\0\0\0\0\0\0\0\0\0\0\0\0\0\0\0\0\0\0\0\0\0\0\0\0\0\0\0\0\0\0\0\0\0\0\0\0\0\0\0\0\0\0\0\0\0\0\0\0\0\0\0\0\0\0\0\0\0\0\0\0\0\0\0\0\0\0\0\0\0\0\0\0\0\0\0\0\0\0\0\0\0\0\0\0\0\0\0\0"
+    headers:
+      accept-ranges:
+      - bytes
+      content-length:
+      - '1024'
+      content-range:
+      - bytes 0-1023/1024
+      content-type:
+      - application/test-content
+      date:
+      - Fri, 19 Aug 2022 02:53:08 GMT
+      etag:
+      - '"0x8DA818DF09F88D7"'
+      last-modified:
+      - Fri, 19 Aug 2022 02:53:05 GMT
+      server:
+      - Windows-Azure-Blob/1.0 Microsoft-HTTPAPI/2.0
+      x-ms-blob-content-md5:
+      - DzQ7CTESaiDxM9Z8KwGKOw==
+      x-ms-blob-type:
+      - BlockBlob
+      x-ms-creation-time:
+      - Fri, 19 Aug 2022 02:52:57 GMT
+      x-ms-lease-state:
+      - available
+      x-ms-lease-status:
+      - unlocked
+      x-ms-server-encrypted:
+      - 'true'
+      x-ms-version:
+      - '2021-06-08'
+    status:
+      code: 206
+      message: Partial Content
+- request:
+    body: null
+    headers:
+      Accept:
+      - application/xml
+      Accept-Encoding:
+      - gzip, deflate
+      CommandName:
+      - storage blob download
+      Connection:
+      - keep-alive
+      ParameterSetName:
+      - -n -c --file --start-range --end-range --account-name --account-key
+      User-Agent:
+      - AZURECLI/2.39.0 azsdk-python-storage-blob/12.12.0 Python/3.7.9 (Windows-10-10.0.22000-SP0)
+      x-ms-date:
+      - Fri, 19 Aug 2022 02:53:08 GMT
+      x-ms-range:
+      - bytes=10-499
+      x-ms-version:
+      - '2021-06-08'
+    method: GET
+    uri: https://clitest000002.blob.core.windows.net/cont000005/blob000003
+  response:
+    body:
+      string: "\0\0\0\0\0\0\0\0\0\0\0\0\0\0\0\0\0\0\0\0\0\0\0\0\0\0\0\0\0\0\0\0\0\0\0\0\0\0\0\0\0\0\0\0\0\0\0\0\0\0\0\0\0\0\0\0\0\0\0\0\0\0\0\0\0\0\0\0\0\0\0\0\0\0\0\0\0\0\0\0\0\0\0\0\0\0\0\0\0\0\0\0\0\0\0\0\0\0\0\0\0\0\0\0\0\0\0\0\0\0\0\0\0\0\0\0\0\0\0\0\0\0\0\0\0\0\0\0\0\0\0\0\0\0\0\0\0\0\0\0\0\0\0\0\0\0\0\0\0\0\0\0\0\0\0\0\0\0\0\0\0\0\0\0\0\0\0\0\0\0\0\0\0\0\0\0\0\0\0\0\0\0\0\0\0\0\0\0\0\0\0\0\0\0\0\0\0\0\0\0\0\0\0\0\0\0\0\0\0\0\0\0\0\0\0\0\0\0\0\0\0\0\0\0\0\0\0\0\0\0\0\0\0\0\0\0\0\0\0\0\0\0\0\0\0\0\0\0\0\0\0\0\0\0\0\0\0\0\0\0\0\0\0\0\0\0\0\0\0\0\0\0\0\0\0\0\0\0\0\0\0\0\0\0\0\0\0\0\0\0\0\0\0\0\0\0\0\0\0\0\0\0\0\0\0\0\0\0\0\0\0\0\0\0\0\0\0\0\0\0\0\0\0\0\0\0\0\0\0\0\0\0\0\0\0\0\0\0\0\0\0\0\0\0\0\0\0\0\0\0\0\0\0\0\0\0\0\0\0\0\0\0\0\0\0\0\0\0\0\0\0\0\0\0\0\0\0\0\0\0\0\0\0\0\0\0\0\0\0\0\0\0\0\0\0\0\0\0\0\0\0\0\0\0\0\0\0\0\0\0\0\0\0\0\0\0\0\0\0\0\0\0\0\0\0\0\0\0\0\0\0\0\0\0\0\0\0\0\0\0\0\0\0\0\0\0\0\0\0\0\0\0\0\0\0\0\0\0\0\0\0\0\0\0\0\0\0\0\0\0\0\0\0\0\0\0\0\0\0\0\0\0\0\0\0\0\0\0\0\0"
+    headers:
+      accept-ranges:
+      - bytes
+      content-length:
+      - '490'
+      content-range:
+      - bytes 10-499/1024
+      content-type:
+      - application/test-content
+      date:
+      - Fri, 19 Aug 2022 02:53:08 GMT
+      etag:
+      - '"0x8DA818DF09F88D7"'
+      last-modified:
+      - Fri, 19 Aug 2022 02:53:05 GMT
+      server:
+      - Windows-Azure-Blob/1.0 Microsoft-HTTPAPI/2.0
+      x-ms-blob-content-md5:
+      - DzQ7CTESaiDxM9Z8KwGKOw==
+      x-ms-blob-type:
+      - BlockBlob
+      x-ms-creation-time:
+      - Fri, 19 Aug 2022 02:52:57 GMT
+      x-ms-lease-state:
+      - available
+      x-ms-lease-status:
+      - unlocked
+      x-ms-server-encrypted:
+      - 'true'
+      x-ms-version:
+      - '2021-06-08'
+    status:
+      code: 206
+      message: Partial Content
+- request:
+    body: null
+    headers:
+      Accept:
+      - application/json
+      Accept-Encoding:
+      - gzip, deflate
+      CommandName:
+      - storage account keys list
+      Connection:
+      - keep-alive
+      Content-Length:
+      - '0'
+      ParameterSetName:
+      - -n -g --query -o
+      User-Agent:
+      - AZURECLI/2.39.0 azsdk-python-azure-mgmt-storage/20.1.0 Python/3.7.9 (Windows-10-10.0.22000-SP0)
+    method: POST
+    uri: https://management.azure.com/subscriptions/00000000-0000-0000-0000-000000000000/resourceGroups/clitest.rg000001/providers/Microsoft.Storage/storageAccounts/clitest000002/listKeys?api-version=2022-05-01&$expand=kerb
+  response:
+    body:
+      string: '{"keys":[{"creationTime":"2022-08-19T02:52:29.7860223Z","keyName":"key1","value":"veryFakedStorageAccountKey==","permissions":"FULL"},{"creationTime":"2022-08-19T02:52:29.7860223Z","keyName":"key2","value":"veryFakedStorageAccountKey==","permissions":"FULL"}]}'
+    headers:
+      cache-control:
+      - no-cache
+      content-length:
+      - '260'
+      content-type:
+      - application/json
+      date:
+      - Fri, 19 Aug 2022 02:53:10 GMT
+      expires:
+      - '-1'
+      pragma:
+      - no-cache
+      server:
+      - Microsoft-Azure-Storage-Resource-Provider/1.0,Microsoft-HTTPAPI/2.0 Microsoft-HTTPAPI/2.0
+      strict-transport-security:
+      - max-age=31536000; includeSubDomains
+      transfer-encoding:
+      - chunked
+      vary:
+      - Accept-Encoding
+      x-content-type-options:
+      - nosniff
+      x-ms-ratelimit-remaining-subscription-resource-requests:
+      - '11998'
+    status:
+      code: 200
+      message: OK
+- request:
+    body: null
+    headers:
+      Accept:
+      - application/xml
+      Accept-Encoding:
+      - gzip, deflate
+      CommandName:
+      - storage container create
+      Connection:
+      - keep-alive
+      Content-Length:
+      - '0'
+      ParameterSetName:
+      - -n --account-name --account-key
+      User-Agent:
+      - AZURECLI/2.39.0 azsdk-python-storage-blob/12.12.0 Python/3.7.9 (Windows-10-10.0.22000-SP0)
+      x-ms-date:
+      - Fri, 19 Aug 2022 02:53:10 GMT
+      x-ms-version:
+      - '2021-06-08'
+    method: PUT
+    uri: https://clitest000002.blob.core.windows.net/cont000008?restype=container
+  response:
+    body:
+      string: ''
+    headers:
+      content-length:
+      - '0'
+      date:
+      - Fri, 19 Aug 2022 02:53:11 GMT
+      etag:
+      - '"0x8DA818DF463E4E6"'
+      last-modified:
+      - Fri, 19 Aug 2022 02:53:11 GMT
+      server:
+      - Windows-Azure-Blob/1.0 Microsoft-HTTPAPI/2.0
+      x-ms-version:
+      - '2021-06-08'
+    status:
+      code: 201
+      message: Created
+- request:
+    body: null
+    headers:
+      Accept:
+      - application/xml
+      Accept-Encoding:
+      - gzip, deflate
+      CommandName:
+      - storage blob exists
+      Connection:
+      - keep-alive
+      ParameterSetName:
+      - -n -c --account-name --account-key
+      User-Agent:
+      - AZURECLI/2.39.0 azsdk-python-storage-blob/12.12.0 Python/3.7.9 (Windows-10-10.0.22000-SP0)
+      x-ms-date:
+      - Fri, 19 Aug 2022 02:53:11 GMT
+      x-ms-version:
+      - '2021-06-08'
+    method: HEAD
+    uri: https://clitest000002.blob.core.windows.net/cont000008/blob000006
+  response:
+    body:
+      string: ''
+    headers:
+      date:
+      - Fri, 19 Aug 2022 02:53:12 GMT
+      server:
+      - Windows-Azure-Blob/1.0 Microsoft-HTTPAPI/2.0
+      transfer-encoding:
+      - chunked
+      x-ms-error-code:
+      - BlobNotFound
+      x-ms-version:
+      - '2021-06-08'
+    status:
+      code: 404
+      message: The specified blob does not exist.
+- request:
+    body: null
+    headers:
+      Accept:
+      - application/xml
+      Accept-Encoding:
+      - gzip, deflate
+      CommandName:
+      - storage blob upload
+      Connection:
+      - keep-alive
+      Content-Length:
+      - '0'
+      If-None-Match:
+      - '*'
+      ParameterSetName:
+      - -c -f -n --type --account-name --account-key
+      User-Agent:
+      - AZURECLI/2.39.0 azsdk-python-storage-blob/12.12.0 Python/3.7.9 (Windows-10-10.0.22000-SP0)
+      x-ms-blob-content-length:
+      - '1024'
+      x-ms-blob-type:
+      - PageBlob
+      x-ms-date:
+      - Fri, 19 Aug 2022 02:53:12 GMT
+      x-ms-version:
+      - '2021-06-08'
+    method: PUT
+    uri: https://clitest000002.blob.core.windows.net/cont000008/blob000006
+  response:
+    body:
+      string: ''
+    headers:
+      content-length:
+      - '0'
+      date:
+      - Fri, 19 Aug 2022 02:53:13 GMT
+      etag:
+      - '"0x8DA818DF5A28044"'
+      last-modified:
+      - Fri, 19 Aug 2022 02:53:13 GMT
+      server:
+      - Windows-Azure-Blob/1.0 Microsoft-HTTPAPI/2.0
+      x-ms-request-server-encrypted:
+      - 'true'
+      x-ms-version:
+      - '2021-06-08'
+    status:
+      code: 201
+      message: Created
+- request:
+    body: null
+    headers:
+      Accept:
+      - application/xml
+      Accept-Encoding:
+      - gzip, deflate
+      CommandName:
+      - storage blob exists
+      Connection:
+      - keep-alive
+      ParameterSetName:
+      - -n -c --account-name --account-key
+      User-Agent:
+      - AZURECLI/2.39.0 azsdk-python-storage-blob/12.12.0 Python/3.7.9 (Windows-10-10.0.22000-SP0)
+      x-ms-date:
+      - Fri, 19 Aug 2022 02:53:13 GMT
+      x-ms-version:
+      - '2021-06-08'
+    method: HEAD
+    uri: https://clitest000002.blob.core.windows.net/cont000008/blob000006
+  response:
+    body:
+      string: ''
+    headers:
+      accept-ranges:
+      - bytes
+      content-length:
+      - '1024'
+      content-type:
+      - application/octet-stream
+      date:
+      - Fri, 19 Aug 2022 02:53:14 GMT
+      etag:
+      - '"0x8DA818DF5A28044"'
+      last-modified:
+      - Fri, 19 Aug 2022 02:53:13 GMT
+      server:
+      - Windows-Azure-Blob/1.0 Microsoft-HTTPAPI/2.0
+      x-ms-blob-sequence-number:
+      - '0'
+      x-ms-blob-type:
+      - PageBlob
+      x-ms-creation-time:
+      - Fri, 19 Aug 2022 02:53:13 GMT
+      x-ms-lease-state:
+      - available
+      x-ms-lease-status:
+      - unlocked
+      x-ms-server-encrypted:
+      - 'true'
+      x-ms-version:
+      - '2021-06-08'
+    status:
+      code: 200
+      message: OK
+- request:
+    body: null
+    headers:
+      Accept:
+      - application/xml
+      Accept-Encoding:
+      - gzip, deflate
+      CommandName:
+      - storage blob upload
+      Connection:
+      - keep-alive
+      Content-Length:
+      - '0'
+      If-None-Match:
+      - '*'
+      ParameterSetName:
+      - -c -f --type --account-name --account-key
+      User-Agent:
+      - AZURECLI/2.39.0 azsdk-python-storage-blob/12.12.0 Python/3.7.9 (Windows-10-10.0.22000-SP0)
+      x-ms-blob-content-length:
+      - '1024'
+      x-ms-blob-type:
+      - PageBlob
+      x-ms-date:
+      - Fri, 19 Aug 2022 02:53:14 GMT
+      x-ms-version:
+      - '2021-06-08'
+    method: PUT
+    uri: https://clitest000002.blob.core.windows.net/cont000008/blob000007
+  response:
+    body:
+      string: ''
+    headers:
+      content-length:
+      - '0'
+      date:
+      - Fri, 19 Aug 2022 02:53:15 GMT
+      etag:
+      - '"0x8DA818DF6E1AF86"'
+      last-modified:
+      - Fri, 19 Aug 2022 02:53:15 GMT
+      server:
+      - Windows-Azure-Blob/1.0 Microsoft-HTTPAPI/2.0
+      x-ms-request-server-encrypted:
+      - 'true'
+      x-ms-version:
+      - '2021-06-08'
+    status:
+      code: 201
+      message: Created
+- request:
+    body: null
+    headers:
+      Accept:
+      - application/xml
+      Accept-Encoding:
+      - gzip, deflate
+      CommandName:
+      - storage blob exists
+      Connection:
+      - keep-alive
+      ParameterSetName:
+      - -n -c --account-name --account-key
+      User-Agent:
+      - AZURECLI/2.39.0 azsdk-python-storage-blob/12.12.0 Python/3.7.9 (Windows-10-10.0.22000-SP0)
+      x-ms-date:
+      - Fri, 19 Aug 2022 02:53:16 GMT
+      x-ms-version:
+      - '2021-06-08'
+    method: HEAD
+    uri: https://clitest000002.blob.core.windows.net/cont000008/blob000007
+  response:
+    body:
+      string: ''
+    headers:
+      accept-ranges:
+      - bytes
+      content-length:
+      - '1024'
+      content-type:
+      - application/octet-stream
+      date:
+      - Fri, 19 Aug 2022 02:53:16 GMT
+      etag:
+      - '"0x8DA818DF6E1AF86"'
+      last-modified:
+      - Fri, 19 Aug 2022 02:53:15 GMT
+      server:
+      - Windows-Azure-Blob/1.0 Microsoft-HTTPAPI/2.0
+      x-ms-blob-sequence-number:
+      - '0'
+      x-ms-blob-type:
+      - PageBlob
+      x-ms-creation-time:
+      - Fri, 19 Aug 2022 02:53:15 GMT
+      x-ms-lease-state:
+      - available
+      x-ms-lease-status:
+      - unlocked
+      x-ms-server-encrypted:
+      - 'true'
+      x-ms-version:
+      - '2021-06-08'
+    status:
+      code: 200
+      message: OK
+- request:
+    body: null
+    headers:
+      Accept:
+      - application/xml
+      Accept-Encoding:
+      - gzip, deflate
+      CommandName:
+      - storage blob list
+      Connection:
+      - keep-alive
+      ParameterSetName:
+      - -c -o --num-results --account-name --account-key
+      User-Agent:
       - AZURECLI/2.39.0 azsdk-python-storage-blob/12.12.0 Python/3.7.9 (Windows-10-10.0.22000-SP0)
       x-ms-date:
       - Fri, 19 Aug 2022 02:53:17 GMT
->>>>>>> 21d07dc5
       x-ms-version:
       - '2021-06-08'
     method: GET
@@ -1485,30 +1132,17 @@
   response:
     body:
       string: "\uFEFF<?xml version=\"1.0\" encoding=\"utf-8\"?><EnumerationResults
-<<<<<<< HEAD
-        ServiceEndpoint=\"https://clitest000002.blob.core.windows.net/\" ContainerName=\"cont000008\"><MaxResults>1</MaxResults><Blobs><Blob><Name>blob000007</Name><Properties><Creation-Time>Mon,
-        20 Jun 2022 06:02:41 GMT</Creation-Time><Last-Modified>Mon, 20 Jun 2022 06:02:41
-        GMT</Last-Modified><Etag>0x8DA52827C49BF85</Etag><Content-Length>1024</Content-Length><Content-Type>application/octet-stream</Content-Type><Content-Encoding
-        /><Content-Language /><Content-CRC64 /><Content-MD5 /><Cache-Control /><Content-Disposition
-        /><x-ms-blob-sequence-number>0</x-ms-blob-sequence-number><BlobType>PageBlob</BlobType><LeaseStatus>unlocked</LeaseStatus><LeaseState>available</LeaseState><ServerEncrypted>true</ServerEncrypted></Properties><OrMetadata
-        /></Blob></Blobs><NextMarker>2!92!MDAwMDI0IWJsb2JnaGUycDUzYzJwN2JqNHk2aXZtaiEwMDAwMjghOTk5OS0xMi0zMVQyMzo1OTo1OS45OTk5OTk5WiE-</NextMarker></EnumerationResults>"
-=======
         ServiceEndpoint=\"https://clitest000002.blob.core.windows.net/\" ContainerName=\"cont000008\"><MaxResults>1</MaxResults><Blobs><Blob><Name>blob000007</Name><Properties><Creation-Time>Fri,
         19 Aug 2022 02:53:15 GMT</Creation-Time><Last-Modified>Fri, 19 Aug 2022 02:53:15
         GMT</Last-Modified><Etag>0x8DA818DF6E1AF86</Etag><Content-Length>1024</Content-Length><Content-Type>application/octet-stream</Content-Type><Content-Encoding
         /><Content-Language /><Content-CRC64 /><Content-MD5 /><Cache-Control /><Content-Disposition
         /><x-ms-blob-sequence-number>0</x-ms-blob-sequence-number><BlobType>PageBlob</BlobType><LeaseStatus>unlocked</LeaseStatus><LeaseState>available</LeaseState><ServerEncrypted>true</ServerEncrypted></Properties><OrMetadata
         /></Blob></Blobs><NextMarker>2!92!MDAwMDI0IWJsb2Jkbm9mM3hmbXp1dGVuYWs2b2tkYiEwMDAwMjghOTk5OS0xMi0zMVQyMzo1OTo1OS45OTk5OTk5WiE-</NextMarker></EnumerationResults>"
->>>>>>> 21d07dc5
-    headers:
-      content-type:
-      - application/xml
-      date:
-<<<<<<< HEAD
-      - Mon, 20 Jun 2022 06:02:43 GMT
-=======
+    headers:
+      content-type:
+      - application/xml
+      date:
       - Fri, 19 Aug 2022 02:53:17 GMT
->>>>>>> 21d07dc5
       server:
       - Windows-Azure-Blob/1.0 Microsoft-HTTPAPI/2.0
       transfer-encoding:
@@ -1532,15 +1166,9 @@
       ParameterSetName:
       - -n -c --account-name --account-key
       User-Agent:
-<<<<<<< HEAD
-      - AZURECLI/2.37.0 azsdk-python-storage-blob/12.12.0 Python/3.9.6 (Windows-10-10.0.19044-SP0)
-      x-ms-date:
-      - Mon, 20 Jun 2022 06:02:44 GMT
-=======
       - AZURECLI/2.39.0 azsdk-python-storage-blob/12.12.0 Python/3.7.9 (Windows-10-10.0.22000-SP0)
       x-ms-date:
       - Fri, 19 Aug 2022 02:53:18 GMT
->>>>>>> 21d07dc5
       x-ms-version:
       - '2021-06-08'
     method: HEAD
@@ -1556,19 +1184,11 @@
       content-type:
       - application/octet-stream
       date:
-<<<<<<< HEAD
-      - Mon, 20 Jun 2022 06:02:44 GMT
-      etag:
-      - '"0x8DA52827AA91EAB"'
-      last-modified:
-      - Mon, 20 Jun 2022 06:02:38 GMT
-=======
       - Fri, 19 Aug 2022 02:53:19 GMT
       etag:
       - '"0x8DA818DF5A28044"'
       last-modified:
       - Fri, 19 Aug 2022 02:53:13 GMT
->>>>>>> 21d07dc5
       server:
       - Windows-Azure-Blob/1.0 Microsoft-HTTPAPI/2.0
       x-ms-blob-sequence-number:
@@ -1576,11 +1196,7 @@
       x-ms-blob-type:
       - PageBlob
       x-ms-creation-time:
-<<<<<<< HEAD
-      - Mon, 20 Jun 2022 06:02:38 GMT
-=======
       - Fri, 19 Aug 2022 02:53:13 GMT
->>>>>>> 21d07dc5
       x-ms-lease-state:
       - available
       x-ms-lease-status:
@@ -1606,15 +1222,9 @@
       ParameterSetName:
       - -n -c --account-name --account-key
       User-Agent:
-<<<<<<< HEAD
-      - AZURECLI/2.37.0 azsdk-python-storage-blob/12.12.0 Python/3.9.6 (Windows-10-10.0.19044-SP0)
-      x-ms-date:
-      - Mon, 20 Jun 2022 06:02:45 GMT
-=======
       - AZURECLI/2.39.0 azsdk-python-storage-blob/12.12.0 Python/3.7.9 (Windows-10-10.0.22000-SP0)
       x-ms-date:
       - Fri, 19 Aug 2022 02:53:19 GMT
->>>>>>> 21d07dc5
       x-ms-version:
       - '2021-06-08'
     method: GET
@@ -1626,19 +1236,11 @@
       content-type:
       - application/xml
       date:
-<<<<<<< HEAD
-      - Mon, 20 Jun 2022 06:02:45 GMT
-      etag:
-      - '"0x8DA52827AA91EAB"'
-      last-modified:
-      - Mon, 20 Jun 2022 06:02:38 GMT
-=======
       - Fri, 19 Aug 2022 02:53:19 GMT
       etag:
       - '"0x8DA818DF5A28044"'
       last-modified:
       - Fri, 19 Aug 2022 02:53:13 GMT
->>>>>>> 21d07dc5
       server:
       - Windows-Azure-Blob/1.0 Microsoft-HTTPAPI/2.0
       transfer-encoding:
@@ -1664,15 +1266,9 @@
       ParameterSetName:
       - -n -c --content-type --account-name --account-key
       User-Agent:
-<<<<<<< HEAD
-      - AZURECLI/2.37.0 azsdk-python-storage-blob/12.12.0 Python/3.9.6 (Windows-10-10.0.19044-SP0)
-      x-ms-date:
-      - Mon, 20 Jun 2022 06:02:45 GMT
-=======
       - AZURECLI/2.39.0 azsdk-python-storage-blob/12.12.0 Python/3.7.9 (Windows-10-10.0.22000-SP0)
       x-ms-date:
       - Fri, 19 Aug 2022 02:53:19 GMT
->>>>>>> 21d07dc5
       x-ms-version:
       - '2021-06-08'
     method: HEAD
@@ -1688,19 +1284,11 @@
       content-type:
       - application/octet-stream
       date:
-<<<<<<< HEAD
-      - Mon, 20 Jun 2022 06:02:46 GMT
-      etag:
-      - '"0x8DA52827AA91EAB"'
-      last-modified:
-      - Mon, 20 Jun 2022 06:02:38 GMT
-=======
       - Fri, 19 Aug 2022 02:53:19 GMT
       etag:
       - '"0x8DA818DF5A28044"'
       last-modified:
       - Fri, 19 Aug 2022 02:53:13 GMT
->>>>>>> 21d07dc5
       server:
       - Windows-Azure-Blob/1.0 Microsoft-HTTPAPI/2.0
       x-ms-blob-sequence-number:
@@ -1708,11 +1296,7 @@
       x-ms-blob-type:
       - PageBlob
       x-ms-creation-time:
-<<<<<<< HEAD
-      - Mon, 20 Jun 2022 06:02:38 GMT
-=======
       - Fri, 19 Aug 2022 02:53:13 GMT
->>>>>>> 21d07dc5
       x-ms-lease-state:
       - available
       x-ms-lease-status:
@@ -1740,19 +1324,11 @@
       ParameterSetName:
       - -n -c --content-type --account-name --account-key
       User-Agent:
-<<<<<<< HEAD
-      - AZURECLI/2.37.0 azsdk-python-storage-blob/12.12.0 Python/3.9.6 (Windows-10-10.0.19044-SP0)
+      - AZURECLI/2.39.0 azsdk-python-storage-blob/12.12.0 Python/3.7.9 (Windows-10-10.0.22000-SP0)
       x-ms-blob-content-type:
       - application/test-content
       x-ms-date:
-      - Mon, 20 Jun 2022 06:02:47 GMT
-=======
-      - AZURECLI/2.39.0 azsdk-python-storage-blob/12.12.0 Python/3.7.9 (Windows-10-10.0.22000-SP0)
-      x-ms-blob-content-type:
-      - application/test-content
-      x-ms-date:
       - Fri, 19 Aug 2022 02:53:20 GMT
->>>>>>> 21d07dc5
       x-ms-version:
       - '2021-06-08'
     method: PUT
@@ -1764,19 +1340,11 @@
       content-length:
       - '0'
       date:
-<<<<<<< HEAD
-      - Mon, 20 Jun 2022 06:02:47 GMT
-      etag:
-      - '"0x8DA5282807A6DDD"'
-      last-modified:
-      - Mon, 20 Jun 2022 06:02:48 GMT
-=======
       - Fri, 19 Aug 2022 02:53:20 GMT
       etag:
       - '"0x8DA818DFA333945"'
       last-modified:
       - Fri, 19 Aug 2022 02:53:21 GMT
->>>>>>> 21d07dc5
       server:
       - Windows-Azure-Blob/1.0 Microsoft-HTTPAPI/2.0
       x-ms-blob-sequence-number:
@@ -1800,15 +1368,9 @@
       ParameterSetName:
       - -n -c --account-name --account-key
       User-Agent:
-<<<<<<< HEAD
-      - AZURECLI/2.37.0 azsdk-python-storage-blob/12.12.0 Python/3.9.6 (Windows-10-10.0.19044-SP0)
-      x-ms-date:
-      - Mon, 20 Jun 2022 06:02:48 GMT
-=======
       - AZURECLI/2.39.0 azsdk-python-storage-blob/12.12.0 Python/3.7.9 (Windows-10-10.0.22000-SP0)
       x-ms-date:
       - Fri, 19 Aug 2022 02:53:21 GMT
->>>>>>> 21d07dc5
       x-ms-version:
       - '2021-06-08'
     method: HEAD
@@ -1824,19 +1386,11 @@
       content-type:
       - application/test-content
       date:
-<<<<<<< HEAD
-      - Mon, 20 Jun 2022 06:02:49 GMT
-      etag:
-      - '"0x8DA5282807A6DDD"'
-      last-modified:
-      - Mon, 20 Jun 2022 06:02:48 GMT
-=======
       - Fri, 19 Aug 2022 02:53:21 GMT
       etag:
       - '"0x8DA818DFA333945"'
       last-modified:
       - Fri, 19 Aug 2022 02:53:21 GMT
->>>>>>> 21d07dc5
       server:
       - Windows-Azure-Blob/1.0 Microsoft-HTTPAPI/2.0
       x-ms-blob-sequence-number:
@@ -1844,11 +1398,7 @@
       x-ms-blob-type:
       - PageBlob
       x-ms-creation-time:
-<<<<<<< HEAD
-      - Mon, 20 Jun 2022 06:02:38 GMT
-=======
       - Fri, 19 Aug 2022 02:53:13 GMT
->>>>>>> 21d07dc5
       x-ms-lease-state:
       - available
       x-ms-lease-status:
@@ -1874,15 +1424,9 @@
       ParameterSetName:
       - -n -c --account-name --account-key
       User-Agent:
-<<<<<<< HEAD
-      - AZURECLI/2.37.0 azsdk-python-storage-blob/12.12.0 Python/3.9.6 (Windows-10-10.0.19044-SP0)
-      x-ms-date:
-      - Mon, 20 Jun 2022 06:02:49 GMT
-=======
       - AZURECLI/2.39.0 azsdk-python-storage-blob/12.12.0 Python/3.7.9 (Windows-10-10.0.22000-SP0)
       x-ms-date:
       - Fri, 19 Aug 2022 02:53:22 GMT
->>>>>>> 21d07dc5
       x-ms-version:
       - '2021-06-08'
     method: GET
@@ -1894,19 +1438,11 @@
       content-type:
       - application/xml
       date:
-<<<<<<< HEAD
-      - Mon, 20 Jun 2022 06:02:49 GMT
-      etag:
-      - '"0x8DA5282807A6DDD"'
-      last-modified:
-      - Mon, 20 Jun 2022 06:02:48 GMT
-=======
       - Fri, 19 Aug 2022 02:53:22 GMT
       etag:
       - '"0x8DA818DFA333945"'
       last-modified:
       - Fri, 19 Aug 2022 02:53:21 GMT
->>>>>>> 21d07dc5
       server:
       - Windows-Azure-Blob/1.0 Microsoft-HTTPAPI/2.0
       transfer-encoding:
@@ -1932,15 +1468,9 @@
       ParameterSetName:
       - --account-name --account-key
       User-Agent:
-<<<<<<< HEAD
-      - AZURECLI/2.37.0 azsdk-python-storage-blob/12.12.0 Python/3.9.6 (Windows-10-10.0.19044-SP0)
-      x-ms-date:
-      - Mon, 20 Jun 2022 06:02:50 GMT
-=======
       - AZURECLI/2.39.0 azsdk-python-storage-blob/12.12.0 Python/3.7.9 (Windows-10-10.0.22000-SP0)
       x-ms-date:
       - Fri, 19 Aug 2022 02:53:22 GMT
->>>>>>> 21d07dc5
       x-ms-version:
       - '2021-06-08'
     method: GET
@@ -1953,11 +1483,7 @@
       content-type:
       - application/xml
       date:
-<<<<<<< HEAD
-      - Mon, 20 Jun 2022 06:02:50 GMT
-=======
       - Fri, 19 Aug 2022 02:53:23 GMT
->>>>>>> 21d07dc5
       server:
       - Windows-Azure-Blob/1.0 Microsoft-HTTPAPI/2.0
       transfer-encoding:
@@ -1981,15 +1507,9 @@
       ParameterSetName:
       - -n -c --file --account-name --account-key
       User-Agent:
-<<<<<<< HEAD
-      - AZURECLI/2.37.0 azsdk-python-storage-blob/12.12.0 Python/3.9.6 (Windows-10-10.0.19044-SP0)
-      x-ms-date:
-      - Mon, 20 Jun 2022 06:02:51 GMT
-=======
       - AZURECLI/2.39.0 azsdk-python-storage-blob/12.12.0 Python/3.7.9 (Windows-10-10.0.22000-SP0)
       x-ms-date:
       - Fri, 19 Aug 2022 02:53:23 GMT
->>>>>>> 21d07dc5
       x-ms-range:
       - bytes=0-33554431
       x-ms-version:
@@ -2009,19 +1529,11 @@
       content-type:
       - application/test-content
       date:
-<<<<<<< HEAD
-      - Mon, 20 Jun 2022 06:02:52 GMT
-      etag:
-      - '"0x8DA5282807A6DDD"'
-      last-modified:
-      - Mon, 20 Jun 2022 06:02:48 GMT
-=======
       - Fri, 19 Aug 2022 02:53:24 GMT
       etag:
       - '"0x8DA818DFA333945"'
       last-modified:
       - Fri, 19 Aug 2022 02:53:21 GMT
->>>>>>> 21d07dc5
       server:
       - Windows-Azure-Blob/1.0 Microsoft-HTTPAPI/2.0
       x-ms-blob-sequence-number:
@@ -2029,11 +1541,7 @@
       x-ms-blob-type:
       - PageBlob
       x-ms-creation-time:
-<<<<<<< HEAD
-      - Mon, 20 Jun 2022 06:02:38 GMT
-=======
       - Fri, 19 Aug 2022 02:53:13 GMT
->>>>>>> 21d07dc5
       x-ms-lease-state:
       - available
       x-ms-lease-status:
@@ -2059,15 +1567,9 @@
       ParameterSetName:
       - -n -c --file --account-name --account-key
       User-Agent:
-<<<<<<< HEAD
-      - AZURECLI/2.37.0 azsdk-python-storage-blob/12.12.0 Python/3.9.6 (Windows-10-10.0.19044-SP0)
-      x-ms-date:
-      - Mon, 20 Jun 2022 06:02:52 GMT
-=======
       - AZURECLI/2.39.0 azsdk-python-storage-blob/12.12.0 Python/3.7.9 (Windows-10-10.0.22000-SP0)
       x-ms-date:
       - Fri, 19 Aug 2022 02:53:24 GMT
->>>>>>> 21d07dc5
       x-ms-version:
       - '2021-06-08'
     method: GET
@@ -2079,19 +1581,11 @@
       content-type:
       - application/xml
       date:
-<<<<<<< HEAD
-      - Mon, 20 Jun 2022 06:02:52 GMT
-      etag:
-      - '"0x8DA5282807A6DDD"'
-      last-modified:
-      - Mon, 20 Jun 2022 06:02:48 GMT
-=======
       - Fri, 19 Aug 2022 02:53:24 GMT
       etag:
       - '"0x8DA818DFA333945"'
       last-modified:
       - Fri, 19 Aug 2022 02:53:21 GMT
->>>>>>> 21d07dc5
       server:
       - Windows-Azure-Blob/1.0 Microsoft-HTTPAPI/2.0
       transfer-encoding:
@@ -2117,15 +1611,9 @@
       ParameterSetName:
       - -n -c --file --start-range --end-range --account-name --account-key
       User-Agent:
-<<<<<<< HEAD
-      - AZURECLI/2.37.0 azsdk-python-storage-blob/12.12.0 Python/3.9.6 (Windows-10-10.0.19044-SP0)
-      x-ms-date:
-      - Mon, 20 Jun 2022 06:02:53 GMT
-=======
       - AZURECLI/2.39.0 azsdk-python-storage-blob/12.12.0 Python/3.7.9 (Windows-10-10.0.22000-SP0)
       x-ms-date:
       - Fri, 19 Aug 2022 02:53:25 GMT
->>>>>>> 21d07dc5
       x-ms-range:
       - bytes=10-499
       x-ms-version:
@@ -2145,19 +1633,11 @@
       content-type:
       - application/test-content
       date:
-<<<<<<< HEAD
-      - Mon, 20 Jun 2022 06:02:53 GMT
-      etag:
-      - '"0x8DA5282807A6DDD"'
-      last-modified:
-      - Mon, 20 Jun 2022 06:02:48 GMT
-=======
       - Fri, 19 Aug 2022 02:53:25 GMT
       etag:
       - '"0x8DA818DFA333945"'
       last-modified:
       - Fri, 19 Aug 2022 02:53:21 GMT
->>>>>>> 21d07dc5
       server:
       - Windows-Azure-Blob/1.0 Microsoft-HTTPAPI/2.0
       x-ms-blob-sequence-number:
@@ -2165,11 +1645,7 @@
       x-ms-blob-type:
       - PageBlob
       x-ms-creation-time:
-<<<<<<< HEAD
-      - Mon, 20 Jun 2022 06:02:38 GMT
-=======
       - Fri, 19 Aug 2022 02:53:13 GMT
->>>>>>> 21d07dc5
       x-ms-lease-state:
       - available
       x-ms-lease-status:
@@ -2195,15 +1671,9 @@
       ParameterSetName:
       - -n -c --file --start-range --end-range --account-name --account-key
       User-Agent:
-<<<<<<< HEAD
-      - AZURECLI/2.37.0 azsdk-python-storage-blob/12.12.0 Python/3.9.6 (Windows-10-10.0.19044-SP0)
-      x-ms-date:
-      - Mon, 20 Jun 2022 06:02:54 GMT
-=======
       - AZURECLI/2.39.0 azsdk-python-storage-blob/12.12.0 Python/3.7.9 (Windows-10-10.0.22000-SP0)
       x-ms-date:
       - Fri, 19 Aug 2022 02:53:26 GMT
->>>>>>> 21d07dc5
       x-ms-version:
       - '2021-06-08'
     method: GET
@@ -2215,19 +1685,11 @@
       content-type:
       - application/xml
       date:
-<<<<<<< HEAD
-      - Mon, 20 Jun 2022 06:02:53 GMT
-      etag:
-      - '"0x8DA5282807A6DDD"'
-      last-modified:
-      - Mon, 20 Jun 2022 06:02:48 GMT
-=======
       - Fri, 19 Aug 2022 02:53:26 GMT
       etag:
       - '"0x8DA818DFA333945"'
       last-modified:
       - Fri, 19 Aug 2022 02:53:21 GMT
->>>>>>> 21d07dc5
       server:
       - Windows-Azure-Blob/1.0 Microsoft-HTTPAPI/2.0
       transfer-encoding:
