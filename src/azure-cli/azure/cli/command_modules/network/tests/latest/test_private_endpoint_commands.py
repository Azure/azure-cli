# --------------------------------------------------------------------------------------------
# Copyright (c) Microsoft Corporation. All rights reserved.
# Licensed under the MIT License. See License.txt in the project root for license information.
# --------------------------------------------------------------------------------------------

import os
import time
import unittest

from azure.cli.testsdk import (
    ScenarioTest, ResourceGroupPreparer, StorageAccountPreparer, KeyVaultPreparer, live_only, record_only)
from azure.cli.core.util import parse_proxy_resource_id, CLIError

from azure.cli.command_modules.rdbms.tests.latest.test_rdbms_commands import ServerPreparer
from azure.cli.command_modules.batch.tests.latest.batch_preparers import BatchAccountPreparer, BatchScenarioMixin
from azure_devtools.scenario_tests import AllowLargeResponse

TEST_DIR = os.path.abspath(os.path.join(os.path.abspath(__file__), '..'))


class NetworkPrivateLinkKeyVaultScenarioTest(ScenarioTest):
    @ResourceGroupPreparer(name_prefix='cli_test_keyvault_plr')
    @KeyVaultPreparer(name_prefix='cli-test-kv-plr-', location='centraluseuap')
    def test_private_link_resource_keyvault(self, resource_group, key_vault):
        self.kwargs.update({
            'loc': 'centraluseuap',
            'rg': resource_group
        })

        self.cmd('network private-link-resource list '
                 '--name {kv} '
                 '-g {rg} '
                 '--type microsoft.keyvault/vaults',
                 checks=self.check('@[0].properties.groupId', 'vault'))

    @ResourceGroupPreparer(name_prefix='cli_test_hsm_plr_rg')
    def test_mhsm_private_link_resource(self, resource_group):
        self.kwargs.update({
            'hsm': self.create_random_name('cli-test-hsm-plr-', 24),
            'loc': 'centraluseuap'
        })
        self.cmd('keyvault create --hsm-name {hsm} -g {rg} -l {loc} '
                 '--administrators "3707fb2f-ac10-4591-a04f-8b0d786ea37d"')
        self.cmd('network private-link-resource list '
                 '--name {hsm} '
                 '-g {rg} '
                 '--type microsoft.keyvault/managedHSMs',
                 checks=self.check('@[0].properties.groupId', 'managedhsm'))
        self.cmd('keyvault delete --hsm-name {hsm} -g {rg}')
        self.cmd('keyvault purge --hsm-name {hsm} -l {loc}')

    @ResourceGroupPreparer(name_prefix='cli_test_keyvault_pe')
    @KeyVaultPreparer(name_prefix='cli-test-kv-pe-', location='centraluseuap')
    def test_private_endpoint_connection_keyvault(self, resource_group):
        self.kwargs.update({
            'loc': 'centraluseuap',
            'vnet': self.create_random_name('cli-vnet-', 24),
            'subnet': self.create_random_name('cli-subnet-', 24),
            'pe': self.create_random_name('cli-pe-', 24),
            'pe_connection': self.create_random_name('cli-pec-', 24),
            'rg': resource_group
        })

        # Prepare vault and network
        self.kwargs['kv_id'] = self.cmd('keyvault show -n {kv} -g {rg} --query "id" -otsv').output
        self.cmd('network vnet create '
                 '-n {vnet} '
                 '-g {rg} '
                 '-l {loc} '
                 '--subnet-name {subnet}',
                 checks=self.check('length(newVNet.subnets)', 1))
        self.cmd('network vnet subnet update '
                 '-n {subnet} '
                 '--vnet-name {vnet} '
                 '-g {rg} '
                 '--disable-private-endpoint-network-policies true',
                 checks=self.check('privateEndpointNetworkPolicies', 'Disabled'))

        # Create a private endpoint connection
        pe = self.cmd('network private-endpoint create '
                      '-g {rg} '
                      '-n {pe} '
                      '--vnet-name {vnet} '
                      '--subnet {subnet} '
                      '-l {loc} '
                      '--connection-name {pe_connection} '
                      '--private-connection-resource-id {kv_id} '
                      '--group-id vault').get_output_in_json()
        self.kwargs['pe_id'] = pe['id']

        # Show the connection at vault side
        keyvault = self.cmd('keyvault show -n {kv}',
                            checks=self.check('length(properties.privateEndpointConnections)', 1)).get_output_in_json()
        self.kwargs['kv_pe_id'] = keyvault['properties']['privateEndpointConnections'][0]['id']
        print(self.kwargs['kv_pe_id'])
        self.cmd('network private-endpoint-connection show '
                 '--id {kv_pe_id}',
                 checks=self.check('id', '{kv_pe_id}'))
        self.kwargs['kv_pe_name'] = self.kwargs['kv_pe_id'].split('/')[-1]
        self.cmd('network private-endpoint-connection show  '
                 '--resource-name {kv} '
                 '-g {rg} '
                 '--name {kv_pe_name} '
                 '--type microsoft.keyvault/vaults',
                 checks=self.check('name', '{kv_pe_name}'))
        self.cmd('network private-endpoint-connection show  '
                 '--resource-name {kv} '
                 '-g {rg} '
                 '-n {kv_pe_name} '
                 '--type microsoft.keyvault/vaults',
                 checks=self.check('name', '{kv_pe_name}'))

        # Try running `set-policy` on the linked vault
        self.kwargs['policy_id'] = keyvault['properties']['accessPolicies'][0]['objectId']
        self.cmd('keyvault set-policy '
                 '-g {rg} '
                 '-n {kv} '
                 '--object-id {policy_id} '
                 '--certificate-permissions get list',
                 checks=self.check('length(properties.accessPolicies[0].permissions.certificates)', 2))

        # Test approval/rejection
        self.kwargs.update({
            'approval_desc': 'You are approved!',
            'rejection_desc': 'You are rejected!'
        })
        self.cmd('network private-endpoint-connection reject '
                 '--id {kv_pe_id} '
                 '--description "{rejection_desc}"',
                 checks=[
                     self.check('properties.privateLinkServiceConnectionState.status', 'Rejected'),
                     self.check('properties.privateLinkServiceConnectionState.description', '{rejection_desc}')
                 ])

        self.cmd('network private-endpoint-connection show --id {kv_pe_id}',
                 checks=self.check('properties.provisioningState', 'Succeeded'))

        self.cmd('network private-endpoint-connection approve '
                 '--resource-name {kv} '
                 '--name {kv_pe_name} '
                 '-g {rg} '
                 '--type microsoft.keyvault/vaults '
                 '--description "{approval_desc}"',
                 checks=[
                     self.check('properties.privateLinkServiceConnectionState.status', 'Approved'),
                     self.check('properties.privateLinkServiceConnectionState.description', '{approval_desc}')
                 ])

        self.cmd('network private-endpoint-connection show --id {kv_pe_id}',
                 checks=self.check('properties.provisioningState', 'Succeeded'))

        self.cmd('network private-endpoint-connection list --id {kv_id}',
                 checks=self.check('length(@)', 1))

        self.cmd('network private-endpoint-connection delete --id {kv_pe_id} -y')

    @ResourceGroupPreparer(name_prefix='cli_test_hsm_pe')
    def test_hsm_private_endpoint_connection(self, resource_group):
        self.kwargs.update({
            'hsm': self.create_random_name('cli-test-hsm-pe-', 24),
            'loc': 'centraluseuap',
            'vnet': self.create_random_name('cli-vnet-', 24),
            'subnet': self.create_random_name('cli-subnet-', 24),
            'pe': self.create_random_name('cli-pe-', 24),
            'pe_connection': self.create_random_name('cli-pec-', 24),
            'rg': resource_group
        })

        # Prepare hsm and network
        hsm = self.cmd('keyvault create --hsm-name {hsm} -g {rg} -l {loc} '
                       '--administrators "3707fb2f-ac10-4591-a04f-8b0d786ea37d"').get_output_in_json()
        self.kwargs['hsm_id'] = hsm['id']
        self.cmd('network vnet create '
                 '-n {vnet} '
                 '-g {rg} '
                 '-l {loc} '
                 '--subnet-name {subnet}',
                 checks=self.check('length(newVNet.subnets)', 1))
        self.cmd('network vnet subnet update '
                 '-n {subnet} '
                 '--vnet-name {vnet} '
                 '-g {rg} '
                 '--disable-private-endpoint-network-policies true',
                 checks=self.check('privateEndpointNetworkPolicies', 'Disabled'))

        # Create a private endpoint connection
        pe = self.cmd('network private-endpoint create '
                      '-g {rg} '
                      '-n {pe} '
                      '--vnet-name {vnet} '
                      '--subnet {subnet} '
                      '-l {loc} '
                      '--connection-name {pe_connection} '
                      '--private-connection-resource-id {hsm_id} '
                      '--group-id managedhsm').get_output_in_json()
        self.kwargs['pe_id'] = pe['id']

        # Show the connection at vault side
        keyvault = self.cmd('keyvault show --hsm-name {hsm}',
                            checks=self.check('length(properties.privateEndpointConnections)', 1)).get_output_in_json()
        self.kwargs['hsm_pe_id'] = keyvault['properties']['privateEndpointConnections'][0]['id']

        self.cmd('network private-endpoint-connection show '
                 '--id {hsm_pe_id}',
                 checks=self.check('id', '{hsm_pe_id}'))
        self.kwargs['hsm_pe_name'] = self.kwargs['hsm_pe_id'].split('/')[-1]
        self.cmd('network private-endpoint-connection show  '
                 '--resource-name {hsm} '
                 '-g {rg} '
                 '--name {hsm_pe_name} '
                 '--type Microsoft.KeyVault/managedHSMs',
                 checks=self.check('name', '{hsm_pe_name}'))

        # Test approval/rejection
        self.kwargs.update({
            'approval_desc': 'You are approved!',
            'rejection_desc': 'You are rejected!'
        })

        self.cmd('network private-endpoint-connection approve '
                 '--resource-name {hsm} '
                 '--name {hsm_pe_name} '
                 '-g {rg} '
                 '--type Microsoft.KeyVault/managedHSMs '
                 '--description "{approval_desc}"',
                 checks=[
                     self.check('properties.privateLinkServiceConnectionState.status', 'Approved'),
                     self.check('properties.privateLinkServiceConnectionState.description', '{approval_desc}')
                 ])

        self.cmd('network private-endpoint-connection show --id {hsm_pe_id}',
                 checks=self.check('properties.provisioningState', 'Succeeded'))

        self.cmd('network private-endpoint-connection reject '
                 '--id {hsm_pe_id} '
                 '--description "{rejection_desc}"',
                 checks=[
                     self.check('properties.privateLinkServiceConnectionState.status', 'Rejected'),
                     self.check('properties.privateLinkServiceConnectionState.description', '{rejection_desc}')
                 ])

        self.cmd('network private-endpoint-connection show --id {hsm_pe_id}',
                 checks=self.check('properties.provisioningState', 'Succeeded'))

        self.cmd('network private-endpoint-connection list --id {hsm_id}',
                 checks=self.check('length(@)', 1))

        self.cmd('network private-endpoint-connection delete --id {hsm_pe_id} -y')

        # clear resources
        self.cmd('network private-endpoint delete -g {rg} -n {pe}')
        self.cmd('keyvault delete --hsm-name {hsm} -g {rg}')
        self.cmd('keyvault purge --hsm-name {hsm} -l {loc}')


class NetworkPrivateLinkStorageAccountScenarioTest(ScenarioTest):
    @ResourceGroupPreparer(name_prefix='cli_test_sa_plr')
    @StorageAccountPreparer(name_prefix='saplr', kind='StorageV2', sku='Standard_LRS')
    def test_private_link_resource_storage_account(self, storage_account):
        self.kwargs.update({
            'sa': storage_account
        })
        self.cmd('network private-link-resource list --name {sa} -g {rg} --type Microsoft.Storage/storageAccounts', checks=[
            self.check('length(@)', 6)])

    @ResourceGroupPreparer(name_prefix='cli_test_sa_pe')
    @StorageAccountPreparer(name_prefix='saplr', kind='StorageV2')
    def test_private_endpoint_connection_storage_account(self, storage_account):
        from msrestazure.azure_exceptions import CloudError
        self.kwargs.update({
            'sa': storage_account,
            'loc': 'eastus',
            'vnet': self.create_random_name('cli-vnet-', 24),
            'subnet': self.create_random_name('cli-subnet-', 24),
            'pe': self.create_random_name('cli-pe-', 24),
            'pe_connection': self.create_random_name('cli-pec-', 24),
        })

        # Prepare network
        self.cmd('network vnet create -n {vnet} -g {rg} -l {loc} --subnet-name {subnet}',
                 checks=self.check('length(newVNet.subnets)', 1))
        self.cmd('network vnet subnet update -n {subnet} --vnet-name {vnet} -g {rg} '
                 '--disable-private-endpoint-network-policies true',
                 checks=self.check('privateEndpointNetworkPolicies', 'Disabled'))

        # Create a private endpoint connection
        pr = self.cmd('storage account private-link-resource list --account-name {sa} -g {rg}').get_output_in_json()
        self.kwargs['group_id'] = pr[0]['groupId']

        storage = self.cmd('storage account show -n {sa} -g {rg}').get_output_in_json()
        self.kwargs['sa_id'] = storage['id']
        private_endpoint = self.cmd(
            'network private-endpoint create -g {rg} -n {pe} --vnet-name {vnet} --subnet {subnet} -l {loc} '
            '--connection-name {pe_connection} --private-connection-resource-id {sa_id} '
            '--group-id blob').get_output_in_json()
        self.assertEqual(private_endpoint['name'], self.kwargs['pe'])
        self.assertEqual(private_endpoint['privateLinkServiceConnections'][0]['name'], self.kwargs['pe_connection'])
        self.assertEqual(private_endpoint['privateLinkServiceConnections'][0]['privateLinkServiceConnectionState']['status'], 'Approved')
        self.assertEqual(private_endpoint['privateLinkServiceConnections'][0]['provisioningState'], 'Succeeded')
        self.assertEqual(private_endpoint['privateLinkServiceConnections'][0]['groupIds'][0], self.kwargs['group_id'])
        self.kwargs['pe_id'] = private_endpoint['privateLinkServiceConnections'][0]['id']

        # Show the connection at storage account
        storage = self.cmd('storage account show -n {sa} -g {rg}').get_output_in_json()
        self.assertIn('privateEndpointConnections', storage)
        self.assertEqual(len(storage['privateEndpointConnections']), 1)
        self.assertEqual(storage['privateEndpointConnections'][0]['privateLinkServiceConnectionState']['status'],
                         'Approved')

        self.kwargs['sa_pec_id'] = storage['privateEndpointConnections'][0]['id']
        self.kwargs['sa_pec_name'] = storage['privateEndpointConnections'][0]['name']

        self.cmd('network private-endpoint-connection show --name {sa_pec_name} -g {rg} --resource-name {sa} --type Microsoft.Storage/storageAccounts',
                 checks=self.check('id', '{sa_pec_id}'))

        # cannot approve it from auto-approved state
        # self.cmd('network private-endpoint-connection approve --name {sa_pec_name} -g {rg} --resource-name {sa} --type Microsoft.Storage/storageAccounts',
        #          checks=[self.check('properties.privateLinkServiceConnectionState.status', 'Approved')])

        self.cmd('network private-endpoint-connection reject --name {sa_pec_name} -g {rg} --resource-name {sa} --type Microsoft.Storage/storageAccounts',
                 checks=[self.check('properties.privateLinkServiceConnectionState.status', 'Rejected')])

        self.cmd('network private-endpoint-connection list --id {sa_pec_id}',
                 checks=self.check('length(@)', 1))

        self.cmd('network private-endpoint-connection delete --id {sa_pec_id} -y')


class NetworkPrivateLinkACRScenarioTest(ScenarioTest):
    @ResourceGroupPreparer(name_prefix='cli_test_sa_plr')
    def test_private_link_resource_acr(self):
        self.kwargs.update({
            'registry_name': self.create_random_name('testreg', 20)
        })
        result = self.cmd('acr create --name {registry_name} --resource-group {rg} --sku premium').get_output_in_json()
        self.kwargs['registry_id'] = result['id']
        self.cmd('network private-link-resource list --id {registry_id}', checks=[
            self.check('length(@)', 1)])

    @ResourceGroupPreparer(location='centraluseuap')
    def test_private_endpoint_connection_acr(self, resource_group):
        self.kwargs.update({
            'registry_name': self.create_random_name('testreg', 20),
            'vnet_name': self.create_random_name('testvnet', 20),
            'subnet_name': self.create_random_name('testsubnet', 20),
            'endpoint_name': self.create_random_name('priv_endpoint', 25),
            'endpoint_conn_name': self.create_random_name('priv_endpointconn', 25),
            'second_endpoint_name': self.create_random_name('priv_endpoint', 25),
            'second_endpoint_conn_name': self.create_random_name('priv_endpointconn', 25),
            'description_msg': 'somedescription'
        })

        # create subnet with disabled endpoint network policies
        self.cmd('network vnet create -g {rg} -n {vnet_name} --subnet-name {subnet_name}')
        self.cmd('network vnet subnet update -g {rg} --vnet-name {vnet_name} --name {subnet_name} --disable-private-endpoint-network-policies true')

        result = self.cmd('acr create --name {registry_name} --resource-group {rg} --sku premium').get_output_in_json()
        self.kwargs['registry_id'] = result['id']

        # add an endpoint and approve it
        result = self.cmd(
            'network private-endpoint create -n {endpoint_name} -g {rg} --subnet {subnet_name} --vnet-name {vnet_name}  '
            '--private-connection-resource-id {registry_id} --group-id registry --connection-name {endpoint_conn_name} --manual-request').get_output_in_json()
        self.assertTrue(self.kwargs['endpoint_name'].lower() in result['name'].lower())

        result = self.cmd(
            'network private-endpoint-connection list -g {rg} --name {registry_name} --type Microsoft.ContainerRegistry/registries').get_output_in_json()
        self.kwargs['endpoint_request'] = result[0]['name']

        self.cmd(
            'network private-endpoint-connection approve -g {rg} --resource-name {registry_name} -n {endpoint_request} --description {description_msg} --type Microsoft.ContainerRegistry/registries',
            checks=[
                self.check('properties.privateLinkServiceConnectionState.status', 'Approved'),
                self.check('properties.privateLinkServiceConnectionState.description', '{description_msg}')
            ])

        # add an endpoint and then reject it
        self.cmd(
            'network private-endpoint create -n {second_endpoint_name} -g {rg} --subnet {subnet_name} --vnet-name {vnet_name} --private-connection-resource-id {registry_id} --group-id registry --connection-name {second_endpoint_conn_name} --manual-request')
        result = self.cmd('network private-endpoint-connection list -g {rg} --name {registry_name} --type Microsoft.ContainerRegistry/registries').get_output_in_json()

        # the connection request name starts with the registry / resource name
        self.kwargs['second_endpoint_request'] = [conn['name'] for conn in result if
                                                  self.kwargs['second_endpoint_name'].lower() in
                                                  conn['properties']['privateEndpoint']['id'].lower()][0]

        self.cmd(
            'network private-endpoint-connection reject -g {rg} --resource-name {registry_name} -n {second_endpoint_request} --description {description_msg} --type Microsoft.ContainerRegistry/registries',
            checks=[
                self.check('properties.privateLinkServiceConnectionState.status', 'Rejected'),
                self.check('properties.privateLinkServiceConnectionState.description', '{description_msg}')
            ])

        # list endpoints
        self.cmd('network private-endpoint-connection list -g {rg} -n {registry_name} --type Microsoft.ContainerRegistry/registries', checks=[
            self.check('length(@)', '2'),
        ])

        # remove endpoints
        self.cmd(
            'network private-endpoint-connection delete -g {rg} --resource-name {registry_name} -n {second_endpoint_request} --type Microsoft.ContainerRegistry/registries -y')
        time.sleep(30)
        self.cmd('network private-endpoint-connection list -g {rg} -n {registry_name} --type Microsoft.ContainerRegistry/registries', checks=[
            self.check('length(@)', '1'),
        ])
        self.cmd('network private-endpoint-connection show -g {rg} --resource-name {registry_name} -n {endpoint_request} --type Microsoft.ContainerRegistry/registries', checks=[
            self.check('properties.privateLinkServiceConnectionState.status', 'Approved'),
            self.check('properties.privateLinkServiceConnectionState.description', '{description_msg}'),
            self.check('name', '{endpoint_request}')
        ])

        self.cmd('network private-endpoint-connection delete -g {rg} --resource-name {registry_name} -n {endpoint_request} --type Microsoft.ContainerRegistry/registries -y')


class NetworkPrivateLinkPrivateLinkScopeScenarioTest(ScenarioTest):
    @unittest.skip('clitesthafdg4ouudnih not found in AIMON environment')
    # @record_only()  # record_only as the private-link-scope scoped-resource cannot find the components of application insights
    @ResourceGroupPreparer(location='eastus')
    def test_private_endpoint_connection_private_link_scope(self, resource_group, resource_group_location):
        self.kwargs.update({
            'rg': resource_group,
            'scope': 'clitestscopename',
            'assigned_app': 'assigned_app',
            'assigned_ws': 'assigned_ws',
            'workspace': self.create_random_name('clitest', 20),
            'app': self.create_random_name('clitest', 20),
            'vnet': self.create_random_name('cli-vnet-', 24),
            'subnet': self.create_random_name('cli-subnet-', 24),
            'pe': self.create_random_name('cli-pe-', 24),
            'pe_connection': self.create_random_name('cli-pec-', 24),
            'loc': resource_group_location
        })

        self.cmd('monitor private-link-scope create -n {scope} -g {rg}', checks=[
            self.check('name', '{scope}')
        ])

        self.cmd('monitor private-link-scope update -n {scope} -g {rg} --tags tag1=d1', checks=[
            self.check('tags.tag1', 'd1')
        ])

        self.cmd('monitor private-link-scope show -n {scope} -g {rg}', checks=[
            self.check('tags.tag1', 'd1')
        ])
        self.cmd('monitor private-link-scope list -g {rg}', checks=[
            self.check('length(@)', 1)
        ])
        self.cmd('monitor private-link-scope list')

        workspace_id = self.cmd('monitor log-analytics workspace create -n {workspace} -g {rg} -l {loc}').get_output_in_json()['id']
        self.kwargs.update({
            'workspace_id': workspace_id
        })

        # this command failed as service cannot find component of application insights
        self.cmd('monitor private-link-scope scoped-resource create -g {rg} -n {assigned_ws} --linked-resource {workspace_id} --scope-name {scope}', checks=[
            self.check('name', '{assigned_ws}')
        ])

        self.cmd('monitor private-link-scope scoped-resource list -g {rg} --scope-name {scope}', checks=[
            self.check('length(@)', 1)
        ])

        self.cmd('network private-link-resource list --name {scope} -g {rg} --type microsoft.insights/privateLinkScopes', checks=[
            self.check('length(@)', 1)
        ])

        # Prepare network
        self.cmd('network vnet create -n {vnet} -g {rg} -l {loc} --subnet-name {subnet}',
                 checks=self.check('length(newVNet.subnets)', 1))
        self.cmd('network vnet subnet update -n {subnet} --vnet-name {vnet} -g {rg} '
                 '--disable-private-endpoint-network-policies true',
                 checks=self.check('privateEndpointNetworkPolicies', 'Disabled'))

        # Create a private endpoint connection
        pr = self.cmd('monitor private-link-scope private-link-resource list --scope-name {scope} -g {rg}').get_output_in_json()
        self.kwargs['group_id'] = pr[0]['groupId']

        private_link_scope = self.cmd('monitor private-link-scope show -n {scope} -g {rg}').get_output_in_json()
        self.kwargs['scope_id'] = private_link_scope['id']
        private_endpoint = self.cmd(
            'network private-endpoint create -g {rg} -n {pe} --vnet-name {vnet} --subnet {subnet} -l {loc} '
            '--connection-name {pe_connection} --private-connection-resource-id {scope_id} '
            '--group-id {group_id}').get_output_in_json()
        self.assertEqual(private_endpoint['name'], self.kwargs['pe'])
        self.assertEqual(private_endpoint['privateLinkServiceConnections'][0]['name'], self.kwargs['pe_connection'])
        self.assertEqual(
            private_endpoint['privateLinkServiceConnections'][0]['privateLinkServiceConnectionState']['status'],
            'Approved')
        self.assertEqual(private_endpoint['privateLinkServiceConnections'][0]['provisioningState'], 'Succeeded')
        self.assertEqual(private_endpoint['privateLinkServiceConnections'][0]['groupIds'][0], self.kwargs['group_id'])
        self.kwargs['pe_id'] = private_endpoint['privateLinkServiceConnections'][0]['id']

        # Show the connection at monitor private-link-scope

        private_endpoint_connections = self.cmd('monitor private-link-scope show --name {scope} -g {rg}').get_output_in_json()['privateEndpointConnections']
        self.assertEqual(len(private_endpoint_connections), 1)
        self.assertEqual(private_endpoint_connections[0]['privateLinkServiceConnectionState']['status'], 'Approved')

        self.kwargs['scope_pec_id'] = private_endpoint_connections[0]['id']
        self.kwargs['scope_pec_name'] = private_endpoint_connections[0]['name']

        self.cmd('network private-endpoint-connection show --resource-name {scope} -g {rg} --name {scope_pec_name} --type microsoft.insights/privateLinkScopes',
                 checks=self.check('id', '{scope_pec_id}'))

        self.cmd('network private-endpoint-connection reject --resource-name {scope} -g {rg} --name {scope_pec_name} --type microsoft.insights/privateLinkScopes',
                 checks=[self.check('properties.privateLinkServiceConnectionState.status', 'Rejected')])

        self.cmd('network private-endpoint-connection list --name {scope} -g {rg} --type microsoft.insights/privateLinkScopes',
                 checks=[self.check('length(@)', 1)])

        self.cmd('network private-endpoint-connection delete --id {scope_pec_id} -y')
        self.cmd('monitor private-link-scope show --name {scope} -g {rg}', checks=[
            self.check('privateEndpointConnections', None)
        ])
        self.cmd('monitor private-link-scope scoped-resource delete -g {rg} -n {assigned_app} --scope-name {scope} -y')
        self.cmd('monitor private-link-scope scoped-resource list -g {rg} --scope-name {scope}', checks=[
            self.check('length(@)', 1)
        ])
        self.cmd('monitor private-link-scope delete -n {scope} -g {rg} -y')
        with self.assertRaisesRegexp(SystemExit, '3'):
            self.cmd('monitor private-link-scope show -n {scope} -g {rg}')


class NetworkPrivateLinkRDBMSScenarioTest(ScenarioTest):
    @ResourceGroupPreparer()
    @ServerPreparer(engine_type='mariadb')
    def test_mariadb_private_link_scenario(self, resource_group, server, database_engine):
        print(server)
        self._test_private_link_resource(resource_group, server, 'Microsoft.DBforMariaDB/servers', 'mariadbServer')
        self._test_private_endpoint_connection(resource_group, server, database_engine, 'Microsoft.DBforMariaDB/servers')

    @ResourceGroupPreparer()
    @ServerPreparer(engine_type='mysql')
    def test_mysql_private_link_scenario(self, resource_group, server, database_engine):
        self._test_private_link_resource(resource_group, server, 'Microsoft.DBforMySQL/servers', 'mysqlServer')
        self._test_private_endpoint_connection(resource_group, server, database_engine, 'Microsoft.DBforMySQL/servers')

    @ResourceGroupPreparer()
    @ServerPreparer(engine_type='postgres')
    def test_postgres_private_link_scenario(self, resource_group, server, database_engine):
        self._test_private_link_resource(resource_group, server, 'Microsoft.DBforPostgreSQL/servers', 'postgresqlServer')
        self._test_private_endpoint_connection(resource_group, server, database_engine, 'Microsoft.DBforPostgreSQL/servers')

    def _test_private_link_resource(self, resource_group, server, database_engine, group_id):
        result = self.cmd('network private-link-resource list -g {} --name {} --type {}'
                          .format(resource_group, server, database_engine)).get_output_in_json()
        self.assertEqual(result[0]['properties']['groupId'], group_id)

    def _test_private_endpoint_connection(self, resource_group, server, database_engine, rp_type):
        loc = 'westus'
        vnet = self.create_random_name('cli-vnet-', 24)
        subnet = self.create_random_name('cli-subnet-', 24)
        pe_name_auto = self.create_random_name('cli-pe-', 24)
        pe_name_manual_approve = self.create_random_name('cli-pe-', 24)
        pe_name_manual_reject = self.create_random_name('cli-pe-', 24)
        pe_connection_name_auto = self.create_random_name('cli-pec-', 24)
        pe_connection_name_manual_approve = self.create_random_name('cli-pec-', 24)
        pe_connection_name_manual_reject = self.create_random_name('cli-pec-', 24)

        # Prepare network and disable network policies
        self.cmd('network vnet create -n {} -g {} -l {} --subnet-name {}'
                 .format(vnet, resource_group, loc, subnet),
                 checks=self.check('length(newVNet.subnets)', 1))
        self.cmd('network vnet subnet update -n {} --vnet-name {} -g {} '
                 '--disable-private-endpoint-network-policies true'
                 .format(subnet, vnet, resource_group),
                 checks=self.check('privateEndpointNetworkPolicies', 'Disabled'))

        # Get Server Id and Group Id
        result = self.cmd('{} server show -g {} -n {}'
                          .format(database_engine, resource_group, server)).get_output_in_json()
        server_id = result['id']
        result = self.cmd('network private-link-resource list -g {} -n {} --type {}'
                          .format(resource_group, server, rp_type)).get_output_in_json()
        group_id = result[0]['properties']['groupId']

        approval_description = 'You are approved!'
        rejection_description = 'You are rejected!'
        expectedError = 'Private Endpoint Connection Status is not Pending'

        # Testing Auto-Approval workflow
        # Create a private endpoint connection
        private_endpoint = self.cmd('network private-endpoint create -g {} -n {} --vnet-name {} --subnet {} -l {} '
                                    '--connection-name {} --private-connection-resource-id {} '
                                    '--group-id {}'
                                    .format(resource_group, pe_name_auto, vnet, subnet, loc, pe_connection_name_auto, server_id, group_id)).get_output_in_json()
        self.assertEqual(private_endpoint['name'], pe_name_auto)
        self.assertEqual(private_endpoint['privateLinkServiceConnections'][0]['name'], pe_connection_name_auto)
        self.assertEqual(private_endpoint['privateLinkServiceConnections'][0]['privateLinkServiceConnectionState']['status'], 'Approved')
        self.assertEqual(private_endpoint['privateLinkServiceConnections'][0]['provisioningState'], 'Succeeded')
        self.assertEqual(private_endpoint['privateLinkServiceConnections'][0]['groupIds'][0], group_id)

        # Get Private Endpoint Connection Name and Id
        result = self.cmd('{} server show -g {} -n {}'
                          .format(database_engine, resource_group, server)).get_output_in_json()
        self.assertEqual(len(result['privateEndpointConnections']), 1)
        self.assertEqual(result['privateEndpointConnections'][0]['properties']['privateLinkServiceConnectionState']['status'],
                         'Approved')
        server_pec_id = result['privateEndpointConnections'][0]['id']
        result = parse_proxy_resource_id(server_pec_id)
        server_pec_name = result['child_name_1']

        self.cmd('network private-endpoint-connection show --resource-name {} -g {} --name {} --type {}'
                 .format(server, resource_group, server_pec_name, rp_type),
                 checks=[
                     self.check('id', server_pec_id),
                     self.check('properties.privateLinkServiceConnectionState.status', 'Approved'),
                     self.check('properties.provisioningState', 'Ready')
                 ])

        with self.assertRaisesRegexp(CLIError, expectedError):
            self.cmd('network private-endpoint-connection approve --resource-name {} -g {} --name {} --description "{}" --type {}'
                     .format(server, resource_group, server_pec_name, approval_description, rp_type))

        with self.assertRaisesRegexp(CLIError, expectedError):
            self.cmd('network private-endpoint-connection reject --resource-name {} -g {} --name {} --description "{}" --type {}'
                     .format(server, resource_group, server_pec_name, rejection_description, rp_type))

        self.cmd('network private-endpoint-connection delete --id {} -y'
                 .format(server_pec_id))

        # Testing Manual-Approval workflow [Approval]
        # Create a private endpoint connection
        private_endpoint = self.cmd('network private-endpoint create -g {} -n {} --vnet-name {} --subnet {} -l {} '
                                    '--connection-name {} --private-connection-resource-id {} '
                                    '--group-id {} --manual-request'
                                    .format(resource_group, pe_name_manual_approve, vnet, subnet, loc, pe_connection_name_manual_approve, server_id, group_id)).get_output_in_json()
        self.assertEqual(private_endpoint['name'], pe_name_manual_approve)
        self.assertEqual(private_endpoint['manualPrivateLinkServiceConnections'][0]['name'], pe_connection_name_manual_approve)
        self.assertEqual(private_endpoint['manualPrivateLinkServiceConnections'][0]['privateLinkServiceConnectionState']['status'], 'Pending')
        self.assertEqual(private_endpoint['manualPrivateLinkServiceConnections'][0]['provisioningState'], 'Succeeded')
        self.assertEqual(private_endpoint['manualPrivateLinkServiceConnections'][0]['groupIds'][0], group_id)

        # Get Private Endpoint Connection Name and Id
        result = self.cmd('{} server show -g {} -n {}'
                          .format(database_engine, resource_group, server)).get_output_in_json()
        self.assertEqual(len(result['privateEndpointConnections']), 1)
        self.assertEqual(result['privateEndpointConnections'][0]['properties']['privateLinkServiceConnectionState']['status'],
                         'Pending')
        server_pec_id = result['privateEndpointConnections'][0]['id']
        result = parse_proxy_resource_id(server_pec_id)
        server_pec_name = result['child_name_1']

        self.cmd('network private-endpoint-connection show --resource-name {} -g {} --name {} --type {}'
                 .format(server, resource_group, server_pec_name, rp_type),
                 checks=[
                     self.check('id', server_pec_id),
                     self.check('properties.privateLinkServiceConnectionState.status', 'Pending'),
                     self.check('properties.provisioningState', 'Ready')
                 ])

        self.cmd('network private-endpoint-connection approve --resource-name {} -g {} --name {} --description "{}" --type {}'
                 .format(server, resource_group, server_pec_name, approval_description, rp_type),
                 checks=[
                     self.check('properties.privateLinkServiceConnectionState.status', 'Approved'),
                     self.check('properties.privateLinkServiceConnectionState.description', approval_description),
                     self.check('properties.provisioningState', 'Ready')
                 ])

        with self.assertRaisesRegexp(CLIError, expectedError):
            self.cmd('network private-endpoint-connection reject --resource-name {} -g {} --name {} --description "{}" --type {}'
                     .format(server, resource_group, server_pec_name, rejection_description, rp_type))

        self.cmd('network private-endpoint-connection delete --id {} -y'
                 .format(server_pec_id))

        # Testing Manual-Approval workflow [Rejection]
        # Create a private endpoint connection
        private_endpoint = self.cmd('network private-endpoint create -g {} -n {} --vnet-name {} --subnet {} -l {} '
                                    '--connection-name {} --private-connection-resource-id {} '
                                    '--group-id {} --manual-request true'
                                    .format(resource_group, pe_name_manual_reject, vnet, subnet, loc, pe_connection_name_manual_reject, server_id, group_id)).get_output_in_json()
        self.assertEqual(private_endpoint['name'], pe_name_manual_reject)
        self.assertEqual(private_endpoint['manualPrivateLinkServiceConnections'][0]['name'], pe_connection_name_manual_reject)
        self.assertEqual(private_endpoint['manualPrivateLinkServiceConnections'][0]['privateLinkServiceConnectionState']['status'], 'Pending')
        self.assertEqual(private_endpoint['manualPrivateLinkServiceConnections'][0]['provisioningState'], 'Succeeded')
        self.assertEqual(private_endpoint['manualPrivateLinkServiceConnections'][0]['groupIds'][0], group_id)

        # Get Private Endpoint Connection Name and Id
        result = self.cmd('{} server show -g {} -n {}'
                          .format(database_engine, resource_group, server)).get_output_in_json()
        self.assertEqual(len(result['privateEndpointConnections']), 1)
        self.assertEqual(result['privateEndpointConnections'][0]['properties']['privateLinkServiceConnectionState']['status'],
                         'Pending')
        server_pec_id = result['privateEndpointConnections'][0]['id']
        result = parse_proxy_resource_id(server_pec_id)
        server_pec_name = result['child_name_1']

        self.cmd('network private-endpoint-connection show --resource-name {} -g {} --name {} --type {}'
                 .format(server, resource_group, server_pec_name, rp_type),
                 checks=[
                     self.check('id', server_pec_id),
                     self.check('properties.privateLinkServiceConnectionState.status', 'Pending'),
                     self.check('properties.provisioningState', 'Ready')
                 ])

        self.cmd('network private-endpoint-connection reject --resource-name {} -g {} --name {} --description "{}" --type {}'
                 .format(server, resource_group, server_pec_name, rejection_description, rp_type),
                 checks=[
                     self.check('properties.privateLinkServiceConnectionState.status', 'Rejected'),
                     self.check('properties.privateLinkServiceConnectionState.description', rejection_description),
                     self.check('properties.provisioningState', 'Ready')
                 ])

        with self.assertRaisesRegexp(CLIError, expectedError):
            self.cmd('network private-endpoint-connection approve --resource-name {} -g {} --name {} --description "{}" --type {}'
                     .format(server, resource_group, server_pec_name, approval_description, rp_type))

        self.cmd('network private-endpoint-connection list --name {} -g {} --type {}'
                 .format(server, resource_group, rp_type))

        self.cmd('network private-endpoint-connection delete --id {} -y'
                 .format(server_pec_id))


class NetworkPrivateLinkBatchAccountScenarioTest(ScenarioTest):
    def _get_test_data_file(self, filename):
        filepath = os.path.join(os.path.dirname(os.path.realpath(__file__)), filename)
        self.assertTrue(os.path.isfile(filepath), 'File {} does not exist.'.format(filepath))
        return filepath

    # Currently private-link-resource and private-endpoint-connection are whitelist only features so scenario tests are limited
    @ResourceGroupPreparer(location='westcentralus')
    def test_private_link_resource_batch_account(self, resource_group, batch_account_name='testplinksbatch'):
        self.kwargs.update({
            'vnet_name': self.create_random_name('testvnet', 20),
            'subnet_name': self.create_random_name('testsubnet', 20),
            'second_endpoint_name': self.create_random_name('priv_endpoint', 25),
            'second_endpoint_conn_name': self.create_random_name('priv_endpointconn', 25),
            'approval_desc': 'You are approved!',
            'rejection_desc': 'You are rejected!',
            'rg': resource_group,
            'acc_n': batch_account_name,
            'loc': 'westcentralus'
        })
        account = self.cmd('batch account create -g {rg} -n {acc_n} -l {loc} --public-network-access disabled').assert_with_checks([
            self.check('name', '{acc_n}'),
            self.check('location', '{loc}'),
            self.check('resourceGroup', '{rg}')]).get_output_in_json()
        self.kwargs['acc_id'] = account['id']
        # create subnet with disabled endpoint network policies
        self.cmd('network vnet create -g {rg} -n {vnet_name} --subnet-name {subnet_name}')
        self.cmd('network vnet subnet update -g {rg} --vnet-name {vnet_name} --name {subnet_name} --disable-private-endpoint-network-policies true')

        # add an endpoint and then reject it
        self.cmd(
            'network private-endpoint create '
            '-n {second_endpoint_name} '
            '-g {rg} '
            '--subnet {subnet_name} '
            '--vnet-name {vnet_name} '
            '--private-connection-resource-id {acc_id} '
            '--group-ids batchAccount '
            '--connection-name {second_endpoint_conn_name} '
            '--manual-request').get_output_in_json()
        private_endpoints = self.cmd('network private-endpoint-connection list --name {acc_n} --resource-group {rg} --type Microsoft.Batch/batchAccounts', checks=[
            self.check('length(@)', 1)
        ]).get_output_in_json()
        self.cmd('batch account show --name {acc_n} --resource-group {rg}', checks=[
            self.check('length(privateEndpointConnections[*])', 1),
            self.check('privateEndpointConnections[0].id', private_endpoints[0]['id'])
        ])
        self.kwargs['pe_id'] = private_endpoints[0]["id"]
        self.kwargs['pe_name'] = private_endpoints[0]['name']

        self.cmd(
            'network private-endpoint-connection approve --resource-name {acc_n} --name {pe_name} --resource-group {rg} --type Microsoft.Batch/batchAccounts '
            '--description "{approval_desc}"')
        self.cmd(
            'network private-endpoint-connection show --resource-name {acc_n} --name {pe_name} --resource-group {rg} --type Microsoft.Batch/batchAccounts',
            checks=[
                self.check('name', '{pe_name}'),
                self.check('properties.privateLinkServiceConnectionState.status', 'Approved'),
                self.check('properties.privateLinkServiceConnectionState.description', '{approval_desc}')])

        self.cmd('network private-endpoint-connection reject --resource-name {acc_n} --name {pe_name} --resource-group {rg} --type Microsoft.Batch/batchAccounts '
                 '--description "{rejection_desc}"')
        self.cmd('network private-endpoint-connection show --id {pe_id}',
                 checks=[
                     self.check('id', '{pe_id}'),
                     self.check('properties.privateLinkServiceConnectionState.status', 'Rejected'),
                     self.check('properties.privateLinkServiceConnectionState.description', '{rejection_desc}')])

        # Test delete
        self.cmd('network private-endpoint-connection delete --id {pe_id} -y')
        self.cmd('network private-endpoint delete -n {second_endpoint_name} -g {rg}')


class NetworkPrivateLinkCosmosDBScenarioTest(ScenarioTest):
    @ResourceGroupPreparer(name_prefix='cli_test_cosmosdb_plr')
    def test_private_link_resource_cosmosdb(self, resource_group):
        self.kwargs.update({
            'acc': self.create_random_name('cli-test-cosmosdb-plr-', 28),
            'loc': 'eastus'
        })

        self.cmd('az cosmosdb create -n {acc} -g {rg}')

        self.cmd('az network private-link-resource list --name {acc} --resource-group {rg} --type Microsoft.DocumentDB/databaseAccounts',
                 checks=[self.check('length(@)', 1), self.check('[0].properties.groupId', 'Sql')])

    @ResourceGroupPreparer(name_prefix='cli_test_cosmosdb_pe')
    def test_private_endpoint_connection_cosmosdb(self, resource_group):
        self.kwargs.update({
            'acc': self.create_random_name('cli-test-cosmosdb-pe-', 28),
            'loc': 'eastus',
            'vnet': self.create_random_name('cli-vnet-', 24),
            'subnet': self.create_random_name('cli-subnet-', 24),
            'pe': self.create_random_name('cli-pe-', 24),
            'pe_connection': self.create_random_name('cli-pec-', 24)
        })

        # Prepare cosmos db account and network
        account = self.cmd('az cosmosdb create -n {acc} -g {rg} --enable-public-network false').get_output_in_json()
        self.kwargs['acc_id'] = account['id']
        self.cmd('az network vnet create -n {vnet} -g {rg} -l {loc} --subnet-name {subnet}',
                 checks=self.check('length(newVNet.subnets)', 1))
        self.cmd('az network vnet subnet update -n {subnet} --vnet-name {vnet} -g {rg} '
                 '--disable-private-endpoint-network-policies true',
                 checks=self.check('privateEndpointNetworkPolicies', 'Disabled'))

        # Create a private endpoint connection
        pe = self.cmd('az network private-endpoint create -g {rg} -n {pe} --vnet-name {vnet} --subnet {subnet} -l {loc} '
                      '--connection-name {pe_connection} --private-connection-resource-id {acc_id} '
                      '--group-id Sql').get_output_in_json()
        self.kwargs['pe_id'] = pe['id']
        self.kwargs['pe_name'] = self.kwargs['pe_id'].split('/')[-1]

        # Show the connection at cosmos db side
        results = self.kwargs['pe_id'].split('/')
        self.kwargs[
            'pec_id'] = '/subscriptions/{0}/resourceGroups/{1}/providers/Microsoft.DocumentDB/databaseAccounts/{2}/privateEndpointConnections/{3}'.format(
            results[2], results[4], self.kwargs['acc'], results[-1])
        self.cmd('az network private-endpoint-connection show --id {pec_id}',
                 checks=self.check('id', '{pec_id}'))
        self.cmd(
            'az network private-endpoint-connection show --resource-name {acc} --name {pe_name} --resource-group {rg} --type Microsoft.DocumentDB/databaseAccounts',
            checks=self.check('name', '{pe_name}'))
        self.cmd('az network private-endpoint-connection show --resource-name {acc} -n {pe_name} -g {rg} --type Microsoft.DocumentDB/databaseAccounts',
                 checks=self.check('name', '{pe_name}'))

        # Test approval/rejection
        self.kwargs.update({
            'approval_desc': 'You are approved!',
            'rejection_desc': 'You are rejected!'
        })
        self.cmd(
            'az network private-endpoint-connection approve --resource-name {acc} --resource-group {rg} --name {pe_name} --type Microsoft.DocumentDB/databaseAccounts '
            '--description "{approval_desc}"', checks=[
                self.check('properties.privateLinkServiceConnectionState.status', 'Approved')
            ])
        self.cmd('az network private-endpoint-connection reject --id {pec_id} '
                 '--description "{rejection_desc}"',
                 checks=[
                     self.check('properties.privateLinkServiceConnectionState.status', 'Rejected')
                 ])
        self.cmd('az network private-endpoint-connection list --name {acc} --resource-group {rg} --type Microsoft.DocumentDB/databaseAccounts', checks=[
            self.check('length(@)', 1)
        ])

        # Test delete
        self.cmd('az network private-endpoint-connection delete --id {pec_id} -y')


class NetworkPrivateLinkWebappScenarioTest(ScenarioTest):
    @ResourceGroupPreparer(location='westus2')
    def test_private_link_resource_webapp(self, resource_group):
        self.kwargs.update({
            'plan_name': self.create_random_name('webapp-privatelink-asp', 40),
            'webapp_name': self.create_random_name('webapp-privatelink-webapp', 40),
            'resource_group': resource_group
        })
        self.cmd('appservice plan create -g {resource_group} -n {plan_name} --sku P1V2')
        result = self.cmd('webapp create -g {resource_group} -n {webapp_name} --plan {plan_name}').get_output_in_json()
        self.kwargs['webapp_id'] = result['id']

        self.cmd('network private-link-resource list --id {webapp_id}', checks=[
            self.check('length(@)', 1),
        ])

    @unittest.skip('Service Unavailable')
    @ResourceGroupPreparer(location='westus2')
    def test_private_endpoint_connection_webapp(self, resource_group):
        self.kwargs.update({
            'resource_group': resource_group,
            'webapp_name': self.create_random_name('webapp-privatelink-webapp', 40),
            'plan_name': self.create_random_name('webapp-privatelink-asp', 40),
            'vnet_name': self.create_random_name('webapp-privatelink-vnet', 40),
            'subnet_name': self.create_random_name('webapp-privatelink-subnet', 40),
            'endpoint_name': self.create_random_name('webapp-privatelink-endpoint', 40),
            'endpoint_conn_name': self.create_random_name('webapp-privatelink-endpointconn', 40),
            'second_endpoint_name': self.create_random_name('webapp-privatelink-endpoint2', 40),
            'second_endpoint_conn_name': self.create_random_name('webapp-privatelink-endpointconn2', 40),
            'description_msg': 'somedescription'
        })

        # Prepare network
        self.cmd('network vnet create -n {vnet_name} -g {resource_group} --subnet-name {subnet_name}',
                 checks=self.check('length(newVNet.subnets)', 1))
        self.cmd('network vnet subnet update -n {subnet_name} --vnet-name {vnet_name} -g {resource_group} '
                 '--disable-private-endpoint-network-policies true',
                 checks=self.check('privateEndpointNetworkPolicies', 'Disabled'))

        # Create appService
        self.cmd('appservice plan create -g {resource_group} -n {plan_name} --sku P1V2')
        webapp = self.cmd('webapp create -g {resource_group} -n {webapp_name} --plan {plan_name}').get_output_in_json()
        self.kwargs['webapp_id'] = webapp['id']

        # Create endpoint
        result = self.cmd('network private-endpoint create -g {resource_group} -n {endpoint_name} --vnet-name {vnet_name} --subnet {subnet_name} '
                          '--connection-name {endpoint_conn_name} --private-connection-resource-id {webapp_id} '
                          '--group-id sites --manual-request').get_output_in_json()
        self.assertTrue(self.kwargs['endpoint_name'].lower() in result['name'].lower())

        result = self.cmd('network private-endpoint-connection list -g {resource_group} -n {webapp_name} --type Microsoft.Web/sites', checks=[
            self.check('length(@)', 1),
        ]).get_output_in_json()
        self.kwargs['endpoint_request'] = result[0]['name']

        self.cmd('network private-endpoint-connection approve -g {resource_group} --resource-name {webapp_name} -n {endpoint_request} --type Microsoft.Web/sites',
                 checks=[self.check('properties.privateLinkServiceConnectionState.status', 'Approving')])

        # Create second endpoint
        result = self.cmd('network private-endpoint create -g {resource_group} -n {second_endpoint_name} --vnet-name {vnet_name} --subnet {subnet_name} '
                          '--connection-name {second_endpoint_conn_name} --private-connection-resource-id {webapp_id} '
                          '--group-id sites --manual-request').get_output_in_json()
        self.assertTrue(self.kwargs['second_endpoint_name'].lower() in result['name'].lower())

        result = self.cmd('network private-endpoint-connection list -g {resource_group} -n {webapp_name} --type Microsoft.Web/sites', checks=[
            self.check('length(@)', 2),
        ]).get_output_in_json()
        self.kwargs['second_endpoint_request'] = [conn['name'] for conn in result if
                                                  self.kwargs['second_endpoint_name'].lower() in
                                                  conn['properties']['privateEndpoint']['id'].lower()][0]

        self.cmd('network private-endpoint-connection reject -g {resource_group} --resource-name {webapp_name} -n {second_endpoint_request} --type Microsoft.Web/sites',
                 checks=[self.check('properties.privateLinkServiceConnectionState.status', 'Rejecting')])

        # Remove endpoints
        self.cmd('network private-endpoint-connection delete -g {resource_group} --resource-name {webapp_name} -n {second_endpoint_request} --type Microsoft.Web/sites -y')
        self.cmd('network private-endpoint-connection show -g {resource_group} --resource-name {webapp_name} -n {second_endpoint_request} --type Microsoft.Web/sites', checks=[
            self.check('properties.privateLinkServiceConnectionState.status', 'Disconnecting'),
            self.check('name', '{second_endpoint_request}')
        ])
        self.cmd('network private-endpoint-connection show -g {resource_group} --resource-name {webapp_name} -n {endpoint_request} --type Microsoft.Web/sites', checks=[
            self.check('properties.privateLinkServiceConnectionState.status', 'Approved'),
            self.check('name', '{endpoint_request}')
        ])

        self.cmd('network private-endpoint-connection delete -g {resource_group} --resource-name {webapp_name} -n {endpoint_request} --type Microsoft.Web/sites -y')


class NetworkPrivateLinkEventGridScenarioTest(ScenarioTest):
    @ResourceGroupPreparer(name_prefix='cli_test_event_grid_plr')
    def test_private_link_resource_event_grid(self, resource_group):
        self.kwargs.update({
            'topic_name': self.create_random_name(prefix='cli', length=40),
            'domain_name': self.create_random_name(prefix='cli', length=40),
            'location': 'centraluseuap',
            'rg': resource_group
        })

        scope_id = self.cmd(
            'eventgrid topic create --name {topic_name} --resource-group {rg} --location {location} --public-network-access disabled',
            checks=[
                self.check('type', 'Microsoft.EventGrid/topics'),
                self.check('name', self.kwargs['topic_name']),
                self.check('provisioningState', 'Succeeded'),
                self.check('sku', {'name': 'Basic'}),
                self.check('publicNetworkAccess', 'Disabled'),
                self.check('identity.principalId', None),
                self.check('identity.tenantId', None),
                self.check('identity.type', None),
                self.check('identity.userAssignedIdentities', None)
            ]).get_output_in_json()['id']
        self.kwargs.update({
            'scope_id': scope_id
        })

        self.cmd(
            'network private-link-resource list --id {scope_id}',
            checks=[self.check('length(@)', 1), self.check('[0].properties.groupId', 'topic')])

        domain_id = self.cmd('az eventgrid domain create --name {domain_name} --resource-group {rg} --location {location} --public-network-access disabled',).get_output_in_json()['id']
        self.kwargs.update({
            'domain_id': domain_id
        })

        self.cmd(
            'network private-link-resource list --id {domain_id}',
            checks=[self.check('length(@)', 1), self.check('[0].properties.groupId', 'domain')])

    @ResourceGroupPreparer(name_prefix='cli_test_event_grid_pec', location='centraluseuap')
    @ResourceGroupPreparer(name_prefix='cli_test_event_grid_pec', parameter_name='resource_group_2', location='centraluseuap')
    def test_private_endpoint_connection_event_grid_topic(self, resource_group, resource_group_2):
        self.kwargs.update({
            'resource_group_net': resource_group_2,
            'vnet_name': self.create_random_name(prefix='cli', length=20),
            'subnet_name': self.create_random_name(prefix='cli', length=20),
            'private_endpoint_name': self.create_random_name(prefix='cli', length=20),
            'connection_name': self.create_random_name(prefix='cli', length=20),
            'topic_name': self.create_random_name(prefix='cli', length=40),
            'location': 'centraluseuap',
            'approval_description': 'You are approved!',
            'rejection_description': 'You are rejected!',
            'rg': resource_group
        })

        self.cmd('network vnet create --resource-group {resource_group_net} --location {location} --name {vnet_name} --address-prefix 10.0.0.0/16')
        self.cmd('network vnet subnet create --resource-group {resource_group_net} --vnet-name {vnet_name} --name {subnet_name} --address-prefixes 10.0.0.0/24')
        self.cmd('network vnet subnet update --resource-group {resource_group_net} --vnet-name {vnet_name} --name {subnet_name} --disable-private-endpoint-network-policies true')

        scope = self.cmd('eventgrid topic create --name {topic_name} --resource-group {rg} --location {location} --public-network-access disabled', checks=[
            self.check('type', 'Microsoft.EventGrid/topics'),
            self.check('name', self.kwargs['topic_name']),
            self.check('provisioningState', 'Succeeded'),
            self.check('sku', {'name': 'Basic'}),
            self.check('publicNetworkAccess', 'Disabled'),
            self.check('identity.principalId', None),
            self.check('identity.tenantId', None),
            self.check('identity.type', None),
            self.check('identity.userAssignedIdentities', None)
        ]).get_output_in_json()['id']

        self.kwargs.update({
            'scope': scope,
        })

        # Create private endpoint
        self.cmd('network private-endpoint create --resource-group {resource_group_net} --name {private_endpoint_name} --vnet-name {vnet_name} --subnet {subnet_name} --private-connection-resource-id {scope} --location {location} --group-ids topic --connection-name {connection_name}')

        server_pec_id = self.cmd('eventgrid topic show --name {topic_name} --resource-group {rg}').get_output_in_json()['privateEndpointConnections'][0]['id']
        result = parse_proxy_resource_id(server_pec_id)
        server_pec_name = result['child_name_1']
        self.kwargs.update({
            'server_pec_name': server_pec_name,
        })
        self.cmd('network private-endpoint-connection list --resource-group {rg} --name {topic_name} --type Microsoft.EventGrid/topics',
                 checks=[
                     self.check('length(@)', 1)
                 ])
        self.cmd('network private-endpoint-connection show --resource-group {rg} --resource-name {topic_name} --name {server_pec_name} --type Microsoft.EventGrid/topics')

        self.cmd('network private-endpoint-connection approve --resource-group {rg} --resource-name {topic_name} '
                 '--name {server_pec_name} --type Microsoft.EventGrid/topics --description "{approval_description}"',
                 checks=[
                     self.check('properties.privateLinkServiceConnectionState.status', 'Approved'),
                     self.check('properties.privateLinkServiceConnectionState.description', '{approval_description}')
                 ])
        self.cmd('network private-endpoint-connection reject --resource-group {rg} --resource-name {topic_name} '
                 '--name {server_pec_name} --type Microsoft.EventGrid/topics --description "{rejection_description}"',
                 checks=[
                     self.check('properties.privateLinkServiceConnectionState.status', 'Rejected'),
                     self.check('properties.privateLinkServiceConnectionState.description', '{rejection_description}')
                 ])

        self.cmd('network private-endpoint-connection delete --resource-group {rg} --resource-name {topic_name} --name {server_pec_name} --type Microsoft.EventGrid/topics -y')

        self.cmd('network private-endpoint delete --resource-group {resource_group_net} --name {private_endpoint_name}')
        self.cmd('network vnet subnet delete --resource-group {resource_group_net} --vnet-name {vnet_name} --name {subnet_name}')
        self.cmd('network vnet delete --resource-group {resource_group_net} --name {vnet_name}')
        self.cmd('eventgrid topic delete --name {topic_name} --resource-group {rg}')

    @AllowLargeResponse()
    @ResourceGroupPreparer(name_prefix='cli_test_event_grid_pec', location='centraluseuap')
    @ResourceGroupPreparer(name_prefix='cli_test_event_grid_pec', parameter_name='resource_group_2', location='centraluseuap')
    def test_private_endpoint_connection_event_grid_domain(self, resource_group, resource_group_2):
        self.kwargs.update({
            'resource_group_net': resource_group_2,
            'vnet_name': self.create_random_name(prefix='cli', length=20),
            'subnet_name': self.create_random_name(prefix='cli', length=20),
            'private_endpoint_name': self.create_random_name(prefix='cli', length=20),
            'connection_name': self.create_random_name(prefix='cli', length=20),
            'domain_name': self.create_random_name(prefix='cli', length=40),
            'location': 'centraluseuap',
            'approval_description': 'You are approved!',
            'rejection_description': 'You are rejected!',
            'rg': resource_group
        })

        self.cmd('network vnet create --resource-group {resource_group_net} --location {location} --name {vnet_name} --address-prefix 10.0.0.0/16')
        self.cmd('network vnet subnet create --resource-group {resource_group_net} --vnet-name {vnet_name} --name {subnet_name} --address-prefixes 10.0.0.0/24')
        self.cmd('network vnet subnet update --resource-group {resource_group_net} --vnet-name {vnet_name} --name {subnet_name} --disable-private-endpoint-network-policies true')

        scope = self.cmd('eventgrid domain create --name {domain_name} --resource-group {rg} --location {location} --public-network-access disabled', checks=[
            self.check('type', 'Microsoft.EventGrid/domains'),
            self.check('name', self.kwargs['domain_name']),
            self.check('provisioningState', 'Succeeded'),
            self.check('sku', {'name': 'Basic'}),
            self.check('publicNetworkAccess', 'Disabled'),
            self.check('identity.principalId', None),
            self.check('identity.tenantId', None),
            self.check('identity.type', None),
            self.check('identity.userAssignedIdentities', None)
        ]).get_output_in_json()['id']

        self.kwargs.update({
            'scope': scope,
        })

        # Create private endpoint
        self.cmd('network private-endpoint create --resource-group {resource_group_net} --name {private_endpoint_name} --vnet-name {vnet_name} --subnet {subnet_name} --private-connection-resource-id {scope} --location {location} --group-ids domain --connection-name {connection_name}')

        server_pec_id = self.cmd('eventgrid domain show --name {domain_name} --resource-group {rg}').get_output_in_json()['privateEndpointConnections'][0]['id']
        result = parse_proxy_resource_id(server_pec_id)
        server_pec_name = result['child_name_1']
        self.kwargs.update({
            'server_pec_name': server_pec_name,
        })
        self.cmd('network private-endpoint-connection list --resource-group {rg} --name {domain_name} --type Microsoft.EventGrid/domains',
                 checks=[
                     self.check('length(@)', 1)
                 ])
        self.cmd('network private-endpoint-connection show --resource-group {rg} --resource-name {domain_name} --name {server_pec_name} --type Microsoft.EventGrid/domains')

        self.cmd('network private-endpoint-connection approve --resource-group {rg} --resource-name {domain_name} '
                 '--name {server_pec_name} --type Microsoft.EventGrid/domains --description "{approval_description}"',
                 checks=[
                     self.check('properties.privateLinkServiceConnectionState.status', 'Approved'),
                     self.check('properties.privateLinkServiceConnectionState.description', '{approval_description}')
                 ])
        self.cmd('network private-endpoint-connection reject --resource-group {rg} --resource-name {domain_name} '
                 '--name {server_pec_name} --type Microsoft.EventGrid/domains --description "{rejection_description}"',
                 checks=[
                     self.check('properties.privateLinkServiceConnectionState.status', 'Rejected'),
                     self.check('properties.privateLinkServiceConnectionState.description', '{rejection_description}')
                 ])

        self.cmd('network private-endpoint-connection delete --resource-group {rg} --resource-name {domain_name} --name {server_pec_name} --type Microsoft.EventGrid/domains -y')

        self.cmd('network private-endpoint delete --resource-group {resource_group_net} --name {private_endpoint_name}')
        self.cmd('network vnet subnet delete --resource-group {resource_group_net} --vnet-name {vnet_name} --name {subnet_name}')
        self.cmd('network vnet delete --resource-group {resource_group_net} --name {vnet_name}')
        self.cmd('eventgrid domain delete --name {domain_name} --resource-group {rg}')


class NetworkPrivateLinkAppGwScenarioTest(ScenarioTest):
    @ResourceGroupPreparer(name_prefix='test_appgw_private_endpoint_with_default')
    def test_appgw_private_endpoint_with_default(self, resource_group):
        self.kwargs.update({
            'appgw': 'appgw',
            'appgw_pe_vnet': 'appgw_private_endpoint_vnet',
            'appgw_pe_subnet': 'appgw_private_endpoint_subnet',
            'appgw_ip': 'appgw_ip',
            'appgw_pe': 'appgw_private_endpoint',
            'appgw_pec': 'appgw_private_endpoint_connection'
        })

        # Enable private link feature on Application Gateway would require a public IP with Standard tier
        self.cmd('network public-ip create -g {rg} -n {appgw_ip} --sku Standard')

        # Prepare the vnet to be connected to
        self.cmd('network vnet create -g {rg} -n {appgw_pe_vnet} --subnet-name {appgw_pe_subnet}')
        # Enable private endpoint on a vnet would require --disable-private-endpoint-network-policies=true
        self.cmd('network vnet subnet update -g {rg} -n {appgw_pe_subnet} '
                 '--vnet-name {appgw_pe_vnet} '
                 '--disable-private-endpoint-network-policies true')

        # Enable private link feature on Application Gateway would require Standard_v2,WAF_v2 SKU tiers
        # --enable-private-link would enable private link feature with default settings
        self.cmd('network application-gateway create -g {rg} -n {appgw} '
                 '--sku Standard_v2 '
                 '--public-ip-address {appgw_ip} '
                 '--enable-private-link')

        show_appgw_data = self.cmd('network application-gateway show -g {rg} -n {appgw}').get_output_in_json()

        self.assertEqual(show_appgw_data['name'], self.kwargs['appgw'])
        self.assertEqual(show_appgw_data['sku']['tier'], 'Standard_v2')
        # One default private link would be here
        self.assertEqual(len(show_appgw_data['privateLinkConfigurations']), 1)
        self.assertEqual(len(show_appgw_data['privateLinkConfigurations'][0]['ipConfigurations']), 1)
        # The frontendIpConfigurations must be assocciated with the same ID of private link configuration ID
        self.assertEqual(show_appgw_data['frontendIpConfigurations'][0]['privateLinkConfiguration']['id'],
                         show_appgw_data['privateLinkConfigurations'][0]['id'])
        self.assertEqual(show_appgw_data['privateLinkConfigurations'][0]['name'], 'PrivateLinkDefaultConfiguration')
        self.assertEqual(show_appgw_data['privateLinkConfigurations'][0]['ipConfigurations'][0]['privateIpAllocationMethod'],
                         'Dynamic')
        self.assertEqual(show_appgw_data['privateLinkConfigurations'][0]['ipConfigurations'][0]['primary'], None)

        appgw_vnet = self.cmd('network vnet show -g {rg} -n "{appgw}Vnet"').get_output_in_json()
        self.assertEqual(len(appgw_vnet['subnets']), 2)
        self.assertEqual(appgw_vnet['subnets'][0]['name'], 'default')
        self.assertEqual(appgw_vnet['subnets'][0]['addressPrefix'], '10.0.0.0/24')
        # The subnet name and CIDR is default one
        self.assertEqual(appgw_vnet['subnets'][1]['name'], 'PrivateLinkDefaultSubnet')
        self.assertEqual(appgw_vnet['subnets'][1]['addressPrefix'], '10.0.1.0/24')

        self.kwargs.update({
            'appgw_id': show_appgw_data['id']
        })

        private_link_resource = self.cmd('network private-link-resource list --id {appgw_id}').get_output_in_json()
        self.assertEqual(len(private_link_resource), 1)
        self.assertEqual(private_link_resource[0]['name'], 'appGatewayFrontendIP')

        self.kwargs.update({
            'private_link_group_id': private_link_resource[0]['properties']['groupId']
        })

        # Create a private endpoint against this application gateway
        self.cmd('network private-endpoint create -g {rg} -n {appgw_pe} '
                 '--connection-name {appgw_pec} '
                 '--vnet-name {appgw_pe_vnet} '
                 '--subnet {appgw_pe_subnet} '
                 '--private-connection-resource-id {appgw_id} '
                 '--group-id {private_link_group_id}')

        list_private_endpoint_conn = self.cmd('network private-endpoint-connection list --id {appgw_id} ').get_output_in_json()
        self.assertEqual(len(list_private_endpoint_conn), 1)
        self.assertEqual(list_private_endpoint_conn[0]['properties']['privateLinkServiceConnectionState']['status'], 'Approved')

        self.kwargs.update({
            'private_endpoint_conn_id': list_private_endpoint_conn[0]['id']
        })

        self.cmd('network private-endpoint-connection reject --id {private_endpoint_conn_id}').get_output_in_json()

        show_private_endpoint_conn = self.cmd('network private-endpoint-connection show --id {private_endpoint_conn_id}').get_output_in_json()
        self.assertEqual(show_private_endpoint_conn['properties']['privateLinkServiceConnectionState']['status'], 'Rejected')

        self.cmd('network private-endpoint delete -g {rg} -n {appgw_pe}')

    @ResourceGroupPreparer(name_prefix='test_appgw_private_endpoint_with_overwrite_default')
    def test_appgw_private_endpoint_with_overwrite_default(self, resource_group):
        self.kwargs.update({
            'appgw': 'appgw',
            'appgw_pe_vnet': 'appgw_private_endpoint_vnet',
            'appgw_pe_subnet': 'appgw_private_endpoint_subnet',
            'appgw_ip': 'appgw_ip',
            'appgw_pe': 'appgw_private_endpoint',
            'appgw_pec': 'appgw_private_endpoint_connection'
        })

        # Enable private link feature on Application Gateway would require a public IP with Standard tier
        self.cmd('network public-ip create -g {rg} -n {appgw_ip} --sku Standard')

        # Prepare the vnet to be connected to
        self.cmd('network vnet create -g {rg} -n {appgw_pe_vnet} --subnet-name {appgw_pe_subnet}')
        # Enable private endpoint on a vnet would require --disable-private-endpoint-network-policies=true
        self.cmd('network vnet subnet update -g {rg} -n {appgw_pe_subnet} '
                 '--vnet-name {appgw_pe_vnet} '
                 '--disable-private-endpoint-network-policies true')

        # Enable private link feature on Application Gateway would require Standard_v2,WAF_v2 SKU tiers
        # --enable-private-link would enable private link feature with default settings
        self.cmd('network application-gateway create -g {rg} -n {appgw} '
                 '--sku Standard_v2 '
                 '--public-ip-address {appgw_ip} '
                 '--enable-private-link '
                 '--private-link-subnet YetAnotherSubnetName '
                 '--private-link-primary true '
                 '--private-link-subnet-prefix 10.0.2.0/24')

        show_appgw_data = self.cmd('network application-gateway show -g {rg} -n {appgw}').get_output_in_json()

        self.assertEqual(show_appgw_data['name'], self.kwargs['appgw'])
        self.assertEqual(show_appgw_data['sku']['tier'], 'Standard_v2')
        # One default private link would be here
        self.assertEqual(len(show_appgw_data['privateLinkConfigurations']), 1)
        self.assertEqual(len(show_appgw_data['privateLinkConfigurations'][0]['ipConfigurations']), 1)
        # The frontendIpConfigurations must be assocciated with the same ID of private link configuration ID
        self.assertEqual(show_appgw_data['frontendIpConfigurations'][0]['privateLinkConfiguration']['id'],
                         show_appgw_data['privateLinkConfigurations'][0]['id'])
        self.assertEqual(show_appgw_data['privateLinkConfigurations'][0]['name'], 'PrivateLinkDefaultConfiguration')
        self.assertEqual(show_appgw_data['privateLinkConfigurations'][0]['ipConfigurations'][0]['privateIpAllocationMethod'],
                         'Dynamic')
        self.assertEqual(show_appgw_data['privateLinkConfigurations'][0]['ipConfigurations'][0]['primary'], True)

        # The vnet created along with this application gateway
        appgw_vnet = self.cmd('network vnet show -g {rg} -n "{appgw}Vnet"').get_output_in_json()
        self.assertEqual(len(appgw_vnet['subnets']), 2)
        self.assertEqual(appgw_vnet['subnets'][0]['name'], 'default')
        self.assertEqual(appgw_vnet['subnets'][0]['addressPrefix'], '10.0.0.0/24')
        # The subnet name and CIDR is different from default one
        self.assertEqual(appgw_vnet['subnets'][1]['name'], 'YetAnotherSubnetName')
        self.assertEqual(appgw_vnet['subnets'][1]['addressPrefix'], '10.0.2.0/24')

        self.kwargs.update({
            'appgw_id': show_appgw_data['id']
        })

        private_link_resource = self.cmd('network private-link-resource list --id {appgw_id}').get_output_in_json()
        self.assertEqual(len(private_link_resource), 1)
        self.assertEqual(private_link_resource[0]['name'], 'appGatewayFrontendIP')

        self.kwargs.update({
            'private_link_group_id': private_link_resource[0]['properties']['groupId']
        })

        # Create a private endpoint against this application gateway
        self.cmd('network private-endpoint create -g {rg} -n {appgw_pe} '
                 '--connection-name {appgw_pec} '
                 '--vnet-name {appgw_pe_vnet} '
                 '--subnet {appgw_pe_subnet} '
                 '--private-connection-resource-id {appgw_id} '
                 '--group-id {private_link_group_id}')

        list_private_endpoint_conn = self.cmd('network private-endpoint-connection list --id {appgw_id} ').get_output_in_json()
        self.assertEqual(len(list_private_endpoint_conn), 1)
        self.assertEqual(list_private_endpoint_conn[0]['properties']['privateLinkServiceConnectionState']['status'], 'Approved')

        self.kwargs.update({
            'private_endpoint_conn_id': list_private_endpoint_conn[0]['id']
        })

        self.cmd('network private-endpoint-connection reject --id {private_endpoint_conn_id}').get_output_in_json()

        show_private_endpoint_conn = self.cmd('network private-endpoint-connection show --id {private_endpoint_conn_id}').get_output_in_json()
        self.assertEqual(show_private_endpoint_conn['properties']['privateLinkServiceConnectionState']['status'], 'Rejected')

        self.cmd('network private-endpoint delete -g {rg} -n {appgw_pe}')

    @live_only()
    @ResourceGroupPreparer(name_prefix='test_manage_appgw_private_endpoint')
    def test_manage_appgw_private_endpoint(self, resource_group):
        """
        Add/Remove/Show/List Private Link
        """
        self.kwargs.update({
            'appgw': 'appgw',
            'appgw_private_link_for_public': 'appgw_private_link_for_public',
            'appgw_private_link_for_private': 'appgw_private_link_for_private',
            'appgw_private_link_subnet_for_public': 'appgw_private_link_subnet_for_public',
            'appgw_private_link_subnet_for_private': 'appgw_private_link_subnet_for_private',
            'appgw_public_ip': 'public_ip',
            'appgw_private_ip': 'private_ip',
            'appgw_private_endpoint_for_public': 'appgw_private_endpoint_for_public',
            'appgw_private_endpoint_for_private': 'appgw_private_endpoint_for_private',
            'appgw_private_endpoint_vnet': 'appgw_private_endpoint_vnet',
            'appgw_private_endpoint_subnet_for_public': 'appgw_private_endpoint_subnet_for_public',
            'appgw_private_endpoint_subnet_for_private': 'appgw_private_endpoint_subnet_for_private',
            'appgw_private_endpoint_connection_for_public': 'appgw_private_endpoint_connection_for_public',
            'appgw_private_endpoint_connection_for_private': 'appgw_private_endpoint_connection_for_private'
        })

        # Enable private link feature on Application Gateway would require a public IP with Standard tier
        self.cmd('network public-ip create -g {rg} -n {appgw_public_ip} --sku Standard')

        # Create a application gateway without enable --enable-private-link
        self.cmd('network application-gateway create -g {rg} -n {appgw} '
                 '--sku Standard_v2 '
                 '--public-ip-address {appgw_public_ip}')

        # Add one private link
        self.cmd('network application-gateway private-link add -g {rg} '
                 '--gateway-name {appgw} '
                 '--name {appgw_private_link_for_public} '
                 '--frontend-ip appGatewayFrontendIP '
                 '--subnet {appgw_private_link_subnet_for_public} '
                 '--subnet-prefix 10.0.4.0/24')
        show_appgw_data = self.cmd('network application-gateway show -g {rg} -n {appgw}').get_output_in_json()
        self.kwargs.update({
            'appgw_id': show_appgw_data['id']
        })

        self.cmd('network application-gateway private-link show -g {rg} --gateway-name {appgw} '
                 '--name {appgw_private_link_for_public}')

        self.cmd('network application-gateway private-link list -g {rg} --gateway-name {appgw} ')

        private_link_resource = self.cmd('network private-link-resource list --id {appgw_id}').get_output_in_json()
        self.assertEqual(len(private_link_resource), 1)
        self.assertEqual(private_link_resource[0]['name'], 'appGatewayFrontendIP')

        self.kwargs.update({
            'private_link_group_id_for_public': private_link_resource[0]['properties']['groupId']
        })

        # Prepare the first vnet to be connected to
        self.cmd('network vnet create -g {rg} '
                 '--name {appgw_private_endpoint_vnet} '
                 '--subnet-name {appgw_private_endpoint_subnet_for_public}')
        # Enable private endpoint on a vnet would require --disable-private-endpoint-network-policies=true
        self.cmd('network vnet subnet update -g {rg} '
                 '--vnet-name {appgw_private_endpoint_vnet} '
                 '--name {appgw_private_endpoint_subnet_for_public} '
                 '--disable-private-endpoint-network-policies true')
        # Create the first private endpoint against this application gateway's public IP
        self.cmd('network private-endpoint create -g {rg} '
                 '--name {appgw_private_endpoint_for_public} '
                 '--connection-name {appgw_private_endpoint_connection_for_public} '
                 '--vnet-name {appgw_private_endpoint_vnet} '
                 '--subnet {appgw_private_endpoint_subnet_for_public} '
                 '--private-connection-resource-id {appgw_id} '
                 '--group-id {private_link_group_id_for_public}')

        # ------------------------------------------------------------------------------------------

        # Add another frontend IP
        self.cmd('network application-gateway frontend-ip create -g {rg} '
                 '--gateway-name {appgw} '
                 '--name {appgw_private_ip} '
                 '--vnet-name "{appgw}Vnet" '
                 '--subnet default '
                 '--private-ip-address 10.0.0.11')

        # Add another private link
        self.cmd('network application-gateway private-link add -g {rg} '
                 '--gateway-name {appgw} '
                 '--name {appgw_private_link_for_private} '
                 '--frontend-ip {appgw_private_ip} '
                 '--subnet {appgw_private_link_subnet_for_private} '
                 '--subnet-prefix 10.0.5.0/24')
        self.cmd('network application-gateway private-link show -g {rg} --gateway-name {appgw} '
                 '--name {appgw_private_link_for_private}')
        self.cmd('network application-gateway private-link list -g {rg} --gateway-name {appgw} ')

        self.cmd('network application-gateway frontend-port create -g {rg} '
                 '--gateway {appgw} '
                 '--name privatePort '
                 '--port 8080 ')
        # The another http listener for private IP is necessary to setup an private link properly
        self.cmd('network application-gateway http-listener create -g {rg} '
                 '--gateway-name {appgw} '
                 '--name privateHTTPListener '
                 '--frontend-port privatePort '
                 '--frontend-ip {appgw_private_ip} ')
        # Associate a rule for private http listener
        self.cmd('network application-gateway rule create -g {rg} '
                 '--gateway {appgw} '
                 '--name privateRule '
                 '--http-listener privateHTTPListener')

        private_link_resource = self.cmd('network private-link-resource list --id {appgw_id}').get_output_in_json()
        self.assertEqual(len(private_link_resource), 2)
        self.assertEqual(private_link_resource[1]['name'], self.kwargs['appgw_private_ip'])

        self.kwargs.update({
            'private_link_group_id_for_private': private_link_resource[1]['properties']['groupId']
        })

        # Prepare the second vnet to be connected to
        self.cmd('network vnet subnet create -g {rg} '
                 '--vnet-name {appgw_private_endpoint_vnet} '
                 '--name {appgw_private_endpoint_subnet_for_private} '
                 '--address-prefixes 10.0.6.0/24')
        # Enable private endpoint on a vnet would require --disable-private-endpoint-network-policies=true
        self.cmd('network vnet subnet update -g {rg} '
                 '--vnet-name {appgw_private_endpoint_vnet} '
                 '--name {appgw_private_endpoint_subnet_for_private} '
                 '--disable-private-endpoint-network-policies true')
        # Create the second private endpoint against this application gateway's private IP
        self.cmd('network private-endpoint create -g {rg} '
                 '--name {appgw_private_endpoint_for_private} '
                 '--connection-name {appgw_private_endpoint_connection_for_private} '
                 '--vnet-name {appgw_private_endpoint_vnet} '
                 '--subnet {appgw_private_endpoint_subnet_for_private} '
                 '--private-connection-resource-id {appgw_id} '
                 '--group-id {private_link_group_id_for_private}')

        # Could not remove unless remove all private endpoint connections
        # self.cmd('network application-gateway private-link remove -g {rg} '
        #          '--gateway-name {appgw} '
        #          '--name {appgw_private_link_for_public} '
        #          '--yes')

        # self.cmd('network application-gateway private-link remove -g {rg} '
        #          '--gateway-name {appgw} '
        #          '--name {appgw_private_link_for_private} '
        #          '--yes')

        self.cmd('network application-gateway private-link list -g {rg} --gateway-name {appgw} ')


class NetworkPrivateLinkDiskAccessScenarioTest(ScenarioTest):
    @ResourceGroupPreparer(name_prefix='test_disk_access_private_endpoint_')
    def test_disk_access_private_endpoint(self, resource_group):
        self.kwargs.update({
            'loc': 'centraluseuap',
            'disk_access': 'disk_access_name',
            'pe_vnet': 'private_endpoint_vnet',
            'pe_subnet': 'private_endpoint_subnet',
            'pe_name': 'private_endpoint_name',
            'pe_connection': 'private_connection_name'
        })

        # Create disk access for private endpoint
        disk_access_output = self.cmd('disk-access create -g {rg} -l {loc} -n {disk_access}').get_output_in_json()
        self.kwargs.update({
            'disk_access_id': disk_access_output['id']
        })

        # Check private link resource
        self.cmd('network private-link-resource list -g {rg} -n {disk_access} --type Microsoft.Compute/diskAccesses',
                 checks=[
                     self.check('length(@)', 1),
                     self.check('@[0].name', 'disks')
                 ])

        # Prepare the vnet to be connected to
        self.cmd('network vnet create -g {rg} -n {pe_vnet} --subnet-name {pe_subnet}')
        # Enable private endpoint on a vnet would require --disable-private-endpoint-network-policies=true
        self.cmd('network vnet subnet update -g {rg} -n {pe_subnet} '
                 '--vnet-name {pe_vnet} '
                 '--disable-private-endpoint-network-policies true')

        # Create a private endpoint connection for the disk access object
        pe_output = self.cmd('network private-endpoint create -g {rg} -n {pe_name} --vnet-name {pe_vnet} '
                             '--subnet {pe_subnet} --private-connection-resource-id {disk_access_id} '
                             '--group-ids disks --connection-name {pe_connection}').get_output_in_json()
        self.kwargs.update({
            'pe_id': pe_output['id']
        })

        # Check the auto-approve of the private endpoint connection
        self.cmd('network private-endpoint-connection list -g {rg} -n {disk_access} --type Microsoft.Compute/diskAccesses',
                 checks=[
                     self.check('length(@)', 1),
                     self.check('@[0].properties.privateEndpoint.id', '{pe_id}'),
                     self.check('@[0].properties.privateLinkServiceConnectionState.status', 'Approved')
                 ])


class NetworkARMTemplateBasedScenarioTest(ScenarioTest):
    def _test_private_endpoint_connection_scenario(self, resource_group, target_resource_name, resource_type):
        from azure.mgmt.core.tools import resource_id
        self.kwargs.update({
            'target_resource_name': target_resource_name,
            'target_resource_id': resource_id(subscription=self.get_subscription_id(),
                                              resource_group=resource_group,
                                              namespace=resource_type.split('/')[0],
                                              type=resource_type.split('/')[1],
                                              name=target_resource_name),
            'rg': resource_group,
            'resource_type': resource_type,
            'vnet': self.create_random_name('cli-vnet-', 24),
            'subnet': self.create_random_name('cli-subnet-', 24),
            'pe': self.create_random_name('cli-pe-', 24),
            'pe_connection': self.create_random_name('cli-pec-', 24)
        })

        param_file_name = "{}_{}_parameters.json".format(resource_type.split('/')[0].split('.')[1].lower(), resource_type.split('/')[1].lower())
        template_file_name = "{}_{}_template.json".format(resource_type.split('/')[0].split('.')[1].lower(), resource_type.split('/')[1].lower())
        self.kwargs.update({
            'param_path': os.path.join(TEST_DIR, 'private_endpoint_arm_templates', param_file_name),
            'template_path': os.path.join(TEST_DIR, 'private_endpoint_arm_templates', template_file_name)
        })
        self.cmd('az deployment group create -g {rg} -p "@{param_path}" target_resource_name={target_resource_name} -f "{template_path}"')

        self.cmd('az network vnet create -n {vnet} -g {rg} --subnet-name {subnet}',
                 checks=self.check('length(newVNet.subnets)', 1))
        self.cmd('az network vnet subnet update -n {subnet} --vnet-name {vnet} -g {rg} '
                 '--disable-private-endpoint-network-policies true',
                 checks=self.check('privateEndpointNetworkPolicies', 'Disabled'))

        target_private_link_resource = self.cmd('az network private-link-resource list --name {target_resource_name} --resource-group {rg} --type {resource_type}').get_output_in_json()
        self.kwargs.update({
            'group_id': target_private_link_resource[0]['properties']['groupId']
        })
        # Create a private endpoint connection
        pe = self.cmd(
            'az network private-endpoint create -g {rg} -n {pe} --vnet-name {vnet} --subnet {subnet} '
            '--connection-name {pe_connection} --private-connection-resource-id {target_resource_id} '
            '--group-id {group_id}').get_output_in_json()
        self.kwargs['pe_id'] = pe['id']
        self.kwargs['pe_name'] = self.kwargs['pe_id'].split('/')[-1]

        # Show the connection at cosmos db side
        list_private_endpoint_conn = self.cmd('az network private-endpoint-connection list --name {target_resource_name} --resource-group {rg} --type {resource_type}').get_output_in_json()
        self.kwargs.update({
            "pec_id": list_private_endpoint_conn[0]['id']
        })

        self.kwargs.update({
            "pec_name": self.kwargs['pec_id'].split('/')[-1]
        })
        self.cmd('az network private-endpoint-connection show --id {pec_id}',
                 checks=self.check('id', '{pec_id}'))
        self.cmd('az network private-endpoint-connection show --resource-name {target_resource_name} --name {pec_name} --resource-group {rg} --type {resource_type}')
        self.cmd('az network private-endpoint-connection show --resource-name {target_resource_name} -n {pec_name} -g {rg} --type {resource_type}')

        # Test approval/rejection
        self.kwargs.update({
            'approval_desc': 'You are approved!',
            'rejection_desc': 'You are rejected!'
        })
        self.cmd(
            'az network private-endpoint-connection approve --resource-name {target_resource_name} --resource-group {rg} --name {pec_name} --type {resource_type} '
            '--description "{approval_desc}"', checks=[
                self.check('properties.privateLinkServiceConnectionState.status', 'Approved')
            ])
        self.cmd('az network private-endpoint-connection reject --id {pec_id} '
                 '--description "{rejection_desc}"',
                 checks=[
                     self.check('properties.privateLinkServiceConnectionState.status', 'Rejected')
                 ])
        self.cmd(
            'az network private-endpoint-connection list --name {target_resource_name} --resource-group {rg} --type {resource_type}',
            checks=[
                self.check('length(@)', 1)
            ])

        # Test delete
        self.cmd('az network private-endpoint-connection delete --id {pec_id} -y')

    @ResourceGroupPreparer(location='westus2')
    def test_private_endpoint_connection_app_configuration(self, resource_group):
        self._test_private_endpoint_connection_scenario(resource_group, 'clitestappconfig', 'Microsoft.AppConfiguration/configurationStores')


class NetworkPrivateLinkDigitalTwinsScenarioTest(ScenarioTest):
    @ResourceGroupPreparer(
        name_prefix="test_digital_twin_private_endpoint_", location="eastus"
    )
    def test_private_endpoint_connection_digitaltwins(
        self, resource_group, resource_group_location
    ):
        from azure.mgmt.core.tools import resource_id

        resource_name = self.create_random_name("cli-test-dt-", 24)
        templateFile = os.path.join(
            TEST_DIR,
            "private_endpoint_arm_templates",
            "digitaltwins_resource_template.json",
        )
        namespace = "Microsoft.DigitalTwins"
        instance_type = "digitalTwinsInstances"
        target_resource_id = resource_id(
            subscription=self.get_subscription_id(),
            resource_group=resource_group,
            namespace=namespace,
            type=instance_type,
            name=resource_name,
        )
        self.kwargs.update(
            {
                "deployment_name": self.create_random_name("cli-test-dt-plr-", 24),
                "dt_rg": resource_group,
                "dt_name": resource_name,
                "dt_loc": resource_group_location,
                "dt_template": templateFile,
                "vnet": self.create_random_name("cli-vnet-", 24),
                "subnet": self.create_random_name("cli-subnet-", 24),
                "pe": self.create_random_name("cli-pe-", 24),
                "pe_connection": self.create_random_name("cli-pec-", 24),
                "target_resource_id": target_resource_id,
                "dt_type": "{}/{}".format(namespace, instance_type),
            }
        )

        # Create DT resource
        self.cmd(
            'az deployment group create --name {deployment_name} -g {dt_rg} --template-file "{dt_template}" --parameters name={dt_name} --parameters location={dt_loc}'
        )

        # List private link resources
        target_private_link_resource = self.cmd(
            "az network private-link-resource list --name {dt_name} --resource-group {dt_rg} --type {dt_type}",
            checks=self.check("@[0].properties.groupId", "API"),
        ).get_output_in_json()
        self.kwargs.update(
            {"group_id": target_private_link_resource[0]["properties"]["groupId"]}
        )

        # Create VNET
        self.cmd(
            "az network vnet create -n {vnet} -g {dt_rg} --subnet-name {subnet}",
            checks=self.check("length(newVNet.subnets)", 1),
        )
        self.cmd(
            "az network vnet subnet update -n {subnet} --vnet-name {vnet} -g {dt_rg} "
            "--disable-private-endpoint-network-policies true",
            checks=self.check("privateEndpointNetworkPolicies", "Disabled"),
        )

        # Create a private endpoint connection (force manual approval)
        pe = self.cmd(
            "az network private-endpoint create -g {dt_rg} -n {pe} --vnet-name {vnet} --subnet {subnet} "
            "--connection-name {pe_connection} --private-connection-resource-id {target_resource_id} "
            "--group-id {group_id} --manual-request"
        ).get_output_in_json()
        self.kwargs["pe_id"] = pe["id"]
        self.kwargs["pe_name"] = self.kwargs["pe_id"].split("/")[-1]

        # Show the connection on DT instance
        list_private_endpoint_conn = self.cmd(
            "az network private-endpoint-connection list --name {dt_name} --resource-group {dt_rg} --type {dt_type}"
        ).get_output_in_json()
        self.kwargs.update({"pec_id": list_private_endpoint_conn[0]["id"]})

        self.kwargs.update({"pec_name": self.kwargs["pec_id"].split("/")[-1]})
        self.cmd(
            "az network private-endpoint-connection show --id {pec_id}",
            checks=self.check("id", "{pec_id}"),
        )
        self.cmd(
            "az network private-endpoint-connection show --resource-name {dt_name} --name {pec_name} --resource-group {dt_rg} --type {dt_type}",
            checks=self.check('properties.privateLinkServiceConnectionState.status', 'Pending')
        )

        # Test approval states
        # Approved
        self.kwargs.update(
            {"approval_desc": "Approved.", "rejection_desc": "Rejected."}
        )
        self.cmd(
            "az network private-endpoint-connection approve --resource-name {dt_name} --resource-group {dt_rg} --name {pec_name} --type {dt_type} "
            '--description "{approval_desc}"',
            checks=[
                self.check(
                    "properties.privateLinkServiceConnectionState.status", "Approved"
                )
            ],
        )

        # Rejected
        self.cmd(
            "az network private-endpoint-connection reject --id {pec_id} "
            '--description "{rejection_desc}"',
            checks=[
                self.check(
                    "properties.privateLinkServiceConnectionState.status", "Rejected"
                )
            ],
        )

        # Approval will fail after rejection
        with self.assertRaises(CLIError):
            self.cmd(
                "az network private-endpoint-connection approve --resource-name {dt_name} --resource-group {dt_rg} --name {pec_name} --type {dt_type} "
                '--description "{approval_desc}"'
            )

        self.cmd(
            "az network private-endpoint-connection list --name {dt_name} --resource-group {dt_rg} --type {dt_type}",
            checks=[self.check("length(@)", 1)],
        )

        # Test delete
        self.cmd("az network private-endpoint-connection delete --id {pec_id} -y")


class NetworkPrivateLinkSearchScenarioTest(ScenarioTest):
    @ResourceGroupPreparer(
        name_prefix="test_search_service_private_endpoint_", location="eastus"
    )
    def test_private_endpoint_connection_search(
        self, resource_group, resource_group_location
    ):
        from azure.mgmt.core.tools import resource_id

        resource_name = self.create_random_name("cli-test-azs-", 24)
        templateFile = os.path.join(
            TEST_DIR,
            "private_endpoint_arm_templates",
            "search_resource_template.json",
        )
        namespace = "Microsoft.Search"
        instance_type = "searchServices"
        target_resource_id = resource_id(
            subscription=self.get_subscription_id(),
            resource_group=resource_group,
            namespace=namespace,
            type=instance_type,
            name=resource_name,
        )
        self.kwargs.update(
            {
                "deployment_name": self.create_random_name("cli-test-azs-plr-", 24),
                "azs_rg": resource_group,
                "azs_name": resource_name,
                "azs_loc": resource_group_location,
                "azs_template": templateFile,
                "vnet": self.create_random_name("cli-vnet-", 24),
                "subnet": self.create_random_name("cli-subnet-", 24),
                "pe": self.create_random_name("cli-pe-", 24),
                "pe_connection": self.create_random_name("cli-pec-", 24),
                "target_resource_id": target_resource_id,
                "azs_type": "{}/{}".format(namespace, instance_type),
            }
        )

        # Create search resource
        self.cmd(
            'az deployment group create --name {deployment_name} -g {azs_rg} --template-file "{azs_template}" --parameters name={azs_name} --parameters location={azs_loc}'
        )

        # List private link resources
        target_private_link_resource = self.cmd(
            "az network private-link-resource list --name {azs_name} --resource-group {azs_rg} --type {azs_type}",
            checks=self.check("@[0].properties.groupId", "searchService"),
        ).get_output_in_json()
        self.kwargs.update(
            {"group_id": target_private_link_resource[0]["properties"]["groupId"]}
        )

        # Create VNET
        self.cmd(
            "az network vnet create -n {vnet} -g {azs_rg} --subnet-name {subnet}",
            checks=self.check("length(newVNet.subnets)", 1),
        )
        self.cmd(
            "az network vnet subnet update -n {subnet} --vnet-name {vnet} -g {azs_rg} "
            "--disable-private-endpoint-network-policies true",
            checks=self.check("privateEndpointNetworkPolicies", "Disabled"),
        )

        # Create a private endpoint connection (force manual approval)
        pe = self.cmd(
            "az network private-endpoint create -g {azs_rg} -n {pe} --vnet-name {vnet} --subnet {subnet} "
            "--connection-name {pe_connection} --private-connection-resource-id {target_resource_id} "
            "--group-id {group_id} --manual-request"
        ).get_output_in_json()
        self.kwargs["pe_id"] = pe["id"]
        self.kwargs["pe_name"] = self.kwargs["pe_id"].split("/")[-1]

        # Show the connection on search instance
        list_private_endpoint_conn = self.cmd(
            "az network private-endpoint-connection list --name {azs_name} --resource-group {azs_rg} --type {azs_type}"
        ).get_output_in_json()
        self.kwargs.update({"pec_id": list_private_endpoint_conn[0]["id"]})

        self.kwargs.update({"pec_name": self.kwargs["pec_id"].split("/")[-1]})
        self.cmd(
            "az network private-endpoint-connection show --id {pec_id}",
            checks=self.check("id", "{pec_id}"),
        )
        self.cmd(
            "az network private-endpoint-connection show --resource-name {azs_name} --name {pec_name} --resource-group {azs_rg} --type {azs_type}",
            checks=self.check('properties.privateLinkServiceConnectionState.status', 'Pending')
        )

        # Test approval states
        # Approved
        self.kwargs.update(
            {"approval_desc": "Approved.", "rejection_desc": "Rejected."}
        )
        self.cmd(
            "az network private-endpoint-connection approve --resource-name {azs_name} --resource-group {azs_rg} --name {pec_name} --type {azs_type} "
            '--description "{approval_desc}"',
            checks=[
                self.check(
                    "properties.privateLinkServiceConnectionState.status", "Approved"
                )
            ],
        )

        # Rejected
        self.cmd(
            "az network private-endpoint-connection reject --id {pec_id} "
            '--description "{rejection_desc}"',
            checks=[
                self.check(
                    "properties.privateLinkServiceConnectionState.status", "Rejected"
                )
            ],
        )

        # Approval will fail after rejection
        with self.assertRaises(CLIError):
            self.cmd(
                "az network private-endpoint-connection approve --resource-name {azs_name} --resource-group {azs_rg} --name {pec_name} --type {azs_type} "
                '--description "{approval_desc}"'
            )

        self.cmd(
            "az network private-endpoint-connection list --name {azs_name} --resource-group {azs_rg} --type {azs_type}",
            checks=[self.check("length(@)", 1)],
        )

        # Test delete
        self.cmd("az network private-endpoint-connection delete --id {pec_id} -y")


def _test_private_endpoint(self, approve=True, rejected=True, list_name=True, group_id=True):
    self.kwargs.update({
        'vnet': self.create_random_name('cli-vnet-', 24),
        'subnet': self.create_random_name('cli-subnet-', 24),
        'pe': self.create_random_name('cli-pe-', 24),
        'pe_connection': self.create_random_name('cli-pec-', 24),
    })

    self.kwargs['resource'] = self.kwargs.get('resource', self.create_random_name('cli-test-resource-', 24))

    # create resource
    self.kwargs['extra_create'] = self.kwargs.get('extra_create', '')
    self.kwargs['show_name'] = self.kwargs.get('show_name', '-n')
    self.kwargs['create_name'] = self.kwargs.get('create_name', '-n')
    self.cmd('{cmd} create -g {rg} {create_name} {resource} {extra_create}')
    result = self.cmd('{cmd} show -g {rg} {show_name} {resource}').get_output_in_json()
    self.kwargs['id'] = result['id']

    # test private-link-resource
    result = self.cmd('network private-link-resource list --name {resource} -g {rg} --type {type}',
                      checks=self.check('length(@)', '{list_num}')).get_output_in_json()
    self.kwargs['group_id'] = result[0]['properties']['groupId'] if group_id else result[0]['groupId']

    # create private-endpoint
    self.cmd('network vnet create -n {vnet} -g {rg} --subnet-name {subnet}')
    self.cmd('network vnet subnet update -n {subnet} --vnet-name {vnet} -g {rg} '
             '--disable-private-endpoint-network-policies true')

    self.cmd('network private-endpoint create -g {rg} -n {pe} --vnet-name {vnet} --subnet {subnet} '
             '--connection-name {pe_connection}  --private-connection-resource-id {id} --group-id {group_id}',
             checks=self.check('privateLinkServiceConnections[0].privateLinkServiceConnectionState.status', 'Approved'))

    # test private-endpoint-connection
    result = self.cmd('network private-endpoint-connection list --name {resource} -g {rg} --type {type}',
                      checks=self.check('length(@)', 1)).get_output_in_json()
    self.kwargs['name'] = result[0]['name'] if list_name else result[0]['id'].split('/')[-1]
    # For some services: A state change from Approved to Approved is not valid
    if approve:
        self.cmd('network private-endpoint-connection approve --name {name} -g {rg} '
                 '--resource-name {resource} --type {type}')

    self.cmd('network private-endpoint-connection show --name {name} -g {rg} --resource-name {resource} --type {type}',
             checks=self.check('properties.privateLinkServiceConnectionState.status', 'Approved'))

    if rejected:
        self.cmd('network private-endpoint-connection reject --name {name} -g {rg} '
                 '--resource-name {resource} --type {type}',
                 checks=self.check('properties.privateLinkServiceConnectionState.status', 'Rejected'))

    self.cmd('network private-endpoint-connection delete --name {name} -g {rg} '
             '--resource-name {resource} --type {type} -y')


# Rely on other modules. The test may be broken when other modules bump sdk. At that time, run the failed test in live.
class NetworkPrivateLinkScenarioTest(ScenarioTest):
    @live_only()
    @ResourceGroupPreparer(name_prefix="test_private_endpoint_connection_automation", location="eastus2")
    def test_private_endpoint_connection_automation(self, resource_group):
        self.kwargs.update({
            'rg': resource_group,
            # config begin
            'cmd': 'automation account',
            'list_num': 2,
            'type': 'Microsoft.Automation/automationAccounts',
        })
        self.cmd('extension add -n automation')

        _test_private_endpoint(self)

    @ResourceGroupPreparer(name_prefix="test_private_endpoint_connection_eventhub", location="westus")
    def test_private_endpoint_connection_eventhub(self, resource_group):
        self.kwargs.update({
            'rg': resource_group,
            # config begin
            'cmd': 'eventhubs namespace',
            'list_num': 1,
            'type': 'Microsoft.EventHub/namespaces',
        })

        _test_private_endpoint(self, approve=False)

    @ResourceGroupPreparer(name_prefix="test_private_endpoint_connection_disk_access", location="westus")
    def test_private_endpoint_connection_disk_access(self, resource_group):
        self.kwargs.update({
            'rg': resource_group,
            # config begin
            'cmd': 'disk-access',
            'list_num': 1,
            'type': 'Microsoft.Compute/diskAccesses',
        })

        _test_private_endpoint(self)

    @live_only()
    @ResourceGroupPreparer(name_prefix="test_private_endpoint_connection_health_care_apis", location="eastus")
    @AllowLargeResponse()
    def test_private_endpoint_connection_health_care_apis(self, resource_group):
        self.kwargs.update({
            'rg': resource_group,
            # config begin
            'cmd': 'healthcareapis service',
            'list_num': 1,
            'type': 'Microsoft.HealthcareApis/services',
            'extra_create': '-l eastus --kind fhir --identity-type SystemAssigned ',
            'show_name': '--resource-name',
            'create_name': '--resource-name'
        })
        self.cmd('extension add -n healthcareapis')

        _test_private_endpoint(self, list_name=False)

    @ResourceGroupPreparer(name_prefix="test_private_endpoint_connection_synapse_workspace")
    @StorageAccountPreparer(name_prefix="testpesyn")
    def test_private_endpoint_connection_synapse_workspace(self, resource_group, storage_account):
        self.kwargs.update({
            'rg': resource_group,
            # config begin
            'cmd': 'synapse workspace',
            'list_num': 3,
            'type': 'Microsoft.Synapse/workspaces',
            'extra_create': '--storage-account {} --file-system file-000 -p 123-xyz-456 -u synapse1230'.format(
                storage_account),
        })

        _test_private_endpoint(self, group_id=False)

    @ResourceGroupPreparer(name_prefix="test_private_endpoint_connection_sql_server")
    def test_private_endpoint_connection_sql_server(self, resource_group):
        self.kwargs.update({
            'rg': resource_group,
            # config begin
            'cmd': 'sql server',
            'list_num': 1,
            'type': 'Microsoft.Sql/servers',
            'extra_create': '--admin-user admin123 --admin-password SecretPassword123',
        })

        _test_private_endpoint(self, approve=False, rejected=False)

<<<<<<< HEAD
    @ResourceGroupPreparer(name_prefix="test_private_endpoint_connection_media_service")
    @StorageAccountPreparer(name_prefix="testams")
    @AllowLargeResponse()
    def test_private_endpoint_connection_media_service(self, resource_group, storage_account):
        storage_account = self.cmd('storage account show -n {account}'.format(account=storage_account)).get_output_in_json()

        self.kwargs.update({
            'rg': resource_group,
            'cmd': 'ams account',
            'list_num': 3,
            'resource': self.create_random_name('clitestams', 24),
            'type': 'Microsoft.Media/mediaservices',
            'extra_create': '--storage-account {storage_account} -l eastus'.format(
                storage_account=storage_account['id'])
=======
    @live_only()
    @ResourceGroupPreparer(name_prefix="test_private_endpoint_connection_storage_sync")
    def test_private_endpoint_connection_storage_sync(self, resource_group):
        self.kwargs.update({
            'rg': resource_group,
            'cmd': 'storagesync',
            'list_num': 1,
            'type': 'Microsoft.StorageSync/storageSyncServices',
            'extra_create': '-l eastus'
        })
        # self.cmd('extension add -n storagesync')

        _test_private_endpoint(self, approve=False, rejected=False)

    @ResourceGroupPreparer(name_prefix="test_private_endpoint_connection_web")
    def test_private_endpoint_connection_web(self, resource_group):

        web_vnet = self.create_random_name('cli-vnet-web', 24)
        web_subnet = self.create_random_name('cli-subnet-web', 24)

        self.kwargs.update({
            'rg': resource_group,
            'cmd': 'appservice ase',
            'list_num': 1,
            'type': 'Microsoft.Web/hostingEnvironments',
            'extra_create': '--vnet-name {vnet} --subnet {subnet} --kind asev3'.format(
                vnet=web_vnet,
                subnet=web_subnet
            ),
            'web_vnet': web_vnet,
            'web_subnet': web_subnet
        })

        self.cmd('network vnet create -g {rg} -n {web_vnet} --address-prefixes 10.1.0.0/16 '
                 '--subnet-name {web_subnet} --subnet-prefixes 10.1.0.0/24')

        _test_private_endpoint(self, approve=False, rejected=False)

    @ResourceGroupPreparer(name_prefix="test_private_endpoint_connection_service_bus")
    def test_private_endpoint_connection_service_bus(self, resource_group):
        self.kwargs.update({
            'rg': resource_group,
            'cmd': 'servicebus namespace',
            'list_num': 1,
            'type': 'Microsoft.ServiceBus/namespaces',
            'extra_create': '-l eastus --sku Premium'
>>>>>>> 0850b5f7
        })

        _test_private_endpoint(self, approve=False, rejected=False)


if __name__ == '__main__':
    unittest.main()<|MERGE_RESOLUTION|>--- conflicted
+++ resolved
@@ -2003,7 +2003,6 @@
 
         _test_private_endpoint(self, approve=False, rejected=False)
 
-<<<<<<< HEAD
     @ResourceGroupPreparer(name_prefix="test_private_endpoint_connection_media_service")
     @StorageAccountPreparer(name_prefix="testams")
     @AllowLargeResponse()
@@ -2018,7 +2017,10 @@
             'type': 'Microsoft.Media/mediaservices',
             'extra_create': '--storage-account {storage_account} -l eastus'.format(
                 storage_account=storage_account['id'])
-=======
+        })
+
+        _test_private_endpoint(self, approve=False, rejected=False)
+
     @live_only()
     @ResourceGroupPreparer(name_prefix="test_private_endpoint_connection_storage_sync")
     def test_private_endpoint_connection_storage_sync(self, resource_group):
@@ -2065,7 +2067,6 @@
             'list_num': 1,
             'type': 'Microsoft.ServiceBus/namespaces',
             'extra_create': '-l eastus --sku Premium'
->>>>>>> 0850b5f7
         })
 
         _test_private_endpoint(self, approve=False, rejected=False)
