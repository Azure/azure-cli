#!/usr/bin/env python

# --------------------------------------------------------------------------------------------
# Copyright (c) Microsoft Corporation. All rights reserved.
# Licensed under the MIT License. See License.txt in the project root for license information.
# --------------------------------------------------------------------------------------------

from codecs import open
from setuptools import setup, find_packages
import sys

try:
    from azure_cli_bdist_wheel import cmdclass
except ImportError:
    from distutils import log as logger

    logger.warn("Wheel is not available, disabling bdist_wheel hook")
    cmdclass = {}

VERSION = "2.44.1"
# If we have source, validate that our version numbers match
# This should prevent uploading releases with mismatched versions.
try:
    with open('azure/cli/__main__.py', 'r', encoding='utf-8') as f:
        content = f.read()
except OSError:
    pass
else:
    import re

    m = re.search(r'__version__\s*=\s*[\'"](.+?)[\'"]', content)
    if not m:
        print('Could not find __version__ in azure/cli/__main__.py')
        sys.exit(1)
    if m.group(1) != VERSION:
        print('Expected __version__ = "{}"; found "{}"'.format(VERSION, m.group(1)))
        sys.exit(1)

CLASSIFIERS = [
    'Development Status :: 5 - Production/Stable',
    'Intended Audience :: Developers',
    'Intended Audience :: System Administrators',
    'Programming Language :: Python',
    'Programming Language :: Python :: 3',
    'Programming Language :: Python :: 3.7',
    'Programming Language :: Python :: 3.8',
    'Programming Language :: Python :: 3.9',
    'Programming Language :: Python :: 3.10',
    'License :: OSI Approved :: MIT License',
]

DEPENDENCIES = [
    "antlr4-python3-runtime~=4.9.3",
    'azure-appconfiguration~=1.1.1',
    'azure-batch~=13.0.0',
    'azure-cli-core=={}'.format(VERSION),
    'azure-cosmos~=3.0,>=3.0.2',
    'azure-data-tables==12.4.0',
    'azure-datalake-store~=0.0.49',
    'azure-graphrbac~=0.60.0',
    'azure-keyvault-administration==4.0.0b3',
    'azure-keyvault-keys==4.8.0b2',
    'azure-keyvault~=1.1.0',
    'azure-loganalytics~=0.1.0',
    'azure-mgmt-advisor==9.0.0',
    'azure-mgmt-apimanagement~=3.0.0',
    'azure-mgmt-appconfiguration==2.2.0',
    'azure-mgmt-applicationinsights~=1.0.0',
    'azure-mgmt-authorization~=0.61.0',
    'azure-mgmt-batchai==7.0.0b1',
    'azure-mgmt-batch~=17.0.0',
    'azure-mgmt-billing==6.0.0',
    'azure-mgmt-botservice~=2.0.0b3',
    'azure-mgmt-cdn==12.0.0',
    'azure-mgmt-cognitiveservices~=13.3.0',
    'azure-mgmt-compute~=29.0.0',
    'azure-mgmt-consumption~=2.0',
    'azure-mgmt-containerinstance~=9.1.0',
    'azure-mgmt-containerregistry==10.0.0',
    'azure-mgmt-containerservice~=21.1.0',
    'azure-mgmt-cosmosdb==8.0.0',
    'azure-mgmt-databoxedge~=1.0.0',
    'azure-mgmt-datalake-analytics~=0.2.1',
    'azure-mgmt-datalake-store~=0.5.0',
    'azure-mgmt-datamigration~=10.0.0',
    'azure-mgmt-deploymentmanager~=0.2.0',
    'azure-mgmt-devtestlabs~=4.0',
    'azure-mgmt-dns~=8.0.0',
    'azure-mgmt-eventgrid==10.2.0b2',
    'azure-mgmt-eventhub~=10.1.0',
    'azure-mgmt-extendedlocation==1.0.0b2',
    'azure-mgmt-hdinsight~=9.0.0',
    'azure-mgmt-imagebuilder~=1.1.0',
    'azure-mgmt-iotcentral~=10.0.0b1',
    'azure-mgmt-iothub==2.3.0',
    'azure-mgmt-iothubprovisioningservices==1.1.0',
    'azure-mgmt-keyvault==10.1.0',
    'azure-mgmt-kusto~=0.3.0',
    'azure-mgmt-loganalytics==13.0.0b4',
    'azure-mgmt-managedservices~=1.0',
    'azure-mgmt-managementgroups~=1.0.0',
    'azure-mgmt-maps~=2.0.0',
    'azure-mgmt-marketplaceordering==1.1.0',
    'azure-mgmt-media~=9.0',
    'azure-mgmt-monitor~=5.0.0',
    'azure-mgmt-msi~=6.1.0',
    'azure-mgmt-netapp~=9.0.1',
    'azure-mgmt-network~=21.0.1',
    'azure-mgmt-policyinsights~=1.1.0b2',
    'azure-mgmt-privatedns~=1.0.0',
<<<<<<< HEAD
    'azure-mgmt-rdbms~=10.2.0b5',
    'azure-mgmt-recoveryservicesbackup~=5.1.0',
    'azure-mgmt-recoveryservices~=2.2.0',
=======
    'azure-mgmt-rdbms~=10.2.0b6',
    'azure-mgmt-recoveryservicesbackup~=5.1.0b1',
    'azure-mgmt-recoveryservices~=2.1.0',
>>>>>>> d60ab570
    'azure-mgmt-redhatopenshift==1.1.0',
    'azure-mgmt-redis~=14.1.0',
    'azure-mgmt-relay~=0.1.0',
    'azure-mgmt-resource==21.1.0b1',
    'azure-mgmt-search~=8.0',
    'azure-mgmt-security==3.0.0',
    'azure-mgmt-servicebus~=8.1.0',
    'azure-mgmt-servicefabricmanagedclusters~=1.0.0',
    'azure-mgmt-servicelinker==1.2.0b1',
    'azure-mgmt-servicefabric~=1.0.0',
    'azure-mgmt-signalr==1.1.0',
    'azure-mgmt-sqlvirtualmachine==1.0.0b4',
    'azure-mgmt-sql==4.0.0b6',
    'azure-mgmt-storage~=21.0.0',
    'azure-mgmt-synapse==2.1.0b5',
    'azure-mgmt-trafficmanager~=1.0.0',
    'azure-mgmt-web==7.0.0',
    'azure-multiapi-storage~=1.0.0',
    'azure-storage-common~=1.4',
    'azure-synapse-accesscontrol~=0.5.0',
    'azure-synapse-artifacts~=0.14.0',
    'azure-synapse-managedprivateendpoints~=0.3.0',
    'azure-synapse-spark~=0.2.0',
    'chardet~=3.0.4',
    'colorama~=0.4.4',
    # On Linux, the distribution (Ubuntu, Debian, etc) and version are checked for `az feedback`
    'distro; sys_platform == "linux"',
    'fabric~=2.4',
    'javaproperties~=0.5.1',
    'jsondiff~=2.0.0',
    'packaging>=20.9,<22.0',
    'PyGithub~=1.38',
    'PyMySQL~=1.0.2',
    'PyNaCl~=1.5.0',
    'scp~=0.13.2',
    'semver==2.13.0',
    'six>=1.10.0',  # six is still used by countless extensions
    'sshtunnel~=0.1.4',
    'urllib3[secure]',
    'websocket-client~=1.3.1',
    'xmltodict~=0.12'
]

with open('README.rst', 'r', encoding='utf-8') as f:
    README = f.read()

setup(
    name='azure-cli',
    version=VERSION,
    description='Microsoft Azure Command-Line Tools',
    long_description=README,
    license='MIT',
    author='Microsoft Corporation',
    author_email='azpycli@microsoft.com',
    url='https://github.com/Azure/azure-cli',
    zip_safe=False,
    classifiers=CLASSIFIERS,
    scripts=[
        'az',
        'az.completion.sh',
        'az.bat',
        'azps.ps1'
    ],
    packages=find_packages(exclude=["*.tests", "*.tests.*", "tests.*", "tests", "azure", "azure.cli"]),
    install_requires=DEPENDENCIES,
    python_requires='>=3.7.0',
    package_data={
        'azure.cli.command_modules.acr': ['*.json'],
        'azure.cli.command_modules.botservice': ['*.json', '*.config'],
        'azure.cli.command_modules.monitor.operations': ['autoscale-parameters-template.json'],
        'azure.cli.command_modules.servicefabric': [
            'template/windows/template.json',
            'template/windows/parameter.json',
            'template/linux/template.json',
            'template/linux/parameter.json',
            'template/service/template.json',
            'template/service/parameter.json'
        ],
        'azure.cli.command_modules.appservice': [
            'resources/WebappRuntimeStacks.json',
            'resources/GenerateRandomAppNames.json'
        ],
        'azure.cli.command_modules.rdbms': [
            'randomname/adjectives.txt',
            'randomname/nouns.txt',
            'templates/mysql_githubaction_template.yaml',
            'templates/postgresql_githubaction_template.yaml'
        ]
    },
    cmdclass=cmdclass
)<|MERGE_RESOLUTION|>--- conflicted
+++ resolved
@@ -108,15 +108,9 @@
     'azure-mgmt-network~=21.0.1',
     'azure-mgmt-policyinsights~=1.1.0b2',
     'azure-mgmt-privatedns~=1.0.0',
-<<<<<<< HEAD
-    'azure-mgmt-rdbms~=10.2.0b5',
+    'azure-mgmt-rdbms~=10.2.0b6',
     'azure-mgmt-recoveryservicesbackup~=5.1.0',
     'azure-mgmt-recoveryservices~=2.2.0',
-=======
-    'azure-mgmt-rdbms~=10.2.0b6',
-    'azure-mgmt-recoveryservicesbackup~=5.1.0b1',
-    'azure-mgmt-recoveryservices~=2.1.0',
->>>>>>> d60ab570
     'azure-mgmt-redhatopenshift==1.1.0',
     'azure-mgmt-redis~=14.1.0',
     'azure-mgmt-relay~=0.1.0',
