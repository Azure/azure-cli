--- conflicted
+++ resolved
@@ -78,12 +78,9 @@
                  app_insights_telemetry_channel_resource_id=None,
                  synapse_analytics_resource_id=None,
                  attestation_resource_id=None,
-<<<<<<< HEAD
-                 extension_storage_account_resource_id=None):
-=======
                  portal=None,
+                 extension_storage_account_resource_id=None,
                  **kwargs):  # To support init with __dict__ for deserialization
->>>>>>> 0804c756
         # Attribute names are significant. They are used when storing/retrieving clouds from config
         self.management = management
         self.resource_manager = resource_manager
@@ -103,11 +100,8 @@
         self.app_insights_telemetry_channel_resource_id = app_insights_telemetry_channel_resource_id
         self.synapse_analytics_resource_id = synapse_analytics_resource_id
         self.attestation_resource_id = attestation_resource_id
-<<<<<<< HEAD
+        self.portal = portal
         self.extension_storage_account_resource_id = extension_storage_account_resource_id
-=======
-        self.portal = portal
->>>>>>> 0804c756
 
     def has_endpoint_set(self, endpoint_name):
         try:
