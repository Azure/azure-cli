--- conflicted
+++ resolved
@@ -565,7 +565,6 @@
             CONFIG.load(os.path.join(azure_folder, 'az.json'))
             SESSION.load(os.path.join(azure_folder, 'az.sess'), max_age=3600)
 
-<<<<<<< HEAD
             config = Configuration()
             self.app.initialize(config)
             self.app.session = {
@@ -577,7 +576,6 @@
                 'query_active': False
             }
             result = self.app.execute(args)
-=======
             self.app.initialize(Configuration())
 
             if '--progress' in args:
@@ -597,7 +595,6 @@
             else:
                 result = self.app.execute(args)
 
->>>>>>> e8976012
             self.last_exit = 0
             if result and result.result is not None:
                 from azure.cli.core._output import OutputProducer
