--- conflicted
+++ resolved
@@ -18,30 +18,18 @@
       ParameterSetName:
       - -g -n --template-file
       User-Agent:
-<<<<<<< HEAD
-      - python/3.6.5 (Windows-10-10.0.17134-SP0) msrest/0.6.10 msrest_azure/0.6.1
-        azure-mgmt-resource/4.0.0 Azure-SDK-For-Python AZURECLI/2.0.74
-=======
-      - python/3.7.4 (Windows-10-10.0.18362-SP0) msrest/0.6.10 msrest_azure/0.6.2
-        azure-mgmt-resource/4.0.0 Azure-SDK-For-Python AZURECLI/2.0.75
->>>>>>> 807faccc
+      - python/3.7.4 (Windows-10-10.0.18362-SP0) msrest/0.6.10 msrest_azure/0.6.2
+        azure-mgmt-resource/4.0.0 Azure-SDK-For-Python AZURECLI/2.0.75
       accept-language:
       - en-US
     method: PUT
     uri: https://management.azure.com/subscriptions/00000000-0000-0000-0000-000000000000/resourcegroups/cli_test_on_error_deployment_lastsuccessful000001/providers/Microsoft.Resources/deployments/mock-deployment?api-version=2019-07-01
   response:
     body:
-<<<<<<< HEAD
-      string: '{"id":"/subscriptions/00000000-0000-0000-0000-000000000000/resourceGroups/cli_test_on_error_deployment_lastsuccessful000001/providers/Microsoft.Resources/deployments/azure-cli-deployment000002","name":"azure-cli-deployment000002","type":"Microsoft.Resources/deployments","properties":{"templateHash":"3965660584125802942","mode":"Incremental","provisioningState":"Accepted","timestamp":"2019-10-04T06:07:19.7217805Z","duration":"PT0.3623463S","correlationId":"dde4e992-2a1e-4646-98fb-0eb2b5cca1c1","providers":[],"dependencies":[]}}'
-    headers:
-      azure-asyncoperation:
-      - https://management.azure.com/subscriptions/00000000-0000-0000-0000-000000000000/resourcegroups/cli_test_on_error_deployment_lastsuccessful000001/providers/Microsoft.Resources/deployments/azure-cli-deployment000002/operationStatuses/08586314376461181552?api-version=2019-07-01
-=======
       string: '{"id":"/subscriptions/00000000-0000-0000-0000-000000000000/resourceGroups/cli_test_on_error_deployment_lastsuccessful000001/providers/Microsoft.Resources/deployments/azure-cli-deployment000002","name":"azure-cli-deployment000002","type":"Microsoft.Resources/deployments","properties":{"templateHash":"3965660584125802942","mode":"Incremental","provisioningState":"Accepted","timestamp":"2019-10-21T05:12:23.0151212Z","duration":"PT1.9442817S","correlationId":"30fec8cd-4698-4204-810e-8625deb7e008","providers":[],"dependencies":[]}}'
     headers:
       azure-asyncoperation:
       - https://management.azure.com/subscriptions/00000000-0000-0000-0000-000000000000/resourcegroups/cli_test_on_error_deployment_lastsuccessful000001/providers/Microsoft.Resources/deployments/azure-cli-deployment000002/operationStatuses/08586299721444067511?api-version=2019-07-01
->>>>>>> 807faccc
       cache-control:
       - no-cache
       content-length:
@@ -49,11 +37,7 @@
       content-type:
       - application/json; charset=utf-8
       date:
-<<<<<<< HEAD
-      - Fri, 04 Oct 2019 06:07:19 GMT
-=======
       - Mon, 21 Oct 2019 05:12:23 GMT
->>>>>>> 807faccc
       expires:
       - '-1'
       pragma:
@@ -63,11 +47,7 @@
       x-content-type-options:
       - nosniff
       x-ms-ratelimit-remaining-subscription-writes:
-<<<<<<< HEAD
-      - '1198'
-=======
       - '1193'
->>>>>>> 807faccc
     status:
       code: 201
       message: Created
@@ -85,17 +65,10 @@
       ParameterSetName:
       - -g -n --template-file
       User-Agent:
-<<<<<<< HEAD
-      - python/3.6.5 (Windows-10-10.0.17134-SP0) msrest/0.6.10 msrest_azure/0.6.1
-        azure-mgmt-resource/4.0.0 Azure-SDK-For-Python AZURECLI/2.0.74
-    method: GET
-    uri: https://management.azure.com/subscriptions/00000000-0000-0000-0000-000000000000/resourcegroups/cli_test_on_error_deployment_lastsuccessful000001/providers/Microsoft.Resources/deployments/mock-deployment/operationStatuses/08586314376461181552?api-version=2019-07-01
-=======
       - python/3.7.4 (Windows-10-10.0.18362-SP0) msrest/0.6.10 msrest_azure/0.6.2
         azure-mgmt-resource/4.0.0 Azure-SDK-For-Python AZURECLI/2.0.75
     method: GET
     uri: https://management.azure.com/subscriptions/00000000-0000-0000-0000-000000000000/resourcegroups/cli_test_on_error_deployment_lastsuccessful000001/providers/Microsoft.Resources/deployments/mock-deployment/operationStatuses/08586299721444067511?api-version=2019-07-01
->>>>>>> 807faccc
   response:
     body:
       string: '{"status":"Succeeded"}'
@@ -107,11 +80,7 @@
       content-type:
       - application/json; charset=utf-8
       date:
-<<<<<<< HEAD
-      - Fri, 04 Oct 2019 06:07:48 GMT
-=======
       - Mon, 21 Oct 2019 05:12:54 GMT
->>>>>>> 807faccc
       expires:
       - '-1'
       pragma:
@@ -139,22 +108,13 @@
       ParameterSetName:
       - -g -n --template-file
       User-Agent:
-<<<<<<< HEAD
-      - python/3.6.5 (Windows-10-10.0.17134-SP0) msrest/0.6.10 msrest_azure/0.6.1
-        azure-mgmt-resource/4.0.0 Azure-SDK-For-Python AZURECLI/2.0.74
-=======
-      - python/3.7.4 (Windows-10-10.0.18362-SP0) msrest/0.6.10 msrest_azure/0.6.2
-        azure-mgmt-resource/4.0.0 Azure-SDK-For-Python AZURECLI/2.0.75
->>>>>>> 807faccc
-    method: GET
-    uri: https://management.azure.com/subscriptions/00000000-0000-0000-0000-000000000000/resourcegroups/cli_test_on_error_deployment_lastsuccessful000001/providers/Microsoft.Resources/deployments/mock-deployment?api-version=2019-07-01
-  response:
-    body:
-<<<<<<< HEAD
-      string: '{"id":"/subscriptions/00000000-0000-0000-0000-000000000000/resourceGroups/cli_test_on_error_deployment_lastsuccessful000001/providers/Microsoft.Resources/deployments/azure-cli-deployment000002","name":"azure-cli-deployment000002","type":"Microsoft.Resources/deployments","properties":{"templateHash":"3965660584125802942","mode":"Incremental","provisioningState":"Succeeded","timestamp":"2019-10-04T06:07:20.0336106Z","duration":"PT0.6741764S","correlationId":"dde4e992-2a1e-4646-98fb-0eb2b5cca1c1","providers":[],"dependencies":[],"outputResources":[]}}'
-=======
+      - python/3.7.4 (Windows-10-10.0.18362-SP0) msrest/0.6.10 msrest_azure/0.6.2
+        azure-mgmt-resource/4.0.0 Azure-SDK-For-Python AZURECLI/2.0.75
+    method: GET
+    uri: https://management.azure.com/subscriptions/00000000-0000-0000-0000-000000000000/resourcegroups/cli_test_on_error_deployment_lastsuccessful000001/providers/Microsoft.Resources/deployments/mock-deployment?api-version=2019-07-01
+  response:
+    body:
       string: '{"id":"/subscriptions/00000000-0000-0000-0000-000000000000/resourceGroups/cli_test_on_error_deployment_lastsuccessful000001/providers/Microsoft.Resources/deployments/azure-cli-deployment000002","name":"azure-cli-deployment000002","type":"Microsoft.Resources/deployments","properties":{"templateHash":"3965660584125802942","mode":"Incremental","provisioningState":"Succeeded","timestamp":"2019-10-21T05:12:27.6561826Z","duration":"PT6.5853431S","correlationId":"30fec8cd-4698-4204-810e-8625deb7e008","providers":[],"dependencies":[],"outputResources":[]}}'
->>>>>>> 807faccc
     headers:
       cache-control:
       - no-cache
@@ -163,11 +123,7 @@
       content-type:
       - application/json; charset=utf-8
       date:
-<<<<<<< HEAD
-      - Fri, 04 Oct 2019 06:07:48 GMT
-=======
       - Mon, 21 Oct 2019 05:12:55 GMT
->>>>>>> 807faccc
       expires:
       - '-1'
       pragma:
@@ -201,30 +157,18 @@
       ParameterSetName:
       - -g -n --template-file --rollback-on-error
       User-Agent:
-<<<<<<< HEAD
-      - python/3.6.5 (Windows-10-10.0.17134-SP0) msrest/0.6.10 msrest_azure/0.6.1
-        azure-mgmt-resource/4.0.0 Azure-SDK-For-Python AZURECLI/2.0.74
-=======
-      - python/3.7.4 (Windows-10-10.0.18362-SP0) msrest/0.6.10 msrest_azure/0.6.2
-        azure-mgmt-resource/4.0.0 Azure-SDK-For-Python AZURECLI/2.0.75
->>>>>>> 807faccc
+      - python/3.7.4 (Windows-10-10.0.18362-SP0) msrest/0.6.10 msrest_azure/0.6.2
+        azure-mgmt-resource/4.0.0 Azure-SDK-For-Python AZURECLI/2.0.75
       accept-language:
       - en-US
     method: PUT
     uri: https://management.azure.com/subscriptions/00000000-0000-0000-0000-000000000000/resourcegroups/cli_test_on_error_deployment_lastsuccessful000001/providers/Microsoft.Resources/deployments/mock-deployment?api-version=2019-07-01
   response:
     body:
-<<<<<<< HEAD
-      string: '{"id":"/subscriptions/00000000-0000-0000-0000-000000000000/resourceGroups/cli_test_on_error_deployment_lastsuccessful000001/providers/Microsoft.Resources/deployments/azure-cli-deployment000003","name":"azure-cli-deployment000003","type":"Microsoft.Resources/deployments","properties":{"templateHash":"3965660584125802942","mode":"Incremental","provisioningState":"Accepted","timestamp":"2019-10-04T06:07:51.3305234Z","duration":"PT0.0870609S","correlationId":"f1a9d65b-064d-4b10-b833-0fb028c370ef","providers":[],"dependencies":[],"onErrorDeployment":{"type":"LastSuccessful","deploymentName":"azure-cli-deployment000002"}}}'
-    headers:
-      azure-asyncoperation:
-      - https://management.azure.com/subscriptions/00000000-0000-0000-0000-000000000000/resourcegroups/cli_test_on_error_deployment_lastsuccessful000001/providers/Microsoft.Resources/deployments/azure-cli-deployment000003/operationStatuses/08586314376142341306?api-version=2019-07-01
-=======
       string: '{"id":"/subscriptions/00000000-0000-0000-0000-000000000000/resourceGroups/cli_test_on_error_deployment_lastsuccessful000001/providers/Microsoft.Resources/deployments/azure-cli-deployment000003","name":"azure-cli-deployment000003","type":"Microsoft.Resources/deployments","properties":{"templateHash":"3965660584125802942","mode":"Incremental","provisioningState":"Accepted","timestamp":"2019-10-21T05:12:59.8477217Z","duration":"PT2.1067286S","correlationId":"dcaa0f2d-ab28-492f-bced-9a58d75634d8","providers":[],"dependencies":[],"onErrorDeployment":{"type":"LastSuccessful","deploymentName":"azure-cli-deployment000002"}}}'
     headers:
       azure-asyncoperation:
       - https://management.azure.com/subscriptions/00000000-0000-0000-0000-000000000000/resourcegroups/cli_test_on_error_deployment_lastsuccessful000001/providers/Microsoft.Resources/deployments/azure-cli-deployment000003/operationStatuses/08586299721077366037?api-version=2019-07-01
->>>>>>> 807faccc
       cache-control:
       - no-cache
       content-length:
@@ -232,11 +176,7 @@
       content-type:
       - application/json; charset=utf-8
       date:
-<<<<<<< HEAD
-      - Fri, 04 Oct 2019 06:07:50 GMT
-=======
       - Mon, 21 Oct 2019 05:13:00 GMT
->>>>>>> 807faccc
       expires:
       - '-1'
       pragma:
@@ -264,17 +204,10 @@
       ParameterSetName:
       - -g -n --template-file --rollback-on-error
       User-Agent:
-<<<<<<< HEAD
-      - python/3.6.5 (Windows-10-10.0.17134-SP0) msrest/0.6.10 msrest_azure/0.6.1
-        azure-mgmt-resource/4.0.0 Azure-SDK-For-Python AZURECLI/2.0.74
-    method: GET
-    uri: https://management.azure.com/subscriptions/00000000-0000-0000-0000-000000000000/resourcegroups/cli_test_on_error_deployment_lastsuccessful000001/providers/Microsoft.Resources/deployments/mock-deployment/operationStatuses/08586314376142341306?api-version=2019-07-01
-=======
       - python/3.7.4 (Windows-10-10.0.18362-SP0) msrest/0.6.10 msrest_azure/0.6.2
         azure-mgmt-resource/4.0.0 Azure-SDK-For-Python AZURECLI/2.0.75
     method: GET
     uri: https://management.azure.com/subscriptions/00000000-0000-0000-0000-000000000000/resourcegroups/cli_test_on_error_deployment_lastsuccessful000001/providers/Microsoft.Resources/deployments/mock-deployment/operationStatuses/08586299721077366037?api-version=2019-07-01
->>>>>>> 807faccc
   response:
     body:
       string: '{"status":"Succeeded"}'
@@ -286,11 +219,7 @@
       content-type:
       - application/json; charset=utf-8
       date:
-<<<<<<< HEAD
-      - Fri, 04 Oct 2019 06:08:20 GMT
-=======
       - Mon, 21 Oct 2019 05:13:31 GMT
->>>>>>> 807faccc
       expires:
       - '-1'
       pragma:
@@ -318,35 +247,22 @@
       ParameterSetName:
       - -g -n --template-file --rollback-on-error
       User-Agent:
-<<<<<<< HEAD
-      - python/3.6.5 (Windows-10-10.0.17134-SP0) msrest/0.6.10 msrest_azure/0.6.1
-        azure-mgmt-resource/4.0.0 Azure-SDK-For-Python AZURECLI/2.0.74
-=======
-      - python/3.7.4 (Windows-10-10.0.18362-SP0) msrest/0.6.10 msrest_azure/0.6.2
-        azure-mgmt-resource/4.0.0 Azure-SDK-For-Python AZURECLI/2.0.75
->>>>>>> 807faccc
-    method: GET
-    uri: https://management.azure.com/subscriptions/00000000-0000-0000-0000-000000000000/resourcegroups/cli_test_on_error_deployment_lastsuccessful000001/providers/Microsoft.Resources/deployments/mock-deployment?api-version=2019-07-01
-  response:
-    body:
-<<<<<<< HEAD
-      string: '{"id":"/subscriptions/00000000-0000-0000-0000-000000000000/resourceGroups/cli_test_on_error_deployment_lastsuccessful000001/providers/Microsoft.Resources/deployments/azure-cli-deployment000003","name":"azure-cli-deployment000003","type":"Microsoft.Resources/deployments","properties":{"templateHash":"3965660584125802942","mode":"Incremental","provisioningState":"Succeeded","timestamp":"2019-10-04T06:07:51.531681Z","duration":"PT0.2882185S","correlationId":"f1a9d65b-064d-4b10-b833-0fb028c370ef","providers":[],"dependencies":[],"onErrorDeployment":{"type":"LastSuccessful","deploymentName":"azure-cli-deployment000002"},"outputResources":[]}}'
-=======
+      - python/3.7.4 (Windows-10-10.0.18362-SP0) msrest/0.6.10 msrest_azure/0.6.2
+        azure-mgmt-resource/4.0.0 Azure-SDK-For-Python AZURECLI/2.0.75
+    method: GET
+    uri: https://management.azure.com/subscriptions/00000000-0000-0000-0000-000000000000/resourcegroups/cli_test_on_error_deployment_lastsuccessful000001/providers/Microsoft.Resources/deployments/mock-deployment?api-version=2019-07-01
+  response:
+    body:
       string: '{"id":"/subscriptions/00000000-0000-0000-0000-000000000000/resourceGroups/cli_test_on_error_deployment_lastsuccessful000001/providers/Microsoft.Resources/deployments/azure-cli-deployment000003","name":"azure-cli-deployment000003","type":"Microsoft.Resources/deployments","properties":{"templateHash":"3965660584125802942","mode":"Incremental","provisioningState":"Succeeded","timestamp":"2019-10-21T05:13:04.5235135Z","duration":"PT6.7825204S","correlationId":"dcaa0f2d-ab28-492f-bced-9a58d75634d8","providers":[],"dependencies":[],"onErrorDeployment":{"type":"LastSuccessful","deploymentName":"azure-cli-deployment000002"},"outputResources":[]}}'
->>>>>>> 807faccc
-    headers:
-      cache-control:
-      - no-cache
-      content-length:
-      - '683'
-      content-type:
-      - application/json; charset=utf-8
-      date:
-<<<<<<< HEAD
-      - Fri, 04 Oct 2019 06:08:20 GMT
-=======
+    headers:
+      cache-control:
+      - no-cache
+      content-length:
+      - '684'
+      content-type:
+      - application/json; charset=utf-8
+      date:
       - Mon, 21 Oct 2019 05:13:31 GMT
->>>>>>> 807faccc
       expires:
       - '-1'
       pragma:
