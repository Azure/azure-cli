--- conflicted
+++ resolved
@@ -13,21 +13,13 @@
       ParameterSetName:
       - -n -g --backup-policy-type --locations --kind
       User-Agent:
-<<<<<<< HEAD
-      - AZURECLI/2.37.0 azsdk-python-azure-mgmt-resource/21.1.0b1 Python/3.8.10 (Windows-10-10.0.22000-SP0)
-=======
       - AZURECLI/2.40.0 azsdk-python-azure-mgmt-resource/21.1.0b1 Python/3.10.6 (Linux-5.15.0-1019-azure-x86_64-with-glibc2.31)
         VSTS_0fb41ef4-5012-48a9-bf39-4ee3de03ee35_build_4949_0
->>>>>>> 1be1db21
     method: GET
     uri: https://management.azure.com/subscriptions/00000000-0000-0000-0000-000000000000/resourcegroups/cli_test_cosmosdb_mongodb_restorable_commands000001?api-version=2021-04-01
   response:
     body:
-<<<<<<< HEAD
-      string: '{"id":"/subscriptions/00000000-0000-0000-0000-000000000000/resourceGroups/cli_test_cosmosdb_mongodb_restorable_commands000001","name":"cli_test_cosmosdb_mongodb_restorable_commands000001","type":"Microsoft.Resources/resourceGroups","location":"westus","tags":{"product":"azurecli","cause":"automation","date":"2022-06-28T13:17:16Z"},"properties":{"provisioningState":"Succeeded"}}'
-=======
       string: '{"id":"/subscriptions/00000000-0000-0000-0000-000000000000/resourceGroups/cli_test_cosmosdb_mongodb_restorable_commands000001","name":"cli_test_cosmosdb_mongodb_restorable_commands000001","type":"Microsoft.Resources/resourceGroups","location":"westus","tags":{"product":"azurecli","cause":"automation","date":"2022-09-19T04:15:45Z"},"properties":{"provisioningState":"Succeeded"}}'
->>>>>>> 1be1db21
     headers:
       cache-control:
       - no-cache
@@ -36,11 +28,7 @@
       content-type:
       - application/json; charset=utf-8
       date:
-<<<<<<< HEAD
-      - Tue, 28 Jun 2022 13:17:17 GMT
-=======
       - Mon, 19 Sep 2022 04:15:45 GMT
->>>>>>> 1be1db21
       expires:
       - '-1'
       pragma:
@@ -75,32 +63,6 @@
       ParameterSetName:
       - -n -g --backup-policy-type --locations --kind
       User-Agent:
-<<<<<<< HEAD
-      - AZURECLI/2.37.0 azsdk-python-mgmt-cosmosdb/7.0.0b6 Python/3.8.10 (Windows-10-10.0.22000-SP0)
-    method: PUT
-    uri: https://management.azure.com/subscriptions/00000000-0000-0000-0000-000000000000/resourceGroups/cli_test_cosmosdb_mongodb_restorable_commands000001/providers/Microsoft.DocumentDB/databaseAccounts/cli000004?api-version=2022-02-15-preview
-  response:
-    body:
-      string: '{"id":"/subscriptions/00000000-0000-0000-0000-000000000000/resourceGroups/cli_test_cosmosdb_mongodb_restorable_commands000001/providers/Microsoft.DocumentDB/databaseAccounts/cli000004","name":"cli000004","location":"West
-        US","type":"Microsoft.DocumentDB/databaseAccounts","kind":"MongoDB","tags":{},"systemData":{"createdAt":"2022-06-28T13:17:23.3195711Z"},"properties":{"provisioningState":"Creating","publicNetworkAccess":"Enabled","enableAutomaticFailover":false,"enableMultipleWriteLocations":false,"enablePartitionKeyMonitor":false,"isVirtualNetworkFilterEnabled":false,"virtualNetworkRules":[],"EnabledApiTypes":"MongoDB","disableKeyBasedMetadataWriteAccess":false,"enableFreeTier":false,"enableAnalyticalStorage":false,"analyticalStorageConfiguration":{"schemaType":"FullFidelity"},"instanceId":"32d3921f-20c6-4b30-ba10-f3c1a68773e3","createMode":"Default","databaseAccountOfferType":"Standard","enableCassandraConnector":false,"connectorOffer":"","enableMaterializedViews":false,"defaultIdentity":"","networkAclBypass":"None","disableLocalAuth":false,"consistencyPolicy":{"defaultConsistencyLevel":"Session","maxIntervalInSeconds":5,"maxStalenessPrefix":100},"apiProperties":{"serverVersion":"3.6"},"configurationOverrides":{},"writeLocations":[{"id":"cli000004-westus","locationName":"West
-        US","provisioningState":"Creating","failoverPriority":0,"isZoneRedundant":false}],"readLocations":[{"id":"cli000004-westus","locationName":"West
-        US","provisioningState":"Creating","failoverPriority":0,"isZoneRedundant":false}],"locations":[{"id":"cli000004-westus","locationName":"West
-        US","provisioningState":"Creating","failoverPriority":0,"isZoneRedundant":false}],"failoverPolicies":[{"id":"cli000004-westus","locationName":"West
-        US","failoverPriority":0}],"cors":[],"capabilities":[{"name":"EnableMongo"}],"ipRules":[],"backupPolicy":{"type":"Continuous","continuousModeProperties":{"tier":"Continuous30Days"}},"networkAclBypassResourceIds":[],"diagnosticLogSettings":{"enableFullTextQuery":"None"}},"identity":{"type":"None"}}'
-    headers:
-      azure-asyncoperation:
-      - https://management.azure.com/subscriptions/00000000-0000-0000-0000-000000000000/providers/Microsoft.DocumentDB/locations/westus/operationsStatus/dd154a2f-8a82-4f95-a9cc-9e838be31d03?api-version=2022-02-15-preview
-      cache-control:
-      - no-store, no-cache
-      content-length:
-      - '2031'
-      content-type:
-      - application/json
-      date:
-      - Tue, 28 Jun 2022 13:17:26 GMT
-      location:
-      - https://management.azure.com/subscriptions/00000000-0000-0000-0000-000000000000/resourceGroups/cli_test_cosmosdb_mongodb_restorable_commands000001/providers/Microsoft.DocumentDB/databaseAccounts/cli000004/operationResults/dd154a2f-8a82-4f95-a9cc-9e838be31d03?api-version=2022-02-15-preview
-=======
       - AZURECLI/2.40.0 azsdk-python-mgmt-cosmosdb/8.0.0 Python/3.10.6 (Linux-5.15.0-1019-azure-x86_64-with-glibc2.31)
         VSTS_0fb41ef4-5012-48a9-bf39-4ee3de03ee35_build_4949_0
     method: PUT
@@ -126,7 +88,6 @@
       - Mon, 19 Sep 2022 04:15:51 GMT
       location:
       - https://management.azure.com/subscriptions/00000000-0000-0000-0000-000000000000/resourceGroups/cli_test_cosmosdb_mongodb_restorable_commands000001/providers/Microsoft.DocumentDB/databaseAccounts/cli000004/operationResults/3588e601-bf39-41df-ab5d-74049d460607?api-version=2022-08-15
->>>>>>> 1be1db21
       pragma:
       - no-cache
       server:
@@ -143,8 +104,6 @@
       - version=2.14.0
       x-ms-ratelimit-remaining-subscription-writes:
       - '1196'
-<<<<<<< HEAD
-=======
     status:
       code: 200
       message: Ok
@@ -286,7 +245,6 @@
       - nosniff
       x-ms-gatewayversion:
       - version=2.14.0
->>>>>>> 1be1db21
     status:
       code: 200
       message: Ok
@@ -304,16 +262,10 @@
       ParameterSetName:
       - -n -g --backup-policy-type --locations --kind
       User-Agent:
-<<<<<<< HEAD
-      - AZURECLI/2.37.0 azsdk-python-mgmt-cosmosdb/7.0.0b6 Python/3.8.10 (Windows-10-10.0.22000-SP0)
-    method: GET
-    uri: https://management.azure.com/subscriptions/00000000-0000-0000-0000-000000000000/providers/Microsoft.DocumentDB/locations/westus/operationsStatus/dd154a2f-8a82-4f95-a9cc-9e838be31d03?api-version=2022-02-15-preview
-=======
       - AZURECLI/2.40.0 azsdk-python-mgmt-cosmosdb/8.0.0 Python/3.10.6 (Linux-5.15.0-1019-azure-x86_64-with-glibc2.31)
         VSTS_0fb41ef4-5012-48a9-bf39-4ee3de03ee35_build_4949_0
     method: GET
     uri: https://management.azure.com/subscriptions/00000000-0000-0000-0000-000000000000/providers/Microsoft.DocumentDB/locations/westus/operationsStatus/3588e601-bf39-41df-ab5d-74049d460607?api-version=2022-08-15
->>>>>>> 1be1db21
   response:
     body:
       string: '{"status":"Dequeued"}'
@@ -325,11 +277,7 @@
       content-type:
       - application/json
       date:
-<<<<<<< HEAD
-      - Tue, 28 Jun 2022 13:17:57 GMT
-=======
       - Mon, 19 Sep 2022 04:17:51 GMT
->>>>>>> 1be1db21
       pragma:
       - no-cache
       server:
@@ -361,16 +309,10 @@
       ParameterSetName:
       - -n -g --backup-policy-type --locations --kind
       User-Agent:
-<<<<<<< HEAD
-      - AZURECLI/2.37.0 azsdk-python-mgmt-cosmosdb/7.0.0b6 Python/3.8.10 (Windows-10-10.0.22000-SP0)
-    method: GET
-    uri: https://management.azure.com/subscriptions/00000000-0000-0000-0000-000000000000/providers/Microsoft.DocumentDB/locations/westus/operationsStatus/dd154a2f-8a82-4f95-a9cc-9e838be31d03?api-version=2022-02-15-preview
-=======
       - AZURECLI/2.40.0 azsdk-python-mgmt-cosmosdb/8.0.0 Python/3.10.6 (Linux-5.15.0-1019-azure-x86_64-with-glibc2.31)
         VSTS_0fb41ef4-5012-48a9-bf39-4ee3de03ee35_build_4949_0
     method: GET
     uri: https://management.azure.com/subscriptions/00000000-0000-0000-0000-000000000000/providers/Microsoft.DocumentDB/locations/westus/operationsStatus/3588e601-bf39-41df-ab5d-74049d460607?api-version=2022-08-15
->>>>>>> 1be1db21
   response:
     body:
       string: '{"status":"Dequeued"}'
@@ -382,11 +324,7 @@
       content-type:
       - application/json
       date:
-<<<<<<< HEAD
-      - Tue, 28 Jun 2022 13:18:28 GMT
-=======
       - Mon, 19 Sep 2022 04:18:22 GMT
->>>>>>> 1be1db21
       pragma:
       - no-cache
       server:
@@ -418,16 +356,10 @@
       ParameterSetName:
       - -n -g --backup-policy-type --locations --kind
       User-Agent:
-<<<<<<< HEAD
-      - AZURECLI/2.37.0 azsdk-python-mgmt-cosmosdb/7.0.0b6 Python/3.8.10 (Windows-10-10.0.22000-SP0)
-    method: GET
-    uri: https://management.azure.com/subscriptions/00000000-0000-0000-0000-000000000000/providers/Microsoft.DocumentDB/locations/westus/operationsStatus/dd154a2f-8a82-4f95-a9cc-9e838be31d03?api-version=2022-02-15-preview
-=======
       - AZURECLI/2.40.0 azsdk-python-mgmt-cosmosdb/8.0.0 Python/3.10.6 (Linux-5.15.0-1019-azure-x86_64-with-glibc2.31)
         VSTS_0fb41ef4-5012-48a9-bf39-4ee3de03ee35_build_4949_0
     method: GET
     uri: https://management.azure.com/subscriptions/00000000-0000-0000-0000-000000000000/providers/Microsoft.DocumentDB/locations/westus/operationsStatus/3588e601-bf39-41df-ab5d-74049d460607?api-version=2022-08-15
->>>>>>> 1be1db21
   response:
     body:
       string: '{"status":"Dequeued"}'
@@ -439,11 +371,7 @@
       content-type:
       - application/json
       date:
-<<<<<<< HEAD
-      - Tue, 28 Jun 2022 13:18:58 GMT
-=======
       - Mon, 19 Sep 2022 04:18:52 GMT
->>>>>>> 1be1db21
       pragma:
       - no-cache
       server:
@@ -475,16 +403,10 @@
       ParameterSetName:
       - -n -g --backup-policy-type --locations --kind
       User-Agent:
-<<<<<<< HEAD
-      - AZURECLI/2.37.0 azsdk-python-mgmt-cosmosdb/7.0.0b6 Python/3.8.10 (Windows-10-10.0.22000-SP0)
-    method: GET
-    uri: https://management.azure.com/subscriptions/00000000-0000-0000-0000-000000000000/providers/Microsoft.DocumentDB/locations/westus/operationsStatus/dd154a2f-8a82-4f95-a9cc-9e838be31d03?api-version=2022-02-15-preview
-=======
       - AZURECLI/2.40.0 azsdk-python-mgmt-cosmosdb/8.0.0 Python/3.10.6 (Linux-5.15.0-1019-azure-x86_64-with-glibc2.31)
         VSTS_0fb41ef4-5012-48a9-bf39-4ee3de03ee35_build_4949_0
     method: GET
     uri: https://management.azure.com/subscriptions/00000000-0000-0000-0000-000000000000/providers/Microsoft.DocumentDB/locations/westus/operationsStatus/3588e601-bf39-41df-ab5d-74049d460607?api-version=2022-08-15
->>>>>>> 1be1db21
   response:
     body:
       string: '{"status":"Dequeued"}'
@@ -496,11 +418,7 @@
       content-type:
       - application/json
       date:
-<<<<<<< HEAD
-      - Tue, 28 Jun 2022 13:19:29 GMT
-=======
       - Mon, 19 Sep 2022 04:19:22 GMT
->>>>>>> 1be1db21
       pragma:
       - no-cache
       server:
@@ -532,22 +450,22 @@
       ParameterSetName:
       - -n -g --backup-policy-type --locations --kind
       User-Agent:
-<<<<<<< HEAD
-      - AZURECLI/2.37.0 azsdk-python-mgmt-cosmosdb/7.0.0b6 Python/3.8.10 (Windows-10-10.0.22000-SP0)
-    method: GET
-    uri: https://management.azure.com/subscriptions/00000000-0000-0000-0000-000000000000/providers/Microsoft.DocumentDB/locations/westus/operationsStatus/dd154a2f-8a82-4f95-a9cc-9e838be31d03?api-version=2022-02-15-preview
-  response:
-    body:
-      string: '{"status":"Dequeued"}'
-    headers:
-      cache-control:
-      - no-store, no-cache
-      content-length:
-      - '21'
-      content-type:
-      - application/json
-      date:
-      - Tue, 28 Jun 2022 13:20:01 GMT
+      - AZURECLI/2.40.0 azsdk-python-mgmt-cosmosdb/8.0.0 Python/3.10.6 (Linux-5.15.0-1019-azure-x86_64-with-glibc2.31)
+        VSTS_0fb41ef4-5012-48a9-bf39-4ee3de03ee35_build_4949_0
+    method: GET
+    uri: https://management.azure.com/subscriptions/00000000-0000-0000-0000-000000000000/providers/Microsoft.DocumentDB/locations/westus/operationsStatus/3588e601-bf39-41df-ab5d-74049d460607?api-version=2022-08-15
+  response:
+    body:
+      string: '{"status":"Succeeded"}'
+    headers:
+      cache-control:
+      - no-store, no-cache
+      content-length:
+      - '22'
+      content-type:
+      - application/json
+      date:
+      - Mon, 19 Sep 2022 04:19:52 GMT
       pragma:
       - no-cache
       server:
@@ -579,121 +497,6 @@
       ParameterSetName:
       - -n -g --backup-policy-type --locations --kind
       User-Agent:
-      - AZURECLI/2.37.0 azsdk-python-mgmt-cosmosdb/7.0.0b6 Python/3.8.10 (Windows-10-10.0.22000-SP0)
-    method: GET
-    uri: https://management.azure.com/subscriptions/00000000-0000-0000-0000-000000000000/providers/Microsoft.DocumentDB/locations/westus/operationsStatus/dd154a2f-8a82-4f95-a9cc-9e838be31d03?api-version=2022-02-15-preview
-  response:
-    body:
-      string: '{"status":"Dequeued"}'
-    headers:
-      cache-control:
-      - no-store, no-cache
-      content-length:
-      - '21'
-      content-type:
-      - application/json
-      date:
-      - Tue, 28 Jun 2022 13:20:32 GMT
-      pragma:
-      - no-cache
-      server:
-      - Microsoft-HTTPAPI/2.0
-      strict-transport-security:
-      - max-age=31536000; includeSubDomains
-      transfer-encoding:
-      - chunked
-      vary:
-      - Accept-Encoding
-      x-content-type-options:
-      - nosniff
-      x-ms-gatewayversion:
-      - version=2.14.0
-    status:
-      code: 200
-      message: Ok
-- request:
-    body: null
-    headers:
-      Accept:
-      - '*/*'
-      Accept-Encoding:
-      - gzip, deflate
-      CommandName:
-      - cosmosdb create
-      Connection:
-      - keep-alive
-      ParameterSetName:
-      - -n -g --backup-policy-type --locations --kind
-      User-Agent:
-      - AZURECLI/2.37.0 azsdk-python-mgmt-cosmosdb/7.0.0b6 Python/3.8.10 (Windows-10-10.0.22000-SP0)
-    method: GET
-    uri: https://management.azure.com/subscriptions/00000000-0000-0000-0000-000000000000/providers/Microsoft.DocumentDB/locations/westus/operationsStatus/dd154a2f-8a82-4f95-a9cc-9e838be31d03?api-version=2022-02-15-preview
-=======
-      - AZURECLI/2.40.0 azsdk-python-mgmt-cosmosdb/8.0.0 Python/3.10.6 (Linux-5.15.0-1019-azure-x86_64-with-glibc2.31)
-        VSTS_0fb41ef4-5012-48a9-bf39-4ee3de03ee35_build_4949_0
-    method: GET
-    uri: https://management.azure.com/subscriptions/00000000-0000-0000-0000-000000000000/providers/Microsoft.DocumentDB/locations/westus/operationsStatus/3588e601-bf39-41df-ab5d-74049d460607?api-version=2022-08-15
->>>>>>> 1be1db21
-  response:
-    body:
-      string: '{"status":"Succeeded"}'
-    headers:
-      cache-control:
-      - no-store, no-cache
-      content-length:
-      - '22'
-      content-type:
-      - application/json
-      date:
-<<<<<<< HEAD
-      - Tue, 28 Jun 2022 13:21:03 GMT
-=======
-      - Mon, 19 Sep 2022 04:19:52 GMT
->>>>>>> 1be1db21
-      pragma:
-      - no-cache
-      server:
-      - Microsoft-HTTPAPI/2.0
-      strict-transport-security:
-      - max-age=31536000; includeSubDomains
-      transfer-encoding:
-      - chunked
-      vary:
-      - Accept-Encoding
-      x-content-type-options:
-      - nosniff
-      x-ms-gatewayversion:
-      - version=2.14.0
-    status:
-      code: 200
-      message: Ok
-- request:
-    body: null
-    headers:
-      Accept:
-      - '*/*'
-      Accept-Encoding:
-      - gzip, deflate
-      CommandName:
-      - cosmosdb create
-      Connection:
-      - keep-alive
-      ParameterSetName:
-      - -n -g --backup-policy-type --locations --kind
-      User-Agent:
-<<<<<<< HEAD
-      - AZURECLI/2.37.0 azsdk-python-mgmt-cosmosdb/7.0.0b6 Python/3.8.10 (Windows-10-10.0.22000-SP0)
-    method: GET
-    uri: https://management.azure.com/subscriptions/00000000-0000-0000-0000-000000000000/resourceGroups/cli_test_cosmosdb_mongodb_restorable_commands000001/providers/Microsoft.DocumentDB/databaseAccounts/cli000004?api-version=2022-02-15-preview
-  response:
-    body:
-      string: '{"id":"/subscriptions/00000000-0000-0000-0000-000000000000/resourceGroups/cli_test_cosmosdb_mongodb_restorable_commands000001/providers/Microsoft.DocumentDB/databaseAccounts/cli000004","name":"cli000004","location":"West
-        US","type":"Microsoft.DocumentDB/databaseAccounts","kind":"MongoDB","tags":{},"systemData":{"createdAt":"2022-06-28T13:20:49.7389001Z"},"properties":{"provisioningState":"Succeeded","documentEndpoint":"https://cli000004.documents.azure.com:443/","mongoEndpoint":"https://cli000004.mongo.cosmos.azure.com:443/","publicNetworkAccess":"Enabled","enableAutomaticFailover":false,"enableMultipleWriteLocations":false,"enablePartitionKeyMonitor":false,"isVirtualNetworkFilterEnabled":false,"virtualNetworkRules":[],"EnabledApiTypes":"MongoDB","disableKeyBasedMetadataWriteAccess":false,"enableFreeTier":false,"enableAnalyticalStorage":false,"analyticalStorageConfiguration":{"schemaType":"FullFidelity"},"instanceId":"32d3921f-20c6-4b30-ba10-f3c1a68773e3","createMode":"Default","databaseAccountOfferType":"Standard","enableCassandraConnector":false,"connectorOffer":"","enableMaterializedViews":false,"defaultIdentity":"FirstPartyIdentity","networkAclBypass":"None","disableLocalAuth":false,"consistencyPolicy":{"defaultConsistencyLevel":"Session","maxIntervalInSeconds":5,"maxStalenessPrefix":100},"apiProperties":{"serverVersion":"3.6"},"configurationOverrides":{"EnableBsonSchema":"True"},"writeLocations":[{"id":"cli000004-westus","locationName":"West
-        US","documentEndpoint":"https://cli000004-westus.documents.azure.com:443/","provisioningState":"Succeeded","failoverPriority":0,"isZoneRedundant":false}],"readLocations":[{"id":"cli000004-westus","locationName":"West
-        US","documentEndpoint":"https://cli000004-westus.documents.azure.com:443/","provisioningState":"Succeeded","failoverPriority":0,"isZoneRedundant":false}],"locations":[{"id":"cli000004-westus","locationName":"West
-        US","documentEndpoint":"https://cli000004-westus.documents.azure.com:443/","provisioningState":"Succeeded","failoverPriority":0,"isZoneRedundant":false}],"failoverPolicies":[{"id":"cli000004-westus","locationName":"West
-        US","failoverPriority":0}],"cors":[],"capabilities":[{"name":"EnableMongo"}],"ipRules":[],"backupPolicy":{"type":"Continuous","continuousModeProperties":{"tier":"Continuous30Days"}},"networkAclBypassResourceIds":[],"diagnosticLogSettings":{"enableFullTextQuery":"None"}},"identity":{"type":"None"}}'
-=======
       - AZURECLI/2.40.0 azsdk-python-mgmt-cosmosdb/8.0.0 Python/3.10.6 (Linux-5.15.0-1019-azure-x86_64-with-glibc2.31)
         VSTS_0fb41ef4-5012-48a9-bf39-4ee3de03ee35_build_4949_0
     method: GET
@@ -706,24 +509,15 @@
         US","documentEndpoint":"https://cli000004-westus.documents.azure.com:443/","provisioningState":"Succeeded","failoverPriority":0,"isZoneRedundant":false}],"locations":[{"id":"cli000004-westus","locationName":"West
         US","documentEndpoint":"https://cli000004-westus.documents.azure.com:443/","provisioningState":"Succeeded","failoverPriority":0,"isZoneRedundant":false}],"failoverPolicies":[{"id":"cli000004-westus","locationName":"West
         US","failoverPriority":0}],"cors":[],"capabilities":[{"name":"EnableMongo"}],"ipRules":[],"backupPolicy":{"type":"Continuous"},"networkAclBypassResourceIds":[],"keysMetadata":{"primaryMasterKey":{"generationTime":"2022-09-19T04:19:08.4895344Z"},"secondaryMasterKey":{"generationTime":"2022-09-19T04:19:08.4895344Z"},"primaryReadonlyMasterKey":{"generationTime":"2022-09-19T04:19:08.4895344Z"},"secondaryReadonlyMasterKey":{"generationTime":"2022-09-19T04:19:08.4895344Z"}}},"identity":{"type":"None"}}'
->>>>>>> 1be1db21
-    headers:
-      cache-control:
-      - no-store, no-cache
-      content-length:
-<<<<<<< HEAD
-      - '2419'
-      content-type:
-      - application/json
-      date:
-      - Tue, 28 Jun 2022 13:21:03 GMT
-=======
+    headers:
+      cache-control:
+      - no-store, no-cache
+      content-length:
       - '2566'
       content-type:
       - application/json
       date:
       - Mon, 19 Sep 2022 04:19:52 GMT
->>>>>>> 1be1db21
       pragma:
       - no-cache
       server:
@@ -755,19 +549,6 @@
       ParameterSetName:
       - -n -g --backup-policy-type --locations --kind
       User-Agent:
-<<<<<<< HEAD
-      - AZURECLI/2.37.0 azsdk-python-mgmt-cosmosdb/7.0.0b6 Python/3.8.10 (Windows-10-10.0.22000-SP0)
-    method: GET
-    uri: https://management.azure.com/subscriptions/00000000-0000-0000-0000-000000000000/resourceGroups/cli_test_cosmosdb_mongodb_restorable_commands000001/providers/Microsoft.DocumentDB/databaseAccounts/cli000004?api-version=2022-02-15-preview
-  response:
-    body:
-      string: '{"id":"/subscriptions/00000000-0000-0000-0000-000000000000/resourceGroups/cli_test_cosmosdb_mongodb_restorable_commands000001/providers/Microsoft.DocumentDB/databaseAccounts/cli000004","name":"cli000004","location":"West
-        US","type":"Microsoft.DocumentDB/databaseAccounts","kind":"MongoDB","tags":{},"systemData":{"createdAt":"2022-06-28T13:20:49.7389001Z"},"properties":{"provisioningState":"Succeeded","documentEndpoint":"https://cli000004.documents.azure.com:443/","mongoEndpoint":"https://cli000004.mongo.cosmos.azure.com:443/","publicNetworkAccess":"Enabled","enableAutomaticFailover":false,"enableMultipleWriteLocations":false,"enablePartitionKeyMonitor":false,"isVirtualNetworkFilterEnabled":false,"virtualNetworkRules":[],"EnabledApiTypes":"MongoDB","disableKeyBasedMetadataWriteAccess":false,"enableFreeTier":false,"enableAnalyticalStorage":false,"analyticalStorageConfiguration":{"schemaType":"FullFidelity"},"instanceId":"32d3921f-20c6-4b30-ba10-f3c1a68773e3","createMode":"Default","databaseAccountOfferType":"Standard","enableCassandraConnector":false,"connectorOffer":"","enableMaterializedViews":false,"defaultIdentity":"FirstPartyIdentity","networkAclBypass":"None","disableLocalAuth":false,"consistencyPolicy":{"defaultConsistencyLevel":"Session","maxIntervalInSeconds":5,"maxStalenessPrefix":100},"apiProperties":{"serverVersion":"3.6"},"configurationOverrides":{"EnableBsonSchema":"True"},"writeLocations":[{"id":"cli000004-westus","locationName":"West
-        US","documentEndpoint":"https://cli000004-westus.documents.azure.com:443/","provisioningState":"Succeeded","failoverPriority":0,"isZoneRedundant":false}],"readLocations":[{"id":"cli000004-westus","locationName":"West
-        US","documentEndpoint":"https://cli000004-westus.documents.azure.com:443/","provisioningState":"Succeeded","failoverPriority":0,"isZoneRedundant":false}],"locations":[{"id":"cli000004-westus","locationName":"West
-        US","documentEndpoint":"https://cli000004-westus.documents.azure.com:443/","provisioningState":"Succeeded","failoverPriority":0,"isZoneRedundant":false}],"failoverPolicies":[{"id":"cli000004-westus","locationName":"West
-        US","failoverPriority":0}],"cors":[],"capabilities":[{"name":"EnableMongo"}],"ipRules":[],"backupPolicy":{"type":"Continuous","continuousModeProperties":{"tier":"Continuous30Days"}},"networkAclBypassResourceIds":[],"diagnosticLogSettings":{"enableFullTextQuery":"None"}},"identity":{"type":"None"}}'
-=======
       - AZURECLI/2.40.0 azsdk-python-mgmt-cosmosdb/8.0.0 Python/3.10.6 (Linux-5.15.0-1019-azure-x86_64-with-glibc2.31)
         VSTS_0fb41ef4-5012-48a9-bf39-4ee3de03ee35_build_4949_0
     method: GET
@@ -780,24 +561,15 @@
         US","documentEndpoint":"https://cli000004-westus.documents.azure.com:443/","provisioningState":"Succeeded","failoverPriority":0,"isZoneRedundant":false}],"locations":[{"id":"cli000004-westus","locationName":"West
         US","documentEndpoint":"https://cli000004-westus.documents.azure.com:443/","provisioningState":"Succeeded","failoverPriority":0,"isZoneRedundant":false}],"failoverPolicies":[{"id":"cli000004-westus","locationName":"West
         US","failoverPriority":0}],"cors":[],"capabilities":[{"name":"EnableMongo"}],"ipRules":[],"backupPolicy":{"type":"Continuous"},"networkAclBypassResourceIds":[],"keysMetadata":{"primaryMasterKey":{"generationTime":"2022-09-19T04:19:08.4895344Z"},"secondaryMasterKey":{"generationTime":"2022-09-19T04:19:08.4895344Z"},"primaryReadonlyMasterKey":{"generationTime":"2022-09-19T04:19:08.4895344Z"},"secondaryReadonlyMasterKey":{"generationTime":"2022-09-19T04:19:08.4895344Z"}}},"identity":{"type":"None"}}'
->>>>>>> 1be1db21
-    headers:
-      cache-control:
-      - no-store, no-cache
-      content-length:
-<<<<<<< HEAD
-      - '2419'
-      content-type:
-      - application/json
-      date:
-      - Tue, 28 Jun 2022 13:21:04 GMT
-=======
+    headers:
+      cache-control:
+      - no-store, no-cache
+      content-length:
       - '2566'
       content-type:
       - application/json
       date:
       - Mon, 19 Sep 2022 04:19:52 GMT
->>>>>>> 1be1db21
       pragma:
       - no-cache
       server:
@@ -829,19 +601,6 @@
       ParameterSetName:
       - -n -g
       User-Agent:
-<<<<<<< HEAD
-      - AZURECLI/2.37.0 azsdk-python-mgmt-cosmosdb/7.0.0b6 Python/3.8.10 (Windows-10-10.0.22000-SP0)
-    method: GET
-    uri: https://management.azure.com/subscriptions/00000000-0000-0000-0000-000000000000/resourceGroups/cli_test_cosmosdb_mongodb_restorable_commands000001/providers/Microsoft.DocumentDB/databaseAccounts/cli000004?api-version=2022-02-15-preview
-  response:
-    body:
-      string: '{"id":"/subscriptions/00000000-0000-0000-0000-000000000000/resourceGroups/cli_test_cosmosdb_mongodb_restorable_commands000001/providers/Microsoft.DocumentDB/databaseAccounts/cli000004","name":"cli000004","location":"West
-        US","type":"Microsoft.DocumentDB/databaseAccounts","kind":"MongoDB","tags":{},"systemData":{"createdAt":"2022-06-28T13:20:49.7389001Z"},"properties":{"provisioningState":"Succeeded","documentEndpoint":"https://cli000004.documents.azure.com:443/","mongoEndpoint":"https://cli000004.mongo.cosmos.azure.com:443/","publicNetworkAccess":"Enabled","enableAutomaticFailover":false,"enableMultipleWriteLocations":false,"enablePartitionKeyMonitor":false,"isVirtualNetworkFilterEnabled":false,"virtualNetworkRules":[],"EnabledApiTypes":"MongoDB","disableKeyBasedMetadataWriteAccess":false,"enableFreeTier":false,"enableAnalyticalStorage":false,"analyticalStorageConfiguration":{"schemaType":"FullFidelity"},"instanceId":"32d3921f-20c6-4b30-ba10-f3c1a68773e3","createMode":"Default","databaseAccountOfferType":"Standard","enableCassandraConnector":false,"connectorOffer":"","enableMaterializedViews":false,"defaultIdentity":"FirstPartyIdentity","networkAclBypass":"None","disableLocalAuth":false,"consistencyPolicy":{"defaultConsistencyLevel":"Session","maxIntervalInSeconds":5,"maxStalenessPrefix":100},"apiProperties":{"serverVersion":"3.6"},"configurationOverrides":{"EnableBsonSchema":"True"},"writeLocations":[{"id":"cli000004-westus","locationName":"West
-        US","documentEndpoint":"https://cli000004-westus.documents.azure.com:443/","provisioningState":"Succeeded","failoverPriority":0,"isZoneRedundant":false}],"readLocations":[{"id":"cli000004-westus","locationName":"West
-        US","documentEndpoint":"https://cli000004-westus.documents.azure.com:443/","provisioningState":"Succeeded","failoverPriority":0,"isZoneRedundant":false}],"locations":[{"id":"cli000004-westus","locationName":"West
-        US","documentEndpoint":"https://cli000004-westus.documents.azure.com:443/","provisioningState":"Succeeded","failoverPriority":0,"isZoneRedundant":false}],"failoverPolicies":[{"id":"cli000004-westus","locationName":"West
-        US","failoverPriority":0}],"cors":[],"capabilities":[{"name":"EnableMongo"}],"ipRules":[],"backupPolicy":{"type":"Continuous","continuousModeProperties":{"tier":"Continuous30Days"}},"networkAclBypassResourceIds":[],"diagnosticLogSettings":{"enableFullTextQuery":"None"}},"identity":{"type":"None"}}'
-=======
       - AZURECLI/2.40.0 azsdk-python-mgmt-cosmosdb/8.0.0 Python/3.10.6 (Linux-5.15.0-1019-azure-x86_64-with-glibc2.31)
         VSTS_0fb41ef4-5012-48a9-bf39-4ee3de03ee35_build_4949_0
     method: GET
@@ -854,24 +613,15 @@
         US","documentEndpoint":"https://cli000004-westus.documents.azure.com:443/","provisioningState":"Succeeded","failoverPriority":0,"isZoneRedundant":false}],"locations":[{"id":"cli000004-westus","locationName":"West
         US","documentEndpoint":"https://cli000004-westus.documents.azure.com:443/","provisioningState":"Succeeded","failoverPriority":0,"isZoneRedundant":false}],"failoverPolicies":[{"id":"cli000004-westus","locationName":"West
         US","failoverPriority":0}],"cors":[],"capabilities":[{"name":"EnableMongo"}],"ipRules":[],"backupPolicy":{"type":"Continuous"},"networkAclBypassResourceIds":[],"keysMetadata":{"primaryMasterKey":{"generationTime":"2022-09-19T04:19:08.4895344Z"},"secondaryMasterKey":{"generationTime":"2022-09-19T04:19:08.4895344Z"},"primaryReadonlyMasterKey":{"generationTime":"2022-09-19T04:19:08.4895344Z"},"secondaryReadonlyMasterKey":{"generationTime":"2022-09-19T04:19:08.4895344Z"}}},"identity":{"type":"None"}}'
->>>>>>> 1be1db21
-    headers:
-      cache-control:
-      - no-store, no-cache
-      content-length:
-<<<<<<< HEAD
-      - '2419'
-      content-type:
-      - application/json
-      date:
-      - Tue, 28 Jun 2022 13:21:05 GMT
-=======
+    headers:
+      cache-control:
+      - no-store, no-cache
+      content-length:
       - '2566'
       content-type:
       - application/json
       date:
       - Mon, 19 Sep 2022 04:19:53 GMT
->>>>>>> 1be1db21
       pragma:
       - no-cache
       server:
@@ -907,26 +657,16 @@
       ParameterSetName:
       - -g -a -n
       User-Agent:
-<<<<<<< HEAD
-      - AZURECLI/2.37.0 azsdk-python-mgmt-cosmosdb/7.0.0b6 Python/3.8.10 (Windows-10-10.0.22000-SP0)
-    method: PUT
-    uri: https://management.azure.com/subscriptions/00000000-0000-0000-0000-000000000000/resourceGroups/cli_test_cosmosdb_mongodb_restorable_commands000001/providers/Microsoft.DocumentDB/databaseAccounts/cli000004/mongodbDatabases/cli000003?api-version=2022-02-15-preview
-=======
       - AZURECLI/2.40.0 azsdk-python-mgmt-cosmosdb/8.0.0 Python/3.10.6 (Linux-5.15.0-1019-azure-x86_64-with-glibc2.31)
         VSTS_0fb41ef4-5012-48a9-bf39-4ee3de03ee35_build_4949_0
     method: PUT
     uri: https://management.azure.com/subscriptions/00000000-0000-0000-0000-000000000000/resourceGroups/cli_test_cosmosdb_mongodb_restorable_commands000001/providers/Microsoft.DocumentDB/databaseAccounts/cli000004/mongodbDatabases/cli000003?api-version=2022-08-15
->>>>>>> 1be1db21
   response:
     body:
       string: '{"status":"Enqueued"}'
     headers:
       azure-asyncoperation:
-<<<<<<< HEAD
-      - https://management.azure.com/subscriptions/00000000-0000-0000-0000-000000000000/providers/Microsoft.DocumentDB/locations/westus/operationsStatus/32b1ac1d-9c96-4ddc-990e-3c65d9dac8ab?api-version=2022-02-15-preview
-=======
       - https://management.azure.com/subscriptions/00000000-0000-0000-0000-000000000000/providers/Microsoft.DocumentDB/locations/westus/operationsStatus/1db69d83-78d5-4433-96e2-d740436d5f04?api-version=2022-08-15
->>>>>>> 1be1db21
       cache-control:
       - no-store, no-cache
       content-length:
@@ -934,15 +674,9 @@
       content-type:
       - application/json
       date:
-<<<<<<< HEAD
-      - Tue, 28 Jun 2022 13:21:06 GMT
-      location:
-      - https://management.azure.com/subscriptions/00000000-0000-0000-0000-000000000000/resourceGroups/cli_test_cosmosdb_mongodb_restorable_commands000001/providers/Microsoft.DocumentDB/databaseAccounts/cli000004/mongodbDatabases/cli000003/operationResults/32b1ac1d-9c96-4ddc-990e-3c65d9dac8ab?api-version=2022-02-15-preview
-=======
       - Mon, 19 Sep 2022 04:19:53 GMT
       location:
       - https://management.azure.com/subscriptions/00000000-0000-0000-0000-000000000000/resourceGroups/cli_test_cosmosdb_mongodb_restorable_commands000001/providers/Microsoft.DocumentDB/databaseAccounts/cli000004/mongodbDatabases/cli000003/operationResults/1db69d83-78d5-4433-96e2-d740436d5f04?api-version=2022-08-15
->>>>>>> 1be1db21
       pragma:
       - no-cache
       server:
@@ -954,11 +688,7 @@
       x-ms-gatewayversion:
       - version=2.14.0
       x-ms-ratelimit-remaining-subscription-writes:
-<<<<<<< HEAD
-      - '1190'
-=======
       - '1195'
->>>>>>> 1be1db21
     status:
       code: 202
       message: Accepted
@@ -976,16 +706,10 @@
       ParameterSetName:
       - -g -a -n
       User-Agent:
-<<<<<<< HEAD
-      - AZURECLI/2.37.0 azsdk-python-mgmt-cosmosdb/7.0.0b6 Python/3.8.10 (Windows-10-10.0.22000-SP0)
-    method: GET
-    uri: https://management.azure.com/subscriptions/00000000-0000-0000-0000-000000000000/providers/Microsoft.DocumentDB/locations/westus/operationsStatus/32b1ac1d-9c96-4ddc-990e-3c65d9dac8ab?api-version=2022-02-15-preview
-=======
       - AZURECLI/2.40.0 azsdk-python-mgmt-cosmosdb/8.0.0 Python/3.10.6 (Linux-5.15.0-1019-azure-x86_64-with-glibc2.31)
         VSTS_0fb41ef4-5012-48a9-bf39-4ee3de03ee35_build_4949_0
     method: GET
     uri: https://management.azure.com/subscriptions/00000000-0000-0000-0000-000000000000/providers/Microsoft.DocumentDB/locations/westus/operationsStatus/1db69d83-78d5-4433-96e2-d740436d5f04?api-version=2022-08-15
->>>>>>> 1be1db21
   response:
     body:
       string: '{"status":"Succeeded"}'
@@ -997,11 +721,7 @@
       content-type:
       - application/json
       date:
-<<<<<<< HEAD
-      - Tue, 28 Jun 2022 13:21:37 GMT
-=======
       - Mon, 19 Sep 2022 04:20:23 GMT
->>>>>>> 1be1db21
       pragma:
       - no-cache
       server:
@@ -1033,16 +753,10 @@
       ParameterSetName:
       - -g -a -n
       User-Agent:
-<<<<<<< HEAD
-      - AZURECLI/2.37.0 azsdk-python-mgmt-cosmosdb/7.0.0b6 Python/3.8.10 (Windows-10-10.0.22000-SP0)
-    method: GET
-    uri: https://management.azure.com/subscriptions/00000000-0000-0000-0000-000000000000/resourceGroups/cli_test_cosmosdb_mongodb_restorable_commands000001/providers/Microsoft.DocumentDB/databaseAccounts/cli000004/mongodbDatabases/cli000003?api-version=2022-02-15-preview
-=======
       - AZURECLI/2.40.0 azsdk-python-mgmt-cosmosdb/8.0.0 Python/3.10.6 (Linux-5.15.0-1019-azure-x86_64-with-glibc2.31)
         VSTS_0fb41ef4-5012-48a9-bf39-4ee3de03ee35_build_4949_0
     method: GET
     uri: https://management.azure.com/subscriptions/00000000-0000-0000-0000-000000000000/resourceGroups/cli_test_cosmosdb_mongodb_restorable_commands000001/providers/Microsoft.DocumentDB/databaseAccounts/cli000004/mongodbDatabases/cli000003?api-version=2022-08-15
->>>>>>> 1be1db21
   response:
     body:
       string: '{"id":"/subscriptions/00000000-0000-0000-0000-000000000000/resourceGroups/cli_test_cosmosdb_mongodb_restorable_commands000001/providers/Microsoft.DocumentDB/databaseAccounts/cli000004/mongodbDatabases/cli000003","type":"Microsoft.DocumentDB/databaseAccounts/mongodbDatabases","name":"cli000003","properties":{"resource":{"id":"cli000003"}}}'
@@ -1054,11 +768,7 @@
       content-type:
       - application/json
       date:
-<<<<<<< HEAD
-      - Tue, 28 Jun 2022 13:21:38 GMT
-=======
       - Mon, 19 Sep 2022 04:20:23 GMT
->>>>>>> 1be1db21
       pragma:
       - no-cache
       server:
@@ -1095,26 +805,16 @@
       ParameterSetName:
       - -g -a -d -n --shard --throughput
       User-Agent:
-<<<<<<< HEAD
-      - AZURECLI/2.37.0 azsdk-python-mgmt-cosmosdb/7.0.0b6 Python/3.8.10 (Windows-10-10.0.22000-SP0)
-    method: PUT
-    uri: https://management.azure.com/subscriptions/00000000-0000-0000-0000-000000000000/resourceGroups/cli_test_cosmosdb_mongodb_restorable_commands000001/providers/Microsoft.DocumentDB/databaseAccounts/cli000004/mongodbDatabases/cli000003/collections/cli000002?api-version=2022-02-15-preview
-=======
       - AZURECLI/2.40.0 azsdk-python-mgmt-cosmosdb/8.0.0 Python/3.10.6 (Linux-5.15.0-1019-azure-x86_64-with-glibc2.31)
         VSTS_0fb41ef4-5012-48a9-bf39-4ee3de03ee35_build_4949_0
     method: PUT
     uri: https://management.azure.com/subscriptions/00000000-0000-0000-0000-000000000000/resourceGroups/cli_test_cosmosdb_mongodb_restorable_commands000001/providers/Microsoft.DocumentDB/databaseAccounts/cli000004/mongodbDatabases/cli000003/collections/cli000002?api-version=2022-08-15
->>>>>>> 1be1db21
   response:
     body:
       string: '{"status":"Enqueued"}'
     headers:
       azure-asyncoperation:
-<<<<<<< HEAD
-      - https://management.azure.com/subscriptions/00000000-0000-0000-0000-000000000000/providers/Microsoft.DocumentDB/locations/westus/operationsStatus/7ef3490d-e751-4e81-a190-aebbd9f0064c?api-version=2022-02-15-preview
-=======
       - https://management.azure.com/subscriptions/00000000-0000-0000-0000-000000000000/providers/Microsoft.DocumentDB/locations/westus/operationsStatus/8dfcdf08-cb0f-4e1c-b688-90d282a43095?api-version=2022-08-15
->>>>>>> 1be1db21
       cache-control:
       - no-store, no-cache
       content-length:
@@ -1122,15 +822,9 @@
       content-type:
       - application/json
       date:
-<<<<<<< HEAD
-      - Tue, 28 Jun 2022 13:21:40 GMT
-      location:
-      - https://management.azure.com/subscriptions/00000000-0000-0000-0000-000000000000/resourceGroups/cli_test_cosmosdb_mongodb_restorable_commands000001/providers/Microsoft.DocumentDB/databaseAccounts/cli000004/mongodbDatabases/cli000003/collections/cli000002/operationResults/7ef3490d-e751-4e81-a190-aebbd9f0064c?api-version=2022-02-15-preview
-=======
       - Mon, 19 Sep 2022 04:20:24 GMT
       location:
       - https://management.azure.com/subscriptions/00000000-0000-0000-0000-000000000000/resourceGroups/cli_test_cosmosdb_mongodb_restorable_commands000001/providers/Microsoft.DocumentDB/databaseAccounts/cli000004/mongodbDatabases/cli000003/collections/cli000002/operationResults/8dfcdf08-cb0f-4e1c-b688-90d282a43095?api-version=2022-08-15
->>>>>>> 1be1db21
       pragma:
       - no-cache
       server:
@@ -1160,16 +854,10 @@
       ParameterSetName:
       - -g -a -d -n --shard --throughput
       User-Agent:
-<<<<<<< HEAD
-      - AZURECLI/2.37.0 azsdk-python-mgmt-cosmosdb/7.0.0b6 Python/3.8.10 (Windows-10-10.0.22000-SP0)
-    method: GET
-    uri: https://management.azure.com/subscriptions/00000000-0000-0000-0000-000000000000/providers/Microsoft.DocumentDB/locations/westus/operationsStatus/7ef3490d-e751-4e81-a190-aebbd9f0064c?api-version=2022-02-15-preview
-=======
       - AZURECLI/2.40.0 azsdk-python-mgmt-cosmosdb/8.0.0 Python/3.10.6 (Linux-5.15.0-1019-azure-x86_64-with-glibc2.31)
         VSTS_0fb41ef4-5012-48a9-bf39-4ee3de03ee35_build_4949_0
     method: GET
     uri: https://management.azure.com/subscriptions/00000000-0000-0000-0000-000000000000/providers/Microsoft.DocumentDB/locations/westus/operationsStatus/8dfcdf08-cb0f-4e1c-b688-90d282a43095?api-version=2022-08-15
->>>>>>> 1be1db21
   response:
     body:
       string: '{"status":"Succeeded"}'
@@ -1181,11 +869,7 @@
       content-type:
       - application/json
       date:
-<<<<<<< HEAD
-      - Tue, 28 Jun 2022 13:22:10 GMT
-=======
       - Mon, 19 Sep 2022 04:20:55 GMT
->>>>>>> 1be1db21
       pragma:
       - no-cache
       server:
@@ -1217,16 +901,10 @@
       ParameterSetName:
       - -g -a -d -n --shard --throughput
       User-Agent:
-<<<<<<< HEAD
-      - AZURECLI/2.37.0 azsdk-python-mgmt-cosmosdb/7.0.0b6 Python/3.8.10 (Windows-10-10.0.22000-SP0)
-    method: GET
-    uri: https://management.azure.com/subscriptions/00000000-0000-0000-0000-000000000000/resourceGroups/cli_test_cosmosdb_mongodb_restorable_commands000001/providers/Microsoft.DocumentDB/databaseAccounts/cli000004/mongodbDatabases/cli000003/collections/cli000002?api-version=2022-02-15-preview
-=======
       - AZURECLI/2.40.0 azsdk-python-mgmt-cosmosdb/8.0.0 Python/3.10.6 (Linux-5.15.0-1019-azure-x86_64-with-glibc2.31)
         VSTS_0fb41ef4-5012-48a9-bf39-4ee3de03ee35_build_4949_0
     method: GET
     uri: https://management.azure.com/subscriptions/00000000-0000-0000-0000-000000000000/resourceGroups/cli_test_cosmosdb_mongodb_restorable_commands000001/providers/Microsoft.DocumentDB/databaseAccounts/cli000004/mongodbDatabases/cli000003/collections/cli000002?api-version=2022-08-15
->>>>>>> 1be1db21
   response:
     body:
       string: '{"id":"/subscriptions/00000000-0000-0000-0000-000000000000/resourceGroups/cli_test_cosmosdb_mongodb_restorable_commands000001/providers/Microsoft.DocumentDB/databaseAccounts/cli000004/mongodbDatabases/cli000003/collections/cli000002","type":"Microsoft.DocumentDB/databaseAccounts/mongodbDatabases/collections","name":"cli000002","properties":{"resource":{"id":"cli000002","shardKey":{"theShardKey":"Hash"},"indexes":[{"key":{"keys":["_id"]}}]}}}'
@@ -1238,11 +916,7 @@
       content-type:
       - application/json
       date:
-<<<<<<< HEAD
-      - Tue, 28 Jun 2022 13:22:11 GMT
-=======
       - Mon, 19 Sep 2022 04:20:56 GMT
->>>>>>> 1be1db21
       pragma:
       - no-cache
       server:
@@ -1274,15 +948,6 @@
       ParameterSetName:
       - --location --instance-id
       User-Agent:
-<<<<<<< HEAD
-      - AZURECLI/2.37.0 azsdk-python-mgmt-cosmosdb/7.0.0b6 Python/3.8.10 (Windows-10-10.0.22000-SP0)
-    method: GET
-    uri: https://management.azure.com/subscriptions/00000000-0000-0000-0000-000000000000/providers/Microsoft.DocumentDB/locations/westus/restorableDatabaseAccounts/32d3921f-20c6-4b30-ba10-f3c1a68773e3?api-version=2022-02-15-preview
-  response:
-    body:
-      string: '{"name":"32d3921f-20c6-4b30-ba10-f3c1a68773e3","location":"West US","type":"Microsoft.DocumentDB/locations/restorableDatabaseAccounts","id":"/subscriptions/00000000-0000-0000-0000-000000000000/providers/Microsoft.DocumentDB/locations/westus/restorableDatabaseAccounts/32d3921f-20c6-4b30-ba10-f3c1a68773e3","properties":{"accountName":"cli000004","apiType":"MongoDB","creationTime":"2022-06-28T13:20:50Z","oldestRestorableTime":"2022-06-28T13:20:50Z","restorableLocations":[{"locationName":"West
-        US","regionalDatabaseAccountInstanceId":"915449a9-e9b0-4f52-aaa7-ebf1b19ba045","creationTime":"2022-06-28T13:20:51Z"}]}}'
-=======
       - AZURECLI/2.40.0 azsdk-python-mgmt-cosmosdb/8.0.0 Python/3.10.6 (Linux-5.15.0-1019-azure-x86_64-with-glibc2.31)
         VSTS_0fb41ef4-5012-48a9-bf39-4ee3de03ee35_build_4949_0
     method: GET
@@ -1291,24 +956,15 @@
     body:
       string: '{"name":"2182ee4a-15c8-4413-ba83-6193a0faa0fe","location":"West US","type":"Microsoft.DocumentDB/locations/restorableDatabaseAccounts","id":"/subscriptions/00000000-0000-0000-0000-000000000000/providers/Microsoft.DocumentDB/locations/westus/restorableDatabaseAccounts/2182ee4a-15c8-4413-ba83-6193a0faa0fe","properties":{"accountName":"cli000004","apiType":"MongoDB","creationTime":"2022-09-19T04:19:09Z","restorableLocations":[{"locationName":"West
         US","regionalDatabaseAccountInstanceId":"76d0c792-3259-4d4b-ae8c-cdf79308b135","creationTime":"2022-09-19T04:19:10Z"}]}}'
->>>>>>> 1be1db21
-    headers:
-      cache-control:
-      - no-store, no-cache
-      content-length:
-<<<<<<< HEAD
-      - '615'
-      content-type:
-      - application/json
-      date:
-      - Tue, 28 Jun 2022 13:22:13 GMT
-=======
+    headers:
+      cache-control:
+      - no-store, no-cache
+      content-length:
       - '569'
       content-type:
       - application/json
       date:
       - Mon, 19 Sep 2022 04:20:56 GMT
->>>>>>> 1be1db21
       pragma:
       - no-cache
       server:
@@ -1340,14 +996,6 @@
       ParameterSetName:
       - --location --instance-id
       User-Agent:
-<<<<<<< HEAD
-      - AZURECLI/2.37.0 azsdk-python-mgmt-cosmosdb/7.0.0b6 Python/3.8.10 (Windows-10-10.0.22000-SP0)
-    method: GET
-    uri: https://management.azure.com/subscriptions/00000000-0000-0000-0000-000000000000/providers/Microsoft.DocumentDB/locations/westus/restorableDatabaseAccounts/32d3921f-20c6-4b30-ba10-f3c1a68773e3/restorableMongodbDatabases?api-version=2022-02-15-preview
-  response:
-    body:
-      string: '{"value":[{"id":"/subscriptions/00000000-0000-0000-0000-000000000000/providers/Microsoft.DocumentDB/locations/westus/restorableDatabaseAccounts/32d3921f-20c6-4b30-ba10-f3c1a68773e3/restorableMongodbDatabases/2cf5079f-a525-4f47-94de-6f4499688605","type":"Microsoft.DocumentDB/locations/restorableDatabaseAccounts/restorableMongodbDatabases","name":"2cf5079f-a525-4f47-94de-6f4499688605","properties":{"resource":{"_rid":"4E5fnAAAAA==","eventTimestamp":"2022-06-28T13:21:15Z","ownerId":"cli000003","ownerResourceId":"1Z5HAA==","operationType":"Create"}}}]}'
-=======
       - AZURECLI/2.40.0 azsdk-python-mgmt-cosmosdb/8.0.0 Python/3.10.6 (Linux-5.15.0-1019-azure-x86_64-with-glibc2.31)
         VSTS_0fb41ef4-5012-48a9-bf39-4ee3de03ee35_build_4949_0
     method: GET
@@ -1355,7 +1003,6 @@
   response:
     body:
       string: '{"value":[{"id":"/subscriptions/00000000-0000-0000-0000-000000000000/providers/Microsoft.DocumentDB/locations/westus/restorableDatabaseAccounts/2182ee4a-15c8-4413-ba83-6193a0faa0fe/restorableMongodbDatabases/888a925e-7ff7-4957-bb65-ec6df8e3e7bc","type":"Microsoft.DocumentDB/locations/restorableDatabaseAccounts/restorableMongodbDatabases","name":"888a925e-7ff7-4957-bb65-ec6df8e3e7bc","properties":{"resource":{"_rid":"9+MrfQAAAA==","eventTimestamp":"2022-09-19T04:19:59Z","ownerId":"cli000003","ownerResourceId":"Nj9hAA==","operationType":"Create"}}}]}'
->>>>>>> 1be1db21
     headers:
       cache-control:
       - no-store, no-cache
@@ -1364,11 +1011,7 @@
       content-type:
       - application/json
       date:
-<<<<<<< HEAD
-      - Tue, 28 Jun 2022 13:22:14 GMT
-=======
       - Mon, 19 Sep 2022 04:20:57 GMT
->>>>>>> 1be1db21
       pragma:
       - no-cache
       server:
@@ -1400,14 +1043,6 @@
       ParameterSetName:
       - --location --instance-id --database-rid
       User-Agent:
-<<<<<<< HEAD
-      - AZURECLI/2.37.0 azsdk-python-mgmt-cosmosdb/7.0.0b6 Python/3.8.10 (Windows-10-10.0.22000-SP0)
-    method: GET
-    uri: https://management.azure.com/subscriptions/00000000-0000-0000-0000-000000000000/providers/Microsoft.DocumentDB/locations/westus/restorableDatabaseAccounts/32d3921f-20c6-4b30-ba10-f3c1a68773e3/restorableMongodbCollections?api-version=2022-02-15-preview&restorableMongodbDatabaseRid=1Z5HAA%3D%3D
-  response:
-    body:
-      string: '{"value":[{"id":"/subscriptions/00000000-0000-0000-0000-000000000000/providers/Microsoft.DocumentDB/locations/westus/restorableDatabaseAccounts/32d3921f-20c6-4b30-ba10-f3c1a68773e3/restorableMongodbCollections/573131f0-d4cb-4ab5-91e9-bf360963a774","type":"Microsoft.DocumentDB/locations/restorableDatabaseAccounts/restorableMongodbCollections","name":"573131f0-d4cb-4ab5-91e9-bf360963a774","properties":{"resource":{"_rid":"NgS4ywAAAA==","eventTimestamp":"2022-06-28T13:21:46Z","ownerId":"cli000002","ownerResourceId":"1Z5HAM7OfpE=","operationType":"Create"}}}]}'
-=======
       - AZURECLI/2.40.0 azsdk-python-mgmt-cosmosdb/8.0.0 Python/3.10.6 (Linux-5.15.0-1019-azure-x86_64-with-glibc2.31)
         VSTS_0fb41ef4-5012-48a9-bf39-4ee3de03ee35_build_4949_0
     method: GET
@@ -1415,7 +1050,6 @@
   response:
     body:
       string: '{"value":[{"id":"/subscriptions/00000000-0000-0000-0000-000000000000/providers/Microsoft.DocumentDB/locations/westus/restorableDatabaseAccounts/2182ee4a-15c8-4413-ba83-6193a0faa0fe/restorableMongodbCollections/5322420a-425c-419b-9267-6ab97aabcf36","type":"Microsoft.DocumentDB/locations/restorableDatabaseAccounts/restorableMongodbCollections","name":"5322420a-425c-419b-9267-6ab97aabcf36","properties":{"resource":{"_rid":"kleMXQAAAA==","eventTimestamp":"2022-09-19T04:20:30Z","ownerId":"cli000002","ownerResourceId":"Nj9hANoHbOE=","operationType":"Create"}}}]}'
->>>>>>> 1be1db21
     headers:
       cache-control:
       - no-store, no-cache
@@ -1424,11 +1058,7 @@
       content-type:
       - application/json
       date:
-<<<<<<< HEAD
-      - Tue, 28 Jun 2022 13:22:17 GMT
-=======
       - Mon, 19 Sep 2022 04:20:58 GMT
->>>>>>> 1be1db21
       pragma:
       - no-cache
       server:
@@ -1460,14 +1090,6 @@
       ParameterSetName:
       - --restore-location -l --instance-id --restore-timestamp
       User-Agent:
-<<<<<<< HEAD
-      - AZURECLI/2.37.0 azsdk-python-mgmt-cosmosdb/7.0.0b6 Python/3.8.10 (Windows-10-10.0.22000-SP0)
-    method: GET
-    uri: https://management.azure.com/subscriptions/00000000-0000-0000-0000-000000000000/providers/Microsoft.DocumentDB/locations/westus/restorableDatabaseAccounts/32d3921f-20c6-4b30-ba10-f3c1a68773e3/restorableMongodbResources?api-version=2022-02-15-preview&restoreLocation=westus&restoreTimestampInUtc=2022-06-28T13%3A22%3A50%2B00%3A00
-  response:
-    body:
-      string: '{"value":[{"id":"/subscriptions/00000000-0000-0000-0000-000000000000/providers/Microsoft.DocumentDB/locations/westus/restorableDatabaseAccounts/32d3921f-20c6-4b30-ba10-f3c1a68773e3/restorableMongodbResources/cli000003","type":"Microsoft.DocumentDB/locations/restorableDatabaseAccounts/restorableMongodbResources","name":"cli000003","databaseName":"cli000003","collectionNames":["cli000002"]}]}'
-=======
       - AZURECLI/2.40.0 azsdk-python-mgmt-cosmosdb/8.0.0 Python/3.10.6 (Linux-5.15.0-1019-azure-x86_64-with-glibc2.31)
         VSTS_0fb41ef4-5012-48a9-bf39-4ee3de03ee35_build_4949_0
     method: GET
@@ -1475,7 +1097,6 @@
   response:
     body:
       string: '{"value":[{"id":"/subscriptions/00000000-0000-0000-0000-000000000000/providers/Microsoft.DocumentDB/locations/westus/restorableDatabaseAccounts/2182ee4a-15c8-4413-ba83-6193a0faa0fe/restorableMongodbResources/cli000003","type":"Microsoft.DocumentDB/locations/restorableDatabaseAccounts/restorableMongodbResources","name":"cli000003","databaseName":"cli000003","collectionNames":["cli000002"]}]}'
->>>>>>> 1be1db21
     headers:
       cache-control:
       - no-store, no-cache
@@ -1484,11 +1105,7 @@
       content-type:
       - application/json
       date:
-<<<<<<< HEAD
-      - Tue, 28 Jun 2022 13:25:38 GMT
-=======
       - Mon, 19 Sep 2022 04:24:19 GMT
->>>>>>> 1be1db21
       pragma:
       - no-cache
       server:
