--- conflicted
+++ resolved
@@ -18,11 +18,7 @@
     uri: https://management.azure.com/subscriptions/00000000-0000-0000-0000-000000000000/resourcegroups/cli_test_sb_rules000001?api-version=2021-04-01
   response:
     body:
-<<<<<<< HEAD
-      string: '{"id":"/subscriptions/00000000-0000-0000-0000-000000000000/resourceGroups/cli_test_sb_rules000001","name":"cli_test_sb_rules000001","type":"Microsoft.Resources/resourceGroups","location":"westus","tags":{"product":"azurecli","cause":"automation","date":"2023-02-22T07:51:03Z"},"properties":{"provisioningState":"Succeeded"}}'
-=======
       string: '{"id":"/subscriptions/00000000-0000-0000-0000-000000000000/resourceGroups/cli_test_sb_rules000001","name":"cli_test_sb_rules000001","type":"Microsoft.Resources/resourceGroups","location":"westus","tags":{"product":"azurecli","cause":"automation","date":"2023-02-20T21:29:03Z"},"properties":{"provisioningState":"Succeeded"}}'
->>>>>>> 7b799123
     headers:
       cache-control:
       - no-cache
@@ -31,33 +27,23 @@
       content-type:
       - application/json; charset=utf-8
       date:
-<<<<<<< HEAD
-      - Wed, 22 Feb 2023 07:51:07 GMT
-=======
       - Mon, 20 Feb 2023 21:29:09 GMT
->>>>>>> 7b799123
-      expires:
-      - '-1'
-      pragma:
-      - no-cache
-      strict-transport-security:
-      - max-age=31536000; includeSubDomains
-      vary:
-      - Accept-Encoding
-      x-content-type-options:
-      - nosniff
-    status:
-      code: 200
-      message: OK
-- request:
-<<<<<<< HEAD
-    body: '{"location": "westus", "tags": {"{tag1: value1,": "", "tag2: value2}":
-      ""}, "sku": {"name": "Standard", "tier": "Standard"}, "properties": {"publicNetworkAccess":
-      "Enabled"}}'
-=======
+      expires:
+      - '-1'
+      pragma:
+      - no-cache
+      strict-transport-security:
+      - max-age=31536000; includeSubDomains
+      vary:
+      - Accept-Encoding
+      x-content-type-options:
+      - nosniff
+    status:
+      code: 200
+      message: OK
+- request:
     body: '{"identity": {"type": "None"}, "location": "westus", "sku": {"name": "Standard",
       "tier": "Standard"}, "tags": {"{tag2: value2,": "", "tag1: value1}": ""}}'
->>>>>>> 7b799123
     headers:
       Accept:
       - application/json
@@ -74,38 +60,22 @@
       ParameterSetName:
       - --resource-group --name --tags --sku
       User-Agent:
-<<<<<<< HEAD
-      - AZURECLI/2.45.0 azsdk-python-azure-mgmt-servicebus/8.1.0 Python/3.8.0 (Windows-10-10.0.19041-SP0)
-=======
       - AZURECLI/2.45.0 (AAZ) azsdk-python-core/1.24.0 Python/3.8.0 (Windows-10-10.0.19041-SP0)
->>>>>>> 7b799123
     method: PUT
     uri: https://management.azure.com/subscriptions/00000000-0000-0000-0000-000000000000/resourceGroups/cli_test_sb_rules000001/providers/Microsoft.ServiceBus/namespaces/sb-nscli000002?api-version=2022-10-01-preview
   response:
     body:
       string: '{"sku":{"name":"Standard","tier":"Standard"},"id":"/subscriptions/00000000-0000-0000-0000-000000000000/resourceGroups/cli_test_sb_rules000001/providers/Microsoft.ServiceBus/namespaces/sb-nscli000002","name":"sb-nscli000002","type":"Microsoft.ServiceBus/Namespaces","location":"West
-<<<<<<< HEAD
-        US","tags":{"{tag1: value1,":"","tag2: value2}":""},"properties":{"minimumTlsVersion":"1.2","publicNetworkAccess":"Enabled","disableLocalAuth":false,"zoneRedundant":false,"provisioningState":"Created","metricId":"326100e2-f69d-4268-8503-075374f62b6e:sb-nscli000002","createdAt":"2023-02-22T07:51:09.847Z","updatedAt":"2023-02-22T07:51:09.847Z","serviceBusEndpoint":"https://sb-nscli000002.servicebus.windows.net:443/","status":"Activating"}}'
-=======
         US","tags":{"{tag2: value2,":"","tag1: value1}":""},"properties":{"premiumMessagingPartitions":0,"minimumTlsVersion":"1.2","publicNetworkAccess":"Enabled","disableLocalAuth":false,"zoneRedundant":false,"provisioningState":"Created","metricId":"326100e2-f69d-4268-8503-075374f62b6e:sb-nscli000002","createdAt":"2023-02-20T21:29:11.797Z","updatedAt":"2023-02-20T21:29:11.797Z","serviceBusEndpoint":"https://sb-nscli000002.servicebus.windows.net:443/","status":"Activating"}}'
->>>>>>> 7b799123
-    headers:
-      cache-control:
-      - no-cache
-      content-length:
-<<<<<<< HEAD
-      - '723'
-      content-type:
-      - application/json; charset=utf-8
-      date:
-      - Wed, 22 Feb 2023 07:51:09 GMT
-=======
+    headers:
+      cache-control:
+      - no-cache
+      content-length:
       - '754'
       content-type:
       - application/json; charset=utf-8
       date:
       - Mon, 20 Feb 2023 21:29:12 GMT
->>>>>>> 7b799123
       expires:
       - '-1'
       pragma:
@@ -142,38 +112,22 @@
       ParameterSetName:
       - --resource-group --name --tags --sku
       User-Agent:
-<<<<<<< HEAD
-      - AZURECLI/2.45.0 azsdk-python-azure-mgmt-servicebus/8.1.0 Python/3.8.0 (Windows-10-10.0.19041-SP0)
-=======
       - AZURECLI/2.45.0 (AAZ) azsdk-python-core/1.24.0 Python/3.8.0 (Windows-10-10.0.19041-SP0)
->>>>>>> 7b799123
     method: GET
     uri: https://management.azure.com/subscriptions/00000000-0000-0000-0000-000000000000/resourceGroups/cli_test_sb_rules000001/providers/Microsoft.ServiceBus/namespaces/sb-nscli000002?api-version=2022-10-01-preview
   response:
     body:
       string: '{"sku":{"name":"Standard","tier":"Standard"},"id":"/subscriptions/00000000-0000-0000-0000-000000000000/resourceGroups/cli_test_sb_rules000001/providers/Microsoft.ServiceBus/namespaces/sb-nscli000002","name":"sb-nscli000002","type":"Microsoft.ServiceBus/Namespaces","location":"West
-<<<<<<< HEAD
-        US","tags":{"{tag1: value1,":"","tag2: value2}":""},"properties":{"minimumTlsVersion":"1.2","publicNetworkAccess":"Enabled","disableLocalAuth":false,"zoneRedundant":false,"provisioningState":"Created","metricId":"326100e2-f69d-4268-8503-075374f62b6e:sb-nscli000002","createdAt":"2023-02-22T07:51:09.847Z","updatedAt":"2023-02-22T07:51:09.847Z","serviceBusEndpoint":"https://sb-nscli000002.servicebus.windows.net:443/","status":"Activating"}}'
-=======
         US","tags":{"{tag2: value2,":"","tag1: value1}":""},"properties":{"premiumMessagingPartitions":0,"minimumTlsVersion":"1.2","publicNetworkAccess":"Enabled","disableLocalAuth":false,"zoneRedundant":false,"provisioningState":"Created","metricId":"326100e2-f69d-4268-8503-075374f62b6e:sb-nscli000002","createdAt":"2023-02-20T21:29:11.797Z","updatedAt":"2023-02-20T21:29:11.797Z","serviceBusEndpoint":"https://sb-nscli000002.servicebus.windows.net:443/","status":"Activating"}}'
->>>>>>> 7b799123
-    headers:
-      cache-control:
-      - no-cache
-      content-length:
-<<<<<<< HEAD
-      - '723'
-      content-type:
-      - application/json; charset=utf-8
-      date:
-      - Wed, 22 Feb 2023 07:51:40 GMT
-=======
+    headers:
+      cache-control:
+      - no-cache
+      content-length:
       - '754'
       content-type:
       - application/json; charset=utf-8
       date:
       - Mon, 20 Feb 2023 21:29:43 GMT
->>>>>>> 7b799123
       expires:
       - '-1'
       pragma:
@@ -208,31 +162,22 @@
       ParameterSetName:
       - --resource-group --name --tags --sku
       User-Agent:
-<<<<<<< HEAD
-      - AZURECLI/2.45.0 azsdk-python-azure-mgmt-servicebus/8.1.0 Python/3.8.0 (Windows-10-10.0.19041-SP0)
-=======
       - AZURECLI/2.45.0 (AAZ) azsdk-python-core/1.24.0 Python/3.8.0 (Windows-10-10.0.19041-SP0)
->>>>>>> 7b799123
     method: GET
     uri: https://management.azure.com/subscriptions/00000000-0000-0000-0000-000000000000/resourceGroups/cli_test_sb_rules000001/providers/Microsoft.ServiceBus/namespaces/sb-nscli000002?api-version=2022-10-01-preview
   response:
     body:
       string: '{"sku":{"name":"Standard","tier":"Standard"},"id":"/subscriptions/00000000-0000-0000-0000-000000000000/resourceGroups/cli_test_sb_rules000001/providers/Microsoft.ServiceBus/namespaces/sb-nscli000002","name":"sb-nscli000002","type":"Microsoft.ServiceBus/Namespaces","location":"West
-<<<<<<< HEAD
-        US","tags":{"{tag1: value1,":"","tag2: value2}":""},"properties":{"minimumTlsVersion":"1.2","publicNetworkAccess":"Enabled","disableLocalAuth":false,"zoneRedundant":false,"provisioningState":"Succeeded","metricId":"326100e2-f69d-4268-8503-075374f62b6e:sb-nscli000002","createdAt":"2023-02-22T07:51:09.847Z","updatedAt":"2023-02-22T07:51:51.597Z","serviceBusEndpoint":"https://sb-nscli000002.servicebus.windows.net:443/","status":"Active"}}'
-=======
         US","tags":{"{tag2: value2,":"","tag1: value1}":""},"properties":{"premiumMessagingPartitions":0,"minimumTlsVersion":"1.2","publicNetworkAccess":"Enabled","disableLocalAuth":false,"zoneRedundant":false,"provisioningState":"Succeeded","metricId":"326100e2-f69d-4268-8503-075374f62b6e:sb-nscli000002","createdAt":"2023-02-20T21:29:11.797Z","updatedAt":"2023-02-20T21:29:55.353Z","serviceBusEndpoint":"https://sb-nscli000002.servicebus.windows.net:443/","status":"Active"}}'
->>>>>>> 7b799123
-    headers:
-      cache-control:
-      - no-cache
-      content-length:
-<<<<<<< HEAD
-      - '721'
-      content-type:
-      - application/json; charset=utf-8
-      date:
-      - Wed, 22 Feb 2023 07:52:11 GMT
+    headers:
+      cache-control:
+      - no-cache
+      content-length:
+      - '752'
+      content-type:
+      - application/json; charset=utf-8
+      date:
+      - Mon, 20 Feb 2023 21:30:14 GMT
       expires:
       - '-1'
       pragma:
@@ -261,101 +206,28 @@
       Accept-Encoding:
       - gzip, deflate
       CommandName:
-      - servicebus namespace create
-      Connection:
-      - keep-alive
-      ParameterSetName:
-      - --resource-group --name --tags --sku
-      User-Agent:
-      - AZURECLI/2.45.0 azsdk-python-azure-mgmt-servicebus/8.1.0 Python/3.8.0 (Windows-10-10.0.19041-SP0)
-    method: GET
-    uri: https://management.azure.com/subscriptions/00000000-0000-0000-0000-000000000000/resourceGroups/cli_test_sb_rules000001/providers/Microsoft.ServiceBus/namespaces/sb-nscli000002?api-version=2022-01-01-preview
-  response:
-    body:
-      string: '{"sku":{"name":"Standard","tier":"Standard"},"id":"/subscriptions/00000000-0000-0000-0000-000000000000/resourceGroups/cli_test_sb_rules000001/providers/Microsoft.ServiceBus/namespaces/sb-nscli000002","name":"sb-nscli000002","type":"Microsoft.ServiceBus/Namespaces","location":"West
-        US","tags":{"{tag1: value1,":"","tag2: value2}":""},"properties":{"minimumTlsVersion":"1.2","publicNetworkAccess":"Enabled","disableLocalAuth":false,"zoneRedundant":false,"provisioningState":"Succeeded","metricId":"326100e2-f69d-4268-8503-075374f62b6e:sb-nscli000002","createdAt":"2023-02-22T07:51:09.847Z","updatedAt":"2023-02-22T07:51:51.597Z","serviceBusEndpoint":"https://sb-nscli000002.servicebus.windows.net:443/","status":"Active"}}'
-    headers:
-      cache-control:
-      - no-cache
-      content-length:
-      - '721'
-      content-type:
-      - application/json; charset=utf-8
-      date:
-      - Wed, 22 Feb 2023 07:52:11 GMT
-=======
-      - '752'
-      content-type:
-      - application/json; charset=utf-8
-      date:
-      - Mon, 20 Feb 2023 21:30:14 GMT
->>>>>>> 7b799123
-      expires:
-      - '-1'
-      pragma:
-      - no-cache
-      server:
-      - Service-Bus-Resource-Provider/SN1
-      - Microsoft-HTTPAPI/2.0
-      server-sb:
-      - Service-Bus-Resource-Provider/SN1
-      strict-transport-security:
-      - max-age=31536000; includeSubDomains
-      transfer-encoding:
-      - chunked
-      vary:
-      - Accept-Encoding
-      x-content-type-options:
-      - nosniff
-    status:
-      code: 200
-      message: OK
-- request:
-    body: null
-    headers:
-      Accept:
-      - application/json
-      Accept-Encoding:
-      - gzip, deflate
-      CommandName:
       - servicebus namespace show
       Connection:
       - keep-alive
       ParameterSetName:
       - --resource-group --name
       User-Agent:
-<<<<<<< HEAD
-      - AZURECLI/2.45.0 azsdk-python-azure-mgmt-servicebus/8.1.0 Python/3.8.0 (Windows-10-10.0.19041-SP0)
-=======
       - AZURECLI/2.45.0 (AAZ) azsdk-python-core/1.24.0 Python/3.8.0 (Windows-10-10.0.19041-SP0)
->>>>>>> 7b799123
     method: GET
     uri: https://management.azure.com/subscriptions/00000000-0000-0000-0000-000000000000/resourceGroups/cli_test_sb_rules000001/providers/Microsoft.ServiceBus/namespaces/sb-nscli000002?api-version=2022-10-01-preview
   response:
     body:
       string: '{"sku":{"name":"Standard","tier":"Standard"},"id":"/subscriptions/00000000-0000-0000-0000-000000000000/resourceGroups/cli_test_sb_rules000001/providers/Microsoft.ServiceBus/namespaces/sb-nscli000002","name":"sb-nscli000002","type":"Microsoft.ServiceBus/Namespaces","location":"West
-<<<<<<< HEAD
-        US","tags":{"{tag1: value1,":"","tag2: value2}":""},"properties":{"minimumTlsVersion":"1.2","publicNetworkAccess":"Enabled","disableLocalAuth":false,"zoneRedundant":false,"provisioningState":"Succeeded","metricId":"326100e2-f69d-4268-8503-075374f62b6e:sb-nscli000002","createdAt":"2023-02-22T07:51:09.847Z","updatedAt":"2023-02-22T07:51:51.597Z","serviceBusEndpoint":"https://sb-nscli000002.servicebus.windows.net:443/","status":"Active"}}'
-=======
         US","tags":{"{tag2: value2,":"","tag1: value1}":""},"properties":{"premiumMessagingPartitions":0,"minimumTlsVersion":"1.2","publicNetworkAccess":"Enabled","disableLocalAuth":false,"zoneRedundant":false,"provisioningState":"Succeeded","metricId":"326100e2-f69d-4268-8503-075374f62b6e:sb-nscli000002","createdAt":"2023-02-20T21:29:11.797Z","updatedAt":"2023-02-20T21:29:55.353Z","serviceBusEndpoint":"https://sb-nscli000002.servicebus.windows.net:443/","status":"Active"}}'
->>>>>>> 7b799123
-    headers:
-      cache-control:
-      - no-cache
-      content-length:
-<<<<<<< HEAD
-      - '721'
-      content-type:
-      - application/json; charset=utf-8
-      date:
-      - Wed, 22 Feb 2023 07:52:11 GMT
-=======
+    headers:
+      cache-control:
+      - no-cache
+      content-length:
       - '752'
       content-type:
       - application/json; charset=utf-8
       date:
       - Mon, 20 Feb 2023 21:30:17 GMT
->>>>>>> 7b799123
       expires:
       - '-1'
       pragma:
@@ -394,33 +266,21 @@
       ParameterSetName:
       - --resource-group --namespace-name --name
       User-Agent:
-<<<<<<< HEAD
-      - AZURECLI/2.45.0 azsdk-python-azure-mgmt-servicebus/8.1.0 Python/3.8.0 (Windows-10-10.0.19041-SP0)
-=======
-      - AZURECLI/2.45.0 azsdk-python-azure-mgmt-servicebus/8.2.0 Python/3.8.0 (Windows-10-10.0.19041-SP0)
->>>>>>> 7b799123
+      - AZURECLI/2.45.0 azsdk-python-azure-mgmt-servicebus/8.2.0 Python/3.8.0 (Windows-10-10.0.19041-SP0)
     method: PUT
     uri: https://management.azure.com/subscriptions/00000000-0000-0000-0000-000000000000/resourceGroups/cli_test_sb_rules000001/providers/Microsoft.ServiceBus/namespaces/sb-nscli000002/topics/sb-topiccli000004?api-version=2022-10-01-preview
   response:
     body:
-<<<<<<< HEAD
-      string: '{"id":"/subscriptions/00000000-0000-0000-0000-000000000000/resourceGroups/cli_test_sb_rules000001/providers/Microsoft.ServiceBus/namespaces/sb-nscli000002/topics/sb-topiccli000004","name":"sb-topiccli000004","type":"Microsoft.ServiceBus/namespaces/topics","location":"westus","properties":{"maxMessageSizeInKilobytes":256,"defaultMessageTimeToLive":"P10675199DT2H48M5.4775807S","maxSizeInMegabytes":1024,"requiresDuplicateDetection":false,"duplicateDetectionHistoryTimeWindow":"PT10M","enableBatchedOperations":true,"sizeInBytes":0,"status":"Active","supportOrdering":true,"autoDeleteOnIdle":"P10675199DT2H48M5.4775807S","enablePartitioning":false,"enableExpress":false,"createdAt":"2023-02-22T07:52:14.247Z","updatedAt":"2023-02-22T07:52:14.293Z","accessedAt":"0001-01-01T00:00:00","subscriptionCount":0,"countDetails":{"activeMessageCount":0,"deadLetterMessageCount":0,"scheduledMessageCount":0,"transferMessageCount":0,"transferDeadLetterMessageCount":0}}}'
-=======
       string: '{"id":"/subscriptions/00000000-0000-0000-0000-000000000000/resourceGroups/cli_test_sb_rules000001/providers/Microsoft.ServiceBus/namespaces/sb-nscli000002/topics/sb-topiccli000004","name":"sb-topiccli000004","type":"Microsoft.ServiceBus/namespaces/topics","location":"westus","properties":{"maxMessageSizeInKilobytes":256,"defaultMessageTimeToLive":"P10675199DT2H48M5.4775807S","maxSizeInMegabytes":1024,"requiresDuplicateDetection":false,"duplicateDetectionHistoryTimeWindow":"PT10M","enableBatchedOperations":true,"sizeInBytes":0,"status":"Active","supportOrdering":true,"autoDeleteOnIdle":"P10675199DT2H48M5.4775807S","enablePartitioning":false,"enableExpress":false,"createdAt":"2023-02-20T21:30:19.58Z","updatedAt":"2023-02-20T21:30:19.607Z","accessedAt":"0001-01-01T00:00:00","subscriptionCount":0,"countDetails":{"activeMessageCount":0,"deadLetterMessageCount":0,"scheduledMessageCount":0,"transferMessageCount":0,"transferDeadLetterMessageCount":0}}}'
->>>>>>> 7b799123
-    headers:
-      cache-control:
-      - no-cache
-      content-length:
-      - '959'
-      content-type:
-      - application/json; charset=utf-8
-      date:
-<<<<<<< HEAD
-      - Wed, 22 Feb 2023 07:52:14 GMT
-=======
+    headers:
+      cache-control:
+      - no-cache
+      content-length:
+      - '958'
+      content-type:
+      - application/json; charset=utf-8
+      date:
       - Mon, 20 Feb 2023 21:30:19 GMT
->>>>>>> 7b799123
       expires:
       - '-1'
       pragma:
@@ -454,33 +314,21 @@
       ParameterSetName:
       - --resource-group --namespace-name --name
       User-Agent:
-<<<<<<< HEAD
-      - AZURECLI/2.45.0 azsdk-python-azure-mgmt-servicebus/8.1.0 Python/3.8.0 (Windows-10-10.0.19041-SP0)
-=======
-      - AZURECLI/2.45.0 azsdk-python-azure-mgmt-servicebus/8.2.0 Python/3.8.0 (Windows-10-10.0.19041-SP0)
->>>>>>> 7b799123
+      - AZURECLI/2.45.0 azsdk-python-azure-mgmt-servicebus/8.2.0 Python/3.8.0 (Windows-10-10.0.19041-SP0)
     method: GET
     uri: https://management.azure.com/subscriptions/00000000-0000-0000-0000-000000000000/resourceGroups/cli_test_sb_rules000001/providers/Microsoft.ServiceBus/namespaces/sb-nscli000002/topics/sb-topiccli000004?api-version=2022-10-01-preview
   response:
     body:
-<<<<<<< HEAD
-      string: '{"id":"/subscriptions/00000000-0000-0000-0000-000000000000/resourceGroups/cli_test_sb_rules000001/providers/Microsoft.ServiceBus/namespaces/sb-nscli000002/topics/sb-topiccli000004","name":"sb-topiccli000004","type":"Microsoft.ServiceBus/namespaces/topics","location":"westus","properties":{"maxMessageSizeInKilobytes":256,"defaultMessageTimeToLive":"P10675199DT2H48M5.4775807S","maxSizeInMegabytes":1024,"requiresDuplicateDetection":false,"duplicateDetectionHistoryTimeWindow":"PT10M","enableBatchedOperations":true,"sizeInBytes":0,"status":"Active","supportOrdering":true,"autoDeleteOnIdle":"P10675199DT2H48M5.4775807S","enablePartitioning":false,"enableExpress":false,"createdAt":"2023-02-22T07:52:14.247Z","updatedAt":"2023-02-22T07:52:14.293Z","accessedAt":"0001-01-01T00:00:00Z","subscriptionCount":0,"countDetails":{"activeMessageCount":0,"deadLetterMessageCount":0,"scheduledMessageCount":0,"transferMessageCount":0,"transferDeadLetterMessageCount":0}}}'
-=======
       string: '{"id":"/subscriptions/00000000-0000-0000-0000-000000000000/resourceGroups/cli_test_sb_rules000001/providers/Microsoft.ServiceBus/namespaces/sb-nscli000002/topics/sb-topiccli000004","name":"sb-topiccli000004","type":"Microsoft.ServiceBus/namespaces/topics","location":"westus","properties":{"maxMessageSizeInKilobytes":256,"defaultMessageTimeToLive":"P10675199DT2H48M5.4775807S","maxSizeInMegabytes":1024,"requiresDuplicateDetection":false,"duplicateDetectionHistoryTimeWindow":"PT10M","enableBatchedOperations":true,"sizeInBytes":0,"status":"Active","supportOrdering":true,"autoDeleteOnIdle":"P10675199DT2H48M5.4775807S","enablePartitioning":false,"enableExpress":false,"createdAt":"2023-02-20T21:30:19.58Z","updatedAt":"2023-02-20T21:30:19.607Z","accessedAt":"0001-01-01T00:00:00Z","subscriptionCount":0,"countDetails":{"activeMessageCount":0,"deadLetterMessageCount":0,"scheduledMessageCount":0,"transferMessageCount":0,"transferDeadLetterMessageCount":0}}}'
->>>>>>> 7b799123
-    headers:
-      cache-control:
-      - no-cache
-      content-length:
-      - '960'
-      content-type:
-      - application/json; charset=utf-8
-      date:
-<<<<<<< HEAD
-      - Wed, 22 Feb 2023 07:52:14 GMT
-=======
+    headers:
+      cache-control:
+      - no-cache
+      content-length:
+      - '959'
+      content-type:
+      - application/json; charset=utf-8
+      date:
       - Mon, 20 Feb 2023 21:30:20 GMT
->>>>>>> 7b799123
       expires:
       - '-1'
       pragma:
@@ -516,20 +364,12 @@
       ParameterSetName:
       - --resource-group --namespace-name --topic-name --name
       User-Agent:
-<<<<<<< HEAD
-      - AZURECLI/2.45.0 azsdk-python-azure-mgmt-servicebus/8.1.0 Python/3.8.0 (Windows-10-10.0.19041-SP0)
-=======
-      - AZURECLI/2.45.0 azsdk-python-azure-mgmt-servicebus/8.2.0 Python/3.8.0 (Windows-10-10.0.19041-SP0)
->>>>>>> 7b799123
+      - AZURECLI/2.45.0 azsdk-python-azure-mgmt-servicebus/8.2.0 Python/3.8.0 (Windows-10-10.0.19041-SP0)
     method: PUT
     uri: https://management.azure.com/subscriptions/00000000-0000-0000-0000-000000000000/resourceGroups/cli_test_sb_rules000001/providers/Microsoft.ServiceBus/namespaces/sb-nscli000002/topics/sb-topiccli000004/subscriptions/sb-subscli000006?api-version=2022-10-01-preview
   response:
     body:
-<<<<<<< HEAD
-      string: '{"id":"/subscriptions/00000000-0000-0000-0000-000000000000/resourceGroups/cli_test_sb_rules000001/providers/Microsoft.ServiceBus/namespaces/sb-nscli000002/topics/sb-topiccli000004/subscriptions/sb-subscli000006","name":"sb-subscli000006","type":"Microsoft.ServiceBus/namespaces/topics/subscriptions","location":"westus","properties":{"isClientAffine":false,"lockDuration":"PT1M","requiresSession":false,"defaultMessageTimeToLive":"P10675199DT2H48M5.4775807S","deadLetteringOnMessageExpiration":false,"deadLetteringOnFilterEvaluationExceptions":true,"messageCount":0,"maxDeliveryCount":10,"status":"Active","enableBatchedOperations":true,"createdAt":"2023-02-22T07:52:16.6639137Z","updatedAt":"2023-02-22T07:52:16.6639137Z","accessedAt":"0001-01-01T00:00:00","countDetails":{"activeMessageCount":0,"deadLetterMessageCount":0,"scheduledMessageCount":0,"transferMessageCount":0,"transferDeadLetterMessageCount":0},"autoDeleteOnIdle":"P10675199DT2H48M5.4775807S"}}'
-=======
       string: '{"id":"/subscriptions/00000000-0000-0000-0000-000000000000/resourceGroups/cli_test_sb_rules000001/providers/Microsoft.ServiceBus/namespaces/sb-nscli000002/topics/sb-topiccli000004/subscriptions/sb-subscli000006","name":"sb-subscli000006","type":"Microsoft.ServiceBus/namespaces/topics/subscriptions","location":"westus","properties":{"isClientAffine":false,"lockDuration":"PT1M","requiresSession":false,"defaultMessageTimeToLive":"P10675199DT2H48M5.4775807S","deadLetteringOnMessageExpiration":false,"deadLetteringOnFilterEvaluationExceptions":true,"messageCount":0,"maxDeliveryCount":10,"status":"Active","enableBatchedOperations":true,"createdAt":"2023-02-20T21:30:22.6147942Z","updatedAt":"2023-02-20T21:30:22.6147942Z","accessedAt":"0001-01-01T00:00:00","countDetails":{"activeMessageCount":0,"deadLetterMessageCount":0,"scheduledMessageCount":0,"transferMessageCount":0,"transferDeadLetterMessageCount":0},"autoDeleteOnIdle":"P10675199DT2H48M5.4775807S"}}'
->>>>>>> 7b799123
     headers:
       cache-control:
       - no-cache
@@ -538,11 +378,7 @@
       content-type:
       - application/json; charset=utf-8
       date:
-<<<<<<< HEAD
-      - Wed, 22 Feb 2023 07:52:16 GMT
-=======
       - Mon, 20 Feb 2023 21:30:22 GMT
->>>>>>> 7b799123
       expires:
       - '-1'
       pragma:
@@ -558,11 +394,7 @@
       x-content-type-options:
       - nosniff
       x-ms-ratelimit-remaining-subscription-writes:
-<<<<<<< HEAD
-      - '1197'
-=======
       - '1199'
->>>>>>> 7b799123
     status:
       code: 200
       message: OK
@@ -580,33 +412,21 @@
       ParameterSetName:
       - --resource-group --namespace-name --topic-name --name
       User-Agent:
-<<<<<<< HEAD
-      - AZURECLI/2.45.0 azsdk-python-azure-mgmt-servicebus/8.1.0 Python/3.8.0 (Windows-10-10.0.19041-SP0)
-=======
-      - AZURECLI/2.45.0 azsdk-python-azure-mgmt-servicebus/8.2.0 Python/3.8.0 (Windows-10-10.0.19041-SP0)
->>>>>>> 7b799123
+      - AZURECLI/2.45.0 azsdk-python-azure-mgmt-servicebus/8.2.0 Python/3.8.0 (Windows-10-10.0.19041-SP0)
     method: GET
     uri: https://management.azure.com/subscriptions/00000000-0000-0000-0000-000000000000/resourceGroups/cli_test_sb_rules000001/providers/Microsoft.ServiceBus/namespaces/sb-nscli000002/topics/sb-topiccli000004/subscriptions/sb-subscli000006?api-version=2022-10-01-preview
   response:
     body:
-<<<<<<< HEAD
-      string: '{"id":"/subscriptions/00000000-0000-0000-0000-000000000000/resourceGroups/cli_test_sb_rules000001/providers/Microsoft.ServiceBus/namespaces/sb-nscli000002/topics/sb-topiccli000004/subscriptions/sb-subscli000006","name":"sb-subscli000006","type":"Microsoft.ServiceBus/namespaces/topics/subscriptions","location":"westus","properties":{"isClientAffine":false,"lockDuration":"PT1M","requiresSession":false,"defaultMessageTimeToLive":"P10675199DT2H48M5.4775807S","deadLetteringOnMessageExpiration":false,"deadLetteringOnFilterEvaluationExceptions":true,"messageCount":0,"maxDeliveryCount":10,"status":"Active","enableBatchedOperations":true,"createdAt":"2023-02-22T07:52:16.6623191Z","updatedAt":"2023-02-22T07:52:16.6623191Z","accessedAt":"2023-02-22T07:52:16.663Z","countDetails":{"activeMessageCount":0,"deadLetterMessageCount":0,"scheduledMessageCount":0,"transferMessageCount":0,"transferDeadLetterMessageCount":0},"autoDeleteOnIdle":"P10675199DT2H48M5.4775807S"}}'
-=======
       string: '{"id":"/subscriptions/00000000-0000-0000-0000-000000000000/resourceGroups/cli_test_sb_rules000001/providers/Microsoft.ServiceBus/namespaces/sb-nscli000002/topics/sb-topiccli000004/subscriptions/sb-subscli000006","name":"sb-subscli000006","type":"Microsoft.ServiceBus/namespaces/topics/subscriptions","location":"westus","properties":{"isClientAffine":false,"lockDuration":"PT1M","requiresSession":false,"defaultMessageTimeToLive":"P10675199DT2H48M5.4775807S","deadLetteringOnMessageExpiration":false,"deadLetteringOnFilterEvaluationExceptions":true,"messageCount":0,"maxDeliveryCount":10,"status":"Active","enableBatchedOperations":true,"createdAt":"2023-02-20T21:30:22.6142829Z","updatedAt":"2023-02-20T21:30:22.6142829Z","accessedAt":"2023-02-20T21:30:22.6142829Z","countDetails":{"activeMessageCount":0,"deadLetterMessageCount":0,"scheduledMessageCount":0,"transferMessageCount":0,"transferDeadLetterMessageCount":0},"autoDeleteOnIdle":"P10675199DT2H48M5.4775807S"}}'
->>>>>>> 7b799123
-    headers:
-      cache-control:
-      - no-cache
-      content-length:
-      - '965'
-      content-type:
-      - application/json; charset=utf-8
-      date:
-<<<<<<< HEAD
-      - Wed, 22 Feb 2023 07:52:16 GMT
-=======
+    headers:
+      cache-control:
+      - no-cache
+      content-length:
+      - '969'
+      content-type:
+      - application/json; charset=utf-8
+      date:
       - Mon, 20 Feb 2023 21:30:23 GMT
->>>>>>> 7b799123
       expires:
       - '-1'
       pragma:
@@ -643,11 +463,7 @@
       - --resource-group --namespace-name --topic-name --subscription-name --name
         --filter-sql-expression
       User-Agent:
-<<<<<<< HEAD
-      - AZURECLI/2.45.0 azsdk-python-azure-mgmt-servicebus/8.1.0 Python/3.8.0 (Windows-10-10.0.19041-SP0)
-=======
-      - AZURECLI/2.45.0 azsdk-python-azure-mgmt-servicebus/8.2.0 Python/3.8.0 (Windows-10-10.0.19041-SP0)
->>>>>>> 7b799123
+      - AZURECLI/2.45.0 azsdk-python-azure-mgmt-servicebus/8.2.0 Python/3.8.0 (Windows-10-10.0.19041-SP0)
     method: PUT
     uri: https://management.azure.com/subscriptions/00000000-0000-0000-0000-000000000000/resourceGroups/cli_test_sb_rules000001/providers/Microsoft.ServiceBus/namespaces/sb-nscli000002/topics/sb-topiccli000004/subscriptions/sb-subscli000006/rules/sb-rulecli3000009?api-version=2022-10-01-preview
   response:
@@ -661,11 +477,7 @@
       content-type:
       - application/json; charset=utf-8
       date:
-<<<<<<< HEAD
-      - Wed, 22 Feb 2023 07:52:18 GMT
-=======
       - Mon, 20 Feb 2023 21:30:24 GMT
->>>>>>> 7b799123
       expires:
       - '-1'
       pragma:
@@ -681,11 +493,7 @@
       x-content-type-options:
       - nosniff
       x-ms-ratelimit-remaining-subscription-writes:
-<<<<<<< HEAD
-      - '1197'
-=======
       - '1199'
->>>>>>> 7b799123
     status:
       code: 200
       message: OK
@@ -709,11 +517,7 @@
       - --resource-group --namespace-name --topic-name --subscription-name --name
         --filter-type --filter-sql-expression --enable-sql-preprocessing
       User-Agent:
-<<<<<<< HEAD
-      - AZURECLI/2.45.0 azsdk-python-azure-mgmt-servicebus/8.1.0 Python/3.8.0 (Windows-10-10.0.19041-SP0)
-=======
-      - AZURECLI/2.45.0 azsdk-python-azure-mgmt-servicebus/8.2.0 Python/3.8.0 (Windows-10-10.0.19041-SP0)
->>>>>>> 7b799123
+      - AZURECLI/2.45.0 azsdk-python-azure-mgmt-servicebus/8.2.0 Python/3.8.0 (Windows-10-10.0.19041-SP0)
     method: PUT
     uri: https://management.azure.com/subscriptions/00000000-0000-0000-0000-000000000000/resourceGroups/cli_test_sb_rules000001/providers/Microsoft.ServiceBus/namespaces/sb-nscli000002/topics/sb-topiccli000004/subscriptions/sb-subscli000006/rules/sb-rulecli2000008?api-version=2022-10-01-preview
   response:
@@ -727,11 +531,7 @@
       content-type:
       - application/json; charset=utf-8
       date:
-<<<<<<< HEAD
-      - Wed, 22 Feb 2023 07:52:21 GMT
-=======
       - Mon, 20 Feb 2023 21:30:27 GMT
->>>>>>> 7b799123
       expires:
       - '-1'
       pragma:
@@ -747,7 +547,7 @@
       x-content-type-options:
       - nosniff
       x-ms-ratelimit-remaining-subscription-writes:
-      - '1198'
+      - '1199'
     status:
       code: 200
       message: OK
@@ -774,11 +574,7 @@
         --filter-type --correlation-id --label --message-id --reply-to --session-id
         --reply-to-session-id --content-type --to --correlation-filter-property
       User-Agent:
-<<<<<<< HEAD
-      - AZURECLI/2.45.0 azsdk-python-azure-mgmt-servicebus/8.1.0 Python/3.8.0 (Windows-10-10.0.19041-SP0)
-=======
-      - AZURECLI/2.45.0 azsdk-python-azure-mgmt-servicebus/8.2.0 Python/3.8.0 (Windows-10-10.0.19041-SP0)
->>>>>>> 7b799123
+      - AZURECLI/2.45.0 azsdk-python-azure-mgmt-servicebus/8.2.0 Python/3.8.0 (Windows-10-10.0.19041-SP0)
     method: PUT
     uri: https://management.azure.com/subscriptions/00000000-0000-0000-0000-000000000000/resourceGroups/cli_test_sb_rules000001/providers/Microsoft.ServiceBus/namespaces/sb-nscli000002/topics/sb-topiccli000004/subscriptions/sb-subscli000006/rules/sb-rulecli000007?api-version=2022-10-01-preview
   response:
@@ -792,11 +588,7 @@
       content-type:
       - application/json; charset=utf-8
       date:
-<<<<<<< HEAD
-      - Wed, 22 Feb 2023 07:52:23 GMT
-=======
       - Mon, 20 Feb 2023 21:30:30 GMT
->>>>>>> 7b799123
       expires:
       - '-1'
       pragma:
@@ -812,7 +604,7 @@
       x-content-type-options:
       - nosniff
       x-ms-ratelimit-remaining-subscription-writes:
-      - '1197'
+      - '1199'
     status:
       code: 200
       message: OK
@@ -830,11 +622,7 @@
       ParameterSetName:
       - --resource-group --namespace-name --topic-name --subscription-name --name
       User-Agent:
-<<<<<<< HEAD
-      - AZURECLI/2.45.0 azsdk-python-azure-mgmt-servicebus/8.1.0 Python/3.8.0 (Windows-10-10.0.19041-SP0)
-=======
-      - AZURECLI/2.45.0 azsdk-python-azure-mgmt-servicebus/8.2.0 Python/3.8.0 (Windows-10-10.0.19041-SP0)
->>>>>>> 7b799123
+      - AZURECLI/2.45.0 azsdk-python-azure-mgmt-servicebus/8.2.0 Python/3.8.0 (Windows-10-10.0.19041-SP0)
     method: GET
     uri: https://management.azure.com/subscriptions/00000000-0000-0000-0000-000000000000/resourceGroups/cli_test_sb_rules000001/providers/Microsoft.ServiceBus/namespaces/sb-nscli000002/topics/sb-topiccli000004/subscriptions/sb-subscli000006/rules/sb-rulecli000007?api-version=2022-10-01-preview
   response:
@@ -848,11 +636,7 @@
       content-type:
       - application/json; charset=utf-8
       date:
-<<<<<<< HEAD
-      - Wed, 22 Feb 2023 07:52:24 GMT
-=======
       - Mon, 20 Feb 2023 21:30:31 GMT
->>>>>>> 7b799123
       expires:
       - '-1'
       pragma:
@@ -885,11 +669,7 @@
       - --resource-group --namespace-name --topic-name --subscription-name --name
         --filter-sql-expression
       User-Agent:
-<<<<<<< HEAD
-      - AZURECLI/2.45.0 azsdk-python-azure-mgmt-servicebus/8.1.0 Python/3.8.0 (Windows-10-10.0.19041-SP0)
-=======
-      - AZURECLI/2.45.0 azsdk-python-azure-mgmt-servicebus/8.2.0 Python/3.8.0 (Windows-10-10.0.19041-SP0)
->>>>>>> 7b799123
+      - AZURECLI/2.45.0 azsdk-python-azure-mgmt-servicebus/8.2.0 Python/3.8.0 (Windows-10-10.0.19041-SP0)
     method: GET
     uri: https://management.azure.com/subscriptions/00000000-0000-0000-0000-000000000000/resourceGroups/cli_test_sb_rules000001/providers/Microsoft.ServiceBus/namespaces/sb-nscli000002/topics/sb-topiccli000004/subscriptions/sb-subscli000006/rules/sb-rulecli3000009?api-version=2022-10-01-preview
   response:
@@ -903,11 +683,7 @@
       content-type:
       - application/json; charset=utf-8
       date:
-<<<<<<< HEAD
-      - Wed, 22 Feb 2023 07:52:24 GMT
-=======
       - Mon, 20 Feb 2023 21:30:31 GMT
->>>>>>> 7b799123
       expires:
       - '-1'
       pragma:
@@ -945,11 +721,7 @@
       - --resource-group --namespace-name --topic-name --subscription-name --name
         --filter-sql-expression
       User-Agent:
-<<<<<<< HEAD
-      - AZURECLI/2.45.0 azsdk-python-azure-mgmt-servicebus/8.1.0 Python/3.8.0 (Windows-10-10.0.19041-SP0)
-=======
-      - AZURECLI/2.45.0 azsdk-python-azure-mgmt-servicebus/8.2.0 Python/3.8.0 (Windows-10-10.0.19041-SP0)
->>>>>>> 7b799123
+      - AZURECLI/2.45.0 azsdk-python-azure-mgmt-servicebus/8.2.0 Python/3.8.0 (Windows-10-10.0.19041-SP0)
     method: PUT
     uri: https://management.azure.com/subscriptions/00000000-0000-0000-0000-000000000000/resourceGroups/cli_test_sb_rules000001/providers/Microsoft.ServiceBus/namespaces/sb-nscli000002/topics/sb-topiccli000004/subscriptions/sb-subscli000006/rules/sb-rulecli3000009?api-version=2022-10-01-preview
   response:
@@ -963,11 +735,7 @@
       content-type:
       - application/json; charset=utf-8
       date:
-<<<<<<< HEAD
-      - Wed, 22 Feb 2023 07:52:26 GMT
-=======
       - Mon, 20 Feb 2023 21:30:33 GMT
->>>>>>> 7b799123
       expires:
       - '-1'
       pragma:
@@ -1001,11 +769,7 @@
       ParameterSetName:
       - --resource-group --namespace-name --topic-name --subscription-name
       User-Agent:
-<<<<<<< HEAD
-      - AZURECLI/2.45.0 azsdk-python-azure-mgmt-servicebus/8.1.0 Python/3.8.0 (Windows-10-10.0.19041-SP0)
-=======
-      - AZURECLI/2.45.0 azsdk-python-azure-mgmt-servicebus/8.2.0 Python/3.8.0 (Windows-10-10.0.19041-SP0)
->>>>>>> 7b799123
+      - AZURECLI/2.45.0 azsdk-python-azure-mgmt-servicebus/8.2.0 Python/3.8.0 (Windows-10-10.0.19041-SP0)
     method: GET
     uri: https://management.azure.com/subscriptions/00000000-0000-0000-0000-000000000000/resourceGroups/cli_test_sb_rules000001/providers/Microsoft.ServiceBus/namespaces/sb-nscli000002/topics/sb-topiccli000004/subscriptions/sb-subscli000006/rules?api-version=2022-10-01-preview
   response:
@@ -1019,11 +783,7 @@
       content-type:
       - application/json; charset=utf-8
       date:
-<<<<<<< HEAD
-      - Wed, 22 Feb 2023 07:52:27 GMT
-=======
       - Mon, 20 Feb 2023 21:30:34 GMT
->>>>>>> 7b799123
       expires:
       - '-1'
       pragma:
@@ -1059,11 +819,7 @@
       ParameterSetName:
       - --resource-group --namespace-name --topic-name --subscription-name --name
       User-Agent:
-<<<<<<< HEAD
-      - AZURECLI/2.45.0 azsdk-python-azure-mgmt-servicebus/8.1.0 Python/3.8.0 (Windows-10-10.0.19041-SP0)
-=======
-      - AZURECLI/2.45.0 azsdk-python-azure-mgmt-servicebus/8.2.0 Python/3.8.0 (Windows-10-10.0.19041-SP0)
->>>>>>> 7b799123
+      - AZURECLI/2.45.0 azsdk-python-azure-mgmt-servicebus/8.2.0 Python/3.8.0 (Windows-10-10.0.19041-SP0)
     method: DELETE
     uri: https://management.azure.com/subscriptions/00000000-0000-0000-0000-000000000000/resourceGroups/cli_test_sb_rules000001/providers/Microsoft.ServiceBus/namespaces/sb-nscli000002/topics/sb-topiccli000004/subscriptions/sb-subscli000006/rules/sb-rulecli000007?api-version=2022-10-01-preview
   response:
@@ -1075,11 +831,7 @@
       content-length:
       - '0'
       date:
-<<<<<<< HEAD
-      - Wed, 22 Feb 2023 07:52:27 GMT
-=======
       - Mon, 20 Feb 2023 21:30:35 GMT
->>>>>>> 7b799123
       expires:
       - '-1'
       pragma:
@@ -1111,11 +863,7 @@
       ParameterSetName:
       - --resource-group --namespace-name --topic-name --name
       User-Agent:
-<<<<<<< HEAD
-      - AZURECLI/2.45.0 azsdk-python-azure-mgmt-servicebus/8.1.0 Python/3.8.0 (Windows-10-10.0.19041-SP0)
-=======
-      - AZURECLI/2.45.0 azsdk-python-azure-mgmt-servicebus/8.2.0 Python/3.8.0 (Windows-10-10.0.19041-SP0)
->>>>>>> 7b799123
+      - AZURECLI/2.45.0 azsdk-python-azure-mgmt-servicebus/8.2.0 Python/3.8.0 (Windows-10-10.0.19041-SP0)
     method: DELETE
     uri: https://management.azure.com/subscriptions/00000000-0000-0000-0000-000000000000/resourceGroups/cli_test_sb_rules000001/providers/Microsoft.ServiceBus/namespaces/sb-nscli000002/topics/sb-topiccli000004/subscriptions/sb-subscli000006?api-version=2022-10-01-preview
   response:
@@ -1127,11 +875,7 @@
       content-length:
       - '0'
       date:
-<<<<<<< HEAD
-      - Wed, 22 Feb 2023 07:52:27 GMT
-=======
       - Mon, 20 Feb 2023 21:30:36 GMT
->>>>>>> 7b799123
       expires:
       - '-1'
       pragma:
@@ -1163,11 +907,7 @@
       ParameterSetName:
       - --resource-group --namespace-name --name
       User-Agent:
-<<<<<<< HEAD
-      - AZURECLI/2.45.0 azsdk-python-azure-mgmt-servicebus/8.1.0 Python/3.8.0 (Windows-10-10.0.19041-SP0)
-=======
-      - AZURECLI/2.45.0 azsdk-python-azure-mgmt-servicebus/8.2.0 Python/3.8.0 (Windows-10-10.0.19041-SP0)
->>>>>>> 7b799123
+      - AZURECLI/2.45.0 azsdk-python-azure-mgmt-servicebus/8.2.0 Python/3.8.0 (Windows-10-10.0.19041-SP0)
     method: DELETE
     uri: https://management.azure.com/subscriptions/00000000-0000-0000-0000-000000000000/resourceGroups/cli_test_sb_rules000001/providers/Microsoft.ServiceBus/namespaces/sb-nscli000002/topics/sb-topiccli000004?api-version=2022-10-01-preview
   response:
@@ -1179,11 +919,7 @@
       content-length:
       - '0'
       date:
-<<<<<<< HEAD
-      - Wed, 22 Feb 2023 07:52:29 GMT
-=======
       - Mon, 20 Feb 2023 21:30:37 GMT
->>>>>>> 7b799123
       expires:
       - '-1'
       pragma:
@@ -1215,11 +951,7 @@
       ParameterSetName:
       - --resource-group --name
       User-Agent:
-<<<<<<< HEAD
-      - AZURECLI/2.45.0 azsdk-python-azure-mgmt-servicebus/8.1.0 Python/3.8.0 (Windows-10-10.0.19041-SP0)
-=======
       - AZURECLI/2.45.0 (AAZ) azsdk-python-core/1.24.0 Python/3.8.0 (Windows-10-10.0.19041-SP0)
->>>>>>> 7b799123
     method: DELETE
     uri: https://management.azure.com/subscriptions/00000000-0000-0000-0000-000000000000/resourceGroups/cli_test_sb_rules000001/providers/Microsoft.ServiceBus/namespaces/sb-nscli000002?api-version=2022-10-01-preview
   response:
@@ -1231,11 +963,7 @@
       content-length:
       - '0'
       date:
-<<<<<<< HEAD
-      - Wed, 22 Feb 2023 07:52:32 GMT
-=======
       - Mon, 20 Feb 2023 21:30:39 GMT
->>>>>>> 7b799123
       expires:
       - '-1'
       location:
@@ -1270,11 +998,7 @@
       ParameterSetName:
       - --resource-group --name
       User-Agent:
-<<<<<<< HEAD
-      - AZURECLI/2.45.0 azsdk-python-azure-mgmt-servicebus/8.1.0 Python/3.8.0 (Windows-10-10.0.19041-SP0)
-=======
       - AZURECLI/2.45.0 (AAZ) azsdk-python-core/1.24.0 Python/3.8.0 (Windows-10-10.0.19041-SP0)
->>>>>>> 7b799123
     method: GET
     uri: https://management.azure.com/subscriptions/00000000-0000-0000-0000-000000000000/resourcegroups/cli_test_sb_rules000001/providers/Microsoft.ServiceBus/locations/westus/operationStatus/sb-nscli000002?api-version=2022-10-01-preview&resourceType=Namespace
   response:
@@ -1284,11 +1008,7 @@
       cache-control:
       - no-cache
       date:
-<<<<<<< HEAD
-      - Wed, 22 Feb 2023 07:53:02 GMT
-=======
       - Mon, 20 Feb 2023 21:31:10 GMT
->>>>>>> 7b799123
       expires:
       - '-1'
       pragma:
