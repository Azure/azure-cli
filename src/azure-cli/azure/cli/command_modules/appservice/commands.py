--- conflicted
+++ resolved
@@ -10,11 +10,7 @@
 from ._client_factory import cf_web_client, cf_plans, cf_webapps
 from ._validators import (validate_onedeploy_params, validate_staticsite_link_function, validate_staticsite_sku,
                           validate_vnet_integration, validate_asp_create, validate_functionapp_asp_create,
-<<<<<<< HEAD
-                          validate_webapp_up)
-=======
-                          validate_app_exists)
->>>>>>> 36754fd6
+                          validate_webapp_up, validate_app_exists)
 
 
 def output_slots_in_table(slots):
