# --------------------------------------------------------------------------------------------
# Copyright (c) Microsoft Corporation. All rights reserved.
# Licensed under the MIT License. See License.txt in the project root for license information.
# --------------------------------------------------------------------------------------------

from knack.log import get_logger
from knack.util import todict
from azure.cli.core.commands.client_factory import get_subscription_id
from azure.cli.core.util import sdk_no_wait
from azure.cli.core.azclierror import (
    CLIInternalError,
    InvalidArgumentValueError,
    RequiredArgumentMissingError,
    ValidationError,
    AzureResponseError
)
from ._resource_config import (
    CLIENT_TYPE,
    SUPPORTED_AUTH_TYPE,
    SUPPORTED_CLIENT_TYPE,
    TARGET_RESOURCES,
    AUTH_TYPE,
    RESOURCE,
    OPT_OUT_OPTION,
)
from ._validators import (
    get_source_resource_name,
    get_target_resource_name,
    get_resource_type_by_id,
    validate_service_state
)
from ._addon_factory import AddonFactory
from ._utils import (
    set_user_token_by_source_and_target,
    set_user_token_header,
    auto_register,
    get_cloud_conn_auth_info,
    get_local_conn_auth_info,
    _get_azext_module,
    _get_or_add_extension,
    springboot_migration_warning
)
from ._credential_free import is_passwordless_command
# pylint: disable=unused-argument,unsubscriptable-object,unsupported-membership-test,too-many-statements,too-many-locals


logger = get_logger(__name__)
err_msg = 'Required argument is missing, please provide the arguments: {}'
PASSWORDLESS_EXTENSION_NAME = "serviceconnector-passwordless"
PASSWORDLESS_EXTENSION_MODULE = "azext_serviceconnector_passwordless.custom"


def connection_list(client,
                    source_resource_group=None,
                    source_id=None,
                    cluster=None,
                    site=None, slot=None,
                    spring=None, app=None, deployment=None):
    if not source_id:
        raise RequiredArgumentMissingError(err_msg.format('--source-id'))
    return auto_register(client.list, resource_uri=source_id)


def local_connection_list(cmd, client,
                          resource_group_name,
                          location=None):
    return auto_register(client.list,
                         subscription_id=get_subscription_id(cmd.cli_ctx),
                         resource_group_name=resource_group_name,
                         location=location)


def connection_list_support_types(cmd, client,
                                  target_resource_type=None):
    results = []
    source = get_source_resource_name(cmd)

    targets = SUPPORTED_AUTH_TYPE.get(source).keys()
    if target_resource_type is not None:
        targets = []
        for resource in TARGET_RESOURCES:
            if target_resource_type == resource.value:
                targets.append(resource)
                break

    # use SUPPORTED_AUTH_TYPE to decide target resource, as some
    # target resources are not avialable for certain source resource
    supported_target_resources = SUPPORTED_AUTH_TYPE.get(source).keys()
    for target in supported_target_resources:
        auth_types = SUPPORTED_AUTH_TYPE.get(source).get(target)
        client_types = SUPPORTED_CLIENT_TYPE.get(source).get(target)
        if auth_types and client_types:
            auth_types = [item.value for item in auth_types]
            client_types = [item.value for item in client_types]
            results.append({
                'source': source.value,
                'target': target.value,
                'auth_types': auth_types,
                'client_types': client_types
            })

    return results


def connection_show(client,
                    connection_name=None,
                    source_resource_group=None,
                    source_id=None,
                    indentifier=None,
                    cluster=None,
                    site=None, slot=None,
                    spring=None, app=None, deployment=None):
    if not source_id or not connection_name:
        raise RequiredArgumentMissingError(
            err_msg.format('--source-id, --connection'))
    return auto_register(client.get, resource_uri=source_id, linker_name=connection_name)


def local_connection_show(cmd, client,
                          connection_name=None,
                          location=None,
                          resource_group_name=None,
                          id=None):  # pylint: disable=redefined-builtin
    if not connection_name:
        raise RequiredArgumentMissingError(
            err_msg.format('--id, --connection'))

    return auto_register(client.get,
                         subscription_id=get_subscription_id(cmd.cli_ctx),
                         resource_group_name=resource_group_name,
                         location=location,
                         connector_name=connection_name)


def connection_delete(client,
                      connection_name=None,
                      source_resource_group=None,
                      source_id=None,
                      indentifier=None,
                      cluster=None,
                      site=None, slot=None,
                      spring=None, app=None, deployment=None,
                      no_wait=False):
    if not source_id or not connection_name:
        raise RequiredArgumentMissingError(err_msg.format('--source-id, --connection'))

    return auto_register(sdk_no_wait, no_wait,
                         client.begin_delete,
                         resource_uri=source_id,
                         linker_name=connection_name)


def local_connection_delete(cmd, client,
                            connection_name=None,
                            location=None,
                            resource_group_name=None,
                            id=None,  # pylint: disable=redefined-builtin
                            no_wait=False):
    if not connection_name:
        raise RequiredArgumentMissingError(
            err_msg.format('--id, --connection'))

    return auto_register(sdk_no_wait, no_wait,
                         client.begin_delete,
                         subscription_id=get_subscription_id(cmd.cli_ctx),
                         resource_group_name=resource_group_name,
                         location=location,
                         connector_name=connection_name)


def connection_list_configuration(client,
                                  connection_name=None,
                                  source_resource_group=None,
                                  source_id=None,
                                  indentifier=None,
                                  cluster=None,
                                  site=None, slot=None,
                                  spring=None, app=None, deployment=None):
    if not source_id or not connection_name:
        raise RequiredArgumentMissingError(err_msg.format('--source-id, --connection'))
    configurations = auto_register(client.list_configurations,
                                   resource_uri=source_id,
                                   linker_name=connection_name)

    return configurations


def local_connection_generate_configuration(cmd, client,
                                            connection_name=None,
                                            location=None,
                                            resource_group_name=None,
                                            id=None):  # pylint: disable=redefined-builtin
    return auto_register(client.generate_configurations,
                         subscription_id=get_subscription_id(cmd.cli_ctx),
                         resource_group_name=resource_group_name,
                         location=location,
                         connector_name=connection_name)


def connection_preview_configuration(cmd, client,
                                     secret_auth_info=None, secret_auth_info_auto=None,
                                     user_identity_auth_info=None, system_identity_auth_info=None,
                                     service_principal_auth_info_secret=None,
                                     user_account_auth_info=None,
                                     client_type=None):
    param = {
        'target_service': None,
        'client_type': client_type,
        'auth_type': None
    }

    cmd_name = cmd.name.split(' ')[-1]
    resource_type = RESOURCE.value_of(cmd_name)
    if resource_type == RESOURCE.ConfluentKafka:
        param['target_service'] = 'CONFLUENT.CLOUD'
    else:
        target_id = TARGET_RESOURCES[resource_type]
        target_service_items = [i for i in target_id.split(
            '/') if i and not i.startswith('{')][3:]
        if target_service_items:
            param['target_service'] = '/'.join(target_service_items)

    all_auth_info = []
    if secret_auth_info is not None:
        all_auth_info.append(secret_auth_info)
    if secret_auth_info_auto is not None:
        all_auth_info.append(secret_auth_info_auto)
    if user_identity_auth_info is not None:
        all_auth_info.append(user_identity_auth_info)
    if system_identity_auth_info is not None:
        all_auth_info.append(system_identity_auth_info)
    if service_principal_auth_info_secret is not None:
        all_auth_info.append(service_principal_auth_info_secret)
    param['auth_type'] = all_auth_info[0]['auth_type'] if len(
        all_auth_info) == 1 else None

    filter_str = "TargetService eq '{}'".format(param['target_service'])
    if param['auth_type']:
        filter_str += " and AuthType eq '{}'".format(param['auth_type'])
    if param['client_type']:
        filter_str += " and ClientType eq '{}'".format(param['client_type'])
    return auto_register(client.list,
                         filter=filter_str,
                         )


def connection_validate(cmd, client,
                        connection_name=None,
                        source_resource_group=None,
                        source_id=None,
                        indentifier=None,
                        cluster=None,
                        site=None, slot=None,
                        spring=None, app=None, deployment=None):
    if not source_id or not connection_name:
        raise RequiredArgumentMissingError(err_msg.format('--source-id, --connection'))

    # HACK: get linker first to infer target resource type so that user token can be
    # set to work around OBO
    linker = todict(client.get(resource_uri=source_id, linker_name=connection_name))
    target_id = linker.get('targetService', dict()).get('id', '')
    target_type = get_resource_type_by_id(target_id)
    source_type = get_source_resource_name(cmd)
    client = set_user_token_by_source_and_target(client, cmd.cli_ctx, source_type, target_type)

    return auto_register(client.begin_validate, resource_uri=source_id, linker_name=connection_name)


def local_connection_validate(cmd, client,
                              connection_name=None,
                              resource_group_name=None,
                              location=None,
                              id=None):  # pylint: disable=redefined-builtin
    if not connection_name:
        raise RequiredArgumentMissingError(
            err_msg.format('--id, --connection'))

    # All use OBO token
    return auto_register(client.begin_validate,
                         subscription_id=get_subscription_id(cmd.cli_ctx),
                         resource_group_name=resource_group_name,
                         location=location,
                         connector_name=connection_name)


def connection_create(cmd, client,  # pylint: disable=too-many-locals,too-many-statements
                      connection_name=None, client_type=None,
                      source_resource_group=None, source_id=None,
                      target_resource_group=None, target_id=None,
                      secret_auth_info=None, secret_auth_info_auto=None,
                      user_identity_auth_info=None, system_identity_auth_info=None,
                      service_principal_auth_info_secret=None,
                      key_vault_id=None,
                      app_config_id=None,                                    # configuration store
                      service_endpoint=None,
                      private_endpoint=None,
                      store_in_connection_string=False,
                      customized_keys=None,
                      opt_out_list=None,
                      new_addon=False, no_wait=False,
                      cluster=None, scope=None, enable_csi=False,            # Resource.KubernetesCluster
                      site=None, slot=None,                                  # Resource.WebApp
                      spring=None, app=None, deployment=None,                # Resource.SpringCloud
                      server=None, database=None,                            # Resource.*Postgres, Resource.*Sql*
                      vault=None,                                            # Resource.KeyVault
                      account=None,                                          # Resource.Storage*
                      key_space=None, graph=None, table=None,                # Resource.Cosmos*,
                      config_store=None,                                     # Resource.AppConfig
                      namespace=None,                                        # Resource.EventHub
                      webpubsub=None,                                        # Resource.WebPubSub
                      signalr=None,                                          # Resource.SignalR
                      appinsights=None,                                      # Resource.AppInsights
                      ):

    auth_info = get_cloud_conn_auth_info(secret_auth_info, secret_auth_info_auto, user_identity_auth_info,
                                         system_identity_auth_info, service_principal_auth_info_secret, new_addon)
    if is_passwordless_command(cmd, auth_info):
        if _get_or_add_extension(cmd, PASSWORDLESS_EXTENSION_NAME, PASSWORDLESS_EXTENSION_MODULE, False):
            azext_custom = _get_azext_module(
                PASSWORDLESS_EXTENSION_NAME, PASSWORDLESS_EXTENSION_MODULE)
            return azext_custom.connection_create_ext(cmd, client, connection_name, client_type,
                                                      source_resource_group, source_id,
                                                      target_resource_group, target_id,
                                                      secret_auth_info, secret_auth_info_auto,
                                                      user_identity_auth_info, system_identity_auth_info,
                                                      service_principal_auth_info_secret,
                                                      key_vault_id,
                                                      service_endpoint,
                                                      private_endpoint,
                                                      store_in_connection_string,
                                                      new_addon, no_wait,
                                                      cluster, scope, enable_csi,
                                                      customized_keys=customized_keys,
<<<<<<< HEAD
                                                      app_config_id=app_config_id)
=======
                                                      opt_out_list=opt_out_list)
>>>>>>> c536d576
        raise CLIInternalError("Fail to install `serviceconnector-passwordless` extension. Please manually install it"
                               " with `az extension add --name serviceconnector-passwordless --upgrade`"
                               " and rerun the command")
    return connection_create_func(cmd, client, connection_name, client_type,
                                  source_resource_group, source_id,
                                  target_resource_group, target_id,
                                  secret_auth_info, secret_auth_info_auto,
                                  user_identity_auth_info, system_identity_auth_info,
                                  service_principal_auth_info_secret,
                                  key_vault_id,
                                  service_endpoint,
                                  private_endpoint,
                                  store_in_connection_string,
                                  new_addon, no_wait,
                                  # Resource.KubernetesCluster
                                  cluster, scope, enable_csi,
                                  customized_keys=customized_keys,
<<<<<<< HEAD
                                  app_config_id=app_config_id
=======
                                  opt_out_list=opt_out_list,
>>>>>>> c536d576
                                  )


# The function is used in extension, new feature must be added in the end for backward compatibility
def connection_create_func(cmd, client,  # pylint: disable=too-many-locals,too-many-statements
                           connection_name=None, client_type=None,
                           source_resource_group=None, source_id=None,
                           target_resource_group=None, target_id=None,
                           secret_auth_info=None, secret_auth_info_auto=None,
                           user_identity_auth_info=None, system_identity_auth_info=None,
                           service_principal_auth_info_secret=None,
                           key_vault_id=None,
                           service_endpoint=None,
                           private_endpoint=None,
                           store_in_connection_string=False,
                           new_addon=False, no_wait=False,
                           cluster=None, scope=None, enable_csi=False,            # Resource.KubernetesCluster
                           site=None, slot=None,                                  # Resource.WebApp
                           spring=None, app=None, deployment=None,                # Resource.SpringCloud
                           # Resource.*Postgres, Resource.*Sql*
                           server=None, database=None,
                           vault=None,                                            # Resource.KeyVault
                           account=None,                                          # Resource.Storage*
                           key_space=None, graph=None, table=None,                # Resource.Cosmos*,
                           config_store=None,                                     # Resource.AppConfig
                           namespace=None,                                        # Resource.EventHub
                           webpubsub=None,                                        # Resource.WebPubSub
                           signalr=None,                                          # Resource.SignalR
                           enable_mi_for_db_linker=None,
                           customized_keys=None,
<<<<<<< HEAD
                           app_config_id=None,
=======
                           opt_out_list=None,
>>>>>>> c536d576
                           **kwargs,
                           ):
    if not source_id:
        raise RequiredArgumentMissingError(err_msg.format('--source-id'))
    if not new_addon and not target_id:
        raise RequiredArgumentMissingError(err_msg.format('--target-id'))

    auth_info = get_cloud_conn_auth_info(secret_auth_info, secret_auth_info_auto, user_identity_auth_info,
                                         system_identity_auth_info, service_principal_auth_info_secret, new_addon)

    if store_in_connection_string:
        if client_type == CLIENT_TYPE.Dotnet.value:
            client_type = CLIENT_TYPE.DotnetConnectionString.value
        else:
            logger.warning('client_type is not dotnet, ignore "--config-connstr"')
<<<<<<< HEAD
=======

    config_action = 'optOut' if (opt_out_list is not None and
                                 OPT_OUT_OPTION.CONFIGURATION_INFO.value in opt_out_list) else None
    public_network_action = 'optOut' if (opt_out_list is not None and
                                         OPT_OUT_OPTION.PUBLIC_NETWORK.value in opt_out_list) else None

>>>>>>> c536d576
    parameters = {
        'target_service': {
            "type": "AzureResource",
            "id": target_id
        },
        'auth_info': auth_info,
        'secret_store': {
            'key_vault_id': key_vault_id,
        },
        'client_type': client_type,
        'scope': scope,
        'configurationInfo': {
            'customizedKeys': customized_keys,
<<<<<<< HEAD
            'configurationStore': {
                'appConfigurationId': app_config_id,
            },
        },
=======
            'action': config_action
        },
        'publicNetworkSolution': {
            'action': public_network_action
        }
>>>>>>> c536d576
    }

    # HACK: set user token to work around OBO
    source_type = get_source_resource_name(cmd)
    target_type = get_target_resource_name(cmd)
    client = set_user_token_by_source_and_target(client, cmd.cli_ctx, source_type, target_type)

    if key_vault_id:
        client = set_user_token_header(client, cmd.cli_ctx)
        from ._utils import create_key_vault_reference_connection_if_not_exist
        create_key_vault_reference_connection_if_not_exist(cmd, client, source_id, key_vault_id, scope)
    elif auth_info['auth_type'] == 'secret' and 'secret_info' in auth_info \
            and auth_info['secret_info']['secret_type'] == 'keyVaultSecretReference':
        raise ValidationError('--vault-id must be provided to use secret-name')

    if app_config_id:
        client = set_user_token_header(client, cmd.cli_ctx)
        from ._utils import create_app_config_connection_if_not_exist
        create_app_config_connection_if_not_exist(cmd, client, source_id, app_config_id, scope)

    if service_endpoint:
        client = set_user_token_header(client, cmd.cli_ctx)
        parameters['v_net_solution'] = {
            'type': 'serviceEndpoint'
        }
    if private_endpoint:
        client = set_user_token_header(client, cmd.cli_ctx)
        parameters['v_net_solution'] = {
            'type': 'privateLink'
        }

    if enable_csi:
        parameters['target_service']['resource_properties'] = {
            'type': 'KeyVault',
            'connect_as_kubernetes_csi_driver': enable_csi,
        }

    if new_addon:
        addon = AddonFactory.get(target_type)(cmd, source_id)
        target_id, default_auth_info = addon.provision()
        parameters['target_service'] = {
            "type": "AzureResource",
            "id": target_id
        }
        parameters['auth_info'] = auth_info or default_auth_info
        logger.warning('Start creating the connection')

        try:
            linker = client.begin_create_or_update(resource_uri=source_id,
                                                   linker_name=connection_name,
                                                   parameters=parameters)
            return linker
        except Exception as e:
            logger.warning('Connection creation failed, start rolling back')
            addon.rollback()
            raise AzureResponseError('{}. Provision failed, please create the target resource '
                                     'manually and then create the connection.'.format(str(e)))

    validate_service_state(parameters)
    if enable_mi_for_db_linker:
        new_auth_info = enable_mi_for_db_linker(
            cmd, source_id, target_id, auth_info, client_type, connection_name)
        parameters['auth_info'] = new_auth_info or parameters['auth_info']

    # migration warning for Spring Azure Cloud
    if client_type == CLIENT_TYPE.SpringBoot.value and target_type == RESOURCE.CosmosSql:
        isSecretType = (auth_info['auth_type'] == AUTH_TYPE.SecretAuto.value or
                        auth_info['auth_type'] == AUTH_TYPE.Secret.value)
        logger.warning(springboot_migration_warning(require_update=False,
                                                    check_version=(not isSecretType),
                                                    both_version=isSecretType))

    return auto_register(sdk_no_wait, no_wait,
                         client.begin_create_or_update,
                         resource_uri=source_id,
                         linker_name=connection_name,
                         parameters=parameters)


def local_connection_create(cmd, client,  # pylint: disable=too-many-locals,too-many-statements
                            resource_group_name,
                            connection_name=None,
                            location=None,
                            client_type=None,
                            target_resource_group=None, target_id=None,
                            secret_auth_info=None, secret_auth_info_auto=None,
                            user_account_auth_info=None,                      # new auth info
                            service_principal_auth_info_secret=None,
                            customized_keys=None,
                            no_wait=False,
                            server=None, database=None,                            # Resource.*Postgres, Resource.*Sql*
                            vault=None,                                            # Resource.KeyVault
                            account=None,                                          # Resource.Storage*
                            key_space=None, graph=None, table=None,                # Resource.Cosmos*,
                            config_store=None,                                     # Resource.AppConfig
                            namespace=None,                                        # Resource.EventHub
                            webpubsub=None,                                        # Resource.WebPubSub
                            signalr=None,                                          # Resource.SignalR
                            appinsights=None,                                      # Resource.AppInsights
                            ):
    auth_info = get_local_conn_auth_info(secret_auth_info, secret_auth_info_auto,
                                         user_account_auth_info, service_principal_auth_info_secret)
    if is_passwordless_command(cmd, auth_info):
        if _get_or_add_extension(cmd, PASSWORDLESS_EXTENSION_NAME, PASSWORDLESS_EXTENSION_MODULE, False):
            azext_custom = _get_azext_module(
                PASSWORDLESS_EXTENSION_NAME, PASSWORDLESS_EXTENSION_MODULE)
            return azext_custom.local_connection_create_ext(cmd, client, resource_group_name,
                                                            connection_name,
                                                            location,
                                                            client_type,
                                                            target_resource_group, target_id,
                                                            secret_auth_info, secret_auth_info_auto,
                                                            user_account_auth_info,                      # new auth info
                                                            service_principal_auth_info_secret,
                                                            no_wait,
                                                            customized_keys=customized_keys)
        raise CLIInternalError("Fail to install `serviceconnector-passwordless` extension. Please manually install it"
                               " with `az extension add --name serviceconnector-passwordless --upgrade`"
                               " and rerun the command")

    return local_connection_create_func(cmd, client, resource_group_name,
                                        connection_name,
                                        location,
                                        client_type,
                                        target_resource_group, target_id,
                                        secret_auth_info, secret_auth_info_auto,
                                        user_account_auth_info,                      # new auth info
                                        service_principal_auth_info_secret,
                                        no_wait,
                                        customized_keys=customized_keys)


# The function is used in extension, new feature must be added in the end for backward compatibility
def local_connection_create_func(cmd, client,  # pylint: disable=too-many-locals,too-many-statements
                                 resource_group_name,
                                 connection_name=None,
                                 location=None,
                                 client_type=None,
                                 target_resource_group=None, target_id=None,
                                 secret_auth_info=None, secret_auth_info_auto=None,
                                 user_account_auth_info=None,                      # new auth info
                                 service_principal_auth_info_secret=None,
                                 no_wait=False,
                                 # Resource.*Postgres, Resource.*Sql*
                                 server=None, database=None,
                                 vault=None,                                            # Resource.KeyVault
                                 account=None,                                          # Resource.Storage*
                                 key_space=None, graph=None, table=None,                # Resource.Cosmos*,
                                 config_store=None,                                     # Resource.AppConfig
                                 namespace=None,                                        # Resource.EventHub
                                 webpubsub=None,                                        # Resource.WebPubSub
                                 signalr=None,                                          # Resource.SignalR
                                 enable_mi_for_db_linker=None,
                                 customized_keys=None,
                                 **kwargs,
                                 ):
    auth_info = get_local_conn_auth_info(secret_auth_info, secret_auth_info_auto,
                                         user_account_auth_info, service_principal_auth_info_secret)
    parameters = {
        'target_service': {
            "type": "AzureResource",
            "id": target_id
        },
        'auth_info': auth_info,
        'client_type': client_type,
        'public_network_solution': {
            'firewall_rules': {
                'caller_client_iP': 'true'
            }
        },
        'configurationInfo': {
            'customizedKeys': customized_keys
        }
    }

    # HACK: set user token to work around OBO
    source_type = get_source_resource_name(cmd)
    target_type = get_target_resource_name(cmd)
    client = set_user_token_by_source_and_target(
        client, cmd.cli_ctx, source_type, target_type)

    validate_service_state(parameters)
    if enable_mi_for_db_linker:
        new_auth_info = enable_mi_for_db_linker(
            cmd, None, target_id, auth_info, client_type, connection_name)
        parameters['auth_info'] = new_auth_info or parameters['auth_info']
    return auto_register(sdk_no_wait, no_wait,
                         client.begin_create_or_update,
                         subscription_id=get_subscription_id(cmd.cli_ctx),
                         resource_group_name=resource_group_name,
                         location=location,
                         connector_name=connection_name,
                         parameters=parameters)


def connection_update(cmd, client,  # pylint: disable=too-many-locals, too-many-branches
                      connection_name=None, client_type=None,
                      source_resource_group=None, source_id=None, indentifier=None,
                      secret_auth_info=None, secret_auth_info_auto=None,
                      user_identity_auth_info=None, system_identity_auth_info=None,
                      service_principal_auth_info_secret=None,
                      key_vault_id=None,
                      app_config_id=None,
                      service_endpoint=None,
                      private_endpoint=None,
                      store_in_connection_string=False,
                      no_wait=False,
                      scope=None,
                      cluster=None, enable_csi=False,                         # Resource.Kubernetes
                      site=None, slot=None,                                   # Resource.WebApp
                      spring=None, app=None, deployment=None,                 # Resource.SpringCloud
                      customized_keys=None,
                      opt_out_list=None,
                      ):

    linker = todict(client.get(resource_uri=source_id, linker_name=connection_name))

    all_auth_info = []
    if secret_auth_info is not None:
        all_auth_info.append(secret_auth_info)
    if secret_auth_info_auto is not None:
        all_auth_info.append(secret_auth_info_auto)
    if user_identity_auth_info is not None:
        all_auth_info.append(user_identity_auth_info)
    if system_identity_auth_info is not None:
        all_auth_info.append(system_identity_auth_info)
    if service_principal_auth_info_secret is not None:
        all_auth_info.append(service_principal_auth_info_secret)

    # validate auth info
    if len(all_auth_info) > 1:
        raise ValidationError('Only one auth info is needed')
    # when user provides auth info
    if len(all_auth_info) == 1:
        auth_info = all_auth_info[0]
    # when user doesn't provide auth info and linker is not secret-with-username type
    elif not all_auth_info and (linker.get('authInfo').get('authType') != 'secret' or
                                not linker.get('authInfo').get('name')):
        auth_info = linker.get('authInfo')
    else:
        raise ValidationError('Auth info argument should be provided when '
                              'updating the connection: {}'.format(linker.get('name')))
    # validate the properties to be updated
    if client_type is None and not all_auth_info:
        raise ValidationError(
            'Either client type or auth info should be specified to update')

    if linker.get('secretStore') and linker.get('secretStore').get('keyVaultId'):
        key_vault_id = key_vault_id or linker.get('secretStore').get('keyVaultId')

    client_type = client_type or linker.get('clientType')
    if store_in_connection_string:
        if client_type == CLIENT_TYPE.Dotnet.value:
            client_type = CLIENT_TYPE.DotnetConnectionString.value
        else:
            logger.warning('client_type is not dotnet, ignore "--config-connstr"')

    if linker.get('configurationInfo') and linker.get('configurationInfo').get('customizedKeys'):
        customized_keys = customized_keys or linker.get('configurationInfo').get('customizedKeys')

    config_action = 'optOut' if (opt_out_list is not None and
                                 OPT_OUT_OPTION.CONFIGURATION_INFO.value in opt_out_list) else None
    public_network_action = 'optOut' if (opt_out_list is not None and
                                         OPT_OUT_OPTION.PUBLIC_NETWORK.value in opt_out_list) else None

    parameters = {
        'target_service': linker.get('targetService'),
        'auth_info': auth_info,
        'secret_store': {
            'key_vault_id': key_vault_id,
        },
        'client_type': client_type,
        # scope can be updated in container app while cannot be updated in aks due to some limitations
        'scope': scope or linker.get('scope'),
        'configurationInfo': {
            'customizedKeys': customized_keys,
<<<<<<< HEAD
            'configurationStore': {
                'appConfigurationId': app_config_id
            }
=======
            'action': config_action
        },
        'publicNetworkSolution': {
            'action': public_network_action
>>>>>>> c536d576
        }
    }

    # HACK: set user token to work around OBO
    source_type = get_source_resource_name(cmd)
    target_type = get_target_resource_name(cmd)
    client = set_user_token_by_source_and_target(client, cmd.cli_ctx, source_type, target_type)

    if key_vault_id:
        client = set_user_token_header(client, cmd.cli_ctx)
        from ._utils import create_key_vault_reference_connection_if_not_exist
        create_key_vault_reference_connection_if_not_exist(cmd, client, source_id, key_vault_id, scope)
    elif auth_info['auth_type'] == 'secret' and 'secret_info' in auth_info \
            and auth_info['secret_info']['secret_type'] == 'keyVaultSecretReference':
        raise ValidationError('--vault-id must be provided to use secret-name')

    if app_config_id:
        client = set_user_token_header(client, cmd.cli_ctx)
        from ._utils import create_app_config_connection_if_not_exist
        create_app_config_connection_if_not_exist(cmd, client, source_id, app_config_id, scope)

    parameters['v_net_solution'] = linker.get('vNetSolution')
    if service_endpoint:
        parameters['v_net_solution'] = {
            'type': 'serviceEndpoint'
        }
    if private_endpoint:
        parameters['v_net_solution'] = {
            'type': 'privateLink'
        }
    elif service_endpoint is False and linker.get('vNetSolution').get('type') == 'serviceEndpoint':
        parameters['v_net_solution'] = None
    elif private_endpoint is False and linker.get('vNetSolution').get('type') == 'privateLink':
        parameters['v_net_solution'] = None

    # migration warning for Spring Azure Cloud
    if client_type == CLIENT_TYPE.SpringBoot.value and target_type == RESOURCE.CosmosSql:
        isSecretType = (auth_info['auth_type'] == AUTH_TYPE.SecretAuto.value or
                        auth_info['auth_type'] == AUTH_TYPE.Secret.value)
        logger.warning(springboot_migration_warning(require_update=False,
                                                    check_version=(not isSecretType),
                                                    both_version=isSecretType))

    return auto_register(sdk_no_wait, no_wait,
                         client.begin_create_or_update,
                         resource_uri=source_id,
                         linker_name=connection_name,
                         parameters=parameters)


def local_connection_update(cmd, client,  # pylint: disable=too-many-locals
                            connection_name=None,
                            location=None,
                            resource_group_name=None,
                            id=None,  # pylint: disable=redefined-builtin
                            client_type=None,
                            secret_auth_info=None, secret_auth_info_auto=None,
                            user_account_auth_info=None,                      # new auth info
                            service_principal_auth_info_secret=None,
                            no_wait=False,
                            customized_keys=None,
                            ):

    linker = todict(client.get(subscription_id=get_subscription_id(cmd.cli_ctx),
                               resource_group_name=resource_group_name,
                               location=location,
                               connector_name=connection_name))

    all_auth_info = []
    if secret_auth_info is not None:
        all_auth_info.append(secret_auth_info)
    if secret_auth_info_auto is not None:
        all_auth_info.append(secret_auth_info_auto)
    if user_account_auth_info is not None:
        all_auth_info.append(user_account_auth_info)
    if service_principal_auth_info_secret is not None:
        all_auth_info.append(service_principal_auth_info_secret)

    # validate auth info
    if len(all_auth_info) > 1:
        raise ValidationError('Only one auth info is needed')
    # when user provides auth info
    if len(all_auth_info) == 1:
        auth_info = all_auth_info[0]
    # when user doesn't provide auth info and linker is not secret-with-username type
    elif not all_auth_info and (linker.get('authInfo').get('authType') != 'secret' or
                                not linker.get('authInfo').get('name')):
        auth_info = linker.get('authInfo')
    else:
        raise ValidationError('Auth info argument should be provided when '
                              'updating the connection: {}'.format(linker.get('name')))
    # validate the properties to be updated
    if client_type is None and not all_auth_info:
        raise ValidationError(
            'Either client type or auth info should be specified to update')

    client_type = client_type or linker.get('clientType')
    if linker.get('configurationInfo') and linker.get('configurationInfo').get('customizedKeys'):
        customized_keys = customized_keys or linker.get('configurationInfo').get('customizedKeys')

    parameters = {
        'target_service': linker.get('targetService'),
        'auth_info': auth_info,
        'client_type': client_type,
        'public_network_solution': linker.get('publicNetworkSolution') or {
            'firewall_rules': {
                'caller_client_iP': 'true'
            }
        },
        'configurationInfo': {
            'customizedKeys': customized_keys
        }
    }

    return auto_register(sdk_no_wait, no_wait,
                         client.begin_create_or_update,
                         subscription_id=get_subscription_id(cmd.cli_ctx),
                         resource_group_name=resource_group_name,
                         location=location,
                         connector_name=connection_name,
                         parameters=parameters)


def local_connection_create_kafka(cmd, client,  # pylint: disable=too-many-locals
                                  resource_group_name,
                                  bootstrap_server,
                                  kafka_key,
                                  kafka_secret,
                                  schema_registry,
                                  schema_key,
                                  schema_secret,
                                  connection_name=None,
                                  location=None,
                                  client_type=None,
                                  customized_keys=None):

    from ._transformers import transform_linker_properties
    # validation
    if 'azure.confluent.cloud' not in bootstrap_server.lower():
        raise InvalidArgumentValueError(
            'Kafka bootstrap server url is invalid: {}'.format(bootstrap_server))
    if 'azure.confluent.cloud' not in schema_registry.lower():
        raise InvalidArgumentValueError(
            'Schema registry url is invalid: {}'.format(schema_registry))

    # create bootstrap-server
    parameters = {
        'target_service': {
            "type": "ConfluentBootstrapServer",
            "endpoint": bootstrap_server
        },
        'auth_info': {
            'name': kafka_key,
            'secret_info': {
                'secret_type': 'rawValue',
                'value': kafka_secret
            },
            'auth_type': 'secret'
        },
        'client_type': client_type,
        'public_network_solution': {
            'firewall_rules': {
                'caller_client_iP': 'true'
            }
        },
        'configurationInfo': {
            'customizedKeys': customized_keys
        },
    }
    logger.warning('Start creating a connection for bootstrap server ...')
    server_linker = client.begin_create_or_update(
        subscription_id=get_subscription_id(cmd.cli_ctx),
        resource_group_name=resource_group_name,
        location=location,
        connector_name=connection_name,
        parameters=parameters)

    # block to poll the connection
    server_linker = server_linker.result()
    logger.warning('Created')

    # create schema registry
    parameters = {
        'target_service': {
            "type": "ConfluentSchemaRegistry",
            "endpoint": schema_registry
        },
        'auth_info': {
            'name': schema_key,
            'secret_info': {
                'secret_type': 'rawValue',
                'value': schema_secret
            },
            'auth_type': 'secret'
        },
        'client_type': client_type,
        'public_network_solution': {
            'firewall_rules': {
                'caller_client_iP': 'true'
            }
        },
        'configurationInfo': {
            'customizedKeys': customized_keys
        },
    }
    logger.warning('Start creating a connection for schema registry ...')
    registry_linker = client.begin_create_or_update(
        subscription_id=get_subscription_id(cmd.cli_ctx),
        resource_group_name=resource_group_name,
        location=location,
        connector_name='{}_schema'.format(connection_name),
        parameters=parameters)
    # block to poll the connection
    registry_linker = registry_linker.result()
    logger.warning('Created')

    return [
        transform_linker_properties(server_linker),
        transform_linker_properties(registry_linker)
    ]


def local_connection_update_kafka(cmd, client,  # pylint: disable=too-many-locals
                                  connection_name,
                                  location=None,
                                  resource_group_name=None,
                                  bootstrap_server=None,
                                  kafka_key=None,
                                  kafka_secret=None,
                                  schema_registry=None,
                                  schema_key=None,
                                  schema_secret=None,
                                  client_type=None,
                                  customized_keys=None):

    # use the suffix to decide the connection type
    if connection_name.endswith('_schema'):  # the schema registry connection
        if schema_secret is None:
            raise ValidationError(
                "'--schema-secret' is required to update a schema registry connection")
        if bootstrap_server or kafka_key or kafka_secret:
            raise ValidationError("The available parameters to update a schema registry connection are:"
                                  " ['--schema-registry', '--schema-key', '--schema-secret', '--client-type']")
        server_linker = todict(client.get(subscription_id=get_subscription_id(cmd.cli_ctx),
                                          resource_group_name=resource_group_name,
                                          location=location,
                                          connector_name=connection_name))
        if server_linker.get('configurationInfo') and server_linker.get('configurationInfo').get('customizedKeys'):
            customized_keys = customized_keys or server_linker.get('configurationInfo').get('customizedKeys')

        parameters = {
            'targetService': server_linker.get('targetService'),
            'auth_info': {
                'name': schema_key or server_linker.get('authInfo').get('name'),
                'secret': schema_secret,
                'auth_type': 'secret'
            },

            'client_type': client_type or server_linker.get('clientType'),
            'public_network_solution': server_linker.get('publicNetworkSolution') or {
                'firewall_rules': {
                    'caller_client_iP': 'true'
                }
            },
            'configurationInfo': {
                'customizedKeys': customized_keys
            },
        }
        if schema_registry:
            parameters['targetService'] = {
                "type": "ConfluentSchemaRegistry",
                "endpoint": schema_registry
            }
    else:  # the bootstrap server connection
        if kafka_secret is None:
            raise ValidationError(
                "'--kafka-secret' is required to update a bootstrap server connection")
        if schema_registry or schema_key or schema_secret:
            raise ValidationError("The available parameters to update a bootstrap server connection are:"
                                  " ['--bootstrap-server', '--kafka-key', '--kafka-secret', '--client-type']")
        schema_linker = todict(client.get(subscription_id=get_subscription_id(cmd.cli_ctx),
                                          resource_group_name=resource_group_name,
                                          location=location,
                                          connector_name=connection_name))
        if schema_linker.get('configurationInfo') and schema_linker.get('configurationInfo').get('customizedKeys'):
            customized_keys = customized_keys or schema_linker.get('configurationInfo').get('customizedKeys')

        parameters = {
            'targetService': schema_linker.get('targetService'),
            'auth_info': {
                'name': kafka_key or schema_linker.get('authInfo').get('name'),
                'secret': kafka_secret,
                'auth_type': 'secret'
            },
            'client_type': client_type or schema_linker.get('clientType'),
            'public_network_solution': schema_linker.get('publicNetworkSolution') or {
                'firewall_rules': {
                    'caller_client_iP': 'true'
                }
            },
            'configurationInfo': {
                'customizedKeys': customized_keys
            },
        }
        if bootstrap_server:
            parameters['targetService'] = {
                "type": "ConfluentBootstrapServer",
                "endpoint": bootstrap_server
            }

    return client.begin_create_or_update(subscription_id=get_subscription_id(cmd.cli_ctx),
                                         resource_group_name=resource_group_name,
                                         location=location,
                                         connector_name=connection_name,
                                         parameters=parameters)


def connection_create_kafka(cmd, client,  # pylint: disable=too-many-locals
                            bootstrap_server,
                            kafka_key,
                            kafka_secret,
                            schema_registry,
                            schema_key,
                            schema_secret,
                            key_vault_id=None,
                            app_config_id=None,
                            connection_name=None,
                            client_type=None,
                            source_resource_group=None,
                            source_id=None,
                            customized_keys=None,
                            opt_out_list=None,
                            cluster=None, scope=None,          # Resource.Kubernetes
                            site=None, slot=None,              # Resource.WebApp
                            deployment=None,
                            spring=None, app=None):            # Resource.SpringCloud

    from ._transformers import transform_linker_properties
    # validation
    if 'azure.confluent.cloud' not in bootstrap_server.lower():
        raise InvalidArgumentValueError('Kafka bootstrap server url is invalid: {}'.format(bootstrap_server))
    if 'azure.confluent.cloud' not in schema_registry.lower():
        raise InvalidArgumentValueError('Schema registry url is invalid: {}'.format(schema_registry))

    if key_vault_id:
        client = set_user_token_header(client, cmd.cli_ctx)
        from ._utils import create_key_vault_reference_connection_if_not_exist
        create_key_vault_reference_connection_if_not_exist(cmd, client, source_id, key_vault_id)

<<<<<<< HEAD
    if app_config_id:
        client = set_user_token_header(client, cmd.cli_ctx)
        from ._utils import create_app_config_connection_if_not_exist
        create_app_config_connection_if_not_exist(cmd, client, source_id, app_config_id, scope)
=======
    config_action = 'optOut' if (opt_out_list is not None and
                                 OPT_OUT_OPTION.CONFIGURATION_INFO.value in opt_out_list) else None
    public_network_action = 'optOut' if (opt_out_list is not None and
                                         OPT_OUT_OPTION.PUBLIC_NETWORK.value in opt_out_list) else None
>>>>>>> c536d576

    # create bootstrap-server
    parameters = {
        'target_service': {
            "type": "ConfluentBootstrapServer",
            "endpoint": bootstrap_server
        },
        'auth_info': {
            'name': kafka_key,
            'secret_info': {
                'secret_type': 'rawValue',
                'value': kafka_secret
            },
            'auth_type': 'secret'
        },
        'secret_store': {
            'key_vault_id': key_vault_id,
        },
        'client_type': client_type,
        'scope': scope,
        'configurationInfo': {
            'customizedKeys': customized_keys,
<<<<<<< HEAD
            'configurationStore': {
                'appConfigurationId': app_config_id,
            },
=======
            'action': config_action
>>>>>>> c536d576
        },
        'publicNetworkSolution': {
            'action': public_network_action
        }
    }
    logger.warning('Start creating a connection for bootstrap server ...')
    server_linker = client.begin_create_or_update(resource_uri=source_id,
                                                  linker_name=connection_name,
                                                  parameters=parameters)
    # block to poll the connection
    server_linker = server_linker.result()
    logger.warning('Created')

    # create schema registry
    parameters = {
        'target_service': {
            "type": "ConfluentSchemaRegistry",
            "endpoint": schema_registry
        },
        'auth_info': {
            'name': schema_key,
            'secret_info': {
                'secret_type': 'rawValue',
                'value': schema_secret
            },
            'auth_type': 'secret'
        },
        'secret_store': {
            'key_vault_id': key_vault_id,
        },
        'client_type': client_type,
        'scope': scope,
        'configurationInfo': {
<<<<<<< HEAD
            'configurationStore': {
                'appConfigurationId': app_config_id,
            },
        },
=======
            'action': config_action
        }
>>>>>>> c536d576
    }
    logger.warning('Start creating a connection for schema registry ...')
    registry_linker = client.begin_create_or_update(resource_uri=source_id,
                                                    linker_name='{}_schema'.format(connection_name),
                                                    parameters=parameters)
    # block to poll the connection
    registry_linker = registry_linker.result()
    logger.warning('Created')

    return [
        transform_linker_properties(server_linker),
        transform_linker_properties(registry_linker)
    ]


def connection_update_kafka(cmd, client,  # pylint: disable=too-many-locals
                            connection_name,
                            bootstrap_server=None,
                            kafka_key=None,
                            kafka_secret=None,
                            schema_registry=None,
                            schema_key=None,
                            schema_secret=None,
                            key_vault_id=None,
                            app_config_id=None,
                            client_type=None,
                            source_resource_group=None,
                            source_id=None,
                            customized_keys=None,
                            opt_out_list=None,
                            cluster=None,
                            site=None, slot=None,              # Resource.WebApp
                            deployment=None,
                            spring=None, app=None):            # Resource.SpringCloud

    config_action = 'optOut' if (opt_out_list is not None and
                                 OPT_OUT_OPTION.CONFIGURATION_INFO.value in opt_out_list) else None
    public_network_action = 'optOut' if (opt_out_list is not None and
                                         OPT_OUT_OPTION.PUBLIC_NETWORK.value in opt_out_list) else None

    # use the suffix to decide the connection type
    if connection_name.endswith('_schema'):  # the schema registry connection
        if schema_secret is None:
            raise ValidationError("'--schema-secret' is required to update a schema registry connection")
        if bootstrap_server or kafka_key or kafka_secret:
            raise ValidationError("The available parameters to update a schema registry connection are:"
                                  " ['--schema-registry', '--schema-key', '--schema-secret', '--client-type']")
        server_linker = todict(client.get(resource_uri=source_id, linker_name=connection_name))

        if server_linker.get('secretStore') and server_linker.get('secretStore').get('keyVaultId'):
            key_vault_id = key_vault_id or server_linker.get('secretStore').get('keyVaultId')
        if key_vault_id:
            client = set_user_token_header(client, cmd.cli_ctx)
            from ._utils import create_key_vault_reference_connection_if_not_exist
            create_key_vault_reference_connection_if_not_exist(cmd, client, source_id, key_vault_id)
        if server_linker.get('configurationInfo') and server_linker.get('configurationInfo').get('customizedKeys'):
            customized_keys = customized_keys or server_linker.get('configurationInfo').get('customizedKeys')

        if app_config_id:
            client = set_user_token_header(client, cmd.cli_ctx)
            from ._utils import create_app_config_connection_if_not_exist
            create_app_config_connection_if_not_exist(cmd, client, source_id, app_config_id)

        parameters = {
            'targetService': server_linker.get('targetService'),
            'auth_info': {
                'name': schema_key or server_linker.get('authInfo').get('name'),
                'secret': schema_secret,
                'auth_type': 'secret'
            },
            'secret_store': {
                'key_vault_id': key_vault_id,
            },
            'client_type': client_type or server_linker.get('clientType'),
            # scope does not support update due to aks solution's limitation
            'scope': server_linker.get('scope'),
            'configurationInfo': {
                'customizedKeys': customized_keys,
<<<<<<< HEAD
                'configurationStore': {
                    'appConfigurationId': app_config_id,
                },
=======
                'action': config_action,
>>>>>>> c536d576
            },
        }
        if schema_registry:
            parameters['targetService'] = {
                "type": "ConfluentSchemaRegistry",
                "endpoint": schema_registry
            }
    else:  # the bootstrap server connection
        if kafka_secret is None:
            raise ValidationError("'--kafka-secret' is required to update a bootstrap server connection")
        if schema_registry or schema_key or schema_secret:
            raise ValidationError("The available parameters to update a bootstrap server connection are:"
                                  " ['--bootstrap-server', '--kafka-key', '--kafka-secret', '--client-type']")
        schema_linker = todict(client.get(resource_uri=source_id, linker_name=connection_name))

        if schema_linker.get('secretStore') and schema_linker.get('secretStore').get('keyVaultId'):
            key_vault_id = key_vault_id or schema_linker.get('secretStore').get('keyVaultId')
        if key_vault_id:
            client = set_user_token_header(client, cmd.cli_ctx)
            from ._utils import create_key_vault_reference_connection_if_not_exist
            create_key_vault_reference_connection_if_not_exist(cmd, client, source_id, key_vault_id)
        if schema_linker.get('configurationInfo') and schema_linker.get('configurationInfo').get('customizedKeys'):
            customized_keys = customized_keys or schema_linker.get('configurationInfo').get('customizedKeys')

        if app_config_id:
            client = set_user_token_header(client, cmd.cli_ctx)
            from ._utils import create_app_config_connection_if_not_exist
            create_app_config_connection_if_not_exist(cmd, client, source_id, app_config_id)

        parameters = {
            'targetService': schema_linker.get('targetService'),
            'auth_info': {
                'name': kafka_key or schema_linker.get('authInfo').get('name'),
                'secret': kafka_secret,
                'auth_type': 'secret'
            },
            'secret_store': {
                'key_vault_id': key_vault_id,
            },
            'client_type': client_type or schema_linker.get('clientType'),
            'configurationInfo': {
                'customizedKeys': customized_keys,
<<<<<<< HEAD
                'configurationStore': {
                    'appConfigurationId': app_config_id,
                },
=======
                'action': config_action
>>>>>>> c536d576
            },
            'publicNetworkSolution': {
                'action': public_network_action
            }
        }
        if bootstrap_server:
            parameters['targetService'] = {
                "type": "ConfluentBootstrapServer",
                "endpoint": bootstrap_server
            }

    return client.begin_create_or_update(resource_uri=source_id,
                                         linker_name=connection_name,
                                         parameters=parameters)<|MERGE_RESOLUTION|>--- conflicted
+++ resolved
@@ -331,11 +331,8 @@
                                                       new_addon, no_wait,
                                                       cluster, scope, enable_csi,
                                                       customized_keys=customized_keys,
-<<<<<<< HEAD
+                                                      opt_out_list=opt_out_list,
                                                       app_config_id=app_config_id)
-=======
-                                                      opt_out_list=opt_out_list)
->>>>>>> c536d576
         raise CLIInternalError("Fail to install `serviceconnector-passwordless` extension. Please manually install it"
                                " with `az extension add --name serviceconnector-passwordless --upgrade`"
                                " and rerun the command")
@@ -353,11 +350,8 @@
                                   # Resource.KubernetesCluster
                                   cluster, scope, enable_csi,
                                   customized_keys=customized_keys,
-<<<<<<< HEAD
+                                  opt_out_list=opt_out_list,
                                   app_config_id=app_config_id
-=======
-                                  opt_out_list=opt_out_list,
->>>>>>> c536d576
                                   )
 
 
@@ -388,11 +382,8 @@
                            signalr=None,                                          # Resource.SignalR
                            enable_mi_for_db_linker=None,
                            customized_keys=None,
-<<<<<<< HEAD
+                           opt_out_list=None,
                            app_config_id=None,
-=======
-                           opt_out_list=None,
->>>>>>> c536d576
                            **kwargs,
                            ):
     if not source_id:
@@ -408,15 +399,12 @@
             client_type = CLIENT_TYPE.DotnetConnectionString.value
         else:
             logger.warning('client_type is not dotnet, ignore "--config-connstr"')
-<<<<<<< HEAD
-=======
 
     config_action = 'optOut' if (opt_out_list is not None and
                                  OPT_OUT_OPTION.CONFIGURATION_INFO.value in opt_out_list) else None
     public_network_action = 'optOut' if (opt_out_list is not None and
                                          OPT_OUT_OPTION.PUBLIC_NETWORK.value in opt_out_list) else None
 
->>>>>>> c536d576
     parameters = {
         'target_service': {
             "type": "AzureResource",
@@ -430,18 +418,14 @@
         'scope': scope,
         'configurationInfo': {
             'customizedKeys': customized_keys,
-<<<<<<< HEAD
             'configurationStore': {
                 'appConfigurationId': app_config_id,
             },
-        },
-=======
             'action': config_action
         },
         'publicNetworkSolution': {
             'action': public_network_action
         }
->>>>>>> c536d576
     }
 
     # HACK: set user token to work around OBO
@@ -718,16 +702,13 @@
         'scope': scope or linker.get('scope'),
         'configurationInfo': {
             'customizedKeys': customized_keys,
-<<<<<<< HEAD
             'configurationStore': {
                 'appConfigurationId': app_config_id
-            }
-=======
+            },
             'action': config_action
         },
         'publicNetworkSolution': {
             'action': public_network_action
->>>>>>> c536d576
         }
     }
 
@@ -1077,17 +1058,14 @@
         from ._utils import create_key_vault_reference_connection_if_not_exist
         create_key_vault_reference_connection_if_not_exist(cmd, client, source_id, key_vault_id)
 
-<<<<<<< HEAD
     if app_config_id:
         client = set_user_token_header(client, cmd.cli_ctx)
         from ._utils import create_app_config_connection_if_not_exist
         create_app_config_connection_if_not_exist(cmd, client, source_id, app_config_id, scope)
-=======
     config_action = 'optOut' if (opt_out_list is not None and
                                  OPT_OUT_OPTION.CONFIGURATION_INFO.value in opt_out_list) else None
     public_network_action = 'optOut' if (opt_out_list is not None and
                                          OPT_OUT_OPTION.PUBLIC_NETWORK.value in opt_out_list) else None
->>>>>>> c536d576
 
     # create bootstrap-server
     parameters = {
@@ -1110,13 +1088,10 @@
         'scope': scope,
         'configurationInfo': {
             'customizedKeys': customized_keys,
-<<<<<<< HEAD
             'configurationStore': {
                 'appConfigurationId': app_config_id,
             },
-=======
             'action': config_action
->>>>>>> c536d576
         },
         'publicNetworkSolution': {
             'action': public_network_action
@@ -1150,15 +1125,11 @@
         'client_type': client_type,
         'scope': scope,
         'configurationInfo': {
-<<<<<<< HEAD
             'configurationStore': {
                 'appConfigurationId': app_config_id,
             },
-        },
-=======
             'action': config_action
         }
->>>>>>> c536d576
     }
     logger.warning('Start creating a connection for schema registry ...')
     registry_linker = client.begin_create_or_update(resource_uri=source_id,
@@ -1237,13 +1208,10 @@
             'scope': server_linker.get('scope'),
             'configurationInfo': {
                 'customizedKeys': customized_keys,
-<<<<<<< HEAD
                 'configurationStore': {
                     'appConfigurationId': app_config_id,
                 },
-=======
                 'action': config_action,
->>>>>>> c536d576
             },
         }
         if schema_registry:
@@ -1286,13 +1254,10 @@
             'client_type': client_type or schema_linker.get('clientType'),
             'configurationInfo': {
                 'customizedKeys': customized_keys,
-<<<<<<< HEAD
                 'configurationStore': {
                     'appConfigurationId': app_config_id,
                 },
-=======
                 'action': config_action
->>>>>>> c536d576
             },
             'publicNetworkSolution': {
                 'action': public_network_action
