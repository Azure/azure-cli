# --------------------------------------------------------------------------------------------
# Copyright (c) Microsoft Corporation. All rights reserved.
# Licensed under the MIT License. See License.txt in the project root for license information.
# --------------------------------------------------------------------------------------------
# pylint: disable=too-many-lines

from __future__ import print_function
import sys
import json
import getpass
import base64
import binascii
import platform
import ssl
import re
import logging

import six
from six.moves.urllib.request import urlopen  # pylint: disable=import-error
from azure.cli.core.azclierror import AzCLIErrorType
from azure.cli.core.azclierror import AzCLIError
from knack.log import get_logger
from knack.util import CLIError, to_snake_case

logger = get_logger(__name__)

CLI_PACKAGE_NAME = 'azure-cli'
COMPONENT_PREFIX = 'azure-cli-'

SSLERROR_TEMPLATE = ('Certificate verification failed. This typically happens when using Azure CLI behind a proxy '
                     'that intercepts traffic with a self-signed certificate. '
                     # pylint: disable=line-too-long
                     'Please add this certificate to the trusted CA bundle. More info: https://docs.microsoft.com/en-us/cli/azure/use-cli-effectively#work-behind-a-proxy.')

QUERY_REFERENCE = ("To learn more about --query, please visit: "
                   "'https://docs.microsoft.com/cli/azure/query-azure-cli?view=azure-cli-latest'")


_PROXYID_RE = re.compile(
    '(?i)/subscriptions/(?P<subscription>[^/]*)(/resourceGroups/(?P<resource_group>[^/]*))?'
    '(/providers/(?P<namespace>[^/]*)/(?P<type>[^/]*)/(?P<name>[^/]*)(?P<children>.*))?')

_CHILDREN_RE = re.compile('(?i)/(?P<child_type>[^/]*)/(?P<child_name>[^/]*)')

_VERSION_CHECK_TIME = 'check_time'
_VERSION_UPDATE_TIME = 'update_time'

# A list of reserved names that cannot be used as admin username of VM
DISALLOWED_USER_NAMES = [
    "administrator", "admin", "user", "user1", "test", "user2",
    "test1", "user3", "admin1", "1", "123", "a", "actuser", "adm",
    "admin2", "aspnet", "backup", "console", "guest",
    "owner", "root", "server", "sql", "support", "support_388945a0",
    "sys", "test2", "test3", "user4", "user5"
]


<<<<<<< HEAD
def handle_exception(ex):  # pylint: disable=too-many-return-statements, too-many-statements
=======
def handle_exception(ex):  # pylint: disable=too-many-statements
>>>>>>> 88607436
    # For error code, follow guidelines at https://docs.python.org/2/library/sys.html#sys.exit,
    from jmespath.exceptions import JMESPathTypeError
    from msrestazure.azure_exceptions import CloudError
    from msrest.exceptions import HttpOperationError, ValidationError, ClientRequestError
    from azure.cli.core.azlogging import CommandLoggerContext
    from azure.common import AzureException
    from azure.core.exceptions import AzureError
    from requests.exceptions import SSLError
    import traceback

    logger.debug("azure.cli.core.util.handle_exception is called with an exception:")
    # Print the traceback and exception message
    logger.debug(traceback.format_exc())

    with CommandLoggerContext(logger):
        error_msg = getattr(ex, 'message', str(ex))
        exit_code = 1

        if isinstance(ex, AzCLIError):
            az_error = ex

        elif isinstance(ex, JMESPathTypeError):
            error_msg = "Invalid jmespath query supplied for `--query`: {}".format(error_msg)
            az_error = AzCLIError(AzCLIErrorType.ArgumentParseError, error_msg)
            az_error.set_recommendation(QUERY_REFERENCE)

        elif isinstance(ex, ValidationError):
            az_error = AzCLIError(AzCLIErrorType.ValidationError, error_msg)

        # TODO: Fine-grained analysis to decide whether they are ValidationErrors
        elif isinstance(ex, (CLIError, CloudError, AzureError)):
            try:
                error_msg = ex.args[0]
                for detail in ex.args[0].error.details:
                    error_msg += ('\n' + detail)
            except Exception:  # pylint: disable=broad-except
                pass
            az_error = AzCLIError(AzCLIErrorType.ValidationError, error_msg)
            exit_code = ex.args[1] if len(ex.args) >= 2 else 1

        # TODO: Fine-grained analysis
        elif isinstance(ex, AzureException):
            az_error = AzCLIError(AzCLIErrorType.ServiceError, error_msg)
            exit_code = ex.args[1] if len(ex.args) >= 2 else 1

        # TODO: Fine-grained analysis
        elif isinstance(ex, (ClientRequestError, SSLError)):
            az_error = AzCLIError(AzCLIErrorType.ClientError, error_msg)
            if 'SSLError' in error_msg:
                az_error.set_recommendation(SSLERROR_TEMPLATE)

        # TODO: Fine-grained analysis
        elif isinstance(ex, HttpOperationError):
            try:
                response = json.loads(ex.response.text)
                if isinstance(response, str):
                    error = response
                else:
                    error = response['error']

                # ARM should use ODATA v4. So should try this first.
                # http://docs.oasis-open.org/odata/odata-json-format/v4.0/os/odata-json-format-v4.0-os.html#_Toc372793091
                if isinstance(error, dict):
                    code = "{} - ".format(error.get('code', 'Unknown Code'))
                    message = error.get('message', ex)
                    error_msg = "code: {}, {}".format(code, message)
                else:
                    error_msg = error

            except (ValueError, KeyError):
                pass

            az_error = AzCLIError(AzCLIErrorType.ServiceError, error_msg)

        elif isinstance(ex, KeyboardInterrupt):
            error_msg = 'Keyboard interrupt is captured.'
            az_error = AzCLIError(AzCLIErrorType.ManualInterrupt, error_msg)

        else:
            error_msg = "The command failed with an unexpected error. Here is the traceback:"
            az_error = AzCLIError(AzCLIErrorType.UnexpectedError, error_msg)
            az_error.set_raw_exception(ex)
            az_error.set_recommendation("To open an issue, please run: 'az feedback'")

        az_error.print_error()
        az_error.send_telemetry()

        return exit_code


# pylint: disable=inconsistent-return-statements
def empty_on_404(ex):
    from msrestazure.azure_exceptions import CloudError
    if isinstance(ex, CloudError) and ex.status_code == 404:
        return None
    raise ex


def truncate_text(str_to_shorten, width=70, placeholder=' [...]'):
    if width <= 0:
        raise ValueError('width must be greater than 0.')
    s_len = width - len(placeholder)
    return str_to_shorten[:s_len] + (str_to_shorten[s_len:] and placeholder)


def get_installed_cli_distributions():
    # Stop importing pkg_resources, because importing it is slow (~200ms).
    # from pkg_resources import working_set
    # return [d for d in list(working_set) if d.key == CLI_PACKAGE_NAME or d.key.startswith(COMPONENT_PREFIX)]

    # Use the hard-coded version instead of querying all modules under site-packages.
    from azure.cli.core import __version__ as azure_cli_core_version
    from azure.cli.telemetry import __version__ as azure_cli_telemetry_version

    class VersionItem:  # pylint: disable=too-few-public-methods
        """A mock of pkg_resources.EggInfoDistribution to maintain backward compatibility."""
        def __init__(self, key, version):
            self.key = key
            self.version = version

    return [
        VersionItem('azure-cli', azure_cli_core_version),
        VersionItem('azure-cli-core', azure_cli_core_version),
        VersionItem('azure-cli-telemetry', azure_cli_telemetry_version)
    ]


def get_latest_from_github(package_path='azure-cli'):
    try:
        import requests
        git_url = "https://raw.githubusercontent.com/Azure/azure-cli/master/src/{}/setup.py".format(package_path)
        response = requests.get(git_url, timeout=10)
        if response.status_code != 200:
            logger.info("Failed to fetch the latest version from '%s' with status code '%s' and reason '%s'",
                        git_url, response.status_code, response.reason)
            return None
        for line in response.iter_lines():
            txt = line.decode('utf-8', errors='ignore')
            if txt.startswith('VERSION'):
                match = re.search(r'VERSION = \"(.*)\"$', txt)
                if match:
                    return match.group(1)
    except Exception as ex:  # pylint: disable=broad-except
        logger.info("Failed to get the latest version from '%s'. %s", git_url, str(ex))
        return None


def _update_latest_from_github(versions):
    if not check_connectivity(max_retries=0):
        return versions, False
    success = True
    for pkg in ['azure-cli-core', 'azure-cli-telemetry']:
        version = get_latest_from_github(pkg)
        if not version:
            success = False
        else:
            versions[pkg.replace(COMPONENT_PREFIX, '')]['pypi'] = version
    try:
        versions[CLI_PACKAGE_NAME]['pypi'] = versions['core']['pypi']
    except KeyError:
        pass
    return versions, success


def get_cached_latest_versions(versions=None):
    """ Get the latest versions from a cached file"""
    import datetime
    from azure.cli.core._session import VERSIONS

    if not versions:
        versions = _get_local_versions()

    if VERSIONS[_VERSION_UPDATE_TIME]:
        version_update_time = datetime.datetime.strptime(VERSIONS[_VERSION_UPDATE_TIME], '%Y-%m-%d %H:%M:%S.%f')
        if datetime.datetime.now() < version_update_time + datetime.timedelta(days=1):
            cache_versions = VERSIONS['versions']
            if cache_versions and cache_versions['azure-cli']['local'] == versions['azure-cli']['local']:
                return cache_versions.copy(), True

    versions, success = _update_latest_from_github(versions)
    VERSIONS['versions'] = versions
    VERSIONS[_VERSION_UPDATE_TIME] = str(datetime.datetime.now())
    return versions.copy(), success


def _get_local_versions():
    # get locally installed versions
    versions = {}
    for dist in get_installed_cli_distributions():
        if dist.key == CLI_PACKAGE_NAME:
            versions[CLI_PACKAGE_NAME] = {'local': dist.version}
        elif dist.key.startswith(COMPONENT_PREFIX):
            comp_name = dist.key.replace(COMPONENT_PREFIX, '')
            versions[comp_name] = {'local': dist.version}
    return versions


def get_az_version_string(use_cache=False):  # pylint: disable=too-many-statements
    from azure.cli.core.extension import get_extensions, EXTENSIONS_DIR, DEV_EXTENSION_SOURCES, EXTENSIONS_SYS_DIR

    output = six.StringIO()
    versions = _get_local_versions()

    # get the versions from pypi
    versions, success = get_cached_latest_versions(versions) if use_cache else _update_latest_from_github(versions)
    updates_available_components = []

    def _print(val=''):
        print(val, file=output)

    def _get_version_string(name, version_dict):
        from distutils.version import LooseVersion  # pylint: disable=import-error,no-name-in-module
        local = version_dict['local']
        pypi = version_dict.get('pypi', None)
        if pypi and LooseVersion(pypi) > LooseVersion(local):
            return name.ljust(25) + local.rjust(15) + ' *'
        return name.ljust(25) + local.rjust(15)

    ver_string = _get_version_string(CLI_PACKAGE_NAME, versions.pop(CLI_PACKAGE_NAME))
    if '*' in ver_string:
        updates_available_components.append(CLI_PACKAGE_NAME)
    _print(ver_string)
    _print()
    for name in sorted(versions.keys()):
        ver_string = _get_version_string(name, versions.pop(name))
        if '*' in ver_string:
            updates_available_components.append(name)
        _print(ver_string)
    _print()
    extensions = get_extensions()
    if extensions:
        _print('Extensions:')
        for ext in extensions:
            if ext.ext_type == 'dev':
                _print(ext.name.ljust(20) + (ext.version or 'Unknown').rjust(20) + ' (dev) ' + ext.path)
            else:
                _print(ext.name.ljust(20) + (ext.version or 'Unknown').rjust(20))
        _print()
    _print("Python location '{}'".format(sys.executable))
    _print("Extensions directory '{}'".format(EXTENSIONS_DIR))
    import os
    if os.path.isdir(EXTENSIONS_SYS_DIR) and os.listdir(EXTENSIONS_SYS_DIR):
        _print("Extensions system directory '{}'".format(EXTENSIONS_SYS_DIR))
    if DEV_EXTENSION_SOURCES:
        _print("Development extension sources:")
        for source in DEV_EXTENSION_SOURCES:
            _print('    {}'.format(source))
    _print()
    _print('Python ({}) {}'.format(platform.system(), sys.version))
    _print()
    _print('Legal docs and information: aka.ms/AzureCliLegal')
    _print()
    version_string = output.getvalue()

    # if unable to query PyPI, use sentinel value to flag that
    # we couldn't check for updates
    if not success:
        updates_available_components = None
    return version_string, updates_available_components


def get_az_version_json():
    from azure.cli.core.extension import get_extensions
    versions = {'extensions': {}}

    for dist in get_installed_cli_distributions():
        versions[dist.key] = dist.version
    extensions = get_extensions()
    if extensions:
        for ext in extensions:
            versions['extensions'][ext.name] = ext.version or 'Unknown'
    return versions


def show_updates_available(new_line_before=False, new_line_after=False):
    from azure.cli.core._session import VERSIONS
    import datetime

    if VERSIONS[_VERSION_CHECK_TIME]:
        version_check_time = datetime.datetime.strptime(VERSIONS[_VERSION_CHECK_TIME], '%Y-%m-%d %H:%M:%S.%f')
        if datetime.datetime.now() < version_check_time + datetime.timedelta(days=7):
            return

    _, updates_available_components = get_az_version_string(use_cache=True)
    if updates_available_components:
        if new_line_before:
            logger.warning("")
        show_updates(updates_available_components)
        if new_line_after:
            logger.warning("")
    VERSIONS[_VERSION_CHECK_TIME] = str(datetime.datetime.now())


def show_updates(updates_available_components):
    if updates_available_components is None:
        logger.warning('Unable to check if your CLI is up-to-date. Check your internet connection.')
    elif updates_available_components:  # pylint: disable=too-many-nested-blocks
        if in_cloud_console():
            warning_msg = 'You have %i updates available. They will be updated with the next build of Cloud Shell.'
        else:
            warning_msg = "You have %i updates available."
            if CLI_PACKAGE_NAME in updates_available_components:
                warning_msg = "{} Consider updating your CLI installation with 'az upgrade'".format(warning_msg)
        logger.warning(warning_msg, len(updates_available_components))
    else:
        print('Your CLI is up-to-date.')


def get_json_object(json_string):
    """ Loads a JSON string as an object and converts all keys to snake case """

    def _convert_to_snake_case(item):
        if isinstance(item, dict):
            new_item = {}
            for key, val in item.items():
                new_item[to_snake_case(key)] = _convert_to_snake_case(val)
            return new_item
        if isinstance(item, list):
            return [_convert_to_snake_case(x) for x in item]
        return item

    return _convert_to_snake_case(shell_safe_json_parse(json_string))


def get_file_json(file_path, throw_on_empty=True, preserve_order=False):
    content = read_file_content(file_path)
    if not content and not throw_on_empty:
        return None
    try:
        return shell_safe_json_parse(content, preserve_order)
    except CLIError as ex:
        raise CLIError("Failed to parse {} with exception:\n    {}".format(file_path, ex))


def read_file_content(file_path, allow_binary=False):
    from codecs import open as codecs_open
    # Note, always put 'utf-8-sig' first, so that BOM in WinOS won't cause trouble.
    for encoding in ['utf-8-sig', 'utf-8', 'utf-16', 'utf-16le', 'utf-16be']:
        try:
            with codecs_open(file_path, encoding=encoding) as f:
                logger.debug("attempting to read file %s as %s", file_path, encoding)
                return f.read()
        except (UnicodeError, UnicodeDecodeError):
            pass

    if allow_binary:
        try:
            with open(file_path, 'rb') as input_file:
                logger.debug("attempting to read file %s as binary", file_path)
                return base64.b64encode(input_file.read()).decode("utf-8")
        except Exception:  # pylint: disable=broad-except
            pass
    raise CLIError('Failed to decode file {} - unknown decoding'.format(file_path))


def shell_safe_json_parse(json_or_dict_string, preserve_order=False):
    """ Allows the passing of JSON or Python dictionary strings. This is needed because certain
    JSON strings in CMD shell are not received in main's argv. This allows the user to specify
    the alternative notation, which does not have this problem (but is technically not JSON). """
    try:
        if not preserve_order:
            return json.loads(json_or_dict_string)
        from collections import OrderedDict
        return json.loads(json_or_dict_string, object_pairs_hook=OrderedDict)
    except ValueError as json_ex:
        try:
            import ast
            return ast.literal_eval(json_or_dict_string)
        except SyntaxError:
            raise CLIError(json_ex)
        except ValueError as ex:
            logger.debug(ex)  # log the exception which could be a python dict parsing error.
            raise CLIError(json_ex)  # raise json_ex error which is more readable and likely.


def b64encode(s):
    """
    Encodes a string to base64 on 2.x and 3.x
    :param str s: latin_1 encoded string
    :return: base64 encoded string
    :rtype: str
    """
    encoded = base64.b64encode(six.b(s))
    return encoded if encoded is str else encoded.decode('latin-1')


def b64_to_hex(s):
    """
    Decodes a string to base64 on 2.x and 3.x
    :param str s: base64 encoded string
    :return: uppercase hex string
    :rtype: str
    """
    decoded = base64.b64decode(s)
    hex_data = binascii.hexlify(decoded).upper()
    if isinstance(hex_data, bytes):
        return str(hex_data.decode("utf-8"))
    return hex_data


def random_string(length=16, force_lower=False, digits_only=False):
    from string import ascii_letters, digits, ascii_lowercase
    from random import choice
    choice_set = digits
    if not digits_only:
        choice_set += ascii_lowercase if force_lower else ascii_letters
    return ''.join([choice(choice_set) for _ in range(length)])


def hash_string(value, length=16, force_lower=False):
    """ Generate a deterministic hashed string."""
    import hashlib
    m = hashlib.sha256()
    try:
        m.update(value)
    except TypeError:
        m.update(value.encode())
    digest = m.hexdigest()
    digest = digest.lower() if force_lower else digest
    while len(digest) < length:
        digest = digest + digest
    return digest[:length]


def in_cloud_console():
    import os
    return os.environ.get('ACC_CLOUD', None)


def get_arg_list(op):
    import inspect

    try:
        # only supported in python3 - falling back to argspec if not available
        sig = inspect.signature(op)
        return sig.parameters
    except AttributeError:
        sig = inspect.getargspec(op)  # pylint: disable=deprecated-method
        return sig.args


def is_track2(client_class):
    """ IS this client a autorestv3/track2 one?.
    Could be refined later if necessary.
    """
    from inspect import getfullargspec as get_arg_spec
    args = get_arg_spec(client_class.__init__).args
    return "credential" in args


DISABLE_VERIFY_VARIABLE_NAME = "AZURE_CLI_DISABLE_CONNECTION_VERIFICATION"


def should_disable_connection_verify():
    import os
    return bool(os.environ.get(DISABLE_VERIFY_VARIABLE_NAME))


def poller_classes():
    from msrestazure.azure_operation import AzureOperationPoller
    from msrest.polling.poller import LROPoller
    from azure.core.polling import LROPoller as AzureCoreLROPoller
    return (AzureOperationPoller, LROPoller, AzureCoreLROPoller)


def augment_no_wait_handler_args(no_wait_enabled, handler, handler_args):
    """ Populates handler_args with the appropriate args for no wait """
    h_args = get_arg_list(handler)
    if 'no_wait' in h_args:
        handler_args['no_wait'] = no_wait_enabled
    if 'raw' in h_args and no_wait_enabled:
        # support autorest 2
        handler_args['raw'] = True
    if 'polling' in h_args and no_wait_enabled:
        # support autorest 3
        handler_args['polling'] = False


def sdk_no_wait(no_wait, func, *args, **kwargs):
    if no_wait:
        kwargs.update({'polling': False})
    return func(*args, **kwargs)


def open_page_in_browser(url):
    import subprocess
    import webbrowser
    platform_name, _ = _get_platform_info()

    if is_wsl():   # windows 10 linux subsystem
        try:
            # https://docs.microsoft.com/en-us/powershell/module/microsoft.powershell.core/about/about_powershell_exe
            # Ampersand (&) should be quoted
            return subprocess.call(['powershell.exe', '-Command', 'Start-Process "{}"'.format(url)])
        except OSError:  # WSL might be too old  # FileNotFoundError introduced in Python 3
            pass
    elif platform_name == 'darwin':
        # handle 2 things:
        # a. On OSX sierra, 'python -m webbrowser -t <url>' emits out "execution error: <url> doesn't
        #    understand the "open location" message"
        # b. Python 2.x can't sniff out the default browser
        return subprocess.Popen(['open', url])
    try:
        return webbrowser.open(url, new=2)  # 2 means: open in a new tab, if possible
    except TypeError:  # See https://bugs.python.org/msg322439
        return webbrowser.open(url, new=2)


def _get_platform_info():
    uname = platform.uname()
    # python 2, `platform.uname()` returns: tuple(system, node, release, version, machine, processor)
    platform_name = getattr(uname, 'system', None) or uname[0]
    release = getattr(uname, 'release', None) or uname[2]
    return platform_name.lower(), release.lower()


def is_wsl():
    platform_name, release = _get_platform_info()
    return platform_name == 'linux' and release.split('-')[-1] == 'microsoft'


def is_windows():
    platform_name, _ = _get_platform_info()
    return platform_name == 'windows'


def can_launch_browser():
    import os
    import webbrowser
    platform_name, _ = _get_platform_info()
    if is_wsl() or platform_name != 'linux':
        return True
    # per https://unix.stackexchange.com/questions/46305/is-there-a-way-to-retrieve-the-name-of-the-desktop-environment
    # and https://unix.stackexchange.com/questions/193827/what-is-display-0
    # we can check a few env vars
    gui_env_vars = ['DESKTOP_SESSION', 'XDG_CURRENT_DESKTOP', 'DISPLAY']
    result = True
    if platform_name == 'linux':
        if any(os.getenv(v) for v in gui_env_vars):
            try:
                default_browser = webbrowser.get()
                if getattr(default_browser, 'name', None) == 'www-browser':  # text browser won't work
                    result = False
            except webbrowser.Error:
                result = False
        else:
            result = False

    return result


def get_command_type_kwarg(custom_command=False):
    return 'custom_command_type' if custom_command else 'command_type'


def reload_module(module):
    # reloading the imported module to update
    try:
        from importlib import reload
    except ImportError:
        pass  # for python 2
    reload(sys.modules[module])


def get_default_admin_username():
    try:
        username = getpass.getuser()
    except KeyError:
        username = None
    if username is None or username.lower() in DISALLOWED_USER_NAMES:
        logger.warning('Default username %s is a reserved username. Use azureuser instead.', username)
        username = 'azureuser'
    return username


def _find_child(parent, *args, **kwargs):
    # tuple structure (path, key, dest)
    path = kwargs.get('path', None)
    key_path = kwargs.get('key_path', None)
    comps = zip(path.split('.'), key_path.split('.'), args)
    current = parent
    for path, key, val in comps:
        current = getattr(current, path, None)
        if current is None:
            raise CLIError("collection '{}' not found".format(path))
        match = next((x for x in current if getattr(x, key).lower() == val.lower()), None)
        if match is None:
            raise CLIError("item '{}' not found in {}".format(val, path))
        current = match
    return current


def find_child_item(parent, *args, **kwargs):
    path = kwargs.get('path', '')
    key_path = kwargs.get('key_path', '')
    if len(args) != len(path.split('.')) != len(key_path.split('.')):
        raise CLIError('command authoring error: args, path and key_path must have equal number of components.')
    return _find_child(parent, *args, path=path, key_path=key_path)


def find_child_collection(parent, *args, **kwargs):
    path = kwargs.get('path', '')
    key_path = kwargs.get('key_path', '')
    arg_len = len(args)
    key_len = len(key_path.split('.'))
    path_len = len(path.split('.'))
    if arg_len != key_len and path_len != arg_len + 1:
        raise CLIError('command authoring error: args and key_path must have equal number of components, and '
                       'path must have one extra component (the path to the collection of interest.')
    parent = _find_child(parent, *args, path=path, key_path=key_path)
    collection_path = path.split('.')[-1]
    collection = getattr(parent, collection_path, None)
    if collection is None:
        raise CLIError("collection '{}' not found".format(collection_path))
    return collection


def check_connectivity(url='https://example.org', max_retries=5, timeout=1):
    import requests
    import timeit
    start = timeit.default_timer()
    success = None
    try:
        s = requests.Session()
        s.mount(url, requests.adapters.HTTPAdapter(max_retries=max_retries))
        s.head(url, timeout=timeout)
        success = True
    except (requests.exceptions.ConnectionError, requests.exceptions.Timeout) as ex:
        logger.info('Connectivity problem detected.')
        logger.debug(ex)
        success = False
    stop = timeit.default_timer()
    logger.debug('Connectivity check: %s sec', stop - start)
    return success


def send_raw_request(cli_ctx, method, url, headers=None, uri_parameters=None,  # pylint: disable=too-many-locals,too-many-branches,too-many-statements
                     body=None, skip_authorization_header=False, resource=None, output_file=None,
                     generated_client_request_id_name='x-ms-client-request-id'):
    import uuid
    from requests import Session, Request
    from requests.structures import CaseInsensitiveDict

    result = CaseInsensitiveDict()
    for s in headers or []:
        try:
            temp = shell_safe_json_parse(s)
            result.update(temp)
        except CLIError:
            key, value = s.split('=', 1)
            result[key] = value
    headers = result

    # If Authorization header is already provided, don't bother with the token
    if 'Authorization' in headers:
        skip_authorization_header = True

    # Handle User-Agent
    agents = [get_az_user_agent()]

    # Borrow AZURE_HTTP_USER_AGENT from msrest
    # https://github.com/Azure/msrest-for-python/blob/4cc8bc84e96036f03b34716466230fb257e27b36/msrest/pipeline/universal.py#L70
    _ENV_ADDITIONAL_USER_AGENT = 'AZURE_HTTP_USER_AGENT'
    import os
    if _ENV_ADDITIONAL_USER_AGENT in os.environ:
        agents.append(os.environ[_ENV_ADDITIONAL_USER_AGENT])

    # Custom User-Agent provided as command argument
    if 'User-Agent' in headers:
        agents.append(headers['User-Agent'])
    headers['User-Agent'] = ' '.join(agents)

    if generated_client_request_id_name:
        headers[generated_client_request_id_name] = str(uuid.uuid4())

    # try to figure out the correct content type
    if body:
        try:
            _ = shell_safe_json_parse(body)
            if 'Content-Type' not in headers:
                headers['Content-Type'] = 'application/json'
        except Exception:  # pylint: disable=broad-except
            pass

    # add telemetry
    headers['CommandName'] = cli_ctx.data['command']
    if cli_ctx.data.get('safe_params'):
        headers['ParameterSetName'] = ' '.join(cli_ctx.data['safe_params'])

    result = {}
    for s in uri_parameters or []:
        try:
            temp = shell_safe_json_parse(s)
            result.update(temp)
        except CLIError:
            key, value = s.split('=', 1)
            result[key] = value
    uri_parameters = result or None

    endpoints = cli_ctx.cloud.endpoints
    # If url is an ARM resource ID, like /subscriptions/xxx/resourcegroups/xxx?api-version=2019-07-01,
    # default to Azure Resource Manager.
    # https://management.azure.com + /subscriptions/xxx/resourcegroups/xxx?api-version=2019-07-01
    if '://' not in url:
        url = endpoints.resource_manager.rstrip('/') + url

    # Replace common tokens with real values. It is for smooth experience if users copy and paste the url from
    # Azure Rest API doc
    from azure.cli.core._profile import Profile
    profile = Profile(cli_ctx=cli_ctx)
    if '{subscriptionId}' in url:
        url = url.replace('{subscriptionId}', cli_ctx.data['subscription_id'] or profile.get_subscription_id())

    # Prepare the Bearer token for `Authorization` header
    if not skip_authorization_header and url.lower().startswith('https://'):
        # Prepare `resource` for `get_raw_token`
        if not resource:
            # If url starts with ARM endpoint, like `https://management.azure.com/`,
            # use `active_directory_resource_id` for resource, like `https://management.core.windows.net/`.
            # This follows the same behavior as `azure.cli.core.commands.client_factory._get_mgmt_service_client`
            if url.lower().startswith(endpoints.resource_manager.rstrip('/')):
                resource = endpoints.active_directory_resource_id
            else:
                from azure.cli.core.cloud import CloudEndpointNotSetException
                for p in [x for x in dir(endpoints) if not x.startswith('_')]:
                    try:
                        value = getattr(endpoints, p)
                    except CloudEndpointNotSetException:
                        continue
                    if isinstance(value, six.string_types) and url.lower().startswith(value.lower()):
                        resource = value
                        break
        if resource:
            # Prepare `subscription` for `get_raw_token`
            # If this is an ARM request, try to extract subscription ID from the URL.
            # But there are APIs which don't require subscription ID, like /subscriptions, /tenants
            # TODO: In the future when multi-tenant subscription is supported, we won't be able to uniquely identify
            #   the token from subscription anymore.
            token_subscription = None
            if url.lower().startswith(endpoints.resource_manager.rstrip('/')):
                token_subscription = _extract_subscription_id(url)
            if token_subscription:
                logger.debug('Retrieving token for resource %s, subscription %s', resource, token_subscription)
                token_info, _, _ = profile.get_raw_token(resource, subscription=token_subscription)
            else:
                logger.debug('Retrieving token for resource %s', resource)
                token_info, _, _ = profile.get_raw_token(resource)
            token_type, token, _ = token_info
            headers = headers or {}
            headers['Authorization'] = '{} {}'.format(token_type, token)
        else:
            logger.warning("Can't derive appropriate Azure AD resource from --url to acquire an access token. "
                           "If access token is required, use --resource to specify the resource")

    # https://requests.readthedocs.io/en/latest/user/advanced/#prepared-requests
    s = Session()
    req = Request(method=method, url=url, headers=headers, params=uri_parameters, data=body)
    prepped = s.prepare_request(req)

    # Merge environment settings into session
    settings = s.merge_environment_settings(prepped.url, {}, None, not should_disable_connection_verify(), None)
    _log_request(prepped)
    r = s.send(prepped, **settings)
    _log_response(r)

    if not r.ok:
        reason = r.reason
        if r.text:
            reason += '({})'.format(r.text)
        raise CLIError(reason)
    if output_file:
        with open(output_file, 'wb') as fd:
            for chunk in r.iter_content(chunk_size=128):
                fd.write(chunk)
    return r


def _extract_subscription_id(url):
    """Extract the subscription ID from an ARM request URL."""
    subscription_regex = '/subscriptions/([0-9a-f]{8}-[0-9a-f]{4}-[0-9a-f]{4}-[0-9a-f]{4}-[0-9a-f]{12})'
    match = re.search(subscription_regex, url, re.IGNORECASE)
    if match:
        subscription_id = match.groups()[0]
        logger.debug('Found subscription ID %s in the URL %s', subscription_id, url)
        return subscription_id
    logger.debug('No subscription ID specified in the URL %s', url)
    return None


def _log_request(request):
    """Log a client request. Copied from msrest
    https://github.com/Azure/msrest-for-python/blob/3653d29fc44da408898b07c710290a83d196b777/msrest/http_logger.py#L39
    """
    if not logger.isEnabledFor(logging.DEBUG):
        return

    try:
        logger.info("Request URL: %r", request.url)
        logger.info("Request method: %r", request.method)
        logger.info("Request headers:")
        for header, value in request.headers.items():
            if header.lower() == 'authorization':
                # Trim at least half of the token but keep at most 20 characters
                preserve_length = min(int(len(value) * 0.5), 20)
                value = value[:preserve_length] + '...'
            logger.info("    %r: %r", header, value)
        logger.info("Request body:")

        # We don't want to log the binary data of a file upload.
        import types
        if isinstance(request.body, types.GeneratorType):
            logger.info("File upload")
        else:
            logger.info(str(request.body))
    except Exception as err:  # pylint: disable=broad-except
        logger.info("Failed to log request: %r", err)


def _log_response(response, **kwargs):
    """Log a server response. Copied from msrest
    https://github.com/Azure/msrest-for-python/blob/3653d29fc44da408898b07c710290a83d196b777/msrest/http_logger.py#L68
    """
    if not logger.isEnabledFor(logging.DEBUG):
        return None

    try:
        logger.info("Response status: %r", response.status_code)
        logger.info("Response headers:")
        for res_header, value in response.headers.items():
            logger.info("    %r: %r", res_header, value)

        # We don't want to log binary data if the response is a file.
        logger.info("Response content:")
        pattern = re.compile(r'attachment; ?filename=["\w.]+', re.IGNORECASE)
        header = response.headers.get('content-disposition')

        if header and pattern.match(header):
            filename = header.partition('=')[2]
            logger.info("File attachments: %s", filename)
        elif response.headers.get("content-type", "").endswith("octet-stream"):
            logger.info("Body contains binary data.")
        elif response.headers.get("content-type", "").startswith("image"):
            logger.info("Body contains image data.")
        else:
            if kwargs.get('stream', False):
                logger.info("Body is streamable")
            else:
                logger.info(response.content.decode("utf-8-sig"))
        return response
    except Exception as err:  # pylint: disable=broad-except
        logger.info("Failed to log response: %s", repr(err))
        return response


class ScopedConfig:

    def __init__(self, cli_config, use_local_config=None):
        self.use_local_config = use_local_config
        if self.use_local_config is None:
            self.use_local_config = False
        self.cli_config = cli_config
        # here we use getattr/setattr to prepare the situation that "use_local_config" might not be available
        self.original_use_local_config = getattr(cli_config, 'use_local_config', None)

    def __enter__(self):
        self.cli_config.use_local_config = self.use_local_config

    def __exit__(self, exc_type, exc_val, exc_tb):
        setattr(self.cli_config, 'use_local_config', self.original_use_local_config)


ConfiguredDefaultSetter = ScopedConfig


def _ssl_context():
    if sys.version_info < (3, 4) or (in_cloud_console() and platform.system() == 'Windows'):
        try:
            return ssl.SSLContext(ssl.PROTOCOL_TLS)  # added in python 2.7.13 and 3.6
        except AttributeError:
            return ssl.SSLContext(ssl.PROTOCOL_TLSv1)

    return ssl.create_default_context()


def urlretrieve(url):
    req = urlopen(url, context=_ssl_context())
    return req.read()


def parse_proxy_resource_id(rid):
    """Parses a resource_id into its various parts.

    Return an empty dictionary, if invalid resource id.

    :param rid: The resource id being parsed
    :type rid: str
    :returns: A dictionary with with following key/value pairs (if found):

        - subscription:            Subscription id
        - resource_group:          Name of resource group
        - namespace:               Namespace for the resource provider (i.e. Microsoft.Compute)
        - type:                    Type of the root resource (i.e. virtualMachines)
        - name:                    Name of the root resource
        - child_type_{level}:      Type of the child resource of that level
        - child_name_{level}:      Name of the child resource of that level
        - last_child_num:          Level of the last child

    :rtype: dict[str,str]
    """
    if not rid:
        return {}
    match = _PROXYID_RE.match(rid)
    if match:
        result = match.groupdict()
        children = _CHILDREN_RE.finditer(result['children'] or '')
        count = None
        for count, child in enumerate(children):
            result.update({
                key + '_%d' % (count + 1): group for key, group in child.groupdict().items()})
        result['last_child_num'] = count + 1 if isinstance(count, int) else None
        result.pop('children', None)
        return {key: value for key, value in result.items() if value is not None}
    return None


def get_az_user_agent():
    # Dynamically load the core version
    from azure.cli.core import __version__ as core_version

    agents = ["AZURECLI/{}".format(core_version)]

    import os
    from azure.cli.core._environment import _ENV_AZ_INSTALLER
    if _ENV_AZ_INSTALLER in os.environ:
        agents.append('({})'.format(os.environ[_ENV_AZ_INSTALLER]))

    # msrest already has this
    # https://github.com/Azure/msrest-for-python/blob/4cc8bc84e96036f03b34716466230fb257e27b36/msrest/pipeline/universal.py#L70
    # if ENV_ADDITIONAL_USER_AGENT in os.environ:
    #     agents.append(os.environ[ENV_ADDITIONAL_USER_AGENT])

    return ' '.join(agents)


def user_confirmation(message, yes=False):
    if yes:
        return
    from knack.prompting import prompt_y_n, NoTTYException
    try:
        if not prompt_y_n(message):
            raise CLIError('Operation cancelled.')
    except NoTTYException:
        raise CLIError(
            'Unable to prompt for confirmation as no tty available. Use --yes.')


def get_linux_distro():
    if platform.system() != 'Linux':
        return None, None

    try:
        with open('/etc/os-release') as lines:
            tokens = [line.strip() for line in lines]
    except Exception:  # pylint: disable=broad-except
        return None, None

    release_info = {}
    for token in tokens:
        if '=' in token:
            k, v = token.split('=', 1)
            release_info[k.lower()] = v.strip('"')

    return release_info.get('name', None), release_info.get('version_id', None)


def roughly_parse_command(args):
    # Roughly parse the command part: <az vm create> --name vm1
    # Similar to knack.invocation.CommandInvoker._rudimentary_get_command, but we don't need to bother with
    # positional args
    nouns = []
    for arg in args:
        if arg and arg[0] != '-':
            nouns.append(arg)
        else:
            break
    return ' '.join(nouns).lower()


def is_guid(guid):
    import uuid
    try:
        uuid.UUID(guid)
        return True
    except ValueError:
        return False


def handle_version_update():
    """Clean up information in local files that may be invalidated
    because of a version update of Azure CLI
    """
    try:
        from azure.cli.core._session import VERSIONS
        from distutils.version import LooseVersion  # pylint: disable=import-error,no-name-in-module
        from azure.cli.core import __version__
        if not VERSIONS['versions']:
            get_cached_latest_versions()
        elif LooseVersion(VERSIONS['versions']['core']['local']) != LooseVersion(__version__):
            logger.debug("Azure CLI has been updated.")
            logger.debug("Clean up versions and refresh cloud endpoints information in local files.")
            VERSIONS['versions'] = {}
            VERSIONS['update_time'] = ''
            from azure.cli.core.cloud import refresh_known_clouds
            refresh_known_clouds()
    except Exception as ex:  # pylint: disable=broad-except
        logger.warning(ex)<|MERGE_RESOLUTION|>--- conflicted
+++ resolved
@@ -55,11 +55,7 @@
 ]
 
 
-<<<<<<< HEAD
 def handle_exception(ex):  # pylint: disable=too-many-return-statements, too-many-statements
-=======
-def handle_exception(ex):  # pylint: disable=too-many-statements
->>>>>>> 88607436
     # For error code, follow guidelines at https://docs.python.org/2/library/sys.html#sys.exit,
     from jmespath.exceptions import JMESPathTypeError
     from msrestazure.azure_exceptions import CloudError
