interactions:
- request:
    body: null
    headers:
      Accept:
      - application/json
      Accept-Encoding:
      - gzip, deflate
      CommandName:
      - storage account keys list
      Connection:
      - keep-alive
      Content-Length:
      - '0'
      ParameterSetName:
      - -n -g --query -o
      User-Agent:
<<<<<<< HEAD
      - AZURECLI/2.28.0 azsdk-python-azure-mgmt-storage/18.0.0 Python/3.9.6 (Windows-10-10.0.19043-SP0)
=======
      - AZURECLI/2.28.0 azsdk-python-azure-mgmt-storage/18.0.0 Python/3.7.9 (Windows-10-10.0.19041-SP0)
>>>>>>> b754e9f8
    method: POST
    uri: https://management.azure.com/subscriptions/00000000-0000-0000-0000-000000000000/resourceGroups/clitest.rg000001/providers/Microsoft.Storage/storageAccounts/clitest000002/listKeys?api-version=2021-06-01&$expand=kerb
  response:
    body:
<<<<<<< HEAD
      string: '{"keys":[{"creationTime":"2021-09-15T02:36:16.6081537Z","keyName":"key1","value":"veryFakedStorageAccountKey==","permissions":"FULL"},{"creationTime":"2021-09-15T02:36:16.6081537Z","keyName":"key2","value":"veryFakedStorageAccountKey==","permissions":"FULL"}]}'
=======
      string: '{"keys":[{"creationTime":"2021-09-07T07:12:16.2079016Z","keyName":"key1","value":"veryFakedStorageAccountKey==","permissions":"FULL"},{"creationTime":"2021-09-07T07:12:16.2079016Z","keyName":"key2","value":"veryFakedStorageAccountKey==","permissions":"FULL"}]}'
>>>>>>> b754e9f8
    headers:
      cache-control:
      - no-cache
      content-length:
      - '380'
      content-type:
      - application/json
      date:
<<<<<<< HEAD
      - Wed, 15 Sep 2021 02:36:36 GMT
=======
      - Tue, 07 Sep 2021 07:12:37 GMT
>>>>>>> b754e9f8
      expires:
      - '-1'
      pragma:
      - no-cache
      server:
      - Microsoft-Azure-Storage-Resource-Provider/1.0,Microsoft-HTTPAPI/2.0 Microsoft-HTTPAPI/2.0
      strict-transport-security:
      - max-age=31536000; includeSubDomains
      transfer-encoding:
      - chunked
      vary:
      - Accept-Encoding
      x-content-type-options:
      - nosniff
      x-ms-ratelimit-remaining-subscription-resource-requests:
<<<<<<< HEAD
      - '11999'
=======
      - '11998'
>>>>>>> b754e9f8
    status:
      code: 200
      message: OK
- request:
    body: null
    headers:
      Connection:
      - keep-alive
      Content-Length:
      - '0'
      User-Agent:
<<<<<<< HEAD
      - Azure-Storage/2.0.0-2.0.1 (Python CPython 3.9.6; Windows 10) AZURECLI/2.28.0
      x-ms-date:
      - Wed, 15 Sep 2021 02:36:37 GMT
=======
      - Azure-Storage/2.0.0-2.0.1 (Python CPython 3.7.9; Windows 10) AZURECLI/2.28.0
      x-ms-date:
      - Tue, 07 Sep 2021 07:12:38 GMT
>>>>>>> b754e9f8
      x-ms-version:
      - '2018-11-09'
    method: PUT
    uri: https://clitest000002.blob.core.windows.net/cont000005?restype=container
  response:
    body:
      string: ''
    headers:
      content-length:
      - '0'
      date:
<<<<<<< HEAD
      - Wed, 15 Sep 2021 02:36:39 GMT
      etag:
      - '"0x8D977F1A5A37C88"'
      last-modified:
      - Wed, 15 Sep 2021 02:36:39 GMT
=======
      - Tue, 07 Sep 2021 07:12:40 GMT
      etag:
      - '"0x8D971CEE19154C1"'
      last-modified:
      - Tue, 07 Sep 2021 07:12:41 GMT
>>>>>>> b754e9f8
      server:
      - Windows-Azure-Blob/1.0 Microsoft-HTTPAPI/2.0
      x-ms-version:
      - '2018-11-09'
    status:
      code: 201
      message: Created
- request:
    body: null
    headers:
      Connection:
      - keep-alive
      User-Agent:
<<<<<<< HEAD
      - Azure-Storage/2.0.0-2.0.1 (Python CPython 3.9.6; Windows 10) AZURECLI/2.28.0
      x-ms-date:
      - Wed, 15 Sep 2021 02:36:40 GMT
=======
      - Azure-Storage/2.0.0-2.0.1 (Python CPython 3.7.9; Windows 10) AZURECLI/2.28.0
      x-ms-date:
      - Tue, 07 Sep 2021 07:12:41 GMT
>>>>>>> b754e9f8
      x-ms-version:
      - '2018-11-09'
    method: HEAD
    uri: https://clitest000002.blob.core.windows.net/cont000005/blob000003
  response:
    body:
      string: ''
    headers:
      date:
<<<<<<< HEAD
      - Wed, 15 Sep 2021 02:36:40 GMT
=======
      - Tue, 07 Sep 2021 07:12:41 GMT
>>>>>>> b754e9f8
      server:
      - Windows-Azure-Blob/1.0 Microsoft-HTTPAPI/2.0
      transfer-encoding:
      - chunked
      x-ms-error-code:
      - BlobNotFound
      x-ms-version:
      - '2018-11-09'
    status:
      code: 404
      message: The specified blob does not exist.
- request:
    body: "\0\0\0\0\0\0\0\0\0\0\0\0\0\0\0\0\0\0\0\0\0\0\0\0\0\0\0\0\0\0\0\0\0\0\0\0\0\0\0\0\0\0\0\0\0\0\0\0\0\0\0\0\0\0\0\0\0\0\0\0\0\0\0\0\0\0\0\0\0\0\0\0\0\0\0\0\0\0\0\0\0\0\0\0\0\0\0\0\0\0\0\0\0\0\0\0\0\0\0\0\0\0\0\0\0\0\0\0\0\0\0\0\0\0\0\0\0\0\0\0\0\0\0\0\0\0\0\0\0\0\0\0\0\0\0\0\0\0\0\0\0\0\0\0\0\0\0\0\0\0\0\0\0\0\0\0\0\0\0\0\0\0\0\0\0\0\0\0\0\0\0\0\0\0\0\0\0\0\0\0\0\0\0\0\0\0\0\0\0\0\0\0\0\0\0\0\0\0\0\0\0\0\0\0\0\0\0\0\0\0\0\0\0\0\0\0\0\0\0\0\0\0\0\0\0\0\0\0\0\0\0\0\0\0\0\0\0\0\0\0\0\0\0\0\0\0\0\0\0\0\0\0\0\0\0\0\0\0\0\0\0\0\0\0\0\0\0\0\0\0\0\0\0\0\0\0\0\0\0\0\0\0\0\0\0\0\0\0\0\0\0\0\0\0\0\0\0\0\0\0\0\0\0\0\0\0\0\0\0\0\0\0\0\0\0\0\0\0\0\0\0\0\0\0\0\0\0\0\0\0\0\0\0\0\0\0\0\0\0\0\0\0\0\0\0\0\0\0\0\0\0\0\0\0\0\0\0\0\0\0\0\0\0\0\0\0\0\0\0\0\0\0\0\0\0\0\0\0\0\0\0\0\0\0\0\0\0\0\0\0\0\0\0\0\0\0\0\0\0\0\0\0\0\0\0\0\0\0\0\0\0\0\0\0\0\0\0\0\0\0\0\0\0\0\0\0\0\0\0\0\0\0\0\0\0\0\0\0\0\0\0\0\0\0\0\0\0\0\0\0\0\0\0\0\0\0\0\0\0\0\0\0\0\0\0\0\0\0\0\0\0\0\0\0\0\0\0\0\0\0\0\0\0\0\0\0\0\0\0\0\0\0\0\0\0\0\0\0\0\0\0\0\0\0\0\0\0\0\0\0\0\0\0\0\0\0\0\0\0\0\0\0\0\0\0\0\0\0\0\0\0\0\0\0\0\0\0\0\0\0\0\0\0\0\0\0\0\0\0\0\0\0\0\0\0\0\0\0\0\0\0\0\0\0\0\0\0\0\0\0\0\0\0\0\0\0\0\0\0\0\0\0\0\0\0\0\0\0\0\0\0\0\0\0\0\0\0\0\0\0\0\0\0\0\0\0\0\0\0\0\0\0\0\0\0\0\0\0\0\0\0\0\0\0\0\0\0\0\0\0\0\0\0\0\0\0\0\0\0\0\0\0\0\0\0\0\0\0\0\0\0\0\0\0\0\0\0\0\0\0\0\0\0\0\0\0\0\0\0\0\0\0\0\0\0\0\0\0\0\0\0\0\0\0\0\0\0\0\0\0\0\0\0\0\0\0\0\0\0\0\0\0\0\0\0\0\0\0\0\0\0\0\0\0\0\0\0\0\0\0\0\0\0\0\0\0\0\0\0\0\0\0\0\0\0\0\0\0\0\0\0\0\0\0\0\0\0\0\0\0\0\0\0\0\0\0\0\0\0\0\0\0\0\0\0\0\0\0\0\0\0\0\0\0\0\0\0\0\0\0\0\0\0\0\0\0\0\0\0\0\0\0\0\0\0\0\0\0\0\0\0\0\0\0\0\0\0\0\0\0\0\0\0\0\0\0\0\0\0\0\0\0\0\0\0\0\0\0\0\0\0\0\0\0\0\0\0\0\0\0\0\0\0\0\0\0\0\0\0\0\0\0\0\0\0\0\0\0\0\0\0\0\0\0\0\0\0\0\0\0\0\0\0\0\0\0\0\0\0\0\0\0\0\0\0\0\0\0\0\0\0\0\0\0\0\0\0\0\0\0\0\0\0\0\0\0\0\0\0\0\0\0\0\0\0\0\0\0\0\0\0\0\0\0\0\0\0\0\0\0\0\0\0\0\0\0\0\0\0\0\0\0\0\0\0\0\0\0\0\0\0\0\0\0\0\0\0\0\0\0\0\0\0\0\0\0\0\0\0\0\0\0\0\0\0\0\0\0\0\0\0\0\0\0\0\0\0\0\0\0\0\0\0\0\0\0\0\0\0\0\0\0\0\0\0\0\0\0\0\0\0\0\0\0\0\0\0\0\0\0\0\0\0\0"
    headers:
      Connection:
      - keep-alive
      Content-Length:
      - '1024'
      User-Agent:
<<<<<<< HEAD
      - Azure-Storage/2.0.0-2.0.1 (Python CPython 3.9.6; Windows 10) AZURECLI/2.28.0
      x-ms-blob-type:
      - BlockBlob
      x-ms-date:
      - Wed, 15 Sep 2021 02:36:41 GMT
=======
      - Azure-Storage/2.0.0-2.0.1 (Python CPython 3.7.9; Windows 10) AZURECLI/2.28.0
      x-ms-blob-type:
      - BlockBlob
      x-ms-date:
      - Tue, 07 Sep 2021 07:12:42 GMT
>>>>>>> b754e9f8
      x-ms-version:
      - '2018-11-09'
    method: PUT
    uri: https://clitest000002.blob.core.windows.net/cont000005/blob000003
  response:
    body:
      string: ''
    headers:
      content-length:
      - '0'
      content-md5:
      - DzQ7CTESaiDxM9Z8KwGKOw==
      date:
<<<<<<< HEAD
      - Wed, 15 Sep 2021 02:36:42 GMT
      etag:
      - '"0x8D977F1A71B87DB"'
      last-modified:
      - Wed, 15 Sep 2021 02:36:42 GMT
=======
      - Tue, 07 Sep 2021 07:12:42 GMT
      etag:
      - '"0x8D971CEE2E3B88E"'
      last-modified:
      - Tue, 07 Sep 2021 07:12:43 GMT
>>>>>>> b754e9f8
      server:
      - Windows-Azure-Blob/1.0 Microsoft-HTTPAPI/2.0
      x-ms-request-server-encrypted:
      - 'true'
      x-ms-version:
      - '2018-11-09'
    status:
      code: 201
      message: Created
- request:
    body: null
    headers:
      Connection:
      - keep-alive
      User-Agent:
<<<<<<< HEAD
      - Azure-Storage/2.0.0-2.0.1 (Python CPython 3.9.6; Windows 10) AZURECLI/2.28.0
      x-ms-date:
      - Wed, 15 Sep 2021 02:36:42 GMT
=======
      - Azure-Storage/2.0.0-2.0.1 (Python CPython 3.7.9; Windows 10) AZURECLI/2.28.0
      x-ms-date:
      - Tue, 07 Sep 2021 07:12:43 GMT
>>>>>>> b754e9f8
      x-ms-version:
      - '2018-11-09'
    method: HEAD
    uri: https://clitest000002.blob.core.windows.net/cont000005/blob000003
  response:
    body:
      string: ''
    headers:
      accept-ranges:
      - bytes
      content-length:
      - '1024'
      content-md5:
      - DzQ7CTESaiDxM9Z8KwGKOw==
      content-type:
      - application/octet-stream
      date:
<<<<<<< HEAD
      - Wed, 15 Sep 2021 02:36:43 GMT
      etag:
      - '"0x8D977F1A71B87DB"'
      last-modified:
      - Wed, 15 Sep 2021 02:36:42 GMT
=======
      - Tue, 07 Sep 2021 07:12:44 GMT
      etag:
      - '"0x8D971CEE2E3B88E"'
      last-modified:
      - Tue, 07 Sep 2021 07:12:43 GMT
>>>>>>> b754e9f8
      server:
      - Windows-Azure-Blob/1.0 Microsoft-HTTPAPI/2.0
      x-ms-blob-type:
      - BlockBlob
      x-ms-creation-time:
<<<<<<< HEAD
      - Wed, 15 Sep 2021 02:36:42 GMT
      x-ms-lease-state:
      - available
      x-ms-lease-status:
      - unlocked
      x-ms-server-encrypted:
      - 'true'
      x-ms-version:
      - '2018-11-09'
    status:
      code: 200
      message: OK
- request:
    body: "\0\0\0\0\0\0\0\0\0\0\0\0\0\0\0\0\0\0\0\0\0\0\0\0\0\0\0\0\0\0\0\0\0\0\0\0\0\0\0\0\0\0\0\0\0\0\0\0\0\0\0\0\0\0\0\0\0\0\0\0\0\0\0\0\0\0\0\0\0\0\0\0\0\0\0\0\0\0\0\0\0\0\0\0\0\0\0\0\0\0\0\0\0\0\0\0\0\0\0\0\0\0\0\0\0\0\0\0\0\0\0\0\0\0\0\0\0\0\0\0\0\0\0\0\0\0\0\0\0\0\0\0\0\0\0\0\0\0\0\0\0\0\0\0\0\0\0\0\0\0\0\0\0\0\0\0\0\0\0\0\0\0\0\0\0\0\0\0\0\0\0\0\0\0\0\0\0\0\0\0\0\0\0\0\0\0\0\0\0\0\0\0\0\0\0\0\0\0\0\0\0\0\0\0\0\0\0\0\0\0\0\0\0\0\0\0\0\0\0\0\0\0\0\0\0\0\0\0\0\0\0\0\0\0\0\0\0\0\0\0\0\0\0\0\0\0\0\0\0\0\0\0\0\0\0\0\0\0\0\0\0\0\0\0\0\0\0\0\0\0\0\0\0\0\0\0\0\0\0\0\0\0\0\0\0\0\0\0\0\0\0\0\0\0\0\0\0\0\0\0\0\0\0\0\0\0\0\0\0\0\0\0\0\0\0\0\0\0\0\0\0\0\0\0\0\0\0\0\0\0\0\0\0\0\0\0\0\0\0\0\0\0\0\0\0\0\0\0\0\0\0\0\0\0\0\0\0\0\0\0\0\0\0\0\0\0\0\0\0\0\0\0\0\0\0\0\0\0\0\0\0\0\0\0\0\0\0\0\0\0\0\0\0\0\0\0\0\0\0\0\0\0\0\0\0\0\0\0\0\0\0\0\0\0\0\0\0\0\0\0\0\0\0\0\0\0\0\0\0\0\0\0\0\0\0\0\0\0\0\0\0\0\0\0\0\0\0\0\0\0\0\0\0\0\0\0\0\0\0\0\0\0\0\0\0\0\0\0\0\0\0\0\0\0\0\0\0\0\0\0\0\0\0\0\0\0\0\0\0\0\0\0\0\0\0\0\0\0\0\0\0\0\0\0\0\0\0\0\0\0\0\0\0\0\0\0\0\0\0\0\0\0\0\0\0\0\0\0\0\0\0\0\0\0\0\0\0\0\0\0\0\0\0\0\0\0\0\0\0\0\0\0\0\0\0\0\0\0\0\0\0\0\0\0\0\0\0\0\0\0\0\0\0\0\0\0\0\0\0\0\0\0\0\0\0\0\0\0\0\0\0\0\0\0\0\0\0\0\0\0\0\0\0\0\0\0\0\0\0\0\0\0\0\0\0\0\0\0\0\0\0\0\0\0\0\0\0\0\0\0\0\0\0\0\0\0\0\0\0\0\0\0\0\0\0\0\0\0\0\0\0\0\0\0\0\0\0\0\0\0\0\0\0\0\0\0\0\0\0\0\0\0\0\0\0\0\0\0\0\0\0\0\0\0\0\0\0\0\0\0\0\0\0\0\0\0\0\0\0\0\0\0\0\0\0\0\0\0\0\0\0\0\0\0\0\0\0\0\0\0\0\0\0\0\0\0\0\0\0\0\0\0\0\0\0\0\0\0\0\0\0\0\0\0\0\0\0\0\0\0\0\0\0\0\0\0\0\0\0\0\0\0\0\0\0\0\0\0\0\0\0\0\0\0\0\0\0\0\0\0\0\0\0\0\0\0\0\0\0\0\0\0\0\0\0\0\0\0\0\0\0\0\0\0\0\0\0\0\0\0\0\0\0\0\0\0\0\0\0\0\0\0\0\0\0\0\0\0\0\0\0\0\0\0\0\0\0\0\0\0\0\0\0\0\0\0\0\0\0\0\0\0\0\0\0\0\0\0\0\0\0\0\0\0\0\0\0\0\0\0\0\0\0\0\0\0\0\0\0\0\0\0\0\0\0\0\0\0\0\0\0\0\0\0\0\0\0\0\0\0\0\0\0\0\0\0\0\0\0\0\0\0\0\0\0\0\0\0\0\0\0\0\0\0\0\0\0\0\0\0\0\0\0\0\0\0\0\0\0\0\0\0\0\0\0\0\0\0\0\0\0\0\0\0\0\0\0\0\0\0\0\0\0\0\0\0\0\0\0\0\0\0\0\0\0\0\0\0\0\0\0\0\0\0\0\0\0\0\0\0\0\0\0\0\0\0\0\0\0\0\0\0\0\0\0\0\0\0\0\0\0\0\0\0\0\0\0\0\0\0\0\0\0\0"
    headers:
      Connection:
      - keep-alive
      Content-Length:
      - '1024'
      User-Agent:
      - Azure-Storage/2.0.0-2.0.1 (Python CPython 3.9.6; Windows 10) AZURECLI/2.28.0
      x-ms-blob-type:
      - BlockBlob
      x-ms-date:
      - Wed, 15 Sep 2021 02:36:43 GMT
      x-ms-version:
      - '2018-11-09'
    method: PUT
    uri: https://clitest000002.blob.core.windows.net/cont000005/blob000004
  response:
    body:
      string: ''
    headers:
      content-length:
      - '0'
      content-md5:
      - DzQ7CTESaiDxM9Z8KwGKOw==
      date:
      - Wed, 15 Sep 2021 02:36:43 GMT
      etag:
      - '"0x8D977F1A8707FFC"'
      last-modified:
      - Wed, 15 Sep 2021 02:36:44 GMT
      server:
      - Windows-Azure-Blob/1.0 Microsoft-HTTPAPI/2.0
      x-ms-request-server-encrypted:
      - 'true'
      x-ms-version:
      - '2018-11-09'
    status:
      code: 201
      message: Created
- request:
    body: null
    headers:
      Connection:
      - keep-alive
      User-Agent:
      - Azure-Storage/2.0.0-2.0.1 (Python CPython 3.9.6; Windows 10) AZURECLI/2.28.0
      x-ms-date:
      - Wed, 15 Sep 2021 02:36:44 GMT
      x-ms-version:
      - '2018-11-09'
    method: HEAD
    uri: https://clitest000002.blob.core.windows.net/cont000005/blob000004
  response:
    body:
      string: ''
    headers:
      accept-ranges:
      - bytes
      content-length:
      - '1024'
      content-md5:
      - DzQ7CTESaiDxM9Z8KwGKOw==
      content-type:
      - application/octet-stream
      date:
      - Wed, 15 Sep 2021 02:36:45 GMT
      etag:
      - '"0x8D977F1A8707FFC"'
      last-modified:
      - Wed, 15 Sep 2021 02:36:44 GMT
      server:
      - Windows-Azure-Blob/1.0 Microsoft-HTTPAPI/2.0
      x-ms-blob-type:
      - BlockBlob
      x-ms-creation-time:
      - Wed, 15 Sep 2021 02:36:44 GMT
=======
      - Tue, 07 Sep 2021 07:12:43 GMT
>>>>>>> b754e9f8
      x-ms-lease-state:
      - available
      x-ms-lease-status:
      - unlocked
      x-ms-server-encrypted:
      - 'true'
      x-ms-version:
      - '2018-11-09'
    status:
      code: 200
      message: OK
- request:
    body: null
    headers:
      Accept:
      - application/xml
      Accept-Encoding:
      - gzip, deflate
      CommandName:
      - storage blob list
      Connection:
      - keep-alive
      ParameterSetName:
      - -c -o --num-results --account-name --account-key
      User-Agent:
<<<<<<< HEAD
      - AZURECLI/2.28.0 azsdk-python-storage-blob/12.7.1 Python/3.9.6 (Windows-10-10.0.19043-SP0)
      x-ms-date:
      - Wed, 15 Sep 2021 02:36:46 GMT
=======
      - AZURECLI/2.28.0 azsdk-python-storage-blob/12.7.1 Python/3.7.9 (Windows-10-10.0.19041-SP0)
      x-ms-date:
      - Tue, 07 Sep 2021 07:12:44 GMT
>>>>>>> b754e9f8
      x-ms-version:
      - '2020-04-08'
    method: GET
    uri: https://clitest000002.blob.core.windows.net/cont000005?restype=container&comp=list&maxresults=1
  response:
    body:
      string: "\uFEFF<?xml version=\"1.0\" encoding=\"utf-8\"?><EnumerationResults
<<<<<<< HEAD
        ServiceEndpoint=\"https://clitest000002.blob.core.windows.net/\" ContainerName=\"cont000005\"><MaxResults>1</MaxResults><Blobs><Blob><Name>blob000004</Name><Properties><Creation-Time>Wed,
        15 Sep 2021 02:36:44 GMT</Creation-Time><Last-Modified>Wed, 15 Sep 2021 02:36:44
        GMT</Last-Modified><Etag>0x8D977F1A8707FFC</Etag><Content-Length>1024</Content-Length><Content-Type>application/octet-stream</Content-Type><Content-Encoding
=======
        ServiceEndpoint=\"https://clitest000002.blob.core.windows.net/\" ContainerName=\"cont000004\"><MaxResults>1</MaxResults><Blobs><Blob><Name>blob000003</Name><Properties><Creation-Time>Tue,
        07 Sep 2021 07:12:43 GMT</Creation-Time><Last-Modified>Tue, 07 Sep 2021 07:12:43
        GMT</Last-Modified><Etag>0x8D971CEE2E3B88E</Etag><Content-Length>1024</Content-Length><Content-Type>application/octet-stream</Content-Type><Content-Encoding
>>>>>>> b754e9f8
        /><Content-Language /><Content-CRC64 /><Content-MD5>DzQ7CTESaiDxM9Z8KwGKOw==</Content-MD5><Cache-Control
        /><Content-Disposition /><BlobType>BlockBlob</BlobType><LeaseStatus>unlocked</LeaseStatus><LeaseState>available</LeaseState><ServerEncrypted>true</ServerEncrypted></Properties><OrMetadata
        /></Blob></Blobs><NextMarker>2!92!MDAwMDI0IWJsb2JxM2R3bHM2dGdlaXlscmNrZjNjdCEwMDAwMjghOTk5OS0xMi0zMVQyMzo1OTo1OS45OTk5OTk5WiE-</NextMarker></EnumerationResults>"
    headers:
      content-type:
      - application/xml
      date:
<<<<<<< HEAD
      - Wed, 15 Sep 2021 02:36:45 GMT
=======
      - Tue, 07 Sep 2021 07:12:44 GMT
>>>>>>> b754e9f8
      server:
      - Windows-Azure-Blob/1.0 Microsoft-HTTPAPI/2.0
      transfer-encoding:
      - chunked
      x-ms-version:
      - '2020-04-08'
    status:
      code: 200
      message: OK
- request:
    body: null
    headers:
      Accept:
      - application/xml
      Accept-Encoding:
      - gzip, deflate
      CommandName:
      - storage blob show
      Connection:
      - keep-alive
      ParameterSetName:
      - -n -c --account-name --account-key
      User-Agent:
<<<<<<< HEAD
      - AZURECLI/2.28.0 azsdk-python-storage-blob/12.7.1 Python/3.9.6 (Windows-10-10.0.19043-SP0)
      x-ms-date:
      - Wed, 15 Sep 2021 02:36:47 GMT
=======
      - AZURECLI/2.28.0 azsdk-python-storage-blob/12.7.1 Python/3.7.9 (Windows-10-10.0.19041-SP0)
      x-ms-date:
      - Tue, 07 Sep 2021 07:12:45 GMT
>>>>>>> b754e9f8
      x-ms-encryption-algorithm:
      - AES256
      x-ms-version:
      - '2020-04-08'
    method: HEAD
    uri: https://clitest000002.blob.core.windows.net/cont000005/blob000003
  response:
    body:
      string: ''
    headers:
      accept-ranges:
      - bytes
      content-length:
      - '1024'
      content-md5:
      - DzQ7CTESaiDxM9Z8KwGKOw==
      content-type:
      - application/octet-stream
      date:
<<<<<<< HEAD
      - Wed, 15 Sep 2021 02:36:48 GMT
      etag:
      - '"0x8D977F1A71B87DB"'
      last-modified:
      - Wed, 15 Sep 2021 02:36:42 GMT
=======
      - Tue, 07 Sep 2021 07:12:46 GMT
      etag:
      - '"0x8D971CEE2E3B88E"'
      last-modified:
      - Tue, 07 Sep 2021 07:12:43 GMT
>>>>>>> b754e9f8
      server:
      - Windows-Azure-Blob/1.0 Microsoft-HTTPAPI/2.0
      x-ms-blob-type:
      - BlockBlob
      x-ms-creation-time:
<<<<<<< HEAD
      - Wed, 15 Sep 2021 02:36:42 GMT
=======
      - Tue, 07 Sep 2021 07:12:43 GMT
>>>>>>> b754e9f8
      x-ms-lease-state:
      - available
      x-ms-lease-status:
      - unlocked
      x-ms-server-encrypted:
      - 'true'
      x-ms-version:
      - '2020-04-08'
    status:
      code: 200
      message: OK
- request:
    body: null
    headers:
      Connection:
      - keep-alive
      User-Agent:
<<<<<<< HEAD
      - Azure-Storage/2.0.0-2.0.1 (Python CPython 3.9.6; Windows 10) AZURECLI/2.28.0
      x-ms-date:
      - Wed, 15 Sep 2021 02:36:48 GMT
=======
      - Azure-Storage/2.0.0-2.0.1 (Python CPython 3.7.9; Windows 10) AZURECLI/2.28.0
      x-ms-date:
      - Tue, 07 Sep 2021 07:12:46 GMT
>>>>>>> b754e9f8
      x-ms-version:
      - '2018-11-09'
    method: HEAD
    uri: https://clitest000002.blob.core.windows.net/cont000005/blob000003
  response:
    body:
      string: ''
    headers:
      accept-ranges:
      - bytes
      content-length:
      - '1024'
      content-md5:
      - DzQ7CTESaiDxM9Z8KwGKOw==
      content-type:
      - application/octet-stream
      date:
<<<<<<< HEAD
      - Wed, 15 Sep 2021 02:36:48 GMT
      etag:
      - '"0x8D977F1A71B87DB"'
      last-modified:
      - Wed, 15 Sep 2021 02:36:42 GMT
=======
      - Tue, 07 Sep 2021 07:12:46 GMT
      etag:
      - '"0x8D971CEE2E3B88E"'
      last-modified:
      - Tue, 07 Sep 2021 07:12:43 GMT
>>>>>>> b754e9f8
      server:
      - Windows-Azure-Blob/1.0 Microsoft-HTTPAPI/2.0
      x-ms-blob-type:
      - BlockBlob
      x-ms-creation-time:
<<<<<<< HEAD
      - Wed, 15 Sep 2021 02:36:42 GMT
=======
      - Tue, 07 Sep 2021 07:12:43 GMT
>>>>>>> b754e9f8
      x-ms-lease-state:
      - available
      x-ms-lease-status:
      - unlocked
      x-ms-server-encrypted:
      - 'true'
      x-ms-version:
      - '2018-11-09'
    status:
      code: 200
      message: OK
- request:
    body: null
    headers:
      Connection:
      - keep-alive
      Content-Length:
      - '0'
      User-Agent:
<<<<<<< HEAD
      - Azure-Storage/2.0.0-2.0.1 (Python CPython 3.9.6; Windows 10) AZURECLI/2.28.0
=======
      - Azure-Storage/2.0.0-2.0.1 (Python CPython 3.7.9; Windows 10) AZURECLI/2.28.0
>>>>>>> b754e9f8
      x-ms-blob-content-md5:
      - DzQ7CTESaiDxM9Z8KwGKOw==
      x-ms-blob-content-type:
      - application/test-content
      x-ms-date:
<<<<<<< HEAD
      - Wed, 15 Sep 2021 02:36:49 GMT
=======
      - Tue, 07 Sep 2021 07:12:47 GMT
>>>>>>> b754e9f8
      x-ms-version:
      - '2018-11-09'
    method: PUT
    uri: https://clitest000002.blob.core.windows.net/cont000005/blob000003?comp=properties
  response:
    body:
      string: ''
    headers:
      content-length:
      - '0'
      date:
<<<<<<< HEAD
      - Wed, 15 Sep 2021 02:36:50 GMT
      etag:
      - '"0x8D977F1ABC5EA51"'
      last-modified:
      - Wed, 15 Sep 2021 02:36:50 GMT
=======
      - Tue, 07 Sep 2021 07:12:48 GMT
      etag:
      - '"0x8D971CEE605ADDA"'
      last-modified:
      - Tue, 07 Sep 2021 07:12:48 GMT
>>>>>>> b754e9f8
      server:
      - Windows-Azure-Blob/1.0 Microsoft-HTTPAPI/2.0
      x-ms-version:
      - '2018-11-09'
    status:
      code: 200
      message: OK
- request:
    body: null
    headers:
      Accept:
      - application/xml
      Accept-Encoding:
      - gzip, deflate
      CommandName:
      - storage blob show
      Connection:
      - keep-alive
      ParameterSetName:
      - -n -c --account-name --account-key
      User-Agent:
<<<<<<< HEAD
      - AZURECLI/2.28.0 azsdk-python-storage-blob/12.7.1 Python/3.9.6 (Windows-10-10.0.19043-SP0)
      x-ms-date:
      - Wed, 15 Sep 2021 02:36:50 GMT
=======
      - AZURECLI/2.28.0 azsdk-python-storage-blob/12.7.1 Python/3.7.9 (Windows-10-10.0.19041-SP0)
      x-ms-date:
      - Tue, 07 Sep 2021 07:12:48 GMT
>>>>>>> b754e9f8
      x-ms-encryption-algorithm:
      - AES256
      x-ms-version:
      - '2020-04-08'
    method: HEAD
    uri: https://clitest000002.blob.core.windows.net/cont000005/blob000003
  response:
    body:
      string: ''
    headers:
      accept-ranges:
      - bytes
      content-length:
      - '1024'
      content-md5:
      - DzQ7CTESaiDxM9Z8KwGKOw==
      content-type:
      - application/test-content
      date:
<<<<<<< HEAD
      - Wed, 15 Sep 2021 02:36:50 GMT
      etag:
      - '"0x8D977F1ABC5EA51"'
      last-modified:
      - Wed, 15 Sep 2021 02:36:50 GMT
=======
      - Tue, 07 Sep 2021 07:12:49 GMT
      etag:
      - '"0x8D971CEE605ADDA"'
      last-modified:
      - Tue, 07 Sep 2021 07:12:48 GMT
>>>>>>> b754e9f8
      server:
      - Windows-Azure-Blob/1.0 Microsoft-HTTPAPI/2.0
      x-ms-blob-type:
      - BlockBlob
      x-ms-creation-time:
<<<<<<< HEAD
      - Wed, 15 Sep 2021 02:36:42 GMT
=======
      - Tue, 07 Sep 2021 07:12:43 GMT
>>>>>>> b754e9f8
      x-ms-lease-state:
      - available
      x-ms-lease-status:
      - unlocked
      x-ms-server-encrypted:
      - 'true'
      x-ms-version:
      - '2020-04-08'
    status:
      code: 200
      message: OK
- request:
    body: null
    headers:
      Connection:
      - keep-alive
      User-Agent:
<<<<<<< HEAD
      - Azure-Storage/2.0.0-2.0.1 (Python CPython 3.9.6; Windows 10) AZURECLI/2.28.0
      x-ms-date:
      - Wed, 15 Sep 2021 02:36:51 GMT
=======
      - Azure-Storage/2.0.0-2.0.1 (Python CPython 3.7.9; Windows 10) AZURECLI/2.28.0
      x-ms-date:
      - Tue, 07 Sep 2021 07:12:49 GMT
>>>>>>> b754e9f8
      x-ms-version:
      - '2018-11-09'
    method: HEAD
    uri: https://clitest000002.blob.core.windows.net/cont000005/blob000003
  response:
    body:
      string: ''
    headers:
      accept-ranges:
      - bytes
      content-length:
      - '1024'
      content-md5:
      - DzQ7CTESaiDxM9Z8KwGKOw==
      content-type:
      - application/test-content
      date:
<<<<<<< HEAD
      - Wed, 15 Sep 2021 02:36:52 GMT
      etag:
      - '"0x8D977F1ABC5EA51"'
      last-modified:
      - Wed, 15 Sep 2021 02:36:50 GMT
=======
      - Tue, 07 Sep 2021 07:12:50 GMT
      etag:
      - '"0x8D971CEE605ADDA"'
      last-modified:
      - Tue, 07 Sep 2021 07:12:48 GMT
>>>>>>> b754e9f8
      server:
      - Windows-Azure-Blob/1.0 Microsoft-HTTPAPI/2.0
      x-ms-blob-type:
      - BlockBlob
      x-ms-creation-time:
<<<<<<< HEAD
      - Wed, 15 Sep 2021 02:36:42 GMT
=======
      - Tue, 07 Sep 2021 07:12:43 GMT
>>>>>>> b754e9f8
      x-ms-lease-state:
      - available
      x-ms-lease-status:
      - unlocked
      x-ms-server-encrypted:
      - 'true'
      x-ms-version:
      - '2018-11-09'
    status:
      code: 200
      message: OK
- request:
    body: null
    headers:
      Connection:
      - keep-alive
      Content-Length:
      - '0'
      User-Agent:
<<<<<<< HEAD
      - Azure-Storage/2.0.0-2.0.1 (Python CPython 3.9.6; Windows 10) AZURECLI/2.28.0
=======
      - Azure-Storage/2.0.0-2.0.1 (Python CPython 3.7.9; Windows 10) AZURECLI/2.28.0
>>>>>>> b754e9f8
      x-ms-blob-content-md5:
      - DzQ7CTESaiDxM9Z8KwGKOw==
      x-ms-blob-content-type:
      - ''
      x-ms-date:
<<<<<<< HEAD
      - Wed, 15 Sep 2021 02:36:52 GMT
=======
      - Tue, 07 Sep 2021 07:12:50 GMT
>>>>>>> b754e9f8
      x-ms-version:
      - '2018-11-09'
    method: PUT
    uri: https://clitest000002.blob.core.windows.net/cont000005/blob000003?comp=properties
  response:
    body:
      string: ''
    headers:
      content-length:
      - '0'
      date:
<<<<<<< HEAD
      - Wed, 15 Sep 2021 02:36:53 GMT
      etag:
      - '"0x8D977F1ADB05F92"'
      last-modified:
      - Wed, 15 Sep 2021 02:36:53 GMT
=======
      - Tue, 07 Sep 2021 07:12:51 GMT
      etag:
      - '"0x8D971CEE7E4132D"'
      last-modified:
      - Tue, 07 Sep 2021 07:12:51 GMT
>>>>>>> b754e9f8
      server:
      - Windows-Azure-Blob/1.0 Microsoft-HTTPAPI/2.0
      x-ms-version:
      - '2018-11-09'
    status:
      code: 200
      message: OK
- request:
    body: null
    headers:
      Accept:
      - application/xml
      Accept-Encoding:
      - gzip, deflate
      CommandName:
      - storage blob show
      Connection:
      - keep-alive
      ParameterSetName:
      - -n -c --account-name --account-key
      User-Agent:
<<<<<<< HEAD
      - AZURECLI/2.28.0 azsdk-python-storage-blob/12.7.1 Python/3.9.6 (Windows-10-10.0.19043-SP0)
      x-ms-date:
      - Wed, 15 Sep 2021 02:36:53 GMT
=======
      - AZURECLI/2.28.0 azsdk-python-storage-blob/12.7.1 Python/3.7.9 (Windows-10-10.0.19041-SP0)
      x-ms-date:
      - Tue, 07 Sep 2021 07:12:51 GMT
>>>>>>> b754e9f8
      x-ms-encryption-algorithm:
      - AES256
      x-ms-version:
      - '2020-04-08'
    method: HEAD
    uri: https://clitest000002.blob.core.windows.net/cont000005/blob000003
  response:
    body:
      string: ''
    headers:
      accept-ranges:
      - bytes
      content-length:
      - '1024'
      content-md5:
      - DzQ7CTESaiDxM9Z8KwGKOw==
      date:
<<<<<<< HEAD
      - Wed, 15 Sep 2021 02:36:53 GMT
      etag:
      - '"0x8D977F1ADB05F92"'
      last-modified:
      - Wed, 15 Sep 2021 02:36:53 GMT
=======
      - Tue, 07 Sep 2021 07:12:52 GMT
      etag:
      - '"0x8D971CEE7E4132D"'
      last-modified:
      - Tue, 07 Sep 2021 07:12:51 GMT
>>>>>>> b754e9f8
      server:
      - Windows-Azure-Blob/1.0 Microsoft-HTTPAPI/2.0
      x-ms-blob-type:
      - BlockBlob
      x-ms-creation-time:
<<<<<<< HEAD
      - Wed, 15 Sep 2021 02:36:42 GMT
=======
      - Tue, 07 Sep 2021 07:12:43 GMT
>>>>>>> b754e9f8
      x-ms-lease-state:
      - available
      x-ms-lease-status:
      - unlocked
      x-ms-server-encrypted:
      - 'true'
      x-ms-version:
      - '2020-04-08'
    status:
      code: 200
      message: OK
- request:
    body: null
    headers:
      Connection:
      - keep-alive
      User-Agent:
<<<<<<< HEAD
      - Azure-Storage/2.0.0-2.0.1 (Python CPython 3.9.6; Windows 10) AZURECLI/2.28.0
      x-ms-date:
      - Wed, 15 Sep 2021 02:36:54 GMT
=======
      - Azure-Storage/2.0.0-2.0.1 (Python CPython 3.7.9; Windows 10) AZURECLI/2.28.0
      x-ms-date:
      - Tue, 07 Sep 2021 07:12:52 GMT
>>>>>>> b754e9f8
      x-ms-version:
      - '2018-11-09'
    method: GET
    uri: https://clitest000002.blob.core.windows.net/?restype=service&comp=properties
  response:
    body:
      string: "\uFEFF<?xml version=\"1.0\" encoding=\"utf-8\"?><StorageServiceProperties><Logging><Version>1.0</Version><Read>false</Read><Write>false</Write><Delete>false</Delete><RetentionPolicy><Enabled>false</Enabled></RetentionPolicy></Logging><HourMetrics><Version>1.0</Version><Enabled>true</Enabled><IncludeAPIs>true</IncludeAPIs><RetentionPolicy><Enabled>true</Enabled><Days>7</Days></RetentionPolicy></HourMetrics><MinuteMetrics><Version>1.0</Version><Enabled>false</Enabled><RetentionPolicy><Enabled>false</Enabled></RetentionPolicy></MinuteMetrics><Cors
        /><DeleteRetentionPolicy><Enabled>false</Enabled></DeleteRetentionPolicy></StorageServiceProperties>"
    headers:
      content-type:
      - application/xml
      date:
<<<<<<< HEAD
      - Wed, 15 Sep 2021 02:36:55 GMT
=======
      - Tue, 07 Sep 2021 07:12:53 GMT
>>>>>>> b754e9f8
      server:
      - Windows-Azure-Blob/1.0 Microsoft-HTTPAPI/2.0
      transfer-encoding:
      - chunked
      x-ms-version:
      - '2018-11-09'
    status:
      code: 200
      message: OK
- request:
    body: null
    headers:
      Connection:
      - keep-alive
      User-Agent:
<<<<<<< HEAD
      - Azure-Storage/2.0.0-2.0.1 (Python CPython 3.9.6; Windows 10) AZURECLI/2.28.0
      x-ms-date:
      - Wed, 15 Sep 2021 02:36:55 GMT
=======
      - Azure-Storage/2.0.0-2.0.1 (Python CPython 3.7.9; Windows 10) AZURECLI/2.28.0
      x-ms-date:
      - Tue, 07 Sep 2021 07:12:54 GMT
>>>>>>> b754e9f8
      x-ms-range:
      - bytes=0-33554431
      x-ms-version:
      - '2018-11-09'
    method: GET
    uri: https://clitest000002.blob.core.windows.net/cont000005/blob000003
  response:
    body:
      string: "\0\0\0\0\0\0\0\0\0\0\0\0\0\0\0\0\0\0\0\0\0\0\0\0\0\0\0\0\0\0\0\0\0\0\0\0\0\0\0\0\0\0\0\0\0\0\0\0\0\0\0\0\0\0\0\0\0\0\0\0\0\0\0\0\0\0\0\0\0\0\0\0\0\0\0\0\0\0\0\0\0\0\0\0\0\0\0\0\0\0\0\0\0\0\0\0\0\0\0\0\0\0\0\0\0\0\0\0\0\0\0\0\0\0\0\0\0\0\0\0\0\0\0\0\0\0\0\0\0\0\0\0\0\0\0\0\0\0\0\0\0\0\0\0\0\0\0\0\0\0\0\0\0\0\0\0\0\0\0\0\0\0\0\0\0\0\0\0\0\0\0\0\0\0\0\0\0\0\0\0\0\0\0\0\0\0\0\0\0\0\0\0\0\0\0\0\0\0\0\0\0\0\0\0\0\0\0\0\0\0\0\0\0\0\0\0\0\0\0\0\0\0\0\0\0\0\0\0\0\0\0\0\0\0\0\0\0\0\0\0\0\0\0\0\0\0\0\0\0\0\0\0\0\0\0\0\0\0\0\0\0\0\0\0\0\0\0\0\0\0\0\0\0\0\0\0\0\0\0\0\0\0\0\0\0\0\0\0\0\0\0\0\0\0\0\0\0\0\0\0\0\0\0\0\0\0\0\0\0\0\0\0\0\0\0\0\0\0\0\0\0\0\0\0\0\0\0\0\0\0\0\0\0\0\0\0\0\0\0\0\0\0\0\0\0\0\0\0\0\0\0\0\0\0\0\0\0\0\0\0\0\0\0\0\0\0\0\0\0\0\0\0\0\0\0\0\0\0\0\0\0\0\0\0\0\0\0\0\0\0\0\0\0\0\0\0\0\0\0\0\0\0\0\0\0\0\0\0\0\0\0\0\0\0\0\0\0\0\0\0\0\0\0\0\0\0\0\0\0\0\0\0\0\0\0\0\0\0\0\0\0\0\0\0\0\0\0\0\0\0\0\0\0\0\0\0\0\0\0\0\0\0\0\0\0\0\0\0\0\0\0\0\0\0\0\0\0\0\0\0\0\0\0\0\0\0\0\0\0\0\0\0\0\0\0\0\0\0\0\0\0\0\0\0\0\0\0\0\0\0\0\0\0\0\0\0\0\0\0\0\0\0\0\0\0\0\0\0\0\0\0\0\0\0\0\0\0\0\0\0\0\0\0\0\0\0\0\0\0\0\0\0\0\0\0\0\0\0\0\0\0\0\0\0\0\0\0\0\0\0\0\0\0\0\0\0\0\0\0\0\0\0\0\0\0\0\0\0\0\0\0\0\0\0\0\0\0\0\0\0\0\0\0\0\0\0\0\0\0\0\0\0\0\0\0\0\0\0\0\0\0\0\0\0\0\0\0\0\0\0\0\0\0\0\0\0\0\0\0\0\0\0\0\0\0\0\0\0\0\0\0\0\0\0\0\0\0\0\0\0\0\0\0\0\0\0\0\0\0\0\0\0\0\0\0\0\0\0\0\0\0\0\0\0\0\0\0\0\0\0\0\0\0\0\0\0\0\0\0\0\0\0\0\0\0\0\0\0\0\0\0\0\0\0\0\0\0\0\0\0\0\0\0\0\0\0\0\0\0\0\0\0\0\0\0\0\0\0\0\0\0\0\0\0\0\0\0\0\0\0\0\0\0\0\0\0\0\0\0\0\0\0\0\0\0\0\0\0\0\0\0\0\0\0\0\0\0\0\0\0\0\0\0\0\0\0\0\0\0\0\0\0\0\0\0\0\0\0\0\0\0\0\0\0\0\0\0\0\0\0\0\0\0\0\0\0\0\0\0\0\0\0\0\0\0\0\0\0\0\0\0\0\0\0\0\0\0\0\0\0\0\0\0\0\0\0\0\0\0\0\0\0\0\0\0\0\0\0\0\0\0\0\0\0\0\0\0\0\0\0\0\0\0\0\0\0\0\0\0\0\0\0\0\0\0\0\0\0\0\0\0\0\0\0\0\0\0\0\0\0\0\0\0\0\0\0\0\0\0\0\0\0\0\0\0\0\0\0\0\0\0\0\0\0\0\0\0\0\0\0\0\0\0\0\0\0\0\0\0\0\0\0\0\0\0\0\0\0\0\0\0\0\0\0\0\0\0\0\0\0\0\0\0\0\0\0\0\0\0\0\0\0\0\0\0\0\0\0\0\0\0\0\0\0\0\0\0\0\0\0\0\0\0\0\0\0\0\0\0\0\0\0\0\0\0\0\0\0\0\0\0\0\0\0\0\0\0\0\0\0\0\0\0\0"
    headers:
      accept-ranges:
      - bytes
      content-length:
      - '1024'
      content-range:
      - bytes 0-1023/1024
      date:
<<<<<<< HEAD
      - Wed, 15 Sep 2021 02:36:56 GMT
      etag:
      - '"0x8D977F1ADB05F92"'
      last-modified:
      - Wed, 15 Sep 2021 02:36:53 GMT
=======
      - Tue, 07 Sep 2021 07:12:54 GMT
      etag:
      - '"0x8D971CEE7E4132D"'
      last-modified:
      - Tue, 07 Sep 2021 07:12:51 GMT
>>>>>>> b754e9f8
      server:
      - Windows-Azure-Blob/1.0 Microsoft-HTTPAPI/2.0
      x-ms-blob-content-md5:
      - DzQ7CTESaiDxM9Z8KwGKOw==
      x-ms-blob-type:
      - BlockBlob
      x-ms-creation-time:
<<<<<<< HEAD
      - Wed, 15 Sep 2021 02:36:42 GMT
=======
      - Tue, 07 Sep 2021 07:12:43 GMT
>>>>>>> b754e9f8
      x-ms-lease-state:
      - available
      x-ms-lease-status:
      - unlocked
      x-ms-server-encrypted:
      - 'true'
      x-ms-version:
      - '2018-11-09'
    status:
      code: 206
      message: Partial Content
- request:
    body: null
    headers:
      Connection:
      - keep-alive
      User-Agent:
<<<<<<< HEAD
      - Azure-Storage/2.0.0-2.0.1 (Python CPython 3.9.6; Windows 10) AZURECLI/2.28.0
      x-ms-date:
      - Wed, 15 Sep 2021 02:36:57 GMT
=======
      - Azure-Storage/2.0.0-2.0.1 (Python CPython 3.7.9; Windows 10) AZURECLI/2.28.0
      x-ms-date:
      - Tue, 07 Sep 2021 07:12:55 GMT
>>>>>>> b754e9f8
      x-ms-range:
      - bytes=10-499
      x-ms-version:
      - '2018-11-09'
    method: GET
    uri: https://clitest000002.blob.core.windows.net/cont000005/blob000003
  response:
    body:
      string: "\0\0\0\0\0\0\0\0\0\0\0\0\0\0\0\0\0\0\0\0\0\0\0\0\0\0\0\0\0\0\0\0\0\0\0\0\0\0\0\0\0\0\0\0\0\0\0\0\0\0\0\0\0\0\0\0\0\0\0\0\0\0\0\0\0\0\0\0\0\0\0\0\0\0\0\0\0\0\0\0\0\0\0\0\0\0\0\0\0\0\0\0\0\0\0\0\0\0\0\0\0\0\0\0\0\0\0\0\0\0\0\0\0\0\0\0\0\0\0\0\0\0\0\0\0\0\0\0\0\0\0\0\0\0\0\0\0\0\0\0\0\0\0\0\0\0\0\0\0\0\0\0\0\0\0\0\0\0\0\0\0\0\0\0\0\0\0\0\0\0\0\0\0\0\0\0\0\0\0\0\0\0\0\0\0\0\0\0\0\0\0\0\0\0\0\0\0\0\0\0\0\0\0\0\0\0\0\0\0\0\0\0\0\0\0\0\0\0\0\0\0\0\0\0\0\0\0\0\0\0\0\0\0\0\0\0\0\0\0\0\0\0\0\0\0\0\0\0\0\0\0\0\0\0\0\0\0\0\0\0\0\0\0\0\0\0\0\0\0\0\0\0\0\0\0\0\0\0\0\0\0\0\0\0\0\0\0\0\0\0\0\0\0\0\0\0\0\0\0\0\0\0\0\0\0\0\0\0\0\0\0\0\0\0\0\0\0\0\0\0\0\0\0\0\0\0\0\0\0\0\0\0\0\0\0\0\0\0\0\0\0\0\0\0\0\0\0\0\0\0\0\0\0\0\0\0\0\0\0\0\0\0\0\0\0\0\0\0\0\0\0\0\0\0\0\0\0\0\0\0\0\0\0\0\0\0\0\0\0\0\0\0\0\0\0\0\0\0\0\0\0\0\0\0\0\0\0\0\0\0\0\0\0\0\0\0\0\0\0\0\0\0\0\0\0\0\0\0\0\0\0\0\0\0\0\0\0\0\0\0\0\0\0\0\0\0\0\0\0\0\0\0\0\0\0\0\0\0\0\0\0\0\0\0\0\0\0\0\0\0\0\0\0\0\0\0\0\0\0\0\0\0\0\0\0\0\0\0\0\0"
    headers:
      accept-ranges:
      - bytes
      content-length:
      - '490'
      content-range:
      - bytes 10-499/1024
      date:
<<<<<<< HEAD
      - Wed, 15 Sep 2021 02:36:57 GMT
      etag:
      - '"0x8D977F1ADB05F92"'
      last-modified:
      - Wed, 15 Sep 2021 02:36:53 GMT
=======
      - Tue, 07 Sep 2021 07:12:55 GMT
      etag:
      - '"0x8D971CEE7E4132D"'
      last-modified:
      - Tue, 07 Sep 2021 07:12:51 GMT
>>>>>>> b754e9f8
      server:
      - Windows-Azure-Blob/1.0 Microsoft-HTTPAPI/2.0
      x-ms-blob-content-md5:
      - DzQ7CTESaiDxM9Z8KwGKOw==
      x-ms-blob-type:
      - BlockBlob
      x-ms-creation-time:
<<<<<<< HEAD
      - Wed, 15 Sep 2021 02:36:42 GMT
=======
      - Tue, 07 Sep 2021 07:12:43 GMT
>>>>>>> b754e9f8
      x-ms-lease-state:
      - available
      x-ms-lease-status:
      - unlocked
      x-ms-server-encrypted:
      - 'true'
      x-ms-version:
      - '2018-11-09'
    status:
      code: 206
      message: Partial Content
- request:
    body: null
    headers:
      Accept:
      - application/json
      Accept-Encoding:
      - gzip, deflate
      CommandName:
      - storage account keys list
      Connection:
      - keep-alive
      Content-Length:
      - '0'
      ParameterSetName:
      - -n -g --query -o
      User-Agent:
<<<<<<< HEAD
      - AZURECLI/2.28.0 azsdk-python-azure-mgmt-storage/18.0.0 Python/3.9.6 (Windows-10-10.0.19043-SP0)
=======
      - AZURECLI/2.28.0 azsdk-python-azure-mgmt-storage/18.0.0 Python/3.7.9 (Windows-10-10.0.19041-SP0)
>>>>>>> b754e9f8
    method: POST
    uri: https://management.azure.com/subscriptions/00000000-0000-0000-0000-000000000000/resourceGroups/clitest.rg000001/providers/Microsoft.Storage/storageAccounts/clitest000002/listKeys?api-version=2021-06-01&$expand=kerb
  response:
    body:
<<<<<<< HEAD
      string: '{"keys":[{"creationTime":"2021-09-15T02:36:16.6081537Z","keyName":"key1","value":"veryFakedStorageAccountKey==","permissions":"FULL"},{"creationTime":"2021-09-15T02:36:16.6081537Z","keyName":"key2","value":"veryFakedStorageAccountKey==","permissions":"FULL"}]}'
=======
      string: '{"keys":[{"creationTime":"2021-09-07T07:12:16.2079016Z","keyName":"key1","value":"veryFakedStorageAccountKey==","permissions":"FULL"},{"creationTime":"2021-09-07T07:12:16.2079016Z","keyName":"key2","value":"veryFakedStorageAccountKey==","permissions":"FULL"}]}'
>>>>>>> b754e9f8
    headers:
      cache-control:
      - no-cache
      content-length:
      - '380'
      content-type:
      - application/json
      date:
<<<<<<< HEAD
      - Wed, 15 Sep 2021 02:36:59 GMT
=======
      - Tue, 07 Sep 2021 07:12:57 GMT
>>>>>>> b754e9f8
      expires:
      - '-1'
      pragma:
      - no-cache
      server:
      - Microsoft-Azure-Storage-Resource-Provider/1.0,Microsoft-HTTPAPI/2.0 Microsoft-HTTPAPI/2.0
      strict-transport-security:
      - max-age=31536000; includeSubDomains
      transfer-encoding:
      - chunked
      vary:
      - Accept-Encoding
      x-content-type-options:
      - nosniff
      x-ms-ratelimit-remaining-subscription-resource-requests:
      - '11999'
    status:
      code: 200
      message: OK
- request:
    body: null
    headers:
      Connection:
      - keep-alive
      Content-Length:
      - '0'
      User-Agent:
<<<<<<< HEAD
      - Azure-Storage/2.0.0-2.0.1 (Python CPython 3.9.6; Windows 10) AZURECLI/2.28.0
      x-ms-date:
      - Wed, 15 Sep 2021 02:36:59 GMT
=======
      - Azure-Storage/2.0.0-2.0.1 (Python CPython 3.7.9; Windows 10) AZURECLI/2.28.0
      x-ms-date:
      - Tue, 07 Sep 2021 07:12:57 GMT
>>>>>>> b754e9f8
      x-ms-version:
      - '2018-11-09'
    method: PUT
    uri: https://clitest000002.blob.core.windows.net/cont000008?restype=container
  response:
    body:
      string: ''
    headers:
      content-length:
      - '0'
      date:
<<<<<<< HEAD
      - Wed, 15 Sep 2021 02:37:00 GMT
      etag:
      - '"0x8D977F1B1CD2F48"'
      last-modified:
      - Wed, 15 Sep 2021 02:37:00 GMT
=======
      - Tue, 07 Sep 2021 07:12:58 GMT
      etag:
      - '"0x8D971CEEC10FCFC"'
      last-modified:
      - Tue, 07 Sep 2021 07:12:58 GMT
>>>>>>> b754e9f8
      server:
      - Windows-Azure-Blob/1.0 Microsoft-HTTPAPI/2.0
      x-ms-version:
      - '2018-11-09'
    status:
      code: 201
      message: Created
- request:
    body: null
    headers:
      Connection:
      - keep-alive
      User-Agent:
<<<<<<< HEAD
      - Azure-Storage/2.0.0-2.0.1 (Python CPython 3.9.6; Windows 10) AZURECLI/2.28.0
      x-ms-date:
      - Wed, 15 Sep 2021 02:37:00 GMT
=======
      - Azure-Storage/2.0.0-2.0.1 (Python CPython 3.7.9; Windows 10) AZURECLI/2.28.0
      x-ms-date:
      - Tue, 07 Sep 2021 07:12:58 GMT
>>>>>>> b754e9f8
      x-ms-version:
      - '2018-11-09'
    method: HEAD
    uri: https://clitest000002.blob.core.windows.net/cont000008/blob000006
  response:
    body:
      string: ''
    headers:
      date:
<<<<<<< HEAD
      - Wed, 15 Sep 2021 02:37:00 GMT
=======
      - Tue, 07 Sep 2021 07:12:59 GMT
>>>>>>> b754e9f8
      server:
      - Windows-Azure-Blob/1.0 Microsoft-HTTPAPI/2.0
      transfer-encoding:
      - chunked
      x-ms-error-code:
      - BlobNotFound
      x-ms-version:
      - '2018-11-09'
    status:
      code: 404
      message: The specified blob does not exist.
- request:
    body: null
    headers:
      Connection:
      - keep-alive
      Content-Length:
      - '0'
      User-Agent:
<<<<<<< HEAD
      - Azure-Storage/2.0.0-2.0.1 (Python CPython 3.9.6; Windows 10) AZURECLI/2.28.0
      x-ms-blob-content-length:
      - '1024'
      x-ms-blob-type:
      - PageBlob
      x-ms-date:
      - Wed, 15 Sep 2021 02:37:01 GMT
      x-ms-version:
      - '2018-11-09'
    method: PUT
    uri: https://clitest000002.blob.core.windows.net/cont000008/blob000006
  response:
    body:
      string: ''
    headers:
      content-length:
      - '0'
      date:
      - Wed, 15 Sep 2021 02:37:02 GMT
      etag:
      - '"0x8D977F1B3200A6C"'
      last-modified:
      - Wed, 15 Sep 2021 02:37:02 GMT
      server:
      - Windows-Azure-Blob/1.0 Microsoft-HTTPAPI/2.0
      x-ms-request-server-encrypted:
      - 'true'
      x-ms-version:
      - '2018-11-09'
    status:
      code: 201
      message: Created
- request:
    body: null
    headers:
      Connection:
      - keep-alive
      User-Agent:
      - Azure-Storage/2.0.0-2.0.1 (Python CPython 3.9.6; Windows 10) AZURECLI/2.28.0
      x-ms-date:
      - Wed, 15 Sep 2021 02:37:02 GMT
      x-ms-version:
      - '2018-11-09'
    method: HEAD
    uri: https://clitest000002.blob.core.windows.net/cont000008/blob000006
  response:
    body:
      string: ''
    headers:
      accept-ranges:
      - bytes
      content-length:
      - '1024'
      content-type:
      - application/octet-stream
      date:
      - Wed, 15 Sep 2021 02:37:03 GMT
      etag:
      - '"0x8D977F1B3200A6C"'
      last-modified:
      - Wed, 15 Sep 2021 02:37:02 GMT
      server:
      - Windows-Azure-Blob/1.0 Microsoft-HTTPAPI/2.0
      x-ms-blob-sequence-number:
      - '0'
      x-ms-blob-type:
      - PageBlob
      x-ms-creation-time:
      - Wed, 15 Sep 2021 02:37:02 GMT
      x-ms-lease-state:
      - available
      x-ms-lease-status:
      - unlocked
      x-ms-server-encrypted:
      - 'true'
      x-ms-version:
      - '2018-11-09'
    status:
      code: 200
      message: OK
- request:
    body: null
    headers:
      Connection:
      - keep-alive
      Content-Length:
      - '0'
      User-Agent:
      - Azure-Storage/2.0.0-2.0.1 (Python CPython 3.9.6; Windows 10) AZURECLI/2.28.0
=======
      - Azure-Storage/2.0.0-2.0.1 (Python CPython 3.7.9; Windows 10) AZURECLI/2.28.0
>>>>>>> b754e9f8
      x-ms-blob-content-length:
      - '1024'
      x-ms-blob-type:
      - PageBlob
      x-ms-date:
<<<<<<< HEAD
      - Wed, 15 Sep 2021 02:37:03 GMT
=======
      - Tue, 07 Sep 2021 07:12:59 GMT
>>>>>>> b754e9f8
      x-ms-version:
      - '2018-11-09'
    method: PUT
    uri: https://clitest000002.blob.core.windows.net/cont000008/blob000007
  response:
    body:
      string: ''
    headers:
      content-length:
      - '0'
      date:
<<<<<<< HEAD
      - Wed, 15 Sep 2021 02:37:04 GMT
      etag:
      - '"0x8D977F1B477C21A"'
      last-modified:
      - Wed, 15 Sep 2021 02:37:04 GMT
=======
      - Tue, 07 Sep 2021 07:13:00 GMT
      etag:
      - '"0x8D971CEED4BF4A0"'
      last-modified:
      - Tue, 07 Sep 2021 07:13:00 GMT
>>>>>>> b754e9f8
      server:
      - Windows-Azure-Blob/1.0 Microsoft-HTTPAPI/2.0
      x-ms-request-server-encrypted:
      - 'true'
      x-ms-version:
      - '2018-11-09'
    status:
      code: 201
      message: Created
- request:
    body: null
    headers:
      Connection:
      - keep-alive
      User-Agent:
<<<<<<< HEAD
      - Azure-Storage/2.0.0-2.0.1 (Python CPython 3.9.6; Windows 10) AZURECLI/2.28.0
      x-ms-date:
      - Wed, 15 Sep 2021 02:37:05 GMT
=======
      - Azure-Storage/2.0.0-2.0.1 (Python CPython 3.7.9; Windows 10) AZURECLI/2.28.0
      x-ms-date:
      - Tue, 07 Sep 2021 07:13:00 GMT
>>>>>>> b754e9f8
      x-ms-version:
      - '2018-11-09'
    method: HEAD
    uri: https://clitest000002.blob.core.windows.net/cont000008/blob000007
  response:
    body:
      string: ''
    headers:
      accept-ranges:
      - bytes
      content-length:
      - '1024'
      content-type:
      - application/octet-stream
      date:
<<<<<<< HEAD
      - Wed, 15 Sep 2021 02:37:05 GMT
      etag:
      - '"0x8D977F1B477C21A"'
      last-modified:
      - Wed, 15 Sep 2021 02:37:04 GMT
=======
      - Tue, 07 Sep 2021 07:13:00 GMT
      etag:
      - '"0x8D971CEED4BF4A0"'
      last-modified:
      - Tue, 07 Sep 2021 07:13:00 GMT
>>>>>>> b754e9f8
      server:
      - Windows-Azure-Blob/1.0 Microsoft-HTTPAPI/2.0
      x-ms-blob-sequence-number:
      - '0'
      x-ms-blob-type:
      - PageBlob
      x-ms-creation-time:
<<<<<<< HEAD
      - Wed, 15 Sep 2021 02:37:04 GMT
=======
      - Tue, 07 Sep 2021 07:13:00 GMT
>>>>>>> b754e9f8
      x-ms-lease-state:
      - available
      x-ms-lease-status:
      - unlocked
      x-ms-server-encrypted:
      - 'true'
      x-ms-version:
      - '2018-11-09'
    status:
      code: 200
      message: OK
- request:
    body: null
    headers:
      Accept:
      - application/xml
      Accept-Encoding:
      - gzip, deflate
      CommandName:
      - storage blob list
      Connection:
      - keep-alive
      ParameterSetName:
      - -c -o --num-results --account-name --account-key
      User-Agent:
<<<<<<< HEAD
      - AZURECLI/2.28.0 azsdk-python-storage-blob/12.7.1 Python/3.9.6 (Windows-10-10.0.19043-SP0)
      x-ms-date:
      - Wed, 15 Sep 2021 02:37:06 GMT
=======
      - AZURECLI/2.28.0 azsdk-python-storage-blob/12.7.1 Python/3.7.9 (Windows-10-10.0.19041-SP0)
      x-ms-date:
      - Tue, 07 Sep 2021 07:13:01 GMT
>>>>>>> b754e9f8
      x-ms-version:
      - '2020-04-08'
    method: GET
    uri: https://clitest000002.blob.core.windows.net/cont000008?restype=container&comp=list&maxresults=1
  response:
    body:
      string: "\uFEFF<?xml version=\"1.0\" encoding=\"utf-8\"?><EnumerationResults
<<<<<<< HEAD
        ServiceEndpoint=\"https://clitest000002.blob.core.windows.net/\" ContainerName=\"cont000008\"><MaxResults>1</MaxResults><Blobs><Blob><Name>blob000006</Name><Properties><Creation-Time>Wed,
        15 Sep 2021 02:37:02 GMT</Creation-Time><Last-Modified>Wed, 15 Sep 2021 02:37:02
        GMT</Last-Modified><Etag>0x8D977F1B3200A6C</Etag><Content-Length>1024</Content-Length><Content-Type>application/octet-stream</Content-Type><Content-Encoding
=======
        ServiceEndpoint=\"https://clitest000002.blob.core.windows.net/\" ContainerName=\"cont000006\"><MaxResults>1</MaxResults><Blobs><Blob><Name>blob000005</Name><Properties><Creation-Time>Tue,
        07 Sep 2021 07:13:00 GMT</Creation-Time><Last-Modified>Tue, 07 Sep 2021 07:13:00
        GMT</Last-Modified><Etag>0x8D971CEED4BF4A0</Etag><Content-Length>1024</Content-Length><Content-Type>application/octet-stream</Content-Type><Content-Encoding
>>>>>>> b754e9f8
        /><Content-Language /><Content-CRC64 /><Content-MD5 /><Cache-Control /><Content-Disposition
        /><x-ms-blob-sequence-number>0</x-ms-blob-sequence-number><BlobType>PageBlob</BlobType><LeaseStatus>unlocked</LeaseStatus><LeaseState>available</LeaseState><ServerEncrypted>true</ServerEncrypted></Properties><OrMetadata
        /></Blob></Blobs><NextMarker>2!92!MDAwMDI0IWJsb2JxdnM3b3VyaTRrNnhqc29sM3JtMiEwMDAwMjghOTk5OS0xMi0zMVQyMzo1OTo1OS45OTk5OTk5WiE-</NextMarker></EnumerationResults>"
    headers:
      content-type:
      - application/xml
      date:
<<<<<<< HEAD
      - Wed, 15 Sep 2021 02:37:06 GMT
=======
      - Tue, 07 Sep 2021 07:13:02 GMT
>>>>>>> b754e9f8
      server:
      - Windows-Azure-Blob/1.0 Microsoft-HTTPAPI/2.0
      transfer-encoding:
      - chunked
      x-ms-version:
      - '2020-04-08'
    status:
      code: 200
      message: OK
- request:
    body: null
    headers:
      Accept:
      - application/xml
      Accept-Encoding:
      - gzip, deflate
      CommandName:
      - storage blob show
      Connection:
      - keep-alive
      ParameterSetName:
      - -n -c --account-name --account-key
      User-Agent:
<<<<<<< HEAD
      - AZURECLI/2.28.0 azsdk-python-storage-blob/12.7.1 Python/3.9.6 (Windows-10-10.0.19043-SP0)
      x-ms-date:
      - Wed, 15 Sep 2021 02:37:07 GMT
=======
      - AZURECLI/2.28.0 azsdk-python-storage-blob/12.7.1 Python/3.7.9 (Windows-10-10.0.19041-SP0)
      x-ms-date:
      - Tue, 07 Sep 2021 07:13:03 GMT
>>>>>>> b754e9f8
      x-ms-encryption-algorithm:
      - AES256
      x-ms-version:
      - '2020-04-08'
    method: HEAD
    uri: https://clitest000002.blob.core.windows.net/cont000008/blob000006
  response:
    body:
      string: ''
    headers:
      accept-ranges:
      - bytes
      content-length:
      - '1024'
      content-type:
      - application/octet-stream
      date:
<<<<<<< HEAD
      - Wed, 15 Sep 2021 02:37:08 GMT
      etag:
      - '"0x8D977F1B3200A6C"'
      last-modified:
      - Wed, 15 Sep 2021 02:37:02 GMT
=======
      - Tue, 07 Sep 2021 07:13:03 GMT
      etag:
      - '"0x8D971CEED4BF4A0"'
      last-modified:
      - Tue, 07 Sep 2021 07:13:00 GMT
>>>>>>> b754e9f8
      server:
      - Windows-Azure-Blob/1.0 Microsoft-HTTPAPI/2.0
      x-ms-blob-sequence-number:
      - '0'
      x-ms-blob-type:
      - PageBlob
      x-ms-creation-time:
<<<<<<< HEAD
      - Wed, 15 Sep 2021 02:37:02 GMT
=======
      - Tue, 07 Sep 2021 07:13:00 GMT
>>>>>>> b754e9f8
      x-ms-lease-state:
      - available
      x-ms-lease-status:
      - unlocked
      x-ms-server-encrypted:
      - 'true'
      x-ms-version:
      - '2020-04-08'
    status:
      code: 200
      message: OK
- request:
    body: null
    headers:
      Accept:
      - application/xml
      Accept-Encoding:
      - gzip, deflate
      CommandName:
      - storage blob show
      Connection:
      - keep-alive
      ParameterSetName:
      - -n -c --account-name --account-key
      User-Agent:
<<<<<<< HEAD
      - AZURECLI/2.28.0 azsdk-python-storage-blob/12.7.1 Python/3.9.6 (Windows-10-10.0.19043-SP0)
      x-ms-date:
      - Wed, 15 Sep 2021 02:37:08 GMT
=======
      - AZURECLI/2.28.0 azsdk-python-storage-blob/12.7.1 Python/3.7.9 (Windows-10-10.0.19041-SP0)
      x-ms-date:
      - Tue, 07 Sep 2021 07:13:04 GMT
>>>>>>> b754e9f8
      x-ms-version:
      - '2020-04-08'
    method: GET
    uri: https://clitest000002.blob.core.windows.net/cont000008/blob000006?comp=pagelist
  response:
    body:
      string: "\uFEFF<?xml version=\"1.0\" encoding=\"utf-8\"?><PageList />"
    headers:
      content-type:
      - application/xml
      date:
<<<<<<< HEAD
      - Wed, 15 Sep 2021 02:37:08 GMT
      etag:
      - '"0x8D977F1B3200A6C"'
      last-modified:
      - Wed, 15 Sep 2021 02:37:02 GMT
=======
      - Tue, 07 Sep 2021 07:13:03 GMT
      etag:
      - '"0x8D971CEED4BF4A0"'
      last-modified:
      - Tue, 07 Sep 2021 07:13:00 GMT
>>>>>>> b754e9f8
      server:
      - Windows-Azure-Blob/1.0 Microsoft-HTTPAPI/2.0
      transfer-encoding:
      - chunked
      x-ms-blob-content-length:
      - '1024'
      x-ms-version:
      - '2020-04-08'
    status:
      code: 200
      message: OK
- request:
    body: null
    headers:
      Connection:
      - keep-alive
      User-Agent:
<<<<<<< HEAD
      - Azure-Storage/2.0.0-2.0.1 (Python CPython 3.9.6; Windows 10) AZURECLI/2.28.0
      x-ms-date:
      - Wed, 15 Sep 2021 02:37:08 GMT
=======
      - Azure-Storage/2.0.0-2.0.1 (Python CPython 3.7.9; Windows 10) AZURECLI/2.28.0
      x-ms-date:
      - Tue, 07 Sep 2021 07:13:04 GMT
>>>>>>> b754e9f8
      x-ms-version:
      - '2018-11-09'
    method: HEAD
    uri: https://clitest000002.blob.core.windows.net/cont000008/blob000006
  response:
    body:
      string: ''
    headers:
      accept-ranges:
      - bytes
      content-length:
      - '1024'
      content-type:
      - application/octet-stream
      date:
<<<<<<< HEAD
      - Wed, 15 Sep 2021 02:37:09 GMT
      etag:
      - '"0x8D977F1B3200A6C"'
      last-modified:
      - Wed, 15 Sep 2021 02:37:02 GMT
=======
      - Tue, 07 Sep 2021 07:13:04 GMT
      etag:
      - '"0x8D971CEED4BF4A0"'
      last-modified:
      - Tue, 07 Sep 2021 07:13:00 GMT
>>>>>>> b754e9f8
      server:
      - Windows-Azure-Blob/1.0 Microsoft-HTTPAPI/2.0
      x-ms-blob-sequence-number:
      - '0'
      x-ms-blob-type:
      - PageBlob
      x-ms-creation-time:
<<<<<<< HEAD
      - Wed, 15 Sep 2021 02:37:02 GMT
=======
      - Tue, 07 Sep 2021 07:13:00 GMT
>>>>>>> b754e9f8
      x-ms-lease-state:
      - available
      x-ms-lease-status:
      - unlocked
      x-ms-server-encrypted:
      - 'true'
      x-ms-version:
      - '2018-11-09'
    status:
      code: 200
      message: OK
- request:
    body: null
    headers:
      Connection:
      - keep-alive
      Content-Length:
      - '0'
      User-Agent:
<<<<<<< HEAD
      - Azure-Storage/2.0.0-2.0.1 (Python CPython 3.9.6; Windows 10) AZURECLI/2.28.0
      x-ms-blob-content-type:
      - application/test-content
      x-ms-date:
      - Wed, 15 Sep 2021 02:37:09 GMT
=======
      - Azure-Storage/2.0.0-2.0.1 (Python CPython 3.7.9; Windows 10) AZURECLI/2.28.0
      x-ms-blob-content-type:
      - application/test-content
      x-ms-date:
      - Tue, 07 Sep 2021 07:13:05 GMT
>>>>>>> b754e9f8
      x-ms-version:
      - '2018-11-09'
    method: PUT
    uri: https://clitest000002.blob.core.windows.net/cont000008/blob000006?comp=properties
  response:
    body:
      string: ''
    headers:
      content-length:
      - '0'
      date:
<<<<<<< HEAD
      - Wed, 15 Sep 2021 02:37:10 GMT
      etag:
      - '"0x8D977F1B7E748E0"'
      last-modified:
      - Wed, 15 Sep 2021 02:37:10 GMT
=======
      - Tue, 07 Sep 2021 07:13:05 GMT
      etag:
      - '"0x8D971CEF09EC679"'
      last-modified:
      - Tue, 07 Sep 2021 07:13:06 GMT
>>>>>>> b754e9f8
      server:
      - Windows-Azure-Blob/1.0 Microsoft-HTTPAPI/2.0
      x-ms-blob-sequence-number:
      - '0'
      x-ms-version:
      - '2018-11-09'
    status:
      code: 200
      message: OK
- request:
    body: null
    headers:
      Accept:
      - application/xml
      Accept-Encoding:
      - gzip, deflate
      CommandName:
      - storage blob show
      Connection:
      - keep-alive
      ParameterSetName:
      - -n -c --account-name --account-key
      User-Agent:
<<<<<<< HEAD
      - AZURECLI/2.28.0 azsdk-python-storage-blob/12.7.1 Python/3.9.6 (Windows-10-10.0.19043-SP0)
      x-ms-date:
      - Wed, 15 Sep 2021 02:37:10 GMT
=======
      - AZURECLI/2.28.0 azsdk-python-storage-blob/12.7.1 Python/3.7.9 (Windows-10-10.0.19041-SP0)
      x-ms-date:
      - Tue, 07 Sep 2021 07:13:06 GMT
>>>>>>> b754e9f8
      x-ms-encryption-algorithm:
      - AES256
      x-ms-version:
      - '2020-04-08'
    method: HEAD
    uri: https://clitest000002.blob.core.windows.net/cont000008/blob000006
  response:
    body:
      string: ''
    headers:
      accept-ranges:
      - bytes
      content-length:
      - '1024'
      content-type:
      - application/test-content
      date:
<<<<<<< HEAD
      - Wed, 15 Sep 2021 02:37:11 GMT
      etag:
      - '"0x8D977F1B7E748E0"'
      last-modified:
      - Wed, 15 Sep 2021 02:37:10 GMT
=======
      - Tue, 07 Sep 2021 07:13:06 GMT
      etag:
      - '"0x8D971CEF09EC679"'
      last-modified:
      - Tue, 07 Sep 2021 07:13:06 GMT
>>>>>>> b754e9f8
      server:
      - Windows-Azure-Blob/1.0 Microsoft-HTTPAPI/2.0
      x-ms-blob-sequence-number:
      - '0'
      x-ms-blob-type:
      - PageBlob
      x-ms-creation-time:
<<<<<<< HEAD
      - Wed, 15 Sep 2021 02:37:02 GMT
=======
      - Tue, 07 Sep 2021 07:13:00 GMT
>>>>>>> b754e9f8
      x-ms-lease-state:
      - available
      x-ms-lease-status:
      - unlocked
      x-ms-server-encrypted:
      - 'true'
      x-ms-version:
      - '2020-04-08'
    status:
      code: 200
      message: OK
- request:
    body: null
    headers:
      Accept:
      - application/xml
      Accept-Encoding:
      - gzip, deflate
      CommandName:
      - storage blob show
      Connection:
      - keep-alive
      ParameterSetName:
      - -n -c --account-name --account-key
      User-Agent:
<<<<<<< HEAD
      - AZURECLI/2.28.0 azsdk-python-storage-blob/12.7.1 Python/3.9.6 (Windows-10-10.0.19043-SP0)
      x-ms-date:
      - Wed, 15 Sep 2021 02:37:11 GMT
=======
      - AZURECLI/2.28.0 azsdk-python-storage-blob/12.7.1 Python/3.7.9 (Windows-10-10.0.19041-SP0)
      x-ms-date:
      - Tue, 07 Sep 2021 07:13:07 GMT
>>>>>>> b754e9f8
      x-ms-version:
      - '2020-04-08'
    method: GET
    uri: https://clitest000002.blob.core.windows.net/cont000008/blob000006?comp=pagelist
  response:
    body:
      string: "\uFEFF<?xml version=\"1.0\" encoding=\"utf-8\"?><PageList />"
    headers:
      content-type:
      - application/xml
      date:
<<<<<<< HEAD
      - Wed, 15 Sep 2021 02:37:11 GMT
      etag:
      - '"0x8D977F1B7E748E0"'
      last-modified:
      - Wed, 15 Sep 2021 02:37:10 GMT
=======
      - Tue, 07 Sep 2021 07:13:06 GMT
      etag:
      - '"0x8D971CEF09EC679"'
      last-modified:
      - Tue, 07 Sep 2021 07:13:06 GMT
>>>>>>> b754e9f8
      server:
      - Windows-Azure-Blob/1.0 Microsoft-HTTPAPI/2.0
      transfer-encoding:
      - chunked
      x-ms-blob-content-length:
      - '1024'
      x-ms-version:
      - '2020-04-08'
    status:
      code: 200
      message: OK
- request:
    body: null
    headers:
      Connection:
      - keep-alive
      User-Agent:
<<<<<<< HEAD
      - Azure-Storage/2.0.0-2.0.1 (Python CPython 3.9.6; Windows 10) AZURECLI/2.28.0
      x-ms-date:
      - Wed, 15 Sep 2021 02:37:12 GMT
=======
      - Azure-Storage/2.0.0-2.0.1 (Python CPython 3.7.9; Windows 10) AZURECLI/2.28.0
      x-ms-date:
      - Tue, 07 Sep 2021 07:13:07 GMT
>>>>>>> b754e9f8
      x-ms-version:
      - '2018-11-09'
    method: HEAD
    uri: https://clitest000002.blob.core.windows.net/cont000008/blob000006
  response:
    body:
      string: ''
    headers:
      accept-ranges:
      - bytes
      content-length:
      - '1024'
      content-type:
      - application/test-content
      date:
<<<<<<< HEAD
      - Wed, 15 Sep 2021 02:37:12 GMT
      etag:
      - '"0x8D977F1B7E748E0"'
      last-modified:
      - Wed, 15 Sep 2021 02:37:10 GMT
=======
      - Tue, 07 Sep 2021 07:13:08 GMT
      etag:
      - '"0x8D971CEF09EC679"'
      last-modified:
      - Tue, 07 Sep 2021 07:13:06 GMT
>>>>>>> b754e9f8
      server:
      - Windows-Azure-Blob/1.0 Microsoft-HTTPAPI/2.0
      x-ms-blob-sequence-number:
      - '0'
      x-ms-blob-type:
      - PageBlob
      x-ms-creation-time:
<<<<<<< HEAD
      - Wed, 15 Sep 2021 02:37:02 GMT
=======
      - Tue, 07 Sep 2021 07:13:00 GMT
>>>>>>> b754e9f8
      x-ms-lease-state:
      - available
      x-ms-lease-status:
      - unlocked
      x-ms-server-encrypted:
      - 'true'
      x-ms-version:
      - '2018-11-09'
    status:
      code: 200
      message: OK
- request:
    body: null
    headers:
      Connection:
      - keep-alive
      Content-Length:
      - '0'
      User-Agent:
<<<<<<< HEAD
      - Azure-Storage/2.0.0-2.0.1 (Python CPython 3.9.6; Windows 10) AZURECLI/2.28.0
      x-ms-blob-content-type:
      - ''
      x-ms-date:
      - Wed, 15 Sep 2021 02:37:13 GMT
=======
      - Azure-Storage/2.0.0-2.0.1 (Python CPython 3.7.9; Windows 10) AZURECLI/2.28.0
      x-ms-blob-content-type:
      - ''
      x-ms-date:
      - Tue, 07 Sep 2021 07:13:08 GMT
>>>>>>> b754e9f8
      x-ms-version:
      - '2018-11-09'
    method: PUT
    uri: https://clitest000002.blob.core.windows.net/cont000008/blob000006?comp=properties
  response:
    body:
      string: ''
    headers:
      content-length:
      - '0'
      date:
<<<<<<< HEAD
      - Wed, 15 Sep 2021 02:37:13 GMT
      etag:
      - '"0x8D977F1B9F9989B"'
      last-modified:
      - Wed, 15 Sep 2021 02:37:14 GMT
=======
      - Tue, 07 Sep 2021 07:13:09 GMT
      etag:
      - '"0x8D971CEF2A1F888"'
      last-modified:
      - Tue, 07 Sep 2021 07:13:09 GMT
>>>>>>> b754e9f8
      server:
      - Windows-Azure-Blob/1.0 Microsoft-HTTPAPI/2.0
      x-ms-blob-sequence-number:
      - '0'
      x-ms-version:
      - '2018-11-09'
    status:
      code: 200
      message: OK
- request:
    body: null
    headers:
      Accept:
      - application/xml
      Accept-Encoding:
      - gzip, deflate
      CommandName:
      - storage blob show
      Connection:
      - keep-alive
      ParameterSetName:
      - -n -c --account-name --account-key
      User-Agent:
<<<<<<< HEAD
      - AZURECLI/2.28.0 azsdk-python-storage-blob/12.7.1 Python/3.9.6 (Windows-10-10.0.19043-SP0)
      x-ms-date:
      - Wed, 15 Sep 2021 02:37:14 GMT
=======
      - AZURECLI/2.28.0 azsdk-python-storage-blob/12.7.1 Python/3.7.9 (Windows-10-10.0.19041-SP0)
      x-ms-date:
      - Tue, 07 Sep 2021 07:13:09 GMT
>>>>>>> b754e9f8
      x-ms-encryption-algorithm:
      - AES256
      x-ms-version:
      - '2020-04-08'
    method: HEAD
    uri: https://clitest000002.blob.core.windows.net/cont000008/blob000006
  response:
    body:
      string: ''
    headers:
      accept-ranges:
      - bytes
      content-length:
      - '1024'
      date:
<<<<<<< HEAD
      - Wed, 15 Sep 2021 02:37:15 GMT
      etag:
      - '"0x8D977F1B9F9989B"'
      last-modified:
      - Wed, 15 Sep 2021 02:37:14 GMT
=======
      - Tue, 07 Sep 2021 07:13:10 GMT
      etag:
      - '"0x8D971CEF2A1F888"'
      last-modified:
      - Tue, 07 Sep 2021 07:13:09 GMT
>>>>>>> b754e9f8
      server:
      - Windows-Azure-Blob/1.0 Microsoft-HTTPAPI/2.0
      x-ms-blob-sequence-number:
      - '0'
      x-ms-blob-type:
      - PageBlob
      x-ms-creation-time:
<<<<<<< HEAD
      - Wed, 15 Sep 2021 02:37:02 GMT
=======
      - Tue, 07 Sep 2021 07:13:00 GMT
>>>>>>> b754e9f8
      x-ms-lease-state:
      - available
      x-ms-lease-status:
      - unlocked
      x-ms-server-encrypted:
      - 'true'
      x-ms-version:
      - '2020-04-08'
    status:
      code: 200
      message: OK
- request:
    body: null
    headers:
      Accept:
      - application/xml
      Accept-Encoding:
      - gzip, deflate
      CommandName:
      - storage blob show
      Connection:
      - keep-alive
      ParameterSetName:
      - -n -c --account-name --account-key
      User-Agent:
<<<<<<< HEAD
      - AZURECLI/2.28.0 azsdk-python-storage-blob/12.7.1 Python/3.9.6 (Windows-10-10.0.19043-SP0)
      x-ms-date:
      - Wed, 15 Sep 2021 02:37:15 GMT
=======
      - AZURECLI/2.28.0 azsdk-python-storage-blob/12.7.1 Python/3.7.9 (Windows-10-10.0.19041-SP0)
      x-ms-date:
      - Tue, 07 Sep 2021 07:13:10 GMT
>>>>>>> b754e9f8
      x-ms-version:
      - '2020-04-08'
    method: GET
    uri: https://clitest000002.blob.core.windows.net/cont000008/blob000006?comp=pagelist
  response:
    body:
      string: "\uFEFF<?xml version=\"1.0\" encoding=\"utf-8\"?><PageList />"
    headers:
      content-type:
      - application/xml
      date:
<<<<<<< HEAD
      - Wed, 15 Sep 2021 02:37:15 GMT
      etag:
      - '"0x8D977F1B9F9989B"'
      last-modified:
      - Wed, 15 Sep 2021 02:37:14 GMT
=======
      - Tue, 07 Sep 2021 07:13:10 GMT
      etag:
      - '"0x8D971CEF2A1F888"'
      last-modified:
      - Tue, 07 Sep 2021 07:13:09 GMT
>>>>>>> b754e9f8
      server:
      - Windows-Azure-Blob/1.0 Microsoft-HTTPAPI/2.0
      transfer-encoding:
      - chunked
      x-ms-blob-content-length:
      - '1024'
      x-ms-version:
      - '2020-04-08'
    status:
      code: 200
      message: OK
- request:
    body: null
    headers:
      Connection:
      - keep-alive
      User-Agent:
<<<<<<< HEAD
      - Azure-Storage/2.0.0-2.0.1 (Python CPython 3.9.6; Windows 10) AZURECLI/2.28.0
      x-ms-date:
      - Wed, 15 Sep 2021 02:37:15 GMT
=======
      - Azure-Storage/2.0.0-2.0.1 (Python CPython 3.7.9; Windows 10) AZURECLI/2.28.0
      x-ms-date:
      - Tue, 07 Sep 2021 07:13:11 GMT
>>>>>>> b754e9f8
      x-ms-version:
      - '2018-11-09'
    method: GET
    uri: https://clitest000002.blob.core.windows.net/?restype=service&comp=properties
  response:
    body:
      string: "\uFEFF<?xml version=\"1.0\" encoding=\"utf-8\"?><StorageServiceProperties><Logging><Version>1.0</Version><Read>false</Read><Write>false</Write><Delete>false</Delete><RetentionPolicy><Enabled>false</Enabled></RetentionPolicy></Logging><HourMetrics><Version>1.0</Version><Enabled>true</Enabled><IncludeAPIs>true</IncludeAPIs><RetentionPolicy><Enabled>true</Enabled><Days>7</Days></RetentionPolicy></HourMetrics><MinuteMetrics><Version>1.0</Version><Enabled>false</Enabled><RetentionPolicy><Enabled>false</Enabled></RetentionPolicy></MinuteMetrics><Cors
        /><DeleteRetentionPolicy><Enabled>false</Enabled></DeleteRetentionPolicy></StorageServiceProperties>"
    headers:
      content-type:
      - application/xml
      date:
<<<<<<< HEAD
      - Wed, 15 Sep 2021 02:37:15 GMT
=======
      - Tue, 07 Sep 2021 07:13:11 GMT
>>>>>>> b754e9f8
      server:
      - Windows-Azure-Blob/1.0 Microsoft-HTTPAPI/2.0
      transfer-encoding:
      - chunked
      x-ms-version:
      - '2018-11-09'
    status:
      code: 200
      message: OK
- request:
    body: null
    headers:
      Connection:
      - keep-alive
      User-Agent:
<<<<<<< HEAD
      - Azure-Storage/2.0.0-2.0.1 (Python CPython 3.9.6; Windows 10) AZURECLI/2.28.0
      x-ms-date:
      - Wed, 15 Sep 2021 02:37:16 GMT
=======
      - Azure-Storage/2.0.0-2.0.1 (Python CPython 3.7.9; Windows 10) AZURECLI/2.28.0
      x-ms-date:
      - Tue, 07 Sep 2021 07:13:12 GMT
>>>>>>> b754e9f8
      x-ms-range:
      - bytes=0-33554431
      x-ms-version:
      - '2018-11-09'
    method: GET
    uri: https://clitest000002.blob.core.windows.net/cont000008/blob000006
  response:
    body:
      string: "\0\0\0\0\0\0\0\0\0\0\0\0\0\0\0\0\0\0\0\0\0\0\0\0\0\0\0\0\0\0\0\0\0\0\0\0\0\0\0\0\0\0\0\0\0\0\0\0\0\0\0\0\0\0\0\0\0\0\0\0\0\0\0\0\0\0\0\0\0\0\0\0\0\0\0\0\0\0\0\0\0\0\0\0\0\0\0\0\0\0\0\0\0\0\0\0\0\0\0\0\0\0\0\0\0\0\0\0\0\0\0\0\0\0\0\0\0\0\0\0\0\0\0\0\0\0\0\0\0\0\0\0\0\0\0\0\0\0\0\0\0\0\0\0\0\0\0\0\0\0\0\0\0\0\0\0\0\0\0\0\0\0\0\0\0\0\0\0\0\0\0\0\0\0\0\0\0\0\0\0\0\0\0\0\0\0\0\0\0\0\0\0\0\0\0\0\0\0\0\0\0\0\0\0\0\0\0\0\0\0\0\0\0\0\0\0\0\0\0\0\0\0\0\0\0\0\0\0\0\0\0\0\0\0\0\0\0\0\0\0\0\0\0\0\0\0\0\0\0\0\0\0\0\0\0\0\0\0\0\0\0\0\0\0\0\0\0\0\0\0\0\0\0\0\0\0\0\0\0\0\0\0\0\0\0\0\0\0\0\0\0\0\0\0\0\0\0\0\0\0\0\0\0\0\0\0\0\0\0\0\0\0\0\0\0\0\0\0\0\0\0\0\0\0\0\0\0\0\0\0\0\0\0\0\0\0\0\0\0\0\0\0\0\0\0\0\0\0\0\0\0\0\0\0\0\0\0\0\0\0\0\0\0\0\0\0\0\0\0\0\0\0\0\0\0\0\0\0\0\0\0\0\0\0\0\0\0\0\0\0\0\0\0\0\0\0\0\0\0\0\0\0\0\0\0\0\0\0\0\0\0\0\0\0\0\0\0\0\0\0\0\0\0\0\0\0\0\0\0\0\0\0\0\0\0\0\0\0\0\0\0\0\0\0\0\0\0\0\0\0\0\0\0\0\0\0\0\0\0\0\0\0\0\0\0\0\0\0\0\0\0\0\0\0\0\0\0\0\0\0\0\0\0\0\0\0\0\0\0\0\0\0\0\0\0\0\0\0\0\0\0\0\0\0\0\0\0\0\0\0\0\0\0\0\0\0\0\0\0\0\0\0\0\0\0\0\0\0\0\0\0\0\0\0\0\0\0\0\0\0\0\0\0\0\0\0\0\0\0\0\0\0\0\0\0\0\0\0\0\0\0\0\0\0\0\0\0\0\0\0\0\0\0\0\0\0\0\0\0\0\0\0\0\0\0\0\0\0\0\0\0\0\0\0\0\0\0\0\0\0\0\0\0\0\0\0\0\0\0\0\0\0\0\0\0\0\0\0\0\0\0\0\0\0\0\0\0\0\0\0\0\0\0\0\0\0\0\0\0\0\0\0\0\0\0\0\0\0\0\0\0\0\0\0\0\0\0\0\0\0\0\0\0\0\0\0\0\0\0\0\0\0\0\0\0\0\0\0\0\0\0\0\0\0\0\0\0\0\0\0\0\0\0\0\0\0\0\0\0\0\0\0\0\0\0\0\0\0\0\0\0\0\0\0\0\0\0\0\0\0\0\0\0\0\0\0\0\0\0\0\0\0\0\0\0\0\0\0\0\0\0\0\0\0\0\0\0\0\0\0\0\0\0\0\0\0\0\0\0\0\0\0\0\0\0\0\0\0\0\0\0\0\0\0\0\0\0\0\0\0\0\0\0\0\0\0\0\0\0\0\0\0\0\0\0\0\0\0\0\0\0\0\0\0\0\0\0\0\0\0\0\0\0\0\0\0\0\0\0\0\0\0\0\0\0\0\0\0\0\0\0\0\0\0\0\0\0\0\0\0\0\0\0\0\0\0\0\0\0\0\0\0\0\0\0\0\0\0\0\0\0\0\0\0\0\0\0\0\0\0\0\0\0\0\0\0\0\0\0\0\0\0\0\0\0\0\0\0\0\0\0\0\0\0\0\0\0\0\0\0\0\0\0\0\0\0\0\0\0\0\0\0\0\0\0\0\0\0\0\0\0\0\0\0\0\0\0\0\0\0\0\0\0\0\0\0\0\0\0\0\0\0\0\0\0\0\0\0\0\0\0\0\0\0\0\0\0\0\0\0\0\0\0\0\0\0\0\0\0\0\0\0\0\0\0\0\0\0\0\0\0\0\0\0\0\0\0\0\0\0\0\0\0\0\0\0\0\0\0\0\0\0\0\0\0\0\0\0\0\0\0\0\0\0\0\0\0\0\0\0\0\0\0\0"
    headers:
      accept-ranges:
      - bytes
      content-length:
      - '1024'
      content-range:
      - bytes 0-1023/1024
      date:
<<<<<<< HEAD
      - Wed, 15 Sep 2021 02:37:17 GMT
      etag:
      - '"0x8D977F1B9F9989B"'
      last-modified:
      - Wed, 15 Sep 2021 02:37:14 GMT
=======
      - Tue, 07 Sep 2021 07:13:12 GMT
      etag:
      - '"0x8D971CEF2A1F888"'
      last-modified:
      - Tue, 07 Sep 2021 07:13:09 GMT
>>>>>>> b754e9f8
      server:
      - Windows-Azure-Blob/1.0 Microsoft-HTTPAPI/2.0
      x-ms-blob-sequence-number:
      - '0'
      x-ms-blob-type:
      - PageBlob
      x-ms-creation-time:
<<<<<<< HEAD
      - Wed, 15 Sep 2021 02:37:02 GMT
=======
      - Tue, 07 Sep 2021 07:13:00 GMT
>>>>>>> b754e9f8
      x-ms-lease-state:
      - available
      x-ms-lease-status:
      - unlocked
      x-ms-server-encrypted:
      - 'true'
      x-ms-version:
      - '2018-11-09'
    status:
      code: 206
      message: Partial Content
- request:
    body: null
    headers:
      Connection:
      - keep-alive
      User-Agent:
<<<<<<< HEAD
      - Azure-Storage/2.0.0-2.0.1 (Python CPython 3.9.6; Windows 10) AZURECLI/2.28.0
      x-ms-date:
      - Wed, 15 Sep 2021 02:37:18 GMT
=======
      - Azure-Storage/2.0.0-2.0.1 (Python CPython 3.7.9; Windows 10) AZURECLI/2.28.0
      x-ms-date:
      - Tue, 07 Sep 2021 07:13:13 GMT
>>>>>>> b754e9f8
      x-ms-range:
      - bytes=10-499
      x-ms-version:
      - '2018-11-09'
    method: GET
    uri: https://clitest000002.blob.core.windows.net/cont000008/blob000006
  response:
    body:
      string: "\0\0\0\0\0\0\0\0\0\0\0\0\0\0\0\0\0\0\0\0\0\0\0\0\0\0\0\0\0\0\0\0\0\0\0\0\0\0\0\0\0\0\0\0\0\0\0\0\0\0\0\0\0\0\0\0\0\0\0\0\0\0\0\0\0\0\0\0\0\0\0\0\0\0\0\0\0\0\0\0\0\0\0\0\0\0\0\0\0\0\0\0\0\0\0\0\0\0\0\0\0\0\0\0\0\0\0\0\0\0\0\0\0\0\0\0\0\0\0\0\0\0\0\0\0\0\0\0\0\0\0\0\0\0\0\0\0\0\0\0\0\0\0\0\0\0\0\0\0\0\0\0\0\0\0\0\0\0\0\0\0\0\0\0\0\0\0\0\0\0\0\0\0\0\0\0\0\0\0\0\0\0\0\0\0\0\0\0\0\0\0\0\0\0\0\0\0\0\0\0\0\0\0\0\0\0\0\0\0\0\0\0\0\0\0\0\0\0\0\0\0\0\0\0\0\0\0\0\0\0\0\0\0\0\0\0\0\0\0\0\0\0\0\0\0\0\0\0\0\0\0\0\0\0\0\0\0\0\0\0\0\0\0\0\0\0\0\0\0\0\0\0\0\0\0\0\0\0\0\0\0\0\0\0\0\0\0\0\0\0\0\0\0\0\0\0\0\0\0\0\0\0\0\0\0\0\0\0\0\0\0\0\0\0\0\0\0\0\0\0\0\0\0\0\0\0\0\0\0\0\0\0\0\0\0\0\0\0\0\0\0\0\0\0\0\0\0\0\0\0\0\0\0\0\0\0\0\0\0\0\0\0\0\0\0\0\0\0\0\0\0\0\0\0\0\0\0\0\0\0\0\0\0\0\0\0\0\0\0\0\0\0\0\0\0\0\0\0\0\0\0\0\0\0\0\0\0\0\0\0\0\0\0\0\0\0\0\0\0\0\0\0\0\0\0\0\0\0\0\0\0\0\0\0\0\0\0\0\0\0\0\0\0\0\0\0\0\0\0\0\0\0\0\0\0\0\0\0\0\0\0\0\0\0\0\0\0\0\0\0\0\0\0\0\0\0\0\0\0\0\0\0\0\0\0\0\0\0\0\0"
    headers:
      accept-ranges:
      - bytes
      content-length:
      - '490'
      content-range:
      - bytes 10-499/1024
      date:
<<<<<<< HEAD
      - Wed, 15 Sep 2021 02:37:18 GMT
      etag:
      - '"0x8D977F1B9F9989B"'
      last-modified:
      - Wed, 15 Sep 2021 02:37:14 GMT
=======
      - Tue, 07 Sep 2021 07:13:13 GMT
      etag:
      - '"0x8D971CEF2A1F888"'
      last-modified:
      - Tue, 07 Sep 2021 07:13:09 GMT
>>>>>>> b754e9f8
      server:
      - Windows-Azure-Blob/1.0 Microsoft-HTTPAPI/2.0
      x-ms-blob-sequence-number:
      - '0'
      x-ms-blob-type:
      - PageBlob
      x-ms-creation-time:
<<<<<<< HEAD
      - Wed, 15 Sep 2021 02:37:02 GMT
=======
      - Tue, 07 Sep 2021 07:13:00 GMT
>>>>>>> b754e9f8
      x-ms-lease-state:
      - available
      x-ms-lease-status:
      - unlocked
      x-ms-server-encrypted:
      - 'true'
      x-ms-version:
      - '2018-11-09'
    status:
      code: 206
      message: Partial Content
version: 1<|MERGE_RESOLUTION|>--- conflicted
+++ resolved
@@ -15,20 +15,12 @@
       ParameterSetName:
       - -n -g --query -o
       User-Agent:
-<<<<<<< HEAD
-      - AZURECLI/2.28.0 azsdk-python-azure-mgmt-storage/18.0.0 Python/3.9.6 (Windows-10-10.0.19043-SP0)
-=======
-      - AZURECLI/2.28.0 azsdk-python-azure-mgmt-storage/18.0.0 Python/3.7.9 (Windows-10-10.0.19041-SP0)
->>>>>>> b754e9f8
+      - AZURECLI/2.28.1 azsdk-python-azure-mgmt-storage/19.0.0 Python/3.9.6 (Windows-10-10.0.19043-SP0)
     method: POST
     uri: https://management.azure.com/subscriptions/00000000-0000-0000-0000-000000000000/resourceGroups/clitest.rg000001/providers/Microsoft.Storage/storageAccounts/clitest000002/listKeys?api-version=2021-06-01&$expand=kerb
   response:
     body:
-<<<<<<< HEAD
-      string: '{"keys":[{"creationTime":"2021-09-15T02:36:16.6081537Z","keyName":"key1","value":"veryFakedStorageAccountKey==","permissions":"FULL"},{"creationTime":"2021-09-15T02:36:16.6081537Z","keyName":"key2","value":"veryFakedStorageAccountKey==","permissions":"FULL"}]}'
-=======
-      string: '{"keys":[{"creationTime":"2021-09-07T07:12:16.2079016Z","keyName":"key1","value":"veryFakedStorageAccountKey==","permissions":"FULL"},{"creationTime":"2021-09-07T07:12:16.2079016Z","keyName":"key2","value":"veryFakedStorageAccountKey==","permissions":"FULL"}]}'
->>>>>>> b754e9f8
+      string: '{"keys":[{"creationTime":"2021-09-16T03:38:54.5703451Z","keyName":"key1","value":"veryFakedStorageAccountKey==","permissions":"FULL"},{"creationTime":"2021-09-16T03:38:54.5703451Z","keyName":"key2","value":"veryFakedStorageAccountKey==","permissions":"FULL"}]}'
     headers:
       cache-control:
       - no-cache
@@ -37,1078 +29,7 @@
       content-type:
       - application/json
       date:
-<<<<<<< HEAD
-      - Wed, 15 Sep 2021 02:36:36 GMT
-=======
-      - Tue, 07 Sep 2021 07:12:37 GMT
->>>>>>> b754e9f8
-      expires:
-      - '-1'
-      pragma:
-      - no-cache
-      server:
-      - Microsoft-Azure-Storage-Resource-Provider/1.0,Microsoft-HTTPAPI/2.0 Microsoft-HTTPAPI/2.0
-      strict-transport-security:
-      - max-age=31536000; includeSubDomains
-      transfer-encoding:
-      - chunked
-      vary:
-      - Accept-Encoding
-      x-content-type-options:
-      - nosniff
-      x-ms-ratelimit-remaining-subscription-resource-requests:
-<<<<<<< HEAD
-      - '11999'
-=======
-      - '11998'
->>>>>>> b754e9f8
-    status:
-      code: 200
-      message: OK
-- request:
-    body: null
-    headers:
-      Connection:
-      - keep-alive
-      Content-Length:
-      - '0'
-      User-Agent:
-<<<<<<< HEAD
-      - Azure-Storage/2.0.0-2.0.1 (Python CPython 3.9.6; Windows 10) AZURECLI/2.28.0
-      x-ms-date:
-      - Wed, 15 Sep 2021 02:36:37 GMT
-=======
-      - Azure-Storage/2.0.0-2.0.1 (Python CPython 3.7.9; Windows 10) AZURECLI/2.28.0
-      x-ms-date:
-      - Tue, 07 Sep 2021 07:12:38 GMT
->>>>>>> b754e9f8
-      x-ms-version:
-      - '2018-11-09'
-    method: PUT
-    uri: https://clitest000002.blob.core.windows.net/cont000005?restype=container
-  response:
-    body:
-      string: ''
-    headers:
-      content-length:
-      - '0'
-      date:
-<<<<<<< HEAD
-      - Wed, 15 Sep 2021 02:36:39 GMT
-      etag:
-      - '"0x8D977F1A5A37C88"'
-      last-modified:
-      - Wed, 15 Sep 2021 02:36:39 GMT
-=======
-      - Tue, 07 Sep 2021 07:12:40 GMT
-      etag:
-      - '"0x8D971CEE19154C1"'
-      last-modified:
-      - Tue, 07 Sep 2021 07:12:41 GMT
->>>>>>> b754e9f8
-      server:
-      - Windows-Azure-Blob/1.0 Microsoft-HTTPAPI/2.0
-      x-ms-version:
-      - '2018-11-09'
-    status:
-      code: 201
-      message: Created
-- request:
-    body: null
-    headers:
-      Connection:
-      - keep-alive
-      User-Agent:
-<<<<<<< HEAD
-      - Azure-Storage/2.0.0-2.0.1 (Python CPython 3.9.6; Windows 10) AZURECLI/2.28.0
-      x-ms-date:
-      - Wed, 15 Sep 2021 02:36:40 GMT
-=======
-      - Azure-Storage/2.0.0-2.0.1 (Python CPython 3.7.9; Windows 10) AZURECLI/2.28.0
-      x-ms-date:
-      - Tue, 07 Sep 2021 07:12:41 GMT
->>>>>>> b754e9f8
-      x-ms-version:
-      - '2018-11-09'
-    method: HEAD
-    uri: https://clitest000002.blob.core.windows.net/cont000005/blob000003
-  response:
-    body:
-      string: ''
-    headers:
-      date:
-<<<<<<< HEAD
-      - Wed, 15 Sep 2021 02:36:40 GMT
-=======
-      - Tue, 07 Sep 2021 07:12:41 GMT
->>>>>>> b754e9f8
-      server:
-      - Windows-Azure-Blob/1.0 Microsoft-HTTPAPI/2.0
-      transfer-encoding:
-      - chunked
-      x-ms-error-code:
-      - BlobNotFound
-      x-ms-version:
-      - '2018-11-09'
-    status:
-      code: 404
-      message: The specified blob does not exist.
-- request:
-    body: "\0\0\0\0\0\0\0\0\0\0\0\0\0\0\0\0\0\0\0\0\0\0\0\0\0\0\0\0\0\0\0\0\0\0\0\0\0\0\0\0\0\0\0\0\0\0\0\0\0\0\0\0\0\0\0\0\0\0\0\0\0\0\0\0\0\0\0\0\0\0\0\0\0\0\0\0\0\0\0\0\0\0\0\0\0\0\0\0\0\0\0\0\0\0\0\0\0\0\0\0\0\0\0\0\0\0\0\0\0\0\0\0\0\0\0\0\0\0\0\0\0\0\0\0\0\0\0\0\0\0\0\0\0\0\0\0\0\0\0\0\0\0\0\0\0\0\0\0\0\0\0\0\0\0\0\0\0\0\0\0\0\0\0\0\0\0\0\0\0\0\0\0\0\0\0\0\0\0\0\0\0\0\0\0\0\0\0\0\0\0\0\0\0\0\0\0\0\0\0\0\0\0\0\0\0\0\0\0\0\0\0\0\0\0\0\0\0\0\0\0\0\0\0\0\0\0\0\0\0\0\0\0\0\0\0\0\0\0\0\0\0\0\0\0\0\0\0\0\0\0\0\0\0\0\0\0\0\0\0\0\0\0\0\0\0\0\0\0\0\0\0\0\0\0\0\0\0\0\0\0\0\0\0\0\0\0\0\0\0\0\0\0\0\0\0\0\0\0\0\0\0\0\0\0\0\0\0\0\0\0\0\0\0\0\0\0\0\0\0\0\0\0\0\0\0\0\0\0\0\0\0\0\0\0\0\0\0\0\0\0\0\0\0\0\0\0\0\0\0\0\0\0\0\0\0\0\0\0\0\0\0\0\0\0\0\0\0\0\0\0\0\0\0\0\0\0\0\0\0\0\0\0\0\0\0\0\0\0\0\0\0\0\0\0\0\0\0\0\0\0\0\0\0\0\0\0\0\0\0\0\0\0\0\0\0\0\0\0\0\0\0\0\0\0\0\0\0\0\0\0\0\0\0\0\0\0\0\0\0\0\0\0\0\0\0\0\0\0\0\0\0\0\0\0\0\0\0\0\0\0\0\0\0\0\0\0\0\0\0\0\0\0\0\0\0\0\0\0\0\0\0\0\0\0\0\0\0\0\0\0\0\0\0\0\0\0\0\0\0\0\0\0\0\0\0\0\0\0\0\0\0\0\0\0\0\0\0\0\0\0\0\0\0\0\0\0\0\0\0\0\0\0\0\0\0\0\0\0\0\0\0\0\0\0\0\0\0\0\0\0\0\0\0\0\0\0\0\0\0\0\0\0\0\0\0\0\0\0\0\0\0\0\0\0\0\0\0\0\0\0\0\0\0\0\0\0\0\0\0\0\0\0\0\0\0\0\0\0\0\0\0\0\0\0\0\0\0\0\0\0\0\0\0\0\0\0\0\0\0\0\0\0\0\0\0\0\0\0\0\0\0\0\0\0\0\0\0\0\0\0\0\0\0\0\0\0\0\0\0\0\0\0\0\0\0\0\0\0\0\0\0\0\0\0\0\0\0\0\0\0\0\0\0\0\0\0\0\0\0\0\0\0\0\0\0\0\0\0\0\0\0\0\0\0\0\0\0\0\0\0\0\0\0\0\0\0\0\0\0\0\0\0\0\0\0\0\0\0\0\0\0\0\0\0\0\0\0\0\0\0\0\0\0\0\0\0\0\0\0\0\0\0\0\0\0\0\0\0\0\0\0\0\0\0\0\0\0\0\0\0\0\0\0\0\0\0\0\0\0\0\0\0\0\0\0\0\0\0\0\0\0\0\0\0\0\0\0\0\0\0\0\0\0\0\0\0\0\0\0\0\0\0\0\0\0\0\0\0\0\0\0\0\0\0\0\0\0\0\0\0\0\0\0\0\0\0\0\0\0\0\0\0\0\0\0\0\0\0\0\0\0\0\0\0\0\0\0\0\0\0\0\0\0\0\0\0\0\0\0\0\0\0\0\0\0\0\0\0\0\0\0\0\0\0\0\0\0\0\0\0\0\0\0\0\0\0\0\0\0\0\0\0\0\0\0\0\0\0\0\0\0\0\0\0\0\0\0\0\0\0\0\0\0\0\0\0\0\0\0\0\0\0\0\0\0\0\0\0\0\0\0\0\0\0\0\0\0\0\0\0\0\0\0\0\0\0\0\0\0\0\0\0\0\0\0\0\0\0\0\0\0\0\0\0\0\0\0\0\0\0\0\0\0\0\0\0\0\0\0\0\0\0\0\0\0\0\0\0\0\0\0\0\0\0\0\0\0\0\0\0\0\0\0\0\0\0\0\0\0\0\0\0\0\0\0\0\0\0\0\0\0\0\0\0"
-    headers:
-      Connection:
-      - keep-alive
-      Content-Length:
-      - '1024'
-      User-Agent:
-<<<<<<< HEAD
-      - Azure-Storage/2.0.0-2.0.1 (Python CPython 3.9.6; Windows 10) AZURECLI/2.28.0
-      x-ms-blob-type:
-      - BlockBlob
-      x-ms-date:
-      - Wed, 15 Sep 2021 02:36:41 GMT
-=======
-      - Azure-Storage/2.0.0-2.0.1 (Python CPython 3.7.9; Windows 10) AZURECLI/2.28.0
-      x-ms-blob-type:
-      - BlockBlob
-      x-ms-date:
-      - Tue, 07 Sep 2021 07:12:42 GMT
->>>>>>> b754e9f8
-      x-ms-version:
-      - '2018-11-09'
-    method: PUT
-    uri: https://clitest000002.blob.core.windows.net/cont000005/blob000003
-  response:
-    body:
-      string: ''
-    headers:
-      content-length:
-      - '0'
-      content-md5:
-      - DzQ7CTESaiDxM9Z8KwGKOw==
-      date:
-<<<<<<< HEAD
-      - Wed, 15 Sep 2021 02:36:42 GMT
-      etag:
-      - '"0x8D977F1A71B87DB"'
-      last-modified:
-      - Wed, 15 Sep 2021 02:36:42 GMT
-=======
-      - Tue, 07 Sep 2021 07:12:42 GMT
-      etag:
-      - '"0x8D971CEE2E3B88E"'
-      last-modified:
-      - Tue, 07 Sep 2021 07:12:43 GMT
->>>>>>> b754e9f8
-      server:
-      - Windows-Azure-Blob/1.0 Microsoft-HTTPAPI/2.0
-      x-ms-request-server-encrypted:
-      - 'true'
-      x-ms-version:
-      - '2018-11-09'
-    status:
-      code: 201
-      message: Created
-- request:
-    body: null
-    headers:
-      Connection:
-      - keep-alive
-      User-Agent:
-<<<<<<< HEAD
-      - Azure-Storage/2.0.0-2.0.1 (Python CPython 3.9.6; Windows 10) AZURECLI/2.28.0
-      x-ms-date:
-      - Wed, 15 Sep 2021 02:36:42 GMT
-=======
-      - Azure-Storage/2.0.0-2.0.1 (Python CPython 3.7.9; Windows 10) AZURECLI/2.28.0
-      x-ms-date:
-      - Tue, 07 Sep 2021 07:12:43 GMT
->>>>>>> b754e9f8
-      x-ms-version:
-      - '2018-11-09'
-    method: HEAD
-    uri: https://clitest000002.blob.core.windows.net/cont000005/blob000003
-  response:
-    body:
-      string: ''
-    headers:
-      accept-ranges:
-      - bytes
-      content-length:
-      - '1024'
-      content-md5:
-      - DzQ7CTESaiDxM9Z8KwGKOw==
-      content-type:
-      - application/octet-stream
-      date:
-<<<<<<< HEAD
-      - Wed, 15 Sep 2021 02:36:43 GMT
-      etag:
-      - '"0x8D977F1A71B87DB"'
-      last-modified:
-      - Wed, 15 Sep 2021 02:36:42 GMT
-=======
-      - Tue, 07 Sep 2021 07:12:44 GMT
-      etag:
-      - '"0x8D971CEE2E3B88E"'
-      last-modified:
-      - Tue, 07 Sep 2021 07:12:43 GMT
->>>>>>> b754e9f8
-      server:
-      - Windows-Azure-Blob/1.0 Microsoft-HTTPAPI/2.0
-      x-ms-blob-type:
-      - BlockBlob
-      x-ms-creation-time:
-<<<<<<< HEAD
-      - Wed, 15 Sep 2021 02:36:42 GMT
-      x-ms-lease-state:
-      - available
-      x-ms-lease-status:
-      - unlocked
-      x-ms-server-encrypted:
-      - 'true'
-      x-ms-version:
-      - '2018-11-09'
-    status:
-      code: 200
-      message: OK
-- request:
-    body: "\0\0\0\0\0\0\0\0\0\0\0\0\0\0\0\0\0\0\0\0\0\0\0\0\0\0\0\0\0\0\0\0\0\0\0\0\0\0\0\0\0\0\0\0\0\0\0\0\0\0\0\0\0\0\0\0\0\0\0\0\0\0\0\0\0\0\0\0\0\0\0\0\0\0\0\0\0\0\0\0\0\0\0\0\0\0\0\0\0\0\0\0\0\0\0\0\0\0\0\0\0\0\0\0\0\0\0\0\0\0\0\0\0\0\0\0\0\0\0\0\0\0\0\0\0\0\0\0\0\0\0\0\0\0\0\0\0\0\0\0\0\0\0\0\0\0\0\0\0\0\0\0\0\0\0\0\0\0\0\0\0\0\0\0\0\0\0\0\0\0\0\0\0\0\0\0\0\0\0\0\0\0\0\0\0\0\0\0\0\0\0\0\0\0\0\0\0\0\0\0\0\0\0\0\0\0\0\0\0\0\0\0\0\0\0\0\0\0\0\0\0\0\0\0\0\0\0\0\0\0\0\0\0\0\0\0\0\0\0\0\0\0\0\0\0\0\0\0\0\0\0\0\0\0\0\0\0\0\0\0\0\0\0\0\0\0\0\0\0\0\0\0\0\0\0\0\0\0\0\0\0\0\0\0\0\0\0\0\0\0\0\0\0\0\0\0\0\0\0\0\0\0\0\0\0\0\0\0\0\0\0\0\0\0\0\0\0\0\0\0\0\0\0\0\0\0\0\0\0\0\0\0\0\0\0\0\0\0\0\0\0\0\0\0\0\0\0\0\0\0\0\0\0\0\0\0\0\0\0\0\0\0\0\0\0\0\0\0\0\0\0\0\0\0\0\0\0\0\0\0\0\0\0\0\0\0\0\0\0\0\0\0\0\0\0\0\0\0\0\0\0\0\0\0\0\0\0\0\0\0\0\0\0\0\0\0\0\0\0\0\0\0\0\0\0\0\0\0\0\0\0\0\0\0\0\0\0\0\0\0\0\0\0\0\0\0\0\0\0\0\0\0\0\0\0\0\0\0\0\0\0\0\0\0\0\0\0\0\0\0\0\0\0\0\0\0\0\0\0\0\0\0\0\0\0\0\0\0\0\0\0\0\0\0\0\0\0\0\0\0\0\0\0\0\0\0\0\0\0\0\0\0\0\0\0\0\0\0\0\0\0\0\0\0\0\0\0\0\0\0\0\0\0\0\0\0\0\0\0\0\0\0\0\0\0\0\0\0\0\0\0\0\0\0\0\0\0\0\0\0\0\0\0\0\0\0\0\0\0\0\0\0\0\0\0\0\0\0\0\0\0\0\0\0\0\0\0\0\0\0\0\0\0\0\0\0\0\0\0\0\0\0\0\0\0\0\0\0\0\0\0\0\0\0\0\0\0\0\0\0\0\0\0\0\0\0\0\0\0\0\0\0\0\0\0\0\0\0\0\0\0\0\0\0\0\0\0\0\0\0\0\0\0\0\0\0\0\0\0\0\0\0\0\0\0\0\0\0\0\0\0\0\0\0\0\0\0\0\0\0\0\0\0\0\0\0\0\0\0\0\0\0\0\0\0\0\0\0\0\0\0\0\0\0\0\0\0\0\0\0\0\0\0\0\0\0\0\0\0\0\0\0\0\0\0\0\0\0\0\0\0\0\0\0\0\0\0\0\0\0\0\0\0\0\0\0\0\0\0\0\0\0\0\0\0\0\0\0\0\0\0\0\0\0\0\0\0\0\0\0\0\0\0\0\0\0\0\0\0\0\0\0\0\0\0\0\0\0\0\0\0\0\0\0\0\0\0\0\0\0\0\0\0\0\0\0\0\0\0\0\0\0\0\0\0\0\0\0\0\0\0\0\0\0\0\0\0\0\0\0\0\0\0\0\0\0\0\0\0\0\0\0\0\0\0\0\0\0\0\0\0\0\0\0\0\0\0\0\0\0\0\0\0\0\0\0\0\0\0\0\0\0\0\0\0\0\0\0\0\0\0\0\0\0\0\0\0\0\0\0\0\0\0\0\0\0\0\0\0\0\0\0\0\0\0\0\0\0\0\0\0\0\0\0\0\0\0\0\0\0\0\0\0\0\0\0\0\0\0\0\0\0\0\0\0\0\0\0\0\0\0\0\0\0\0\0\0\0\0\0\0\0\0\0\0\0\0\0\0\0\0\0\0\0\0\0\0\0\0\0\0\0\0\0\0\0\0\0\0\0\0\0\0\0\0\0\0\0\0\0\0\0\0\0\0\0\0\0\0\0\0\0\0\0\0\0\0\0\0\0\0\0\0\0\0\0\0\0\0\0\0\0\0\0"
-    headers:
-      Connection:
-      - keep-alive
-      Content-Length:
-      - '1024'
-      User-Agent:
-      - Azure-Storage/2.0.0-2.0.1 (Python CPython 3.9.6; Windows 10) AZURECLI/2.28.0
-      x-ms-blob-type:
-      - BlockBlob
-      x-ms-date:
-      - Wed, 15 Sep 2021 02:36:43 GMT
-      x-ms-version:
-      - '2018-11-09'
-    method: PUT
-    uri: https://clitest000002.blob.core.windows.net/cont000005/blob000004
-  response:
-    body:
-      string: ''
-    headers:
-      content-length:
-      - '0'
-      content-md5:
-      - DzQ7CTESaiDxM9Z8KwGKOw==
-      date:
-      - Wed, 15 Sep 2021 02:36:43 GMT
-      etag:
-      - '"0x8D977F1A8707FFC"'
-      last-modified:
-      - Wed, 15 Sep 2021 02:36:44 GMT
-      server:
-      - Windows-Azure-Blob/1.0 Microsoft-HTTPAPI/2.0
-      x-ms-request-server-encrypted:
-      - 'true'
-      x-ms-version:
-      - '2018-11-09'
-    status:
-      code: 201
-      message: Created
-- request:
-    body: null
-    headers:
-      Connection:
-      - keep-alive
-      User-Agent:
-      - Azure-Storage/2.0.0-2.0.1 (Python CPython 3.9.6; Windows 10) AZURECLI/2.28.0
-      x-ms-date:
-      - Wed, 15 Sep 2021 02:36:44 GMT
-      x-ms-version:
-      - '2018-11-09'
-    method: HEAD
-    uri: https://clitest000002.blob.core.windows.net/cont000005/blob000004
-  response:
-    body:
-      string: ''
-    headers:
-      accept-ranges:
-      - bytes
-      content-length:
-      - '1024'
-      content-md5:
-      - DzQ7CTESaiDxM9Z8KwGKOw==
-      content-type:
-      - application/octet-stream
-      date:
-      - Wed, 15 Sep 2021 02:36:45 GMT
-      etag:
-      - '"0x8D977F1A8707FFC"'
-      last-modified:
-      - Wed, 15 Sep 2021 02:36:44 GMT
-      server:
-      - Windows-Azure-Blob/1.0 Microsoft-HTTPAPI/2.0
-      x-ms-blob-type:
-      - BlockBlob
-      x-ms-creation-time:
-      - Wed, 15 Sep 2021 02:36:44 GMT
-=======
-      - Tue, 07 Sep 2021 07:12:43 GMT
->>>>>>> b754e9f8
-      x-ms-lease-state:
-      - available
-      x-ms-lease-status:
-      - unlocked
-      x-ms-server-encrypted:
-      - 'true'
-      x-ms-version:
-      - '2018-11-09'
-    status:
-      code: 200
-      message: OK
-- request:
-    body: null
-    headers:
-      Accept:
-      - application/xml
-      Accept-Encoding:
-      - gzip, deflate
-      CommandName:
-      - storage blob list
-      Connection:
-      - keep-alive
-      ParameterSetName:
-      - -c -o --num-results --account-name --account-key
-      User-Agent:
-<<<<<<< HEAD
-      - AZURECLI/2.28.0 azsdk-python-storage-blob/12.7.1 Python/3.9.6 (Windows-10-10.0.19043-SP0)
-      x-ms-date:
-      - Wed, 15 Sep 2021 02:36:46 GMT
-=======
-      - AZURECLI/2.28.0 azsdk-python-storage-blob/12.7.1 Python/3.7.9 (Windows-10-10.0.19041-SP0)
-      x-ms-date:
-      - Tue, 07 Sep 2021 07:12:44 GMT
->>>>>>> b754e9f8
-      x-ms-version:
-      - '2020-04-08'
-    method: GET
-    uri: https://clitest000002.blob.core.windows.net/cont000005?restype=container&comp=list&maxresults=1
-  response:
-    body:
-      string: "\uFEFF<?xml version=\"1.0\" encoding=\"utf-8\"?><EnumerationResults
-<<<<<<< HEAD
-        ServiceEndpoint=\"https://clitest000002.blob.core.windows.net/\" ContainerName=\"cont000005\"><MaxResults>1</MaxResults><Blobs><Blob><Name>blob000004</Name><Properties><Creation-Time>Wed,
-        15 Sep 2021 02:36:44 GMT</Creation-Time><Last-Modified>Wed, 15 Sep 2021 02:36:44
-        GMT</Last-Modified><Etag>0x8D977F1A8707FFC</Etag><Content-Length>1024</Content-Length><Content-Type>application/octet-stream</Content-Type><Content-Encoding
-=======
-        ServiceEndpoint=\"https://clitest000002.blob.core.windows.net/\" ContainerName=\"cont000004\"><MaxResults>1</MaxResults><Blobs><Blob><Name>blob000003</Name><Properties><Creation-Time>Tue,
-        07 Sep 2021 07:12:43 GMT</Creation-Time><Last-Modified>Tue, 07 Sep 2021 07:12:43
-        GMT</Last-Modified><Etag>0x8D971CEE2E3B88E</Etag><Content-Length>1024</Content-Length><Content-Type>application/octet-stream</Content-Type><Content-Encoding
->>>>>>> b754e9f8
-        /><Content-Language /><Content-CRC64 /><Content-MD5>DzQ7CTESaiDxM9Z8KwGKOw==</Content-MD5><Cache-Control
-        /><Content-Disposition /><BlobType>BlockBlob</BlobType><LeaseStatus>unlocked</LeaseStatus><LeaseState>available</LeaseState><ServerEncrypted>true</ServerEncrypted></Properties><OrMetadata
-        /></Blob></Blobs><NextMarker>2!92!MDAwMDI0IWJsb2JxM2R3bHM2dGdlaXlscmNrZjNjdCEwMDAwMjghOTk5OS0xMi0zMVQyMzo1OTo1OS45OTk5OTk5WiE-</NextMarker></EnumerationResults>"
-    headers:
-      content-type:
-      - application/xml
-      date:
-<<<<<<< HEAD
-      - Wed, 15 Sep 2021 02:36:45 GMT
-=======
-      - Tue, 07 Sep 2021 07:12:44 GMT
->>>>>>> b754e9f8
-      server:
-      - Windows-Azure-Blob/1.0 Microsoft-HTTPAPI/2.0
-      transfer-encoding:
-      - chunked
-      x-ms-version:
-      - '2020-04-08'
-    status:
-      code: 200
-      message: OK
-- request:
-    body: null
-    headers:
-      Accept:
-      - application/xml
-      Accept-Encoding:
-      - gzip, deflate
-      CommandName:
-      - storage blob show
-      Connection:
-      - keep-alive
-      ParameterSetName:
-      - -n -c --account-name --account-key
-      User-Agent:
-<<<<<<< HEAD
-      - AZURECLI/2.28.0 azsdk-python-storage-blob/12.7.1 Python/3.9.6 (Windows-10-10.0.19043-SP0)
-      x-ms-date:
-      - Wed, 15 Sep 2021 02:36:47 GMT
-=======
-      - AZURECLI/2.28.0 azsdk-python-storage-blob/12.7.1 Python/3.7.9 (Windows-10-10.0.19041-SP0)
-      x-ms-date:
-      - Tue, 07 Sep 2021 07:12:45 GMT
->>>>>>> b754e9f8
-      x-ms-encryption-algorithm:
-      - AES256
-      x-ms-version:
-      - '2020-04-08'
-    method: HEAD
-    uri: https://clitest000002.blob.core.windows.net/cont000005/blob000003
-  response:
-    body:
-      string: ''
-    headers:
-      accept-ranges:
-      - bytes
-      content-length:
-      - '1024'
-      content-md5:
-      - DzQ7CTESaiDxM9Z8KwGKOw==
-      content-type:
-      - application/octet-stream
-      date:
-<<<<<<< HEAD
-      - Wed, 15 Sep 2021 02:36:48 GMT
-      etag:
-      - '"0x8D977F1A71B87DB"'
-      last-modified:
-      - Wed, 15 Sep 2021 02:36:42 GMT
-=======
-      - Tue, 07 Sep 2021 07:12:46 GMT
-      etag:
-      - '"0x8D971CEE2E3B88E"'
-      last-modified:
-      - Tue, 07 Sep 2021 07:12:43 GMT
->>>>>>> b754e9f8
-      server:
-      - Windows-Azure-Blob/1.0 Microsoft-HTTPAPI/2.0
-      x-ms-blob-type:
-      - BlockBlob
-      x-ms-creation-time:
-<<<<<<< HEAD
-      - Wed, 15 Sep 2021 02:36:42 GMT
-=======
-      - Tue, 07 Sep 2021 07:12:43 GMT
->>>>>>> b754e9f8
-      x-ms-lease-state:
-      - available
-      x-ms-lease-status:
-      - unlocked
-      x-ms-server-encrypted:
-      - 'true'
-      x-ms-version:
-      - '2020-04-08'
-    status:
-      code: 200
-      message: OK
-- request:
-    body: null
-    headers:
-      Connection:
-      - keep-alive
-      User-Agent:
-<<<<<<< HEAD
-      - Azure-Storage/2.0.0-2.0.1 (Python CPython 3.9.6; Windows 10) AZURECLI/2.28.0
-      x-ms-date:
-      - Wed, 15 Sep 2021 02:36:48 GMT
-=======
-      - Azure-Storage/2.0.0-2.0.1 (Python CPython 3.7.9; Windows 10) AZURECLI/2.28.0
-      x-ms-date:
-      - Tue, 07 Sep 2021 07:12:46 GMT
->>>>>>> b754e9f8
-      x-ms-version:
-      - '2018-11-09'
-    method: HEAD
-    uri: https://clitest000002.blob.core.windows.net/cont000005/blob000003
-  response:
-    body:
-      string: ''
-    headers:
-      accept-ranges:
-      - bytes
-      content-length:
-      - '1024'
-      content-md5:
-      - DzQ7CTESaiDxM9Z8KwGKOw==
-      content-type:
-      - application/octet-stream
-      date:
-<<<<<<< HEAD
-      - Wed, 15 Sep 2021 02:36:48 GMT
-      etag:
-      - '"0x8D977F1A71B87DB"'
-      last-modified:
-      - Wed, 15 Sep 2021 02:36:42 GMT
-=======
-      - Tue, 07 Sep 2021 07:12:46 GMT
-      etag:
-      - '"0x8D971CEE2E3B88E"'
-      last-modified:
-      - Tue, 07 Sep 2021 07:12:43 GMT
->>>>>>> b754e9f8
-      server:
-      - Windows-Azure-Blob/1.0 Microsoft-HTTPAPI/2.0
-      x-ms-blob-type:
-      - BlockBlob
-      x-ms-creation-time:
-<<<<<<< HEAD
-      - Wed, 15 Sep 2021 02:36:42 GMT
-=======
-      - Tue, 07 Sep 2021 07:12:43 GMT
->>>>>>> b754e9f8
-      x-ms-lease-state:
-      - available
-      x-ms-lease-status:
-      - unlocked
-      x-ms-server-encrypted:
-      - 'true'
-      x-ms-version:
-      - '2018-11-09'
-    status:
-      code: 200
-      message: OK
-- request:
-    body: null
-    headers:
-      Connection:
-      - keep-alive
-      Content-Length:
-      - '0'
-      User-Agent:
-<<<<<<< HEAD
-      - Azure-Storage/2.0.0-2.0.1 (Python CPython 3.9.6; Windows 10) AZURECLI/2.28.0
-=======
-      - Azure-Storage/2.0.0-2.0.1 (Python CPython 3.7.9; Windows 10) AZURECLI/2.28.0
->>>>>>> b754e9f8
-      x-ms-blob-content-md5:
-      - DzQ7CTESaiDxM9Z8KwGKOw==
-      x-ms-blob-content-type:
-      - application/test-content
-      x-ms-date:
-<<<<<<< HEAD
-      - Wed, 15 Sep 2021 02:36:49 GMT
-=======
-      - Tue, 07 Sep 2021 07:12:47 GMT
->>>>>>> b754e9f8
-      x-ms-version:
-      - '2018-11-09'
-    method: PUT
-    uri: https://clitest000002.blob.core.windows.net/cont000005/blob000003?comp=properties
-  response:
-    body:
-      string: ''
-    headers:
-      content-length:
-      - '0'
-      date:
-<<<<<<< HEAD
-      - Wed, 15 Sep 2021 02:36:50 GMT
-      etag:
-      - '"0x8D977F1ABC5EA51"'
-      last-modified:
-      - Wed, 15 Sep 2021 02:36:50 GMT
-=======
-      - Tue, 07 Sep 2021 07:12:48 GMT
-      etag:
-      - '"0x8D971CEE605ADDA"'
-      last-modified:
-      - Tue, 07 Sep 2021 07:12:48 GMT
->>>>>>> b754e9f8
-      server:
-      - Windows-Azure-Blob/1.0 Microsoft-HTTPAPI/2.0
-      x-ms-version:
-      - '2018-11-09'
-    status:
-      code: 200
-      message: OK
-- request:
-    body: null
-    headers:
-      Accept:
-      - application/xml
-      Accept-Encoding:
-      - gzip, deflate
-      CommandName:
-      - storage blob show
-      Connection:
-      - keep-alive
-      ParameterSetName:
-      - -n -c --account-name --account-key
-      User-Agent:
-<<<<<<< HEAD
-      - AZURECLI/2.28.0 azsdk-python-storage-blob/12.7.1 Python/3.9.6 (Windows-10-10.0.19043-SP0)
-      x-ms-date:
-      - Wed, 15 Sep 2021 02:36:50 GMT
-=======
-      - AZURECLI/2.28.0 azsdk-python-storage-blob/12.7.1 Python/3.7.9 (Windows-10-10.0.19041-SP0)
-      x-ms-date:
-      - Tue, 07 Sep 2021 07:12:48 GMT
->>>>>>> b754e9f8
-      x-ms-encryption-algorithm:
-      - AES256
-      x-ms-version:
-      - '2020-04-08'
-    method: HEAD
-    uri: https://clitest000002.blob.core.windows.net/cont000005/blob000003
-  response:
-    body:
-      string: ''
-    headers:
-      accept-ranges:
-      - bytes
-      content-length:
-      - '1024'
-      content-md5:
-      - DzQ7CTESaiDxM9Z8KwGKOw==
-      content-type:
-      - application/test-content
-      date:
-<<<<<<< HEAD
-      - Wed, 15 Sep 2021 02:36:50 GMT
-      etag:
-      - '"0x8D977F1ABC5EA51"'
-      last-modified:
-      - Wed, 15 Sep 2021 02:36:50 GMT
-=======
-      - Tue, 07 Sep 2021 07:12:49 GMT
-      etag:
-      - '"0x8D971CEE605ADDA"'
-      last-modified:
-      - Tue, 07 Sep 2021 07:12:48 GMT
->>>>>>> b754e9f8
-      server:
-      - Windows-Azure-Blob/1.0 Microsoft-HTTPAPI/2.0
-      x-ms-blob-type:
-      - BlockBlob
-      x-ms-creation-time:
-<<<<<<< HEAD
-      - Wed, 15 Sep 2021 02:36:42 GMT
-=======
-      - Tue, 07 Sep 2021 07:12:43 GMT
->>>>>>> b754e9f8
-      x-ms-lease-state:
-      - available
-      x-ms-lease-status:
-      - unlocked
-      x-ms-server-encrypted:
-      - 'true'
-      x-ms-version:
-      - '2020-04-08'
-    status:
-      code: 200
-      message: OK
-- request:
-    body: null
-    headers:
-      Connection:
-      - keep-alive
-      User-Agent:
-<<<<<<< HEAD
-      - Azure-Storage/2.0.0-2.0.1 (Python CPython 3.9.6; Windows 10) AZURECLI/2.28.0
-      x-ms-date:
-      - Wed, 15 Sep 2021 02:36:51 GMT
-=======
-      - Azure-Storage/2.0.0-2.0.1 (Python CPython 3.7.9; Windows 10) AZURECLI/2.28.0
-      x-ms-date:
-      - Tue, 07 Sep 2021 07:12:49 GMT
->>>>>>> b754e9f8
-      x-ms-version:
-      - '2018-11-09'
-    method: HEAD
-    uri: https://clitest000002.blob.core.windows.net/cont000005/blob000003
-  response:
-    body:
-      string: ''
-    headers:
-      accept-ranges:
-      - bytes
-      content-length:
-      - '1024'
-      content-md5:
-      - DzQ7CTESaiDxM9Z8KwGKOw==
-      content-type:
-      - application/test-content
-      date:
-<<<<<<< HEAD
-      - Wed, 15 Sep 2021 02:36:52 GMT
-      etag:
-      - '"0x8D977F1ABC5EA51"'
-      last-modified:
-      - Wed, 15 Sep 2021 02:36:50 GMT
-=======
-      - Tue, 07 Sep 2021 07:12:50 GMT
-      etag:
-      - '"0x8D971CEE605ADDA"'
-      last-modified:
-      - Tue, 07 Sep 2021 07:12:48 GMT
->>>>>>> b754e9f8
-      server:
-      - Windows-Azure-Blob/1.0 Microsoft-HTTPAPI/2.0
-      x-ms-blob-type:
-      - BlockBlob
-      x-ms-creation-time:
-<<<<<<< HEAD
-      - Wed, 15 Sep 2021 02:36:42 GMT
-=======
-      - Tue, 07 Sep 2021 07:12:43 GMT
->>>>>>> b754e9f8
-      x-ms-lease-state:
-      - available
-      x-ms-lease-status:
-      - unlocked
-      x-ms-server-encrypted:
-      - 'true'
-      x-ms-version:
-      - '2018-11-09'
-    status:
-      code: 200
-      message: OK
-- request:
-    body: null
-    headers:
-      Connection:
-      - keep-alive
-      Content-Length:
-      - '0'
-      User-Agent:
-<<<<<<< HEAD
-      - Azure-Storage/2.0.0-2.0.1 (Python CPython 3.9.6; Windows 10) AZURECLI/2.28.0
-=======
-      - Azure-Storage/2.0.0-2.0.1 (Python CPython 3.7.9; Windows 10) AZURECLI/2.28.0
->>>>>>> b754e9f8
-      x-ms-blob-content-md5:
-      - DzQ7CTESaiDxM9Z8KwGKOw==
-      x-ms-blob-content-type:
-      - ''
-      x-ms-date:
-<<<<<<< HEAD
-      - Wed, 15 Sep 2021 02:36:52 GMT
-=======
-      - Tue, 07 Sep 2021 07:12:50 GMT
->>>>>>> b754e9f8
-      x-ms-version:
-      - '2018-11-09'
-    method: PUT
-    uri: https://clitest000002.blob.core.windows.net/cont000005/blob000003?comp=properties
-  response:
-    body:
-      string: ''
-    headers:
-      content-length:
-      - '0'
-      date:
-<<<<<<< HEAD
-      - Wed, 15 Sep 2021 02:36:53 GMT
-      etag:
-      - '"0x8D977F1ADB05F92"'
-      last-modified:
-      - Wed, 15 Sep 2021 02:36:53 GMT
-=======
-      - Tue, 07 Sep 2021 07:12:51 GMT
-      etag:
-      - '"0x8D971CEE7E4132D"'
-      last-modified:
-      - Tue, 07 Sep 2021 07:12:51 GMT
->>>>>>> b754e9f8
-      server:
-      - Windows-Azure-Blob/1.0 Microsoft-HTTPAPI/2.0
-      x-ms-version:
-      - '2018-11-09'
-    status:
-      code: 200
-      message: OK
-- request:
-    body: null
-    headers:
-      Accept:
-      - application/xml
-      Accept-Encoding:
-      - gzip, deflate
-      CommandName:
-      - storage blob show
-      Connection:
-      - keep-alive
-      ParameterSetName:
-      - -n -c --account-name --account-key
-      User-Agent:
-<<<<<<< HEAD
-      - AZURECLI/2.28.0 azsdk-python-storage-blob/12.7.1 Python/3.9.6 (Windows-10-10.0.19043-SP0)
-      x-ms-date:
-      - Wed, 15 Sep 2021 02:36:53 GMT
-=======
-      - AZURECLI/2.28.0 azsdk-python-storage-blob/12.7.1 Python/3.7.9 (Windows-10-10.0.19041-SP0)
-      x-ms-date:
-      - Tue, 07 Sep 2021 07:12:51 GMT
->>>>>>> b754e9f8
-      x-ms-encryption-algorithm:
-      - AES256
-      x-ms-version:
-      - '2020-04-08'
-    method: HEAD
-    uri: https://clitest000002.blob.core.windows.net/cont000005/blob000003
-  response:
-    body:
-      string: ''
-    headers:
-      accept-ranges:
-      - bytes
-      content-length:
-      - '1024'
-      content-md5:
-      - DzQ7CTESaiDxM9Z8KwGKOw==
-      date:
-<<<<<<< HEAD
-      - Wed, 15 Sep 2021 02:36:53 GMT
-      etag:
-      - '"0x8D977F1ADB05F92"'
-      last-modified:
-      - Wed, 15 Sep 2021 02:36:53 GMT
-=======
-      - Tue, 07 Sep 2021 07:12:52 GMT
-      etag:
-      - '"0x8D971CEE7E4132D"'
-      last-modified:
-      - Tue, 07 Sep 2021 07:12:51 GMT
->>>>>>> b754e9f8
-      server:
-      - Windows-Azure-Blob/1.0 Microsoft-HTTPAPI/2.0
-      x-ms-blob-type:
-      - BlockBlob
-      x-ms-creation-time:
-<<<<<<< HEAD
-      - Wed, 15 Sep 2021 02:36:42 GMT
-=======
-      - Tue, 07 Sep 2021 07:12:43 GMT
->>>>>>> b754e9f8
-      x-ms-lease-state:
-      - available
-      x-ms-lease-status:
-      - unlocked
-      x-ms-server-encrypted:
-      - 'true'
-      x-ms-version:
-      - '2020-04-08'
-    status:
-      code: 200
-      message: OK
-- request:
-    body: null
-    headers:
-      Connection:
-      - keep-alive
-      User-Agent:
-<<<<<<< HEAD
-      - Azure-Storage/2.0.0-2.0.1 (Python CPython 3.9.6; Windows 10) AZURECLI/2.28.0
-      x-ms-date:
-      - Wed, 15 Sep 2021 02:36:54 GMT
-=======
-      - Azure-Storage/2.0.0-2.0.1 (Python CPython 3.7.9; Windows 10) AZURECLI/2.28.0
-      x-ms-date:
-      - Tue, 07 Sep 2021 07:12:52 GMT
->>>>>>> b754e9f8
-      x-ms-version:
-      - '2018-11-09'
-    method: GET
-    uri: https://clitest000002.blob.core.windows.net/?restype=service&comp=properties
-  response:
-    body:
-      string: "\uFEFF<?xml version=\"1.0\" encoding=\"utf-8\"?><StorageServiceProperties><Logging><Version>1.0</Version><Read>false</Read><Write>false</Write><Delete>false</Delete><RetentionPolicy><Enabled>false</Enabled></RetentionPolicy></Logging><HourMetrics><Version>1.0</Version><Enabled>true</Enabled><IncludeAPIs>true</IncludeAPIs><RetentionPolicy><Enabled>true</Enabled><Days>7</Days></RetentionPolicy></HourMetrics><MinuteMetrics><Version>1.0</Version><Enabled>false</Enabled><RetentionPolicy><Enabled>false</Enabled></RetentionPolicy></MinuteMetrics><Cors
-        /><DeleteRetentionPolicy><Enabled>false</Enabled></DeleteRetentionPolicy></StorageServiceProperties>"
-    headers:
-      content-type:
-      - application/xml
-      date:
-<<<<<<< HEAD
-      - Wed, 15 Sep 2021 02:36:55 GMT
-=======
-      - Tue, 07 Sep 2021 07:12:53 GMT
->>>>>>> b754e9f8
-      server:
-      - Windows-Azure-Blob/1.0 Microsoft-HTTPAPI/2.0
-      transfer-encoding:
-      - chunked
-      x-ms-version:
-      - '2018-11-09'
-    status:
-      code: 200
-      message: OK
-- request:
-    body: null
-    headers:
-      Connection:
-      - keep-alive
-      User-Agent:
-<<<<<<< HEAD
-      - Azure-Storage/2.0.0-2.0.1 (Python CPython 3.9.6; Windows 10) AZURECLI/2.28.0
-      x-ms-date:
-      - Wed, 15 Sep 2021 02:36:55 GMT
-=======
-      - Azure-Storage/2.0.0-2.0.1 (Python CPython 3.7.9; Windows 10) AZURECLI/2.28.0
-      x-ms-date:
-      - Tue, 07 Sep 2021 07:12:54 GMT
->>>>>>> b754e9f8
-      x-ms-range:
-      - bytes=0-33554431
-      x-ms-version:
-      - '2018-11-09'
-    method: GET
-    uri: https://clitest000002.blob.core.windows.net/cont000005/blob000003
-  response:
-    body:
-      string: "\0\0\0\0\0\0\0\0\0\0\0\0\0\0\0\0\0\0\0\0\0\0\0\0\0\0\0\0\0\0\0\0\0\0\0\0\0\0\0\0\0\0\0\0\0\0\0\0\0\0\0\0\0\0\0\0\0\0\0\0\0\0\0\0\0\0\0\0\0\0\0\0\0\0\0\0\0\0\0\0\0\0\0\0\0\0\0\0\0\0\0\0\0\0\0\0\0\0\0\0\0\0\0\0\0\0\0\0\0\0\0\0\0\0\0\0\0\0\0\0\0\0\0\0\0\0\0\0\0\0\0\0\0\0\0\0\0\0\0\0\0\0\0\0\0\0\0\0\0\0\0\0\0\0\0\0\0\0\0\0\0\0\0\0\0\0\0\0\0\0\0\0\0\0\0\0\0\0\0\0\0\0\0\0\0\0\0\0\0\0\0\0\0\0\0\0\0\0\0\0\0\0\0\0\0\0\0\0\0\0\0\0\0\0\0\0\0\0\0\0\0\0\0\0\0\0\0\0\0\0\0\0\0\0\0\0\0\0\0\0\0\0\0\0\0\0\0\0\0\0\0\0\0\0\0\0\0\0\0\0\0\0\0\0\0\0\0\0\0\0\0\0\0\0\0\0\0\0\0\0\0\0\0\0\0\0\0\0\0\0\0\0\0\0\0\0\0\0\0\0\0\0\0\0\0\0\0\0\0\0\0\0\0\0\0\0\0\0\0\0\0\0\0\0\0\0\0\0\0\0\0\0\0\0\0\0\0\0\0\0\0\0\0\0\0\0\0\0\0\0\0\0\0\0\0\0\0\0\0\0\0\0\0\0\0\0\0\0\0\0\0\0\0\0\0\0\0\0\0\0\0\0\0\0\0\0\0\0\0\0\0\0\0\0\0\0\0\0\0\0\0\0\0\0\0\0\0\0\0\0\0\0\0\0\0\0\0\0\0\0\0\0\0\0\0\0\0\0\0\0\0\0\0\0\0\0\0\0\0\0\0\0\0\0\0\0\0\0\0\0\0\0\0\0\0\0\0\0\0\0\0\0\0\0\0\0\0\0\0\0\0\0\0\0\0\0\0\0\0\0\0\0\0\0\0\0\0\0\0\0\0\0\0\0\0\0\0\0\0\0\0\0\0\0\0\0\0\0\0\0\0\0\0\0\0\0\0\0\0\0\0\0\0\0\0\0\0\0\0\0\0\0\0\0\0\0\0\0\0\0\0\0\0\0\0\0\0\0\0\0\0\0\0\0\0\0\0\0\0\0\0\0\0\0\0\0\0\0\0\0\0\0\0\0\0\0\0\0\0\0\0\0\0\0\0\0\0\0\0\0\0\0\0\0\0\0\0\0\0\0\0\0\0\0\0\0\0\0\0\0\0\0\0\0\0\0\0\0\0\0\0\0\0\0\0\0\0\0\0\0\0\0\0\0\0\0\0\0\0\0\0\0\0\0\0\0\0\0\0\0\0\0\0\0\0\0\0\0\0\0\0\0\0\0\0\0\0\0\0\0\0\0\0\0\0\0\0\0\0\0\0\0\0\0\0\0\0\0\0\0\0\0\0\0\0\0\0\0\0\0\0\0\0\0\0\0\0\0\0\0\0\0\0\0\0\0\0\0\0\0\0\0\0\0\0\0\0\0\0\0\0\0\0\0\0\0\0\0\0\0\0\0\0\0\0\0\0\0\0\0\0\0\0\0\0\0\0\0\0\0\0\0\0\0\0\0\0\0\0\0\0\0\0\0\0\0\0\0\0\0\0\0\0\0\0\0\0\0\0\0\0\0\0\0\0\0\0\0\0\0\0\0\0\0\0\0\0\0\0\0\0\0\0\0\0\0\0\0\0\0\0\0\0\0\0\0\0\0\0\0\0\0\0\0\0\0\0\0\0\0\0\0\0\0\0\0\0\0\0\0\0\0\0\0\0\0\0\0\0\0\0\0\0\0\0\0\0\0\0\0\0\0\0\0\0\0\0\0\0\0\0\0\0\0\0\0\0\0\0\0\0\0\0\0\0\0\0\0\0\0\0\0\0\0\0\0\0\0\0\0\0\0\0\0\0\0\0\0\0\0\0\0\0\0\0\0\0\0\0\0\0\0\0\0\0\0\0\0\0\0\0\0\0\0\0\0\0\0\0\0\0\0\0\0\0\0\0\0\0\0\0\0\0\0\0\0\0\0\0\0\0\0\0\0\0\0\0\0\0\0\0\0\0\0\0\0\0\0\0\0\0\0\0\0\0\0\0\0\0\0\0\0\0\0\0\0\0\0\0\0\0\0\0\0\0\0\0\0\0\0\0\0\0\0"
-    headers:
-      accept-ranges:
-      - bytes
-      content-length:
-      - '1024'
-      content-range:
-      - bytes 0-1023/1024
-      date:
-<<<<<<< HEAD
-      - Wed, 15 Sep 2021 02:36:56 GMT
-      etag:
-      - '"0x8D977F1ADB05F92"'
-      last-modified:
-      - Wed, 15 Sep 2021 02:36:53 GMT
-=======
-      - Tue, 07 Sep 2021 07:12:54 GMT
-      etag:
-      - '"0x8D971CEE7E4132D"'
-      last-modified:
-      - Tue, 07 Sep 2021 07:12:51 GMT
->>>>>>> b754e9f8
-      server:
-      - Windows-Azure-Blob/1.0 Microsoft-HTTPAPI/2.0
-      x-ms-blob-content-md5:
-      - DzQ7CTESaiDxM9Z8KwGKOw==
-      x-ms-blob-type:
-      - BlockBlob
-      x-ms-creation-time:
-<<<<<<< HEAD
-      - Wed, 15 Sep 2021 02:36:42 GMT
-=======
-      - Tue, 07 Sep 2021 07:12:43 GMT
->>>>>>> b754e9f8
-      x-ms-lease-state:
-      - available
-      x-ms-lease-status:
-      - unlocked
-      x-ms-server-encrypted:
-      - 'true'
-      x-ms-version:
-      - '2018-11-09'
-    status:
-      code: 206
-      message: Partial Content
-- request:
-    body: null
-    headers:
-      Connection:
-      - keep-alive
-      User-Agent:
-<<<<<<< HEAD
-      - Azure-Storage/2.0.0-2.0.1 (Python CPython 3.9.6; Windows 10) AZURECLI/2.28.0
-      x-ms-date:
-      - Wed, 15 Sep 2021 02:36:57 GMT
-=======
-      - Azure-Storage/2.0.0-2.0.1 (Python CPython 3.7.9; Windows 10) AZURECLI/2.28.0
-      x-ms-date:
-      - Tue, 07 Sep 2021 07:12:55 GMT
->>>>>>> b754e9f8
-      x-ms-range:
-      - bytes=10-499
-      x-ms-version:
-      - '2018-11-09'
-    method: GET
-    uri: https://clitest000002.blob.core.windows.net/cont000005/blob000003
-  response:
-    body:
-      string: "\0\0\0\0\0\0\0\0\0\0\0\0\0\0\0\0\0\0\0\0\0\0\0\0\0\0\0\0\0\0\0\0\0\0\0\0\0\0\0\0\0\0\0\0\0\0\0\0\0\0\0\0\0\0\0\0\0\0\0\0\0\0\0\0\0\0\0\0\0\0\0\0\0\0\0\0\0\0\0\0\0\0\0\0\0\0\0\0\0\0\0\0\0\0\0\0\0\0\0\0\0\0\0\0\0\0\0\0\0\0\0\0\0\0\0\0\0\0\0\0\0\0\0\0\0\0\0\0\0\0\0\0\0\0\0\0\0\0\0\0\0\0\0\0\0\0\0\0\0\0\0\0\0\0\0\0\0\0\0\0\0\0\0\0\0\0\0\0\0\0\0\0\0\0\0\0\0\0\0\0\0\0\0\0\0\0\0\0\0\0\0\0\0\0\0\0\0\0\0\0\0\0\0\0\0\0\0\0\0\0\0\0\0\0\0\0\0\0\0\0\0\0\0\0\0\0\0\0\0\0\0\0\0\0\0\0\0\0\0\0\0\0\0\0\0\0\0\0\0\0\0\0\0\0\0\0\0\0\0\0\0\0\0\0\0\0\0\0\0\0\0\0\0\0\0\0\0\0\0\0\0\0\0\0\0\0\0\0\0\0\0\0\0\0\0\0\0\0\0\0\0\0\0\0\0\0\0\0\0\0\0\0\0\0\0\0\0\0\0\0\0\0\0\0\0\0\0\0\0\0\0\0\0\0\0\0\0\0\0\0\0\0\0\0\0\0\0\0\0\0\0\0\0\0\0\0\0\0\0\0\0\0\0\0\0\0\0\0\0\0\0\0\0\0\0\0\0\0\0\0\0\0\0\0\0\0\0\0\0\0\0\0\0\0\0\0\0\0\0\0\0\0\0\0\0\0\0\0\0\0\0\0\0\0\0\0\0\0\0\0\0\0\0\0\0\0\0\0\0\0\0\0\0\0\0\0\0\0\0\0\0\0\0\0\0\0\0\0\0\0\0\0\0\0\0\0\0\0\0\0\0\0\0\0\0\0\0\0\0\0\0\0\0\0\0\0\0\0\0\0\0\0\0\0\0\0\0\0\0\0"
-    headers:
-      accept-ranges:
-      - bytes
-      content-length:
-      - '490'
-      content-range:
-      - bytes 10-499/1024
-      date:
-<<<<<<< HEAD
-      - Wed, 15 Sep 2021 02:36:57 GMT
-      etag:
-      - '"0x8D977F1ADB05F92"'
-      last-modified:
-      - Wed, 15 Sep 2021 02:36:53 GMT
-=======
-      - Tue, 07 Sep 2021 07:12:55 GMT
-      etag:
-      - '"0x8D971CEE7E4132D"'
-      last-modified:
-      - Tue, 07 Sep 2021 07:12:51 GMT
->>>>>>> b754e9f8
-      server:
-      - Windows-Azure-Blob/1.0 Microsoft-HTTPAPI/2.0
-      x-ms-blob-content-md5:
-      - DzQ7CTESaiDxM9Z8KwGKOw==
-      x-ms-blob-type:
-      - BlockBlob
-      x-ms-creation-time:
-<<<<<<< HEAD
-      - Wed, 15 Sep 2021 02:36:42 GMT
-=======
-      - Tue, 07 Sep 2021 07:12:43 GMT
->>>>>>> b754e9f8
-      x-ms-lease-state:
-      - available
-      x-ms-lease-status:
-      - unlocked
-      x-ms-server-encrypted:
-      - 'true'
-      x-ms-version:
-      - '2018-11-09'
-    status:
-      code: 206
-      message: Partial Content
-- request:
-    body: null
-    headers:
-      Accept:
-      - application/json
-      Accept-Encoding:
-      - gzip, deflate
-      CommandName:
-      - storage account keys list
-      Connection:
-      - keep-alive
-      Content-Length:
-      - '0'
-      ParameterSetName:
-      - -n -g --query -o
-      User-Agent:
-<<<<<<< HEAD
-      - AZURECLI/2.28.0 azsdk-python-azure-mgmt-storage/18.0.0 Python/3.9.6 (Windows-10-10.0.19043-SP0)
-=======
-      - AZURECLI/2.28.0 azsdk-python-azure-mgmt-storage/18.0.0 Python/3.7.9 (Windows-10-10.0.19041-SP0)
->>>>>>> b754e9f8
-    method: POST
-    uri: https://management.azure.com/subscriptions/00000000-0000-0000-0000-000000000000/resourceGroups/clitest.rg000001/providers/Microsoft.Storage/storageAccounts/clitest000002/listKeys?api-version=2021-06-01&$expand=kerb
-  response:
-    body:
-<<<<<<< HEAD
-      string: '{"keys":[{"creationTime":"2021-09-15T02:36:16.6081537Z","keyName":"key1","value":"veryFakedStorageAccountKey==","permissions":"FULL"},{"creationTime":"2021-09-15T02:36:16.6081537Z","keyName":"key2","value":"veryFakedStorageAccountKey==","permissions":"FULL"}]}'
-=======
-      string: '{"keys":[{"creationTime":"2021-09-07T07:12:16.2079016Z","keyName":"key1","value":"veryFakedStorageAccountKey==","permissions":"FULL"},{"creationTime":"2021-09-07T07:12:16.2079016Z","keyName":"key2","value":"veryFakedStorageAccountKey==","permissions":"FULL"}]}'
->>>>>>> b754e9f8
-    headers:
-      cache-control:
-      - no-cache
-      content-length:
-      - '380'
-      content-type:
-      - application/json
-      date:
-<<<<<<< HEAD
-      - Wed, 15 Sep 2021 02:36:59 GMT
-=======
-      - Tue, 07 Sep 2021 07:12:57 GMT
->>>>>>> b754e9f8
+      - Thu, 16 Sep 2021 03:39:18 GMT
       expires:
       - '-1'
       pragma:
@@ -1136,39 +57,25 @@
       Content-Length:
       - '0'
       User-Agent:
-<<<<<<< HEAD
-      - Azure-Storage/2.0.0-2.0.1 (Python CPython 3.9.6; Windows 10) AZURECLI/2.28.0
-      x-ms-date:
-      - Wed, 15 Sep 2021 02:36:59 GMT
-=======
-      - Azure-Storage/2.0.0-2.0.1 (Python CPython 3.7.9; Windows 10) AZURECLI/2.28.0
-      x-ms-date:
-      - Tue, 07 Sep 2021 07:12:57 GMT
->>>>>>> b754e9f8
+      - Azure-Storage/2.0.0-2.0.1 (Python CPython 3.9.6; Windows 10) AZURECLI/2.28.1
+      x-ms-date:
+      - Thu, 16 Sep 2021 03:39:19 GMT
       x-ms-version:
       - '2018-11-09'
     method: PUT
-    uri: https://clitest000002.blob.core.windows.net/cont000008?restype=container
-  response:
-    body:
-      string: ''
-    headers:
-      content-length:
-      - '0'
-      date:
-<<<<<<< HEAD
-      - Wed, 15 Sep 2021 02:37:00 GMT
-      etag:
-      - '"0x8D977F1B1CD2F48"'
-      last-modified:
-      - Wed, 15 Sep 2021 02:37:00 GMT
-=======
-      - Tue, 07 Sep 2021 07:12:58 GMT
-      etag:
-      - '"0x8D971CEEC10FCFC"'
-      last-modified:
-      - Tue, 07 Sep 2021 07:12:58 GMT
->>>>>>> b754e9f8
+    uri: https://clitest000002.blob.core.windows.net/cont000005?restype=container
+  response:
+    body:
+      string: ''
+    headers:
+      content-length:
+      - '0'
+      date:
+      - Thu, 16 Sep 2021 03:39:20 GMT
+      etag:
+      - '"0x8D978C3921CEBE3"'
+      last-modified:
+      - Thu, 16 Sep 2021 03:39:21 GMT
       server:
       - Windows-Azure-Blob/1.0 Microsoft-HTTPAPI/2.0
       x-ms-version:
@@ -1179,32 +86,30 @@
 - request:
     body: null
     headers:
-      Connection:
-      - keep-alive
-      User-Agent:
-<<<<<<< HEAD
-      - Azure-Storage/2.0.0-2.0.1 (Python CPython 3.9.6; Windows 10) AZURECLI/2.28.0
-      x-ms-date:
-      - Wed, 15 Sep 2021 02:37:00 GMT
-=======
-      - Azure-Storage/2.0.0-2.0.1 (Python CPython 3.7.9; Windows 10) AZURECLI/2.28.0
-      x-ms-date:
-      - Tue, 07 Sep 2021 07:12:58 GMT
->>>>>>> b754e9f8
-      x-ms-version:
-      - '2018-11-09'
+      Accept:
+      - application/xml
+      Accept-Encoding:
+      - gzip, deflate
+      CommandName:
+      - storage blob exists
+      Connection:
+      - keep-alive
+      ParameterSetName:
+      - -n -c --account-name --account-key
+      User-Agent:
+      - AZURECLI/2.28.1 azsdk-python-storage-blob/12.9.0b1 Python/3.9.6 (Windows-10-10.0.19043-SP0)
+      x-ms-date:
+      - Thu, 16 Sep 2021 03:39:22 GMT
+      x-ms-version:
+      - '2020-10-02'
     method: HEAD
-    uri: https://clitest000002.blob.core.windows.net/cont000008/blob000006
-  response:
-    body:
-      string: ''
-    headers:
-      date:
-<<<<<<< HEAD
-      - Wed, 15 Sep 2021 02:37:00 GMT
-=======
-      - Tue, 07 Sep 2021 07:12:59 GMT
->>>>>>> b754e9f8
+    uri: https://clitest000002.blob.core.windows.net/cont000005/blob000003
+  response:
+    body:
+      string: ''
+    headers:
+      date:
+      - Thu, 16 Sep 2021 03:39:22 GMT
       server:
       - Windows-Azure-Blob/1.0 Microsoft-HTTPAPI/2.0
       transfer-encoding:
@@ -1212,64 +117,85 @@
       x-ms-error-code:
       - BlobNotFound
       x-ms-version:
-      - '2018-11-09'
+      - '2020-10-02'
     status:
       code: 404
       message: The specified blob does not exist.
 - request:
-    body: null
-    headers:
+    body: "\0\0\0\0\0\0\0\0\0\0\0\0\0\0\0\0\0\0\0\0\0\0\0\0\0\0\0\0\0\0\0\0\0\0\0\0\0\0\0\0\0\0\0\0\0\0\0\0\0\0\0\0\0\0\0\0\0\0\0\0\0\0\0\0\0\0\0\0\0\0\0\0\0\0\0\0\0\0\0\0\0\0\0\0\0\0\0\0\0\0\0\0\0\0\0\0\0\0\0\0\0\0\0\0\0\0\0\0\0\0\0\0\0\0\0\0\0\0\0\0\0\0\0\0\0\0\0\0\0\0\0\0\0\0\0\0\0\0\0\0\0\0\0\0\0\0\0\0\0\0\0\0\0\0\0\0\0\0\0\0\0\0\0\0\0\0\0\0\0\0\0\0\0\0\0\0\0\0\0\0\0\0\0\0\0\0\0\0\0\0\0\0\0\0\0\0\0\0\0\0\0\0\0\0\0\0\0\0\0\0\0\0\0\0\0\0\0\0\0\0\0\0\0\0\0\0\0\0\0\0\0\0\0\0\0\0\0\0\0\0\0\0\0\0\0\0\0\0\0\0\0\0\0\0\0\0\0\0\0\0\0\0\0\0\0\0\0\0\0\0\0\0\0\0\0\0\0\0\0\0\0\0\0\0\0\0\0\0\0\0\0\0\0\0\0\0\0\0\0\0\0\0\0\0\0\0\0\0\0\0\0\0\0\0\0\0\0\0\0\0\0\0\0\0\0\0\0\0\0\0\0\0\0\0\0\0\0\0\0\0\0\0\0\0\0\0\0\0\0\0\0\0\0\0\0\0\0\0\0\0\0\0\0\0\0\0\0\0\0\0\0\0\0\0\0\0\0\0\0\0\0\0\0\0\0\0\0\0\0\0\0\0\0\0\0\0\0\0\0\0\0\0\0\0\0\0\0\0\0\0\0\0\0\0\0\0\0\0\0\0\0\0\0\0\0\0\0\0\0\0\0\0\0\0\0\0\0\0\0\0\0\0\0\0\0\0\0\0\0\0\0\0\0\0\0\0\0\0\0\0\0\0\0\0\0\0\0\0\0\0\0\0\0\0\0\0\0\0\0\0\0\0\0\0\0\0\0\0\0\0\0\0\0\0\0\0\0\0\0\0\0\0\0\0\0\0\0\0\0\0\0\0\0\0\0\0\0\0\0\0\0\0\0\0\0\0\0\0\0\0\0\0\0\0\0\0\0\0\0\0\0\0\0\0\0\0\0\0\0\0\0\0\0\0\0\0\0\0\0\0\0\0\0\0\0\0\0\0\0\0\0\0\0\0\0\0\0\0\0\0\0\0\0\0\0\0\0\0\0\0\0\0\0\0\0\0\0\0\0\0\0\0\0\0\0\0\0\0\0\0\0\0\0\0\0\0\0\0\0\0\0\0\0\0\0\0\0\0\0\0\0\0\0\0\0\0\0\0\0\0\0\0\0\0\0\0\0\0\0\0\0\0\0\0\0\0\0\0\0\0\0\0\0\0\0\0\0\0\0\0\0\0\0\0\0\0\0\0\0\0\0\0\0\0\0\0\0\0\0\0\0\0\0\0\0\0\0\0\0\0\0\0\0\0\0\0\0\0\0\0\0\0\0\0\0\0\0\0\0\0\0\0\0\0\0\0\0\0\0\0\0\0\0\0\0\0\0\0\0\0\0\0\0\0\0\0\0\0\0\0\0\0\0\0\0\0\0\0\0\0\0\0\0\0\0\0\0\0\0\0\0\0\0\0\0\0\0\0\0\0\0\0\0\0\0\0\0\0\0\0\0\0\0\0\0\0\0\0\0\0\0\0\0\0\0\0\0\0\0\0\0\0\0\0\0\0\0\0\0\0\0\0\0\0\0\0\0\0\0\0\0\0\0\0\0\0\0\0\0\0\0\0\0\0\0\0\0\0\0\0\0\0\0\0\0\0\0\0\0\0\0\0\0\0\0\0\0\0\0\0\0\0\0\0\0\0\0\0\0\0\0\0\0\0\0\0\0\0\0\0\0\0\0\0\0\0\0\0\0\0\0\0\0\0\0\0\0\0\0\0\0\0\0\0\0\0\0\0\0\0\0\0\0\0\0\0\0\0\0\0\0\0\0\0\0\0\0\0\0\0\0\0\0\0\0\0\0\0\0\0\0\0\0\0\0\0\0\0\0\0\0\0\0\0\0\0\0\0\0\0\0\0\0\0\0\0\0\0\0\0\0\0\0\0\0\0\0\0\0\0\0\0\0\0\0\0\0\0\0\0\0\0\0\0\0\0\0\0\0\0\0\0\0\0\0\0\0\0\0\0\0\0\0\0"
+    headers:
+      Accept:
+      - application/xml
+      Accept-Encoding:
+      - gzip, deflate
+      CommandName:
+      - storage blob upload
       Connection:
       - keep-alive
       Content-Length:
-      - '0'
-      User-Agent:
-<<<<<<< HEAD
-      - Azure-Storage/2.0.0-2.0.1 (Python CPython 3.9.6; Windows 10) AZURECLI/2.28.0
-      x-ms-blob-content-length:
-      - '1024'
-      x-ms-blob-type:
-      - PageBlob
-      x-ms-date:
-      - Wed, 15 Sep 2021 02:37:01 GMT
-      x-ms-version:
-      - '2018-11-09'
+      - '1024'
+      Content-Type:
+      - application/octet-stream
+      If-None-Match:
+      - '*'
+      ParameterSetName:
+      - -c -f -n --type --account-name --account-key
+      User-Agent:
+      - AZURECLI/2.28.1 azsdk-python-storage-blob/12.9.0b1 Python/3.9.6 (Windows-10-10.0.19043-SP0)
+      x-ms-blob-type:
+      - BlockBlob
+      x-ms-date:
+      - Thu, 16 Sep 2021 03:39:23 GMT
+      x-ms-version:
+      - '2020-10-02'
     method: PUT
-    uri: https://clitest000002.blob.core.windows.net/cont000008/blob000006
-  response:
-    body:
-      string: ''
-    headers:
-      content-length:
-      - '0'
-      date:
-      - Wed, 15 Sep 2021 02:37:02 GMT
-      etag:
-      - '"0x8D977F1B3200A6C"'
-      last-modified:
-      - Wed, 15 Sep 2021 02:37:02 GMT
-      server:
-      - Windows-Azure-Blob/1.0 Microsoft-HTTPAPI/2.0
+    uri: https://clitest000002.blob.core.windows.net/cont000005/blob000003
+  response:
+    body:
+      string: ''
+    headers:
+      content-length:
+      - '0'
+      content-md5:
+      - DzQ7CTESaiDxM9Z8KwGKOw==
+      date:
+      - Thu, 16 Sep 2021 03:39:23 GMT
+      etag:
+      - '"0x8D978C393948172"'
+      last-modified:
+      - Thu, 16 Sep 2021 03:39:23 GMT
+      server:
+      - Windows-Azure-Blob/1.0 Microsoft-HTTPAPI/2.0
+      x-ms-content-crc64:
+      - iknlm7CyG2k=
       x-ms-request-server-encrypted:
       - 'true'
       x-ms-version:
-      - '2018-11-09'
+      - '2020-10-02'
     status:
       code: 201
       message: Created
 - request:
     body: null
     headers:
-      Connection:
-      - keep-alive
-      User-Agent:
-      - Azure-Storage/2.0.0-2.0.1 (Python CPython 3.9.6; Windows 10) AZURECLI/2.28.0
-      x-ms-date:
-      - Wed, 15 Sep 2021 02:37:02 GMT
-      x-ms-version:
-      - '2018-11-09'
+      Accept:
+      - application/xml
+      Accept-Encoding:
+      - gzip, deflate
+      CommandName:
+      - storage blob exists
+      Connection:
+      - keep-alive
+      ParameterSetName:
+      - -n -c --account-name --account-key
+      User-Agent:
+      - AZURECLI/2.28.1 azsdk-python-storage-blob/12.9.0b1 Python/3.9.6 (Windows-10-10.0.19043-SP0)
+      x-ms-date:
+      - Thu, 16 Sep 2021 03:39:24 GMT
+      x-ms-version:
+      - '2020-10-02'
     method: HEAD
-    uri: https://clitest000002.blob.core.windows.net/cont000008/blob000006
+    uri: https://clitest000002.blob.core.windows.net/cont000005/blob000003
   response:
     body:
       string: ''
@@ -1278,22 +204,22 @@
       - bytes
       content-length:
       - '1024'
+      content-md5:
+      - DzQ7CTESaiDxM9Z8KwGKOw==
       content-type:
       - application/octet-stream
       date:
-      - Wed, 15 Sep 2021 02:37:03 GMT
-      etag:
-      - '"0x8D977F1B3200A6C"'
-      last-modified:
-      - Wed, 15 Sep 2021 02:37:02 GMT
-      server:
-      - Windows-Azure-Blob/1.0 Microsoft-HTTPAPI/2.0
-      x-ms-blob-sequence-number:
-      - '0'
-      x-ms-blob-type:
-      - PageBlob
+      - Thu, 16 Sep 2021 03:39:24 GMT
+      etag:
+      - '"0x8D978C393948172"'
+      last-modified:
+      - Thu, 16 Sep 2021 03:39:23 GMT
+      server:
+      - Windows-Azure-Blob/1.0 Microsoft-HTTPAPI/2.0
+      x-ms-blob-type:
+      - BlockBlob
       x-ms-creation-time:
-      - Wed, 15 Sep 2021 02:37:02 GMT
+      - Thu, 16 Sep 2021 03:39:23 GMT
       x-ms-lease-state:
       - available
       x-ms-lease-status:
@@ -1301,84 +227,85 @@
       x-ms-server-encrypted:
       - 'true'
       x-ms-version:
-      - '2018-11-09'
-    status:
-      code: 200
-      message: OK
-- request:
-    body: null
-    headers:
+      - '2020-10-02'
+    status:
+      code: 200
+      message: OK
+- request:
+    body: "\0\0\0\0\0\0\0\0\0\0\0\0\0\0\0\0\0\0\0\0\0\0\0\0\0\0\0\0\0\0\0\0\0\0\0\0\0\0\0\0\0\0\0\0\0\0\0\0\0\0\0\0\0\0\0\0\0\0\0\0\0\0\0\0\0\0\0\0\0\0\0\0\0\0\0\0\0\0\0\0\0\0\0\0\0\0\0\0\0\0\0\0\0\0\0\0\0\0\0\0\0\0\0\0\0\0\0\0\0\0\0\0\0\0\0\0\0\0\0\0\0\0\0\0\0\0\0\0\0\0\0\0\0\0\0\0\0\0\0\0\0\0\0\0\0\0\0\0\0\0\0\0\0\0\0\0\0\0\0\0\0\0\0\0\0\0\0\0\0\0\0\0\0\0\0\0\0\0\0\0\0\0\0\0\0\0\0\0\0\0\0\0\0\0\0\0\0\0\0\0\0\0\0\0\0\0\0\0\0\0\0\0\0\0\0\0\0\0\0\0\0\0\0\0\0\0\0\0\0\0\0\0\0\0\0\0\0\0\0\0\0\0\0\0\0\0\0\0\0\0\0\0\0\0\0\0\0\0\0\0\0\0\0\0\0\0\0\0\0\0\0\0\0\0\0\0\0\0\0\0\0\0\0\0\0\0\0\0\0\0\0\0\0\0\0\0\0\0\0\0\0\0\0\0\0\0\0\0\0\0\0\0\0\0\0\0\0\0\0\0\0\0\0\0\0\0\0\0\0\0\0\0\0\0\0\0\0\0\0\0\0\0\0\0\0\0\0\0\0\0\0\0\0\0\0\0\0\0\0\0\0\0\0\0\0\0\0\0\0\0\0\0\0\0\0\0\0\0\0\0\0\0\0\0\0\0\0\0\0\0\0\0\0\0\0\0\0\0\0\0\0\0\0\0\0\0\0\0\0\0\0\0\0\0\0\0\0\0\0\0\0\0\0\0\0\0\0\0\0\0\0\0\0\0\0\0\0\0\0\0\0\0\0\0\0\0\0\0\0\0\0\0\0\0\0\0\0\0\0\0\0\0\0\0\0\0\0\0\0\0\0\0\0\0\0\0\0\0\0\0\0\0\0\0\0\0\0\0\0\0\0\0\0\0\0\0\0\0\0\0\0\0\0\0\0\0\0\0\0\0\0\0\0\0\0\0\0\0\0\0\0\0\0\0\0\0\0\0\0\0\0\0\0\0\0\0\0\0\0\0\0\0\0\0\0\0\0\0\0\0\0\0\0\0\0\0\0\0\0\0\0\0\0\0\0\0\0\0\0\0\0\0\0\0\0\0\0\0\0\0\0\0\0\0\0\0\0\0\0\0\0\0\0\0\0\0\0\0\0\0\0\0\0\0\0\0\0\0\0\0\0\0\0\0\0\0\0\0\0\0\0\0\0\0\0\0\0\0\0\0\0\0\0\0\0\0\0\0\0\0\0\0\0\0\0\0\0\0\0\0\0\0\0\0\0\0\0\0\0\0\0\0\0\0\0\0\0\0\0\0\0\0\0\0\0\0\0\0\0\0\0\0\0\0\0\0\0\0\0\0\0\0\0\0\0\0\0\0\0\0\0\0\0\0\0\0\0\0\0\0\0\0\0\0\0\0\0\0\0\0\0\0\0\0\0\0\0\0\0\0\0\0\0\0\0\0\0\0\0\0\0\0\0\0\0\0\0\0\0\0\0\0\0\0\0\0\0\0\0\0\0\0\0\0\0\0\0\0\0\0\0\0\0\0\0\0\0\0\0\0\0\0\0\0\0\0\0\0\0\0\0\0\0\0\0\0\0\0\0\0\0\0\0\0\0\0\0\0\0\0\0\0\0\0\0\0\0\0\0\0\0\0\0\0\0\0\0\0\0\0\0\0\0\0\0\0\0\0\0\0\0\0\0\0\0\0\0\0\0\0\0\0\0\0\0\0\0\0\0\0\0\0\0\0\0\0\0\0\0\0\0\0\0\0\0\0\0\0\0\0\0\0\0\0\0\0\0\0\0\0\0\0\0\0\0\0\0\0\0\0\0\0\0\0\0\0\0\0\0\0\0\0\0\0\0\0\0\0\0\0\0\0\0\0\0\0\0\0\0\0\0\0\0\0\0\0\0\0\0\0\0\0\0\0\0\0\0\0\0\0\0\0\0\0\0\0\0\0\0\0\0\0\0\0\0\0\0\0\0\0\0\0\0\0\0\0\0\0\0\0\0\0\0\0\0\0\0\0\0\0\0\0\0\0\0\0\0\0\0\0\0\0\0\0\0\0\0\0\0\0\0\0\0\0\0\0\0\0\0\0\0\0\0\0"
+    headers:
+      Accept:
+      - application/xml
+      Accept-Encoding:
+      - gzip, deflate
+      CommandName:
+      - storage blob upload
       Connection:
       - keep-alive
       Content-Length:
-      - '0'
-      User-Agent:
-      - Azure-Storage/2.0.0-2.0.1 (Python CPython 3.9.6; Windows 10) AZURECLI/2.28.0
-=======
-      - Azure-Storage/2.0.0-2.0.1 (Python CPython 3.7.9; Windows 10) AZURECLI/2.28.0
->>>>>>> b754e9f8
-      x-ms-blob-content-length:
-      - '1024'
-      x-ms-blob-type:
-      - PageBlob
-      x-ms-date:
-<<<<<<< HEAD
-      - Wed, 15 Sep 2021 02:37:03 GMT
-=======
-      - Tue, 07 Sep 2021 07:12:59 GMT
->>>>>>> b754e9f8
-      x-ms-version:
-      - '2018-11-09'
+      - '1024'
+      Content-Type:
+      - application/octet-stream
+      If-None-Match:
+      - '*'
+      ParameterSetName:
+      - -c -f --type --account-name --account-key
+      User-Agent:
+      - AZURECLI/2.28.1 azsdk-python-storage-blob/12.9.0b1 Python/3.9.6 (Windows-10-10.0.19043-SP0)
+      x-ms-blob-type:
+      - BlockBlob
+      x-ms-date:
+      - Thu, 16 Sep 2021 03:39:25 GMT
+      x-ms-version:
+      - '2020-10-02'
     method: PUT
-    uri: https://clitest000002.blob.core.windows.net/cont000008/blob000007
-  response:
-    body:
-      string: ''
-    headers:
-      content-length:
-      - '0'
-      date:
-<<<<<<< HEAD
-      - Wed, 15 Sep 2021 02:37:04 GMT
-      etag:
-      - '"0x8D977F1B477C21A"'
-      last-modified:
-      - Wed, 15 Sep 2021 02:37:04 GMT
-=======
-      - Tue, 07 Sep 2021 07:13:00 GMT
-      etag:
-      - '"0x8D971CEED4BF4A0"'
-      last-modified:
-      - Tue, 07 Sep 2021 07:13:00 GMT
->>>>>>> b754e9f8
-      server:
-      - Windows-Azure-Blob/1.0 Microsoft-HTTPAPI/2.0
+    uri: https://clitest000002.blob.core.windows.net/cont000005/blob000004
+  response:
+    body:
+      string: ''
+    headers:
+      content-length:
+      - '0'
+      content-md5:
+      - DzQ7CTESaiDxM9Z8KwGKOw==
+      date:
+      - Thu, 16 Sep 2021 03:39:26 GMT
+      etag:
+      - '"0x8D978C394F98200"'
+      last-modified:
+      - Thu, 16 Sep 2021 03:39:26 GMT
+      server:
+      - Windows-Azure-Blob/1.0 Microsoft-HTTPAPI/2.0
+      x-ms-content-crc64:
+      - iknlm7CyG2k=
       x-ms-request-server-encrypted:
       - 'true'
       x-ms-version:
-      - '2018-11-09'
+      - '2020-10-02'
     status:
       code: 201
       message: Created
 - request:
     body: null
     headers:
-      Connection:
-      - keep-alive
-      User-Agent:
-<<<<<<< HEAD
-      - Azure-Storage/2.0.0-2.0.1 (Python CPython 3.9.6; Windows 10) AZURECLI/2.28.0
-      x-ms-date:
-      - Wed, 15 Sep 2021 02:37:05 GMT
-=======
-      - Azure-Storage/2.0.0-2.0.1 (Python CPython 3.7.9; Windows 10) AZURECLI/2.28.0
-      x-ms-date:
-      - Tue, 07 Sep 2021 07:13:00 GMT
->>>>>>> b754e9f8
-      x-ms-version:
-      - '2018-11-09'
+      Accept:
+      - application/xml
+      Accept-Encoding:
+      - gzip, deflate
+      CommandName:
+      - storage blob exists
+      Connection:
+      - keep-alive
+      ParameterSetName:
+      - -n -c --account-name --account-key
+      User-Agent:
+      - AZURECLI/2.28.1 azsdk-python-storage-blob/12.9.0b1 Python/3.9.6 (Windows-10-10.0.19043-SP0)
+      x-ms-date:
+      - Thu, 16 Sep 2021 03:39:27 GMT
+      x-ms-version:
+      - '2020-10-02'
     method: HEAD
-    uri: https://clitest000002.blob.core.windows.net/cont000008/blob000007
+    uri: https://clitest000002.blob.core.windows.net/cont000005/blob000004
   response:
     body:
       string: ''
@@ -1387,34 +314,22 @@
       - bytes
       content-length:
       - '1024'
+      content-md5:
+      - DzQ7CTESaiDxM9Z8KwGKOw==
       content-type:
       - application/octet-stream
       date:
-<<<<<<< HEAD
-      - Wed, 15 Sep 2021 02:37:05 GMT
-      etag:
-      - '"0x8D977F1B477C21A"'
-      last-modified:
-      - Wed, 15 Sep 2021 02:37:04 GMT
-=======
-      - Tue, 07 Sep 2021 07:13:00 GMT
-      etag:
-      - '"0x8D971CEED4BF4A0"'
-      last-modified:
-      - Tue, 07 Sep 2021 07:13:00 GMT
->>>>>>> b754e9f8
-      server:
-      - Windows-Azure-Blob/1.0 Microsoft-HTTPAPI/2.0
-      x-ms-blob-sequence-number:
-      - '0'
-      x-ms-blob-type:
-      - PageBlob
+      - Thu, 16 Sep 2021 03:39:27 GMT
+      etag:
+      - '"0x8D978C394F98200"'
+      last-modified:
+      - Thu, 16 Sep 2021 03:39:26 GMT
+      server:
+      - Windows-Azure-Blob/1.0 Microsoft-HTTPAPI/2.0
+      x-ms-blob-type:
+      - BlockBlob
       x-ms-creation-time:
-<<<<<<< HEAD
-      - Wed, 15 Sep 2021 02:37:04 GMT
-=======
-      - Tue, 07 Sep 2021 07:13:00 GMT
->>>>>>> b754e9f8
+      - Thu, 16 Sep 2021 03:39:26 GMT
       x-ms-lease-state:
       - available
       x-ms-lease-status:
@@ -1422,7 +337,7 @@
       x-ms-server-encrypted:
       - 'true'
       x-ms-version:
-      - '2018-11-09'
+      - '2020-10-02'
     status:
       code: 200
       message: OK
@@ -1440,49 +355,33 @@
       ParameterSetName:
       - -c -o --num-results --account-name --account-key
       User-Agent:
-<<<<<<< HEAD
-      - AZURECLI/2.28.0 azsdk-python-storage-blob/12.7.1 Python/3.9.6 (Windows-10-10.0.19043-SP0)
-      x-ms-date:
-      - Wed, 15 Sep 2021 02:37:06 GMT
-=======
-      - AZURECLI/2.28.0 azsdk-python-storage-blob/12.7.1 Python/3.7.9 (Windows-10-10.0.19041-SP0)
-      x-ms-date:
-      - Tue, 07 Sep 2021 07:13:01 GMT
->>>>>>> b754e9f8
-      x-ms-version:
-      - '2020-04-08'
+      - AZURECLI/2.28.1 azsdk-python-storage-blob/12.9.0b1 Python/3.9.6 (Windows-10-10.0.19043-SP0)
+      x-ms-date:
+      - Thu, 16 Sep 2021 03:39:28 GMT
+      x-ms-version:
+      - '2020-10-02'
     method: GET
-    uri: https://clitest000002.blob.core.windows.net/cont000008?restype=container&comp=list&maxresults=1
+    uri: https://clitest000002.blob.core.windows.net/cont000005?restype=container&comp=list&maxresults=1
   response:
     body:
       string: "\uFEFF<?xml version=\"1.0\" encoding=\"utf-8\"?><EnumerationResults
-<<<<<<< HEAD
-        ServiceEndpoint=\"https://clitest000002.blob.core.windows.net/\" ContainerName=\"cont000008\"><MaxResults>1</MaxResults><Blobs><Blob><Name>blob000006</Name><Properties><Creation-Time>Wed,
-        15 Sep 2021 02:37:02 GMT</Creation-Time><Last-Modified>Wed, 15 Sep 2021 02:37:02
-        GMT</Last-Modified><Etag>0x8D977F1B3200A6C</Etag><Content-Length>1024</Content-Length><Content-Type>application/octet-stream</Content-Type><Content-Encoding
-=======
-        ServiceEndpoint=\"https://clitest000002.blob.core.windows.net/\" ContainerName=\"cont000006\"><MaxResults>1</MaxResults><Blobs><Blob><Name>blob000005</Name><Properties><Creation-Time>Tue,
-        07 Sep 2021 07:13:00 GMT</Creation-Time><Last-Modified>Tue, 07 Sep 2021 07:13:00
-        GMT</Last-Modified><Etag>0x8D971CEED4BF4A0</Etag><Content-Length>1024</Content-Length><Content-Type>application/octet-stream</Content-Type><Content-Encoding
->>>>>>> b754e9f8
-        /><Content-Language /><Content-CRC64 /><Content-MD5 /><Cache-Control /><Content-Disposition
-        /><x-ms-blob-sequence-number>0</x-ms-blob-sequence-number><BlobType>PageBlob</BlobType><LeaseStatus>unlocked</LeaseStatus><LeaseState>available</LeaseState><ServerEncrypted>true</ServerEncrypted></Properties><OrMetadata
-        /></Blob></Blobs><NextMarker>2!92!MDAwMDI0IWJsb2JxdnM3b3VyaTRrNnhqc29sM3JtMiEwMDAwMjghOTk5OS0xMi0zMVQyMzo1OTo1OS45OTk5OTk5WiE-</NextMarker></EnumerationResults>"
-    headers:
-      content-type:
-      - application/xml
-      date:
-<<<<<<< HEAD
-      - Wed, 15 Sep 2021 02:37:06 GMT
-=======
-      - Tue, 07 Sep 2021 07:13:02 GMT
->>>>>>> b754e9f8
+        ServiceEndpoint=\"https://clitest000002.blob.core.windows.net/\" ContainerName=\"cont000005\"><MaxResults>1</MaxResults><Blobs><Blob><Name>blob000003</Name><Properties><Creation-Time>Thu,
+        16 Sep 2021 03:39:23 GMT</Creation-Time><Last-Modified>Thu, 16 Sep 2021 03:39:23
+        GMT</Last-Modified><Etag>0x8D978C393948172</Etag><Content-Length>1024</Content-Length><Content-Type>application/octet-stream</Content-Type><Content-Encoding
+        /><Content-Language /><Content-CRC64 /><Content-MD5>DzQ7CTESaiDxM9Z8KwGKOw==</Content-MD5><Cache-Control
+        /><Content-Disposition /><BlobType>BlockBlob</BlobType><LeaseStatus>unlocked</LeaseStatus><LeaseState>available</LeaseState><ServerEncrypted>true</ServerEncrypted></Properties><OrMetadata
+        /></Blob></Blobs><NextMarker>2!92!MDAwMDI0IWJsb2JzMjVtZWdlM3VtY2hraG53cnFhZyEwMDAwMjghOTk5OS0xMi0zMVQyMzo1OTo1OS45OTk5OTk5WiE-</NextMarker></EnumerationResults>"
+    headers:
+      content-type:
+      - application/xml
+      date:
+      - Thu, 16 Sep 2021 03:39:28 GMT
       server:
       - Windows-Azure-Blob/1.0 Microsoft-HTTPAPI/2.0
       transfer-encoding:
       - chunked
       x-ms-version:
-      - '2020-04-08'
+      - '2020-10-02'
     status:
       code: 200
       message: OK
@@ -1500,21 +399,13 @@
       ParameterSetName:
       - -n -c --account-name --account-key
       User-Agent:
-<<<<<<< HEAD
-      - AZURECLI/2.28.0 azsdk-python-storage-blob/12.7.1 Python/3.9.6 (Windows-10-10.0.19043-SP0)
-      x-ms-date:
-      - Wed, 15 Sep 2021 02:37:07 GMT
-=======
-      - AZURECLI/2.28.0 azsdk-python-storage-blob/12.7.1 Python/3.7.9 (Windows-10-10.0.19041-SP0)
-      x-ms-date:
-      - Tue, 07 Sep 2021 07:13:03 GMT
->>>>>>> b754e9f8
-      x-ms-encryption-algorithm:
-      - AES256
-      x-ms-version:
-      - '2020-04-08'
+      - AZURECLI/2.28.1 azsdk-python-storage-blob/12.9.0b1 Python/3.9.6 (Windows-10-10.0.19043-SP0)
+      x-ms-date:
+      - Thu, 16 Sep 2021 03:39:29 GMT
+      x-ms-version:
+      - '2020-10-02'
     method: HEAD
-    uri: https://clitest000002.blob.core.windows.net/cont000008/blob000006
+    uri: https://clitest000002.blob.core.windows.net/cont000005/blob000003
   response:
     body:
       string: ''
@@ -1523,34 +414,22 @@
       - bytes
       content-length:
       - '1024'
+      content-md5:
+      - DzQ7CTESaiDxM9Z8KwGKOw==
       content-type:
       - application/octet-stream
       date:
-<<<<<<< HEAD
-      - Wed, 15 Sep 2021 02:37:08 GMT
-      etag:
-      - '"0x8D977F1B3200A6C"'
-      last-modified:
-      - Wed, 15 Sep 2021 02:37:02 GMT
-=======
-      - Tue, 07 Sep 2021 07:13:03 GMT
-      etag:
-      - '"0x8D971CEED4BF4A0"'
-      last-modified:
-      - Tue, 07 Sep 2021 07:13:00 GMT
->>>>>>> b754e9f8
-      server:
-      - Windows-Azure-Blob/1.0 Microsoft-HTTPAPI/2.0
-      x-ms-blob-sequence-number:
-      - '0'
-      x-ms-blob-type:
-      - PageBlob
+      - Thu, 16 Sep 2021 03:39:29 GMT
+      etag:
+      - '"0x8D978C393948172"'
+      last-modified:
+      - Thu, 16 Sep 2021 03:39:23 GMT
+      server:
+      - Windows-Azure-Blob/1.0 Microsoft-HTTPAPI/2.0
+      x-ms-blob-type:
+      - BlockBlob
       x-ms-creation-time:
-<<<<<<< HEAD
-      - Wed, 15 Sep 2021 02:37:02 GMT
-=======
-      - Tue, 07 Sep 2021 07:13:00 GMT
->>>>>>> b754e9f8
+      - Thu, 16 Sep 2021 03:39:23 GMT
       x-ms-lease-state:
       - available
       x-ms-lease-status:
@@ -1558,87 +437,23 @@
       x-ms-server-encrypted:
       - 'true'
       x-ms-version:
-      - '2020-04-08'
-    status:
-      code: 200
-      message: OK
-- request:
-    body: null
-    headers:
-      Accept:
-      - application/xml
-      Accept-Encoding:
-      - gzip, deflate
-      CommandName:
-      - storage blob show
-      Connection:
-      - keep-alive
-      ParameterSetName:
-      - -n -c --account-name --account-key
-      User-Agent:
-<<<<<<< HEAD
-      - AZURECLI/2.28.0 azsdk-python-storage-blob/12.7.1 Python/3.9.6 (Windows-10-10.0.19043-SP0)
-      x-ms-date:
-      - Wed, 15 Sep 2021 02:37:08 GMT
-=======
-      - AZURECLI/2.28.0 azsdk-python-storage-blob/12.7.1 Python/3.7.9 (Windows-10-10.0.19041-SP0)
-      x-ms-date:
-      - Tue, 07 Sep 2021 07:13:04 GMT
->>>>>>> b754e9f8
-      x-ms-version:
-      - '2020-04-08'
-    method: GET
-    uri: https://clitest000002.blob.core.windows.net/cont000008/blob000006?comp=pagelist
-  response:
-    body:
-      string: "\uFEFF<?xml version=\"1.0\" encoding=\"utf-8\"?><PageList />"
-    headers:
-      content-type:
-      - application/xml
-      date:
-<<<<<<< HEAD
-      - Wed, 15 Sep 2021 02:37:08 GMT
-      etag:
-      - '"0x8D977F1B3200A6C"'
-      last-modified:
-      - Wed, 15 Sep 2021 02:37:02 GMT
-=======
-      - Tue, 07 Sep 2021 07:13:03 GMT
-      etag:
-      - '"0x8D971CEED4BF4A0"'
-      last-modified:
-      - Tue, 07 Sep 2021 07:13:00 GMT
->>>>>>> b754e9f8
-      server:
-      - Windows-Azure-Blob/1.0 Microsoft-HTTPAPI/2.0
-      transfer-encoding:
-      - chunked
-      x-ms-blob-content-length:
-      - '1024'
-      x-ms-version:
-      - '2020-04-08'
-    status:
-      code: 200
-      message: OK
-- request:
-    body: null
-    headers:
-      Connection:
-      - keep-alive
-      User-Agent:
-<<<<<<< HEAD
-      - Azure-Storage/2.0.0-2.0.1 (Python CPython 3.9.6; Windows 10) AZURECLI/2.28.0
-      x-ms-date:
-      - Wed, 15 Sep 2021 02:37:08 GMT
-=======
-      - Azure-Storage/2.0.0-2.0.1 (Python CPython 3.7.9; Windows 10) AZURECLI/2.28.0
-      x-ms-date:
-      - Tue, 07 Sep 2021 07:13:04 GMT
->>>>>>> b754e9f8
+      - '2020-10-02'
+    status:
+      code: 200
+      message: OK
+- request:
+    body: null
+    headers:
+      Connection:
+      - keep-alive
+      User-Agent:
+      - Azure-Storage/2.0.0-2.0.1 (Python CPython 3.9.6; Windows 10) AZURECLI/2.28.1
+      x-ms-date:
+      - Thu, 16 Sep 2021 03:39:30 GMT
       x-ms-version:
       - '2018-11-09'
     method: HEAD
-    uri: https://clitest000002.blob.core.windows.net/cont000008/blob000006
+    uri: https://clitest000002.blob.core.windows.net/cont000005/blob000003
   response:
     body:
       string: ''
@@ -1647,34 +462,22 @@
       - bytes
       content-length:
       - '1024'
+      content-md5:
+      - DzQ7CTESaiDxM9Z8KwGKOw==
       content-type:
       - application/octet-stream
       date:
-<<<<<<< HEAD
-      - Wed, 15 Sep 2021 02:37:09 GMT
-      etag:
-      - '"0x8D977F1B3200A6C"'
-      last-modified:
-      - Wed, 15 Sep 2021 02:37:02 GMT
-=======
-      - Tue, 07 Sep 2021 07:13:04 GMT
-      etag:
-      - '"0x8D971CEED4BF4A0"'
-      last-modified:
-      - Tue, 07 Sep 2021 07:13:00 GMT
->>>>>>> b754e9f8
-      server:
-      - Windows-Azure-Blob/1.0 Microsoft-HTTPAPI/2.0
-      x-ms-blob-sequence-number:
-      - '0'
-      x-ms-blob-type:
-      - PageBlob
+      - Thu, 16 Sep 2021 03:39:30 GMT
+      etag:
+      - '"0x8D978C393948172"'
+      last-modified:
+      - Thu, 16 Sep 2021 03:39:23 GMT
+      server:
+      - Windows-Azure-Blob/1.0 Microsoft-HTTPAPI/2.0
+      x-ms-blob-type:
+      - BlockBlob
       x-ms-creation-time:
-<<<<<<< HEAD
-      - Wed, 15 Sep 2021 02:37:02 GMT
-=======
-      - Tue, 07 Sep 2021 07:13:00 GMT
->>>>>>> b754e9f8
+      - Thu, 16 Sep 2021 03:39:23 GMT
       x-ms-lease-state:
       - available
       x-ms-lease-status:
@@ -1694,47 +497,31 @@
       Content-Length:
       - '0'
       User-Agent:
-<<<<<<< HEAD
-      - Azure-Storage/2.0.0-2.0.1 (Python CPython 3.9.6; Windows 10) AZURECLI/2.28.0
+      - Azure-Storage/2.0.0-2.0.1 (Python CPython 3.9.6; Windows 10) AZURECLI/2.28.1
+      x-ms-blob-content-md5:
+      - DzQ7CTESaiDxM9Z8KwGKOw==
       x-ms-blob-content-type:
       - application/test-content
       x-ms-date:
-      - Wed, 15 Sep 2021 02:37:09 GMT
-=======
-      - Azure-Storage/2.0.0-2.0.1 (Python CPython 3.7.9; Windows 10) AZURECLI/2.28.0
-      x-ms-blob-content-type:
-      - application/test-content
-      x-ms-date:
-      - Tue, 07 Sep 2021 07:13:05 GMT
->>>>>>> b754e9f8
+      - Thu, 16 Sep 2021 03:39:31 GMT
       x-ms-version:
       - '2018-11-09'
     method: PUT
-    uri: https://clitest000002.blob.core.windows.net/cont000008/blob000006?comp=properties
-  response:
-    body:
-      string: ''
-    headers:
-      content-length:
-      - '0'
-      date:
-<<<<<<< HEAD
-      - Wed, 15 Sep 2021 02:37:10 GMT
-      etag:
-      - '"0x8D977F1B7E748E0"'
-      last-modified:
-      - Wed, 15 Sep 2021 02:37:10 GMT
-=======
-      - Tue, 07 Sep 2021 07:13:05 GMT
-      etag:
-      - '"0x8D971CEF09EC679"'
-      last-modified:
-      - Tue, 07 Sep 2021 07:13:06 GMT
->>>>>>> b754e9f8
-      server:
-      - Windows-Azure-Blob/1.0 Microsoft-HTTPAPI/2.0
-      x-ms-blob-sequence-number:
-      - '0'
+    uri: https://clitest000002.blob.core.windows.net/cont000005/blob000003?comp=properties
+  response:
+    body:
+      string: ''
+    headers:
+      content-length:
+      - '0'
+      date:
+      - Thu, 16 Sep 2021 03:39:31 GMT
+      etag:
+      - '"0x8D978C398834BD9"'
+      last-modified:
+      - Thu, 16 Sep 2021 03:39:32 GMT
+      server:
+      - Windows-Azure-Blob/1.0 Microsoft-HTTPAPI/2.0
       x-ms-version:
       - '2018-11-09'
     status:
@@ -1754,21 +541,13 @@
       ParameterSetName:
       - -n -c --account-name --account-key
       User-Agent:
-<<<<<<< HEAD
-      - AZURECLI/2.28.0 azsdk-python-storage-blob/12.7.1 Python/3.9.6 (Windows-10-10.0.19043-SP0)
-      x-ms-date:
-      - Wed, 15 Sep 2021 02:37:10 GMT
-=======
-      - AZURECLI/2.28.0 azsdk-python-storage-blob/12.7.1 Python/3.7.9 (Windows-10-10.0.19041-SP0)
-      x-ms-date:
-      - Tue, 07 Sep 2021 07:13:06 GMT
->>>>>>> b754e9f8
-      x-ms-encryption-algorithm:
-      - AES256
-      x-ms-version:
-      - '2020-04-08'
+      - AZURECLI/2.28.1 azsdk-python-storage-blob/12.9.0b1 Python/3.9.6 (Windows-10-10.0.19043-SP0)
+      x-ms-date:
+      - Thu, 16 Sep 2021 03:39:33 GMT
+      x-ms-version:
+      - '2020-10-02'
     method: HEAD
-    uri: https://clitest000002.blob.core.windows.net/cont000008/blob000006
+    uri: https://clitest000002.blob.core.windows.net/cont000005/blob000003
   response:
     body:
       string: ''
@@ -1777,34 +556,22 @@
       - bytes
       content-length:
       - '1024'
+      content-md5:
+      - DzQ7CTESaiDxM9Z8KwGKOw==
       content-type:
       - application/test-content
       date:
-<<<<<<< HEAD
-      - Wed, 15 Sep 2021 02:37:11 GMT
-      etag:
-      - '"0x8D977F1B7E748E0"'
-      last-modified:
-      - Wed, 15 Sep 2021 02:37:10 GMT
-=======
-      - Tue, 07 Sep 2021 07:13:06 GMT
-      etag:
-      - '"0x8D971CEF09EC679"'
-      last-modified:
-      - Tue, 07 Sep 2021 07:13:06 GMT
->>>>>>> b754e9f8
-      server:
-      - Windows-Azure-Blob/1.0 Microsoft-HTTPAPI/2.0
-      x-ms-blob-sequence-number:
-      - '0'
-      x-ms-blob-type:
-      - PageBlob
+      - Thu, 16 Sep 2021 03:39:32 GMT
+      etag:
+      - '"0x8D978C398834BD9"'
+      last-modified:
+      - Thu, 16 Sep 2021 03:39:32 GMT
+      server:
+      - Windows-Azure-Blob/1.0 Microsoft-HTTPAPI/2.0
+      x-ms-blob-type:
+      - BlockBlob
       x-ms-creation-time:
-<<<<<<< HEAD
-      - Wed, 15 Sep 2021 02:37:02 GMT
-=======
-      - Tue, 07 Sep 2021 07:13:00 GMT
->>>>>>> b754e9f8
+      - Thu, 16 Sep 2021 03:39:23 GMT
       x-ms-lease-state:
       - available
       x-ms-lease-status:
@@ -1812,87 +579,23 @@
       x-ms-server-encrypted:
       - 'true'
       x-ms-version:
-      - '2020-04-08'
-    status:
-      code: 200
-      message: OK
-- request:
-    body: null
-    headers:
-      Accept:
-      - application/xml
-      Accept-Encoding:
-      - gzip, deflate
-      CommandName:
-      - storage blob show
-      Connection:
-      - keep-alive
-      ParameterSetName:
-      - -n -c --account-name --account-key
-      User-Agent:
-<<<<<<< HEAD
-      - AZURECLI/2.28.0 azsdk-python-storage-blob/12.7.1 Python/3.9.6 (Windows-10-10.0.19043-SP0)
-      x-ms-date:
-      - Wed, 15 Sep 2021 02:37:11 GMT
-=======
-      - AZURECLI/2.28.0 azsdk-python-storage-blob/12.7.1 Python/3.7.9 (Windows-10-10.0.19041-SP0)
-      x-ms-date:
-      - Tue, 07 Sep 2021 07:13:07 GMT
->>>>>>> b754e9f8
-      x-ms-version:
-      - '2020-04-08'
-    method: GET
-    uri: https://clitest000002.blob.core.windows.net/cont000008/blob000006?comp=pagelist
-  response:
-    body:
-      string: "\uFEFF<?xml version=\"1.0\" encoding=\"utf-8\"?><PageList />"
-    headers:
-      content-type:
-      - application/xml
-      date:
-<<<<<<< HEAD
-      - Wed, 15 Sep 2021 02:37:11 GMT
-      etag:
-      - '"0x8D977F1B7E748E0"'
-      last-modified:
-      - Wed, 15 Sep 2021 02:37:10 GMT
-=======
-      - Tue, 07 Sep 2021 07:13:06 GMT
-      etag:
-      - '"0x8D971CEF09EC679"'
-      last-modified:
-      - Tue, 07 Sep 2021 07:13:06 GMT
->>>>>>> b754e9f8
-      server:
-      - Windows-Azure-Blob/1.0 Microsoft-HTTPAPI/2.0
-      transfer-encoding:
-      - chunked
-      x-ms-blob-content-length:
-      - '1024'
-      x-ms-version:
-      - '2020-04-08'
-    status:
-      code: 200
-      message: OK
-- request:
-    body: null
-    headers:
-      Connection:
-      - keep-alive
-      User-Agent:
-<<<<<<< HEAD
-      - Azure-Storage/2.0.0-2.0.1 (Python CPython 3.9.6; Windows 10) AZURECLI/2.28.0
-      x-ms-date:
-      - Wed, 15 Sep 2021 02:37:12 GMT
-=======
-      - Azure-Storage/2.0.0-2.0.1 (Python CPython 3.7.9; Windows 10) AZURECLI/2.28.0
-      x-ms-date:
-      - Tue, 07 Sep 2021 07:13:07 GMT
->>>>>>> b754e9f8
+      - '2020-10-02'
+    status:
+      code: 200
+      message: OK
+- request:
+    body: null
+    headers:
+      Connection:
+      - keep-alive
+      User-Agent:
+      - Azure-Storage/2.0.0-2.0.1 (Python CPython 3.9.6; Windows 10) AZURECLI/2.28.1
+      x-ms-date:
+      - Thu, 16 Sep 2021 03:39:34 GMT
       x-ms-version:
       - '2018-11-09'
     method: HEAD
-    uri: https://clitest000002.blob.core.windows.net/cont000008/blob000006
+    uri: https://clitest000002.blob.core.windows.net/cont000005/blob000003
   response:
     body:
       string: ''
@@ -1901,34 +604,22 @@
       - bytes
       content-length:
       - '1024'
+      content-md5:
+      - DzQ7CTESaiDxM9Z8KwGKOw==
       content-type:
       - application/test-content
       date:
-<<<<<<< HEAD
-      - Wed, 15 Sep 2021 02:37:12 GMT
-      etag:
-      - '"0x8D977F1B7E748E0"'
-      last-modified:
-      - Wed, 15 Sep 2021 02:37:10 GMT
-=======
-      - Tue, 07 Sep 2021 07:13:08 GMT
-      etag:
-      - '"0x8D971CEF09EC679"'
-      last-modified:
-      - Tue, 07 Sep 2021 07:13:06 GMT
->>>>>>> b754e9f8
-      server:
-      - Windows-Azure-Blob/1.0 Microsoft-HTTPAPI/2.0
-      x-ms-blob-sequence-number:
-      - '0'
-      x-ms-blob-type:
-      - PageBlob
+      - Thu, 16 Sep 2021 03:39:34 GMT
+      etag:
+      - '"0x8D978C398834BD9"'
+      last-modified:
+      - Thu, 16 Sep 2021 03:39:32 GMT
+      server:
+      - Windows-Azure-Blob/1.0 Microsoft-HTTPAPI/2.0
+      x-ms-blob-type:
+      - BlockBlob
       x-ms-creation-time:
-<<<<<<< HEAD
-      - Wed, 15 Sep 2021 02:37:02 GMT
-=======
-      - Tue, 07 Sep 2021 07:13:00 GMT
->>>>>>> b754e9f8
+      - Thu, 16 Sep 2021 03:39:23 GMT
       x-ms-lease-state:
       - available
       x-ms-lease-status:
@@ -1948,47 +639,31 @@
       Content-Length:
       - '0'
       User-Agent:
-<<<<<<< HEAD
-      - Azure-Storage/2.0.0-2.0.1 (Python CPython 3.9.6; Windows 10) AZURECLI/2.28.0
+      - Azure-Storage/2.0.0-2.0.1 (Python CPython 3.9.6; Windows 10) AZURECLI/2.28.1
+      x-ms-blob-content-md5:
+      - DzQ7CTESaiDxM9Z8KwGKOw==
       x-ms-blob-content-type:
       - ''
       x-ms-date:
-      - Wed, 15 Sep 2021 02:37:13 GMT
-=======
-      - Azure-Storage/2.0.0-2.0.1 (Python CPython 3.7.9; Windows 10) AZURECLI/2.28.0
-      x-ms-blob-content-type:
-      - ''
-      x-ms-date:
-      - Tue, 07 Sep 2021 07:13:08 GMT
->>>>>>> b754e9f8
+      - Thu, 16 Sep 2021 03:39:35 GMT
       x-ms-version:
       - '2018-11-09'
     method: PUT
-    uri: https://clitest000002.blob.core.windows.net/cont000008/blob000006?comp=properties
-  response:
-    body:
-      string: ''
-    headers:
-      content-length:
-      - '0'
-      date:
-<<<<<<< HEAD
-      - Wed, 15 Sep 2021 02:37:13 GMT
-      etag:
-      - '"0x8D977F1B9F9989B"'
-      last-modified:
-      - Wed, 15 Sep 2021 02:37:14 GMT
-=======
-      - Tue, 07 Sep 2021 07:13:09 GMT
-      etag:
-      - '"0x8D971CEF2A1F888"'
-      last-modified:
-      - Tue, 07 Sep 2021 07:13:09 GMT
->>>>>>> b754e9f8
-      server:
-      - Windows-Azure-Blob/1.0 Microsoft-HTTPAPI/2.0
-      x-ms-blob-sequence-number:
-      - '0'
+    uri: https://clitest000002.blob.core.windows.net/cont000005/blob000003?comp=properties
+  response:
+    body:
+      string: ''
+    headers:
+      content-length:
+      - '0'
+      date:
+      - Thu, 16 Sep 2021 03:39:35 GMT
+      etag:
+      - '"0x8D978C39A8A00BA"'
+      last-modified:
+      - Thu, 16 Sep 2021 03:39:35 GMT
+      server:
+      - Windows-Azure-Blob/1.0 Microsoft-HTTPAPI/2.0
       x-ms-version:
       - '2018-11-09'
     status:
@@ -2008,21 +683,13 @@
       ParameterSetName:
       - -n -c --account-name --account-key
       User-Agent:
-<<<<<<< HEAD
-      - AZURECLI/2.28.0 azsdk-python-storage-blob/12.7.1 Python/3.9.6 (Windows-10-10.0.19043-SP0)
-      x-ms-date:
-      - Wed, 15 Sep 2021 02:37:14 GMT
-=======
-      - AZURECLI/2.28.0 azsdk-python-storage-blob/12.7.1 Python/3.7.9 (Windows-10-10.0.19041-SP0)
-      x-ms-date:
-      - Tue, 07 Sep 2021 07:13:09 GMT
->>>>>>> b754e9f8
-      x-ms-encryption-algorithm:
-      - AES256
-      x-ms-version:
-      - '2020-04-08'
+      - AZURECLI/2.28.1 azsdk-python-storage-blob/12.9.0b1 Python/3.9.6 (Windows-10-10.0.19043-SP0)
+      x-ms-date:
+      - Thu, 16 Sep 2021 03:39:36 GMT
+      x-ms-version:
+      - '2020-10-02'
     method: HEAD
-    uri: https://clitest000002.blob.core.windows.net/cont000008/blob000006
+    uri: https://clitest000002.blob.core.windows.net/cont000005/blob000003
   response:
     body:
       string: ''
@@ -2031,32 +698,20 @@
       - bytes
       content-length:
       - '1024'
-      date:
-<<<<<<< HEAD
-      - Wed, 15 Sep 2021 02:37:15 GMT
-      etag:
-      - '"0x8D977F1B9F9989B"'
-      last-modified:
-      - Wed, 15 Sep 2021 02:37:14 GMT
-=======
-      - Tue, 07 Sep 2021 07:13:10 GMT
-      etag:
-      - '"0x8D971CEF2A1F888"'
-      last-modified:
-      - Tue, 07 Sep 2021 07:13:09 GMT
->>>>>>> b754e9f8
-      server:
-      - Windows-Azure-Blob/1.0 Microsoft-HTTPAPI/2.0
-      x-ms-blob-sequence-number:
-      - '0'
-      x-ms-blob-type:
-      - PageBlob
+      content-md5:
+      - DzQ7CTESaiDxM9Z8KwGKOw==
+      date:
+      - Thu, 16 Sep 2021 03:39:36 GMT
+      etag:
+      - '"0x8D978C39A8A00BA"'
+      last-modified:
+      - Thu, 16 Sep 2021 03:39:35 GMT
+      server:
+      - Windows-Azure-Blob/1.0 Microsoft-HTTPAPI/2.0
+      x-ms-blob-type:
+      - BlockBlob
       x-ms-creation-time:
-<<<<<<< HEAD
-      - Wed, 15 Sep 2021 02:37:02 GMT
-=======
-      - Tue, 07 Sep 2021 07:13:00 GMT
->>>>>>> b754e9f8
+      - Thu, 16 Sep 2021 03:39:23 GMT
       x-ms-lease-state:
       - available
       x-ms-lease-status:
@@ -2064,130 +719,72 @@
       x-ms-server-encrypted:
       - 'true'
       x-ms-version:
-      - '2020-04-08'
-    status:
-      code: 200
-      message: OK
-- request:
-    body: null
-    headers:
-      Accept:
-      - application/xml
-      Accept-Encoding:
-      - gzip, deflate
-      CommandName:
-      - storage blob show
-      Connection:
-      - keep-alive
-      ParameterSetName:
-      - -n -c --account-name --account-key
-      User-Agent:
-<<<<<<< HEAD
-      - AZURECLI/2.28.0 azsdk-python-storage-blob/12.7.1 Python/3.9.6 (Windows-10-10.0.19043-SP0)
-      x-ms-date:
-      - Wed, 15 Sep 2021 02:37:15 GMT
-=======
-      - AZURECLI/2.28.0 azsdk-python-storage-blob/12.7.1 Python/3.7.9 (Windows-10-10.0.19041-SP0)
-      x-ms-date:
-      - Tue, 07 Sep 2021 07:13:10 GMT
->>>>>>> b754e9f8
-      x-ms-version:
-      - '2020-04-08'
+      - '2020-10-02'
+    status:
+      code: 200
+      message: OK
+- request:
+    body: null
+    headers:
+      Accept:
+      - application/xml
+      Accept-Encoding:
+      - gzip, deflate
+      CommandName:
+      - storage blob service-properties show
+      Connection:
+      - keep-alive
+      ParameterSetName:
+      - --account-name --account-key
+      User-Agent:
+      - AZURECLI/2.28.1 azsdk-python-storage-blob/12.9.0b1 Python/3.9.6 (Windows-10-10.0.19043-SP0)
+      x-ms-date:
+      - Thu, 16 Sep 2021 03:39:37 GMT
+      x-ms-version:
+      - '2020-10-02'
     method: GET
-    uri: https://clitest000002.blob.core.windows.net/cont000008/blob000006?comp=pagelist
-  response:
-    body:
-      string: "\uFEFF<?xml version=\"1.0\" encoding=\"utf-8\"?><PageList />"
-    headers:
-      content-type:
-      - application/xml
-      date:
-<<<<<<< HEAD
-      - Wed, 15 Sep 2021 02:37:15 GMT
-      etag:
-      - '"0x8D977F1B9F9989B"'
-      last-modified:
-      - Wed, 15 Sep 2021 02:37:14 GMT
-=======
-      - Tue, 07 Sep 2021 07:13:10 GMT
-      etag:
-      - '"0x8D971CEF2A1F888"'
-      last-modified:
-      - Tue, 07 Sep 2021 07:13:09 GMT
->>>>>>> b754e9f8
+    uri: https://clitest000002.blob.core.windows.net/?restype=service&comp=properties
+  response:
+    body:
+      string: "\uFEFF<?xml version=\"1.0\" encoding=\"utf-8\"?><StorageServiceProperties><Logging><Version>1.0</Version><Read>false</Read><Write>false</Write><Delete>false</Delete><RetentionPolicy><Enabled>false</Enabled></RetentionPolicy></Logging><HourMetrics><Version>1.0</Version><Enabled>true</Enabled><IncludeAPIs>true</IncludeAPIs><RetentionPolicy><Enabled>true</Enabled><Days>7</Days></RetentionPolicy></HourMetrics><MinuteMetrics><Version>1.0</Version><Enabled>false</Enabled><RetentionPolicy><Enabled>false</Enabled></RetentionPolicy></MinuteMetrics><Cors
+        /><DeleteRetentionPolicy><Enabled>false</Enabled><AllowPermanentDelete>false</AllowPermanentDelete></DeleteRetentionPolicy></StorageServiceProperties>"
+    headers:
+      content-type:
+      - application/xml
+      date:
+      - Thu, 16 Sep 2021 03:39:37 GMT
       server:
       - Windows-Azure-Blob/1.0 Microsoft-HTTPAPI/2.0
       transfer-encoding:
       - chunked
-      x-ms-blob-content-length:
-      - '1024'
-      x-ms-version:
-      - '2020-04-08'
-    status:
-      code: 200
-      message: OK
-- request:
-    body: null
-    headers:
-      Connection:
-      - keep-alive
-      User-Agent:
-<<<<<<< HEAD
-      - Azure-Storage/2.0.0-2.0.1 (Python CPython 3.9.6; Windows 10) AZURECLI/2.28.0
-      x-ms-date:
-      - Wed, 15 Sep 2021 02:37:15 GMT
-=======
-      - Azure-Storage/2.0.0-2.0.1 (Python CPython 3.7.9; Windows 10) AZURECLI/2.28.0
-      x-ms-date:
-      - Tue, 07 Sep 2021 07:13:11 GMT
->>>>>>> b754e9f8
-      x-ms-version:
-      - '2018-11-09'
-    method: GET
-    uri: https://clitest000002.blob.core.windows.net/?restype=service&comp=properties
-  response:
-    body:
-      string: "\uFEFF<?xml version=\"1.0\" encoding=\"utf-8\"?><StorageServiceProperties><Logging><Version>1.0</Version><Read>false</Read><Write>false</Write><Delete>false</Delete><RetentionPolicy><Enabled>false</Enabled></RetentionPolicy></Logging><HourMetrics><Version>1.0</Version><Enabled>true</Enabled><IncludeAPIs>true</IncludeAPIs><RetentionPolicy><Enabled>true</Enabled><Days>7</Days></RetentionPolicy></HourMetrics><MinuteMetrics><Version>1.0</Version><Enabled>false</Enabled><RetentionPolicy><Enabled>false</Enabled></RetentionPolicy></MinuteMetrics><Cors
-        /><DeleteRetentionPolicy><Enabled>false</Enabled></DeleteRetentionPolicy></StorageServiceProperties>"
-    headers:
-      content-type:
-      - application/xml
-      date:
-<<<<<<< HEAD
-      - Wed, 15 Sep 2021 02:37:15 GMT
-=======
-      - Tue, 07 Sep 2021 07:13:11 GMT
->>>>>>> b754e9f8
-      server:
-      - Windows-Azure-Blob/1.0 Microsoft-HTTPAPI/2.0
-      transfer-encoding:
-      - chunked
-      x-ms-version:
-      - '2018-11-09'
-    status:
-      code: 200
-      message: OK
-- request:
-    body: null
-    headers:
-      Connection:
-      - keep-alive
-      User-Agent:
-<<<<<<< HEAD
-      - Azure-Storage/2.0.0-2.0.1 (Python CPython 3.9.6; Windows 10) AZURECLI/2.28.0
-      x-ms-date:
-      - Wed, 15 Sep 2021 02:37:16 GMT
-=======
-      - Azure-Storage/2.0.0-2.0.1 (Python CPython 3.7.9; Windows 10) AZURECLI/2.28.0
-      x-ms-date:
-      - Tue, 07 Sep 2021 07:13:12 GMT
->>>>>>> b754e9f8
+      x-ms-version:
+      - '2020-10-02'
+    status:
+      code: 200
+      message: OK
+- request:
+    body: null
+    headers:
+      Accept:
+      - application/xml
+      Accept-Encoding:
+      - gzip, deflate
+      CommandName:
+      - storage blob download
+      Connection:
+      - keep-alive
+      ParameterSetName:
+      - -n -c --file --account-name --account-key
+      User-Agent:
+      - AZURECLI/2.28.1 azsdk-python-storage-blob/12.9.0b1 Python/3.9.6 (Windows-10-10.0.19043-SP0)
+      x-ms-date:
+      - Thu, 16 Sep 2021 03:39:38 GMT
       x-ms-range:
       - bytes=0-33554431
       x-ms-version:
-      - '2018-11-09'
+      - '2020-10-02'
     method: GET
-    uri: https://clitest000002.blob.core.windows.net/cont000008/blob000006
+    uri: https://clitest000002.blob.core.windows.net/cont000005/blob000003
   response:
     body:
       string: "\0\0\0\0\0\0\0\0\0\0\0\0\0\0\0\0\0\0\0\0\0\0\0\0\0\0\0\0\0\0\0\0\0\0\0\0\0\0\0\0\0\0\0\0\0\0\0\0\0\0\0\0\0\0\0\0\0\0\0\0\0\0\0\0\0\0\0\0\0\0\0\0\0\0\0\0\0\0\0\0\0\0\0\0\0\0\0\0\0\0\0\0\0\0\0\0\0\0\0\0\0\0\0\0\0\0\0\0\0\0\0\0\0\0\0\0\0\0\0\0\0\0\0\0\0\0\0\0\0\0\0\0\0\0\0\0\0\0\0\0\0\0\0\0\0\0\0\0\0\0\0\0\0\0\0\0\0\0\0\0\0\0\0\0\0\0\0\0\0\0\0\0\0\0\0\0\0\0\0\0\0\0\0\0\0\0\0\0\0\0\0\0\0\0\0\0\0\0\0\0\0\0\0\0\0\0\0\0\0\0\0\0\0\0\0\0\0\0\0\0\0\0\0\0\0\0\0\0\0\0\0\0\0\0\0\0\0\0\0\0\0\0\0\0\0\0\0\0\0\0\0\0\0\0\0\0\0\0\0\0\0\0\0\0\0\0\0\0\0\0\0\0\0\0\0\0\0\0\0\0\0\0\0\0\0\0\0\0\0\0\0\0\0\0\0\0\0\0\0\0\0\0\0\0\0\0\0\0\0\0\0\0\0\0\0\0\0\0\0\0\0\0\0\0\0\0\0\0\0\0\0\0\0\0\0\0\0\0\0\0\0\0\0\0\0\0\0\0\0\0\0\0\0\0\0\0\0\0\0\0\0\0\0\0\0\0\0\0\0\0\0\0\0\0\0\0\0\0\0\0\0\0\0\0\0\0\0\0\0\0\0\0\0\0\0\0\0\0\0\0\0\0\0\0\0\0\0\0\0\0\0\0\0\0\0\0\0\0\0\0\0\0\0\0\0\0\0\0\0\0\0\0\0\0\0\0\0\0\0\0\0\0\0\0\0\0\0\0\0\0\0\0\0\0\0\0\0\0\0\0\0\0\0\0\0\0\0\0\0\0\0\0\0\0\0\0\0\0\0\0\0\0\0\0\0\0\0\0\0\0\0\0\0\0\0\0\0\0\0\0\0\0\0\0\0\0\0\0\0\0\0\0\0\0\0\0\0\0\0\0\0\0\0\0\0\0\0\0\0\0\0\0\0\0\0\0\0\0\0\0\0\0\0\0\0\0\0\0\0\0\0\0\0\0\0\0\0\0\0\0\0\0\0\0\0\0\0\0\0\0\0\0\0\0\0\0\0\0\0\0\0\0\0\0\0\0\0\0\0\0\0\0\0\0\0\0\0\0\0\0\0\0\0\0\0\0\0\0\0\0\0\0\0\0\0\0\0\0\0\0\0\0\0\0\0\0\0\0\0\0\0\0\0\0\0\0\0\0\0\0\0\0\0\0\0\0\0\0\0\0\0\0\0\0\0\0\0\0\0\0\0\0\0\0\0\0\0\0\0\0\0\0\0\0\0\0\0\0\0\0\0\0\0\0\0\0\0\0\0\0\0\0\0\0\0\0\0\0\0\0\0\0\0\0\0\0\0\0\0\0\0\0\0\0\0\0\0\0\0\0\0\0\0\0\0\0\0\0\0\0\0\0\0\0\0\0\0\0\0\0\0\0\0\0\0\0\0\0\0\0\0\0\0\0\0\0\0\0\0\0\0\0\0\0\0\0\0\0\0\0\0\0\0\0\0\0\0\0\0\0\0\0\0\0\0\0\0\0\0\0\0\0\0\0\0\0\0\0\0\0\0\0\0\0\0\0\0\0\0\0\0\0\0\0\0\0\0\0\0\0\0\0\0\0\0\0\0\0\0\0\0\0\0\0\0\0\0\0\0\0\0\0\0\0\0\0\0\0\0\0\0\0\0\0\0\0\0\0\0\0\0\0\0\0\0\0\0\0\0\0\0\0\0\0\0\0\0\0\0\0\0\0\0\0\0\0\0\0\0\0\0\0\0\0\0\0\0\0\0\0\0\0\0\0\0\0\0\0\0\0\0\0\0\0\0\0\0\0\0\0\0\0\0\0\0\0\0\0\0\0\0\0\0\0\0\0\0\0\0\0\0\0\0\0\0\0\0\0\0\0\0\0\0\0\0\0\0\0\0\0\0\0\0\0\0\0\0\0\0\0\0\0\0\0\0\0\0\0\0\0\0\0\0\0\0\0\0\0\0\0\0\0\0\0\0\0\0\0\0\0\0\0\0\0\0\0\0\0\0\0\0\0\0\0\0\0\0\0\0\0\0\0\0\0"
@@ -2199,31 +796,19 @@
       content-range:
       - bytes 0-1023/1024
       date:
-<<<<<<< HEAD
-      - Wed, 15 Sep 2021 02:37:17 GMT
-      etag:
-      - '"0x8D977F1B9F9989B"'
-      last-modified:
-      - Wed, 15 Sep 2021 02:37:14 GMT
-=======
-      - Tue, 07 Sep 2021 07:13:12 GMT
-      etag:
-      - '"0x8D971CEF2A1F888"'
-      last-modified:
-      - Tue, 07 Sep 2021 07:13:09 GMT
->>>>>>> b754e9f8
-      server:
-      - Windows-Azure-Blob/1.0 Microsoft-HTTPAPI/2.0
-      x-ms-blob-sequence-number:
-      - '0'
-      x-ms-blob-type:
-      - PageBlob
+      - Thu, 16 Sep 2021 03:39:39 GMT
+      etag:
+      - '"0x8D978C39A8A00BA"'
+      last-modified:
+      - Thu, 16 Sep 2021 03:39:35 GMT
+      server:
+      - Windows-Azure-Blob/1.0 Microsoft-HTTPAPI/2.0
+      x-ms-blob-content-md5:
+      - DzQ7CTESaiDxM9Z8KwGKOw==
+      x-ms-blob-type:
+      - BlockBlob
       x-ms-creation-time:
-<<<<<<< HEAD
-      - Wed, 15 Sep 2021 02:37:02 GMT
-=======
-      - Tue, 07 Sep 2021 07:13:00 GMT
->>>>>>> b754e9f8
+      - Thu, 16 Sep 2021 03:39:23 GMT
       x-ms-lease-state:
       - available
       x-ms-lease-status:
@@ -2231,67 +816,53 @@
       x-ms-server-encrypted:
       - 'true'
       x-ms-version:
-      - '2018-11-09'
+      - '2020-10-02'
     status:
       code: 206
       message: Partial Content
 - request:
     body: null
     headers:
-      Connection:
-      - keep-alive
-      User-Agent:
-<<<<<<< HEAD
-      - Azure-Storage/2.0.0-2.0.1 (Python CPython 3.9.6; Windows 10) AZURECLI/2.28.0
-      x-ms-date:
-      - Wed, 15 Sep 2021 02:37:18 GMT
-=======
-      - Azure-Storage/2.0.0-2.0.1 (Python CPython 3.7.9; Windows 10) AZURECLI/2.28.0
-      x-ms-date:
-      - Tue, 07 Sep 2021 07:13:13 GMT
->>>>>>> b754e9f8
-      x-ms-range:
-      - bytes=10-499
-      x-ms-version:
-      - '2018-11-09'
-    method: GET
-    uri: https://clitest000002.blob.core.windows.net/cont000008/blob000006
-  response:
-    body:
-      string: "\0\0\0\0\0\0\0\0\0\0\0\0\0\0\0\0\0\0\0\0\0\0\0\0\0\0\0\0\0\0\0\0\0\0\0\0\0\0\0\0\0\0\0\0\0\0\0\0\0\0\0\0\0\0\0\0\0\0\0\0\0\0\0\0\0\0\0\0\0\0\0\0\0\0\0\0\0\0\0\0\0\0\0\0\0\0\0\0\0\0\0\0\0\0\0\0\0\0\0\0\0\0\0\0\0\0\0\0\0\0\0\0\0\0\0\0\0\0\0\0\0\0\0\0\0\0\0\0\0\0\0\0\0\0\0\0\0\0\0\0\0\0\0\0\0\0\0\0\0\0\0\0\0\0\0\0\0\0\0\0\0\0\0\0\0\0\0\0\0\0\0\0\0\0\0\0\0\0\0\0\0\0\0\0\0\0\0\0\0\0\0\0\0\0\0\0\0\0\0\0\0\0\0\0\0\0\0\0\0\0\0\0\0\0\0\0\0\0\0\0\0\0\0\0\0\0\0\0\0\0\0\0\0\0\0\0\0\0\0\0\0\0\0\0\0\0\0\0\0\0\0\0\0\0\0\0\0\0\0\0\0\0\0\0\0\0\0\0\0\0\0\0\0\0\0\0\0\0\0\0\0\0\0\0\0\0\0\0\0\0\0\0\0\0\0\0\0\0\0\0\0\0\0\0\0\0\0\0\0\0\0\0\0\0\0\0\0\0\0\0\0\0\0\0\0\0\0\0\0\0\0\0\0\0\0\0\0\0\0\0\0\0\0\0\0\0\0\0\0\0\0\0\0\0\0\0\0\0\0\0\0\0\0\0\0\0\0\0\0\0\0\0\0\0\0\0\0\0\0\0\0\0\0\0\0\0\0\0\0\0\0\0\0\0\0\0\0\0\0\0\0\0\0\0\0\0\0\0\0\0\0\0\0\0\0\0\0\0\0\0\0\0\0\0\0\0\0\0\0\0\0\0\0\0\0\0\0\0\0\0\0\0\0\0\0\0\0\0\0\0\0\0\0\0\0\0\0\0\0\0\0\0\0\0\0\0\0\0\0\0\0\0\0\0\0\0\0\0\0\0\0\0\0\0\0\0\0\0\0\0"
+      Accept:
+      - application/xml
+      Accept-Encoding:
+      - gzip, deflate
+      CommandName:
+      - storage blob download
+      Connection:
+      - keep-alive
+      ParameterSetName:
+      - -n -c --file --account-name --account-key
+      User-Agent:
+      - AZURECLI/2.28.1 azsdk-python-storage-blob/12.9.0b1 Python/3.9.6 (Windows-10-10.0.19043-SP0)
+      x-ms-date:
+      - Thu, 16 Sep 2021 03:39:39 GMT
+      x-ms-version:
+      - '2020-10-02'
+    method: HEAD
+    uri: https://clitest000002.blob.core.windows.net/cont000005/blob000003
+  response:
+    body:
+      string: ''
     headers:
       accept-ranges:
       - bytes
       content-length:
-      - '490'
-      content-range:
-      - bytes 10-499/1024
-      date:
-<<<<<<< HEAD
-      - Wed, 15 Sep 2021 02:37:18 GMT
-      etag:
-      - '"0x8D977F1B9F9989B"'
-      last-modified:
-      - Wed, 15 Sep 2021 02:37:14 GMT
-=======
-      - Tue, 07 Sep 2021 07:13:13 GMT
-      etag:
-      - '"0x8D971CEF2A1F888"'
-      last-modified:
-      - Tue, 07 Sep 2021 07:13:09 GMT
->>>>>>> b754e9f8
-      server:
-      - Windows-Azure-Blob/1.0 Microsoft-HTTPAPI/2.0
-      x-ms-blob-sequence-number:
-      - '0'
-      x-ms-blob-type:
-      - PageBlob
+      - '1024'
+      content-md5:
+      - DzQ7CTESaiDxM9Z8KwGKOw==
+      date:
+      - Thu, 16 Sep 2021 03:39:39 GMT
+      etag:
+      - '"0x8D978C39A8A00BA"'
+      last-modified:
+      - Thu, 16 Sep 2021 03:39:35 GMT
+      server:
+      - Windows-Azure-Blob/1.0 Microsoft-HTTPAPI/2.0
+      x-ms-blob-type:
+      - BlockBlob
       x-ms-creation-time:
-<<<<<<< HEAD
-      - Wed, 15 Sep 2021 02:37:02 GMT
-=======
-      - Tue, 07 Sep 2021 07:13:00 GMT
->>>>>>> b754e9f8
+      - Thu, 16 Sep 2021 03:39:23 GMT
       x-ms-lease-state:
       - available
       x-ms-lease-status:
@@ -2299,8 +870,1319 @@
       x-ms-server-encrypted:
       - 'true'
       x-ms-version:
-      - '2018-11-09'
+      - '2020-10-02'
+    status:
+      code: 200
+      message: OK
+- request:
+    body: null
+    headers:
+      Accept:
+      - application/xml
+      Accept-Encoding:
+      - gzip, deflate
+      CommandName:
+      - storage blob download
+      Connection:
+      - keep-alive
+      ParameterSetName:
+      - -n -c --file --start-range --end-range --account-name --account-key
+      User-Agent:
+      - AZURECLI/2.28.1 azsdk-python-storage-blob/12.9.0b1 Python/3.9.6 (Windows-10-10.0.19043-SP0)
+      x-ms-date:
+      - Thu, 16 Sep 2021 03:39:40 GMT
+      x-ms-range:
+      - bytes=10-499
+      x-ms-version:
+      - '2020-10-02'
+    method: GET
+    uri: https://clitest000002.blob.core.windows.net/cont000005/blob000003
+  response:
+    body:
+      string: "\0\0\0\0\0\0\0\0\0\0\0\0\0\0\0\0\0\0\0\0\0\0\0\0\0\0\0\0\0\0\0\0\0\0\0\0\0\0\0\0\0\0\0\0\0\0\0\0\0\0\0\0\0\0\0\0\0\0\0\0\0\0\0\0\0\0\0\0\0\0\0\0\0\0\0\0\0\0\0\0\0\0\0\0\0\0\0\0\0\0\0\0\0\0\0\0\0\0\0\0\0\0\0\0\0\0\0\0\0\0\0\0\0\0\0\0\0\0\0\0\0\0\0\0\0\0\0\0\0\0\0\0\0\0\0\0\0\0\0\0\0\0\0\0\0\0\0\0\0\0\0\0\0\0\0\0\0\0\0\0\0\0\0\0\0\0\0\0\0\0\0\0\0\0\0\0\0\0\0\0\0\0\0\0\0\0\0\0\0\0\0\0\0\0\0\0\0\0\0\0\0\0\0\0\0\0\0\0\0\0\0\0\0\0\0\0\0\0\0\0\0\0\0\0\0\0\0\0\0\0\0\0\0\0\0\0\0\0\0\0\0\0\0\0\0\0\0\0\0\0\0\0\0\0\0\0\0\0\0\0\0\0\0\0\0\0\0\0\0\0\0\0\0\0\0\0\0\0\0\0\0\0\0\0\0\0\0\0\0\0\0\0\0\0\0\0\0\0\0\0\0\0\0\0\0\0\0\0\0\0\0\0\0\0\0\0\0\0\0\0\0\0\0\0\0\0\0\0\0\0\0\0\0\0\0\0\0\0\0\0\0\0\0\0\0\0\0\0\0\0\0\0\0\0\0\0\0\0\0\0\0\0\0\0\0\0\0\0\0\0\0\0\0\0\0\0\0\0\0\0\0\0\0\0\0\0\0\0\0\0\0\0\0\0\0\0\0\0\0\0\0\0\0\0\0\0\0\0\0\0\0\0\0\0\0\0\0\0\0\0\0\0\0\0\0\0\0\0\0\0\0\0\0\0\0\0\0\0\0\0\0\0\0\0\0\0\0\0\0\0\0\0\0\0\0\0\0\0\0\0\0\0\0\0\0\0\0\0\0\0\0\0\0\0\0\0\0\0\0\0\0\0\0\0\0\0\0\0\0\0"
+    headers:
+      accept-ranges:
+      - bytes
+      content-length:
+      - '490'
+      content-range:
+      - bytes 10-499/1024
+      date:
+      - Thu, 16 Sep 2021 03:39:40 GMT
+      etag:
+      - '"0x8D978C39A8A00BA"'
+      last-modified:
+      - Thu, 16 Sep 2021 03:39:35 GMT
+      server:
+      - Windows-Azure-Blob/1.0 Microsoft-HTTPAPI/2.0
+      x-ms-blob-content-md5:
+      - DzQ7CTESaiDxM9Z8KwGKOw==
+      x-ms-blob-type:
+      - BlockBlob
+      x-ms-creation-time:
+      - Thu, 16 Sep 2021 03:39:23 GMT
+      x-ms-lease-state:
+      - available
+      x-ms-lease-status:
+      - unlocked
+      x-ms-server-encrypted:
+      - 'true'
+      x-ms-version:
+      - '2020-10-02'
     status:
       code: 206
       message: Partial Content
+- request:
+    body: null
+    headers:
+      Accept:
+      - application/xml
+      Accept-Encoding:
+      - gzip, deflate
+      CommandName:
+      - storage blob download
+      Connection:
+      - keep-alive
+      ParameterSetName:
+      - -n -c --file --start-range --end-range --account-name --account-key
+      User-Agent:
+      - AZURECLI/2.28.1 azsdk-python-storage-blob/12.9.0b1 Python/3.9.6 (Windows-10-10.0.19043-SP0)
+      x-ms-date:
+      - Thu, 16 Sep 2021 03:39:41 GMT
+      x-ms-version:
+      - '2020-10-02'
+    method: HEAD
+    uri: https://clitest000002.blob.core.windows.net/cont000005/blob000003
+  response:
+    body:
+      string: ''
+    headers:
+      accept-ranges:
+      - bytes
+      content-length:
+      - '1024'
+      content-md5:
+      - DzQ7CTESaiDxM9Z8KwGKOw==
+      date:
+      - Thu, 16 Sep 2021 03:39:40 GMT
+      etag:
+      - '"0x8D978C39A8A00BA"'
+      last-modified:
+      - Thu, 16 Sep 2021 03:39:35 GMT
+      server:
+      - Windows-Azure-Blob/1.0 Microsoft-HTTPAPI/2.0
+      x-ms-blob-type:
+      - BlockBlob
+      x-ms-creation-time:
+      - Thu, 16 Sep 2021 03:39:23 GMT
+      x-ms-lease-state:
+      - available
+      x-ms-lease-status:
+      - unlocked
+      x-ms-server-encrypted:
+      - 'true'
+      x-ms-version:
+      - '2020-10-02'
+    status:
+      code: 200
+      message: OK
+- request:
+    body: null
+    headers:
+      Accept:
+      - application/json
+      Accept-Encoding:
+      - gzip, deflate
+      CommandName:
+      - storage account keys list
+      Connection:
+      - keep-alive
+      Content-Length:
+      - '0'
+      ParameterSetName:
+      - -n -g --query -o
+      User-Agent:
+      - AZURECLI/2.28.1 azsdk-python-azure-mgmt-storage/19.0.0 Python/3.9.6 (Windows-10-10.0.19043-SP0)
+    method: POST
+    uri: https://management.azure.com/subscriptions/00000000-0000-0000-0000-000000000000/resourceGroups/clitest.rg000001/providers/Microsoft.Storage/storageAccounts/clitest000002/listKeys?api-version=2021-06-01&$expand=kerb
+  response:
+    body:
+      string: '{"keys":[{"creationTime":"2021-09-16T03:38:54.5703451Z","keyName":"key1","value":"veryFakedStorageAccountKey==","permissions":"FULL"},{"creationTime":"2021-09-16T03:38:54.5703451Z","keyName":"key2","value":"veryFakedStorageAccountKey==","permissions":"FULL"}]}'
+    headers:
+      cache-control:
+      - no-cache
+      content-length:
+      - '380'
+      content-type:
+      - application/json
+      date:
+      - Thu, 16 Sep 2021 03:39:41 GMT
+      expires:
+      - '-1'
+      pragma:
+      - no-cache
+      server:
+      - Microsoft-Azure-Storage-Resource-Provider/1.0,Microsoft-HTTPAPI/2.0 Microsoft-HTTPAPI/2.0
+      strict-transport-security:
+      - max-age=31536000; includeSubDomains
+      transfer-encoding:
+      - chunked
+      vary:
+      - Accept-Encoding
+      x-content-type-options:
+      - nosniff
+      x-ms-ratelimit-remaining-subscription-resource-requests:
+      - '11998'
+    status:
+      code: 200
+      message: OK
+- request:
+    body: null
+    headers:
+      Connection:
+      - keep-alive
+      Content-Length:
+      - '0'
+      User-Agent:
+      - Azure-Storage/2.0.0-2.0.1 (Python CPython 3.9.6; Windows 10) AZURECLI/2.28.1
+      x-ms-date:
+      - Thu, 16 Sep 2021 03:39:42 GMT
+      x-ms-version:
+      - '2018-11-09'
+    method: PUT
+    uri: https://clitest000002.blob.core.windows.net/cont000008?restype=container
+  response:
+    body:
+      string: ''
+    headers:
+      content-length:
+      - '0'
+      date:
+      - Thu, 16 Sep 2021 03:39:41 GMT
+      etag:
+      - '"0x8D978C39EC2245B"'
+      last-modified:
+      - Thu, 16 Sep 2021 03:39:42 GMT
+      server:
+      - Windows-Azure-Blob/1.0 Microsoft-HTTPAPI/2.0
+      x-ms-version:
+      - '2018-11-09'
+    status:
+      code: 201
+      message: Created
+- request:
+    body: null
+    headers:
+      Accept:
+      - application/xml
+      Accept-Encoding:
+      - gzip, deflate
+      CommandName:
+      - storage blob exists
+      Connection:
+      - keep-alive
+      ParameterSetName:
+      - -n -c --account-name --account-key
+      User-Agent:
+      - AZURECLI/2.28.1 azsdk-python-storage-blob/12.9.0b1 Python/3.9.6 (Windows-10-10.0.19043-SP0)
+      x-ms-date:
+      - Thu, 16 Sep 2021 03:39:43 GMT
+      x-ms-version:
+      - '2020-10-02'
+    method: HEAD
+    uri: https://clitest000002.blob.core.windows.net/cont000008/blob000006
+  response:
+    body:
+      string: ''
+    headers:
+      date:
+      - Thu, 16 Sep 2021 03:39:43 GMT
+      server:
+      - Windows-Azure-Blob/1.0 Microsoft-HTTPAPI/2.0
+      transfer-encoding:
+      - chunked
+      x-ms-error-code:
+      - BlobNotFound
+      x-ms-version:
+      - '2020-10-02'
+    status:
+      code: 404
+      message: The specified blob does not exist.
+- request:
+    body: null
+    headers:
+      Accept:
+      - application/xml
+      Accept-Encoding:
+      - gzip, deflate
+      CommandName:
+      - storage blob upload
+      Connection:
+      - keep-alive
+      Content-Length:
+      - '0'
+      If-None-Match:
+      - '*'
+      ParameterSetName:
+      - -c -f -n --type --account-name --account-key
+      User-Agent:
+      - AZURECLI/2.28.1 azsdk-python-storage-blob/12.9.0b1 Python/3.9.6 (Windows-10-10.0.19043-SP0)
+      x-ms-blob-content-length:
+      - '1024'
+      x-ms-blob-type:
+      - PageBlob
+      x-ms-date:
+      - Thu, 16 Sep 2021 03:39:44 GMT
+      x-ms-version:
+      - '2020-10-02'
+    method: PUT
+    uri: https://clitest000002.blob.core.windows.net/cont000008/blob000006
+  response:
+    body:
+      string: ''
+    headers:
+      content-length:
+      - '0'
+      date:
+      - Thu, 16 Sep 2021 03:39:44 GMT
+      etag:
+      - '"0x8D978C3A03118D1"'
+      last-modified:
+      - Thu, 16 Sep 2021 03:39:45 GMT
+      server:
+      - Windows-Azure-Blob/1.0 Microsoft-HTTPAPI/2.0
+      x-ms-request-server-encrypted:
+      - 'true'
+      x-ms-version:
+      - '2020-10-02'
+    status:
+      code: 201
+      message: Created
+- request:
+    body: null
+    headers:
+      Accept:
+      - application/xml
+      Accept-Encoding:
+      - gzip, deflate
+      CommandName:
+      - storage blob exists
+      Connection:
+      - keep-alive
+      ParameterSetName:
+      - -n -c --account-name --account-key
+      User-Agent:
+      - AZURECLI/2.28.1 azsdk-python-storage-blob/12.9.0b1 Python/3.9.6 (Windows-10-10.0.19043-SP0)
+      x-ms-date:
+      - Thu, 16 Sep 2021 03:39:45 GMT
+      x-ms-version:
+      - '2020-10-02'
+    method: HEAD
+    uri: https://clitest000002.blob.core.windows.net/cont000008/blob000006
+  response:
+    body:
+      string: ''
+    headers:
+      accept-ranges:
+      - bytes
+      content-length:
+      - '1024'
+      content-type:
+      - application/octet-stream
+      date:
+      - Thu, 16 Sep 2021 03:39:45 GMT
+      etag:
+      - '"0x8D978C3A03118D1"'
+      last-modified:
+      - Thu, 16 Sep 2021 03:39:45 GMT
+      server:
+      - Windows-Azure-Blob/1.0 Microsoft-HTTPAPI/2.0
+      x-ms-blob-sequence-number:
+      - '0'
+      x-ms-blob-type:
+      - PageBlob
+      x-ms-creation-time:
+      - Thu, 16 Sep 2021 03:39:45 GMT
+      x-ms-lease-state:
+      - available
+      x-ms-lease-status:
+      - unlocked
+      x-ms-server-encrypted:
+      - 'true'
+      x-ms-version:
+      - '2020-10-02'
+    status:
+      code: 200
+      message: OK
+- request:
+    body: null
+    headers:
+      Accept:
+      - application/xml
+      Accept-Encoding:
+      - gzip, deflate
+      CommandName:
+      - storage blob upload
+      Connection:
+      - keep-alive
+      Content-Length:
+      - '0'
+      If-None-Match:
+      - '*'
+      ParameterSetName:
+      - -c -f --type --account-name --account-key
+      User-Agent:
+      - AZURECLI/2.28.1 azsdk-python-storage-blob/12.9.0b1 Python/3.9.6 (Windows-10-10.0.19043-SP0)
+      x-ms-blob-content-length:
+      - '1024'
+      x-ms-blob-type:
+      - PageBlob
+      x-ms-date:
+      - Thu, 16 Sep 2021 03:39:47 GMT
+      x-ms-version:
+      - '2020-10-02'
+    method: PUT
+    uri: https://clitest000002.blob.core.windows.net/cont000008/blob000007
+  response:
+    body:
+      string: ''
+    headers:
+      content-length:
+      - '0'
+      date:
+      - Thu, 16 Sep 2021 03:39:46 GMT
+      etag:
+      - '"0x8D978C3A19FB804"'
+      last-modified:
+      - Thu, 16 Sep 2021 03:39:47 GMT
+      server:
+      - Windows-Azure-Blob/1.0 Microsoft-HTTPAPI/2.0
+      x-ms-request-server-encrypted:
+      - 'true'
+      x-ms-version:
+      - '2020-10-02'
+    status:
+      code: 201
+      message: Created
+- request:
+    body: null
+    headers:
+      Accept:
+      - application/xml
+      Accept-Encoding:
+      - gzip, deflate
+      CommandName:
+      - storage blob exists
+      Connection:
+      - keep-alive
+      ParameterSetName:
+      - -n -c --account-name --account-key
+      User-Agent:
+      - AZURECLI/2.28.1 azsdk-python-storage-blob/12.9.0b1 Python/3.9.6 (Windows-10-10.0.19043-SP0)
+      x-ms-date:
+      - Thu, 16 Sep 2021 03:39:48 GMT
+      x-ms-version:
+      - '2020-10-02'
+    method: HEAD
+    uri: https://clitest000002.blob.core.windows.net/cont000008/blob000007
+  response:
+    body:
+      string: ''
+    headers:
+      accept-ranges:
+      - bytes
+      content-length:
+      - '1024'
+      content-type:
+      - application/octet-stream
+      date:
+      - Thu, 16 Sep 2021 03:39:48 GMT
+      etag:
+      - '"0x8D978C3A19FB804"'
+      last-modified:
+      - Thu, 16 Sep 2021 03:39:47 GMT
+      server:
+      - Windows-Azure-Blob/1.0 Microsoft-HTTPAPI/2.0
+      x-ms-blob-sequence-number:
+      - '0'
+      x-ms-blob-type:
+      - PageBlob
+      x-ms-creation-time:
+      - Thu, 16 Sep 2021 03:39:47 GMT
+      x-ms-lease-state:
+      - available
+      x-ms-lease-status:
+      - unlocked
+      x-ms-server-encrypted:
+      - 'true'
+      x-ms-version:
+      - '2020-10-02'
+    status:
+      code: 200
+      message: OK
+- request:
+    body: null
+    headers:
+      Accept:
+      - application/xml
+      Accept-Encoding:
+      - gzip, deflate
+      CommandName:
+      - storage blob list
+      Connection:
+      - keep-alive
+      ParameterSetName:
+      - -c -o --num-results --account-name --account-key
+      User-Agent:
+      - AZURECLI/2.28.1 azsdk-python-storage-blob/12.9.0b1 Python/3.9.6 (Windows-10-10.0.19043-SP0)
+      x-ms-date:
+      - Thu, 16 Sep 2021 03:39:49 GMT
+      x-ms-version:
+      - '2020-10-02'
+    method: GET
+    uri: https://clitest000002.blob.core.windows.net/cont000008?restype=container&comp=list&maxresults=1
+  response:
+    body:
+      string: "\uFEFF<?xml version=\"1.0\" encoding=\"utf-8\"?><EnumerationResults
+        ServiceEndpoint=\"https://clitest000002.blob.core.windows.net/\" ContainerName=\"cont000008\"><MaxResults>1</MaxResults><Blobs><Blob><Name>blob000006</Name><Properties><Creation-Time>Thu,
+        16 Sep 2021 03:39:45 GMT</Creation-Time><Last-Modified>Thu, 16 Sep 2021 03:39:45
+        GMT</Last-Modified><Etag>0x8D978C3A03118D1</Etag><Content-Length>1024</Content-Length><Content-Type>application/octet-stream</Content-Type><Content-Encoding
+        /><Content-Language /><Content-CRC64 /><Content-MD5 /><Cache-Control /><Content-Disposition
+        /><x-ms-blob-sequence-number>0</x-ms-blob-sequence-number><BlobType>PageBlob</BlobType><LeaseStatus>unlocked</LeaseStatus><LeaseState>available</LeaseState><ServerEncrypted>true</ServerEncrypted></Properties><OrMetadata
+        /></Blob></Blobs><NextMarker>2!92!MDAwMDI0IWJsb2J4aTZ6ZW1vZXg1cHlwbDZoZHJzNiEwMDAwMjghOTk5OS0xMi0zMVQyMzo1OTo1OS45OTk5OTk5WiE-</NextMarker></EnumerationResults>"
+    headers:
+      content-type:
+      - application/xml
+      date:
+      - Thu, 16 Sep 2021 03:39:49 GMT
+      server:
+      - Windows-Azure-Blob/1.0 Microsoft-HTTPAPI/2.0
+      transfer-encoding:
+      - chunked
+      x-ms-version:
+      - '2020-10-02'
+    status:
+      code: 200
+      message: OK
+- request:
+    body: null
+    headers:
+      Accept:
+      - application/xml
+      Accept-Encoding:
+      - gzip, deflate
+      CommandName:
+      - storage blob show
+      Connection:
+      - keep-alive
+      ParameterSetName:
+      - -n -c --account-name --account-key
+      User-Agent:
+      - AZURECLI/2.28.1 azsdk-python-storage-blob/12.9.0b1 Python/3.9.6 (Windows-10-10.0.19043-SP0)
+      x-ms-date:
+      - Thu, 16 Sep 2021 03:39:50 GMT
+      x-ms-version:
+      - '2020-10-02'
+    method: HEAD
+    uri: https://clitest000002.blob.core.windows.net/cont000008/blob000006
+  response:
+    body:
+      string: ''
+    headers:
+      accept-ranges:
+      - bytes
+      content-length:
+      - '1024'
+      content-type:
+      - application/octet-stream
+      date:
+      - Thu, 16 Sep 2021 03:39:50 GMT
+      etag:
+      - '"0x8D978C3A03118D1"'
+      last-modified:
+      - Thu, 16 Sep 2021 03:39:45 GMT
+      server:
+      - Windows-Azure-Blob/1.0 Microsoft-HTTPAPI/2.0
+      x-ms-blob-sequence-number:
+      - '0'
+      x-ms-blob-type:
+      - PageBlob
+      x-ms-creation-time:
+      - Thu, 16 Sep 2021 03:39:45 GMT
+      x-ms-lease-state:
+      - available
+      x-ms-lease-status:
+      - unlocked
+      x-ms-server-encrypted:
+      - 'true'
+      x-ms-version:
+      - '2020-10-02'
+    status:
+      code: 200
+      message: OK
+- request:
+    body: null
+    headers:
+      Accept:
+      - application/xml
+      Accept-Encoding:
+      - gzip, deflate
+      CommandName:
+      - storage blob show
+      Connection:
+      - keep-alive
+      ParameterSetName:
+      - -n -c --account-name --account-key
+      User-Agent:
+      - AZURECLI/2.28.1 azsdk-python-storage-blob/12.9.0b1 Python/3.9.6 (Windows-10-10.0.19043-SP0)
+      x-ms-date:
+      - Thu, 16 Sep 2021 03:39:51 GMT
+      x-ms-version:
+      - '2020-10-02'
+    method: GET
+    uri: https://clitest000002.blob.core.windows.net/cont000008/blob000006?comp=pagelist
+  response:
+    body:
+      string: "\uFEFF<?xml version=\"1.0\" encoding=\"utf-8\"?>\n<PageList/>"
+    headers:
+      content-type:
+      - application/xml
+      date:
+      - Thu, 16 Sep 2021 03:39:51 GMT
+      etag:
+      - '"0x8D978C3A03118D1"'
+      last-modified:
+      - Thu, 16 Sep 2021 03:39:45 GMT
+      server:
+      - Windows-Azure-Blob/1.0 Microsoft-HTTPAPI/2.0
+      transfer-encoding:
+      - chunked
+      x-ms-blob-content-length:
+      - '1024'
+      x-ms-version:
+      - '2020-10-02'
+    status:
+      code: 200
+      message: OK
+- request:
+    body: null
+    headers:
+      Connection:
+      - keep-alive
+      User-Agent:
+      - Azure-Storage/2.0.0-2.0.1 (Python CPython 3.9.6; Windows 10) AZURECLI/2.28.1
+      x-ms-date:
+      - Thu, 16 Sep 2021 03:39:52 GMT
+      x-ms-version:
+      - '2018-11-09'
+    method: HEAD
+    uri: https://clitest000002.blob.core.windows.net/cont000008/blob000006
+  response:
+    body:
+      string: ''
+    headers:
+      accept-ranges:
+      - bytes
+      content-length:
+      - '1024'
+      content-type:
+      - application/octet-stream
+      date:
+      - Thu, 16 Sep 2021 03:39:52 GMT
+      etag:
+      - '"0x8D978C3A03118D1"'
+      last-modified:
+      - Thu, 16 Sep 2021 03:39:45 GMT
+      server:
+      - Windows-Azure-Blob/1.0 Microsoft-HTTPAPI/2.0
+      x-ms-blob-sequence-number:
+      - '0'
+      x-ms-blob-type:
+      - PageBlob
+      x-ms-creation-time:
+      - Thu, 16 Sep 2021 03:39:45 GMT
+      x-ms-lease-state:
+      - available
+      x-ms-lease-status:
+      - unlocked
+      x-ms-server-encrypted:
+      - 'true'
+      x-ms-version:
+      - '2018-11-09'
+    status:
+      code: 200
+      message: OK
+- request:
+    body: null
+    headers:
+      Connection:
+      - keep-alive
+      Content-Length:
+      - '0'
+      User-Agent:
+      - Azure-Storage/2.0.0-2.0.1 (Python CPython 3.9.6; Windows 10) AZURECLI/2.28.1
+      x-ms-blob-content-type:
+      - application/test-content
+      x-ms-date:
+      - Thu, 16 Sep 2021 03:39:53 GMT
+      x-ms-version:
+      - '2018-11-09'
+    method: PUT
+    uri: https://clitest000002.blob.core.windows.net/cont000008/blob000006?comp=properties
+  response:
+    body:
+      string: ''
+    headers:
+      content-length:
+      - '0'
+      date:
+      - Thu, 16 Sep 2021 03:39:53 GMT
+      etag:
+      - '"0x8D978C3A553A6B7"'
+      last-modified:
+      - Thu, 16 Sep 2021 03:39:53 GMT
+      server:
+      - Windows-Azure-Blob/1.0 Microsoft-HTTPAPI/2.0
+      x-ms-blob-sequence-number:
+      - '0'
+      x-ms-version:
+      - '2018-11-09'
+    status:
+      code: 200
+      message: OK
+- request:
+    body: null
+    headers:
+      Accept:
+      - application/xml
+      Accept-Encoding:
+      - gzip, deflate
+      CommandName:
+      - storage blob show
+      Connection:
+      - keep-alive
+      ParameterSetName:
+      - -n -c --account-name --account-key
+      User-Agent:
+      - AZURECLI/2.28.1 azsdk-python-storage-blob/12.9.0b1 Python/3.9.6 (Windows-10-10.0.19043-SP0)
+      x-ms-date:
+      - Thu, 16 Sep 2021 03:39:54 GMT
+      x-ms-version:
+      - '2020-10-02'
+    method: HEAD
+    uri: https://clitest000002.blob.core.windows.net/cont000008/blob000006
+  response:
+    body:
+      string: ''
+    headers:
+      accept-ranges:
+      - bytes
+      content-length:
+      - '1024'
+      content-type:
+      - application/test-content
+      date:
+      - Thu, 16 Sep 2021 03:39:54 GMT
+      etag:
+      - '"0x8D978C3A553A6B7"'
+      last-modified:
+      - Thu, 16 Sep 2021 03:39:53 GMT
+      server:
+      - Windows-Azure-Blob/1.0 Microsoft-HTTPAPI/2.0
+      x-ms-blob-sequence-number:
+      - '0'
+      x-ms-blob-type:
+      - PageBlob
+      x-ms-creation-time:
+      - Thu, 16 Sep 2021 03:39:45 GMT
+      x-ms-lease-state:
+      - available
+      x-ms-lease-status:
+      - unlocked
+      x-ms-server-encrypted:
+      - 'true'
+      x-ms-version:
+      - '2020-10-02'
+    status:
+      code: 200
+      message: OK
+- request:
+    body: null
+    headers:
+      Accept:
+      - application/xml
+      Accept-Encoding:
+      - gzip, deflate
+      CommandName:
+      - storage blob show
+      Connection:
+      - keep-alive
+      ParameterSetName:
+      - -n -c --account-name --account-key
+      User-Agent:
+      - AZURECLI/2.28.1 azsdk-python-storage-blob/12.9.0b1 Python/3.9.6 (Windows-10-10.0.19043-SP0)
+      x-ms-date:
+      - Thu, 16 Sep 2021 03:39:55 GMT
+      x-ms-version:
+      - '2020-10-02'
+    method: GET
+    uri: https://clitest000002.blob.core.windows.net/cont000008/blob000006?comp=pagelist
+  response:
+    body:
+      string: "\uFEFF<?xml version=\"1.0\" encoding=\"utf-8\"?>\n<PageList/>"
+    headers:
+      content-type:
+      - application/xml
+      date:
+      - Thu, 16 Sep 2021 03:39:54 GMT
+      etag:
+      - '"0x8D978C3A553A6B7"'
+      last-modified:
+      - Thu, 16 Sep 2021 03:39:53 GMT
+      server:
+      - Windows-Azure-Blob/1.0 Microsoft-HTTPAPI/2.0
+      transfer-encoding:
+      - chunked
+      x-ms-blob-content-length:
+      - '1024'
+      x-ms-version:
+      - '2020-10-02'
+    status:
+      code: 200
+      message: OK
+- request:
+    body: null
+    headers:
+      Connection:
+      - keep-alive
+      User-Agent:
+      - Azure-Storage/2.0.0-2.0.1 (Python CPython 3.9.6; Windows 10) AZURECLI/2.28.1
+      x-ms-date:
+      - Thu, 16 Sep 2021 03:39:55 GMT
+      x-ms-version:
+      - '2018-11-09'
+    method: HEAD
+    uri: https://clitest000002.blob.core.windows.net/cont000008/blob000006
+  response:
+    body:
+      string: ''
+    headers:
+      accept-ranges:
+      - bytes
+      content-length:
+      - '1024'
+      content-type:
+      - application/test-content
+      date:
+      - Thu, 16 Sep 2021 03:39:55 GMT
+      etag:
+      - '"0x8D978C3A553A6B7"'
+      last-modified:
+      - Thu, 16 Sep 2021 03:39:53 GMT
+      server:
+      - Windows-Azure-Blob/1.0 Microsoft-HTTPAPI/2.0
+      x-ms-blob-sequence-number:
+      - '0'
+      x-ms-blob-type:
+      - PageBlob
+      x-ms-creation-time:
+      - Thu, 16 Sep 2021 03:39:45 GMT
+      x-ms-lease-state:
+      - available
+      x-ms-lease-status:
+      - unlocked
+      x-ms-server-encrypted:
+      - 'true'
+      x-ms-version:
+      - '2018-11-09'
+    status:
+      code: 200
+      message: OK
+- request:
+    body: null
+    headers:
+      Connection:
+      - keep-alive
+      Content-Length:
+      - '0'
+      User-Agent:
+      - Azure-Storage/2.0.0-2.0.1 (Python CPython 3.9.6; Windows 10) AZURECLI/2.28.1
+      x-ms-blob-content-type:
+      - ''
+      x-ms-date:
+      - Thu, 16 Sep 2021 03:39:57 GMT
+      x-ms-version:
+      - '2018-11-09'
+    method: PUT
+    uri: https://clitest000002.blob.core.windows.net/cont000008/blob000006?comp=properties
+  response:
+    body:
+      string: ''
+    headers:
+      content-length:
+      - '0'
+      date:
+      - Thu, 16 Sep 2021 03:39:56 GMT
+      etag:
+      - '"0x8D978C3A78FA603"'
+      last-modified:
+      - Thu, 16 Sep 2021 03:39:57 GMT
+      server:
+      - Windows-Azure-Blob/1.0 Microsoft-HTTPAPI/2.0
+      x-ms-blob-sequence-number:
+      - '0'
+      x-ms-version:
+      - '2018-11-09'
+    status:
+      code: 200
+      message: OK
+- request:
+    body: null
+    headers:
+      Accept:
+      - application/xml
+      Accept-Encoding:
+      - gzip, deflate
+      CommandName:
+      - storage blob show
+      Connection:
+      - keep-alive
+      ParameterSetName:
+      - -n -c --account-name --account-key
+      User-Agent:
+      - AZURECLI/2.28.1 azsdk-python-storage-blob/12.9.0b1 Python/3.9.6 (Windows-10-10.0.19043-SP0)
+      x-ms-date:
+      - Thu, 16 Sep 2021 03:39:58 GMT
+      x-ms-version:
+      - '2020-10-02'
+    method: HEAD
+    uri: https://clitest000002.blob.core.windows.net/cont000008/blob000006
+  response:
+    body:
+      string: ''
+    headers:
+      accept-ranges:
+      - bytes
+      content-length:
+      - '1024'
+      date:
+      - Thu, 16 Sep 2021 03:39:58 GMT
+      etag:
+      - '"0x8D978C3A78FA603"'
+      last-modified:
+      - Thu, 16 Sep 2021 03:39:57 GMT
+      server:
+      - Windows-Azure-Blob/1.0 Microsoft-HTTPAPI/2.0
+      x-ms-blob-sequence-number:
+      - '0'
+      x-ms-blob-type:
+      - PageBlob
+      x-ms-creation-time:
+      - Thu, 16 Sep 2021 03:39:45 GMT
+      x-ms-lease-state:
+      - available
+      x-ms-lease-status:
+      - unlocked
+      x-ms-server-encrypted:
+      - 'true'
+      x-ms-version:
+      - '2020-10-02'
+    status:
+      code: 200
+      message: OK
+- request:
+    body: null
+    headers:
+      Accept:
+      - application/xml
+      Accept-Encoding:
+      - gzip, deflate
+      CommandName:
+      - storage blob show
+      Connection:
+      - keep-alive
+      ParameterSetName:
+      - -n -c --account-name --account-key
+      User-Agent:
+      - AZURECLI/2.28.1 azsdk-python-storage-blob/12.9.0b1 Python/3.9.6 (Windows-10-10.0.19043-SP0)
+      x-ms-date:
+      - Thu, 16 Sep 2021 03:39:59 GMT
+      x-ms-version:
+      - '2020-10-02'
+    method: GET
+    uri: https://clitest000002.blob.core.windows.net/cont000008/blob000006?comp=pagelist
+  response:
+    body:
+      string: "\uFEFF<?xml version=\"1.0\" encoding=\"utf-8\"?>\n<PageList/>"
+    headers:
+      content-type:
+      - application/xml
+      date:
+      - Thu, 16 Sep 2021 03:39:58 GMT
+      etag:
+      - '"0x8D978C3A78FA603"'
+      last-modified:
+      - Thu, 16 Sep 2021 03:39:57 GMT
+      server:
+      - Windows-Azure-Blob/1.0 Microsoft-HTTPAPI/2.0
+      transfer-encoding:
+      - chunked
+      x-ms-blob-content-length:
+      - '1024'
+      x-ms-version:
+      - '2020-10-02'
+    status:
+      code: 200
+      message: OK
+- request:
+    body: null
+    headers:
+      Accept:
+      - application/xml
+      Accept-Encoding:
+      - gzip, deflate
+      CommandName:
+      - storage blob service-properties show
+      Connection:
+      - keep-alive
+      ParameterSetName:
+      - --account-name --account-key
+      User-Agent:
+      - AZURECLI/2.28.1 azsdk-python-storage-blob/12.9.0b1 Python/3.9.6 (Windows-10-10.0.19043-SP0)
+      x-ms-date:
+      - Thu, 16 Sep 2021 03:39:59 GMT
+      x-ms-version:
+      - '2020-10-02'
+    method: GET
+    uri: https://clitest000002.blob.core.windows.net/?restype=service&comp=properties
+  response:
+    body:
+      string: "\uFEFF<?xml version=\"1.0\" encoding=\"utf-8\"?><StorageServiceProperties><Logging><Version>1.0</Version><Read>false</Read><Write>false</Write><Delete>false</Delete><RetentionPolicy><Enabled>false</Enabled></RetentionPolicy></Logging><HourMetrics><Version>1.0</Version><Enabled>true</Enabled><IncludeAPIs>true</IncludeAPIs><RetentionPolicy><Enabled>true</Enabled><Days>7</Days></RetentionPolicy></HourMetrics><MinuteMetrics><Version>1.0</Version><Enabled>false</Enabled><RetentionPolicy><Enabled>false</Enabled></RetentionPolicy></MinuteMetrics><Cors
+        /><DeleteRetentionPolicy><Enabled>false</Enabled><AllowPermanentDelete>false</AllowPermanentDelete></DeleteRetentionPolicy></StorageServiceProperties>"
+    headers:
+      content-type:
+      - application/xml
+      date:
+      - Thu, 16 Sep 2021 03:39:59 GMT
+      server:
+      - Windows-Azure-Blob/1.0 Microsoft-HTTPAPI/2.0
+      transfer-encoding:
+      - chunked
+      x-ms-version:
+      - '2020-10-02'
+    status:
+      code: 200
+      message: OK
+- request:
+    body: null
+    headers:
+      Accept:
+      - application/xml
+      Accept-Encoding:
+      - gzip, deflate
+      CommandName:
+      - storage blob download
+      Connection:
+      - keep-alive
+      ParameterSetName:
+      - -n -c --file --account-name --account-key
+      User-Agent:
+      - AZURECLI/2.28.1 azsdk-python-storage-blob/12.9.0b1 Python/3.9.6 (Windows-10-10.0.19043-SP0)
+      x-ms-date:
+      - Thu, 16 Sep 2021 03:40:00 GMT
+      x-ms-range:
+      - bytes=0-33554431
+      x-ms-version:
+      - '2020-10-02'
+    method: GET
+    uri: https://clitest000002.blob.core.windows.net/cont000008/blob000006
+  response:
+    body:
+      string: "\0\0\0\0\0\0\0\0\0\0\0\0\0\0\0\0\0\0\0\0\0\0\0\0\0\0\0\0\0\0\0\0\0\0\0\0\0\0\0\0\0\0\0\0\0\0\0\0\0\0\0\0\0\0\0\0\0\0\0\0\0\0\0\0\0\0\0\0\0\0\0\0\0\0\0\0\0\0\0\0\0\0\0\0\0\0\0\0\0\0\0\0\0\0\0\0\0\0\0\0\0\0\0\0\0\0\0\0\0\0\0\0\0\0\0\0\0\0\0\0\0\0\0\0\0\0\0\0\0\0\0\0\0\0\0\0\0\0\0\0\0\0\0\0\0\0\0\0\0\0\0\0\0\0\0\0\0\0\0\0\0\0\0\0\0\0\0\0\0\0\0\0\0\0\0\0\0\0\0\0\0\0\0\0\0\0\0\0\0\0\0\0\0\0\0\0\0\0\0\0\0\0\0\0\0\0\0\0\0\0\0\0\0\0\0\0\0\0\0\0\0\0\0\0\0\0\0\0\0\0\0\0\0\0\0\0\0\0\0\0\0\0\0\0\0\0\0\0\0\0\0\0\0\0\0\0\0\0\0\0\0\0\0\0\0\0\0\0\0\0\0\0\0\0\0\0\0\0\0\0\0\0\0\0\0\0\0\0\0\0\0\0\0\0\0\0\0\0\0\0\0\0\0\0\0\0\0\0\0\0\0\0\0\0\0\0\0\0\0\0\0\0\0\0\0\0\0\0\0\0\0\0\0\0\0\0\0\0\0\0\0\0\0\0\0\0\0\0\0\0\0\0\0\0\0\0\0\0\0\0\0\0\0\0\0\0\0\0\0\0\0\0\0\0\0\0\0\0\0\0\0\0\0\0\0\0\0\0\0\0\0\0\0\0\0\0\0\0\0\0\0\0\0\0\0\0\0\0\0\0\0\0\0\0\0\0\0\0\0\0\0\0\0\0\0\0\0\0\0\0\0\0\0\0\0\0\0\0\0\0\0\0\0\0\0\0\0\0\0\0\0\0\0\0\0\0\0\0\0\0\0\0\0\0\0\0\0\0\0\0\0\0\0\0\0\0\0\0\0\0\0\0\0\0\0\0\0\0\0\0\0\0\0\0\0\0\0\0\0\0\0\0\0\0\0\0\0\0\0\0\0\0\0\0\0\0\0\0\0\0\0\0\0\0\0\0\0\0\0\0\0\0\0\0\0\0\0\0\0\0\0\0\0\0\0\0\0\0\0\0\0\0\0\0\0\0\0\0\0\0\0\0\0\0\0\0\0\0\0\0\0\0\0\0\0\0\0\0\0\0\0\0\0\0\0\0\0\0\0\0\0\0\0\0\0\0\0\0\0\0\0\0\0\0\0\0\0\0\0\0\0\0\0\0\0\0\0\0\0\0\0\0\0\0\0\0\0\0\0\0\0\0\0\0\0\0\0\0\0\0\0\0\0\0\0\0\0\0\0\0\0\0\0\0\0\0\0\0\0\0\0\0\0\0\0\0\0\0\0\0\0\0\0\0\0\0\0\0\0\0\0\0\0\0\0\0\0\0\0\0\0\0\0\0\0\0\0\0\0\0\0\0\0\0\0\0\0\0\0\0\0\0\0\0\0\0\0\0\0\0\0\0\0\0\0\0\0\0\0\0\0\0\0\0\0\0\0\0\0\0\0\0\0\0\0\0\0\0\0\0\0\0\0\0\0\0\0\0\0\0\0\0\0\0\0\0\0\0\0\0\0\0\0\0\0\0\0\0\0\0\0\0\0\0\0\0\0\0\0\0\0\0\0\0\0\0\0\0\0\0\0\0\0\0\0\0\0\0\0\0\0\0\0\0\0\0\0\0\0\0\0\0\0\0\0\0\0\0\0\0\0\0\0\0\0\0\0\0\0\0\0\0\0\0\0\0\0\0\0\0\0\0\0\0\0\0\0\0\0\0\0\0\0\0\0\0\0\0\0\0\0\0\0\0\0\0\0\0\0\0\0\0\0\0\0\0\0\0\0\0\0\0\0\0\0\0\0\0\0\0\0\0\0\0\0\0\0\0\0\0\0\0\0\0\0\0\0\0\0\0\0\0\0\0\0\0\0\0\0\0\0\0\0\0\0\0\0\0\0\0\0\0\0\0\0\0\0\0\0\0\0\0\0\0\0\0\0\0\0\0\0\0\0\0\0\0\0\0\0\0\0\0\0\0\0\0\0\0\0\0\0\0\0\0\0\0\0\0\0\0\0\0\0\0\0\0\0\0\0\0\0\0\0\0\0\0\0\0\0\0\0\0\0\0\0\0\0\0\0\0\0\0\0\0"
+    headers:
+      accept-ranges:
+      - bytes
+      content-length:
+      - '1024'
+      content-range:
+      - bytes 0-1023/1024
+      date:
+      - Thu, 16 Sep 2021 03:40:00 GMT
+      etag:
+      - '"0x8D978C3A78FA603"'
+      last-modified:
+      - Thu, 16 Sep 2021 03:39:57 GMT
+      server:
+      - Windows-Azure-Blob/1.0 Microsoft-HTTPAPI/2.0
+      x-ms-blob-sequence-number:
+      - '0'
+      x-ms-blob-type:
+      - PageBlob
+      x-ms-creation-time:
+      - Thu, 16 Sep 2021 03:39:45 GMT
+      x-ms-lease-state:
+      - available
+      x-ms-lease-status:
+      - unlocked
+      x-ms-server-encrypted:
+      - 'true'
+      x-ms-version:
+      - '2020-10-02'
+    status:
+      code: 206
+      message: Partial Content
+- request:
+    body: null
+    headers:
+      Accept:
+      - application/xml
+      Accept-Encoding:
+      - gzip, deflate
+      CommandName:
+      - storage blob download
+      Connection:
+      - keep-alive
+      ParameterSetName:
+      - -n -c --file --account-name --account-key
+      User-Agent:
+      - AZURECLI/2.28.1 azsdk-python-storage-blob/12.9.0b1 Python/3.9.6 (Windows-10-10.0.19043-SP0)
+      x-ms-date:
+      - Thu, 16 Sep 2021 03:40:02 GMT
+      x-ms-version:
+      - '2020-10-02'
+    method: GET
+    uri: https://clitest000002.blob.core.windows.net/cont000008/blob000006?comp=pagelist
+  response:
+    body:
+      string: "\uFEFF<?xml version=\"1.0\" encoding=\"utf-8\"?>\n<PageList/>"
+    headers:
+      content-type:
+      - application/xml
+      date:
+      - Thu, 16 Sep 2021 03:40:01 GMT
+      etag:
+      - '"0x8D978C3A78FA603"'
+      last-modified:
+      - Thu, 16 Sep 2021 03:39:57 GMT
+      server:
+      - Windows-Azure-Blob/1.0 Microsoft-HTTPAPI/2.0
+      transfer-encoding:
+      - chunked
+      x-ms-blob-content-length:
+      - '1024'
+      x-ms-version:
+      - '2020-10-02'
+    status:
+      code: 200
+      message: OK
+- request:
+    body: null
+    headers:
+      Accept:
+      - application/xml
+      Accept-Encoding:
+      - gzip, deflate
+      CommandName:
+      - storage blob download
+      Connection:
+      - keep-alive
+      ParameterSetName:
+      - -n -c --file --account-name --account-key
+      User-Agent:
+      - AZURECLI/2.28.1 azsdk-python-storage-blob/12.9.0b1 Python/3.9.6 (Windows-10-10.0.19043-SP0)
+      x-ms-date:
+      - Thu, 16 Sep 2021 03:40:02 GMT
+      x-ms-version:
+      - '2020-10-02'
+    method: HEAD
+    uri: https://clitest000002.blob.core.windows.net/cont000008/blob000006
+  response:
+    body:
+      string: ''
+    headers:
+      accept-ranges:
+      - bytes
+      content-length:
+      - '1024'
+      date:
+      - Thu, 16 Sep 2021 03:40:01 GMT
+      etag:
+      - '"0x8D978C3A78FA603"'
+      last-modified:
+      - Thu, 16 Sep 2021 03:39:57 GMT
+      server:
+      - Windows-Azure-Blob/1.0 Microsoft-HTTPAPI/2.0
+      x-ms-blob-sequence-number:
+      - '0'
+      x-ms-blob-type:
+      - PageBlob
+      x-ms-creation-time:
+      - Thu, 16 Sep 2021 03:39:45 GMT
+      x-ms-lease-state:
+      - available
+      x-ms-lease-status:
+      - unlocked
+      x-ms-server-encrypted:
+      - 'true'
+      x-ms-version:
+      - '2020-10-02'
+    status:
+      code: 200
+      message: OK
+- request:
+    body: null
+    headers:
+      Accept:
+      - application/xml
+      Accept-Encoding:
+      - gzip, deflate
+      CommandName:
+      - storage blob download
+      Connection:
+      - keep-alive
+      ParameterSetName:
+      - -n -c --file --start-range --end-range --account-name --account-key
+      User-Agent:
+      - AZURECLI/2.28.1 azsdk-python-storage-blob/12.9.0b1 Python/3.9.6 (Windows-10-10.0.19043-SP0)
+      x-ms-date:
+      - Thu, 16 Sep 2021 03:40:02 GMT
+      x-ms-range:
+      - bytes=10-499
+      x-ms-version:
+      - '2020-10-02'
+    method: GET
+    uri: https://clitest000002.blob.core.windows.net/cont000008/blob000006
+  response:
+    body:
+      string: "\0\0\0\0\0\0\0\0\0\0\0\0\0\0\0\0\0\0\0\0\0\0\0\0\0\0\0\0\0\0\0\0\0\0\0\0\0\0\0\0\0\0\0\0\0\0\0\0\0\0\0\0\0\0\0\0\0\0\0\0\0\0\0\0\0\0\0\0\0\0\0\0\0\0\0\0\0\0\0\0\0\0\0\0\0\0\0\0\0\0\0\0\0\0\0\0\0\0\0\0\0\0\0\0\0\0\0\0\0\0\0\0\0\0\0\0\0\0\0\0\0\0\0\0\0\0\0\0\0\0\0\0\0\0\0\0\0\0\0\0\0\0\0\0\0\0\0\0\0\0\0\0\0\0\0\0\0\0\0\0\0\0\0\0\0\0\0\0\0\0\0\0\0\0\0\0\0\0\0\0\0\0\0\0\0\0\0\0\0\0\0\0\0\0\0\0\0\0\0\0\0\0\0\0\0\0\0\0\0\0\0\0\0\0\0\0\0\0\0\0\0\0\0\0\0\0\0\0\0\0\0\0\0\0\0\0\0\0\0\0\0\0\0\0\0\0\0\0\0\0\0\0\0\0\0\0\0\0\0\0\0\0\0\0\0\0\0\0\0\0\0\0\0\0\0\0\0\0\0\0\0\0\0\0\0\0\0\0\0\0\0\0\0\0\0\0\0\0\0\0\0\0\0\0\0\0\0\0\0\0\0\0\0\0\0\0\0\0\0\0\0\0\0\0\0\0\0\0\0\0\0\0\0\0\0\0\0\0\0\0\0\0\0\0\0\0\0\0\0\0\0\0\0\0\0\0\0\0\0\0\0\0\0\0\0\0\0\0\0\0\0\0\0\0\0\0\0\0\0\0\0\0\0\0\0\0\0\0\0\0\0\0\0\0\0\0\0\0\0\0\0\0\0\0\0\0\0\0\0\0\0\0\0\0\0\0\0\0\0\0\0\0\0\0\0\0\0\0\0\0\0\0\0\0\0\0\0\0\0\0\0\0\0\0\0\0\0\0\0\0\0\0\0\0\0\0\0\0\0\0\0\0\0\0\0\0\0\0\0\0\0\0\0\0\0\0\0\0\0\0\0\0\0\0\0\0\0\0\0\0"
+    headers:
+      accept-ranges:
+      - bytes
+      content-length:
+      - '490'
+      content-range:
+      - bytes 10-499/1024
+      date:
+      - Thu, 16 Sep 2021 03:40:02 GMT
+      etag:
+      - '"0x8D978C3A78FA603"'
+      last-modified:
+      - Thu, 16 Sep 2021 03:39:57 GMT
+      server:
+      - Windows-Azure-Blob/1.0 Microsoft-HTTPAPI/2.0
+      x-ms-blob-sequence-number:
+      - '0'
+      x-ms-blob-type:
+      - PageBlob
+      x-ms-creation-time:
+      - Thu, 16 Sep 2021 03:39:45 GMT
+      x-ms-lease-state:
+      - available
+      x-ms-lease-status:
+      - unlocked
+      x-ms-server-encrypted:
+      - 'true'
+      x-ms-version:
+      - '2020-10-02'
+    status:
+      code: 206
+      message: Partial Content
+- request:
+    body: null
+    headers:
+      Accept:
+      - application/xml
+      Accept-Encoding:
+      - gzip, deflate
+      CommandName:
+      - storage blob download
+      Connection:
+      - keep-alive
+      ParameterSetName:
+      - -n -c --file --start-range --end-range --account-name --account-key
+      User-Agent:
+      - AZURECLI/2.28.1 azsdk-python-storage-blob/12.9.0b1 Python/3.9.6 (Windows-10-10.0.19043-SP0)
+      x-ms-date:
+      - Thu, 16 Sep 2021 03:40:03 GMT
+      x-ms-version:
+      - '2020-10-02'
+    method: GET
+    uri: https://clitest000002.blob.core.windows.net/cont000008/blob000006?comp=pagelist
+  response:
+    body:
+      string: "\uFEFF<?xml version=\"1.0\" encoding=\"utf-8\"?>\n<PageList/>"
+    headers:
+      content-type:
+      - application/xml
+      date:
+      - Thu, 16 Sep 2021 03:40:02 GMT
+      etag:
+      - '"0x8D978C3A78FA603"'
+      last-modified:
+      - Thu, 16 Sep 2021 03:39:57 GMT
+      server:
+      - Windows-Azure-Blob/1.0 Microsoft-HTTPAPI/2.0
+      transfer-encoding:
+      - chunked
+      x-ms-blob-content-length:
+      - '1024'
+      x-ms-version:
+      - '2020-10-02'
+    status:
+      code: 200
+      message: OK
+- request:
+    body: null
+    headers:
+      Accept:
+      - application/xml
+      Accept-Encoding:
+      - gzip, deflate
+      CommandName:
+      - storage blob download
+      Connection:
+      - keep-alive
+      ParameterSetName:
+      - -n -c --file --start-range --end-range --account-name --account-key
+      User-Agent:
+      - AZURECLI/2.28.1 azsdk-python-storage-blob/12.9.0b1 Python/3.9.6 (Windows-10-10.0.19043-SP0)
+      x-ms-date:
+      - Thu, 16 Sep 2021 03:40:04 GMT
+      x-ms-version:
+      - '2020-10-02'
+    method: HEAD
+    uri: https://clitest000002.blob.core.windows.net/cont000008/blob000006
+  response:
+    body:
+      string: ''
+    headers:
+      accept-ranges:
+      - bytes
+      content-length:
+      - '1024'
+      date:
+      - Thu, 16 Sep 2021 03:40:02 GMT
+      etag:
+      - '"0x8D978C3A78FA603"'
+      last-modified:
+      - Thu, 16 Sep 2021 03:39:57 GMT
+      server:
+      - Windows-Azure-Blob/1.0 Microsoft-HTTPAPI/2.0
+      x-ms-blob-sequence-number:
+      - '0'
+      x-ms-blob-type:
+      - PageBlob
+      x-ms-creation-time:
+      - Thu, 16 Sep 2021 03:39:45 GMT
+      x-ms-lease-state:
+      - available
+      x-ms-lease-status:
+      - unlocked
+      x-ms-server-encrypted:
+      - 'true'
+      x-ms-version:
+      - '2020-10-02'
+    status:
+      code: 200
+      message: OK
 version: 1