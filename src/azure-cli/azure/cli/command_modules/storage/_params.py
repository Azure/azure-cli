--- conflicted
+++ resolved
@@ -22,11 +22,7 @@
                           validate_file_delete_retention_days, validator_change_feed_retention_days,
                           validate_fs_public_access, validate_logging_version, validate_or_policy, validate_policy,
                           get_api_version_type, blob_download_file_path_validator, blob_tier_validator, validate_subnet,
-<<<<<<< HEAD
-                          validate_allow_protected_append_writes_all)
-=======
-                          validate_blob_name_for_upload)
->>>>>>> 1bb1d03e
+                          validate_allow_protected_append_writes_all, validate_blob_name_for_upload)
 
 
 def load_arguments(self, _):  # pylint: disable=too-many-locals, too-many-statements, too-many-lines, too-many-branches
