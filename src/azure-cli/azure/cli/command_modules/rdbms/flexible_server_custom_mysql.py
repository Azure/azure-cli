--- conflicted
+++ resolved
@@ -16,11 +16,7 @@
 from ._flexible_server_util import resolve_poller, generate_missing_parameters, create_firewall_rule, \
     parse_public_access_input, generate_password, parse_maintenance_window, get_mysql_list_skus_info, \
     DEFAULT_LOCATION_MySQL
-<<<<<<< HEAD
 from .flexible_server_custom_common import user_confirmation
-=======
-from .flexible_server_custom_common import user_confirmation, server_list_custom_func
->>>>>>> 26fea089
 from .flexible_server_virtual_network import create_vnet, prepare_vnet
 from .validators import mysql_arguments_validator
 
@@ -30,12 +26,7 @@
 
 
 # region create without args
-<<<<<<< HEAD
 # pylint: disable=too-many-locals, too-many-statements
-=======
-# pylint: disable=too-many-locals
-# pylint: disable=too-many-statements
->>>>>>> 26fea089
 def flexible_server_create(cmd, client, resource_group_name=None, server_name=None, sku_name=None, tier=None,
                            location=None, storage_mb=None, administrator_login=None,
                            administrator_login_password=None, version=None,
@@ -322,26 +313,9 @@
     except CloudError as e:
         raise CLIError('Unable to get source server: {}.'.format(str(e)))
 
-<<<<<<< HEAD
     location = source_server_object.location
     sku_name = source_server_object.sku.name
     tier = source_server_object.sku.tier
-=======
-    # if location is None:
-    #     location = source_server_object.location
-
-    # if sku_name is None:
-    #     sku_name = source_server_object.sku.name
-    # if tier is None:
-    #     tier = source_server_object.sku.tier
-    location = source_server_object.location
-    sku_name = source_server_object.sku.name
-    tier = source_server_object.sku.tier
-
-    # validation
-    # sku_info = get_mysql_list_skus_info(cmd, location)
-    # mysql_arguments_validator(tier, sku_name, None, None, sku_info)
->>>>>>> 26fea089
 
     from azure.mgmt.rdbms import mysql_flexibleservers
 
