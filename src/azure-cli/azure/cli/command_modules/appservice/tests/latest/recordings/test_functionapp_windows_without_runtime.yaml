interactions:
- request:
    body: null
    headers:
      Accept:
      - application/json
      Accept-Encoding:
      - gzip, deflate
      CommandName:
      - functionapp create
      Connection:
      - keep-alive
      ParameterSetName:
      - -g -n -c -s --os-type
      User-Agent:
      - AZURECLI/2.30.0 azsdk-python-azure-mgmt-web/4.0.0 Python/3.8.6 (macOS-10.15.7-x86_64-i386-64bit)
    method: GET
    uri: https://management.azure.com/subscriptions/00000000-0000-0000-0000-000000000000/providers/Microsoft.Web/geoRegions?sku=Dynamic&api-version=2020-09-01
  response:
    body:
      string: '{"value":[{"id":"/subscriptions/00000000-0000-0000-0000-000000000000/providers/Microsoft.Web/geoRegions/Central
        US","name":"Central US","type":"Microsoft.Web/geoRegions","properties":{"name":"Central
        US","description":null,"sortOrder":0,"displayName":"Central US","orgDomain":"PUBLIC;DREAMSPARK;MSFTPUBLIC;FUNCTIONS;DYNAMIC;DSERIES;LINUX;LINUXDSERIES;ELASTICPREMIUM;LINUXFREE;LINUXDYNAMIC;ELASTICLINUX;XENON;XENONV3;WINDOWSV3;LINUXV3"}},{"id":"/subscriptions/00000000-0000-0000-0000-000000000000/providers/Microsoft.Web/geoRegions/North
        Europe","name":"North Europe","type":"Microsoft.Web/geoRegions","properties":{"name":"North
        Europe","description":null,"sortOrder":1,"displayName":"North Europe","orgDomain":"PUBLIC;DREAMSPARK;MSFTPUBLIC;FUNCTIONS;DYNAMIC;DSERIES;LINUX;LINUXDSERIES;XENON;ELASTICPREMIUM;LINUXFREE;ELASTICLINUX;LINUXDYNAMIC;XENON;XENONV3;WINDOWSV3;LINUXV3"}},{"id":"/subscriptions/00000000-0000-0000-0000-000000000000/providers/Microsoft.Web/geoRegions/West
        Europe","name":"West Europe","type":"Microsoft.Web/geoRegions","properties":{"name":"West
        Europe","description":null,"sortOrder":2,"displayName":"West Europe","orgDomain":"PUBLIC;DREAMSPARK;MSFTPUBLIC;FUNCTIONS;DYNAMIC;LINUX;DSERIES;LINUXDSERIES;XENON;SFCONTAINERS;LINUXDYNAMIC;ELASTICPREMIUM;ELASTICLINUX;LINUXFREE;XENON;XENONV3;WINDOWSV3;LINUXV3"}},{"id":"/subscriptions/00000000-0000-0000-0000-000000000000/providers/Microsoft.Web/geoRegions/Southeast
        Asia","name":"Southeast Asia","type":"Microsoft.Web/geoRegions","properties":{"name":"Southeast
        Asia","description":null,"sortOrder":3,"displayName":"Southeast Asia","orgDomain":"PUBLIC;DREAMSPARK;MSFTPUBLIC;FUNCTIONS;DYNAMIC;LINUX;DSERIES;LINUXDSERIES;XENON;ELASTICPREMIUM;LINUXFREE;ELASTICLINUX;LINUXDYNAMIC;XENON;XENONV3;WINDOWSV3;LINUXV3"}},{"id":"/subscriptions/00000000-0000-0000-0000-000000000000/providers/Microsoft.Web/geoRegions/East
        Asia","name":"East Asia","type":"Microsoft.Web/geoRegions","properties":{"name":"East
        Asia","description":null,"sortOrder":4,"displayName":"East Asia","orgDomain":"PUBLIC;DREAMSPARK;MSFTPUBLIC;FUNCTIONS;DYNAMIC;LINUX;DSERIES;LINUXDSERIES;SFCONTAINERS;LINUXDYNAMIC;ELASTICPREMIUM;LINUXFREE;ELASTICLINUX;XENON;XENONV3;WINDOWSV3;LINUXV3"}},{"id":"/subscriptions/00000000-0000-0000-0000-000000000000/providers/Microsoft.Web/geoRegions/West
        US","name":"West US","type":"Microsoft.Web/geoRegions","properties":{"name":"West
        US","description":null,"sortOrder":5,"displayName":"West US","orgDomain":"PUBLIC;DREAMSPARK;MSFTPUBLIC;FUNCTIONS;DYNAMIC;LINUX;DSERIES;LINUXDSERIES;XENON;ELASTICPREMIUM;LINUXFREE;ELASTICLINUX;LINUXDYNAMIC;XENON;XENONV3;WINDOWSV3;LINUXV3"}},{"id":"/subscriptions/00000000-0000-0000-0000-000000000000/providers/Microsoft.Web/geoRegions/East
        US","name":"East US","type":"Microsoft.Web/geoRegions","properties":{"name":"East
        US","description":null,"sortOrder":6,"displayName":"East US","orgDomain":"PUBLIC;DREAMSPARK;MSFTPUBLIC;FUNCTIONS;DYNAMIC;LINUX;DSERIES;FAKEORG;LINUXDSERIES;XENON;SFCONTAINERS;LINUXDYNAMIC;LINUXFREE;ELASTICLINUX;ELASTICPREMIUM;XENON;XENONV3;WINDOWSV3;LINUXV3"}},{"id":"/subscriptions/00000000-0000-0000-0000-000000000000/providers/Microsoft.Web/geoRegions/Japan
        West","name":"Japan West","type":"Microsoft.Web/geoRegions","properties":{"name":"Japan
        West","description":null,"sortOrder":7,"displayName":"Japan West","orgDomain":"PUBLIC;DREAMSPARK;MSFTPUBLIC;FUNCTIONS;DYNAMIC;LINUX;DSERIES;LINUXDSERIES;ELASTICPREMIUM;LINUXFREE;ELASTICLINUX;LINUXDYNAMIC"}},{"id":"/subscriptions/00000000-0000-0000-0000-000000000000/providers/Microsoft.Web/geoRegions/Japan
        East","name":"Japan East","type":"Microsoft.Web/geoRegions","properties":{"name":"Japan
        East","description":null,"sortOrder":8,"displayName":"Japan East","orgDomain":"PUBLIC;DREAMSPARK;MSFTPUBLIC;FUNCTIONS;DYNAMIC;LINUX;DSERIES;LINUXDSERIES;LINUXFREE;ELASTICLINUX;ELASTICPREMIUM;LINUXDYNAMIC;XENON;XENONV3;WINDOWSV3;LINUXV3"}},{"id":"/subscriptions/00000000-0000-0000-0000-000000000000/providers/Microsoft.Web/geoRegions/East
        US 2","name":"East US 2","type":"Microsoft.Web/geoRegions","properties":{"name":"East
        US 2","description":null,"sortOrder":9,"displayName":"East US 2","orgDomain":"PUBLIC;DREAMSPARK;MSFTPUBLIC;FUNCTIONS;DYNAMIC;DSERIES;LINUX;LINUXDSERIES;ELASTICPREMIUM;LINUXFREE;LINUXDYNAMIC;ELASTICLINUX;XENON;XENONV3;WINDOWSV3;LINUXV3"}},{"id":"/subscriptions/00000000-0000-0000-0000-000000000000/providers/Microsoft.Web/geoRegions/North
        Central US","name":"North Central US","type":"Microsoft.Web/geoRegions","properties":{"name":"North
        Central US","description":null,"sortOrder":10,"displayName":"North Central
        US","orgDomain":"PUBLIC;DREAMSPARK;MSFTPUBLIC;FUNCTIONS;DYNAMIC;LINUX;DSERIES;LINUXDSERIES;LINUXFREE;ELASTICPREMIUM;ELASTICLINUX;LINUXDYNAMIC;XENON;XENONV3;WINDOWSV3;LINUXV3"}},{"id":"/subscriptions/00000000-0000-0000-0000-000000000000/providers/Microsoft.Web/geoRegions/South
        Central US","name":"South Central US","type":"Microsoft.Web/geoRegions","properties":{"name":"South
        Central US","description":null,"sortOrder":11,"displayName":"South Central
        US","orgDomain":"PUBLIC;DREAMSPARK;MSFTPUBLIC;FUNCTIONS;DYNAMIC;DSERIES;LINUX;LINUXDSERIES;ELASTICPREMIUM;LINUXFREE;LINUXDYNAMIC;ELASTICLINUX;XENON;XENONV3;WINDOWSV3;LINUXV3"}},{"id":"/subscriptions/00000000-0000-0000-0000-000000000000/providers/Microsoft.Web/geoRegions/Brazil
        South","name":"Brazil South","type":"Microsoft.Web/geoRegions","properties":{"name":"Brazil
        South","description":null,"sortOrder":12,"displayName":"Brazil South","orgDomain":"PUBLIC;DREAMSPARK;MSFTPUBLIC;FUNCTIONS;DYNAMIC;LINUX;DSERIES;LINUXDSERIES;LINUXFREE;ELASTICPREMIUM;LINUXDYNAMIC;ELASTICLINUX;XENON;XENONV3;WINDOWSV3;LINUXV3"}},{"id":"/subscriptions/00000000-0000-0000-0000-000000000000/providers/Microsoft.Web/geoRegions/Australia
        East","name":"Australia East","type":"Microsoft.Web/geoRegions","properties":{"name":"Australia
        East","description":null,"sortOrder":13,"displayName":"Australia East","orgDomain":"PUBLIC;DREAMSPARK;MSFTPUBLIC;FUNCTIONS;DYNAMIC;LINUX;DSERIES;LINUXDSERIES;XENON;ELASTICPREMIUM;LINUXFREE;LINUXDYNAMIC;ELASTICLINUX;XENON;XENONV3;WINDOWSV3;LINUXV3"}},{"id":"/subscriptions/00000000-0000-0000-0000-000000000000/providers/Microsoft.Web/geoRegions/Australia
        Southeast","name":"Australia Southeast","type":"Microsoft.Web/geoRegions","properties":{"name":"Australia
        Southeast","description":null,"sortOrder":14,"displayName":"Australia Southeast","orgDomain":"PUBLIC;DREAMSPARK;MSFTPUBLIC;FUNCTIONS;DYNAMIC;DSERIES;LINUX;LINUXDSERIES;ELASTICPREMIUM;LINUXFREE;ELASTICLINUX;XENON;XENONV3;WINDOWSV3;LINUXV3;LINUXDYNAMIC"}},{"id":"/subscriptions/00000000-0000-0000-0000-000000000000/providers/Microsoft.Web/geoRegions/East
        Asia (Stage)","name":"East Asia (Stage)","type":"Microsoft.Web/geoRegions","properties":{"name":"East
        Asia (Stage)","description":null,"sortOrder":2147483647,"displayName":"East
        Asia (Stage)","orgDomain":"MSFTINT;DSERIES;ELASTICPREMIUM;FUNCTIONS;DYNAMIC;XENON;LINUX;LINUXFREE;LINUXDYNAMIC;XENONV3;WINDOWSV3;LINUXV3"}},{"id":"/subscriptions/00000000-0000-0000-0000-000000000000/providers/Microsoft.Web/geoRegions/Central
        India","name":"Central India","type":"Microsoft.Web/geoRegions","properties":{"name":"Central
        India","description":null,"sortOrder":2147483647,"displayName":"Central India","orgDomain":"PUBLIC;DREAMSPARK;MSFTPUBLIC;FUNCTIONS;DYNAMIC;LINUX;DSERIES;LINUXDSERIES;LINUXDYNAMIC;ELASTICPREMIUM;ELASTICLINUX;XENON;XENONV3;WINDOWSV3;LINUXV3"}},{"id":"/subscriptions/00000000-0000-0000-0000-000000000000/providers/Microsoft.Web/geoRegions/West
        India","name":"West India","type":"Microsoft.Web/geoRegions","properties":{"name":"West
        India","description":null,"sortOrder":2147483647,"displayName":"West India","orgDomain":"PUBLIC;DREAMSPARK;MSFTPUBLIC;FUNCTIONS;DYNAMIC;LINUX;DSERIES;LINUXDSERIES;ELASTICPREMIUM;LINUXDYNAMIC;ELASTICLINUX"}},{"id":"/subscriptions/00000000-0000-0000-0000-000000000000/providers/Microsoft.Web/geoRegions/South
        India","name":"South India","type":"Microsoft.Web/geoRegions","properties":{"name":"South
        India","description":null,"sortOrder":2147483647,"displayName":"South India","orgDomain":"PUBLIC;DREAMSPARK;MSFTPUBLIC;FUNCTIONS;DYNAMIC;DSERIES;LINUX;LINUXDSERIES;ELASTICPREMIUM"}},{"id":"/subscriptions/00000000-0000-0000-0000-000000000000/providers/Microsoft.Web/geoRegions/Canada
        Central","name":"Canada Central","type":"Microsoft.Web/geoRegions","properties":{"name":"Canada
        Central","description":null,"sortOrder":2147483647,"displayName":"Canada Central","orgDomain":"PUBLIC;DREAMSPARK;MSFTPUBLIC;FUNCTIONS;DYNAMIC;DSERIES;LINUX;LINUXDSERIES;ELASTICPREMIUM;LINUXFREE;ELASTICLINUX;XENON;XENONV3;WINDOWSV3;LINUXV3"}},{"id":"/subscriptions/00000000-0000-0000-0000-000000000000/providers/Microsoft.Web/geoRegions/Canada
        East","name":"Canada East","type":"Microsoft.Web/geoRegions","properties":{"name":"Canada
        East","description":null,"sortOrder":2147483647,"displayName":"Canada East","orgDomain":"PUBLIC;DREAMSPARK;MSFTPUBLIC;FUNCTIONS;DYNAMIC;LINUX;DSERIES;LINUXDSERIES;LINUXDYNAMIC"}},{"id":"/subscriptions/00000000-0000-0000-0000-000000000000/providers/Microsoft.Web/geoRegions/West
        Central US","name":"West Central US","type":"Microsoft.Web/geoRegions","properties":{"name":"West
        Central US","description":null,"sortOrder":2147483647,"displayName":"West
        Central US","orgDomain":"PUBLIC;FUNCTIONS;DYNAMIC;LINUX;DSERIES;LINUXDSERIES;ELASTICLINUX;ELASTICPREMIUM;MSFTPUBLIC;XENON;XENONV3;WINDOWSV3;LINUXV3"}},{"id":"/subscriptions/00000000-0000-0000-0000-000000000000/providers/Microsoft.Web/geoRegions/West
        US 2","name":"West US 2","type":"Microsoft.Web/geoRegions","properties":{"name":"West
        US 2","description":null,"sortOrder":2147483647,"displayName":"West US 2","orgDomain":"PUBLIC;DREAMSPARK;MSFTPUBLIC;FUNCTIONS;DYNAMIC;LINUX;DSERIES;LINUXDSERIES;LINUXFREE;LINUXDYNAMIC;ELASTICPREMIUM;ELASTICLINUX;XENON;XENONV3;WINDOWSV3;LINUXV3"}},{"id":"/subscriptions/00000000-0000-0000-0000-000000000000/providers/Microsoft.Web/geoRegions/UK
        West","name":"UK West","type":"Microsoft.Web/geoRegions","properties":{"name":"UK
        West","description":null,"sortOrder":2147483647,"displayName":"UK West","orgDomain":"PUBLIC;MSFTPUBLIC;FUNCTIONS;DYNAMIC;DSERIES;LINUX;LINUXDSERIES;ELASTICPREMIUM;LINUXDYNAMIC;ELASTICLINUX;XENON;XENONV3;WINDOWSV3;LINUXV3"}},{"id":"/subscriptions/00000000-0000-0000-0000-000000000000/providers/Microsoft.Web/geoRegions/UK
        South","name":"UK South","type":"Microsoft.Web/geoRegions","properties":{"name":"UK
        South","description":null,"sortOrder":2147483647,"displayName":"UK South","orgDomain":"PUBLIC;MSFTPUBLIC;DYNAMIC;DSERIES;LINUX;LINUXDSERIES;LINUXFREE;LINUXDYNAMIC;ELASTICPREMIUM;ELASTICLINUX;XENON;XENONV3;WINDOWSV3;LINUXV3"}},{"id":"/subscriptions/00000000-0000-0000-0000-000000000000/providers/Microsoft.Web/geoRegions/East
        US 2 EUAP","name":"East US 2 EUAP","type":"Microsoft.Web/geoRegions","properties":{"name":"East
        US 2 EUAP","description":null,"sortOrder":2147483647,"displayName":"East US
        2 EUAP","orgDomain":"EUAP;XENON;DSERIES;LINUXDSERIES;ELASTICPREMIUM;FUNCTIONS;DYNAMIC;LINUX;LINUXFREE;ELASTICLINUX;WINDOWSV3;XENONV3;LINUXV3;LINUXDYNAMIC"}},{"id":"/subscriptions/00000000-0000-0000-0000-000000000000/providers/Microsoft.Web/geoRegions/Central
        US EUAP","name":"Central US EUAP","type":"Microsoft.Web/geoRegions","properties":{"name":"Central
        US EUAP","description":null,"sortOrder":2147483647,"displayName":"Central
        US EUAP","orgDomain":"EUAP;LINUX;DSERIES;LINUXDSERIES;ELASTICPREMIUM;LINUXFREE;ELASTICLINUX;LINUXDYNAMIC;DYNAMIC"}},{"id":"/subscriptions/00000000-0000-0000-0000-000000000000/providers/Microsoft.Web/geoRegions/Korea
        Central","name":"Korea Central","type":"Microsoft.Web/geoRegions","properties":{"name":"Korea
        Central","description":null,"sortOrder":2147483647,"displayName":"Korea Central","orgDomain":"PUBLIC;DREAMSPARK;MSFTPUBLIC;FUNCTIONS;DYNAMIC;LINUX;LINUXDSERIES;ELASTICPREMIUM;LINUXFREE;DSERIES;LINUXDYNAMIC;ELASTICLINUX;XENON;XENONV3;WINDOWSV3;LINUXV3"}},{"id":"/subscriptions/00000000-0000-0000-0000-000000000000/providers/Microsoft.Web/geoRegions/France
        Central","name":"France Central","type":"Microsoft.Web/geoRegions","properties":{"name":"France
        Central","description":null,"sortOrder":2147483647,"displayName":"France Central","orgDomain":"PUBLIC;MSFTPUBLIC;DSERIES;DYNAMIC;LINUX;LINUXDSERIES;ELASTICPREMIUM;LINUXFREE;LINUXDYNAMIC;ELASTICLINUX;XENON;XENONV3;WINDOWSV3;LINUXV3"}},{"id":"/subscriptions/00000000-0000-0000-0000-000000000000/providers/Microsoft.Web/geoRegions/Australia
        Central 2","name":"Australia Central 2","type":"Microsoft.Web/geoRegions","properties":{"name":"Australia
        Central 2","description":null,"sortOrder":2147483647,"displayName":"Australia
        Central 2","orgDomain":"PUBLIC;FUNCTIONS;DYNAMIC;DSERIES;LINUX;LINUXDSERIES;LINUXFREE;ELASTICPREMIUM"}},{"id":"/subscriptions/00000000-0000-0000-0000-000000000000/providers/Microsoft.Web/geoRegions/Australia
        Central","name":"Australia Central","type":"Microsoft.Web/geoRegions","properties":{"name":"Australia
        Central","description":null,"sortOrder":2147483647,"displayName":"Australia
        Central","orgDomain":"PUBLIC;FUNCTIONS;DYNAMIC;DSERIES;LINUX;LINUXDSERIES;LINUXFREE;ELASTICPREMIUM;ELASTICLINUX"}},{"id":"/subscriptions/00000000-0000-0000-0000-000000000000/providers/Microsoft.Web/geoRegions/South
        Africa North","name":"South Africa North","type":"Microsoft.Web/geoRegions","properties":{"name":"South
        Africa North","description":null,"sortOrder":2147483647,"displayName":"South
        Africa North","orgDomain":"PUBLIC;MSFTPUBLIC;FUNCTIONS;DYNAMIC;LINUX;LINUXDSERIES;DSERIES;ELASTICPREMIUM;ELASTICLINUX;XENON;XENONV3;WINDOWSV3;LINUXV3"}},{"id":"/subscriptions/00000000-0000-0000-0000-000000000000/providers/Microsoft.Web/geoRegions/Switzerland
        North","name":"Switzerland North","type":"Microsoft.Web/geoRegions","properties":{"name":"Switzerland
        North","description":null,"sortOrder":2147483647,"displayName":"Switzerland
        North","orgDomain":"PUBLIC;DSERIES;LINUX;LINUXDSERIES;LINUXFREE;FUNCTIONS;DYNAMIC;LINUXDYNAMIC;ELASTICPREMIUM;ELASTICLINUX;XENON;XENONV3;WINDOWSV3;LINUXV3"}},{"id":"/subscriptions/00000000-0000-0000-0000-000000000000/providers/Microsoft.Web/geoRegions/Germany
        West Central","name":"Germany West Central","type":"Microsoft.Web/geoRegions","properties":{"name":"Germany
        West Central","description":null,"sortOrder":2147483647,"displayName":"Germany
        West Central","orgDomain":"PUBLIC;DSERIES;LINUX;LINUXDSERIES;ELASTICPREMIUM;FUNCTIONS;DYNAMIC;ELASTICLINUX;LINUXDYNAMIC;XENON;XENONV3;WINDOWSV3;LINUXV3"}},{"id":"/subscriptions/00000000-0000-0000-0000-000000000000/providers/Microsoft.Web/geoRegions/Switzerland
        West","name":"Switzerland West","type":"Microsoft.Web/geoRegions","properties":{"name":"Switzerland
        West","description":null,"sortOrder":2147483647,"displayName":"Switzerland
        West","orgDomain":"PUBLIC;DSERIES;LINUX;LINUXDSERIES;LINUXFREE;FUNCTIONS;DYNAMIC;ELASTICPREMIUM;ELASTICLINUX"}},{"id":"/subscriptions/00000000-0000-0000-0000-000000000000/providers/Microsoft.Web/geoRegions/UAE
        North","name":"UAE North","type":"Microsoft.Web/geoRegions","properties":{"name":"UAE
        North","description":null,"sortOrder":2147483647,"displayName":"UAE North","orgDomain":"PUBLIC;DSERIES;LINUX;LINUXDSERIES;LINUXFREE;FUNCTIONS;DYNAMIC;LINUXDYNAMIC;ELASTICPREMIUM;ELASTICLINUX;XENON;XENONV3;WINDOWSV3;LINUXV3"}},{"id":"/subscriptions/00000000-0000-0000-0000-000000000000/providers/Microsoft.Web/geoRegions/Norway
        West","name":"Norway West","type":"Microsoft.Web/geoRegions","properties":{"name":"Norway
        West","description":null,"sortOrder":2147483647,"displayName":"Norway West","orgDomain":"PUBLIC;DSERIES;MSFTPUBLIC;LINUX;LINUXDSERIES;FUNCTIONS;DYNAMIC"}},{"id":"/subscriptions/00000000-0000-0000-0000-000000000000/providers/Microsoft.Web/geoRegions/Norway
        East","name":"Norway East","type":"Microsoft.Web/geoRegions","properties":{"name":"Norway
        East","description":null,"sortOrder":2147483647,"displayName":"Norway East","orgDomain":"PUBLIC;LINUX;LINUXDSERIES;DSERIES;ELASTICLINUX;ELASTICPREMIUM;FUNCTIONS;DYNAMIC;XENON;XENONV3;WINDOWSV3;LINUXV3"}},{"id":"/subscriptions/00000000-0000-0000-0000-000000000000/providers/Microsoft.Web/geoRegions/Brazil
        Southeast","name":"Brazil Southeast","type":"Microsoft.Web/geoRegions","properties":{"name":"Brazil
        Southeast","description":null,"sortOrder":2147483647,"displayName":"Brazil
        Southeast","orgDomain":"PUBLIC;LINUX;LINUXDSERIES;DSERIES;LINUXFREE;FUNCTIONS;DYNAMIC"}},{"id":"/subscriptions/00000000-0000-0000-0000-000000000000/providers/Microsoft.Web/geoRegions/West
        US 3","name":"West US 3","type":"Microsoft.Web/geoRegions","properties":{"name":"West
        US 3","description":null,"sortOrder":2147483647,"displayName":"West US 3","orgDomain":"PUBLIC;DSERIES;LINUX;LINUXDSERIES;XENON;XENONV3;WINDOWSV3;LINUXV3;ELASTICPREMIUM;ELASTICLINUX;FUNCTIONS;DYNAMIC"}},{"id":"/subscriptions/00000000-0000-0000-0000-000000000000/providers/Microsoft.Web/geoRegions/Jio
        India West","name":"Jio India West","type":"Microsoft.Web/geoRegions","properties":{"name":"Jio
        India West","description":null,"sortOrder":2147483647,"displayName":"Jio India
        West","orgDomain":"PUBLIC;DSERIES;LINUX;LINUXDSERIES;ELASTICPREMIUM;ELASTICLINUX;FUNCTIONS;DYNAMIC"}}],"nextLink":null,"id":null}'
    headers:
      cache-control:
      - no-cache
      content-length:
      - '17173'
      content-type:
      - application/json
      date:
      - Fri, 19 Nov 2021 21:47:22 GMT
      expires:
      - '-1'
      pragma:
      - no-cache
      server:
      - Microsoft-IIS/10.0
      strict-transport-security:
      - max-age=31536000; includeSubDomains
      transfer-encoding:
      - chunked
      vary:
      - Accept-Encoding
      x-aspnet-version:
      - 4.0.30319
      x-content-type-options:
      - nosniff
      x-powered-by:
      - ASP.NET
    status:
      code: 200
      message: OK
- request:
    body: null
    headers:
      Accept:
      - application/json
      Accept-Encoding:
      - gzip, deflate
      CommandName:
      - functionapp create
      Connection:
      - keep-alive
      ParameterSetName:
      - -g -n -c -s --os-type
      User-Agent:
      - AZURECLI/2.30.0 azsdk-python-azure-mgmt-storage/19.0.0 Python/3.8.6 (macOS-10.15.7-x86_64-i386-64bit)
    method: GET
    uri: https://management.azure.com/subscriptions/00000000-0000-0000-0000-000000000000/resourceGroups/clitest.rg000001/providers/Microsoft.Storage/storageAccounts/clitest000002?api-version=2021-06-01
  response:
    body:
      string: '{"sku":{"name":"Standard_LRS","tier":"Standard"},"kind":"Storage","id":"/subscriptions/00000000-0000-0000-0000-000000000000/resourceGroups/clitest.rg000001/providers/Microsoft.Storage/storageAccounts/clitest000002","name":"clitest000002","type":"Microsoft.Storage/storageAccounts","location":"westus","tags":{},"properties":{"keyCreationTime":{"key1":"2021-11-19T21:47:02.2440874Z","key2":"2021-11-19T21:47:02.2440874Z"},"privateEndpointConnections":[],"minimumTlsVersion":"TLS1_0","allowBlobPublicAccess":true,"networkAcls":{"bypass":"AzureServices","virtualNetworkRules":[],"ipRules":[],"defaultAction":"Allow"},"supportsHttpsTrafficOnly":true,"encryption":{"services":{"file":{"keyType":"Account","enabled":true,"lastEnabledTime":"2021-11-19T21:47:02.2440874Z"},"blob":{"keyType":"Account","enabled":true,"lastEnabledTime":"2021-11-19T21:47:02.2440874Z"}},"keySource":"Microsoft.Storage"},"provisioningState":"Succeeded","creationTime":"2021-11-19T21:47:02.1503623Z","primaryEndpoints":{"blob":"https://clitest000002.blob.core.windows.net/","queue":"https://clitest000002.queue.core.windows.net/","table":"https://clitest000002.table.core.windows.net/","file":"https://clitest000002.file.core.windows.net/"},"primaryLocation":"westus","statusOfPrimary":"available"}}'
    headers:
      cache-control:
      - no-cache
      content-length:
      - '1269'
      content-type:
      - application/json
      date:
      - Fri, 19 Nov 2021 21:47:22 GMT
      expires:
      - '-1'
      pragma:
      - no-cache
      server:
      - Microsoft-Azure-Storage-Resource-Provider/1.0,Microsoft-HTTPAPI/2.0 Microsoft-HTTPAPI/2.0
      strict-transport-security:
      - max-age=31536000; includeSubDomains
      transfer-encoding:
      - chunked
      vary:
      - Accept-Encoding
      x-content-type-options:
      - nosniff
    status:
      code: 200
      message: OK
- request:
    body: null
    headers:
      Accept:
      - application/json
      Accept-Encoding:
      - gzip, deflate
      CommandName:
      - functionapp create
      Connection:
      - keep-alive
      Content-Length:
      - '0'
      ParameterSetName:
      - -g -n -c -s --os-type
      User-Agent:
      - AZURECLI/2.30.0 azsdk-python-azure-mgmt-storage/19.0.0 Python/3.8.6 (macOS-10.15.7-x86_64-i386-64bit)
    method: POST
    uri: https://management.azure.com/subscriptions/00000000-0000-0000-0000-000000000000/resourceGroups/clitest.rg000001/providers/Microsoft.Storage/storageAccounts/clitest000002/listKeys?api-version=2021-06-01&$expand=kerb
  response:
    body:
      string: '{"keys":[{"creationTime":"2021-11-19T21:47:02.2440874Z","keyName":"key1","value":"veryFakedStorageAccountKey==","permissions":"FULL"},{"creationTime":"2021-11-19T21:47:02.2440874Z","keyName":"key2","value":"veryFakedStorageAccountKey==","permissions":"FULL"}]}'
    headers:
      cache-control:
      - no-cache
      content-length:
      - '260'
      content-type:
      - application/json
      date:
      - Fri, 19 Nov 2021 21:47:22 GMT
      expires:
      - '-1'
      pragma:
      - no-cache
      server:
      - Microsoft-Azure-Storage-Resource-Provider/1.0,Microsoft-HTTPAPI/2.0 Microsoft-HTTPAPI/2.0
      strict-transport-security:
      - max-age=31536000; includeSubDomains
      transfer-encoding:
      - chunked
      vary:
      - Accept-Encoding
      x-content-type-options:
      - nosniff
      x-ms-ratelimit-remaining-subscription-resource-requests:
      - '11998'
    status:
      code: 200
      message: OK
- request:
    body: '{"kind": "functionapp", "location": "francecentral", "properties": {"reserved":
      false, "isXenon": false, "hyperV": false, "siteConfig": {"netFrameworkVersion":
      "v4.6", "appSettings": [{"name": "FUNCTIONS_WORKER_RUNTIME", "value": "dotnet"},
      {"name": "FUNCTIONS_EXTENSION_VERSION", "value": "~3"}, {"name": "AzureWebJobsStorage",
      "value": "DefaultEndpointsProtocol=https;EndpointSuffix=core.windows.net;AccountName=clitest000002;AccountKey=veryFakedStorageAccountKey=="},
      {"name": "WEBSITE_CONTENTAZUREFILECONNECTIONSTRING", "value": "DefaultEndpointsProtocol=https;EndpointSuffix=core.windows.net;AccountName=clitest000002;AccountKey=veryFakedStorageAccountKey=="},
      {"name": "WEBSITE_CONTENTSHARE", "value": "functionappwindowswithoutruntime000003162f0ae4b9d6"}],
      "use32BitWorkerProcess": true, "localMySqlEnabled": false, "http20Enabled":
      true}, "scmSiteAlsoStopped": false}}'
    headers:
      Accept:
      - application/json
      Accept-Encoding:
      - gzip, deflate
      CommandName:
      - functionapp create
      Connection:
      - keep-alive
      Content-Length:
      - '1020'
      Content-Type:
      - application/json
      ParameterSetName:
      - -g -n -c -s --os-type
      User-Agent:
      - AZURECLI/2.30.0 azsdk-python-azure-mgmt-web/4.0.0 Python/3.8.6 (macOS-10.15.7-x86_64-i386-64bit)
    method: PUT
    uri: https://management.azure.com/subscriptions/00000000-0000-0000-0000-000000000000/resourceGroups/clitest.rg000001/providers/Microsoft.Web/sites/functionappwindowswithoutruntime000003?api-version=2020-09-01
  response:
    body:
      string: '{"id":"/subscriptions/00000000-0000-0000-0000-000000000000/resourceGroups/clitest.rg000001/providers/Microsoft.Web/sites/functionappwindowswithoutruntime000003","name":"functionappwindowswithoutruntime000003","type":"Microsoft.Web/sites","kind":"functionapp","location":"francecentral","properties":{"name":"functionappwindowswithoutruntime000003","state":"Running","hostNames":["functionappwindowswithoutruntime000003.azurewebsites.net"],"webSpace":"clitest.rg000001-FranceCentralwebspace","selfLink":"https://waws-prod-par-015.api.azurewebsites.windows.net:454/subscriptions/00000000-0000-0000-0000-000000000000/webspaces/clitest.rg000001-FranceCentralwebspace/sites/functionappwindowswithoutruntime000003","repositorySiteName":"functionappwindowswithoutruntime000003","owner":null,"usageState":"Normal","enabled":true,"adminEnabled":true,"enabledHostNames":["functionappwindowswithoutruntime000003.azurewebsites.net","functionappwindowswithoutruntime000003.scm.azurewebsites.net"],"siteProperties":{"metadata":null,"properties":[{"name":"LinuxFxVersion","value":""},{"name":"WindowsFxVersion","value":null}],"appSettings":null},"availabilityState":"Normal","sslCertificates":null,"csrs":[],"cers":null,"siteMode":null,"hostNameSslStates":[{"name":"functionappwindowswithoutruntime000003.azurewebsites.net","sslState":"Disabled","ipBasedSslResult":null,"virtualIP":null,"thumbprint":null,"toUpdate":null,"toUpdateIpBasedSsl":null,"ipBasedSslState":"NotConfigured","hostType":"Standard"},{"name":"functionappwindowswithoutruntime000003.scm.azurewebsites.net","sslState":"Disabled","ipBasedSslResult":null,"virtualIP":null,"thumbprint":null,"toUpdate":null,"toUpdateIpBasedSsl":null,"ipBasedSslState":"NotConfigured","hostType":"Repository"}],"computeMode":null,"serverFarm":null,"serverFarmId":"/subscriptions/00000000-0000-0000-0000-000000000000/resourceGroups/clitest.rg000001/providers/Microsoft.Web/serverfarms/FranceCentralPlan","reserved":false,"isXenon":false,"hyperV":false,"lastModifiedTimeUtc":"2021-11-19T21:47:54.42","storageRecoveryDefaultState":"Running","contentAvailabilityState":"Normal","runtimeAvailabilityState":"Normal","siteConfig":{"numberOfWorkers":1,"defaultDocuments":null,"netFrameworkVersion":null,"phpVersion":null,"pythonVersion":null,"nodeVersion":null,"powerShellVersion":null,"linuxFxVersion":"","windowsFxVersion":null,"requestTracingEnabled":null,"remoteDebuggingEnabled":null,"remoteDebuggingVersion":null,"httpLoggingEnabled":null,"azureMonitorLogCategories":null,"acrUseManagedIdentityCreds":false,"acrUserManagedIdentityID":null,"logsDirectorySizeLimit":null,"detailedErrorLoggingEnabled":null,"publishingUsername":null,"publishingPassword":null,"appSettings":null,"metadata":null,"connectionStrings":null,"machineKey":null,"handlerMappings":null,"documentRoot":null,"scmType":null,"use32BitWorkerProcess":null,"webSocketsEnabled":null,"alwaysOn":false,"javaVersion":null,"javaContainer":null,"javaContainerVersion":null,"appCommandLine":null,"managedPipelineMode":null,"virtualApplications":null,"winAuthAdminState":null,"winAuthTenantState":null,"customAppPoolIdentityAdminState":null,"customAppPoolIdentityTenantState":null,"runtimeADUser":null,"runtimeADUserPassword":null,"loadBalancing":null,"routingRules":null,"experiments":null,"limits":null,"autoHealEnabled":null,"autoHealRules":null,"tracingOptions":null,"vnetName":null,"vnetRouteAllEnabled":null,"vnetPrivatePortsCount":null,"publicNetworkAccess":null,"cors":null,"push":null,"apiDefinition":null,"apiManagementConfig":null,"autoSwapSlotName":null,"localMySqlEnabled":null,"managedServiceIdentityId":null,"xManagedServiceIdentityId":null,"keyVaultReferenceIdentity":null,"ipSecurityRestrictions":[{"ipAddress":"Any","action":"Allow","priority":1,"name":"Allow
        all","description":"Allow all access"}],"scmIpSecurityRestrictions":[{"ipAddress":"Any","action":"Allow","priority":1,"name":"Allow
        all","description":"Allow all access"}],"scmIpSecurityRestrictionsUseMain":null,"http20Enabled":false,"minTlsVersion":null,"scmMinTlsVersion":null,"ftpsState":null,"preWarmedInstanceCount":null,"functionAppScaleLimit":0,"healthCheckPath":null,"fileChangeAuditEnabled":null,"functionsRuntimeScaleMonitoringEnabled":null,"websiteTimeZone":null,"minimumElasticInstanceCount":0,"azureStorageAccounts":null,"sitePort":null},"deploymentId":"functionappwindowswithoutruntime000003","slotName":null,"trafficManagerHostNames":null,"sku":"Dynamic","scmSiteAlsoStopped":false,"targetSwapSlot":null,"hostingEnvironment":null,"hostingEnvironmentProfile":null,"clientAffinityEnabled":false,"clientCertEnabled":false,"clientCertMode":"Required","clientCertExclusionPaths":null,"hostNamesDisabled":false,"domainVerificationIdentifiers":null,"customDomainVerificationId":"333646C25EDA7C903C86F0F0D0193C412978B2E48FA0B4F1461D339FBBAE3EB7","kind":"functionapp","inboundIpAddress":"20.43.43.33","possibleInboundIpAddresses":"20.43.43.33","ftpUsername":"functionappwindowswithoutruntime000003\\$functionappwindowswithoutruntime000003","ftpsHostName":"ftps://waws-prod-par-015.ftp.azurewebsites.windows.net/site/wwwroot","outboundIpAddresses":"51.11.234.14,51.11.235.103,51.11.236.195,51.11.237.97,51.11.237.231,51.11.238.40,20.43.43.33","possibleOutboundIpAddresses":"51.11.234.14,51.11.235.103,51.11.236.195,51.11.237.97,51.11.237.231,51.11.238.40,51.11.238.47,51.11.238.176,51.11.238.204,51.11.238.255,51.11.239.9,51.11.239.36,51.11.239.40,51.11.200.72,51.11.200.124,51.11.236.220,51.11.236.221,51.11.237.48,51.11.237.217,51.11.238.18,51.11.238.19,51.11.238.38,51.11.238.39,51.11.238.56,51.11.238.57,51.11.238.60,51.11.238.61,20.74.24.206,20.74.24.218,20.74.25.13,20.43.43.33","containerSize":1536,"dailyMemoryTimeQuota":0,"suspendedTill":null,"siteDisabledReason":0,"functionExecutionUnitsCache":null,"maxNumberOfWorkers":null,"homeStamp":"waws-prod-par-015","cloningInfo":null,"hostingEnvironmentId":null,"tags":null,"resourceGroup":"clitest.rg000001","defaultHostName":"functionappwindowswithoutruntime000003.azurewebsites.net","slotSwapStatus":null,"httpsOnly":false,"redundancyMode":"None","inProgressOperationId":null,"geoDistributions":null,"privateEndpointConnections":null,"buildVersion":null,"targetBuildVersion":null,"migrationState":null,"eligibleLogCategories":"FunctionAppLogs","storageAccountRequired":false,"virtualNetworkSubnetId":null,"keyVaultReferenceIdentity":"SystemAssigned"}}'
    headers:
      cache-control:
      - no-cache
      content-length:
<<<<<<< HEAD
      - '6350'
=======
      - '6699'
>>>>>>> 8f28e981
      content-type:
      - application/json
      date:
      - Fri, 19 Nov 2021 21:48:12 GMT
      etag:
      - '"1D7DD8F1CDB94D5"'
      expires:
      - '-1'
      pragma:
      - no-cache
      server:
      - Microsoft-IIS/10.0
      strict-transport-security:
      - max-age=31536000; includeSubDomains
      transfer-encoding:
      - chunked
      vary:
      - Accept-Encoding
      x-aspnet-version:
      - 4.0.30319
      x-content-type-options:
      - nosniff
      x-ms-ratelimit-remaining-subscription-resource-requests:
      - '499'
      x-powered-by:
      - ASP.NET
    status:
      code: 200
      message: OK
- request:
    body: '{"location": "francecentral", "kind": "web", "properties": {"Application_Type":
      "web"}}'
    headers:
      Accept:
      - application/json
      Accept-Encoding:
      - gzip, deflate
      CommandName:
      - functionapp create
      Connection:
      - keep-alive
      Content-Length:
      - '87'
      Content-Type:
      - application/json
      ParameterSetName:
      - -g -n -c -s --os-type
      User-Agent:
      - AZURECLI/2.30.0 azsdk-python-azure-mgmt-applicationinsights/1.0.0 Python/3.8.6
        (macOS-10.15.7-x86_64-i386-64bit)
    method: PUT
    uri: https://management.azure.com/subscriptions/00000000-0000-0000-0000-000000000000/resourceGroups/clitest.rg000001/providers/Microsoft.Insights/components/functionappwindowswithoutruntime000003?api-version=2015-05-01
  response:
    body:
      string: '{"id":"/subscriptions/00000000-0000-0000-0000-000000000000/resourceGroups/clitest.rg000001/providers/microsoft.insights/components/functionappwindowswithoutruntime000003","name":"functionappwindowswithoutruntime000003","type":"microsoft.insights/components","location":"francecentral","tags":{},"kind":"web","etag":"\"f8000c73-0000-0e00-0000-61981ba60000\"","properties":{"Ver":"v2","ApplicationId":"functionappwindowswithoutruntime000003","AppId":"8111719c-380d-437f-aaf7-09d0604dc51f","Application_Type":"web","Flow_Type":null,"Request_Source":null,"InstrumentationKey":"ddcbe187-9af7-4a41-9b21-c0db5ab2f36e","ConnectionString":"InstrumentationKey=ddcbe187-9af7-4a41-9b21-c0db5ab2f36e;IngestionEndpoint=https://francecentral-0.in.applicationinsights.azure.com/","Name":"functionappwindowswithoutruntime000003","CreationDate":"2021-11-19T21:48:20.5173213+00:00","TenantId":"2edc29f4-b81f-494b-a624-cc619903b837","provisioningState":"Succeeded","SamplingPercentage":null,"RetentionInDays":90,"IngestionMode":"ApplicationInsights","publicNetworkAccessForIngestion":"Enabled","publicNetworkAccessForQuery":"Enabled"}}'
    headers:
      access-control-expose-headers:
      - Request-Context
      cache-control:
      - no-cache
      content-length:
      - '1115'
      content-type:
      - application/json; charset=utf-8
      date:
      - Fri, 19 Nov 2021 21:48:25 GMT
      expires:
      - '-1'
      pragma:
      - no-cache
      request-context:
      - appId=cid-v1:920e14b1-13f3-461a-a4bb-b4fe6f1a4525
      server:
      - Microsoft-IIS/10.0
      strict-transport-security:
      - max-age=31536000; includeSubDomains
      transfer-encoding:
      - chunked
      vary:
      - Accept-Encoding
      x-content-type-options:
      - nosniff
      x-ms-ratelimit-remaining-subscription-writes:
      - '1199'
      x-powered-by:
      - ASP.NET
    status:
      code: 200
      message: OK
- request:
    body: null
    headers:
      Accept:
      - application/json
      Accept-Encoding:
      - gzip, deflate
      CommandName:
      - functionapp create
      Connection:
      - keep-alive
      Content-Length:
      - '0'
      ParameterSetName:
      - -g -n -c -s --os-type
      User-Agent:
      - AZURECLI/2.30.0 azsdk-python-azure-mgmt-web/4.0.0 Python/3.8.6 (macOS-10.15.7-x86_64-i386-64bit)
    method: POST
    uri: https://management.azure.com/subscriptions/00000000-0000-0000-0000-000000000000/resourceGroups/clitest.rg000001/providers/Microsoft.Web/sites/functionappwindowswithoutruntime000003/config/appsettings/list?api-version=2020-09-01
  response:
    body:
      string: '{"id":"/subscriptions/00000000-0000-0000-0000-000000000000/resourceGroups/clitest.rg000001/providers/Microsoft.Web/sites/functionappwindowswithoutruntime000003/config/appsettings","name":"appsettings","type":"Microsoft.Web/sites/config","location":"France
        Central","properties":{"FUNCTIONS_WORKER_RUNTIME":"dotnet","FUNCTIONS_EXTENSION_VERSION":"~3","AzureWebJobsStorage":"DefaultEndpointsProtocol=https;EndpointSuffix=core.windows.net;AccountName=clitest000002;AccountKey=veryFakedStorageAccountKey==","WEBSITE_CONTENTAZUREFILECONNECTIONSTRING":"DefaultEndpointsProtocol=https;EndpointSuffix=core.windows.net;AccountName=clitest000002;AccountKey=veryFakedStorageAccountKey==","WEBSITE_CONTENTSHARE":"functionappwindowswithoutruntime000003162f0ae4b9d6"}}'
    headers:
      cache-control:
      - no-cache
      content-length:
      - '754'
      content-type:
      - application/json
      date:
      - Fri, 19 Nov 2021 21:48:27 GMT
      expires:
      - '-1'
      pragma:
      - no-cache
      server:
      - Microsoft-IIS/10.0
      strict-transport-security:
      - max-age=31536000; includeSubDomains
      transfer-encoding:
      - chunked
      vary:
      - Accept-Encoding
      x-aspnet-version:
      - 4.0.30319
      x-content-type-options:
      - nosniff
      x-ms-ratelimit-remaining-subscription-resource-requests:
      - '11999'
      x-powered-by:
      - ASP.NET
    status:
      code: 200
      message: OK
- request:
    body: '{"properties": {"FUNCTIONS_WORKER_RUNTIME": "dotnet", "FUNCTIONS_EXTENSION_VERSION":
      "~3", "AzureWebJobsStorage": "DefaultEndpointsProtocol=https;EndpointSuffix=core.windows.net;AccountName=clitest000002;AccountKey=veryFakedStorageAccountKey==",
      "WEBSITE_CONTENTAZUREFILECONNECTIONSTRING": "DefaultEndpointsProtocol=https;EndpointSuffix=core.windows.net;AccountName=clitest000002;AccountKey=veryFakedStorageAccountKey==",
      "WEBSITE_CONTENTSHARE": "functionappwindowswithoutruntime000003162f0ae4b9d6",
      "APPINSIGHTS_INSTRUMENTATIONKEY": "ddcbe187-9af7-4a41-9b21-c0db5ab2f36e"}}'
    headers:
      Accept:
      - application/json
      Accept-Encoding:
      - gzip, deflate
      CommandName:
      - functionapp create
      Connection:
      - keep-alive
      Content-Length:
      - '718'
      Content-Type:
      - application/json
      ParameterSetName:
      - -g -n -c -s --os-type
      User-Agent:
      - AZURECLI/2.30.0 azsdk-python-azure-mgmt-web/4.0.0 Python/3.8.6 (macOS-10.15.7-x86_64-i386-64bit)
    method: PUT
    uri: https://management.azure.com/subscriptions/00000000-0000-0000-0000-000000000000/resourceGroups/clitest.rg000001/providers/Microsoft.Web/sites/functionappwindowswithoutruntime000003/config/appsettings?api-version=2020-09-01
  response:
    body:
      string: '{"id":"/subscriptions/00000000-0000-0000-0000-000000000000/resourceGroups/clitest.rg000001/providers/Microsoft.Web/sites/functionappwindowswithoutruntime000003/config/appsettings","name":"appsettings","type":"Microsoft.Web/sites/config","location":"France
        Central","properties":{"FUNCTIONS_WORKER_RUNTIME":"dotnet","FUNCTIONS_EXTENSION_VERSION":"~3","AzureWebJobsStorage":"DefaultEndpointsProtocol=https;EndpointSuffix=core.windows.net;AccountName=clitest000002;AccountKey=veryFakedStorageAccountKey==","WEBSITE_CONTENTAZUREFILECONNECTIONSTRING":"DefaultEndpointsProtocol=https;EndpointSuffix=core.windows.net;AccountName=clitest000002;AccountKey=veryFakedStorageAccountKey==","WEBSITE_CONTENTSHARE":"functionappwindowswithoutruntime000003162f0ae4b9d6","APPINSIGHTS_INSTRUMENTATIONKEY":"ddcbe187-9af7-4a41-9b21-c0db5ab2f36e"}}'
    headers:
      cache-control:
      - no-cache
      content-length:
      - '826'
      content-type:
      - application/json
      date:
      - Fri, 19 Nov 2021 21:48:33 GMT
      etag:
      - '"1D7DD8F30C793CB"'
      expires:
      - '-1'
      pragma:
      - no-cache
      server:
      - Microsoft-IIS/10.0
      strict-transport-security:
      - max-age=31536000; includeSubDomains
      transfer-encoding:
      - chunked
      vary:
      - Accept-Encoding
      x-aspnet-version:
      - 4.0.30319
      x-content-type-options:
      - nosniff
      x-ms-ratelimit-remaining-subscription-writes:
      - '1198'
      x-powered-by:
      - ASP.NET
    status:
      code: 200
      message: OK
- request:
    body: null
    headers:
      Accept:
      - application/json
      Accept-Encoding:
      - gzip, deflate
      CommandName:
      - functionapp delete
      Connection:
      - keep-alive
      Content-Length:
      - '0'
      ParameterSetName:
      - -g -n
      User-Agent:
      - AZURECLI/2.30.0 azsdk-python-azure-mgmt-web/4.0.0 Python/3.8.6 (macOS-10.15.7-x86_64-i386-64bit)
    method: DELETE
    uri: https://management.azure.com/subscriptions/00000000-0000-0000-0000-000000000000/resourceGroups/clitest.rg000001/providers/Microsoft.Web/sites/functionappwindowswithoutruntime000003?api-version=2020-09-01
  response:
    body:
      string: ''
    headers:
      cache-control:
      - no-cache
      content-length:
      - '0'
      date:
      - Fri, 19 Nov 2021 21:48:52 GMT
      etag:
      - '"1D7DD8F30C793CB"'
      expires:
      - '-1'
      pragma:
      - no-cache
      server:
      - Microsoft-IIS/10.0
      strict-transport-security:
      - max-age=31536000; includeSubDomains
      x-aspnet-version:
      - 4.0.30319
      x-content-type-options:
      - nosniff
      x-ms-ratelimit-remaining-subscription-deletes:
      - '14998'
      x-powered-by:
      - ASP.NET
    status:
      code: 200
      message: OK
version: 1<|MERGE_RESOLUTION|>--- conflicted
+++ resolved
@@ -169,7 +169,7 @@
       cache-control:
       - no-cache
       content-length:
-      - '1269'
+      - '1394'
       content-type:
       - application/json
       date:
@@ -217,7 +217,7 @@
       cache-control:
       - no-cache
       content-length:
-      - '260'
+      - '380'
       content-type:
       - application/json
       date:
@@ -279,11 +279,7 @@
       cache-control:
       - no-cache
       content-length:
-<<<<<<< HEAD
-      - '6350'
-=======
       - '6699'
->>>>>>> 8f28e981
       content-type:
       - application/json
       date:
@@ -345,7 +341,7 @@
       cache-control:
       - no-cache
       content-length:
-      - '1115'
+      - '1182'
       content-type:
       - application/json; charset=utf-8
       date:
@@ -400,7 +396,7 @@
       cache-control:
       - no-cache
       content-length:
-      - '754'
+      - '959'
       content-type:
       - application/json
       date:
@@ -461,7 +457,7 @@
       cache-control:
       - no-cache
       content-length:
-      - '826'
+      - '1031'
       content-type:
       - application/json
       date:
