--- conflicted
+++ resolved
@@ -76,12 +76,8 @@
     'azure-mgmt-compute~=21.0.0',
     'azure-mgmt-consumption~=2.0',
     'azure-mgmt-containerinstance~=1.4',
-<<<<<<< HEAD
     'azure-mgmt-containerregistry==8.0.0',
-=======
-    'azure-mgmt-containerregistry==3.0.0rc17',
     'azure-mgmt-containerservice~=16.0.0',
->>>>>>> db222529
     'azure-mgmt-cosmosdb~=6.3.0',
     'azure-mgmt-databoxedge~=0.2.0',
     'azure-mgmt-datalake-analytics~=0.2.1',
