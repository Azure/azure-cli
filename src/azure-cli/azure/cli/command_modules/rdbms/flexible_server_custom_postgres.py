# --------------------------------------------------------------------------------------------
# Copyright (c) Microsoft Corporation. All rights reserved.
# Licensed under the MIT License. See License.txt in the project root for license information.
# --------------------------------------------------------------------------------------------

# pylint: disable=unused-argument, line-too-long

import uuid
from msrestazure.azure_exceptions import CloudError
from msrestazure.tools import resource_id, is_valid_resource_id, parse_resource_id  # pylint: disable=import-error
from knack.log import get_logger
from azure.cli.core.commands.client_factory import get_subscription_id
from azure.cli.core.util import CLIError, sdk_no_wait
<<<<<<< HEAD
from ._client_factory import get_postgresql_flexible_management_client,cf_postgres_flexible_firewall_rules
=======
from azure.cli.core._profile import Profile
from ._client_factory import get_postgresql_flexible_management_client
>>>>>>> 8ae64aae
from .flexible_server_custom_common import _server_list_custom_func, _flexible_firewall_rule_update_custom_func # needed for common functions in commands.py
from ._util import generate_missing_parameters, resolve_poller, create_vnet, create_firewall_rule, parse_public_access_input

SKU_TIER_MAP = {'Basic': 'b', 'GeneralPurpose': 'gp', 'MemoryOptimized': 'mo'}
logger = get_logger(__name__)


# region create without args
def _flexible_server_create(cmd, client, resource_group_name=None, server_name=None, location=None, backup_retention=None,
                                   sku_name=None, geo_redundant_backup=None, storage_mb=None, administrator_login=None,
                                   administrator_login_password=None, version=None, ssl_enforcement=None, database_name=None, tags=None, public_access=None, infrastructure_encryption=None,
                                   assign_identity=False):
    from azure.mgmt.rdbms import postgresql
    db_context = DbContext(
        azure_sdk=postgresql, cf_firewall=cf_postgres_flexible_firewall_rules, logging_name='PostgreSQL', command_group='postgres', server_client=client)

    try:
        location, resource_group_name, server_name, administrator_login_password = generate_missing_parameters(cmd, location, resource_group_name, server_name, administrator_login_password)

        # The server name already exists in the resource group
        server_result = client.get(resource_group_name, server_name)
        logger.warning('Found existing PostgreSQL Server \'%s\' in group \'%s\'',
                       server_name, resource_group_name)
    except CloudError:
<<<<<<< HEAD
        if public_access is None:
            subnet_id = create_vnet(cmd, server_name, location, resource_group_name, "Microsoft.DBforPostgreSQL/flexibleServers")

        # Create postgresql
=======
        # subnet_id = _create_vnet(cmd, server_name, location, resource_group_name, "Microsoft.DBforPostgreSQL/flexibleServers")
        # Create postgresql server
>>>>>>> 8ae64aae
        server_result = _create_server(
            db_context, cmd, resource_group_name, server_name, location, backup_retention,
            sku_name, geo_redundant_backup, storage_mb, administrator_login, administrator_login_password, version,
            ssl_enforcement, tags, public_access, infrastructure_encryption, assign_identity)

        if public_access is not None:
            start_ip, end_ip = parse_public_access_input(public_access)
            create_firewall_rule(db_context, cmd, resource_group_name, server_name, start_ip, end_ip)

    rg = '{}'.format(resource_group_name)
    user = server_result.administrator_login
    id = server_result.id
    loc = server_result.location
    host = server_result.fully_qualified_domain_name
    version = server_result.version
    sku = server_result.sku.name

    logger.warning('Make a note of your password. If you forget, you would have to'
                   ' reset your password with CLI command for reset password')

    _update_local_contexts(cmd, server_name, resource_group_name, location)

    return _form_response(
        user, sku, loc, rg, id, host, version,
        administrator_login_password if administrator_login_password is not None else '*****',
        _create_postgresql_connection_string(host, administrator_login_password)
    )
"""
def _flexible_server_create(cmd, client, resource_group_name, server_name, sku_name, tier,
                   location=None, storage_mb=None, administrator_login=None, administrator_login_password=None, version=None,
                   backup_retention=None, tags=None, public_network_access=None, vnet_name=None, vnet_address_prefix=None,
                   subnet_name=None, subnet_address_prefix=None, public_access=None, high_availability=None, zone=None,
                   maintenance_window=None, assign_identity=False):
    from azure.mgmt.rdbms import postgresql

    parameters = postgresql.flexibleservers.models.Server(
        sku=postgresql.flexibleservers.models.Sku(name=sku_name, tier=tier),
        administrator_login=administrator_login,
        administrator_login_password=administrator_login_password,
        version=version,
        public_network_access=public_network_access,
        storage_profile=postgresql.flexibleservers.models.StorageProfile(
            backup_retention_days=backup_retention,
            # geo_redundant_backup=geo_redundant_backup, # to be enabled after private preview
            storage_mb=storage_mb),  ##!!! required I think otherwise data is null error seen in backend exceptions
        location=location,
        create_mode="Default",
        vnet_inj_args = postgresql.flexibleservers.models.ServerPropertiesVnetInjArgs(
            delegated_vnet_id=None,  # what should this value be?
            delegated_subnet_name=subnet_name,
            delegated_vnet_name=vnet_name,
            delegated_vnet_resource_group=None  # what should this value be?
        ),
        tags=tags)

    if assign_identity:
        parameters.identity = postgresql.models.flexibleservers.Identity(type=postgresql.models.flexibleservers.ResourceIdentityType.system_assigned.value)
    return client.create(resource_group_name, server_name, parameters)
"""


# Need to replace source server name with source server id, so customer server restore function
# The parameter list should be the same as that in factory to use the ParametersContext
# arguments and validators
def _flexible_server_restore(cmd, client, resource_group_name, server_name, source_server, restore_point_in_time, location=None, no_wait=False):
    provider = 'Microsoft.DBforPostgreSQL'
    if not is_valid_resource_id(source_server):
        if len(source_server.split('/')) == 1:
            source_server = resource_id(
                subscription=get_subscription_id(cmd.cli_ctx),
                resource_group=resource_group_name,
                namespace=provider,
                type='servers',
                name=source_server)
        else:
            raise ValueError('The provided source-server {} is invalid.'.format(source_server))

    from azure.mgmt.rdbms import postgresql
    parameters = postgresql.flexibleservers.models.Server(
        point_in_time_utc=restore_point_in_time,
        source_server_name=source_server,
        location=location)

    # Here is a workaround that we don't support cross-region restore currently,
    # so the location must be set as the same as source server (not the resource group)
    id_parts = parse_resource_id(source_server)
    try:
        source_server_object = client.get(id_parts['resource_group'], id_parts['name'])
        parameters.location = source_server_object.location
    except Exception as e:
        raise ValueError('Unable to get source server: {}.'.format(str(e)))

    return sdk_no_wait(no_wait, client.create, resource_group_name, server_name, parameters)

# 8/25: may need to update the update function per updates to swagger spec
def _flexible_server_update_custom_func(instance,
                               sku_name=None,
                               v_cores=None,
                               server_edition=None,
                               storage_mb=None,
                               backup_retention=None,
                               administrator_login_password=None,
                               auto_grow=None,
                               assign_identity=False):
    from importlib import import_module
    server_module_path = instance.__module__
    module = import_module(server_module_path)
    ServerPropertiesForUpdate = getattr(module, 'ServerPropertiesForUpdate')

    if sku_name:
        instance.sku.name = sku_name
        instance.sku.capacity = None
        instance.sku.family = None
        instance.sku.tier = None
    else:
        instance.sku = None

    if storage_mb:
        instance.storage_profile.storage_mb = storage_mb

    if backup_retention:
        instance.storage_profile.backup_retention_days = backup_retention

    if auto_grow:
        instance.storage_profile.storage_autogrow = auto_grow

    if server_edition:
        instance.server_edition = server_edition

    params = ServerPropertiesForUpdate(storage_profile=instance.storage_profile,
                                    administrator_login_password=administrator_login_password,
                                    server_edition = server_edition,
                                    v_cores = v_cores)

    if assign_identity:
        if server_module_path.find('postgres'):
            from azure.mgmt.rdbms import postgresql
            if instance.identity is None:
                instance.identity = postgresql.models.ResourceIdentity(type=postgresql.models.IdentityType.system_assigned.value)
            params.identity = instance.identity
    return params

# Wait command
def _flexible_server_postgresql_get(cmd, resource_group_name, server_name):
    client = get_postgresql_flexible_management_client(cmd.cli_ctx)
    return client.servers.get(resource_group_name, server_name)



def _create_server(db_context, cmd, resource_group_name, server_name, location, backup_retention, sku_name,
                   geo_redundant_backup, storage_mb, administrator_login, administrator_login_password, version,
                   ssl_enforcement, tags, public_network_access, infrastructure_encryption, assign_identity):
    logging_name, azure_sdk, server_client = db_context.logging_name, db_context.azure_sdk, db_context.server_client
    logger.warning('Creating %s Server \'%s\' in group \'%s\'...', logging_name, server_name, resource_group_name)

    logger.warning('Make a note of your password. If you forget, you would have to'
                   ' reset your password with CLI command for reset password')

    logger.warning('Your server \'%s\' is using sku \'%s\' (Paid Tier). '
                   'Please refer to https://aka.ms/postgres-pricing for pricing details', server_name, sku_name)

    from azure.mgmt.rdbms import postgresql

    # MOLJAIN TO DO: The SKU should not be hardcoded, need a fix with new swagger or need to manually parse sku provided
    parameters = postgresql.flexibleservers.models.Server(
        sku=postgresql.flexibleservers.models.Sku(name=sku_name, tier="GeneralPurpose", capacity=4),
        administrator_login=administrator_login,
        administrator_login_password=administrator_login_password,
        version=version,
        ssl_enforcement=ssl_enforcement,
        public_network_access=public_network_access,
        infrastructure_encryption=infrastructure_encryption,
        storage_profile=postgresql.flexibleservers.models.StorageProfile(
            backup_retention_days=backup_retention,
            geo_redundant_backup=geo_redundant_backup,
            storage_mb=storage_mb),  ##!!! required I think otherwise data is null error seen in backend exceptions
        # storage_autogrow=auto_grow),
        location=location,
        create_mode="Default",  # can also be create
        tags=tags)

    if assign_identity:
        parameters.identity = postgresql.models.ResourceIdentity(
            type=postgresql.models.IdentityType.system_assigned.value)

    return resolve_poller(
        server_client.create(resource_group_name, server_name, parameters), cmd.cli_ctx,
        '{} Server Create'.format(logging_name))


def _create_postgresql_connection_string(host, password):
    connection_kwargs = {
        'host': host,
        'password': password if password is not None else '{password}'
    }
    return 'postgres://postgres:{password}@{host}/postgres?sslmode=require'.format(**connection_kwargs)


def _form_response(username, sku, location, resource_group_name, id, host, version, password, connection_string):
    return {
        'host': host,
        'username': username,
        'password': password,
        'skuname': sku,
        'location': location,
        'resource group': resource_group_name,
        'id': id,
        'version': version,
        'connection string': connection_string
    }


def _update_local_contexts(cmd, server_name, resource_group_name, location):
    cmd.cli_ctx.local_context.set(['postgres flexible-server'], 'server_name',
                                  server_name)  # Setting the server name in the local context
    cmd.cli_ctx.local_context.set(['all'], 'location',
                                  location)  # Setting the location in the local context
    cmd.cli_ctx.local_context.set(['all'], 'resource_group_name', resource_group_name)
    profile = Profile(cli_ctx=cmd.cli_ctx)
    cmd.cli_ctx.local_context.set(['all'], 'subscription', profile.get_subscription()['id'])





# pylint: disable=too-many-instance-attributes,too-few-public-methods
class DbContext:
    def __init__(self, azure_sdk=None, logging_name=None, cf_firewall=None,
                 command_group=None, server_client=None):
        self.azure_sdk = azure_sdk
        self.cf_firewall = cf_firewall
        self.logging_name = logging_name
        self.command_group = command_group
        self.server_client = server_client<|MERGE_RESOLUTION|>--- conflicted
+++ resolved
@@ -11,18 +11,14 @@
 from knack.log import get_logger
 from azure.cli.core.commands.client_factory import get_subscription_id
 from azure.cli.core.util import CLIError, sdk_no_wait
-<<<<<<< HEAD
 from ._client_factory import get_postgresql_flexible_management_client,cf_postgres_flexible_firewall_rules
-=======
 from azure.cli.core._profile import Profile
 from ._client_factory import get_postgresql_flexible_management_client
->>>>>>> 8ae64aae
 from .flexible_server_custom_common import _server_list_custom_func, _flexible_firewall_rule_update_custom_func # needed for common functions in commands.py
 from ._util import generate_missing_parameters, resolve_poller, create_vnet, create_firewall_rule, parse_public_access_input
 
 SKU_TIER_MAP = {'Basic': 'b', 'GeneralPurpose': 'gp', 'MemoryOptimized': 'mo'}
 logger = get_logger(__name__)
-
 
 # region create without args
 def _flexible_server_create(cmd, client, resource_group_name=None, server_name=None, location=None, backup_retention=None,
@@ -35,21 +31,15 @@
 
     try:
         location, resource_group_name, server_name, administrator_login_password = generate_missing_parameters(cmd, location, resource_group_name, server_name, administrator_login_password)
-
         # The server name already exists in the resource group
         server_result = client.get(resource_group_name, server_name)
         logger.warning('Found existing PostgreSQL Server \'%s\' in group \'%s\'',
                        server_name, resource_group_name)
     except CloudError:
-<<<<<<< HEAD
         if public_access is None:
             subnet_id = create_vnet(cmd, server_name, location, resource_group_name, "Microsoft.DBforPostgreSQL/flexibleServers")
 
         # Create postgresql
-=======
-        # subnet_id = _create_vnet(cmd, server_name, location, resource_group_name, "Microsoft.DBforPostgreSQL/flexibleServers")
-        # Create postgresql server
->>>>>>> 8ae64aae
         server_result = _create_server(
             db_context, cmd, resource_group_name, server_name, location, backup_retention,
             sku_name, geo_redundant_backup, storage_mb, administrator_login, administrator_login_password, version,
@@ -77,6 +67,8 @@
         administrator_login_password if administrator_login_password is not None else '*****',
         _create_postgresql_connection_string(host, administrator_login_password)
     )
+
+
 """
 def _flexible_server_create(cmd, client, resource_group_name, server_name, sku_name, tier,
                    location=None, storage_mb=None, administrator_login=None, administrator_login_password=None, version=None,
@@ -109,8 +101,6 @@
         parameters.identity = postgresql.models.flexibleservers.Identity(type=postgresql.models.flexibleservers.ResourceIdentityType.system_assigned.value)
     return client.create(resource_group_name, server_name, parameters)
 """
-
-
 # Need to replace source server name with source server id, so customer server restore function
 # The parameter list should be the same as that in factory to use the ParametersContext
 # arguments and validators
@@ -263,13 +253,11 @@
 
 
 def _update_local_contexts(cmd, server_name, resource_group_name, location):
-    cmd.cli_ctx.local_context.set(['postgres flexible-server'], 'server_name',
+    cmd.cli_ctx.local_context.set(['postgres flexible-server'], 'server-name',
                                   server_name)  # Setting the server name in the local context
-    cmd.cli_ctx.local_context.set(['all'], 'location',
+    cmd.cli_ctx.local_context.set(['postgres flexible-server'], 'location',
                                   location)  # Setting the location in the local context
-    cmd.cli_ctx.local_context.set(['all'], 'resource_group_name', resource_group_name)
-    profile = Profile(cli_ctx=cmd.cli_ctx)
-    cmd.cli_ctx.local_context.set(['all'], 'subscription', profile.get_subscription()['id'])
+    cmd.cli_ctx.local_context.set(['postgres flexible-server'], 'resource_group_name', resource_group_name)
 
 
 
