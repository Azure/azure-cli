--- conflicted
+++ resolved
@@ -28,12 +28,8 @@
 # Constants
 SERVER_NAME_PREFIX = 'azuredbclitest-'
 SERVER_NAME_MAX_LENGTH = 20
-<<<<<<< HEAD
-GROUP_NAME_PREFIX = 'azuredbclitest-'
-GROUP_NAME_MAX_LENGTH = 20
 SERVER_LOGIN_PWD_PREFIX = 'cliPwd'
 SERVER_LOGIN_PWD_MAX_LENGTH = 15
-=======
 
 
 class ServerPreparer(AbstractPreparer, SingleValueReplacer):
@@ -65,7 +61,6 @@
 
     def _get_resource_group(self, **kwargs):
         return kwargs.get(self.resource_group_parameter_name)
->>>>>>> 1ec66e16
 
 
 class FlexibleServerMgmtScenarioTest(ScenarioTest):
@@ -472,8 +467,7 @@
         # clean up servers
         self.cmd('{} flexible-server delete -g {} --name {} --yes'
                  .format(database_engine, resource_group, replicas[0]), checks=NoneCheck())
-<<<<<<< HEAD
-        self.cmd('{} flexible-server delete -g {} --name {} --force'
+        self.cmd('{} flexible-server delete -g {} --name {} --yes'
                  .format(database_engine, resource_group, replicas[1]), checks=NoneCheck())
 
 
@@ -534,7 +528,7 @@
                                 JMESPathCheck('startIpAddress', start_ip_address)]
 
         # firewall-rule create
-        self.cmd('{} flexible-server firewall-rule create -g {} -s {} --name {} '
+        self.cmd('{} flexible-server firewall-rule create -g {} -n {} --rule-name {} '
                  '--start-ip-address {} --end-ip-address {}'
                  .format(database_engine, resource_group, server_name, firewall_rule_name, start_ip_address, end_ip_address),
                  checks=firewall_rule_checks)
@@ -588,7 +582,7 @@
                                 JMESPathCheck('startIpAddress', start_ip_address)]
 
         # firewall-rule create
-        self.cmd('{} flexible-server firewall-rule create -g {} -s {} --name {} '
+        self.cmd('{} flexible-server firewall-rule create -g {} -n {} --rule-name {} '
                  '--start-ip-address {} --end-ip-address {} '
                  .format(database_engine, resource_group, server_name, firewall_rule_name, start_ip_address, end_ip_address),
                  checks=firewall_rule_checks)
@@ -596,8 +590,4 @@
         # test connection to the server without command/database specified and with firewall, but vnet
         self.cmd('{} flexible-server connect -n {} -u {} -p {}'.
                  format(database_engine, server_name, username, generated_password),
-                 expect_failure=True)
-=======
-        self.cmd('{} flexible-server delete -g {} --name {} --yes'
-                 .format(database_engine, resource_group, replicas[1]), checks=NoneCheck())
->>>>>>> 1ec66e16
+                 expect_failure=True)