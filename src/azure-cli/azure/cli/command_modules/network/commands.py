# --------------------------------------------------------------------------------------------
# Copyright (c) Microsoft Corporation. All rights reserved.
# Licensed under the MIT License. See License.txt in the project root for license information.
# --------------------------------------------------------------------------------------------
# pylint: disable=line-too-long,too-many-lines

from azure.cli.core.commands import DeploymentOutputLongRunningOperation
from azure.cli.core.commands.arm import (
    deployment_validate_table_format, handle_template_based_exception)
from azure.cli.core.commands import CliCommandType
from azure.cli.core.profiles import get_api_version, ResourceType

from azure.cli.command_modules.network._client_factory import (
<<<<<<< HEAD
    cf_packet_capture,
=======
    cf_network_watcher,
>>>>>>> a4c0816d
    cf_dns_mgmt_record_sets, cf_dns_mgmt_zones,
    cf_connection_monitor,
    cf_dns_references,
    cf_virtual_router, cf_virtual_router_peering)
from azure.cli.command_modules.network._format import (
    transform_local_gateway_table_output, transform_dns_record_set_output,
    transform_dns_record_set_table_output, transform_dns_zone_table_output,
    transform_public_ip_create_output,
    transform_traffic_manager_create_output,
    transform_geographic_hierachy_table_output,
    transform_service_community_table_output, transform_waf_rule_sets_table_output,
    transform_network_usage_table, transform_nsg_rule_table_output,
    transform_vnet_table_output, transform_effective_route_table, transform_effective_nsg,
    transform_vnet_gateway_routes_table, transform_vnet_gateway_bgp_peer_table)
from azure.cli.command_modules.network._validators import (
    process_ag_create_namespace,
    process_lb_create_namespace, process_nw_cm_v2_create_namespace,
    process_nw_cm_v2_endpoint_namespace, process_nw_cm_v2_test_configuration_namespace,
    process_nw_cm_v2_test_group, process_nw_cm_v2_output_namespace,
<<<<<<< HEAD
    process_nw_flow_log_show_namespace,
    process_nw_packet_capture_create_namespace,
=======
    process_nw_flow_log_set_namespace, process_nw_flow_log_create_namespace, process_nw_flow_log_show_namespace,
    process_nw_troubleshooting_start_namespace, process_nw_troubleshooting_show_namespace,
>>>>>>> a4c0816d
    process_public_ip_create_namespace,
    process_vpn_connection_create_namespace,
    process_appgw_waf_policy_update, process_cross_region_lb_create_namespace)

NETWORK_VROUTER_DEPRECATION_INFO = 'network routeserver'
NETWORK_VROUTER_PEERING_DEPRECATION_INFO = 'network routeserver peering'


# pylint: disable=too-many-locals, too-many-statements
def load_command_table(self, _):

    # region Command Types
    network_dns_zone_sdk = CliCommandType(
        operations_tmpl='azure.mgmt.dns.operations#ZonesOperations.{}',
        client_factory=cf_dns_mgmt_zones,
        resource_type=ResourceType.MGMT_NETWORK_DNS
    )

    network_dns_record_set_sdk = CliCommandType(
        operations_tmpl='azure.mgmt.dns.operations#RecordSetsOperations.{}',
        client_factory=cf_dns_mgmt_record_sets,
        resource_type=ResourceType.MGMT_NETWORK_DNS
    )

    network_dns_reference_sdk = CliCommandType(
        operations_tmpl='azure.mgmt.dns.operations#DnsResourceReferenceOperations.{}',
        client_factory=cf_dns_references,
        resource_type=ResourceType.MGMT_NETWORK_DNS,
        min_api='2018-05-01'
    )

    network_watcher_cm_sdk = CliCommandType(
        operations_tmpl='azure.mgmt.network.operations#ConnectionMonitorsOperations.{}',
        client_factory=cf_connection_monitor
    )

<<<<<<< HEAD
    network_watcher_pc_sdk = CliCommandType(
        operations_tmpl='azure.mgmt.network.operations#PacketCapturesOperations.{}',
        client_factory=cf_packet_capture
=======
    network_watcher_flow_log_sdk = CliCommandType(
        operations_tmpl='azure.mgmt.network.operations#FlowLogsOperations.{}',
        client_factory=cf_flow_logs,
    )

    network_watcher_flow_log_update_sdk = CliCommandType(
        operations_tmpl='azure.cli.command_modules.network.custom#{}',
        client_factory=cf_flow_logs,
>>>>>>> a4c0816d
    )

    network_vrouter_sdk = CliCommandType(
        operations_tmpl='azure.mgmt.network.operations#VirtualRoutersOperations.{}',
        client_factory=cf_virtual_router,
        min_api='2019-08-01'
    )

    network_vrouter_update_sdk = CliCommandType(
        operations_tmpl='azure.cli.command_modules.network.custom#{}',
        client_factory=cf_virtual_router,
        min_api='2019-08-01'
    )

    network_vrouter_peering_sdk = CliCommandType(
        operations_tmpl='azure.mgmt.network.operations#VirtualRouterPeeringsOperations.{}',
        client_factory=cf_virtual_router_peering,
        min_api='2019-08-01'
    )

    network_vrouter_peering_update_sdk = CliCommandType(
        operations_tmpl='azure.cli.command_modules.network.custom#{}',
        client_factory=cf_virtual_router_peering,
        min_api='2019-08-01'
    )
    # endregion

    # region NetworkRoot
    with self.command_group('network'):
        from azure.cli.command_modules.network.custom import UsagesList
        self.command_table['network list-usages'] = UsagesList(loader=self,
                                                               table_transformer=transform_network_usage_table)
    # endregion

    # region ApplicationGateways
    with self.command_group("network application-gateway") as g:
        from .custom import ApplicationGatewayUpdate
        self.command_table["network application-gateway update"] = ApplicationGatewayUpdate(loader=self)
        g.custom_command("show-backend-health", "show_ag_backend_health")
        g.custom_command("create", "create_application_gateway",
                         transform=DeploymentOutputLongRunningOperation(self.cli_ctx),
                         supports_no_wait=True,
                         table_transformer=deployment_validate_table_format,
                         validator=process_ag_create_namespace,
                         exception_handler=handle_template_based_exception)

    with self.command_group("network application-gateway address-pool"):
        from .custom import AddressPoolCreate, AddressPoolUpdate
        self.command_table["network application-gateway address-pool create"] = AddressPoolCreate(loader=self)
        self.command_table["network application-gateway address-pool update"] = AddressPoolUpdate(loader=self)

    with self.command_group("network application-gateway auth-cert"):
        from .custom import AuthCertCreate, AuthCertUpdate
        self.command_table["network application-gateway auth-cert create"] = AuthCertCreate(loader=self)
        self.command_table["network application-gateway auth-cert update"] = AuthCertUpdate(loader=self)

    with self.command_group("network application-gateway root-cert"):
        from .custom import RootCertCreate, RootCertUpdate
        self.command_table["network application-gateway root-cert create"] = RootCertCreate(loader=self)
        self.command_table["network application-gateway root-cert update"] = RootCertUpdate(loader=self)

    with self.command_group("network application-gateway client-cert"):
        from .custom import ClientCertAdd, ClientCertRemove, ClientCertUpdate
        self.command_table["network application-gateway client-cert add"] = ClientCertAdd(loader=self)
        self.command_table["network application-gateway client-cert remove"] = ClientCertRemove(loader=self)
        self.command_table["network application-gateway client-cert update"] = ClientCertUpdate(loader=self)

    with self.command_group("network application-gateway frontend-ip"):
        from .custom import FrontedIPCreate, FrontedIPUpdate
        self.command_table["network application-gateway frontend-ip create"] = FrontedIPCreate(loader=self)
        self.command_table["network application-gateway frontend-ip update"] = FrontedIPUpdate(loader=self)

    with self.command_group("network application-gateway settings"):
        from .custom import SettingsCreate, SettingsUpdate
        self.command_table["network application-gateway settings create"] = SettingsCreate(loader=self)
        self.command_table["network application-gateway settings update"] = SettingsUpdate(loader=self)

    with self.command_group("network application-gateway http-settings"):
        from .custom import HTTPSettingsCreate, HTTPSettingsUpdate
        self.command_table["network application-gateway http-settings create"] = HTTPSettingsCreate(loader=self)
        self.command_table["network application-gateway http-settings update"] = HTTPSettingsUpdate(loader=self)

    with self.command_group("network application-gateway listener"):
        from .custom import ListenerCreate, ListenerUpdate
        self.command_table["network application-gateway listener create"] = ListenerCreate(loader=self)
        self.command_table["network application-gateway listener update"] = ListenerUpdate(loader=self)

    with self.command_group("network application-gateway http-listener"):
        from .custom import HTTPListenerCreate, HTTPListenerUpdate
        self.command_table["network application-gateway http-listener create"] = HTTPListenerCreate(loader=self)
        self.command_table["network application-gateway http-listener update"] = HTTPListenerUpdate(loader=self)

    with self.command_group("network application-gateway identity") as g:
        from .custom import IdentityAssign
        self.command_table["network application-gateway identity assign"] = IdentityAssign(loader=self)
        g.custom_command("remove", "remove_ag_identity", supports_no_wait=True)

    with self.command_group("network application-gateway private-link"):
        from .custom import AGPrivateLinkAdd, AGPrivateLinkRemove, AGPrivateLinkIPConfigAdd
        self.command_table["network application-gateway private-link add"] = AGPrivateLinkAdd(loader=self)
        self.command_table["network application-gateway private-link remove"] = AGPrivateLinkRemove(loader=self)
        self.command_table["network application-gateway private-link ip-config add"] = AGPrivateLinkIPConfigAdd(loader=self)

    with self.command_group("network application-gateway redirect-config"):
        from .custom import RedirectConfigCreate, RedirectConfigUpdate
        self.command_table["network application-gateway redirect-config create"] = RedirectConfigCreate(loader=self)
        self.command_table["network application-gateway redirect-config update"] = RedirectConfigUpdate(loader=self)

    with self.command_group("network application-gateway rewrite-rule"):
        from .custom import AGRewriteRuleCreate, AGRewriteRuleUpdate
        self.command_table["network application-gateway rewrite-rule create"] = AGRewriteRuleCreate(loader=self)
        self.command_table["network application-gateway rewrite-rule update"] = AGRewriteRuleUpdate(loader=self)

    with self.command_group("network application-gateway routing-rule"):
        from .custom import RoutingRuleCreate, RoutingRuleUpdate
        self.command_table["network application-gateway routing-rule create"] = RoutingRuleCreate(loader=self)
        self.command_table["network application-gateway routing-rule update"] = RoutingRuleUpdate(loader=self)

    with self.command_group("network application-gateway rule"):
        from .custom import RuleCreate, RuleUpdate
        self.command_table["network application-gateway rule create"] = RuleCreate(loader=self)
        self.command_table["network application-gateway rule update"] = RuleUpdate(loader=self)

    with self.command_group("network application-gateway ssl-cert"):
        from .custom import SSLCertCreate, SSLCertUpdate
        self.command_table["network application-gateway ssl-cert create"] = SSLCertCreate(loader=self)
        self.command_table["network application-gateway ssl-cert update"] = SSLCertUpdate(loader=self)

    with self.command_group("network application-gateway ssl-policy"):
        from .custom import SSLPolicySet
        self.command_table["network application-gateway ssl-policy set"] = SSLPolicySet(loader=self)

    with self.command_group("network application-gateway ssl-profile"):
        from .custom import SSLProfileAdd, SSLProfileUpdate, SSLProfileRemove
        self.command_table["network application-gateway ssl-profile add"] = SSLProfileAdd(loader=self)
        self.command_table["network application-gateway ssl-profile update"] = SSLProfileUpdate(loader=self)
        self.command_table["network application-gateway ssl-profile remove"] = SSLProfileRemove(loader=self)

    with self.command_group("network application-gateway url-path-map"):
        from .custom import URLPathMapCreate, URLPathMapUpdate, URLPathMapRuleCreate
        self.command_table["network application-gateway url-path-map create"] = URLPathMapCreate(loader=self)
        self.command_table["network application-gateway url-path-map update"] = URLPathMapUpdate(loader=self)
        self.command_table["network application-gateway url-path-map rule create"] = URLPathMapRuleCreate(loader=self)

    with self.command_group("network application-gateway waf-config") as g:
        g.custom_command("list-rule-sets", "list_ag_waf_rule_sets", table_transformer=transform_waf_rule_sets_table_output)
        g.custom_command("set", "set_ag_waf_config", supports_no_wait=True)
        g.custom_show_command("show", "show_ag_waf_config")
    # endregion

    # region ApplicationGatewayWAFPolicy
    with self.command_group("network application-gateway waf-policy"):
        from .custom import WAFCreate
        self.command_table["network application-gateway waf-policy create"] = WAFCreate(loader=self)

    with self.command_group("network application-gateway waf-policy custom-rule match-condition"):
        from .custom import WAFCustomRuleMatchConditionAdd
        self.command_table["network application-gateway waf-policy custom-rule match-condition add"] = WAFCustomRuleMatchConditionAdd(loader=self)

    with self.command_group("network application-gateway waf-policy managed-rule exclusion") as g:
        g.custom_command("remove", "remove_waf_managed_rule_exclusion")
        g.custom_command("list", "list_waf_managed_rules")

    with self.command_group("network application-gateway waf-policy managed-rule exclusion rule-set") as g:
        g.custom_command("add", "add_waf_exclusion_rule_set")
        g.custom_command("remove", "remove_waf_exclusion_rule_set")
        g.custom_command("list", "list_waf_managed_rules")

    with self.command_group("network application-gateway waf-policy managed-rule rule-set") as g:
        g.custom_command("add", "add_waf_managed_rule_set")
        g.custom_command("remove", "remove_waf_managed_rule_set")
        g.custom_command("list", "list_waf_managed_rules")
        g.custom_command("update", "update_waf_managed_rule_set", validator=process_appgw_waf_policy_update)

    with self.command_group("network application-gateway waf-policy policy-setting") as g:
        from .custom import WAFPolicySettingUpdate
        self.command_table["network application-gateway waf-policy policy-setting update"] = WAFPolicySettingUpdate(loader=self)
        g.custom_command("list", "list_waf_policy_setting")
    # endregion

    # region DdosProtectionPlans
    with self.command_group('network ddos-protection', min_api='2018-02-01') as g:
        g.custom_command('create', 'create_ddos_plan')
        g.custom_command('update', 'update_ddos_plan')
    # endregion

    # region DNS
    with self.command_group('network dns', network_dns_reference_sdk, resource_type=ResourceType.MGMT_NETWORK_DNS) as g:
        g.command('list-references', 'get_by_target_resources')

    with self.command_group('network dns zone', network_dns_zone_sdk) as g:
        g.command('delete', 'begin_delete', confirmation=True)
        g.show_command('show', 'get', table_transformer=transform_dns_zone_table_output)
        g.custom_command('list', 'list_dns_zones', table_transformer=transform_dns_zone_table_output)
        g.custom_command('import', 'import_zone')
        g.custom_command('export', 'export_zone')
        g.custom_command('create', 'create_dns_zone', client_factory=cf_dns_mgmt_zones)
        g.generic_update_command('update', custom_func_name='update_dns_zone')

    with self.command_group('network dns record-set') as g:
        g.custom_command('list', 'list_dns_record_set', client_factory=cf_dns_mgmt_record_sets, transform=transform_dns_record_set_output)

    api_version = str(get_api_version(self.cli_ctx, ResourceType.MGMT_NETWORK_DNS))
    api_version = api_version.replace('-', '_')
    dns_doc_string = 'azure.mgmt.dns.v' + api_version + '.operations#RecordSetsOperations.create_or_update'

    supported_records = ['a', 'aaaa', 'mx', 'ns', 'ptr', 'srv', 'txt']
    if self.supported_api_version(resource_type=ResourceType.MGMT_NETWORK_DNS, min_api='2018-02-01'):
        supported_records.append('caa')
    for record in supported_records:
        with self.command_group('network dns record-set {}'.format(record), network_dns_record_set_sdk, resource_type=ResourceType.MGMT_NETWORK_DNS) as g:
            g.show_command('show', 'get', transform=transform_dns_record_set_output)
            g.command('delete', 'delete', confirmation=True)
            g.custom_command('list', 'list_dns_record_set', client_factory=cf_dns_mgmt_record_sets, transform=transform_dns_record_set_output, table_transformer=transform_dns_record_set_table_output)
            g.custom_command('create', 'create_dns_record_set', transform=transform_dns_record_set_output, doc_string_source=dns_doc_string)
            g.custom_command('add-record', 'add_dns_{}_record'.format(record), transform=transform_dns_record_set_output)
            g.custom_command('remove-record', 'remove_dns_{}_record'.format(record), transform=transform_dns_record_set_output)
            g.generic_update_command('update', custom_func_name='update_dns_record_set', transform=transform_dns_record_set_output)

    with self.command_group('network dns record-set soa', network_dns_record_set_sdk) as g:
        g.show_command('show', 'get', transform=transform_dns_record_set_output)
        g.custom_command('update', 'update_dns_soa_record', transform=transform_dns_record_set_output)

    with self.command_group('network dns record-set cname', network_dns_record_set_sdk) as g:
        g.show_command('show', 'get', transform=transform_dns_record_set_output)
        g.command('delete', 'delete', confirmation=True)
        g.custom_command('list', 'list_dns_record_set', client_factory=cf_dns_mgmt_record_sets, transform=transform_dns_record_set_output, table_transformer=transform_dns_record_set_table_output)
        g.custom_command('create', 'create_dns_record_set', transform=transform_dns_record_set_output, doc_string_source=dns_doc_string)
        g.custom_command('set-record', 'add_dns_cname_record', transform=transform_dns_record_set_output)
        g.custom_command('remove-record', 'remove_dns_cname_record', transform=transform_dns_record_set_output)
    # endregion

    # region ExpressRoutes
    with self.command_group('network express-route'):
        from azure.cli.command_modules.network.custom import ExpressRouteCreate, ExpressRouteUpdate
        self.command_table['network express-route create'] = ExpressRouteCreate(loader=self)
        self.command_table['network express-route update'] = ExpressRouteUpdate(loader=self)

    with self.command_group('network express-route gateway connection'):
        from azure.cli.command_modules.network.custom import ExpressRouteConnectionUpdate, ExpressRouteConnectionCreate
        self.command_table['network express-route gateway connection create'] = ExpressRouteConnectionCreate(loader=self)
        self.command_table['network express-route gateway connection update'] = ExpressRouteConnectionUpdate(loader=self)

    with self.command_group('network express-route peering'):
        from azure.cli.command_modules.network.custom import ExpressRoutePeeringCreate, ExpressRoutePeeringUpdate
        self.command_table['network express-route peering create'] = ExpressRoutePeeringCreate(loader=self)
        self.command_table['network express-route peering update'] = ExpressRoutePeeringUpdate(loader=self)

    with self.command_group('network express-route port') as g:
        from azure.cli.command_modules.network.custom import ExpressRoutePortCreate
        self.command_table['network express-route port create'] = ExpressRoutePortCreate(loader=self)
        g.custom_command('generate-loa', 'download_generated_loa_as_pdf')

    with self.command_group('network express-route port identity'):
        from azure.cli.command_modules.network.custom import ExpressRoutePortIdentityAssign
        self.command_table['network express-route port identity assign'] = ExpressRoutePortIdentityAssign(loader=self)

    with self.command_group('network express-route port link'):
        from azure.cli.command_modules.network.custom import ExpressRoutePortLinkUpdate
        self.command_table['network express-route port link update'] = ExpressRoutePortLinkUpdate(loader=self)
    # endregion

    # region PrivateEndpoint
    with self.command_group('network private-endpoint'):
        from azure.cli.command_modules.network.custom import PrivateEndpointCreate, PrivateEndpointUpdate
        self.command_table['network private-endpoint create'] = PrivateEndpointCreate(loader=self)
        self.command_table['network private-endpoint update'] = PrivateEndpointUpdate(loader=self)

    with self.command_group('network private-endpoint dns-zone-group'):
        from azure.cli.command_modules.network.custom import PrivateEndpointPrivateDnsZoneGroupCreate, \
            PrivateEndpointPrivateDnsZoneAdd, PrivateEndpointPrivateDnsZoneRemove
        self.command_table['network private-endpoint dns-zone-group create'] = \
            PrivateEndpointPrivateDnsZoneGroupCreate(loader=self)
        self.command_table['network private-endpoint dns-zone-group add'] = \
            PrivateEndpointPrivateDnsZoneAdd(loader=self)
        self.command_table['network private-endpoint dns-zone-group remove'] = \
            PrivateEndpointPrivateDnsZoneRemove(loader=self)

    with self.command_group('network private-endpoint ip-config'):
        from azure.cli.command_modules.network.custom import PrivateEndpointIpConfigAdd, PrivateEndpointIpConfigRemove
        self.command_table['network private-endpoint ip-config add'] = PrivateEndpointIpConfigAdd(loader=self)
        self.command_table['network private-endpoint ip-config remove'] = PrivateEndpointIpConfigRemove(loader=self)

    with self.command_group('network private-endpoint asg'):
        from azure.cli.command_modules.network.custom import PrivateEndpointAsgAdd, PrivateEndpointAsgRemove
        self.command_table['network private-endpoint asg add'] = PrivateEndpointAsgAdd(loader=self)
        self.command_table['network private-endpoint asg remove'] = PrivateEndpointAsgRemove(loader=self)
    # endregion

    # region PrivateLinkServices
    with self.command_group('network private-link-service'):
        from azure.cli.command_modules.network.custom import PrivateLinkServiceCreate, PrivateLinkServiceUpdate
        self.command_table['network private-link-service create'] = PrivateLinkServiceCreate(loader=self)
        self.command_table['network private-link-service update'] = PrivateLinkServiceUpdate(loader=self)

    with self.command_group('network private-link-service connection'):
        from azure.cli.command_modules.network.custom import PrivateEndpointConnectionUpdate
        self.command_table['network private-link-service connection update'] = PrivateEndpointConnectionUpdate(loader=self)

    # TODO: Due to service limitation.
    # with self.command_group('network private-link-service ip-configs', network_private_link_service_sdk) as g:
    #     g.custom_command('add', 'add_private_link_services_ipconfig')
    #     g.custom_command('remove', 'remove_private_link_services_ipconfig')
    # endregion

    # region LoadBalancers
    with self.command_group('network lb') as g:
        g.custom_command('create', 'create_load_balancer',
                         transform=DeploymentOutputLongRunningOperation(self.cli_ctx),
                         supports_no_wait=True,
                         table_transformer=deployment_validate_table_format,
                         validator=process_lb_create_namespace,
                         exception_handler=handle_template_based_exception)
        g.custom_command('list-mapping', 'list_load_balancer_mapping')

    from .operations.load_balancer import LBFrontendIPCreate, LBFrontendIPUpdate
    self.command_table["network lb frontend-ip create"] = LBFrontendIPCreate(loader=self)
    self.command_table["network lb frontend-ip update"] = LBFrontendIPUpdate(loader=self)

    from .operations.load_balancer import LBInboundNatRuleCreate, LBInboundNatRuleUpdate
    self.command_table["network lb inbound-nat-rule create"] = LBInboundNatRuleCreate(loader=self)
    self.command_table["network lb inbound-nat-rule update"] = LBInboundNatRuleUpdate(loader=self)

    from .operations.load_balancer import LBInboundNatPoolCreate, LBInboundNatPoolUpdate
    self.command_table["network lb inbound-nat-pool create"] = LBInboundNatPoolCreate(loader=self)
    self.command_table["network lb inbound-nat-pool update"] = LBInboundNatPoolUpdate(loader=self)

    from .operations.load_balancer import LBRuleCreate, LBRuleUpdate
    self.command_table["network lb rule create"] = LBRuleCreate(loader=self)
    self.command_table["network lb rule update"] = LBRuleUpdate(loader=self)

    from .operations.load_balancer import LBOutboundRuleCreate, LBOutboundRuleUpdate
    self.command_table["network lb outbound-rule create"] = LBOutboundRuleCreate(loader=self)
    self.command_table["network lb outbound-rule update"] = LBOutboundRuleUpdate(loader=self)

    from .operations.load_balancer import LBAddressPoolCreate, LBAddressPoolDelete, LBAddressPoolUpdate
    self.command_table["network lb address-pool create"] = LBAddressPoolCreate(loader=self)
    self.command_table["network lb address-pool delete"] = LBAddressPoolDelete(loader=self)
    self.command_table["network lb address-pool update"] = LBAddressPoolUpdate(loader=self)

    from .operations.load_balancer import LBAddressPoolAddressAdd, LBAddressPoolAddressRemove, LBAddressPoolAddressUpdate
    self.command_table["network lb address-pool address add"] = LBAddressPoolAddressAdd(loader=self)
    self.command_table["network lb address-pool address remove"] = LBAddressPoolAddressRemove(loader=self)
    self.command_table["network lb address-pool address update"] = LBAddressPoolAddressUpdate(loader=self)

    from .operations.load_balancer import LBAddressPoolTunnelInterfaceAdd, LBAddressPoolTunnelInterfaceRemove, LBAddressPoolTunnelInterfaceUpdate
    self.command_table["network lb address-pool tunnel-interface add"] = LBAddressPoolTunnelInterfaceAdd(loader=self)
    self.command_table["network lb address-pool tunnel-interface remove"] = LBAddressPoolTunnelInterfaceRemove(loader=self)
    self.command_table["network lb address-pool tunnel-interface update"] = LBAddressPoolTunnelInterfaceUpdate(loader=self)

    from .operations.load_balancer import LBProbeCreate, LBProbeUpdate
    self.command_table["network lb probe create"] = LBProbeCreate(loader=self)
    self.command_table["network lb probe update"] = LBProbeUpdate(loader=self)

    # endregion

    # region cross-region load balancer
    with self.command_group('network cross-region-lb') as g:
        g.custom_command('create', 'create_cross_region_load_balancer', transform=DeploymentOutputLongRunningOperation(self.cli_ctx), supports_no_wait=True, table_transformer=deployment_validate_table_format, validator=process_cross_region_lb_create_namespace, exception_handler=handle_template_based_exception)

        from .aaz.latest.network.lb import Wait
        from .operations.load_balancer import CrossRegionLoadBalancerShow, CrossRegionLoadBalancerDelete, CrossRegionLoadBalancerUpdate, CrossRegionLoadBalancerList
        self.command_table['network cross-region-lb show'] = CrossRegionLoadBalancerShow(loader=self)
        self.command_table['network cross-region-lb delete'] = CrossRegionLoadBalancerDelete(loader=self)
        self.command_table['network cross-region-lb list'] = CrossRegionLoadBalancerList(loader=self)
        self.command_table['network cross-region-lb update'] = CrossRegionLoadBalancerUpdate(loader=self)
        self.command_table['network cross-region-lb wait'] = Wait(loader=self)

    with self.command_group('network cross-region-lb frontend-ip') as g:
        from .operations.load_balancer import CrossRegionLoadBalancerFrontendIPShow, CrossRegionLoadBalancerFrontendIPList, CrossRegionLoadBalancerFrontendIPDelete, CrossRegionLoadBalancerFrontendIPCreate, CrossRegionLoadBalancerFrontendIPUpdate
        self.command_table['network cross-region-lb frontend-ip show'] = CrossRegionLoadBalancerFrontendIPShow(loader=self)
        self.command_table['network cross-region-lb frontend-ip delete'] = CrossRegionLoadBalancerFrontendIPDelete(loader=self)
        self.command_table['network cross-region-lb frontend-ip list'] = CrossRegionLoadBalancerFrontendIPList(loader=self)
        self.command_table['network cross-region-lb frontend-ip create'] = CrossRegionLoadBalancerFrontendIPCreate(loader=self)
        self.command_table['network cross-region-lb frontend-ip update'] = CrossRegionLoadBalancerFrontendIPUpdate(loader=self)

    with self.command_group('network cross-region-lb rule') as g:
        from .operations.load_balancer import CrossRegionLoadBalancerRuleShow, CrossRegionLoadBalancerRuleDelete, CrossRegionLoadBalancerRuleList, CrossRegionLoadBalancerRuleCreate, CrossRegionLoadBalancerRuleUpdate
        self.command_table['network cross-region-lb rule show'] = CrossRegionLoadBalancerRuleShow(loader=self)
        self.command_table['network cross-region-lb rule delete'] = CrossRegionLoadBalancerRuleDelete(loader=self)
        self.command_table['network cross-region-lb rule list'] = CrossRegionLoadBalancerRuleList(loader=self)
        self.command_table['network cross-region-lb rule create'] = CrossRegionLoadBalancerRuleCreate(loader=self)
        self.command_table['network cross-region-lb rule update'] = CrossRegionLoadBalancerRuleUpdate(loader=self)

    with self.command_group('network cross-region-lb address-pool') as g:
        from .operations.load_balancer import CrossRegionLoadBalancerAddressPoolCreate, CrossRegionLoadBalancerAddressPoolUpdate, CrossRegionLoadBalancerAddressPoolList, CrossRegionLoadBalancerAddressPoolDelete, CrossRegionLoadBalancerAddressPoolShow
        self.command_table['network cross-region-lb address-pool show'] = CrossRegionLoadBalancerAddressPoolShow(loader=self)
        self.command_table['network cross-region-lb address-pool delete'] = CrossRegionLoadBalancerAddressPoolDelete(loader=self)
        self.command_table['network cross-region-lb address-pool list'] = CrossRegionLoadBalancerAddressPoolList(loader=self)
        self.command_table['network cross-region-lb address-pool create'] = CrossRegionLoadBalancerAddressPoolCreate(loader=self)
        self.command_table['network cross-region-lb address-pool update'] = CrossRegionLoadBalancerAddressPoolUpdate(loader=self)

    with self.command_group('network cross-region-lb address-pool address') as g:
        from .operations.load_balancer import CrossRegionLoadBalancerAddressPoolAddressAdd, CrossRegionLoadBalancerAddressPoolAddressUpdate, CrossRegionLoadBalancerAddressPoolAddressRemove, CrossRegionLoadBalancerAddressPoolAddressList, CrossRegionLoadBalancerAddressPoolAddressShow
        self.command_table['network cross-region-lb address-pool address add'] = CrossRegionLoadBalancerAddressPoolAddressAdd(loader=self)
        self.command_table['network cross-region-lb address-pool address remove'] = CrossRegionLoadBalancerAddressPoolAddressRemove(loader=self)
        self.command_table['network cross-region-lb address-pool address update'] = CrossRegionLoadBalancerAddressPoolAddressUpdate(loader=self)
        self.command_table['network cross-region-lb address-pool address list'] = CrossRegionLoadBalancerAddressPoolAddressList(loader=self)
        self.command_table['network cross-region-lb address-pool address show'] = CrossRegionLoadBalancerAddressPoolAddressShow(loader=self)
    # endregion

    # region LocalGateways
    with self.command_group('network local-gateway'):
        from .aaz.latest.network.local_gateway import List
        self.command_table['network local-gateway list'] = List(loader=self, table_transformer=transform_local_gateway_table_output)
    # endregion

    # region NetworkInterfaces: (NIC)
    with self.command_group("network nic"):
        from .aaz.latest.network.nic import ListEffectiveNsg, ShowEffectiveRouteTable
        from .custom import NICCreate, NICUpdate
        self.command_table["network nic create"] = NICCreate(loader=self)
        self.command_table["network nic update"] = NICUpdate(loader=self)
        self.command_table["network nic list-effective-nsg"] = ListEffectiveNsg(loader=self, table_transformer=transform_effective_nsg)
        self.command_table["network nic show-effective-route-table"] = ShowEffectiveRouteTable(loader=self, table_transformer=transform_effective_route_table)

    with self.command_group("network nic ip-config"):
        from .custom import NICIPConfigCreate, NICIPConfigUpdate, NICIPConfigNATAdd, NICIPConfigNATRemove
        self.command_table["network nic ip-config create"] = NICIPConfigCreate(loader=self)
        self.command_table["network nic ip-config update"] = NICIPConfigUpdate(loader=self)
        self.command_table["network nic ip-config inbound-nat-rule add"] = NICIPConfigNATAdd(loader=self)
        self.command_table["network nic ip-config inbound-nat-rule remove"] = NICIPConfigNATRemove(loader=self)

    with self.command_group("network nic ip-config address-pool") as g:
        g.custom_command("add", "add_nic_ip_config_address_pool")
        g.custom_command("remove", "remove_nic_ip_config_address_pool")
    # endregion

    # region NetworkSecurityGroups
    with self.command_group("network nsg") as g:
        from .custom import NSGCreate
        self.command_table["network nsg create"] = NSGCreate(loader=self)

    with self.command_group("network nsg rule") as g:
        from .custom import NSGRuleCreate, NSGRuleUpdate
        from .aaz.latest.network.nsg.rule import Show
        self.command_table["network nsg rule create"] = NSGRuleCreate(loader=self)
        self.command_table["network nsg rule update"] = NSGRuleUpdate(loader=self)
        self.command_table["network nsg rule show"] = Show(loader=self, table_transformer=transform_nsg_rule_table_output)
        g.custom_command("list", "list_nsg_rules", table_transformer=lambda x: [transform_nsg_rule_table_output(i) for i in x])
    # endregion

    # region NetworkWatchers
    with self.command_group("network watcher") as g:
        from .operations.watcher import RunConfigurationDiagnostic, ShowNextHop, ShowSecurityGroupView, ShowTopology, TestConnectivity, TestIPFlow
        self.command_table["network watcher test-ip-flow"] = TestIPFlow(loader=self)
        self.command_table["network watcher show-next-hop"] = ShowNextHop(loader=self)
        self.command_table["network watcher show-security-group-view"] = ShowSecurityGroupView(loader=self)
        self.command_table["network watcher run-configuration-diagnostic"] = RunConfigurationDiagnostic(loader=self)
        self.command_table["network watcher show-topology"] = ShowTopology(loader=self)
        self.command_table["network watcher test-connectivity"] = TestConnectivity(loader=self)
        g.custom_command("configure", "configure_network_watcher")

    with self.command_group('network watcher connection-monitor', network_watcher_cm_sdk, client_factory=cf_connection_monitor, min_api='2018-01-01') as g:
        g.custom_command('create', 'create_nw_connection_monitor', validator=process_nw_cm_v2_create_namespace)
        # g.command('delete', 'begin_delete')
        # g.show_command('show', 'get')
        # g.command('stop', 'begin_stop')
        # g.command('start', 'begin_start')
        # g.command('query', 'begin_query')
        # g.command('list', 'list')

    from .operations.watcher import WatcherConnectionMonitorStart, WatcherConnectionMonitorStop, \
        WatcherConnectionMonitorList, WatcherConnectionMonitorQuery, WatcherConnectionMonitorShow, \
        WatcherConnectionMonitorDelete
    self.command_table["network watcher connection-monitor start"] = WatcherConnectionMonitorStart(loader=self)
    self.command_table["network watcher connection-monitor stop"] = WatcherConnectionMonitorStop(loader=self)
    self.command_table["network watcher connection-monitor list"] = WatcherConnectionMonitorList(loader=self)
    self.command_table["network watcher connection-monitor query"] = WatcherConnectionMonitorQuery(loader=self)
    self.command_table["network watcher connection-monitor delete"] = WatcherConnectionMonitorDelete(loader=self)
    self.command_table["network watcher connection-monitor show"] = WatcherConnectionMonitorShow(loader=self)

    with self.command_group('network watcher connection-monitor endpoint',
                            network_watcher_cm_sdk,
                            min_api='2019-11-01',
                            client_factory=cf_connection_monitor,
                            is_preview=True,
                            validator=process_nw_cm_v2_endpoint_namespace) as g:
        g.custom_command('add', 'add_nw_connection_monitor_v2_endpoint')
        g.custom_command('remove', 'remove_nw_connection_monitor_v2_endpoint')
        g.custom_show_command('show', 'show_nw_connection_monitor_v2_endpoint')
        g.custom_command('list', 'list_nw_connection_monitor_v2_endpoint')

    with self.command_group('network watcher connection-monitor test-configuration',
                            network_watcher_cm_sdk,
                            min_api='2019-11-01',
                            client_factory=cf_connection_monitor,
                            is_preview=True,
                            validator=process_nw_cm_v2_test_configuration_namespace) as c:
        c.custom_command('add', 'add_nw_connection_monitor_v2_test_configuration')
        c.custom_command('remove', 'remove_nw_connection_monitor_v2_test_configuration')
        c.custom_show_command('show', 'show_nw_connection_monitor_v2_test_configuration')
        c.custom_command('list', 'list_nw_connection_monitor_v2_test_configuration')

    with self.command_group('network watcher connection-monitor test-group',
                            network_watcher_cm_sdk,
                            min_api='2019-11-01',
                            client_factory=cf_connection_monitor,
                            is_preview=True,
                            validator=process_nw_cm_v2_test_group) as c:
        c.custom_command('add', 'add_nw_connection_monitor_v2_test_group')
        c.custom_command('remove', 'remove_nw_connection_monitor_v2_test_group')
        c.custom_show_command('show', 'show_nw_connection_monitor_v2_test_group')
        c.custom_command('list', 'list_nw_connection_monitor_v2_test_group')

    with self.command_group('network watcher connection-monitor output',
                            network_watcher_cm_sdk,
                            min_api='2019-11-01',
                            client_factory=cf_connection_monitor,
                            is_preview=True,
                            validator=process_nw_cm_v2_output_namespace) as c:
        c.custom_command('add', 'add_nw_connection_monitor_v2_output')
        c.custom_command('remove', 'remove_nw_connection_monitor_v2_output')
        c.custom_command('list', 'list_nw_connection_monitor_v2_output')

    with self.command_group("network watcher packet-capture"):
        from .operations.watcher import PacketCaptureCreate, PacketCaptureDelete, PacketCaptureList, PacketCaptureShow, PacketCaptureShowStatus, PacketCaptureStop
        self.command_table["network watcher packet-capture create"] = PacketCaptureCreate(loader=self)
        self.command_table["network watcher packet-capture delete"] = PacketCaptureDelete(loader=self)
        self.command_table["network watcher packet-capture list"] = PacketCaptureList(loader=self)
        self.command_table["network watcher packet-capture show"] = PacketCaptureShow(loader=self)
        self.command_table["network watcher packet-capture show-status"] = PacketCaptureShowStatus(loader=self)
        self.command_table["network watcher packet-capture stop"] = PacketCaptureStop(loader=self)

    # with self.command_group('network watcher flow-log') as g:

    with self.command_group('network watcher flow-log') as g:
        from .operations.watcher import NwFlowLogCreate, NwFlowLogUpdate, NwFlowLogList, NwFlowLogDelete
        self.command_table["network watcher flow-log create"] = NwFlowLogCreate(loader=self)
        self.command_table["network watcher flow-log update"] = NwFlowLogUpdate(loader=self)
        self.command_table["network watcher flow-log list"] = NwFlowLogList(loader=self)
        self.command_table["network watcher flow-log delete"] = NwFlowLogDelete(loader=self)
        g.custom_show_command('show', 'show_nw_flow_logging', validator=process_nw_flow_log_show_namespace)

    with self.command_group('network watcher troubleshooting'):
        from .operations.watcher import NwTroubleshootingStart, NwTroubleshootingShow
        self.command_table["network watcher troubleshooting start"] = NwTroubleshootingStart(loader=self)
        self.command_table["network watcher troubleshooting show"] = NwTroubleshootingShow(loader=self)
    # endregion

    # region PublicIPAddresses
    public_ip_show_table_transform = '{Name:name, ResourceGroup:resourceGroup, Location:location, $zone$Address:ipAddress, AddressVersion:publicIpAddressVersion, AllocationMethod:publicIpAllocationMethod, IdleTimeoutInMinutes:idleTimeoutInMinutes, ProvisioningState:provisioningState}'
    public_ip_show_table_transform = public_ip_show_table_transform.replace('$zone$', 'Zones: (!zones && \' \') || join(` `, zones), ' if self.supported_api_version(min_api='2017-06-01') else ' ')

    with self.command_group('network public-ip') as g:
        from .aaz.latest.network.public_ip import List, Show
        from .custom import PublicIPUpdate
        self.command_table['network public-ip update'] = PublicIPUpdate(loader=self)
        self.command_table['network public-ip list'] = List(loader=self, table_transformer='[].' + public_ip_show_table_transform)
        self.command_table['network public-ip show'] = Show(loader=self, table_transformer=public_ip_show_table_transform)
        g.custom_command('create', 'create_public_ip', transform=transform_public_ip_create_output, validator=process_public_ip_create_namespace)

    with self.command_group('network public-ip prefix'):
        from azure.cli.command_modules.network.custom import PublicIpPrefixCreate
        self.command_table['network public-ip prefix create'] = PublicIpPrefixCreate(loader=self)
    # endregion

    # region RouteFilters
    from azure.cli.command_modules.network.aaz.latest.network.route_filter.rule import ListServiceCommunities
    self.command_table['network route-filter rule list-service-communities'] = ListServiceCommunities(loader=self, table_transformer=transform_service_community_table_output)
    # endregion

    # region TrafficManagers
    with self.command_group('network traffic-manager profile') as g:
        g.custom_command('create', 'create_traffic_manager_profile', transform=transform_traffic_manager_create_output)
        g.custom_command('update', 'update_traffic_manager_profile')

    with self.command_group('network traffic-manager endpoint') as g:
        g.custom_command('create', 'create_traffic_manager_endpoint')
        g.custom_command('update', 'update_traffic_manager_endpoint')
        g.custom_command('list', 'list_traffic_manager_endpoints')

    from azure.cli.command_modules.network.aaz.latest.network.traffic_manager.endpoint import ShowGeographicHierarchy
    self.command_table['network traffic-manager endpoint show-geographic-hierarchy'] = ShowGeographicHierarchy(loader=self, table_transformer=transform_geographic_hierachy_table_output)
    # endregion

    # region VirtualNetworks
    with self.command_group("network vnet") as g:
        from .aaz.latest.network.vnet import List
        from .custom import VNetCreate, VNetUpdate
        self.command_table["network vnet create"] = VNetCreate(loader=self)
        self.command_table["network vnet update"] = VNetUpdate(loader=self)
        self.command_table['network vnet list'] = List(loader=self, table_transformer=transform_vnet_table_output)
        g.custom_command("list-available-ips", "list_available_ips", is_preview=True)

    with self.command_group("network vnet peering") as g:
        from .custom import VNetPeeringCreate
        self.command_table["network vnet peering create"] = VNetPeeringCreate(loader=self)
        g.custom_command("sync", "sync_vnet_peering")

    with self.command_group("network vnet subnet") as g:
        from .custom import VNetSubnetCreate, VNetSubnetUpdate
        self.command_table["network vnet subnet create"] = VNetSubnetCreate(loader=self)
        self.command_table["network vnet subnet update"] = VNetSubnetUpdate(loader=self)
        g.custom_command("list-available-ips", "subnet_list_available_ips", is_preview=True)
    # endregion

    # region VirtualNetworkGateways
    with self.command_group('network vnet-gateway'):
        from .custom import VnetGatewayCreate, VnetGatewayUpdate, VnetGatewayVpnConnectionsDisconnect
        from .aaz.latest.network.vnet_gateway import ListBgpPeerStatus, ListAdvertisedRoutes, ListLearnedRoutes
        self.command_table['network vnet-gateway create'] = VnetGatewayCreate(loader=self)
        self.command_table['network vnet-gateway update'] = VnetGatewayUpdate(loader=self)
        self.command_table['network vnet-gateway disconnect-vpn-connections'] = VnetGatewayVpnConnectionsDisconnect(loader=self)
        self.command_table['network vnet-gateway list-bgp-peer-status'] = ListBgpPeerStatus(loader=self, table_transformer=transform_vnet_gateway_bgp_peer_table)
        self.command_table['network vnet-gateway list-advertised-routes'] = ListAdvertisedRoutes(loader=self, table_transformer=transform_vnet_gateway_routes_table)
        self.command_table['network vnet-gateway list-learned-routes'] = ListLearnedRoutes(loader=self, table_transformer=transform_vnet_gateway_routes_table)

    with self.command_group('network vnet-gateway packet-capture'):
        from .aaz.latest.network.vnet_gateway import Wait
        self.command_table['network vnet-gateway packet-capture wait'] = Wait(loader=self)

    with self.command_group('network vnet-gateway vpn-client') as g:
        g.custom_command('generate', 'generate_vpn_client')

    with self.command_group('network vnet-gateway vpn-client ipsec-policy'):
        from .aaz.latest.network.vnet_gateway import Wait
        self.command_table['network vnet-gateway vpn-client ipsec-policy wait'] = Wait(loader=self)

    with self.command_group('network vnet-gateway revoked-cert'):
        from .custom import VnetGatewayRevokedCertCreate
        self.command_table['network vnet-gateway revoked-cert create'] = VnetGatewayRevokedCertCreate(loader=self)

    with self.command_group('network vnet-gateway root-cert'):
        from .custom import VnetGatewayRootCertCreate
        self.command_table['network vnet-gateway root-cert create'] = VnetGatewayRootCertCreate(loader=self)

    with self.command_group('network vnet-gateway ipsec-policy') as g:
        from .custom import VnetGatewayIpsecPolicyAdd
        self.command_table['network vnet-gateway ipsec-policy add'] = VnetGatewayIpsecPolicyAdd(loader=self)
        g.custom_command('clear', 'clear_vnet_gateway_ipsec_policies', supports_no_wait=True)

    with self.command_group('network vnet-gateway aad') as g:
        from .custom import VnetGatewayAadAssign
        self.command_table['network vnet-gateway aad assign'] = VnetGatewayAadAssign(loader=self)
        g.custom_command('remove', 'remove_vnet_gateway_aad', supports_no_wait=True)

    with self.command_group('network vnet-gateway nat-rule'):
        from .custom import VnetGatewayNatRuleAdd, VnetGatewayNatRuleShow, VnetGatewayNatRuleRemove
        self.command_table['network vnet-gateway nat-rule add'] = VnetGatewayNatRuleAdd(loader=self)
        self.command_table['network vnet-gateway nat-rule list'] = VnetGatewayNatRuleShow(loader=self)
        self.command_table['network vnet-gateway nat-rule remove'] = VnetGatewayNatRuleRemove(loader=self)
    # endregion

    # region VirtualNetworkGatewayConnections
    with self.command_group('network vpn-connection') as g:
        from .custom import VpnConnectionUpdate, VpnConnectionDeviceConfigScriptShow
        self.command_table['network vpn-connection update'] = VpnConnectionUpdate(loader=self)
        self.command_table['network vpn-connection show-device-config-script'] = VpnConnectionDeviceConfigScriptShow(loader=self)
        g.custom_command('create', 'create_vpn_connection', transform=DeploymentOutputLongRunningOperation(self.cli_ctx), table_transformer=deployment_validate_table_format, validator=process_vpn_connection_create_namespace, exception_handler=handle_template_based_exception)
        g.custom_command('list', 'list_vpn_connections')

    with self.command_group('network vpn-connection shared-key'):
        from .custom import VpnConnSharedKeyUpdate
        self.command_table['network vpn-connection shared-key update'] = VpnConnSharedKeyUpdate(loader=self)

    with self.command_group('network vpn-connection ipsec-policy') as g:
        from .custom import VpnConnIpsecPolicyAdd
        self.command_table['network vpn-connection ipsec-policy add'] = VpnConnIpsecPolicyAdd(loader=self)
        g.custom_command('clear', 'clear_vpn_conn_ipsec_policies', supports_no_wait=True)

    with self.command_group('network vpn-connection packet-capture'):
        from .custom import VpnConnPackageCaptureStop
        from .aaz.latest.network.vpn_connection import Wait
        self.command_table['network vpn-connection packet-capture stop'] = VpnConnPackageCaptureStop(loader=self)
        self.command_table['network vpn-connection packet-capture wait'] = Wait(loader=self)
    # endregion

    # region VirtualRouter
    with self.command_group('network vrouter', network_vrouter_sdk,
                            deprecate_info=self.deprecate(redirect=NETWORK_VROUTER_DEPRECATION_INFO, hide=True)) as g:
        g.custom_command('create', 'create_virtual_router')
        g.generic_update_command('update',
                                 getter_name='virtual_router_update_getter',
                                 getter_type=network_vrouter_update_sdk,
                                 setter_name='virtual_router_update_setter',
                                 setter_type=network_vrouter_update_sdk,
                                 custom_func_name='update_virtual_router')
        g.custom_command('delete', 'delete_virtual_router')
        g.custom_show_command('show', 'show_virtual_router')
        g.custom_command('list', 'list_virtual_router')

    with self.command_group(
            'network vrouter peering', network_vrouter_peering_sdk,
            deprecate_info=self.deprecate(redirect=NETWORK_VROUTER_PEERING_DEPRECATION_INFO, hide=True)) as g:
        g.custom_command('create', 'create_virtual_router_peering')
        g.generic_update_command('update',
                                 getter_name='virtual_router_peering_update_getter',
                                 getter_type=network_vrouter_peering_update_sdk,
                                 setter_name='virtual_router_peering_update_setter',
                                 setter_type=network_vrouter_peering_update_sdk,
                                 custom_func_name='update_virtual_router_peering')
        g.custom_command('delete', 'delete_virtual_router_peering')
        g.custom_show_command('show', 'show_virtual_router_peering')
        g.custom_command('list', 'list_virtual_router_peering')
    # endregion

    # region VirtualHub
    with self.command_group('network routeserver') as g:
        g.custom_command('create', 'create_virtual_hub')
        g.custom_command('delete', 'delete_virtual_hub', supports_no_wait=True, confirmation=True)
    # endregion

    # region PrivateLinkResource and PrivateEndpointConnection
    plr_and_pec_custom = CliCommandType(operations_tmpl='azure.cli.command_modules.network.private_link_resource_and_endpoint_connections.custom#{}')
    with self.command_group('network private-link-resource', custom_command_type=plr_and_pec_custom) as g:
        g.custom_show_command('list', 'list_private_link_resource')
    with self.command_group('network private-endpoint-connection', custom_command_type=plr_and_pec_custom) as g:
        g.custom_command('approve', 'approve_private_endpoint_connection')
        g.custom_command('reject', 'reject_private_endpoint_connection')
        g.custom_command('delete', 'remove_private_endpoint_connection', confirmation=True)
        g.custom_show_command('show', 'show_private_endpoint_connection')
        g.custom_command('list', 'list_private_endpoint_connection')
    # endregion<|MERGE_RESOLUTION|>--- conflicted
+++ resolved
@@ -11,15 +11,11 @@
 from azure.cli.core.profiles import get_api_version, ResourceType
 
 from azure.cli.command_modules.network._client_factory import (
-<<<<<<< HEAD
-    cf_packet_capture,
-=======
     cf_network_watcher,
->>>>>>> a4c0816d
     cf_dns_mgmt_record_sets, cf_dns_mgmt_zones,
     cf_connection_monitor,
     cf_dns_references,
-    cf_virtual_router, cf_virtual_router_peering)
+    cf_virtual_router, cf_virtual_router_peering, cf_flow_logs)
 from azure.cli.command_modules.network._format import (
     transform_local_gateway_table_output, transform_dns_record_set_output,
     transform_dns_record_set_table_output, transform_dns_zone_table_output,
@@ -31,17 +27,13 @@
     transform_vnet_table_output, transform_effective_route_table, transform_effective_nsg,
     transform_vnet_gateway_routes_table, transform_vnet_gateway_bgp_peer_table)
 from azure.cli.command_modules.network._validators import (
+    get_network_watcher_from_location,
     process_ag_create_namespace,
     process_lb_create_namespace, process_nw_cm_v2_create_namespace,
     process_nw_cm_v2_endpoint_namespace, process_nw_cm_v2_test_configuration_namespace,
     process_nw_cm_v2_test_group, process_nw_cm_v2_output_namespace,
-<<<<<<< HEAD
-    process_nw_flow_log_show_namespace,
-    process_nw_packet_capture_create_namespace,
-=======
     process_nw_flow_log_set_namespace, process_nw_flow_log_create_namespace, process_nw_flow_log_show_namespace,
     process_nw_troubleshooting_start_namespace, process_nw_troubleshooting_show_namespace,
->>>>>>> a4c0816d
     process_public_ip_create_namespace,
     process_vpn_connection_create_namespace,
     process_appgw_waf_policy_update, process_cross_region_lb_create_namespace)
@@ -78,11 +70,6 @@
         client_factory=cf_connection_monitor
     )
 
-<<<<<<< HEAD
-    network_watcher_pc_sdk = CliCommandType(
-        operations_tmpl='azure.mgmt.network.operations#PacketCapturesOperations.{}',
-        client_factory=cf_packet_capture
-=======
     network_watcher_flow_log_sdk = CliCommandType(
         operations_tmpl='azure.mgmt.network.operations#FlowLogsOperations.{}',
         client_factory=cf_flow_logs,
@@ -91,7 +78,6 @@
     network_watcher_flow_log_update_sdk = CliCommandType(
         operations_tmpl='azure.cli.command_modules.network.custom#{}',
         client_factory=cf_flow_logs,
->>>>>>> a4c0816d
     )
 
     network_vrouter_sdk = CliCommandType(
@@ -616,20 +602,35 @@
         self.command_table["network watcher packet-capture show-status"] = PacketCaptureShowStatus(loader=self)
         self.command_table["network watcher packet-capture stop"] = PacketCaptureStop(loader=self)
 
-    # with self.command_group('network watcher flow-log') as g:
-
-    with self.command_group('network watcher flow-log') as g:
-        from .operations.watcher import NwFlowLogCreate, NwFlowLogUpdate, NwFlowLogList, NwFlowLogDelete
-        self.command_table["network watcher flow-log create"] = NwFlowLogCreate(loader=self)
-        self.command_table["network watcher flow-log update"] = NwFlowLogUpdate(loader=self)
-        self.command_table["network watcher flow-log list"] = NwFlowLogList(loader=self)
-        self.command_table["network watcher flow-log delete"] = NwFlowLogDelete(loader=self)
+    with self.command_group('network watcher flow-log', client_factory=cf_network_watcher, min_api='2016-09-01') as g:
+        g.custom_command('configure',
+                         'set_nsg_flow_logging',
+                         validator=process_nw_flow_log_set_namespace,
+                         deprecate_info=self.deprecate(redirect='network watcher flow-log create', hide=False))
         g.custom_show_command('show', 'show_nw_flow_logging', validator=process_nw_flow_log_show_namespace)
 
-    with self.command_group('network watcher troubleshooting'):
-        from .operations.watcher import NwTroubleshootingStart, NwTroubleshootingShow
-        self.command_table["network watcher troubleshooting start"] = NwTroubleshootingStart(loader=self)
-        self.command_table["network watcher troubleshooting show"] = NwTroubleshootingShow(loader=self)
+    with self.command_group('network watcher flow-log',
+                            network_watcher_flow_log_sdk,
+                            client_factory=cf_flow_logs,
+                            min_api='2019-11-01',
+                            validator=get_network_watcher_from_location(remove=False)) as g:
+        g.custom_command('list', 'list_nw_flow_log', validator=get_network_watcher_from_location(remove=False))
+        g.custom_command('delete', 'delete_nw_flow_log', validator=get_network_watcher_from_location(remove=False))
+        g.custom_command('create',
+                         'create_nw_flow_log',
+                         client_factory=cf_flow_logs,
+                         validator=process_nw_flow_log_create_namespace)
+        g.generic_update_command('update',
+                                 getter_name='update_nw_flow_log_getter',
+                                 getter_type=network_watcher_flow_log_update_sdk,
+                                 setter_name='update_nw_flow_log_setter',
+                                 setter_type=network_watcher_flow_log_update_sdk,
+                                 custom_func_name='update_nw_flow_log',
+                                 validator=process_nw_flow_log_create_namespace)
+
+    with self.command_group('network watcher troubleshooting', client_factory=cf_network_watcher, min_api='2016-09-01') as g:
+        g.custom_command('start', 'start_nw_troubleshooting', supports_no_wait=True, validator=process_nw_troubleshooting_start_namespace)
+        g.custom_show_command('show', 'show_nw_troubleshooting_result', validator=process_nw_troubleshooting_show_namespace)
     # endregion
 
     # region PublicIPAddresses
