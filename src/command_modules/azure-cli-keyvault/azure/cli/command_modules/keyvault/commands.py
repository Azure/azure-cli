# --------------------------------------------------------------------------------------------
# Copyright (c) Microsoft Corporation. All rights reserved.
# Licensed under the MIT License. See License.txt in the project root for license information.
# --------------------------------------------------------------------------------------------

from azure.cli.core.commands import CliCommandType
from azure.cli.core.util import empty_on_404
from azure.cli.core.profiles import get_api_version, ResourceType
from ._client_factory import (
    keyvault_client_vaults_factory, keyvault_data_plane_factory)

<<<<<<< HEAD
from ._validators import (
=======
from azure.cli.command_modules.keyvault._client_factory import (
    keyvault_client_vaults_factory, keyvault_data_plane_factory)

from azure.cli.command_modules.keyvault._validators import (
>>>>>>> 1dd89c70
    process_secret_set_namespace, process_certificate_cancel_namespace)


# pylint: disable=too-many-locals, too-many-statements
def load_command_table(self, _):
    mgmt_api_version = str(get_api_version(self.cli_ctx, ResourceType.MGMT_KEYVAULT))
    mgmt_api_version = mgmt_api_version.replace('-', '_')
    data_api_version = str(get_api_version(self.cli_ctx, ResourceType.DATA_KEYVAULT))
    data_api_version = data_api_version.replace('-', '_')
    # region Command Types
    kv_vaults_custom = CliCommandType(
        operations_tmpl='azure.cli.command_modules.keyvault.custom#{}',
        client_factory=keyvault_client_vaults_factory
    )

    kv_vaults_sdk = CliCommandType(
        operations_tmpl='azure.mgmt.keyvault.operations.vaults_operations#VaultsOperations.{}',
        client_factory=keyvault_client_vaults_factory,
        resource_type=ResourceType.MGMT_KEYVAULT
    )

    kv_data_sdk = CliCommandType(
        operations_tmpl='azure.keyvault.key_vault_client#KeyVaultClient.{}',
        client_factory=keyvault_data_plane_factory,
        resource_type=ResourceType.DATA_KEYVAULT
    )
    # endregion

    def _data_sdk_path(method):
        return kv_data_sdk.settings['operations_tmpl'].format(method)

    # Management Plane Commands
    with self.command_group('keyvault', kv_vaults_sdk, client_factory=keyvault_client_vaults_factory) as g:
        g.custom_command('create', 'create_keyvault', doc_string_source='azure.mgmt.keyvault.v' + mgmt_api_version + '.models#VaultProperties')
        g.custom_command('recover', 'recover_keyvault')
        g.custom_command('list', 'list_keyvault')
        g.command('show', 'get', exception_handler=empty_on_404)
        g.command('delete', 'delete')
        g.command('purge', 'purge_deleted')
        g.custom_command('set-policy', 'set_policy')
        g.custom_command('delete-policy', 'delete_policy')
        g.command('list-deleted', 'list_deleted')
        g.generic_update_command('update', setter_name='update_keyvault_setter', setter_type=kv_vaults_custom,
                                 custom_func_name='update_keyvault')

<<<<<<< HEAD
    with self.command_group('keyvault network-rule', kv_vaults_sdk, min_api='2018-02-14', client_factory=keyvault_client_vaults_factory) as g:
        g.custom_command('add', 'add_network_rule')
        g.custom_command('remove', 'remove_network_rule')
        g.custom_command('list', 'list_network_rules')
        g.custom_command('list', 'list_network_rules')
=======
    with self.command_group('keyvault network-rule', kv_vaults_sdk, client_factory=keyvault_client_vaults_factory) as g:
        g.custom_command('add', 'add_network_rule')
        g.custom_command('remove', 'remove_network_rule')
        g.custom_command('list', 'list_network_rules')
>>>>>>> 1dd89c70

    # Data Plane Commands
    with self.command_group('keyvault key', kv_data_sdk) as g:
        g.keyvault_command('list', 'get_keys')
        g.keyvault_command('list-versions', 'get_key_versions')
        g.keyvault_command('list-deleted', 'get_deleted_keys')
        g.keyvault_custom('create', 'create_key')#, doc_string_source=_data_sdk_path('create_key'))
        g.keyvault_command('set-attributes', 'update_key')
        g.keyvault_command('show', 'get_key')
        g.keyvault_command('show-deleted', 'get_deleted_key')
        g.keyvault_command('delete', 'delete_key')
        g.keyvault_command('purge', 'purge_deleted_key')
        g.keyvault_command('recover', 'recover_deleted_key')
        g.keyvault_custom('backup', 'backup_key')#, doc_string_source=_data_sdk_path('backup_key'))
        g.keyvault_custom('restore', 'restore_key')#, doc_string_source=_data_sdk_path('restore_key'))
        g.keyvault_custom('import', 'import_key')

    with self.command_group('keyvault secret', kv_data_sdk) as g:
        g.keyvault_command('list', 'get_secrets')
        g.keyvault_command('list-versions', 'get_secret_versions')
        g.keyvault_command('list-deleted', 'get_deleted_secrets')
        g.keyvault_command('set', 'set_secret', validator=process_secret_set_namespace)
        g.keyvault_command('set-attributes', 'update_secret')
        g.keyvault_command('show', 'get_secret')
        g.keyvault_command('show-deleted', 'get_deleted_secret')
        g.keyvault_command('delete', 'delete_secret')
        g.keyvault_command('purge', 'purge_deleted_secret')
        g.keyvault_command('recover', 'recover_deleted_secret')
        g.keyvault_custom('download', 'download_secret')
        g.keyvault_custom('backup', 'backup_secret')#, doc_string_source=_data_sdk_path('backup_secret'))
        g.keyvault_custom('restore', 'restore_secret')#, doc_string_source=_data_sdk_path('restore_secret'))
    
    with self.command_group('keyvault certificate', kv_data_sdk, min_api='2018-02-14') as g:
        g.keyvault_custom('create', 'create_certificate')#, doc_string_source=_data_sdk_path('create_certificate'))
        g.keyvault_command('list', 'get_certificates')
        g.keyvault_command('list-versions', 'get_certificate_versions')
        g.keyvault_command('list-deleted', 'get_deleted_certificates')
        g.keyvault_command('show', 'get_certificate')
        g.keyvault_command('show-deleted', 'get_deleted_certificate')
        g.keyvault_command('delete', 'delete_certificate')
        g.keyvault_command('purge', 'purge_deleted_certificate')
        g.keyvault_command('recover', 'recover_deleted_certificate')
        g.keyvault_command('set-attributes', 'update_certificate')
        g.keyvault_custom('import', 'import_certificate')
        g.keyvault_custom('download', 'download_certificate')
        g.keyvault_custom('get-default-policy', 'get_default_policy')

    with self.command_group('keyvault certificate pending', kv_data_sdk, min_api='2018-02-14') as g:
        g.keyvault_command('merge', 'merge_certificate')
        g.keyvault_command('show', 'get_certificate_operation')
        g.keyvault_command('delete', 'delete_certificate_operation', validator=process_certificate_cancel_namespace)

    with self.command_group('keyvault certificate contact', kv_data_sdk, min_api='2018-02-14') as g:
        g.keyvault_command('list', 'get_certificate_contacts')
        g.keyvault_custom('add', 'add_certificate_contact')
        g.keyvault_custom('delete', 'delete_certificate_contact')

    with self.command_group('keyvault certificate issuer', kv_data_sdk, min_api='2018-02-14') as g:
        g.keyvault_custom('update', 'update_certificate_issuer')
        g.keyvault_command('list', 'get_certificate_issuers')
        g.keyvault_custom('create', 'create_certificate_issuer')
        g.keyvault_command('show', 'get_certificate_issuer')
        g.keyvault_command('delete', 'delete_certificate_issuer')

    with self.command_group('keyvault certificate issuer admin', kv_data_sdk, min_api='2018-02-14') as g:
        g.keyvault_custom('list', 'list_certificate_issuer_admins')
        g.keyvault_custom('add', 'add_certificate_issuer_admin')
        g.keyvault_custom('delete', 'delete_certificate_issuer_admin')

    with self.command_group('keyvault storage', kv_data_sdk) as g:
        g.keyvault_command('add', 'set_storage_account')
        g.keyvault_command('list', 'get_storage_accounts')
        g.keyvault_command('list-deleted', 'get_deleted_storage_accounts')
        g.keyvault_command('show', 'get_storage_account')
        g.keyvault_command('show-deleted', 'get_deleted_storage_account')
<<<<<<< HEAD
        g.keyvault_command('remove', 'delete_storage_account')
        g.keyvault_command('purge', 'purge_deleted_storage_account')
        g.keyvault_command('recover', 'recover_deleted_storage_account')
=======
        g.keyvault_command('update', 'update_storage_account')
        g.keyvault_command('remove', 'delete_storage_account')
        g.keyvault_command('purge', 'purge_deleted_storage_account')
        g.keyvault_command('recover', 'recover_deleted_storage_account')
        g.keyvault_command('regenerate-key', 'regenerate_storage_account_key')
>>>>>>> 1dd89c70
        g.keyvault_custom('backup',
                          'backup_storage_account',
                          doc_string_source=_data_sdk_path('backup_storage_account'))
        g.keyvault_custom('restore',
                          'restore_storage_account',
                          doc_string_source=_data_sdk_path('restore_storage_account'))

    with self.command_group('keyvault storage sas-definition', kv_data_sdk) as g:
<<<<<<< HEAD
        g.keyvault_command('create', 'set_sas_definition')
=======
        g.keyvault_command('create', 'set_sas_definition', doc_string_source=_data_sdk_path('set_sas_definition'))
>>>>>>> 1dd89c70
        g.keyvault_command('list', 'get_sas_definitions')
        g.keyvault_command('list-deleted', 'get_deleted_sas_definitions')
        g.keyvault_command('show', 'get_sas_definition')
        g.keyvault_command('show-deleted', 'get_deleted_sas_definition')
<<<<<<< HEAD
=======
        g.keyvault_command('update', 'update_sas_definition', doc_string_source=_data_sdk_path('update_sas_definition'))
>>>>>>> 1dd89c70
        g.keyvault_command('delete', 'delete_sas_definition')
        g.keyvault_command('recover', 'recover_deleted_sas_definition')<|MERGE_RESOLUTION|>--- conflicted
+++ resolved
@@ -9,14 +9,7 @@
 from ._client_factory import (
     keyvault_client_vaults_factory, keyvault_data_plane_factory)
 
-<<<<<<< HEAD
 from ._validators import (
-=======
-from azure.cli.command_modules.keyvault._client_factory import (
-    keyvault_client_vaults_factory, keyvault_data_plane_factory)
-
-from azure.cli.command_modules.keyvault._validators import (
->>>>>>> 1dd89c70
     process_secret_set_namespace, process_certificate_cancel_namespace)
 
 
@@ -62,18 +55,10 @@
         g.generic_update_command('update', setter_name='update_keyvault_setter', setter_type=kv_vaults_custom,
                                  custom_func_name='update_keyvault')
 
-<<<<<<< HEAD
     with self.command_group('keyvault network-rule', kv_vaults_sdk, min_api='2018-02-14', client_factory=keyvault_client_vaults_factory) as g:
         g.custom_command('add', 'add_network_rule')
         g.custom_command('remove', 'remove_network_rule')
         g.custom_command('list', 'list_network_rules')
-        g.custom_command('list', 'list_network_rules')
-=======
-    with self.command_group('keyvault network-rule', kv_vaults_sdk, client_factory=keyvault_client_vaults_factory) as g:
-        g.custom_command('add', 'add_network_rule')
-        g.custom_command('remove', 'remove_network_rule')
-        g.custom_command('list', 'list_network_rules')
->>>>>>> 1dd89c70
 
     # Data Plane Commands
     with self.command_group('keyvault key', kv_data_sdk) as g:
@@ -149,17 +134,11 @@
         g.keyvault_command('list-deleted', 'get_deleted_storage_accounts')
         g.keyvault_command('show', 'get_storage_account')
         g.keyvault_command('show-deleted', 'get_deleted_storage_account')
-<<<<<<< HEAD
-        g.keyvault_command('remove', 'delete_storage_account')
-        g.keyvault_command('purge', 'purge_deleted_storage_account')
-        g.keyvault_command('recover', 'recover_deleted_storage_account')
-=======
         g.keyvault_command('update', 'update_storage_account')
         g.keyvault_command('remove', 'delete_storage_account')
         g.keyvault_command('purge', 'purge_deleted_storage_account')
         g.keyvault_command('recover', 'recover_deleted_storage_account')
         g.keyvault_command('regenerate-key', 'regenerate_storage_account_key')
->>>>>>> 1dd89c70
         g.keyvault_custom('backup',
                           'backup_storage_account',
                           doc_string_source=_data_sdk_path('backup_storage_account'))
@@ -168,18 +147,11 @@
                           doc_string_source=_data_sdk_path('restore_storage_account'))
 
     with self.command_group('keyvault storage sas-definition', kv_data_sdk) as g:
-<<<<<<< HEAD
-        g.keyvault_command('create', 'set_sas_definition')
-=======
         g.keyvault_command('create', 'set_sas_definition', doc_string_source=_data_sdk_path('set_sas_definition'))
->>>>>>> 1dd89c70
         g.keyvault_command('list', 'get_sas_definitions')
         g.keyvault_command('list-deleted', 'get_deleted_sas_definitions')
         g.keyvault_command('show', 'get_sas_definition')
         g.keyvault_command('show-deleted', 'get_deleted_sas_definition')
-<<<<<<< HEAD
-=======
         g.keyvault_command('update', 'update_sas_definition', doc_string_source=_data_sdk_path('update_sas_definition'))
->>>>>>> 1dd89c70
         g.keyvault_command('delete', 'delete_sas_definition')
         g.keyvault_command('recover', 'recover_deleted_sas_definition')