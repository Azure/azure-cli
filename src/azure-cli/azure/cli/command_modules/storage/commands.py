--- conflicted
+++ resolved
@@ -680,11 +680,8 @@
 
     with self.command_group('storage file', command_type=file_client_sdk,
                             custom_command_type=get_custom_sdk('file', cf_share_file_client)) as g:
-<<<<<<< HEAD
+        from ._transformers import transform_file_show_result
         from ._format import transform_metadata_show
-=======
-        from ._transformers import transform_file_show_result
->>>>>>> 7188f99e
         g.storage_custom_command('list', 'list_share_files', client_factory=cf_share_client,
                                  transform=transform_file_directory_result,
                                  table_transformer=transform_file_output)
@@ -699,7 +696,6 @@
                           exception_handler=show_exception_handler)
         g.storage_custom_command('update', 'file_updates', resource_type=ResourceType.DATA_STORAGE_FILESHARE)
         g.storage_custom_command('exists', 'file_exists', transform=create_boolean_result_output_transformer('exists'))
-
         g.storage_command('metadata show', 'get_file_properties', exception_handler=show_exception_handler,
                           transform=transform_metadata_show)
         g.storage_command('metadata update', 'set_file_metadata')
