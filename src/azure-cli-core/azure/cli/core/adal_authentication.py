--- conflicted
+++ resolved
@@ -110,11 +110,6 @@
         self.set_token()
         return AccessToken(self.token['access_token'], int(self.token['expires_on']))
 
-<<<<<<< HEAD
-    def signed_session(self, session=None):
-        logger.debug("MSIAuthenticationWrapper.signed_session invoked by Track 1 SDK")
-        super().signed_session(session)
-=======
     def set_token(self):
         import traceback
         from knack.log import get_logger
@@ -138,4 +133,7 @@
                          traceback.format_exc())
             raise AzureConnectionError('MSI endpoint is not responding. Please make sure MSI is configured correctly.\n'
                                        'Error detail: {}'.format(str(err)))
->>>>>>> 24ba3846
+
+    def signed_session(self, session=None):
+        logger.debug("MSIAuthenticationWrapper.signed_session invoked by Track 1 SDK")
+        super().signed_session(session)