--- conflicted
+++ resolved
@@ -18,30 +18,18 @@
       ParameterSetName:
       - -g -n --template-file
       User-Agent:
-<<<<<<< HEAD
-      - python/3.6.5 (Windows-10-10.0.17134-SP0) msrest/0.6.10 msrest_azure/0.6.1
-        azure-mgmt-resource/4.0.0 Azure-SDK-For-Python AZURECLI/2.0.74
-=======
-      - python/3.7.4 (Windows-10-10.0.18362-SP0) msrest/0.6.10 msrest_azure/0.6.2
-        azure-mgmt-resource/4.0.0 Azure-SDK-For-Python AZURECLI/2.0.75
->>>>>>> 807faccc
+      - python/3.7.4 (Windows-10-10.0.18362-SP0) msrest/0.6.10 msrest_azure/0.6.2
+        azure-mgmt-resource/4.0.0 Azure-SDK-For-Python AZURECLI/2.0.75
       accept-language:
       - en-US
     method: PUT
     uri: https://management.azure.com/subscriptions/00000000-0000-0000-0000-000000000000/resourcegroups/cli_test_on_error_deployment_specificdeployment000001/providers/Microsoft.Resources/deployments/mock-deployment?api-version=2019-07-01
   response:
     body:
-<<<<<<< HEAD
-      string: '{"id":"/subscriptions/00000000-0000-0000-0000-000000000000/resourceGroups/cli_test_on_error_deployment_specificdeployment000001/providers/Microsoft.Resources/deployments/azure-cli-deployment000002","name":"azure-cli-deployment000002","type":"Microsoft.Resources/deployments","properties":{"templateHash":"3965660584125802942","mode":"Incremental","provisioningState":"Accepted","timestamp":"2019-10-04T06:08:59.4409244Z","duration":"PT0.0771721S","correlationId":"9262c637-f8cc-442b-afdc-a8d3c2f4fb17","providers":[],"dependencies":[]}}'
-    headers:
-      azure-asyncoperation:
-      - https://management.azure.com/subscriptions/00000000-0000-0000-0000-000000000000/resourcegroups/cli_test_on_error_deployment_specificdeployment000001/providers/Microsoft.Resources/deployments/azure-cli-deployment000002/operationStatuses/08586314375461138373?api-version=2019-07-01
-=======
       string: '{"id":"/subscriptions/00000000-0000-0000-0000-000000000000/resourceGroups/cli_test_on_error_deployment_specificdeployment000001/providers/Microsoft.Resources/deployments/azure-cli-deployment000002","name":"azure-cli-deployment000002","type":"Microsoft.Resources/deployments","properties":{"templateHash":"3965660584125802942","mode":"Incremental","provisioningState":"Accepted","timestamp":"2019-10-21T05:13:43.3751515Z","duration":"PT2.0360361S","correlationId":"0378484b-d67d-4ace-8eea-375a8679c427","providers":[],"dependencies":[]}}'
     headers:
       azure-asyncoperation:
       - https://management.azure.com/subscriptions/00000000-0000-0000-0000-000000000000/resourcegroups/cli_test_on_error_deployment_specificdeployment000001/providers/Microsoft.Resources/deployments/azure-cli-deployment000002/operationStatuses/08586299720641384753?api-version=2019-07-01
->>>>>>> 807faccc
       cache-control:
       - no-cache
       content-length:
@@ -49,11 +37,7 @@
       content-type:
       - application/json; charset=utf-8
       date:
-<<<<<<< HEAD
-      - Fri, 04 Oct 2019 06:08:58 GMT
-=======
       - Mon, 21 Oct 2019 05:13:44 GMT
->>>>>>> 807faccc
       expires:
       - '-1'
       pragma:
@@ -63,11 +47,7 @@
       x-content-type-options:
       - nosniff
       x-ms-ratelimit-remaining-subscription-writes:
-<<<<<<< HEAD
-      - '1199'
-=======
       - '1189'
->>>>>>> 807faccc
     status:
       code: 201
       message: Created
@@ -85,17 +65,10 @@
       ParameterSetName:
       - -g -n --template-file
       User-Agent:
-<<<<<<< HEAD
-      - python/3.6.5 (Windows-10-10.0.17134-SP0) msrest/0.6.10 msrest_azure/0.6.1
-        azure-mgmt-resource/4.0.0 Azure-SDK-For-Python AZURECLI/2.0.74
-    method: GET
-    uri: https://management.azure.com/subscriptions/00000000-0000-0000-0000-000000000000/resourcegroups/cli_test_on_error_deployment_specificdeployment000001/providers/Microsoft.Resources/deployments/mock-deployment/operationStatuses/08586314375461138373?api-version=2019-07-01
-=======
       - python/3.7.4 (Windows-10-10.0.18362-SP0) msrest/0.6.10 msrest_azure/0.6.2
         azure-mgmt-resource/4.0.0 Azure-SDK-For-Python AZURECLI/2.0.75
     method: GET
     uri: https://management.azure.com/subscriptions/00000000-0000-0000-0000-000000000000/resourcegroups/cli_test_on_error_deployment_specificdeployment000001/providers/Microsoft.Resources/deployments/mock-deployment/operationStatuses/08586299720641384753?api-version=2019-07-01
->>>>>>> 807faccc
   response:
     body:
       string: '{"status":"Succeeded"}'
@@ -107,11 +80,7 @@
       content-type:
       - application/json; charset=utf-8
       date:
-<<<<<<< HEAD
-      - Fri, 04 Oct 2019 06:09:28 GMT
-=======
       - Mon, 21 Oct 2019 05:14:14 GMT
->>>>>>> 807faccc
       expires:
       - '-1'
       pragma:
@@ -139,22 +108,13 @@
       ParameterSetName:
       - -g -n --template-file
       User-Agent:
-<<<<<<< HEAD
-      - python/3.6.5 (Windows-10-10.0.17134-SP0) msrest/0.6.10 msrest_azure/0.6.1
-        azure-mgmt-resource/4.0.0 Azure-SDK-For-Python AZURECLI/2.0.74
-=======
-      - python/3.7.4 (Windows-10-10.0.18362-SP0) msrest/0.6.10 msrest_azure/0.6.2
-        azure-mgmt-resource/4.0.0 Azure-SDK-For-Python AZURECLI/2.0.75
->>>>>>> 807faccc
-    method: GET
-    uri: https://management.azure.com/subscriptions/00000000-0000-0000-0000-000000000000/resourcegroups/cli_test_on_error_deployment_specificdeployment000001/providers/Microsoft.Resources/deployments/mock-deployment?api-version=2019-07-01
-  response:
-    body:
-<<<<<<< HEAD
-      string: '{"id":"/subscriptions/00000000-0000-0000-0000-000000000000/resourceGroups/cli_test_on_error_deployment_specificdeployment000001/providers/Microsoft.Resources/deployments/azure-cli-deployment000002","name":"azure-cli-deployment000002","type":"Microsoft.Resources/deployments","properties":{"templateHash":"3965660584125802942","mode":"Incremental","provisioningState":"Succeeded","timestamp":"2019-10-04T06:08:59.7832351Z","duration":"PT0.4194828S","correlationId":"9262c637-f8cc-442b-afdc-a8d3c2f4fb17","providers":[],"dependencies":[],"outputResources":[]}}'
-=======
+      - python/3.7.4 (Windows-10-10.0.18362-SP0) msrest/0.6.10 msrest_azure/0.6.2
+        azure-mgmt-resource/4.0.0 Azure-SDK-For-Python AZURECLI/2.0.75
+    method: GET
+    uri: https://management.azure.com/subscriptions/00000000-0000-0000-0000-000000000000/resourcegroups/cli_test_on_error_deployment_specificdeployment000001/providers/Microsoft.Resources/deployments/mock-deployment?api-version=2019-07-01
+  response:
+    body:
       string: '{"id":"/subscriptions/00000000-0000-0000-0000-000000000000/resourceGroups/cli_test_on_error_deployment_specificdeployment000001/providers/Microsoft.Resources/deployments/azure-cli-deployment000002","name":"azure-cli-deployment000002","type":"Microsoft.Resources/deployments","properties":{"templateHash":"3965660584125802942","mode":"Incremental","provisioningState":"Succeeded","timestamp":"2019-10-21T05:13:45.2140975Z","duration":"PT3.8749821S","correlationId":"0378484b-d67d-4ace-8eea-375a8679c427","providers":[],"dependencies":[],"outputResources":[]}}'
->>>>>>> 807faccc
     headers:
       cache-control:
       - no-cache
@@ -163,11 +123,7 @@
       content-type:
       - application/json; charset=utf-8
       date:
-<<<<<<< HEAD
-      - Fri, 04 Oct 2019 06:09:28 GMT
-=======
       - Mon, 21 Oct 2019 05:14:15 GMT
->>>>>>> 807faccc
       expires:
       - '-1'
       pragma:
@@ -201,42 +157,26 @@
       ParameterSetName:
       - -g -n --template-file --rollback-on-error
       User-Agent:
-<<<<<<< HEAD
-      - python/3.6.5 (Windows-10-10.0.17134-SP0) msrest/0.6.10 msrest_azure/0.6.1
-        azure-mgmt-resource/4.0.0 Azure-SDK-For-Python AZURECLI/2.0.74
-=======
-      - python/3.7.4 (Windows-10-10.0.18362-SP0) msrest/0.6.10 msrest_azure/0.6.2
-        azure-mgmt-resource/4.0.0 Azure-SDK-For-Python AZURECLI/2.0.75
->>>>>>> 807faccc
+      - python/3.7.4 (Windows-10-10.0.18362-SP0) msrest/0.6.10 msrest_azure/0.6.2
+        azure-mgmt-resource/4.0.0 Azure-SDK-For-Python AZURECLI/2.0.75
       accept-language:
       - en-US
     method: PUT
     uri: https://management.azure.com/subscriptions/00000000-0000-0000-0000-000000000000/resourcegroups/cli_test_on_error_deployment_specificdeployment000001/providers/Microsoft.Resources/deployments/mock-deployment?api-version=2019-07-01
   response:
     body:
-<<<<<<< HEAD
-      string: '{"id":"/subscriptions/00000000-0000-0000-0000-000000000000/resourceGroups/cli_test_on_error_deployment_specificdeployment000001/providers/Microsoft.Resources/deployments/azure-cli-deployment000003","name":"azure-cli-deployment000003","type":"Microsoft.Resources/deployments","properties":{"templateHash":"3965660584125802942","mode":"Incremental","provisioningState":"Accepted","timestamp":"2019-10-04T06:09:31.1994148Z","duration":"PT0.195859S","correlationId":"48fceb09-50dc-4a4d-b6e5-9c1b44941a1a","providers":[],"dependencies":[],"onErrorDeployment":{"type":"SpecificDeployment","deploymentName":"azure-cli-deployment000002"}}}'
-    headers:
-      azure-asyncoperation:
-      - https://management.azure.com/subscriptions/00000000-0000-0000-0000-000000000000/resourcegroups/cli_test_on_error_deployment_specificdeployment000001/providers/Microsoft.Resources/deployments/azure-cli-deployment000003/operationStatuses/08586314375144740452?api-version=2019-07-01
-=======
       string: '{"id":"/subscriptions/00000000-0000-0000-0000-000000000000/resourceGroups/cli_test_on_error_deployment_specificdeployment000001/providers/Microsoft.Resources/deployments/azure-cli-deployment000003","name":"azure-cli-deployment000003","type":"Microsoft.Resources/deployments","properties":{"templateHash":"3965660584125802942","mode":"Incremental","provisioningState":"Accepted","timestamp":"2019-10-21T05:14:20.6632278Z","duration":"PT2.0808459S","correlationId":"fba3806c-5c7d-475c-8e9a-1672aa504fd9","providers":[],"dependencies":[],"onErrorDeployment":{"type":"SpecificDeployment","deploymentName":"azure-cli-deployment000002"}}}'
     headers:
       azure-asyncoperation:
       - https://management.azure.com/subscriptions/00000000-0000-0000-0000-000000000000/resourcegroups/cli_test_on_error_deployment_specificdeployment000001/providers/Microsoft.Resources/deployments/azure-cli-deployment000003/operationStatuses/08586299720268952130?api-version=2019-07-01
->>>>>>> 807faccc
-      cache-control:
-      - no-cache
-      content-length:
-      - '665'
-      content-type:
-      - application/json; charset=utf-8
-      date:
-<<<<<<< HEAD
-      - Fri, 04 Oct 2019 06:09:31 GMT
-=======
+      cache-control:
+      - no-cache
+      content-length:
+      - '666'
+      content-type:
+      - application/json; charset=utf-8
+      date:
       - Mon, 21 Oct 2019 05:14:21 GMT
->>>>>>> 807faccc
       expires:
       - '-1'
       pragma:
@@ -246,11 +186,7 @@
       x-content-type-options:
       - nosniff
       x-ms-ratelimit-remaining-subscription-writes:
-<<<<<<< HEAD
-      - '1198'
-=======
       - '1196'
->>>>>>> 807faccc
     status:
       code: 201
       message: Created
@@ -268,17 +204,10 @@
       ParameterSetName:
       - -g -n --template-file --rollback-on-error
       User-Agent:
-<<<<<<< HEAD
-      - python/3.6.5 (Windows-10-10.0.17134-SP0) msrest/0.6.10 msrest_azure/0.6.1
-        azure-mgmt-resource/4.0.0 Azure-SDK-For-Python AZURECLI/2.0.74
-    method: GET
-    uri: https://management.azure.com/subscriptions/00000000-0000-0000-0000-000000000000/resourcegroups/cli_test_on_error_deployment_specificdeployment000001/providers/Microsoft.Resources/deployments/mock-deployment/operationStatuses/08586314375144740452?api-version=2019-07-01
-=======
       - python/3.7.4 (Windows-10-10.0.18362-SP0) msrest/0.6.10 msrest_azure/0.6.2
         azure-mgmt-resource/4.0.0 Azure-SDK-For-Python AZURECLI/2.0.75
     method: GET
     uri: https://management.azure.com/subscriptions/00000000-0000-0000-0000-000000000000/resourcegroups/cli_test_on_error_deployment_specificdeployment000001/providers/Microsoft.Resources/deployments/mock-deployment/operationStatuses/08586299720268952130?api-version=2019-07-01
->>>>>>> 807faccc
   response:
     body:
       string: '{"status":"Succeeded"}'
@@ -290,11 +219,7 @@
       content-type:
       - application/json; charset=utf-8
       date:
-<<<<<<< HEAD
-      - Fri, 04 Oct 2019 06:10:00 GMT
-=======
       - Mon, 21 Oct 2019 05:14:52 GMT
->>>>>>> 807faccc
       expires:
       - '-1'
       pragma:
@@ -322,39 +247,22 @@
       ParameterSetName:
       - -g -n --template-file --rollback-on-error
       User-Agent:
-<<<<<<< HEAD
-      - python/3.6.5 (Windows-10-10.0.17134-SP0) msrest/0.6.10 msrest_azure/0.6.1
-        azure-mgmt-resource/4.0.0 Azure-SDK-For-Python AZURECLI/2.0.74
-=======
-      - python/3.7.4 (Windows-10-10.0.18362-SP0) msrest/0.6.10 msrest_azure/0.6.2
-        azure-mgmt-resource/4.0.0 Azure-SDK-For-Python AZURECLI/2.0.75
->>>>>>> 807faccc
-    method: GET
-    uri: https://management.azure.com/subscriptions/00000000-0000-0000-0000-000000000000/resourcegroups/cli_test_on_error_deployment_specificdeployment000001/providers/Microsoft.Resources/deployments/mock-deployment?api-version=2019-07-01
-  response:
-    body:
-<<<<<<< HEAD
-      string: '{"id":"/subscriptions/00000000-0000-0000-0000-000000000000/resourceGroups/cli_test_on_error_deployment_specificdeployment000001/providers/Microsoft.Resources/deployments/azure-cli-deployment000003","name":"azure-cli-deployment000003","type":"Microsoft.Resources/deployments","properties":{"templateHash":"3965660584125802942","mode":"Incremental","provisioningState":"Succeeded","timestamp":"2019-10-04T06:09:33.1877559Z","duration":"PT2.1842001S","correlationId":"48fceb09-50dc-4a4d-b6e5-9c1b44941a1a","providers":[],"dependencies":[],"onErrorDeployment":{"type":"SpecificDeployment","deploymentName":"azure-cli-deployment000002"},"outputResources":[]}}'
-=======
+      - python/3.7.4 (Windows-10-10.0.18362-SP0) msrest/0.6.10 msrest_azure/0.6.2
+        azure-mgmt-resource/4.0.0 Azure-SDK-For-Python AZURECLI/2.0.75
+    method: GET
+    uri: https://management.azure.com/subscriptions/00000000-0000-0000-0000-000000000000/resourcegroups/cli_test_on_error_deployment_specificdeployment000001/providers/Microsoft.Resources/deployments/mock-deployment?api-version=2019-07-01
+  response:
+    body:
       string: '{"id":"/subscriptions/00000000-0000-0000-0000-000000000000/resourceGroups/cli_test_on_error_deployment_specificdeployment000001/providers/Microsoft.Resources/deployments/azure-cli-deployment000003","name":"azure-cli-deployment000003","type":"Microsoft.Resources/deployments","properties":{"templateHash":"3965660584125802942","mode":"Incremental","provisioningState":"Succeeded","timestamp":"2019-10-21T05:14:25.2565649Z","duration":"PT6.674183S","correlationId":"fba3806c-5c7d-475c-8e9a-1672aa504fd9","providers":[],"dependencies":[],"onErrorDeployment":{"type":"SpecificDeployment","deploymentName":"azure-cli-deployment000002"},"outputResources":[]}}'
->>>>>>> 807faccc
-    headers:
-      cache-control:
-      - no-cache
-      content-length:
-<<<<<<< HEAD
-      - '688'
-      content-type:
-      - application/json; charset=utf-8
-      date:
-      - Fri, 04 Oct 2019 06:10:00 GMT
-=======
+    headers:
+      cache-control:
+      - no-cache
+      content-length:
       - '687'
       content-type:
       - application/json; charset=utf-8
       date:
       - Mon, 21 Oct 2019 05:14:52 GMT
->>>>>>> 807faccc
       expires:
       - '-1'
       pragma:
