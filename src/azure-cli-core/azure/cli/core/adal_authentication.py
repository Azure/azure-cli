--- conflicted
+++ resolved
@@ -75,16 +75,6 @@
     def get_token(self, *scopes, **kwargs):  # pylint:disable=unused-argument
         logger.debug("AdalAuthentication.get_token invoked by Track 2 SDK with scopes=%s", scopes)
 
-<<<<<<< HEAD
-        # Deal with an old Track 2 SDK issue where the default credential_scopes is extended with
-        # custom credential_scopes. Instead, credential_scopes should be replaced by custom credential_scopes.
-        # https://github.com/Azure/azure-sdk-for-python/issues/12947
-        # We simply remove the first one if there are multiple scopes provided.
-        if len(scopes) > 1:
-            scopes = scopes[1:]
-
-        _, token, full_token, _ = self._get_token(scopes_to_resource(scopes))
-=======
         _, token, full_token, _ = self._get_token(_try_scopes_to_resource(scopes))
 
         try:
@@ -93,7 +83,6 @@
         except:  # pylint: disable=bare-except
             pass  # To avoid crashes due to some unexpected token formats
 
->>>>>>> a7c2433c
         try:
             return AccessToken(token, int(full_token['expiresIn'] + time.time()))
         except KeyError:  # needed to deal with differing unserialized MSI token payload
@@ -124,14 +113,10 @@
     # This method is exposed for Azure Core. Add *scopes, **kwargs to fit azure.core requirement
     def get_token(self, *scopes, **kwargs):  # pylint:disable=unused-argument
         logger.debug("MSIAuthenticationWrapper.get_token invoked by Track 2 SDK with scopes=%s", scopes)
-<<<<<<< HEAD
-        self.resource = scopes_to_resource(scopes)
-=======
         resource = _try_scopes_to_resource(scopes)
         if resource:
             # If available, use resource provided by SDK
             self.resource = resource
->>>>>>> a7c2433c
         self.set_token()
         return AccessToken(self.token['access_token'], int(self.token['expires_on']))
 
@@ -163,9 +148,6 @@
 
     def signed_session(self, session=None):
         logger.debug("MSIAuthenticationWrapper.signed_session invoked by Track 1 SDK")
-<<<<<<< HEAD
-        super().signed_session(session)
-=======
         super().signed_session(session)
 
 
@@ -188,5 +170,4 @@
         return scopes_to_resource(scopes[1:])
 
     # Exactly only one scope is provided
-    return scopes_to_resource(scopes)
->>>>>>> a7c2433c
+    return scopes_to_resource(scopes)