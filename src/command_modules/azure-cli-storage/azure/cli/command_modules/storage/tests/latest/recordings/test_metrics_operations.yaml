--- conflicted
+++ resolved
@@ -1,11 +1,7 @@
 interactions:
 - request:
     body: '{"location": "westus", "tags": {"product": "azurecli", "cause": "automation",
-<<<<<<< HEAD
-      "date": "2018-06-28T20:19:05Z"}}'
-=======
       "date": "2018-07-06T16:59:36Z"}}'
->>>>>>> f9360251
     headers:
       Accept: [application/json]
       Accept-Encoding: ['gzip, deflate']
@@ -13,15 +9,9 @@
       Connection: [keep-alive]
       Content-Length: ['110']
       Content-Type: [application/json; charset=utf-8]
-<<<<<<< HEAD
-      User-Agent: [python/3.6.2 (Windows-10-10.0.17134-SP0) requests/2.18.4 msrest/0.4.29
-          msrest_azure/0.4.31 resourcemanagementclient/1.2.1 Azure-SDK-For-Python
-          AZURECLI/2.0.34]
-=======
       User-Agent: [python/3.7.0 (Darwin-17.6.0-x86_64-i386-64bit) requests/2.19.1
           msrest/0.5.1 msrest_azure/0.4.34 resourcemanagementclient/2.0.0rc2 Azure-SDK-For-Python
           AZURECLI/2.0.42]
->>>>>>> f9360251
       accept-language: [en-US]
     method: PUT
     uri: https://management.azure.com/subscriptions/00000000-0000-0000-0000-000000000000/resourcegroups/clitest.rg000001?api-version=2018-05-01
@@ -31,20 +21,12 @@
       cache-control: [no-cache]
       content-length: ['384']
       content-type: [application/json; charset=utf-8]
-<<<<<<< HEAD
-      date: ['Thu, 28 Jun 2018 20:19:05 GMT']
-=======
       date: ['Fri, 06 Jul 2018 16:59:41 GMT']
->>>>>>> f9360251
-      expires: ['-1']
-      pragma: [no-cache]
-      strict-transport-security: [max-age=31536000; includeSubDomains]
-      x-content-type-options: [nosniff]
-<<<<<<< HEAD
-      x-ms-ratelimit-remaining-subscription-writes: ['1198']
-=======
+      expires: ['-1']
+      pragma: [no-cache]
+      strict-transport-security: [max-age=31536000; includeSubDomains]
+      x-content-type-options: [nosniff]
       x-ms-ratelimit-remaining-subscription-writes: ['1199']
->>>>>>> f9360251
     status: {code: 201, message: Created}
 - request:
     body: '{"sku": {"name": "Standard_LRS"}, "kind": "Storage", "location": "westus",
@@ -56,14 +38,9 @@
       Connection: [keep-alive]
       Content-Length: ['125']
       Content-Type: [application/json; charset=utf-8]
-<<<<<<< HEAD
-      User-Agent: [python/3.6.2 (Windows-10-10.0.17134-SP0) requests/2.18.4 msrest/0.4.29
-          msrest_azure/0.4.31 azure-mgmt-storage/1.5.0 Azure-SDK-For-Python AZURECLI/2.0.34]
-=======
       User-Agent: [python/3.7.0 (Darwin-17.6.0-x86_64-i386-64bit) requests/2.19.1
           msrest/0.5.1 msrest_azure/0.4.34 azure-mgmt-storage/1.5.0 Azure-SDK-For-Python
           AZURECLI/2.0.42]
->>>>>>> f9360251
       accept-language: [en-US]
     method: PUT
     uri: https://management.azure.com/subscriptions/00000000-0000-0000-0000-000000000000/resourceGroups/clitest.rg000001/providers/Microsoft.Storage/storageAccounts/clitest000002?api-version=2017-10-01
@@ -73,25 +50,15 @@
       cache-control: [no-cache]
       content-length: ['0']
       content-type: [text/plain; charset=utf-8]
-<<<<<<< HEAD
-      date: ['Thu, 28 Jun 2018 20:19:08 GMT']
-      expires: ['-1']
-      location: ['https://management.azure.com/subscriptions/00000000-0000-0000-0000-000000000000/providers/Microsoft.Storage/locations/westus/asyncoperations/816b7a29-f0c9-48b2-92ad-a314044fe247?monitor=true&api-version=2017-10-01']
-=======
       date: ['Fri, 06 Jul 2018 16:59:43 GMT']
       expires: ['-1']
       location: ['https://management.azure.com/subscriptions/00000000-0000-0000-0000-000000000000/providers/Microsoft.Storage/locations/westus/asyncoperations/a1e5aad8-deb3-4166-bb7a-e840688f7661?monitor=true&api-version=2017-10-01']
->>>>>>> f9360251
       pragma: [no-cache]
       server: ['Microsoft-Azure-Storage-Resource-Provider/1.0,Microsoft-HTTPAPI/2.0
           Microsoft-HTTPAPI/2.0']
       strict-transport-security: [max-age=31536000; includeSubDomains]
       x-content-type-options: [nosniff]
-<<<<<<< HEAD
-      x-ms-ratelimit-remaining-subscription-writes: ['1196']
-=======
       x-ms-ratelimit-remaining-subscription-writes: ['1199']
->>>>>>> f9360251
     status: {code: 202, message: Accepted}
 - request:
     body: null
@@ -101,15 +68,6 @@
       CommandName: [storage account create]
       Connection: [keep-alive]
       Content-Type: [application/json; charset=utf-8]
-<<<<<<< HEAD
-      User-Agent: [python/3.6.2 (Windows-10-10.0.17134-SP0) requests/2.18.4 msrest/0.4.29
-          msrest_azure/0.4.31 azure-mgmt-storage/1.5.0 Azure-SDK-For-Python AZURECLI/2.0.34]
-      accept-language: [en-US]
-    method: GET
-    uri: https://management.azure.com/subscriptions/00000000-0000-0000-0000-000000000000/providers/Microsoft.Storage/locations/westus/asyncoperations/816b7a29-f0c9-48b2-92ad-a314044fe247?monitor=true&api-version=2017-10-01
-  response:
-    body: {string: '{"sku":{"name":"Standard_LRS","tier":"Standard"},"kind":"Storage","id":"/subscriptions/00000000-0000-0000-0000-000000000000/resourceGroups/clitest.rg000001/providers/Microsoft.Storage/storageAccounts/clitest000002","name":"clitest000002","type":"Microsoft.Storage/storageAccounts","location":"westus","tags":{},"properties":{"networkAcls":{"bypass":"AzureServices","virtualNetworkRules":[],"ipRules":[],"defaultAction":"Allow"},"trustedDirectories":["72f988bf-86f1-41af-91ab-2d7cd011db47"],"supportsHttpsTrafficOnly":false,"encryption":{"services":{"file":{"enabled":true,"lastEnabledTime":"2018-06-28T20:19:08.1703970Z"},"blob":{"enabled":true,"lastEnabledTime":"2018-06-28T20:19:08.1703970Z"}},"keySource":"Microsoft.Storage"},"provisioningState":"Succeeded","creationTime":"2018-06-28T20:19:08.0608915Z","primaryEndpoints":{"blob":"https://clitest000002.blob.core.windows.net/","queue":"https://clitest000002.queue.core.windows.net/","table":"https://clitest000002.table.core.windows.net/","file":"https://clitest000002.file.core.windows.net/"},"primaryLocation":"westus","statusOfPrimary":"available"}}'}
-=======
       User-Agent: [python/3.7.0 (Darwin-17.6.0-x86_64-i386-64bit) requests/2.19.1
           msrest/0.5.1 msrest_azure/0.4.34 azure-mgmt-storage/1.5.0 Azure-SDK-For-Python
           AZURECLI/2.0.42]
@@ -118,16 +76,11 @@
     uri: https://management.azure.com/subscriptions/00000000-0000-0000-0000-000000000000/providers/Microsoft.Storage/locations/westus/asyncoperations/a1e5aad8-deb3-4166-bb7a-e840688f7661?monitor=true&api-version=2017-10-01
   response:
     body: {string: '{"sku":{"name":"Standard_LRS","tier":"Standard"},"kind":"Storage","id":"/subscriptions/00000000-0000-0000-0000-000000000000/resourceGroups/clitest.rg000001/providers/Microsoft.Storage/storageAccounts/clitest000002","name":"clitest000002","type":"Microsoft.Storage/storageAccounts","location":"westus","tags":{},"properties":{"networkAcls":{"bypass":"AzureServices","virtualNetworkRules":[],"ipRules":[],"defaultAction":"Allow"},"trustedDirectories":["54826b22-38d6-4fb2-bad9-b7b93a3e9c5a"],"supportsHttpsTrafficOnly":false,"encryption":{"services":{"file":{"enabled":true,"lastEnabledTime":"2018-07-06T16:59:43.2978323Z"},"blob":{"enabled":true,"lastEnabledTime":"2018-07-06T16:59:43.2978323Z"}},"keySource":"Microsoft.Storage"},"provisioningState":"Succeeded","creationTime":"2018-07-06T16:59:43.2040586Z","primaryEndpoints":{"blob":"https://clitest000002.blob.core.windows.net/","queue":"https://clitest000002.queue.core.windows.net/","table":"https://clitest000002.table.core.windows.net/","file":"https://clitest000002.file.core.windows.net/"},"primaryLocation":"westus","statusOfPrimary":"available"}}'}
->>>>>>> f9360251
     headers:
       cache-control: [no-cache]
       content-length: ['1231']
       content-type: [application/json]
-<<<<<<< HEAD
-      date: ['Thu, 28 Jun 2018 20:19:25 GMT']
-=======
       date: ['Fri, 06 Jul 2018 17:00:00 GMT']
->>>>>>> f9360251
       expires: ['-1']
       pragma: [no-cache]
       server: ['Microsoft-Azure-Storage-Resource-Provider/1.0,Microsoft-HTTPAPI/2.0
@@ -146,32 +99,19 @@
       Connection: [keep-alive]
       Content-Length: ['0']
       Content-Type: [application/json; charset=utf-8]
-<<<<<<< HEAD
-      User-Agent: [python/3.6.2 (Windows-10-10.0.17134-SP0) requests/2.18.4 msrest/0.4.29
-          msrest_azure/0.4.31 azure-mgmt-storage/1.5.0 Azure-SDK-For-Python AZURECLI/2.0.34]
-=======
       User-Agent: [python/3.7.0 (Darwin-17.6.0-x86_64-i386-64bit) requests/2.19.1
           msrest/0.5.1 msrest_azure/0.4.34 azure-mgmt-storage/1.5.0 Azure-SDK-For-Python
           AZURECLI/2.0.42]
->>>>>>> f9360251
       accept-language: [en-US]
     method: POST
     uri: https://management.azure.com/subscriptions/00000000-0000-0000-0000-000000000000/resourceGroups/clitest.rg000001/providers/Microsoft.Storage/storageAccounts/clitest000002/listKeys?api-version=2017-10-01
   response:
-<<<<<<< HEAD
-    body: {string: '{"keys":[{"keyName":"key1","value":"UPQxhbxPGsenX8qehzP+Xh7/2cn2039WVKPbGQIQp2ofDQCltRSdH/fcKLupheGGgkthcghEogbNAg20EEsDYw==","permissions":"FULL"},{"keyName":"key2","value":"Ip/cD/8LPVrb6lpK54llph5wd0dHJ8+julwBkPR4WRi/XIzHD62dhucFzYwDxSaDNqmf6Kv6bcQavFsUYPLhDA==","permissions":"FULL"}]}'}
-=======
     body: {string: '{"keys":[{"keyName":"key1","value":"giK+GPXJznNUP8MMREAf0VmXX0+IzfADs2WmaqpkbJv8AvXLSg59F1oqXVyjsK5X656t0byOIUJlohavHwqxAg==","permissions":"FULL"},{"keyName":"key2","value":"XEz2wYdYg0QP0C7h4Qt0I0K19dRbJzH45YXkX4Aiw8KXvguQbxfgHrm6QRoI5SPQi+FtKcns8B8BcCvnt7EHLQ==","permissions":"FULL"}]}'}
->>>>>>> f9360251
     headers:
       cache-control: [no-cache]
       content-length: ['288']
       content-type: [application/json]
-<<<<<<< HEAD
-      date: ['Thu, 28 Jun 2018 20:19:26 GMT']
-=======
       date: ['Fri, 06 Jul 2018 17:00:01 GMT']
->>>>>>> f9360251
       expires: ['-1']
       pragma: [no-cache]
       server: ['Microsoft-Azure-Storage-Resource-Provider/1.0,Microsoft-HTTPAPI/2.0
@@ -180,45 +120,26 @@
       transfer-encoding: [chunked]
       vary: [Accept-Encoding]
       x-content-type-options: [nosniff]
-<<<<<<< HEAD
-      x-ms-ratelimit-remaining-subscription-writes: ['1197']
-=======
       x-ms-ratelimit-remaining-subscription-writes: ['1199']
->>>>>>> f9360251
-    status: {code: 200, message: OK}
-- request:
-    body: null
-    headers:
-      Connection: [keep-alive]
-<<<<<<< HEAD
-      User-Agent: [Azure-Storage/1.1.0-1.1.0 (Python CPython 3.6.2; Windows 10) AZURECLI/2.0.34]
-      x-ms-date: ['Thu, 28 Jun 2018 20:19:27 GMT']
-      x-ms-version: ['2017-07-29']
-=======
+    status: {code: 200, message: OK}
+- request:
+    body: null
+    headers:
+      Connection: [keep-alive]
       DataServiceVersion: [3.0;NetFx]
       MaxDataServiceVersion: ['3.0']
       User-Agent: [Azure-CosmosDB/0.37.1 (Python CPython 3.7.0; Darwin 17.6.0) AZURECLI/2.0.42]
       x-ms-date: ['Fri, 06 Jul 2018 17:00:03 GMT']
       x-ms-version: ['2017-04-17']
->>>>>>> f9360251
     method: GET
     uri: https://clitest000002.file.core.windows.net/?restype=service&comp=properties
   response:
-<<<<<<< HEAD
-    body: {string: "\uFEFF<?xml version=\"1.0\" encoding=\"utf-8\"?><StorageServiceProperties><HourMetrics><Version>1.0</Version><Enabled>true</Enabled><IncludeAPIs>true</IncludeAPIs><RetentionPolicy><Enabled>true</Enabled><Days>7</Days></RetentionPolicy></HourMetrics><MinuteMetrics><Version>1.0</Version><Enabled>false</Enabled><RetentionPolicy><Enabled>false</Enabled></RetentionPolicy></MinuteMetrics><Cors\
-        \ /></StorageServiceProperties>"}
-    headers:
-      content-type: [application/xml]
-      date: ['Thu, 28 Jun 2018 20:19:26 GMT']
-      server: [Windows-Azure-File/1.0 Microsoft-HTTPAPI/2.0]
-=======
     body: {string: "\uFEFF<?xml version=\"1.0\" encoding=\"utf-8\"?><StorageServiceProperties><Logging><Version>1.0</Version><Read>false</Read><Write>false</Write><Delete>false</Delete><RetentionPolicy><Enabled>false</Enabled></RetentionPolicy></Logging><HourMetrics><Version>1.0</Version><Enabled>true</Enabled><IncludeAPIs>true</IncludeAPIs><RetentionPolicy><Enabled>true</Enabled><Days>7</Days></RetentionPolicy></HourMetrics><MinuteMetrics><Version>1.0</Version><Enabled>false</Enabled><RetentionPolicy><Enabled>false</Enabled></RetentionPolicy></MinuteMetrics><Cors
         /></StorageServiceProperties>"}
     headers:
       content-type: [application/xml]
       date: ['Fri, 06 Jul 2018 17:00:02 GMT']
       server: [Windows-Azure-Table/1.0 Microsoft-HTTPAPI/2.0]
->>>>>>> f9360251
       transfer-encoding: [chunked]
       x-ms-version: ['2017-07-29']
     status: {code: 200, message: OK}
@@ -226,16 +147,10 @@
     body: null
     headers:
       Connection: [keep-alive]
-<<<<<<< HEAD
-      User-Agent: [Azure-Storage/1.1.0-1.1.0 (Python CPython 3.6.2; Windows 10) AZURECLI/2.0.34]
-      x-ms-date: ['Thu, 28 Jun 2018 20:19:27 GMT']
-      x-ms-version: ['2017-07-29']
-=======
       User-Agent: [Azure-Storage/1.3.0-1.3.0 (Python CPython 3.7.0; Darwin 17.6.0)
           AZURECLI/2.0.42]
       x-ms-date: ['Fri, 06 Jul 2018 17:00:03 GMT']
       x-ms-version: ['2018-03-28']
->>>>>>> f9360251
     method: GET
     uri: https://clitest000002.blob.core.windows.net/?restype=service&comp=properties
   response:
@@ -243,67 +158,35 @@
         /><DeleteRetentionPolicy><Enabled>false</Enabled></DeleteRetentionPolicy></StorageServiceProperties>"}
     headers:
       content-type: [application/xml]
-<<<<<<< HEAD
-      date: ['Thu, 28 Jun 2018 20:19:26 GMT']
-      server: [Windows-Azure-Queue/1.0 Microsoft-HTTPAPI/2.0]
-=======
       date: ['Fri, 06 Jul 2018 17:00:02 GMT']
       server: [Windows-Azure-Blob/1.0 Microsoft-HTTPAPI/2.0]
->>>>>>> f9360251
-      transfer-encoding: [chunked]
-      x-ms-version: ['2018-03-28']
-    status: {code: 200, message: OK}
-- request:
-    body: null
-    headers:
-      Connection: [keep-alive]
-<<<<<<< HEAD
-      User-Agent: [Azure-Storage/1.1.0-1.1.0 (Python CPython 3.6.2; Windows 10) AZURECLI/2.0.34]
-      x-ms-date: ['Thu, 28 Jun 2018 20:19:27 GMT']
-      x-ms-version: ['2017-07-29']
-=======
+      transfer-encoding: [chunked]
+      x-ms-version: ['2018-03-28']
+    status: {code: 200, message: OK}
+- request:
+    body: null
+    headers:
+      Connection: [keep-alive]
       User-Agent: [Azure-Storage/1.3.0-1.3.0 (Python CPython 3.7.0; Darwin 17.6.0)
           AZURECLI/2.0.42]
       x-ms-date: ['Fri, 06 Jul 2018 17:00:03 GMT']
       x-ms-version: ['2018-03-28']
->>>>>>> f9360251
     method: GET
     uri: https://clitest000002.blob.core.windows.net/?restype=service&comp=properties
   response:
-<<<<<<< HEAD
-    body: {string: "\uFEFF<?xml version=\"1.0\" encoding=\"utf-8\"?><StorageServiceProperties><Logging><Version>1.0</Version><Read>false</Read><Write>false</Write><Delete>false</Delete><RetentionPolicy><Enabled>false</Enabled></RetentionPolicy></Logging><HourMetrics><Version>1.0</Version><Enabled>true</Enabled><IncludeAPIs>true</IncludeAPIs><RetentionPolicy><Enabled>true</Enabled><Days>7</Days></RetentionPolicy></HourMetrics><MinuteMetrics><Version>1.0</Version><Enabled>false</Enabled><RetentionPolicy><Enabled>false</Enabled></RetentionPolicy></MinuteMetrics><Cors\
-        \ /><DeleteRetentionPolicy><Enabled>false</Enabled></DeleteRetentionPolicy></StorageServiceProperties>"}
-    headers:
-      content-type: [application/xml]
-      date: ['Thu, 28 Jun 2018 20:19:26 GMT']
-      server: [Windows-Azure-Blob/1.0 Microsoft-HTTPAPI/2.0]
-=======
     body: {string: "\uFEFF<?xml version=\"1.0\" encoding=\"utf-8\"?><StorageServiceProperties><HourMetrics><Version>1.0</Version><Enabled>true</Enabled><IncludeAPIs>true</IncludeAPIs><RetentionPolicy><Enabled>true</Enabled><Days>7</Days></RetentionPolicy></HourMetrics><MinuteMetrics><Version>1.0</Version><Enabled>false</Enabled><RetentionPolicy><Enabled>false</Enabled></RetentionPolicy></MinuteMetrics><Cors
         /></StorageServiceProperties>"}
     headers:
       content-type: [application/xml]
       date: ['Fri, 06 Jul 2018 17:00:03 GMT']
       server: [Windows-Azure-File/1.0 Microsoft-HTTPAPI/2.0]
->>>>>>> f9360251
-      transfer-encoding: [chunked]
-      x-ms-version: ['2018-03-28']
-    status: {code: 200, message: OK}
-- request:
-    body: null
-    headers:
-      Connection: [keep-alive]
-<<<<<<< HEAD
-      DataServiceVersion: [3.0;NetFx]
-      MaxDataServiceVersion: ['3.0']
-      User-Agent: [Azure-CosmosDB/0.37.1 (Python CPython 3.6.2; Windows 10) AZURECLI/2.0.34]
-      x-ms-date: ['Thu, 28 Jun 2018 20:19:27 GMT']
-      x-ms-version: ['2017-04-17']
-    method: GET
-    uri: https://clitest000002.table.core.windows.net/?restype=service&comp=properties
-  response:
-    body: {string: "\uFEFF<?xml version=\"1.0\" encoding=\"utf-8\"?><StorageServiceProperties><Logging><Version>1.0</Version><Read>false</Read><Write>false</Write><Delete>false</Delete><RetentionPolicy><Enabled>false</Enabled></RetentionPolicy></Logging><HourMetrics><Version>1.0</Version><Enabled>true</Enabled><IncludeAPIs>true</IncludeAPIs><RetentionPolicy><Enabled>true</Enabled><Days>7</Days></RetentionPolicy></HourMetrics><MinuteMetrics><Version>1.0</Version><Enabled>false</Enabled><RetentionPolicy><Enabled>false</Enabled></RetentionPolicy></MinuteMetrics><Cors\
-        \ /></StorageServiceProperties>"}
-=======
+      transfer-encoding: [chunked]
+      x-ms-version: ['2018-03-28']
+    status: {code: 200, message: OK}
+- request:
+    body: null
+    headers:
+      Connection: [keep-alive]
       User-Agent: [Azure-Storage/1.3.0-1.3.0 (Python CPython 3.7.0; Darwin 17.6.0)
           AZURECLI/2.0.42]
       x-ms-date: ['Fri, 06 Jul 2018 17:00:03 GMT']
@@ -313,21 +196,13 @@
   response:
     body: {string: "\uFEFF<?xml version=\"1.0\" encoding=\"utf-8\"?><StorageServiceProperties><Logging><Version>1.0</Version><Read>false</Read><Write>false</Write><Delete>false</Delete><RetentionPolicy><Enabled>false</Enabled></RetentionPolicy></Logging><HourMetrics><Version>1.0</Version><Enabled>true</Enabled><IncludeAPIs>true</IncludeAPIs><RetentionPolicy><Enabled>true</Enabled><Days>7</Days></RetentionPolicy></HourMetrics><MinuteMetrics><Version>1.0</Version><Enabled>false</Enabled><RetentionPolicy><Enabled>false</Enabled></RetentionPolicy></MinuteMetrics><Cors
         /></StorageServiceProperties>"}
->>>>>>> f9360251
-    headers:
-      cache-control: [no-cache]
-      content-type: [application/xml]
-<<<<<<< HEAD
-      date: ['Thu, 28 Jun 2018 20:19:26 GMT']
-      server: [Windows-Azure-Table/1.0 Microsoft-HTTPAPI/2.0]
-      transfer-encoding: [chunked]
-      x-ms-version: ['2017-04-17']
-=======
+    headers:
+      cache-control: [no-cache]
+      content-type: [application/xml]
       date: ['Fri, 06 Jul 2018 17:00:03 GMT']
       server: [Windows-Azure-Queue/1.0 Microsoft-HTTPAPI/2.0]
       transfer-encoding: [chunked]
       x-ms-version: ['2018-03-28']
->>>>>>> f9360251
     status: {code: 200, message: OK}
 - request:
     body: '<?xml version=''1.0'' encoding=''utf-8''?>
@@ -336,26 +211,16 @@
     headers:
       Connection: [keep-alive]
       Content-Length: ['446']
-<<<<<<< HEAD
-      User-Agent: [Azure-Storage/1.1.0-1.1.0 (Python CPython 3.6.2; Windows 10) AZURECLI/2.0.34]
-      x-ms-date: ['Thu, 28 Jun 2018 20:19:28 GMT']
-      x-ms-version: ['2017-07-29']
-=======
       User-Agent: [Azure-Storage/1.3.0-1.3.0 (Python CPython 3.7.0; Darwin 17.6.0)
           AZURECLI/2.0.42]
       x-ms-date: ['Fri, 06 Jul 2018 17:00:04 GMT']
       x-ms-version: ['2018-03-28']
->>>>>>> f9360251
     method: PUT
     uri: https://clitest000002.file.core.windows.net/?restype=service&comp=properties
   response:
     body: {string: ''}
     headers:
-<<<<<<< HEAD
-      date: ['Thu, 28 Jun 2018 20:19:28 GMT']
-=======
       date: ['Fri, 06 Jul 2018 17:00:04 GMT']
->>>>>>> f9360251
       server: [Windows-Azure-File/1.0 Microsoft-HTTPAPI/2.0]
       transfer-encoding: [chunked]
       x-ms-version: ['2018-03-28']
@@ -364,35 +229,20 @@
     body: null
     headers:
       Connection: [keep-alive]
-<<<<<<< HEAD
-      User-Agent: [Azure-Storage/1.1.0-1.1.0 (Python CPython 3.6.2; Windows 10) AZURECLI/2.0.34]
-      x-ms-date: ['Thu, 28 Jun 2018 20:19:28 GMT']
-      x-ms-version: ['2017-07-29']
-=======
       DataServiceVersion: [3.0;NetFx]
       MaxDataServiceVersion: ['3.0']
       User-Agent: [Azure-CosmosDB/0.37.1 (Python CPython 3.7.0; Darwin 17.6.0) AZURECLI/2.0.42]
       x-ms-date: ['Fri, 06 Jul 2018 17:00:04 GMT']
       x-ms-version: ['2017-04-17']
->>>>>>> f9360251
     method: GET
     uri: https://clitest000002.file.core.windows.net/?restype=service&comp=properties
   response:
-<<<<<<< HEAD
-    body: {string: "\uFEFF<?xml version=\"1.0\" encoding=\"utf-8\"?><StorageServiceProperties><HourMetrics><Version>1.0</Version><Enabled>true</Enabled><IncludeAPIs>true</IncludeAPIs><RetentionPolicy><Enabled>true</Enabled><Days>1</Days></RetentionPolicy></HourMetrics><MinuteMetrics><Version>1.0</Version><Enabled>true</Enabled><IncludeAPIs>true</IncludeAPIs><RetentionPolicy><Enabled>true</Enabled><Days>1</Days></RetentionPolicy></MinuteMetrics><Cors\
-        \ /></StorageServiceProperties>"}
-    headers:
-      content-type: [application/xml]
-      date: ['Thu, 28 Jun 2018 20:19:28 GMT']
-      server: [Windows-Azure-File/1.0 Microsoft-HTTPAPI/2.0]
-=======
     body: {string: "\uFEFF<?xml version=\"1.0\" encoding=\"utf-8\"?><StorageServiceProperties><Logging><Version>1.0</Version><Read>false</Read><Write>false</Write><Delete>false</Delete><RetentionPolicy><Enabled>false</Enabled></RetentionPolicy></Logging><HourMetrics><Version>1.0</Version><Enabled>true</Enabled><IncludeAPIs>true</IncludeAPIs><RetentionPolicy><Enabled>true</Enabled><Days>7</Days></RetentionPolicy></HourMetrics><MinuteMetrics><Version>1.0</Version><Enabled>false</Enabled><RetentionPolicy><Enabled>false</Enabled></RetentionPolicy></MinuteMetrics><Cors
         /></StorageServiceProperties>"}
     headers:
       content-type: [application/xml]
       date: ['Fri, 06 Jul 2018 17:00:04 GMT']
       server: [Windows-Azure-Table/1.0 Microsoft-HTTPAPI/2.0]
->>>>>>> f9360251
       transfer-encoding: [chunked]
       x-ms-version: ['2017-07-29']
     status: {code: 200, message: OK}
@@ -400,16 +250,10 @@
     body: null
     headers:
       Connection: [keep-alive]
-<<<<<<< HEAD
-      User-Agent: [Azure-Storage/1.1.0-1.1.0 (Python CPython 3.6.2; Windows 10) AZURECLI/2.0.34]
-      x-ms-date: ['Thu, 28 Jun 2018 20:19:29 GMT']
-      x-ms-version: ['2017-07-29']
-=======
       User-Agent: [Azure-Storage/1.3.0-1.3.0 (Python CPython 3.7.0; Darwin 17.6.0)
           AZURECLI/2.0.42]
       x-ms-date: ['Fri, 06 Jul 2018 17:00:04 GMT']
       x-ms-version: ['2018-03-28']
->>>>>>> f9360251
     method: GET
     uri: https://clitest000002.blob.core.windows.net/?restype=service&comp=properties
   response:
@@ -417,67 +261,35 @@
         /><DeleteRetentionPolicy><Enabled>false</Enabled></DeleteRetentionPolicy></StorageServiceProperties>"}
     headers:
       content-type: [application/xml]
-<<<<<<< HEAD
-      date: ['Thu, 28 Jun 2018 20:19:28 GMT']
-      server: [Windows-Azure-Queue/1.0 Microsoft-HTTPAPI/2.0]
-=======
       date: ['Fri, 06 Jul 2018 17:00:04 GMT']
       server: [Windows-Azure-Blob/1.0 Microsoft-HTTPAPI/2.0]
->>>>>>> f9360251
-      transfer-encoding: [chunked]
-      x-ms-version: ['2018-03-28']
-    status: {code: 200, message: OK}
-- request:
-    body: null
-    headers:
-      Connection: [keep-alive]
-<<<<<<< HEAD
-      User-Agent: [Azure-Storage/1.1.0-1.1.0 (Python CPython 3.6.2; Windows 10) AZURECLI/2.0.34]
-      x-ms-date: ['Thu, 28 Jun 2018 20:19:29 GMT']
-      x-ms-version: ['2017-07-29']
-=======
+      transfer-encoding: [chunked]
+      x-ms-version: ['2018-03-28']
+    status: {code: 200, message: OK}
+- request:
+    body: null
+    headers:
+      Connection: [keep-alive]
       User-Agent: [Azure-Storage/1.3.0-1.3.0 (Python CPython 3.7.0; Darwin 17.6.0)
           AZURECLI/2.0.42]
       x-ms-date: ['Fri, 06 Jul 2018 17:00:04 GMT']
       x-ms-version: ['2018-03-28']
->>>>>>> f9360251
     method: GET
     uri: https://clitest000002.blob.core.windows.net/?restype=service&comp=properties
   response:
-<<<<<<< HEAD
-    body: {string: "\uFEFF<?xml version=\"1.0\" encoding=\"utf-8\"?><StorageServiceProperties><Logging><Version>1.0</Version><Read>false</Read><Write>false</Write><Delete>false</Delete><RetentionPolicy><Enabled>false</Enabled></RetentionPolicy></Logging><HourMetrics><Version>1.0</Version><Enabled>true</Enabled><IncludeAPIs>true</IncludeAPIs><RetentionPolicy><Enabled>true</Enabled><Days>7</Days></RetentionPolicy></HourMetrics><MinuteMetrics><Version>1.0</Version><Enabled>false</Enabled><RetentionPolicy><Enabled>false</Enabled></RetentionPolicy></MinuteMetrics><Cors\
-        \ /><DeleteRetentionPolicy><Enabled>false</Enabled></DeleteRetentionPolicy></StorageServiceProperties>"}
-    headers:
-      content-type: [application/xml]
-      date: ['Thu, 28 Jun 2018 20:19:28 GMT']
-      server: [Windows-Azure-Blob/1.0 Microsoft-HTTPAPI/2.0]
-=======
     body: {string: "\uFEFF<?xml version=\"1.0\" encoding=\"utf-8\"?><StorageServiceProperties><HourMetrics><Version>1.0</Version><Enabled>true</Enabled><IncludeAPIs>true</IncludeAPIs><RetentionPolicy><Enabled>true</Enabled><Days>1</Days></RetentionPolicy></HourMetrics><MinuteMetrics><Version>1.0</Version><Enabled>true</Enabled><IncludeAPIs>true</IncludeAPIs><RetentionPolicy><Enabled>true</Enabled><Days>1</Days></RetentionPolicy></MinuteMetrics><Cors
         /></StorageServiceProperties>"}
     headers:
       content-type: [application/xml]
       date: ['Fri, 06 Jul 2018 17:00:18 GMT']
       server: [Windows-Azure-File/1.0 Microsoft-HTTPAPI/2.0]
->>>>>>> f9360251
-      transfer-encoding: [chunked]
-      x-ms-version: ['2018-03-28']
-    status: {code: 200, message: OK}
-- request:
-    body: null
-    headers:
-      Connection: [keep-alive]
-<<<<<<< HEAD
-      DataServiceVersion: [3.0;NetFx]
-      MaxDataServiceVersion: ['3.0']
-      User-Agent: [Azure-CosmosDB/0.37.1 (Python CPython 3.6.2; Windows 10) AZURECLI/2.0.34]
-      x-ms-date: ['Thu, 28 Jun 2018 20:19:29 GMT']
-      x-ms-version: ['2017-04-17']
-    method: GET
-    uri: https://clitest000002.table.core.windows.net/?restype=service&comp=properties
-  response:
-    body: {string: "\uFEFF<?xml version=\"1.0\" encoding=\"utf-8\"?><StorageServiceProperties><Logging><Version>1.0</Version><Read>false</Read><Write>false</Write><Delete>false</Delete><RetentionPolicy><Enabled>false</Enabled></RetentionPolicy></Logging><HourMetrics><Version>1.0</Version><Enabled>true</Enabled><IncludeAPIs>true</IncludeAPIs><RetentionPolicy><Enabled>true</Enabled><Days>7</Days></RetentionPolicy></HourMetrics><MinuteMetrics><Version>1.0</Version><Enabled>false</Enabled><RetentionPolicy><Enabled>false</Enabled></RetentionPolicy></MinuteMetrics><Cors\
-        \ /></StorageServiceProperties>"}
-=======
+      transfer-encoding: [chunked]
+      x-ms-version: ['2018-03-28']
+    status: {code: 200, message: OK}
+- request:
+    body: null
+    headers:
+      Connection: [keep-alive]
       User-Agent: [Azure-Storage/1.3.0-1.3.0 (Python CPython 3.7.0; Darwin 17.6.0)
           AZURECLI/2.0.42]
       x-ms-date: ['Fri, 06 Jul 2018 17:00:19 GMT']
@@ -487,21 +299,13 @@
   response:
     body: {string: "\uFEFF<?xml version=\"1.0\" encoding=\"utf-8\"?><StorageServiceProperties><Logging><Version>1.0</Version><Read>false</Read><Write>false</Write><Delete>false</Delete><RetentionPolicy><Enabled>false</Enabled></RetentionPolicy></Logging><HourMetrics><Version>1.0</Version><Enabled>true</Enabled><IncludeAPIs>true</IncludeAPIs><RetentionPolicy><Enabled>true</Enabled><Days>7</Days></RetentionPolicy></HourMetrics><MinuteMetrics><Version>1.0</Version><Enabled>false</Enabled><RetentionPolicy><Enabled>false</Enabled></RetentionPolicy></MinuteMetrics><Cors
         /></StorageServiceProperties>"}
->>>>>>> f9360251
-    headers:
-      cache-control: [no-cache]
-      content-type: [application/xml]
-<<<<<<< HEAD
-      date: ['Thu, 28 Jun 2018 20:19:28 GMT']
-      server: [Windows-Azure-Table/1.0 Microsoft-HTTPAPI/2.0]
-      transfer-encoding: [chunked]
-      x-ms-version: ['2017-04-17']
-=======
+    headers:
+      cache-control: [no-cache]
+      content-type: [application/xml]
       date: ['Fri, 06 Jul 2018 17:00:18 GMT']
       server: [Windows-Azure-Queue/1.0 Microsoft-HTTPAPI/2.0]
       transfer-encoding: [chunked]
       x-ms-version: ['2018-03-28']
->>>>>>> f9360251
     status: {code: 200, message: OK}
 - request:
     body: null
@@ -512,15 +316,9 @@
       Connection: [keep-alive]
       Content-Length: ['0']
       Content-Type: [application/json; charset=utf-8]
-<<<<<<< HEAD
-      User-Agent: [python/3.6.2 (Windows-10-10.0.17134-SP0) requests/2.18.4 msrest/0.4.29
-          msrest_azure/0.4.31 resourcemanagementclient/1.2.1 Azure-SDK-For-Python
-          AZURECLI/2.0.34]
-=======
       User-Agent: [python/3.7.0 (Darwin-17.6.0-x86_64-i386-64bit) requests/2.19.1
           msrest/0.5.1 msrest_azure/0.4.34 resourcemanagementclient/2.0.0rc2 Azure-SDK-For-Python
           AZURECLI/2.0.42]
->>>>>>> f9360251
       accept-language: [en-US]
     method: DELETE
     uri: https://management.azure.com/subscriptions/00000000-0000-0000-0000-000000000000/resourcegroups/clitest.rg000001?api-version=2018-05-01
