interactions:
- request:
    body: null
    headers:
      Accept:
      - application/json
      Accept-Encoding:
      - gzip, deflate
      CommandName:
      - vm create
      Connection:
      - keep-alive
      ParameterSetName:
      - -g -l -n --admin-username --image --admin-password --public-ip-address-allocation
        --authentication-type
      User-Agent:
      - python/3.6.5 (Windows-10-10.0.17134-SP0) msrest/0.6.10 msrest_azure/0.6.2
        azure-mgmt-compute/8.0.0 Azure-SDK-For-Python AZURECLI/2.0.74
      accept-language:
      - en-US
    method: GET
    uri: https://management.azure.com/subscriptions/00000000-0000-0000-0000-000000000000/providers/Microsoft.Compute/locations/westus/publishers/Canonical/artifacttypes/vmimage/offers/UbuntuServer/skus/14.04.4-LTS/versions?$top=1&$orderby=name%20desc&api-version=2019-03-01
  response:
    body:
      string: "[\r\n  {\r\n    \"location\": \"westus\",\r\n    \"name\": \"14.04.201905140\",\r\n
        \   \"id\": \"/Subscriptions/00000000-0000-0000-0000-000000000000/Providers/Microsoft.Compute/Locations/westus/Publishers/Canonical/ArtifactTypes/VMImage/Offers/UbuntuServer/Skus/14.04.4-LTS/Versions/14.04.201905140\"\r\n
        \ }\r\n]"
    headers:
      cache-control:
      - no-cache
      content-length:
      - '288'
      content-type:
      - application/json; charset=utf-8
      date:
      - Sat, 12 Oct 2019 22:07:55 GMT
      expires:
      - '-1'
      pragma:
      - no-cache
      server:
      - Microsoft-HTTPAPI/2.0
      - Microsoft-HTTPAPI/2.0
      strict-transport-security:
      - max-age=31536000; includeSubDomains
      transfer-encoding:
      - chunked
      vary:
      - Accept-Encoding
      x-content-type-options:
      - nosniff
    status:
      code: 200
      message: OK
- request:
    body: null
    headers:
      Accept:
      - application/json
      Accept-Encoding:
      - gzip, deflate
      CommandName:
      - vm create
      Connection:
      - keep-alive
      ParameterSetName:
      - -g -l -n --admin-username --image --admin-password --public-ip-address-allocation
        --authentication-type
      User-Agent:
      - python/3.6.5 (Windows-10-10.0.17134-SP0) msrest/0.6.10 msrest_azure/0.6.2
        azure-mgmt-compute/8.0.0 Azure-SDK-For-Python AZURECLI/2.0.74
      accept-language:
      - en-US
    method: GET
    uri: https://management.azure.com/subscriptions/00000000-0000-0000-0000-000000000000/providers/Microsoft.Compute/locations/westus/publishers/Canonical/artifacttypes/vmimage/offers/UbuntuServer/skus/14.04.4-LTS/versions/14.04.201905140?api-version=2019-03-01
  response:
    body:
      string: "{\r\n  \"properties\": {\r\n    \"replicaType\": \"Unmanaged\",\r\n
        \   \"automaticOSUpgradeProperties\": {\r\n      \"automaticOSUpgradeSupported\":
        false\r\n    },\r\n    \"osDiskImage\": {\r\n      \"operatingSystem\": \"Linux\",\r\n
        \     \"sizeInGb\": 30,\r\n      \"sizeInBytes\": 32212255232\r\n    },\r\n
        \   \"dataDiskImages\": []\r\n  },\r\n  \"location\": \"westus\",\r\n  \"name\":
        \"14.04.201905140\",\r\n  \"id\": \"/Subscriptions/00000000-0000-0000-0000-000000000000/Providers/Microsoft.Compute/Locations/westus/Publishers/Canonical/ArtifactTypes/VMImage/Offers/UbuntuServer/Skus/14.04.4-LTS/Versions/14.04.201905140\"\r\n}"
    headers:
      cache-control:
      - no-cache
      content-length:
      - '569'
      content-type:
      - application/json; charset=utf-8
      date:
      - Sat, 12 Oct 2019 22:07:56 GMT
      expires:
      - '-1'
      pragma:
      - no-cache
      server:
      - Microsoft-HTTPAPI/2.0
      - Microsoft-HTTPAPI/2.0
      strict-transport-security:
      - max-age=31536000; includeSubDomains
      transfer-encoding:
      - chunked
      vary:
      - Accept-Encoding
      x-content-type-options:
      - nosniff
    status:
      code: 200
      message: OK
- request:
    body: null
    headers:
      Accept:
      - application/json
      Accept-Encoding:
      - gzip, deflate
      CommandName:
      - vm create
      Connection:
      - keep-alive
      ParameterSetName:
      - -g -l -n --admin-username --image --admin-password --public-ip-address-allocation
        --authentication-type
      User-Agent:
      - python/3.6.5 (Windows-10-10.0.17134-SP0) msrest/0.6.10 msrest_azure/0.6.2
        azure-mgmt-network/4.0.0 Azure-SDK-For-Python AZURECLI/2.0.74
      accept-language:
      - en-US
    method: GET
    uri: https://management.azure.com/subscriptions/00000000-0000-0000-0000-000000000000/resourceGroups/cli_test_open_port000001/providers/Microsoft.Network/virtualNetworks?api-version=2018-01-01
  response:
    body:
      string: '{"value":[]}'
    headers:
      cache-control:
      - no-cache
      content-length:
      - '12'
      content-type:
      - application/json; charset=utf-8
      date:
      - Sat, 12 Oct 2019 22:07:56 GMT
      expires:
      - '-1'
      pragma:
      - no-cache
      strict-transport-security:
      - max-age=31536000; includeSubDomains
      vary:
      - Accept-Encoding
      x-content-type-options:
      - nosniff
    status:
      code: 200
      message: OK
- request:
    body: 'b''{"properties": {"template": {"$schema": "https://schema.management.azure.com/schemas/2015-01-01/deploymentTemplate.json#",
      "contentVersion": "1.0.0.0", "parameters": {"adminPassword": {"type": "securestring",
      "metadata": {"description": "Secure adminPassword"}}}, "variables": {}, "resources":
      [{"name": "vm1VNET", "type": "Microsoft.Network/virtualNetworks", "location":
      "westus", "apiVersion": "2015-06-15", "dependsOn": [], "tags": {}, "properties":
      {"addressSpace": {"addressPrefixes": ["10.0.0.0/16"]}, "subnets": [{"name":
      "vm1Subnet", "properties": {"addressPrefix": "10.0.0.0/24"}}]}}, {"type": "Microsoft.Network/networkSecurityGroups",
      "name": "vm1NSG", "apiVersion": "2015-06-15", "location": "westus", "tags":
      {}, "dependsOn": [], "properties": {"securityRules": [{"name": "default-allow-ssh",
      "properties": {"protocol": "Tcp", "sourcePortRange": "*", "destinationPortRange":
      "22", "sourceAddressPrefix": "*", "destinationAddressPrefix": "*", "access":
      "Allow", "priority": 1000, "direction": "Inbound"}}]}}, {"apiVersion": "2018-01-01",
      "type": "Microsoft.Network/publicIPAddresses", "name": "vm1PublicIP", "location":
      "westus", "tags": {}, "dependsOn": [], "properties": {"publicIPAllocationMethod":
      "dynamic"}}, {"apiVersion": "2015-06-15", "type": "Microsoft.Network/networkInterfaces",
      "name": "vm1VMNic", "location": "westus", "tags": {}, "dependsOn": ["Microsoft.Network/virtualNetworks/vm1VNET",
      "Microsoft.Network/networkSecurityGroups/vm1NSG", "Microsoft.Network/publicIpAddresses/vm1PublicIP"],
      "properties": {"ipConfigurations": [{"name": "ipconfigvm1", "properties": {"privateIPAllocationMethod":
      "Dynamic", "subnet": {"id": "/subscriptions/00000000-0000-0000-0000-000000000000/resourceGroups/cli_test_open_port000001/providers/Microsoft.Network/virtualNetworks/vm1VNET/subnets/vm1Subnet"},
      "publicIPAddress": {"id": "/subscriptions/00000000-0000-0000-0000-000000000000/resourceGroups/cli_test_open_port000001/providers/Microsoft.Network/publicIPAddresses/vm1PublicIP"}}}],
      "networkSecurityGroup": {"id": "/subscriptions/00000000-0000-0000-0000-000000000000/resourceGroups/cli_test_open_port000001/providers/Microsoft.Network/networkSecurityGroups/vm1NSG"}}},
      {"apiVersion": "2019-03-01", "type": "Microsoft.Compute/virtualMachines", "name":
      "vm1", "location": "westus", "tags": {}, "dependsOn": ["Microsoft.Network/networkInterfaces/vm1VMNic"],
      "properties": {"hardwareProfile": {"vmSize": "Standard_DS1_v2"}, "networkProfile":
      {"networkInterfaces": [{"id": "/subscriptions/00000000-0000-0000-0000-000000000000/resourceGroups/cli_test_open_port000001/providers/Microsoft.Network/networkInterfaces/vm1VMNic"}]},
      "storageProfile": {"osDisk": {"createOption": "fromImage", "name": null, "caching":
      "ReadWrite", "managedDisk": {"storageAccountType": null}}, "imageReference":
      {"publisher": "Canonical", "offer": "UbuntuServer", "sku": "14.04.4-LTS", "version":
      "latest"}}, "osProfile": {"computerName": "vm1", "adminUsername": "ubuntu",
      "adminPassword": "[parameters(\''adminPassword\'')]"}}}], "outputs": {}}, "parameters":
      {"adminPassword": {"value": "@PasswordPassword1!"}}, "mode": "Incremental"}}'''
    headers:
      Accept:
      - application/json
      Accept-Encoding:
      - gzip, deflate
      CommandName:
      - vm create
      Connection:
      - keep-alive
      Content-Length:
      - '3323'
      Content-Type:
      - application/json; charset=utf-8
      ParameterSetName:
      - -g -l -n --admin-username --image --admin-password --public-ip-address-allocation
        --authentication-type
      User-Agent:
      - python/3.6.5 (Windows-10-10.0.17134-SP0) msrest/0.6.10 msrest_azure/0.6.2
        azure-mgmt-resource/4.0.0 Azure-SDK-For-Python AZURECLI/2.0.74
      accept-language:
      - en-US
    method: PUT
    uri: https://management.azure.com/subscriptions/00000000-0000-0000-0000-000000000000/resourcegroups/cli_test_open_port000001/providers/Microsoft.Resources/deployments/mock-deployment?api-version=2019-07-01
  response:
    body:
      string: '{"id":"/subscriptions/00000000-0000-0000-0000-000000000000/resourceGroups/cli_test_open_port000001/providers/Microsoft.Resources/deployments/vm_deploy_iFJltmhkE3mB39kKQHTz7t1YEIazvunM","name":"vm_deploy_iFJltmhkE3mB39kKQHTz7t1YEIazvunM","type":"Microsoft.Resources/deployments","properties":{"templateHash":"4023644217024112397","parameters":{"adminPassword":{"type":"SecureString"}},"mode":"Incremental","provisioningState":"Accepted","timestamp":"2019-10-12T22:07:57.3195587Z","duration":"PT0.3361326S","correlationId":"4c4e303a-48d3-46d2-8f4c-ffdd58c2e5c2","providers":[{"namespace":"Microsoft.Network","resourceTypes":[{"resourceType":"virtualNetworks","locations":["westus"]},{"resourceType":"networkSecurityGroups","locations":["westus"]},{"resourceType":"publicIPAddresses","locations":["westus"]},{"resourceType":"networkInterfaces","locations":["westus"]}]},{"namespace":"Microsoft.Compute","resourceTypes":[{"resourceType":"virtualMachines","locations":["westus"]}]}],"dependencies":[{"dependsOn":[{"id":"/subscriptions/00000000-0000-0000-0000-000000000000/resourceGroups/cli_test_open_port000001/providers/Microsoft.Network/virtualNetworks/vm1VNET","resourceType":"Microsoft.Network/virtualNetworks","resourceName":"vm1VNET"},{"id":"/subscriptions/00000000-0000-0000-0000-000000000000/resourceGroups/cli_test_open_port000001/providers/Microsoft.Network/networkSecurityGroups/vm1NSG","resourceType":"Microsoft.Network/networkSecurityGroups","resourceName":"vm1NSG"},{"id":"/subscriptions/00000000-0000-0000-0000-000000000000/resourceGroups/cli_test_open_port000001/providers/Microsoft.Network/publicIPAddresses/vm1PublicIP","resourceType":"Microsoft.Network/publicIPAddresses","resourceName":"vm1PublicIP"}],"id":"/subscriptions/00000000-0000-0000-0000-000000000000/resourceGroups/cli_test_open_port000001/providers/Microsoft.Network/networkInterfaces/vm1VMNic","resourceType":"Microsoft.Network/networkInterfaces","resourceName":"vm1VMNic"},{"dependsOn":[{"id":"/subscriptions/00000000-0000-0000-0000-000000000000/resourceGroups/cli_test_open_port000001/providers/Microsoft.Network/networkInterfaces/vm1VMNic","resourceType":"Microsoft.Network/networkInterfaces","resourceName":"vm1VMNic"}],"id":"/subscriptions/00000000-0000-0000-0000-000000000000/resourceGroups/cli_test_open_port000001/providers/Microsoft.Compute/virtualMachines/vm1","resourceType":"Microsoft.Compute/virtualMachines","resourceName":"vm1"}]}}'
    headers:
      azure-asyncoperation:
      - https://management.azure.com/subscriptions/00000000-0000-0000-0000-000000000000/resourcegroups/cli_test_open_port000001/providers/Microsoft.Resources/deployments/vm_deploy_iFJltmhkE3mB39kKQHTz7t1YEIazvunM/operationStatuses/08586306888084942045?api-version=2019-07-01
      cache-control:
      - no-cache
      content-length:
      - '2781'
      content-type:
      - application/json; charset=utf-8
      date:
      - Sat, 12 Oct 2019 22:07:57 GMT
      expires:
      - '-1'
      pragma:
      - no-cache
      strict-transport-security:
      - max-age=31536000; includeSubDomains
      x-content-type-options:
      - nosniff
      x-ms-ratelimit-remaining-subscription-writes:
      - '1199'
    status:
      code: 201
      message: Created
- request:
    body: null
    headers:
      Accept:
      - application/json
      Accept-Encoding:
      - gzip, deflate
      CommandName:
      - vm create
      Connection:
      - keep-alive
      ParameterSetName:
      - -g -l -n --admin-username --image --admin-password --public-ip-address-allocation
        --authentication-type
      User-Agent:
      - python/3.6.5 (Windows-10-10.0.17134-SP0) msrest/0.6.10 msrest_azure/0.6.2
        azure-mgmt-resource/4.0.0 Azure-SDK-For-Python AZURECLI/2.0.74
    method: GET
    uri: https://management.azure.com/subscriptions/00000000-0000-0000-0000-000000000000/resourcegroups/cli_test_open_port000001/providers/Microsoft.Resources/deployments/mock-deployment/operationStatuses/08586306888084942045?api-version=2019-07-01
  response:
    body:
      string: '{"status":"Running"}'
    headers:
      cache-control:
      - no-cache
      content-length:
      - '20'
      content-type:
      - application/json; charset=utf-8
      date:
      - Sat, 12 Oct 2019 22:08:27 GMT
      expires:
      - '-1'
      pragma:
      - no-cache
      strict-transport-security:
      - max-age=31536000; includeSubDomains
      vary:
      - Accept-Encoding
      x-content-type-options:
      - nosniff
    status:
      code: 200
      message: OK
- request:
    body: null
    headers:
      Accept:
      - application/json
      Accept-Encoding:
      - gzip, deflate
      CommandName:
      - vm create
      Connection:
      - keep-alive
      ParameterSetName:
      - -g -l -n --admin-username --image --admin-password --public-ip-address-allocation
        --authentication-type
      User-Agent:
      - python/3.6.5 (Windows-10-10.0.17134-SP0) msrest/0.6.10 msrest_azure/0.6.2
        azure-mgmt-resource/4.0.0 Azure-SDK-For-Python AZURECLI/2.0.74
    method: GET
    uri: https://management.azure.com/subscriptions/00000000-0000-0000-0000-000000000000/resourcegroups/cli_test_open_port000001/providers/Microsoft.Resources/deployments/mock-deployment/operationStatuses/08586306888084942045?api-version=2019-07-01
  response:
    body:
      string: '{"status":"Running"}'
    headers:
      cache-control:
      - no-cache
      content-length:
      - '20'
      content-type:
      - application/json; charset=utf-8
      date:
      - Sat, 12 Oct 2019 22:08:56 GMT
      expires:
      - '-1'
      pragma:
      - no-cache
      strict-transport-security:
      - max-age=31536000; includeSubDomains
      vary:
      - Accept-Encoding
      x-content-type-options:
      - nosniff
    status:
      code: 200
      message: OK
- request:
    body: null
    headers:
      Accept:
      - application/json
      Accept-Encoding:
      - gzip, deflate
      CommandName:
      - vm create
      Connection:
      - keep-alive
      ParameterSetName:
      - -g -l -n --admin-username --image --admin-password --public-ip-address-allocation
        --authentication-type
      User-Agent:
      - python/3.6.5 (Windows-10-10.0.17134-SP0) msrest/0.6.10 msrest_azure/0.6.2
        azure-mgmt-resource/4.0.0 Azure-SDK-For-Python AZURECLI/2.0.74
    method: GET
    uri: https://management.azure.com/subscriptions/00000000-0000-0000-0000-000000000000/resourcegroups/cli_test_open_port000001/providers/Microsoft.Resources/deployments/mock-deployment/operationStatuses/08586306888084942045?api-version=2019-07-01
  response:
    body:
      string: '{"status":"Succeeded"}'
    headers:
      cache-control:
      - no-cache
      content-length:
      - '22'
      content-type:
      - application/json; charset=utf-8
      date:
      - Sat, 12 Oct 2019 22:09:27 GMT
      expires:
      - '-1'
      pragma:
      - no-cache
      strict-transport-security:
      - max-age=31536000; includeSubDomains
      vary:
      - Accept-Encoding
      x-content-type-options:
      - nosniff
    status:
      code: 200
      message: OK
- request:
    body: null
    headers:
      Accept:
      - application/json
      Accept-Encoding:
      - gzip, deflate
      CommandName:
      - vm create
      Connection:
      - keep-alive
      ParameterSetName:
      - -g -l -n --admin-username --image --admin-password --public-ip-address-allocation
        --authentication-type
      User-Agent:
      - python/3.6.5 (Windows-10-10.0.17134-SP0) msrest/0.6.10 msrest_azure/0.6.2
        azure-mgmt-resource/4.0.0 Azure-SDK-For-Python AZURECLI/2.0.74
    method: GET
    uri: https://management.azure.com/subscriptions/00000000-0000-0000-0000-000000000000/resourcegroups/cli_test_open_port000001/providers/Microsoft.Resources/deployments/mock-deployment?api-version=2019-07-01
  response:
    body:
      string: '{"id":"/subscriptions/00000000-0000-0000-0000-000000000000/resourceGroups/cli_test_open_port000001/providers/Microsoft.Resources/deployments/vm_deploy_iFJltmhkE3mB39kKQHTz7t1YEIazvunM","name":"vm_deploy_iFJltmhkE3mB39kKQHTz7t1YEIazvunM","type":"Microsoft.Resources/deployments","properties":{"templateHash":"4023644217024112397","parameters":{"adminPassword":{"type":"SecureString"}},"mode":"Incremental","provisioningState":"Succeeded","timestamp":"2019-10-12T22:09:18.0934204Z","duration":"PT1M21.1099943S","correlationId":"4c4e303a-48d3-46d2-8f4c-ffdd58c2e5c2","providers":[{"namespace":"Microsoft.Network","resourceTypes":[{"resourceType":"virtualNetworks","locations":["westus"]},{"resourceType":"networkSecurityGroups","locations":["westus"]},{"resourceType":"publicIPAddresses","locations":["westus"]},{"resourceType":"networkInterfaces","locations":["westus"]}]},{"namespace":"Microsoft.Compute","resourceTypes":[{"resourceType":"virtualMachines","locations":["westus"]}]}],"dependencies":[{"dependsOn":[{"id":"/subscriptions/00000000-0000-0000-0000-000000000000/resourceGroups/cli_test_open_port000001/providers/Microsoft.Network/virtualNetworks/vm1VNET","resourceType":"Microsoft.Network/virtualNetworks","resourceName":"vm1VNET"},{"id":"/subscriptions/00000000-0000-0000-0000-000000000000/resourceGroups/cli_test_open_port000001/providers/Microsoft.Network/networkSecurityGroups/vm1NSG","resourceType":"Microsoft.Network/networkSecurityGroups","resourceName":"vm1NSG"},{"id":"/subscriptions/00000000-0000-0000-0000-000000000000/resourceGroups/cli_test_open_port000001/providers/Microsoft.Network/publicIPAddresses/vm1PublicIP","resourceType":"Microsoft.Network/publicIPAddresses","resourceName":"vm1PublicIP"}],"id":"/subscriptions/00000000-0000-0000-0000-000000000000/resourceGroups/cli_test_open_port000001/providers/Microsoft.Network/networkInterfaces/vm1VMNic","resourceType":"Microsoft.Network/networkInterfaces","resourceName":"vm1VMNic"},{"dependsOn":[{"id":"/subscriptions/00000000-0000-0000-0000-000000000000/resourceGroups/cli_test_open_port000001/providers/Microsoft.Network/networkInterfaces/vm1VMNic","resourceType":"Microsoft.Network/networkInterfaces","resourceName":"vm1VMNic"}],"id":"/subscriptions/00000000-0000-0000-0000-000000000000/resourceGroups/cli_test_open_port000001/providers/Microsoft.Compute/virtualMachines/vm1","resourceType":"Microsoft.Compute/virtualMachines","resourceName":"vm1"}],"outputs":{},"outputResources":[{"id":"/subscriptions/00000000-0000-0000-0000-000000000000/resourceGroups/cli_test_open_port000001/providers/Microsoft.Compute/virtualMachines/vm1"},{"id":"/subscriptions/00000000-0000-0000-0000-000000000000/resourceGroups/cli_test_open_port000001/providers/Microsoft.Network/networkInterfaces/vm1VMNic"},{"id":"/subscriptions/00000000-0000-0000-0000-000000000000/resourceGroups/cli_test_open_port000001/providers/Microsoft.Network/networkSecurityGroups/vm1NSG"},{"id":"/subscriptions/00000000-0000-0000-0000-000000000000/resourceGroups/cli_test_open_port000001/providers/Microsoft.Network/publicIPAddresses/vm1PublicIP"},{"id":"/subscriptions/00000000-0000-0000-0000-000000000000/resourceGroups/cli_test_open_port000001/providers/Microsoft.Network/virtualNetworks/vm1VNET"}]}}'
    headers:
      cache-control:
      - no-cache
      content-length:
      - '3848'
      content-type:
      - application/json; charset=utf-8
      date:
      - Sat, 12 Oct 2019 22:09:27 GMT
      expires:
      - '-1'
      pragma:
      - no-cache
      strict-transport-security:
      - max-age=31536000; includeSubDomains
      vary:
      - Accept-Encoding
      x-content-type-options:
      - nosniff
    status:
      code: 200
      message: OK
- request:
    body: null
    headers:
      Accept:
      - application/json
      Accept-Encoding:
      - gzip, deflate
      CommandName:
      - vm create
      Connection:
      - keep-alive
      ParameterSetName:
      - -g -l -n --admin-username --image --admin-password --public-ip-address-allocation
        --authentication-type
      User-Agent:
      - python/3.6.5 (Windows-10-10.0.17134-SP0) msrest/0.6.10 msrest_azure/0.6.2
        azure-mgmt-compute/8.0.0 Azure-SDK-For-Python AZURECLI/2.0.74
      accept-language:
      - en-US
    method: GET
    uri: https://management.azure.com/subscriptions/00000000-0000-0000-0000-000000000000/resourceGroups/cli_test_open_port000001/providers/Microsoft.Compute/virtualMachines/vm1?$expand=instanceView&api-version=2019-03-01
  response:
    body:
      string: "{\r\n  \"name\": \"vm1\",\r\n  \"id\": \"/subscriptions/00000000-0000-0000-0000-000000000000/resourceGroups/cli_test_open_port000001/providers/Microsoft.Compute/virtualMachines/vm1\",\r\n
        \ \"type\": \"Microsoft.Compute/virtualMachines\",\r\n  \"location\": \"westus\",\r\n
        \ \"tags\": {},\r\n  \"properties\": {\r\n    \"vmId\": \"c59cd205-b970-44c8-936b-9b7a89ccbc63\",\r\n
        \   \"hardwareProfile\": {\r\n      \"vmSize\": \"Standard_DS1_v2\"\r\n    },\r\n
        \   \"storageProfile\": {\r\n      \"imageReference\": {\r\n        \"publisher\":
        \"Canonical\",\r\n        \"offer\": \"UbuntuServer\",\r\n        \"sku\":
        \"14.04.4-LTS\",\r\n        \"version\": \"latest\"\r\n      },\r\n      \"osDisk\":
        {\r\n        \"osType\": \"Linux\",\r\n        \"name\": \"vm1_OsDisk_1_08b0eda3cd11479184abc920f8455d62\",\r\n
        \       \"createOption\": \"FromImage\",\r\n        \"caching\": \"ReadWrite\",\r\n
        \       \"managedDisk\": {\r\n          \"storageAccountType\": \"Premium_LRS\",\r\n
        \         \"id\": \"/subscriptions/00000000-0000-0000-0000-000000000000/resourceGroups/cli_test_open_port000001/providers/Microsoft.Compute/disks/vm1_OsDisk_1_08b0eda3cd11479184abc920f8455d62\"\r\n
        \       },\r\n        \"diskSizeGB\": 30\r\n      },\r\n      \"dataDisks\":
        []\r\n    },\r\n    \"osProfile\": {\r\n      \"computerName\": \"vm1\",\r\n
        \     \"adminUsername\": \"ubuntu\",\r\n      \"linuxConfiguration\": {\r\n
        \       \"disablePasswordAuthentication\": false,\r\n        \"provisionVMAgent\":
        true\r\n      },\r\n      \"secrets\": [],\r\n      \"allowExtensionOperations\":
        true,\r\n      \"requireGuestProvisionSignal\": true\r\n    },\r\n    \"networkProfile\":
        {\"networkInterfaces\":[{\"id\":\"/subscriptions/00000000-0000-0000-0000-000000000000/resourceGroups/cli_test_open_port000001/providers/Microsoft.Network/networkInterfaces/vm1VMNic\"}]},\r\n
        \   \"provisioningState\": \"Succeeded\",\r\n    \"instanceView\": {\r\n      \"computerName\":
        \"vm1\",\r\n      \"osName\": \"ubuntu\",\r\n      \"osVersion\": \"14.04\",\r\n
        \     \"vmAgent\": {\r\n        \"vmAgentVersion\": \"2.2.42\",\r\n        \"statuses\":
        [\r\n          {\r\n            \"code\": \"ProvisioningState/succeeded\",\r\n
        \           \"level\": \"Info\",\r\n            \"displayStatus\": \"Ready\",\r\n
        \           \"message\": \"Guest Agent is running\",\r\n            \"time\":
        \"2019-10-12T22:09:27+00:00\"\r\n          }\r\n        ],\r\n        \"extensionHandlers\":
        []\r\n      },\r\n      \"disks\": [\r\n        {\r\n          \"name\": \"vm1_OsDisk_1_08b0eda3cd11479184abc920f8455d62\",\r\n
        \         \"statuses\": [\r\n            {\r\n              \"code\": \"ProvisioningState/succeeded\",\r\n
        \             \"level\": \"Info\",\r\n              \"displayStatus\": \"Provisioning
        succeeded\",\r\n              \"time\": \"2019-10-12T22:08:27.788204+00:00\"\r\n
        \           }\r\n          ]\r\n        }\r\n      ],\r\n      \"hyperVGeneration\":
        \"V1\",\r\n      \"statuses\": [\r\n        {\r\n          \"code\": \"ProvisioningState/succeeded\",\r\n
        \         \"level\": \"Info\",\r\n          \"displayStatus\": \"Provisioning
        succeeded\",\r\n          \"time\": \"2019-10-12T22:09:17.1965506+00:00\"\r\n
        \       },\r\n        {\r\n          \"code\": \"PowerState/running\",\r\n
        \         \"level\": \"Info\",\r\n          \"displayStatus\": \"VM running\"\r\n
        \       }\r\n      ]\r\n    }\r\n  }\r\n}"
    headers:
      cache-control:
      - no-cache
      content-length:
      - '3135'
      content-type:
      - application/json; charset=utf-8
      date:
      - Sat, 12 Oct 2019 22:09:27 GMT
      expires:
      - '-1'
      pragma:
      - no-cache
      server:
      - Microsoft-HTTPAPI/2.0
      - Microsoft-HTTPAPI/2.0
      strict-transport-security:
      - max-age=31536000; includeSubDomains
      transfer-encoding:
      - chunked
      vary:
      - Accept-Encoding
      x-content-type-options:
      - nosniff
      x-ms-ratelimit-remaining-resource:
      - Microsoft.Compute/LowCostGet3Min;3996,Microsoft.Compute/LowCostGet30Min;31986
    status:
      code: 200
      message: OK
- request:
    body: null
    headers:
      Accept:
      - application/json
      Accept-Encoding:
      - gzip, deflate
      CommandName:
      - vm create
      Connection:
      - keep-alive
      ParameterSetName:
      - -g -l -n --admin-username --image --admin-password --public-ip-address-allocation
        --authentication-type
      User-Agent:
      - python/3.6.5 (Windows-10-10.0.17134-SP0) msrest/0.6.10 msrest_azure/0.6.2
        azure-mgmt-network/4.0.0 Azure-SDK-For-Python AZURECLI/2.0.74
      accept-language:
      - en-US
    method: GET
    uri: https://management.azure.com/subscriptions/00000000-0000-0000-0000-000000000000/resourceGroups/cli_test_open_port000001/providers/Microsoft.Network/networkInterfaces/vm1VMNic?api-version=2018-01-01
  response:
    body:
      string: "{\r\n  \"name\": \"vm1VMNic\",\r\n  \"id\": \"/subscriptions/00000000-0000-0000-0000-000000000000/resourceGroups/cli_test_open_port000001/providers/Microsoft.Network/networkInterfaces/vm1VMNic\",\r\n
        \ \"etag\": \"W/\\\"18de046e-8081-4200-b6f3-207169c4b3fe\\\"\",\r\n  \"location\":
        \"westus\",\r\n  \"tags\": {},\r\n  \"properties\": {\r\n    \"provisioningState\":
        \"Succeeded\",\r\n    \"resourceGuid\": \"1b2580e8-6820-4eb2-8d35-5773fa39d2a0\",\r\n
        \   \"ipConfigurations\": [\r\n      {\r\n        \"name\": \"ipconfigvm1\",\r\n
        \       \"id\": \"/subscriptions/00000000-0000-0000-0000-000000000000/resourceGroups/cli_test_open_port000001/providers/Microsoft.Network/networkInterfaces/vm1VMNic/ipConfigurations/ipconfigvm1\",\r\n
        \       \"etag\": \"W/\\\"18de046e-8081-4200-b6f3-207169c4b3fe\\\"\",\r\n
        \       \"type\": \"Microsoft.Network/networkInterfaces/ipConfigurations\",\r\n
        \       \"properties\": {\r\n          \"provisioningState\": \"Succeeded\",\r\n
        \         \"privateIPAddress\": \"10.0.0.4\",\r\n          \"privateIPAllocationMethod\":
        \"Dynamic\",\r\n          \"publicIPAddress\": {\r\n            \"id\": \"/subscriptions/00000000-0000-0000-0000-000000000000/resourceGroups/cli_test_open_port000001/providers/Microsoft.Network/publicIPAddresses/vm1PublicIP\"\r\n
        \         },\r\n          \"subnet\": {\r\n            \"id\": \"/subscriptions/00000000-0000-0000-0000-000000000000/resourceGroups/cli_test_open_port000001/providers/Microsoft.Network/virtualNetworks/vm1VNET/subnets/vm1Subnet\"\r\n
        \         },\r\n          \"primary\": true,\r\n          \"privateIPAddressVersion\":
        \"IPv4\"\r\n        }\r\n      }\r\n    ],\r\n    \"dnsSettings\": {\r\n      \"dnsServers\":
        [],\r\n      \"appliedDnsServers\": [],\r\n      \"internalDomainNameSuffix\":
        \"21hcu3q1tx0ebpk1btgiflnzaf.dx.internal.cloudapp.net\"\r\n    },\r\n    \"macAddress\":
        \"00-0D-3A-5A-8F-93\",\r\n    \"enableAcceleratedNetworking\": false,\r\n
        \   \"enableIPForwarding\": false,\r\n    \"networkSecurityGroup\": {\r\n
        \     \"id\": \"/subscriptions/00000000-0000-0000-0000-000000000000/resourceGroups/cli_test_open_port000001/providers/Microsoft.Network/networkSecurityGroups/vm1NSG\"\r\n
        \   },\r\n    \"primary\": true,\r\n    \"virtualMachine\": {\r\n      \"id\":
        \"/subscriptions/00000000-0000-0000-0000-000000000000/resourceGroups/cli_test_open_port000001/providers/Microsoft.Compute/virtualMachines/vm1\"\r\n
        \   }\r\n  },\r\n  \"type\": \"Microsoft.Network/networkInterfaces\"\r\n}"
    headers:
      cache-control:
      - no-cache
      content-length:
      - '2568'
      content-type:
      - application/json; charset=utf-8
      date:
      - Sat, 12 Oct 2019 22:09:28 GMT
      etag:
      - W/"18de046e-8081-4200-b6f3-207169c4b3fe"
      expires:
      - '-1'
      pragma:
      - no-cache
      server:
      - Microsoft-HTTPAPI/2.0
      - Microsoft-HTTPAPI/2.0
      strict-transport-security:
      - max-age=31536000; includeSubDomains
      transfer-encoding:
      - chunked
      vary:
      - Accept-Encoding
      x-content-type-options:
      - nosniff
      x-ms-arm-service-request-id:
      - 752a942a-53b4-4f08-8234-5f3b9e1e40c1
    status:
      code: 200
      message: OK
- request:
    body: null
    headers:
      Accept:
      - application/json
      Accept-Encoding:
      - gzip, deflate
      CommandName:
      - vm create
      Connection:
      - keep-alive
      ParameterSetName:
      - -g -l -n --admin-username --image --admin-password --public-ip-address-allocation
        --authentication-type
      User-Agent:
      - python/3.6.5 (Windows-10-10.0.17134-SP0) msrest/0.6.10 msrest_azure/0.6.2
        azure-mgmt-network/4.0.0 Azure-SDK-For-Python AZURECLI/2.0.74
      accept-language:
      - en-US
    method: GET
    uri: https://management.azure.com/subscriptions/00000000-0000-0000-0000-000000000000/resourceGroups/cli_test_open_port000001/providers/Microsoft.Network/publicIPAddresses/vm1PublicIP?api-version=2018-01-01
  response:
    body:
      string: "{\r\n  \"name\": \"vm1PublicIP\",\r\n  \"id\": \"/subscriptions/00000000-0000-0000-0000-000000000000/resourceGroups/cli_test_open_port000001/providers/Microsoft.Network/publicIPAddresses/vm1PublicIP\",\r\n
        \ \"etag\": \"W/\\\"a6d8dee0-6af6-4fdc-8a78-bb2b2f71f359\\\"\",\r\n  \"location\":
        \"westus\",\r\n  \"tags\": {},\r\n  \"properties\": {\r\n    \"provisioningState\":
        \"Succeeded\",\r\n    \"resourceGuid\": \"bc54aba9-9433-4036-a2bd-24c6512ee0cc\",\r\n
        \   \"ipAddress\": \"104.210.55.13\",\r\n    \"publicIPAddressVersion\": \"IPv4\",\r\n
        \   \"publicIPAllocationMethod\": \"Dynamic\",\r\n    \"idleTimeoutInMinutes\":
        4,\r\n    \"ipTags\": [],\r\n    \"ipConfiguration\": {\r\n      \"id\": \"/subscriptions/00000000-0000-0000-0000-000000000000/resourceGroups/cli_test_open_port000001/providers/Microsoft.Network/networkInterfaces/vm1VMNic/ipConfigurations/ipconfigvm1\"\r\n
        \   }\r\n  },\r\n  \"type\": \"Microsoft.Network/publicIPAddresses\",\r\n
        \ \"sku\": {\r\n    \"name\": \"Basic\",\r\n    \"tier\": \"Regional\"\r\n
        \ }\r\n}"
    headers:
      cache-control:
      - no-cache
      content-length:
      - '1022'
      content-type:
      - application/json; charset=utf-8
      date:
      - Sat, 12 Oct 2019 22:09:28 GMT
      etag:
      - W/"a6d8dee0-6af6-4fdc-8a78-bb2b2f71f359"
      expires:
      - '-1'
      pragma:
      - no-cache
      server:
      - Microsoft-HTTPAPI/2.0
      - Microsoft-HTTPAPI/2.0
      strict-transport-security:
      - max-age=31536000; includeSubDomains
      transfer-encoding:
      - chunked
      vary:
      - Accept-Encoding
      x-content-type-options:
      - nosniff
      x-ms-arm-service-request-id:
      - 4beaad2d-dcd1-40ce-b3f1-7e2fe8089c9e
    status:
      code: 200
      message: OK
- request:
    body: null
    headers:
      Accept:
      - application/json
      Accept-Encoding:
      - gzip, deflate
      CommandName:
      - vm open-port
      Connection:
      - keep-alive
      ParameterSetName:
      - -g -n --port --priority
      User-Agent:
      - python/3.6.5 (Windows-10-10.0.17134-SP0) msrest/0.6.10 msrest_azure/0.6.2
        azure-mgmt-compute/8.0.0 Azure-SDK-For-Python AZURECLI/2.0.74
      accept-language:
      - en-US
    method: GET
    uri: https://management.azure.com/subscriptions/00000000-0000-0000-0000-000000000000/resourceGroups/cli_test_open_port000001/providers/Microsoft.Compute/virtualMachines/vm1?api-version=2019-03-01
  response:
    body:
      string: "{\r\n  \"name\": \"vm1\",\r\n  \"id\": \"/subscriptions/00000000-0000-0000-0000-000000000000/resourceGroups/cli_test_open_port000001/providers/Microsoft.Compute/virtualMachines/vm1\",\r\n
        \ \"type\": \"Microsoft.Compute/virtualMachines\",\r\n  \"location\": \"westus\",\r\n
        \ \"tags\": {},\r\n  \"properties\": {\r\n    \"vmId\": \"c59cd205-b970-44c8-936b-9b7a89ccbc63\",\r\n
        \   \"hardwareProfile\": {\r\n      \"vmSize\": \"Standard_DS1_v2\"\r\n    },\r\n
        \   \"storageProfile\": {\r\n      \"imageReference\": {\r\n        \"publisher\":
        \"Canonical\",\r\n        \"offer\": \"UbuntuServer\",\r\n        \"sku\":
        \"14.04.4-LTS\",\r\n        \"version\": \"latest\"\r\n      },\r\n      \"osDisk\":
        {\r\n        \"osType\": \"Linux\",\r\n        \"name\": \"vm1_OsDisk_1_08b0eda3cd11479184abc920f8455d62\",\r\n
        \       \"createOption\": \"FromImage\",\r\n        \"caching\": \"ReadWrite\",\r\n
        \       \"managedDisk\": {\r\n          \"storageAccountType\": \"Premium_LRS\",\r\n
        \         \"id\": \"/subscriptions/00000000-0000-0000-0000-000000000000/resourceGroups/cli_test_open_port000001/providers/Microsoft.Compute/disks/vm1_OsDisk_1_08b0eda3cd11479184abc920f8455d62\"\r\n
        \       },\r\n        \"diskSizeGB\": 30\r\n      },\r\n      \"dataDisks\":
        []\r\n    },\r\n    \"osProfile\": {\r\n      \"computerName\": \"vm1\",\r\n
        \     \"adminUsername\": \"ubuntu\",\r\n      \"linuxConfiguration\": {\r\n
        \       \"disablePasswordAuthentication\": false,\r\n        \"provisionVMAgent\":
        true\r\n      },\r\n      \"secrets\": [],\r\n      \"allowExtensionOperations\":
        true,\r\n      \"requireGuestProvisionSignal\": true\r\n    },\r\n    \"networkProfile\":
        {\"networkInterfaces\":[{\"id\":\"/subscriptions/00000000-0000-0000-0000-000000000000/resourceGroups/cli_test_open_port000001/providers/Microsoft.Network/networkInterfaces/vm1VMNic\"}]},\r\n
        \   \"provisioningState\": \"Succeeded\"\r\n  }\r\n}"
    headers:
      cache-control:
      - no-cache
      content-length:
      - '1844'
      content-type:
      - application/json; charset=utf-8
      date:
      - Sat, 12 Oct 2019 22:09:28 GMT
      expires:
      - '-1'
      pragma:
      - no-cache
      server:
      - Microsoft-HTTPAPI/2.0
      - Microsoft-HTTPAPI/2.0
      strict-transport-security:
      - max-age=31536000; includeSubDomains
      transfer-encoding:
      - chunked
      vary:
      - Accept-Encoding
      x-content-type-options:
      - nosniff
      x-ms-ratelimit-remaining-resource:
      - Microsoft.Compute/LowCostGet3Min;3995,Microsoft.Compute/LowCostGet30Min;31985
    status:
      code: 200
      message: OK
- request:
    body: null
    headers:
      Accept:
      - application/json
      Accept-Encoding:
      - gzip, deflate
      CommandName:
      - vm open-port
      Connection:
      - keep-alive
      ParameterSetName:
      - -g -n --port --priority
      User-Agent:
      - python/3.6.5 (Windows-10-10.0.17134-SP0) msrest/0.6.10 msrest_azure/0.6.2
        azure-mgmt-network/4.0.0 Azure-SDK-For-Python AZURECLI/2.0.74
      accept-language:
      - en-US
    method: GET
    uri: https://management.azure.com/subscriptions/00000000-0000-0000-0000-000000000000/resourceGroups/cli_test_open_port000001/providers/Microsoft.Network/networkInterfaces/vm1VMNic?api-version=2019-08-01
  response:
    body:
      string: "{\r\n  \"name\": \"vm1VMNic\",\r\n  \"id\": \"/subscriptions/00000000-0000-0000-0000-000000000000/resourceGroups/cli_test_open_port000001/providers/Microsoft.Network/networkInterfaces/vm1VMNic\",\r\n
        \ \"etag\": \"W/\\\"18de046e-8081-4200-b6f3-207169c4b3fe\\\"\",\r\n  \"location\":
        \"westus\",\r\n  \"tags\": {},\r\n  \"properties\": {\r\n    \"provisioningState\":
        \"Succeeded\",\r\n    \"resourceGuid\": \"1b2580e8-6820-4eb2-8d35-5773fa39d2a0\",\r\n
        \   \"ipConfigurations\": [\r\n      {\r\n        \"name\": \"ipconfigvm1\",\r\n
        \       \"id\": \"/subscriptions/00000000-0000-0000-0000-000000000000/resourceGroups/cli_test_open_port000001/providers/Microsoft.Network/networkInterfaces/vm1VMNic/ipConfigurations/ipconfigvm1\",\r\n
        \       \"etag\": \"W/\\\"18de046e-8081-4200-b6f3-207169c4b3fe\\\"\",\r\n
        \       \"type\": \"Microsoft.Network/networkInterfaces/ipConfigurations\",\r\n
        \       \"properties\": {\r\n          \"provisioningState\": \"Succeeded\",\r\n
        \         \"privateIPAddress\": \"10.0.0.4\",\r\n          \"privateIPAllocationMethod\":
        \"Dynamic\",\r\n          \"publicIPAddress\": {\r\n            \"id\": \"/subscriptions/00000000-0000-0000-0000-000000000000/resourceGroups/cli_test_open_port000001/providers/Microsoft.Network/publicIPAddresses/vm1PublicIP\"\r\n
        \         },\r\n          \"subnet\": {\r\n            \"id\": \"/subscriptions/00000000-0000-0000-0000-000000000000/resourceGroups/cli_test_open_port000001/providers/Microsoft.Network/virtualNetworks/vm1VNET/subnets/vm1Subnet\"\r\n
        \         },\r\n          \"primary\": true,\r\n          \"privateIPAddressVersion\":
        \"IPv4\"\r\n        }\r\n      }\r\n    ],\r\n    \"dnsSettings\": {\r\n      \"dnsServers\":
        [],\r\n      \"appliedDnsServers\": [],\r\n      \"internalDomainNameSuffix\":
        \"21hcu3q1tx0ebpk1btgiflnzaf.dx.internal.cloudapp.net\"\r\n    },\r\n    \"macAddress\":
        \"00-0D-3A-5A-8F-93\",\r\n    \"enableAcceleratedNetworking\": false,\r\n
        \   \"enableIPForwarding\": false,\r\n    \"networkSecurityGroup\": {\r\n
        \     \"id\": \"/subscriptions/00000000-0000-0000-0000-000000000000/resourceGroups/cli_test_open_port000001/providers/Microsoft.Network/networkSecurityGroups/vm1NSG\"\r\n
        \   },\r\n    \"primary\": true,\r\n    \"virtualMachine\": {\r\n      \"id\":
        \"/subscriptions/00000000-0000-0000-0000-000000000000/resourceGroups/cli_test_open_port000001/providers/Microsoft.Compute/virtualMachines/vm1\"\r\n
        \   },\r\n    \"hostedWorkloads\": [],\r\n    \"tapConfigurations\": []\r\n
        \ },\r\n  \"type\": \"Microsoft.Network/networkInterfaces\"\r\n}"
    headers:
      cache-control:
      - no-cache
      content-length:
      - '2626'
      content-type:
      - application/json; charset=utf-8
      date:
      - Sat, 12 Oct 2019 22:09:28 GMT
      etag:
      - W/"18de046e-8081-4200-b6f3-207169c4b3fe"
      expires:
      - '-1'
      pragma:
      - no-cache
      server:
      - Microsoft-HTTPAPI/2.0
      - Microsoft-HTTPAPI/2.0
      strict-transport-security:
      - max-age=31536000; includeSubDomains
      transfer-encoding:
      - chunked
      vary:
      - Accept-Encoding
      x-content-type-options:
      - nosniff
      x-ms-arm-service-request-id:
      - d0fc2474-074c-4d00-be5a-0ebb37836bce
    status:
      code: 200
      message: OK
- request:
    body: '{"properties": {"protocol": "*", "sourcePortRange": "*", "destinationPortRange":
      "*", "sourceAddressPrefix": "*", "destinationAddressPrefix": "*", "access":
      "allow", "priority": 900, "direction": "inbound"}, "name": "open-port-all"}'
    headers:
      Accept:
      - application/json
      Accept-Encoding:
      - gzip, deflate
      CommandName:
      - vm open-port
      Connection:
      - keep-alive
      Content-Length:
      - '232'
      Content-Type:
      - application/json; charset=utf-8
      ParameterSetName:
      - -g -n --port --priority
      User-Agent:
      - python/3.6.5 (Windows-10-10.0.17134-SP0) msrest/0.6.10 msrest_azure/0.6.2
        azure-mgmt-network/4.0.0 Azure-SDK-For-Python AZURECLI/2.0.74
      accept-language:
      - en-US
    method: PUT
    uri: https://management.azure.com/subscriptions/00000000-0000-0000-0000-000000000000/resourceGroups/cli_test_open_port000001/providers/Microsoft.Network/networkSecurityGroups/vm1NSG/securityRules/open-port-all?api-version=2019-08-01
  response:
    body:
      string: "{\r\n  \"name\": \"open-port-all\",\r\n  \"id\": \"/subscriptions/00000000-0000-0000-0000-000000000000/resourceGroups/cli_test_open_port000001/providers/Microsoft.Network/networkSecurityGroups/vm1NSG/securityRules/open-port-all\",\r\n
        \ \"etag\": \"W/\\\"befa102a-b090-4088-acda-6e3adb023b58\\\"\",\r\n  \"type\":
        \"Microsoft.Network/networkSecurityGroups/securityRules\",\r\n  \"properties\":
        {\r\n    \"provisioningState\": \"Updating\",\r\n    \"protocol\": \"*\",\r\n
        \   \"sourcePortRange\": \"*\",\r\n    \"destinationPortRange\": \"*\",\r\n
        \   \"sourceAddressPrefix\": \"*\",\r\n    \"destinationAddressPrefix\": \"*\",\r\n
        \   \"access\": \"Allow\",\r\n    \"priority\": 900,\r\n    \"direction\":
        \"Inbound\",\r\n    \"sourcePortRanges\": [],\r\n    \"destinationPortRanges\":
        [],\r\n    \"sourceAddressPrefixes\": [],\r\n    \"destinationAddressPrefixes\":
        []\r\n  }\r\n}"
    headers:
      azure-asyncoperation:
<<<<<<< HEAD
      - https://management.azure.com/subscriptions/00000000-0000-0000-0000-000000000000/providers/Microsoft.Network/locations/westus/operations/4fa96498-7da2-4e8c-8643-a1d663c26b3c?api-version=2019-04-01
=======
      - https://management.azure.com/subscriptions/00000000-0000-0000-0000-000000000000/providers/Microsoft.Network/locations/westus/operations/e2e8eb85-8de5-4fc7-bab3-99c8f11d085e?api-version=2019-08-01
>>>>>>> 15b3674b
      cache-control:
      - no-cache
      content-length:
      - '825'
      content-type:
      - application/json; charset=utf-8
      date:
      - Sat, 12 Oct 2019 22:09:29 GMT
      expires:
      - '-1'
      pragma:
      - no-cache
      server:
      - Microsoft-HTTPAPI/2.0
      - Microsoft-HTTPAPI/2.0
      strict-transport-security:
      - max-age=31536000; includeSubDomains
      x-content-type-options:
      - nosniff
      x-ms-arm-service-request-id:
      - 4456849d-8c30-4aff-bb06-255b3e11e7ce
      x-ms-ratelimit-remaining-subscription-writes:
      - '1199'
    status:
      code: 201
      message: Created
- request:
    body: null
    headers:
      Accept:
      - application/json
      Accept-Encoding:
      - gzip, deflate
      CommandName:
      - vm open-port
      Connection:
      - keep-alive
      ParameterSetName:
      - -g -n --port --priority
      User-Agent:
      - python/3.6.5 (Windows-10-10.0.17134-SP0) msrest/0.6.10 msrest_azure/0.6.2
        azure-mgmt-network/4.0.0 Azure-SDK-For-Python AZURECLI/2.0.74
    method: GET
<<<<<<< HEAD
    uri: https://management.azure.com/subscriptions/00000000-0000-0000-0000-000000000000/providers/Microsoft.Network/locations/westus/operations/4fa96498-7da2-4e8c-8643-a1d663c26b3c?api-version=2019-04-01
=======
    uri: https://management.azure.com/subscriptions/00000000-0000-0000-0000-000000000000/providers/Microsoft.Network/locations/westus/operations/e2e8eb85-8de5-4fc7-bab3-99c8f11d085e?api-version=2019-08-01
>>>>>>> 15b3674b
  response:
    body:
      string: "{\r\n  \"status\": \"Succeeded\"\r\n}"
    headers:
      cache-control:
      - no-cache
      content-length:
      - '29'
      content-type:
      - application/json; charset=utf-8
      date:
      - Sat, 12 Oct 2019 22:09:38 GMT
      expires:
      - '-1'
      pragma:
      - no-cache
      server:
      - Microsoft-HTTPAPI/2.0
      - Microsoft-HTTPAPI/2.0
      strict-transport-security:
      - max-age=31536000; includeSubDomains
      transfer-encoding:
      - chunked
      vary:
      - Accept-Encoding
      x-content-type-options:
      - nosniff
      x-ms-arm-service-request-id:
      - 0f33f967-b87e-4c58-8868-bae21b587f24
    status:
      code: 200
      message: OK
- request:
    body: null
    headers:
      Accept:
      - application/json
      Accept-Encoding:
      - gzip, deflate
      CommandName:
      - vm open-port
      Connection:
      - keep-alive
      ParameterSetName:
      - -g -n --port --priority
      User-Agent:
      - python/3.6.5 (Windows-10-10.0.17134-SP0) msrest/0.6.10 msrest_azure/0.6.2
        azure-mgmt-network/4.0.0 Azure-SDK-For-Python AZURECLI/2.0.74
    method: GET
    uri: https://management.azure.com/subscriptions/00000000-0000-0000-0000-000000000000/resourceGroups/cli_test_open_port000001/providers/Microsoft.Network/networkSecurityGroups/vm1NSG/securityRules/open-port-all?api-version=2019-08-01
  response:
    body:
      string: "{\r\n  \"name\": \"open-port-all\",\r\n  \"id\": \"/subscriptions/00000000-0000-0000-0000-000000000000/resourceGroups/cli_test_open_port000001/providers/Microsoft.Network/networkSecurityGroups/vm1NSG/securityRules/open-port-all\",\r\n
        \ \"etag\": \"W/\\\"3f4ae29f-783a-4e3a-bd4f-200b982ada58\\\"\",\r\n  \"type\":
        \"Microsoft.Network/networkSecurityGroups/securityRules\",\r\n  \"properties\":
        {\r\n    \"provisioningState\": \"Succeeded\",\r\n    \"protocol\": \"*\",\r\n
        \   \"sourcePortRange\": \"*\",\r\n    \"destinationPortRange\": \"*\",\r\n
        \   \"sourceAddressPrefix\": \"*\",\r\n    \"destinationAddressPrefix\": \"*\",\r\n
        \   \"access\": \"Allow\",\r\n    \"priority\": 900,\r\n    \"direction\":
        \"Inbound\",\r\n    \"sourcePortRanges\": [],\r\n    \"destinationPortRanges\":
        [],\r\n    \"sourceAddressPrefixes\": [],\r\n    \"destinationAddressPrefixes\":
        []\r\n  }\r\n}"
    headers:
      cache-control:
      - no-cache
      content-length:
      - '826'
      content-type:
      - application/json; charset=utf-8
      date:
      - Sat, 12 Oct 2019 22:09:39 GMT
      etag:
      - W/"3f4ae29f-783a-4e3a-bd4f-200b982ada58"
      expires:
      - '-1'
      pragma:
      - no-cache
      server:
      - Microsoft-HTTPAPI/2.0
      - Microsoft-HTTPAPI/2.0
      strict-transport-security:
      - max-age=31536000; includeSubDomains
      transfer-encoding:
      - chunked
      vary:
      - Accept-Encoding
      x-content-type-options:
      - nosniff
      x-ms-arm-service-request-id:
      - 945ea285-d04e-4b6e-85d1-8ebb2cfd839f
    status:
      code: 200
      message: OK
- request:
    body: null
    headers:
      Accept:
      - application/json
      Accept-Encoding:
      - gzip, deflate
      CommandName:
      - vm open-port
      Connection:
      - keep-alive
      ParameterSetName:
      - -g -n --port --priority
      User-Agent:
      - python/3.6.5 (Windows-10-10.0.17134-SP0) msrest/0.6.10 msrest_azure/0.6.2
        azure-mgmt-network/4.0.0 Azure-SDK-For-Python AZURECLI/2.0.74
      accept-language:
      - en-US
    method: GET
    uri: https://management.azure.com/subscriptions/00000000-0000-0000-0000-000000000000/resourceGroups/cli_test_open_port000001/providers/Microsoft.Network/networkSecurityGroups/vm1NSG?api-version=2019-08-01
  response:
    body:
      string: "{\r\n  \"name\": \"vm1NSG\",\r\n  \"id\": \"/subscriptions/00000000-0000-0000-0000-000000000000/resourceGroups/cli_test_open_port000001/providers/Microsoft.Network/networkSecurityGroups/vm1NSG\",\r\n
        \ \"etag\": \"W/\\\"3f4ae29f-783a-4e3a-bd4f-200b982ada58\\\"\",\r\n  \"type\":
        \"Microsoft.Network/networkSecurityGroups\",\r\n  \"location\": \"westus\",\r\n
        \ \"tags\": {},\r\n  \"properties\": {\r\n    \"provisioningState\": \"Succeeded\",\r\n
        \   \"resourceGuid\": \"3952ee24-7daa-45c0-aedd-93dff746cbe9\",\r\n    \"securityRules\":
        [\r\n      {\r\n        \"name\": \"default-allow-ssh\",\r\n        \"id\":
        \"/subscriptions/00000000-0000-0000-0000-000000000000/resourceGroups/cli_test_open_port000001/providers/Microsoft.Network/networkSecurityGroups/vm1NSG/securityRules/default-allow-ssh\",\r\n
        \       \"etag\": \"W/\\\"3f4ae29f-783a-4e3a-bd4f-200b982ada58\\\"\",\r\n
        \       \"type\": \"Microsoft.Network/networkSecurityGroups/securityRules\",\r\n
        \       \"properties\": {\r\n          \"provisioningState\": \"Succeeded\",\r\n
        \         \"protocol\": \"Tcp\",\r\n          \"sourcePortRange\": \"*\",\r\n
        \         \"destinationPortRange\": \"22\",\r\n          \"sourceAddressPrefix\":
        \"*\",\r\n          \"destinationAddressPrefix\": \"*\",\r\n          \"access\":
        \"Allow\",\r\n          \"priority\": 1000,\r\n          \"direction\": \"Inbound\",\r\n
        \         \"sourcePortRanges\": [],\r\n          \"destinationPortRanges\":
        [],\r\n          \"sourceAddressPrefixes\": [],\r\n          \"destinationAddressPrefixes\":
        []\r\n        }\r\n      },\r\n      {\r\n        \"name\": \"open-port-all\",\r\n
        \       \"id\": \"/subscriptions/00000000-0000-0000-0000-000000000000/resourceGroups/cli_test_open_port000001/providers/Microsoft.Network/networkSecurityGroups/vm1NSG/securityRules/open-port-all\",\r\n
        \       \"etag\": \"W/\\\"3f4ae29f-783a-4e3a-bd4f-200b982ada58\\\"\",\r\n
        \       \"type\": \"Microsoft.Network/networkSecurityGroups/securityRules\",\r\n
        \       \"properties\": {\r\n          \"provisioningState\": \"Succeeded\",\r\n
        \         \"protocol\": \"*\",\r\n          \"sourcePortRange\": \"*\",\r\n
        \         \"destinationPortRange\": \"*\",\r\n          \"sourceAddressPrefix\":
        \"*\",\r\n          \"destinationAddressPrefix\": \"*\",\r\n          \"access\":
        \"Allow\",\r\n          \"priority\": 900,\r\n          \"direction\": \"Inbound\",\r\n
        \         \"sourcePortRanges\": [],\r\n          \"destinationPortRanges\":
        [],\r\n          \"sourceAddressPrefixes\": [],\r\n          \"destinationAddressPrefixes\":
        []\r\n        }\r\n      }\r\n    ],\r\n    \"defaultSecurityRules\": [\r\n
        \     {\r\n        \"name\": \"AllowVnetInBound\",\r\n        \"id\": \"/subscriptions/00000000-0000-0000-0000-000000000000/resourceGroups/cli_test_open_port000001/providers/Microsoft.Network/networkSecurityGroups/vm1NSG/defaultSecurityRules/AllowVnetInBound\",\r\n
        \       \"etag\": \"W/\\\"3f4ae29f-783a-4e3a-bd4f-200b982ada58\\\"\",\r\n
        \       \"type\": \"Microsoft.Network/networkSecurityGroups/defaultSecurityRules\",\r\n
        \       \"properties\": {\r\n          \"provisioningState\": \"Succeeded\",\r\n
        \         \"description\": \"Allow inbound traffic from all VMs in VNET\",\r\n
        \         \"protocol\": \"*\",\r\n          \"sourcePortRange\": \"*\",\r\n
        \         \"destinationPortRange\": \"*\",\r\n          \"sourceAddressPrefix\":
        \"VirtualNetwork\",\r\n          \"destinationAddressPrefix\": \"VirtualNetwork\",\r\n
        \         \"access\": \"Allow\",\r\n          \"priority\": 65000,\r\n          \"direction\":
        \"Inbound\",\r\n          \"sourcePortRanges\": [],\r\n          \"destinationPortRanges\":
        [],\r\n          \"sourceAddressPrefixes\": [],\r\n          \"destinationAddressPrefixes\":
        []\r\n        }\r\n      },\r\n      {\r\n        \"name\": \"AllowAzureLoadBalancerInBound\",\r\n
        \       \"id\": \"/subscriptions/00000000-0000-0000-0000-000000000000/resourceGroups/cli_test_open_port000001/providers/Microsoft.Network/networkSecurityGroups/vm1NSG/defaultSecurityRules/AllowAzureLoadBalancerInBound\",\r\n
        \       \"etag\": \"W/\\\"3f4ae29f-783a-4e3a-bd4f-200b982ada58\\\"\",\r\n
        \       \"type\": \"Microsoft.Network/networkSecurityGroups/defaultSecurityRules\",\r\n
        \       \"properties\": {\r\n          \"provisioningState\": \"Succeeded\",\r\n
        \         \"description\": \"Allow inbound traffic from azure load balancer\",\r\n
        \         \"protocol\": \"*\",\r\n          \"sourcePortRange\": \"*\",\r\n
        \         \"destinationPortRange\": \"*\",\r\n          \"sourceAddressPrefix\":
        \"AzureLoadBalancer\",\r\n          \"destinationAddressPrefix\": \"*\",\r\n
        \         \"access\": \"Allow\",\r\n          \"priority\": 65001,\r\n          \"direction\":
        \"Inbound\",\r\n          \"sourcePortRanges\": [],\r\n          \"destinationPortRanges\":
        [],\r\n          \"sourceAddressPrefixes\": [],\r\n          \"destinationAddressPrefixes\":
        []\r\n        }\r\n      },\r\n      {\r\n        \"name\": \"DenyAllInBound\",\r\n
        \       \"id\": \"/subscriptions/00000000-0000-0000-0000-000000000000/resourceGroups/cli_test_open_port000001/providers/Microsoft.Network/networkSecurityGroups/vm1NSG/defaultSecurityRules/DenyAllInBound\",\r\n
        \       \"etag\": \"W/\\\"3f4ae29f-783a-4e3a-bd4f-200b982ada58\\\"\",\r\n
        \       \"type\": \"Microsoft.Network/networkSecurityGroups/defaultSecurityRules\",\r\n
        \       \"properties\": {\r\n          \"provisioningState\": \"Succeeded\",\r\n
        \         \"description\": \"Deny all inbound traffic\",\r\n          \"protocol\":
        \"*\",\r\n          \"sourcePortRange\": \"*\",\r\n          \"destinationPortRange\":
        \"*\",\r\n          \"sourceAddressPrefix\": \"*\",\r\n          \"destinationAddressPrefix\":
        \"*\",\r\n          \"access\": \"Deny\",\r\n          \"priority\": 65500,\r\n
        \         \"direction\": \"Inbound\",\r\n          \"sourcePortRanges\": [],\r\n
        \         \"destinationPortRanges\": [],\r\n          \"sourceAddressPrefixes\":
        [],\r\n          \"destinationAddressPrefixes\": []\r\n        }\r\n      },\r\n
        \     {\r\n        \"name\": \"AllowVnetOutBound\",\r\n        \"id\": \"/subscriptions/00000000-0000-0000-0000-000000000000/resourceGroups/cli_test_open_port000001/providers/Microsoft.Network/networkSecurityGroups/vm1NSG/defaultSecurityRules/AllowVnetOutBound\",\r\n
        \       \"etag\": \"W/\\\"3f4ae29f-783a-4e3a-bd4f-200b982ada58\\\"\",\r\n
        \       \"type\": \"Microsoft.Network/networkSecurityGroups/defaultSecurityRules\",\r\n
        \       \"properties\": {\r\n          \"provisioningState\": \"Succeeded\",\r\n
        \         \"description\": \"Allow outbound traffic from all VMs to all VMs
        in VNET\",\r\n          \"protocol\": \"*\",\r\n          \"sourcePortRange\":
        \"*\",\r\n          \"destinationPortRange\": \"*\",\r\n          \"sourceAddressPrefix\":
        \"VirtualNetwork\",\r\n          \"destinationAddressPrefix\": \"VirtualNetwork\",\r\n
        \         \"access\": \"Allow\",\r\n          \"priority\": 65000,\r\n          \"direction\":
        \"Outbound\",\r\n          \"sourcePortRanges\": [],\r\n          \"destinationPortRanges\":
        [],\r\n          \"sourceAddressPrefixes\": [],\r\n          \"destinationAddressPrefixes\":
        []\r\n        }\r\n      },\r\n      {\r\n        \"name\": \"AllowInternetOutBound\",\r\n
        \       \"id\": \"/subscriptions/00000000-0000-0000-0000-000000000000/resourceGroups/cli_test_open_port000001/providers/Microsoft.Network/networkSecurityGroups/vm1NSG/defaultSecurityRules/AllowInternetOutBound\",\r\n
        \       \"etag\": \"W/\\\"3f4ae29f-783a-4e3a-bd4f-200b982ada58\\\"\",\r\n
        \       \"type\": \"Microsoft.Network/networkSecurityGroups/defaultSecurityRules\",\r\n
        \       \"properties\": {\r\n          \"provisioningState\": \"Succeeded\",\r\n
        \         \"description\": \"Allow outbound traffic from all VMs to Internet\",\r\n
        \         \"protocol\": \"*\",\r\n          \"sourcePortRange\": \"*\",\r\n
        \         \"destinationPortRange\": \"*\",\r\n          \"sourceAddressPrefix\":
        \"*\",\r\n          \"destinationAddressPrefix\": \"Internet\",\r\n          \"access\":
        \"Allow\",\r\n          \"priority\": 65001,\r\n          \"direction\": \"Outbound\",\r\n
        \         \"sourcePortRanges\": [],\r\n          \"destinationPortRanges\":
        [],\r\n          \"sourceAddressPrefixes\": [],\r\n          \"destinationAddressPrefixes\":
        []\r\n        }\r\n      },\r\n      {\r\n        \"name\": \"DenyAllOutBound\",\r\n
        \       \"id\": \"/subscriptions/00000000-0000-0000-0000-000000000000/resourceGroups/cli_test_open_port000001/providers/Microsoft.Network/networkSecurityGroups/vm1NSG/defaultSecurityRules/DenyAllOutBound\",\r\n
        \       \"etag\": \"W/\\\"3f4ae29f-783a-4e3a-bd4f-200b982ada58\\\"\",\r\n
        \       \"type\": \"Microsoft.Network/networkSecurityGroups/defaultSecurityRules\",\r\n
        \       \"properties\": {\r\n          \"provisioningState\": \"Succeeded\",\r\n
        \         \"description\": \"Deny all outbound traffic\",\r\n          \"protocol\":
        \"*\",\r\n          \"sourcePortRange\": \"*\",\r\n          \"destinationPortRange\":
        \"*\",\r\n          \"sourceAddressPrefix\": \"*\",\r\n          \"destinationAddressPrefix\":
        \"*\",\r\n          \"access\": \"Deny\",\r\n          \"priority\": 65500,\r\n
        \         \"direction\": \"Outbound\",\r\n          \"sourcePortRanges\":
        [],\r\n          \"destinationPortRanges\": [],\r\n          \"sourceAddressPrefixes\":
        [],\r\n          \"destinationAddressPrefixes\": []\r\n        }\r\n      }\r\n
        \   ],\r\n    \"networkInterfaces\": [\r\n      {\r\n        \"id\": \"/subscriptions/00000000-0000-0000-0000-000000000000/resourceGroups/cli_test_open_port000001/providers/Microsoft.Network/networkInterfaces/vm1VMNic\"\r\n
        \     }\r\n    ]\r\n  }\r\n}"
    headers:
      cache-control:
      - no-cache
      content-length:
      - '9159'
      content-type:
      - application/json; charset=utf-8
      date:
      - Sat, 12 Oct 2019 22:09:40 GMT
      etag:
      - W/"3f4ae29f-783a-4e3a-bd4f-200b982ada58"
      expires:
      - '-1'
      pragma:
      - no-cache
      server:
      - Microsoft-HTTPAPI/2.0
      - Microsoft-HTTPAPI/2.0
      strict-transport-security:
      - max-age=31536000; includeSubDomains
      transfer-encoding:
      - chunked
      vary:
      - Accept-Encoding
      x-content-type-options:
      - nosniff
      x-ms-arm-service-request-id:
      - aee5529e-cdbf-4b9e-bcde-673dacd3400f
    status:
      code: 200
      message: OK
- request:
    body: null
    headers:
      Accept:
      - application/json
      Accept-Encoding:
      - gzip, deflate
      CommandName:
      - network nsg show
      Connection:
      - keep-alive
      ParameterSetName:
      - -g -n
      User-Agent:
      - python/3.6.5 (Windows-10-10.0.17134-SP0) msrest/0.6.10 msrest_azure/0.6.2
        azure-mgmt-network/4.0.0 Azure-SDK-For-Python AZURECLI/2.0.74
      accept-language:
      - en-US
    method: GET
    uri: https://management.azure.com/subscriptions/00000000-0000-0000-0000-000000000000/resourceGroups/cli_test_open_port000001/providers/Microsoft.Network/networkSecurityGroups/vm1NSG?api-version=2019-08-01
  response:
    body:
      string: "{\r\n  \"name\": \"vm1NSG\",\r\n  \"id\": \"/subscriptions/00000000-0000-0000-0000-000000000000/resourceGroups/cli_test_open_port000001/providers/Microsoft.Network/networkSecurityGroups/vm1NSG\",\r\n
        \ \"etag\": \"W/\\\"3f4ae29f-783a-4e3a-bd4f-200b982ada58\\\"\",\r\n  \"type\":
        \"Microsoft.Network/networkSecurityGroups\",\r\n  \"location\": \"westus\",\r\n
        \ \"tags\": {},\r\n  \"properties\": {\r\n    \"provisioningState\": \"Succeeded\",\r\n
        \   \"resourceGuid\": \"3952ee24-7daa-45c0-aedd-93dff746cbe9\",\r\n    \"securityRules\":
        [\r\n      {\r\n        \"name\": \"default-allow-ssh\",\r\n        \"id\":
        \"/subscriptions/00000000-0000-0000-0000-000000000000/resourceGroups/cli_test_open_port000001/providers/Microsoft.Network/networkSecurityGroups/vm1NSG/securityRules/default-allow-ssh\",\r\n
        \       \"etag\": \"W/\\\"3f4ae29f-783a-4e3a-bd4f-200b982ada58\\\"\",\r\n
        \       \"type\": \"Microsoft.Network/networkSecurityGroups/securityRules\",\r\n
        \       \"properties\": {\r\n          \"provisioningState\": \"Succeeded\",\r\n
        \         \"protocol\": \"Tcp\",\r\n          \"sourcePortRange\": \"*\",\r\n
        \         \"destinationPortRange\": \"22\",\r\n          \"sourceAddressPrefix\":
        \"*\",\r\n          \"destinationAddressPrefix\": \"*\",\r\n          \"access\":
        \"Allow\",\r\n          \"priority\": 1000,\r\n          \"direction\": \"Inbound\",\r\n
        \         \"sourcePortRanges\": [],\r\n          \"destinationPortRanges\":
        [],\r\n          \"sourceAddressPrefixes\": [],\r\n          \"destinationAddressPrefixes\":
        []\r\n        }\r\n      },\r\n      {\r\n        \"name\": \"open-port-all\",\r\n
        \       \"id\": \"/subscriptions/00000000-0000-0000-0000-000000000000/resourceGroups/cli_test_open_port000001/providers/Microsoft.Network/networkSecurityGroups/vm1NSG/securityRules/open-port-all\",\r\n
        \       \"etag\": \"W/\\\"3f4ae29f-783a-4e3a-bd4f-200b982ada58\\\"\",\r\n
        \       \"type\": \"Microsoft.Network/networkSecurityGroups/securityRules\",\r\n
        \       \"properties\": {\r\n          \"provisioningState\": \"Succeeded\",\r\n
        \         \"protocol\": \"*\",\r\n          \"sourcePortRange\": \"*\",\r\n
        \         \"destinationPortRange\": \"*\",\r\n          \"sourceAddressPrefix\":
        \"*\",\r\n          \"destinationAddressPrefix\": \"*\",\r\n          \"access\":
        \"Allow\",\r\n          \"priority\": 900,\r\n          \"direction\": \"Inbound\",\r\n
        \         \"sourcePortRanges\": [],\r\n          \"destinationPortRanges\":
        [],\r\n          \"sourceAddressPrefixes\": [],\r\n          \"destinationAddressPrefixes\":
        []\r\n        }\r\n      }\r\n    ],\r\n    \"defaultSecurityRules\": [\r\n
        \     {\r\n        \"name\": \"AllowVnetInBound\",\r\n        \"id\": \"/subscriptions/00000000-0000-0000-0000-000000000000/resourceGroups/cli_test_open_port000001/providers/Microsoft.Network/networkSecurityGroups/vm1NSG/defaultSecurityRules/AllowVnetInBound\",\r\n
        \       \"etag\": \"W/\\\"3f4ae29f-783a-4e3a-bd4f-200b982ada58\\\"\",\r\n
        \       \"type\": \"Microsoft.Network/networkSecurityGroups/defaultSecurityRules\",\r\n
        \       \"properties\": {\r\n          \"provisioningState\": \"Succeeded\",\r\n
        \         \"description\": \"Allow inbound traffic from all VMs in VNET\",\r\n
        \         \"protocol\": \"*\",\r\n          \"sourcePortRange\": \"*\",\r\n
        \         \"destinationPortRange\": \"*\",\r\n          \"sourceAddressPrefix\":
        \"VirtualNetwork\",\r\n          \"destinationAddressPrefix\": \"VirtualNetwork\",\r\n
        \         \"access\": \"Allow\",\r\n          \"priority\": 65000,\r\n          \"direction\":
        \"Inbound\",\r\n          \"sourcePortRanges\": [],\r\n          \"destinationPortRanges\":
        [],\r\n          \"sourceAddressPrefixes\": [],\r\n          \"destinationAddressPrefixes\":
        []\r\n        }\r\n      },\r\n      {\r\n        \"name\": \"AllowAzureLoadBalancerInBound\",\r\n
        \       \"id\": \"/subscriptions/00000000-0000-0000-0000-000000000000/resourceGroups/cli_test_open_port000001/providers/Microsoft.Network/networkSecurityGroups/vm1NSG/defaultSecurityRules/AllowAzureLoadBalancerInBound\",\r\n
        \       \"etag\": \"W/\\\"3f4ae29f-783a-4e3a-bd4f-200b982ada58\\\"\",\r\n
        \       \"type\": \"Microsoft.Network/networkSecurityGroups/defaultSecurityRules\",\r\n
        \       \"properties\": {\r\n          \"provisioningState\": \"Succeeded\",\r\n
        \         \"description\": \"Allow inbound traffic from azure load balancer\",\r\n
        \         \"protocol\": \"*\",\r\n          \"sourcePortRange\": \"*\",\r\n
        \         \"destinationPortRange\": \"*\",\r\n          \"sourceAddressPrefix\":
        \"AzureLoadBalancer\",\r\n          \"destinationAddressPrefix\": \"*\",\r\n
        \         \"access\": \"Allow\",\r\n          \"priority\": 65001,\r\n          \"direction\":
        \"Inbound\",\r\n          \"sourcePortRanges\": [],\r\n          \"destinationPortRanges\":
        [],\r\n          \"sourceAddressPrefixes\": [],\r\n          \"destinationAddressPrefixes\":
        []\r\n        }\r\n      },\r\n      {\r\n        \"name\": \"DenyAllInBound\",\r\n
        \       \"id\": \"/subscriptions/00000000-0000-0000-0000-000000000000/resourceGroups/cli_test_open_port000001/providers/Microsoft.Network/networkSecurityGroups/vm1NSG/defaultSecurityRules/DenyAllInBound\",\r\n
        \       \"etag\": \"W/\\\"3f4ae29f-783a-4e3a-bd4f-200b982ada58\\\"\",\r\n
        \       \"type\": \"Microsoft.Network/networkSecurityGroups/defaultSecurityRules\",\r\n
        \       \"properties\": {\r\n          \"provisioningState\": \"Succeeded\",\r\n
        \         \"description\": \"Deny all inbound traffic\",\r\n          \"protocol\":
        \"*\",\r\n          \"sourcePortRange\": \"*\",\r\n          \"destinationPortRange\":
        \"*\",\r\n          \"sourceAddressPrefix\": \"*\",\r\n          \"destinationAddressPrefix\":
        \"*\",\r\n          \"access\": \"Deny\",\r\n          \"priority\": 65500,\r\n
        \         \"direction\": \"Inbound\",\r\n          \"sourcePortRanges\": [],\r\n
        \         \"destinationPortRanges\": [],\r\n          \"sourceAddressPrefixes\":
        [],\r\n          \"destinationAddressPrefixes\": []\r\n        }\r\n      },\r\n
        \     {\r\n        \"name\": \"AllowVnetOutBound\",\r\n        \"id\": \"/subscriptions/00000000-0000-0000-0000-000000000000/resourceGroups/cli_test_open_port000001/providers/Microsoft.Network/networkSecurityGroups/vm1NSG/defaultSecurityRules/AllowVnetOutBound\",\r\n
        \       \"etag\": \"W/\\\"3f4ae29f-783a-4e3a-bd4f-200b982ada58\\\"\",\r\n
        \       \"type\": \"Microsoft.Network/networkSecurityGroups/defaultSecurityRules\",\r\n
        \       \"properties\": {\r\n          \"provisioningState\": \"Succeeded\",\r\n
        \         \"description\": \"Allow outbound traffic from all VMs to all VMs
        in VNET\",\r\n          \"protocol\": \"*\",\r\n          \"sourcePortRange\":
        \"*\",\r\n          \"destinationPortRange\": \"*\",\r\n          \"sourceAddressPrefix\":
        \"VirtualNetwork\",\r\n          \"destinationAddressPrefix\": \"VirtualNetwork\",\r\n
        \         \"access\": \"Allow\",\r\n          \"priority\": 65000,\r\n          \"direction\":
        \"Outbound\",\r\n          \"sourcePortRanges\": [],\r\n          \"destinationPortRanges\":
        [],\r\n          \"sourceAddressPrefixes\": [],\r\n          \"destinationAddressPrefixes\":
        []\r\n        }\r\n      },\r\n      {\r\n        \"name\": \"AllowInternetOutBound\",\r\n
        \       \"id\": \"/subscriptions/00000000-0000-0000-0000-000000000000/resourceGroups/cli_test_open_port000001/providers/Microsoft.Network/networkSecurityGroups/vm1NSG/defaultSecurityRules/AllowInternetOutBound\",\r\n
        \       \"etag\": \"W/\\\"3f4ae29f-783a-4e3a-bd4f-200b982ada58\\\"\",\r\n
        \       \"type\": \"Microsoft.Network/networkSecurityGroups/defaultSecurityRules\",\r\n
        \       \"properties\": {\r\n          \"provisioningState\": \"Succeeded\",\r\n
        \         \"description\": \"Allow outbound traffic from all VMs to Internet\",\r\n
        \         \"protocol\": \"*\",\r\n          \"sourcePortRange\": \"*\",\r\n
        \         \"destinationPortRange\": \"*\",\r\n          \"sourceAddressPrefix\":
        \"*\",\r\n          \"destinationAddressPrefix\": \"Internet\",\r\n          \"access\":
        \"Allow\",\r\n          \"priority\": 65001,\r\n          \"direction\": \"Outbound\",\r\n
        \         \"sourcePortRanges\": [],\r\n          \"destinationPortRanges\":
        [],\r\n          \"sourceAddressPrefixes\": [],\r\n          \"destinationAddressPrefixes\":
        []\r\n        }\r\n      },\r\n      {\r\n        \"name\": \"DenyAllOutBound\",\r\n
        \       \"id\": \"/subscriptions/00000000-0000-0000-0000-000000000000/resourceGroups/cli_test_open_port000001/providers/Microsoft.Network/networkSecurityGroups/vm1NSG/defaultSecurityRules/DenyAllOutBound\",\r\n
        \       \"etag\": \"W/\\\"3f4ae29f-783a-4e3a-bd4f-200b982ada58\\\"\",\r\n
        \       \"type\": \"Microsoft.Network/networkSecurityGroups/defaultSecurityRules\",\r\n
        \       \"properties\": {\r\n          \"provisioningState\": \"Succeeded\",\r\n
        \         \"description\": \"Deny all outbound traffic\",\r\n          \"protocol\":
        \"*\",\r\n          \"sourcePortRange\": \"*\",\r\n          \"destinationPortRange\":
        \"*\",\r\n          \"sourceAddressPrefix\": \"*\",\r\n          \"destinationAddressPrefix\":
        \"*\",\r\n          \"access\": \"Deny\",\r\n          \"priority\": 65500,\r\n
        \         \"direction\": \"Outbound\",\r\n          \"sourcePortRanges\":
        [],\r\n          \"destinationPortRanges\": [],\r\n          \"sourceAddressPrefixes\":
        [],\r\n          \"destinationAddressPrefixes\": []\r\n        }\r\n      }\r\n
        \   ],\r\n    \"networkInterfaces\": [\r\n      {\r\n        \"id\": \"/subscriptions/00000000-0000-0000-0000-000000000000/resourceGroups/cli_test_open_port000001/providers/Microsoft.Network/networkInterfaces/vm1VMNic\"\r\n
        \     }\r\n    ]\r\n  }\r\n}"
    headers:
      cache-control:
      - no-cache
      content-length:
      - '9159'
      content-type:
      - application/json; charset=utf-8
      date:
      - Sat, 12 Oct 2019 22:09:41 GMT
      etag:
      - W/"3f4ae29f-783a-4e3a-bd4f-200b982ada58"
      expires:
      - '-1'
      pragma:
      - no-cache
      server:
      - Microsoft-HTTPAPI/2.0
      - Microsoft-HTTPAPI/2.0
      strict-transport-security:
      - max-age=31536000; includeSubDomains
      transfer-encoding:
      - chunked
      vary:
      - Accept-Encoding
      x-content-type-options:
      - nosniff
      x-ms-arm-service-request-id:
      - f04060c9-5534-42e5-aa2a-65e2809e0f08
    status:
      code: 200
      message: OK
- request:
    body: null
    headers:
      Accept:
      - application/json
      Accept-Encoding:
      - gzip, deflate
      CommandName:
      - vm open-port
      Connection:
      - keep-alive
      ParameterSetName:
      - -g -n --apply-to-subnet --nsg-name --port --priority
      User-Agent:
      - python/3.6.5 (Windows-10-10.0.17134-SP0) msrest/0.6.10 msrest_azure/0.6.2
        azure-mgmt-compute/8.0.0 Azure-SDK-For-Python AZURECLI/2.0.74
      accept-language:
      - en-US
    method: GET
    uri: https://management.azure.com/subscriptions/00000000-0000-0000-0000-000000000000/resourceGroups/cli_test_open_port000001/providers/Microsoft.Compute/virtualMachines/vm1?api-version=2019-03-01
  response:
    body:
      string: "{\r\n  \"name\": \"vm1\",\r\n  \"id\": \"/subscriptions/00000000-0000-0000-0000-000000000000/resourceGroups/cli_test_open_port000001/providers/Microsoft.Compute/virtualMachines/vm1\",\r\n
        \ \"type\": \"Microsoft.Compute/virtualMachines\",\r\n  \"location\": \"westus\",\r\n
        \ \"tags\": {},\r\n  \"properties\": {\r\n    \"vmId\": \"c59cd205-b970-44c8-936b-9b7a89ccbc63\",\r\n
        \   \"hardwareProfile\": {\r\n      \"vmSize\": \"Standard_DS1_v2\"\r\n    },\r\n
        \   \"storageProfile\": {\r\n      \"imageReference\": {\r\n        \"publisher\":
        \"Canonical\",\r\n        \"offer\": \"UbuntuServer\",\r\n        \"sku\":
        \"14.04.4-LTS\",\r\n        \"version\": \"latest\"\r\n      },\r\n      \"osDisk\":
        {\r\n        \"osType\": \"Linux\",\r\n        \"name\": \"vm1_OsDisk_1_08b0eda3cd11479184abc920f8455d62\",\r\n
        \       \"createOption\": \"FromImage\",\r\n        \"caching\": \"ReadWrite\",\r\n
        \       \"managedDisk\": {\r\n          \"storageAccountType\": \"Premium_LRS\",\r\n
        \         \"id\": \"/subscriptions/00000000-0000-0000-0000-000000000000/resourceGroups/cli_test_open_port000001/providers/Microsoft.Compute/disks/vm1_OsDisk_1_08b0eda3cd11479184abc920f8455d62\"\r\n
        \       },\r\n        \"diskSizeGB\": 30\r\n      },\r\n      \"dataDisks\":
        []\r\n    },\r\n    \"osProfile\": {\r\n      \"computerName\": \"vm1\",\r\n
        \     \"adminUsername\": \"ubuntu\",\r\n      \"linuxConfiguration\": {\r\n
        \       \"disablePasswordAuthentication\": false,\r\n        \"provisionVMAgent\":
        true\r\n      },\r\n      \"secrets\": [],\r\n      \"allowExtensionOperations\":
        true,\r\n      \"requireGuestProvisionSignal\": true\r\n    },\r\n    \"networkProfile\":
        {\"networkInterfaces\":[{\"id\":\"/subscriptions/00000000-0000-0000-0000-000000000000/resourceGroups/cli_test_open_port000001/providers/Microsoft.Network/networkInterfaces/vm1VMNic\"}]},\r\n
        \   \"provisioningState\": \"Succeeded\"\r\n  }\r\n}"
    headers:
      cache-control:
      - no-cache
      content-length:
      - '1844'
      content-type:
      - application/json; charset=utf-8
      date:
      - Sat, 12 Oct 2019 22:09:40 GMT
      expires:
      - '-1'
      pragma:
      - no-cache
      server:
      - Microsoft-HTTPAPI/2.0
      - Microsoft-HTTPAPI/2.0
      strict-transport-security:
      - max-age=31536000; includeSubDomains
      transfer-encoding:
      - chunked
      vary:
      - Accept-Encoding
      x-content-type-options:
      - nosniff
      x-ms-ratelimit-remaining-resource:
      - Microsoft.Compute/LowCostGet3Min;3994,Microsoft.Compute/LowCostGet30Min;31984
    status:
      code: 200
      message: OK
- request:
    body: null
    headers:
      Accept:
      - application/json
      Accept-Encoding:
      - gzip, deflate
      CommandName:
      - vm open-port
      Connection:
      - keep-alive
      ParameterSetName:
      - -g -n --apply-to-subnet --nsg-name --port --priority
      User-Agent:
      - python/3.6.5 (Windows-10-10.0.17134-SP0) msrest/0.6.10 msrest_azure/0.6.2
        azure-mgmt-network/4.0.0 Azure-SDK-For-Python AZURECLI/2.0.74
      accept-language:
      - en-US
    method: GET
    uri: https://management.azure.com/subscriptions/00000000-0000-0000-0000-000000000000/resourceGroups/cli_test_open_port000001/providers/Microsoft.Network/networkInterfaces/vm1VMNic?api-version=2019-08-01
  response:
    body:
      string: "{\r\n  \"name\": \"vm1VMNic\",\r\n  \"id\": \"/subscriptions/00000000-0000-0000-0000-000000000000/resourceGroups/cli_test_open_port000001/providers/Microsoft.Network/networkInterfaces/vm1VMNic\",\r\n
        \ \"etag\": \"W/\\\"18de046e-8081-4200-b6f3-207169c4b3fe\\\"\",\r\n  \"location\":
        \"westus\",\r\n  \"tags\": {},\r\n  \"properties\": {\r\n    \"provisioningState\":
        \"Succeeded\",\r\n    \"resourceGuid\": \"1b2580e8-6820-4eb2-8d35-5773fa39d2a0\",\r\n
        \   \"ipConfigurations\": [\r\n      {\r\n        \"name\": \"ipconfigvm1\",\r\n
        \       \"id\": \"/subscriptions/00000000-0000-0000-0000-000000000000/resourceGroups/cli_test_open_port000001/providers/Microsoft.Network/networkInterfaces/vm1VMNic/ipConfigurations/ipconfigvm1\",\r\n
        \       \"etag\": \"W/\\\"18de046e-8081-4200-b6f3-207169c4b3fe\\\"\",\r\n
        \       \"type\": \"Microsoft.Network/networkInterfaces/ipConfigurations\",\r\n
        \       \"properties\": {\r\n          \"provisioningState\": \"Succeeded\",\r\n
        \         \"privateIPAddress\": \"10.0.0.4\",\r\n          \"privateIPAllocationMethod\":
        \"Dynamic\",\r\n          \"publicIPAddress\": {\r\n            \"id\": \"/subscriptions/00000000-0000-0000-0000-000000000000/resourceGroups/cli_test_open_port000001/providers/Microsoft.Network/publicIPAddresses/vm1PublicIP\"\r\n
        \         },\r\n          \"subnet\": {\r\n            \"id\": \"/subscriptions/00000000-0000-0000-0000-000000000000/resourceGroups/cli_test_open_port000001/providers/Microsoft.Network/virtualNetworks/vm1VNET/subnets/vm1Subnet\"\r\n
        \         },\r\n          \"primary\": true,\r\n          \"privateIPAddressVersion\":
        \"IPv4\"\r\n        }\r\n      }\r\n    ],\r\n    \"dnsSettings\": {\r\n      \"dnsServers\":
        [],\r\n      \"appliedDnsServers\": [],\r\n      \"internalDomainNameSuffix\":
        \"21hcu3q1tx0ebpk1btgiflnzaf.dx.internal.cloudapp.net\"\r\n    },\r\n    \"macAddress\":
        \"00-0D-3A-5A-8F-93\",\r\n    \"enableAcceleratedNetworking\": false,\r\n
        \   \"enableIPForwarding\": false,\r\n    \"networkSecurityGroup\": {\r\n
        \     \"id\": \"/subscriptions/00000000-0000-0000-0000-000000000000/resourceGroups/cli_test_open_port000001/providers/Microsoft.Network/networkSecurityGroups/vm1NSG\"\r\n
        \   },\r\n    \"primary\": true,\r\n    \"virtualMachine\": {\r\n      \"id\":
        \"/subscriptions/00000000-0000-0000-0000-000000000000/resourceGroups/cli_test_open_port000001/providers/Microsoft.Compute/virtualMachines/vm1\"\r\n
        \   },\r\n    \"hostedWorkloads\": [],\r\n    \"tapConfigurations\": []\r\n
        \ },\r\n  \"type\": \"Microsoft.Network/networkInterfaces\"\r\n}"
    headers:
      cache-control:
      - no-cache
      content-length:
      - '2626'
      content-type:
      - application/json; charset=utf-8
      date:
      - Sat, 12 Oct 2019 22:09:41 GMT
      etag:
      - W/"18de046e-8081-4200-b6f3-207169c4b3fe"
      expires:
      - '-1'
      pragma:
      - no-cache
      server:
      - Microsoft-HTTPAPI/2.0
      - Microsoft-HTTPAPI/2.0
      strict-transport-security:
      - max-age=31536000; includeSubDomains
      transfer-encoding:
      - chunked
      vary:
      - Accept-Encoding
      x-content-type-options:
      - nosniff
      x-ms-arm-service-request-id:
      - 3aed8d7c-73a0-4a59-9cae-58ed318e3564
    status:
      code: 200
      message: OK
- request:
    body: null
    headers:
      Accept:
      - application/json
      Accept-Encoding:
      - gzip, deflate
      CommandName:
      - vm open-port
      Connection:
      - keep-alive
      ParameterSetName:
      - -g -n --apply-to-subnet --nsg-name --port --priority
      User-Agent:
      - python/3.6.5 (Windows-10-10.0.17134-SP0) msrest/0.6.10 msrest_azure/0.6.2
        azure-mgmt-network/4.0.0 Azure-SDK-For-Python AZURECLI/2.0.74
      accept-language:
      - en-US
    method: GET
    uri: https://management.azure.com/subscriptions/00000000-0000-0000-0000-000000000000/resourceGroups/cli_test_open_port000001/providers/Microsoft.Network/virtualNetworks/vm1VNET/subnets/vm1Subnet?api-version=2019-08-01
  response:
    body:
      string: "{\r\n  \"name\": \"vm1Subnet\",\r\n  \"id\": \"/subscriptions/00000000-0000-0000-0000-000000000000/resourceGroups/cli_test_open_port000001/providers/Microsoft.Network/virtualNetworks/vm1VNET/subnets/vm1Subnet\",\r\n
        \ \"etag\": \"W/\\\"cc50322e-d70f-473a-b8c8-56c111d2c599\\\"\",\r\n  \"properties\":
        {\r\n    \"provisioningState\": \"Succeeded\",\r\n    \"addressPrefix\": \"10.0.0.0/24\",\r\n
        \   \"ipConfigurations\": [\r\n      {\r\n        \"id\": \"/subscriptions/00000000-0000-0000-0000-000000000000/resourceGroups/cli_test_open_port000001/providers/Microsoft.Network/networkInterfaces/vm1VMNic/ipConfigurations/ipconfigvm1\"\r\n
        \     }\r\n    ],\r\n    \"delegations\": [],\r\n    \"privateEndpointNetworkPolicies\":
        \"Enabled\",\r\n    \"privateLinkServiceNetworkPolicies\": \"Enabled\"\r\n
        \ },\r\n  \"type\": \"Microsoft.Network/virtualNetworks/subnets\"\r\n}"
    headers:
      cache-control:
      - no-cache
      content-length:
      - '889'
      content-type:
      - application/json; charset=utf-8
      date:
      - Sat, 12 Oct 2019 22:09:41 GMT
      etag:
      - W/"cc50322e-d70f-473a-b8c8-56c111d2c599"
      expires:
      - '-1'
      pragma:
      - no-cache
      server:
      - Microsoft-HTTPAPI/2.0
      - Microsoft-HTTPAPI/2.0
      strict-transport-security:
      - max-age=31536000; includeSubDomains
      transfer-encoding:
      - chunked
      vary:
      - Accept-Encoding
      x-content-type-options:
      - nosniff
      x-ms-arm-service-request-id:
      - 35bd3fd3-50b4-4b92-bd28-9035d3a0707e
    status:
      code: 200
      message: OK
- request:
    body: '{"location": "westus"}'
    headers:
      Accept:
      - application/json
      Accept-Encoding:
      - gzip, deflate
      CommandName:
      - vm open-port
      Connection:
      - keep-alive
      Content-Length:
      - '22'
      Content-Type:
      - application/json; charset=utf-8
      ParameterSetName:
      - -g -n --apply-to-subnet --nsg-name --port --priority
      User-Agent:
      - python/3.6.5 (Windows-10-10.0.17134-SP0) msrest/0.6.10 msrest_azure/0.6.2
        azure-mgmt-network/4.0.0 Azure-SDK-For-Python AZURECLI/2.0.74
      accept-language:
      - en-US
    method: PUT
    uri: https://management.azure.com/subscriptions/00000000-0000-0000-0000-000000000000/resourceGroups/cli_test_open_port000001/providers/Microsoft.Network/networkSecurityGroups/newNsg?api-version=2019-08-01
  response:
    body:
      string: "{\r\n  \"name\": \"newNsg\",\r\n  \"id\": \"/subscriptions/00000000-0000-0000-0000-000000000000/resourceGroups/cli_test_open_port000001/providers/Microsoft.Network/networkSecurityGroups/newNsg\",\r\n
        \ \"etag\": \"W/\\\"851b9fbf-3035-4395-a319-acc7e2e78dd0\\\"\",\r\n  \"type\":
        \"Microsoft.Network/networkSecurityGroups\",\r\n  \"location\": \"westus\",\r\n
        \ \"properties\": {\r\n    \"provisioningState\": \"Updating\",\r\n    \"resourceGuid\":
        \"9beb4527-492d-427c-b3d5-792cc6412691\",\r\n    \"securityRules\": [],\r\n
        \   \"defaultSecurityRules\": [\r\n      {\r\n        \"name\": \"AllowVnetInBound\",\r\n
        \       \"id\": \"/subscriptions/00000000-0000-0000-0000-000000000000/resourceGroups/cli_test_open_port000001/providers/Microsoft.Network/networkSecurityGroups/newNsg/defaultSecurityRules/AllowVnetInBound\",\r\n
        \       \"etag\": \"W/\\\"851b9fbf-3035-4395-a319-acc7e2e78dd0\\\"\",\r\n
        \       \"type\": \"Microsoft.Network/networkSecurityGroups/defaultSecurityRules\",\r\n
        \       \"properties\": {\r\n          \"provisioningState\": \"Updating\",\r\n
        \         \"description\": \"Allow inbound traffic from all VMs in VNET\",\r\n
        \         \"protocol\": \"*\",\r\n          \"sourcePortRange\": \"*\",\r\n
        \         \"destinationPortRange\": \"*\",\r\n          \"sourceAddressPrefix\":
        \"VirtualNetwork\",\r\n          \"destinationAddressPrefix\": \"VirtualNetwork\",\r\n
        \         \"access\": \"Allow\",\r\n          \"priority\": 65000,\r\n          \"direction\":
        \"Inbound\",\r\n          \"sourcePortRanges\": [],\r\n          \"destinationPortRanges\":
        [],\r\n          \"sourceAddressPrefixes\": [],\r\n          \"destinationAddressPrefixes\":
        []\r\n        }\r\n      },\r\n      {\r\n        \"name\": \"AllowAzureLoadBalancerInBound\",\r\n
        \       \"id\": \"/subscriptions/00000000-0000-0000-0000-000000000000/resourceGroups/cli_test_open_port000001/providers/Microsoft.Network/networkSecurityGroups/newNsg/defaultSecurityRules/AllowAzureLoadBalancerInBound\",\r\n
        \       \"etag\": \"W/\\\"851b9fbf-3035-4395-a319-acc7e2e78dd0\\\"\",\r\n
        \       \"type\": \"Microsoft.Network/networkSecurityGroups/defaultSecurityRules\",\r\n
        \       \"properties\": {\r\n          \"provisioningState\": \"Updating\",\r\n
        \         \"description\": \"Allow inbound traffic from azure load balancer\",\r\n
        \         \"protocol\": \"*\",\r\n          \"sourcePortRange\": \"*\",\r\n
        \         \"destinationPortRange\": \"*\",\r\n          \"sourceAddressPrefix\":
        \"AzureLoadBalancer\",\r\n          \"destinationAddressPrefix\": \"*\",\r\n
        \         \"access\": \"Allow\",\r\n          \"priority\": 65001,\r\n          \"direction\":
        \"Inbound\",\r\n          \"sourcePortRanges\": [],\r\n          \"destinationPortRanges\":
        [],\r\n          \"sourceAddressPrefixes\": [],\r\n          \"destinationAddressPrefixes\":
        []\r\n        }\r\n      },\r\n      {\r\n        \"name\": \"DenyAllInBound\",\r\n
        \       \"id\": \"/subscriptions/00000000-0000-0000-0000-000000000000/resourceGroups/cli_test_open_port000001/providers/Microsoft.Network/networkSecurityGroups/newNsg/defaultSecurityRules/DenyAllInBound\",\r\n
        \       \"etag\": \"W/\\\"851b9fbf-3035-4395-a319-acc7e2e78dd0\\\"\",\r\n
        \       \"type\": \"Microsoft.Network/networkSecurityGroups/defaultSecurityRules\",\r\n
        \       \"properties\": {\r\n          \"provisioningState\": \"Updating\",\r\n
        \         \"description\": \"Deny all inbound traffic\",\r\n          \"protocol\":
        \"*\",\r\n          \"sourcePortRange\": \"*\",\r\n          \"destinationPortRange\":
        \"*\",\r\n          \"sourceAddressPrefix\": \"*\",\r\n          \"destinationAddressPrefix\":
        \"*\",\r\n          \"access\": \"Deny\",\r\n          \"priority\": 65500,\r\n
        \         \"direction\": \"Inbound\",\r\n          \"sourcePortRanges\": [],\r\n
        \         \"destinationPortRanges\": [],\r\n          \"sourceAddressPrefixes\":
        [],\r\n          \"destinationAddressPrefixes\": []\r\n        }\r\n      },\r\n
        \     {\r\n        \"name\": \"AllowVnetOutBound\",\r\n        \"id\": \"/subscriptions/00000000-0000-0000-0000-000000000000/resourceGroups/cli_test_open_port000001/providers/Microsoft.Network/networkSecurityGroups/newNsg/defaultSecurityRules/AllowVnetOutBound\",\r\n
        \       \"etag\": \"W/\\\"851b9fbf-3035-4395-a319-acc7e2e78dd0\\\"\",\r\n
        \       \"type\": \"Microsoft.Network/networkSecurityGroups/defaultSecurityRules\",\r\n
        \       \"properties\": {\r\n          \"provisioningState\": \"Updating\",\r\n
        \         \"description\": \"Allow outbound traffic from all VMs to all VMs
        in VNET\",\r\n          \"protocol\": \"*\",\r\n          \"sourcePortRange\":
        \"*\",\r\n          \"destinationPortRange\": \"*\",\r\n          \"sourceAddressPrefix\":
        \"VirtualNetwork\",\r\n          \"destinationAddressPrefix\": \"VirtualNetwork\",\r\n
        \         \"access\": \"Allow\",\r\n          \"priority\": 65000,\r\n          \"direction\":
        \"Outbound\",\r\n          \"sourcePortRanges\": [],\r\n          \"destinationPortRanges\":
        [],\r\n          \"sourceAddressPrefixes\": [],\r\n          \"destinationAddressPrefixes\":
        []\r\n        }\r\n      },\r\n      {\r\n        \"name\": \"AllowInternetOutBound\",\r\n
        \       \"id\": \"/subscriptions/00000000-0000-0000-0000-000000000000/resourceGroups/cli_test_open_port000001/providers/Microsoft.Network/networkSecurityGroups/newNsg/defaultSecurityRules/AllowInternetOutBound\",\r\n
        \       \"etag\": \"W/\\\"851b9fbf-3035-4395-a319-acc7e2e78dd0\\\"\",\r\n
        \       \"type\": \"Microsoft.Network/networkSecurityGroups/defaultSecurityRules\",\r\n
        \       \"properties\": {\r\n          \"provisioningState\": \"Updating\",\r\n
        \         \"description\": \"Allow outbound traffic from all VMs to Internet\",\r\n
        \         \"protocol\": \"*\",\r\n          \"sourcePortRange\": \"*\",\r\n
        \         \"destinationPortRange\": \"*\",\r\n          \"sourceAddressPrefix\":
        \"*\",\r\n          \"destinationAddressPrefix\": \"Internet\",\r\n          \"access\":
        \"Allow\",\r\n          \"priority\": 65001,\r\n          \"direction\": \"Outbound\",\r\n
        \         \"sourcePortRanges\": [],\r\n          \"destinationPortRanges\":
        [],\r\n          \"sourceAddressPrefixes\": [],\r\n          \"destinationAddressPrefixes\":
        []\r\n        }\r\n      },\r\n      {\r\n        \"name\": \"DenyAllOutBound\",\r\n
        \       \"id\": \"/subscriptions/00000000-0000-0000-0000-000000000000/resourceGroups/cli_test_open_port000001/providers/Microsoft.Network/networkSecurityGroups/newNsg/defaultSecurityRules/DenyAllOutBound\",\r\n
        \       \"etag\": \"W/\\\"851b9fbf-3035-4395-a319-acc7e2e78dd0\\\"\",\r\n
        \       \"type\": \"Microsoft.Network/networkSecurityGroups/defaultSecurityRules\",\r\n
        \       \"properties\": {\r\n          \"provisioningState\": \"Updating\",\r\n
        \         \"description\": \"Deny all outbound traffic\",\r\n          \"protocol\":
        \"*\",\r\n          \"sourcePortRange\": \"*\",\r\n          \"destinationPortRange\":
        \"*\",\r\n          \"sourceAddressPrefix\": \"*\",\r\n          \"destinationAddressPrefix\":
        \"*\",\r\n          \"access\": \"Deny\",\r\n          \"priority\": 65500,\r\n
        \         \"direction\": \"Outbound\",\r\n          \"sourcePortRanges\":
        [],\r\n          \"destinationPortRanges\": [],\r\n          \"sourceAddressPrefixes\":
        [],\r\n          \"destinationAddressPrefixes\": []\r\n        }\r\n      }\r\n
        \   ]\r\n  }\r\n}"
    headers:
      azure-asyncoperation:
<<<<<<< HEAD
      - https://management.azure.com/subscriptions/00000000-0000-0000-0000-000000000000/providers/Microsoft.Network/locations/westus/operations/bb59a731-5f6d-4e51-a687-905982b1d7c1?api-version=2019-04-01
=======
      - https://management.azure.com/subscriptions/00000000-0000-0000-0000-000000000000/providers/Microsoft.Network/locations/westus/operations/97b2a085-38f4-4a48-af77-b663267553f1?api-version=2019-08-01
>>>>>>> 15b3674b
      cache-control:
      - no-cache
      content-length:
      - '6941'
      content-type:
      - application/json; charset=utf-8
      date:
      - Sat, 12 Oct 2019 22:09:41 GMT
      expires:
      - '-1'
      pragma:
      - no-cache
      server:
      - Microsoft-HTTPAPI/2.0
      - Microsoft-HTTPAPI/2.0
      strict-transport-security:
      - max-age=31536000; includeSubDomains
      x-content-type-options:
      - nosniff
      x-ms-arm-service-request-id:
      - 87e9caf0-92a7-4998-9a21-2b8ba2ab2b31
      x-ms-ratelimit-remaining-subscription-writes:
      - '1198'
    status:
      code: 201
      message: Created
- request:
    body: null
    headers:
      Accept:
      - application/json
      Accept-Encoding:
      - gzip, deflate
      CommandName:
      - vm open-port
      Connection:
      - keep-alive
      ParameterSetName:
      - -g -n --apply-to-subnet --nsg-name --port --priority
      User-Agent:
      - python/3.6.5 (Windows-10-10.0.17134-SP0) msrest/0.6.10 msrest_azure/0.6.2
        azure-mgmt-network/4.0.0 Azure-SDK-For-Python AZURECLI/2.0.74
    method: GET
<<<<<<< HEAD
    uri: https://management.azure.com/subscriptions/00000000-0000-0000-0000-000000000000/providers/Microsoft.Network/locations/westus/operations/bb59a731-5f6d-4e51-a687-905982b1d7c1?api-version=2019-04-01
=======
    uri: https://management.azure.com/subscriptions/00000000-0000-0000-0000-000000000000/providers/Microsoft.Network/locations/westus/operations/97b2a085-38f4-4a48-af77-b663267553f1?api-version=2019-08-01
>>>>>>> 15b3674b
  response:
    body:
      string: "{\r\n  \"status\": \"Succeeded\"\r\n}"
    headers:
      cache-control:
      - no-cache
      content-length:
      - '29'
      content-type:
      - application/json; charset=utf-8
      date:
      - Sat, 12 Oct 2019 22:09:45 GMT
      expires:
      - '-1'
      pragma:
      - no-cache
      server:
      - Microsoft-HTTPAPI/2.0
      - Microsoft-HTTPAPI/2.0
      strict-transport-security:
      - max-age=31536000; includeSubDomains
      transfer-encoding:
      - chunked
      vary:
      - Accept-Encoding
      x-content-type-options:
      - nosniff
      x-ms-arm-service-request-id:
      - b4738ce4-a15f-411d-bb81-033fee0e6baf
    status:
      code: 200
      message: OK
- request:
    body: null
    headers:
      Accept:
      - application/json
      Accept-Encoding:
      - gzip, deflate
      CommandName:
      - vm open-port
      Connection:
      - keep-alive
      ParameterSetName:
      - -g -n --apply-to-subnet --nsg-name --port --priority
      User-Agent:
      - python/3.6.5 (Windows-10-10.0.17134-SP0) msrest/0.6.10 msrest_azure/0.6.2
        azure-mgmt-network/4.0.0 Azure-SDK-For-Python AZURECLI/2.0.74
    method: GET
    uri: https://management.azure.com/subscriptions/00000000-0000-0000-0000-000000000000/resourceGroups/cli_test_open_port000001/providers/Microsoft.Network/networkSecurityGroups/newNsg?api-version=2019-08-01
  response:
    body:
      string: "{\r\n  \"name\": \"newNsg\",\r\n  \"id\": \"/subscriptions/00000000-0000-0000-0000-000000000000/resourceGroups/cli_test_open_port000001/providers/Microsoft.Network/networkSecurityGroups/newNsg\",\r\n
        \ \"etag\": \"W/\\\"a3b44487-bfdd-455f-94b7-9cf9a7284d81\\\"\",\r\n  \"type\":
        \"Microsoft.Network/networkSecurityGroups\",\r\n  \"location\": \"westus\",\r\n
        \ \"properties\": {\r\n    \"provisioningState\": \"Succeeded\",\r\n    \"resourceGuid\":
        \"9beb4527-492d-427c-b3d5-792cc6412691\",\r\n    \"securityRules\": [],\r\n
        \   \"defaultSecurityRules\": [\r\n      {\r\n        \"name\": \"AllowVnetInBound\",\r\n
        \       \"id\": \"/subscriptions/00000000-0000-0000-0000-000000000000/resourceGroups/cli_test_open_port000001/providers/Microsoft.Network/networkSecurityGroups/newNsg/defaultSecurityRules/AllowVnetInBound\",\r\n
        \       \"etag\": \"W/\\\"a3b44487-bfdd-455f-94b7-9cf9a7284d81\\\"\",\r\n
        \       \"type\": \"Microsoft.Network/networkSecurityGroups/defaultSecurityRules\",\r\n
        \       \"properties\": {\r\n          \"provisioningState\": \"Succeeded\",\r\n
        \         \"description\": \"Allow inbound traffic from all VMs in VNET\",\r\n
        \         \"protocol\": \"*\",\r\n          \"sourcePortRange\": \"*\",\r\n
        \         \"destinationPortRange\": \"*\",\r\n          \"sourceAddressPrefix\":
        \"VirtualNetwork\",\r\n          \"destinationAddressPrefix\": \"VirtualNetwork\",\r\n
        \         \"access\": \"Allow\",\r\n          \"priority\": 65000,\r\n          \"direction\":
        \"Inbound\",\r\n          \"sourcePortRanges\": [],\r\n          \"destinationPortRanges\":
        [],\r\n          \"sourceAddressPrefixes\": [],\r\n          \"destinationAddressPrefixes\":
        []\r\n        }\r\n      },\r\n      {\r\n        \"name\": \"AllowAzureLoadBalancerInBound\",\r\n
        \       \"id\": \"/subscriptions/00000000-0000-0000-0000-000000000000/resourceGroups/cli_test_open_port000001/providers/Microsoft.Network/networkSecurityGroups/newNsg/defaultSecurityRules/AllowAzureLoadBalancerInBound\",\r\n
        \       \"etag\": \"W/\\\"a3b44487-bfdd-455f-94b7-9cf9a7284d81\\\"\",\r\n
        \       \"type\": \"Microsoft.Network/networkSecurityGroups/defaultSecurityRules\",\r\n
        \       \"properties\": {\r\n          \"provisioningState\": \"Succeeded\",\r\n
        \         \"description\": \"Allow inbound traffic from azure load balancer\",\r\n
        \         \"protocol\": \"*\",\r\n          \"sourcePortRange\": \"*\",\r\n
        \         \"destinationPortRange\": \"*\",\r\n          \"sourceAddressPrefix\":
        \"AzureLoadBalancer\",\r\n          \"destinationAddressPrefix\": \"*\",\r\n
        \         \"access\": \"Allow\",\r\n          \"priority\": 65001,\r\n          \"direction\":
        \"Inbound\",\r\n          \"sourcePortRanges\": [],\r\n          \"destinationPortRanges\":
        [],\r\n          \"sourceAddressPrefixes\": [],\r\n          \"destinationAddressPrefixes\":
        []\r\n        }\r\n      },\r\n      {\r\n        \"name\": \"DenyAllInBound\",\r\n
        \       \"id\": \"/subscriptions/00000000-0000-0000-0000-000000000000/resourceGroups/cli_test_open_port000001/providers/Microsoft.Network/networkSecurityGroups/newNsg/defaultSecurityRules/DenyAllInBound\",\r\n
        \       \"etag\": \"W/\\\"a3b44487-bfdd-455f-94b7-9cf9a7284d81\\\"\",\r\n
        \       \"type\": \"Microsoft.Network/networkSecurityGroups/defaultSecurityRules\",\r\n
        \       \"properties\": {\r\n          \"provisioningState\": \"Succeeded\",\r\n
        \         \"description\": \"Deny all inbound traffic\",\r\n          \"protocol\":
        \"*\",\r\n          \"sourcePortRange\": \"*\",\r\n          \"destinationPortRange\":
        \"*\",\r\n          \"sourceAddressPrefix\": \"*\",\r\n          \"destinationAddressPrefix\":
        \"*\",\r\n          \"access\": \"Deny\",\r\n          \"priority\": 65500,\r\n
        \         \"direction\": \"Inbound\",\r\n          \"sourcePortRanges\": [],\r\n
        \         \"destinationPortRanges\": [],\r\n          \"sourceAddressPrefixes\":
        [],\r\n          \"destinationAddressPrefixes\": []\r\n        }\r\n      },\r\n
        \     {\r\n        \"name\": \"AllowVnetOutBound\",\r\n        \"id\": \"/subscriptions/00000000-0000-0000-0000-000000000000/resourceGroups/cli_test_open_port000001/providers/Microsoft.Network/networkSecurityGroups/newNsg/defaultSecurityRules/AllowVnetOutBound\",\r\n
        \       \"etag\": \"W/\\\"a3b44487-bfdd-455f-94b7-9cf9a7284d81\\\"\",\r\n
        \       \"type\": \"Microsoft.Network/networkSecurityGroups/defaultSecurityRules\",\r\n
        \       \"properties\": {\r\n          \"provisioningState\": \"Succeeded\",\r\n
        \         \"description\": \"Allow outbound traffic from all VMs to all VMs
        in VNET\",\r\n          \"protocol\": \"*\",\r\n          \"sourcePortRange\":
        \"*\",\r\n          \"destinationPortRange\": \"*\",\r\n          \"sourceAddressPrefix\":
        \"VirtualNetwork\",\r\n          \"destinationAddressPrefix\": \"VirtualNetwork\",\r\n
        \         \"access\": \"Allow\",\r\n          \"priority\": 65000,\r\n          \"direction\":
        \"Outbound\",\r\n          \"sourcePortRanges\": [],\r\n          \"destinationPortRanges\":
        [],\r\n          \"sourceAddressPrefixes\": [],\r\n          \"destinationAddressPrefixes\":
        []\r\n        }\r\n      },\r\n      {\r\n        \"name\": \"AllowInternetOutBound\",\r\n
        \       \"id\": \"/subscriptions/00000000-0000-0000-0000-000000000000/resourceGroups/cli_test_open_port000001/providers/Microsoft.Network/networkSecurityGroups/newNsg/defaultSecurityRules/AllowInternetOutBound\",\r\n
        \       \"etag\": \"W/\\\"a3b44487-bfdd-455f-94b7-9cf9a7284d81\\\"\",\r\n
        \       \"type\": \"Microsoft.Network/networkSecurityGroups/defaultSecurityRules\",\r\n
        \       \"properties\": {\r\n          \"provisioningState\": \"Succeeded\",\r\n
        \         \"description\": \"Allow outbound traffic from all VMs to Internet\",\r\n
        \         \"protocol\": \"*\",\r\n          \"sourcePortRange\": \"*\",\r\n
        \         \"destinationPortRange\": \"*\",\r\n          \"sourceAddressPrefix\":
        \"*\",\r\n          \"destinationAddressPrefix\": \"Internet\",\r\n          \"access\":
        \"Allow\",\r\n          \"priority\": 65001,\r\n          \"direction\": \"Outbound\",\r\n
        \         \"sourcePortRanges\": [],\r\n          \"destinationPortRanges\":
        [],\r\n          \"sourceAddressPrefixes\": [],\r\n          \"destinationAddressPrefixes\":
        []\r\n        }\r\n      },\r\n      {\r\n        \"name\": \"DenyAllOutBound\",\r\n
        \       \"id\": \"/subscriptions/00000000-0000-0000-0000-000000000000/resourceGroups/cli_test_open_port000001/providers/Microsoft.Network/networkSecurityGroups/newNsg/defaultSecurityRules/DenyAllOutBound\",\r\n
        \       \"etag\": \"W/\\\"a3b44487-bfdd-455f-94b7-9cf9a7284d81\\\"\",\r\n
        \       \"type\": \"Microsoft.Network/networkSecurityGroups/defaultSecurityRules\",\r\n
        \       \"properties\": {\r\n          \"provisioningState\": \"Succeeded\",\r\n
        \         \"description\": \"Deny all outbound traffic\",\r\n          \"protocol\":
        \"*\",\r\n          \"sourcePortRange\": \"*\",\r\n          \"destinationPortRange\":
        \"*\",\r\n          \"sourceAddressPrefix\": \"*\",\r\n          \"destinationAddressPrefix\":
        \"*\",\r\n          \"access\": \"Deny\",\r\n          \"priority\": 65500,\r\n
        \         \"direction\": \"Outbound\",\r\n          \"sourcePortRanges\":
        [],\r\n          \"destinationPortRanges\": [],\r\n          \"sourceAddressPrefixes\":
        [],\r\n          \"destinationAddressPrefixes\": []\r\n        }\r\n      }\r\n
        \   ]\r\n  }\r\n}"
    headers:
      cache-control:
      - no-cache
      content-length:
      - '6948'
      content-type:
      - application/json; charset=utf-8
      date:
      - Sat, 12 Oct 2019 22:09:45 GMT
      etag:
      - W/"a3b44487-bfdd-455f-94b7-9cf9a7284d81"
      expires:
      - '-1'
      pragma:
      - no-cache
      server:
      - Microsoft-HTTPAPI/2.0
      - Microsoft-HTTPAPI/2.0
      strict-transport-security:
      - max-age=31536000; includeSubDomains
      transfer-encoding:
      - chunked
      vary:
      - Accept-Encoding
      x-content-type-options:
      - nosniff
      x-ms-arm-service-request-id:
      - dad670b7-db66-4b60-8c9f-d745d68c8a4c
    status:
      code: 200
      message: OK
- request:
    body: '{"properties": {"protocol": "*", "sourcePortRange": "*", "destinationPortRange":
      "*", "sourceAddressPrefix": "*", "destinationAddressPrefix": "*", "access":
      "allow", "priority": 900, "direction": "inbound"}, "name": "open-port-all"}'
    headers:
      Accept:
      - application/json
      Accept-Encoding:
      - gzip, deflate
      CommandName:
      - vm open-port
      Connection:
      - keep-alive
      Content-Length:
      - '232'
      Content-Type:
      - application/json; charset=utf-8
      ParameterSetName:
      - -g -n --apply-to-subnet --nsg-name --port --priority
      User-Agent:
      - python/3.6.5 (Windows-10-10.0.17134-SP0) msrest/0.6.10 msrest_azure/0.6.2
        azure-mgmt-network/4.0.0 Azure-SDK-For-Python AZURECLI/2.0.74
      accept-language:
      - en-US
    method: PUT
    uri: https://management.azure.com/subscriptions/00000000-0000-0000-0000-000000000000/resourceGroups/cli_test_open_port000001/providers/Microsoft.Network/networkSecurityGroups/newNsg/securityRules/open-port-all?api-version=2019-08-01
  response:
    body:
      string: "{\r\n  \"name\": \"open-port-all\",\r\n  \"id\": \"/subscriptions/00000000-0000-0000-0000-000000000000/resourceGroups/cli_test_open_port000001/providers/Microsoft.Network/networkSecurityGroups/newNsg/securityRules/open-port-all\",\r\n
        \ \"etag\": \"W/\\\"3a3fbd1b-35e2-4bc9-b7d3-20bfa5ed519c\\\"\",\r\n  \"type\":
        \"Microsoft.Network/networkSecurityGroups/securityRules\",\r\n  \"properties\":
        {\r\n    \"provisioningState\": \"Updating\",\r\n    \"protocol\": \"*\",\r\n
        \   \"sourcePortRange\": \"*\",\r\n    \"destinationPortRange\": \"*\",\r\n
        \   \"sourceAddressPrefix\": \"*\",\r\n    \"destinationAddressPrefix\": \"*\",\r\n
        \   \"access\": \"Allow\",\r\n    \"priority\": 900,\r\n    \"direction\":
        \"Inbound\",\r\n    \"sourcePortRanges\": [],\r\n    \"destinationPortRanges\":
        [],\r\n    \"sourceAddressPrefixes\": [],\r\n    \"destinationAddressPrefixes\":
        []\r\n  }\r\n}"
    headers:
      azure-asyncoperation:
<<<<<<< HEAD
      - https://management.azure.com/subscriptions/00000000-0000-0000-0000-000000000000/providers/Microsoft.Network/locations/westus/operations/a7c7ac36-67a3-4fa5-8bac-ad9d4d0542f0?api-version=2019-04-01
=======
      - https://management.azure.com/subscriptions/00000000-0000-0000-0000-000000000000/providers/Microsoft.Network/locations/westus/operations/ec9b0e9e-1424-419d-891d-3b74f18eebc1?api-version=2019-08-01
>>>>>>> 15b3674b
      cache-control:
      - no-cache
      content-length:
      - '825'
      content-type:
      - application/json; charset=utf-8
      date:
      - Sat, 12 Oct 2019 22:09:45 GMT
      expires:
      - '-1'
      pragma:
      - no-cache
      server:
      - Microsoft-HTTPAPI/2.0
      - Microsoft-HTTPAPI/2.0
      strict-transport-security:
      - max-age=31536000; includeSubDomains
      x-content-type-options:
      - nosniff
      x-ms-arm-service-request-id:
      - 60dec4a4-a008-4db9-b87d-1431e765441b
      x-ms-ratelimit-remaining-subscription-writes:
      - '1197'
    status:
      code: 201
      message: Created
- request:
    body: null
    headers:
      Accept:
      - application/json
      Accept-Encoding:
      - gzip, deflate
      CommandName:
      - vm open-port
      Connection:
      - keep-alive
      ParameterSetName:
      - -g -n --apply-to-subnet --nsg-name --port --priority
      User-Agent:
      - python/3.6.5 (Windows-10-10.0.17134-SP0) msrest/0.6.10 msrest_azure/0.6.2
        azure-mgmt-network/4.0.0 Azure-SDK-For-Python AZURECLI/2.0.74
    method: GET
<<<<<<< HEAD
    uri: https://management.azure.com/subscriptions/00000000-0000-0000-0000-000000000000/providers/Microsoft.Network/locations/westus/operations/a7c7ac36-67a3-4fa5-8bac-ad9d4d0542f0?api-version=2019-04-01
=======
    uri: https://management.azure.com/subscriptions/00000000-0000-0000-0000-000000000000/providers/Microsoft.Network/locations/westus/operations/ec9b0e9e-1424-419d-891d-3b74f18eebc1?api-version=2019-08-01
>>>>>>> 15b3674b
  response:
    body:
      string: "{\r\n  \"status\": \"Succeeded\"\r\n}"
    headers:
      cache-control:
      - no-cache
      content-length:
      - '29'
      content-type:
      - application/json; charset=utf-8
      date:
      - Sat, 12 Oct 2019 22:09:56 GMT
      expires:
      - '-1'
      pragma:
      - no-cache
      server:
      - Microsoft-HTTPAPI/2.0
      - Microsoft-HTTPAPI/2.0
      strict-transport-security:
      - max-age=31536000; includeSubDomains
      transfer-encoding:
      - chunked
      vary:
      - Accept-Encoding
      x-content-type-options:
      - nosniff
      x-ms-arm-service-request-id:
      - a7a4eed2-f218-42a7-84af-0799114ed78f
    status:
      code: 200
      message: OK
- request:
    body: null
    headers:
      Accept:
      - application/json
      Accept-Encoding:
      - gzip, deflate
      CommandName:
      - vm open-port
      Connection:
      - keep-alive
      ParameterSetName:
      - -g -n --apply-to-subnet --nsg-name --port --priority
      User-Agent:
      - python/3.6.5 (Windows-10-10.0.17134-SP0) msrest/0.6.10 msrest_azure/0.6.2
        azure-mgmt-network/4.0.0 Azure-SDK-For-Python AZURECLI/2.0.74
    method: GET
    uri: https://management.azure.com/subscriptions/00000000-0000-0000-0000-000000000000/resourceGroups/cli_test_open_port000001/providers/Microsoft.Network/networkSecurityGroups/newNsg/securityRules/open-port-all?api-version=2019-08-01
  response:
    body:
      string: "{\r\n  \"name\": \"open-port-all\",\r\n  \"id\": \"/subscriptions/00000000-0000-0000-0000-000000000000/resourceGroups/cli_test_open_port000001/providers/Microsoft.Network/networkSecurityGroups/newNsg/securityRules/open-port-all\",\r\n
        \ \"etag\": \"W/\\\"3de3abaf-9d00-4cd0-864a-5b5e7c8ffc95\\\"\",\r\n  \"type\":
        \"Microsoft.Network/networkSecurityGroups/securityRules\",\r\n  \"properties\":
        {\r\n    \"provisioningState\": \"Succeeded\",\r\n    \"protocol\": \"*\",\r\n
        \   \"sourcePortRange\": \"*\",\r\n    \"destinationPortRange\": \"*\",\r\n
        \   \"sourceAddressPrefix\": \"*\",\r\n    \"destinationAddressPrefix\": \"*\",\r\n
        \   \"access\": \"Allow\",\r\n    \"priority\": 900,\r\n    \"direction\":
        \"Inbound\",\r\n    \"sourcePortRanges\": [],\r\n    \"destinationPortRanges\":
        [],\r\n    \"sourceAddressPrefixes\": [],\r\n    \"destinationAddressPrefixes\":
        []\r\n  }\r\n}"
    headers:
      cache-control:
      - no-cache
      content-length:
      - '826'
      content-type:
      - application/json; charset=utf-8
      date:
      - Sat, 12 Oct 2019 22:09:56 GMT
      etag:
      - W/"3de3abaf-9d00-4cd0-864a-5b5e7c8ffc95"
      expires:
      - '-1'
      pragma:
      - no-cache
      server:
      - Microsoft-HTTPAPI/2.0
      - Microsoft-HTTPAPI/2.0
      strict-transport-security:
      - max-age=31536000; includeSubDomains
      transfer-encoding:
      - chunked
      vary:
      - Accept-Encoding
      x-content-type-options:
      - nosniff
      x-ms-arm-service-request-id:
      - 63a52f3b-b0da-497e-9f92-6a3e66a33954
    status:
      code: 200
      message: OK
- request:
    body: 'b''{"id": "/subscriptions/00000000-0000-0000-0000-000000000000/resourceGroups/cli_test_open_port000001/providers/Microsoft.Network/virtualNetworks/vm1VNET/subnets/vm1Subnet",
      "properties": {"addressPrefix": "10.0.0.0/24", "networkSecurityGroup": {"id":
      "/subscriptions/00000000-0000-0000-0000-000000000000/resourceGroups/cli_test_open_port000001/providers/Microsoft.Network/networkSecurityGroups/newNsg",
      "location": "westus", "properties": {"securityRules": [], "defaultSecurityRules":
      [{"id": "/subscriptions/00000000-0000-0000-0000-000000000000/resourceGroups/cli_test_open_port000001/providers/Microsoft.Network/networkSecurityGroups/newNsg/defaultSecurityRules/AllowVnetInBound",
      "properties": {"description": "Allow inbound traffic from all VMs in VNET",
      "protocol": "*", "sourcePortRange": "*", "destinationPortRange": "*", "sourceAddressPrefix":
      "VirtualNetwork", "sourceAddressPrefixes": [], "destinationAddressPrefix": "VirtualNetwork",
      "destinationAddressPrefixes": [], "sourcePortRanges": [], "destinationPortRanges":
      [], "access": "Allow", "priority": 65000, "direction": "Inbound", "provisioningState":
      "Succeeded"}, "name": "AllowVnetInBound", "etag": "W/\\"a3b44487-bfdd-455f-94b7-9cf9a7284d81\\""},
      {"id": "/subscriptions/00000000-0000-0000-0000-000000000000/resourceGroups/cli_test_open_port000001/providers/Microsoft.Network/networkSecurityGroups/newNsg/defaultSecurityRules/AllowAzureLoadBalancerInBound",
      "properties": {"description": "Allow inbound traffic from azure load balancer",
      "protocol": "*", "sourcePortRange": "*", "destinationPortRange": "*", "sourceAddressPrefix":
      "AzureLoadBalancer", "sourceAddressPrefixes": [], "destinationAddressPrefix":
      "*", "destinationAddressPrefixes": [], "sourcePortRanges": [], "destinationPortRanges":
      [], "access": "Allow", "priority": 65001, "direction": "Inbound", "provisioningState":
      "Succeeded"}, "name": "AllowAzureLoadBalancerInBound", "etag": "W/\\"a3b44487-bfdd-455f-94b7-9cf9a7284d81\\""},
      {"id": "/subscriptions/00000000-0000-0000-0000-000000000000/resourceGroups/cli_test_open_port000001/providers/Microsoft.Network/networkSecurityGroups/newNsg/defaultSecurityRules/DenyAllInBound",
      "properties": {"description": "Deny all inbound traffic", "protocol": "*", "sourcePortRange":
      "*", "destinationPortRange": "*", "sourceAddressPrefix": "*", "sourceAddressPrefixes":
      [], "destinationAddressPrefix": "*", "destinationAddressPrefixes": [], "sourcePortRanges":
      [], "destinationPortRanges": [], "access": "Deny", "priority": 65500, "direction":
      "Inbound", "provisioningState": "Succeeded"}, "name": "DenyAllInBound", "etag":
      "W/\\"a3b44487-bfdd-455f-94b7-9cf9a7284d81\\""}, {"id": "/subscriptions/00000000-0000-0000-0000-000000000000/resourceGroups/cli_test_open_port000001/providers/Microsoft.Network/networkSecurityGroups/newNsg/defaultSecurityRules/AllowVnetOutBound",
      "properties": {"description": "Allow outbound traffic from all VMs to all VMs
      in VNET", "protocol": "*", "sourcePortRange": "*", "destinationPortRange": "*",
      "sourceAddressPrefix": "VirtualNetwork", "sourceAddressPrefixes": [], "destinationAddressPrefix":
      "VirtualNetwork", "destinationAddressPrefixes": [], "sourcePortRanges": [],
      "destinationPortRanges": [], "access": "Allow", "priority": 65000, "direction":
      "Outbound", "provisioningState": "Succeeded"}, "name": "AllowVnetOutBound",
      "etag": "W/\\"a3b44487-bfdd-455f-94b7-9cf9a7284d81\\""}, {"id": "/subscriptions/00000000-0000-0000-0000-000000000000/resourceGroups/cli_test_open_port000001/providers/Microsoft.Network/networkSecurityGroups/newNsg/defaultSecurityRules/AllowInternetOutBound",
      "properties": {"description": "Allow outbound traffic from all VMs to Internet",
      "protocol": "*", "sourcePortRange": "*", "destinationPortRange": "*", "sourceAddressPrefix":
      "*", "sourceAddressPrefixes": [], "destinationAddressPrefix": "Internet", "destinationAddressPrefixes":
      [], "sourcePortRanges": [], "destinationPortRanges": [], "access": "Allow",
      "priority": 65001, "direction": "Outbound", "provisioningState": "Succeeded"},
      "name": "AllowInternetOutBound", "etag": "W/\\"a3b44487-bfdd-455f-94b7-9cf9a7284d81\\""},
      {"id": "/subscriptions/00000000-0000-0000-0000-000000000000/resourceGroups/cli_test_open_port000001/providers/Microsoft.Network/networkSecurityGroups/newNsg/defaultSecurityRules/DenyAllOutBound",
      "properties": {"description": "Deny all outbound traffic", "protocol": "*",
      "sourcePortRange": "*", "destinationPortRange": "*", "sourceAddressPrefix":
      "*", "sourceAddressPrefixes": [], "destinationAddressPrefix": "*", "destinationAddressPrefixes":
      [], "sourcePortRanges": [], "destinationPortRanges": [], "access": "Deny", "priority":
      65500, "direction": "Outbound", "provisioningState": "Succeeded"}, "name": "DenyAllOutBound",
      "etag": "W/\\"a3b44487-bfdd-455f-94b7-9cf9a7284d81\\""}], "resourceGuid": "9beb4527-492d-427c-b3d5-792cc6412691",
      "provisioningState": "Succeeded"}, "etag": "W/\\"a3b44487-bfdd-455f-94b7-9cf9a7284d81\\""},
      "delegations": [], "provisioningState": "Succeeded", "privateEndpointNetworkPolicies":
      "Enabled", "privateLinkServiceNetworkPolicies": "Enabled"}, "name": "vm1Subnet",
      "etag": "W/\\"cc50322e-d70f-473a-b8c8-56c111d2c599\\""}'''
    headers:
      Accept:
      - application/json
      Accept-Encoding:
      - gzip, deflate
      CommandName:
      - vm open-port
      Connection:
      - keep-alive
      Content-Length:
      - '5555'
      Content-Type:
      - application/json; charset=utf-8
      ParameterSetName:
      - -g -n --apply-to-subnet --nsg-name --port --priority
      User-Agent:
      - python/3.6.5 (Windows-10-10.0.17134-SP0) msrest/0.6.10 msrest_azure/0.6.2
        azure-mgmt-network/4.0.0 Azure-SDK-For-Python AZURECLI/2.0.74
      accept-language:
      - en-US
    method: PUT
    uri: https://management.azure.com/subscriptions/00000000-0000-0000-0000-000000000000/resourceGroups/cli_test_open_port000001/providers/Microsoft.Network/virtualNetworks/vm1VNET/subnets/vm1Subnet?api-version=2019-08-01
  response:
    body:
      string: "{\r\n  \"name\": \"vm1Subnet\",\r\n  \"id\": \"/subscriptions/00000000-0000-0000-0000-000000000000/resourceGroups/cli_test_open_port000001/providers/Microsoft.Network/virtualNetworks/vm1VNET/subnets/vm1Subnet\",\r\n
        \ \"etag\": \"W/\\\"e9a7e029-1d19-4ceb-9a92-767e00c2c21b\\\"\",\r\n  \"properties\":
        {\r\n    \"provisioningState\": \"Updating\",\r\n    \"addressPrefix\": \"10.0.0.0/24\",\r\n
        \   \"networkSecurityGroup\": {\r\n      \"id\": \"/subscriptions/00000000-0000-0000-0000-000000000000/resourceGroups/cli_test_open_port000001/providers/Microsoft.Network/networkSecurityGroups/newNsg\"\r\n
        \   },\r\n    \"ipConfigurations\": [\r\n      {\r\n        \"id\": \"/subscriptions/00000000-0000-0000-0000-000000000000/resourceGroups/cli_test_open_port000001/providers/Microsoft.Network/networkInterfaces/vm1VMNic/ipConfigurations/ipconfigvm1\"\r\n
        \     }\r\n    ],\r\n    \"delegations\": [],\r\n    \"privateEndpointNetworkPolicies\":
        \"Enabled\",\r\n    \"privateLinkServiceNetworkPolicies\": \"Enabled\"\r\n
        \ },\r\n  \"type\": \"Microsoft.Network/virtualNetworks/subnets\"\r\n}"
    headers:
      azure-asyncoperation:
<<<<<<< HEAD
      - https://management.azure.com/subscriptions/00000000-0000-0000-0000-000000000000/providers/Microsoft.Network/locations/westus/operations/e21df720-aa13-4a78-a8d9-b8f4ff7e769c?api-version=2019-04-01
=======
      - https://management.azure.com/subscriptions/00000000-0000-0000-0000-000000000000/providers/Microsoft.Network/locations/westus/operations/dc5c56f8-6c2d-43a2-95f7-3aeec7e643e6?api-version=2019-08-01
>>>>>>> 15b3674b
      cache-control:
      - no-cache
      content-length:
      - '1142'
      content-type:
      - application/json; charset=utf-8
      date:
      - Sat, 12 Oct 2019 22:09:57 GMT
      expires:
      - '-1'
      pragma:
      - no-cache
      server:
      - Microsoft-HTTPAPI/2.0
      - Microsoft-HTTPAPI/2.0
      strict-transport-security:
      - max-age=31536000; includeSubDomains
      transfer-encoding:
      - chunked
      vary:
      - Accept-Encoding
      x-content-type-options:
      - nosniff
      x-ms-arm-service-request-id:
      - adfffeaa-c90c-4bea-8e9c-9294c793a7e2
      x-ms-ratelimit-remaining-subscription-writes:
      - '1196'
    status:
      code: 200
      message: OK
- request:
    body: null
    headers:
      Accept:
      - application/json
      Accept-Encoding:
      - gzip, deflate
      CommandName:
      - vm open-port
      Connection:
      - keep-alive
      ParameterSetName:
      - -g -n --apply-to-subnet --nsg-name --port --priority
      User-Agent:
      - python/3.6.5 (Windows-10-10.0.17134-SP0) msrest/0.6.10 msrest_azure/0.6.2
        azure-mgmt-network/4.0.0 Azure-SDK-For-Python AZURECLI/2.0.74
    method: GET
<<<<<<< HEAD
    uri: https://management.azure.com/subscriptions/00000000-0000-0000-0000-000000000000/providers/Microsoft.Network/locations/westus/operations/e21df720-aa13-4a78-a8d9-b8f4ff7e769c?api-version=2019-04-01
=======
    uri: https://management.azure.com/subscriptions/00000000-0000-0000-0000-000000000000/providers/Microsoft.Network/locations/westus/operations/dc5c56f8-6c2d-43a2-95f7-3aeec7e643e6?api-version=2019-08-01
>>>>>>> 15b3674b
  response:
    body:
      string: "{\r\n  \"status\": \"Succeeded\"\r\n}"
    headers:
      cache-control:
      - no-cache
      content-length:
      - '29'
      content-type:
      - application/json; charset=utf-8
      date:
      - Sat, 12 Oct 2019 22:10:00 GMT
      expires:
      - '-1'
      pragma:
      - no-cache
      server:
      - Microsoft-HTTPAPI/2.0
      - Microsoft-HTTPAPI/2.0
      strict-transport-security:
      - max-age=31536000; includeSubDomains
      transfer-encoding:
      - chunked
      vary:
      - Accept-Encoding
      x-content-type-options:
      - nosniff
      x-ms-arm-service-request-id:
      - 33df30c0-9727-4506-91f2-67131819f634
    status:
      code: 200
      message: OK
- request:
    body: null
    headers:
      Accept:
      - application/json
      Accept-Encoding:
      - gzip, deflate
      CommandName:
      - vm open-port
      Connection:
      - keep-alive
      ParameterSetName:
      - -g -n --apply-to-subnet --nsg-name --port --priority
      User-Agent:
      - python/3.6.5 (Windows-10-10.0.17134-SP0) msrest/0.6.10 msrest_azure/0.6.2
        azure-mgmt-network/4.0.0 Azure-SDK-For-Python AZURECLI/2.0.74
    method: GET
    uri: https://management.azure.com/subscriptions/00000000-0000-0000-0000-000000000000/resourceGroups/cli_test_open_port000001/providers/Microsoft.Network/virtualNetworks/vm1VNET/subnets/vm1Subnet?api-version=2019-08-01
  response:
    body:
      string: "{\r\n  \"name\": \"vm1Subnet\",\r\n  \"id\": \"/subscriptions/00000000-0000-0000-0000-000000000000/resourceGroups/cli_test_open_port000001/providers/Microsoft.Network/virtualNetworks/vm1VNET/subnets/vm1Subnet\",\r\n
        \ \"etag\": \"W/\\\"d8a7edde-b901-40d3-af7c-e61db6008355\\\"\",\r\n  \"properties\":
        {\r\n    \"provisioningState\": \"Succeeded\",\r\n    \"addressPrefix\": \"10.0.0.0/24\",\r\n
        \   \"networkSecurityGroup\": {\r\n      \"id\": \"/subscriptions/00000000-0000-0000-0000-000000000000/resourceGroups/cli_test_open_port000001/providers/Microsoft.Network/networkSecurityGroups/newNsg\"\r\n
        \   },\r\n    \"ipConfigurations\": [\r\n      {\r\n        \"id\": \"/subscriptions/00000000-0000-0000-0000-000000000000/resourceGroups/cli_test_open_port000001/providers/Microsoft.Network/networkInterfaces/vm1VMNic/ipConfigurations/ipconfigvm1\"\r\n
        \     }\r\n    ],\r\n    \"delegations\": [],\r\n    \"privateEndpointNetworkPolicies\":
        \"Enabled\",\r\n    \"privateLinkServiceNetworkPolicies\": \"Enabled\"\r\n
        \ },\r\n  \"type\": \"Microsoft.Network/virtualNetworks/subnets\"\r\n}"
    headers:
      cache-control:
      - no-cache
      content-length:
      - '1143'
      content-type:
      - application/json; charset=utf-8
      date:
      - Sat, 12 Oct 2019 22:10:00 GMT
      etag:
      - W/"d8a7edde-b901-40d3-af7c-e61db6008355"
      expires:
      - '-1'
      pragma:
      - no-cache
      server:
      - Microsoft-HTTPAPI/2.0
      - Microsoft-HTTPAPI/2.0
      strict-transport-security:
      - max-age=31536000; includeSubDomains
      transfer-encoding:
      - chunked
      vary:
      - Accept-Encoding
      x-content-type-options:
      - nosniff
      x-ms-arm-service-request-id:
      - 4ff8795d-36b6-4219-a5b0-94651ae35d68
    status:
      code: 200
      message: OK
- request:
    body: null
    headers:
      Accept:
      - application/json
      Accept-Encoding:
      - gzip, deflate
      CommandName:
      - vm open-port
      Connection:
      - keep-alive
      ParameterSetName:
      - -g -n --apply-to-subnet --nsg-name --port --priority
      User-Agent:
      - python/3.6.5 (Windows-10-10.0.17134-SP0) msrest/0.6.10 msrest_azure/0.6.2
        azure-mgmt-network/4.0.0 Azure-SDK-For-Python AZURECLI/2.0.74
      accept-language:
      - en-US
    method: GET
    uri: https://management.azure.com/subscriptions/00000000-0000-0000-0000-000000000000/resourceGroups/cli_test_open_port000001/providers/Microsoft.Network/networkSecurityGroups/newNsg?api-version=2019-08-01
  response:
    body:
      string: "{\r\n  \"name\": \"newNsg\",\r\n  \"id\": \"/subscriptions/00000000-0000-0000-0000-000000000000/resourceGroups/cli_test_open_port000001/providers/Microsoft.Network/networkSecurityGroups/newNsg\",\r\n
        \ \"etag\": \"W/\\\"baf0ac5c-ab9b-43fc-bf80-38334ef52b5c\\\"\",\r\n  \"type\":
        \"Microsoft.Network/networkSecurityGroups\",\r\n  \"location\": \"westus\",\r\n
        \ \"properties\": {\r\n    \"provisioningState\": \"Succeeded\",\r\n    \"resourceGuid\":
        \"9beb4527-492d-427c-b3d5-792cc6412691\",\r\n    \"securityRules\": [\r\n
        \     {\r\n        \"name\": \"open-port-all\",\r\n        \"id\": \"/subscriptions/00000000-0000-0000-0000-000000000000/resourceGroups/cli_test_open_port000001/providers/Microsoft.Network/networkSecurityGroups/newNsg/securityRules/open-port-all\",\r\n
        \       \"etag\": \"W/\\\"baf0ac5c-ab9b-43fc-bf80-38334ef52b5c\\\"\",\r\n
        \       \"type\": \"Microsoft.Network/networkSecurityGroups/securityRules\",\r\n
        \       \"properties\": {\r\n          \"provisioningState\": \"Succeeded\",\r\n
        \         \"protocol\": \"*\",\r\n          \"sourcePortRange\": \"*\",\r\n
        \         \"destinationPortRange\": \"*\",\r\n          \"sourceAddressPrefix\":
        \"*\",\r\n          \"destinationAddressPrefix\": \"*\",\r\n          \"access\":
        \"Allow\",\r\n          \"priority\": 900,\r\n          \"direction\": \"Inbound\",\r\n
        \         \"sourcePortRanges\": [],\r\n          \"destinationPortRanges\":
        [],\r\n          \"sourceAddressPrefixes\": [],\r\n          \"destinationAddressPrefixes\":
        []\r\n        }\r\n      }\r\n    ],\r\n    \"defaultSecurityRules\": [\r\n
        \     {\r\n        \"name\": \"AllowVnetInBound\",\r\n        \"id\": \"/subscriptions/00000000-0000-0000-0000-000000000000/resourceGroups/cli_test_open_port000001/providers/Microsoft.Network/networkSecurityGroups/newNsg/defaultSecurityRules/AllowVnetInBound\",\r\n
        \       \"etag\": \"W/\\\"baf0ac5c-ab9b-43fc-bf80-38334ef52b5c\\\"\",\r\n
        \       \"type\": \"Microsoft.Network/networkSecurityGroups/defaultSecurityRules\",\r\n
        \       \"properties\": {\r\n          \"provisioningState\": \"Succeeded\",\r\n
        \         \"description\": \"Allow inbound traffic from all VMs in VNET\",\r\n
        \         \"protocol\": \"*\",\r\n          \"sourcePortRange\": \"*\",\r\n
        \         \"destinationPortRange\": \"*\",\r\n          \"sourceAddressPrefix\":
        \"VirtualNetwork\",\r\n          \"destinationAddressPrefix\": \"VirtualNetwork\",\r\n
        \         \"access\": \"Allow\",\r\n          \"priority\": 65000,\r\n          \"direction\":
        \"Inbound\",\r\n          \"sourcePortRanges\": [],\r\n          \"destinationPortRanges\":
        [],\r\n          \"sourceAddressPrefixes\": [],\r\n          \"destinationAddressPrefixes\":
        []\r\n        }\r\n      },\r\n      {\r\n        \"name\": \"AllowAzureLoadBalancerInBound\",\r\n
        \       \"id\": \"/subscriptions/00000000-0000-0000-0000-000000000000/resourceGroups/cli_test_open_port000001/providers/Microsoft.Network/networkSecurityGroups/newNsg/defaultSecurityRules/AllowAzureLoadBalancerInBound\",\r\n
        \       \"etag\": \"W/\\\"baf0ac5c-ab9b-43fc-bf80-38334ef52b5c\\\"\",\r\n
        \       \"type\": \"Microsoft.Network/networkSecurityGroups/defaultSecurityRules\",\r\n
        \       \"properties\": {\r\n          \"provisioningState\": \"Succeeded\",\r\n
        \         \"description\": \"Allow inbound traffic from azure load balancer\",\r\n
        \         \"protocol\": \"*\",\r\n          \"sourcePortRange\": \"*\",\r\n
        \         \"destinationPortRange\": \"*\",\r\n          \"sourceAddressPrefix\":
        \"AzureLoadBalancer\",\r\n          \"destinationAddressPrefix\": \"*\",\r\n
        \         \"access\": \"Allow\",\r\n          \"priority\": 65001,\r\n          \"direction\":
        \"Inbound\",\r\n          \"sourcePortRanges\": [],\r\n          \"destinationPortRanges\":
        [],\r\n          \"sourceAddressPrefixes\": [],\r\n          \"destinationAddressPrefixes\":
        []\r\n        }\r\n      },\r\n      {\r\n        \"name\": \"DenyAllInBound\",\r\n
        \       \"id\": \"/subscriptions/00000000-0000-0000-0000-000000000000/resourceGroups/cli_test_open_port000001/providers/Microsoft.Network/networkSecurityGroups/newNsg/defaultSecurityRules/DenyAllInBound\",\r\n
        \       \"etag\": \"W/\\\"baf0ac5c-ab9b-43fc-bf80-38334ef52b5c\\\"\",\r\n
        \       \"type\": \"Microsoft.Network/networkSecurityGroups/defaultSecurityRules\",\r\n
        \       \"properties\": {\r\n          \"provisioningState\": \"Succeeded\",\r\n
        \         \"description\": \"Deny all inbound traffic\",\r\n          \"protocol\":
        \"*\",\r\n          \"sourcePortRange\": \"*\",\r\n          \"destinationPortRange\":
        \"*\",\r\n          \"sourceAddressPrefix\": \"*\",\r\n          \"destinationAddressPrefix\":
        \"*\",\r\n          \"access\": \"Deny\",\r\n          \"priority\": 65500,\r\n
        \         \"direction\": \"Inbound\",\r\n          \"sourcePortRanges\": [],\r\n
        \         \"destinationPortRanges\": [],\r\n          \"sourceAddressPrefixes\":
        [],\r\n          \"destinationAddressPrefixes\": []\r\n        }\r\n      },\r\n
        \     {\r\n        \"name\": \"AllowVnetOutBound\",\r\n        \"id\": \"/subscriptions/00000000-0000-0000-0000-000000000000/resourceGroups/cli_test_open_port000001/providers/Microsoft.Network/networkSecurityGroups/newNsg/defaultSecurityRules/AllowVnetOutBound\",\r\n
        \       \"etag\": \"W/\\\"baf0ac5c-ab9b-43fc-bf80-38334ef52b5c\\\"\",\r\n
        \       \"type\": \"Microsoft.Network/networkSecurityGroups/defaultSecurityRules\",\r\n
        \       \"properties\": {\r\n          \"provisioningState\": \"Succeeded\",\r\n
        \         \"description\": \"Allow outbound traffic from all VMs to all VMs
        in VNET\",\r\n          \"protocol\": \"*\",\r\n          \"sourcePortRange\":
        \"*\",\r\n          \"destinationPortRange\": \"*\",\r\n          \"sourceAddressPrefix\":
        \"VirtualNetwork\",\r\n          \"destinationAddressPrefix\": \"VirtualNetwork\",\r\n
        \         \"access\": \"Allow\",\r\n          \"priority\": 65000,\r\n          \"direction\":
        \"Outbound\",\r\n          \"sourcePortRanges\": [],\r\n          \"destinationPortRanges\":
        [],\r\n          \"sourceAddressPrefixes\": [],\r\n          \"destinationAddressPrefixes\":
        []\r\n        }\r\n      },\r\n      {\r\n        \"name\": \"AllowInternetOutBound\",\r\n
        \       \"id\": \"/subscriptions/00000000-0000-0000-0000-000000000000/resourceGroups/cli_test_open_port000001/providers/Microsoft.Network/networkSecurityGroups/newNsg/defaultSecurityRules/AllowInternetOutBound\",\r\n
        \       \"etag\": \"W/\\\"baf0ac5c-ab9b-43fc-bf80-38334ef52b5c\\\"\",\r\n
        \       \"type\": \"Microsoft.Network/networkSecurityGroups/defaultSecurityRules\",\r\n
        \       \"properties\": {\r\n          \"provisioningState\": \"Succeeded\",\r\n
        \         \"description\": \"Allow outbound traffic from all VMs to Internet\",\r\n
        \         \"protocol\": \"*\",\r\n          \"sourcePortRange\": \"*\",\r\n
        \         \"destinationPortRange\": \"*\",\r\n          \"sourceAddressPrefix\":
        \"*\",\r\n          \"destinationAddressPrefix\": \"Internet\",\r\n          \"access\":
        \"Allow\",\r\n          \"priority\": 65001,\r\n          \"direction\": \"Outbound\",\r\n
        \         \"sourcePortRanges\": [],\r\n          \"destinationPortRanges\":
        [],\r\n          \"sourceAddressPrefixes\": [],\r\n          \"destinationAddressPrefixes\":
        []\r\n        }\r\n      },\r\n      {\r\n        \"name\": \"DenyAllOutBound\",\r\n
        \       \"id\": \"/subscriptions/00000000-0000-0000-0000-000000000000/resourceGroups/cli_test_open_port000001/providers/Microsoft.Network/networkSecurityGroups/newNsg/defaultSecurityRules/DenyAllOutBound\",\r\n
        \       \"etag\": \"W/\\\"baf0ac5c-ab9b-43fc-bf80-38334ef52b5c\\\"\",\r\n
        \       \"type\": \"Microsoft.Network/networkSecurityGroups/defaultSecurityRules\",\r\n
        \       \"properties\": {\r\n          \"provisioningState\": \"Succeeded\",\r\n
        \         \"description\": \"Deny all outbound traffic\",\r\n          \"protocol\":
        \"*\",\r\n          \"sourcePortRange\": \"*\",\r\n          \"destinationPortRange\":
        \"*\",\r\n          \"sourceAddressPrefix\": \"*\",\r\n          \"destinationAddressPrefix\":
        \"*\",\r\n          \"access\": \"Deny\",\r\n          \"priority\": 65500,\r\n
        \         \"direction\": \"Outbound\",\r\n          \"sourcePortRanges\":
        [],\r\n          \"destinationPortRanges\": [],\r\n          \"sourceAddressPrefixes\":
        [],\r\n          \"destinationAddressPrefixes\": []\r\n        }\r\n      }\r\n
        \   ],\r\n    \"subnets\": [\r\n      {\r\n        \"id\": \"/subscriptions/00000000-0000-0000-0000-000000000000/resourceGroups/cli_test_open_port000001/providers/Microsoft.Network/virtualNetworks/vm1VNET/subnets/vm1Subnet\"\r\n
        \     }\r\n    ]\r\n  }\r\n}"
    headers:
      cache-control:
      - no-cache
      content-length:
      - '8182'
      content-type:
      - application/json; charset=utf-8
      date:
      - Sat, 12 Oct 2019 22:10:02 GMT
      etag:
      - W/"baf0ac5c-ab9b-43fc-bf80-38334ef52b5c"
      expires:
      - '-1'
      pragma:
      - no-cache
      server:
      - Microsoft-HTTPAPI/2.0
      - Microsoft-HTTPAPI/2.0
      strict-transport-security:
      - max-age=31536000; includeSubDomains
      transfer-encoding:
      - chunked
      vary:
      - Accept-Encoding
      x-content-type-options:
      - nosniff
      x-ms-arm-service-request-id:
      - d82633e5-32cf-4954-8464-deee94fe0479
    status:
      code: 200
      message: OK
- request:
    body: null
    headers:
      Accept:
      - application/json
      Accept-Encoding:
      - gzip, deflate
      CommandName:
      - network nsg show
      Connection:
      - keep-alive
      ParameterSetName:
      - -g -n
      User-Agent:
      - python/3.6.5 (Windows-10-10.0.17134-SP0) msrest/0.6.10 msrest_azure/0.6.2
        azure-mgmt-network/4.0.0 Azure-SDK-For-Python AZURECLI/2.0.74
      accept-language:
      - en-US
    method: GET
    uri: https://management.azure.com/subscriptions/00000000-0000-0000-0000-000000000000/resourceGroups/cli_test_open_port000001/providers/Microsoft.Network/networkSecurityGroups/newNsg?api-version=2019-08-01
  response:
    body:
      string: "{\r\n  \"name\": \"newNsg\",\r\n  \"id\": \"/subscriptions/00000000-0000-0000-0000-000000000000/resourceGroups/cli_test_open_port000001/providers/Microsoft.Network/networkSecurityGroups/newNsg\",\r\n
        \ \"etag\": \"W/\\\"baf0ac5c-ab9b-43fc-bf80-38334ef52b5c\\\"\",\r\n  \"type\":
        \"Microsoft.Network/networkSecurityGroups\",\r\n  \"location\": \"westus\",\r\n
        \ \"properties\": {\r\n    \"provisioningState\": \"Succeeded\",\r\n    \"resourceGuid\":
        \"9beb4527-492d-427c-b3d5-792cc6412691\",\r\n    \"securityRules\": [\r\n
        \     {\r\n        \"name\": \"open-port-all\",\r\n        \"id\": \"/subscriptions/00000000-0000-0000-0000-000000000000/resourceGroups/cli_test_open_port000001/providers/Microsoft.Network/networkSecurityGroups/newNsg/securityRules/open-port-all\",\r\n
        \       \"etag\": \"W/\\\"baf0ac5c-ab9b-43fc-bf80-38334ef52b5c\\\"\",\r\n
        \       \"type\": \"Microsoft.Network/networkSecurityGroups/securityRules\",\r\n
        \       \"properties\": {\r\n          \"provisioningState\": \"Succeeded\",\r\n
        \         \"protocol\": \"*\",\r\n          \"sourcePortRange\": \"*\",\r\n
        \         \"destinationPortRange\": \"*\",\r\n          \"sourceAddressPrefix\":
        \"*\",\r\n          \"destinationAddressPrefix\": \"*\",\r\n          \"access\":
        \"Allow\",\r\n          \"priority\": 900,\r\n          \"direction\": \"Inbound\",\r\n
        \         \"sourcePortRanges\": [],\r\n          \"destinationPortRanges\":
        [],\r\n          \"sourceAddressPrefixes\": [],\r\n          \"destinationAddressPrefixes\":
        []\r\n        }\r\n      }\r\n    ],\r\n    \"defaultSecurityRules\": [\r\n
        \     {\r\n        \"name\": \"AllowVnetInBound\",\r\n        \"id\": \"/subscriptions/00000000-0000-0000-0000-000000000000/resourceGroups/cli_test_open_port000001/providers/Microsoft.Network/networkSecurityGroups/newNsg/defaultSecurityRules/AllowVnetInBound\",\r\n
        \       \"etag\": \"W/\\\"baf0ac5c-ab9b-43fc-bf80-38334ef52b5c\\\"\",\r\n
        \       \"type\": \"Microsoft.Network/networkSecurityGroups/defaultSecurityRules\",\r\n
        \       \"properties\": {\r\n          \"provisioningState\": \"Succeeded\",\r\n
        \         \"description\": \"Allow inbound traffic from all VMs in VNET\",\r\n
        \         \"protocol\": \"*\",\r\n          \"sourcePortRange\": \"*\",\r\n
        \         \"destinationPortRange\": \"*\",\r\n          \"sourceAddressPrefix\":
        \"VirtualNetwork\",\r\n          \"destinationAddressPrefix\": \"VirtualNetwork\",\r\n
        \         \"access\": \"Allow\",\r\n          \"priority\": 65000,\r\n          \"direction\":
        \"Inbound\",\r\n          \"sourcePortRanges\": [],\r\n          \"destinationPortRanges\":
        [],\r\n          \"sourceAddressPrefixes\": [],\r\n          \"destinationAddressPrefixes\":
        []\r\n        }\r\n      },\r\n      {\r\n        \"name\": \"AllowAzureLoadBalancerInBound\",\r\n
        \       \"id\": \"/subscriptions/00000000-0000-0000-0000-000000000000/resourceGroups/cli_test_open_port000001/providers/Microsoft.Network/networkSecurityGroups/newNsg/defaultSecurityRules/AllowAzureLoadBalancerInBound\",\r\n
        \       \"etag\": \"W/\\\"baf0ac5c-ab9b-43fc-bf80-38334ef52b5c\\\"\",\r\n
        \       \"type\": \"Microsoft.Network/networkSecurityGroups/defaultSecurityRules\",\r\n
        \       \"properties\": {\r\n          \"provisioningState\": \"Succeeded\",\r\n
        \         \"description\": \"Allow inbound traffic from azure load balancer\",\r\n
        \         \"protocol\": \"*\",\r\n          \"sourcePortRange\": \"*\",\r\n
        \         \"destinationPortRange\": \"*\",\r\n          \"sourceAddressPrefix\":
        \"AzureLoadBalancer\",\r\n          \"destinationAddressPrefix\": \"*\",\r\n
        \         \"access\": \"Allow\",\r\n          \"priority\": 65001,\r\n          \"direction\":
        \"Inbound\",\r\n          \"sourcePortRanges\": [],\r\n          \"destinationPortRanges\":
        [],\r\n          \"sourceAddressPrefixes\": [],\r\n          \"destinationAddressPrefixes\":
        []\r\n        }\r\n      },\r\n      {\r\n        \"name\": \"DenyAllInBound\",\r\n
        \       \"id\": \"/subscriptions/00000000-0000-0000-0000-000000000000/resourceGroups/cli_test_open_port000001/providers/Microsoft.Network/networkSecurityGroups/newNsg/defaultSecurityRules/DenyAllInBound\",\r\n
        \       \"etag\": \"W/\\\"baf0ac5c-ab9b-43fc-bf80-38334ef52b5c\\\"\",\r\n
        \       \"type\": \"Microsoft.Network/networkSecurityGroups/defaultSecurityRules\",\r\n
        \       \"properties\": {\r\n          \"provisioningState\": \"Succeeded\",\r\n
        \         \"description\": \"Deny all inbound traffic\",\r\n          \"protocol\":
        \"*\",\r\n          \"sourcePortRange\": \"*\",\r\n          \"destinationPortRange\":
        \"*\",\r\n          \"sourceAddressPrefix\": \"*\",\r\n          \"destinationAddressPrefix\":
        \"*\",\r\n          \"access\": \"Deny\",\r\n          \"priority\": 65500,\r\n
        \         \"direction\": \"Inbound\",\r\n          \"sourcePortRanges\": [],\r\n
        \         \"destinationPortRanges\": [],\r\n          \"sourceAddressPrefixes\":
        [],\r\n          \"destinationAddressPrefixes\": []\r\n        }\r\n      },\r\n
        \     {\r\n        \"name\": \"AllowVnetOutBound\",\r\n        \"id\": \"/subscriptions/00000000-0000-0000-0000-000000000000/resourceGroups/cli_test_open_port000001/providers/Microsoft.Network/networkSecurityGroups/newNsg/defaultSecurityRules/AllowVnetOutBound\",\r\n
        \       \"etag\": \"W/\\\"baf0ac5c-ab9b-43fc-bf80-38334ef52b5c\\\"\",\r\n
        \       \"type\": \"Microsoft.Network/networkSecurityGroups/defaultSecurityRules\",\r\n
        \       \"properties\": {\r\n          \"provisioningState\": \"Succeeded\",\r\n
        \         \"description\": \"Allow outbound traffic from all VMs to all VMs
        in VNET\",\r\n          \"protocol\": \"*\",\r\n          \"sourcePortRange\":
        \"*\",\r\n          \"destinationPortRange\": \"*\",\r\n          \"sourceAddressPrefix\":
        \"VirtualNetwork\",\r\n          \"destinationAddressPrefix\": \"VirtualNetwork\",\r\n
        \         \"access\": \"Allow\",\r\n          \"priority\": 65000,\r\n          \"direction\":
        \"Outbound\",\r\n          \"sourcePortRanges\": [],\r\n          \"destinationPortRanges\":
        [],\r\n          \"sourceAddressPrefixes\": [],\r\n          \"destinationAddressPrefixes\":
        []\r\n        }\r\n      },\r\n      {\r\n        \"name\": \"AllowInternetOutBound\",\r\n
        \       \"id\": \"/subscriptions/00000000-0000-0000-0000-000000000000/resourceGroups/cli_test_open_port000001/providers/Microsoft.Network/networkSecurityGroups/newNsg/defaultSecurityRules/AllowInternetOutBound\",\r\n
        \       \"etag\": \"W/\\\"baf0ac5c-ab9b-43fc-bf80-38334ef52b5c\\\"\",\r\n
        \       \"type\": \"Microsoft.Network/networkSecurityGroups/defaultSecurityRules\",\r\n
        \       \"properties\": {\r\n          \"provisioningState\": \"Succeeded\",\r\n
        \         \"description\": \"Allow outbound traffic from all VMs to Internet\",\r\n
        \         \"protocol\": \"*\",\r\n          \"sourcePortRange\": \"*\",\r\n
        \         \"destinationPortRange\": \"*\",\r\n          \"sourceAddressPrefix\":
        \"*\",\r\n          \"destinationAddressPrefix\": \"Internet\",\r\n          \"access\":
        \"Allow\",\r\n          \"priority\": 65001,\r\n          \"direction\": \"Outbound\",\r\n
        \         \"sourcePortRanges\": [],\r\n          \"destinationPortRanges\":
        [],\r\n          \"sourceAddressPrefixes\": [],\r\n          \"destinationAddressPrefixes\":
        []\r\n        }\r\n      },\r\n      {\r\n        \"name\": \"DenyAllOutBound\",\r\n
        \       \"id\": \"/subscriptions/00000000-0000-0000-0000-000000000000/resourceGroups/cli_test_open_port000001/providers/Microsoft.Network/networkSecurityGroups/newNsg/defaultSecurityRules/DenyAllOutBound\",\r\n
        \       \"etag\": \"W/\\\"baf0ac5c-ab9b-43fc-bf80-38334ef52b5c\\\"\",\r\n
        \       \"type\": \"Microsoft.Network/networkSecurityGroups/defaultSecurityRules\",\r\n
        \       \"properties\": {\r\n          \"provisioningState\": \"Succeeded\",\r\n
        \         \"description\": \"Deny all outbound traffic\",\r\n          \"protocol\":
        \"*\",\r\n          \"sourcePortRange\": \"*\",\r\n          \"destinationPortRange\":
        \"*\",\r\n          \"sourceAddressPrefix\": \"*\",\r\n          \"destinationAddressPrefix\":
        \"*\",\r\n          \"access\": \"Deny\",\r\n          \"priority\": 65500,\r\n
        \         \"direction\": \"Outbound\",\r\n          \"sourcePortRanges\":
        [],\r\n          \"destinationPortRanges\": [],\r\n          \"sourceAddressPrefixes\":
        [],\r\n          \"destinationAddressPrefixes\": []\r\n        }\r\n      }\r\n
        \   ],\r\n    \"subnets\": [\r\n      {\r\n        \"id\": \"/subscriptions/00000000-0000-0000-0000-000000000000/resourceGroups/cli_test_open_port000001/providers/Microsoft.Network/virtualNetworks/vm1VNET/subnets/vm1Subnet\"\r\n
        \     }\r\n    ]\r\n  }\r\n}"
    headers:
      cache-control:
      - no-cache
      content-length:
      - '8182'
      content-type:
      - application/json; charset=utf-8
      date:
      - Sat, 12 Oct 2019 22:10:01 GMT
      etag:
      - W/"baf0ac5c-ab9b-43fc-bf80-38334ef52b5c"
      expires:
      - '-1'
      pragma:
      - no-cache
      server:
      - Microsoft-HTTPAPI/2.0
      - Microsoft-HTTPAPI/2.0
      strict-transport-security:
      - max-age=31536000; includeSubDomains
      transfer-encoding:
      - chunked
      vary:
      - Accept-Encoding
      x-content-type-options:
      - nosniff
      x-ms-arm-service-request-id:
      - 2e3fd2bd-3090-4d63-875e-8de2ddd96815
    status:
      code: 200
      message: OK
version: 1<|MERGE_RESOLUTION|>--- conflicted
+++ resolved
@@ -826,11 +826,7 @@
         []\r\n  }\r\n}"
     headers:
       azure-asyncoperation:
-<<<<<<< HEAD
-      - https://management.azure.com/subscriptions/00000000-0000-0000-0000-000000000000/providers/Microsoft.Network/locations/westus/operations/4fa96498-7da2-4e8c-8643-a1d663c26b3c?api-version=2019-04-01
-=======
       - https://management.azure.com/subscriptions/00000000-0000-0000-0000-000000000000/providers/Microsoft.Network/locations/westus/operations/e2e8eb85-8de5-4fc7-bab3-99c8f11d085e?api-version=2019-08-01
->>>>>>> 15b3674b
       cache-control:
       - no-cache
       content-length:
@@ -874,11 +870,7 @@
       - python/3.6.5 (Windows-10-10.0.17134-SP0) msrest/0.6.10 msrest_azure/0.6.2
         azure-mgmt-network/4.0.0 Azure-SDK-For-Python AZURECLI/2.0.74
     method: GET
-<<<<<<< HEAD
-    uri: https://management.azure.com/subscriptions/00000000-0000-0000-0000-000000000000/providers/Microsoft.Network/locations/westus/operations/4fa96498-7da2-4e8c-8643-a1d663c26b3c?api-version=2019-04-01
-=======
     uri: https://management.azure.com/subscriptions/00000000-0000-0000-0000-000000000000/providers/Microsoft.Network/locations/westus/operations/e2e8eb85-8de5-4fc7-bab3-99c8f11d085e?api-version=2019-08-01
->>>>>>> 15b3674b
   response:
     body:
       string: "{\r\n  \"status\": \"Succeeded\"\r\n}"
@@ -1589,11 +1581,7 @@
         \   ]\r\n  }\r\n}"
     headers:
       azure-asyncoperation:
-<<<<<<< HEAD
-      - https://management.azure.com/subscriptions/00000000-0000-0000-0000-000000000000/providers/Microsoft.Network/locations/westus/operations/bb59a731-5f6d-4e51-a687-905982b1d7c1?api-version=2019-04-01
-=======
       - https://management.azure.com/subscriptions/00000000-0000-0000-0000-000000000000/providers/Microsoft.Network/locations/westus/operations/97b2a085-38f4-4a48-af77-b663267553f1?api-version=2019-08-01
->>>>>>> 15b3674b
       cache-control:
       - no-cache
       content-length:
@@ -1637,11 +1625,7 @@
       - python/3.6.5 (Windows-10-10.0.17134-SP0) msrest/0.6.10 msrest_azure/0.6.2
         azure-mgmt-network/4.0.0 Azure-SDK-For-Python AZURECLI/2.0.74
     method: GET
-<<<<<<< HEAD
-    uri: https://management.azure.com/subscriptions/00000000-0000-0000-0000-000000000000/providers/Microsoft.Network/locations/westus/operations/bb59a731-5f6d-4e51-a687-905982b1d7c1?api-version=2019-04-01
-=======
     uri: https://management.azure.com/subscriptions/00000000-0000-0000-0000-000000000000/providers/Microsoft.Network/locations/westus/operations/97b2a085-38f4-4a48-af77-b663267553f1?api-version=2019-08-01
->>>>>>> 15b3674b
   response:
     body:
       string: "{\r\n  \"status\": \"Succeeded\"\r\n}"
@@ -1842,11 +1826,7 @@
         []\r\n  }\r\n}"
     headers:
       azure-asyncoperation:
-<<<<<<< HEAD
-      - https://management.azure.com/subscriptions/00000000-0000-0000-0000-000000000000/providers/Microsoft.Network/locations/westus/operations/a7c7ac36-67a3-4fa5-8bac-ad9d4d0542f0?api-version=2019-04-01
-=======
       - https://management.azure.com/subscriptions/00000000-0000-0000-0000-000000000000/providers/Microsoft.Network/locations/westus/operations/ec9b0e9e-1424-419d-891d-3b74f18eebc1?api-version=2019-08-01
->>>>>>> 15b3674b
       cache-control:
       - no-cache
       content-length:
@@ -1890,11 +1870,7 @@
       - python/3.6.5 (Windows-10-10.0.17134-SP0) msrest/0.6.10 msrest_azure/0.6.2
         azure-mgmt-network/4.0.0 Azure-SDK-For-Python AZURECLI/2.0.74
     method: GET
-<<<<<<< HEAD
-    uri: https://management.azure.com/subscriptions/00000000-0000-0000-0000-000000000000/providers/Microsoft.Network/locations/westus/operations/a7c7ac36-67a3-4fa5-8bac-ad9d4d0542f0?api-version=2019-04-01
-=======
     uri: https://management.azure.com/subscriptions/00000000-0000-0000-0000-000000000000/providers/Microsoft.Network/locations/westus/operations/ec9b0e9e-1424-419d-891d-3b74f18eebc1?api-version=2019-08-01
->>>>>>> 15b3674b
   response:
     body:
       string: "{\r\n  \"status\": \"Succeeded\"\r\n}"
@@ -2072,11 +2048,7 @@
         \ },\r\n  \"type\": \"Microsoft.Network/virtualNetworks/subnets\"\r\n}"
     headers:
       azure-asyncoperation:
-<<<<<<< HEAD
-      - https://management.azure.com/subscriptions/00000000-0000-0000-0000-000000000000/providers/Microsoft.Network/locations/westus/operations/e21df720-aa13-4a78-a8d9-b8f4ff7e769c?api-version=2019-04-01
-=======
       - https://management.azure.com/subscriptions/00000000-0000-0000-0000-000000000000/providers/Microsoft.Network/locations/westus/operations/dc5c56f8-6c2d-43a2-95f7-3aeec7e643e6?api-version=2019-08-01
->>>>>>> 15b3674b
       cache-control:
       - no-cache
       content-length:
@@ -2124,11 +2096,7 @@
       - python/3.6.5 (Windows-10-10.0.17134-SP0) msrest/0.6.10 msrest_azure/0.6.2
         azure-mgmt-network/4.0.0 Azure-SDK-For-Python AZURECLI/2.0.74
     method: GET
-<<<<<<< HEAD
-    uri: https://management.azure.com/subscriptions/00000000-0000-0000-0000-000000000000/providers/Microsoft.Network/locations/westus/operations/e21df720-aa13-4a78-a8d9-b8f4ff7e769c?api-version=2019-04-01
-=======
     uri: https://management.azure.com/subscriptions/00000000-0000-0000-0000-000000000000/providers/Microsoft.Network/locations/westus/operations/dc5c56f8-6c2d-43a2-95f7-3aeec7e643e6?api-version=2019-08-01
->>>>>>> 15b3674b
   response:
     body:
       string: "{\r\n  \"status\": \"Succeeded\"\r\n}"
