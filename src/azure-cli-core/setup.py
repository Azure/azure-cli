#!/usr/bin/env python

# --------------------------------------------------------------------------------------------
# Copyright (c) Microsoft Corporation. All rights reserved.
# Licensed under the MIT License. See License.txt in the project root for license information.
# --------------------------------------------------------------------------------------------

from __future__ import print_function
from codecs import open
from setuptools import setup

try:
    from azure_bdist_wheel import cmdclass
except ImportError:
    from distutils import log as logger

    logger.warn("Wheel is not available, disabling bdist_wheel hook")
    cmdclass = {}

VERSION = "2.3.1"
# If we have source, validate that our version numbers match
# This should prevent uploading releases with mismatched versions.
try:
    with open('azure/cli/core/__init__.py', 'r', encoding='utf-8') as f:
        content = f.read()
except OSError:
    pass
else:
    import re
    import sys

    m = re.search(r'__version__\s*=\s*[\'"](.+?)[\'"]', content)
    if not m:
        print('Could not find __version__ in azure/cli/core/__init__.py')
        sys.exit(1)
    if m.group(1) != VERSION:
        print('Expected __version__ = "{}"; found "{}"'.format(VERSION, m.group(1)))
        sys.exit(1)

CLASSIFIERS = [
    'Development Status :: 5 - Production/Stable',
    'Intended Audience :: Developers',
    'Intended Audience :: System Administrators',
    'Programming Language :: Python',
    'Programming Language :: Python :: 3',
    'Programming Language :: Python :: 3.6',
    'Programming Language :: Python :: 3.7',
    'Programming Language :: Python :: 3.8',
    'License :: OSI Approved :: MIT License',
]

DEPENDENCIES = [
    'adal~=1.2',
    'argcomplete~=1.8',
    'azure-cli-telemetry',
    'colorama>=0.3.9',
    'humanfriendly>=4.7,<9.0',
    'jmespath',
    'knack==0.7.0rc1',
    'msrest>=0.4.4',
    'msrestazure>=0.6.3',
    'paramiko>=2.0.8,<3.0.0',
    'pkginfo',
    'PyJWT',
    'pyopenssl>=17.1.0',  # https://github.com/pyca/pyopenssl/pull/612
    'requests~=2.20',
    'six~=1.12',
    'wheel==0.30.0',
<<<<<<< HEAD
    'azure-mgmt-resource==9.0.0',
=======
    'azure-mgmt-resource==8.0.1',
    'azure-mgmt-core==1.0.0'
>>>>>>> 4770a437
]

TESTS_REQUIRE = [
    'mock'
]

with open('README.rst', 'r', encoding='utf-8') as f:
    README = f.read()
with open('HISTORY.rst', 'r', encoding='utf-8') as f:
    HISTORY = f.read()

setup(
    name='azure-cli-core',
    version=VERSION,
    description='Microsoft Azure Command-Line Tools Core Module',
    long_description=README + '\n\n' + HISTORY,
    license='MIT',
    author='Microsoft Corporation',
    author_email='azpycli@microsoft.com',
    url='https://github.com/Azure/azure-cli',
    zip_safe=False,
    classifiers=CLASSIFIERS,
    packages=[
        'azure',
        'azure.cli',
        'azure.cli.core',
        'azure.cli.core.commands',
        'azure.cli.core.extension',
        'azure.cli.core.profiles',
    ],
    install_requires=DEPENDENCIES,
    extras_require={
        ":python_version<'3.4'": ['enum34'],
        ":python_version<'2.7.9'": ['pyopenssl', 'ndg-httpsclient', 'pyasn1'],
        ':python_version<"3.0"': ['futures'],
        "test": TESTS_REQUIRE,
    },
    tests_require=TESTS_REQUIRE,
    package_data={'azure.cli.core': ['auth_landing_pages/*.html']},
    cmdclass=cmdclass
)<|MERGE_RESOLUTION|>--- conflicted
+++ resolved
@@ -66,12 +66,8 @@
     'requests~=2.20',
     'six~=1.12',
     'wheel==0.30.0',
-<<<<<<< HEAD
     'azure-mgmt-resource==9.0.0',
-=======
-    'azure-mgmt-resource==8.0.1',
     'azure-mgmt-core==1.0.0'
->>>>>>> 4770a437
 ]
 
 TESTS_REQUIRE = [
