--- conflicted
+++ resolved
@@ -737,15 +737,9 @@
       Focal:
         deb_system: ubuntu
         distro: focal
-<<<<<<< HEAD
-=======
-      Groovy:
-        deb_system: ubuntu
-        distro: groovy
       Hirsute:
         deb_system: ubuntu
         distro: hirsute
->>>>>>> c97eb70b
       Jessie:
         deb_system: debian
         distro: jessie
