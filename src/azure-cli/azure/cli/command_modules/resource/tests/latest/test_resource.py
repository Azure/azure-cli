--- conflicted
+++ resolved
@@ -888,11 +888,7 @@
 
         # Tags should be applied to both the parent template spec and template spec version if neither existed:
 
-<<<<<<< HEAD
-        result = self.cmd('ts create -g {rg} -n {template_spec_name} -v 1.0 -l {resource_group_location} -f "{tf}" --tag cli-test=test').get_output_in_json()
-=======
         result = self.cmd('ts create -g {rg} -n {template_spec_name} -v 1.0 -l {resource_group_location} -f "{tf}" --tags cli-test=test').get_output_in_json()
->>>>>>> ba4cd3b1
         self.kwargs['template_spec_version_one_id'] = result['id']
         self.kwargs['template_spec_id'] = result['id'].replace('/versions/1.0', '')
 
