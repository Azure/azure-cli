--- conflicted
+++ resolved
@@ -45,13 +45,8 @@
 DEPENDENCIES = [
     'argcomplete~=1.8',
     'azure-cli-telemetry==1.0.6.*',
-<<<<<<< HEAD
-    'azure-common~=1.1',
     'azure-core==1.18.0',
-    'azure-mgmt-core==1.3.0b3',
-=======
     'azure-mgmt-core>=1.2.0,<1.3.0',     # the preview version of azure-mgmt-core is 1.3.0b1, it cannot fit azure-core >=1.14.0
->>>>>>> 217d6ab1
     'cryptography>=3.2,<3.4',
     'humanfriendly>=4.7,<10.0',
     'jmespath',
