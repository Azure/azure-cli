# --------------------------------------------------------------------------------------------
# Copyright (c) Microsoft Corporation. All rights reserved.
# Licensed under the MIT License. See License.txt in the project root for license information.
# --------------------------------------------------------------------------------------------
# pylint: disable=too-many-lines

from __future__ import print_function
import sys
import json
import getpass
import base64
import binascii
import platform
import ssl
import re
import logging

import six
from six.moves.urllib.request import urlopen  # pylint: disable=import-error
from knack.log import get_logger
from knack.util import CLIError, to_snake_case

logger = get_logger(__name__)

CLI_PACKAGE_NAME = 'azure-cli'
COMPONENT_PREFIX = 'azure-cli-'

SSLERROR_TEMPLATE = ('Certificate verification failed. This typically happens when using Azure CLI behind a proxy '
                     'that intercepts traffic with a self-signed certificate. '
                     # pylint: disable=line-too-long
                     'Please add this certificate to the trusted CA bundle: https://github.com/Azure/azure-cli/blob/dev/doc/use_cli_effectively.md#work-behind-a-proxy. '
                     'Error detail: {}')

_PROXYID_RE = re.compile(
    '(?i)/subscriptions/(?P<subscription>[^/]*)(/resourceGroups/(?P<resource_group>[^/]*))?'
    '(/providers/(?P<namespace>[^/]*)/(?P<type>[^/]*)/(?P<name>[^/]*)(?P<children>.*))?')

_CHILDREN_RE = re.compile('(?i)/(?P<child_type>[^/]*)/(?P<child_name>[^/]*)')

_VERSION_CHECK_TIME = 'check_time'
_VERSION_UPDATE_TIME = 'update_time'

# A list of reserved names that cannot be used as admin username of VM
DISALLOWED_USER_NAMES = [
    "administrator", "admin", "user", "user1", "test", "user2",
    "test1", "user3", "admin1", "1", "123", "a", "actuser", "adm",
    "admin2", "aspnet", "backup", "console", "guest",
    "owner", "root", "server", "sql", "support", "support_388945a0",
    "sys", "test2", "test3", "user4", "user5"
]


def handle_exception(ex):  # pylint: disable=too-many-return-statements
    # For error code, follow guidelines at https://docs.python.org/2/library/sys.html#sys.exit,
    from jmespath.exceptions import JMESPathTypeError
    from msrestazure.azure_exceptions import CloudError
    from msrest.exceptions import HttpOperationError, ValidationError, ClientRequestError
    from azure.cli.core.azlogging import CommandLoggerContext
    from azure.common import AzureException
    from azure.core.exceptions import AzureError
    from requests.exceptions import SSLError
    import traceback

    logger.debug("azure.cli.core.util.handle_exception is called with an exception:")
    # Print the call stack
    logger.debug(traceback.format_exc())

    with CommandLoggerContext(logger):
        if isinstance(ex, JMESPathTypeError):
            logger.error("\nInvalid jmespath query supplied for `--query`:\n%s", ex)
            logger.error("To learn more about --query, please visit: "
                         "https://docs.microsoft.com/cli/azure/query-azure-cli?view=azure-cli-latest")
            return 1
        if isinstance(ex, (CLIError, CloudError, AzureException, AzureError)):
            logger.error(ex.args[0])
            try:
                for detail in ex.args[0].error.details:
                    logger.error(detail)
            except (AttributeError, TypeError):
                pass
            except:  # pylint: disable=bare-except
                pass
            return ex.args[1] if len(ex.args) >= 2 else 1
        if isinstance(ex, ValidationError):
            logger.error('validation error: %s', ex)
            return 1
        if isinstance(ex, (ClientRequestError, SSLError)):
            msg = str(ex)
            if 'SSLError' in msg:
                # SSL verification failed
                logger.error("request failed: %s", SSLERROR_TEMPLATE.format(msg))
            else:
                logger.error("request failed: %s", ex)
            return 1
        if isinstance(ex, KeyboardInterrupt):
            return 1
        if isinstance(ex, HttpOperationError):
            try:
                response_dict = json.loads(ex.response.text)
                error = response_dict['error']

                # ARM should use ODATA v4. So should try this first.
                # http://docs.oasis-open.org/odata/odata-json-format/v4.0/os/odata-json-format-v4.0-os.html#_Toc372793091
                if isinstance(error, dict):
                    code = "{} - ".format(error.get('code', 'Unknown Code'))
                    message = error.get('message', ex)
                    logger.error("%s%s", code, message)
                else:
                    logger.error(error)

            except (ValueError, KeyError):
                logger.error(ex)
            return 1

        logger.error("The command failed with an unexpected error. Here is the traceback:\n")
        logger.exception(ex)
        logger.warning("\nTo open an issue, please run: 'az feedback'")

        return 1


# pylint: disable=inconsistent-return-statements
def empty_on_404(ex):
    from msrestazure.azure_exceptions import CloudError
    if isinstance(ex, CloudError) and ex.status_code == 404:
        return None
    raise ex


def truncate_text(str_to_shorten, width=70, placeholder=' [...]'):
    if width <= 0:
        raise ValueError('width must be greater than 0.')
    s_len = width - len(placeholder)
    return str_to_shorten[:s_len] + (str_to_shorten[s_len:] and placeholder)


def get_installed_cli_distributions():
    # Stop importing pkg_resources, because importing it is slow (~200ms).
    # from pkg_resources import working_set
    # return [d for d in list(working_set) if d.key == CLI_PACKAGE_NAME or d.key.startswith(COMPONENT_PREFIX)]

    # Use the hard-coded version instead of querying all modules under site-packages.
    from azure.cli.core import __version__ as azure_cli_core_version
    from azure.cli.telemetry import __version__ as azure_cli_telemetry_version

    class VersionItem:  # pylint: disable=too-few-public-methods
        """A mock of pkg_resources.EggInfoDistribution to maintain backward compatibility."""
        def __init__(self, key, version):
            self.key = key
            self.version = version

    return [
        VersionItem('azure-cli', azure_cli_core_version),
        VersionItem('azure-cli-core', azure_cli_core_version),
        VersionItem('azure-cli-telemetry', azure_cli_telemetry_version)
    ]


def _update_latest_from_pypi(versions):
    from subprocess import check_output, STDOUT, CalledProcessError

    success = False

    if not check_connectivity(max_retries=0):
        return versions, success

    try:
        cmd = [sys.executable] + \
            '-m pip search azure-cli -vv --disable-pip-version-check --no-cache-dir --retries 0'.split()
        logger.debug('Running: %s', cmd)
        log_output = check_output(cmd, stderr=STDOUT, universal_newlines=True)
        success = True
        for line in log_output.splitlines():
            if not line.startswith(CLI_PACKAGE_NAME):
                continue
            comps = line.split()
            mod = comps[0].replace(COMPONENT_PREFIX, '') or CLI_PACKAGE_NAME
            version = comps[1].replace('(', '').replace(')', '')
            try:
                versions[mod]['pypi'] = version
            except KeyError:
                pass
    except CalledProcessError:
        pass
    return versions, success


def get_latest_from_github(package_path='azure-cli'):
    try:
        import requests
        git_url = "https://raw.githubusercontent.com/Azure/azure-cli/master/src/{}/setup.py".format(package_path)
        response = requests.get(git_url, timeout=10)
        if response.status_code != 200:
            logger.info("Failed to fetch the latest version from '%s' with status code '%s' and reason '%s'",
                        git_url, response.status_code, response.reason)
            return None
        for line in response.iter_lines():
            txt = line.decode('utf-8', errors='ignore')
            if txt.startswith('VERSION'):
                match = re.search(r'VERSION = \"(.*)\"$', txt)
                if match:
                    return match.group(1)
    except Exception as ex:  # pylint: disable=broad-except
        logger.info("Failed to get the latest version from '%s'. %s", git_url, str(ex))
        return None


def _update_latest_from_github(versions):
    if not check_connectivity(max_retries=0):
        return versions, False
    success = True
    for pkg in ['azure-cli-core', 'azure-cli-telemetry']:
        version = get_latest_from_github(pkg)
        if not version:
            success = False
        else:
            versions[pkg.replace(COMPONENT_PREFIX, '')]['pypi'] = version
    try:
        versions[CLI_PACKAGE_NAME]['pypi'] = versions['core']['pypi']
    except KeyError:
        pass
    return versions, success


def get_cached_latest_versions(versions=None):
    """ Get the latest versions from a cached file"""
    import datetime
    from azure.cli.core._session import VERSIONS

    if not versions:
        versions = _get_local_versions()

    if VERSIONS[_VERSION_UPDATE_TIME]:
        version_update_time = datetime.datetime.strptime(VERSIONS[_VERSION_UPDATE_TIME], '%Y-%m-%d %H:%M:%S.%f')
        if datetime.datetime.now() < version_update_time + datetime.timedelta(days=1):
            cache_versions = VERSIONS['versions']
            if cache_versions and cache_versions['azure-cli']['local'] == versions['azure-cli']['local']:
                return cache_versions.copy(), True

    versions, success = _update_latest_from_github(versions)
    VERSIONS['versions'] = versions
    VERSIONS[_VERSION_UPDATE_TIME] = str(datetime.datetime.now())
    return versions.copy(), success


def _get_local_versions():
    # get locally installed versions
    versions = {}
    for dist in get_installed_cli_distributions():
        if dist.key == CLI_PACKAGE_NAME:
            versions[CLI_PACKAGE_NAME] = {'local': dist.version}
        elif dist.key.startswith(COMPONENT_PREFIX):
            comp_name = dist.key.replace(COMPONENT_PREFIX, '')
            versions[comp_name] = {'local': dist.version}
    return versions


def get_az_version_string(use_cache=False):  # pylint: disable=too-many-statements
    from azure.cli.core.extension import get_extensions, EXTENSIONS_DIR, DEV_EXTENSION_SOURCES, EXTENSIONS_SYS_DIR

    output = six.StringIO()
    versions = _get_local_versions()

    # get the versions from pypi
    versions, success = get_cached_latest_versions(versions) if use_cache else _update_latest_from_pypi(versions)
    updates_available = 0

    def _print(val=''):
        print(val, file=output)

    def _get_version_string(name, version_dict):
        from distutils.version import LooseVersion  # pylint: disable=import-error,no-name-in-module
        local = version_dict['local']
        pypi = version_dict.get('pypi', None)
        if pypi and LooseVersion(pypi) > LooseVersion(local):
            return name.ljust(25) + local.rjust(15) + ' *'
        return name.ljust(25) + local.rjust(15)

    ver_string = _get_version_string(CLI_PACKAGE_NAME, versions.pop(CLI_PACKAGE_NAME))
    if '*' in ver_string:
        updates_available += 1
    _print(ver_string)
    _print()
    for name in sorted(versions.keys()):
        ver_string = _get_version_string(name, versions.pop(name))
        if '*' in ver_string:
            updates_available += 1
        _print(ver_string)
    _print()
    extensions = get_extensions()
    if extensions:
        _print('Extensions:')
        for ext in extensions:
            if ext.ext_type == 'dev':
                _print(ext.name.ljust(20) + (ext.version or 'Unknown').rjust(20) + ' (dev) ' + ext.path)
            else:
                _print(ext.name.ljust(20) + (ext.version or 'Unknown').rjust(20))
        _print()
    _print("Python location '{}'".format(sys.executable))
    _print("Extensions directory '{}'".format(EXTENSIONS_DIR))
    import os
    if os.path.isdir(EXTENSIONS_SYS_DIR) and os.listdir(EXTENSIONS_SYS_DIR):
        _print("Extensions system directory '{}'".format(EXTENSIONS_SYS_DIR))
    if DEV_EXTENSION_SOURCES:
        _print("Development extension sources:")
        for source in DEV_EXTENSION_SOURCES:
            _print('    {}'.format(source))
    _print()
    _print('Python ({}) {}'.format(platform.system(), sys.version))
    _print()
    _print('Legal docs and information: aka.ms/AzureCliLegal')
    _print()
    version_string = output.getvalue()

    # if unable to query PyPI, use sentinel value to flag that
    # we couldn't check for updates
    if not success:
        updates_available = -1
    return version_string, updates_available


def get_az_version_json():
    from azure.cli.core.extension import get_extensions
    versions = {'extensions': {}}

    for dist in get_installed_cli_distributions():
        versions[dist.key] = dist.version
    extensions = get_extensions()
    if extensions:
        for ext in extensions:
            versions['extensions'][ext.name] = ext.version or 'Unknown'
    return versions


def show_updates_available(new_line_before=False, new_line_after=False):
    from azure.cli.core._session import VERSIONS
    import datetime

    if VERSIONS[_VERSION_CHECK_TIME]:
        version_check_time = datetime.datetime.strptime(VERSIONS[_VERSION_CHECK_TIME], '%Y-%m-%d %H:%M:%S.%f')
        if datetime.datetime.now() < version_check_time + datetime.timedelta(days=7):
            return

    _, updates_available = get_az_version_string(use_cache=True)
    if updates_available > 0:
        if new_line_before:
            logger.warning("")
        show_updates(updates_available)
        if new_line_after:
            logger.warning("")
    VERSIONS[_VERSION_CHECK_TIME] = str(datetime.datetime.now())


def show_updates(updates_available):
    if updates_available == -1:
        logger.warning('Unable to check if your CLI is up-to-date. Check your internet connection.')
    elif updates_available:  # pylint: disable=too-many-nested-blocks
        if in_cloud_console():
            warning_msg = 'You have %i updates available. They will be updated with the next build of Cloud Shell.'
        else:
            warning_msg = "You have %i updates available. Consider updating your CLI installation with 'az upgrade'"
        logger.warning(warning_msg, updates_available)
    else:
        print('Your CLI is up-to-date.')


def get_json_object(json_string):
    """ Loads a JSON string as an object and converts all keys to snake case """

    def _convert_to_snake_case(item):
        if isinstance(item, dict):
            new_item = {}
            for key, val in item.items():
                new_item[to_snake_case(key)] = _convert_to_snake_case(val)
            return new_item
        if isinstance(item, list):
            return [_convert_to_snake_case(x) for x in item]
        return item

    return _convert_to_snake_case(shell_safe_json_parse(json_string))


def get_file_json(file_path, throw_on_empty=True, preserve_order=False):
    content = read_file_content(file_path)
    if not content and not throw_on_empty:
        return None
    try:
        return shell_safe_json_parse(content, preserve_order)
    except CLIError as ex:
        raise CLIError("Failed to parse {} with exception:\n    {}".format(file_path, ex))


def read_file_content(file_path, allow_binary=False):
    from codecs import open as codecs_open
    # Note, always put 'utf-8-sig' first, so that BOM in WinOS won't cause trouble.
    for encoding in ['utf-8-sig', 'utf-8', 'utf-16', 'utf-16le', 'utf-16be']:
        try:
            with codecs_open(file_path, encoding=encoding) as f:
                logger.debug("attempting to read file %s as %s", file_path, encoding)
                return f.read()
        except (UnicodeError, UnicodeDecodeError):
            pass

    if allow_binary:
        try:
            with open(file_path, 'rb') as input_file:
                logger.debug("attempting to read file %s as binary", file_path)
                return base64.b64encode(input_file.read()).decode("utf-8")
        except Exception:  # pylint: disable=broad-except
            pass
    raise CLIError('Failed to decode file {} - unknown decoding'.format(file_path))


def shell_safe_json_parse(json_or_dict_string, preserve_order=False):
    """ Allows the passing of JSON or Python dictionary strings. This is needed because certain
    JSON strings in CMD shell are not received in main's argv. This allows the user to specify
    the alternative notation, which does not have this problem (but is technically not JSON). """
    try:
        if not preserve_order:
            return json.loads(json_or_dict_string)
        from collections import OrderedDict
        return json.loads(json_or_dict_string, object_pairs_hook=OrderedDict)
    except ValueError as json_ex:
        try:
            import ast
            return ast.literal_eval(json_or_dict_string)
        except SyntaxError:
            raise CLIError(json_ex)
        except ValueError as ex:
            logger.debug(ex)  # log the exception which could be a python dict parsing error.
            raise CLIError(json_ex)  # raise json_ex error which is more readable and likely.


def b64encode(s):
    """
    Encodes a string to base64 on 2.x and 3.x
    :param str s: latin_1 encoded string
    :return: base64 encoded string
    :rtype: str
    """
    encoded = base64.b64encode(six.b(s))
    return encoded if encoded is str else encoded.decode('latin-1')


def b64_to_hex(s):
    """
    Decodes a string to base64 on 2.x and 3.x
    :param str s: base64 encoded string
    :return: uppercase hex string
    :rtype: str
    """
    decoded = base64.b64decode(s)
    hex_data = binascii.hexlify(decoded).upper()
    if isinstance(hex_data, bytes):
        return str(hex_data.decode("utf-8"))
    return hex_data


def random_string(length=16, force_lower=False, digits_only=False):
    from string import ascii_letters, digits, ascii_lowercase
    from random import choice
    choice_set = digits
    if not digits_only:
        choice_set += ascii_lowercase if force_lower else ascii_letters
    return ''.join([choice(choice_set) for _ in range(length)])


def hash_string(value, length=16, force_lower=False):
    """ Generate a deterministic hashed string."""
    import hashlib
    m = hashlib.sha256()
    try:
        m.update(value)
    except TypeError:
        m.update(value.encode())
    digest = m.hexdigest()
    digest = digest.lower() if force_lower else digest
    while len(digest) < length:
        digest = digest + digest
    return digest[:length]


def in_cloud_console():
    import os
    return os.environ.get('ACC_CLOUD', None)


def get_arg_list(op):
    import inspect

    try:
        # only supported in python3 - falling back to argspec if not available
        sig = inspect.signature(op)
        return sig.parameters
    except AttributeError:
        sig = inspect.getargspec(op)  # pylint: disable=deprecated-method
        return sig.args


def is_track2(client_class):
    """ IS this client a autorestv3/track2 one?.
    Could be refined later if necessary.
    """
    from inspect import getfullargspec as get_arg_spec
    args = get_arg_spec(client_class.__init__).args
    return "credential" in args


DISABLE_VERIFY_VARIABLE_NAME = "AZURE_CLI_DISABLE_CONNECTION_VERIFICATION"


def should_disable_connection_verify():
    import os
    return bool(os.environ.get(DISABLE_VERIFY_VARIABLE_NAME))


def poller_classes():
    from msrestazure.azure_operation import AzureOperationPoller
    from msrest.polling.poller import LROPoller
    from azure.core.polling import LROPoller as AzureCoreLROPoller
    return (AzureOperationPoller, LROPoller, AzureCoreLROPoller)


def augment_no_wait_handler_args(no_wait_enabled, handler, handler_args):
    """ Populates handler_args with the appropriate args for no wait """
    h_args = get_arg_list(handler)
    if 'no_wait' in h_args:
        handler_args['no_wait'] = no_wait_enabled
    if 'raw' in h_args and no_wait_enabled:
        # support autorest 2
        handler_args['raw'] = True
    if 'polling' in h_args and no_wait_enabled:
        # support autorest 3
        handler_args['polling'] = False


def sdk_no_wait(no_wait, func, *args, **kwargs):
    if no_wait:
        kwargs.update({'polling': False})
    return func(*args, **kwargs)


def open_page_in_browser(url):
    import subprocess
    import webbrowser
    platform_name, _ = _get_platform_info()

    if is_wsl():   # windows 10 linux subsystem
        try:
            # https://docs.microsoft.com/en-us/powershell/module/microsoft.powershell.core/about/about_powershell_exe
            # Ampersand (&) should be quoted
            return subprocess.call(['powershell.exe', '-Command', 'Start-Process "{}"'.format(url)])
        except OSError:  # WSL might be too old  # FileNotFoundError introduced in Python 3
            pass
    elif platform_name == 'darwin':
        # handle 2 things:
        # a. On OSX sierra, 'python -m webbrowser -t <url>' emits out "execution error: <url> doesn't
        #    understand the "open location" message"
        # b. Python 2.x can't sniff out the default browser
        return subprocess.Popen(['open', url])
    try:
        return webbrowser.open(url, new=2)  # 2 means: open in a new tab, if possible
    except TypeError:  # See https://bugs.python.org/msg322439
        return webbrowser.open(url, new=2)


def _get_platform_info():
    uname = platform.uname()
    # python 2, `platform.uname()` returns: tuple(system, node, release, version, machine, processor)
    platform_name = getattr(uname, 'system', None) or uname[0]
    release = getattr(uname, 'release', None) or uname[2]
    return platform_name.lower(), release.lower()


def is_wsl():
    platform_name, release = _get_platform_info()
    return platform_name == 'linux' and release.split('-')[-1] == 'microsoft'


def is_windows():
    platform_name, _ = _get_platform_info()
    return platform_name == 'windows'


def can_launch_browser():
    import os
    import webbrowser
    platform_name, _ = _get_platform_info()
    if is_wsl() or platform_name != 'linux':
        return True
    # per https://unix.stackexchange.com/questions/46305/is-there-a-way-to-retrieve-the-name-of-the-desktop-environment
    # and https://unix.stackexchange.com/questions/193827/what-is-display-0
    # we can check a few env vars
    gui_env_vars = ['DESKTOP_SESSION', 'XDG_CURRENT_DESKTOP', 'DISPLAY']
    result = True
    if platform_name == 'linux':
        if any(os.getenv(v) for v in gui_env_vars):
            try:
                default_browser = webbrowser.get()
                if getattr(default_browser, 'name', None) == 'www-browser':  # text browser won't work
                    result = False
            except webbrowser.Error:
                result = False
        else:
            result = False

    return result


def get_command_type_kwarg(custom_command=False):
    return 'custom_command_type' if custom_command else 'command_type'


def reload_module(module):
    # reloading the imported module to update
    try:
        from importlib import reload
    except ImportError:
        pass  # for python 2
    reload(sys.modules[module])


def get_default_admin_username():
    try:
        username = getpass.getuser()
    except KeyError:
        username = None
    if username is None or username.lower() in DISALLOWED_USER_NAMES:
        logger.warning('Default username %s is a reserved username. Use azureuser instead.', username)
        username = 'azureuser'
    return username


def _find_child(parent, *args, **kwargs):
    # tuple structure (path, key, dest)
    path = kwargs.get('path', None)
    key_path = kwargs.get('key_path', None)
    comps = zip(path.split('.'), key_path.split('.'), args)
    current = parent
    for path, key, val in comps:
        current = getattr(current, path, None)
        if current is None:
            raise CLIError("collection '{}' not found".format(path))
        match = next((x for x in current if getattr(x, key).lower() == val.lower()), None)
        if match is None:
            raise CLIError("item '{}' not found in {}".format(val, path))
        current = match
    return current


def find_child_item(parent, *args, **kwargs):
    path = kwargs.get('path', '')
    key_path = kwargs.get('key_path', '')
    if len(args) != len(path.split('.')) != len(key_path.split('.')):
        raise CLIError('command authoring error: args, path and key_path must have equal number of components.')
    return _find_child(parent, *args, path=path, key_path=key_path)


def find_child_collection(parent, *args, **kwargs):
    path = kwargs.get('path', '')
    key_path = kwargs.get('key_path', '')
    arg_len = len(args)
    key_len = len(key_path.split('.'))
    path_len = len(path.split('.'))
    if arg_len != key_len and path_len != arg_len + 1:
        raise CLIError('command authoring error: args and key_path must have equal number of components, and '
                       'path must have one extra component (the path to the collection of interest.')
    parent = _find_child(parent, *args, path=path, key_path=key_path)
    collection_path = path.split('.')[-1]
    collection = getattr(parent, collection_path, None)
    if collection is None:
        raise CLIError("collection '{}' not found".format(collection_path))
    return collection


def check_connectivity(url='https://example.org', max_retries=5, timeout=1):
    import requests
    import timeit
    start = timeit.default_timer()
    success = None
    try:
        s = requests.Session()
        s.mount(url, requests.adapters.HTTPAdapter(max_retries=max_retries))
        s.head(url, timeout=timeout)
        success = True
    except (requests.exceptions.ConnectionError, requests.exceptions.Timeout) as ex:
        logger.info('Connectivity problem detected.')
        logger.debug(ex)
        success = False
    stop = timeit.default_timer()
    logger.debug('Connectivity check: %s sec', stop - start)
    return success


def send_raw_request(cli_ctx, method, url, headers=None, uri_parameters=None,  # pylint: disable=too-many-locals,too-many-branches,too-many-statements
                     body=None, skip_authorization_header=False, resource=None, output_file=None,
                     generated_client_request_id_name='x-ms-client-request-id'):
    import uuid
    from requests import Session, Request
    from requests.structures import CaseInsensitiveDict

    result = CaseInsensitiveDict()
    for s in headers or []:
        try:
            temp = shell_safe_json_parse(s)
            result.update(temp)
        except CLIError:
            key, value = s.split('=', 1)
            result[key] = value
    headers = result

    # If Authorization header is already provided, don't bother with the token
    if 'Authorization' in headers:
        skip_authorization_header = True

    # Handle User-Agent
    agents = [get_az_user_agent()]

    # Borrow AZURE_HTTP_USER_AGENT from msrest
    # https://github.com/Azure/msrest-for-python/blob/4cc8bc84e96036f03b34716466230fb257e27b36/msrest/pipeline/universal.py#L70
    _ENV_ADDITIONAL_USER_AGENT = 'AZURE_HTTP_USER_AGENT'
    import os
    if _ENV_ADDITIONAL_USER_AGENT in os.environ:
        agents.append(os.environ[_ENV_ADDITIONAL_USER_AGENT])

    # Custom User-Agent provided as command argument
    if 'User-Agent' in headers:
        agents.append(headers['User-Agent'])
    headers['User-Agent'] = ' '.join(agents)

    if generated_client_request_id_name:
        headers[generated_client_request_id_name] = str(uuid.uuid4())

    # try to figure out the correct content type
    if body:
        try:
            _ = shell_safe_json_parse(body)
            if 'Content-Type' not in headers:
                headers['Content-Type'] = 'application/json'
        except Exception:  # pylint: disable=broad-except
            pass

    # add telemetry
    headers['CommandName'] = cli_ctx.data['command']
    if cli_ctx.data.get('safe_params'):
        headers['ParameterSetName'] = ' '.join(cli_ctx.data['safe_params'])

    result = {}
    for s in uri_parameters or []:
        try:
            temp = shell_safe_json_parse(s)
            result.update(temp)
        except CLIError:
            key, value = s.split('=', 1)
            result[key] = value
    uri_parameters = result or None

    endpoints = cli_ctx.cloud.endpoints
    # If url is an ARM resource ID, like /subscriptions/xxx/resourcegroups/xxx?api-version=2019-07-01,
    # default to Azure Resource Manager.
    # https://management.azure.com + /subscriptions/xxx/resourcegroups/xxx?api-version=2019-07-01
    if '://' not in url:
        url = endpoints.resource_manager.rstrip('/') + url

    # Replace common tokens with real values. It is for smooth experience if users copy and paste the url from
    # Azure Rest API doc
    from azure.cli.core._profile import Profile
    profile = Profile(cli_ctx=cli_ctx)
    if '{subscriptionId}' in url:
        url = url.replace('{subscriptionId}', cli_ctx.data['subscription_id'] or profile.get_subscription_id())

    # Prepare the Bearer token for `Authorization` header
    if not skip_authorization_header and url.lower().startswith('https://'):
        # Prepare `resource` for `get_raw_token`
        if not resource:
            # If url starts with ARM endpoint, like `https://management.azure.com/`,
            # use `active_directory_resource_id` for resource, like `https://management.core.windows.net/`.
            # This follows the same behavior as `azure.cli.core.commands.client_factory._get_mgmt_service_client`
            if url.lower().startswith(endpoints.resource_manager.rstrip('/')):
                resource = endpoints.active_directory_resource_id
            else:
                from azure.cli.core.cloud import CloudEndpointNotSetException
                for p in [x for x in dir(endpoints) if not x.startswith('_')]:
                    try:
                        value = getattr(endpoints, p)
                    except CloudEndpointNotSetException:
                        continue
                    if isinstance(value, six.string_types) and url.lower().startswith(value.lower()):
                        resource = value
                        break
        if resource:
            # Prepare `subscription` for `get_raw_token`
            # If this is an ARM request, try to extract subscription ID from the URL.
            # But there are APIs which don't require subscription ID, like /subscriptions, /tenants
            # TODO: In the future when multi-tenant subscription is supported, we won't be able to uniquely identify
            #   the token from subscription anymore.
            token_subscription = None
            if url.lower().startswith(endpoints.resource_manager.rstrip('/')):
                token_subscription = _extract_subscription_id(url)
            if token_subscription:
                logger.debug('Retrieving token for resource %s, subscription %s', resource, token_subscription)
                token_info, _, _ = profile.get_raw_token(resource, subscription=token_subscription)
            else:
                logger.debug('Retrieving token for resource %s', resource)
                token_info, _, _ = profile.get_raw_token(resource)
            token_type, token, _ = token_info
            headers = headers or {}
            headers['Authorization'] = '{} {}'.format(token_type, token)
        else:
            logger.warning("Can't derive appropriate Azure AD resource from --url to acquire an access token. "
                           "If access token is required, use --resource to specify the resource")
    try:
        # https://requests.readthedocs.io/en/latest/user/advanced/#prepared-requests
        s = Session()
        req = Request(method=method, url=url, headers=headers, params=uri_parameters, data=body)
        prepped = s.prepare_request(req)

        # Merge environment settings into session
        settings = s.merge_environment_settings(prepped.url, {}, None, not should_disable_connection_verify(), None)
        _log_request(prepped)
        r = s.send(prepped, **settings)
        _log_response(r)
    except Exception as ex:  # pylint: disable=broad-except
        raise CLIError(ex)

    if not r.ok:
        reason = r.reason
        if r.text:
            reason += '({})'.format(r.text)
        raise CLIError(reason)
    if output_file:
        with open(output_file, 'wb') as fd:
            for chunk in r.iter_content(chunk_size=128):
                fd.write(chunk)
    return r


def _extract_subscription_id(url):
    """Extract the subscription ID from an ARM request URL."""
    subscription_regex = '/subscriptions/([0-9a-f]{8}-[0-9a-f]{4}-[0-9a-f]{4}-[0-9a-f]{4}-[0-9a-f]{12})'
    match = re.search(subscription_regex, url, re.IGNORECASE)
    if match:
        subscription_id = match.groups()[0]
        logger.debug('Found subscription ID %s in the URL %s', subscription_id, url)
        return subscription_id
    logger.debug('No subscription ID specified in the URL %s', url)
    return None


def _log_request(request):
    """Log a client request. Copied from msrest
    https://github.com/Azure/msrest-for-python/blob/3653d29fc44da408898b07c710290a83d196b777/msrest/http_logger.py#L39
    """
    if not logger.isEnabledFor(logging.DEBUG):
        return

    try:
        logger.info("Request URL: %r", request.url)
        logger.info("Request method: %r", request.method)
        logger.info("Request headers:")
        for header, value in request.headers.items():
            if header.lower() == 'authorization':
                # Trim at least half of the token but keep at most 20 characters
                preserve_length = min(int(len(value) * 0.5), 20)
                value = value[:preserve_length] + '...'
            logger.info("    %r: %r", header, value)
        logger.info("Request body:")

        # We don't want to log the binary data of a file upload.
        import types
        if isinstance(request.body, types.GeneratorType):
            logger.info("File upload")
        else:
            logger.info(str(request.body))
    except Exception as err:  # pylint: disable=broad-except
        logger.info("Failed to log request: %r", err)


def _log_response(response, **kwargs):
    """Log a server response. Copied from msrest
    https://github.com/Azure/msrest-for-python/blob/3653d29fc44da408898b07c710290a83d196b777/msrest/http_logger.py#L68
    """
    if not logger.isEnabledFor(logging.DEBUG):
        return None

    try:
        logger.info("Response status: %r", response.status_code)
        logger.info("Response headers:")
        for res_header, value in response.headers.items():
            logger.info("    %r: %r", res_header, value)

        # We don't want to log binary data if the response is a file.
        logger.info("Response content:")
        pattern = re.compile(r'attachment; ?filename=["\w.]+', re.IGNORECASE)
        header = response.headers.get('content-disposition')

        if header and pattern.match(header):
            filename = header.partition('=')[2]
            logger.info("File attachments: %s", filename)
        elif response.headers.get("content-type", "").endswith("octet-stream"):
            logger.info("Body contains binary data.")
        elif response.headers.get("content-type", "").startswith("image"):
            logger.info("Body contains image data.")
        else:
            if kwargs.get('stream', False):
                logger.info("Body is streamable")
            else:
                logger.info(response.content.decode("utf-8-sig"))
        return response
    except Exception as err:  # pylint: disable=broad-except
        logger.info("Failed to log response: %s", repr(err))
        return response


class ScopedConfig:

    def __init__(self, cli_config, use_local_config=None):
        self.use_local_config = use_local_config
        if self.use_local_config is None:
            self.use_local_config = False
        self.cli_config = cli_config
        # here we use getattr/setattr to prepare the situation that "use_local_config" might not be available
        self.original_use_local_config = getattr(cli_config, 'use_local_config', None)

    def __enter__(self):
        self.cli_config.use_local_config = self.use_local_config

    def __exit__(self, exc_type, exc_val, exc_tb):
        setattr(self.cli_config, 'use_local_config', self.original_use_local_config)


ConfiguredDefaultSetter = ScopedConfig


def _ssl_context():
    if sys.version_info < (3, 4) or (in_cloud_console() and platform.system() == 'Windows'):
        try:
            return ssl.SSLContext(ssl.PROTOCOL_TLS)  # added in python 2.7.13 and 3.6
        except AttributeError:
            return ssl.SSLContext(ssl.PROTOCOL_TLSv1)

    return ssl.create_default_context()


def urlretrieve(url):
    req = urlopen(url, context=_ssl_context())
    return req.read()


def parse_proxy_resource_id(rid):
    """Parses a resource_id into its various parts.

    Return an empty dictionary, if invalid resource id.

    :param rid: The resource id being parsed
    :type rid: str
    :returns: A dictionary with with following key/value pairs (if found):

        - subscription:            Subscription id
        - resource_group:          Name of resource group
        - namespace:               Namespace for the resource provider (i.e. Microsoft.Compute)
        - type:                    Type of the root resource (i.e. virtualMachines)
        - name:                    Name of the root resource
        - child_type_{level}:      Type of the child resource of that level
        - child_name_{level}:      Name of the child resource of that level
        - last_child_num:          Level of the last child

    :rtype: dict[str,str]
    """
    if not rid:
        return {}
    match = _PROXYID_RE.match(rid)
    if match:
        result = match.groupdict()
        children = _CHILDREN_RE.finditer(result['children'] or '')
        count = None
        for count, child in enumerate(children):
            result.update({
                key + '_%d' % (count + 1): group for key, group in child.groupdict().items()})
        result['last_child_num'] = count + 1 if isinstance(count, int) else None
        result.pop('children', None)
        return {key: value for key, value in result.items() if value is not None}
    return None


def get_az_user_agent():
    # Dynamically load the core version
    from azure.cli.core import __version__ as core_version

    agents = ["AZURECLI/{}".format(core_version)]

    import os
    from azure.cli.core._environment import _ENV_AZ_INSTALLER
    if _ENV_AZ_INSTALLER in os.environ:
        agents.append('({})'.format(os.environ[_ENV_AZ_INSTALLER]))

    # msrest already has this
    # https://github.com/Azure/msrest-for-python/blob/4cc8bc84e96036f03b34716466230fb257e27b36/msrest/pipeline/universal.py#L70
    # if ENV_ADDITIONAL_USER_AGENT in os.environ:
    #     agents.append(os.environ[ENV_ADDITIONAL_USER_AGENT])

    return ' '.join(agents)


def user_confirmation(message, yes=False):
    if yes:
        return
    from knack.prompting import prompt_y_n, NoTTYException
    try:
        if not prompt_y_n(message):
            raise CLIError('Operation cancelled.')
    except NoTTYException:
        raise CLIError(
            'Unable to prompt for confirmation as no tty available. Use --yes.')


def get_linux_distro():
    if platform.system() != 'Linux':
        return None, None

    try:
        with open('/etc/os-release') as lines:
            tokens = [line.strip() for line in lines]
    except Exception:  # pylint: disable=broad-except
        return None, None

    release_info = {}
    for token in tokens:
        if '=' in token:
            k, v = token.split('=', 1)
            release_info[k.lower()] = v.strip('"')

    return release_info.get('name', None), release_info.get('version_id', None)


def roughly_parse_command(args):
    # Roughly parse the command part: <az vm create> --name vm1
    # Similar to knack.invocation.CommandInvoker._rudimentary_get_command, but we don't need to bother with
    # positional args
    nouns = []
    for arg in args:
        if arg and arg[0] != '-':
            nouns.append(arg)
        else:
            break
    return ' '.join(nouns).lower()


def is_guid(guid):
    import uuid
    try:
        uuid.UUID(guid)
        return True
    except ValueError:
        return False


<<<<<<< HEAD
def adal_resource_to_msal_scopes(resource):
    """Convert the ADAL resource ID to MSAL scopes by appending the /.default suffix and return a list.
    For example: 'https://management.core.windows.net/' -> ['https://management.core.windows.net/.default']
    :param resource: The ADAL resource ID
    :return: A list of scopes
    """
    if 'datalake' in resource or 'batch' in resource or 'database' in resource:
        scope = resource + '/.default'
    else:
        scope = resource.rstrip('/') + '/.default'
    return [scope]
=======
def handle_version_update():
    """Clean up information in local file that may be invalidated
    because of a version update of Azure CLI
    """
    try:
        from azure.cli.core._session import VERSIONS
        from distutils.version import LooseVersion  # pylint: disable=import-error,no-name-in-module
        from azure.cli.core import __version__
        if not VERSIONS['versions']:
            get_cached_latest_versions()
        elif LooseVersion(VERSIONS['versions']['core']['local']) != LooseVersion(__version__):
            VERSIONS['versions'] = {}
            VERSIONS['update_time'] = ''
    except Exception as ex:  # pylint: disable=broad-except
        logger.warning(ex)
>>>>>>> bdda8e30
<|MERGE_RESOLUTION|>--- conflicted
+++ resolved
@@ -1055,7 +1055,23 @@
         return False
 
 
-<<<<<<< HEAD
+def handle_version_update():
+    """Clean up information in local file that may be invalidated
+    because of a version update of Azure CLI
+    """
+    try:
+        from azure.cli.core._session import VERSIONS
+        from distutils.version import LooseVersion  # pylint: disable=import-error,no-name-in-module
+        from azure.cli.core import __version__
+        if not VERSIONS['versions']:
+            get_cached_latest_versions()
+        elif LooseVersion(VERSIONS['versions']['core']['local']) != LooseVersion(__version__):
+            VERSIONS['versions'] = {}
+            VERSIONS['update_time'] = ''
+    except Exception as ex:  # pylint: disable=broad-except
+        logger.warning(ex)
+
+
 def adal_resource_to_msal_scopes(resource):
     """Convert the ADAL resource ID to MSAL scopes by appending the /.default suffix and return a list.
     For example: 'https://management.core.windows.net/' -> ['https://management.core.windows.net/.default']
@@ -1066,21 +1082,4 @@
         scope = resource + '/.default'
     else:
         scope = resource.rstrip('/') + '/.default'
-    return [scope]
-=======
-def handle_version_update():
-    """Clean up information in local file that may be invalidated
-    because of a version update of Azure CLI
-    """
-    try:
-        from azure.cli.core._session import VERSIONS
-        from distutils.version import LooseVersion  # pylint: disable=import-error,no-name-in-module
-        from azure.cli.core import __version__
-        if not VERSIONS['versions']:
-            get_cached_latest_versions()
-        elif LooseVersion(VERSIONS['versions']['core']['local']) != LooseVersion(__version__):
-            VERSIONS['versions'] = {}
-            VERSIONS['update_time'] = ''
-    except Exception as ex:  # pylint: disable=broad-except
-        logger.warning(ex)
->>>>>>> bdda8e30
+    return [scope]