--- conflicted
+++ resolved
@@ -2,11 +2,7 @@
 ; Exported zone file from Azure DNS
 ;      Zone name: zone4.com
 ;      Resource Group Name: cli_dns_zone4_import000001
-<<<<<<< HEAD
-;      Date and time (UTC): Thu, 25 Jul 2019 10:08:34 +0800
-=======
 ;      Date and time (UTC): Fri, 16 Aug 2019 13:58:59 +0800
->>>>>>> 0e331465
 
 $TTL 10800
 $ORIGIN zone4.com.
