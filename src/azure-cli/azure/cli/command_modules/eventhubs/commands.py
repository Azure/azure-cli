--- conflicted
+++ resolved
@@ -12,32 +12,20 @@
 
 
 def load_command_table(self, _):
-<<<<<<< HEAD
-    from azure.cli.command_modules.eventhubs._client_factory import (namespaces_mgmt_client_factory,
-=======
-    from azure.cli.command_modules.eventhubs._client_factory import (event_hub_mgmt_client_factory,
->>>>>>> da56e38a
-                                                                     schema_registry_mgmt_client_factory,
+    from azure.cli.command_modules.eventhubs._client_factory import (schema_registry_mgmt_client_factory,
                                                                      application_group_mgmt_client_factory)
 
     eh_namespace_custom = CliCommandType(
         operations_tmpl='azure.cli.command_modules.eventhubs.operations.namespace_custom#{}',
     )
 
-<<<<<<< HEAD
     eh_eventhub_custom = CliCommandType(
         operations_tmpl='azure.cli.command_modules.eventhubs.operations.event_hub_entity#{}',
     )
-=======
+
     eh_network_custom = CliCommandType(
         operations_tmpl='azure.cli.command_modules.eventhubs.operations.network_rule_set#{}'
     )
-
-    eh_event_hub_util = CliCommandType(
-        operations_tmpl='azure.mgmt.eventhub.operations#EventHubsOperations.{}',
-        client_factory=event_hub_mgmt_client_factory,
-        resource_type=ResourceType.MGMT_EVENTHUB)
->>>>>>> da56e38a
 
     eh_application_group_util = CliCommandType(
         operations_tmpl='azure.mgmt.eventhub.operations#ApplicationGroupOperations.{}',
