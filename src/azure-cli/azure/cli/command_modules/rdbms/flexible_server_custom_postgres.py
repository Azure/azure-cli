--- conflicted
+++ resolved
@@ -51,11 +51,7 @@
                            private_dns_zone_arguments=None, public_access=None,
                            high_availability=None, zone=None, standby_availability_zone=None,
                            geo_redundant_backup=None, byok_identity=None, byok_key=None, backup_byok_identity=None, backup_byok_key=None,
-<<<<<<< HEAD
-                           active_directory_auth=None, password_auth=None, auto_grow=None, storage_type=None, iops=None, throughput=None, yes=False):
-=======
-                           active_directory_auth=None, password_auth=None, auto_grow=None, performance_tier=None, yes=False):
->>>>>>> 24ccf706
+                           active_directory_auth=None, password_auth=None, auto_grow=None, performance_tier=None, storage_type=None, iops=None, throughput=None, yes=False):
 
     # Generate missing parameters
     location, resource_group_name, server_name = generate_missing_parameters(cmd, location, resource_group_name,
@@ -108,11 +104,7 @@
                                                                            subnet_address_prefix=subnet_address_prefix,
                                                                            yes=yes)
 
-<<<<<<< HEAD
-    storage = postgresql_flexibleservers.models.Storage(storage_size_gb=storage_gb, auto_grow=auto_grow, storage_type=storage_type, iops=iops, throughput=throughput)
-=======
-    storage = postgresql_flexibleservers.models.Storage(storage_size_gb=storage_gb, auto_grow=auto_grow, tier=performance_tier)
->>>>>>> 24ccf706
+    storage = postgresql_flexibleservers.models.Storage(storage_size_gb=storage_gb, auto_grow=auto_grow, tier=performance_tier, storage_type=storage_type, iops=iops, throughput=throughput)
 
     backup = postgresql_flexibleservers.models.Backup(backup_retention_days=backup_retention,
                                                       geo_redundant_backup=geo_redundant_backup)
@@ -276,14 +268,11 @@
                                        active_directory_auth=None, password_auth=None,
                                        private_dns_zone_arguments=None,
                                        tags=None,
-<<<<<<< HEAD
                                        auto_grow=None,
+                                       performance_tier=None,
                                        storage_type=None,
                                        iops=None,
                                        throughput=None,
-=======
-                                       auto_grow=None, performance_tier=None,
->>>>>>> 24ccf706
                                        yes=False):
 
     # validator
@@ -344,13 +333,12 @@
     if auto_grow:
         instance.storage.auto_grow = auto_grow
 
-<<<<<<< HEAD
     if iops:
         instance.storage.iops = iops
 
     if throughput:
         instance.storage.throughput = throughput
-=======
+
     if performance_tier:
         instance.storage.tier = performance_tier
 
@@ -358,9 +346,9 @@
         if instance.storage.type == "":
             instance.storage.type = None
             instance.storage.iops = None
-            if performance_tier is None:
-                instance.storage.tier = None
->>>>>>> 24ccf706
+            instance.storage.throughput = None
+        elif instance.storage.type == "PremiumV2_LRS":
+            instance.storage.tier = None
 
     if backup_retention:
         instance.backup.backup_retention_days = backup_retention
