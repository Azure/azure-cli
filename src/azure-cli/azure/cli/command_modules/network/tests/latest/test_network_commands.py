﻿# --------------------------------------------------------------------------------------------
# Copyright (c) Microsoft Corporation. All rights reserved.
# Licensed under the MIT License. See License.txt in the project root for license information.
# --------------------------------------------------------------------------------------------

# pylint: disable=line-too-long
# pylint: disable=too-many-lines
import os
import unittest
import tempfile

from azure_devtools.scenario_tests import AllowLargeResponse
from azure.cli.core.commands.client_factory import get_subscription_id
from azure.cli.core.profiles import supported_api_version, ResourceType
from azure.core.exceptions import HttpResponseError
from .recording_processors import StorageAccountSASReplacer

from azure.cli.testsdk import (
    ScenarioTest, LiveScenarioTest, LocalContextScenarioTest, ResourceGroupPreparer, StorageAccountPreparer, live_only,
<<<<<<< HEAD
    record_only, KeyVaultPreparer)
=======
    KeyVaultPreparer, record_only)
>>>>>>> a12f5762

from knack.util import CLIError

from msrestazure.tools import resource_id

from .credential_replacer import ExpressRoutePortLOAContentReplacer

TEST_DIR = os.path.abspath(os.path.join(os.path.abspath(__file__), '..'))


class NetworkApplicationSecurityGroupScenario(ScenarioTest):

    @ResourceGroupPreparer(name_prefix='cli_test_network_asg')
    def test_network_asg(self, resource_group):

        self.kwargs.update({
            'asg': 'asg1'
        })

        count1 = len(self.cmd('network asg list').get_output_in_json())
        self.cmd('network asg create -g {rg} -n {asg} --tags foo=doo',
                 checks=self.check('tags.foo', 'doo'))
        self.cmd('network asg update -g {rg} -n {asg} --tags foo=bar',
                 checks=self.check('tags.foo', 'bar'))
        count2 = len(self.cmd('network asg list').get_output_in_json())
        self.assertTrue(count2 == count1 + 1)
        self.cmd('network asg show -g {rg} -n {asg}', checks=[
            self.check('name', '{asg}'),
            self.check('resourceGroup', '{rg}'),
            self.check('tags.foo', 'bar')
        ])
        self.cmd('network asg delete -g {rg} -n {asg}')
        count3 = len(self.cmd('network asg list').get_output_in_json())
        self.assertTrue(count3 == count1)


class NetworkLoadBalancerWithSku(ScenarioTest):

    @ResourceGroupPreparer(name_prefix='cli_test_network_lb_sku')
    def test_network_lb_sku(self, resource_group):

        self.kwargs.update({
            'lb': 'lb1',
            'sku': 'standard',
            'location': 'eastus2',
            'ip': 'pubip1'
        })

        self.cmd('network lb create -g {rg} -l {location} -n {lb} --sku {sku} --public-ip-address {ip}')
        self.cmd('network lb show -g {rg} -n {lb}', checks=[
            self.check('sku.name', 'Standard')
        ])
        self.cmd('network public-ip show -g {rg} -n {ip}', checks=[
            self.check('sku.name', 'Standard'),
            self.check('publicIpAllocationMethod', 'Static')
        ])


class NetworkPrivateEndpoints(ScenarioTest):

    @ResourceGroupPreparer(name_prefix='cli_test_network_private_endpoints')
    def test_network_private_endpoints(self, resource_group):

        self.kwargs.update({
            'lb': 'lb1',
            'sku': 'Standard',
            'vnet': 'vnet1',
            'subnet1': 'subnet1',
            'subnet2': 'subnet2',
            'location': 'centralus',
            'ip': 'pubip1',
            'lks1': 'lks1',
            'lks2': 'lks2',
            'pe': 'pe1',
            'rg': resource_group
        })

        # Create PLS
        self.cmd('network vnet create -g {rg} -n {vnet} --subnet-name {subnet1} -l {location}')
        self.cmd('network lb create -g {rg} -l {location} -n {lb} --public-ip-address {ip} --sku {sku}')
        self.cmd('network vnet subnet update -g {rg} -n {subnet1} --vnet-name {vnet} --disable-private-link-service-network-policies')
        self.cmd('network vnet subnet create -g {rg} -n {subnet2} --vnet-name {vnet} --address-prefixes 10.0.2.0/24')
        self.cmd('network vnet subnet update -g {rg} -n {subnet2} --vnet-name {vnet} --disable-private-endpoint-network-policies')
        pls1 = self.cmd('network private-link-service create -g {rg} -n {lks1} --vnet-name {vnet} --subnet {subnet1} --lb-name {lb} --lb-frontend-ip-configs LoadBalancerFrontEnd -l {location}', checks=[
            self.check('type', 'Microsoft.Network/privateLinkServices'),
            self.check('provisioningState', 'Succeeded'),
            self.check('name', self.kwargs['lks1'])
        ]).get_output_in_json()
        self.kwargs['pls_id'] = pls1['id']
        self.cmd('network private-endpoint list-types -l {location}')

        self.cmd('network private-endpoint create -g {rg} -n {pe} --vnet-name {vnet} --subnet {subnet2} --private-connection-resource-id {pls_id} --connection-name tttt -l {location}', checks=[
            self.check('name', 'pe1'),
            self.check('provisioningState', 'Succeeded')
        ])

        # temporalily disable the test
        '''
        self.cmd('network private-endpoint update -g {rg} -n {pe} --request-message "test"', checks=[
            self.check('privateLinkServiceConnections[0].requestMessage', 'test')
        ])
        '''

        self.cmd('network private-endpoint list')
        self.cmd('network private-endpoint list -g {rg}', checks=[
            self.check('length(@)', 1)
        ])

        pe_connection_name = self.cmd('network private-link-service show -g {rg} -n {lks1}').get_output_in_json()['privateEndpointConnections'][0]['name']
        self.kwargs['pe_connect'] = pe_connection_name
        self.cmd('network private-link-service connection update -g {rg} -n {pe_connect} --service-name {lks1} --connection-status Rejected --action-required "need action"')
        self.cmd('network private-endpoint show -g {rg} -n {pe}', checks=[
            self.check('privateLinkServiceConnections[0].privateLinkServiceConnectionState.status', 'Rejected'),
            self.check('privateLinkServiceConnections[0].privateLinkServiceConnectionState.actionsRequired', "need action")
        ])
        self.cmd('network private-link-service connection delete -g {rg} -n {pe_connect} --service-name {lks1}')
        self.cmd('network private-link-service show -g {rg} -n {lks1}', checks=[
            self.check('length(privateEndpointConnections)', 0)
        ])
        self.cmd('network private-endpoint delete -g {rg} -n {pe}')

    @ResourceGroupPreparer(name_prefix='fanqiu_cli_test_network_private_endpoints', location='CentralUSEuap')
    @StorageAccountPreparer(name_prefix='saplr', kind='StorageV2')
    def test_network_private_endpoint_private_dns_zone_group(self, resource_group, storage_account):
        from msrestazure.azure_exceptions import CloudError
        self.kwargs.update({
            'sa': storage_account,
            'loc': 'CentralUSEuap',
            'vnet': self.create_random_name('cli-vnet-', 24),
            'subnet': self.create_random_name('cli-subnet-', 24),
            'pe': self.create_random_name('cli-pe-', 24),
            'pe_connection': self.create_random_name('cli-pec-', 24),
            'zone_name1': 'www.clizone1.com',
            'zone_name2': 'www.clizone2.com',
            'private_dns_zone_group_name': 'clidnsgroup',
            'private_zone_name1': 'clizone1',
            'private_zone_name2': 'clizone2'
        })

        # Prepare network
        self.cmd('network vnet create -n {vnet} -g {rg} -l {loc} --subnet-name {subnet}',
                 checks=self.check('length(newVNet.subnets)', 1))
        self.cmd('network vnet subnet update -n {subnet} --vnet-name {vnet} -g {rg} '
                 '--disable-private-endpoint-network-policies true',
                 checks=self.check('privateEndpointNetworkPolicies', 'Disabled'))

        # Create a private endpoint connection
        pr = self.cmd('storage account private-link-resource list --account-name {sa} -g {rg}').get_output_in_json()
        self.kwargs['group_id'] = pr[0]['groupId']

        storage = self.cmd('storage account show -n {sa} -g {rg}').get_output_in_json()
        self.kwargs['sa_id'] = storage['id']
        private_endpoint = self.cmd(
            'network private-endpoint create -g {rg} -n {pe} --vnet-name {vnet} --subnet {subnet} -l {loc} '
            '--connection-name {pe_connection} --private-connection-resource-id {sa_id} '
            '--group-ids blob').get_output_in_json()
        self.assertEqual(private_endpoint['name'], self.kwargs['pe'])
        self.assertEqual(private_endpoint['privateLinkServiceConnections'][0]['name'], self.kwargs['pe_connection'])
        self.assertEqual(
            private_endpoint['privateLinkServiceConnections'][0]['privateLinkServiceConnectionState']['status'],
            'Approved')
        self.assertEqual(private_endpoint['privateLinkServiceConnections'][0]['provisioningState'], 'Succeeded')
        self.assertEqual(private_endpoint['privateLinkServiceConnections'][0]['groupIds'][0], self.kwargs['group_id'])
        self.kwargs['pe_id'] = private_endpoint['privateLinkServiceConnections'][0]['id']

        # Show the connection at storage account
        storage = self.cmd('storage account show -n {sa} -g {rg}').get_output_in_json()
        self.assertIn('privateEndpointConnections', storage)
        self.assertEqual(len(storage['privateEndpointConnections']), 1)
        self.assertEqual(storage['privateEndpointConnections'][0]['privateLinkServiceConnectionState']['status'],
                         'Approved')

        self.kwargs['sa_pec_id'] = storage['privateEndpointConnections'][0]['id']
        self.kwargs['sa_pec_name'] = storage['privateEndpointConnections'][0]['name']

        self.cmd('storage account private-endpoint-connection show --account-name {sa} -g {rg} --name {sa_pec_name}',
                 checks=self.check('id', '{sa_pec_id}'))

        self.cmd('network private-endpoint show -g {rg} -n {pe}', checks=[
            self.check('length(customDnsConfigs)', 1)
        ])
        self.cmd('network private-dns zone create -n {zone_name1} -g {rg}')
        self.cmd('network private-dns zone create -n {zone_name2} -g {rg}')

        self.cmd('network private-endpoint dns-zone-group create --endpoint-name {pe} -g {rg} -n {private_dns_zone_group_name} '
                 '--zone-name {private_zone_name1} --private-dns-zone {zone_name1}',
                 checks=[
                     self.check('name', '{private_dns_zone_group_name}')
                 ])

        self.cmd('network private-endpoint dns-zone-group add --endpoint-name {pe} -g {rg} -n {private_dns_zone_group_name} '
                 '--zone-name {private_zone_name2} --private-dns-zone {zone_name2}',
                 checks=[
                     self.check('length(privateDnsZoneConfigs)', 2)
                 ])

        self.cmd('network private-endpoint dns-zone-group show --endpoint-name {pe} -g {rg} -n {private_dns_zone_group_name}', checks=[
            self.check('length(privateDnsZoneConfigs)', 2)
        ])
        self.cmd('network private-endpoint dns-zone-group list --endpoint-name {pe} -g {rg}', checks=[
            self.check('length(@)', 1)
        ])
        self.cmd('network private-endpoint dns-zone-group remove --endpoint-name {pe} -g {rg} -n {private_dns_zone_group_name} '
                 '--zone-name {private_zone_name2}',
                 checks=[
                     self.check('length(privateDnsZoneConfigs)', 1)
                 ])
        self.cmd('network private-endpoint dns-zone-group show --endpoint-name {pe} -g {rg} -n {private_dns_zone_group_name}', checks=[
            self.check('length(privateDnsZoneConfigs)', 1)
        ])
        self.cmd('network private-endpoint dns-zone-group delete --endpoint-name {pe} -g {rg} -n {private_dns_zone_group_name}')


class NetworkPrivateLinkService(ScenarioTest):

    @ResourceGroupPreparer(name_prefix='cli_test_network_private_link_service')
    def test_network_private_link_service(self, resource_group):

        self.kwargs.update({
            'lb': 'lb1',
            'sku': 'Standard',
            'vnet': 'vnet1',
            'subnet1': 'subnet1',
            'subnet2': 'subnet2',
            'location': 'centralus',
            'ip': 'pubip1',
            'lks1': 'lks1',
            'lks2': 'lks2',
            'sub1': '00000000-0000-0000-0000-000000000000'
        })

        self.cmd('network vnet create -g {rg} -n {vnet} --subnet-name {subnet1} -l {location}')
        self.cmd('network lb create -g {rg} -l {location} -n {lb} --public-ip-address {ip} --sku {sku}')
        self.cmd('network vnet subnet update -g {rg} -n {subnet1} --vnet-name {vnet} --disable-private-link-service-network-policies')
        self.cmd('network vnet subnet create -g {rg} -n {subnet2} --vnet-name {vnet} --address-prefixes 10.0.2.0/24')
        self.cmd('network vnet subnet update -g {rg} -n {subnet2} --vnet-name {vnet} --disable-private-endpoint-network-policies')
        self.cmd('network private-link-service create -g {rg} -n {lks1} --vnet-name {vnet} --subnet {subnet1} --lb-name {lb} --lb-frontend-ip-configs LoadBalancerFrontEnd -l {location}  --enable-proxy-protocol', checks=[
            self.check('type', 'Microsoft.Network/privateLinkServices'),
            self.check('length(ipConfigurations)', 1),
            self.check('length(loadBalancerFrontendIpConfigurations)', 1),
            self.check('enableProxyProtocol', True)
        ])

        self.cmd('network private-link-service update -g {rg} -n {lks1} --visibility {sub1} {sub1} --auto-approval {sub1} {sub1}  --enable-proxy-protocol False', checks=[
            self.check('length(visibility.subscriptions)', 2),
            self.check('length(autoApproval.subscriptions)', 2),
            self.check('enableProxyProtocol', False)
        ])
        self.cmd('network private-link-service list -g {rg}', checks=[
            self.check('length(@)', 1),
            self.check('@[0].type', 'Microsoft.Network/privateLinkServices')
        ])
        self.cmd('network private-link-service show -g {rg} -n {lks1}', checks=[
            self.check('type', 'Microsoft.Network/privateLinkServices'),
            self.check('length(ipConfigurations)', 1),
            self.check('length(loadBalancerFrontendIpConfigurations)', 1)
        ])

        self.cmd('network private-link-service delete -g {rg} -n {lks1}')

        self.cmd('network vnet subnet update -g {rg} -n {subnet1} --vnet-name {vnet} --disable-private-link-service-network-policies false', checks=[
            self.check('privateLinkServiceNetworkPolicies', 'Enabled')
        ])


class NetworkLoadBalancerWithZone(ScenarioTest):

    @ResourceGroupPreparer(name_prefix='cli_test_network_lb_zone')
    def test_network_lb_zone(self, resource_group):

        self.kwargs.update({
            'lb': 'lb1',
            'lb2': 'lb4',
            'lb3': 'lb5',
            'zone': '2',
            'location': 'eastus2',
            'ip': 'pubip1',
            'ip2': 'pubip2'
        })

        # LB with public ip
        self.cmd('network lb create -g {rg} -l {location} -n {lb} --public-ip-zone {zone} --public-ip-address {ip}')
        # No zone on LB and its front-ip-config
        self.cmd('network lb show -g {rg} -n {lb}', checks=[
            self.check("frontendIpConfigurations[0].zones", None),
            self.check("zones", None)
        ])
        # Zone on public-ip which LB uses to infer the zone
        self.cmd('network public-ip show -g {rg} -n {ip}', checks=[
            self.check('zones[0]', self.kwargs['zone'])
        ])

        # LB w/o public ip, so called ILB
        self.kwargs['lb'] = 'lb2'
        self.cmd('network lb create -g {rg} -l {location} -n {lb} --frontend-ip-zone {zone} --public-ip-address "" --vnet-name vnet1 --subnet subnet1')
        # Zone on front-ip-config, and still no zone on LB resource
        self.cmd('network lb show -g {rg} -n {lb}', checks=[
            self.check("frontendIpConfigurations[0].zones[0]", self.kwargs['zone']),
            self.check("zones", None)
        ])
        # add a second frontend ip configuration
        self.cmd('network lb frontend-ip create -g {rg} --lb-name {lb} -n LoadBalancerFrontEnd2 -z {zone}  --vnet-name vnet1 --subnet subnet1', checks=[
            self.check("zones", [self.kwargs['zone']])
        ])

        # test for private-ip-address-version
        self.cmd('network lb create -g {rg} -n {lb2} -l westcentralus --sku Standard')
        self.cmd('network public-ip create -n {ip2} -g {rg} -l westcentralus --sku Standard --allocation-method Static --version IPv6')
        self.cmd('network lb frontend-ip create --lb-name {lb2} -n ipv6 -g {rg} --private-ip-address-version IPv6 --public-ip-address {ip2}', checks=[
            self.check('name', 'ipv6'),
            self.check('privateIpAddressVersion', 'IPv6'),
            self.check('provisioningState', 'Succeeded')
        ])

        self.cmd('network lb create -g {rg} -n {lb3} --sku Standard -l westcentralus --private-ip-address-version IPv6', checks=[
            self.check('loadBalancer.frontendIPConfigurations[0].properties.privateIPAddressVersion', 'IPv6')
        ])

    @ResourceGroupPreparer(name_prefix='test_network_lb_frontend_ip_zone', location='eastus2')
    def test_network_lb_frontend_ip_zone(self, resource_group):
        self.kwargs.update({
            'location': 'eastus2',
        })

        # LB with subnet : internal LB
        self.cmd('network lb create -g {rg} -l {location} -n lb --vnet-name vnet --subnet subnet --sku Standard')
        self.cmd('network lb frontend-ip create -g {rg} --lb-name lb -n LoadBalancerFrontEnd2 -z 1 2 3 --vnet-name vnet --subnet subnet', checks=[
            self.check("length(zones)", 3)
        ])


class NetworkPublicIpWithSku(ScenarioTest):

    @ResourceGroupPreparer(name_prefix='cli_test_network_lb_sku')
    def test_network_public_ip_sku(self, resource_group):

        self.kwargs.update({
            'standard_sku': 'Standard',
            'basic_sku': 'Basic',
            'regional_tier': 'Regional',
            'global_tier': 'Global',
            'location': 'eastus2',
            'ip1': 'pubip1',
            'ip2': 'pubip2',
            'ip3': 'pubip3',
            'ip4': 'pubip4'
        })

        self.cmd('network public-ip create -g {rg} -l {location} -n {ip1}')
        self.cmd('network public-ip show -g {rg} -n {ip1}', checks=[
            self.check('sku.name', self.kwargs.get('basic_sku')),
            self.check('sku.tier', self.kwargs.get('regional_tier')),
            self.check('publicIpAllocationMethod', 'Dynamic')
        ])

        self.cmd('network public-ip create -g {rg} -l {location} -n {ip2} --sku {standard_sku} --tags foo=doo')
        self.cmd('network public-ip show -g {rg} -n {ip2}', checks=[
            self.check('sku.name', self.kwargs.get('standard_sku')),
            self.check('sku.tier', self.kwargs.get('regional_tier')),
            self.check('publicIpAllocationMethod', 'Static'),
            self.check('tags.foo', 'doo')
        ])

        self.cmd('network public-ip create -g {rg} -l {location} -n {ip3} --sku {standard_sku} --tier {global_tier}')
        self.cmd('network public-ip show -g {rg} -n {ip3}', checks=[
            self.check('sku.name', self.kwargs.get('standard_sku')),
            self.check('sku.tier', self.kwargs.get('global_tier')),
            self.check('publicIpAllocationMethod', 'Static')
        ])

        from azure.core.exceptions import HttpResponseError
        with self.assertRaisesRegexp(HttpResponseError, 'Global publicIP addresses are only supported for standard SKU public IP addresses'):
            self.cmd('network public-ip create -g {rg} -l {location} -n {ip4} --tier {global_tier}')


class NetworkPublicIpPrefix(ScenarioTest):

    @ResourceGroupPreparer(name_prefix='cli_test_network_public_ip_prefix', location='eastus2')
    def test_network_public_ip_prefix(self, resource_group):

        self.kwargs.update({
            'prefix': 'prefix1',
            'pip': 'pip1'
        })

        # Test prefix CRUD
        self.cmd('network public-ip prefix create -g {rg} -n {prefix} --length 30',
                 checks=self.check('prefixLength', 30))
        self.cmd('network public-ip prefix update -g {rg} -n {prefix} --tags foo=doo')
        self.cmd('network public-ip prefix list -g {rg}',
                 checks=self.check('length(@)', 1))
        self.cmd('network public-ip prefix delete -g {rg} -n {prefix}')
        self.cmd('network public-ip prefix list -g {rg}',
                 checks=self.is_empty())

        # Test public IP create with prefix
        self.cmd('network public-ip prefix create -g {rg} -n {prefix} --length 30')
        self.cmd('network public-ip create -g {rg} -n {pip} --public-ip-prefix {prefix} --sku Standard',
                 checks=self.check("publicIp.publicIpPrefix.id.contains(@, '{prefix}')", True))

        # Test IP address version
        self.kwargs.update({
            'prefix_name_ipv4': 'public_ip_prefix_0',
            'prefix_name_ipv5': 'public_ip_prefix_1',
            'prefix_name_ipv6': 'public_ip_prefix_2'
        })

        # Check the default ip address version value
        self.cmd('network public-ip prefix create -g {rg} -n {prefix_name_ipv4} --length 30', checks=[
            self.check('publicIpAddressVersion', 'IPv4')
        ])

        # Check the creation of public IP prefix with IPv6 address option
        # Note: prefix length for IPv6 is minimal 124 and maximal 127 respectively
        self.cmd('network public-ip prefix create -g {rg} -n {prefix_name_ipv6} --length 127 --version IPv6', checks=[
            self.check('publicIpAddressVersion', 'IPv6')
        ])

        # Check with unsupported IP address version: IPv5
        with self.assertRaisesRegexp(SystemExit, '2'):
            self.cmd('network public-ip prefix create -g {rg} -n {prefix_name_ipv6} --length 127 --version IPv5')

    @ResourceGroupPreparer(name_prefix='cli_test_network_public_ip_prefix_zone', location='eastus2')
    def test_network_public_ip_prefix_zone(self, resource_group):
        self.kwargs.update({
            'prefix': 'prefix1',
        })

        # Test prefix with multi zones
        self.cmd('network public-ip prefix create -g {rg} -n {prefix} --length 30 --zone 1 2 3', checks=[
            self.check('prefixLength', 30),
            self.check('length(zones)', 3)
        ])


class NetworkMultiIdsShowScenarioTest(ScenarioTest):
    @live_only()
    @ResourceGroupPreparer(name_prefix='test_multi_id')
    def test_network_multi_id_show(self, resource_group):

        self.cmd('network public-ip create -g {rg} -n pip1')
        self.cmd('network public-ip create -g {rg} -n pip2')

        pip1 = self.cmd('network public-ip show -g {rg} -n pip1').get_output_in_json()
        pip2 = self.cmd('network public-ip show -g {rg} -n pip2').get_output_in_json()
        self.cmd('network public-ip show --ids {} {}'.format(pip1['id'], pip2['id']),
                 checks=self.check('length(@)', 2))


class NetworkUsageListScenarioTest(ScenarioTest):

    def test_network_usage_list(self):
        self.cmd('network list-usages --location westus', checks=self.check('type(@)', 'array'))


class NetworkAppGatewayDefaultScenarioTest(ScenarioTest):

    @ResourceGroupPreparer(name_prefix='cli_test_ag_basic')
    def test_network_app_gateway_with_defaults(self, resource_group):
        self.cmd('network application-gateway create -g {rg} -n ag1 --no-wait')
        self.cmd('network application-gateway wait -g {rg} -n ag1 --exists')
        self.cmd('network application-gateway update -g {rg} -n ag1 --no-wait')
        self.cmd('network application-gateway update -g {rg} -n ag1 --no-wait --capacity 3 --sku standard_small --tags foo=doo')
        self.cmd('network application-gateway wait -g {rg} -n ag1 --updated')

        ag_list = self.cmd('network application-gateway list --resource-group {rg}', checks=[
            self.check('type(@)', 'array'),
            self.check("length([?resourceGroup == '{}']) == length(@)".format(resource_group), True)
        ]).get_output_in_json()
        ag_count = len(ag_list)

        self.cmd('network application-gateway show --resource-group {rg} --name ag1', checks=[
            self.check('type(@)', 'object'),
            self.check('name', 'ag1'),
            self.check('resourceGroup', resource_group),
            self.check('frontendIpConfigurations[0].privateIpAllocationMethod', 'Dynamic'),
            self.check("frontendIpConfigurations[0].subnet.contains(id, 'default')", True)
        ])
        self.cmd('network application-gateway show-backend-health -g {rg} -n ag1')

        self.cmd('network application-gateway stop --resource-group {rg} -n ag1')
        self.cmd('network application-gateway start --resource-group {rg} -n ag1')
        self.cmd('network application-gateway delete --resource-group {rg} -n ag1')
        self.cmd('network application-gateway list --resource-group {rg}', checks=self.check('length(@)', ag_count - 1))

    @ResourceGroupPreparer(name_prefix='cli_test_ag_basic_with_waf_v2_sku')
    def test_network_app_gateway_with_waf_v2_sku(self, resource_group):
        self.cmd('network public-ip create -g {rg} -n pubip1 --sku Standard')
        self.cmd('network application-gateway create -g {rg} -n ag1 --sku WAF_v2 --public-ip-address pubip1')

        self.cmd('network application-gateway list --resource-group {rg}', checks=[
            self.check('type(@)', 'array'),
            self.check("length([?resourceGroup == '{}']) == length(@)".format(resource_group), True)
        ])

        self.cmd('network application-gateway show --resource-group {rg} --name ag1', checks=[
            self.check('type(@)', 'object'),
            self.check('name', 'ag1'),
            self.check('resourceGroup', resource_group),
            self.check('frontendIpConfigurations[0].privateIpAllocationMethod', 'Dynamic')
        ])
        self.cmd('network application-gateway show-backend-health -g {rg} -n ag1 '
                 '--host-name-from-http-settings --path /test --timeout 100 '
                 '--http-settings appGatewayBackendHttpSettings --address-pool appGatewayBackendPool')

    @ResourceGroupPreparer(name_prefix='test_network_appgw_creation_with_public_and_private_ip')
    def test_network_appgw_creation_with_public_and_private_ip(self, resource_group):
        self.kwargs.update({
            "appgw": "applicationGateway",
            "ip": "publicIP",
        })

        self.cmd('network public-ip create -g {rg} -n {ip} --sku Standard')

        self.cmd("network application-gateway create -g {rg} -n {appgw} "
                 "--sku Standard_v2 "
                 "--enable-private-link "
                 "--private-ip-address 10.0.0.17 "
                 "--public-ip-address {ip}")
        show_data = self.cmd("network application-gateway show -g {rg} -n {appgw}").get_output_in_json()

        self.assertEqual(len(show_data["frontendIpConfigurations"]), 2)

        # Those assertions are not stable, because the order in array frontendIpConfigurations is not fixed
        # self.assertTrue(show_data["frontendIpConfigurations"][0]["publicIpAddress"]["id"].endswith(self.kwargs["ip"]))
        # self.assertTrue(show_data["frontendIpConfigurations"][1]["id"].endswith("appGatewayPrivateFrontendIP"))  # default name
        # self.assertEqual(show_data["frontendIpConfigurations"][1]["privateIpAddress"], "10.0.0.17")
        # self.assertEqual(show_data["frontendIpConfigurations"][1]["privateLinkConfiguration"], None)
        # service buggy, this properties won't be populcated so fast even in Azure CLI 2.12.0
        # self.assertTrue(show_data["frontendIpConfigurations"][1]["privateLinkConfiguration"]["id"].endswith("PrivateLinkDefaultConfiguration"))

        self.cmd("network application-gateway delete -g {rg} -n {appgw}")


class NetworkAppGatewayIndentityScenarioTest(ScenarioTest):

    @ResourceGroupPreparer(name_prefix='cli_test_ag_identity')
    @KeyVaultPreparer(name_prefix='cli-test-keyvault-', sku='premium')
    def test_network_app_gateway_with_identity(self, resource_group):

        self.kwargs.update({
            'rg': resource_group,
            'gw': 'gateway',
            'one_off_identity': 'id1',
            'access_identity': 'id2',
            'ip': 'ip1',
            'cert': 'MyCertificate'
        })

        # create a managed identity
        self.cmd('identity create -g {rg} -n {one_off_identity}').get_output_in_json()
        access_identity_result = self.cmd('identity create -g {rg} -n {access_identity}').get_output_in_json()
        self.kwargs.update({
            'access_identity_principal': access_identity_result['principalId']
        })

        self.cmd('keyvault set-policy -g {rg} -n {kv} '
                 '--object-id {access_identity_principal} --secret-permissions get list set')

        # create a certificate
        keyvault_cert_policy = self.cmd('az keyvault certificate get-default-policy').get_output_in_json()
        self.kwargs.update({
            'keyvault_cert_policy': keyvault_cert_policy
        })
        self.cmd('keyvault certificate create '
                 '--vault-name {kv} '
                 '--name {cert} '
                 '--policy "{keyvault_cert_policy}"')
        cert_result = self.cmd('keyvault certificate show --vault-name {kv} --name {cert}').get_output_in_json()
        self.kwargs.update({
            'secret_id': cert_result['sid']
        })

        self.cmd('network public-ip create -g {rg} -n {ip} --sku Standard')

        # create application-gateway with one_off_identity
        self.cmd('network application-gateway create '
                 '-g {rg} -n {gw} '
                 '--sku Standard_v2 --public-ip-address {ip} '
                 '--identity {one_off_identity} ')
        self.cmd('network application-gateway show -g {rg} -n {gw}', checks=[
            self.check('identity.type', 'userAssigned')
        ])

        # remove one_off_identity
        self.cmd('network application-gateway identity remove -g {rg} --gateway-name {gw}', checks=[
            self.check('identity', None)
        ])
        # assign access_identity
        self.cmd('network application-gateway identity assign '
                 '-g {rg} --gateway-name {gw} --identity {access_identity}',
                 checks=[
                     self.check('identity.type', 'userAssigned')
                 ])
        self.cmd('network application-gateway identity show -g {rg} --gateway-name {gw}', checks=[
            self.check('type', 'userAssigned')
        ])

        self.cmd('network application-gateway ssl-cert create '
                 ' -g {rg} --gateway-name {gw} '
                 '--name MySSLCert '
                 '--key-vault-secret-id {secret_id}')

        self.cmd('network application-gateway root-cert create -g {rg} --gateway-name {gw} -n cert1 --keyvault-secret {secret_id}', checks=[
            self.check('trustedRootCertificates[0].keyVaultSecretId', '{secret_id}')
        ])


    @ResourceGroupPreparer(name_prefix='cli_test_ag_cert_name_')
    @KeyVaultPreparer(name_prefix='cli-test-keyvault-', sku='premium')
    def test_network_app_gateway_with_cert_name(self, resource_group):
        self.kwargs.update({
            'rg': resource_group,
            'gw': 'gateway',
            'access_identity': 'id1',
            'ip': 'ip1',
            'cert': 'MyCertificate',
            'ssl_cert_name': 'TestCertName'
        })

        # create a managed identity
        access_identity_result = self.cmd('identity create -g {rg} -n {access_identity}').get_output_in_json()
        self.kwargs.update({
            'access_identity_principal': access_identity_result['principalId']
        })

        self.cmd('keyvault set-policy -g {rg} -n {kv} '
                 '--object-id {access_identity_principal} --secret-permissions get list set')

        # create a certificate
        keyvault_cert_policy = self.cmd('az keyvault certificate get-default-policy').get_output_in_json()
        self.kwargs.update({
            'keyvault_cert_policy': keyvault_cert_policy
        })
        self.cmd('keyvault certificate create '
                 '--vault-name {kv} '
                 '--name {cert} '
                 '--policy "{keyvault_cert_policy}"')
        cert_result = self.cmd('keyvault certificate show --vault-name {kv} --name {cert}').get_output_in_json()
        self.kwargs.update({
            'secret_id': cert_result['sid']
        })

        self.cmd('network public-ip create -g {rg} -n {ip} --sku Standard')

        # create application-gateway with one_off_identity
        self.cmd('network application-gateway create '
                 '-g {rg} -n {gw} '
                 '--sku Standard_v2 --public-ip-address {ip} '
                 '--identity {access_identity} '
                 '--frontend-port 1000 '
                 '--key-vault-secret-id {secret_id} '
                 '--ssl-certificate-name {ssl_cert_name}', checks=[
            self.check('applicationGateway.sslCertificates[0].name', self.kwargs['ssl_cert_name']),
            self.check('applicationGateway.sslCertificates[0].properties.keyVaultSecretId', self.kwargs['secret_id']),
        ])


class NetworkAppGatewayTrustedClientCertScenarioTest(ScenarioTest):

    @ResourceGroupPreparer(name_prefix='cli_test_ag_trusted_client_cert')
    def test_network_app_gateway_with_trusted_client_cert(self, resource_group):
        self.kwargs.update({
            'rg': resource_group,
            'gw': 'gateway',
            'ip': 'ip1',
            'cert': os.path.join(TEST_DIR, 'client.cer'),
            'cert1': os.path.join(TEST_DIR, 'client1.cer'),
            'cname': 'cert_name',
            'cname1': 'cert_name1',
        })

        # create an ag with trusted client cert
        self.cmd('network public-ip create -g {rg} -n {ip} --sku Standard')
        self.cmd('network application-gateway create -g {rg} -n {gw} --sku Standard_v2 --public-ip-address {ip} '
                 '--trusted-client-cert name={cname} data="{cert}"',
                 checks=[self.check('length(applicationGateway.trustedClientCertificates)', 1)])

        self.cmd('network application-gateway client-cert add -g {rg} --gateway-name {gw} '
                 '--name {cname1} --data "{cert1}"',
                 checks=[self.check('length(trustedClientCertificates)', 2)])

        self.cmd('network application-gateway client-cert list -g {rg} --gateway-name {gw}',
                 checks=[self.check('length(@)', 2)])

        self.cmd('network application-gateway client-cert remove -g {rg} --gateway-name {gw} --name {cname1}',
                 checks=[self.check('length(trustedClientCertificates)', 1)])


class NetworkAppGatewaySslProfileScenarioTest(ScenarioTest):

    @ResourceGroupPreparer(name_prefix='cli_test_ag_ssl_profile')
    def test_network_app_gateway_with_ssl_profile(self, resource_group):
        self.kwargs.update({
            'rg': resource_group,
            'gw': 'gateway',
            'ip': 'ip1',
            'name': 'name',
            'name1': 'name1',
        })

        # create an ag with ssl profile
        self.cmd('network public-ip create -g {rg} -n {ip} --sku Standard')
        self.cmd('network application-gateway create -g {rg} -n {gw} --sku Standard_v2 --public-ip-address {ip} '
                 '--ssl-profile name={name} client-auth-configuration=True min-protocol-version=TLSv1_0 '
                 'cipher-suites=TLS_ECDHE_RSA_WITH_AES_128_GCM_SHA256 policy-type=Custom',
                 checks=[self.check('length(applicationGateway.sslProfiles)', 1)])

        self.cmd('network application-gateway ssl-profile add -g {rg} --gateway-name {gw} --name {name1} '
                 '--client-auth-configuration True --min-protocol-version TLSv1_0 '
                 '--cipher-suites TLS_ECDHE_RSA_WITH_AES_128_GCM_SHA256 --policy-type Custom',
                 checks=[self.check('length(sslProfiles)', 2)])

        self.cmd('network application-gateway ssl-profile list -g {rg} --gateway-name {gw}',
                 checks=[self.check('length(@)', 2)])

        self.cmd('network application-gateway ssl-profile remove -g {rg} --gateway-name {gw} --name {name} ',
                 checks=[self.check('length(sslProfiles)', 1)])


class NetworkAppGatewayZoneScenario(ScenarioTest):

    @ResourceGroupPreparer(name_prefix='cli_test_ag_zone', location='westus2')
    def test_network_ag_zone(self, resource_group):
        self.kwargs.update({
            'gateway': 'ag1',
            'ip': 'pubip1'
        })

        # for public-ip after '2020-08-01', when set '-z 1 3', actually return 'zones:[1,2,3]'
        self.cmd('network public-ip create -g {rg} -n {ip} --sku Standard -z 1 3', checks=[
            self.check('length(publicIp.zones)', 3)
        ])
        self.cmd('network application-gateway create -g {rg} -n {gateway} --sku Standard_v2 --min-capacity 2 --max-capacity 4 --zones 1 3 --public-ip-address {ip} --no-wait')
        self.cmd('network application-gateway wait -g {rg} -n {gateway} --exists')
        self.cmd('network application-gateway show -g {rg} -n {gateway}', checks=[
            self.check('zones[0]', 1)
        ])


class NetworkAppGatewayAuthCertScenario(ScenarioTest):

    @ResourceGroupPreparer(name_prefix='cli_test_ag_auth_cert')
    def test_network_ag_auth_cert(self, resource_group):
        self.kwargs.update({
            'gateway': 'ag1',
            'cert1': 'cert1',
            'cert1_file': os.path.join(TEST_DIR, 'AuthCert.pfx'),
            'cert2': 'cert2',
            'cert2_file': os.path.join(TEST_DIR, 'AuthCert2.pfx'),
            'settings': 'https_settings'
        })
        self.cmd('network application-gateway create -g {rg} -n {gateway} --no-wait')
        self.cmd('network application-gateway wait -g {rg} -n {gateway} --exists')
        self.cmd('network application-gateway auth-cert create -g {rg} --gateway-name {gateway} -n {cert1} --cert-file "{cert1_file}" --no-wait')
        self.cmd('network application-gateway auth-cert create -g {rg} --gateway-name {gateway} -n {cert2} --cert-file "{cert2_file}" --no-wait')
        self.cmd('network application-gateway http-settings create -g {rg} --gateway-name {gateway} -n {settings} --auth-certs {cert1} {cert2} --no-wait --port 443 --protocol https')
        self.cmd('network application-gateway http-settings update -g {rg} --gateway-name {gateway} -n {settings} --auth-certs {cert2} {cert1} --no-wait')
        self.cmd('network application-gateway show -g {rg} -n {gateway}',
                 checks=self.check('length(backendHttpSettingsCollection[1].authenticationCertificates)', 2))


class NetworkAppGatewayTrustedRootCertScenario(ScenarioTest):

    @ResourceGroupPreparer(name_prefix='cli_test_ag_root_cert')
    def test_network_ag_root_cert(self, resource_group):
        self.kwargs.update({
            'gateway': 'ag1',
            'cert1': 'cert1',
            'cert1_file': os.path.join(TEST_DIR, 'test-root-cert.cer'),
            'cert2': 'cert2',
            'cert2_file': os.path.join(TEST_DIR, 'test-root-cert-2.cer'),
            'settings': 'https_settings',
            'ip1': 'myip1'
        })
        self.cmd('network public-ip create -g {rg} -n {ip1} --sku Standard')
        self.cmd('network application-gateway create -g {rg} -n {gateway} --sku Standard_v2 --public-ip-address {ip1}')
        self.cmd('network application-gateway wait -g {rg} -n {gateway} --exists')
        self.cmd('network application-gateway root-cert create -g {rg} --gateway-name {gateway} -n {cert1} --cert-file "{cert1_file}"')
        self.cmd('network application-gateway root-cert create -g {rg} --gateway-name {gateway} -n {cert2} --cert-file "{cert2_file}"')
        self.cmd('network application-gateway http-settings create -g {rg} --gateway-name {gateway} -n {settings} --root-certs {cert1} {cert2} --host-name-from-backend-pool true --no-wait --port 443 --protocol https')
        self.cmd('network application-gateway http-settings update -g {rg} --gateway-name {gateway} -n {settings} --root-certs {cert2} {cert1} --no-wait')
        self.cmd('network application-gateway show -g {rg} -n {gateway}',
                 checks=self.check('length(backendHttpSettingsCollection[1].trustedRootCertificates)', 2))
        self.cmd('network application-gateway http-settings update -g {rg} --gateway-name {gateway} -n {settings} --no-wait')


class NetworkAppGatewayRedirectConfigScenarioTest(ScenarioTest):

    @ResourceGroupPreparer(name_prefix='cli_test_ag_basic')
    def test_network_app_gateway_redirect_config(self, resource_group):
        self.kwargs.update({
            'gateway': 'ag1',
            'name': 'redirect1'
        })
        self.cmd('network application-gateway create -g {rg} -n {gateway} --no-wait')
        self.cmd('network application-gateway wait -g {rg} -n {gateway} --exists')
        self.cmd('network application-gateway redirect-config create --gateway-name {gateway} -g {rg} -n {name} -t permanent --include-query-string --include-path false --target-listener appGatewayHttpListener --no-wait')
        self.cmd('network application-gateway redirect-config show --gateway-name {gateway} -g {rg} -n {name}', checks=[
            self.check('includePath', False),
            self.check('includeQueryString', True),
            self.check('redirectType', 'Permanent')
        ])
        self.cmd('network application-gateway redirect-config update --gateway-name {gateway} -g {rg} -n {name} --include-path --include-query-string false --no-wait')
        self.cmd('network application-gateway redirect-config show --gateway-name {gateway} -g {rg} -n {name}', checks=[
            self.check('includePath', True),
            self.check('includeQueryString', False),
            self.check('redirectType', 'Permanent')
        ])


class NetworkAppGatewayExistingSubnetScenarioTest(ScenarioTest):

    @ResourceGroupPreparer(name_prefix='cli_test_ag_existing_subnet')
    def test_network_app_gateway_with_existing_subnet(self, resource_group):

        vnet = self.cmd('network vnet create -g {rg} -n vnet2 --subnet-name subnet1').get_output_in_json()
        subnet_id = vnet['newVNet']['subnets'][0]['id']
        self.kwargs['subnet_id'] = subnet_id

        # make sure it fails
        self.cmd('network application-gateway create -g {rg} -n ag2 --subnet {subnet_id} --subnet-address-prefix 10.0.0.0/28 --tags foo=doo', expect_failure=True)
        # now verify it succeeds
        self.cmd('network application-gateway create -g {rg} -n ag2 --subnet {subnet_id} --servers 172.0.0.1 www.mydomain.com', checks=[
            self.check('applicationGateway.frontendIPConfigurations[0].properties.privateIPAllocationMethod', 'Dynamic'),
            self.check('applicationGateway.frontendIPConfigurations[0].properties.subnet.id', subnet_id)
        ])


class NetworkAppGatewayNoWaitScenarioTest(ScenarioTest):

    @ResourceGroupPreparer(name_prefix='cli_test_ag_no_wait')
    def test_network_app_gateway_no_wait(self, resource_group):

        self.kwargs.update({
            'tags': {u'a': u'b', u'c': u'd'}
        })

        self.cmd('network application-gateway create -g {rg} -n ag1 --no-wait --connection-draining-timeout 180', checks=self.is_empty())
        self.cmd('network application-gateway create -g {rg} -n ag2 --no-wait --tags a=b c=d', checks=self.is_empty())
        self.cmd('network application-gateway wait -g {rg} -n ag1 --created --interval 120', checks=self.is_empty())
        self.cmd('network application-gateway wait -g {rg} -n ag2 --created --interval 120', checks=self.is_empty())
        self.cmd('network application-gateway show -g {rg} -n ag1', checks=[
            self.check('provisioningState', 'Succeeded'),
            self.check('backendHttpSettingsCollection[0].connectionDraining.enabled', True),
            self.check('backendHttpSettingsCollection[0].connectionDraining.drainTimeoutInSec', 180)
        ])
        self.cmd('network application-gateway show -g {rg} -n ag2', checks=[
            self.check('provisioningState', 'Succeeded'),
            self.check('tags', '{tags}')
        ])
        self.cmd('network application-gateway delete -g {rg} -n ag2 --no-wait')
        self.cmd('network application-gateway wait -g {rg} -n ag2 --deleted')


class NetworkAppGatewayPrivateIpScenarioTest20170601(ScenarioTest):

    @ResourceGroupPreparer(name_prefix='cli_test_ag_private_ip')
    def test_network_app_gateway_with_private_ip(self, resource_group):

        self.kwargs.update({
            'private_ip': '10.0.0.15',
            'path': os.path.join(TEST_DIR, 'TestCert.pfx'),
            'pass': 'password'
        })
        self.cmd('network application-gateway create -g {rg} -n ag3 --subnet subnet1 --private-ip-address {private_ip} --cert-file "{path}" --cert-password {pass} --no-wait')
        self.cmd('network application-gateway wait -g {rg} -n ag3 --exists')
        self.cmd('network application-gateway show -g {rg} -n ag3', checks=[
            self.check('frontendIpConfigurations[0].privateIpAddress', '{private_ip}'),
            self.check('frontendIpConfigurations[0].privateIpAllocationMethod', 'Static')
        ])
        self.kwargs['path'] = os.path.join(TEST_DIR, 'TestCert2.pfx')
        self.cmd('network application-gateway ssl-cert update -g {rg} --gateway-name ag3 -n ag3SslCert --cert-file "{path}" --cert-password {pass}')
        self.cmd('network application-gateway wait -g {rg} -n ag3 --updated')

        self.cmd('network application-gateway ssl-policy set -g {rg} --gateway-name ag3 --disabled-ssl-protocols TLSv1_0 TLSv1_1 --no-wait')
        self.cmd('network application-gateway ssl-policy show -g {rg} --gateway-name ag3',
                 checks=self.check('disabledSslProtocols.length(@)', 2))

        cipher_suite = 'TLS_ECDHE_RSA_WITH_AES_128_GCM_SHA256'
        self.kwargs['cipher'] = cipher_suite
        self.cmd('network application-gateway ssl-policy set -g {rg} --gateway-name ag3 --min-protocol-version TLSv1_0 --cipher-suites {cipher} --no-wait')
        self.cmd('network application-gateway ssl-policy show -g {rg} --gateway-name ag3', checks=[
            self.check('cipherSuites.length(@)', 1),
            self.check('minProtocolVersion', 'TLSv1_0'),
            self.check('policyType', 'Custom')
        ])

        policy_name = 'AppGwSslPolicy20150501'
        self.kwargs['policy'] = policy_name
        self.cmd('network application-gateway ssl-policy set -g {rg} --gateway-name ag3 -n {policy} --no-wait')
        self.cmd('network application-gateway ssl-policy show -g {rg} --gateway-name ag3', checks=[
            self.check('policyName', policy_name),
            self.check('policyType', 'Predefined')
        ])


class NetworkAppGatewaySubresourceScenarioTest(ScenarioTest):

    def _create_ag(self):
        self.cmd('network application-gateway create -g {rg} -n {ag} --no-wait')
        self.cmd('network application-gateway wait -g {rg} -n {ag} --exists')

    @ResourceGroupPreparer(name_prefix='cli_test_ag_address_pool')
    def test_network_ag_address_pool(self, resource_group):

        self.kwargs.update({
            'ag': 'ag1',
            'res': 'application-gateway address-pool',
            'name': 'pool1'
        })
        self._create_ag()

        self.cmd('network {res} create -g {rg} --gateway-name {ag} -n {name} --no-wait --servers 123.4.5.6 www.mydns.com')
        self.cmd('network {res} show -g {rg} --gateway-name {ag} -n {name}', checks=[
            self.check('length(backendAddresses)', 2),
            self.check('backendAddresses[0].ipAddress', '123.4.5.6'),
            self.check('backendAddresses[1].fqdn', 'www.mydns.com'),
        ])
        self.cmd('network {res} update -g {rg} --gateway-name {ag} -n {name} --no-wait --servers 5.4.3.2')
        self.cmd('network {res} show -g {rg} --gateway-name {ag} -n {name}', checks=[
            self.check('length(backendAddresses)', 1),
            self.check('backendAddresses[0].ipAddress', '5.4.3.2')
        ])
        self.cmd('network {res} list -g {rg} --gateway-name {ag}', checks=self.check('length(@)', 2))
        self.cmd('network {res} delete -g {rg} --gateway-name {ag} --no-wait -n {name}')
        self.cmd('network {res} list -g {rg} --gateway-name {ag}', checks=self.check('length(@)', 1))

    @ResourceGroupPreparer(name_prefix='cli_test_ag_frontend_port')
    def test_network_ag_frontend_port(self, resource_group):

        self.kwargs.update({
            'ag': 'ag1',
            'res': 'application-gateway frontend-port',
            'name': 'myport'
        })
        self._create_ag()

        self.cmd('network {res} create -g {rg} --gateway-name {ag} -n {name} --no-wait --port 111')
        self.cmd('network {res} show -g {rg} --gateway-name {ag} -n {name}', checks=[
            self.check('name', 'myport'),
            self.check('port', 111)
        ])
        self.cmd('network {res} update -g {rg} --gateway-name {ag} -n {name} --no-wait --port 112')
        self.cmd('network {res} show -g {rg} --gateway-name {ag} -n {name}', checks=[
            self.check('name', 'myport'),
            self.check('port', 112)
        ])
        self.cmd('network {res} list -g {rg} --gateway-name {ag}', checks=self.check('length(@)', 2))
        self.cmd('network {res} delete -g {rg} --gateway-name {ag} --no-wait -n {name}')
        self.cmd('network {res} list -g {rg} --gateway-name {ag}', checks=self.check('length(@)', 1))

    @ResourceGroupPreparer(name_prefix='cli_test_ag_frontend_ip_public')
    def test_network_ag_frontend_ip_public(self, resource_group):

        self.kwargs.update({
            'ag': 'ag1',
            'res': 'application-gateway frontend-ip',
            'name': 'myfrontend',
            'ip1': 'myip1',
            'ip2': 'myip2'
        })
        self.cmd('network application-gateway create -g {rg} -n {ag} --no-wait')
        self.cmd('network application-gateway wait -g {rg} -n {ag} --exists')

        self.cmd('network public-ip create -g {rg} -n {ip1}')
        self.cmd('network public-ip create -g {rg} -n {ip2}')

        self.cmd('network {res} create -g {rg} --gateway-name {ag} -n {name} --no-wait --public-ip-address {ip1}')
        self.cmd('network {res} show -g {rg} --gateway-name {ag} -n {name}', checks=[
            self.check('subnet', None)
        ])

        # NOTE: Service states that public IP address cannot be changed. https://github.com/Azure/azure-cli/issues/4133
        # self.cmd('network {res} update -g {rg} --gateway-name {ag} -n {name} --no-wait --public-ip-address {ip2}')
        # self.cmd('network {res} show -g {rg} --gateway-name {ag} -n {name}')

        self.cmd('network {res} list -g {rg} --gateway-name {ag}', checks=self.check('length(@)', 2))
        self.cmd('network {res} delete -g {rg} --gateway-name {ag} --no-wait -n {name}')
        self.cmd('network {res} list -g {rg} --gateway-name {ag}', checks=self.check('length(@)', 1))

    @ResourceGroupPreparer(name_prefix='cli_test_ag_frontend_ip_private')
    def test_network_ag_frontend_ip_private(self, resource_group):

        self.kwargs.update({
            'ag': 'ag1',
            'res': 'application-gateway frontend-ip',
            'name': 'frontendip',
            'ip1': 'myip1',
            'vnet1': 'vnet1',
            'vnet2': 'vnet2',
            'subnet': 'subnet1'
        })
        self.cmd('network public-ip create -g {rg} -n {ip1}')
        self.cmd('network vnet create -g {rg} -n {vnet1} --subnet-name {subnet}')

        self.cmd('network application-gateway create -g {rg} -n {ag} --no-wait --public-ip-address {ip1} --vnet-name {vnet1} --subnet {subnet}')
        self.cmd('network application-gateway wait -g {rg} -n {ag} --exists')

        self.cmd('network {res} create -g {rg} --gateway-name {ag} -n {name} --no-wait --private-ip-address 10.0.0.10 --vnet-name {vnet1} --subnet {subnet}')
        self.cmd('network {res} show -g {rg} --gateway-name {ag} -n {name}', checks=[
        ])

        # NOTE: Service states that frontend subnet cannot differ from gateway subnet https://github.com/Azure/azure-cli/issues/4134
        # self.cmd('network vnet create -g {rg} -n {vnet2} --subnet-name {subnet} --address-prefix 10.0.0.0/16 --subnet-prefix 10.0.10.0/24')
        # self.cmd('network {res} update -g {rg} --gateway-name {ag} -n {name} --no-wait --private-ip-address 11.0.10.10 --vnet-name {vnet2} --subnet {subnet}')
        # self.cmd('network {res} show -g {rg} --gateway-name {ag} -n {name}')

        self.cmd('network {res} list -g {rg} --gateway-name {ag}', checks=self.check('length(@)', 2))
        self.cmd('network {res} delete -g {rg} --gateway-name {ag} --no-wait -n {name}')
        self.cmd('network {res} list -g {rg} --gateway-name {ag}', checks=self.check('length(@)', 1))

    @ResourceGroupPreparer(name_prefix='cli_test_ag_http_listener')
    def test_network_ag_http_listener(self, resource_group):

        self.kwargs.update({
            'ag': 'ag1',
            'res': 'application-gateway http-listener',
            'name': 'mylistener'
        })
        self._create_ag()

        self.cmd('network {res} create -g {rg} --gateway-name {ag} -n {name} --no-wait --frontend-port appGatewayFrontendPort --host-name www.test.com')
        self.cmd('network {res} show -g {rg} --gateway-name {ag} -n {name}', checks=[
            self.check('hostName', 'www.test.com')
        ])
        self.cmd('network {res} update -g {rg} --gateway-name {ag} -n {name} --no-wait --host-name www.test2.com')
        self.cmd('network {res} show -g {rg} --gateway-name {ag} -n {name}', checks=[
            self.check('hostName', 'www.test2.com')
        ])
        self.cmd('network {res} list -g {rg} --gateway-name {ag}', checks=self.check('length(@)', 2))
        self.cmd('network {res} delete -g {rg} --gateway-name {ag} --no-wait -n {name}')
        self.cmd('network {res} list -g {rg} --gateway-name {ag}', checks=self.check('length(@)', 1))

    @ResourceGroupPreparer(name_prefix='test_network_ag_http_listener_with_waf_policy')
    def test_network_ag_http_listener_with_waf_policy(self):

        self.kwargs.update({
            'ag': 'ag1',
            'res': 'application-gateway http-listener',
            'name': 'mylistener',
            'waf_1': 'waf_1',
            'waf_2': 'waf_2',
            'waf_3': 'waf_3',
            'listener_2': 'listener_2',
        })

        # prepare 2 WAF policies
        self.cmd('network application-gateway waf-policy create -g {rg} --name {waf_1}')
        self.cmd('network application-gateway waf-policy create -g {rg} --name {waf_2}')
        self.cmd('network application-gateway waf-policy create -g {rg} --name {waf_3}')

        self.cmd('network public-ip create -g {rg} -n ip-1 --sku Standard')

        # sku=WAF_v2 is necessary for updating HTTP listener's WAF configuration
        create_res = self.cmd('network application-gateway create -g {rg} --name {ag} --public-ip-address ip-1 --sku WAF_v2').get_output_in_json()
        self.assertEqual(len(create_res['applicationGateway']['httpListeners']), 1)
        self.assertIsNone(create_res['applicationGateway']['httpListeners'][0].get('firewallPolicy'))

        # update the default HTTP listener's WAF policy
        update_res = self.cmd('network application-gateway http-listener update -g {rg} --gateway-name {ag} --name appGatewayHttpListener --waf-policy {waf_1}').get_output_in_json()
        self.assertTrue(update_res['firewallPolicy']['id'].endswith('waf_1'))

        # create another HTTP listener with WAF policy and update it to another WAF policy
        self.cmd('network application-gateway frontend-port create -g {rg} --gateway-name {ag} --port 9020 --name 9020')
        self.cmd('network application-gateway http-listener create -g {rg} --gateway-name {ag} --name {listener_2} --frontend-port 9020 --waf-policy {waf_2}')
        update_res = self.cmd('network application-gateway http-listener update -g {rg} --gateway-name {ag} --name {listener_2} --waf-policy {waf_3}').get_output_in_json()
        self.assertTrue(update_res['firewallPolicy']['id'].endswith('waf_3'))

        self.cmd('network application-gateway show -g {rg} --name {ag}')

    @ResourceGroupPreparer(name_prefix='cli_test_ag_http_listener')
    def test_network_ag_http_listener_with_multi_host_names(self, resource_group):

        self.kwargs.update({
            'ag': 'ag1',
            'res': 'application-gateway http-listener',
            'name': 'mylistener',
            'gateway_ip': 'ip1',
            'port': 'cliport'
        })

        self.cmd('network public-ip create -g {rg} -n {gateway_ip} --sku Standard')
        self.cmd('network application-gateway create -g {rg} -n {ag} '
                 '--sku WAF_v2 '
                 '--public-ip-address {gateway_ip} ')
        self.cmd('network application-gateway frontend-port create -g {rg} --gateway-name {ag} -n {port} --port 18080')

        self.cmd('network {res} create -g {rg} --gateway-name {ag} -n {name} --frontend-port {port} --host-names "*.contoso.com" "www.microsoft.com"')
        self.cmd('network {res} show -g {rg} --gateway-name {ag} -n {name}', checks=[
            self.check('length(hostNames)', 2),
            self.check('hostNames[0]', "*.contoso.com"),
            self.check('hostNames[1]', "www.microsoft.com")
        ])
        self.cmd('network {res} update -g {rg} --gateway-name {ag} -n {name} --host-names "*.contoso.com" "www.bing.com"')
        self.cmd('network {res} show -g {rg} --gateway-name {ag} -n {name}', checks=[
            self.check('length(hostNames)', 2),
            self.check('hostNames[0]', "*.contoso.com"),
            self.check('hostNames[1]', "www.bing.com")
        ])
        self.cmd('network {res} list -g {rg} --gateway-name {ag}', checks=self.check('length(@)', 2))
        self.cmd('network {res} delete -g {rg} --gateway-name {ag} --no-wait -n {name}')
        self.cmd('network {res} list -g {rg} --gateway-name {ag}', checks=self.check('length(@)', 1))

    @ResourceGroupPreparer(name_prefix='cli_test_ag_http_settings')
    def test_network_ag_http_settings(self, resource_group):

        self.kwargs.update({
            'ag': 'ag1',
            'res': 'application-gateway http-settings',
            'name': 'mysettings'
        })
        self._create_ag()

        self.cmd('network {res} create -g {rg} --gateway-name {ag} -n {name} --no-wait --affinity-cookie-name mycookie --connection-draining-timeout 60 --cookie-based-affinity --host-name-from-backend-pool --protocol https --timeout 50 --port 70')
        self.cmd('network {res} show -g {rg} --gateway-name {ag} -n {name}', checks=[
            self.check('affinityCookieName', 'mycookie'),
            self.check('connectionDraining.drainTimeoutInSec', 60),
            self.check('connectionDraining.enabled', True),
            self.check('cookieBasedAffinity', 'Enabled'),
            self.check('pickHostNameFromBackendAddress', True),
            self.check('port', 70),
            self.check('protocol', 'Https'),
            self.check('requestTimeout', 50)
        ])
        self.cmd('network {res} update -g {rg} --gateway-name {ag} -n {name} --no-wait --affinity-cookie-name mycookie2 --connection-draining-timeout 0 --cookie-based-affinity disabled --host-name-from-backend-pool false --protocol http --timeout 40 --port 71')
        self.cmd('network {res} show -g {rg} --gateway-name {ag} -n {name}', checks=[
            self.check('affinityCookieName', 'mycookie2'),
            self.check('connectionDraining.drainTimeoutInSec', 1),
            self.check('connectionDraining.enabled', False),
            self.check('cookieBasedAffinity', 'Disabled'),
            self.check('pickHostNameFromBackendAddress', False),
            self.check('port', 71),
            self.check('protocol', 'Http'),
            self.check('requestTimeout', 40)
        ])
        self.cmd('network {res} list -g {rg} --gateway-name {ag}', checks=self.check('length(@)', 2))
        self.cmd('network {res} delete -g {rg} --gateway-name {ag} --no-wait -n {name}')
        self.cmd('network {res} list -g {rg} --gateway-name {ag}', checks=self.check('length(@)', 1))

    @ResourceGroupPreparer(name_prefix='cli_test_ag_probe')
    def test_network_ag_probe(self, resource_group):

        self.kwargs.update({
            'rg': resource_group,
            'gateway_ip': 'gateway_ip',
            'ag': 'ag1',
            'name': 'myprobe'
        })

        self.cmd('network public-ip create -g {rg} -n {gateway_ip} --sku Standard')
        self.cmd('network application-gateway create -g {rg} -n {ag} '
                 '--sku WAF_v2 '
                 '--public-ip-address {gateway_ip} ')

        self.cmd('network application-gateway probe create -g {rg} --gateway-name {ag} -n {name} --no-wait '
                 '--path /test '
                 '--protocol http '
                 '--interval 25 '
                 '--timeout 100 '
                 '--threshold 10 '
                 '--min-servers 2 '
                 '--host www.test.com '
                 '--match-status-codes 200 204 '
                 '--host-name-from-http-settings false '
                 '--port 2048 ')
        self.cmd('network application-gateway probe show -g {rg} --gateway-name {ag} -n {name}', checks=[
            self.check('path', '/test'),
            self.check('protocol', 'Http'),
            self.check('interval', 25),
            self.check('timeout', 100),
            self.check('unhealthyThreshold', 10),
            self.check('minServers', 2),
            self.check('host', 'www.test.com'),
            self.check('length(match.statusCodes)', 2),
            self.check('pickHostNameFromBackendHttpSettings', False),
            self.check('port', 2048)
        ])
        self.cmd('network application-gateway probe update -g {rg} --gateway-name {ag} -n {name} --no-wait '
                 '--path /test2 '
                 '--protocol https '
                 '--interval 26 '
                 '--timeout 101 '
                 '--threshold 11 '
                 '--min-servers 3 '
                 '--host "" '
                 '--match-status-codes 201 '
                 '--host-name-from-http-settings '
                 '--port 4096 ')
        self.cmd('network application-gateway probe show -g {rg} --gateway-name {ag} -n {name}', checks=[
            self.check('path', '/test2'),
            self.check('protocol', 'Https'),
            self.check('interval', 26),
            self.check('timeout', 101),
            self.check('unhealthyThreshold', 11),
            self.check('minServers', 3),
            self.check('host', ''),
            self.check('length(match.statusCodes)', 1),
            self.check('pickHostNameFromBackendHttpSettings', True),
            self.check('port', 4096)
        ])
        self.cmd('network application-gateway probe list -g {rg} --gateway-name {ag}', checks=self.check('length(@)', 1))
        self.cmd('network application-gateway probe delete -g {rg} --gateway-name {ag} --no-wait -n {name}')
        self.cmd('network application-gateway probe list -g {rg} --gateway-name {ag}', checks=self.check('length(@)', 0))

    @ResourceGroupPreparer(name_prefix='cli_test_ag_rule')
    def test_network_ag_rule(self, resource_group):

        self.kwargs.update({
            'ip': 'pip1',
            'ag': 'ag1',
            'res': 'application-gateway rule',
            'name': 'myrule',
            'name2': 'myrule2',
            'set': 'myruleset'
        })
        self.cmd('network public-ip create -g {rg} -n {ip} --sku Standard')
        self.cmd('network application-gateway create -g {rg} -n {ag} --public-ip-address {ip} --sku Standard_v2 --no-wait')
        self.cmd('network application-gateway wait -g {rg} -n {ag} --exists')

        # Make the default rule has priority.
        # Otherwise, server will raise ApplicationGatewayRequestRoutingRulePartialPriorityDefined
        self.cmd('network {res} update -g {rg} --gateway-name {ag} -n rule1 --priority 1')

        self.cmd('network application-gateway http-listener create -g {rg} --gateway-name {ag} -n mylistener --no-wait --frontend-port appGatewayFrontendPort --host-name www.test.com')
        self.cmd('network application-gateway http-listener create -g {rg} --gateway-name {ag} -n mylistener2 --no-wait --frontend-port appGatewayFrontendPort --host-name www.test2.com')

        self.cmd('network {res} create -g {rg} --gateway-name {ag} -n {name} --no-wait --http-listener mylistener --priority 12')
        rule = self.cmd('network {res} show -g {rg} --gateway-name {ag} -n {name}').get_output_in_json()
        self.assertTrue(rule['httpListener']['id'].endswith('mylistener'))
        self.cmd('network {res} update -g {rg} --gateway-name {ag} -n {name} --no-wait --http-listener mylistener2 --priority 32')
        rule = self.cmd('network {res} show -g {rg} --gateway-name {ag} -n {name}').get_output_in_json()
        self.assertTrue(rule['httpListener']['id'].endswith('mylistener2'))

        self.cmd('network application-gateway rewrite-rule set create -g {rg} --gateway-name {ag} -n {set}')
        self.cmd('network {res} create -g {rg} --gateway-name {ag} -n {name2} --no-wait --rewrite-rule-set {set} --http-listener mylistener --priority 10')
        rule = self.cmd('network {res} show -g {rg} --gateway-name {ag} -n {name2}').get_output_in_json()
        self.kwargs['set_id'] = rule['rewriteRuleSet']['id']
        self.cmd('network {res} update -g {rg} --gateway-name {ag} -n {name2} --rewrite-rule-set {set_id} --priority 21', checks=[
            self.check('rewriteRuleSet.id', '{set_id}')
        ])

        self.cmd('network {res} list -g {rg} --gateway-name {ag}', checks=[
            self.check('length(@)', 3)
        ])
        self.cmd('network {res} delete -g {rg} --gateway-name {ag} --no-wait -n {name}')
        self.cmd('network {res} list -g {rg} --gateway-name {ag}', checks=[
            self.check('length(@)', 2)
        ])

    @ResourceGroupPreparer(name_prefix='cli_test_ag_url_path_map')
    def test_network_ag_url_path_map(self, resource_group):
        self.kwargs.update({
            'ip': 'pip1',
            'ag': 'ag1',
            'name': 'mypathmap',
            'rulename': 'myurlrule',
            'rulename2': 'myurlrule2',
            'pool': 'mypool',
            'set': 'myruleset',
            'settings': 'http_settings',
            'rg': resource_group
        })
        self.cmd('network public-ip create -g {rg} -n {ip} --sku Standard')
        self.cmd('network application-gateway create -g {rg} -n {ag} --public-ip-address {ip} --sku Standard_v2 --no-wait')
        self.cmd('network application-gateway wait -g {rg} -n {ag} --exists')

        self.cmd('network application-gateway http-listener create -g {rg} --gateway-name {ag} -n mylistener --no-wait --frontend-port appGatewayFrontendPort --host-name www.test.com')

        self.cmd('network application-gateway rewrite-rule set create -g {rg} --gateway-name {ag} -n {set}')
        self.cmd('network application-gateway address-pool create -g {rg} --gateway-name {ag} -n {pool} --no-wait')
        self.cmd('network application-gateway http-settings create -g {rg} --gateway-name {ag} -n {settings} --port 443 --protocol https')
        self.cmd('network application-gateway url-path-map create -g {rg} --gateway-name {ag} -n {name} --rule-name {rulename} --paths /mypath1/* --address-pool {pool} '
                 '--default-address-pool {pool} --http-settings {settings} --default-http-settings {settings} '
                 '--default-rewrite-rule-set {set} --rewrite-rule-set {set}')
        self.cmd('network application-gateway url-path-map update -g {rg} --gateway-name {ag} -n {name} --default-rewrite-rule-set {set}')
        self.cmd('network application-gateway url-path-map rule create -g {rg} --gateway-name {ag} -n {rulename2} --path-map-name {name} '
                 '--paths /mypath122/* --address-pool {pool} --http-settings {settings} --rewrite-rule-set {set}')

    @ResourceGroupPreparer(name_prefix='cli_test_ag_url_path_map_edge_case')
    def test_network_ag_url_path_map_edge_case(self, resource_group):
        self.kwargs.update({
            'ip': 'pip1',
            'ag': 'ag1',
            'name': 'mypathmap',
            'rulename': 'myurlrule',
            'rulename2': 'myurlrule2',
            'pool': 'mypool',
            'set': 'myruleset',
            'settings': 'http_settings',
            'redirect_config': 'myconfig',
            'rg': resource_group
        })
        self.cmd('network public-ip create -g {rg} -n {ip} --sku Standard')
        self.cmd(
            'network application-gateway create -g {rg} -n {ag} --public-ip-address {ip} --sku Standard_v2 --no-wait')
        self.cmd('network application-gateway wait -g {rg} -n {ag} --exists')

        self.cmd(
            'network application-gateway http-listener create -g {rg} --gateway-name {ag} -n mylistener --no-wait --frontend-port appGatewayFrontendPort --host-name www.test.com')

        self.cmd('network application-gateway rewrite-rule set create -g {rg} --gateway-name {ag} -n {set}')
        self.cmd('network application-gateway redirect-config create -g {rg} --gateway-name {ag} -n {redirect_config} '
                 '--target-listener mylistener --type Permanent')
        self.cmd('network application-gateway address-pool create -g {rg} --gateway-name {ag} -n {pool} --no-wait')
        self.cmd(
            'network application-gateway http-settings create -g {rg} --gateway-name {ag} -n {settings} --port 443 --protocol https')
        self.cmd(
            'network application-gateway url-path-map create -g {rg} --gateway-name {ag} -n {name} --rule-name {rulename} --paths /mypath1/* '
            '--redirect-config {redirect_config} --default-redirect-config {redirect_config}')
        self.cmd(
            'network application-gateway url-path-map rule create -g {rg} --gateway-name {ag} -n {rulename2} --path-map-name {name} '
            '--paths /mypath122/* --address-pool {pool} --http-settings {settings}')
        with self.assertRaisesRegexp(CLIError, "Cannot reference a BackendAddressPool when Redirect Configuration is specified."):
            self.cmd(
                'network application-gateway url-path-map rule create -g {rg} --gateway-name {ag} -n {rulename2} --path-map-name {name} '
                '--paths /mypath122/* --address-pool {pool} --http-settings {settings} --redirect-config {redirect_config}')


class NetworkAppGatewayRewriteRuleset(ScenarioTest):

    @ResourceGroupPreparer(name_prefix='cli_test_ag_rewrite_rulesets')
    def test_network_app_gateway_rewrite_rulesets(self, resource_group):

        self.kwargs.update({
            'gw': 'gw1',
            'ip': 'pip1',
            'set': 'ruleset1',
            'rule': 'rule1',
            'rule2': 'rule2',
            'rule3': 'rule3',
            'var': 'http_req_Authorization'
        })
        self.cmd('network public-ip create -g {rg} -n {ip} --sku Standard')
        self.cmd('network application-gateway create -g {rg} -n {gw} --public-ip-address {ip} --sku Standard_v2 --no-wait')
        self.cmd('network application-gateway wait -g {rg} -n {gw} --exists')

        # create ruleset
        self.cmd('network application-gateway rewrite-rule set create -g {rg} --gateway-name {gw} -n {set} --no-wait')
        self.cmd('network application-gateway rewrite-rule set show -g {rg} --gateway-name {gw} -n {set}')

        # manage rewrite rules
        self.cmd('network application-gateway rewrite-rule create -g {rg} --gateway-name {gw} --rule-set-name {set} -n {rule} --sequence 123 --request-headers foo=bar --response-headers cat=hat --no-wait')
        self.cmd('network application-gateway rewrite-rule update -g {rg} --gateway-name {gw} --rule-set-name {set} -n {rule} --sequence 321 --request-headers bar=foo --response-headers hat=cat --no-wait')
        self.cmd('network application-gateway rewrite-rule update -g {rg} --gateway-name {gw} --rule-set-name {set} -n {rule} --set ruleSequence=321 --remove actionSet.responseHeaderConfigurations 0 --no-wait')
        self.cmd('network application-gateway rewrite-rule show -g {rg} --gateway-name {gw} --rule-set-name {set} -n {rule}')
        self.cmd('network application-gateway rewrite-rule list -g {rg} --gateway-name {gw} --rule-set-name {set}')
        self.cmd('network application-gateway rewrite-rule list-request-headers')
        self.cmd('network application-gateway rewrite-rule list-response-headers')

        # manage rewrite rules with url configuration
        self.cmd('network application-gateway rewrite-rule create -g {rg} --gateway-name {gw} --rule-set-name {set} -n {rule2} '
                 '--sequence 123 --request-headers foo=bar --response-headers cat=hat '
                 '--modified-path "/def" --modified-query-string "a=b&c=d%20f"',
                 checks=[
                     self.check('actionSet.urlConfiguration.modifiedPath', '/def'),
                     self.check('actionSet.urlConfiguration.modifiedQueryString', 'a=b&c=d%20f'),
                     self.check('actionSet.urlConfiguration.reroute', False)
                 ])
        self.cmd('network application-gateway rewrite-rule update -g {rg} --gateway-name {gw} --rule-set-name {set} -n {rule2} '
                 '--sequence 321 --request-headers bar=foo --response-headers hat=cat '
                 '--modified-path "/def2" --modified-query-string "a=b&c=d%20f12" --enable-reroute',
                 checks=[
                     self.check('actionSet.urlConfiguration.modifiedPath', '/def2'),
                     self.check('actionSet.urlConfiguration.modifiedQueryString', 'a=b&c=d%20f12'),
                     self.check('actionSet.urlConfiguration.reroute', True)
                 ])
        self.cmd('network application-gateway rewrite-rule update -g {rg} --gateway-name {gw} --rule-set-name {set} -n {rule2} --set ruleSequence=321 --remove actionSet.responseHeaderConfigurations 0 --no-wait')
        self.cmd('network application-gateway rewrite-rule show -g {rg} --gateway-name {gw} --rule-set-name {set} -n {rule2}')

        # ISSUE#17373 create rewrite rule without
        self.cmd('network application-gateway rewrite-rule create -g {rg} --gateway-name {gw} --rule-set-name {set} -n {rule3} --sequence 123 --modified-path "/" --no-wait')

        # manage rewrite rule conditions
        self.cmd('network application-gateway rewrite-rule condition create -g {rg} --gateway-name {gw} --rule-set-name {set} --rule-name {rule} --variable {var} --pattern "^Bearer" --ignore-case false --negate --no-wait')
        self.cmd('network application-gateway rewrite-rule condition update -g {rg} --gateway-name {gw} --rule-set-name {set} --rule-name {rule} --variable {var} --pattern "^Bearers" --no-wait')
        self.cmd('network application-gateway rewrite-rule condition show -g {rg} --gateway-name {gw} --rule-set-name {set} --rule-name {rule} --variable {var}')
        self.cmd('network application-gateway rewrite-rule condition list -g {rg} --gateway-name {gw} --rule-set-name {set} --rule-name {rule}')
        self.cmd('network application-gateway rewrite-rule condition delete -g {rg} --gateway-name {gw} --rule-set-name {set} --rule-name {rule} --variable {var} --no-wait')
        self.cmd('network application-gateway rewrite-rule condition list -g {rg} --gateway-name {gw} --rule-set-name {set} --rule-name {rule}')
        self.cmd('network application-gateway rewrite-rule condition list-server-variables')

        self.cmd('network application-gateway rewrite-rule delete -g {rg} --gateway-name {gw} --rule-set-name {set} -n {rule} --no-wait')
        self.cmd('network application-gateway rewrite-rule list -g {rg} --gateway-name {gw} --rule-set-name {set}')

        self.cmd('network application-gateway rewrite-rule set delete -g {rg} --gateway-name {gw} -n {set} --no-wait')
        self.cmd('network application-gateway rewrite-rule set list -g {rg} --gateway-name {gw}')


class NetworkAppGatewayPublicIpScenarioTest(ScenarioTest):

    @ResourceGroupPreparer(name_prefix='cli_test_ag_public_ip')
    def test_network_app_gateway_with_public_ip(self, resource_group):

        self.kwargs['ip'] = 'publicip4'
        self.cmd('network application-gateway create -g {rg} -n test4 --subnet subnet1 --vnet-name vnet4 --vnet-address-prefix 10.0.0.1/16 --subnet-address-prefix 10.0.0.1/28 --public-ip-address {ip}', checks=[
            self.check("applicationGateway.frontendIPConfigurations[0].properties.publicIPAddress.contains(id, '{ip}')", True),
            self.check('applicationGateway.frontendIPConfigurations[0].properties.privateIPAllocationMethod', 'Dynamic')
        ])


class NetworkAppGatewayWafConfigScenarioTest20170301(ScenarioTest):

    @ResourceGroupPreparer(name_prefix='cli_test_app_gateway_waf_config')
    def test_network_app_gateway_waf_config(self, resource_group):

        self.kwargs.update({
            'ip': 'pip1',
            'ag': 'ag1'
        })
        self.cmd('network application-gateway create -g {rg} -n {ag} --subnet subnet1 --vnet-name vnet1 --public-ip-address {ip} --sku WAF_Medium --no-wait')
        self.cmd('network application-gateway wait -g {rg} -n {ag} --exists')
        self.cmd('network application-gateway show -g {rg} -n {ag}', checks=[
            self.check("frontendIpConfigurations[0].publicIpAddress.contains(id, '{ip}')", True),
            self.check('frontendIpConfigurations[0].privateIpAllocationMethod', 'Dynamic')
        ])
        self.cmd('network application-gateway waf-config set -g {rg} --gateway-name {ag} --enabled true --firewall-mode prevention --rule-set-version 2.2.9 --disabled-rule-groups crs_30_http_policy --disabled-rules 981175 981176 --no-wait')
        self.cmd('network application-gateway waf-config show -g {rg} --gateway-name {ag}', checks=[
            self.check('enabled', True),
            self.check('firewallMode', 'Prevention'),
            self.check('length(disabledRuleGroups)', 2),
            self.check('length(disabledRuleGroups[1].rules)', 2)
        ])


class NetworkAppGatewayWafV2ConfigScenarioTest(ScenarioTest):

    @ResourceGroupPreparer(name_prefix='cli_test_app_gateway_waf_v2_config')
    def test_network_app_gateway_waf_v2_config(self, resource_group):

        self.kwargs.update({
            'ip': 'pip1',
            'ag': 'ag1'
        })
        self.cmd('network public-ip create -g {rg} -n {ip} --sku standard')
        self.cmd('network application-gateway create -g {rg} -n {ag} --subnet subnet1 --vnet-name vnet1 --public-ip-address {ip} --sku WAF_v2 --no-wait')
        self.cmd('network application-gateway wait -g {rg} -n {ag} --exists')
        self.cmd('network application-gateway waf-config set -g {rg} --gateway-name ag1 --enabled true --firewall-mode prevention --rule-set-version 3.0 --exclusion RequestHeaderNames StartsWith abc --exclusion RequestArgNames Equals def --no-wait')
        self.cmd('network application-gateway waf-config show -g {rg} --gateway-name ag1', checks=[
            self.check('enabled', True),
            self.check('length(exclusions)', 2)
        ])


class NetworkAppGatewayWafPolicyScenarioTest(ScenarioTest):

    @ResourceGroupPreparer(name_prefix='cli_test_app_gateway_waf_policy_')
    def test_network_app_gateway_waf_policy_with_application_gateway(self, resource_group):
        self.kwargs.update({
            'waf': 'agp1',
            'custom-rule1': 'rule1',
            'custom-rule2': 'rule2',
            'ip1': 'pip1',
            'ag1': 'ag1',
            'ip2': 'pip2',
            'ag2': 'ag2',
            'rg': resource_group,
            'csr_grp1': 'REQUEST-921-PROTOCOL-ATTACK',
            'csr_grp2': 'REQUEST-913-SCANNER-DETECTION'
        })

        # create a waf policy
        self.cmd('network application-gateway waf-policy create -g {rg} -n {waf}')
        self.cmd('network application-gateway waf-policy update -g {rg} -n {waf} --tags test=best',
                 checks=self.check('tags.test', 'best'))
        self.cmd('network application-gateway waf-policy show -g {rg} -n {waf}')
        self.cmd('network application-gateway waf-policy list -g {rg}',
                 checks=self.check('length(@)', 1))

        # add two custom rules of this waf-policy
        self.cmd('network application-gateway waf-policy custom-rule create -g {rg} '
                 '--policy-name {waf} -n {custom-rule1} '
                 '--priority 50 --action log --rule-type MatchRule',
                 checks=self.check('priority', 50))
        self.cmd('network application-gateway waf-policy custom-rule create -g {rg} '
                 '--policy-name {waf} -n {custom-rule2} '
                 '--priority 100 --action log --rule-type MatchRule')

        # update some policy settings of this waf-policy
        self.cmd('network application-gateway waf-policy policy-setting update -g {rg} --policy-name {waf} '
                 '--state Enabled --file-upload-limit-in-mb 64 --mode Prevention')

        # add two managed rule set to the managed rules of this waf-policy
        self.cmd('network application-gateway waf-policy managed-rule rule-set add -g {rg} --policy-name {waf} '
                 '--type OWASP --version 3.0',
                 checks=[
                     self.check('managedRules.managedRuleSets[0].ruleSetType', 'OWASP'),
                     self.check('managedRules.managedRuleSets[0].ruleSetVersion', '3.0')
                 ])
        self.cmd('network application-gateway waf-policy managed-rule rule-set add -g {rg} --policy-name {waf} '
                 '--type OWASP --version 3.0 '
                 '--group-name {csr_grp1} --rules 921100 921110')
        self.cmd('network application-gateway waf-policy managed-rule rule-set add -g {rg} --policy-name {waf} '
                 '--type OWASP --version 3.0 '
                 '--group-name {csr_grp2} --rules 913100')

        self.cmd('network application-gateway waf-policy managed-rule rule-set add -g {rg} --policy-name {waf} '
                 '--type Microsoft_BotManagerRuleSet --version 0.1',
                 checks=[
                     self.check('managedRules.managedRuleSets[1].ruleSetType', 'Microsoft_BotManagerRuleSet'),
                     self.check('managedRules.managedRuleSets[1].ruleSetVersion', '0.1')
                 ])

        # add one exclusion rule to the managed rules of this waf-policy
        self.cmd('network application-gateway waf-policy managed-rule exclusion add -g {rg} --policy-name {waf} '
                 '--match-variable "RequestHeaderNames" --selector-match-operator "StartsWith" --selector "Bing"')

        self.cmd('network application-gateway waf-policy show -g {rg} -n {waf}', checks=[
            self.check('customRules | length(@)', 2),
            self.check('customRules[0].priority', 50),
            self.check('customRules[1].priority', 100),
            self.check('managedRules.managedRuleSets[0].ruleSetType', 'OWASP'),
            self.check('managedRules.managedRuleSets[0].ruleSetVersion', '3.0'),
            self.check('managedRules.managedRuleSets[0].ruleGroupOverrides[0].rules | length(@)', 2),
            self.check('managedRules.managedRuleSets[0].ruleGroupOverrides[0].ruleGroupName', self.kwargs['csr_grp1']),
            self.check('managedRules.managedRuleSets[0].ruleGroupOverrides[0].rules[0].ruleId', '921100'),
            self.check('managedRules.managedRuleSets[0].ruleGroupOverrides[1].ruleGroupName', self.kwargs['csr_grp2']),
            self.check('managedRules.managedRuleSets[0].ruleGroupOverrides[1].rules[0].ruleId', '913100'),
            self.check('managedRules.managedRuleSets[1].ruleSetType', 'Microsoft_BotManagerRuleSet'),
            self.check('managedRules.managedRuleSets[1].ruleSetVersion', '0.1'),
            self.check('policySettings.fileUploadLimitInMb', 64),
            self.check('policySettings.maxRequestBodySizeInKb', 128),
            self.check('policySettings.mode', 'Prevention'),
            self.check('policySettings.requestBodyCheck', False),
            self.check('policySettings.state', 'Enabled')
        ])

        # prepare two IPs
        self.cmd('network public-ip create -g {rg} -n {ip1} --sku standard')
        self.cmd('network public-ip create -g {rg} -n {ip2} --sku standard')

        # create two application gateways and assign with the same waf-policy
        self.cmd('network application-gateway create -g {rg} -n {ag1} '
                 '--subnet subnet1 --vnet-name vnet1 --public-ip-address {ip1} --sku WAF_v2 --waf-policy {waf}')
        self.cmd('network application-gateway create -g {rg} -n {ag2} '
                 '--subnet subnet2 --vnet-name vnet2 --public-ip-address {ip2} --sku WAF_v2 --waf-policy {waf}')

        self.cmd('network application-gateway show -g {rg} -n {ag1}',
                 checks=self.check("firewallPolicy.contains(id, '{waf}')", True))
        self.cmd('network application-gateway show -g {rg} -n {ag2}',
                 checks=self.check("firewallPolicy.contains(id, '{waf}')", True))

        # test assigned application-gateways
        self.cmd('network application-gateway waf-policy show -g {rg} -n {waf}', checks=[
            self.check('applicationGateways | length(@)', 2),
            self.check("contains(applicationGateways[0].id, '{ag1}')", True),
            self.check("contains(applicationGateways[1].id, '{ag2}')", True)
        ])

    @ResourceGroupPreparer(name_prefix='cli_test_app_gateway_waf_custom_rule_')
    def test_network_app_gateway_waf_custom_rule(self, resource_group):
        self.kwargs.update({
            'waf': 'agp1',
            'rule': 'rule1',
            'ip': 'pip1',
            'ag': 'ag1',
            'rg': resource_group
        })

        # create a waf-policy with empty custom rule
        self.cmd('network application-gateway waf-policy create -g {rg} -n {waf}')
        self.cmd('network application-gateway waf-policy show -g {rg} -n {waf}', checks=[
            self.check('customRules | length(@)', 0)
        ])

        # create a custom rule
        self.cmd('network application-gateway waf-policy custom-rule create -g {rg} '
                 '--policy-name {waf} -n {rule} '
                 '--priority 50 --action LOG --rule-type MatchRule',
                 checks=[
                     self.check('priority', 50),
                     self.check('ruleType', 'MatchRule'),
                     self.check('action', 'Log'),
                     self.check('matchConditions | length(@)', 0)
                 ])
        self.cmd('network application-gateway waf-policy show -g {rg} -n {waf}', checks=[
            self.check('customRules | length(@)', 1)
        ])
        self.cmd('network application-gateway waf-policy custom-rule show -g {rg} '
                 '--policy-name {waf} -n {rule}',
                 checks=[
                     self.check('priority', 50),
                     self.check('ruleType', 'MatchRule'),
                     self.check('action', 'Log'),
                     self.check('matchConditions | length(@)', 0)
                 ])

        # add match condition to the previous created custom rule
        self.cmd('network application-gateway waf-policy custom-rule match-condition add -g {rg} '
                 '--policy-name {waf} -n {rule} '
                 '--match-variables RequestHeaders.value --operator contains --values foo boo --transform lowercase')
        self.cmd('network application-gateway waf-policy custom-rule show -g {rg} '
                 '--policy-name {waf} -n {rule}',
                 checks=[
                     self.check('priority', 50),
                     self.check('ruleType', 'MatchRule'),
                     self.check('action', 'Log'),
                     self.check('matchConditions | length(@)', 1)
                 ])

        # update one of properties
        self.cmd('network application-gateway waf-policy custom-rule update -g {rg} '
                 '--policy-name {waf} -n {rule} '
                 '--priority 75',
                 checks=self.check('priority', 75))

        # add another match condition to the same custom rule
        self.cmd('network application-gateway waf-policy custom-rule match-condition add -g {rg} '
                 '--policy-name {waf} -n {rule} '
                 '--match-variables RequestHeaders.value --operator contains '
                 '--values remove this --transform lowercase')
        self.cmd('network application-gateway waf-policy custom-rule show -g {rg} '
                 '--policy-name {waf} -n {rule}',
                 checks=[
                     self.check('priority', 75),
                     self.check('ruleType', 'MatchRule'),
                     self.check('action', 'Log'),
                     self.check('matchConditions | length(@)', 2)
                 ])

        # remove one of match condition of custom rule
        self.cmd('network application-gateway waf-policy custom-rule match-condition remove -g {rg} '
                 '--policy-name {waf} -n {rule} '
                 '--index 0')
        self.cmd('network application-gateway waf-policy custom-rule show -g {rg} '
                 '--policy-name {waf} -n {rule}',
                 checks=[
                     self.check('priority', 75),
                     self.check('ruleType', 'MatchRule'),
                     self.check('action', 'Log'),
                     self.check('matchConditions | length(@)', 1)
                 ])

    @ResourceGroupPreparer(name_prefix='cli_test_app_gateway_waf_policy_setting_')
    def test_network_app_gateway_waf_policy_setting(self, resource_group):
        self.kwargs.update({
            'waf': 'agp1',
            'ag': 'ag1',
            'rg': resource_group,
        })

        # check default policy setting values
        self.cmd('network application-gateway waf-policy create -g {rg} -n {waf}', checks=[
            self.check('policySettings.fileUploadLimitInMb', 100),
            self.check('policySettings.maxRequestBodySizeInKb', 128),
            self.check('policySettings.mode', 'Detection'),
            self.check('policySettings.requestBodyCheck', True),
            self.check('policySettings.state', 'Disabled')
        ])

        # randomly update some properties
        self.cmd('network application-gateway waf-policy policy-setting update -g {rg} --policy-name {waf} '
                 '--state Enabled --file-upload-limit-in-mb 64 --mode Prevention',
                 checks=[
                     self.check('policySettings.fileUploadLimitInMb', 64),
                     self.check('policySettings.maxRequestBodySizeInKb', 128),
                     self.check('policySettings.mode', 'Prevention'),
                     self.check('policySettings.requestBodyCheck', False),
                     self.check('policySettings.state', 'Enabled')
                 ])

    @ResourceGroupPreparer(name_prefix='cli_test_app_gateway_waf_policy_managed_rules_')
    def test_network_app_gateway_waf_policy_managed_rules(self, resource_group):
        self.kwargs.update({
            'waf': 'agp1',
            'ip': 'pip1',
            'ag': 'ag1',
            'rg': resource_group,
            'csr_grp1': 'REQUEST-921-PROTOCOL-ATTACK',
            'csr_grp2': 'REQUEST-913-SCANNER-DETECTION'
        })
        self.cmd('network application-gateway waf-policy create -g {rg} -n {waf}')

        # case 1: Initialize(add) managed rule set
        self.cmd('network application-gateway waf-policy managed-rule rule-set add -g {rg} --policy-name {waf} '
                 '--type OWASP --version 3.0 '
                 '--group-name {csr_grp1} --rules 921100 921110')
        self.cmd('network application-gateway waf-policy show -g {rg} -n {waf}', checks=[
            self.check('managedRules.managedRuleSets[0].ruleSetType', 'OWASP'),
            self.check('managedRules.managedRuleSets[0].ruleSetVersion', '3.0'),
            self.check('managedRules.managedRuleSets[0].ruleGroupOverrides[0].rules | length(@)', 2),
            self.check('managedRules.managedRuleSets[0].ruleGroupOverrides[0].ruleGroupName', self.kwargs['csr_grp1']),
            self.check('managedRules.managedRuleSets[0].ruleGroupOverrides[0].rules[0].ruleId', '921100')
        ])

        # case 2: Append(add) another managed rule set to same rule group
        self.cmd('network application-gateway waf-policy managed-rule rule-set add -g {rg} --policy-name {waf} '
                 '--type OWASP --version 3.0 '
                 '--group-name {csr_grp1} --rules 921150')
        self.cmd('network application-gateway waf-policy managed-rule rule-set list -g {rg} --policy-name {waf}',
                 checks=[
                     self.check('managedRuleSets[0].ruleSetType', 'OWASP'),
                     self.check('managedRuleSets[0].ruleSetVersion', '3.0'),
                     self.check('managedRuleSets[0].ruleGroupOverrides[0].rules | length(@)', 3),
                     self.check('managedRuleSets[0].ruleGroupOverrides[0].ruleGroupName', self.kwargs['csr_grp1']),
                     self.check('managedRuleSets[0].ruleGroupOverrides[0].rules[2].ruleId', '921150')
                 ])

        # case 3: Add another managed rule set of different rule group
        self.cmd('network application-gateway waf-policy managed-rule rule-set add -g {rg} --policy-name {waf} '
                 '--type OWASP --version 3.0 '
                 '--group-name {csr_grp2} --rules 913100')
        self.cmd('network application-gateway waf-policy managed-rule rule-set list -g {rg} --policy-name {waf}',
                 checks=[
                     self.check('managedRuleSets[0].ruleSetType', 'OWASP'),
                     self.check('managedRuleSets[0].ruleSetVersion', '3.0'),
                     self.check('managedRuleSets[0].ruleGroupOverrides[1].rules | length(@)', 1),
                     self.check('managedRuleSets[0].ruleGroupOverrides[1].ruleGroupName', self.kwargs['csr_grp2']),
                     self.check('managedRuleSets[0].ruleGroupOverrides[1].rules[0].ruleId', '913100')
                 ])

        # case 4: override(update) existing managed rule set
        self.cmd('network application-gateway waf-policy managed-rule rule-set update -g {rg} --policy-name {waf} '
                 '--type OWASP --version 3.0 '
                 '--group-name {csr_grp1} --rules 921100 921150')
        self.cmd('network application-gateway waf-policy managed-rule rule-set list -g {rg} --policy-name {waf}',
                 checks=[
                     self.check('managedRuleSets[0].ruleSetType', 'OWASP'),
                     self.check('managedRuleSets[0].ruleSetVersion', '3.0'),
                     self.check('managedRuleSets[0].ruleGroupOverrides[0].rules | length(@)', 2),
                     self.check('managedRuleSets[0].ruleGroupOverrides[0].ruleGroupName', self.kwargs['csr_grp1']),
                     self.check('managedRuleSets[0].ruleGroupOverrides[0].rules[0].ruleId', '921100'),
                     self.check('managedRuleSets[0].ruleGroupOverrides[0].rules[1].ruleId', '921150'),
                 ])

        # case 5: clear manage rule set by group {csr_grp1} and only {csr_grp2} left
        self.cmd('network application-gateway waf-policy managed-rule rule-set remove -g {rg} --policy-name {waf} '
                 '--type OWASP --version 3.1 '
                 '--group-name {csr_grp1} ')
        self.cmd('network application-gateway waf-policy managed-rule rule-set list -g {rg} --policy-name {waf}', checks=[
            self.check('managedRuleSets[0].ruleGroupOverrides | length(@)', 1),
            self.check('managedRuleSets[0].ruleGroupOverrides[0].rules | length(@)', 1),
            self.check('managedRuleSets[0].ruleGroupOverrides[0].ruleGroupName', self.kwargs['csr_grp2']),
            self.check('managedRuleSets[0].ruleGroupOverrides[0].rules[0].ruleId', '913100'),
        ])

        # case 6: change managed rules of OWASP from 3.1 to 3.0
        self.cmd('network application-gateway waf-policy managed-rule rule-set update -g {rg} --policy-name {waf} '
                 '--type OWASP --version 3.1')

        self.cmd('network application-gateway waf-policy managed-rule rule-set list -g {rg} --policy-name {waf}',
                 checks=[
                     self.check('managedRuleSets[0].ruleSetType', 'OWASP'),
                     self.check('managedRuleSets[0].ruleSetVersion', '3.1'),
                     self.check('managedRuleSets[0].ruleGroupOverrides | length(@)', 0)
                 ])

        # case 7: override existing rules with one rule for OWASP 3.1
        self.cmd('network application-gateway waf-policy managed-rule rule-set update -g {rg} --policy-name {waf} '
                 '--type OWASP --version 3.1 '
                 '--group-name REQUEST-911-METHOD-ENFORCEMENT '
                 '--rules 911100')
        self.cmd('network application-gateway waf-policy managed-rule rule-set list -g {rg} --policy-name {waf}', checks=[
            self.check('managedRuleSets[0].ruleSetType', 'OWASP'),
            self.check('managedRuleSets[0].ruleSetVersion', '3.1'),
            self.check('managedRuleSets[0].ruleGroupOverrides | length(@)', 1),
            self.check('managedRuleSets[0].ruleGroupOverrides[0].rules | length(@)', 1),
            self.check('managedRuleSets[0].ruleGroupOverrides[0].rules[0].ruleId', '911100')
        ])

    @ResourceGroupPreparer(name_prefix='cli_test_app_gateway_waf_policy_managed_rules_')
    def test_network_app_gateway_waf_policy_with_version_and_type(self, resource_group):
        self.kwargs.update({
            'waf': 'agp1',
            'ip': 'pip1',
            'ag': 'ag1',
            'rg': resource_group,
            'csr_grp1': 'REQUEST-921-PROTOCOL-ATTACK',
            'csr_grp2': 'REQUEST-913-SCANNER-DETECTION'
        })
        self.cmd('network application-gateway waf-policy create -g {rg} -n {waf} --version 3.1 --type OWASP')

        # case 1: Initialize(add) managed rule set
        self.cmd('network application-gateway waf-policy managed-rule rule-set add -g {rg} --policy-name {waf} '
                 '--type OWASP --version 3.1 '
                 '--group-name {csr_grp1} --rules 921120 921110')
        self.cmd('network application-gateway waf-policy show -g {rg} -n {waf}', checks=[
            self.check('managedRules.managedRuleSets[0].ruleSetType', 'OWASP'),
            self.check('managedRules.managedRuleSets[0].ruleSetVersion', '3.1'),
            self.check('managedRules.managedRuleSets[0].ruleGroupOverrides[0].rules | length(@)', 2),
            self.check('managedRules.managedRuleSets[0].ruleGroupOverrides[0].ruleGroupName', self.kwargs['csr_grp1']),
            self.check('managedRules.managedRuleSets[0].ruleGroupOverrides[0].rules[0].ruleId', '921120')
        ])

        # case 2: Append(add) another managed rule set to same rule group
        self.cmd('network application-gateway waf-policy managed-rule rule-set add -g {rg} --policy-name {waf} '
                 '--type OWASP --version 3.1 '
                 '--group-name {csr_grp1} --rules 921150')
        self.cmd('network application-gateway waf-policy managed-rule rule-set list -g {rg} --policy-name {waf}',
                 checks=[
                     self.check('managedRuleSets[0].ruleSetType', 'OWASP'),
                     self.check('managedRuleSets[0].ruleSetVersion', '3.1'),
                     self.check('managedRuleSets[0].ruleGroupOverrides[0].rules | length(@)', 3),
                     self.check('managedRuleSets[0].ruleGroupOverrides[0].ruleGroupName', self.kwargs['csr_grp1']),
                     self.check('managedRuleSets[0].ruleGroupOverrides[0].rules[2].ruleId', '921150')
                 ])

        # # case 3: Add another managed rule set of different rule group
        self.cmd('network application-gateway waf-policy managed-rule rule-set add -g {rg} --policy-name {waf} '
                 '--type OWASP --version 3.1 '
                 '--group-name {csr_grp2} --rules 913100')
        self.cmd('network application-gateway waf-policy managed-rule rule-set list -g {rg} --policy-name {waf}',
                 checks=[
                     self.check('managedRuleSets[0].ruleSetType', 'OWASP'),
                     self.check('managedRuleSets[0].ruleSetVersion', '3.1'),
                     self.check('managedRuleSets[0].ruleGroupOverrides[1].rules | length(@)', 1),
                     self.check('managedRuleSets[0].ruleGroupOverrides[1].ruleGroupName', self.kwargs['csr_grp2']),
                     self.check('managedRuleSets[0].ruleGroupOverrides[1].rules[0].ruleId', '913100')
                 ])

        # case 4: override(update) existing managed rule set
        self.cmd('network application-gateway waf-policy managed-rule rule-set update -g {rg} --policy-name {waf} '
                 '--type OWASP --version 3.1 '
                 '--group-name {csr_grp1} --rules 921130 921140')
        self.cmd('network application-gateway waf-policy managed-rule rule-set list -g {rg} --policy-name {waf}',
                 checks=[
                     self.check('managedRuleSets[0].ruleSetType', 'OWASP'),
                     self.check('managedRuleSets[0].ruleSetVersion', '3.1'),
                     self.check('managedRuleSets[0].ruleGroupOverrides[0].rules | length(@)', 2),
                     self.check('managedRuleSets[0].ruleGroupOverrides[0].ruleGroupName', self.kwargs['csr_grp1']),
                     self.check('managedRuleSets[0].ruleGroupOverrides[0].rules[0].ruleId', '921130'),
                     self.check('managedRuleSets[0].ruleGroupOverrides[0].rules[1].ruleId', '921140')
                 ])

        # # case 5: clear manage rule set by group {csr_grp1}
        self.cmd('network application-gateway waf-policy managed-rule rule-set remove -g {rg} --policy-name {waf} '
                 '--type OWASP --version 3.1 '
                 '--group-name {csr_grp1} ')
        self.cmd('network application-gateway waf-policy managed-rule rule-set list -g {rg} --policy-name {waf}',
                 checks=[
                     self.check('managedRuleSets[0].ruleSetType', 'OWASP'),
                     self.check('managedRuleSets[0].ruleSetVersion', '3.1'),
                     self.check('managedRuleSets[0].ruleGroupOverrides[0].ruleGroupName', self.kwargs['csr_grp2'])
                 ])

    @ResourceGroupPreparer(name_prefix='cli_test_app_gateway_waf_policy_managed_rules_exclusion')
    def test_network_app_gateway_waf_policy_managed_rules_exclusions(self, resource_group):
        self.kwargs.update({
            'waf': 'agp1',
            'ip': 'pip1',
            'ag': 'ag1',
            'rg': resource_group
        })

        self.cmd('network application-gateway waf-policy create -g {rg} -n {waf}')

        # add one exclusion rule
        self.cmd('network application-gateway waf-policy managed-rule exclusion add -g {rg} --policy-name {waf} '
                 '--match-variable "RequestHeaderNames" --selector-match-operator "StartsWith" --selector "Bing"')
        self.cmd('network application-gateway waf-policy managed-rule exclusion list -g {rg} --policy-name {waf}',
                 checks=[
                     self.check('exclusions | length(@)', 1)
                 ])

        # add another exclusion rule
        self.cmd('network application-gateway waf-policy managed-rule exclusion add -g {rg} --policy-name {waf} '
                 '--match-variable "RequestHeaderNames" --selector-match-operator "Contains" --selector "Azure"')
        self.cmd('network application-gateway waf-policy managed-rule exclusion list -g {rg} --policy-name {waf}',
                 checks=[
                     self.check('exclusions | length(@)', 2)
                 ])

        # clear all exclusion rules
        self.cmd('network application-gateway waf-policy managed-rule exclusion remove  -g {rg} --policy-name {waf} ')
        self.cmd('network application-gateway waf-policy managed-rule exclusion list -g {rg} --policy-name {waf}',
                 checks=[
                     self.check('exclusions | length(@)', 0)
                 ])


class NetworkDdosProtectionScenarioTest(LiveScenarioTest):

    @ResourceGroupPreparer(name_prefix='cli_test_ddos_protection')
    def test_network_ddos_protection_plan(self, resource_group):

        self.kwargs.update({
            'vnet1': 'vnet1',
            'vnet2': 'vnet2',
            'ddos': 'ddos1'
        })

        self.cmd('network vnet create -g {rg} -n {vnet1}')
        self.kwargs['vnet2_id'] = self.cmd('network vnet create -g {rg} -n {vnet2}').get_output_in_json()['newVNet']['id']
        # can be attached through DDoS create
        self.kwargs['ddos_id'] = self.cmd('network ddos-protection create -g {rg} -n {ddos} --vnets {vnet1} {vnet2_id} --tags foo=doo').get_output_in_json()['id']
        self.cmd('network ddos-protection show -g {rg} -n {ddos}')

        # can be detached through VNet update
        self.cmd('network vnet update -g {rg} -n {vnet1} --ddos-protection-plan ""')
        self.cmd('network vnet update -g {rg} -n {vnet2} --ddos-protection-plan ""')
        self.cmd('network ddos-protection show -g {rg} -n {ddos}')

        # can be attached through VNet update
        self.cmd('network vnet update -g {rg} -n {vnet1} --ddos-protection-plan {ddos}')
        self.cmd('network vnet update -g {rg} -n {vnet2} --ddos-protection-plan {ddos_id}')
        self.cmd('network ddos-protection show -g {rg} -n {ddos}')

        # can be detached through DDoS update
        self.cmd('network ddos-protection update -g {rg} -n {ddos} --tags doo=foo --vnets ""')
        self.cmd('network ddos-protection show -g {rg} -n {ddos}')

        # can be attached through DDoS update
        self.cmd('network ddos-protection update -g {rg} -n {ddos} --vnets {vnet2_id} --tags foo=boo')
        self.cmd('network ddos-protection show -g {rg} -n {ddos}')

        self.cmd('network ddos-protection list -g {rg}')
        with self.assertRaises(Exception):
            self.cmd('network ddos-protection delete -g {rg} -n {ddos}')

        # remove all vnets and retry
        self.cmd('network ddos-protection update -g {rg} -n {ddos} --vnets ""')
        self.cmd('network ddos-protection delete -g {rg} -n {ddos}')


class NetworkPublicIpScenarioTest(ScenarioTest):

    @ResourceGroupPreparer(name_prefix='cli_test_public_ip')
    def test_network_public_ip(self, resource_group):

        self.kwargs.update({
            'ip1': 'pubipdns',
            'ip2': 'pubipnodns',
            'dns': 'woot'
        })
        self.cmd('network public-ip create -g {rg} -n {ip1} --dns-name {dns} --allocation-method static', checks=[
            self.check('publicIp.provisioningState', 'Succeeded'),
            self.check('publicIp.publicIpAllocationMethod', 'Static'),
            self.check('publicIp.dnsSettings.domainNameLabel', '{dns}')
        ])
        self.cmd('network public-ip create -g {rg} -n {ip2}', checks=[
            self.check('publicIp.provisioningState', 'Succeeded'),
            self.check('publicIp.publicIpAllocationMethod', 'Dynamic'),
            self.check('publicIp.dnsSettings', None)
        ])
        self.cmd('network public-ip update -g {rg} -n {ip2} --allocation-method static --dns-name wowza2 --idle-timeout 10 --tags foo=doo', checks=[
            self.check('publicIpAllocationMethod', 'Static'),
            self.check('dnsSettings.domainNameLabel', 'wowza2'),
            self.check('idleTimeoutInMinutes', 10),
            self.check('tags.foo', 'doo')
        ])

        self.cmd('network public-ip list -g {rg}', checks=[
            self.check('type(@)', 'array'),
            self.check("length([?resourceGroup == '{rg}']) == length(@)", True)
        ])

        self.cmd('network public-ip show -g {rg} -n {ip1}', checks=[
            self.check('type(@)', 'object'),
            self.check('name', '{ip1}'),
            self.check('resourceGroup', '{rg}')
        ])

        self.cmd('network public-ip delete -g {rg} -n {ip1}')
        self.cmd('network public-ip list -g {rg}',
                 checks=self.check("length[?name == '{ip1}']", None))

    @ResourceGroupPreparer(name_prefix='cli_test_public_ip_zone', location='eastus2')
    def test_network_public_ip_zone(self, resource_group):
        self.cmd('network public-ip create -g {rg} -n ip --sku Standard -z 1 2 3', checks=[
            self.check('length(publicIp.zones)', 3)
        ])


class NetworkZonedPublicIpScenarioTest(ScenarioTest):

    @ResourceGroupPreparer(name_prefix='cli_test_zoned_public_ip')
    def test_network_zoned_public_ip(self, resource_group):
        self.kwargs['ip'] = 'pubip'
        self.cmd('network public-ip create -g {rg} -n {ip} -l centralus -z 2',
                 checks=self.check('publicIp.zones[0]', '2'))

        table_output = self.cmd('network public-ip show -g {rg} -n {ip} -otable').output
        self.assertEqual(table_output.splitlines()[2].split(), ['pubip', resource_group, 'centralus', '2', 'IPv4', 'Dynamic', '4', 'Succeeded'])


class NetworkRouteFilterScenarioTest(ScenarioTest):

    @AllowLargeResponse()
    @ResourceGroupPreparer(name_prefix='cli_test_network_route_filter')
    def test_network_route_filter(self, resource_group):
        self.kwargs['filter'] = 'filter1'
        self.kwargs['rg'] = resource_group
        self.cmd('network route-filter create -g {rg} -n {filter} --tags foo=doo')
        self.cmd('network route-filter update -g {rg} -n {filter}')
        self.cmd('network route-filter show -g {rg} -n {filter}')
        self.cmd('network route-filter list -g {rg}')

        # temporalily disable this test
        # self.cmd('network route-filter rule list-service-communities')
        self.cmd('network route-filter rule create -g {rg} --filter-name {filter} -n rule1 --communities 12076:5040 12076:5030 --access allow')
        self.cmd('network route-filter rule update -g {rg} --filter-name {filter} -n rule1 --set access=Deny')
        self.cmd('network route-filter rule show -g {rg} --filter-name {filter} -n rule1')
        self.cmd('network route-filter rule list -g {rg} --filter-name {filter}')
        self.cmd('network route-filter rule delete -g {rg} --filter-name {filter} -n rule1')

        self.cmd('network route-filter delete -g {rg} -n {filter}')


class NetworkExpressRouteScenarioTest(ScenarioTest):

    def _test_express_route_peering(self):

        def _create_peering(peering, peer_asn, vlan, primary_prefix, secondary_prefix):
            self.kwargs.update({
                'peering': peering,
                'asn': peer_asn,
                'vlan': vlan,
                'pri_prefix': primary_prefix,
                'sec_prefix': secondary_prefix
            })
            self.cmd('network express-route peering create -g {rg} --circuit-name {er} --peering-type {peering} --peer-asn {asn} --vlan-id {vlan} --primary-peer-subnet {pri_prefix} --secondary-peer-subnet {sec_prefix}')

        # create private peerings
        _create_peering('AzurePrivatePeering', 10001, 101, '102.0.0.0/30', '103.0.0.0/30')

        self.cmd('network express-route peering create -g {rg} --circuit-name {er} --peering-type MicrosoftPeering --peer-asn 10002 --vlan-id 103 --primary-peer-subnet 104.0.0.0/30 --secondary-peer-subnet 105.0.0.0/30 --advertised-public-prefixes 104.0.0.0/30 --customer-asn 10000 --routing-registry-name level3')
        self.cmd('network express-route peering show -g {rg} --circuit-name {er} -n MicrosoftPeering', checks=[
            self.check('microsoftPeeringConfig.advertisedPublicPrefixes[0]', '104.0.0.0/30'),
            self.check('microsoftPeeringConfig.customerAsn', 10000),
            self.check('microsoftPeeringConfig.routingRegistryName', 'LEVEL3')
        ])

        self.cmd('network express-route peering delete -g {rg} --circuit-name {er} -n MicrosoftPeering')

        self.cmd('network express-route peering list --resource-group {rg} --circuit-name {er}',
                 checks=self.check('length(@)', 1))

        self.cmd('network express-route peering update -g {rg} --circuit-name {er} -n AzurePrivatePeering --set vlanId=200',
                 checks=self.check('vlanId', 200))

    def _test_express_route_auth(self):

        self.cmd('network express-route auth create -g {rg} --circuit-name {er} -n auth1',
                 checks=self.check('authorizationUseStatus', 'Available'))

        self.cmd('network express-route auth list --resource-group {rg} --circuit-name {er}',
                 checks=self.check('length(@)', 1))

        self.cmd('network express-route auth show -g {rg} --circuit-name {er} -n auth1',
                 checks=self.check('authorizationUseStatus', 'Available'))

        self.cmd('network express-route auth delete -g {rg} --circuit-name {er} -n auth1')

        self.cmd('network express-route auth list --resource-group {rg} --circuit-name {er}', checks=self.is_empty())

    @record_only()  # record_only as the express route is extremely expensive, contact service team for an available ER
    @ResourceGroupPreparer(name_prefix='cli_test_express_route')
    def test_network_express_route(self, resource_group):

        self.kwargs = {
            'rg': resource_group,
            'er': 'circuit1',
            'rt': 'Microsoft.Network/expressRouteCircuits'
        }

        self.cmd('network express-route list-service-providers', checks=[
            self.check('type(@)', 'array'),
            self.check("length([?type == 'Microsoft.Network/expressRouteServiceProviders']) == length(@)", True)
        ])

        # Premium SKU required to create MicrosoftPeering settings
        self.cmd('network express-route create -g {rg} -n {er} --bandwidth 50 --provider "Ibiza Test Provider" --peering-location Area51 --sku-tier Premium --tags foo=doo')
        self.cmd('network express-route list', checks=[
            self.check('type(@)', 'array'),
            self.check("length([?type == '{rt}']) == length(@)", True)
        ])
        self.cmd('network express-route list --resource-group {rg}', checks=[
            self.check('type(@)', 'array'),
            self.check("length([?type == '{rt}']) == length(@)", True),
            self.check("length([?resourceGroup == '{rg}']) == length(@)", True)
        ])
        self.cmd('network express-route show --resource-group {rg} --name {er}', checks=[
            self.check('type(@)', 'object'),
            self.check('type', '{rt}'),
            self.check('name', '{er}'),
            self.check('resourceGroup', '{rg}'),
            self.check('tags.foo', 'doo')
        ])
        self.cmd('network express-route get-stats --resource-group {rg} --name {er}',
                 checks=self.check('type(@)', 'object'))

        self.cmd('network express-route update -g {rg} -n {er} --set tags.test=Test', checks=[
            self.check('tags.test', 'Test')
        ])

        self.cmd('network express-route update -g {rg} -n {er} --tags foo=boo',
                 checks=self.check('tags.foo', 'boo'))

        self._test_express_route_auth()

        self._test_express_route_peering()

        # because the circuit isn't actually provisioned, these commands will not return anything useful
        # so we will just verify that the command makes it through the SDK without error.
        self.cmd('network express-route list-arp-tables --resource-group {rg} --name {er} --peering-name azureprivatepeering --path primary')
        self.cmd('network express-route list-route-tables --resource-group {rg} --name {er} --peering-name azureprivatepeering --path primary')
        self.cmd('network express-route list-route-tables-summary --resource-group {rg} --name {er} --peering-name azureprivatepeering --path primary')

        self.cmd('network express-route delete --resource-group {rg} --name {er}')
        # Expecting no results as we just deleted the only express route in the resource group
        self.cmd('network express-route list --resource-group {rg}', checks=self.is_empty())

        with self.assertRaisesRegexp(CLIError, 'Please provide a complete resource ID'):
            self.cmd('network express-route gateway connection show --ids /subscriptions/00000000-0000-0000-0000-000000000000/resourceGroups/myrg/providers/Microsoft.Network/expressRouteGateways/aaa')

    @unittest.skip('Test is wrong, please fix. rg not found')
    @ResourceGroupPreparer(name_prefix='cli_test_express_route')
    def test_network_express_route_connection_routing_configuration(self, resource_group):
        self.kwargs = {
            'rg': 'dedharrtv3final',
            'gw': '16297a6ff5314c0f8d0eb580aa7861b3-eastus-er-gw',
            'connection': 'yuerconnection',
            'peering': '/subscriptions/00000000-0000-0000-0000-000000000000/resourceGroups/dedharrtv3final/providers/Microsoft.Network/expressRouteCircuits/clicktfinal/peerings/AzurePrivatePeering',
            'route_table1': '/subscriptions/00000000-0000-0000-0000-000000000000/resourceGroups/dedharrtv3final/providers/Microsoft.Network/virtualHubs/blhub/hubRouteTables/routetable1',
            'route_table2': '/subscriptions/00000000-0000-0000-0000-000000000000/resourceGroups/dedharrtv3final/providers/Microsoft.Network/virtualHubs/blhub/hubRouteTables/routetable2'
        }

        self.cmd('network express-route gateway connection update '
                 '-n {connection} '
                 '-g {rg} '
                 '--gateway-name {gw} '
                 '--peering {peering} '
                 '--associated-route-table {route_table1} '
                 '--propagated-route-tables {route_table1} {route_table2} '
                 '--labels label1 label2',
                 checks=[
                     self.check('provisioningState', 'Succeeded'),
                     self.check('name', self.kwargs['connection']),
                     self.check('routingConfiguration.associatedRouteTable.id', self.kwargs['route_table1']),
                     self.check('length(routingConfiguration.propagatedRouteTables.ids)', 2),
                     self.check('routingConfiguration.propagatedRouteTables.ids[0].id', self.kwargs['route_table1']),
                     self.check('routingConfiguration.propagatedRouteTables.ids[1].id', self.kwargs['route_table2']),
                     self.check('length(routingConfiguration.propagatedRouteTables.labels)', 2),
                     self.check('routingConfiguration.propagatedRouteTables.labels[0]', 'label1'),
                     self.check('routingConfiguration.propagatedRouteTables.labels[1]', 'label2')])

        self.cmd('network express-route gateway connection show -n {connection} -g {rg} --gateway-name {gw}', checks=[
            self.check('provisioningState', 'Succeeded'),
            self.check('name', self.kwargs['connection']),
            self.check('routingConfiguration.associatedRouteTable.id', self.kwargs['route_table1']),
            self.check('length(routingConfiguration.propagatedRouteTables.ids)', 2),
            self.check('routingConfiguration.propagatedRouteTables.ids[0].id', self.kwargs['route_table1']),
            self.check('routingConfiguration.propagatedRouteTables.ids[1].id', self.kwargs['route_table2']),
            self.check('length(routingConfiguration.propagatedRouteTables.labels)', 2),
            self.check('routingConfiguration.propagatedRouteTables.labels[0]', 'label1'),
            self.check('routingConfiguration.propagatedRouteTables.labels[1]', 'label2')
        ])


class NetworkExpressRoutePortScenarioTest(ScenarioTest):

    def __init__(self, method_name):
        super().__init__(method_name, recording_processors=[
            ExpressRoutePortLOAContentReplacer()
        ])

    @AllowLargeResponse()
    @ResourceGroupPreparer(name_prefix='cli_test_express_route_port', location='eastus')
    @KeyVaultPreparer(name_prefix='test-er-port-kv', location='eastus')
    def test_network_express_route_port(self, resource_group, key_vault):
        self.kwargs.update({
            'rg': resource_group,
            'location': 'eastus',
            'name': 'expressRouteTest',
            'peeringRG': 'Equinix-Ashburn-DC2',
            'encapsulation': 'QinQ',
            'bandwidth': '10 Gbps',
            'cipher': 'GcmAes128',
            'kv': key_vault,
            'CAK_name': 'CAK',
            'CAK_value': 'b4355b9ccaf727d2ba7744ee991ce00e',
            'CKN_name': 'CKN',
            'CKN_value': '93e9ce8469eff0536784fc4ad253b5a6',
        })
        self.kwargs['CAK_id'] = self.cmd('keyvault secret set --name {CAK_name} --vault-name {kv} --value {CAK_value}').get_output_in_json()['id']
        self.kwargs['CKN_id'] = self.cmd('keyvault secret set --name {CKN_name} --vault-name {kv} --value {CKN_value}').get_output_in_json()['id']
        identity = self.cmd('identity create -g {rg} -n {name}').get_output_in_json()
        self.cmd('keyvault set-policy -n {kv} --secret-permissions get --object-id ' + identity['principalId'])

        self.cmd('network express-route port location list')

        self.cmd('network express-route port location show -l {peeringRG}', checks=[
            self.check('name', self.kwargs['peeringRG'])
        ])

        self.cmd('network express-route port create -g {rg} -n {name} --location {location} --peering-location {peeringRG} --encapsulation {encapsulation} --bandwidth {bandwidth}', checks=[
            self.check('name', self.kwargs['name']),
            self.check('length(links)', 2),
        ])
        self.cmd('network express-route port list -g {rg}', checks=[
            self.check('length(@)', 1)
        ])
        self.cmd('network express-route port show -g {rg} -n {name}')

        self.cmd('network express-route port identity assign -g {rg} -n {name} --identity ' + identity['id'])

        self.cmd('network express-route port identity show -g {rg} -n {name}')

        self.cmd('network express-route port link list -g {rg} --port-name {name}', checks=[
            self.check('length(@)', 2)
        ])
        self.cmd('network express-route port link show -g {rg} --port-name {name} -n link1', checks=[
            self.check('name', 'link1')
        ])

        self.cmd('network express-route port link update -g {rg} --port-name {name} -n link1 '
                 '--macsec-ckn-secret-identifier {CKN_id} --macsec-cak-secret-identifier {CAK_id} '
                 '--macsec-cipher {cipher} --admin-state', checks=[
            self.check('adminState', 'Enabled'),
            self.check('macSecConfig.cakSecretIdentifier', self.kwargs['CAK_id']),
            self.check('macSecConfig.cknSecretIdentifier', self.kwargs['CKN_id']),
            self.check('macSecConfig.cipher', self.kwargs['cipher']),
        ])

        self.cmd('network express-route port generate-loa --customer-name MyCustomer -g {rg} --name {name} -f loa1')


class NetworkExpressRouteIPv6PeeringScenarioTest(ScenarioTest):

    @record_only()  # record_only as the express route is extremely expensive, contact service team for an available ER
    @ResourceGroupPreparer(name_prefix='cli_test_express_route_ipv6_peering')
    def test_network_express_route_ipv6_peering(self, resource_group):

        self.kwargs['er'] = 'circuit1'

        # Premium SKU required to create MicrosoftPeering settings
        self.cmd('network express-route create -g {rg} -n {er} --bandwidth 50 --provider "Ibiza Test Provider" --peering-location Area51 --sku-tier Premium')
        self.cmd('network express-route peering create -g {rg} --circuit-name {er} --peering-type MicrosoftPeering --peer-asn 10002 --vlan-id 103 --primary-peer-subnet 104.0.0.0/30 --secondary-peer-subnet 105.0.0.0/30 --advertised-public-prefixes 104.0.0.0/30 --customer-asn 10000 --routing-registry-name level3')
        self.cmd('network express-route peering update -g {rg} --circuit-name {er} -n MicrosoftPeering --ip-version ipv6 --primary-peer-subnet 2001:db00::/126 --secondary-peer-subnet 2002:db00::/126 --advertised-public-prefixes 2001:db00::/126 --customer-asn 100001 --routing-registry-name level3')
        self.cmd('network express-route peering show -g {rg} --circuit-name {er} -n MicrosoftPeering', checks=[
            self.check('microsoftPeeringConfig.advertisedPublicPrefixes[0]', '104.0.0.0/30'),
            self.check('microsoftPeeringConfig.customerAsn', 10000),
            self.check('microsoftPeeringConfig.routingRegistryName', 'LEVEL3'),
            self.check('ipv6PeeringConfig.microsoftPeeringConfig.advertisedPublicPrefixes[0]', '2001:db00::/126'),
            self.check('ipv6PeeringConfig.microsoftPeeringConfig.customerAsn', 100001),
            self.check('ipv6PeeringConfig.state', 'Enabled')
        ])
        self.cmd('network express-route peering get-stats -g {rg} --circuit-name {er} -n MicrosoftPeering', checks=[
            self.check('type(@)', 'object'),
        ])

    @record_only()  # record_only as the express route is extremely expensive, contact service team for an available ER
    @ResourceGroupPreparer(name_prefix='cli_test_express_route_ipv6_peering2', location='eastus')
    def test_network_express_route_ipv6_peering2(self, resource_group):
        self.kwargs['er'] = 'test_circuit'
        # create with ipv6
        self.cmd('network express-route create -g {rg} -n {er} --bandwidth 50 --provider "Ibiza Test Provider" '
                 '--peering-location Area51 --sku-tier Premium')
        self.cmd('network express-route peering create -g {rg} --circuit-name {er} --peering-type AzurePrivatePeering '
                 '--peer-asn 10002 --vlan-id 103 --ip-version ipv6 --primary-peer-subnet 2002:db00::/126 '
                 '--secondary-peer-subnet 2003:db00::/126',
                 checks=[self.check('ipv6PeeringConfig.primaryPeerAddressPrefix', '2002:db00::/126'),
                         self.check('ipv6PeeringConfig.secondaryPeerAddressPrefix', '2003:db00::/126')])


class NetworkExpressRouteGlobalReachScenarioTest(ScenarioTest):

    @record_only()  # record_only as the express route is extremely expensive, contact service team for an available ER
    @ResourceGroupPreparer(name_prefix='cli_test_express_route_global_reach')
    def test_network_express_route_global_reach(self, resource_group):
        from azure.core.exceptions import HttpResponseError
        self.kwargs.update({
            'er1': 'er1',
            'er2': 'er2',
            'conn12': 'conn12',
        })

        self.cmd('network express-route create -g {rg} -n {er1} --allow-global-reach --bandwidth 50 --peering-location Area51 --provider "Microsoft ER Test" --sku-tier Premium')
        self.cmd('network express-route peering create -g {rg} --circuit-name {er1} --peering-type AzurePrivatePeering --peer-asn 10001 --vlan-id 101 --primary-peer-subnet 102.0.0.0/30 --secondary-peer-subnet 103.0.0.0/30')

        self.cmd('network express-route create -g {rg} -n {er2} --allow-global-reach --bandwidth 50 --peering-location "Denver Test" --provider "Test Provider NW" --sku-tier Premium')
        self.cmd('network express-route peering create -g {rg} --circuit-name {er2} --peering-type AzurePrivatePeering --peer-asn 10002 --vlan-id 102 --primary-peer-subnet 104.0.0.0/30 --secondary-peer-subnet 105.0.0.0/30')

        # These commands won't succeed because circuit creation requires a manual step from the service.
        with self.assertRaisesRegexp(HttpResponseError, 'is Not Provisioned'):
            self.cmd('network express-route peering connection create -g {rg} --circuit-name {er1} --peering-name AzurePrivatePeering -n {conn12} --peer-circuit {er2} --address-prefix 104.0.0.0/29')
        self.cmd('network express-route peering connection show -g {rg} --circuit-name {er1} --peering-name AzurePrivatePeering -n {conn12}')
        self.cmd('network express-route peering connection list -g {rg} --circuit-name {er1} --peering-name AzurePrivatePeering')
        self.cmd('network express-route peering connection delete -g {rg} --circuit-name {er1} --peering-name AzurePrivatePeering -n {conn12}')

    @record_only()  # record_only as the express route is extremely expensive, contact service team for an available ER
    @ResourceGroupPreparer(name_prefix='cli_test_express_route_peer_connection')
    def test_network_express_route_peer_connection(self, resource_group):
        from msrestazure.azure_exceptions import CloudError

        self.kwargs.update({
            'er1': 'er1',
            'er2': 'er2',
            'peconn12': 'peconn12',
        })

        self.cmd('network express-route create -g {rg} -n {er1} --allow-global-reach --bandwidth 50 --peering-location Area51 --provider "Microsoft ER Test" --sku-tier Premium')
        self.cmd('network express-route peering create -g {rg} --circuit-name {er1} --peering-type AzurePrivatePeering --peer-asn 10001 --vlan-id 101 --primary-peer-subnet 102.0.0.0/30 --secondary-peer-subnet 103.0.0.0/30')

        self.cmd('network express-route create -g {rg} -n {er2} --allow-global-reach --bandwidth 50 --peering-location "Denver Test" --provider "Test Provider NW" --sku-tier Premium')
        self.cmd('network express-route peering create -g {rg} --circuit-name {er2} --peering-type AzurePrivatePeering --peer-asn 10002 --vlan-id 102 --primary-peer-subnet 104.0.0.0/30 --secondary-peer-subnet 105.0.0.0/30')

        # cannot create it, so this test will fail due to resource is not found.
        with self.assertRaisesRegexp(SystemExit, '3'):
            self.cmd('network express-route peering peer-connection show -g {rg} --circuit-name {er1} --peering-name AzurePrivatePeering -n {peconn12}')
        self.cmd('network express-route peering peer-connection list -g {rg} --circuit-name {er1} --peering-name AzurePrivatePeering')


class NetworkCrossRegionLoadBalancerScenarioTest(ScenarioTest):

    @AllowLargeResponse()
    @ResourceGroupPreparer(name_prefix='cli_test_cr_load_balancer')
    def test_network_cross_region_lb(self, resource_group):

        self.kwargs.update({
            'lb': 'cross-region-lb',
            'rg': resource_group,
            'rt': 'Microsoft.Network/loadBalancers',
            'pub_ip': 'publicip4'
        })

        # test lb create with min params (new ip)
        self.cmd('network cross-region-lb create -n {lb}1 -g {rg}', checks=[
            self.check('loadBalancer.frontendIPConfigurations[0].properties.privateIPAllocationMethod', 'Dynamic'),
            self.check('loadBalancer.frontendIPConfigurations[0].resourceGroup', '{rg}')
        ])

        # test internet facing load balancer with new static public IP
        self.cmd('network cross-region-lb create -n {lb}2 -g {rg} --public-ip-address-allocation static --tags foo=doo')
        self.cmd('network public-ip show -g {rg} -n PublicIP{lb}2', checks=[
            self.check('publicIpAllocationMethod', 'Static'),
            self.check('tags.foo', 'doo')
        ])

        # test internet facing load balancer with existing public IP (by name)
        self.cmd('network public-ip create -n {pub_ip} -g {rg} --sku Standard --tier Global')
        self.cmd('network cross-region-lb create -n {lb}3 -g {rg} --public-ip-address {pub_ip}', checks=[
            self.check('loadBalancer.frontendIPConfigurations[0].properties.privateIPAllocationMethod', 'Dynamic'),
            self.check('loadBalancer.frontendIPConfigurations[0].resourceGroup', '{rg}'),
            self.check("loadBalancer.frontendIPConfigurations[0].properties.publicIPAddress.contains(id, '{pub_ip}')", True)
        ])

        self.cmd('network cross-region-lb list', checks=[
            self.check('type(@)', 'array'),
            self.check("length([?type == '{rt}']) == length(@)", True)
        ])
        self.cmd('network cross-region-lb list --resource-group {rg}', checks=[
            self.check('type(@)', 'array'),
            self.check("length([?type == '{rt}']) == length(@)", True),
            self.check("length([?resourceGroup == '{rg}']) == length(@)", True)
        ])
        self.cmd('network cross-region-lb show --resource-group {rg} --name {lb}1', checks=[
            self.check('type(@)', 'object'),
            self.check('type', '{rt}'),
            self.check('resourceGroup', '{rg}'),
            self.check('name', '{lb}1')
        ])
        self.cmd('network cross-region-lb delete --resource-group {rg} --name {lb}1')
        # Expecting no results as we just deleted the only lb in the resource group
        self.cmd('network cross-region-lb list --resource-group {rg}', checks=self.check('length(@)', 2))

    @ResourceGroupPreparer(name_prefix='cli_test_cross_region_load_balancer_ip_config')
    def test_network_cross_region_load_balancer_ip_config(self, resource_group):

        for i in range(1, 4):  # create 3 public IPs to use for the test
            self.cmd('network public-ip create -g {{rg}} -n publicip{} --sku Standard'.format(i))

        # create internet-facing LB with public IP (lb1)
        self.cmd('network cross-region-lb create -g {rg} -n lb1 --public-ip-address publicip1')

        # Test frontend IP configuration for internet-facing LB
        self.cmd('network cross-region-lb frontend-ip create -g {rg} --lb-name lb1 -n ipconfig1 --public-ip-address publicip2')
        self.cmd('network cross-region-lb frontend-ip list -g {rg} --lb-name lb1',
                 checks=self.check('length(@)', 2))
        self.cmd('network cross-region-lb frontend-ip update -g {rg} --lb-name lb1 -n ipconfig1 --public-ip-address publicip3')
        self.cmd('network cross-region-lb frontend-ip show -g {rg} --lb-name lb1 -n ipconfig1',
                 checks=self.check("publicIpAddress.contains(id, 'publicip3')", True))

        # test generic update
        self.kwargs['ip2_id'] = resource_id(subscription=self.get_subscription_id(), resource_group=self.kwargs['rg'], namespace='Microsoft.Network', type='publicIPAddresses', name='publicip2')
        self.cmd('network cross-region-lb frontend-ip update -g {rg} --lb-name lb1 -n ipconfig1 --set publicIpAddress.id="{ip2_id}"',
                 checks=self.check("publicIpAddress.contains(id, 'publicip2')", True))
        self.cmd('network cross-region-lb frontend-ip delete -g {rg} --lb-name lb1 -n ipconfig1')
        self.cmd('network cross-region-lb frontend-ip list -g {rg} --lb-name lb1',
                 checks=self.check('length(@)', 1))

    @ResourceGroupPreparer(name_prefix='cli_test_cross_region_lb_address_pool', location='eastus2')
    def test_network_cross_region_lb_address_pool(self, resource_group):

        self.kwargs.update({
            'lb': self.create_random_name('cross_region_lb', 24),
            'rg': resource_group
        })

        self.cmd('network cross-region-lb create -g {rg} -n {lb}')

        for i in range(1, 4):
            self.cmd('network cross-region-lb address-pool create -g {{rg}} --lb-name {{lb}} -n bap{}'.format(i),
                     checks=self.check('name', 'bap{}'.format(i)))
        self.cmd('network lb address-pool list -g {rg} --lb-name {lb}',
                 checks=self.check('length(@)', 4))
        self.cmd('network lb address-pool show -g {rg} --lb-name {lb} -n bap1',
                 checks=self.check('name', 'bap1'))
        self.cmd('network lb address-pool delete -g {rg} --lb-name {lb} -n bap1',
                 checks=self.is_empty())
        self.cmd('network lb address-pool list -g {rg} --lb-name {lb}',
                 checks=self.check('length(@)', 3))

    @ResourceGroupPreparer(name_prefix='cli_test_cross_region_lb_address_pool_addresses', location='eastus2')
    def test_network_cross_region_lb_address_pool_addresses(self, resource_group):

        self.kwargs.update({
            'regional_lb1': self.create_random_name('regional_lb', 24),
            'regional_lb2': self.create_random_name('regional_lb', 24),
            'lb': self.create_random_name('cross_region_lb', 24),
            'address_pool': self.create_random_name('address_pool', 24),
            'backend_address1': self.create_random_name('backend_address', 24),
            'backend_address2': self.create_random_name('backend_address', 24),
            'rg': resource_group,
            'lb_address_pool_file_path': os.path.join(TEST_DIR, 'test-cross-region-lb-address-pool-config.json')
        })

        regional_lb_frontend_ip_address1 = self.cmd('network lb create -n {regional_lb1} -g {rg} --sku Standard').get_output_in_json()['loadBalancer']['frontendIPConfigurations'][0]['id']
        regional_lb_frontend_ip_address2 = self.cmd('network lb create -n {regional_lb2} -g {rg} --sku Standard').get_output_in_json()['loadBalancer']['frontendIPConfigurations'][0]['id']

        self.kwargs.update({
            'regional_lb_frontend_ip_address1': regional_lb_frontend_ip_address1,
            'regional_lb_frontend_ip_address2': regional_lb_frontend_ip_address2
        })
        self.cmd('network cross-region-lb create -g {rg} -n {lb}')

        self.cmd('network cross-region-lb address-pool create -g {rg} --lb-name {lb} -n {address_pool} '
                 '--backend-address name={backend_address1} frontend-ip-address={regional_lb_frontend_ip_address1} ',
                 checks=self.check('name', self.kwargs['address_pool']))

        self.cmd('network cross-region-lb address-pool address add -g {rg} --lb-name {lb} --pool-name {address_pool} --name {backend_address2} --frontend-ip-address {regional_lb_frontend_ip_address2}', checks=self.check('name', self.kwargs['address_pool']))

        self.cmd('network cross-region-lb address-pool address remove -g {rg} --lb-name {lb} --pool-name {address_pool} --name {backend_address2}', checks=self.check('name', self.kwargs['address_pool']))

        self.cmd('network cross-region-lb address-pool address list -g {rg} --lb-name {lb} --pool-name {address_pool}', checks=self.check('length(@)', 1))

        self.cmd('network cross-region-lb address-pool list -g {rg} --lb-name {lb}',
                 checks=self.check('length(@)', 2))
        self.cmd('network cross-region-lb address-pool show -g {rg} --lb-name {lb} -n {address_pool}',
                 checks=self.check('name', self.kwargs['address_pool']))
        self.cmd('network cross-region-lb address-pool delete -g {rg} --lb-name {lb} -n {address_pool}',
                 checks=self.is_empty())
        self.cmd('network cross-region-lb address-pool list -g {rg} --lb-name {lb}',
                 checks=self.check('length(@)', 1))

    @ResourceGroupPreparer(name_prefix='cli_test_cross_region_lb_probes', location='eastus2')
    def test_network_cross_region_lb_probes(self, resource_group):

        self.kwargs['lb'] = 'lb1'
        self.kwargs['lb2'] = 'lb2'
        self.cmd('network cross-region-lb create -g {rg} -n {lb}')

        for i in range(1, 4):
            self.cmd('network cross-region-lb probe create -g {{rg}} --lb-name {{lb}} -n probe{0} --port {0} --protocol http --path "/test{0}"'.format(i))
        self.cmd('network lb probe list -g {rg} --lb-name {lb}',
                 checks=self.check('length(@)', 3))
        self.cmd('network cross-region-lb probe update -g {rg} --lb-name {lb} -n probe1 --interval 20 --threshold 5')
        self.cmd('network cross-region-lb probe update -g {rg} --lb-name {lb} -n probe2 --protocol tcp --path ""')
        self.cmd('network cross-region-lb probe show -g {rg} --lb-name {lb} -n probe1', checks=[
            self.check('intervalInSeconds', 20),
            self.check('numberOfProbes', 5)
        ])
        # test generic update
        self.cmd('network cross-region-lb probe update -g {rg} --lb-name {lb} -n probe1 --set intervalInSeconds=15 --set numberOfProbes=3', checks=[
            self.check('intervalInSeconds', 15),
            self.check('numberOfProbes', 3)
        ])

        self.cmd('network cross-region-lb probe show -g {rg} --lb-name {lb} -n probe2', checks=[
            self.check('protocol', 'Tcp'),
            self.check('path', None)
        ])
        self.cmd('network cross-region-lb probe delete -g {rg} --lb-name {lb} -n probe3')
        self.cmd('network cross-region-lb probe list -g {rg} --lb-name {lb}',
                 checks=self.check('length(@)', 2))

        # test standard LB supports https probe
        self.cmd('network cross-region-lb create -g {rg} -n {lb2}')
        self.cmd('network cross-region-lb probe create -g {rg} --lb-name {lb2} -n probe1 --port 443 --protocol https --path "/test1"')
        self.cmd('network cross-region-lb probe list -g {rg} --lb-name {lb2}', checks=self.check('[0].protocol', 'Https'))

    @ResourceGroupPreparer(name_prefix='cli_test_cross_region_lb_rules')
    def test_network_cross_region_lb_rules(self, resource_group):

        self.kwargs['lb'] = 'lb1'
        self.cmd('network cross-region-lb create -g {rg} -n {lb}')

        self.cmd('network cross-region-lb rule create -g {rg} --lb-name {lb} -n rule2 --frontend-port 60 --backend-port 60 --protocol tcp')
        self.cmd('network cross-region-lb address-pool create -g {rg} --lb-name {lb} -n bap1')
        self.cmd('network cross-region-lb address-pool create -g {rg} --lb-name {lb} -n bap2')
        self.cmd('network cross-region-lb rule create -g {rg} --lb-name {lb} -n rule1 --frontend-ip-name LoadBalancerFrontEnd --frontend-port 40 --backend-pool-name bap1 --backend-port 40 --protocol tcp')

        self.cmd('network cross-region-lb rule list -g {rg} --lb-name {lb}',
                 checks=self.check('length(@)', 2))
        self.cmd('network cross-region-lb rule update -g {rg} --lb-name {lb} -n rule1 --floating-ip true --idle-timeout 20 --load-distribution sourceip --protocol udp')
        self.cmd('network cross-region-lb rule update -g {rg} --lb-name {lb} -n rule2 --backend-pool-name bap2 --load-distribution sourceipprotocol')
        self.cmd('network cross-region-lb rule show -g {rg} --lb-name {lb} -n rule1', checks=[
            self.check('enableFloatingIp', True),
            self.check('idleTimeoutInMinutes', 20),
            self.check('loadDistribution', 'SourceIP'),
            self.check('protocol', 'Udp')
        ])
        # test generic update
        self.cmd('network cross-region-lb rule update -g {rg} --lb-name {lb} -n rule1 --set idleTimeoutInMinutes=5',
                 checks=self.check('idleTimeoutInMinutes', 5))

        self.cmd('network cross-region-lb rule show -g {rg} --lb-name {lb} -n rule2', checks=[
            self.check("backendAddressPool.contains(id, 'bap2')", True),
            self.check('loadDistribution', 'SourceIPProtocol')
        ])
        self.cmd('network cross-region-lb rule delete -g {rg} --lb-name {lb} -n rule1')
        self.cmd('network cross-region-lb rule delete -g {rg} --lb-name {lb} -n rule2')
        self.cmd('network cross-region-lb rule list -g {rg} --lb-name {lb}',
                 checks=self.check('length(@)', 0))


class NetworkLoadBalancerScenarioTest(ScenarioTest):

    @AllowLargeResponse()
    @ResourceGroupPreparer(name_prefix='cli_test_load_balancer', location='eastus2')
    def test_network_lb(self, resource_group):

        self.kwargs.update({
            'lb': 'lb',
            'rt': 'Microsoft.Network/loadBalancers',
            'vnet': 'mytestvnet',
            'pri_ip': '10.0.0.15',
            'pub_ip': 'publicip4'
        })

        # test lb create with min params (new ip)
        self.cmd('network lb create -n {lb}1 -g {rg}', checks=[
            self.check('loadBalancer.frontendIPConfigurations[0].properties.privateIPAllocationMethod', 'Dynamic'),
            self.check('loadBalancer.frontendIPConfigurations[0].resourceGroup', '{rg}')
        ])

        # test internet facing load balancer with new static public IP
        self.cmd('network lb create -n {lb}2 -g {rg} --public-ip-address-allocation static --tags foo=doo')
        self.cmd('network public-ip show -g {rg} -n PublicIP{lb}2', checks=[
            self.check('publicIpAllocationMethod', 'Static'),
            self.check('tags.foo', 'doo')
        ])

        # test internal load balancer create (existing subnet ID)
        self.kwargs['subnet_id'] = self.cmd('network vnet create -n {vnet} -g {rg} --subnet-name default').get_output_in_json()['newVNet']['subnets'][0]['id']
        self.cmd('network lb create -n {lb}3 -g {rg} --subnet {subnet_id} --private-ip-address {pri_ip}', checks=[
            self.check('loadBalancer.frontendIPConfigurations[0].properties.privateIPAllocationMethod', 'Static'),
            self.check('loadBalancer.frontendIPConfigurations[0].properties.privateIPAddress', '{pri_ip}'),
            self.check('loadBalancer.frontendIPConfigurations[0].resourceGroup', '{rg}'),
            self.check("loadBalancer.frontendIPConfigurations[0].properties.subnet.id", '{subnet_id}')
        ])

        # test internet facing load balancer with existing public IP (by name)
        self.cmd('network public-ip create -n {pub_ip} -g {rg}')
        self.cmd('network lb create -n {lb}4 -g {rg} --public-ip-address {pub_ip}', checks=[
            self.check('loadBalancer.frontendIPConfigurations[0].properties.privateIPAllocationMethod', 'Dynamic'),
            self.check('loadBalancer.frontendIPConfigurations[0].resourceGroup', '{rg}'),
            self.check("loadBalancer.frontendIPConfigurations[0].properties.publicIPAddress.contains(id, '{pub_ip}')", True)
        ])

        self.cmd('network lb list', checks=[
            self.check('type(@)', 'array'),
            self.check("length([?type == '{rt}']) == length(@)", True)
        ])
        self.cmd('network lb list --resource-group {rg}', checks=[
            self.check('type(@)', 'array'),
            self.check("length([?type == '{rt}']) == length(@)", True),
            self.check("length([?resourceGroup == '{rg}']) == length(@)", True)
        ])
        self.cmd('network lb show --resource-group {rg} --name {lb}1', checks=[
            self.check('type(@)', 'object'),
            self.check('type', '{rt}'),
            self.check('resourceGroup', '{rg}'),
            self.check('name', '{lb}1')
        ])
        self.cmd('network lb delete --resource-group {rg} --name {lb}1')
        # Expecting no results as we just deleted the only lb in the resource group
        self.cmd('network lb list --resource-group {rg}',
                 checks=self.check('length(@)', 3))


class NetworkLoadBalancerIpConfigScenarioTest(ScenarioTest):

    @ResourceGroupPreparer(name_prefix='cli_test_load_balancer_ip_config', location='eastus2')
    def test_network_load_balancer_ip_config(self, resource_group):

        for i in range(1, 4):  # create 3 public IPs to use for the test
            self.cmd('network public-ip create -g {{rg}} -n publicip{}'.format(i))

        # create internet-facing LB with public IP (lb1)
        self.cmd('network lb create -g {rg} -n lb1 --public-ip-address publicip1')

        # create internal LB (lb2)
        self.cmd('network vnet create -g {rg} -n vnet1 --subnet-name subnet1')
        self.cmd('network vnet subnet create -g {rg} --vnet-name vnet1 -n subnet2 --address-prefix 10.0.1.0/24')
        self.cmd('network lb create -g {rg} -n lb2 --subnet subnet1 --vnet-name vnet1')

        # Test frontend IP configuration for internet-facing LB
        self.cmd('network lb frontend-ip create -g {rg} --lb-name lb1 -n ipconfig1 --public-ip-address publicip2')
        self.cmd('network lb frontend-ip list -g {rg} --lb-name lb1',
                 checks=self.check('length(@)', 2))
        self.cmd('network lb frontend-ip update -g {rg} --lb-name lb1 -n ipconfig1 --public-ip-address publicip3')
        self.cmd('network lb frontend-ip show -g {rg} --lb-name lb1 -n ipconfig1',
                 checks=self.check("publicIpAddress.contains(id, 'publicip3')", True))

        # test generic update
        self.kwargs['ip2_id'] = resource_id(subscription=self.get_subscription_id(), resource_group=self.kwargs['rg'], namespace='Microsoft.Network', type='publicIPAddresses', name='publicip2')
        self.cmd('network lb frontend-ip update -g {rg} --lb-name lb1 -n ipconfig1 --set publicIpAddress.id="{ip2_id}"',
                 checks=self.check("publicIpAddress.contains(id, 'publicip2')", True))
        self.cmd('network lb frontend-ip delete -g {rg} --lb-name lb1 -n ipconfig1')
        self.cmd('network lb frontend-ip list -g {rg} --lb-name lb1',
                 checks=self.check('length(@)', 1))

        # Test frontend IP configuration for internal LB
        self.cmd('network lb frontend-ip create -g {rg} --lb-name lb2 -n ipconfig2 --vnet-name vnet1 --subnet subnet1 --private-ip-address 10.0.0.99')
        self.cmd('network lb frontend-ip list -g {rg} --lb-name lb2',
                 checks=self.check('length(@)', 2))
        self.cmd('network lb frontend-ip update -g {rg} --lb-name lb2 -n ipconfig2 --subnet subnet2 --vnet-name vnet1 --private-ip-address 10.0.1.100')
        self.cmd('network lb frontend-ip show -g {rg} --lb-name lb2 -n ipconfig2',
                 checks=self.check("subnet.contains(id, 'subnet2')", True))


class NetworkLoadBalancerOutboundRulesScenarioTest(ScenarioTest):

    @ResourceGroupPreparer(name_prefix='test_network_lb_outbound_rules', location='eastus2')
    def test_network_load_balancer_outbound_rules(self, resource_group, resource_group_location):

        self.kwargs.update({
            'loc': resource_group_location,
            'lb': 'lb1',
            'prefix': 'prefix1',
            'frontend1': 'LoadBalancerFrontEnd',
            'frontend2': 'prefixFrontEnd',
            'backend': 'lb1bepool',
            'rule1': 'rule1',
            'rule2': 'rule2'
        })

        self.cmd('network lb create -g {rg} -n {lb} --sku Standard')
        self.cmd('network public-ip prefix create -g {rg} -n {prefix} --length 30')
        self.cmd('network lb frontend-ip create -g {rg} --lb-name {lb} -n {frontend2} --public-ip-prefix {prefix}')
        self.cmd('network lb outbound-rule create -g {rg} --lb-name {lb} -n {rule1} --address-pool {backend} --enable-tcp-reset --frontend-ip-configs {frontend1} --outbound-ports 512 --protocol Tcp', checks=[
            self.check('enableTcpReset', True),
            self.check('protocol', 'Tcp'),
            self.check('allocatedOutboundPorts', 512),
            self.check("contains(backendAddressPool.id, '{backend}')", True),
            self.check("contains(frontendIpConfigurations[0].id, '{frontend1}')", True)
        ])
        self.cmd('network lb outbound-rule create -g {rg} --lb-name {lb} -n {rule2} --address-pool {backend} --frontend-ip-configs {frontend2} --idle-timeout 20 --protocol all', checks=[
            self.check('idleTimeoutInMinutes', 20),
            self.check("contains(backendAddressPool.id, '{backend}')", True),
            self.check("contains(frontendIpConfigurations[0].id, '{frontend2}')", True)
        ])
        self.cmd('network lb outbound-rule update -g {rg} --lb-name {lb} -n {rule2} --idle-timeout 25',
                 checks=self.check('idleTimeoutInMinutes', 25))
        self.cmd('network lb outbound-rule list -g {rg} --lb-name {lb}',
                 checks=self.check('length(@)', 2))
        self.cmd('network lb outbound-rule show -g {rg} --lb-name {lb} -n {rule1}', checks=[
            self.check('enableTcpReset', True),
            self.check('protocol', 'Tcp'),
            self.check('allocatedOutboundPorts', 512),
            self.check("contains(backendAddressPool.id, '{backend}')", True),
            self.check("contains(frontendIpConfigurations[0].id, '{frontend1}')", True)
        ])
        self.cmd('network lb outbound-rule delete -g {rg} --lb-name {lb} -n {rule1}')
        self.cmd('network lb outbound-rule list -g {rg} --lb-name {lb}',
                 checks=self.check('length(@)', 1))


class NetworkLoadBalancerSubresourceScenarioTest(ScenarioTest):

    @ResourceGroupPreparer(name_prefix='cli_test_lb_nat_rules', location='eastus2')
    def test_network_lb_nat_rules(self, resource_group):

        self.kwargs['lb'] = 'lb1'
        self.cmd('network lb create -g {rg} -n {lb}')

        for count in range(1, 3):
            self.cmd('network lb inbound-nat-rule create -g {{rg}} --lb-name {{lb}} -n rule{0} --protocol tcp --frontend-port {0} --backend-port {0} --frontend-ip-name LoadBalancerFrontEnd'.format(count))
        self.cmd('network lb inbound-nat-rule create -g {rg} --lb-name {lb} -n rule3 --protocol tcp --frontend-port 3 --backend-port 3')
        self.cmd('network lb inbound-nat-rule list -g {rg} --lb-name {lb}',
                 checks=self.check('length(@)', 3))
        self.cmd('network lb inbound-nat-rule update -g {rg} --lb-name {lb} -n rule1 --floating-ip true --idle-timeout 10')
        self.cmd('network lb inbound-nat-rule show -g {rg} --lb-name {lb} -n rule1', checks=[
            self.check('enableFloatingIp', True),
            self.check('idleTimeoutInMinutes', 10)
        ])
        # test generic update
        self.cmd('network lb inbound-nat-rule update -g {rg} --lb-name {lb} -n rule1 --set idleTimeoutInMinutes=5',
                 checks=self.check('idleTimeoutInMinutes', 5))

        for count in range(1, 4):
            self.cmd('network lb inbound-nat-rule delete -g {{rg}} --lb-name {{lb}} -n rule{}'.format(count))
        self.cmd('network lb inbound-nat-rule list -g {rg} --lb-name {lb}',
                 checks=self.check('length(@)', 0))

    @ResourceGroupPreparer(name_prefix='cli_test_lb_nat_pools', location='eastus2')
    def test_network_lb_nat_pools(self, resource_group):

        self.kwargs['lb'] = 'lb1'
        self.cmd('network lb create -g {rg} -n {lb}')

        for count in range(1000, 4000, 1000):
            self.cmd('network lb inbound-nat-pool create -g {{rg}} --lb-name {{lb}} -n rule{0} --protocol tcp --frontend-port-range-start {0}  --frontend-port-range-end {1} --backend-port {0}'.format(count, count + 999))
        self.cmd('network lb inbound-nat-pool list -g {rg} --lb-name {lb}',
                 checks=self.check('length(@)', 3))
        self.cmd('network lb inbound-nat-pool update -g {rg} --lb-name {lb} -n rule1000 --protocol udp --backend-port 50 --floating-ip --idle-timeout 20')
        self.cmd('network lb inbound-nat-pool show -g {rg} --lb-name {lb} -n rule1000', checks=[
            self.check('protocol', 'Udp'),
            self.check('backendPort', 50),
            self.check('enableFloatingIp', True),
            self.check('idleTimeoutInMinutes', 20)
        ])
        # test generic update
        self.cmd('network lb inbound-nat-pool update -g {rg} --lb-name {lb} -n rule1000 --set protocol=Tcp',
                 checks=self.check('protocol', 'Tcp'))

        for count in range(1000, 4000, 1000):
            self.cmd('network lb inbound-nat-pool delete -g {{rg}} --lb-name {{lb}} -n rule{}'.format(count))
        self.cmd('network lb inbound-nat-pool list -g {rg} --lb-name {lb}',
                 checks=self.check('length(@)', 0))

    @ResourceGroupPreparer(name_prefix='cli_test_lb_address_pool', location='eastus2')
    def test_network_lb_address_pool(self, resource_group):

        self.kwargs['lb'] = 'lb1'
        self.cmd('network lb create -g {rg} -n {lb}')

        for i in range(1, 4):
            self.cmd('network lb address-pool create -g {{rg}} --lb-name {{lb}} -n bap{}'.format(i),
                     checks=self.check('name', 'bap{}'.format(i)))
        self.cmd('network lb address-pool list -g {rg} --lb-name {lb}',
                 checks=self.check('length(@)', 4))
        self.cmd('network lb address-pool show -g {rg} --lb-name {lb} -n bap1',
                 checks=self.check('name', 'bap1'))
        self.cmd('network lb address-pool delete -g {rg} --lb-name {lb} -n bap1',
                 checks=self.is_empty())
        self.cmd('network lb address-pool list -g {rg} --lb-name {lb}',
                 checks=self.check('length(@)', 3))

    @ResourceGroupPreparer(name_prefix='cli_test_lb_address_pool_addresses', location='eastus2')
    def test_network_lb_address_pool_addresses(self, resource_group):

        self.kwargs.update({
            'lb': 'lb1',
            'vnet': 'clitestvnet',
            'nic': 'clitestnic',
            'rg': resource_group,
            'lb_address_pool_file_path': os.path.join(TEST_DIR, 'test-address-pool-config.json'),
            'subnet_name': 'subnetx'
        })
        self.cmd('network vnet create -g {rg} -n {vnet} --subnet-name subnet1')
        self.cmd('network vnet subnet create -g {rg} -n {subnet_name} --vnet-name {vnet} --address-prefixes 10.0.1.0/24')
        self.cmd('network nic create -g {rg} -n {nic} --subnet subnet1 --vnet-name {vnet}')
        self.cmd('network lb create -g {rg} -n {lb} --sku Standard')

        self.kwargs['subnet'] = self.cmd('network vnet show -g {rg} -n {vnet}').get_output_in_json()['subnets'][0]['id']

        # create with vnet
        self.cmd('network lb address-pool create -g {rg} --lb-name {lb} -n bap1 --vnet {vnet} '
                 '--backend-address name=addr1 ip-address=10.0.0.1 '
                 '--backend-address name=addr2 ip-address=10.0.0.2 '
                 '--backend-address name=addr3 ip-address=10.0.0.3',
                 checks=self.check('name', 'bap1'))

        # create with subnet
        self.cmd('network lb address-pool create -g {rg} --lb-name {lb} -n bap2 --vnet {vnet} '
                 '--backend-address name=addr1 ip-address=10.0.0.1 subnet={subnet} '
                 '--backend-address name=addr2 ip-address=10.0.0.2 subnet={subnet_name} '
                 '--backend-address name=addr3 ip-address=10.0.0.3 subnet={subnet}',
                 checks=self.check('name', 'bap2'))
        self.cmd('network lb address-pool delete -g {rg} --lb-name {lb} -n bap2 ')

        self.cmd('network lb address-pool address add -g {rg} --lb-name {lb} --pool-name bap1 --name addr6 --vnet {vnet} --ip-address 10.0.0.6', checks=self.check('name', 'bap1'))

        self.cmd('network lb address-pool address remove -g {rg} --lb-name {lb} --pool-name bap1 --name addr2', checks=self.check('name', 'bap1'))

        self.cmd('network lb address-pool address list -g {rg} --lb-name {lb} --pool-name bap1', checks=self.check('length(@)', '3'))

        self.cmd('network lb address-pool list -g {rg} --lb-name {lb}',
                 checks=self.check('length(@)', 2))
        self.cmd('network lb address-pool show -g {rg} --lb-name {lb} -n bap1',
                 checks=self.check('name', 'bap1'))
        self.cmd('network lb address-pool delete -g {rg} --lb-name {lb} -n bap1',
                 checks=self.is_empty())
        self.cmd('network lb address-pool list -g {rg} --lb-name {lb}',
                 checks=self.check('length(@)', 1))

        self.cmd('network lb address-pool create -g {rg} --lb-name {lb} -n bap1 --vnet {vnet} '
                 '--backend-addresses-config-file @"{lb_address_pool_file_path}"',
                 checks=self.check('name', 'bap1'))
        self.cmd('network lb address-pool address list -g {rg} --lb-name {lb} --pool-name bap1', checks=self.check('length(@)', '2'))
        self.cmd('network lb address-pool delete -g {rg} --lb-name {lb} -n bap1', checks=self.is_empty())
        self.cmd('network lb address-pool list -g {rg} --lb-name {lb}', checks=self.check('length(@)', 1))
        self.cmd('network lb address-pool create -g {rg} --lb-name {lb} -n bap1 --vnet {vnet}', checks=self.check('name', 'bap1'))

        self.cmd('network lb address-pool address add -g {rg} --lb-name {lb} --pool-name bap1 --name addr6 --vnet {vnet} --ip-address 10.0.0.6', checks=self.check('name', 'bap1'))

        self.cmd('network lb address-pool address list -g {rg} --lb-name {lb} --pool-name bap1', checks=self.check('length(@)', '1'))

        self.cmd('network lb address-pool address add -g {rg} --lb-name {lb} --pool-name bap1 --name addr7 --subnet {subnet} --ip-address 10.0.0.7', checks=self.check('name', 'bap1'))

        self.cmd('network lb address-pool address add -g {rg} --lb-name {lb} --pool-name bap1 --name addr8 --vnet {vnet} --subnet {subnet_name} --ip-address 10.0.0.8', checks=self.check('name', 'bap1'))

        self.cmd('network lb address-pool address list -g {rg} --lb-name {lb} --pool-name bap1', checks=self.check('length(@)', '3'))

    @ResourceGroupPreparer(name_prefix='cli_test_lb_probes', location='eastus2')
    def test_network_lb_probes(self, resource_group):

        self.kwargs['lb'] = 'lb1'
        self.kwargs['lb2'] = 'lb2'
        self.cmd('network lb create -g {rg} -n {lb}')

        for i in range(1, 4):
            self.cmd('network lb probe create -g {{rg}} --lb-name {{lb}} -n probe{0} --port {0} --protocol http --path "/test{0}"'.format(i))
        self.cmd('network lb probe list -g {rg} --lb-name {lb}',
                 checks=self.check('length(@)', 3))
        self.cmd('network lb probe update -g {rg} --lb-name {lb} -n probe1 --interval 20 --threshold 5')
        self.cmd('network lb probe update -g {rg} --lb-name {lb} -n probe2 --protocol tcp --path ""')
        self.cmd('network lb probe show -g {rg} --lb-name {lb} -n probe1', checks=[
            self.check('intervalInSeconds', 20),
            self.check('numberOfProbes', 5)
        ])
        # test generic update
        self.cmd('network lb probe update -g {rg} --lb-name {lb} -n probe1 --set intervalInSeconds=15 --set numberOfProbes=3', checks=[
            self.check('intervalInSeconds', 15),
            self.check('numberOfProbes', 3)
        ])

        self.cmd('network lb probe show -g {rg} --lb-name {lb} -n probe2', checks=[
            self.check('protocol', 'Tcp'),
            self.check('path', None)
        ])
        self.cmd('network lb probe delete -g {rg} --lb-name {lb} -n probe3')
        self.cmd('network lb probe list -g {rg} --lb-name {lb}',
                 checks=self.check('length(@)', 2))

        # test standard LB supports https probe
        self.cmd('network lb create -g {rg} -n {lb2} --sku standard')
        self.cmd('network lb probe create -g {rg} --lb-name {lb2} -n probe1 --port 443 --protocol https --path "/test1"')
        self.cmd('network lb probe list -g {rg} --lb-name {lb2}', checks=self.check('[0].protocol', 'Https'))

    @ResourceGroupPreparer(name_prefix='cli_test_lb_rules', location='eastus2')
    def test_network_lb_rules(self, resource_group):

        self.kwargs['lb'] = 'lb1'
        self.cmd('network lb create -g {rg} -n {lb}')

        self.cmd('network lb rule create -g {rg} --lb-name {lb} -n rule2 --frontend-port 60 --backend-port 60 --protocol tcp')
        self.cmd('network lb address-pool create -g {rg} --lb-name {lb} -n bap1')
        self.cmd('network lb address-pool create -g {rg} --lb-name {lb} -n bap2')
        self.cmd('network lb rule create -g {rg} --lb-name {lb} -n rule1 --frontend-ip-name LoadBalancerFrontEnd --frontend-port 40 --backend-pool-name bap1 --backend-port 40 --protocol tcp')

        self.cmd('network lb rule list -g {rg} --lb-name {lb}',
                 checks=self.check('length(@)', 2))
        self.cmd('network lb rule update -g {rg} --lb-name {lb} -n rule1 --floating-ip true --idle-timeout 20 --load-distribution sourceip --protocol udp')
        self.cmd('network lb rule update -g {rg} --lb-name {lb} -n rule2 --backend-pool-name bap2 --load-distribution sourceipprotocol')
        self.cmd('network lb rule show -g {rg} --lb-name {lb} -n rule1', checks=[
            self.check('enableFloatingIp', True),
            self.check('idleTimeoutInMinutes', 20),
            self.check('loadDistribution', 'SourceIP'),
            self.check('protocol', 'Udp')
        ])
        # test generic update
        self.cmd('network lb rule update -g {rg} --lb-name {lb} -n rule1 --set idleTimeoutInMinutes=5',
                 checks=self.check('idleTimeoutInMinutes', 5))

        self.cmd('network lb rule show -g {rg} --lb-name {lb} -n rule2', checks=[
            self.check("backendAddressPool.contains(id, 'bap2')", True),
            self.check('loadDistribution', 'SourceIPProtocol')
        ])
        self.cmd('network lb rule delete -g {rg} --lb-name {lb} -n rule1')
        self.cmd('network lb rule delete -g {rg} --lb-name {lb} -n rule2')
        self.cmd('network lb rule list -g {rg} --lb-name {lb}',
                 checks=self.check('length(@)', 0))


class NetworkLocalGatewayScenarioTest(ScenarioTest):

    @ResourceGroupPreparer(name_prefix='local_gateway_scenario')
    def test_network_local_gateway(self, resource_group):

        self.kwargs.update({
            'lgw1': 'lgw1',
            'lgw2': 'lgw2',
            'rt': 'Microsoft.Network/localNetworkGateways'
        })
        self.cmd('network local-gateway create --resource-group {rg} --name {lgw1} --gateway-ip-address 10.1.1.1 --tags foo=doo')
        self.cmd('network local-gateway update --resource-group {rg} --name {lgw1} --tags foo=boo',
                 checks=self.check('tags.foo', 'boo'))
        self.cmd('network local-gateway show --resource-group {rg} --name {lgw1}', checks=[
            self.check('type', '{rt}'),
            self.check('resourceGroup', '{rg}'),
            self.check('name', '{lgw1}')])

        self.cmd('network local-gateway create --resource-group {rg} --name {lgw2} --gateway-ip-address 10.1.1.2 --local-address-prefixes 10.0.1.0/24',
                 checks=self.check('localNetworkAddressSpace.addressPrefixes[0]', '10.0.1.0/24'))

        self.cmd('network local-gateway list --resource-group {rg}',
                 checks=self.check('length(@)', 2))

        self.cmd('network local-gateway delete --resource-group {rg} --name {lgw1}')
        self.cmd('network local-gateway list --resource-group {rg}',
                 checks=self.check('length(@)', 1))


class NetworkNicScenarioTest(ScenarioTest):

    @AllowLargeResponse()
    @ResourceGroupPreparer(name_prefix='cli_test_nic_scenario', location='eastus2')
    def test_network_nic(self, resource_group):

        self.kwargs.update({
            'nic': 'cli-test-nic',
            'rt': 'Microsoft.Network/networkInterfaces',
            'subnet': 'mysubnet',
            'vnet': 'myvnet',
            'nsg1': 'mynsg',
            'nsg2': 'myothernsg',
            'lb': 'mylb',
            'pri_ip': '10.0.0.15',
            'pub_ip': 'publicip1'
        })

        self.kwargs['subnet_id'] = self.cmd('network vnet create -g {rg} -n {vnet} --subnet-name {subnet}').get_output_in_json()['newVNet']['subnets'][0]['id']
        self.cmd('network nsg create -g {rg} -n {nsg1}')
        self.kwargs['nsg_id'] = self.cmd('network nsg show -g {rg} -n {nsg1}').get_output_in_json()['id']
        self.cmd('network nsg create -g {rg} -n {nsg2}')
        self.cmd('network public-ip create -g {rg} -n {pub_ip}')
        self.kwargs['pub_ip_id'] = self.cmd('network public-ip show -g {rg} -n {pub_ip}').get_output_in_json()['id']
        self.cmd('network lb create -g {rg} -n {lb}')
        self.cmd('network lb inbound-nat-rule create -g {rg} --lb-name {lb} -n rule1 --protocol tcp --frontend-port 100 --backend-port 100 --frontend-ip-name LoadBalancerFrontEnd')
        self.cmd('network lb inbound-nat-rule create -g {rg} --lb-name {lb} -n rule2 --protocol tcp --frontend-port 200 --backend-port 200 --frontend-ip-name LoadBalancerFrontEnd')
        self.kwargs['rule_ids'] = ' '.join(self.cmd('network lb inbound-nat-rule list -g {rg} --lb-name {lb} --query "[].id"').get_output_in_json())
        self.cmd('network lb address-pool create -g {rg} --lb-name {lb} -n bap1')
        self.cmd('network lb address-pool create -g {rg} --lb-name {lb} -n bap2')
        self.kwargs['address_pool_ids'] = ' '.join(self.cmd('network lb address-pool list -g {rg} --lb-name {lb} --query "[].id"').get_output_in_json())

        # create with minimum parameters
        self.cmd('network nic create -g {rg} -n {nic} --subnet {subnet} --vnet-name {vnet}', checks=[
            self.check('NewNIC.ipConfigurations[0].privateIpAllocationMethod', 'Dynamic'),
            self.check('NewNIC.provisioningState', 'Succeeded')
        ])
        # exercise optional parameters
        self.cmd('network nic create -g {rg} -n {nic} --subnet {subnet_id} --ip-forwarding --private-ip-address {pri_ip} --public-ip-address {pub_ip} --internal-dns-name test --dns-servers 100.1.2.3 --lb-address-pools {address_pool_ids} --lb-inbound-nat-rules {rule_ids} --accelerated-networking --tags foo=doo', checks=[
            self.check('NewNIC.ipConfigurations[0].privateIpAllocationMethod', 'Static'),
            self.check('NewNIC.ipConfigurations[0].privateIpAddress', '{pri_ip}'),
            self.check('NewNIC.enableIpForwarding', True),
            self.check('NewNIC.enableAcceleratedNetworking', True),
            self.check('NewNIC.provisioningState', 'Succeeded'),
            self.check('NewNIC.dnsSettings.internalDnsNameLabel', 'test'),
            self.check('length(NewNIC.dnsSettings.dnsServers)', 1)
        ])
        self.cmd('network lb list-nic -g {rg} -n {lb}', checks=[
            self.check('length(@)', 1)
        ])
        # exercise creating with NSG
        self.cmd('network nic create -g {rg} -n {nic} --subnet {subnet} --vnet-name {vnet} --network-security-group {nsg1}', checks=[
            self.check('NewNIC.ipConfigurations[0].privateIpAllocationMethod', 'Dynamic'),
            self.check('NewNIC.enableIpForwarding', False),
            self.check("NewNIC.networkSecurityGroup.contains(id, '{nsg1}')", True),
            self.check('NewNIC.provisioningState', 'Succeeded')
        ])
        # exercise creating with NSG and Public IP
        self.cmd('network nic create -g {rg} -n {nic} --subnet {subnet} --vnet-name {vnet} --network-security-group {nsg_id} --public-ip-address {pub_ip_id}', checks=[
            self.check('NewNIC.ipConfigurations[0].privateIpAllocationMethod', 'Dynamic'),
            self.check('NewNIC.enableIpForwarding', False),
            self.check("NewNIC.networkSecurityGroup.contains(id, '{nsg1}')", True),
            self.check('NewNIC.provisioningState', 'Succeeded')
        ])
        self.cmd('network nic list', checks=[
            self.check('type(@)', 'array'),
            self.check("length([?contains(id, 'networkInterfaces')]) == length(@)", True)
        ])
        self.cmd('network nic list --resource-group {rg}', checks=[
            self.check('type(@)', 'array'),
            self.check("length([?type == '{rt}']) == length(@)", True),
            self.check("length([?resourceGroup == '{rg}']) == length(@)", True)
        ])
        self.cmd('network nic show --resource-group {rg} --name {nic}', checks=[
            self.check('type(@)', 'object'),
            self.check('type', '{rt}'),
            self.check('resourceGroup', '{rg}'),
            self.check('name', '{nic}')
        ])
        self.cmd('network nic update -g {rg} -n {nic} --internal-dns-name noodle --ip-forwarding true --accelerated-networking false --dns-servers "" --network-security-group {nsg2}', checks=[
            self.check('enableIpForwarding', True),
            self.check('enableAcceleratedNetworking', False),
            self.check('dnsSettings.internalDnsNameLabel', 'noodle'),
            self.check('length(dnsSettings.dnsServers)', 0),
            self.check("networkSecurityGroup.contains(id, '{nsg2}')", True)
        ])
        # test generic update
        self.cmd('network nic update -g {rg} -n {nic} --set dnsSettings.internalDnsNameLabel=doodle --set enableIpForwarding=false', checks=[
            self.check('enableIpForwarding', False),
            self.check('dnsSettings.internalDnsNameLabel', 'doodle')
        ])

        self.cmd('network nic delete --resource-group {rg} --name {nic}')
        self.cmd('network nic list -g {rg}', checks=self.is_empty())


class NetworkNicAppGatewayScenarioTest(ScenarioTest):

    @ResourceGroupPreparer(name_prefix='cli_test_nic_app_gateway', location='eastus2')
    def test_network_nic_app_gateway(self, resource_group):
        from azure.core.exceptions import HttpResponseError
        import json

        self.kwargs.update({
            'nic': 'nic1',
            'ag': 'ag1',
            'vnet': 'vnet1',
            'subnet1': 'subnet1',
            'subnet2': 'subnet2',
            'ip': 'ip1',
            'lb': 'lb1',
            'bap': 'bap1',
            'pool1': 'appGatewayBackendPool',
            'pool2': 'bepool2',
            'config1': 'ipconfig1',
            'config2': 'ipconfig2'
        })

        self.cmd('network vnet create -g {rg} -n {vnet} --subnet-name {subnet1} --defer')
        self.cmd('network vnet subnet create -g {rg} --vnet-name {vnet} -n {subnet2} --address-prefix 10.0.1.0/24')
        self.cmd('network application-gateway create -g {rg} -n {ag} --vnet-name {vnet} --subnet {subnet1} --no-wait')
        self.cmd('network application-gateway wait -g {rg} -n {ag} --exists --timeout 120')
        self.kwargs['ipaddres'] = json.dumps(
            {
                "ip_address": "10.20.0.69"
            }
        )
        self.cmd("network application-gateway address-pool update -g {rg} --gateway-name {ag} -n {pool1} --add backendAddresses \'{ipaddres}\'", checks=[
            self.check('length(backendAddresses)', 1)
        ])
        self.kwargs['ipaddres'] = json.dumps(
            {
                "ip_address": "10.20.0.70"
            }
        )
        self.cmd("network application-gateway address-pool update -g {rg} --gateway-name {ag} -n {pool1} --add backendAddresses \'{ipaddres}\'", checks=[
            self.check('length(backendAddresses)', 2)
        ])
        self.cmd('network application-gateway address-pool create -g {rg} --gateway-name {ag} -n {pool2} --no-wait')
        self.cmd('network lb create -g {rg} -n {lb}')
        self.cmd('network lb address-pool create -g {rg} --lb-name {lb} -n {bap}')
        self.cmd('network nic create -g {rg} -n {nic} --subnet {subnet2} --vnet-name {vnet} --gateway-name {ag} --app-gateway-address-pools {pool1}',
                 checks=self.check('length(NewNIC.ipConfigurations[0].applicationGatewayBackendAddressPools)', 1))
        with self.assertRaisesRegexp(HttpResponseError, 'not supported for secondary IpConfigurations'):
            self.cmd('network nic ip-config create -g {rg} --nic-name {nic} -n {config2} --subnet {subnet2} --vnet-name {vnet} --gateway-name {ag} --app-gateway-address-pools {pool2}')
        self.cmd('network nic ip-config update -g {rg} --nic-name {nic} -n {config1} --gateway-name {ag} --app-gateway-address-pools {pool1} {pool2}',
                 checks=self.check('length(applicationGatewayBackendAddressPools)', 2))
        self.cmd('az network nic ip-config address-pool add -g {rg} --nic-name {nic} --lb-name {lb} --address-pool {bap} --ip-config-name {config1}')


class NetworkNicSubresourceScenarioTest(ScenarioTest):

    @ResourceGroupPreparer(name_prefix='cli_test_nic_subresource')
    def test_network_nic_subresources(self, resource_group):

        self.kwargs['nic'] = 'nic1'

        self.cmd('network vnet create -g {rg} -n vnet1 --subnet-name subnet1')
        self.cmd('network nic create -g {rg} -n {nic} --subnet subnet1 --vnet-name vnet1')
        self.cmd('network nic ip-config list -g {rg} --nic-name {nic}',
                 checks=self.check('length(@)', 1))
        self.cmd('network nic ip-config show -g {rg} --nic-name {nic} -n ipconfig1', checks=[
            self.check('name', 'ipconfig1'),
            self.check('privateIpAllocationMethod', 'Dynamic')
        ])
        self.cmd('network nic ip-config create -g {rg} --nic-name {nic} -n ipconfig2 --make-primary',
                 checks=self.check('primary', True))
        self.cmd('network nic ip-config update -g {rg} --nic-name {nic} -n ipconfig1 --make-primary',
                 checks=self.check('primary', True))
        self.cmd('network nic ip-config delete -g {rg} --nic-name {nic} -n ipconfig2')

        # test various sets
        self.kwargs.update({
            'vnet': 'vnet2',
            'subnet': 'subnet2',
            'ip': 'publicip2',
            'lb': 'lb1',
            'config': 'ipconfig1'
        })
        self.cmd('network vnet create -g {rg} -n {vnet} --subnet-name {subnet}')
        self.cmd('network public-ip create -g {rg} -n {ip}')
        self.kwargs['ip_id'] = self.cmd('network public-ip show -g {rg} -n {ip}').get_output_in_json()['id']
        self.cmd('network lb create -g {rg} -n {lb}')
        self.cmd('network lb inbound-nat-rule create -g {rg} --lb-name {lb} -n rule1 --protocol tcp --frontend-port 100 --backend-port 100 --frontend-ip-name LoadBalancerFrontEnd')
        self.cmd('network lb inbound-nat-rule create -g {rg} --lb-name {lb} -n rule2 --protocol tcp --frontend-port 200 --backend-port 200 --frontend-ip-name LoadBalancerFrontEnd')
        self.kwargs['rule1_id'] = self.cmd('network lb inbound-nat-rule show -g {rg} --lb-name {lb} -n rule1').get_output_in_json()['id']
        self.cmd('network lb address-pool create -g {rg} --lb-name {lb} -n bap1')
        self.cmd('network lb address-pool create -g {rg} --lb-name {lb} -n bap2')
        self.kwargs['bap1_id'] = self.cmd('network lb address-pool show -g {rg} --lb-name {lb} -n bap1').get_output_in_json()['id']

        self.kwargs['private_ip'] = '10.0.0.15'
        # test ability to set load balancer IDs
        # includes the default backend pool
        self.cmd('network nic ip-config update -g {rg} --nic-name {nic} -n {config} --lb-name {lb} --lb-address-pools {bap1_id} bap2 --lb-inbound-nat-rules {rule1_id} rule2 --private-ip-address {private_ip}', checks=[
            self.check('length(loadBalancerBackendAddressPools)', 2),
            self.check('length(loadBalancerInboundNatRules)', 2),
            self.check('privateIpAddress', '{private_ip}'),
            self.check('privateIpAllocationMethod', 'Static')])
        # test generic update
        self.cmd('network nic ip-config update -g {rg} --nic-name {nic} -n {config} --set privateIpAddress=10.0.0.50',
                 checks=self.check('privateIpAddress', '10.0.0.50'))

        # test ability to add and remove IDs one at a time with subcommands
        self.cmd('network nic ip-config inbound-nat-rule remove -g {rg} --lb-name {lb} --nic-name {nic} --ip-config-name {config} --inbound-nat-rule rule1',
                 checks=self.check('length(loadBalancerInboundNatRules)', 1))
        self.cmd('network nic ip-config inbound-nat-rule add -g {rg} --lb-name {lb} --nic-name {nic} --ip-config-name {config} --inbound-nat-rule rule1',
                 checks=self.check('length(loadBalancerInboundNatRules)', 2))

        self.cmd('network nic ip-config address-pool remove -g {rg} --lb-name {lb} --nic-name {nic} --ip-config-name {config} --address-pool bap1',
                 checks=self.check('length(loadBalancerBackendAddressPools)', 1))
        self.cmd('network nic ip-config address-pool add -g {rg} --lb-name {lb} --nic-name {nic} --ip-config-name {config} --address-pool bap1',
                 checks=self.check('length(loadBalancerBackendAddressPools)', 2))

        self.cmd('network nic ip-config update -g {rg} --nic-name {nic} -n {config} --private-ip-address "" --public-ip-address {ip_id}', checks=[
            self.check('privateIpAllocationMethod', 'Dynamic'),
            self.check("publicIpAddress.contains(id, '{ip_id}')", True)
        ])

        self.cmd('network nic ip-config update -g {rg} --nic-name {nic} -n {config} --subnet {subnet} --vnet-name {vnet}',
                 checks=self.check("subnet.contains(id, '{subnet}')", True))

    @ResourceGroupPreparer(name_prefix='cli_test_nic_lb_address_pools', location='eastus2')
    def test_network_nic_lb_address_pools(self, resource_group):

        self.kwargs.update({
            'nic': 'nic1',
            'vnet': 'vnet1',
            'subnet': 'subnet1',
            'config': 'ipconfig1',
            'lb': 'lb1',
            'pool': 'pool1'
        })

        self.cmd('network vnet create -g {rg} -n vnet1 --subnet-name subnet1')
        self.cmd('network nic create -g {rg} -n {nic} --subnet subnet1 --vnet-name vnet1')

        self.cmd('network lb create -g {rg} -n {lb}')
        self.cmd('network lb address-pool create -g {rg} --lb-name {lb} -n {pool}')
        self.kwargs['lb_pool_id'] = self.cmd('network lb address-pool show -g {rg} --lb-name {lb} -n {pool}').get_output_in_json()['id']

        self.cmd('network nic ip-config address-pool add -g {rg} --lb-name {lb} --nic-name {nic} --ip-config-name {config} --address-pool {pool}',
                 checks=self.check('length(loadBalancerBackendAddressPools)', 1))
        self.cmd('network nic ip-config address-pool remove -g {rg} --lb-name {lb} --nic-name {nic} --ip-config-name {config} --address-pool {pool}',
                 checks=self.check('loadBalancerBackendAddressPools', None))
        self.cmd('network nic ip-config address-pool add -g {rg} --nic-name {nic} --ip-config-name {config} --address-pool {lb_pool_id}',
                 checks=self.check('length(loadBalancerBackendAddressPools)', 1))
        self.cmd('network nic ip-config address-pool remove -g {rg} --nic-name {nic} --ip-config-name {config} --address-pool {lb_pool_id}',
                 checks=self.check('loadBalancerBackendAddressPools', None))

    @ResourceGroupPreparer(name_prefix='cli_test_nic_ag_address_pools')
    def test_network_nic_ag_address_pools(self, resource_group):

        self.kwargs.update({
            'nic': 'nic1',
            'vnet': 'vnet1',
            'subnet1': 'subnet1',
            'subnet2': 'subnet2',
            'config': 'ipconfig1',
            'ag': 'ag1',
            'pool': 'pool1'
        })

        self.cmd('network vnet create -g {rg} -n {vnet} --subnet-name {subnet1} --defer')
        self.cmd('network vnet subnet create -g {rg} --vnet-name {vnet} -n {subnet2} --address-prefix 10.0.1.0/24')
        self.cmd('network application-gateway create -g {rg} -n {ag} --vnet-name {vnet} --subnet {subnet1} --no-wait')
        self.cmd('network application-gateway wait -g {rg} -n {ag} --exists --timeout 120')
        self.cmd('network application-gateway address-pool create -g {rg} --gateway-name {ag} -n {pool} --no-wait')
        self.kwargs['ag_pool_id'] = self.cmd('network application-gateway address-pool show -g {rg} --gateway-name {ag} -n {pool}').get_output_in_json()['id']

        self.cmd('network nic create -g {rg} -n {nic} --subnet {subnet2} --vnet-name {vnet}')

        self.cmd('network nic ip-config address-pool add -g {rg} --gateway-name {ag} --nic-name {nic} --ip-config-name {config} --address-pool {pool}',
                 checks=self.check('length(applicationGatewayBackendAddressPools)', 1))
        self.cmd('network nic ip-config address-pool remove -g {rg} --gateway-name {ag} --nic-name {nic} --ip-config-name {config} --address-pool {pool}',
                 checks=self.check('applicationGatewayBackendAddressPools', None))
        self.cmd('network nic ip-config address-pool add -g {rg} --nic-name {nic} --ip-config-name {config} --address-pool {ag_pool_id}',
                 checks=self.check('length(applicationGatewayBackendAddressPools)', 1))
        self.cmd('network nic ip-config address-pool remove -g {rg} --nic-name {nic} --ip-config-name {config} --address-pool {ag_pool_id}',
                 checks=self.check('applicationGatewayBackendAddressPools', None))


class NetworkNicConvenienceCommandsScenarioTest(ScenarioTest):

    @ResourceGroupPreparer(name_prefix='cli_nic_convenience_test')
    def test_network_nic_convenience_commands(self, resource_group):

        self.kwargs['vm'] = 'conveniencevm1'
        self.cmd('vm create -g {rg} -n {vm} --image UbuntuLTS --admin-username myusername --admin-password aBcD1234!@#$ --authentication-type password --nsg-rule None')
        self.kwargs['nic_id'] = self.cmd('vm show -g {rg} -n {vm} --query "networkProfile.networkInterfaces[0].id"').get_output_in_json()
        self.cmd('network nic list-effective-nsg --ids {nic_id}',
                 checks=self.greater_than('length(@)', 0))
        self.cmd('network nic show-effective-route-table --ids {nic_id}',
                 checks=self.greater_than('length(@)', 0))


class NetworkExtendedNSGScenarioTest(ScenarioTest):

    @ResourceGroupPreparer(name_prefix='cli_test_extended_nsg')
    def test_network_extended_nsg(self, resource_group):

        self.kwargs.update({
            'nsg': 'nsg1',
            'rule': 'rule1'
        })
        self.cmd('network nsg create --name {nsg} -g {rg}')
        self.cmd('network nsg rule create --access allow --destination-address-prefixes 10.0.0.0/24 11.0.0.0/24 --direction inbound --nsg-name {nsg} --protocol * -g {rg} --source-address-prefix * -n {rule} --source-port-range 700-900 1000-1100 --destination-port-range 4444 --priority 1000', checks=[
            self.check('length(destinationAddressPrefixes)', 2),
            self.check('destinationAddressPrefix', ''),
            self.check('length(sourceAddressPrefixes)', 0),
            self.check('sourceAddressPrefix', '*'),
            self.check('length(sourcePortRanges)', 2),
            self.check('sourcePortRange', None),
            self.check('length(destinationPortRanges)', 0),
            self.check('destinationPortRange', '4444')
        ])
        self.cmd('network nsg rule update --destination-address-prefixes Internet --nsg-name {nsg} -g {rg} --source-address-prefix 10.0.0.0/24 11.0.0.0/24 -n {rule} --source-port-range * --destination-port-range 500-1000 2000 3000', checks=[
            self.check('length(destinationAddressPrefixes)', 0),
            self.check('destinationAddressPrefix', 'Internet'),
            self.check('length(sourceAddressPrefixes)', 2),
            self.check('sourceAddressPrefix', ''),
            self.check('length(sourcePortRanges)', 0),
            self.check('sourcePortRange', '*'),
            self.check('length(destinationPortRanges)', 3),
            self.check('destinationPortRange', None)
        ])


class NetworkSecurityGroupScenarioTest(ScenarioTest):

    @AllowLargeResponse()
    @ResourceGroupPreparer(name_prefix='cli_test_nsg')
    def test_network_nsg(self, resource_group):

        self.kwargs.update({
            'nsg': 'test-nsg1',
            'rule': 'web',
            'rt': 'Microsoft.Network/networkSecurityGroups'
        })

        self.cmd('network nsg create --name {nsg} -g {rg} --tags foo=doo')
        self.cmd('network nsg rule create --access allow --destination-address-prefix 1234 --direction inbound --nsg-name {nsg} --protocol * -g {rg} --source-address-prefix 789 -n {rule} --source-port-range * --destination-port-range 4444 --priority 1000')

        self.cmd('network nsg list', checks=[
            self.check('type(@)', 'array'),
            self.check("length([?type == '{rt}']) == length(@)", True)
        ])
        self.cmd('network nsg list --resource-group {rg}', checks=[
            self.check('type(@)', 'array'),
            self.check("length([?type == '{rt}']) == length(@)", True),
            self.check("length([?resourceGroup == '{rg}']) == length(@)", True)
        ])
        self.cmd('network nsg show --resource-group {rg} --name {nsg}', checks=[
            self.check('type(@)', 'object'),
            self.check('type', '{rt}'),
            self.check('resourceGroup', '{rg}'),
            self.check('name', '{nsg}')
        ])
        # Test for the manually added nsg rule
        self.cmd('network nsg rule list --resource-group {rg} --nsg-name {nsg}', checks=[
            self.check('type(@)', 'array'),
            self.check('length(@)', 1),
            self.check("length([?resourceGroup == '{rg}']) == length(@)", True)
        ])
        self.cmd('network nsg rule show --resource-group {rg} --nsg-name {nsg} --name {rule}', checks=[
            self.check('type(@)', 'object'),
            self.check('resourceGroup', '{rg}'),
            self.check('name', '{rule}')
        ])

        self.kwargs.update({
            'access': 'DENY',
            'prefix': '111',
            'dir': 'Outbound',
            'protocol': 'Tcp',
            'ports': '1234-1235',
            'desc': 'greatrule',
            'priority': 888
        })
        self.cmd('network nsg rule update -g {rg} --nsg-name {nsg} -n {rule} --direction {dir} --access {access} --destination-address-prefix {prefix} --protocol {protocol} --source-address-prefix {prefix} --source-port-range {ports} --destination-port-range {ports} --priority {priority} --description {desc}', checks=[
            self.check('access', 'Deny'),
            self.check('direction', '{dir}'),
            self.check('destinationAddressPrefix', '{prefix}'),
            self.check('protocol', '{protocol}'),
            self.check('sourceAddressPrefix', '{prefix}'),
            self.check('sourcePortRange', '{ports}'),
            self.check('priority', '{priority}'),
            self.check('description', '{desc}')
        ])

        # test generic update
        self.cmd('network nsg rule update -g {rg} --nsg-name {nsg} -n {rule} --set description="cool"',
                 checks=self.check('description', 'cool'))

        self.cmd('network nsg rule delete --resource-group {rg} --nsg-name {nsg} --name {rule}')
        # Delete the network security group
        self.cmd('network nsg delete --resource-group {rg} --name {nsg}')
        # Expecting no results as we just deleted the only security group in the resource group
        self.cmd('network nsg list --resource-group {rg}', checks=self.is_empty())


class NetworkRouteTableOperationScenarioTest(ScenarioTest):

    @ResourceGroupPreparer(name_prefix='cli_test_route_table')
    def test_network_route_table_operation(self, resource_group):

        self.kwargs.update({
            'table': 'cli-test-route-table',
            'route': 'my-route',
            'rt': 'Microsoft.Network/routeTables'
        })

        self.cmd('network route-table create -n {table} -g {rg} --tags foo=doo',
                 checks=self.check('tags.foo', 'doo'))
        self.cmd('network route-table update -n {table} -g {rg} --tags foo=boo --disable-bgp-route-propagation', checks=[
            self.check('tags.foo', 'boo')
        ])
        self.cmd('network route-table route create --address-prefix 10.0.5.0/24 -n {route} -g {rg} --next-hop-type None --route-table-name {table}')

        self.cmd('network route-table list',
                 checks=self.check('type(@)', 'array'))
        self.cmd('network route-table list --resource-group {rg}', checks=[
            self.check('type(@)', 'array'),
            self.check('length(@)', 1),
            self.check('[0].name', '{table}'),
            self.check('[0].type', '{rt}')
        ])
        self.cmd('network route-table show --resource-group {rg} --name {table}', checks=[
            self.check('type(@)', 'object'),
            self.check('name', '{table}'),
            self.check('type', '{rt}')
        ])
        self.cmd('network route-table route list --resource-group {rg} --route-table-name {table}',
                 checks=self.check('type(@)', 'array'))
        self.cmd('network route-table route show --resource-group {rg} --route-table-name {table} --name {route}', checks=[
            self.check('type(@)', 'object'),
            self.check('name', '{route}'),
        ])
        self.cmd('network route-table route delete --resource-group {rg} --route-table-name {table} --name {route}')
        self.cmd('network route-table route list --resource-group {rg} --route-table-name {table}', checks=self.is_empty())
        self.cmd('network route-table delete --resource-group {rg} --name {table}')
        self.cmd('network route-table list --resource-group {rg}', checks=self.is_empty())


class NetworkVNetScenarioTest(ScenarioTest):

    @AllowLargeResponse()
    @ResourceGroupPreparer(name_prefix='cli_vnet_test')
    def test_network_vnet(self, resource_group):

        self.kwargs.update({
            'vnet': 'vnet1',
            'subnet': 'subnet1',
            'rt': 'Microsoft.Network/virtualNetworks'
        })

        self.cmd('network vnet create --resource-group {rg} --name {vnet} --subnet-name default', checks=[
            self.check('newVNet.provisioningState', 'Succeeded'),
            self.check('newVNet.addressSpace.addressPrefixes[0]', '10.0.0.0/16')
        ])
        self.cmd('network vnet check-ip-address -g {rg} -n {vnet} --ip-address 10.0.0.50',
                 checks=self.check('available', True))

        self.cmd('network vnet check-ip-address -g {rg} -n {vnet} --ip-address 10.0.0.0',
                 checks=self.check('available', False))

        self.cmd('network vnet list', checks=[
            self.check('type(@)', 'array'),
            self.check("length([?type == '{rt}']) == length(@)", True)
        ])
        self.cmd('network vnet list --resource-group {rg}', checks=[
            self.check('type(@)', 'array'),
            self.check("length([?type == '{rt}']) == length(@)", True),
        ])
        self.cmd('network vnet show --resource-group {rg} --name {vnet}', checks=[
            self.check('type(@)', 'object'),
            self.check('name', '{vnet}'),
            self.check('type', '{rt}')
        ])
        self.kwargs['prefixes'] = '20.0.0.0/16 10.0.0.0/16'
        self.cmd('network vnet update --resource-group {rg} --name {vnet} --address-prefixes {prefixes} --dns-servers 1.2.3.4', checks=[
            self.check('length(addressSpace.addressPrefixes)', 2),
            self.check('dhcpOptions.dnsServers[0]', '1.2.3.4')
        ])
        self.cmd('network vnet update -g {rg} -n {vnet} --dns-servers ""', checks=[
            self.check('length(addressSpace.addressPrefixes)', 2),
            self.check('dhcpOptions.dnsServers', [])
        ])

        # test generic update
        self.cmd('network vnet update --resource-group {rg} --name {vnet} --set addressSpace.addressPrefixes[0]="20.0.0.0/24"',
                 checks=self.check('addressSpace.addressPrefixes[0]', '20.0.0.0/24'))

        self.cmd('network vnet subnet create --resource-group {rg} --vnet-name {vnet} --name {subnet} --address-prefix 20.0.0.0/24')
        self.cmd('network vnet subnet list --resource-group {rg} --vnet-name {vnet}',
                 checks=self.check('type(@)', 'array'))
        self.cmd('network vnet subnet show --resource-group {rg} --vnet-name {vnet} --name {subnet}', checks=[
            self.check('type(@)', 'object'),
            self.check('name', '{subnet}'),
        ])

        self.cmd('network vnet subnet delete --resource-group {rg} --vnet-name {vnet} --name {subnet}')
        self.cmd('network vnet subnet list --resource-group {rg} --vnet-name {vnet}',
                 checks=self.check("length([?name == '{subnet}'])", 0))

        self.cmd('network vnet list --resource-group {rg}',
                 checks=self.check("length([?name == '{vnet}'])", 1))
        self.cmd('network vnet delete --resource-group {rg} --name {vnet}')
        self.cmd('network vnet list --resource-group {rg}', checks=self.is_empty())

    @ResourceGroupPreparer(name_prefix='cli_vnet_with_subnet_nsg_test')
    def test_network_vnet_with_subnet_nsg(self, resource_group):

        self.kwargs.update({
            'vnet': 'vnet1',
            'subnet': 'subnet1',
            'nsg': 'nsg',
            'rt': 'Microsoft.Network/virtualNetworks',
            'prefixes': '20.0.0.0/16 10.0.0.0/16'
        })
        result = self.cmd('network nsg create --resource-group {rg} --name {nsg}').get_output_in_json()
        self.kwargs['nsg_id'] = result['NewNSG']['id']
        self.cmd('network vnet create --resource-group {rg} --name {vnet} --address-prefixes {prefixes} '
                 '--subnet-name {subnet} --subnet-prefixes 20.0.0.0/24 --nsg {nsg}')
        self.cmd('network vnet subnet list --resource-group {rg} --vnet-name {vnet}',
                 checks=self.check('type(@)', 'array'))
        self.cmd('network vnet subnet show --resource-group {rg} --vnet-name {vnet} --name {subnet}', checks=[
            self.check('type(@)', 'object'),
            self.check('name', '{subnet}'),
            self.check('networkSecurityGroup.id', '{nsg_id}')
        ])

        self.cmd('network vnet subnet delete --resource-group {rg} --vnet-name {vnet} --name {subnet}')

    @ResourceGroupPreparer(name_prefix='cli_vnet_test')
    def test_network_vnet_list_available_ips(self, resource_group):
        self.kwargs.update({
            'vnet': 'vnet1',
            'subnet': 'subnet1',
            'rt': 'Microsoft.Network/virtualNetworks',
            'rg': resource_group
        })

        self.cmd('network vnet create --resource-group {rg} --name {vnet} --subnet-name default', checks=[
            self.check('newVNet.provisioningState', 'Succeeded'),
            self.check('newVNet.addressSpace.addressPrefixes[0]', '10.0.0.0/16')
        ])
        self.kwargs['prefixes'] = '20.0.0.0/16 10.0.0.0/16'
        self.cmd('network vnet update --resource-group {rg} --name {vnet} --address-prefixes {prefixes} --dns-servers 1.2.3.4', checks=[
            self.check('length(addressSpace.addressPrefixes)', 2),
            self.check('dhcpOptions.dnsServers[0]', '1.2.3.4')
        ])

        self.cmd('network vnet subnet create --resource-group {rg} --vnet-name {vnet} --name {subnet} --address-prefix 20.0.0.0/24')

        self.cmd('network vnet list-available-ips -g {rg} --name {vnet}', checks=[
            self.check('length(@)', 5)
        ])


class NetworkVNetCachingScenarioTest(ScenarioTest):

    @ResourceGroupPreparer(name_prefix='cli_vnet_cache_test')
    def test_network_vnet_caching(self, resource_group):
        from time import sleep

        self.kwargs.update({
            'vnet': 'vnet1'
        })

        # test that custom commands work with caching
        self.cmd('network vnet create -g {rg} -n {vnet} --address-prefix 10.0.0.0/16 --defer')
        self.cmd('network vnet subnet create -g {rg} --vnet-name {vnet} -n subnet1 --address-prefix 10.0.0.0/24 --defer')
        self.cmd('network vnet subnet create -g {rg} --vnet-name {vnet} -n subnet2 --address-prefix 10.0.1.0/24 --defer')
        with self.assertRaisesRegexp(SystemExit, '3'):
            # ensure vnet has not been created
            self.cmd('network vnet show -g {rg} -n {vnet}')
        self.cmd('cache show -g {rg} -n {vnet} -t VirtualNetwork')
        self.cmd('network vnet subnet create -g {rg} --vnet-name {vnet} -n subnet3 --address-prefix 10.0.2.0/24')
        self.cmd('network vnet show -g {rg} -n {vnet}',
                 checks=self.check('length(subnets)', 3))
        with self.assertRaisesRegexp(CLIError, 'Not found in cache'):
            self.cmd('cache show -g {rg} -n {vnet} -t VirtualNetwork')

        # test that generic update works with caching
        self.cmd('network vnet update -g {rg} -n {vnet} --set tags.a=1 --defer')
        self.cmd('network vnet update -g {rg} -n {vnet} --set tags.b=2')
        self.cmd('network vnet show -g {rg} -n {vnet}', checks=[
            self.check('length(tags)', 2),
            self.check('length(subnets)', 3)  # should reflect the write-through behavior from the earlier PUT
        ])

    @live_only()
    @ResourceGroupPreparer(name_prefix='cli_test_vnet_ids_query')
    def test_network_vnet_ids_query(self, resource_group):
        import json

        # This test ensures that --query works with --ids
        self.kwargs.update({
            'vnet1': 'vnet1',
            'vnet2': 'vnet2'
        })
        self.kwargs['id1'] = self.cmd('network vnet create -g {rg} -n {vnet1}').get_output_in_json()['newVNet']['id']
        self.kwargs['id2'] = self.cmd('network vnet create -g {rg} -n {vnet2}').get_output_in_json()['newVNet']['id']
        self.cmd('network vnet show --ids {id1} {id2} --query "[].name"', checks=[
            self.check('length(@)', 2),
            self.check("contains(@, '{vnet1}')", True),
            self.check("contains(@, '{vnet2}')", True),
        ])

        # This test ensures you can pipe a list of IDs to --ids
        self.kwargs['ids'] = self.cmd('network vnet list -g {rg} --query "[].id" -otsv').output
        self.cmd('network vnet show --ids {ids}',
                 checks=self.check('length(@)', 2))

        # This test ensures you can pipe JSON output to --ids Windows-style
        # ensures a single JSON string has its ids parsed out
        self.kwargs['json'] = json.dumps(self.cmd('network vnet list -g {rg}').get_output_in_json())
        self.cmd('network vnet show --ids \'{json}\'',
                 checks=self.check('length(@)', 2))

        # This test ensures you can pipe JSON output to --ids bash-style
        # ensures that a JSON string where each line is interpretted individually
        # is reassembled and treated as a single json string
        json_obj = self.cmd('network vnet list -g {rg}').get_output_in_json()
        for item in json_obj:
            del item['etag']
        split_json = json.dumps(json_obj, indent=4).split()
        split_string = ' '.join(split_json).replace('{', '{{').replace('}', '}}').replace('"', '\\"')
        self.cmd('network vnet show --ids {}'.format(split_string),
                 checks=self.check('length(@)', 2))


class NetworkVNetPeeringScenarioTest(ScenarioTest):

    @ResourceGroupPreparer(name_prefix='test_network_vnet_flowtimeout', location='centraluseuap')
    def test_network_vnet_flowtimeout(self, resource_group):
        self.kwargs.update({
            'rg': resource_group,
            'time': 10,
            'time1': 20,
        })

        self.cmd('network vnet create -g {rg} -n vnet --flowtimeout {time}',
                 checks=self.check('newVNet.flowTimeoutInMinutes', '{time}'))
        self.cmd('network vnet update -g {rg} -n vnet --flowtimeout {time1}',
                 checks=self.check('flowTimeoutInMinutes', '{time1}'))

    @ResourceGroupPreparer(name_prefix='cli_test_vnet_peering')
    def test_network_vnet_peering(self, resource_group):

        # create two vnets with non-overlapping prefixes
        self.cmd('network vnet create -g {rg} -n vnet1')
        self.cmd('network vnet create -g {rg} -n vnet2 --subnet-name GatewaySubnet --address-prefix 11.0.0.0/16 --subnet-prefix 11.0.0.0/24')
        # create supporting resources for gateway
        self.cmd('network public-ip create -g {rg} -n ip1')
        ip_id = self.cmd('network public-ip show -g {rg} -n ip1 --query id').get_output_in_json()
        vnet_id = self.cmd('network vnet show -g {rg} -n vnet2 --query id').get_output_in_json()

        self.kwargs.update({
            'ip_id': ip_id,
            'vnet_id': vnet_id
        })
        # create the gateway on vnet2
        self.cmd('network vnet-gateway create -g {rg} -n gateway1 --public-ip-address {ip_id} --vnet {vnet_id} --tags foo=doo')

        vnet1_id = self.cmd('network vnet show -g {rg} -n vnet1 --query id').get_output_in_json()
        vnet2_id = self.cmd('network vnet show -g {rg} -n vnet2 --query id').get_output_in_json()

        self.kwargs.update({
            'vnet1_id': vnet1_id,
            'vnet2_id': vnet2_id
        })
        # set up gateway sharing from vnet1 to vnet2. test that remote-vnet indeed accepts name or id.
        self.cmd('network vnet peering create -g {rg} -n peering2 --vnet-name vnet2 --remote-vnet {vnet1_id} --allow-gateway-transit', checks=[
            self.check('allowGatewayTransit', True),
            self.check('remoteVirtualNetwork.id', '{vnet1_id}'),
            self.check('peeringState', 'Initiated')
        ])
        self.cmd('network vnet peering create -g {rg} -n peering1 --vnet-name vnet1 --remote-vnet vnet2 --use-remote-gateways --allow-forwarded-traffic', checks=[
            self.check('useRemoteGateways', True),
            self.check('remoteVirtualNetwork.id', '{vnet2_id}'),
            self.check('peeringState', 'Connected'),
            self.check('allowVirtualNetworkAccess', False)
        ])
        self.cmd('network vnet peering show -g {rg} -n peering1 --vnet-name vnet1',
                 checks=self.check('name', 'peering1'))
        self.cmd('network vnet peering list -g {rg} --vnet-name vnet2', checks=[
            self.check('[0].name', 'peering2'),
            self.check('length(@)', 1)
        ])
        self.cmd('network vnet peering update -g {rg} -n peering1 --vnet-name vnet1 --set useRemoteGateways=false', checks=[
            self.check('useRemoteGateways', False),
            self.check('allowForwardedTraffic', True)
        ])
        self.cmd('network vnet peering delete -g {rg} -n peering1 --vnet-name vnet1')
        self.cmd('network vnet peering list -g {rg} --vnet-name vnet1',
                 checks=self.is_empty())
        # must delete the second peering and the gateway or the resource group delete will fail
        self.cmd('network vnet peering delete -g {rg} -n peering2 --vnet-name vnet2')
        self.cmd('network vnet-gateway delete -g {rg} -n gateway1')


class NetworkVpnConnectionIpSecPolicy(ScenarioTest):

    @ResourceGroupPreparer(name_prefix='cli_test_vpn_connection_ipsec')
    def test_network_vpn_connection_ipsec(self, resource_group):

        self.kwargs.update({
            'vnet1': 'vnet1',
            'vnet_prefix1': '10.11.0.0/16',
            'vnet_prefix2': '10.12.0.0/16',
            'fe_sub1': 'FrontEnd',
            'fe_sub_prefix1': '10.11.0.0/24',
            'be_sub1': 'BackEnd',
            'be_sub_prefix1': '10.12.0.0/24',
            'gw_sub1': 'GatewaySubnet',
            'gw_sub_prefix1': '10.12.255.0/27',
            'gw1ip': 'pip1',
            'gw1': 'gw1',
            'gw1_sku': 'Standard',
            'lgw1': 'lgw1',
            'lgw1ip': '131.107.72.22',
            'lgw1_prefix1': '10.61.0.0/16',
            'lgw1_prefix2': '10.62.0.0/16',
            'conn1': 'conn1'
        })

        self.cmd('network vnet create -g {rg} -n {vnet1} --address-prefix {vnet_prefix1} {vnet_prefix2}')
        self.cmd('network vnet subnet create -g {rg} --vnet-name {vnet1} -n {fe_sub1} --address-prefix {fe_sub_prefix1}')
        self.cmd('network vnet subnet create -g {rg} --vnet-name {vnet1} -n {be_sub1} --address-prefix {be_sub_prefix1}')
        self.cmd('network vnet subnet create -g {rg} --vnet-name {vnet1} -n {gw_sub1} --address-prefix {gw_sub_prefix1}')
        self.cmd('network public-ip create -g {rg} -n {gw1ip}')

        self.cmd('network vnet-gateway create -g {rg} -n {gw1} --public-ip-address {gw1ip} --vnet {vnet1} --sku {gw1_sku}')
        self.cmd('network local-gateway create -g {rg} -n {lgw1} --gateway-ip-address {lgw1ip} --local-address-prefixes {lgw1_prefix1} {lgw1_prefix2}')
        self.cmd('network vpn-connection create -g {rg} -n {conn1} --vnet-gateway1 {gw1} --local-gateway2 {lgw1} --shared-key AzureA1b2C3')
        self.cmd('network vpn-connection list -g {rg}', checks=[
            self.check('length(@)', 1)
        ])
        self.cmd('network vpn-connection list -g {rg} --vnet-gateway {gw1}', checks=[
            self.check('length(@)', 1)
        ])

        self.cmd('network vpn-connection ipsec-policy add -g {rg} --connection-name {conn1} --ike-encryption AES256 --ike-integrity SHA384 --dh-group DHGroup24 --ipsec-encryption GCMAES256 --ipsec-integrity GCMAES256 --pfs-group PFS24 --sa-lifetime 7200 --sa-max-size 2048')
        self.cmd('network vpn-connection ipsec-policy list -g {rg} --connection-name {conn1}')
        self.cmd('network vpn-connection ipsec-policy clear -g {rg} --connection-name {conn1}')
        self.cmd('network vpn-connection ipsec-policy list -g {rg} --connection-name {conn1}')


class NetworkVpnConnectionNatRule(ScenarioTest):

    @ResourceGroupPreparer(name_prefix='test_network_vpn_connection_nat_rule')
    def test_network_vpn_connection_nat_rule(self, resource_group):

        self.kwargs.update({
            'vnet': 'vnet',
            'lgw1': 'lgw1',
            'lgw1ip': '131.107.72.22',
            'lgw1_prefix1': '10.61.0.0/16',
            'lgw1_prefix2': '10.62.0.0/16',
            'conn1': 'conn1',
            'subnet': 'GatewaySubnet',
            'vg': 'vnet-gateway-name',
            'ip': 'ip-name',
            'sku': 'VpnGw2',
            'nat': 'nat-name',
            'nat1': 'nat-name1',
            'i_map': '10.4.0.0/24',
            'i_map1': '10.5.0.0/24',
            'e_map': '192.168.21.0/24',
            'e_map1': '192.168.22.0/24',
        })

        self.cmd('network vnet create -g {rg} -n {vnet} --subnet-name {subnet}')
        self.cmd('network public-ip create -g {rg} -n {ip}')

        vg = self.cmd('network vnet-gateway create -g {rg} -n {vg} --vnet {vnet} --public-ip-address {ip} --sku {sku} '
                      '--nat-rule name={nat} mode=IngressSnat internal-mappings={i_map} external-mappings={e_map} '
                      '--nat-rule name={nat1} mode=EgressSnat internal-mappings={i_map1} external-mappings={e_map1}',
                      checks=[self.check('length(vnetGateway.natRules)', 2)]).get_output_in_json()

        self.kwargs.update({'id': vg['vnetGateway']['natRules'][0]['id']})
        self.kwargs.update({'id1': vg['vnetGateway']['natRules'][1]['id']})

        self.cmd('network local-gateway create -g {rg} -n {lgw1} --gateway-ip-address {lgw1ip} '
                 '--local-address-prefixes {lgw1_prefix1} {lgw1_prefix2}')
        self.cmd('network vpn-connection create -g {rg} -n {conn1} --vnet-gateway1 {vg} --local-gateway2 {lgw1} '
                 '--shared-key AzureA1b2C3 --ingress-nat-rule {id}',
                 checks=[self.check('length(resource.ingressNatRules)', 1)])

        self.cmd('network vpn-connection delete -g {rg} -n {conn1}')

        self.cmd('network vpn-connection create -g {rg} -n {conn1} --vnet-gateway1 {vg} --local-gateway2 {lgw1} '
                 '--shared-key AzureA1b2C3 --egress-nat-rule {id1}',
                 checks=[self.check('length(resource.egressNatRules)', 1)])


class NetworkVnetGatewayIpSecPolicy(ScenarioTest):

    @ResourceGroupPreparer(name_prefix='cli_test_vnet_gateway_ipsec')
    def test_network_vnet_gateway_ipsec(self, resource_group):

        self.kwargs.update({
            'vnet': 'vnet1',
            'ip': 'pip1',
            'gw': 'gw1',
            'gw_sku': 'VpnGw2',
        })

        self.cmd('network vnet create -g {rg} -n {vnet} --subnet-name GatewaySubnet')
        self.cmd('network public-ip create -g {rg} -n {ip}')
        self.cmd('network vnet-gateway create -g {rg} -n {gw} --public-ip-address {ip} --vnet {vnet} --sku {gw_sku} --gateway-type Vpn --vpn-type RouteBased --address-prefix 40.1.0.0/24 --client-protocol IkeV2 SSTP --radius-secret 111_aaa --radius-server 30.1.1.15')
        self.cmd('network vnet-gateway ipsec-policy add -g {rg} --gateway-name {gw} --ike-encryption AES256 --ike-integrity SHA384 --dh-group DHGroup24 --ipsec-encryption GCMAES256 --ipsec-integrity GCMAES256 --pfs-group PFS24 --sa-lifetime 7200 --sa-max-size 2048')
        self.cmd('network vnet-gateway ipsec-policy list -g {rg} --gateway-name {gw}')
        self.cmd('network vnet-gateway ipsec-policy clear -g {rg} --gateway-name {gw}')
        self.cmd('network vnet-gateway ipsec-policy list -g {rg} --gateway-name {gw}')
        self.cmd('network vnet-gateway vpn-client show-health -g {rg} -n {gw}')
        self.cmd('network vnet-gateway show-supported-devices -g {rg} -n {gw} -o tsv')


class NetworkVnetGatewayMultiAuth(ScenarioTest):

    @ResourceGroupPreparer(name_prefix='test_network_vnet_gateway_multi_auth')
    def test_network_vnet_gateway_multi_auth(self, resource_group):

        self.kwargs.update({
            'vnet': 'vnet',
            'ip': 'pip',
            'gw': 'gw',
            'gw_sku': 'VpnGw2',
            'aad_tenant': 'https://login.microsoftonline.com/0ab2c4f4-81e6-44cc-a0b2-b3a47a1443f4',
            'aad_issuer': 'https://sts.windows.net/0ab2c4f4-81e6-44cc-a0b2-b3a47a1443f4/',
            'aad_audience': 'a21fce82-76af-45e6-8583-a08cb3b956f9',
            'root_cert_name': 'root-cert',
            'root_cert_data': os.path.join(TEST_DIR, 'test-root-cert.cer'),
        })

        self.cmd('network vnet create -g {rg} -n {vnet} --subnet-name GatewaySubnet')
        self.cmd('network public-ip create -g {rg} -n {ip}')
        self.cmd('network vnet-gateway create -g {rg} -n {gw} --public-ip-address {ip} --vnet {vnet} --sku {gw_sku} '
                 '--gateway-type Vpn --vpn-type RouteBased --address-prefix 40.1.0.0/24 --client-protocol OpenVPN '
                 '--aad-audience {aad_audience} --aad-issuer {aad_issuer} --aad-tenant {aad_tenant} '
                 '--root-cert-name {root_cert_name} --root-cert-data "{root_cert_data}" '
                 '--radius-secret 111_aaa --radius-server 30.1.1.15 --vpn-auth-type AAD Certificate Radius',
                 checks=[self.check('length(vnetGateway.vpnClientConfiguration.vpnAuthenticationTypes)', 3)])

    @ResourceGroupPreparer(name_prefix='test_network_vnet_gateway_multi_auth1')
    def test_network_vnet_gateway_multi_auth1(self, resource_group):

        self.kwargs.update({
            'vnet': 'vnet',
            'ip': 'pip',
            'gw': 'gw',
            'gw_sku': 'VpnGw2',
            'aad_tenant': 'https://login.microsoftonline.com/0ab2c4f4-81e6-44cc-a0b2-b3a47a1443f4',
            'aad_issuer': 'https://sts.windows.net/0ab2c4f4-81e6-44cc-a0b2-b3a47a1443f4/',
            'aad_audience': 'a21fce82-76af-45e6-8583-a08cb3b956f9',
            'root_cert_name': 'root-cert',
            'root_cert_data': os.path.join(TEST_DIR, 'test-root-cert.cer'),
        })

        self.cmd('network vnet create -g {rg} -n {vnet} --subnet-name GatewaySubnet')
        self.cmd('network public-ip create -g {rg} -n {ip}')
        self.cmd('network vnet-gateway create -g {rg} -n {gw} --public-ip-address {ip} --vnet {vnet} --sku {gw_sku} '
                 '--gateway-type Vpn --vpn-type RouteBased --address-prefix 40.1.0.0/24 --client-protocol OpenVPN')
        self.cmd('network vnet-gateway update -g {rg} -n {gw} --vpn-auth-type AAD Certificate Radius '
                 '--aad-audience {aad_audience} --aad-issuer {aad_issuer} --aad-tenant {aad_tenant} '
                 '--root-cert-name {root_cert_name} --root-cert-data "{root_cert_data}" '
                 '--radius-secret 111_aaa --radius-server 30.1.1.15 ',
                 checks=[self.check('length(vpnClientConfiguration.vpnAuthenticationTypes)', 3)])


class NetworkVirtualRouter(ScenarioTest):

    @ResourceGroupPreparer(name_prefix='cli_test_virtual_router', location='WestCentralUS')
    @unittest.skip('Skip as service has bug for deleting peering')
    def test_network_virtual_router_scenario(self, resource_group, resource_group_location):

        self.kwargs.update({
            'rg': resource_group,
            'location': resource_group_location,
            'vnet': 'vnet1',
            'ip': 'pip1',
            'gw': 'gw1',
            'gw_sku': 'HighPerformance',
            'vrouter': 'vrouter1',
            'vrouter_peering': 'peering1'
        })

        self.cmd('network vnet create -g {rg} -n {vnet} --subnet-name GatewaySubnet -l {location} --subnet-name GatewaySubnet')
        self.cmd('network public-ip create -g {rg} -n {ip} -l {location}')
        self.cmd('network vnet-gateway create -g {rg} -n {gw} --public-ip-address {ip} --vnet {vnet} --sku {gw_sku} --gateway-type ExpressRoute -l {location}')

        self.cmd('network vrouter create -n {vrouter} -l {location} -g {rg} --hosted-gateway {gw}', checks=[
            self.check('type', 'Microsoft.Network/VirtualRouters'),
            self.check('name', '{vrouter}')
        ])

        self.cmd('network vrouter show -n {vrouter} -g {rg}', checks=[
            self.check('name', '{vrouter}')
        ])

        self.cmd('network vrouter list -g {rg}', checks=[
            self.check('@[0].name', '{vrouter}')
        ])

        self.cmd('network vrouter peering create -n {vrouter_peering} --peer-asn 10000 --peer-ip 10.0.0.0 -g {rg} --vrouter-name {vrouter}', checks=[
            self.check('name', '{vrouter_peering}')
        ])

        self.cmd('network vrouter peering update -n {vrouter_peering} --peer-asn 11000 --peer-ip 11.0.0.0 -g {rg} --vrouter-name {vrouter}', checks=[
            self.check('peerAsn', '11000'),
            self.check('peerIp', '11.0.0.0')
        ])

        self.cmd('network vrouter peering show -n {vrouter_peering} -g {rg} --vrouter-name {vrouter}', checks=[
            self.check('name', '{vrouter_peering}')
        ])

        self.cmd('network vrouter peering list -g {rg} --vrouter-name {vrouter}', checks=[
            self.check('@[0].name', '{vrouter_peering}'),
            self.check('length(@)', 1)
        ])

        self.cmd('network vrouter peering delete -n {vrouter_peering} -g {rg} --vrouter-name {vrouter}')

        self.cmd('network vrouter delete -g {rg} -n {vrouter}')

    # @record_only()  # this feature need resource from service team for now.
    @unittest.skip('rg not found')
    @ResourceGroupPreparer(name_prefix='cli_test_virtual_router', location='eastus2euap')
    def test_vrouter_with_virtual_hub_support(self, resource_group, resource_group_location):
        self.kwargs.update({
            'rg': 'test_vrouter_with_virtual_hub_support',    # the subscription needs to be a specified one given by service team
            'location': resource_group_location,
            'vnet': 'vnet2',
            'subnet1': 'subnet1',
            'subnet2': 'subnet2',
            'vrouter': 'vrouter2',
            'peer': 'peer1'
        })

        self.cmd('network vnet create -g {rg} -n {vnet} '
                 '--location {location} '
                 '--subnet-name {subnet1} '
                 '--address-prefix 10.0.0.0/24')

        # a cleanup program runs in short peoridically to assign subnets a NSG within that subscription
        # which will block subnet is assigned to the virtual router
        self.cmd('network vnet subnet update -g {rg} --vnet-name {vnet} -n {subnet1} --remove networkSecurityGroup')
        vnet = self.cmd('network vnet show -g {rg} -n {vnet}').get_output_in_json()

        self.kwargs.update({
            'subnet1_id': vnet['subnets'][0]['id']
        })

        self.cmd('network vrouter create -g {rg} -l {location} -n {vrouter} --hosted-subnet {subnet1_id}', checks=[
            self.check('type', 'Microsoft.Network/virtualHubs'),
            self.check('ipConfigurations', None),
            self.check('provisioningState', 'Succeeded')
        ])

        self.cmd('network vrouter list -g {rg}')

        self.cmd('network vrouter show -g {rg} -n {vrouter}', checks=[
            self.check('virtualRouterAsn', 65515),
            self.check('length(virtualRouterIps)', 2),
        ])

        self.cmd('network vrouter peering create -g {rg} --vrouter-name {vrouter} -n {peer} '
                 '--peer-asn 11000 --peer-ip 10.0.0.120')

        self.cmd('network vrouter peering list -g {rg} --vrouter-name {vrouter}')

        self.cmd('network vrouter peering show -g {rg} --vrouter-name {vrouter} -n {peer}')

        # unable to update unless the ASN's range is required
        # self.cmd('network vrouter peering update -g {rg} --vrouter-name {vrouter} -n {peer} --peer-ip 10.0.0.0')

        self.cmd('network vrouter peering delete -g {rg} --vrouter-name {vrouter} -n {peer}')

        self.cmd('network vrouter delete -g {rg} -n {vrouter}')


class NetworkVirtualHubRouter(ScenarioTest):

    # @unittest.skip('CannotDeleteVirtualHubWhenItIsInUse')
    @ResourceGroupPreparer(name_prefix='cli_test_virtual_hub_router', location='centraluseuap')
    def test_network_virtual_hub_router_scenario(self, resource_group, resource_group_location):
        self.kwargs.update({
            'rg': resource_group,
            'location': resource_group_location,
            'vnet': 'vnet2',
            'vhr_ip1': 'vhrip1',
            'subnet1': 'RouteServerSubnet',
            'vrouter': 'vrouter2',
            'peer': 'peer1'
        })

        self.cmd('network vnet create -g {rg} -n {vnet} '
                 '--location {location} '
                 '--subnet-name {subnet1} '
                 '--address-prefix 10.0.0.0/24')

        # a cleanup program runs in short peoridically to assign subnets a NSG within that subscription
        # which will block subnet is assigned to the virtual router
        self.cmd('network vnet subnet update -g {rg} --vnet-name {vnet} -n {subnet1} --remove networkSecurityGroup')
        vnet = self.cmd('network vnet show -g {rg} -n {vnet}').get_output_in_json()
        self.cmd('network public-ip create -g {rg} -n {vhr_ip1}')

        self.kwargs.update({
            'subnet1_id': vnet['subnets'][0]['id']
        })

        self.cmd('network routeserver create -g {rg} -l {location} -n {vrouter} '
                 '--hosted-subnet {subnet1_id} --public-ip-address {vhr_ip1}',
                 checks=[
                     self.check('type', 'Microsoft.Network/virtualHubs'),
                     self.check('ipConfigurations', None),
                     self.check('provisioningState', 'Succeeded')
                 ])

        self.cmd('network routeserver update -g {rg} --name {vrouter}  --allow-b2b-traffic', checks=[
            self.check('allowBranchToBranchTraffic', True)
        ])

        self.cmd('network routeserver list -g {rg}')

        self.cmd('network routeserver show -g {rg} -n {vrouter}', checks=[
            self.check('virtualRouterAsn', 65515),
            self.check('length(virtualRouterIps)', 2),
        ])

        self.cmd('network routeserver peering create -g {rg} --routeserver {vrouter} -n {peer} '
                 '--peer-asn 11000 --peer-ip 10.0.0.120')

        self.cmd('network routeserver peering list -g {rg} --routeserver {vrouter}')

        self.cmd('network routeserver peering show -g {rg} --routeserver {vrouter} -n {peer}')

        self.cmd('network routeserver peering list-advertised-routes -g {rg} --routeserver {vrouter} -n {peer}')

        self.cmd('network routeserver peering list-learned-routes -g {rg} --routeserver {vrouter} -n {peer}')

        # unable to update unless the ASN's range is required
        # self.cmd('network routeserver peering update -g {rg} --routeserver {vrouter} -n {peer} --peer-ip 10.0.0.0')

        self.cmd('network routeserver peering delete -g {rg} --routeserver {vrouter} -n {peer} -y')

        self.cmd('network routeserver delete -g {rg} -n {vrouter} -y')


class NetworkSubnetScenarioTests(ScenarioTest):

    @ResourceGroupPreparer(name_prefix='cli_subnet_set_test')
    def test_network_subnet_set(self, resource_group):

        self.kwargs.update({
            'vnet': 'vnet1',
            'vnet_prefix': '123.0.0.0/16',
            'subnet': 'default',
            'subnet_prefix': '123.0.0.0/24',
            'subnet_prefix2': '123.0.5.0/24',
            'nsg': 'test-vnet-nsg'
        })

        self.cmd('network vnet create --resource-group {rg} --name {vnet} --address-prefix {vnet_prefix} --subnet-name {subnet} --subnet-prefix {subnet_prefix}')
        self.cmd('network nsg create --resource-group {rg} --name {nsg}')

        # Test we can update the address space and nsg
        self.cmd('network vnet subnet update --resource-group {rg} --vnet-name {vnet} --name {subnet} --address-prefix {subnet_prefix2} --network-security-group {nsg}', checks=[
            self.check('addressPrefix', '{subnet_prefix2}'),
            self.check('ends_with(@.networkSecurityGroup.id, `/{nsg}`)', True)
        ])

        # test generic update
        self.cmd('network vnet subnet update -g {rg} --vnet-name {vnet} -n {subnet} --set addressPrefix=123.0.0.0/24',
                 checks=self.check('addressPrefix', '123.0.0.0/24'))

        # Test we can get rid of the nsg.
        self.cmd('network vnet subnet update --resource-group {rg} --vnet-name {vnet} --name {subnet} --address-prefix {subnet_prefix2} --network-security-group \"\"',
                 checks=self.check('networkSecurityGroup', None))

        self.cmd('network vnet delete --resource-group {rg} --name {vnet}')
        self.cmd('network nsg delete --resource-group {rg} --name {nsg}')

    @ResourceGroupPreparer(name_prefix='cli_subnet_endpoint_service_test')
    def test_network_subnet_endpoint_service(self, resource_group):
        self.kwargs.update({
            'vnet': 'vnet1',
            'subnet': 'subnet1'
        })
        result = self.cmd('network vnet list-endpoint-services -l westus').get_output_in_json()
        self.assertGreaterEqual(len(result), 2)

        self.cmd('network vnet create -g {rg} -n {vnet}')
        self.cmd('network vnet subnet create -g {rg} --vnet-name {vnet} -n {subnet} --address-prefix 10.0.1.0/24 --service-endpoints Microsoft.Storage',
                 checks=self.check('serviceEndpoints[0].service', 'Microsoft.Storage'))
        self.cmd('network vnet subnet update -g {rg} --vnet-name {vnet} -n {subnet} --service-endpoints ""',
                 checks=self.check('serviceEndpoints', None))

    @ResourceGroupPreparer(name_prefix='cli_subnet_delegation')
    def test_network_subnet_delegation(self, resource_group):
        self.kwargs.update({
            'vnet': 'vnet1',
            'subnet': 'subnet1',
        })
        result = self.cmd('network vnet subnet list-available-delegations -l westcentralus').get_output_in_json()
        self.assertTrue(len(result) > 1, True)
        result = self.cmd('network vnet subnet list-available-delegations -g {rg}').get_output_in_json()
        self.assertTrue(len(result) > 1, True)

        self.cmd('network vnet create -g {rg} -n {vnet} -l westcentralus')
        self.cmd('network vnet subnet create -g {rg} --vnet-name {vnet} -n {subnet} --address-prefix 10.0.0.0/24 --delegations Microsoft.Web.serverFarms', checks=[
            self.check('delegations[0].serviceName', 'Microsoft.Web/serverFarms')
        ])
        # verify the update command, and that CLI validation will accept either serviceName or Name
        self.cmd('network vnet subnet update -g {rg} --vnet-name {vnet} -n {subnet} --delegations Microsoft.Sql/managedInstances',
                 checks=self.check('delegations[0].serviceName', 'Microsoft.Sql/managedInstances'))

    @ResourceGroupPreparer(name_prefix='test_subnet_with_private_endpoint_option')
    def test_subnet_with_private_endpoint_and_private_Link_options(self, resource_group):
        self.kwargs.update({
            'vnet': 'MyVnet',
            'subnet1': 'MySubnet1',
            'subnet2': 'MySubnet2',
            'subnet3': 'MySubnet3',
        })

        self.cmd('network vnet create -g {rg} -n {vnet}')

        self.cmd('network vnet subnet create -g {rg} --vnet-name {vnet} '
                 '--address-prefixes 10.0.1.0/24 '
                 '--name {subnet1} '
                 '--disable-private-endpoint-network-policies true', checks=[
                     self.check('addressPrefix', '10.0.1.0/24'),
                     self.check('privateEndpointNetworkPolicies', 'Disabled'),
                     self.check('privateLinkServiceNetworkPolicies', 'Enabled')
                 ])

        self.cmd('network vnet subnet create -g {rg} --vnet-name {vnet} '
                 '--address-prefixes 10.0.2.0/24 '
                 '--name {subnet2} '
                 '--disable-private-link-service-network-policies true', checks=[
                     self.check('addressPrefix', '10.0.2.0/24'),
                     self.check('privateEndpointNetworkPolicies', 'Enabled'),
                     self.check('privateLinkServiceNetworkPolicies', 'Disabled')
                 ])

        self.cmd('network vnet subnet create -g {rg} --vnet-name {vnet} '
                 '--address-prefixes 10.0.3.0/24 '
                 '--name {subnet3} '
                 '--disable-private-endpoint-network-policies true '
                 '--disable-private-link-service-network-policies true', checks=[
                     self.check('addressPrefix', '10.0.3.0/24'),
                     self.check('privateEndpointNetworkPolicies', 'Disabled'),
                     self.check('privateLinkServiceNetworkPolicies', 'Disabled')
                 ])


class NetworkActiveActiveCrossPremiseScenarioTest(ScenarioTest):  # pylint: disable=too-many-instance-attributes

    @ResourceGroupPreparer(name_prefix='cli_test_active_active_cross_premise_connection')
    def test_network_active_active_cross_premise_connection(self, resource_group):

        self.kwargs.update({
            'vnet1': 'vnet1',
            'vnet_prefix1': '10.11.0.0/16',
            'vnet_prefix2': '10.12.0.0/16',
            'vnet1_asn': 65010,
            'gw_subnet': 'GatewaySubnet',
            'gw_subnet_prefix': '10.12.255.0/27',
            'gw_ip1': 'gwip1',
            'gw_ip2': 'gwip2',
            'gw1': 'gw1',
            'lgw2': 'lgw2',
            'lgw_ip': '131.107.72.22',
            'lgw_prefix': '10.52.255.253/32',
            'bgp_peer1': '10.52.255.253',
            'lgw_asn': 65050,
            'lgw_loc': 'eastus',
            'conn_151': 'Vnet1toSite5_1',
            'conn_152': 'Vnet1toSite5_2',
            'shared_key': 'abc123',
            'shared_key2': 'a1b2c3',
            'lgw3': 'lgw3',
            'lgw3_ip': '131.107.72.23',
            'lgw3_prefix': '10.52.255.254/32',
            'bgp_peer2': '10.52.255.254'
        })

        self.cmd('network vnet create -g {rg} -n {vnet1} --address-prefix {vnet_prefix1} {vnet_prefix2} --subnet-name {gw_subnet} --subnet-prefix {gw_subnet_prefix}')
        self.cmd('network public-ip create -g {rg} -n {gw_ip1}')
        self.cmd('network public-ip create -g {rg} -n {gw_ip2}')

        # create the vnet gateway with active-active feature
        self.cmd('network vnet-gateway create -g {rg} -n {gw1} --vnet {vnet1} --sku HighPerformance --asn {vnet1_asn} --public-ip-addresses {gw_ip1} {gw_ip2} --tags foo=doo')

        # switch to active-standby
        self.cmd('network vnet-gateway update -g {rg} -n {gw1} --vnet {vnet1} --sku HighPerformance --asn {vnet1_asn} --public-ip-addresses {gw_ip1} --no-wait --tags foo=boo')

        # create and connect first local-gateway
        self.cmd('network local-gateway create -g {rg} -n {lgw2} -l {lgw_loc} --gateway-ip-address {lgw_ip} --local-address-prefixes {lgw_prefix} --asn {lgw_asn} --bgp-peering-address {bgp_peer1}')
        self.cmd('network vpn-connection create -g {rg} -n {conn_151} --vnet-gateway1 {gw1} --local-gateway2 {lgw2} --shared-key {shared_key} --enable-bgp')
        self.cmd('network vpn-connection shared-key reset -g {rg} --connection-name {conn_151} --key-length 128')
        sk1 = self.cmd('network vpn-connection shared-key show -g {rg} --connection-name {conn_151}').get_output_in_json()
        self.cmd('network vpn-connection shared-key update -g {rg} --connection-name {conn_151} --value {shared_key2}').get_output_in_json()
        sk2 = self.cmd('network vpn-connection shared-key show -g {rg} --connection-name {conn_151}',
                       checks=self.check('value', '{shared_key2}'))
        self.assertNotEqual(sk1, sk2)

        # create and connect second local-gateway
        self.cmd('network local-gateway create -g {rg} -n {lgw3} -l {lgw_loc} --gateway-ip-address {lgw3_ip} --local-address-prefixes {lgw3_prefix} --asn {lgw_asn} --bgp-peering-address {bgp_peer2}')
        self.cmd('network vpn-connection create -g {rg} -n {conn_152} --vnet-gateway1 {gw1} --local-gateway2 {lgw3} --shared-key {shared_key} --enable-bgp')


class NetworkActiveActiveVnetScenarioTest(ScenarioTest):  # pylint: disable=too-many-instance-attributes

    def __init__(self, method_name):
        self.sas_replacer = StorageAccountSASReplacer()
        super(NetworkActiveActiveVnetScenarioTest, self).__init__(method_name, recording_processors=[
            self.sas_replacer
        ])

    @AllowLargeResponse()
    @ResourceGroupPreparer(name_prefix='cli_test_active_active_vnet_vnet_connection')
    @StorageAccountPreparer(name_prefix='clitestvpncnn')
    def test_network_active_active_vnet_connection(self, resource_group, storage_account):
        from datetime import datetime, timedelta
        self.kwargs.update({
            'subnet': 'GatewaySubnet',
            'vnet1': 'vnet1',
            'vnet1_prefix': '10.21.0.0/16',
            'vnet1_asn': 65010,
            'gw1': 'vgw1',
            'gw1_prefix': '10.21.255.0/27',
            'gw1_ip1': 'gw1ip1',
            'gw1_ip2': 'gw1ip2',
            'vnet2': 'vnet2',
            'vnet2_prefix': '10.22.0.0/16',
            'vnet2_asn': 65020,
            'gw2': 'vgw2',
            'gw2_prefix': '10.22.255.0/27',
            'gw2_ip1': 'gw2ip1',
            'gw2_ip2': 'gw2ip2',
            'key': 'abc123',
            'conn12': 'vnet1to2',
            'conn21': 'vnet2to1',
            'bgp_peer1': '10.52.255.253',
            'bgp_peer2': '10.53.255.253',
            'storage_account': storage_account,
            'ctn': self.create_random_name(prefix='clitestvpngw', length=24),
            'expiry': (datetime.utcnow() + timedelta(hours=3)).strftime('%Y-%m-%dT%H:%MZ')
        })

        self.cmd('storage container create --account-name {storage_account} --name {ctn}')
        sas = self.cmd(
            'storage blob generate-sas -n src --account-name {storage_account} -c {ctn} --permissions acrwd --expiry {expiry} -otsv').output.strip()
        self.kwargs['sas_url'] = 'https://{}.blob.azure.com/{}?{}'.format(self.kwargs['storage_account'],
                                                                          self.kwargs['ctn'], sas)
        self.sas_replacer.add_sas_token(sas)

        # Create one VNet with two public IPs
        self.cmd('network vnet create -g {rg} -n {vnet1} --address-prefix {vnet1_prefix} --subnet-name {subnet} --subnet-prefix {gw1_prefix}')
        self.cmd('network public-ip create -g {rg} -n {gw1_ip1}')
        self.cmd('network public-ip create -g {rg} -n {gw1_ip2}')

        # Create second VNet with two public IPs
        self.cmd('network vnet create -g {rg} -n {vnet2} --address-prefix {vnet2_prefix} --subnet-name {subnet} --subnet-prefix {gw2_prefix}')
        self.cmd('network public-ip create -g {rg} -n {gw2_ip1}')
        self.cmd('network public-ip create -g {rg} -n {gw2_ip2}')

        self.cmd('network vnet-gateway create -g {rg} -n {gw1} --vnet {vnet1} --sku HighPerformance --asn {vnet1_asn} --public-ip-addresses {gw1_ip1} {gw1_ip2} --bgp-peering-address {bgp_peer1} --no-wait')
        self.cmd('network vnet-gateway create -g {rg} -n {gw2} --vnet {vnet2} --sku HighPerformance --asn {vnet2_asn} --public-ip-addresses {gw2_ip1} {gw2_ip2} --bgp-peering-address {bgp_peer2} --no-wait')

        # wait for gateway completion to finish
        self.cmd('network vnet-gateway wait -g {rg} -n {gw1} --created')
        self.cmd('network vnet-gateway wait -g {rg} -n {gw2} --created')

        # create and connect the VNet gateways
        self.cmd('network vpn-connection create -g {rg} -n {conn12} --vnet-gateway1 {gw1} --vnet-gateway2 {gw2} --shared-key {key} --enable-bgp')
        self.cmd('network vpn-connection create -g {rg} -n {conn21} --vnet-gateway1 {gw2} --vnet-gateway2 {gw1} --shared-key {key} --enable-bgp')
        self.cmd('network vpn-connection list-ike-sas -g {rg} -n {conn12}')
        output = self.cmd('network vpn-connection packet-capture start -g {rg} -n {conn12}').output.strip()
        self.assertTrue('Successful' in output, 'Expected Successful in output.\nActual: {}'.format(output))
        # currently we cannot create traffic by cli command. So it will return an error when stop.
        with self.assertRaisesRegexp(HttpResponseError, 'The response did not contain any data'):
            self.cmd('network vpn-connection packet-capture stop -g {rg} -n {conn12} --sas-url {sas_url}')


class NetworkVpnGatewayScenarioTest(ScenarioTest):

    def __init__(self, method_name):
        self.sas_replacer = StorageAccountSASReplacer()
        super(NetworkVpnGatewayScenarioTest, self).__init__(method_name, recording_processors=[
            self.sas_replacer
        ])

    @ResourceGroupPreparer(name_prefix='cli_test_vpn_gateway')
    def test_network_vpn_gateway(self, resource_group):

        self.kwargs.update({
            'vnet1': 'myvnet1',
            'vnet2': 'myvnet2',
            'vnet3': 'myvnet3',
            'gw1': 'gateway1',
            'gw2': 'gateway2',
            'gw3': 'gateway3',
            'ip1': 'pubip1',
            'ip2': 'pubip2',
            'ip3': 'pubip3',
            'custom_routes1': "101.168.0.6/32",
            'custom_routes2': "102.168.0.6/32"
        })

        self.cmd('network public-ip create -n {ip1} -g {rg}')
        self.cmd('network public-ip create -n {ip2} -g {rg}')
        self.cmd('network public-ip create -n {ip3} -g {rg}')
        self.cmd('network vnet create -g {rg} -n {vnet1} --subnet-name GatewaySubnet --address-prefix 10.0.0.0/16 --subnet-prefix 10.0.0.0/24')
        self.cmd('network vnet create -g {rg} -n {vnet2} --subnet-name GatewaySubnet --address-prefix 10.1.0.0/16')
        self.cmd('network vnet create -g {rg} -n {vnet3} --subnet-name GatewaySubnet --address-prefix 10.2.0.0/16')

        self.kwargs.update({'sub': self.get_subscription_id()})
        self.kwargs.update({
            'vnet1_id': '/subscriptions/{sub}/resourceGroups/{rg}/providers/Microsoft.Network/virtualNetworks/{vnet1}'.format(**self.kwargs),
            'vnet2_id': '/subscriptions/{sub}/resourceGroups/{rg}/providers/Microsoft.Network/virtualNetworks/{vnet2}'.format(**self.kwargs)
        })

        with self.assertRaisesRegexp(CLIError, 'vpn_gateway_generation should not be provided if gateway_type is not Vpn.'):
            self.cmd(
                'network vnet-gateway create -g {rg} -n {gw1} --vnet {vnet1_id} --public-ip-address {ip1} --gateway-type ExpressRoute --vpn-gateway-generation Generation1')

        self.cmd('network vnet-gateway create -g {rg} -n {gw1} --vnet {vnet1_id} --public-ip-address {ip1} --vpn-gateway-generation Generation1 --custom-routes {custom_routes1} --no-wait')
        self.cmd('network vnet-gateway create -g {rg} -n {gw2} --vnet {vnet2_id} --public-ip-address {ip2} --no-wait')
        self.cmd('network vnet-gateway create -g {rg} -n {gw3} --vnet {vnet3} --public-ip-address {ip3} --no-wait --sku standard --asn 12345 --bgp-peering-address 10.2.250.250 --peer-weight 50')

        self.cmd('network vnet-gateway wait -g {rg} -n {gw1} --created')
        self.cmd('network vnet-gateway wait -g {rg} -n {gw2} --created')
        self.cmd('network vnet-gateway wait -g {rg} -n {gw3} --created')

        self.cmd('network vnet-gateway show -g {rg} -n {gw1}', checks=[
            self.check('gatewayType', 'Vpn'),
            self.check('sku.capacity', 2),
            self.check('sku.name', 'Basic'),
            self.check('vpnType', 'RouteBased'),
            self.check('vpnGatewayGeneration', 'Generation1'),
            self.check('enableBgp', False),
            self.check('customRoutes.addressPrefixes[0]', self.kwargs['custom_routes1'])
        ])

        self.cmd('network vnet-gateway update -g {rg} -n {gw1} --sku Standard --custom-routes {custom_routes1} {custom_routes2}', checks=[
            self.check('length(customRoutes.addressPrefixes)', 2)
        ])

        self.cmd('network vnet-gateway show -g {rg} -n {gw2}', checks=[
            self.check('gatewayType', 'Vpn'),
            self.check('sku.capacity', 2),
            self.check('sku.name', 'Basic'),
            self.check('vpnType', 'RouteBased'),
            self.check('enableBgp', False)
        ])
        self.cmd('network vnet-gateway show -g {rg} -n {gw3}', checks=[
            self.check('sku.name', 'Standard'),
            self.check('enableBgp', True),
            self.check('bgpSettings.asn', 12345),
            self.check('bgpSettings.bgpPeeringAddress', '10.2.250.250'),
            self.check('bgpSettings.peerWeight', 50)
        ])

        self.kwargs.update({
            'conn12': 'conn1to2',
            'conn21': 'conn2to1',
            'gw1_id': '/subscriptions/{sub}/resourceGroups/{rg}/providers/Microsoft.Network/virtualNetworkGateways/{gw1}'.format(**self.kwargs)
        })

        self.cmd('network vpn-connection create -n {conn12} -g {rg} --shared-key 123 --vnet-gateway1 {gw1_id} --vnet-gateway2 {gw2} --tags foo=doo')
        self.cmd('network vpn-connection update -n {conn12} -g {rg} --routing-weight 25 --tags foo=boo',
                 checks=self.check('routingWeight', 25))
        self.cmd('network vpn-connection create -n {conn21} -g {rg} --shared-key 123 --vnet-gateway2 {gw1_id} --vnet-gateway1 {gw2}')

        self.cmd('network vnet-gateway list-learned-routes -g {rg} -n {gw1}')
        self.cmd('network vnet-gateway list-advertised-routes -g {rg} -n {gw1} --peer 10.1.1.1')
        self.cmd('network vnet-gateway list-bgp-peer-status -g {rg} -n {gw1} --peer 10.1.1.1')
        self.cmd('network vpn-connection list -g {rg} --vnet-gateway {gw1}', checks=[
            self.check('length(@)', 1)
        ])

    @ResourceGroupPreparer(name_prefix='cli_test_vpn_gateway_aad_')
    def test_network_vpn_gateway_aad(self, resource_group):
        self.kwargs.update({
            'vnet': 'vnet',
            'gw': 'gw',
            'ip': 'ip',
            'aad_tenant': 'https://login.microsoftonline.com/0ab2c4f4-81e6-44cc-a0b2-b3a47a1443f4',
            'aad_issuer': 'https://sts.windows.net/0ab2c4f4-81e6-44cc-a0b2-b3a47a1443f4/',
            'aad_audience': 'a21fce82-76af-45e6-8583-a08cb3b956f9'
        })

        self.cmd('network public-ip create -g {rg} -n {ip} ')
        self.cmd('network vnet create -g {rg} -n {vnet} --subnet-name GatewaySubnet')
        self.cmd('network vnet-gateway create -g {rg} -n {gw} '
                 '--vnet {vnet} --public-ip-address {ip} '
                 '--gateway-type Vpn --vpn-type RouteBased '
                 '--sku VpnGw1 '
                 '--client-protocol OpenVPN '
                 '--address-prefixes 201.169.0.0/16 ')
        self.cmd('network vnet-gateway show -g {rg} -n {gw}', checks=[
            self.check('sku.name', 'VpnGw1'),
            self.check('enableBgp', False),
            self.check('vpnType', 'RouteBased'),
            self.check('vpnClientConfiguration.vpnClientProtocols[0]', "OpenVPN")
        ])

        self.cmd('network vnet-gateway aad assign -g {rg} --gateway-name {gw} '
                 '--tenant {aad_tenant} '
                 '--audience {aad_audience} '
                 '--issuer {aad_issuer} ')
        self.cmd('network vnet-gateway show -g {rg} -n {gw}', checks=[
            self.check('vpnClientConfiguration.aadTenant', self.kwargs['aad_tenant']),
            self.check('vpnClientConfiguration.aadIssuer', self.kwargs['aad_issuer']),
            self.check('vpnClientConfiguration.aadAudience', self.kwargs['aad_audience'])
        ])
        self.cmd('network vnet-gateway aad show -g {rg} --gateway-name {gw}', checks=[
            self.check('aadTenant', self.kwargs['aad_tenant'])
        ])

        self.cmd('network vnet-gateway aad remove -g {rg} --gateway-name {gw}').get_output_in_json()
        self.cmd('network vnet-gateway aad show -g {rg} --gateway-name {gw}', checks=[
            self.check('aadTenant', None),
            self.check('aadIssuer', None),
            self.check('aadAudience', None)
        ])

    @ResourceGroupPreparer(name_prefix='cli_test_vpn_gateway_disconnect_connects_')
    def test_network_vpn_gateway_disconnect_connects(self, resource_group):
        self.kwargs.update({
            'vnet1': 'myvnet1',
            'vnet2': 'myvnet2',
            'gw1': 'gateway1',
            'gw2': 'gateway2',
            'ip1': 'pubip1',
            'ip2': 'pubip2',
        })

        self.cmd('network public-ip create -n {ip1} -g {rg}')
        self.cmd('network public-ip create -n {ip2} -g {rg}')
        self.cmd('network vnet create -g {rg} -n {vnet1} --subnet-name GatewaySubnet --address-prefix 10.0.0.0/16')
        self.cmd('network vnet create -g {rg} -n {vnet2} --subnet-name GatewaySubnet --address-prefix 10.1.0.0/16')

        self.cmd('network vnet-gateway create -g {rg} -n {gw1} --vnet {vnet1} --public-ip-address {ip1} '
                 '--vpn-gateway-generation Generation1 --address-prefixes 201.169.0.0/16 --no-wait')
        self.cmd('network vnet-gateway create -g {rg} -n {gw2} --vnet {vnet2} --public-ip-address {ip2} '
                 '--vpn-gateway-generation Generation1 --no-wait')

        self.cmd('network vnet-gateway wait -g {rg} -n {gw1} --created')
        self.cmd('network vnet-gateway wait -g {rg} -n {gw2} --created')

        self.kwargs.update({
            'conn12': 'conn1to2',
            'conn21': 'conn2to1',
        })

        self.cmd('network vpn-connection create -n {conn12} -g {rg} --shared-key 123 '
                 '--vnet-gateway1 {gw1} --vnet-gateway2 {gw2}')
        self.cmd('network vpn-connection create -n {conn21} -g {rg} --shared-key 123 '
                 '--vnet-gateway2 {gw1} --vnet-gateway1 {gw2}')
        self.cmd('network vnet-gateway disconnect-vpn-connections -g {rg} -n {gw1} --vpn-connections {conn12}')

    @AllowLargeResponse()
    @ResourceGroupPreparer(name_prefix='cli_test_vpn_gateway_package_capture', location='westus')
    @StorageAccountPreparer(name_prefix='clitestvpngw')
    def test_network_vpn_gateway_package_capture(self, resource_group, storage_account):
        from datetime import datetime, timedelta
        self.kwargs.update({
            'vnet1': 'myvnet1',
            'gw1': 'gateway1',
            'gw1_sku': 'Standard',
            'ip1': 'pubip1',
            'storage_account': storage_account,
            'ctn': self.create_random_name(prefix='clitestvpngw', length=24),
            'expiry': (datetime.utcnow() + timedelta(hours=3)).strftime('%Y-%m-%dT%H:%MZ')
        })

        self.cmd('storage container create --account-name {storage_account} --name {ctn}')
        sas = self.cmd(
            'storage blob generate-sas -n src --account-name {storage_account} -c {ctn} --permissions acrwd --expiry {expiry} -otsv').output.strip()
        self.kwargs['sas_url'] = 'https://{}.blob.azure.com/{}?{}'.format(self.kwargs['storage_account'],
                                                                          self.kwargs['ctn'], sas)
        self.sas_replacer.add_sas_token(sas)

        self.cmd('network public-ip create -n {ip1} -g {rg}')
        self.cmd('network vnet create -g {rg} -n {vnet1} --subnet-name GatewaySubnet --address-prefix 10.0.0.0/16 --subnet-prefix 10.0.0.0/24')
        self.cmd('network vnet-gateway create -g {rg} -n {gw1} --vnet {vnet1} --public-ip-address {ip1} --sku {gw1_sku}')
        output = self.cmd('network vnet-gateway packet-capture start -g {rg} -n {gw1}').output.strip()
        self.assertTrue('Successful' in output, 'Expected Successful in output.\nActual: {}'.format(output))
        # currently we cannot create traffic by cli command. So it will return an error when stop.
        with self.assertRaisesRegexp(HttpResponseError, 'The response did not contain any data'):
            self.cmd('network vnet-gateway packet-capture stop -g {rg} -n {gw1} --sas-url {sas_url}')


class NetworkVpnClientPackageScenarioTest(LiveScenarioTest):

    @ResourceGroupPreparer('cli_test_vpn_client_package')
    def test_vpn_client_package(self, resource_group):
        self.kwargs.update({
            'vnet': 'vnet1',
            'public_ip': 'pip1',
            'gateway_prefix': '100.1.1.0/24',
            'gateway': 'vgw1',
            'gw_sku': 'Standard',
            'cert': 'cert1',
            'cert_path': os.path.join(TEST_DIR, 'test-vpn-client-package-root-cert.cer')
        })

        self.cmd('network vnet create -g {rg} -n {vnet} --subnet-name GatewaySubnet')
        self.cmd('network public-ip create -g {rg} -n {public_ip}')
        self.cmd('network vnet-gateway create -g {rg} -n {gateway} --address-prefix {gateway_prefix} --vnet {vnet} --public-ip-address {public_ip} --sku {gw_sku}')
        self.cmd('network vnet-gateway root-cert create -g {rg} --gateway-name {gateway} -n {cert} --public-cert-data "{cert_path}"')
        output = self.cmd('network vnet-gateway vpn-client generate -g {rg} -n {gateway}').get_output_in_json()
        self.assertTrue('.zip' in output, 'Expected ZIP file in output.\nActual: {}'.format(str(output)))
        output = self.cmd('network vnet-gateway vpn-client show-url -g {rg} -n {gateway}').get_output_in_json()
        self.assertTrue('.zip' in output, 'Expected ZIP file in output.\nActual: {}'.format(str(output)))
        self.cmd('network vnet-gateway vpn-client ipsec-policy set -g {rg} -n {gateway} --ike-encryption AES256 --ike-integrity SHA384 --dh-group DHGroup24 --ipsec-encryption GCMAES256 --ipsec-integrity GCMAES256 --pfs-group PFS24 --sa-lifetime 7200 --sa-max-size 2048')
        self.cmd('network vnet-gateway vpn-client ipsec-policy show -g {rg} -n {gateway}', checks=[
            self.check('dhGroup', 'DHGroup24'),
            self.check('ikeEncryption', 'AES256'),
            self.check('ikeIntegrity', 'SHA384'),
            self.check('ipsecEncryption', 'GCMAES256'),
            self.check('ipsecIntegrity', 'GCMAES256'),
            self.check('pfsGroup', 'PFS24'),
            self.check('saDataSizeKilobytes', 2048),
            self.check('saLifeTimeSeconds', 7200),
        ])


class NetworkTrafficManagerScenarioTest(ScenarioTest):

    @ResourceGroupPreparer('cli_test_traffic_manager')
    def test_network_traffic_manager(self, resource_group):

        self.kwargs.update({
            'tm': 'mytmprofile',
            'endpoint': 'myendpoint',
            'dns': 'mytrafficmanager001100a'
        })

        self.cmd('network traffic-manager profile check-dns -n myfoobar1')
        self.cmd('network traffic-manager profile create -n {tm} -g {rg} --routing-method priority --unique-dns-name {dns} --tags foo=doo',
                 checks=self.check('TrafficManagerProfile.trafficRoutingMethod', 'Priority'))
        self.cmd('network traffic-manager profile show -g {rg} -n {tm}',
                 checks=self.check('dnsConfig.relativeName', '{dns}'))
        self.cmd('network traffic-manager profile update -n {tm} -g {rg} --routing-method weighted --tags foo=boo',
                 checks=self.check('trafficRoutingMethod', 'Weighted'))
        self.cmd('network traffic-manager profile list -g {rg}')

        # Endpoint tests
        self.cmd('network traffic-manager endpoint create -n {endpoint} --profile-name {tm} -g {rg} --type externalEndpoints --weight 50 --target www.microsoft.com',
                 checks=self.check('type', 'Microsoft.Network/trafficManagerProfiles/externalEndpoints'))
        self.cmd('network traffic-manager endpoint update -n {endpoint} --profile-name {tm} -g {rg} --type externalEndpoints --weight 25 --target www.contoso.com', checks=[
            self.check('weight', 25),
            self.check('target', 'www.contoso.com')
        ])
        self.cmd('network traffic-manager endpoint show -g {rg} --profile-name {tm} -t externalEndpoints -n {endpoint}')
        self.cmd('network traffic-manager endpoint list -g {rg} --profile-name {tm} -t externalEndpoints',
                 checks=self.check('length(@)', 1))

        # ensure a profile with endpoints can be updated
        self.cmd('network traffic-manager profile update -n {tm} -g {rg}')

        self.cmd('network traffic-manager endpoint delete -g {rg} --profile-name {tm} -t externalEndpoints -n {endpoint}')
        self.cmd('network traffic-manager endpoint list -g {rg} --profile-name {tm} -t externalEndpoints',
                 checks=self.check('length(@)', 0))

        self.cmd('network traffic-manager profile delete -g {rg} -n {tm}')

    @ResourceGroupPreparer('cli_test_traffic_manager2')
    def test_network_traffic_manager2(self, resource_group):
        self.kwargs.update({
            'tm': 'mytmprofile2',
            'dns': 'mytrafficmanager001100a2'
        })
        self.cmd('network traffic-manager profile create -n {tm} -g {rg} --routing-method Multivalue --unique-dns-name {dns} --max-return 3 --tags foo=doo',
                 checks=self.check('TrafficManagerProfile.trafficRoutingMethod', 'MultiValue'))

        self.cmd('network traffic-manager profile update -n {tm} -g {rg} --routing-method MultiValue  --max-return 4 --tags foo=boo',
                 checks=self.check('maxReturn', 4))

    @ResourceGroupPreparer('cli_test_traffic_manager_subnet')
    def test_network_traffic_manager_subnet_routing(self, resource_group):

        self.kwargs.update({
            'tm': 'tm1',
            'endpoint': 'ep1',
            'dns': self.create_random_name('testtm', 20),
            'pip': 'ip1',
            'ip_dns': self.create_random_name('testpip', 20)
        })

        self.cmd('network traffic-manager profile create -n {tm} -g {rg} --routing-method subnet --unique-dns-name {dns} --custom-headers foo=bar --status-code-ranges 200-202', checks=[
            self.check('TrafficManagerProfile.monitorConfig.expectedStatusCodeRanges[0].min', 200),
            self.check('TrafficManagerProfile.monitorConfig.expectedStatusCodeRanges[0].max', 202),
            self.check('TrafficManagerProfile.monitorConfig.customHeaders[0].name', 'foo'),
            self.check('TrafficManagerProfile.monitorConfig.customHeaders[0].value', 'bar')
        ])
        self.kwargs['ip_id'] = self.cmd('network public-ip create -g {rg} -n {pip} --dns-name {ip_dns} --query publicIp.id').get_output_in_json()
        self.cmd('network traffic-manager profile update -n {tm} -g {rg} --status-code-ranges 200-204 --custom-headers foo=doo test=best', checks=[
            self.check('monitorConfig.expectedStatusCodeRanges[0].min', 200),
            self.check('monitorConfig.expectedStatusCodeRanges[0].max', 204),
            self.check('monitorConfig.customHeaders[0].name', 'foo'),
            self.check('monitorConfig.customHeaders[0].value', 'doo'),
            self.check('monitorConfig.customHeaders[1].name', 'test'),
            self.check('monitorConfig.customHeaders[1].value', 'best')
        ])

        # Endpoint tests
        self.cmd('network traffic-manager endpoint create -n {endpoint} --profile-name {tm} -g {rg} --type azureEndpoints --target-resource-id {ip_id} --subnets 10.0.0.0 --custom-headers test=best', checks=[
            self.check('customHeaders[0].name', 'test'),
            self.check('customHeaders[0].value', 'best'),
            self.check('subnets[0].first', '10.0.0.0')
        ])
        self.cmd('network traffic-manager endpoint update -n {endpoint} --type azureEndpoints --profile-name {tm} -g {rg} --subnets 10.0.0.0:24', checks=[
            self.check('subnets[0].first', '10.0.0.0'),
            self.check('subnets[0].scope', '24')
        ])
        self.cmd('network traffic-manager endpoint update -n {endpoint} --type azureEndpoints --profile-name {tm} -g {rg} --subnets 10.0.0.0-11.0.0.0', checks=[
            self.check('subnets[0].first', '10.0.0.0'),
            self.check('subnets[0].last', '11.0.0.0')
        ])


class NetworkWatcherConfigureScenarioTest(LiveScenarioTest):

    @ResourceGroupPreparer(name_prefix='cli_test_nw', location='westcentralus')
    def test_network_watcher_configure(self, resource_group):
        self.cmd('network watcher configure -g {rg} --locations westus westus2 westcentralus eastus canadaeast --enabled')
        self.cmd('network watcher configure --locations westus westus2 eastus canadaeast --tags foo=doo')
        self.cmd('network watcher configure -l westus2 --enabled false')
        self.cmd('network watcher list')


class NetworkWatcherScenarioTest(ScenarioTest):
    import mock

    def _mock_thread_count():
        return 1

    @mock.patch('azure.cli.command_modules.vm._actions._get_thread_count', _mock_thread_count)
    @ResourceGroupPreparer(name_prefix='cli_test_nw_vm', location='westus')
    @AllowLargeResponse()
    def test_network_watcher_vm(self, resource_group, resource_group_location):

        self.kwargs.update({
            'loc': 'westcentralus',
            'vm': 'vm1',
            'nsg': 'nsg1',
            'capture': 'capture1',
            'private-ip': '10.0.0.9'
        })

        vm = self.cmd('vm create -g {rg} -n {vm} --image UbuntuLTS --authentication-type password --admin-username deploy --admin-password PassPass10!) --nsg {nsg} --nsg-rule None --private-ip-address {private-ip}').get_output_in_json()
        self.kwargs['vm_id'] = vm['id']
        self.cmd('vm extension set -g {rg} --vm-name {vm} -n NetworkWatcherAgentLinux --publisher Microsoft.Azure.NetworkWatcher')

        self.cmd('network watcher test-connectivity -g {rg} --source-resource {vm} --dest-address www.microsoft.com --dest-port 80 --valid-status-codes 200 202')
        self.cmd('network watcher run-configuration-diagnostic --resource {vm_id} --direction Inbound --protocol TCP --source 12.11.12.14 --destination 10.1.1.4 --port 12100')
        self.cmd('network watcher show-topology -g {rg}')
        self.cmd('network watcher test-ip-flow -g {rg} --vm {vm} --direction inbound --local {private-ip}:22 --protocol tcp --remote 100.1.2.3:*')
        self.cmd('network watcher test-ip-flow -g {rg} --vm {vm} --direction outbound --local {private-ip}:* --protocol tcp --remote 100.1.2.3:80')
        self.cmd('network watcher show-security-group-view -g {rg} --vm {vm}')
        self.cmd('network watcher show-next-hop -g {rg} --vm {vm} --source-ip 10.0.0.9 --dest-ip 10.0.0.6')

    @ResourceGroupPreparer(name_prefix='cli_test_nw_flow_log', location='westus')
    @StorageAccountPreparer(name_prefix='clitestnw', location='westus', kind='StorageV2')
    def test_network_watcher_flow_log(self, resource_group, resource_group_location, storage_account):

        self.kwargs.update({
            'loc': resource_group_location,
            'nsg': 'nsg1',
            'sa': storage_account,
            'ws': self.create_random_name('testws', 20),
            'la_prop_path': os.path.join(TEST_DIR, 'loganalytics.json')
        })

        self.cmd('network nsg create -g {rg} -n {nsg}')
        self.cmd('network watcher flow-log configure -g {rg} --nsg {nsg} --enabled --retention 5 --storage-account {sa}')
        self.cmd('network watcher flow-log configure -g {rg} --nsg {nsg} --retention 0')
        self.cmd('network watcher flow-log show -g {rg} --nsg {nsg}')

        # test traffic-analytics features
        self.cmd('resource create -g {rg} -n {ws} --resource-type Microsoft.OperationalInsights/workspaces -p @"{la_prop_path}"')
        self.cmd('network watcher flow-log configure -g {rg} --nsg {nsg} --workspace {ws} --interval 10', checks=[
            # self.check("contains(flowAnalyticsConfiguration.networkWatcherFlowAnalyticsConfiguration.workspaceResourceId, '{ws}')", True),
            # self.check("flowAnalyticsConfiguration.networkWatcherFlowAnalyticsConfiguration.trafficAnalyticsInterval", 10),
            # self.check("flowAnalyticsConfiguration.networkWatcherFlowAnalyticsConfiguration.enabled", True)
        ])

        self.cmd('network watcher flow-log show -g {rg} --nsg {nsg}', checks=[
            # self.check("contains(flowAnalyticsConfiguration.networkWatcherFlowAnalyticsConfiguration.workspaceResourceId, '{ws}')", True),
            # self.check("flowAnalyticsConfiguration.networkWatcherFlowAnalyticsConfiguration.trafficAnalyticsInterval", 10),
            # self.check("flowAnalyticsConfiguration.networkWatcherFlowAnalyticsConfiguration.enabled", True)
        ])
        self.cmd('network watcher flow-log configure -g {rg} --nsg {nsg} --workspace {ws} --interval 60', checks=[
            # self.check("flowAnalyticsConfiguration.networkWatcherFlowAnalyticsConfiguration.trafficAnalyticsInterval", 60)
        ])
        self.cmd('network watcher flow-log show -g {rg} --nsg {nsg}', checks=[
            # self.check("flowAnalyticsConfiguration.networkWatcherFlowAnalyticsConfiguration.trafficAnalyticsInterval", 60)
        ])
        self.cmd('network watcher flow-log configure -g {rg} --nsg {nsg} --traffic-analytics false', checks=[
            # self.check('flowAnalyticsConfiguration.networkWatcherFlowAnalyticsConfiguration.enabled', False)
        ])
        self.cmd('network watcher flow-log show -g {rg} --nsg {nsg}', checks=[
            # self.check('flowAnalyticsConfiguration.networkWatcherFlowAnalyticsConfiguration.enabled', False)
        ])
        self.cmd('network watcher flow-log configure -g {rg} --nsg {nsg} --workspace ""', checks=[
            # self.check('flowAnalyticsConfiguration', None)
        ])
        self.cmd('network watcher flow-log show -g {rg} --nsg {nsg}', checks=[
            # self.check('flowAnalyticsConfiguration', None)
        ])

    @ResourceGroupPreparer(name_prefix='cli_test_nw_flow_log2', location='canadaeast')
    @StorageAccountPreparer(name_prefix='clitestnw', location='canadaeast', kind='StorageV2')
    def test_network_watcher_flow_log2(self, resource_group, resource_group_location, storage_account):

        self.kwargs.update({
            'loc': resource_group_location,
            'nsg': 'nsg1',
            'sa': storage_account
        })

        self.cmd('network watcher configure -g {rg} --locations westus westus2 westcentralus eastus canadaeast --enabled')
        self.cmd('network nsg create -g {rg} -n {nsg}')
        self.cmd('network watcher flow-log configure -g {rg} --nsg {nsg} --enabled --retention 5 --storage-account {sa}')

    @mock.patch('azure.cli.command_modules.vm._actions._get_thread_count', _mock_thread_count)
    @ResourceGroupPreparer(name_prefix='cli_test_nw_packet_capture', location='westus')
    @AllowLargeResponse()
    def test_network_watcher_packet_capture(self, resource_group, resource_group_location):

        self.kwargs.update({
            'loc': resource_group_location,
            'vm': 'vm1',
            'capture': 'capture1'
        })

        self.cmd('vm create -g {rg} -n {vm} --image UbuntuLTS --authentication-type password --admin-username deploy --admin-password PassPass10!) --nsg {vm} --nsg-rule None')
        self.cmd('vm extension set -g {rg} --vm-name {vm} -n NetworkWatcherAgentLinux --publisher Microsoft.Azure.NetworkWatcher')

        self.cmd('network watcher packet-capture create -g {rg} --vm {vm} -n {capture} --file-path capture/capture.cap')
        self.cmd('network watcher packet-capture show -l {loc} -n {capture}')
        self.cmd('network watcher packet-capture stop -l {loc} -n {capture}')
        self.cmd('network watcher packet-capture show-status -l {loc} -n {capture}')
        self.cmd('network watcher packet-capture list -l {loc}')
        self.cmd('network watcher packet-capture delete -l {loc} -n {capture}')
        self.cmd('network watcher packet-capture list -l {loc}')

    @ResourceGroupPreparer(name_prefix='cli_test_nw_troubleshooting', location='westcentralus')
    @StorageAccountPreparer(name_prefix='clitestnw', location='westcentralus')
    @AllowLargeResponse()
    def test_network_watcher_troubleshooting(self, resource_group, resource_group_location, storage_account):

        self.kwargs.update({
            'loc': resource_group_location,
            'sa': storage_account
        })

        # set up resource to troubleshoot
        self.cmd('storage container create -n troubleshooting --account-name {sa}')
        sa = self.cmd('storage account show -g {rg} -n {sa}').get_output_in_json()
        self.kwargs['storage_path'] = sa['primaryEndpoints']['blob'] + 'troubleshooting'
        self.cmd('network vnet create -g {rg} -n vnet1 --subnet-name GatewaySubnet')
        self.cmd('network public-ip create -g {rg} -n vgw1-pip')
        self.cmd('network vnet-gateway create -g {rg} -n vgw1 --vnet vnet1 --public-ip-address vgw1-pip --no-wait')

        # test troubleshooting
        self.cmd('network vnet-gateway wait -g {rg} -n vgw1 --created')
        self.cmd('network watcher troubleshooting start --resource vgw1 -t vnetGateway -g {rg} --storage-account {sa} --storage-path {storage_path}')
        self.cmd('network watcher troubleshooting show --resource vgw1 -t vnetGateway -g {rg}')


class ServiceEndpointScenarioTest(ScenarioTest):

    @ResourceGroupPreparer(name_prefix='network_service_endpoint_scenario_test', location='westcentralus')
    def test_network_service_endpoints(self, resource_group, resource_group_location):

        self.kwargs.update({
            'policy': 'policy1',
            'pd_name': 'storage-def',
            'sub': self.get_subscription_id(),
            'vnet': 'vnet1',
            'subnet': 'subnet1',
            'loc': resource_group_location
        })

        self.cmd('network service-endpoint list -l {loc}')

        # test policy CRUD
        self.cmd('network service-endpoint policy create -g {rg} -n {policy} --tags test=best',
                 checks=self.check('tags.test', 'best'))
        self.cmd('network service-endpoint policy update -g {rg} -n {policy} --tags test=nest',
                 checks=self.check('tags.test', 'nest'))
        self.cmd('network service-endpoint policy list -g {rg}',
                 checks=self.check('length(@)', 1))
        self.cmd('network service-endpoint policy show -g {rg} -n {policy}',
                 checks=self.check('tags.test', 'nest'))
        self.cmd('network service-endpoint policy delete -g {rg} -n {policy}')
        self.cmd('network service-endpoint policy list -g {rg}',
                 checks=self.check('length(@)', 0))

        # test policy definition CRUD
        self.cmd('network service-endpoint policy create -g {rg} -n {policy} --tags test=best')
        self.cmd('network service-endpoint policy-definition create -g {rg} --policy-name {policy} -n {pd_name} --service Microsoft.Storage --description "Test Def" --service-resources /subscriptions/{sub}', checks=[
            self.check("length(serviceResources)", 1),
            self.check('service', 'Microsoft.Storage'),
            self.check('description', 'Test Def')
        ])
        self.cmd('network service-endpoint policy-definition update -g {rg} --policy-name {policy} -n {pd_name} --description "Better description"',
                 self.check('description', 'Better description'))
        self.cmd('network service-endpoint policy-definition list -g {rg} --policy-name {policy}',
                 checks=self.check('length(@)', 1))
        self.cmd('network service-endpoint policy-definition show -g {rg} --policy-name {policy} -n {pd_name}',
                 checks=self.check('description', 'Better description'))
        self.cmd('network service-endpoint policy-definition delete -g {rg} --policy-name {policy} -n {pd_name}')
        self.cmd('network service-endpoint policy-definition list -g {rg} --policy-name {policy}',
                 checks=self.check('length(@)', 0))

        # create a subnet with the policy
        self.cmd('network service-endpoint policy-definition create -g {rg} --policy-name {policy} -n {pd_name} --service Microsoft.Storage --service-resources /subscriptions/{sub}')
        self.cmd('network vnet create -g {rg} -n {vnet}')
        self.cmd('network vnet subnet create -g {rg} --vnet-name {vnet} -n {subnet} --address-prefix 10.0.0.0/24 --service-endpoints Microsoft.Storage --service-endpoint-policy {policy}',
                 checks=self.check("contains(serviceEndpointPolicies[0].id, '{policy}')", True))


class NetworkProfileScenarioTest(ScenarioTest):

    @ResourceGroupPreparer(name_prefix='test_network_profile')
    def test_network_profile(self, resource_group):

        # no e2e scenario without create. Testing path to service only.
        self.cmd('network profile list')
        self.cmd('network profile list -g {rg}')
        with self.assertRaisesRegexp(SystemExit, '3'):
            self.cmd('network profile show -g {rg} -n dummy')
        self.cmd('network profile delete -g {rg} -n dummy -y')


class NetworkServiceAliasesScenarioTest(ScenarioTest):

    @ResourceGroupPreparer(name_prefix='test_network_service_aliases')
    def test_network_service_aliases(self, resource_group):
        self.kwargs.update({
            'rg': resource_group
        })
        self.cmd('network list-service-aliases -l centralus')
        self.cmd('network list-service-aliases -l centralus -g {rg}')


class NetworkBastionHostScenarioTest(ScenarioTest):

    @ResourceGroupPreparer(name_prefix='test_network_bastion_host')
    def test_network_batsion_host_create(self, resource_group):
        self.kwargs.update({
            'rg': resource_group,
            'vm': 'clivm',
            'vnet': 'vnet',
            'subnet1': 'AzureBastionSubnet',
            'subnet2': 'vmSubnet',
            'ip1': 'ip1',
            'bastion': 'clibastion'
        })
        self.cmd('network vnet create -g {rg} -n {vnet} --subnet-name {subnet1}')
        self.cmd('network vnet subnet create -g {rg} -n {subnet2} --vnet-name {vnet} --address-prefixes 10.0.2.0/24')
        self.cmd('network public-ip create -g {rg} -n {ip1} --sku Standard')
        self.cmd('vm create -g {rg} -n {vm} --image UbuntuLTS --vnet-name {vnet} --subnet {subnet2} '
                 '--admin-password TestPassword11!! --admin-username testadmin --authentication-type password --nsg-rule None')
        self.cmd('network bastion create -g {rg} -n {bastion} --vnet-name {vnet} --public-ip-address {ip1}', checks=[
            self.check('type', 'Microsoft.Network/bastionHosts'),
            self.check('name', '{bastion}')
        ])
        self.cmd('network bastion list')
        self.cmd('network bastion list -g {rg}', checks=[
            self.check('length(@)', 1)
        ])
        self.cmd('network bastion show -g {rg} -n {bastion}', checks=[
            self.check('type', 'Microsoft.Network/bastionHosts'),
            self.check('name', '{bastion}')
        ])
        self.cmd('network bastion delete -g {rg} -n {bastion}')


class NetworkVnetLocalContextScenarioTest(LocalContextScenarioTest):

    @ResourceGroupPreparer()
    def test_network_vnet_local_context(self):
        self.kwargs.update({
            'vnet': self.create_random_name(prefix='vnet-', length=12),
            'subnet': self.create_random_name(prefix='subnet-', length=12)
        })

        self.cmd('network vnet create -g {rg} -n {vnet} --subnet-name {subnet}',
                 checks=[self.check('newVNet.name', self.kwargs['vnet'])])
        self.cmd('network vnet show', checks=[
            self.check('name', self.kwargs['vnet'])
        ])
        self.cmd('network vnet subnet show', checks=[
            self.check('name', self.kwargs['subnet'])
        ])
        with self.assertRaises(CLIError):
            self.cmd('network vnet delete')
        with self.assertRaises(CLIError):
            self.cmd('network vnet subnet delete')

        self.cmd('network vnet subnet delete -n {subnet}')
        self.cmd('network vnet delete -n {vnet}')


class NetworkVirtualNetworkGatewayNatRule(ScenarioTest):

    @ResourceGroupPreparer()
    def test_network_vnet_gateway_nat_rule(self, resource_group):
        self.kwargs.update({
            'rg': resource_group,
            'ip': 'ip',
            'ip1': 'ip1',
            'vnet': 'vnet',
            'vnet1': 'vnet1',
            'subnet': 'GatewaySubnet',
            'vg': 'vnet-gateway-name',
            'vg1': 'vnet-gateway-name1',
            'sku': 'VpnGw2',
        })

        # minimal parameters
        self.cmd('network public-ip create -g {rg} -n {ip}')
        self.cmd('network vnet create -g {rg} -n {vnet} --subnet-name {subnet}')
        self.cmd('network vnet-gateway create -g {rg} -n {vg} --vnet {vnet} --public-ip-address {ip}  --sku {sku} '
                 '--nat-rule name=nat internal-mappings=10.4.0.0/24 external-mappings=192.168.21.0/24 ',
                 checks=[self.check('length(vnetGateway.natRules)', 1)])

        # minimal parameters(ip-config-id can only be set when type is Dynamic, and only allowlist sub-ids support Dynamic)
        self.cmd('network public-ip create -g {rg} -n {ip1}')
        self.cmd('network vnet create -g {rg} -n {vnet1} --subnet-name {subnet}')
        self.cmd('network vnet-gateway create -g {rg} -n {vg1} --vnet {vnet1} --public-ip-address {ip1}  --sku {sku} '
                 '--nat-rule name=nat type=Static mode=EgressSnat internal-mappings=10.4.0.0/24 '
                 'external-mappings=192.168.21.0/24',
                 checks=[self.check('length(vnetGateway.natRules)', 1)])

    @ResourceGroupPreparer()
    def test_network_vnet_gateway_nat_rule_sub_cmd(self, resource_group):
        self.kwargs.update({
            'rg': resource_group,
            'ip': 'ip',
            'vnet': 'vnet',
            'subnet': 'GatewaySubnet',
            'vg': 'vnet-gateway-name',
            'sku': 'VpnGw2',
            'nat': 'nat-rule-name',
            'nat1': 'nat-rule-name1',
        })

        # minimal parameters
        self.cmd('network public-ip create -g {rg} -n {ip}')
        self.cmd('network vnet create -g {rg} -n {vnet} --subnet-name {subnet}')
        self.cmd('network vnet-gateway create -g {rg} -n {vg} --vnet {vnet} --public-ip-address {ip}  --sku {sku}')

        # sub cmd
        self.cmd('network vnet-gateway nat-rule add -g {rg} --gateway-name {vg} --name {nat} '
                 '--internal-mappings 10.4.0.0/24 --external-mappings 192.168.21.0/24',
                 checks=[self.check('length(natRules)', 1)])

        self.cmd('network vnet-gateway nat-rule add -g {rg} --gateway-name {vg} --name {nat1} '
                 '--internal-mappings 10.3.0.0/24 --external-mappings 192.168.22.0/24',
                 checks=[self.check('length(natRules)', 2)])

        self.cmd('network vnet-gateway nat-rule list -g {rg} --gateway-name {vg} ',
                 checks=[self.check('length(@)', 2)])

        self.cmd('network vnet-gateway nat-rule remove -g {rg} --gateway-name {vg} --name {nat}',
                 checks=[self.check('length(natRules)', 1)])


class NetworkSecurityPartnerProviderScenarioTest(ScenarioTest):
    def __init__(self, method_name, config_file=None, recording_dir=None, recording_name=None, recording_processors=None,
                 replay_processors=None, recording_patches=None, replay_patches=None):
        super(NetworkSecurityPartnerProviderScenarioTest, self).__init__(method_name)
        self.cmd('extension add -n virtual-wan')

    @ResourceGroupPreparer()
    def test_network_security_partner_provider(self, resource_group):
        self.kwargs.update({
            'vwan': 'clitestvwan',
            'vhub': 'clitestvhub',
            'gateway': 'cligateway',
            'name': 'clisecuritypartnerprovider',
            'rg': resource_group
        })

        self.cmd('network vwan create -n {vwan} -g {rg} --type Standard')
        self.cmd('network vhub create -g {rg} -n {vhub} --vwan {vwan}  --address-prefix 10.5.0.0/16 -l westus --sku Standard')
        self.cmd('network vpn-gateway create -g {rg} -n {gateway} --vhub {vhub}')

        self.cmd('network security-partner-provider create -n {name} -g {rg} --vhub {vhub} --provider Checkpoint', checks=[
            self.check('name', '{name}'),
            self.check('securityProviderName', 'Checkpoint')
        ])
        self.cmd('network security-partner-provider show -n {name} -g {rg}', checks=[
            self.check('name', '{name}'),
            self.check('securityProviderName', 'Checkpoint')
        ])
        self.cmd('network security-partner-provider update -n {name} -g {rg} --tag a=b', checks=[
            self.check('tags.a', 'b')
        ])
        self.cmd('network security-partner-provider list -g {rg}', checks=[
            self.check('length(@)', 1)
        ])
        self.cmd('network security-partner-provider list', checks=[
            self.check('length(@)', 1)
        ])
        self.cmd('network security-partner-provider delete -n {name} -g {rg}')


class NetworkVirtualApplianceScenarioTest(ScenarioTest):
    def setUp(self):
        super(NetworkVirtualApplianceScenarioTest, self).setUp()
        self.cmd('extension add -n virtual-wan')

    def tearDown(self):
        # avoid influence other test when parallel run
        # self.cmd('extension remove -n virtual-wan')
        super(NetworkVirtualApplianceScenarioTest, self).tearDown()

    @ResourceGroupPreparer(location='westcentralus', name_prefix='test_network_virtual_appliance')
    def test_network_virtual_appliance(self, resource_group):
        self.kwargs.update({
            'vwan': 'clitestvwan',
            'vhub': 'clitestvhub',
            'name': 'cli-virtual-appliance',
            'site': 'cli-site',
            'blob': 'https://azurecliprod.blob.core.windows.net/cli-extensions/account-0.1.0-py2.py3-none-any.whl',
            'rg': resource_group
        })

        self.cmd('network vwan create -n {vwan} -g {rg} --type Standard')
        self.cmd('network vhub create -g {rg} -n {vhub} --vwan {vwan}  --address-prefix 10.5.0.0/16 --sku Standard')

        self.cmd('network virtual-appliance create -n {name} -g {rg} --vhub {vhub} --vendor "barracudasdwanrelease" '
                 '--scale-unit 2 -v latest --asn 10000 --init-config "echo $abc" '
                 '--boot-blobs {blob} {blob} --cloud-blobs {blob} {blob}',
                 checks=[
                     self.check('name', '{name}'),
                     self.check('length(bootStrapConfigurationBlobs)', 2),
                     self.check('length(cloudInitConfigurationBlobs)', 2),
                     self.check('virtualApplianceAsn', 10000),
                     self.check('cloudInitConfiguration', "echo $abc")
                 ])
        self.cmd('network virtual-appliance update -n {name} -g {rg} --asn 20000 --init-config "echo $abcd"', checks=[
            self.check('virtualApplianceAsn', 20000),
            self.check('cloudInitConfiguration', "echo $abcd")
        ])
        self.cmd('network virtual-appliance show -n {name} -g {rg}', checks=[
            self.check('name', '{name}'),
            self.check('length(bootStrapConfigurationBlobs)', 2),
            self.check('length(cloudInitConfigurationBlobs)', 2),
            self.check('virtualApplianceAsn', 20000),
            self.check('cloudInitConfiguration', "echo $abcd")
        ])
        self.cmd('network virtual-appliance list -g {rg}', checks=[
            self.check('length(@)', 1)
        ])
        self.cmd('network virtual-appliance list', checks=[
            self.check('length(@)', 1)
        ])

        self.cmd('network virtual-appliance sku list', checks=[
            self.check('length(@)', 3)
        ])
        self.cmd('network virtual-appliance sku show --name "barracudasdwanrelease"', checks=[
            self.check('name', 'barracudasdwanrelease')
        ])

        self.cmd('network virtual-appliance site create -n {site} -g {rg} --appliance-name {name} --address-prefix 10.0.0.0/24 --allow --default --optimize', checks=[
            self.check('name', '{site}'),
            self.check('o365Policy.breakOutCategories.allow', True),
            self.check('o365Policy.breakOutCategories.default', True),
            self.check('o365Policy.breakOutCategories.optimize', True),
            self.check('addressPrefix', '10.0.0.0/24')
        ])
        self.cmd('network virtual-appliance site update -n {site} -g {rg} --appliance-name {name} --address-prefix 10.0.0.1/24 --allow false --default false --optimize false', checks=[
            self.check('name', '{site}'),
            self.check('o365Policy.breakOutCategories.allow', False),
            self.check('o365Policy.breakOutCategories.default', False),
            self.check('o365Policy.breakOutCategories.optimize', False),
            self.check('addressPrefix', '10.0.0.1/24')
        ])
        self.cmd('network virtual-appliance site show -n {site} -g {rg} --appliance-name {name}', checks=[
            self.check('name', '{site}'),
            self.check('o365Policy.breakOutCategories.allow', False),
            self.check('o365Policy.breakOutCategories.default', False),
            self.check('o365Policy.breakOutCategories.optimize', False),
            self.check('addressPrefix', '10.0.0.1/24')
        ])
        self.cmd('network virtual-appliance site list -g {rg} --appliance-name {name}', checks=[
            # self.check('length(@)', 1)
        ])
        self.cmd('network virtual-appliance site delete -n {site} -g {rg} --appliance-name {name} -y')
        self.cmd('network virtual-appliance delete -n {name} -g {rg} -y')


class NetworkExtendedLocation(ScenarioTest):
    @ResourceGroupPreparer(name_prefix='test_network_lb_edge_zone', location='eastus2euap')
    def test_network_lb_edge_zone(self, resource_group):

        self.kwargs.update({
            'lb': 'lb',
            'lb1': 'lb1',
            'sku': 'standard',
            'ip': 'pubip1',
            'edge_name': 'microsoftrrdclab1'
        })

        self.cmd('network lb create -g {rg} -n {lb} --sku {sku} --public-ip-address {ip} --edge-zone {edge_name}')
        self.cmd('network lb show -g {rg} -n {lb}', checks=self.check('extendedLocation.name', '{edge_name}'))

        self.cmd('network lb create -g {rg} -n {lb1} --vnet-name vnet1 --subnet subnet1 --edge-zone {edge_name}')

    @ResourceGroupPreparer(name_prefix='test_network_nic_edge_zone', location='eastus2euap')
    def test_network_nic_edge_zone(self, resource_group):

        self.kwargs.update({
            'vnet': 'clitestvnet',
            'nic': 'clitestnic',
            'rg': resource_group,
            'edge_name': 'microsoftrrdclab1'
        })
        self.cmd('network vnet create -g {rg} -n {vnet} --subnet-name subnet1 --edge-zone {edge_name}',
                 checks=self.check('newVNet.extendedLocation.name', '{edge_name}'))
        self.cmd('network nic create -g {rg} -n {nic} --subnet subnet1 --vnet-name {vnet} --edge-zone {edge_name}',
                 checks=self.check('NewNIC.extendedLocation.name', '{edge_name}'))

    @ResourceGroupPreparer(name_prefix='test_network_public_ip_edge_zone', location='eastus2euap')
    def test_network_public_ip_edge_zone(self, resource_group):

        self.kwargs.update({
            'rg': resource_group,
            'ip1': 'pubip1',
            'edge_name': 'microsoftrrdclab1'
        })

        self.cmd('network public-ip create -g {rg} -n {ip1} --edge-zone {edge_name}',
                 checks=self.check('publicIp.extendedLocation.name', '{edge_name}'))

    @ResourceGroupPreparer(name_prefix='test_network_public_ip_prefix_edge_zone', location='eastus2euap')
    def test_network_public_ip_prefix_edge_zone(self, resource_group):

        self.kwargs.update({
            'rg': resource_group,
            'ip1': 'pubip1-prefix',
            'edge_name': 'microsoftrrdclab1'
        })

        self.cmd('network public-ip prefix create -g {rg} -n {ip1} --length 30 --edge-zone {edge_name}',
                 checks=self.check('extendedLocation.name', '{edge_name}'))

    # @unittest.skip('wait for service ready')
    @ResourceGroupPreparer(name_prefix='test_network_vnet_gateway_edge_zone', location='eastus2euap')
    def test_network_vnet_gateway_edge_zone(self, resource_group):

        self.kwargs.update({
            'rg': resource_group,
            'ip1': 'pubip1',
            'vnet': 'vnet',
            'edge_name': 'microsoftrrdclab1'
        })
        self.cmd('network public-ip create -g {rg} -n {ip1}')
        self.cmd('network vnet create -g {rg} -n {vnet} --subnet-name GatewaySubnet')
        self.cmd('network vnet-gateway create -g {rg} -n vnet-gateway --vnet {vnet} --public-ip-address {ip1} '
                 '--edge-zone {edge_name}',
                 checks=self.check('vnetGateway.extendedLocation.name', '{edge_name}'))

    @ResourceGroupPreparer(name_prefix='test_network_private_endpoint_edge_zone', location='eastus2euap')
    def test_network_private_endpoint_edge_zone(self, resource_group):

        self.kwargs.update({
            'rg': resource_group,
            'lb': 'lb',
            'vnet': 'vnet',
            'edge_name': 'microsoftrrdclab1',
            'subnet1': 'subnet1',
            'subnet2': 'subnet2',
        })
        self.cmd('network lb create -g {rg} -n {lb} --public-ip-address ip --sku Standard')
        self.cmd('network vnet create -g {rg} -n {vnet} --subnet-name {subnet1} --edge-zone {edge_name}')
        self.cmd('network vnet subnet update -g {rg} -n {subnet1} --vnet-name {vnet} '
                 '--disable-private-link-service-network-policies')
        self.cmd('network vnet subnet create -g {rg} -n {subnet2} --vnet-name {vnet} '
                 '--address-prefixes 10.0.2.0/24')
        self.cmd('network vnet subnet update -g {rg} -n {subnet2} --vnet-name {vnet} '
                 '--disable-private-endpoint-network-policies')

        pls = self.cmd('network private-link-service create -g {rg} -n pls --vnet-name {vnet} --subnet {subnet1} '
                       '--lb-name {lb} --lb-frontend-ip-configs LoadBalancerFrontEnd --edge-zone {edge_name}',
                       checks=self.check('extendedLocation.name', '{edge_name}')).get_output_in_json()
        self.kwargs['pls_id'] = pls['id']
        self.cmd('network private-endpoint create -g {rg} -n pe --vnet-name {vnet} --subnet {subnet2} '
                 '--private-connection-resource-id {pls_id} --connection-name cn --edge-zone {edge_name}',
                 checks=self.check('extendedLocation.name', '{edge_name}'))


class NetworkLoadBalancerWithSkuGateway(ScenarioTest):

    @ResourceGroupPreparer(name_prefix='test_network_lb_tunnel_interface', location='eastus')
    def test_network_lb_tunnel_interface(self, resource_group):

        self.kwargs.update({
            'rg': resource_group,
            'lb': 'lb',
            'sku': 'Gateway',
            'vnet': 'vnet',
            'subnet': 'subnet',
            'bap': 'backend-address-pool-name',
            'type': 'External',
            'type1': 'Internal',
            'protocol': 'vxlan',
            'identifier': '950',
            'identifier1': '960',
        })

        self.cmd('network lb create -g {rg} -n {lb} --sku {sku} --vnet-name {vnet} --subnet {subnet}')
        self.cmd('network lb address-pool create -g {rg} --lb-name {lb} -n {bap} --vnet {vnet}')

        # default
        self.cmd('network lb address-pool tunnel-interface add -g {rg} --lb-name {lb} --address-pool {bap} '
                 '--type {type} --protocol {protocol} --identifier {identifier} --port 15000',
                 checks=self.check('length(tunnelInterfaces)', 2))
        self.cmd('network lb address-pool tunnel-interface list -g {rg} --lb-name {lb} --address-pool {bap}',
                 checks=self.check('length(@)', 2))
        self.cmd('network lb address-pool tunnel-interface remove -g {rg} --lb-name {lb} --address-pool {bap} '
                 '--index 0',
                 checks=self.check('length(tunnelInterfaces)', 1))
        self.cmd('network lb address-pool tunnel-interface update -g {rg} --lb-name {lb} --address-pool {bap} '
                 '--type {type1} --protocol {protocol} --identifier {identifier1} --port 10000 --index 0',
                 checks=self.check('tunnelInterfaces[0].type', '{type1}'))

    @ResourceGroupPreparer(name_prefix='test_network_lb_front_ip', location='eastus')
    def test_network_lb_front_ip(self, resource_group):

        self.kwargs.update({
            'rg': resource_group,
            'lb': 'lb',
            'lb1': 'lb1',
            'vnet': 'vnet',
            'subnet': 'subnet',
            'ip': 'public-ip',
            'ip1': 'public-ip1',
            'fip': 'load-balancer-frontend-end',
            'subnet': 'subnet',
        })

        self.cmd('network lb create -g {rg} -n {lb} --sku Standard --public-ip-address {ip}')
        self.cmd('network lb create -g {rg} -n {lb1} --sku Gateway --vnet-name {vnet} --subnet {subnet} ')
        self.cmd('network public-ip create -g {rg} -n {ip}1 --sku standard')
        self.cmd('network lb frontend-ip create -g {rg} --lb-name {lb} -n {fip} --public-ip-address {ip1}',
                 checks=self.not_exists('gatewayLoadBalancer'))
        result = self.cmd('network lb frontend-ip create -g {rg} --lb-name {lb1} -n {fip} '
                          '--vnet-name {vnet} --subnet {subnet}').get_output_in_json()
        # test --gateway-lb
        self.kwargs['id'] = result['id']
        self.cmd('network lb frontend-ip update -g {rg} --lb-name {lb} -n {fip} --gateway-lb {id}',
                 checks=self.exists('gatewayLoadBalancer'))

    @ResourceGroupPreparer(name_prefix='test_network_nic_front_ip', location='eastus2euap')
    def test_network_nic_front_ip(self, resource_group):

        self.kwargs.update({
            'rg': resource_group,
            'lb': 'lb',
            'vnet': 'vnet',
            'vnet1': 'vnet1',
            'subnet': 'subnet',
            'subnet1': 'subnet1',
            'ip': 'public-ip',
            'ip1': 'public-ip1',
            'fip': 'load-balancer-frontend-end',
            'nic': 'nic-name',
            'nip': 'nic-ip-config-name',
        })

        self.cmd('network public-ip create -g {rg} -n {ip} --sku standard')
        self.cmd('network public-ip create -g {rg} -n {ip1} --sku standard')
        self.cmd('network vnet create -g {rg} -n {vnet} --subnet-name {subnet}')
        self.cmd('network nic create -g {rg} -n {nic} --public-ip-address {ip} --vnet-name {vnet} --subnet {subnet}')
        self.cmd('network lb create -g {rg} -n {lb} --sku Gateway --vnet-name {vnet1} --subnet {subnet1} ')
        result = self.cmd('network lb frontend-ip create -g {rg} --lb-name {lb} -n {fip} '
                          '--vnet-name {vnet1} --subnet {subnet1}').get_output_in_json()
        self.kwargs['id'] = result['id']
        self.cmd('network nic ip-config create -g {rg} --nic-name {nic} -n {nip} --make-primary '
                 '--public-ip-address {ip1}',
                 checks=self.not_exists('gatewayLoadBalancer'))

        # test --gateway-lb
        self.cmd('network nic ip-config update -g {rg} --nic-name {nic} -n {nip} --gateway-lb {id}',
                 checks=self.exists('gatewayLoadBalancer'))

    @ResourceGroupPreparer(name_prefix='test_network_lb_rule_backend_address_pools', location='eastus2euap')
    def test_network_lb_rule_backend_address_pools(self, resource_group):

        self.kwargs.update({
            'rg': resource_group,
            'lb': 'lb',
            'fip': 'LoadBalancerFrontEnd',
            'bap1': 'address-pool-name1',
            'bap2': 'address-pool-name2',
            'bap3': 'address-pool-name3',
            'type': 'External',
            'protocol': 'vxlan',
            'identifier': '901',
            'identifier1': '902',
            'port': '10700',
            'fport': '40',
            'fport1': '60',
            'bport': '60',
            'bport1': '80',
        })

        self.cmd('network lb create -g {rg} -n {lb} --sku Gateway --vnet-name vnet --subnet subnet')
        self.cmd('network lb address-pool create -g {rg} --lb-name {lb} -n {bap1}')
        self.cmd('network lb address-pool create -g {rg} --lb-name {lb} -n {bap2}')
        self.cmd('network lb address-pool create -g {rg} --lb-name {lb} -n {bap3}')
        self.cmd('network lb address-pool tunnel-interface add -g {rg} --lb-name {lb} --address-pool {bap1} --type {type}  --protocol {protocol} --identifier {identifier}')
        self.cmd('network lb address-pool tunnel-interface update -g {rg} --lb-name {lb} --address-pool {bap2} --type {type} --index 0')
        self.cmd('network lb address-pool tunnel-interface update -g {rg} --lb-name {lb} --address-pool {bap3} --port {port} --identifier {identifier1} --index 0')

        # test --backend-pool-name
        self.cmd('network lb rule create -g {rg} --lb-name {lb} -n rule1 --frontend-ip-name {fip} '
                 '--frontend-port {fport}  --protocol tcp --backend-port {bport} --backend-pool-name {bap1} ',
                 checks=[self.exists('backendAddressPool'),
                         self.check('length(backendAddressPools)', 1)])
        # test --backend-pools-name
        self.cmd('network lb rule create -g {rg} --lb-name {lb} -n rule2 --frontend-ip-name {fip} '
                 '--frontend-port {fport1} --backend-pools-name {bap3} {bap2} --protocol tcp  --backend-port {bport1}',
                 checks=[self.not_exists('backendAddressPool'),
                         self.check('length(backendAddressPools)', 2)])
        self.cmd('network lb rule update -g {rg} --lb-name {lb} -n rule2 --frontend-ip-name {fip} '
                 '--backend-pools-name {bap1} ',
                 checks=[self.check('length(backendAddressPools)', 1)])


if __name__ == '__main__':
    unittest.main()<|MERGE_RESOLUTION|>--- conflicted
+++ resolved
@@ -17,11 +17,7 @@
 
 from azure.cli.testsdk import (
     ScenarioTest, LiveScenarioTest, LocalContextScenarioTest, ResourceGroupPreparer, StorageAccountPreparer, live_only,
-<<<<<<< HEAD
-    record_only, KeyVaultPreparer)
-=======
     KeyVaultPreparer, record_only)
->>>>>>> a12f5762
 
 from knack.util import CLIError
 
