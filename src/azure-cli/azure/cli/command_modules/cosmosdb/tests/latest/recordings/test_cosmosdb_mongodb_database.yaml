interactions:
- request:
    body: null
    headers:
      Accept:
      - application/json
      Accept-Encoding:
      - gzip, deflate
      CommandName:
      - cosmosdb create
      Connection:
      - keep-alive
      ParameterSetName:
      - -n -g --kind
      User-Agent:
<<<<<<< HEAD
      - AZURECLI/2.45.0 azsdk-python-azure-mgmt-resource/21.1.0b1 Python/3.8.10 (Windows-10-10.0.22621-SP0)
=======
      - AZURECLI/2.45.0 azsdk-python-azure-mgmt-resource/21.1.0b1 Python/3.10.10 (Windows-10-10.0.22621-SP0)
>>>>>>> 81f8e181
    method: GET
    uri: https://management.azure.com/subscriptions/00000000-0000-0000-0000-000000000000/resourcegroups/cli_test_cosmosdb_mongodb_database000001?api-version=2021-04-01
  response:
    body:
<<<<<<< HEAD
      string: '{"id":"/subscriptions/00000000-0000-0000-0000-000000000000/resourceGroups/cli_test_cosmosdb_mongodb_database000001","name":"cli_test_cosmosdb_mongodb_database000001","type":"Microsoft.Resources/resourceGroups","location":"westus","tags":{"product":"azurecli","cause":"automation","date":"2023-02-23T07:14:53Z"},"properties":{"provisioningState":"Succeeded"}}'
=======
      string: '{"id":"/subscriptions/00000000-0000-0000-0000-000000000000/resourceGroups/cli_test_cosmosdb_mongodb_database000001","name":"cli_test_cosmosdb_mongodb_database000001","type":"Microsoft.Resources/resourceGroups","location":"westus","tags":{"product":"azurecli","cause":"automation","date":"2023-02-28T05:13:56Z"},"properties":{"provisioningState":"Succeeded"}}'
>>>>>>> 81f8e181
    headers:
      cache-control:
      - no-cache
      content-length:
      - '358'
      content-type:
      - application/json; charset=utf-8
      date:
<<<<<<< HEAD
      - Thu, 23 Feb 2023 07:14:55 GMT
=======
      - Tue, 28 Feb 2023 05:13:56 GMT
>>>>>>> 81f8e181
      expires:
      - '-1'
      pragma:
      - no-cache
      strict-transport-security:
      - max-age=31536000; includeSubDomains
      vary:
      - Accept-Encoding
      x-content-type-options:
      - nosniff
    status:
      code: 200
      message: OK
- request:
    body: '{"location": "westus", "kind": "MongoDB", "properties": {"locations": [{"locationName":
      "westus", "failoverPriority": 0, "isZoneRedundant": false}], "databaseAccountOfferType":
      "Standard", "apiProperties": {}, "createMode": "Default"}}'
    headers:
      Accept:
      - application/json
      Accept-Encoding:
      - gzip, deflate
      CommandName:
      - cosmosdb create
      Connection:
      - keep-alive
      Content-Length:
      - '235'
      Content-Type:
      - application/json
      ParameterSetName:
      - -n -g --kind
      User-Agent:
<<<<<<< HEAD
      - AZURECLI/2.45.0 azsdk-python-mgmt-cosmosdb/9.0.0 Python/3.8.10 (Windows-10-10.0.22621-SP0)
=======
      - AZURECLI/2.45.0 azsdk-python-mgmt-cosmosdb/9.0.0 Python/3.10.10 (Windows-10-10.0.22621-SP0)
>>>>>>> 81f8e181
    method: PUT
    uri: https://management.azure.com/subscriptions/00000000-0000-0000-0000-000000000000/resourceGroups/cli_test_cosmosdb_mongodb_database000001/providers/Microsoft.DocumentDB/databaseAccounts/cli000003?api-version=2022-11-15
  response:
    body:
      string: '{"id":"/subscriptions/00000000-0000-0000-0000-000000000000/resourceGroups/cli_test_cosmosdb_mongodb_database000001/providers/Microsoft.DocumentDB/databaseAccounts/cli000003","name":"cli000003","location":"West
<<<<<<< HEAD
        US","type":"Microsoft.DocumentDB/databaseAccounts","kind":"MongoDB","tags":{},"systemData":{"createdAt":"2023-02-23T07:15:03.7064276Z"},"properties":{"provisioningState":"Creating","publicNetworkAccess":"Enabled","enableAutomaticFailover":false,"enableMultipleWriteLocations":false,"enablePartitionKeyMonitor":false,"isVirtualNetworkFilterEnabled":false,"virtualNetworkRules":[],"EnabledApiTypes":"MongoDB","disableKeyBasedMetadataWriteAccess":false,"enableFreeTier":false,"enableAnalyticalStorage":false,"analyticalStorageConfiguration":{"schemaType":"FullFidelity"},"instanceId":"0405f0c9-c4da-4451-b153-451b063c17f9","databaseAccountOfferType":"Standard","enableFullFidelityChangeFeed":false,"defaultIdentity":"","networkAclBypass":"None","disableLocalAuth":false,"enablePartitionMerge":false,"minimalTlsVersion":"Tls12","consistencyPolicy":{"defaultConsistencyLevel":"Session","maxIntervalInSeconds":5,"maxStalenessPrefix":100},"apiProperties":{"serverVersion":"3.6"},"configurationOverrides":{},"writeLocations":[{"id":"cli000003-westus","locationName":"West
        US","provisioningState":"Creating","failoverPriority":0,"isZoneRedundant":false}],"readLocations":[{"id":"cli000003-westus","locationName":"West
        US","provisioningState":"Creating","failoverPriority":0,"isZoneRedundant":false}],"locations":[{"id":"cli000003-westus","locationName":"West
        US","provisioningState":"Creating","failoverPriority":0,"isZoneRedundant":false}],"failoverPolicies":[{"id":"cli000003-westus","locationName":"West
        US","failoverPriority":0}],"cors":[],"capabilities":[{"name":"EnableMongo"}],"ipRules":[],"backupPolicy":{"type":"Periodic","periodicModeProperties":{"backupIntervalInMinutes":240,"backupRetentionIntervalInHours":8,"backupStorageRedundancy":"Invalid"}},"networkAclBypassResourceIds":[],"keysMetadata":{"primaryMasterKey":{"generationTime":"2023-02-23T07:15:03.7064276Z"},"secondaryMasterKey":{"generationTime":"2023-02-23T07:15:03.7064276Z"},"primaryReadonlyMasterKey":{"generationTime":"2023-02-23T07:15:03.7064276Z"},"secondaryReadonlyMasterKey":{"generationTime":"2023-02-23T07:15:03.7064276Z"}}},"identity":{"type":"None"}}'
    headers:
      azure-asyncoperation:
      - https://management.azure.com/subscriptions/00000000-0000-0000-0000-000000000000/providers/Microsoft.DocumentDB/locations/westus/operationsStatus/7d05cce4-cd9b-4e46-914d-1a0896b02d4a?api-version=2022-11-15
      cache-control:
      - no-store, no-cache
      content-length:
      - '2335'
      content-type:
      - application/json
      date:
      - Thu, 23 Feb 2023 07:15:06 GMT
      location:
      - https://management.azure.com/subscriptions/00000000-0000-0000-0000-000000000000/resourceGroups/cli_test_cosmosdb_mongodb_database000001/providers/Microsoft.DocumentDB/databaseAccounts/cli000003/operationResults/7d05cce4-cd9b-4e46-914d-1a0896b02d4a?api-version=2022-11-15
=======
        US","type":"Microsoft.DocumentDB/databaseAccounts","kind":"MongoDB","tags":{},"systemData":{"createdAt":"2023-02-28T05:14:00.4006439Z"},"properties":{"provisioningState":"Creating","publicNetworkAccess":"Enabled","enableAutomaticFailover":false,"enableMultipleWriteLocations":false,"enablePartitionKeyMonitor":false,"isVirtualNetworkFilterEnabled":false,"virtualNetworkRules":[],"EnabledApiTypes":"MongoDB","disableKeyBasedMetadataWriteAccess":false,"enableFreeTier":false,"enableAnalyticalStorage":false,"analyticalStorageConfiguration":{"schemaType":"FullFidelity"},"instanceId":"e9c23ba1-2f70-454d-af07-29c7bc6649d3","databaseAccountOfferType":"Standard","defaultIdentity":"","networkAclBypass":"None","disableLocalAuth":false,"enablePartitionMerge":false,"minimalTlsVersion":"Tls12","consistencyPolicy":{"defaultConsistencyLevel":"Session","maxIntervalInSeconds":5,"maxStalenessPrefix":100},"apiProperties":{"serverVersion":"3.6"},"configurationOverrides":{},"writeLocations":[{"id":"cli000003-westus","locationName":"West
        US","provisioningState":"Creating","failoverPriority":0,"isZoneRedundant":false}],"readLocations":[{"id":"cli000003-westus","locationName":"West
        US","provisioningState":"Creating","failoverPriority":0,"isZoneRedundant":false}],"locations":[{"id":"cli000003-westus","locationName":"West
        US","provisioningState":"Creating","failoverPriority":0,"isZoneRedundant":false}],"failoverPolicies":[{"id":"cli000003-westus","locationName":"West
        US","failoverPriority":0}],"cors":[],"capabilities":[{"name":"EnableMongo"}],"ipRules":[],"backupPolicy":{"type":"Periodic","periodicModeProperties":{"backupIntervalInMinutes":240,"backupRetentionIntervalInHours":8,"backupStorageRedundancy":"Invalid"}},"networkAclBypassResourceIds":[],"keysMetadata":{"primaryMasterKey":{"generationTime":"2023-02-28T05:14:00.4006439Z"},"secondaryMasterKey":{"generationTime":"2023-02-28T05:14:00.4006439Z"},"primaryReadonlyMasterKey":{"generationTime":"2023-02-28T05:14:00.4006439Z"},"secondaryReadonlyMasterKey":{"generationTime":"2023-02-28T05:14:00.4006439Z"}}},"identity":{"type":"None"}}'
    headers:
      azure-asyncoperation:
      - https://management.azure.com/subscriptions/00000000-0000-0000-0000-000000000000/providers/Microsoft.DocumentDB/locations/westus/operationsStatus/b37539fd-2639-4fcd-9ad5-4e229595f209?api-version=2022-11-15
      cache-control:
      - no-store, no-cache
      content-length:
      - '2298'
      content-type:
      - application/json
      date:
      - Tue, 28 Feb 2023 05:14:02 GMT
      location:
      - https://management.azure.com/subscriptions/00000000-0000-0000-0000-000000000000/resourceGroups/cli_test_cosmosdb_mongodb_database000001/providers/Microsoft.DocumentDB/databaseAccounts/cli000003/operationResults/b37539fd-2639-4fcd-9ad5-4e229595f209?api-version=2022-11-15
>>>>>>> 81f8e181
      pragma:
      - no-cache
      server:
      - Microsoft-HTTPAPI/2.0
      strict-transport-security:
      - max-age=31536000; includeSubDomains
      transfer-encoding:
      - chunked
      vary:
      - Accept-Encoding
      x-content-type-options:
      - nosniff
      x-ms-gatewayversion:
      - version=2.14.0
      x-ms-ratelimit-remaining-subscription-writes:
<<<<<<< HEAD
      - '1191'
=======
      - '1199'
>>>>>>> 81f8e181
    status:
      code: 200
      message: Ok
- request:
    body: null
    headers:
      Accept:
      - '*/*'
      Accept-Encoding:
      - gzip, deflate
      CommandName:
      - cosmosdb create
      Connection:
      - keep-alive
      ParameterSetName:
      - -n -g --kind
      User-Agent:
<<<<<<< HEAD
      - AZURECLI/2.45.0 azsdk-python-mgmt-cosmosdb/9.0.0 Python/3.8.10 (Windows-10-10.0.22621-SP0)
    method: GET
    uri: https://management.azure.com/subscriptions/00000000-0000-0000-0000-000000000000/providers/Microsoft.DocumentDB/locations/westus/operationsStatus/7d05cce4-cd9b-4e46-914d-1a0896b02d4a?api-version=2022-11-15
=======
      - AZURECLI/2.45.0 azsdk-python-mgmt-cosmosdb/9.0.0 Python/3.10.10 (Windows-10-10.0.22621-SP0)
    method: GET
    uri: https://management.azure.com/subscriptions/00000000-0000-0000-0000-000000000000/providers/Microsoft.DocumentDB/locations/westus/operationsStatus/b37539fd-2639-4fcd-9ad5-4e229595f209?api-version=2022-11-15
>>>>>>> 81f8e181
  response:
    body:
      string: '{"status":"Dequeued"}'
    headers:
      cache-control:
      - no-store, no-cache
      content-length:
      - '21'
      content-type:
      - application/json
      date:
<<<<<<< HEAD
      - Thu, 23 Feb 2023 07:15:37 GMT
=======
      - Tue, 28 Feb 2023 05:14:32 GMT
>>>>>>> 81f8e181
      pragma:
      - no-cache
      server:
      - Microsoft-HTTPAPI/2.0
      strict-transport-security:
      - max-age=31536000; includeSubDomains
      transfer-encoding:
      - chunked
      vary:
      - Accept-Encoding
      x-content-type-options:
      - nosniff
      x-ms-gatewayversion:
      - version=2.14.0
    status:
      code: 200
      message: Ok
- request:
    body: null
    headers:
      Accept:
      - '*/*'
      Accept-Encoding:
      - gzip, deflate
      CommandName:
      - cosmosdb create
      Connection:
      - keep-alive
      ParameterSetName:
      - -n -g --kind
      User-Agent:
<<<<<<< HEAD
      - AZURECLI/2.45.0 azsdk-python-mgmt-cosmosdb/9.0.0 Python/3.8.10 (Windows-10-10.0.22621-SP0)
    method: GET
    uri: https://management.azure.com/subscriptions/00000000-0000-0000-0000-000000000000/providers/Microsoft.DocumentDB/locations/westus/operationsStatus/7d05cce4-cd9b-4e46-914d-1a0896b02d4a?api-version=2022-11-15
=======
      - AZURECLI/2.45.0 azsdk-python-mgmt-cosmosdb/9.0.0 Python/3.10.10 (Windows-10-10.0.22621-SP0)
    method: GET
    uri: https://management.azure.com/subscriptions/00000000-0000-0000-0000-000000000000/providers/Microsoft.DocumentDB/locations/westus/operationsStatus/b37539fd-2639-4fcd-9ad5-4e229595f209?api-version=2022-11-15
>>>>>>> 81f8e181
  response:
    body:
      string: '{"status":"Dequeued"}'
    headers:
      cache-control:
      - no-store, no-cache
      content-length:
      - '21'
      content-type:
      - application/json
      date:
<<<<<<< HEAD
      - Thu, 23 Feb 2023 07:16:08 GMT
=======
      - Tue, 28 Feb 2023 05:15:02 GMT
>>>>>>> 81f8e181
      pragma:
      - no-cache
      server:
      - Microsoft-HTTPAPI/2.0
      strict-transport-security:
      - max-age=31536000; includeSubDomains
      transfer-encoding:
      - chunked
      vary:
      - Accept-Encoding
      x-content-type-options:
      - nosniff
      x-ms-gatewayversion:
      - version=2.14.0
    status:
      code: 200
      message: Ok
- request:
    body: null
    headers:
      Accept:
      - '*/*'
      Accept-Encoding:
      - gzip, deflate
      CommandName:
      - cosmosdb create
      Connection:
      - keep-alive
      ParameterSetName:
      - -n -g --kind
      User-Agent:
<<<<<<< HEAD
      - AZURECLI/2.45.0 azsdk-python-mgmt-cosmosdb/9.0.0 Python/3.8.10 (Windows-10-10.0.22621-SP0)
    method: GET
    uri: https://management.azure.com/subscriptions/00000000-0000-0000-0000-000000000000/providers/Microsoft.DocumentDB/locations/westus/operationsStatus/7d05cce4-cd9b-4e46-914d-1a0896b02d4a?api-version=2022-11-15
=======
      - AZURECLI/2.45.0 azsdk-python-mgmt-cosmosdb/9.0.0 Python/3.10.10 (Windows-10-10.0.22621-SP0)
    method: GET
    uri: https://management.azure.com/subscriptions/00000000-0000-0000-0000-000000000000/providers/Microsoft.DocumentDB/locations/westus/operationsStatus/b37539fd-2639-4fcd-9ad5-4e229595f209?api-version=2022-11-15
>>>>>>> 81f8e181
  response:
    body:
      string: '{"status":"Dequeued"}'
    headers:
      cache-control:
      - no-store, no-cache
      content-length:
      - '21'
      content-type:
      - application/json
      date:
<<<<<<< HEAD
      - Thu, 23 Feb 2023 07:16:39 GMT
=======
      - Tue, 28 Feb 2023 05:15:32 GMT
>>>>>>> 81f8e181
      pragma:
      - no-cache
      server:
      - Microsoft-HTTPAPI/2.0
      strict-transport-security:
      - max-age=31536000; includeSubDomains
      transfer-encoding:
      - chunked
      vary:
      - Accept-Encoding
      x-content-type-options:
      - nosniff
      x-ms-gatewayversion:
      - version=2.14.0
    status:
      code: 200
      message: Ok
- request:
    body: null
    headers:
      Accept:
      - '*/*'
      Accept-Encoding:
      - gzip, deflate
      CommandName:
      - cosmosdb create
      Connection:
      - keep-alive
      ParameterSetName:
      - -n -g --kind
      User-Agent:
<<<<<<< HEAD
      - AZURECLI/2.45.0 azsdk-python-mgmt-cosmosdb/9.0.0 Python/3.8.10 (Windows-10-10.0.22621-SP0)
    method: GET
    uri: https://management.azure.com/subscriptions/00000000-0000-0000-0000-000000000000/providers/Microsoft.DocumentDB/locations/westus/operationsStatus/7d05cce4-cd9b-4e46-914d-1a0896b02d4a?api-version=2022-11-15
=======
      - AZURECLI/2.45.0 azsdk-python-mgmt-cosmosdb/9.0.0 Python/3.10.10 (Windows-10-10.0.22621-SP0)
    method: GET
    uri: https://management.azure.com/subscriptions/00000000-0000-0000-0000-000000000000/providers/Microsoft.DocumentDB/locations/westus/operationsStatus/b37539fd-2639-4fcd-9ad5-4e229595f209?api-version=2022-11-15
>>>>>>> 81f8e181
  response:
    body:
      string: '{"status":"Dequeued"}'
    headers:
      cache-control:
      - no-store, no-cache
      content-length:
      - '21'
      content-type:
      - application/json
      date:
<<<<<<< HEAD
      - Thu, 23 Feb 2023 07:17:09 GMT
=======
      - Tue, 28 Feb 2023 05:16:02 GMT
>>>>>>> 81f8e181
      pragma:
      - no-cache
      server:
      - Microsoft-HTTPAPI/2.0
      strict-transport-security:
      - max-age=31536000; includeSubDomains
      transfer-encoding:
      - chunked
      vary:
      - Accept-Encoding
      x-content-type-options:
      - nosniff
      x-ms-gatewayversion:
      - version=2.14.0
    status:
      code: 200
      message: Ok
- request:
    body: null
    headers:
      Accept:
      - '*/*'
      Accept-Encoding:
      - gzip, deflate
      CommandName:
      - cosmosdb create
      Connection:
      - keep-alive
      ParameterSetName:
      - -n -g --kind
      User-Agent:
<<<<<<< HEAD
      - AZURECLI/2.45.0 azsdk-python-mgmt-cosmosdb/9.0.0 Python/3.8.10 (Windows-10-10.0.22621-SP0)
    method: GET
    uri: https://management.azure.com/subscriptions/00000000-0000-0000-0000-000000000000/providers/Microsoft.DocumentDB/locations/westus/operationsStatus/7d05cce4-cd9b-4e46-914d-1a0896b02d4a?api-version=2022-11-15
=======
      - AZURECLI/2.45.0 azsdk-python-mgmt-cosmosdb/9.0.0 Python/3.10.10 (Windows-10-10.0.22621-SP0)
    method: GET
    uri: https://management.azure.com/subscriptions/00000000-0000-0000-0000-000000000000/providers/Microsoft.DocumentDB/locations/westus/operationsStatus/b37539fd-2639-4fcd-9ad5-4e229595f209?api-version=2022-11-15
>>>>>>> 81f8e181
  response:
    body:
      string: '{"status":"Dequeued"}'
    headers:
      cache-control:
      - no-store, no-cache
      content-length:
      - '21'
      content-type:
      - application/json
      date:
<<<<<<< HEAD
      - Thu, 23 Feb 2023 07:17:40 GMT
=======
      - Tue, 28 Feb 2023 05:16:32 GMT
>>>>>>> 81f8e181
      pragma:
      - no-cache
      server:
      - Microsoft-HTTPAPI/2.0
      strict-transport-security:
      - max-age=31536000; includeSubDomains
      transfer-encoding:
      - chunked
      vary:
      - Accept-Encoding
      x-content-type-options:
      - nosniff
      x-ms-gatewayversion:
      - version=2.14.0
    status:
      code: 200
      message: Ok
- request:
    body: null
    headers:
      Accept:
      - '*/*'
      Accept-Encoding:
      - gzip, deflate
      CommandName:
      - cosmosdb create
      Connection:
      - keep-alive
      ParameterSetName:
      - -n -g --kind
      User-Agent:
<<<<<<< HEAD
      - AZURECLI/2.45.0 azsdk-python-mgmt-cosmosdb/9.0.0 Python/3.8.10 (Windows-10-10.0.22621-SP0)
    method: GET
    uri: https://management.azure.com/subscriptions/00000000-0000-0000-0000-000000000000/providers/Microsoft.DocumentDB/locations/westus/operationsStatus/7d05cce4-cd9b-4e46-914d-1a0896b02d4a?api-version=2022-11-15
=======
      - AZURECLI/2.45.0 azsdk-python-mgmt-cosmosdb/9.0.0 Python/3.10.10 (Windows-10-10.0.22621-SP0)
    method: GET
    uri: https://management.azure.com/subscriptions/00000000-0000-0000-0000-000000000000/providers/Microsoft.DocumentDB/locations/westus/operationsStatus/b37539fd-2639-4fcd-9ad5-4e229595f209?api-version=2022-11-15
  response:
    body:
      string: '{"status":"Dequeued"}'
    headers:
      cache-control:
      - no-store, no-cache
      content-length:
      - '21'
      content-type:
      - application/json
      date:
      - Tue, 28 Feb 2023 05:17:02 GMT
      pragma:
      - no-cache
      server:
      - Microsoft-HTTPAPI/2.0
      strict-transport-security:
      - max-age=31536000; includeSubDomains
      transfer-encoding:
      - chunked
      vary:
      - Accept-Encoding
      x-content-type-options:
      - nosniff
      x-ms-gatewayversion:
      - version=2.14.0
    status:
      code: 200
      message: Ok
- request:
    body: null
    headers:
      Accept:
      - '*/*'
      Accept-Encoding:
      - gzip, deflate
      CommandName:
      - cosmosdb create
      Connection:
      - keep-alive
      ParameterSetName:
      - -n -g --kind
      User-Agent:
      - AZURECLI/2.45.0 azsdk-python-mgmt-cosmosdb/9.0.0 Python/3.10.10 (Windows-10-10.0.22621-SP0)
    method: GET
    uri: https://management.azure.com/subscriptions/00000000-0000-0000-0000-000000000000/providers/Microsoft.DocumentDB/locations/westus/operationsStatus/b37539fd-2639-4fcd-9ad5-4e229595f209?api-version=2022-11-15
>>>>>>> 81f8e181
  response:
    body:
      string: '{"status":"Succeeded"}'
    headers:
      cache-control:
      - no-store, no-cache
      content-length:
      - '22'
      content-type:
      - application/json
      date:
<<<<<<< HEAD
      - Thu, 23 Feb 2023 07:18:10 GMT
=======
      - Tue, 28 Feb 2023 05:17:32 GMT
>>>>>>> 81f8e181
      pragma:
      - no-cache
      server:
      - Microsoft-HTTPAPI/2.0
      strict-transport-security:
      - max-age=31536000; includeSubDomains
      transfer-encoding:
      - chunked
      vary:
      - Accept-Encoding
      x-content-type-options:
      - nosniff
      x-ms-gatewayversion:
      - version=2.14.0
    status:
      code: 200
      message: Ok
- request:
    body: null
    headers:
      Accept:
      - '*/*'
      Accept-Encoding:
      - gzip, deflate
      CommandName:
      - cosmosdb create
      Connection:
      - keep-alive
      ParameterSetName:
      - -n -g --kind
      User-Agent:
<<<<<<< HEAD
      - AZURECLI/2.45.0 azsdk-python-mgmt-cosmosdb/9.0.0 Python/3.8.10 (Windows-10-10.0.22621-SP0)
=======
      - AZURECLI/2.45.0 azsdk-python-mgmt-cosmosdb/9.0.0 Python/3.10.10 (Windows-10-10.0.22621-SP0)
>>>>>>> 81f8e181
    method: GET
    uri: https://management.azure.com/subscriptions/00000000-0000-0000-0000-000000000000/resourceGroups/cli_test_cosmosdb_mongodb_database000001/providers/Microsoft.DocumentDB/databaseAccounts/cli000003?api-version=2022-11-15
  response:
    body:
      string: '{"id":"/subscriptions/00000000-0000-0000-0000-000000000000/resourceGroups/cli_test_cosmosdb_mongodb_database000001/providers/Microsoft.DocumentDB/databaseAccounts/cli000003","name":"cli000003","location":"West
<<<<<<< HEAD
        US","type":"Microsoft.DocumentDB/databaseAccounts","kind":"MongoDB","tags":{},"systemData":{"createdAt":"2023-02-23T07:17:48.5648442Z"},"properties":{"provisioningState":"Succeeded","documentEndpoint":"https://cli000003.documents.azure.com:443/","sqlEndpoint":"https://cli000003.documents.azure.com:443/","mongoEndpoint":"https://cli000003.mongo.cosmos.azure.com:443/","publicNetworkAccess":"Enabled","enableAutomaticFailover":false,"enableMultipleWriteLocations":false,"enablePartitionKeyMonitor":false,"isVirtualNetworkFilterEnabled":false,"virtualNetworkRules":[],"EnabledApiTypes":"MongoDB","disableKeyBasedMetadataWriteAccess":false,"enableFreeTier":false,"enableAnalyticalStorage":false,"analyticalStorageConfiguration":{"schemaType":"FullFidelity"},"instanceId":"0405f0c9-c4da-4451-b153-451b063c17f9","databaseAccountOfferType":"Standard","enableFullFidelityChangeFeed":false,"defaultIdentity":"FirstPartyIdentity","networkAclBypass":"None","disableLocalAuth":false,"enablePartitionMerge":false,"minimalTlsVersion":"Tls12","consistencyPolicy":{"defaultConsistencyLevel":"Session","maxIntervalInSeconds":5,"maxStalenessPrefix":100},"apiProperties":{"serverVersion":"3.6"},"configurationOverrides":{"EnableBsonSchema":"True"},"writeLocations":[{"id":"cli000003-westus","locationName":"West
        US","documentEndpoint":"https://cli000003-westus.documents.azure.com:443/","provisioningState":"Succeeded","failoverPriority":0,"isZoneRedundant":false}],"readLocations":[{"id":"cli000003-westus","locationName":"West
        US","documentEndpoint":"https://cli000003-westus.documents.azure.com:443/","provisioningState":"Succeeded","failoverPriority":0,"isZoneRedundant":false}],"locations":[{"id":"cli000003-westus","locationName":"West
        US","documentEndpoint":"https://cli000003-westus.documents.azure.com:443/","provisioningState":"Succeeded","failoverPriority":0,"isZoneRedundant":false}],"failoverPolicies":[{"id":"cli000003-westus","locationName":"West
        US","failoverPriority":0}],"cors":[],"capabilities":[{"name":"EnableMongo"}],"ipRules":[],"backupPolicy":{"type":"Periodic","periodicModeProperties":{"backupIntervalInMinutes":240,"backupRetentionIntervalInHours":8,"backupStorageRedundancy":"Geo"}},"networkAclBypassResourceIds":[],"keysMetadata":{"primaryMasterKey":{"generationTime":"2023-02-23T07:17:48.5648442Z"},"secondaryMasterKey":{"generationTime":"2023-02-23T07:17:48.5648442Z"},"primaryReadonlyMasterKey":{"generationTime":"2023-02-23T07:17:48.5648442Z"},"secondaryReadonlyMasterKey":{"generationTime":"2023-02-23T07:17:48.5648442Z"}}},"identity":{"type":"None"}}'
=======
        US","type":"Microsoft.DocumentDB/databaseAccounts","kind":"MongoDB","tags":{},"systemData":{"createdAt":"2023-02-28T05:16:48.7433114Z"},"properties":{"provisioningState":"Succeeded","documentEndpoint":"https://cli000003.documents.azure.com:443/","sqlEndpoint":"https://cli000003.documents.azure.com:443/","mongoEndpoint":"https://cli000003.mongo.cosmos.azure.com:443/","publicNetworkAccess":"Enabled","enableAutomaticFailover":false,"enableMultipleWriteLocations":false,"enablePartitionKeyMonitor":false,"isVirtualNetworkFilterEnabled":false,"virtualNetworkRules":[],"EnabledApiTypes":"MongoDB","disableKeyBasedMetadataWriteAccess":false,"enableFreeTier":false,"enableAnalyticalStorage":false,"analyticalStorageConfiguration":{"schemaType":"FullFidelity"},"instanceId":"e9c23ba1-2f70-454d-af07-29c7bc6649d3","databaseAccountOfferType":"Standard","defaultIdentity":"FirstPartyIdentity","networkAclBypass":"None","disableLocalAuth":false,"enablePartitionMerge":false,"minimalTlsVersion":"Tls12","consistencyPolicy":{"defaultConsistencyLevel":"Session","maxIntervalInSeconds":5,"maxStalenessPrefix":100},"apiProperties":{"serverVersion":"3.6"},"configurationOverrides":{"EnableBsonSchema":"True"},"writeLocations":[{"id":"cli000003-westus","locationName":"West
        US","documentEndpoint":"https://cli000003-westus.documents.azure.com:443/","provisioningState":"Succeeded","failoverPriority":0,"isZoneRedundant":false}],"readLocations":[{"id":"cli000003-westus","locationName":"West
        US","documentEndpoint":"https://cli000003-westus.documents.azure.com:443/","provisioningState":"Succeeded","failoverPriority":0,"isZoneRedundant":false}],"locations":[{"id":"cli000003-westus","locationName":"West
        US","documentEndpoint":"https://cli000003-westus.documents.azure.com:443/","provisioningState":"Succeeded","failoverPriority":0,"isZoneRedundant":false}],"failoverPolicies":[{"id":"cli000003-westus","locationName":"West
        US","failoverPriority":0}],"cors":[],"capabilities":[{"name":"EnableMongo"}],"ipRules":[],"backupPolicy":{"type":"Periodic","periodicModeProperties":{"backupIntervalInMinutes":240,"backupRetentionIntervalInHours":8,"backupStorageRedundancy":"Geo"}},"networkAclBypassResourceIds":[],"keysMetadata":{"primaryMasterKey":{"generationTime":"2023-02-28T05:16:48.7433114Z"},"secondaryMasterKey":{"generationTime":"2023-02-28T05:16:48.7433114Z"},"primaryReadonlyMasterKey":{"generationTime":"2023-02-28T05:16:48.7433114Z"},"secondaryReadonlyMasterKey":{"generationTime":"2023-02-28T05:16:48.7433114Z"}}},"identity":{"type":"None"}}'
>>>>>>> 81f8e181
    headers:
      cache-control:
      - no-store, no-cache
      content-length:
<<<<<<< HEAD
      - '2778'
      content-type:
      - application/json
      date:
      - Thu, 23 Feb 2023 07:18:12 GMT
=======
      - '2741'
      content-type:
      - application/json
      date:
      - Tue, 28 Feb 2023 05:17:32 GMT
>>>>>>> 81f8e181
      pragma:
      - no-cache
      server:
      - Microsoft-HTTPAPI/2.0
      strict-transport-security:
      - max-age=31536000; includeSubDomains
      transfer-encoding:
      - chunked
      vary:
      - Accept-Encoding
      x-content-type-options:
      - nosniff
      x-ms-gatewayversion:
      - version=2.14.0
    status:
      code: 200
      message: Ok
- request:
    body: null
    headers:
      Accept:
      - application/json
      Accept-Encoding:
      - gzip, deflate
      CommandName:
      - cosmosdb create
      Connection:
      - keep-alive
      ParameterSetName:
      - -n -g --kind
      User-Agent:
<<<<<<< HEAD
      - AZURECLI/2.45.0 azsdk-python-mgmt-cosmosdb/9.0.0 Python/3.8.10 (Windows-10-10.0.22621-SP0)
=======
      - AZURECLI/2.45.0 azsdk-python-mgmt-cosmosdb/9.0.0 Python/3.10.10 (Windows-10-10.0.22621-SP0)
>>>>>>> 81f8e181
    method: GET
    uri: https://management.azure.com/subscriptions/00000000-0000-0000-0000-000000000000/resourceGroups/cli_test_cosmosdb_mongodb_database000001/providers/Microsoft.DocumentDB/databaseAccounts/cli000003?api-version=2022-11-15
  response:
    body:
      string: '{"id":"/subscriptions/00000000-0000-0000-0000-000000000000/resourceGroups/cli_test_cosmosdb_mongodb_database000001/providers/Microsoft.DocumentDB/databaseAccounts/cli000003","name":"cli000003","location":"West
<<<<<<< HEAD
        US","type":"Microsoft.DocumentDB/databaseAccounts","kind":"MongoDB","tags":{},"systemData":{"createdAt":"2023-02-23T07:17:48.5648442Z"},"properties":{"provisioningState":"Succeeded","documentEndpoint":"https://cli000003.documents.azure.com:443/","sqlEndpoint":"https://cli000003.documents.azure.com:443/","mongoEndpoint":"https://cli000003.mongo.cosmos.azure.com:443/","publicNetworkAccess":"Enabled","enableAutomaticFailover":false,"enableMultipleWriteLocations":false,"enablePartitionKeyMonitor":false,"isVirtualNetworkFilterEnabled":false,"virtualNetworkRules":[],"EnabledApiTypes":"MongoDB","disableKeyBasedMetadataWriteAccess":false,"enableFreeTier":false,"enableAnalyticalStorage":false,"analyticalStorageConfiguration":{"schemaType":"FullFidelity"},"instanceId":"0405f0c9-c4da-4451-b153-451b063c17f9","databaseAccountOfferType":"Standard","enableFullFidelityChangeFeed":false,"defaultIdentity":"FirstPartyIdentity","networkAclBypass":"None","disableLocalAuth":false,"enablePartitionMerge":false,"minimalTlsVersion":"Tls12","consistencyPolicy":{"defaultConsistencyLevel":"Session","maxIntervalInSeconds":5,"maxStalenessPrefix":100},"apiProperties":{"serverVersion":"3.6"},"configurationOverrides":{"EnableBsonSchema":"True"},"writeLocations":[{"id":"cli000003-westus","locationName":"West
        US","documentEndpoint":"https://cli000003-westus.documents.azure.com:443/","provisioningState":"Succeeded","failoverPriority":0,"isZoneRedundant":false}],"readLocations":[{"id":"cli000003-westus","locationName":"West
        US","documentEndpoint":"https://cli000003-westus.documents.azure.com:443/","provisioningState":"Succeeded","failoverPriority":0,"isZoneRedundant":false}],"locations":[{"id":"cli000003-westus","locationName":"West
        US","documentEndpoint":"https://cli000003-westus.documents.azure.com:443/","provisioningState":"Succeeded","failoverPriority":0,"isZoneRedundant":false}],"failoverPolicies":[{"id":"cli000003-westus","locationName":"West
        US","failoverPriority":0}],"cors":[],"capabilities":[{"name":"EnableMongo"}],"ipRules":[],"backupPolicy":{"type":"Periodic","periodicModeProperties":{"backupIntervalInMinutes":240,"backupRetentionIntervalInHours":8,"backupStorageRedundancy":"Geo"}},"networkAclBypassResourceIds":[],"keysMetadata":{"primaryMasterKey":{"generationTime":"2023-02-23T07:17:48.5648442Z"},"secondaryMasterKey":{"generationTime":"2023-02-23T07:17:48.5648442Z"},"primaryReadonlyMasterKey":{"generationTime":"2023-02-23T07:17:48.5648442Z"},"secondaryReadonlyMasterKey":{"generationTime":"2023-02-23T07:17:48.5648442Z"}}},"identity":{"type":"None"}}'
=======
        US","type":"Microsoft.DocumentDB/databaseAccounts","kind":"MongoDB","tags":{},"systemData":{"createdAt":"2023-02-28T05:16:48.7433114Z"},"properties":{"provisioningState":"Succeeded","documentEndpoint":"https://cli000003.documents.azure.com:443/","sqlEndpoint":"https://cli000003.documents.azure.com:443/","mongoEndpoint":"https://cli000003.mongo.cosmos.azure.com:443/","publicNetworkAccess":"Enabled","enableAutomaticFailover":false,"enableMultipleWriteLocations":false,"enablePartitionKeyMonitor":false,"isVirtualNetworkFilterEnabled":false,"virtualNetworkRules":[],"EnabledApiTypes":"MongoDB","disableKeyBasedMetadataWriteAccess":false,"enableFreeTier":false,"enableAnalyticalStorage":false,"analyticalStorageConfiguration":{"schemaType":"FullFidelity"},"instanceId":"e9c23ba1-2f70-454d-af07-29c7bc6649d3","databaseAccountOfferType":"Standard","defaultIdentity":"FirstPartyIdentity","networkAclBypass":"None","disableLocalAuth":false,"enablePartitionMerge":false,"minimalTlsVersion":"Tls12","consistencyPolicy":{"defaultConsistencyLevel":"Session","maxIntervalInSeconds":5,"maxStalenessPrefix":100},"apiProperties":{"serverVersion":"3.6"},"configurationOverrides":{"EnableBsonSchema":"True"},"writeLocations":[{"id":"cli000003-westus","locationName":"West
        US","documentEndpoint":"https://cli000003-westus.documents.azure.com:443/","provisioningState":"Succeeded","failoverPriority":0,"isZoneRedundant":false}],"readLocations":[{"id":"cli000003-westus","locationName":"West
        US","documentEndpoint":"https://cli000003-westus.documents.azure.com:443/","provisioningState":"Succeeded","failoverPriority":0,"isZoneRedundant":false}],"locations":[{"id":"cli000003-westus","locationName":"West
        US","documentEndpoint":"https://cli000003-westus.documents.azure.com:443/","provisioningState":"Succeeded","failoverPriority":0,"isZoneRedundant":false}],"failoverPolicies":[{"id":"cli000003-westus","locationName":"West
        US","failoverPriority":0}],"cors":[],"capabilities":[{"name":"EnableMongo"}],"ipRules":[],"backupPolicy":{"type":"Periodic","periodicModeProperties":{"backupIntervalInMinutes":240,"backupRetentionIntervalInHours":8,"backupStorageRedundancy":"Geo"}},"networkAclBypassResourceIds":[],"keysMetadata":{"primaryMasterKey":{"generationTime":"2023-02-28T05:16:48.7433114Z"},"secondaryMasterKey":{"generationTime":"2023-02-28T05:16:48.7433114Z"},"primaryReadonlyMasterKey":{"generationTime":"2023-02-28T05:16:48.7433114Z"},"secondaryReadonlyMasterKey":{"generationTime":"2023-02-28T05:16:48.7433114Z"}}},"identity":{"type":"None"}}'
>>>>>>> 81f8e181
    headers:
      cache-control:
      - no-store, no-cache
      content-length:
<<<<<<< HEAD
      - '2778'
      content-type:
      - application/json
      date:
      - Thu, 23 Feb 2023 07:18:12 GMT
=======
      - '2741'
      content-type:
      - application/json
      date:
      - Tue, 28 Feb 2023 05:17:32 GMT
>>>>>>> 81f8e181
      pragma:
      - no-cache
      server:
      - Microsoft-HTTPAPI/2.0
      strict-transport-security:
      - max-age=31536000; includeSubDomains
      transfer-encoding:
      - chunked
      vary:
      - Accept-Encoding
      x-content-type-options:
      - nosniff
      x-ms-gatewayversion:
      - version=2.14.0
    status:
      code: 200
      message: Ok
- request:
    body: null
    headers:
      Accept:
      - application/json
      Accept-Encoding:
      - gzip, deflate
      CommandName:
      - cosmosdb mongodb database exists
      Connection:
      - keep-alive
      ParameterSetName:
      - -g -a -n
      User-Agent:
<<<<<<< HEAD
      - AZURECLI/2.45.0 azsdk-python-mgmt-cosmosdb/9.0.0 Python/3.8.10 (Windows-10-10.0.22621-SP0)
=======
      - AZURECLI/2.45.0 azsdk-python-mgmt-cosmosdb/9.0.0 Python/3.10.10 (Windows-10-10.0.22621-SP0)
>>>>>>> 81f8e181
    method: GET
    uri: https://management.azure.com/subscriptions/00000000-0000-0000-0000-000000000000/resourceGroups/cli_test_cosmosdb_mongodb_database000001/providers/Microsoft.DocumentDB/databaseAccounts/cli000003/mongodbDatabases/cli000002?api-version=2022-11-15
  response:
    body:
      string: '{"code":"NotFound","message":"the database cli000002 doesn''t exist.\r\nActivityId:
<<<<<<< HEAD
        3bbd3dc5-b34a-11ed-9eaa-84a93e8d2c6d, Microsoft.Azure.Documents.Common/2.14.0"}'
=======
        34f3230a-b727-11ed-ad47-186571fac755, Microsoft.Azure.Documents.Common/2.14.0"}'
>>>>>>> 81f8e181
    headers:
      cache-control:
      - no-store, no-cache
      content-length:
      - '162'
      content-type:
      - application/json
      date:
<<<<<<< HEAD
      - Thu, 23 Feb 2023 07:18:13 GMT
=======
      - Tue, 28 Feb 2023 05:17:33 GMT
>>>>>>> 81f8e181
      pragma:
      - no-cache
      server:
      - Microsoft-HTTPAPI/2.0
      strict-transport-security:
      - max-age=31536000; includeSubDomains
      x-content-type-options:
      - nosniff
      x-ms-gatewayversion:
      - version=2.14.0
    status:
      code: 404
      message: NotFound
- request:
    body: '{"properties": {"resource": {"id": "cli000002"}, "options": {}}}'
    headers:
      Accept:
      - application/json
      Accept-Encoding:
      - gzip, deflate
      CommandName:
      - cosmosdb mongodb database create
      Connection:
      - keep-alive
      Content-Length:
      - '64'
      Content-Type:
      - application/json
      ParameterSetName:
      - -g -a -n
      User-Agent:
<<<<<<< HEAD
      - AZURECLI/2.45.0 azsdk-python-mgmt-cosmosdb/9.0.0 Python/3.8.10 (Windows-10-10.0.22621-SP0)
=======
      - AZURECLI/2.45.0 azsdk-python-mgmt-cosmosdb/9.0.0 Python/3.10.10 (Windows-10-10.0.22621-SP0)
>>>>>>> 81f8e181
    method: PUT
    uri: https://management.azure.com/subscriptions/00000000-0000-0000-0000-000000000000/resourceGroups/cli_test_cosmosdb_mongodb_database000001/providers/Microsoft.DocumentDB/databaseAccounts/cli000003/mongodbDatabases/cli000002?api-version=2022-11-15
  response:
    body:
      string: '{"status":"Enqueued"}'
    headers:
      azure-asyncoperation:
<<<<<<< HEAD
      - https://management.azure.com/subscriptions/00000000-0000-0000-0000-000000000000/providers/Microsoft.DocumentDB/locations/westus/operationsStatus/b1e952b0-0a8a-439b-be0e-d2c04ba00e80?api-version=2022-11-15
=======
      - https://management.azure.com/subscriptions/00000000-0000-0000-0000-000000000000/providers/Microsoft.DocumentDB/locations/westus/operationsStatus/60caa5ff-9325-4e1b-b0f9-e7a68e1aeff6?api-version=2022-11-15
>>>>>>> 81f8e181
      cache-control:
      - no-store, no-cache
      content-length:
      - '21'
      content-type:
      - application/json
      date:
<<<<<<< HEAD
      - Thu, 23 Feb 2023 07:18:14 GMT
      location:
      - https://management.azure.com/subscriptions/00000000-0000-0000-0000-000000000000/resourceGroups/cli_test_cosmosdb_mongodb_database000001/providers/Microsoft.DocumentDB/databaseAccounts/cli000003/mongodbDatabases/cli000002/operationResults/b1e952b0-0a8a-439b-be0e-d2c04ba00e80?api-version=2022-11-15
=======
      - Tue, 28 Feb 2023 05:17:33 GMT
      location:
      - https://management.azure.com/subscriptions/00000000-0000-0000-0000-000000000000/resourceGroups/cli_test_cosmosdb_mongodb_database000001/providers/Microsoft.DocumentDB/databaseAccounts/cli000003/mongodbDatabases/cli000002/operationResults/60caa5ff-9325-4e1b-b0f9-e7a68e1aeff6?api-version=2022-11-15
>>>>>>> 81f8e181
      pragma:
      - no-cache
      server:
      - Microsoft-HTTPAPI/2.0
      strict-transport-security:
      - max-age=31536000; includeSubDomains
      x-content-type-options:
      - nosniff
      x-ms-gatewayversion:
      - version=2.14.0
      x-ms-ratelimit-remaining-subscription-writes:
<<<<<<< HEAD
      - '1192'
=======
      - '1199'
>>>>>>> 81f8e181
    status:
      code: 202
      message: Accepted
- request:
    body: null
    headers:
      Accept:
      - '*/*'
      Accept-Encoding:
      - gzip, deflate
      CommandName:
      - cosmosdb mongodb database create
      Connection:
      - keep-alive
      ParameterSetName:
      - -g -a -n
      User-Agent:
<<<<<<< HEAD
      - AZURECLI/2.45.0 azsdk-python-mgmt-cosmosdb/9.0.0 Python/3.8.10 (Windows-10-10.0.22621-SP0)
    method: GET
    uri: https://management.azure.com/subscriptions/00000000-0000-0000-0000-000000000000/providers/Microsoft.DocumentDB/locations/westus/operationsStatus/b1e952b0-0a8a-439b-be0e-d2c04ba00e80?api-version=2022-11-15
=======
      - AZURECLI/2.45.0 azsdk-python-mgmt-cosmosdb/9.0.0 Python/3.10.10 (Windows-10-10.0.22621-SP0)
    method: GET
    uri: https://management.azure.com/subscriptions/00000000-0000-0000-0000-000000000000/providers/Microsoft.DocumentDB/locations/westus/operationsStatus/60caa5ff-9325-4e1b-b0f9-e7a68e1aeff6?api-version=2022-11-15
>>>>>>> 81f8e181
  response:
    body:
      string: '{"status":"Succeeded"}'
    headers:
      cache-control:
      - no-store, no-cache
      content-length:
      - '22'
      content-type:
      - application/json
      date:
<<<<<<< HEAD
      - Thu, 23 Feb 2023 07:18:45 GMT
=======
      - Tue, 28 Feb 2023 05:18:04 GMT
>>>>>>> 81f8e181
      pragma:
      - no-cache
      server:
      - Microsoft-HTTPAPI/2.0
      strict-transport-security:
      - max-age=31536000; includeSubDomains
      transfer-encoding:
      - chunked
      vary:
      - Accept-Encoding
      x-content-type-options:
      - nosniff
      x-ms-gatewayversion:
      - version=2.14.0
    status:
      code: 200
      message: Ok
- request:
    body: null
    headers:
      Accept:
      - '*/*'
      Accept-Encoding:
      - gzip, deflate
      CommandName:
      - cosmosdb mongodb database create
      Connection:
      - keep-alive
      ParameterSetName:
      - -g -a -n
      User-Agent:
<<<<<<< HEAD
      - AZURECLI/2.45.0 azsdk-python-mgmt-cosmosdb/9.0.0 Python/3.8.10 (Windows-10-10.0.22621-SP0)
=======
      - AZURECLI/2.45.0 azsdk-python-mgmt-cosmosdb/9.0.0 Python/3.10.10 (Windows-10-10.0.22621-SP0)
>>>>>>> 81f8e181
    method: GET
    uri: https://management.azure.com/subscriptions/00000000-0000-0000-0000-000000000000/resourceGroups/cli_test_cosmosdb_mongodb_database000001/providers/Microsoft.DocumentDB/databaseAccounts/cli000003/mongodbDatabases/cli000002?api-version=2022-11-15
  response:
    body:
      string: '{"id":"/subscriptions/00000000-0000-0000-0000-000000000000/resourceGroups/cli_test_cosmosdb_mongodb_database000001/providers/Microsoft.DocumentDB/databaseAccounts/cli000003/mongodbDatabases/cli000002","type":"Microsoft.DocumentDB/databaseAccounts/mongodbDatabases","name":"cli000002","properties":{"resource":{"id":"cli000002"}}}'
    headers:
      cache-control:
      - no-store, no-cache
      content-length:
      - '329'
      content-type:
      - application/json
      date:
<<<<<<< HEAD
      - Thu, 23 Feb 2023 07:18:46 GMT
=======
      - Tue, 28 Feb 2023 05:18:04 GMT
>>>>>>> 81f8e181
      pragma:
      - no-cache
      server:
      - Microsoft-HTTPAPI/2.0
      strict-transport-security:
      - max-age=31536000; includeSubDomains
      transfer-encoding:
      - chunked
      vary:
      - Accept-Encoding
      x-content-type-options:
      - nosniff
      x-ms-gatewayversion:
      - version=2.14.0
    status:
      code: 200
      message: Ok
- request:
    body: null
    headers:
      Accept:
      - application/json
      Accept-Encoding:
      - gzip, deflate
      CommandName:
      - cosmosdb mongodb database show
      Connection:
      - keep-alive
      ParameterSetName:
      - -g -a -n
      User-Agent:
<<<<<<< HEAD
      - AZURECLI/2.45.0 azsdk-python-mgmt-cosmosdb/9.0.0 Python/3.8.10 (Windows-10-10.0.22621-SP0)
=======
      - AZURECLI/2.45.0 azsdk-python-mgmt-cosmosdb/9.0.0 Python/3.10.10 (Windows-10-10.0.22621-SP0)
>>>>>>> 81f8e181
    method: GET
    uri: https://management.azure.com/subscriptions/00000000-0000-0000-0000-000000000000/resourceGroups/cli_test_cosmosdb_mongodb_database000001/providers/Microsoft.DocumentDB/databaseAccounts/cli000003/mongodbDatabases/cli000002?api-version=2022-11-15
  response:
    body:
      string: '{"id":"/subscriptions/00000000-0000-0000-0000-000000000000/resourceGroups/cli_test_cosmosdb_mongodb_database000001/providers/Microsoft.DocumentDB/databaseAccounts/cli000003/mongodbDatabases/cli000002","type":"Microsoft.DocumentDB/databaseAccounts/mongodbDatabases","name":"cli000002","properties":{"resource":{"id":"cli000002"}}}'
    headers:
      cache-control:
      - no-store, no-cache
      content-length:
      - '329'
      content-type:
      - application/json
      date:
<<<<<<< HEAD
      - Thu, 23 Feb 2023 07:18:48 GMT
=======
      - Tue, 28 Feb 2023 05:18:05 GMT
>>>>>>> 81f8e181
      pragma:
      - no-cache
      server:
      - Microsoft-HTTPAPI/2.0
      strict-transport-security:
      - max-age=31536000; includeSubDomains
      transfer-encoding:
      - chunked
      vary:
      - Accept-Encoding
      x-content-type-options:
      - nosniff
      x-ms-gatewayversion:
      - version=2.14.0
    status:
      code: 200
      message: Ok
- request:
    body: null
    headers:
      Accept:
      - application/json
      Accept-Encoding:
      - gzip, deflate
      CommandName:
      - cosmosdb mongodb database list
      Connection:
      - keep-alive
      ParameterSetName:
      - -g -a
      User-Agent:
<<<<<<< HEAD
      - AZURECLI/2.45.0 azsdk-python-mgmt-cosmosdb/9.0.0 Python/3.8.10 (Windows-10-10.0.22621-SP0)
=======
      - AZURECLI/2.45.0 azsdk-python-mgmt-cosmosdb/9.0.0 Python/3.10.10 (Windows-10-10.0.22621-SP0)
>>>>>>> 81f8e181
    method: GET
    uri: https://management.azure.com/subscriptions/00000000-0000-0000-0000-000000000000/resourceGroups/cli_test_cosmosdb_mongodb_database000001/providers/Microsoft.DocumentDB/databaseAccounts/cli000003/mongodbDatabases?api-version=2022-11-15
  response:
    body:
      string: '{"value":[{"id":"/subscriptions/00000000-0000-0000-0000-000000000000/resourceGroups/cli_test_cosmosdb_mongodb_database000001/providers/Microsoft.DocumentDB/databaseAccounts/cli000003/mongodbDatabases/cli000002","type":"Microsoft.DocumentDB/databaseAccounts/mongodbDatabases","name":"cli000002","properties":{"resource":{"id":"cli000002"}}}]}'
    headers:
      cache-control:
      - no-store, no-cache
      content-length:
      - '341'
      content-type:
      - application/json
      date:
<<<<<<< HEAD
      - Thu, 23 Feb 2023 07:18:49 GMT
=======
      - Tue, 28 Feb 2023 05:18:06 GMT
>>>>>>> 81f8e181
      pragma:
      - no-cache
      server:
      - Microsoft-HTTPAPI/2.0
      strict-transport-security:
      - max-age=31536000; includeSubDomains
      transfer-encoding:
      - chunked
      vary:
      - Accept-Encoding
      x-content-type-options:
      - nosniff
      x-ms-gatewayversion:
      - version=2.14.0
    status:
      code: 200
      message: Ok
- request:
    body: null
    headers:
      Accept:
      - application/json
      Accept-Encoding:
      - gzip, deflate
      CommandName:
      - cosmosdb mongodb database exists
      Connection:
      - keep-alive
      ParameterSetName:
      - -g -a -n
      User-Agent:
<<<<<<< HEAD
      - AZURECLI/2.45.0 azsdk-python-mgmt-cosmosdb/9.0.0 Python/3.8.10 (Windows-10-10.0.22621-SP0)
=======
      - AZURECLI/2.45.0 azsdk-python-mgmt-cosmosdb/9.0.0 Python/3.10.10 (Windows-10-10.0.22621-SP0)
>>>>>>> 81f8e181
    method: GET
    uri: https://management.azure.com/subscriptions/00000000-0000-0000-0000-000000000000/resourceGroups/cli_test_cosmosdb_mongodb_database000001/providers/Microsoft.DocumentDB/databaseAccounts/cli000003/mongodbDatabases/cli000002?api-version=2022-11-15
  response:
    body:
      string: '{"id":"/subscriptions/00000000-0000-0000-0000-000000000000/resourceGroups/cli_test_cosmosdb_mongodb_database000001/providers/Microsoft.DocumentDB/databaseAccounts/cli000003/mongodbDatabases/cli000002","type":"Microsoft.DocumentDB/databaseAccounts/mongodbDatabases","name":"cli000002","properties":{"resource":{"id":"cli000002"}}}'
    headers:
      cache-control:
      - no-store, no-cache
      content-length:
      - '329'
      content-type:
      - application/json
      date:
<<<<<<< HEAD
      - Thu, 23 Feb 2023 07:18:51 GMT
=======
      - Tue, 28 Feb 2023 05:18:07 GMT
>>>>>>> 81f8e181
      pragma:
      - no-cache
      server:
      - Microsoft-HTTPAPI/2.0
      strict-transport-security:
      - max-age=31536000; includeSubDomains
      transfer-encoding:
      - chunked
      vary:
      - Accept-Encoding
      x-content-type-options:
      - nosniff
      x-ms-gatewayversion:
      - version=2.14.0
    status:
      code: 200
      message: Ok
- request:
    body: null
    headers:
      Accept:
      - '*/*'
      Accept-Encoding:
      - gzip, deflate
      CommandName:
      - cosmosdb mongodb database delete
      Connection:
      - keep-alive
      Content-Length:
      - '0'
      ParameterSetName:
      - -g -a -n --yes
      User-Agent:
<<<<<<< HEAD
      - AZURECLI/2.45.0 azsdk-python-mgmt-cosmosdb/9.0.0 Python/3.8.10 (Windows-10-10.0.22621-SP0)
=======
      - AZURECLI/2.45.0 azsdk-python-mgmt-cosmosdb/9.0.0 Python/3.10.10 (Windows-10-10.0.22621-SP0)
>>>>>>> 81f8e181
    method: DELETE
    uri: https://management.azure.com/subscriptions/00000000-0000-0000-0000-000000000000/resourceGroups/cli_test_cosmosdb_mongodb_database000001/providers/Microsoft.DocumentDB/databaseAccounts/cli000003/mongodbDatabases/cli000002?api-version=2022-11-15
  response:
    body:
      string: '{"status":"Enqueued"}'
    headers:
      azure-asyncoperation:
<<<<<<< HEAD
      - https://management.azure.com/subscriptions/00000000-0000-0000-0000-000000000000/providers/Microsoft.DocumentDB/locations/westus/operationsStatus/ea8f1049-222d-44ba-b3b4-f49b85a76943?api-version=2022-11-15
=======
      - https://management.azure.com/subscriptions/00000000-0000-0000-0000-000000000000/providers/Microsoft.DocumentDB/locations/westus/operationsStatus/34bf83cb-3433-4f43-b61f-1a2a79846ec3?api-version=2022-11-15
>>>>>>> 81f8e181
      cache-control:
      - no-store, no-cache
      content-length:
      - '21'
      content-type:
      - application/json
      date:
<<<<<<< HEAD
      - Thu, 23 Feb 2023 07:18:54 GMT
      location:
      - https://management.azure.com/subscriptions/00000000-0000-0000-0000-000000000000/resourceGroups/cli_test_cosmosdb_mongodb_database000001/providers/Microsoft.DocumentDB/databaseAccounts/cli000003/mongodbDatabases/cli000002/operationResults/ea8f1049-222d-44ba-b3b4-f49b85a76943?api-version=2022-11-15
=======
      - Tue, 28 Feb 2023 05:18:07 GMT
      location:
      - https://management.azure.com/subscriptions/00000000-0000-0000-0000-000000000000/resourceGroups/cli_test_cosmosdb_mongodb_database000001/providers/Microsoft.DocumentDB/databaseAccounts/cli000003/mongodbDatabases/cli000002/operationResults/34bf83cb-3433-4f43-b61f-1a2a79846ec3?api-version=2022-11-15
>>>>>>> 81f8e181
      pragma:
      - no-cache
      server:
      - Microsoft-HTTPAPI/2.0
      strict-transport-security:
      - max-age=31536000; includeSubDomains
      x-content-type-options:
      - nosniff
      x-ms-gatewayversion:
      - version=2.14.0
      x-ms-ratelimit-remaining-subscription-deletes:
      - '14999'
    status:
      code: 202
      message: Accepted
- request:
    body: null
    headers:
      Accept:
      - '*/*'
      Accept-Encoding:
      - gzip, deflate
      CommandName:
      - cosmosdb mongodb database delete
      Connection:
      - keep-alive
      ParameterSetName:
      - -g -a -n --yes
      User-Agent:
<<<<<<< HEAD
      - AZURECLI/2.45.0 azsdk-python-mgmt-cosmosdb/9.0.0 Python/3.8.10 (Windows-10-10.0.22621-SP0)
    method: GET
    uri: https://management.azure.com/subscriptions/00000000-0000-0000-0000-000000000000/providers/Microsoft.DocumentDB/locations/westus/operationsStatus/ea8f1049-222d-44ba-b3b4-f49b85a76943?api-version=2022-11-15
=======
      - AZURECLI/2.45.0 azsdk-python-mgmt-cosmosdb/9.0.0 Python/3.10.10 (Windows-10-10.0.22621-SP0)
    method: GET
    uri: https://management.azure.com/subscriptions/00000000-0000-0000-0000-000000000000/providers/Microsoft.DocumentDB/locations/westus/operationsStatus/34bf83cb-3433-4f43-b61f-1a2a79846ec3?api-version=2022-11-15
>>>>>>> 81f8e181
  response:
    body:
      string: '{"status":"Succeeded"}'
    headers:
      cache-control:
      - no-store, no-cache
      content-length:
      - '22'
      content-type:
      - application/json
      date:
<<<<<<< HEAD
      - Thu, 23 Feb 2023 07:19:25 GMT
=======
      - Tue, 28 Feb 2023 05:18:37 GMT
>>>>>>> 81f8e181
      pragma:
      - no-cache
      server:
      - Microsoft-HTTPAPI/2.0
      strict-transport-security:
      - max-age=31536000; includeSubDomains
      transfer-encoding:
      - chunked
      vary:
      - Accept-Encoding
      x-content-type-options:
      - nosniff
      x-ms-gatewayversion:
      - version=2.14.0
    status:
      code: 200
      message: Ok
- request:
    body: null
    headers:
      Accept:
      - application/json
      Accept-Encoding:
      - gzip, deflate
      CommandName:
      - cosmosdb mongodb database list
      Connection:
      - keep-alive
      ParameterSetName:
      - -g -a
      User-Agent:
<<<<<<< HEAD
      - AZURECLI/2.45.0 azsdk-python-mgmt-cosmosdb/9.0.0 Python/3.8.10 (Windows-10-10.0.22621-SP0)
=======
      - AZURECLI/2.45.0 azsdk-python-mgmt-cosmosdb/9.0.0 Python/3.10.10 (Windows-10-10.0.22621-SP0)
>>>>>>> 81f8e181
    method: GET
    uri: https://management.azure.com/subscriptions/00000000-0000-0000-0000-000000000000/resourceGroups/cli_test_cosmosdb_mongodb_database000001/providers/Microsoft.DocumentDB/databaseAccounts/cli000003/mongodbDatabases?api-version=2022-11-15
  response:
    body:
      string: '{"value":[]}'
    headers:
      cache-control:
      - no-store, no-cache
      content-length:
      - '12'
      content-type:
      - application/json
      date:
<<<<<<< HEAD
      - Thu, 23 Feb 2023 07:19:27 GMT
=======
      - Tue, 28 Feb 2023 05:18:38 GMT
>>>>>>> 81f8e181
      pragma:
      - no-cache
      server:
      - Microsoft-HTTPAPI/2.0
      strict-transport-security:
      - max-age=31536000; includeSubDomains
      transfer-encoding:
      - chunked
      vary:
      - Accept-Encoding
      x-content-type-options:
      - nosniff
      x-ms-gatewayversion:
      - version=2.14.0
    status:
      code: 200
      message: Ok
version: 1<|MERGE_RESOLUTION|>--- conflicted
+++ resolved
@@ -13,20 +13,12 @@
       ParameterSetName:
       - -n -g --kind
       User-Agent:
-<<<<<<< HEAD
-      - AZURECLI/2.45.0 azsdk-python-azure-mgmt-resource/21.1.0b1 Python/3.8.10 (Windows-10-10.0.22621-SP0)
-=======
       - AZURECLI/2.45.0 azsdk-python-azure-mgmt-resource/21.1.0b1 Python/3.10.10 (Windows-10-10.0.22621-SP0)
->>>>>>> 81f8e181
     method: GET
     uri: https://management.azure.com/subscriptions/00000000-0000-0000-0000-000000000000/resourcegroups/cli_test_cosmosdb_mongodb_database000001?api-version=2021-04-01
   response:
     body:
-<<<<<<< HEAD
-      string: '{"id":"/subscriptions/00000000-0000-0000-0000-000000000000/resourceGroups/cli_test_cosmosdb_mongodb_database000001","name":"cli_test_cosmosdb_mongodb_database000001","type":"Microsoft.Resources/resourceGroups","location":"westus","tags":{"product":"azurecli","cause":"automation","date":"2023-02-23T07:14:53Z"},"properties":{"provisioningState":"Succeeded"}}'
-=======
       string: '{"id":"/subscriptions/00000000-0000-0000-0000-000000000000/resourceGroups/cli_test_cosmosdb_mongodb_database000001","name":"cli_test_cosmosdb_mongodb_database000001","type":"Microsoft.Resources/resourceGroups","location":"westus","tags":{"product":"azurecli","cause":"automation","date":"2023-02-28T05:13:56Z"},"properties":{"provisioningState":"Succeeded"}}'
->>>>>>> 81f8e181
     headers:
       cache-control:
       - no-cache
@@ -35,11 +27,7 @@
       content-type:
       - application/json; charset=utf-8
       date:
-<<<<<<< HEAD
-      - Thu, 23 Feb 2023 07:14:55 GMT
-=======
       - Tue, 28 Feb 2023 05:13:56 GMT
->>>>>>> 81f8e181
       expires:
       - '-1'
       pragma:
@@ -73,36 +61,12 @@
       ParameterSetName:
       - -n -g --kind
       User-Agent:
-<<<<<<< HEAD
-      - AZURECLI/2.45.0 azsdk-python-mgmt-cosmosdb/9.0.0 Python/3.8.10 (Windows-10-10.0.22621-SP0)
-=======
-      - AZURECLI/2.45.0 azsdk-python-mgmt-cosmosdb/9.0.0 Python/3.10.10 (Windows-10-10.0.22621-SP0)
->>>>>>> 81f8e181
+      - AZURECLI/2.45.0 azsdk-python-mgmt-cosmosdb/9.0.0 Python/3.10.10 (Windows-10-10.0.22621-SP0)
     method: PUT
     uri: https://management.azure.com/subscriptions/00000000-0000-0000-0000-000000000000/resourceGroups/cli_test_cosmosdb_mongodb_database000001/providers/Microsoft.DocumentDB/databaseAccounts/cli000003?api-version=2022-11-15
   response:
     body:
       string: '{"id":"/subscriptions/00000000-0000-0000-0000-000000000000/resourceGroups/cli_test_cosmosdb_mongodb_database000001/providers/Microsoft.DocumentDB/databaseAccounts/cli000003","name":"cli000003","location":"West
-<<<<<<< HEAD
-        US","type":"Microsoft.DocumentDB/databaseAccounts","kind":"MongoDB","tags":{},"systemData":{"createdAt":"2023-02-23T07:15:03.7064276Z"},"properties":{"provisioningState":"Creating","publicNetworkAccess":"Enabled","enableAutomaticFailover":false,"enableMultipleWriteLocations":false,"enablePartitionKeyMonitor":false,"isVirtualNetworkFilterEnabled":false,"virtualNetworkRules":[],"EnabledApiTypes":"MongoDB","disableKeyBasedMetadataWriteAccess":false,"enableFreeTier":false,"enableAnalyticalStorage":false,"analyticalStorageConfiguration":{"schemaType":"FullFidelity"},"instanceId":"0405f0c9-c4da-4451-b153-451b063c17f9","databaseAccountOfferType":"Standard","enableFullFidelityChangeFeed":false,"defaultIdentity":"","networkAclBypass":"None","disableLocalAuth":false,"enablePartitionMerge":false,"minimalTlsVersion":"Tls12","consistencyPolicy":{"defaultConsistencyLevel":"Session","maxIntervalInSeconds":5,"maxStalenessPrefix":100},"apiProperties":{"serverVersion":"3.6"},"configurationOverrides":{},"writeLocations":[{"id":"cli000003-westus","locationName":"West
-        US","provisioningState":"Creating","failoverPriority":0,"isZoneRedundant":false}],"readLocations":[{"id":"cli000003-westus","locationName":"West
-        US","provisioningState":"Creating","failoverPriority":0,"isZoneRedundant":false}],"locations":[{"id":"cli000003-westus","locationName":"West
-        US","provisioningState":"Creating","failoverPriority":0,"isZoneRedundant":false}],"failoverPolicies":[{"id":"cli000003-westus","locationName":"West
-        US","failoverPriority":0}],"cors":[],"capabilities":[{"name":"EnableMongo"}],"ipRules":[],"backupPolicy":{"type":"Periodic","periodicModeProperties":{"backupIntervalInMinutes":240,"backupRetentionIntervalInHours":8,"backupStorageRedundancy":"Invalid"}},"networkAclBypassResourceIds":[],"keysMetadata":{"primaryMasterKey":{"generationTime":"2023-02-23T07:15:03.7064276Z"},"secondaryMasterKey":{"generationTime":"2023-02-23T07:15:03.7064276Z"},"primaryReadonlyMasterKey":{"generationTime":"2023-02-23T07:15:03.7064276Z"},"secondaryReadonlyMasterKey":{"generationTime":"2023-02-23T07:15:03.7064276Z"}}},"identity":{"type":"None"}}'
-    headers:
-      azure-asyncoperation:
-      - https://management.azure.com/subscriptions/00000000-0000-0000-0000-000000000000/providers/Microsoft.DocumentDB/locations/westus/operationsStatus/7d05cce4-cd9b-4e46-914d-1a0896b02d4a?api-version=2022-11-15
-      cache-control:
-      - no-store, no-cache
-      content-length:
-      - '2335'
-      content-type:
-      - application/json
-      date:
-      - Thu, 23 Feb 2023 07:15:06 GMT
-      location:
-      - https://management.azure.com/subscriptions/00000000-0000-0000-0000-000000000000/resourceGroups/cli_test_cosmosdb_mongodb_database000001/providers/Microsoft.DocumentDB/databaseAccounts/cli000003/operationResults/7d05cce4-cd9b-4e46-914d-1a0896b02d4a?api-version=2022-11-15
-=======
         US","type":"Microsoft.DocumentDB/databaseAccounts","kind":"MongoDB","tags":{},"systemData":{"createdAt":"2023-02-28T05:14:00.4006439Z"},"properties":{"provisioningState":"Creating","publicNetworkAccess":"Enabled","enableAutomaticFailover":false,"enableMultipleWriteLocations":false,"enablePartitionKeyMonitor":false,"isVirtualNetworkFilterEnabled":false,"virtualNetworkRules":[],"EnabledApiTypes":"MongoDB","disableKeyBasedMetadataWriteAccess":false,"enableFreeTier":false,"enableAnalyticalStorage":false,"analyticalStorageConfiguration":{"schemaType":"FullFidelity"},"instanceId":"e9c23ba1-2f70-454d-af07-29c7bc6649d3","databaseAccountOfferType":"Standard","defaultIdentity":"","networkAclBypass":"None","disableLocalAuth":false,"enablePartitionMerge":false,"minimalTlsVersion":"Tls12","consistencyPolicy":{"defaultConsistencyLevel":"Session","maxIntervalInSeconds":5,"maxStalenessPrefix":100},"apiProperties":{"serverVersion":"3.6"},"configurationOverrides":{},"writeLocations":[{"id":"cli000003-westus","locationName":"West
         US","provisioningState":"Creating","failoverPriority":0,"isZoneRedundant":false}],"readLocations":[{"id":"cli000003-westus","locationName":"West
         US","provisioningState":"Creating","failoverPriority":0,"isZoneRedundant":false}],"locations":[{"id":"cli000003-westus","locationName":"West
@@ -121,7 +85,6 @@
       - Tue, 28 Feb 2023 05:14:02 GMT
       location:
       - https://management.azure.com/subscriptions/00000000-0000-0000-0000-000000000000/resourceGroups/cli_test_cosmosdb_mongodb_database000001/providers/Microsoft.DocumentDB/databaseAccounts/cli000003/operationResults/b37539fd-2639-4fcd-9ad5-4e229595f209?api-version=2022-11-15
->>>>>>> 81f8e181
       pragma:
       - no-cache
       server:
@@ -137,37 +100,27 @@
       x-ms-gatewayversion:
       - version=2.14.0
       x-ms-ratelimit-remaining-subscription-writes:
-<<<<<<< HEAD
-      - '1191'
-=======
       - '1199'
->>>>>>> 81f8e181
-    status:
-      code: 200
-      message: Ok
-- request:
-    body: null
-    headers:
-      Accept:
-      - '*/*'
-      Accept-Encoding:
-      - gzip, deflate
-      CommandName:
-      - cosmosdb create
-      Connection:
-      - keep-alive
-      ParameterSetName:
-      - -n -g --kind
-      User-Agent:
-<<<<<<< HEAD
-      - AZURECLI/2.45.0 azsdk-python-mgmt-cosmosdb/9.0.0 Python/3.8.10 (Windows-10-10.0.22621-SP0)
-    method: GET
-    uri: https://management.azure.com/subscriptions/00000000-0000-0000-0000-000000000000/providers/Microsoft.DocumentDB/locations/westus/operationsStatus/7d05cce4-cd9b-4e46-914d-1a0896b02d4a?api-version=2022-11-15
-=======
+    status:
+      code: 200
+      message: Ok
+- request:
+    body: null
+    headers:
+      Accept:
+      - '*/*'
+      Accept-Encoding:
+      - gzip, deflate
+      CommandName:
+      - cosmosdb create
+      Connection:
+      - keep-alive
+      ParameterSetName:
+      - -n -g --kind
+      User-Agent:
       - AZURECLI/2.45.0 azsdk-python-mgmt-cosmosdb/9.0.0 Python/3.10.10 (Windows-10-10.0.22621-SP0)
     method: GET
     uri: https://management.azure.com/subscriptions/00000000-0000-0000-0000-000000000000/providers/Microsoft.DocumentDB/locations/westus/operationsStatus/b37539fd-2639-4fcd-9ad5-4e229595f209?api-version=2022-11-15
->>>>>>> 81f8e181
   response:
     body:
       string: '{"status":"Dequeued"}'
@@ -179,51 +132,41 @@
       content-type:
       - application/json
       date:
-<<<<<<< HEAD
-      - Thu, 23 Feb 2023 07:15:37 GMT
-=======
       - Tue, 28 Feb 2023 05:14:32 GMT
->>>>>>> 81f8e181
-      pragma:
-      - no-cache
-      server:
-      - Microsoft-HTTPAPI/2.0
-      strict-transport-security:
-      - max-age=31536000; includeSubDomains
-      transfer-encoding:
-      - chunked
-      vary:
-      - Accept-Encoding
-      x-content-type-options:
-      - nosniff
-      x-ms-gatewayversion:
-      - version=2.14.0
-    status:
-      code: 200
-      message: Ok
-- request:
-    body: null
-    headers:
-      Accept:
-      - '*/*'
-      Accept-Encoding:
-      - gzip, deflate
-      CommandName:
-      - cosmosdb create
-      Connection:
-      - keep-alive
-      ParameterSetName:
-      - -n -g --kind
-      User-Agent:
-<<<<<<< HEAD
-      - AZURECLI/2.45.0 azsdk-python-mgmt-cosmosdb/9.0.0 Python/3.8.10 (Windows-10-10.0.22621-SP0)
-    method: GET
-    uri: https://management.azure.com/subscriptions/00000000-0000-0000-0000-000000000000/providers/Microsoft.DocumentDB/locations/westus/operationsStatus/7d05cce4-cd9b-4e46-914d-1a0896b02d4a?api-version=2022-11-15
-=======
+      pragma:
+      - no-cache
+      server:
+      - Microsoft-HTTPAPI/2.0
+      strict-transport-security:
+      - max-age=31536000; includeSubDomains
+      transfer-encoding:
+      - chunked
+      vary:
+      - Accept-Encoding
+      x-content-type-options:
+      - nosniff
+      x-ms-gatewayversion:
+      - version=2.14.0
+    status:
+      code: 200
+      message: Ok
+- request:
+    body: null
+    headers:
+      Accept:
+      - '*/*'
+      Accept-Encoding:
+      - gzip, deflate
+      CommandName:
+      - cosmosdb create
+      Connection:
+      - keep-alive
+      ParameterSetName:
+      - -n -g --kind
+      User-Agent:
       - AZURECLI/2.45.0 azsdk-python-mgmt-cosmosdb/9.0.0 Python/3.10.10 (Windows-10-10.0.22621-SP0)
     method: GET
     uri: https://management.azure.com/subscriptions/00000000-0000-0000-0000-000000000000/providers/Microsoft.DocumentDB/locations/westus/operationsStatus/b37539fd-2639-4fcd-9ad5-4e229595f209?api-version=2022-11-15
->>>>>>> 81f8e181
   response:
     body:
       string: '{"status":"Dequeued"}'
@@ -235,51 +178,41 @@
       content-type:
       - application/json
       date:
-<<<<<<< HEAD
-      - Thu, 23 Feb 2023 07:16:08 GMT
-=======
       - Tue, 28 Feb 2023 05:15:02 GMT
->>>>>>> 81f8e181
-      pragma:
-      - no-cache
-      server:
-      - Microsoft-HTTPAPI/2.0
-      strict-transport-security:
-      - max-age=31536000; includeSubDomains
-      transfer-encoding:
-      - chunked
-      vary:
-      - Accept-Encoding
-      x-content-type-options:
-      - nosniff
-      x-ms-gatewayversion:
-      - version=2.14.0
-    status:
-      code: 200
-      message: Ok
-- request:
-    body: null
-    headers:
-      Accept:
-      - '*/*'
-      Accept-Encoding:
-      - gzip, deflate
-      CommandName:
-      - cosmosdb create
-      Connection:
-      - keep-alive
-      ParameterSetName:
-      - -n -g --kind
-      User-Agent:
-<<<<<<< HEAD
-      - AZURECLI/2.45.0 azsdk-python-mgmt-cosmosdb/9.0.0 Python/3.8.10 (Windows-10-10.0.22621-SP0)
-    method: GET
-    uri: https://management.azure.com/subscriptions/00000000-0000-0000-0000-000000000000/providers/Microsoft.DocumentDB/locations/westus/operationsStatus/7d05cce4-cd9b-4e46-914d-1a0896b02d4a?api-version=2022-11-15
-=======
+      pragma:
+      - no-cache
+      server:
+      - Microsoft-HTTPAPI/2.0
+      strict-transport-security:
+      - max-age=31536000; includeSubDomains
+      transfer-encoding:
+      - chunked
+      vary:
+      - Accept-Encoding
+      x-content-type-options:
+      - nosniff
+      x-ms-gatewayversion:
+      - version=2.14.0
+    status:
+      code: 200
+      message: Ok
+- request:
+    body: null
+    headers:
+      Accept:
+      - '*/*'
+      Accept-Encoding:
+      - gzip, deflate
+      CommandName:
+      - cosmosdb create
+      Connection:
+      - keep-alive
+      ParameterSetName:
+      - -n -g --kind
+      User-Agent:
       - AZURECLI/2.45.0 azsdk-python-mgmt-cosmosdb/9.0.0 Python/3.10.10 (Windows-10-10.0.22621-SP0)
     method: GET
     uri: https://management.azure.com/subscriptions/00000000-0000-0000-0000-000000000000/providers/Microsoft.DocumentDB/locations/westus/operationsStatus/b37539fd-2639-4fcd-9ad5-4e229595f209?api-version=2022-11-15
->>>>>>> 81f8e181
   response:
     body:
       string: '{"status":"Dequeued"}'
@@ -291,51 +224,41 @@
       content-type:
       - application/json
       date:
-<<<<<<< HEAD
-      - Thu, 23 Feb 2023 07:16:39 GMT
-=======
       - Tue, 28 Feb 2023 05:15:32 GMT
->>>>>>> 81f8e181
-      pragma:
-      - no-cache
-      server:
-      - Microsoft-HTTPAPI/2.0
-      strict-transport-security:
-      - max-age=31536000; includeSubDomains
-      transfer-encoding:
-      - chunked
-      vary:
-      - Accept-Encoding
-      x-content-type-options:
-      - nosniff
-      x-ms-gatewayversion:
-      - version=2.14.0
-    status:
-      code: 200
-      message: Ok
-- request:
-    body: null
-    headers:
-      Accept:
-      - '*/*'
-      Accept-Encoding:
-      - gzip, deflate
-      CommandName:
-      - cosmosdb create
-      Connection:
-      - keep-alive
-      ParameterSetName:
-      - -n -g --kind
-      User-Agent:
-<<<<<<< HEAD
-      - AZURECLI/2.45.0 azsdk-python-mgmt-cosmosdb/9.0.0 Python/3.8.10 (Windows-10-10.0.22621-SP0)
-    method: GET
-    uri: https://management.azure.com/subscriptions/00000000-0000-0000-0000-000000000000/providers/Microsoft.DocumentDB/locations/westus/operationsStatus/7d05cce4-cd9b-4e46-914d-1a0896b02d4a?api-version=2022-11-15
-=======
+      pragma:
+      - no-cache
+      server:
+      - Microsoft-HTTPAPI/2.0
+      strict-transport-security:
+      - max-age=31536000; includeSubDomains
+      transfer-encoding:
+      - chunked
+      vary:
+      - Accept-Encoding
+      x-content-type-options:
+      - nosniff
+      x-ms-gatewayversion:
+      - version=2.14.0
+    status:
+      code: 200
+      message: Ok
+- request:
+    body: null
+    headers:
+      Accept:
+      - '*/*'
+      Accept-Encoding:
+      - gzip, deflate
+      CommandName:
+      - cosmosdb create
+      Connection:
+      - keep-alive
+      ParameterSetName:
+      - -n -g --kind
+      User-Agent:
       - AZURECLI/2.45.0 azsdk-python-mgmt-cosmosdb/9.0.0 Python/3.10.10 (Windows-10-10.0.22621-SP0)
     method: GET
     uri: https://management.azure.com/subscriptions/00000000-0000-0000-0000-000000000000/providers/Microsoft.DocumentDB/locations/westus/operationsStatus/b37539fd-2639-4fcd-9ad5-4e229595f209?api-version=2022-11-15
->>>>>>> 81f8e181
   response:
     body:
       string: '{"status":"Dequeued"}'
@@ -347,51 +270,41 @@
       content-type:
       - application/json
       date:
-<<<<<<< HEAD
-      - Thu, 23 Feb 2023 07:17:09 GMT
-=======
       - Tue, 28 Feb 2023 05:16:02 GMT
->>>>>>> 81f8e181
-      pragma:
-      - no-cache
-      server:
-      - Microsoft-HTTPAPI/2.0
-      strict-transport-security:
-      - max-age=31536000; includeSubDomains
-      transfer-encoding:
-      - chunked
-      vary:
-      - Accept-Encoding
-      x-content-type-options:
-      - nosniff
-      x-ms-gatewayversion:
-      - version=2.14.0
-    status:
-      code: 200
-      message: Ok
-- request:
-    body: null
-    headers:
-      Accept:
-      - '*/*'
-      Accept-Encoding:
-      - gzip, deflate
-      CommandName:
-      - cosmosdb create
-      Connection:
-      - keep-alive
-      ParameterSetName:
-      - -n -g --kind
-      User-Agent:
-<<<<<<< HEAD
-      - AZURECLI/2.45.0 azsdk-python-mgmt-cosmosdb/9.0.0 Python/3.8.10 (Windows-10-10.0.22621-SP0)
-    method: GET
-    uri: https://management.azure.com/subscriptions/00000000-0000-0000-0000-000000000000/providers/Microsoft.DocumentDB/locations/westus/operationsStatus/7d05cce4-cd9b-4e46-914d-1a0896b02d4a?api-version=2022-11-15
-=======
+      pragma:
+      - no-cache
+      server:
+      - Microsoft-HTTPAPI/2.0
+      strict-transport-security:
+      - max-age=31536000; includeSubDomains
+      transfer-encoding:
+      - chunked
+      vary:
+      - Accept-Encoding
+      x-content-type-options:
+      - nosniff
+      x-ms-gatewayversion:
+      - version=2.14.0
+    status:
+      code: 200
+      message: Ok
+- request:
+    body: null
+    headers:
+      Accept:
+      - '*/*'
+      Accept-Encoding:
+      - gzip, deflate
+      CommandName:
+      - cosmosdb create
+      Connection:
+      - keep-alive
+      ParameterSetName:
+      - -n -g --kind
+      User-Agent:
       - AZURECLI/2.45.0 azsdk-python-mgmt-cosmosdb/9.0.0 Python/3.10.10 (Windows-10-10.0.22621-SP0)
     method: GET
     uri: https://management.azure.com/subscriptions/00000000-0000-0000-0000-000000000000/providers/Microsoft.DocumentDB/locations/westus/operationsStatus/b37539fd-2639-4fcd-9ad5-4e229595f209?api-version=2022-11-15
->>>>>>> 81f8e181
   response:
     body:
       string: '{"status":"Dequeued"}'
@@ -403,47 +316,38 @@
       content-type:
       - application/json
       date:
-<<<<<<< HEAD
-      - Thu, 23 Feb 2023 07:17:40 GMT
-=======
       - Tue, 28 Feb 2023 05:16:32 GMT
->>>>>>> 81f8e181
-      pragma:
-      - no-cache
-      server:
-      - Microsoft-HTTPAPI/2.0
-      strict-transport-security:
-      - max-age=31536000; includeSubDomains
-      transfer-encoding:
-      - chunked
-      vary:
-      - Accept-Encoding
-      x-content-type-options:
-      - nosniff
-      x-ms-gatewayversion:
-      - version=2.14.0
-    status:
-      code: 200
-      message: Ok
-- request:
-    body: null
-    headers:
-      Accept:
-      - '*/*'
-      Accept-Encoding:
-      - gzip, deflate
-      CommandName:
-      - cosmosdb create
-      Connection:
-      - keep-alive
-      ParameterSetName:
-      - -n -g --kind
-      User-Agent:
-<<<<<<< HEAD
-      - AZURECLI/2.45.0 azsdk-python-mgmt-cosmosdb/9.0.0 Python/3.8.10 (Windows-10-10.0.22621-SP0)
-    method: GET
-    uri: https://management.azure.com/subscriptions/00000000-0000-0000-0000-000000000000/providers/Microsoft.DocumentDB/locations/westus/operationsStatus/7d05cce4-cd9b-4e46-914d-1a0896b02d4a?api-version=2022-11-15
-=======
+      pragma:
+      - no-cache
+      server:
+      - Microsoft-HTTPAPI/2.0
+      strict-transport-security:
+      - max-age=31536000; includeSubDomains
+      transfer-encoding:
+      - chunked
+      vary:
+      - Accept-Encoding
+      x-content-type-options:
+      - nosniff
+      x-ms-gatewayversion:
+      - version=2.14.0
+    status:
+      code: 200
+      message: Ok
+- request:
+    body: null
+    headers:
+      Accept:
+      - '*/*'
+      Accept-Encoding:
+      - gzip, deflate
+      CommandName:
+      - cosmosdb create
+      Connection:
+      - keep-alive
+      ParameterSetName:
+      - -n -g --kind
+      User-Agent:
       - AZURECLI/2.45.0 azsdk-python-mgmt-cosmosdb/9.0.0 Python/3.10.10 (Windows-10-10.0.22621-SP0)
     method: GET
     uri: https://management.azure.com/subscriptions/00000000-0000-0000-0000-000000000000/providers/Microsoft.DocumentDB/locations/westus/operationsStatus/b37539fd-2639-4fcd-9ad5-4e229595f209?api-version=2022-11-15
@@ -493,7 +397,6 @@
       - AZURECLI/2.45.0 azsdk-python-mgmt-cosmosdb/9.0.0 Python/3.10.10 (Windows-10-10.0.22621-SP0)
     method: GET
     uri: https://management.azure.com/subscriptions/00000000-0000-0000-0000-000000000000/providers/Microsoft.DocumentDB/locations/westus/operationsStatus/b37539fd-2639-4fcd-9ad5-4e229595f209?api-version=2022-11-15
->>>>>>> 81f8e181
   response:
     body:
       string: '{"status":"Succeeded"}'
@@ -505,153 +408,109 @@
       content-type:
       - application/json
       date:
-<<<<<<< HEAD
-      - Thu, 23 Feb 2023 07:18:10 GMT
-=======
       - Tue, 28 Feb 2023 05:17:32 GMT
->>>>>>> 81f8e181
-      pragma:
-      - no-cache
-      server:
-      - Microsoft-HTTPAPI/2.0
-      strict-transport-security:
-      - max-age=31536000; includeSubDomains
-      transfer-encoding:
-      - chunked
-      vary:
-      - Accept-Encoding
-      x-content-type-options:
-      - nosniff
-      x-ms-gatewayversion:
-      - version=2.14.0
-    status:
-      code: 200
-      message: Ok
-- request:
-    body: null
-    headers:
-      Accept:
-      - '*/*'
-      Accept-Encoding:
-      - gzip, deflate
-      CommandName:
-      - cosmosdb create
-      Connection:
-      - keep-alive
-      ParameterSetName:
-      - -n -g --kind
-      User-Agent:
-<<<<<<< HEAD
-      - AZURECLI/2.45.0 azsdk-python-mgmt-cosmosdb/9.0.0 Python/3.8.10 (Windows-10-10.0.22621-SP0)
-=======
-      - AZURECLI/2.45.0 azsdk-python-mgmt-cosmosdb/9.0.0 Python/3.10.10 (Windows-10-10.0.22621-SP0)
->>>>>>> 81f8e181
+      pragma:
+      - no-cache
+      server:
+      - Microsoft-HTTPAPI/2.0
+      strict-transport-security:
+      - max-age=31536000; includeSubDomains
+      transfer-encoding:
+      - chunked
+      vary:
+      - Accept-Encoding
+      x-content-type-options:
+      - nosniff
+      x-ms-gatewayversion:
+      - version=2.14.0
+    status:
+      code: 200
+      message: Ok
+- request:
+    body: null
+    headers:
+      Accept:
+      - '*/*'
+      Accept-Encoding:
+      - gzip, deflate
+      CommandName:
+      - cosmosdb create
+      Connection:
+      - keep-alive
+      ParameterSetName:
+      - -n -g --kind
+      User-Agent:
+      - AZURECLI/2.45.0 azsdk-python-mgmt-cosmosdb/9.0.0 Python/3.10.10 (Windows-10-10.0.22621-SP0)
     method: GET
     uri: https://management.azure.com/subscriptions/00000000-0000-0000-0000-000000000000/resourceGroups/cli_test_cosmosdb_mongodb_database000001/providers/Microsoft.DocumentDB/databaseAccounts/cli000003?api-version=2022-11-15
   response:
     body:
       string: '{"id":"/subscriptions/00000000-0000-0000-0000-000000000000/resourceGroups/cli_test_cosmosdb_mongodb_database000001/providers/Microsoft.DocumentDB/databaseAccounts/cli000003","name":"cli000003","location":"West
-<<<<<<< HEAD
-        US","type":"Microsoft.DocumentDB/databaseAccounts","kind":"MongoDB","tags":{},"systemData":{"createdAt":"2023-02-23T07:17:48.5648442Z"},"properties":{"provisioningState":"Succeeded","documentEndpoint":"https://cli000003.documents.azure.com:443/","sqlEndpoint":"https://cli000003.documents.azure.com:443/","mongoEndpoint":"https://cli000003.mongo.cosmos.azure.com:443/","publicNetworkAccess":"Enabled","enableAutomaticFailover":false,"enableMultipleWriteLocations":false,"enablePartitionKeyMonitor":false,"isVirtualNetworkFilterEnabled":false,"virtualNetworkRules":[],"EnabledApiTypes":"MongoDB","disableKeyBasedMetadataWriteAccess":false,"enableFreeTier":false,"enableAnalyticalStorage":false,"analyticalStorageConfiguration":{"schemaType":"FullFidelity"},"instanceId":"0405f0c9-c4da-4451-b153-451b063c17f9","databaseAccountOfferType":"Standard","enableFullFidelityChangeFeed":false,"defaultIdentity":"FirstPartyIdentity","networkAclBypass":"None","disableLocalAuth":false,"enablePartitionMerge":false,"minimalTlsVersion":"Tls12","consistencyPolicy":{"defaultConsistencyLevel":"Session","maxIntervalInSeconds":5,"maxStalenessPrefix":100},"apiProperties":{"serverVersion":"3.6"},"configurationOverrides":{"EnableBsonSchema":"True"},"writeLocations":[{"id":"cli000003-westus","locationName":"West
-        US","documentEndpoint":"https://cli000003-westus.documents.azure.com:443/","provisioningState":"Succeeded","failoverPriority":0,"isZoneRedundant":false}],"readLocations":[{"id":"cli000003-westus","locationName":"West
-        US","documentEndpoint":"https://cli000003-westus.documents.azure.com:443/","provisioningState":"Succeeded","failoverPriority":0,"isZoneRedundant":false}],"locations":[{"id":"cli000003-westus","locationName":"West
-        US","documentEndpoint":"https://cli000003-westus.documents.azure.com:443/","provisioningState":"Succeeded","failoverPriority":0,"isZoneRedundant":false}],"failoverPolicies":[{"id":"cli000003-westus","locationName":"West
-        US","failoverPriority":0}],"cors":[],"capabilities":[{"name":"EnableMongo"}],"ipRules":[],"backupPolicy":{"type":"Periodic","periodicModeProperties":{"backupIntervalInMinutes":240,"backupRetentionIntervalInHours":8,"backupStorageRedundancy":"Geo"}},"networkAclBypassResourceIds":[],"keysMetadata":{"primaryMasterKey":{"generationTime":"2023-02-23T07:17:48.5648442Z"},"secondaryMasterKey":{"generationTime":"2023-02-23T07:17:48.5648442Z"},"primaryReadonlyMasterKey":{"generationTime":"2023-02-23T07:17:48.5648442Z"},"secondaryReadonlyMasterKey":{"generationTime":"2023-02-23T07:17:48.5648442Z"}}},"identity":{"type":"None"}}'
-=======
         US","type":"Microsoft.DocumentDB/databaseAccounts","kind":"MongoDB","tags":{},"systemData":{"createdAt":"2023-02-28T05:16:48.7433114Z"},"properties":{"provisioningState":"Succeeded","documentEndpoint":"https://cli000003.documents.azure.com:443/","sqlEndpoint":"https://cli000003.documents.azure.com:443/","mongoEndpoint":"https://cli000003.mongo.cosmos.azure.com:443/","publicNetworkAccess":"Enabled","enableAutomaticFailover":false,"enableMultipleWriteLocations":false,"enablePartitionKeyMonitor":false,"isVirtualNetworkFilterEnabled":false,"virtualNetworkRules":[],"EnabledApiTypes":"MongoDB","disableKeyBasedMetadataWriteAccess":false,"enableFreeTier":false,"enableAnalyticalStorage":false,"analyticalStorageConfiguration":{"schemaType":"FullFidelity"},"instanceId":"e9c23ba1-2f70-454d-af07-29c7bc6649d3","databaseAccountOfferType":"Standard","defaultIdentity":"FirstPartyIdentity","networkAclBypass":"None","disableLocalAuth":false,"enablePartitionMerge":false,"minimalTlsVersion":"Tls12","consistencyPolicy":{"defaultConsistencyLevel":"Session","maxIntervalInSeconds":5,"maxStalenessPrefix":100},"apiProperties":{"serverVersion":"3.6"},"configurationOverrides":{"EnableBsonSchema":"True"},"writeLocations":[{"id":"cli000003-westus","locationName":"West
         US","documentEndpoint":"https://cli000003-westus.documents.azure.com:443/","provisioningState":"Succeeded","failoverPriority":0,"isZoneRedundant":false}],"readLocations":[{"id":"cli000003-westus","locationName":"West
         US","documentEndpoint":"https://cli000003-westus.documents.azure.com:443/","provisioningState":"Succeeded","failoverPriority":0,"isZoneRedundant":false}],"locations":[{"id":"cli000003-westus","locationName":"West
         US","documentEndpoint":"https://cli000003-westus.documents.azure.com:443/","provisioningState":"Succeeded","failoverPriority":0,"isZoneRedundant":false}],"failoverPolicies":[{"id":"cli000003-westus","locationName":"West
         US","failoverPriority":0}],"cors":[],"capabilities":[{"name":"EnableMongo"}],"ipRules":[],"backupPolicy":{"type":"Periodic","periodicModeProperties":{"backupIntervalInMinutes":240,"backupRetentionIntervalInHours":8,"backupStorageRedundancy":"Geo"}},"networkAclBypassResourceIds":[],"keysMetadata":{"primaryMasterKey":{"generationTime":"2023-02-28T05:16:48.7433114Z"},"secondaryMasterKey":{"generationTime":"2023-02-28T05:16:48.7433114Z"},"primaryReadonlyMasterKey":{"generationTime":"2023-02-28T05:16:48.7433114Z"},"secondaryReadonlyMasterKey":{"generationTime":"2023-02-28T05:16:48.7433114Z"}}},"identity":{"type":"None"}}'
->>>>>>> 81f8e181
-    headers:
-      cache-control:
-      - no-store, no-cache
-      content-length:
-<<<<<<< HEAD
-      - '2778'
-      content-type:
-      - application/json
-      date:
-      - Thu, 23 Feb 2023 07:18:12 GMT
-=======
+    headers:
+      cache-control:
+      - no-store, no-cache
+      content-length:
       - '2741'
       content-type:
       - application/json
       date:
       - Tue, 28 Feb 2023 05:17:32 GMT
->>>>>>> 81f8e181
-      pragma:
-      - no-cache
-      server:
-      - Microsoft-HTTPAPI/2.0
-      strict-transport-security:
-      - max-age=31536000; includeSubDomains
-      transfer-encoding:
-      - chunked
-      vary:
-      - Accept-Encoding
-      x-content-type-options:
-      - nosniff
-      x-ms-gatewayversion:
-      - version=2.14.0
-    status:
-      code: 200
-      message: Ok
-- request:
-    body: null
-    headers:
-      Accept:
-      - application/json
-      Accept-Encoding:
-      - gzip, deflate
-      CommandName:
-      - cosmosdb create
-      Connection:
-      - keep-alive
-      ParameterSetName:
-      - -n -g --kind
-      User-Agent:
-<<<<<<< HEAD
-      - AZURECLI/2.45.0 azsdk-python-mgmt-cosmosdb/9.0.0 Python/3.8.10 (Windows-10-10.0.22621-SP0)
-=======
-      - AZURECLI/2.45.0 azsdk-python-mgmt-cosmosdb/9.0.0 Python/3.10.10 (Windows-10-10.0.22621-SP0)
->>>>>>> 81f8e181
+      pragma:
+      - no-cache
+      server:
+      - Microsoft-HTTPAPI/2.0
+      strict-transport-security:
+      - max-age=31536000; includeSubDomains
+      transfer-encoding:
+      - chunked
+      vary:
+      - Accept-Encoding
+      x-content-type-options:
+      - nosniff
+      x-ms-gatewayversion:
+      - version=2.14.0
+    status:
+      code: 200
+      message: Ok
+- request:
+    body: null
+    headers:
+      Accept:
+      - application/json
+      Accept-Encoding:
+      - gzip, deflate
+      CommandName:
+      - cosmosdb create
+      Connection:
+      - keep-alive
+      ParameterSetName:
+      - -n -g --kind
+      User-Agent:
+      - AZURECLI/2.45.0 azsdk-python-mgmt-cosmosdb/9.0.0 Python/3.10.10 (Windows-10-10.0.22621-SP0)
     method: GET
     uri: https://management.azure.com/subscriptions/00000000-0000-0000-0000-000000000000/resourceGroups/cli_test_cosmosdb_mongodb_database000001/providers/Microsoft.DocumentDB/databaseAccounts/cli000003?api-version=2022-11-15
   response:
     body:
       string: '{"id":"/subscriptions/00000000-0000-0000-0000-000000000000/resourceGroups/cli_test_cosmosdb_mongodb_database000001/providers/Microsoft.DocumentDB/databaseAccounts/cli000003","name":"cli000003","location":"West
-<<<<<<< HEAD
-        US","type":"Microsoft.DocumentDB/databaseAccounts","kind":"MongoDB","tags":{},"systemData":{"createdAt":"2023-02-23T07:17:48.5648442Z"},"properties":{"provisioningState":"Succeeded","documentEndpoint":"https://cli000003.documents.azure.com:443/","sqlEndpoint":"https://cli000003.documents.azure.com:443/","mongoEndpoint":"https://cli000003.mongo.cosmos.azure.com:443/","publicNetworkAccess":"Enabled","enableAutomaticFailover":false,"enableMultipleWriteLocations":false,"enablePartitionKeyMonitor":false,"isVirtualNetworkFilterEnabled":false,"virtualNetworkRules":[],"EnabledApiTypes":"MongoDB","disableKeyBasedMetadataWriteAccess":false,"enableFreeTier":false,"enableAnalyticalStorage":false,"analyticalStorageConfiguration":{"schemaType":"FullFidelity"},"instanceId":"0405f0c9-c4da-4451-b153-451b063c17f9","databaseAccountOfferType":"Standard","enableFullFidelityChangeFeed":false,"defaultIdentity":"FirstPartyIdentity","networkAclBypass":"None","disableLocalAuth":false,"enablePartitionMerge":false,"minimalTlsVersion":"Tls12","consistencyPolicy":{"defaultConsistencyLevel":"Session","maxIntervalInSeconds":5,"maxStalenessPrefix":100},"apiProperties":{"serverVersion":"3.6"},"configurationOverrides":{"EnableBsonSchema":"True"},"writeLocations":[{"id":"cli000003-westus","locationName":"West
-        US","documentEndpoint":"https://cli000003-westus.documents.azure.com:443/","provisioningState":"Succeeded","failoverPriority":0,"isZoneRedundant":false}],"readLocations":[{"id":"cli000003-westus","locationName":"West
-        US","documentEndpoint":"https://cli000003-westus.documents.azure.com:443/","provisioningState":"Succeeded","failoverPriority":0,"isZoneRedundant":false}],"locations":[{"id":"cli000003-westus","locationName":"West
-        US","documentEndpoint":"https://cli000003-westus.documents.azure.com:443/","provisioningState":"Succeeded","failoverPriority":0,"isZoneRedundant":false}],"failoverPolicies":[{"id":"cli000003-westus","locationName":"West
-        US","failoverPriority":0}],"cors":[],"capabilities":[{"name":"EnableMongo"}],"ipRules":[],"backupPolicy":{"type":"Periodic","periodicModeProperties":{"backupIntervalInMinutes":240,"backupRetentionIntervalInHours":8,"backupStorageRedundancy":"Geo"}},"networkAclBypassResourceIds":[],"keysMetadata":{"primaryMasterKey":{"generationTime":"2023-02-23T07:17:48.5648442Z"},"secondaryMasterKey":{"generationTime":"2023-02-23T07:17:48.5648442Z"},"primaryReadonlyMasterKey":{"generationTime":"2023-02-23T07:17:48.5648442Z"},"secondaryReadonlyMasterKey":{"generationTime":"2023-02-23T07:17:48.5648442Z"}}},"identity":{"type":"None"}}'
-=======
         US","type":"Microsoft.DocumentDB/databaseAccounts","kind":"MongoDB","tags":{},"systemData":{"createdAt":"2023-02-28T05:16:48.7433114Z"},"properties":{"provisioningState":"Succeeded","documentEndpoint":"https://cli000003.documents.azure.com:443/","sqlEndpoint":"https://cli000003.documents.azure.com:443/","mongoEndpoint":"https://cli000003.mongo.cosmos.azure.com:443/","publicNetworkAccess":"Enabled","enableAutomaticFailover":false,"enableMultipleWriteLocations":false,"enablePartitionKeyMonitor":false,"isVirtualNetworkFilterEnabled":false,"virtualNetworkRules":[],"EnabledApiTypes":"MongoDB","disableKeyBasedMetadataWriteAccess":false,"enableFreeTier":false,"enableAnalyticalStorage":false,"analyticalStorageConfiguration":{"schemaType":"FullFidelity"},"instanceId":"e9c23ba1-2f70-454d-af07-29c7bc6649d3","databaseAccountOfferType":"Standard","defaultIdentity":"FirstPartyIdentity","networkAclBypass":"None","disableLocalAuth":false,"enablePartitionMerge":false,"minimalTlsVersion":"Tls12","consistencyPolicy":{"defaultConsistencyLevel":"Session","maxIntervalInSeconds":5,"maxStalenessPrefix":100},"apiProperties":{"serverVersion":"3.6"},"configurationOverrides":{"EnableBsonSchema":"True"},"writeLocations":[{"id":"cli000003-westus","locationName":"West
         US","documentEndpoint":"https://cli000003-westus.documents.azure.com:443/","provisioningState":"Succeeded","failoverPriority":0,"isZoneRedundant":false}],"readLocations":[{"id":"cli000003-westus","locationName":"West
         US","documentEndpoint":"https://cli000003-westus.documents.azure.com:443/","provisioningState":"Succeeded","failoverPriority":0,"isZoneRedundant":false}],"locations":[{"id":"cli000003-westus","locationName":"West
         US","documentEndpoint":"https://cli000003-westus.documents.azure.com:443/","provisioningState":"Succeeded","failoverPriority":0,"isZoneRedundant":false}],"failoverPolicies":[{"id":"cli000003-westus","locationName":"West
         US","failoverPriority":0}],"cors":[],"capabilities":[{"name":"EnableMongo"}],"ipRules":[],"backupPolicy":{"type":"Periodic","periodicModeProperties":{"backupIntervalInMinutes":240,"backupRetentionIntervalInHours":8,"backupStorageRedundancy":"Geo"}},"networkAclBypassResourceIds":[],"keysMetadata":{"primaryMasterKey":{"generationTime":"2023-02-28T05:16:48.7433114Z"},"secondaryMasterKey":{"generationTime":"2023-02-28T05:16:48.7433114Z"},"primaryReadonlyMasterKey":{"generationTime":"2023-02-28T05:16:48.7433114Z"},"secondaryReadonlyMasterKey":{"generationTime":"2023-02-28T05:16:48.7433114Z"}}},"identity":{"type":"None"}}'
->>>>>>> 81f8e181
-    headers:
-      cache-control:
-      - no-store, no-cache
-      content-length:
-<<<<<<< HEAD
-      - '2778'
-      content-type:
-      - application/json
-      date:
-      - Thu, 23 Feb 2023 07:18:12 GMT
-=======
+    headers:
+      cache-control:
+      - no-store, no-cache
+      content-length:
       - '2741'
       content-type:
       - application/json
       date:
       - Tue, 28 Feb 2023 05:17:32 GMT
->>>>>>> 81f8e181
       pragma:
       - no-cache
       server:
@@ -683,21 +542,13 @@
       ParameterSetName:
       - -g -a -n
       User-Agent:
-<<<<<<< HEAD
-      - AZURECLI/2.45.0 azsdk-python-mgmt-cosmosdb/9.0.0 Python/3.8.10 (Windows-10-10.0.22621-SP0)
-=======
-      - AZURECLI/2.45.0 azsdk-python-mgmt-cosmosdb/9.0.0 Python/3.10.10 (Windows-10-10.0.22621-SP0)
->>>>>>> 81f8e181
+      - AZURECLI/2.45.0 azsdk-python-mgmt-cosmosdb/9.0.0 Python/3.10.10 (Windows-10-10.0.22621-SP0)
     method: GET
     uri: https://management.azure.com/subscriptions/00000000-0000-0000-0000-000000000000/resourceGroups/cli_test_cosmosdb_mongodb_database000001/providers/Microsoft.DocumentDB/databaseAccounts/cli000003/mongodbDatabases/cli000002?api-version=2022-11-15
   response:
     body:
       string: '{"code":"NotFound","message":"the database cli000002 doesn''t exist.\r\nActivityId:
-<<<<<<< HEAD
-        3bbd3dc5-b34a-11ed-9eaa-84a93e8d2c6d, Microsoft.Azure.Documents.Common/2.14.0"}'
-=======
         34f3230a-b727-11ed-ad47-186571fac755, Microsoft.Azure.Documents.Common/2.14.0"}'
->>>>>>> 81f8e181
     headers:
       cache-control:
       - no-store, no-cache
@@ -706,11 +557,7 @@
       content-type:
       - application/json
       date:
-<<<<<<< HEAD
-      - Thu, 23 Feb 2023 07:18:13 GMT
-=======
       - Tue, 28 Feb 2023 05:17:33 GMT
->>>>>>> 81f8e181
       pragma:
       - no-cache
       server:
@@ -742,11 +589,7 @@
       ParameterSetName:
       - -g -a -n
       User-Agent:
-<<<<<<< HEAD
-      - AZURECLI/2.45.0 azsdk-python-mgmt-cosmosdb/9.0.0 Python/3.8.10 (Windows-10-10.0.22621-SP0)
-=======
-      - AZURECLI/2.45.0 azsdk-python-mgmt-cosmosdb/9.0.0 Python/3.10.10 (Windows-10-10.0.22621-SP0)
->>>>>>> 81f8e181
+      - AZURECLI/2.45.0 azsdk-python-mgmt-cosmosdb/9.0.0 Python/3.10.10 (Windows-10-10.0.22621-SP0)
     method: PUT
     uri: https://management.azure.com/subscriptions/00000000-0000-0000-0000-000000000000/resourceGroups/cli_test_cosmosdb_mongodb_database000001/providers/Microsoft.DocumentDB/databaseAccounts/cli000003/mongodbDatabases/cli000002?api-version=2022-11-15
   response:
@@ -754,11 +597,7 @@
       string: '{"status":"Enqueued"}'
     headers:
       azure-asyncoperation:
-<<<<<<< HEAD
-      - https://management.azure.com/subscriptions/00000000-0000-0000-0000-000000000000/providers/Microsoft.DocumentDB/locations/westus/operationsStatus/b1e952b0-0a8a-439b-be0e-d2c04ba00e80?api-version=2022-11-15
-=======
       - https://management.azure.com/subscriptions/00000000-0000-0000-0000-000000000000/providers/Microsoft.DocumentDB/locations/westus/operationsStatus/60caa5ff-9325-4e1b-b0f9-e7a68e1aeff6?api-version=2022-11-15
->>>>>>> 81f8e181
       cache-control:
       - no-store, no-cache
       content-length:
@@ -766,15 +605,9 @@
       content-type:
       - application/json
       date:
-<<<<<<< HEAD
-      - Thu, 23 Feb 2023 07:18:14 GMT
-      location:
-      - https://management.azure.com/subscriptions/00000000-0000-0000-0000-000000000000/resourceGroups/cli_test_cosmosdb_mongodb_database000001/providers/Microsoft.DocumentDB/databaseAccounts/cli000003/mongodbDatabases/cli000002/operationResults/b1e952b0-0a8a-439b-be0e-d2c04ba00e80?api-version=2022-11-15
-=======
       - Tue, 28 Feb 2023 05:17:33 GMT
       location:
       - https://management.azure.com/subscriptions/00000000-0000-0000-0000-000000000000/resourceGroups/cli_test_cosmosdb_mongodb_database000001/providers/Microsoft.DocumentDB/databaseAccounts/cli000003/mongodbDatabases/cli000002/operationResults/60caa5ff-9325-4e1b-b0f9-e7a68e1aeff6?api-version=2022-11-15
->>>>>>> 81f8e181
       pragma:
       - no-cache
       server:
@@ -786,11 +619,7 @@
       x-ms-gatewayversion:
       - version=2.14.0
       x-ms-ratelimit-remaining-subscription-writes:
-<<<<<<< HEAD
-      - '1192'
-=======
       - '1199'
->>>>>>> 81f8e181
     status:
       code: 202
       message: Accepted
@@ -808,15 +637,9 @@
       ParameterSetName:
       - -g -a -n
       User-Agent:
-<<<<<<< HEAD
-      - AZURECLI/2.45.0 azsdk-python-mgmt-cosmosdb/9.0.0 Python/3.8.10 (Windows-10-10.0.22621-SP0)
-    method: GET
-    uri: https://management.azure.com/subscriptions/00000000-0000-0000-0000-000000000000/providers/Microsoft.DocumentDB/locations/westus/operationsStatus/b1e952b0-0a8a-439b-be0e-d2c04ba00e80?api-version=2022-11-15
-=======
       - AZURECLI/2.45.0 azsdk-python-mgmt-cosmosdb/9.0.0 Python/3.10.10 (Windows-10-10.0.22621-SP0)
     method: GET
     uri: https://management.azure.com/subscriptions/00000000-0000-0000-0000-000000000000/providers/Microsoft.DocumentDB/locations/westus/operationsStatus/60caa5ff-9325-4e1b-b0f9-e7a68e1aeff6?api-version=2022-11-15
->>>>>>> 81f8e181
   response:
     body:
       string: '{"status":"Succeeded"}'
@@ -828,11 +651,7 @@
       content-type:
       - application/json
       date:
-<<<<<<< HEAD
-      - Thu, 23 Feb 2023 07:18:45 GMT
-=======
       - Tue, 28 Feb 2023 05:18:04 GMT
->>>>>>> 81f8e181
       pragma:
       - no-cache
       server:
@@ -864,11 +683,7 @@
       ParameterSetName:
       - -g -a -n
       User-Agent:
-<<<<<<< HEAD
-      - AZURECLI/2.45.0 azsdk-python-mgmt-cosmosdb/9.0.0 Python/3.8.10 (Windows-10-10.0.22621-SP0)
-=======
-      - AZURECLI/2.45.0 azsdk-python-mgmt-cosmosdb/9.0.0 Python/3.10.10 (Windows-10-10.0.22621-SP0)
->>>>>>> 81f8e181
+      - AZURECLI/2.45.0 azsdk-python-mgmt-cosmosdb/9.0.0 Python/3.10.10 (Windows-10-10.0.22621-SP0)
     method: GET
     uri: https://management.azure.com/subscriptions/00000000-0000-0000-0000-000000000000/resourceGroups/cli_test_cosmosdb_mongodb_database000001/providers/Microsoft.DocumentDB/databaseAccounts/cli000003/mongodbDatabases/cli000002?api-version=2022-11-15
   response:
@@ -882,11 +697,7 @@
       content-type:
       - application/json
       date:
-<<<<<<< HEAD
-      - Thu, 23 Feb 2023 07:18:46 GMT
-=======
       - Tue, 28 Feb 2023 05:18:04 GMT
->>>>>>> 81f8e181
       pragma:
       - no-cache
       server:
@@ -918,11 +729,7 @@
       ParameterSetName:
       - -g -a -n
       User-Agent:
-<<<<<<< HEAD
-      - AZURECLI/2.45.0 azsdk-python-mgmt-cosmosdb/9.0.0 Python/3.8.10 (Windows-10-10.0.22621-SP0)
-=======
-      - AZURECLI/2.45.0 azsdk-python-mgmt-cosmosdb/9.0.0 Python/3.10.10 (Windows-10-10.0.22621-SP0)
->>>>>>> 81f8e181
+      - AZURECLI/2.45.0 azsdk-python-mgmt-cosmosdb/9.0.0 Python/3.10.10 (Windows-10-10.0.22621-SP0)
     method: GET
     uri: https://management.azure.com/subscriptions/00000000-0000-0000-0000-000000000000/resourceGroups/cli_test_cosmosdb_mongodb_database000001/providers/Microsoft.DocumentDB/databaseAccounts/cli000003/mongodbDatabases/cli000002?api-version=2022-11-15
   response:
@@ -936,11 +743,7 @@
       content-type:
       - application/json
       date:
-<<<<<<< HEAD
-      - Thu, 23 Feb 2023 07:18:48 GMT
-=======
       - Tue, 28 Feb 2023 05:18:05 GMT
->>>>>>> 81f8e181
       pragma:
       - no-cache
       server:
@@ -972,11 +775,7 @@
       ParameterSetName:
       - -g -a
       User-Agent:
-<<<<<<< HEAD
-      - AZURECLI/2.45.0 azsdk-python-mgmt-cosmosdb/9.0.0 Python/3.8.10 (Windows-10-10.0.22621-SP0)
-=======
-      - AZURECLI/2.45.0 azsdk-python-mgmt-cosmosdb/9.0.0 Python/3.10.10 (Windows-10-10.0.22621-SP0)
->>>>>>> 81f8e181
+      - AZURECLI/2.45.0 azsdk-python-mgmt-cosmosdb/9.0.0 Python/3.10.10 (Windows-10-10.0.22621-SP0)
     method: GET
     uri: https://management.azure.com/subscriptions/00000000-0000-0000-0000-000000000000/resourceGroups/cli_test_cosmosdb_mongodb_database000001/providers/Microsoft.DocumentDB/databaseAccounts/cli000003/mongodbDatabases?api-version=2022-11-15
   response:
@@ -990,11 +789,7 @@
       content-type:
       - application/json
       date:
-<<<<<<< HEAD
-      - Thu, 23 Feb 2023 07:18:49 GMT
-=======
       - Tue, 28 Feb 2023 05:18:06 GMT
->>>>>>> 81f8e181
       pragma:
       - no-cache
       server:
@@ -1026,11 +821,7 @@
       ParameterSetName:
       - -g -a -n
       User-Agent:
-<<<<<<< HEAD
-      - AZURECLI/2.45.0 azsdk-python-mgmt-cosmosdb/9.0.0 Python/3.8.10 (Windows-10-10.0.22621-SP0)
-=======
-      - AZURECLI/2.45.0 azsdk-python-mgmt-cosmosdb/9.0.0 Python/3.10.10 (Windows-10-10.0.22621-SP0)
->>>>>>> 81f8e181
+      - AZURECLI/2.45.0 azsdk-python-mgmt-cosmosdb/9.0.0 Python/3.10.10 (Windows-10-10.0.22621-SP0)
     method: GET
     uri: https://management.azure.com/subscriptions/00000000-0000-0000-0000-000000000000/resourceGroups/cli_test_cosmosdb_mongodb_database000001/providers/Microsoft.DocumentDB/databaseAccounts/cli000003/mongodbDatabases/cli000002?api-version=2022-11-15
   response:
@@ -1044,11 +835,7 @@
       content-type:
       - application/json
       date:
-<<<<<<< HEAD
-      - Thu, 23 Feb 2023 07:18:51 GMT
-=======
       - Tue, 28 Feb 2023 05:18:07 GMT
->>>>>>> 81f8e181
       pragma:
       - no-cache
       server:
@@ -1082,11 +869,7 @@
       ParameterSetName:
       - -g -a -n --yes
       User-Agent:
-<<<<<<< HEAD
-      - AZURECLI/2.45.0 azsdk-python-mgmt-cosmosdb/9.0.0 Python/3.8.10 (Windows-10-10.0.22621-SP0)
-=======
-      - AZURECLI/2.45.0 azsdk-python-mgmt-cosmosdb/9.0.0 Python/3.10.10 (Windows-10-10.0.22621-SP0)
->>>>>>> 81f8e181
+      - AZURECLI/2.45.0 azsdk-python-mgmt-cosmosdb/9.0.0 Python/3.10.10 (Windows-10-10.0.22621-SP0)
     method: DELETE
     uri: https://management.azure.com/subscriptions/00000000-0000-0000-0000-000000000000/resourceGroups/cli_test_cosmosdb_mongodb_database000001/providers/Microsoft.DocumentDB/databaseAccounts/cli000003/mongodbDatabases/cli000002?api-version=2022-11-15
   response:
@@ -1094,11 +877,7 @@
       string: '{"status":"Enqueued"}'
     headers:
       azure-asyncoperation:
-<<<<<<< HEAD
-      - https://management.azure.com/subscriptions/00000000-0000-0000-0000-000000000000/providers/Microsoft.DocumentDB/locations/westus/operationsStatus/ea8f1049-222d-44ba-b3b4-f49b85a76943?api-version=2022-11-15
-=======
       - https://management.azure.com/subscriptions/00000000-0000-0000-0000-000000000000/providers/Microsoft.DocumentDB/locations/westus/operationsStatus/34bf83cb-3433-4f43-b61f-1a2a79846ec3?api-version=2022-11-15
->>>>>>> 81f8e181
       cache-control:
       - no-store, no-cache
       content-length:
@@ -1106,15 +885,9 @@
       content-type:
       - application/json
       date:
-<<<<<<< HEAD
-      - Thu, 23 Feb 2023 07:18:54 GMT
-      location:
-      - https://management.azure.com/subscriptions/00000000-0000-0000-0000-000000000000/resourceGroups/cli_test_cosmosdb_mongodb_database000001/providers/Microsoft.DocumentDB/databaseAccounts/cli000003/mongodbDatabases/cli000002/operationResults/ea8f1049-222d-44ba-b3b4-f49b85a76943?api-version=2022-11-15
-=======
       - Tue, 28 Feb 2023 05:18:07 GMT
       location:
       - https://management.azure.com/subscriptions/00000000-0000-0000-0000-000000000000/resourceGroups/cli_test_cosmosdb_mongodb_database000001/providers/Microsoft.DocumentDB/databaseAccounts/cli000003/mongodbDatabases/cli000002/operationResults/34bf83cb-3433-4f43-b61f-1a2a79846ec3?api-version=2022-11-15
->>>>>>> 81f8e181
       pragma:
       - no-cache
       server:
@@ -1144,15 +917,9 @@
       ParameterSetName:
       - -g -a -n --yes
       User-Agent:
-<<<<<<< HEAD
-      - AZURECLI/2.45.0 azsdk-python-mgmt-cosmosdb/9.0.0 Python/3.8.10 (Windows-10-10.0.22621-SP0)
-    method: GET
-    uri: https://management.azure.com/subscriptions/00000000-0000-0000-0000-000000000000/providers/Microsoft.DocumentDB/locations/westus/operationsStatus/ea8f1049-222d-44ba-b3b4-f49b85a76943?api-version=2022-11-15
-=======
       - AZURECLI/2.45.0 azsdk-python-mgmt-cosmosdb/9.0.0 Python/3.10.10 (Windows-10-10.0.22621-SP0)
     method: GET
     uri: https://management.azure.com/subscriptions/00000000-0000-0000-0000-000000000000/providers/Microsoft.DocumentDB/locations/westus/operationsStatus/34bf83cb-3433-4f43-b61f-1a2a79846ec3?api-version=2022-11-15
->>>>>>> 81f8e181
   response:
     body:
       string: '{"status":"Succeeded"}'
@@ -1164,11 +931,7 @@
       content-type:
       - application/json
       date:
-<<<<<<< HEAD
-      - Thu, 23 Feb 2023 07:19:25 GMT
-=======
       - Tue, 28 Feb 2023 05:18:37 GMT
->>>>>>> 81f8e181
       pragma:
       - no-cache
       server:
@@ -1200,11 +963,7 @@
       ParameterSetName:
       - -g -a
       User-Agent:
-<<<<<<< HEAD
-      - AZURECLI/2.45.0 azsdk-python-mgmt-cosmosdb/9.0.0 Python/3.8.10 (Windows-10-10.0.22621-SP0)
-=======
-      - AZURECLI/2.45.0 azsdk-python-mgmt-cosmosdb/9.0.0 Python/3.10.10 (Windows-10-10.0.22621-SP0)
->>>>>>> 81f8e181
+      - AZURECLI/2.45.0 azsdk-python-mgmt-cosmosdb/9.0.0 Python/3.10.10 (Windows-10-10.0.22621-SP0)
     method: GET
     uri: https://management.azure.com/subscriptions/00000000-0000-0000-0000-000000000000/resourceGroups/cli_test_cosmosdb_mongodb_database000001/providers/Microsoft.DocumentDB/databaseAccounts/cli000003/mongodbDatabases?api-version=2022-11-15
   response:
@@ -1218,11 +977,7 @@
       content-type:
       - application/json
       date:
-<<<<<<< HEAD
-      - Thu, 23 Feb 2023 07:19:27 GMT
-=======
       - Tue, 28 Feb 2023 05:18:38 GMT
->>>>>>> 81f8e181
       pragma:
       - no-cache
       server:
