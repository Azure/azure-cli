--- conflicted
+++ resolved
@@ -18,12 +18,8 @@
       ParameterSetName:
       - -g -n --location --length
       User-Agent:
-<<<<<<< HEAD
-      - AZURECLI/2.19.0 azsdk-python-azure-mgmt-network/18.0.0 Python/3.7.3 (Windows-10-10.0.19041-SP0)
-=======
       - AZURECLI/2.20.0 (DOCKER) azsdk-python-azure-mgmt-network/17.1.0 Python/3.6.10
         (Linux-4.15.0-122-generic-x86_64-with)
->>>>>>> bed4963e
     method: PUT
     uri: https://management.azure.com/subscriptions/00000000-0000-0000-0000-000000000000/resourceGroups/clitest000001/providers/Microsoft.Network/publicIPPrefixes/cliaksslbipp1000002?api-version=2020-11-01
   response:
@@ -40,11 +36,7 @@
       azure-asyncnotification:
       - Enabled
       azure-asyncoperation:
-<<<<<<< HEAD
-      - https://management.azure.com/subscriptions/00000000-0000-0000-0000-000000000000/providers/Microsoft.Network/locations/westus2/operations/fdf0de5a-08b2-4ebb-8405-527e60f260a1?api-version=2020-11-01
-=======
-      - https://management.azure.com/subscriptions/00000000-0000-0000-0000-000000000000/providers/Microsoft.Network/locations/westus2/operations/ac33c5c0-38b0-422c-bf39-3400d47b18e6?api-version=2020-08-01
->>>>>>> bed4963e
+      - https://management.azure.com/subscriptions/00000000-0000-0000-0000-000000000000/providers/Microsoft.Network/locations/westus2/operations/ac33c5c0-38b0-422c-bf39-3400d47b18e6?api-version=2020-11-01
       cache-control:
       - no-cache
       content-length:
@@ -85,16 +77,10 @@
       ParameterSetName:
       - -g -n --location --length
       User-Agent:
-<<<<<<< HEAD
-      - AZURECLI/2.19.0 azsdk-python-azure-mgmt-network/18.0.0 Python/3.7.3 (Windows-10-10.0.19041-SP0)
-    method: GET
-    uri: https://management.azure.com/subscriptions/00000000-0000-0000-0000-000000000000/providers/Microsoft.Network/locations/westus2/operations/fdf0de5a-08b2-4ebb-8405-527e60f260a1?api-version=2020-11-01
-=======
       - AZURECLI/2.20.0 (DOCKER) azsdk-python-azure-mgmt-network/17.1.0 Python/3.6.10
         (Linux-4.15.0-122-generic-x86_64-with)
     method: GET
-    uri: https://management.azure.com/subscriptions/00000000-0000-0000-0000-000000000000/providers/Microsoft.Network/locations/westus2/operations/ac33c5c0-38b0-422c-bf39-3400d47b18e6?api-version=2020-08-01
->>>>>>> bed4963e
+    uri: https://management.azure.com/subscriptions/00000000-0000-0000-0000-000000000000/providers/Microsoft.Network/locations/westus2/operations/ac33c5c0-38b0-422c-bf39-3400d47b18e6?api-version=2020-11-01
   response:
     body:
       string: "{\r\n  \"status\": \"Succeeded\"\r\n}"
@@ -141,12 +127,8 @@
       ParameterSetName:
       - -g -n --location --length
       User-Agent:
-<<<<<<< HEAD
-      - AZURECLI/2.19.0 azsdk-python-azure-mgmt-network/18.0.0 Python/3.7.3 (Windows-10-10.0.19041-SP0)
-=======
       - AZURECLI/2.20.0 (DOCKER) azsdk-python-azure-mgmt-network/17.1.0 Python/3.6.10
         (Linux-4.15.0-122-generic-x86_64-with)
->>>>>>> bed4963e
     method: GET
     uri: https://management.azure.com/subscriptions/00000000-0000-0000-0000-000000000000/resourceGroups/clitest000001/providers/Microsoft.Network/publicIPPrefixes/cliaksslbipp1000002?api-version=2020-11-01
   response:
@@ -210,12 +192,8 @@
       ParameterSetName:
       - -g -n --location --length
       User-Agent:
-<<<<<<< HEAD
-      - AZURECLI/2.19.0 azsdk-python-azure-mgmt-network/18.0.0 Python/3.7.3 (Windows-10-10.0.19041-SP0)
-=======
       - AZURECLI/2.20.0 (DOCKER) azsdk-python-azure-mgmt-network/17.1.0 Python/3.6.10
         (Linux-4.15.0-122-generic-x86_64-with)
->>>>>>> bed4963e
     method: PUT
     uri: https://management.azure.com/subscriptions/00000000-0000-0000-0000-000000000000/resourceGroups/clitest000001/providers/Microsoft.Network/publicIPPrefixes/cliaksslbipp2000003?api-version=2020-11-01
   response:
@@ -232,11 +210,7 @@
       azure-asyncnotification:
       - Enabled
       azure-asyncoperation:
-<<<<<<< HEAD
-      - https://management.azure.com/subscriptions/00000000-0000-0000-0000-000000000000/providers/Microsoft.Network/locations/westus2/operations/e5ad3651-c9ba-408e-9fdd-10d1d08941e5?api-version=2020-11-01
-=======
-      - https://management.azure.com/subscriptions/00000000-0000-0000-0000-000000000000/providers/Microsoft.Network/locations/westus2/operations/702a65a9-0330-47ee-b095-39616211c9d0?api-version=2020-08-01
->>>>>>> bed4963e
+      - https://management.azure.com/subscriptions/00000000-0000-0000-0000-000000000000/providers/Microsoft.Network/locations/westus2/operations/702a65a9-0330-47ee-b095-39616211c9d0?api-version=2020-11-01
       cache-control:
       - no-cache
       content-length:
@@ -277,16 +251,10 @@
       ParameterSetName:
       - -g -n --location --length
       User-Agent:
-<<<<<<< HEAD
-      - AZURECLI/2.19.0 azsdk-python-azure-mgmt-network/18.0.0 Python/3.7.3 (Windows-10-10.0.19041-SP0)
-    method: GET
-    uri: https://management.azure.com/subscriptions/00000000-0000-0000-0000-000000000000/providers/Microsoft.Network/locations/westus2/operations/e5ad3651-c9ba-408e-9fdd-10d1d08941e5?api-version=2020-11-01
-=======
       - AZURECLI/2.20.0 (DOCKER) azsdk-python-azure-mgmt-network/17.1.0 Python/3.6.10
         (Linux-4.15.0-122-generic-x86_64-with)
     method: GET
-    uri: https://management.azure.com/subscriptions/00000000-0000-0000-0000-000000000000/providers/Microsoft.Network/locations/westus2/operations/702a65a9-0330-47ee-b095-39616211c9d0?api-version=2020-08-01
->>>>>>> bed4963e
+    uri: https://management.azure.com/subscriptions/00000000-0000-0000-0000-000000000000/providers/Microsoft.Network/locations/westus2/operations/702a65a9-0330-47ee-b095-39616211c9d0?api-version=2020-11-01
   response:
     body:
       string: "{\r\n  \"status\": \"Succeeded\"\r\n}"
@@ -333,12 +301,8 @@
       ParameterSetName:
       - -g -n --location --length
       User-Agent:
-<<<<<<< HEAD
-      - AZURECLI/2.19.0 azsdk-python-azure-mgmt-network/18.0.0 Python/3.7.3 (Windows-10-10.0.19041-SP0)
-=======
       - AZURECLI/2.20.0 (DOCKER) azsdk-python-azure-mgmt-network/17.1.0 Python/3.6.10
         (Linux-4.15.0-122-generic-x86_64-with)
->>>>>>> bed4963e
     method: GET
     uri: https://management.azure.com/subscriptions/00000000-0000-0000-0000-000000000000/resourceGroups/clitest000001/providers/Microsoft.Network/publicIPPrefixes/cliaksslbipp2000003?api-version=2020-11-01
   response:
