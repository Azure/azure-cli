# --------------------------------------------------------------------------------------------
# Copyright (c) Microsoft Corporation. All rights reserved.
# Licensed under the MIT License. See License.txt in the project root for license information.
# --------------------------------------------------------------------------------------------

# TODO Move this to a package shared by CLI and SDK
from enum import Enum
from functools import total_ordering
from importlib import import_module


class APIVersionException(Exception):
    def __init__(self, type_name, api_profile):
        super(APIVersionException, self).__init__(type_name, api_profile)
        self.type_name = type_name
        self.api_profile = api_profile

    def __str__(self):
        return "Unable to get API version for type '{}' in profile '{}'".format(
            self.type_name, self.api_profile)


# Sentinel value for profile
PROFILE_TYPE = object()


class CustomResourceType(object):  # pylint: disable=too-few-public-methods
    def __init__(self, import_prefix, client_name):
        self.import_prefix = import_prefix
        self.client_name = client_name


class ResourceType(Enum):  # pylint: disable=too-few-public-methods

    MGMT_APIMANAGEMENT = ('azure.mgmt.apimanagement', 'ApiManagementClient')
    MGMT_KUSTO = ('azure.mgmt.kusto', 'KustoManagementClient')
    MGMT_KEYVAULT = ('azure.mgmt.keyvault', 'KeyVaultManagementClient')
    MGMT_STORAGE = ('azure.mgmt.storage', 'StorageManagementClient')
    MGMT_COMPUTE = ('azure.mgmt.compute', 'ComputeManagementClient')
    MGMT_NETWORK = ('azure.mgmt.network', 'NetworkManagementClient')
    MGMT_NETWORK_DNS = ('azure.mgmt.dns', 'DnsManagementClient')
    MGMT_AUTHORIZATION = ('azure.mgmt.authorization', 'AuthorizationManagementClient')
    MGMT_CONTAINERREGISTRY = ('azure.mgmt.containerregistry', 'ContainerRegistryManagementClient')
    MGMT_RESOURCE_FEATURES = ('azure.mgmt.resource.features', 'FeatureClient')
    MGMT_RESOURCE_LINKS = ('azure.mgmt.resource.links', 'ManagementLinkClient')
    MGMT_RESOURCE_LOCKS = ('azure.mgmt.resource.locks', 'ManagementLockClient')
    MGMT_RESOURCE_POLICY = ('azure.mgmt.resource.policy', 'PolicyClient')
    MGMT_RESOURCE_RESOURCES = ('azure.mgmt.resource.resources', 'ResourceManagementClient')
    MGMT_RESOURCE_SUBSCRIPTIONS = ('azure.mgmt.resource.subscriptions', 'SubscriptionClient')
    MGMT_RESOURCE_DEPLOYMENTSCRIPTS = ('azure.mgmt.resource.deploymentscripts', 'DeploymentScriptsClient')
    MGMT_MONITOR = ('azure.mgmt.monitor', 'MonitorManagementClient')
    DATA_KEYVAULT = ('azure.keyvault', 'KeyVaultClient')
    MGMT_EVENTHUB = ('azure.mgmt.eventhub', 'EventHubManagementClient')
    MGMT_APPSERVICE = ('azure.mgmt.web', 'WebSiteManagementClient')
    MGMT_IOTHUB = ('azure.mgmt.iothub', 'IotHubClient')
    MGMT_ARO = ('azure.mgmt.redhatopenshift', 'AzureRedHatOpenShiftClient')
    MGMT_CONTAINERSERVICE = ('azure.mgmt.containerservice', 'ContainerServiceClient')
    # the "None" below will stay till a command module fills in the type so "get_mgmt_service_client"
    # can be provided with "ResourceType.XXX" to initialize the client object. This usually happens
    # when related commands start to support Multi-API
    DATA_STORAGE = ('azure.multiapi.storage', None)
    DATA_STORAGE_BLOB = ('azure.multiapi.storagev2.blob', None)
    DATA_COSMOS_TABLE = ('azure.multiapi.cosmosdb', None)
    MGMT_ADVISOR = ('azure.mgmt.advisor', None)
    MGMT_MEDIA = ('azure.mgmt.media', None)
    MGMT_BACKUP = ('azure.mgmt.recoveryservicesbackup', None)
    MGMT_BATCH = ('azure.mgmt.batch', None)
    MGMT_BATCHAI = ('azure.mgmt.batchai', None)
    MGMT_BILLING = ('azure.mgmt.billing', None)
    MGMT_BOTSERVICE = ('azure.mgmt.botservice', None)
    MGMT_CDN = ('azure.mgmt.cdn', None)
    MGMT_COGNITIVESERVICES = ('azure.mgmt.cognitiveservices', None)
    MGMT_CONSUMPTION = ('azure.mgmt.consumption', None)
    MGMT_CONTAINERINSTANCE = ('azure.mgmt.containerinstance', None)
    MGMT_COSMOSDB = ('azure.mgmt.cosmosdb', None)
    MGMT_DEPLOYMENTMANAGER = ('azure.mgmt.deploymentmanager', None)
    MGMT_DATALAKE_ANALYTICS = ('azure.mgmt.datalake.analytics', None)
    MGMT_DATALAKE_STORE = ('azure.mgmt.datalake.store', None)
    MGMT_DATAMIGRATION = ('azure.mgmt.datamigration', None)
    MGMT_EVENTGRID = ('azure.mgmt.eventgrid', None)
    MGMT_IOTCENTRAL = ('azure.mgmt.iotcentral', None)
    MGMT_DEVTESTLABS = ('azure.mgmt.devtestlabs', None)
    MGMT_MAPS = ('azure.mgmt.maps', None)
    MGMT_POLICYINSIGHTS = ('azure.mgmt.policyinsights', None)
    MGMT_RDBMS = ('azure.mgmt.rdbms', None)
    MGMT_REDIS = ('azure.mgmt.redis', None)
    MGMT_RELAY = ('azure.mgmt.relay', None)
    MGMT_RESERVATIONS = ('azure.mgmt.reservations', None)
    MGMT_SEARCH = ('azure.mgmt.search', None)
    MGMT_SERVICEBUS = ('azure.mgmt.servicebus', None)
    MGMT_SERVICEFABRIC = ('azure.mgmt.servicefabric', None)
    MGMT_SIGNALR = ('azure.mgmt.signalr', None)
    MGMT_SQL = ('azure.mgmt.sql', None)
    MGMT_SQLVM = ('azure.mgmt.sqlvirtualmachine', None)
    MGMT_MANAGEDSERVICES = ('azure.mgmt.managedservices', None)
    MGMT_NETAPPFILES = ('azure.mgmt.netappfiles', None)

    def __init__(self, import_prefix, client_name):
        """Constructor.

        :param import_prefix: Path to the (unversioned) module.
        :type import_prefix: str.
        :param client_name: Name the client for this resource type.
        :type client_name: str.
        """
        self.import_prefix = import_prefix
        self.client_name = client_name


class SDKProfile(object):  # pylint: disable=too-few-public-methods

    def __init__(self, default_api_version, profile=None):
        """Constructor.

        :param str default_api_version: Default API version if not overridden by a profile. Nullable.
        :param profile: A dict operation group name to API version.
        :type profile: dict[str, str]
        """
        self.profile = profile if profile is not None else {}
        self.profile[None] = default_api_version

    @property
    def default_api_version(self):
        return self.profile[None]


AZURE_API_PROFILES = {
    'latest': {
        ResourceType.MGMT_STORAGE: '2019-06-01',
        ResourceType.MGMT_NETWORK: '2020-03-01',
        ResourceType.MGMT_COMPUTE: SDKProfile('2019-07-01', {
            'resource_skus': '2019-04-01',
            'disks': '2019-11-01',
            'snapshots': '2019-07-01',
            'galleries': '2019-12-01',
            'gallery_images': '2019-12-01',
            'gallery_image_versions': '2019-12-01',
            'virtual_machine_scale_sets': '2019-12-01'
        }),
        ResourceType.MGMT_RESOURCE_FEATURES: '2015-12-01',
        ResourceType.MGMT_RESOURCE_LINKS: '2016-09-01',
        ResourceType.MGMT_RESOURCE_LOCKS: '2016-09-01',
        ResourceType.MGMT_RESOURCE_POLICY: '2019-09-01',
        ResourceType.MGMT_RESOURCE_RESOURCES: '2019-07-01',
        ResourceType.MGMT_RESOURCE_SUBSCRIPTIONS: '2019-06-01',
        ResourceType.MGMT_RESOURCE_DEPLOYMENTSCRIPTS: '2019-10-01-preview',
        ResourceType.MGMT_NETWORK_DNS: '2018-05-01',
        ResourceType.MGMT_KEYVAULT: '2019-09-01',
        ResourceType.MGMT_AUTHORIZATION: SDKProfile('2018-09-01-preview', {
            'classic_administrators': '2015-06-01',
            'role_definitions': '2018-01-01-preview',
            'provider_operations_metadata': '2018-01-01-preview'
        }),
        ResourceType.MGMT_CONTAINERREGISTRY: '2019-12-01-preview',
        ResourceType.DATA_KEYVAULT: '7.0',
        ResourceType.DATA_STORAGE: '2018-11-09',
        ResourceType.DATA_STORAGE_BLOB: '2019-07-07',
        ResourceType.DATA_COSMOS_TABLE: '2017-04-17',
        ResourceType.MGMT_EVENTHUB: '2017-04-01',
        ResourceType.MGMT_MONITOR: SDKProfile('2019-06-01', {
            'activity_log_alerts': '2017-04-01',
            'activity_logs': '2015-04-01',
            'alert_rule_incidents': '2016-03-01',
            'alert_rules': '2016-03-01',
            'autoscale_settings': '2015-04-01',
            'baseline': '2018-09-01',
            'baselines': '2019-03-01',
            'diagnostic_settings': '2017-05-01-preview',
            'diagnostic_settings_category': '2017-05-01-preview',
            'event_categories': '2015-04-01',
            'guest_diagnostics_settings': '2018-06-01-preview',
            'guest_diagnostics_settings_association': '2018-06-01-preview',
            'log_profiles': '2016-03-01',
            'metric_alerts': '2018-03-01',
            'metric_alerts_status': '2018-03-01',
            'metric_baseline': '2018-09-01',
            'metric_definitions': '2018-01-01',
            'metric_namespaces': '2017-12-01-preview',
            'metrics': '2018-01-01',
            'operations': '2015-04-01',
            'scheduled_query_rules': '2018-04-16',
            'service_diagnostic_settings': '2016-09-01',
            'tenant_activity_logs': '2015-04-01',
            'vm_insights': '2018-11-27-preview',
            'private_link_resources': '2019-10-17-preview',
            'private_link_scoped_resources': '2019-10-17-preview',
            'private_link_scope_operation_status': '2019-10-17-preview',
            'private_link_scopes': '2019-10-17-preview',
            'private_endpoint_connections': '2019-10-17-preview'
        }),
        ResourceType.MGMT_APPSERVICE: '2019-08-01',
        ResourceType.MGMT_IOTHUB: '2019-07-01-preview',
        ResourceType.MGMT_ARO: '2020-04-30',
        ResourceType.MGMT_CONTAINERSERVICE: SDKProfile('2020-03-01', {
            'container_services': '2017-07-01',
            'open_shift_managed_clusters': '2019-10-27-preview'
        })
    },
    '2019-03-01-hybrid': {
        ResourceType.MGMT_STORAGE: '2017-10-01',
        ResourceType.MGMT_NETWORK: '2017-10-01',
        ResourceType.MGMT_COMPUTE: SDKProfile('2017-12-01', {
            'resource_skus': '2017-09-01',
            'disks': '2017-03-30',
            'snapshots': '2017-03-30'
        }),
        ResourceType.MGMT_RESOURCE_LINKS: '2016-09-01',
        ResourceType.MGMT_RESOURCE_LOCKS: '2016-09-01',
        ResourceType.MGMT_RESOURCE_POLICY: '2016-12-01',
        ResourceType.MGMT_RESOURCE_RESOURCES: '2018-05-01',
        ResourceType.MGMT_RESOURCE_SUBSCRIPTIONS: '2016-06-01',
        ResourceType.MGMT_NETWORK_DNS: '2016-04-01',
        ResourceType.MGMT_KEYVAULT: '2016-10-01',
        ResourceType.MGMT_AUTHORIZATION: SDKProfile('2015-07-01', {
            'classic_administrators': '2015-06-01',
            'policy_assignments': '2016-12-01',
            'policy_definitions': '2016-12-01'
        }),
        ResourceType.DATA_KEYVAULT: '2016-10-01',
        ResourceType.DATA_STORAGE: '2017-11-09',
        ResourceType.DATA_COSMOS_TABLE: '2017-04-17',
        # Full MultiAPI support is not done in AppService, the line below is merely
        # to have commands show up in the hybrid profile which happens to have the latest
        # API versions
        ResourceType.MGMT_APPSERVICE: '2018-02-01',
        ResourceType.MGMT_EVENTHUB: '2017-04-01',
        ResourceType.MGMT_IOTHUB: '2019-03-22',
<<<<<<< HEAD
        ResourceType.MGMT_CONTAINERREGISTRY: '2019-05-01'
=======
        ResourceType.MGMT_CONTAINERSERVICE: SDKProfile('2020-03-01', {
            'container_services': '2017-07-01',
            'open_shift_managed_clusters': '2019-10-27-preview'
        })
>>>>>>> ad782e4d
    },
    '2018-03-01-hybrid': {
        ResourceType.MGMT_STORAGE: '2016-01-01',
        ResourceType.MGMT_NETWORK: '2017-10-01',
        ResourceType.MGMT_COMPUTE: SDKProfile('2017-03-30'),
        ResourceType.MGMT_RESOURCE_LINKS: '2016-09-01',
        ResourceType.MGMT_RESOURCE_LOCKS: '2016-09-01',
        ResourceType.MGMT_RESOURCE_POLICY: '2016-12-01',
        ResourceType.MGMT_RESOURCE_RESOURCES: '2018-02-01',
        ResourceType.MGMT_RESOURCE_SUBSCRIPTIONS: '2016-06-01',
        ResourceType.MGMT_NETWORK_DNS: '2016-04-01',
        ResourceType.MGMT_KEYVAULT: '2016-10-01',
        ResourceType.MGMT_AUTHORIZATION: SDKProfile('2015-07-01', {
            'classic_administrators': '2015-06-01'
        }),
        ResourceType.DATA_KEYVAULT: '2016-10-01',
        ResourceType.DATA_STORAGE: '2017-04-17',
        ResourceType.DATA_COSMOS_TABLE: '2017-04-17'
    },
    '2017-03-09-profile': {
        ResourceType.MGMT_STORAGE: '2016-01-01',
        ResourceType.MGMT_NETWORK: '2015-06-15',
        ResourceType.MGMT_COMPUTE: SDKProfile('2016-03-30'),
        ResourceType.MGMT_RESOURCE_LINKS: '2016-09-01',
        ResourceType.MGMT_RESOURCE_LOCKS: '2015-01-01',
        ResourceType.MGMT_RESOURCE_POLICY: '2015-10-01-preview',
        ResourceType.MGMT_RESOURCE_RESOURCES: '2016-02-01',
        ResourceType.MGMT_RESOURCE_SUBSCRIPTIONS: '2016-06-01',
        ResourceType.MGMT_NETWORK_DNS: '2016-04-01',
        ResourceType.MGMT_KEYVAULT: '2016-10-01',
        ResourceType.MGMT_AUTHORIZATION: SDKProfile('2015-07-01', {
            'classic_administrators': '2015-06-01'
        }),
        ResourceType.DATA_KEYVAULT: '2016-10-01',
        ResourceType.DATA_STORAGE: '2015-04-05'
    }
}


class _ApiVersions(object):  # pylint: disable=too-few-public-methods
    def __init__(self, client_type, sdk_profile, post_process):
        self._client_type = client_type
        self._sdk_profile = sdk_profile
        self._post_process = post_process
        self._operations_groups_value = None
        self._resolved = False

    def _resolve(self):
        if self._resolved:
            return

        self._operations_groups_value = {}
        for operation_group_name, operation_type in self._client_type.__dict__.items():
            if not isinstance(operation_type, property):
                continue

            value_to_save = self._sdk_profile.profile.get(
                operation_group_name,
                self._sdk_profile.default_api_version
            )
            self._operations_groups_value[operation_group_name] = self._post_process(value_to_save)
        self._resolved = True

    def __getattr__(self, item):
        try:
            self._resolve()
            return self._operations_groups_value[item]
        except KeyError:
            raise AttributeError('Attribute {} does not exist.'.format(item))


def _get_api_version_tuple(resource_type, sdk_profile, post_process=lambda x: x):
    """Return a _ApiVersion instance where key are operation group and value are api version."""
    return _ApiVersions(client_type=get_client_class(resource_type),
                        sdk_profile=sdk_profile,
                        post_process=post_process)


def get_api_version(api_profile, resource_type, as_sdk_profile=False):
    """Get the API version of a resource type given an API profile.

    :param api_profile: The name of the API profile.
    :type api_profile: str.
    :param resource_type: The resource type.
    :type resource_type: ResourceType.
    :returns:  str -- the API version.
    :raises: APIVersionException
    """
    try:
        api_version = AZURE_API_PROFILES[api_profile][resource_type]
        if as_sdk_profile:
            return api_version  # Could be SDKProfile or string
        if isinstance(api_version, SDKProfile):
            api_version = _get_api_version_tuple(resource_type, api_version)
        return api_version
    except KeyError:
        raise APIVersionException(resource_type, api_profile)


@total_ordering
class _SemVerAPIFormat(object):
    """Basic semver x.y.z API format.
    Supports x, or x.y, or x.y.z
    """

    def __init__(self, api_version_str):
        try:
            parts = api_version_str.split('.')
            parts += [0, 0]  # At worst never read, at best minor/patch
            self.major = int(parts[0])
            self.minor = int(parts[1])
            self.patch = int(parts[2])
        except (ValueError, TypeError):
            raise ValueError('The API version {} is not in a '
                             'semver format'.format(api_version_str))

    def __eq__(self, other):
        return (self.major, self.minor, self.patch) == (other.major, other.minor, other.patch)

    def __lt__(self, other):
        return (self.major, self.minor, self.patch) < (other.major, other.minor, other.patch)


@total_ordering  # pylint: disable=too-few-public-methods
class _DateAPIFormat(object):
    """ Class to support comparisons for API versions in
        YYYY-MM-DD, YYYY-MM-DD-preview, YYYY-MM-DD-profile, YYYY-MM-DD-profile-preview
        or any string that starts with YYYY-MM-DD format. A special case is made for 'latest'.
    """

    def __init__(self, api_version_str):
        try:
            self.latest = self.preview = False
            self.yyyy = self.mm = self.dd = None
            if api_version_str == 'latest':
                self.latest = True
            else:
                if 'preview' in api_version_str:
                    self.preview = True
                parts = api_version_str.split('-')
                self.yyyy = int(parts[0])
                self.mm = int(parts[1])
                self.dd = int(parts[2])
        except (ValueError, TypeError):
            raise ValueError('The API version {} is not in a '
                             'supported format'.format(api_version_str))

    def __eq__(self, other):
        return self.latest == other.latest and self.yyyy == other.yyyy and self.mm == other.mm and \
            self.dd == other.dd and self.preview == other.preview

    def __lt__(self, other):  # pylint: disable=too-many-return-statements
        if self.latest or other.latest:
            if not self.latest and other.latest:
                return True
            if self.latest and not other.latest:
                return False
            return False
        if self.yyyy < other.yyyy:
            return True
        if self.yyyy == other.yyyy:
            if self.mm < other.mm:
                return True
            if self.mm == other.mm:
                if self.dd < other.dd:
                    return True
                if self.dd == other.dd:
                    if self.preview and not other.preview:
                        return True
        return False


def _parse_api_version(api_version):
    """Will try to parse it as a date, and if not working
    as semver, and if still not working raise.
    """
    try:
        return _DateAPIFormat(api_version)
    except ValueError:
        return _SemVerAPIFormat(api_version)


def _cross_api_format_less_than(api_version, other):
    """LT strategy that supports if types are different.

    For now, let's assume that any Semver is higher than any DateAPI
    This fits KeyVault, if later we have a counter-example we'll update
    """
    api_version = _parse_api_version(api_version)
    other = _parse_api_version(other)

    if type(api_version) is type(other):
        return api_version < other
    return isinstance(api_version, _DateAPIFormat) and isinstance(other, _SemVerAPIFormat)


def _validate_api_version(api_version_str, min_api=None, max_api=None):
    """Validate if api_version is inside the interval min_api/max_api.
    """
    if min_api and _cross_api_format_less_than(api_version_str, min_api):
        return False
    if max_api and _cross_api_format_less_than(max_api, api_version_str):
        return False
    return True


def supported_api_version(api_profile, resource_type, min_api=None, max_api=None, operation_group=None):
    """
    Returns True if current API version for the resource type satisfies min/max range.
    To compare profile versions, set resource type to None.
    Can return a tuple<operation_group, bool> if the resource_type supports SDKProfile.
    note: Currently supports YYYY-MM-DD, YYYY-MM-DD-preview, YYYY-MM-DD-profile
    or YYYY-MM-DD-profile-preview  formatted strings.
    """
    if not isinstance(resource_type, (ResourceType, CustomResourceType)) and resource_type != PROFILE_TYPE:
        raise ValueError("'resource_type' is required.")
    if min_api is None and max_api is None:
        raise ValueError('At least a min or max version must be specified')
    api_version_obj = get_api_version(api_profile, resource_type, as_sdk_profile=True) \
        if isinstance(resource_type, (ResourceType, CustomResourceType)) else api_profile
    if isinstance(api_version_obj, SDKProfile):
        api_version_obj = api_version_obj.profile.get(operation_group or '', api_version_obj.default_api_version)
    return _validate_api_version(api_version_obj, min_api, max_api)


def supported_resource_type(api_profile, resource_type):
    if api_profile == 'latest' or resource_type is None:
        return True
    try:
        return bool(AZURE_API_PROFILES[api_profile][resource_type])
    except KeyError:
        return False


def _get_attr(sdk_path, mod_attr_path, checked=True):
    try:
        attr_mod, attr_path = mod_attr_path.split('#') \
            if '#' in mod_attr_path else (mod_attr_path, '')
        full_mod_path = '{}.{}'.format(sdk_path, attr_mod) if attr_mod else sdk_path
        op = import_module(full_mod_path)
        if attr_path:
            # Only load attributes if needed
            for part in attr_path.split('.'):
                op = getattr(op, part)
        return op
    except (ImportError, AttributeError) as ex:
        if checked:
            return None
        raise ex


def get_client_class(resource_type):
    return _get_attr(resource_type.import_prefix, '#' + resource_type.client_name)


def get_versioned_sdk_path(api_profile, resource_type, operation_group=None):
    """ Patch the unversioned sdk path to include the appropriate API version for the
        resource type in question.
        e.g. Converts azure.mgmt.storage.operations.storage_accounts_operations to
                      azure.mgmt.storage.v2016_12_01.operations.storage_accounts_operations
                      azure.keyvault.v7_0.models.KeyVault
    """
    api_version = get_api_version(api_profile, resource_type)
    if api_version is None:
        return resource_type
    if isinstance(api_version, _ApiVersions):
        if operation_group is None:
            raise ValueError("operation_group is required for resource type '{}'".format(resource_type))
        api_version = getattr(api_version, operation_group)
    return '{}.v{}'.format(resource_type.import_prefix, api_version.replace('-', '_').replace('.', '_'))


def get_versioned_sdk(api_profile, resource_type, *attr_args, **kwargs):
    checked = kwargs.get('checked', True)
    sub_mod_prefix = kwargs.get('mod', None)
    operation_group = kwargs.get('operation_group', None)
    sdk_path = get_versioned_sdk_path(api_profile, resource_type, operation_group)
    if not attr_args:
        # No attributes to load. Return the versioned sdk
        return import_module(sdk_path)
    results = []
    for mod_attr_path in attr_args:
        if sub_mod_prefix and '#' not in mod_attr_path:
            mod_attr_path = '{}#{}'.format(sub_mod_prefix, mod_attr_path)
        loaded_obj = _get_attr(sdk_path, mod_attr_path, checked)
        results.append(loaded_obj)
    return results[0] if len(results) == 1 else results<|MERGE_RESOLUTION|>--- conflicted
+++ resolved
@@ -225,14 +225,11 @@
         ResourceType.MGMT_APPSERVICE: '2018-02-01',
         ResourceType.MGMT_EVENTHUB: '2017-04-01',
         ResourceType.MGMT_IOTHUB: '2019-03-22',
-<<<<<<< HEAD
-        ResourceType.MGMT_CONTAINERREGISTRY: '2019-05-01'
-=======
+        ResourceType.MGMT_CONTAINERREGISTRY: '2019-05-01',
         ResourceType.MGMT_CONTAINERSERVICE: SDKProfile('2020-03-01', {
             'container_services': '2017-07-01',
             'open_shift_managed_clusters': '2019-10-27-preview'
         })
->>>>>>> ad782e4d
     },
     '2018-03-01-hybrid': {
         ResourceType.MGMT_STORAGE: '2016-01-01',
