--- conflicted
+++ resolved
@@ -212,7 +212,6 @@
     return _get_object_id_from_subscription(graph_client, subscription)
 
 
-<<<<<<< HEAD
 def _create_network_rule_set(cmd, bypass=None, default_action=None): 
     NetworkRuleSet = cmd.get_models('NetworkRuleSet', resource_type=ResourceType.MGMT_KEYVAULT)
     NetworkRuleBypassOptions = get_sdk(cmd.cli_ctx, ResourceType.MGMT_KEYVAULT, 'models.key_vault_management_client_enums#NetworkRuleBypassOptions')
@@ -221,15 +220,6 @@
     return NetworkRuleSet(bypass=bypass or NetworkRuleBypassOptions.azure_services.value,
                           default_action=default_action or NetworkRuleAction.allow.value)
 
-=======
-def _create_network_rule_set(bypass=None, default_action=None):
-    from azure.mgmt.keyvault.models import NetworkRuleSet, NetworkRuleBypassOptions, NetworkRuleAction
-
-    return NetworkRuleSet(bypass=bypass or NetworkRuleBypassOptions.azure_services.value,
-                          default_action=default_action or NetworkRuleAction.allow.value)
-
-
->>>>>>> 1dd89c70
 # region KeyVault Vault
 def get_default_policy(cmd, client, scaffold=False):  # pylint: disable=unused-argument
     """
@@ -301,12 +291,8 @@
 
     # if bypass or default_action was specified create a NetworkRuleSet
     # if neither were specified we make network_acls None
-<<<<<<< HEAD
     if cmd.supported_api_version(resource_type=ResourceType.MGMT_KEYVAULT, min_api='2018-02-14'): 
         network_acls = _create_network_rule_set(cmd, bypass, default_action) if bypass or default_action else None
-=======
-    network_acls = _create_network_rule_set(bypass, default_action) if bypass or default_action else None
->>>>>>> 1dd89c70
 
     if no_self_perms:
         access_policies = []
@@ -372,15 +358,10 @@
                                  enabled_for_disk_encryption=enabled_for_disk_encryption,
                                  enabled_for_template_deployment=enabled_for_template_deployment,
                                  enable_soft_delete=enable_soft_delete,
-<<<<<<< HEAD
                                  enable_purge_protection=enable_purge_protection)#,
                                  #network_acls=network_acls)
     if hasattr(properties, 'network_acls'):
         properties.network_acls = network_acls
-=======
-                                 enable_purge_protection=enable_purge_protection,
-                                 network_acls=network_acls)
->>>>>>> 1dd89c70
     parameters = VaultCreateOrUpdateParameters(location=location,
                                                tags=tags,
                                                properties=properties)
@@ -398,11 +379,7 @@
                                        properties=parameters.properties))
 
 
-<<<<<<< HEAD
 def update_keyvault(cmd, instance, enabled_for_deployment=None,
-=======
-def update_keyvault(instance, enabled_for_deployment=None,
->>>>>>> 1dd89c70
                     enabled_for_disk_encryption=None,
                     enabled_for_template_deployment=None,
                     enable_soft_delete=None,
@@ -419,7 +396,6 @@
         instance.properties.enabled_for_template_deployment = enabled_for_template_deployment
 
     if enable_soft_delete is not None:
-<<<<<<< HEAD
         instance.properties.properties.enable_soft_delete = enable_soft_delete
 
     if enable_purge_protection is not None:
@@ -433,21 +409,6 @@
                 instance.properties.properties.network_acls.bypass = bypass
             if default_action:
                 instance.properties.properties.network_acls.default_action = default_action
-=======
-        instance.properties.enable_soft_delete = enable_soft_delete
-
-    if enable_purge_protection is not None:
-        instance.properties.enable_purge_protection = enable_purge_protection
-
-    if bypass or default_action:
-        if instance.properties.network_acls is None:
-            instance.properties.network_acls = _create_network_rule_set(bypass, default_action)
-        else:
-            if bypass:
-                instance.properties.network_acls.bypass = bypass
-            if default_action:
-                instance.properties.network_acls.default_action = default_action
->>>>>>> 1dd89c70
     return instance
 
 
@@ -501,7 +462,6 @@
             if certificate_permissions is None else certificate_permissions
         storage = policy.permissions.storage if storage_permissions is None else storage_permissions
         policy.permissions = Permissions(keys=keys, secrets=secrets, certificates=certs, storage=storage)
-<<<<<<< HEAD
     return client.create_or_update(resource_group_name=resource_group_name,
                                    vault_name=vault_name,
                                    parameters=VaultCreateOrUpdateParameters(
@@ -540,72 +500,6 @@
     """ Removes a network rule from the network ACLs for a Key Vault. """
 
     VaultCreateOrUpdateParameters = cmd.get_models('VaultCreateOrUpdateParameters', resource_type=ResourceType.MGMT_KEYVAULT)
-    vault = client.get(resource_group_name=resource_group_name, vault_name=vault_name)
-
-    if not vault.properties.network_acls:
-        return vault
-
-    rules = vault.properties.network_acls
-
-    modified = False
-
-    if subnet and rules.virtual_network_rules:
-        new_rules = [x for x in rules.virtual_network_rules if x.id != subnet]
-        modified |= len(new_rules) != len(rules.virtual_network_rules)
-        if modified:
-            rules.virtual_network_rules = new_rules
-
-    if ip_address and rules.ip_rules:
-        new_rules = [x for x in rules.ip_rules if x.value != ip_address]
-        modified |= len(new_rules) != len(rules.ip_rules)
-        if modified:
-            rules.ip_rules = new_rules
-
-    # if we didn't modify the network rules just return the vault as is
-    if not modified:
-        return vault
-
-    # otherwise update
-=======
->>>>>>> 1dd89c70
-    return client.create_or_update(resource_group_name=resource_group_name,
-                                   vault_name=vault_name,
-                                   parameters=VaultCreateOrUpdateParameters(
-                                       location=vault.location,
-                                       tags=vault.tags,
-                                       properties=vault.properties))
-
-
-<<<<<<< HEAD
-=======
-def add_network_rule(cmd, client, resource_group_name, vault_name, ip_address=None, subnet=None, vnet_name=None):  # pylint: disable=unused-argument
-    """ Add a network rule to the network ACLs for a Key Vault. """
-    from azure.mgmt.keyvault.models import VirtualNetworkRule, IPRule, VaultCreateOrUpdateParameters
-
-    vault = client.get(resource_group_name=resource_group_name, vault_name=vault_name)
-    vault.properties.network_acls = vault.properties.network_acls or _create_network_rule_set()
-    rules = vault.properties.network_acls
-
-    if subnet:
-        rules.virtual_network_rules = rules.virtual_network_rules or []
-        rules.virtual_network_rules.append(VirtualNetworkRule(id=subnet))
-
-    if ip_address:
-        rules.ip_rules = rules.ip_rules or []
-        rules.ip_rules.append(IPRule(value=ip_address))
-
-    return client.create_or_update(resource_group_name=resource_group_name,
-                                   vault_name=vault_name,
-                                   parameters=VaultCreateOrUpdateParameters(
-                                       location=vault.location,
-                                       tags=vault.tags,
-                                       properties=vault.properties))
-
-
-def remove_network_rule(cmd, client, resource_group_name, vault_name, ip_address=None, subnet=None, vnet_name=None):  # pylint: disable=unused-argument
-    """ Removes a network rule from the network ACLs for a Key Vault. """
-    from azure.mgmt.keyvault.models import VaultCreateOrUpdateParameters
-
     vault = client.get(resource_group_name=resource_group_name, vault_name=vault_name)
 
     if not vault.properties.network_acls:
@@ -640,7 +534,6 @@
                                        properties=vault.properties))
 
 
->>>>>>> 1dd89c70
 def list_network_rules(cmd, client, resource_group_name, vault_name):  # pylint: disable=unused-argument
     """ Lists the network rules from the network ACLs for a Key Vault. """
     vault = client.get(resource_group_name=resource_group_name, vault_name=vault_name)
@@ -669,20 +562,10 @@
 
 
 # region KeyVault Key
-<<<<<<< HEAD
 def create_key(cmd, client, vault_base_url, key_name, destination, key_size=None, key_ops=None,
                disabled=False, expires=None, not_before=None, tags=None):
     KeyAttributes = cmd.get_models('KeyAttributes', resource_type=ResourceType.DATA_KEYVAULT)
     key_attrs = KeyAttributes(enabled=not disabled, not_before=not_before, expires=expires)
-    return client.create_key(
-        vault_base_url, key_name, destination, key_size, key_ops, key_attrs, tags)
-=======
-def create_key(client, vault_base_url, key_name, protection=None,  # pylint: disable=unused-argument
-               key_size=None, key_ops=None, disabled=False, expires=None,
-               not_before=None, tags=None, kty=None, curve=None):
-    from azure.keyvault.models import KeyAttributes
-    key_attrs = KeyAttributes(enabled=not disabled, not_before=not_before, expires=expires)
-
     return client.create_key(vault_base_url=vault_base_url,
                              key_name=key_name,
                              kty=kty,
@@ -691,7 +574,6 @@
                              key_attributes=key_attrs,
                              tags=tags,
                              curve=curve)
->>>>>>> 1dd89c70
 
 
 def backup_key(client, file_path, vault_base_url=None,
@@ -706,61 +588,12 @@
         data = file_in.read()
     return client.restore_key(vault_base_url, data)
 
-
-<<<<<<< HEAD
-def import_key(cmd, client, vault_base_url, key_name, destination=None, key_ops=None, disabled=False, expires=None,
-               not_before=None, tags=None, pem_file=None, pem_password=None, byok_file=None):
-    """ Import a private key. Supports importing base64 encoded private keys from PEM files.
-        Supports importing BYOK keys into HSM for premium KeyVaults. """
-    KeyAttributes = cmd.get_models('KeyAttributes', resource_type=ResourceType.DATA_KEYVAULT)
-    JsonWebKey = cmd.get_models('JsonWebKey', resource_type=ResourceType.DATA_KEYVAULT)
-    def _to_bytes(hex_string):
-        # zero pads and decodes a hex string
-        if len(hex_string) % 2:
-            hex_string = '0{}'.format(hex_string)
-        return codecs.decode(hex_string, 'hex_codec')
-
-    def _set_rsa_parameters(dest, src):
-        # map OpenSSL parameter names to JsonWebKey property names
-        conversion_dict = {
-            'modulus': 'n',
-            'publicExponent': 'e',
-            'privateExponent': 'd',
-            'prime1': 'p',
-            'prime2': 'q',
-            'exponent1': 'dp',
-            'exponent2': 'dq',
-            'coefficient': 'qi'
-        }
-        # regex: looks for matches that fit the following patterns:
-        #   integerPattern: 65537 (0x10001)
-        #   hexPattern:
-        #      00:a0:91:4d:00:23:4a:c6:83:b2:1b:4c:15:d5:be:
-        #      d8:87:bd:c9:59:c2:e5:7a:f5:4a:e7:34:e8:f0:07:
-        # The desired match should always be the first component of the match
-        regex = re.compile(r'([^:\s]*(:[^\:)]+\))|([^:\s]*(:\s*[0-9A-Fa-f]{2})+))')
-        # regex2: extracts the hex string from a format like: 65537 (0x10001)
-        regex2 = re.compile(r'(?<=\(0x{1})([0-9A-Fa-f]*)(?=\))')
-
-        key_params = crypto.dump_privatekey(crypto.FILETYPE_TEXT, src).decode('utf-8')
-        for match in regex.findall(key_params):
-            comps = match[0].split(':', 1)
-            name = conversion_dict.get(comps[0], None)
-            if name:
-                value = comps[1].replace(' ', '').replace('\n', '').replace(':', '')
-                try:
-                    value = _to_bytes(value)
-                except Exception:  # pylint:disable=broad-except
-                    # if decoding fails it is because of an integer pattern. Extract the hex
-                    # string and retry
-                    value = _to_bytes(regex2.findall(value)[0])
-                setattr(dest, name, value)
-=======
 def import_key(client, vault_base_url, key_name, protection=None, key_ops=None, disabled=False, expires=None,
                not_before=None, tags=None, pem_file=None, pem_password=None, byok_file=None):
     """ Import a private key. Supports importing base64 encoded private keys from PEM files.
         Supports importing BYOK keys into HSM for premium key vaults. """
-    from azure.keyvault.models import KeyAttributes, JsonWebKey
+    KeyAttributes = cmd.get_models('KeyAttributes', resource_type=ResourceType.DATA_KEYVAULT)
+    JsonWebKey = cmd.get_models('JsonWebKey', resource_type=ResourceType.DATA_KEYVAULT)
 
     def _int_to_bytes(i):
         h = hex(i)
@@ -798,7 +631,6 @@
         jwk.x = _int_to_bytes(ec_key.private_numbers().public_numbers.x)
         jwk.y = _int_to_bytes(ec_key.private_numbers().public_numbers.y)
         jwk.d = _int_to_bytes(ec_key.private_numbers().private_value)
->>>>>>> 1dd89c70
 
     key_attrs = KeyAttributes(enabled=not disabled, not_before=not_before, expires=expires)
     key_obj = JsonWebKey(key_ops=key_ops)
@@ -884,11 +716,7 @@
 # pylint: disable=inconsistent-return-statements
 def create_certificate(cmd, client, vault_base_url, certificate_name, certificate_policy,
                        disabled=False, tags=None, validity=None):
-<<<<<<< HEAD
     CertificateAttributes = cmd.get_models('CertificateAttributes', resource_type=ResourceType.DATA_KEYVAULT)
-=======
-    from azure.keyvault.models import CertificateAttributes
->>>>>>> 1dd89c70
     cert_attrs = CertificateAttributes(enabled=not disabled)
     logger.info("Starting long-running operation 'keyvault certificate create'")
 
@@ -1048,11 +876,7 @@
 
 def delete_certificate_contact(cmd, client, vault_base_url, contact_email):
     """ Remove a certificate contact from the specified vault. """
-<<<<<<< HEAD
     Contacts = cmd.get_models('Contacts', resource_type=ResourceType.DATA_KEYVAULT)
-=======
-    from azure.keyvault.models import Contacts
->>>>>>> 1dd89c70
     orig_contacts = client.get_certificate_contacts(vault_base_url).contact_list
     remaining_contacts = [x for x in client.get_certificate_contacts(vault_base_url).contact_list
                           if x.email_address != contact_email]
@@ -1074,13 +898,9 @@
     :param password: The issuer account password/secret/etc.
     :param organization_id: The organization id.
     """
-<<<<<<< HEAD
     IssuerCredentials = cmd.get_models('IssuerCredentials', resource_type=ResourceType.DATA_KEYVAULT)
     OrganizationDetails = cmd.get_models('OrganizationDetails', resource_type=ResourceType.DATA_KEYVAULT)
     IssuerAttributes = cmd.get_models('IssuerAttributes', resource_type=ResourceType.DATA_KEYVAULT)
-=======
-    from azure.keyvault.models import IssuerCredentials, OrganizationDetails, IssuerAttributes
->>>>>>> 1dd89c70
     credentials = IssuerCredentials(account_id=account_id, password=password)
     issuer_attrs = IssuerAttributes(enabled=not disabled)
     org_details = OrganizationDetails(id=organization_id, admin_details=[])
@@ -1157,17 +977,10 @@
         issuer.attributes)
 # endregion
 
-<<<<<<< HEAD
-# region storage_account
-
-
-def backup_storage_account(client, vault_base_url, storage_account_name, file_path):
-=======
 
 # region storage_account
 def backup_storage_account(client, file_path, vault_base_url=None,
                            storage_account_name=None, identifier=None):  # pylint: disable=unused-argument
->>>>>>> 1dd89c70
     backup = client.backup_storage_account(vault_base_url, storage_account_name).value
     with open(file_path, 'wb') as output:
         output.write(backup)
@@ -1177,8 +990,4 @@
     with open(file_path, 'rb') as file_in:
         data = file_in.read()
         return client.restore_storage_account(vault_base_url, data)
-<<<<<<< HEAD
-
-=======
->>>>>>> 1dd89c70
 # endregion