interactions:
- request:
    body: null
    headers:
      Accept:
      - application/json
      Accept-Encoding:
      - gzip, deflate
      CommandName:
      - network application-gateway create
      Connection:
      - keep-alive
      ParameterSetName:
      - -g -n --subnet --vnet-name --vnet-address-prefix --subnet-address-prefix --public-ip-address
      User-Agent:
<<<<<<< HEAD
      - python/3.6.5 (Windows-10-10.0.17134-SP0) msrest/0.6.10 msrest_azure/0.6.2
        azure-mgmt-resource/4.0.0 Azure-SDK-For-Python AZURECLI/2.0.74
=======
      - python/3.7.4 (Windows-10-10.0.18362-SP0) msrest/0.6.10 msrest_azure/0.6.2
        azure-mgmt-resource/4.0.0 Azure-SDK-For-Python AZURECLI/2.0.75
>>>>>>> 807faccc
      accept-language:
      - en-US
    method: GET
    uri: https://management.azure.com/subscriptions/00000000-0000-0000-0000-000000000000/resourcegroups/cli_test_ag_public_ip000001?api-version=2019-07-01
  response:
    body:
<<<<<<< HEAD
      string: '{"id":"/subscriptions/00000000-0000-0000-0000-000000000000/resourceGroups/cli_test_ag_public_ip000001","name":"cli_test_ag_public_ip000001","type":"Microsoft.Resources/resourceGroups","location":"westus","tags":{"product":"azurecli","cause":"automation","date":"2019-10-13T06:56:24Z"},"properties":{"provisioningState":"Succeeded"}}'
=======
      string: '{"id":"/subscriptions/00000000-0000-0000-0000-000000000000/resourceGroups/cli_test_ag_public_ip000001","name":"cli_test_ag_public_ip000001","type":"Microsoft.Resources/resourceGroups","location":"westus","tags":{"product":"azurecli","cause":"automation","date":"2019-10-21T11:44:02Z"},"properties":{"provisioningState":"Succeeded"}}'
>>>>>>> 807faccc
    headers:
      cache-control:
      - no-cache
      content-length:
      - '428'
      content-type:
      - application/json; charset=utf-8
      date:
<<<<<<< HEAD
      - Sun, 13 Oct 2019 06:56:25 GMT
=======
      - Mon, 21 Oct 2019 11:44:07 GMT
>>>>>>> 807faccc
      expires:
      - '-1'
      pragma:
      - no-cache
      strict-transport-security:
      - max-age=31536000; includeSubDomains
      vary:
      - Accept-Encoding
      x-content-type-options:
      - nosniff
    status:
      code: 200
      message: OK
- request:
    body: null
    headers:
      Accept:
      - application/json
      Accept-Encoding:
      - gzip, deflate
      CommandName:
      - network application-gateway create
      Connection:
      - keep-alive
      ParameterSetName:
      - -g -n --subnet --vnet-name --vnet-address-prefix --subnet-address-prefix --public-ip-address
      User-Agent:
<<<<<<< HEAD
      - python/3.6.5 (Windows-10-10.0.17134-SP0) msrest/0.6.10 msrest_azure/0.6.2
        azure-mgmt-resource/4.0.0 Azure-SDK-For-Python AZURECLI/2.0.74
=======
      - python/3.7.4 (Windows-10-10.0.18362-SP0) msrest/0.6.10 msrest_azure/0.6.2
        azure-mgmt-resource/4.0.0 Azure-SDK-For-Python AZURECLI/2.0.75
>>>>>>> 807faccc
      accept-language:
      - en-US
    method: GET
    uri: https://management.azure.com/subscriptions/00000000-0000-0000-0000-000000000000/resources?$filter=resourceGroup%20eq%20%27cli_test_ag_public_ip000001%27%20and%20name%20eq%20%27vnet4%27%20and%20resourceType%20eq%20%27Microsoft.Network%2FvirtualNetworks%27&api-version=2019-07-01
  response:
    body:
      string: '{"value":[]}'
    headers:
      cache-control:
      - no-cache
      content-length:
      - '12'
      content-type:
      - application/json; charset=utf-8
      date:
<<<<<<< HEAD
      - Sun, 13 Oct 2019 06:56:25 GMT
=======
      - Mon, 21 Oct 2019 11:44:08 GMT
>>>>>>> 807faccc
      expires:
      - '-1'
      pragma:
      - no-cache
      strict-transport-security:
      - max-age=31536000; includeSubDomains
      vary:
      - Accept-Encoding
      x-content-type-options:
      - nosniff
    status:
      code: 200
      message: OK
- request:
    body: null
    headers:
      Accept:
      - application/json
      Accept-Encoding:
      - gzip, deflate
      CommandName:
      - network application-gateway create
      Connection:
      - keep-alive
      ParameterSetName:
      - -g -n --subnet --vnet-name --vnet-address-prefix --subnet-address-prefix --public-ip-address
      User-Agent:
<<<<<<< HEAD
      - python/3.6.5 (Windows-10-10.0.17134-SP0) msrest/0.6.10 msrest_azure/0.6.2
        azure-mgmt-resource/4.0.0 Azure-SDK-For-Python AZURECLI/2.0.74
=======
      - python/3.7.4 (Windows-10-10.0.18362-SP0) msrest/0.6.10 msrest_azure/0.6.2
        azure-mgmt-resource/4.0.0 Azure-SDK-For-Python AZURECLI/2.0.75
>>>>>>> 807faccc
      accept-language:
      - en-US
    method: GET
    uri: https://management.azure.com/subscriptions/00000000-0000-0000-0000-000000000000/resources?$filter=resourceGroup%20eq%20%27cli_test_ag_public_ip000001%27%20and%20name%20eq%20%27publicip4%27%20and%20resourceType%20eq%20%27Microsoft.Network%2FpublicIPAddresses%27&api-version=2019-07-01
  response:
    body:
      string: '{"value":[]}'
    headers:
      cache-control:
      - no-cache
      content-length:
      - '12'
      content-type:
      - application/json; charset=utf-8
      date:
<<<<<<< HEAD
      - Sun, 13 Oct 2019 06:56:25 GMT
=======
      - Mon, 21 Oct 2019 11:44:09 GMT
>>>>>>> 807faccc
      expires:
      - '-1'
      pragma:
      - no-cache
      strict-transport-security:
      - max-age=31536000; includeSubDomains
      vary:
      - Accept-Encoding
      x-content-type-options:
      - nosniff
    status:
      code: 200
      message: OK
- request:
    body: 'b''{"properties": {"template": {"$schema": "https://schema.management.azure.com/schemas/2015-01-01/deploymentTemplate.json#",
      "contentVersion": "1.0.0.0", "parameters": {}, "variables": {"appGwID": "[resourceId(\''Microsoft.Network/applicationGateways\'',
      \''test4\'')]"}, "resources": [{"name": "vnet4", "type": "Microsoft.Network/virtualNetworks",
      "location": "westus", "apiVersion": "2015-06-15", "dependsOn": [], "tags": {},
      "properties": {"addressSpace": {"addressPrefixes": ["10.0.0.1/16"]}, "subnets":
      [{"name": "subnet1", "properties": {"addressPrefix": "10.0.0.1/28"}}]}}, {"apiVersion":
      "2019-08-01", "type": "Microsoft.Network/publicIPAddresses", "name": "publicip4",
      "location": "westus", "tags": {}, "dependsOn": [], "properties": {"publicIPAllocationMethod":
      "Dynamic"}}, {"type": "Microsoft.Network/applicationGateways", "name": "test4",
      "location": "westus", "tags": {}, "apiVersion": "2019-08-01", "dependsOn": ["Microsoft.Network/virtualNetworks/vnet4",
      "Microsoft.Network/publicIpAddresses/publicip4"], "properties": {"backendAddressPools":
      [{"name": "appGatewayBackendPool"}], "backendHttpSettingsCollection": [{"name":
      "appGatewayBackendHttpSettings", "properties": {"Port": 80, "Protocol": "Http",
      "CookieBasedAffinity": "disabled", "connectionDraining": {"enabled": false,
      "drainTimeoutInSec": 1}}}], "frontendIPConfigurations": [{"name": "appGatewayFrontendIP",
      "properties": {"publicIPAddress": {"id": "/subscriptions/00000000-0000-0000-0000-000000000000/resourceGroups/cli_test_ag_public_ip000001/providers/Microsoft.Network/publicIPAddresses/publicip4"}}}],
      "frontendPorts": [{"name": "appGatewayFrontendPort", "properties": {"Port":
      80}}], "gatewayIPConfigurations": [{"name": "appGatewayFrontendIP", "properties":
      {"subnet": {"id": "/subscriptions/00000000-0000-0000-0000-000000000000/resourceGroups/cli_test_ag_public_ip000001/providers/Microsoft.Network/virtualNetworks/vnet4/subnets/subnet1"}}}],
      "httpListeners": [{"name": "appGatewayHttpListener", "properties": {"FrontendIpConfiguration":
      {"Id": "[concat(variables(\''appGwID\''), \''/frontendIPConfigurations/appGatewayFrontendIP\'')]"},
      "FrontendPort": {"Id": "[concat(variables(\''appGwID\''), \''/frontendPorts/appGatewayFrontendPort\'')]"},
      "Protocol": "http", "SslCertificate": null}}], "sku": {"name": "Standard_Medium",
      "tier": "Standard", "capacity": 2}, "requestRoutingRules": [{"Name": "rule1",
      "properties": {"RuleType": "Basic", "httpListener": {"id": "[concat(variables(\''appGwID\''),
      \''/httpListeners/appGatewayHttpListener\'')]"}, "backendAddressPool": {"id":
      "[concat(variables(\''appGwID\''), \''/backendAddressPools/appGatewayBackendPool\'')]"},
      "backendHttpSettings": {"id": "[concat(variables(\''appGwID\''), \''/backendHttpSettingsCollection/appGatewayBackendHttpSettings\'')]"}}}]},
      "zones": null}], "outputs": {"applicationGateway": {"type": "object", "value":
      "[reference(\''test4\'')]"}}}, "parameters": {}, "mode": "Incremental"}}'''
    headers:
      Accept:
      - application/json
      Accept-Encoding:
      - gzip, deflate
      CommandName:
      - network application-gateway create
      Connection:
      - keep-alive
      Content-Length:
      - '2985'
      Content-Type:
      - application/json; charset=utf-8
      ParameterSetName:
      - -g -n --subnet --vnet-name --vnet-address-prefix --subnet-address-prefix --public-ip-address
      User-Agent:
<<<<<<< HEAD
      - python/3.6.5 (Windows-10-10.0.17134-SP0) msrest/0.6.10 msrest_azure/0.6.2
        azure-mgmt-resource/4.0.0 Azure-SDK-For-Python AZURECLI/2.0.74
=======
      - python/3.7.4 (Windows-10-10.0.18362-SP0) msrest/0.6.10 msrest_azure/0.6.2
        azure-mgmt-resource/4.0.0 Azure-SDK-For-Python AZURECLI/2.0.75
>>>>>>> 807faccc
      accept-language:
      - en-US
    method: PUT
    uri: https://management.azure.com/subscriptions/00000000-0000-0000-0000-000000000000/resourcegroups/cli_test_ag_public_ip000001/providers/Microsoft.Resources/deployments/mock-deployment?api-version=2019-07-01
  response:
    body:
<<<<<<< HEAD
      string: '{"id":"/subscriptions/00000000-0000-0000-0000-000000000000/resourceGroups/cli_test_ag_public_ip000001/providers/Microsoft.Resources/deployments/ag_deploy_o2VeooOE2gxu97vUrjgkOMv8lmgRgewC","name":"ag_deploy_o2VeooOE2gxu97vUrjgkOMv8lmgRgewC","type":"Microsoft.Resources/deployments","properties":{"templateHash":"1266246564471464042","parameters":{},"mode":"Incremental","provisioningState":"Accepted","timestamp":"2019-10-13T06:56:27.2576172Z","duration":"PT0.7822439S","correlationId":"5c13190d-d635-4e13-a415-16f3bd9fc224","providers":[{"namespace":"Microsoft.Network","resourceTypes":[{"resourceType":"virtualNetworks","locations":["westus"]},{"resourceType":"publicIPAddresses","locations":["westus"]},{"resourceType":"applicationGateways","locations":["westus"]}]}],"dependencies":[{"dependsOn":[{"id":"/subscriptions/00000000-0000-0000-0000-000000000000/resourceGroups/cli_test_ag_public_ip000001/providers/Microsoft.Network/virtualNetworks/vnet4","resourceType":"Microsoft.Network/virtualNetworks","resourceName":"vnet4"},{"id":"/subscriptions/00000000-0000-0000-0000-000000000000/resourceGroups/cli_test_ag_public_ip000001/providers/Microsoft.Network/publicIPAddresses/publicip4","resourceType":"Microsoft.Network/publicIPAddresses","resourceName":"publicip4"}],"id":"/subscriptions/00000000-0000-0000-0000-000000000000/resourceGroups/cli_test_ag_public_ip000001/providers/Microsoft.Network/applicationGateways/test4","resourceType":"Microsoft.Network/applicationGateways","resourceName":"test4"}]}}'
    headers:
      azure-asyncoperation:
      - https://management.azure.com/subscriptions/00000000-0000-0000-0000-000000000000/resourcegroups/cli_test_ag_public_ip000001/providers/Microsoft.Resources/deployments/ag_deploy_o2VeooOE2gxu97vUrjgkOMv8lmgRgewC/operationStatuses/08586306570990022429?api-version=2019-07-01
=======
      string: '{"id":"/subscriptions/00000000-0000-0000-0000-000000000000/resourceGroups/cli_test_ag_public_ip000001/providers/Microsoft.Resources/deployments/ag_deploy_7yKhUq65Cg5ZhCIhigete4FiEM4beF4M","name":"ag_deploy_7yKhUq65Cg5ZhCIhigete4FiEM4beF4M","type":"Microsoft.Resources/deployments","properties":{"templateHash":"12253174888539402415","parameters":{},"mode":"Incremental","provisioningState":"Accepted","timestamp":"2019-10-21T11:44:15.1823822Z","duration":"PT2.8788542S","correlationId":"4b5fc7d7-e745-493c-b32e-b3a81600932c","providers":[{"namespace":"Microsoft.Network","resourceTypes":[{"resourceType":"virtualNetworks","locations":["westus"]},{"resourceType":"publicIPAddresses","locations":["westus"]},{"resourceType":"applicationGateways","locations":["westus"]}]}],"dependencies":[{"dependsOn":[{"id":"/subscriptions/00000000-0000-0000-0000-000000000000/resourceGroups/cli_test_ag_public_ip000001/providers/Microsoft.Network/virtualNetworks/vnet4","resourceType":"Microsoft.Network/virtualNetworks","resourceName":"vnet4"},{"id":"/subscriptions/00000000-0000-0000-0000-000000000000/resourceGroups/cli_test_ag_public_ip000001/providers/Microsoft.Network/publicIPAddresses/publicip4","resourceType":"Microsoft.Network/publicIPAddresses","resourceName":"publicip4"}],"id":"/subscriptions/00000000-0000-0000-0000-000000000000/resourceGroups/cli_test_ag_public_ip000001/providers/Microsoft.Network/applicationGateways/test4","resourceType":"Microsoft.Network/applicationGateways","resourceName":"test4"}]}}'
    headers:
      azure-asyncoperation:
      - https://management.azure.com/subscriptions/00000000-0000-0000-0000-000000000000/resourcegroups/cli_test_ag_public_ip000001/providers/Microsoft.Resources/deployments/ag_deploy_7yKhUq65Cg5ZhCIhigete4FiEM4beF4M/operationStatuses/08586299486331741027?api-version=2019-07-01
>>>>>>> 807faccc
      cache-control:
      - no-cache
      content-length:
      - '1699'
      content-type:
      - application/json; charset=utf-8
      date:
<<<<<<< HEAD
      - Sun, 13 Oct 2019 06:56:26 GMT
=======
      - Mon, 21 Oct 2019 11:44:15 GMT
>>>>>>> 807faccc
      expires:
      - '-1'
      pragma:
      - no-cache
      strict-transport-security:
      - max-age=31536000; includeSubDomains
      x-content-type-options:
      - nosniff
      x-ms-ratelimit-remaining-subscription-writes:
      - '1169'
    status:
      code: 201
      message: Created
- request:
    body: null
    headers:
      Accept:
      - application/json
      Accept-Encoding:
      - gzip, deflate
      CommandName:
      - network application-gateway create
      Connection:
      - keep-alive
      ParameterSetName:
      - -g -n --subnet --vnet-name --vnet-address-prefix --subnet-address-prefix --public-ip-address
      User-Agent:
<<<<<<< HEAD
      - python/3.6.5 (Windows-10-10.0.17134-SP0) msrest/0.6.10 msrest_azure/0.6.2
        azure-mgmt-resource/4.0.0 Azure-SDK-For-Python AZURECLI/2.0.74
    method: GET
    uri: https://management.azure.com/subscriptions/00000000-0000-0000-0000-000000000000/resourcegroups/cli_test_ag_public_ip000001/providers/Microsoft.Resources/deployments/mock-deployment/operationStatuses/08586306570990022429?api-version=2019-07-01
=======
      - python/3.7.4 (Windows-10-10.0.18362-SP0) msrest/0.6.10 msrest_azure/0.6.2
        azure-mgmt-resource/4.0.0 Azure-SDK-For-Python AZURECLI/2.0.75
    method: GET
    uri: https://management.azure.com/subscriptions/00000000-0000-0000-0000-000000000000/resourcegroups/cli_test_ag_public_ip000001/providers/Microsoft.Resources/deployments/mock-deployment/operationStatuses/08586299486331741027?api-version=2019-07-01
>>>>>>> 807faccc
  response:
    body:
      string: '{"status":"Running"}'
    headers:
      cache-control:
      - no-cache
      content-length:
      - '20'
      content-type:
      - application/json; charset=utf-8
      date:
<<<<<<< HEAD
      - Sun, 13 Oct 2019 06:56:57 GMT
=======
      - Mon, 21 Oct 2019 11:44:48 GMT
>>>>>>> 807faccc
      expires:
      - '-1'
      pragma:
      - no-cache
      strict-transport-security:
      - max-age=31536000; includeSubDomains
      vary:
      - Accept-Encoding
      x-content-type-options:
      - nosniff
    status:
      code: 200
      message: OK
- request:
    body: null
    headers:
      Accept:
      - application/json
      Accept-Encoding:
      - gzip, deflate
      CommandName:
      - network application-gateway create
      Connection:
      - keep-alive
      ParameterSetName:
      - -g -n --subnet --vnet-name --vnet-address-prefix --subnet-address-prefix --public-ip-address
      User-Agent:
<<<<<<< HEAD
      - python/3.6.5 (Windows-10-10.0.17134-SP0) msrest/0.6.10 msrest_azure/0.6.2
        azure-mgmt-resource/4.0.0 Azure-SDK-For-Python AZURECLI/2.0.74
    method: GET
    uri: https://management.azure.com/subscriptions/00000000-0000-0000-0000-000000000000/resourcegroups/cli_test_ag_public_ip000001/providers/Microsoft.Resources/deployments/mock-deployment/operationStatuses/08586306570990022429?api-version=2019-07-01
=======
      - python/3.7.4 (Windows-10-10.0.18362-SP0) msrest/0.6.10 msrest_azure/0.6.2
        azure-mgmt-resource/4.0.0 Azure-SDK-For-Python AZURECLI/2.0.75
    method: GET
    uri: https://management.azure.com/subscriptions/00000000-0000-0000-0000-000000000000/resourcegroups/cli_test_ag_public_ip000001/providers/Microsoft.Resources/deployments/mock-deployment/operationStatuses/08586299486331741027?api-version=2019-07-01
>>>>>>> 807faccc
  response:
    body:
      string: '{"status":"Running"}'
    headers:
      cache-control:
      - no-cache
      content-length:
      - '20'
      content-type:
      - application/json; charset=utf-8
      date:
<<<<<<< HEAD
      - Sun, 13 Oct 2019 06:57:26 GMT
=======
      - Mon, 21 Oct 2019 11:45:18 GMT
>>>>>>> 807faccc
      expires:
      - '-1'
      pragma:
      - no-cache
      strict-transport-security:
      - max-age=31536000; includeSubDomains
      vary:
      - Accept-Encoding
      x-content-type-options:
      - nosniff
    status:
      code: 200
      message: OK
- request:
    body: null
    headers:
      Accept:
      - application/json
      Accept-Encoding:
      - gzip, deflate
      CommandName:
      - network application-gateway create
      Connection:
      - keep-alive
      ParameterSetName:
      - -g -n --subnet --vnet-name --vnet-address-prefix --subnet-address-prefix --public-ip-address
      User-Agent:
<<<<<<< HEAD
      - python/3.6.5 (Windows-10-10.0.17134-SP0) msrest/0.6.10 msrest_azure/0.6.2
        azure-mgmt-resource/4.0.0 Azure-SDK-For-Python AZURECLI/2.0.74
    method: GET
    uri: https://management.azure.com/subscriptions/00000000-0000-0000-0000-000000000000/resourcegroups/cli_test_ag_public_ip000001/providers/Microsoft.Resources/deployments/mock-deployment/operationStatuses/08586306570990022429?api-version=2019-07-01
=======
      - python/3.7.4 (Windows-10-10.0.18362-SP0) msrest/0.6.10 msrest_azure/0.6.2
        azure-mgmt-resource/4.0.0 Azure-SDK-For-Python AZURECLI/2.0.75
    method: GET
    uri: https://management.azure.com/subscriptions/00000000-0000-0000-0000-000000000000/resourcegroups/cli_test_ag_public_ip000001/providers/Microsoft.Resources/deployments/mock-deployment/operationStatuses/08586299486331741027?api-version=2019-07-01
>>>>>>> 807faccc
  response:
    body:
      string: '{"status":"Running"}'
    headers:
      cache-control:
      - no-cache
      content-length:
      - '20'
      content-type:
      - application/json; charset=utf-8
      date:
<<<<<<< HEAD
      - Sun, 13 Oct 2019 06:57:57 GMT
=======
      - Mon, 21 Oct 2019 11:45:49 GMT
>>>>>>> 807faccc
      expires:
      - '-1'
      pragma:
      - no-cache
      strict-transport-security:
      - max-age=31536000; includeSubDomains
      vary:
      - Accept-Encoding
      x-content-type-options:
      - nosniff
    status:
      code: 200
      message: OK
- request:
    body: null
    headers:
      Accept:
      - application/json
      Accept-Encoding:
      - gzip, deflate
      CommandName:
      - network application-gateway create
      Connection:
      - keep-alive
      ParameterSetName:
      - -g -n --subnet --vnet-name --vnet-address-prefix --subnet-address-prefix --public-ip-address
      User-Agent:
<<<<<<< HEAD
      - python/3.6.5 (Windows-10-10.0.17134-SP0) msrest/0.6.10 msrest_azure/0.6.2
        azure-mgmt-resource/4.0.0 Azure-SDK-For-Python AZURECLI/2.0.74
    method: GET
    uri: https://management.azure.com/subscriptions/00000000-0000-0000-0000-000000000000/resourcegroups/cli_test_ag_public_ip000001/providers/Microsoft.Resources/deployments/mock-deployment/operationStatuses/08586306570990022429?api-version=2019-07-01
=======
      - python/3.7.4 (Windows-10-10.0.18362-SP0) msrest/0.6.10 msrest_azure/0.6.2
        azure-mgmt-resource/4.0.0 Azure-SDK-For-Python AZURECLI/2.0.75
    method: GET
    uri: https://management.azure.com/subscriptions/00000000-0000-0000-0000-000000000000/resourcegroups/cli_test_ag_public_ip000001/providers/Microsoft.Resources/deployments/mock-deployment/operationStatuses/08586299486331741027?api-version=2019-07-01
>>>>>>> 807faccc
  response:
    body:
      string: '{"status":"Running"}'
    headers:
      cache-control:
      - no-cache
      content-length:
      - '20'
      content-type:
      - application/json; charset=utf-8
      date:
<<<<<<< HEAD
      - Sun, 13 Oct 2019 06:58:26 GMT
=======
      - Mon, 21 Oct 2019 11:46:20 GMT
>>>>>>> 807faccc
      expires:
      - '-1'
      pragma:
      - no-cache
      strict-transport-security:
      - max-age=31536000; includeSubDomains
      vary:
      - Accept-Encoding
      x-content-type-options:
      - nosniff
    status:
      code: 200
      message: OK
- request:
    body: null
    headers:
      Accept:
      - application/json
      Accept-Encoding:
      - gzip, deflate
      CommandName:
      - network application-gateway create
      Connection:
      - keep-alive
      ParameterSetName:
      - -g -n --subnet --vnet-name --vnet-address-prefix --subnet-address-prefix --public-ip-address
      User-Agent:
<<<<<<< HEAD
      - python/3.6.5 (Windows-10-10.0.17134-SP0) msrest/0.6.10 msrest_azure/0.6.2
        azure-mgmt-resource/4.0.0 Azure-SDK-For-Python AZURECLI/2.0.74
    method: GET
    uri: https://management.azure.com/subscriptions/00000000-0000-0000-0000-000000000000/resourcegroups/cli_test_ag_public_ip000001/providers/Microsoft.Resources/deployments/mock-deployment/operationStatuses/08586306570990022429?api-version=2019-07-01
=======
      - python/3.7.4 (Windows-10-10.0.18362-SP0) msrest/0.6.10 msrest_azure/0.6.2
        azure-mgmt-resource/4.0.0 Azure-SDK-For-Python AZURECLI/2.0.75
    method: GET
    uri: https://management.azure.com/subscriptions/00000000-0000-0000-0000-000000000000/resourcegroups/cli_test_ag_public_ip000001/providers/Microsoft.Resources/deployments/mock-deployment/operationStatuses/08586299486331741027?api-version=2019-07-01
>>>>>>> 807faccc
  response:
    body:
      string: '{"status":"Running"}'
    headers:
      cache-control:
      - no-cache
      content-length:
      - '20'
      content-type:
      - application/json; charset=utf-8
      date:
<<<<<<< HEAD
      - Sun, 13 Oct 2019 06:58:57 GMT
=======
      - Mon, 21 Oct 2019 11:46:50 GMT
>>>>>>> 807faccc
      expires:
      - '-1'
      pragma:
      - no-cache
      strict-transport-security:
      - max-age=31536000; includeSubDomains
      vary:
      - Accept-Encoding
      x-content-type-options:
      - nosniff
    status:
      code: 200
      message: OK
- request:
    body: null
    headers:
      Accept:
      - application/json
      Accept-Encoding:
      - gzip, deflate
      CommandName:
      - network application-gateway create
      Connection:
      - keep-alive
      ParameterSetName:
      - -g -n --subnet --vnet-name --vnet-address-prefix --subnet-address-prefix --public-ip-address
      User-Agent:
<<<<<<< HEAD
      - python/3.6.5 (Windows-10-10.0.17134-SP0) msrest/0.6.10 msrest_azure/0.6.2
        azure-mgmt-resource/4.0.0 Azure-SDK-For-Python AZURECLI/2.0.74
    method: GET
    uri: https://management.azure.com/subscriptions/00000000-0000-0000-0000-000000000000/resourcegroups/cli_test_ag_public_ip000001/providers/Microsoft.Resources/deployments/mock-deployment/operationStatuses/08586306570990022429?api-version=2019-07-01
=======
      - python/3.7.4 (Windows-10-10.0.18362-SP0) msrest/0.6.10 msrest_azure/0.6.2
        azure-mgmt-resource/4.0.0 Azure-SDK-For-Python AZURECLI/2.0.75
    method: GET
    uri: https://management.azure.com/subscriptions/00000000-0000-0000-0000-000000000000/resourcegroups/cli_test_ag_public_ip000001/providers/Microsoft.Resources/deployments/mock-deployment/operationStatuses/08586299486331741027?api-version=2019-07-01
>>>>>>> 807faccc
  response:
    body:
      string: '{"status":"Running"}'
    headers:
      cache-control:
      - no-cache
      content-length:
      - '20'
      content-type:
      - application/json; charset=utf-8
      date:
<<<<<<< HEAD
      - Sun, 13 Oct 2019 06:59:27 GMT
=======
      - Mon, 21 Oct 2019 11:47:21 GMT
>>>>>>> 807faccc
      expires:
      - '-1'
      pragma:
      - no-cache
      strict-transport-security:
      - max-age=31536000; includeSubDomains
      vary:
      - Accept-Encoding
      x-content-type-options:
      - nosniff
    status:
      code: 200
      message: OK
- request:
    body: null
    headers:
      Accept:
      - application/json
      Accept-Encoding:
      - gzip, deflate
      CommandName:
      - network application-gateway create
      Connection:
      - keep-alive
      ParameterSetName:
      - -g -n --subnet --vnet-name --vnet-address-prefix --subnet-address-prefix --public-ip-address
      User-Agent:
<<<<<<< HEAD
      - python/3.6.5 (Windows-10-10.0.17134-SP0) msrest/0.6.10 msrest_azure/0.6.2
        azure-mgmt-resource/4.0.0 Azure-SDK-For-Python AZURECLI/2.0.74
    method: GET
    uri: https://management.azure.com/subscriptions/00000000-0000-0000-0000-000000000000/resourcegroups/cli_test_ag_public_ip000001/providers/Microsoft.Resources/deployments/mock-deployment/operationStatuses/08586306570990022429?api-version=2019-07-01
=======
      - python/3.7.4 (Windows-10-10.0.18362-SP0) msrest/0.6.10 msrest_azure/0.6.2
        azure-mgmt-resource/4.0.0 Azure-SDK-For-Python AZURECLI/2.0.75
    method: GET
    uri: https://management.azure.com/subscriptions/00000000-0000-0000-0000-000000000000/resourcegroups/cli_test_ag_public_ip000001/providers/Microsoft.Resources/deployments/mock-deployment/operationStatuses/08586299486331741027?api-version=2019-07-01
>>>>>>> 807faccc
  response:
    body:
      string: '{"status":"Running"}'
    headers:
      cache-control:
      - no-cache
      content-length:
      - '20'
      content-type:
      - application/json; charset=utf-8
      date:
<<<<<<< HEAD
      - Sun, 13 Oct 2019 06:59:57 GMT
=======
      - Mon, 21 Oct 2019 11:47:52 GMT
>>>>>>> 807faccc
      expires:
      - '-1'
      pragma:
      - no-cache
      strict-transport-security:
      - max-age=31536000; includeSubDomains
      vary:
      - Accept-Encoding
      x-content-type-options:
      - nosniff
    status:
      code: 200
      message: OK
- request:
    body: null
    headers:
      Accept:
      - application/json
      Accept-Encoding:
      - gzip, deflate
      CommandName:
      - network application-gateway create
      Connection:
      - keep-alive
      ParameterSetName:
      - -g -n --subnet --vnet-name --vnet-address-prefix --subnet-address-prefix --public-ip-address
      User-Agent:
<<<<<<< HEAD
      - python/3.6.5 (Windows-10-10.0.17134-SP0) msrest/0.6.10 msrest_azure/0.6.2
        azure-mgmt-resource/4.0.0 Azure-SDK-For-Python AZURECLI/2.0.74
    method: GET
    uri: https://management.azure.com/subscriptions/00000000-0000-0000-0000-000000000000/resourcegroups/cli_test_ag_public_ip000001/providers/Microsoft.Resources/deployments/mock-deployment/operationStatuses/08586306570990022429?api-version=2019-07-01
=======
      - python/3.7.4 (Windows-10-10.0.18362-SP0) msrest/0.6.10 msrest_azure/0.6.2
        azure-mgmt-resource/4.0.0 Azure-SDK-For-Python AZURECLI/2.0.75
    method: GET
    uri: https://management.azure.com/subscriptions/00000000-0000-0000-0000-000000000000/resourcegroups/cli_test_ag_public_ip000001/providers/Microsoft.Resources/deployments/mock-deployment/operationStatuses/08586299486331741027?api-version=2019-07-01
>>>>>>> 807faccc
  response:
    body:
      string: '{"status":"Running"}'
    headers:
      cache-control:
      - no-cache
      content-length:
      - '20'
      content-type:
      - application/json; charset=utf-8
      date:
<<<<<<< HEAD
      - Sun, 13 Oct 2019 07:00:27 GMT
=======
      - Mon, 21 Oct 2019 11:48:23 GMT
>>>>>>> 807faccc
      expires:
      - '-1'
      pragma:
      - no-cache
      strict-transport-security:
      - max-age=31536000; includeSubDomains
      vary:
      - Accept-Encoding
      x-content-type-options:
      - nosniff
    status:
      code: 200
      message: OK
- request:
    body: null
    headers:
      Accept:
      - application/json
      Accept-Encoding:
      - gzip, deflate
      CommandName:
      - network application-gateway create
      Connection:
      - keep-alive
      ParameterSetName:
      - -g -n --subnet --vnet-name --vnet-address-prefix --subnet-address-prefix --public-ip-address
      User-Agent:
<<<<<<< HEAD
      - python/3.6.5 (Windows-10-10.0.17134-SP0) msrest/0.6.10 msrest_azure/0.6.2
        azure-mgmt-resource/4.0.0 Azure-SDK-For-Python AZURECLI/2.0.74
    method: GET
    uri: https://management.azure.com/subscriptions/00000000-0000-0000-0000-000000000000/resourcegroups/cli_test_ag_public_ip000001/providers/Microsoft.Resources/deployments/mock-deployment/operationStatuses/08586306570990022429?api-version=2019-07-01
=======
      - python/3.7.4 (Windows-10-10.0.18362-SP0) msrest/0.6.10 msrest_azure/0.6.2
        azure-mgmt-resource/4.0.0 Azure-SDK-For-Python AZURECLI/2.0.75
    method: GET
    uri: https://management.azure.com/subscriptions/00000000-0000-0000-0000-000000000000/resourcegroups/cli_test_ag_public_ip000001/providers/Microsoft.Resources/deployments/mock-deployment/operationStatuses/08586299486331741027?api-version=2019-07-01
>>>>>>> 807faccc
  response:
    body:
      string: '{"status":"Running"}'
    headers:
      cache-control:
      - no-cache
      content-length:
      - '20'
      content-type:
      - application/json; charset=utf-8
      date:
<<<<<<< HEAD
      - Sun, 13 Oct 2019 07:00:57 GMT
=======
      - Mon, 21 Oct 2019 11:48:53 GMT
>>>>>>> 807faccc
      expires:
      - '-1'
      pragma:
      - no-cache
      strict-transport-security:
      - max-age=31536000; includeSubDomains
      vary:
      - Accept-Encoding
      x-content-type-options:
      - nosniff
    status:
      code: 200
      message: OK
- request:
    body: null
    headers:
      Accept:
      - application/json
      Accept-Encoding:
      - gzip, deflate
      CommandName:
      - network application-gateway create
      Connection:
      - keep-alive
      ParameterSetName:
      - -g -n --subnet --vnet-name --vnet-address-prefix --subnet-address-prefix --public-ip-address
      User-Agent:
<<<<<<< HEAD
      - python/3.6.5 (Windows-10-10.0.17134-SP0) msrest/0.6.10 msrest_azure/0.6.2
        azure-mgmt-resource/4.0.0 Azure-SDK-For-Python AZURECLI/2.0.74
    method: GET
    uri: https://management.azure.com/subscriptions/00000000-0000-0000-0000-000000000000/resourcegroups/cli_test_ag_public_ip000001/providers/Microsoft.Resources/deployments/mock-deployment/operationStatuses/08586306570990022429?api-version=2019-07-01
=======
      - python/3.7.4 (Windows-10-10.0.18362-SP0) msrest/0.6.10 msrest_azure/0.6.2
        azure-mgmt-resource/4.0.0 Azure-SDK-For-Python AZURECLI/2.0.75
    method: GET
    uri: https://management.azure.com/subscriptions/00000000-0000-0000-0000-000000000000/resourcegroups/cli_test_ag_public_ip000001/providers/Microsoft.Resources/deployments/mock-deployment/operationStatuses/08586299486331741027?api-version=2019-07-01
>>>>>>> 807faccc
  response:
    body:
      string: '{"status":"Running"}'
    headers:
      cache-control:
      - no-cache
      content-length:
      - '20'
      content-type:
      - application/json; charset=utf-8
      date:
<<<<<<< HEAD
      - Sun, 13 Oct 2019 07:01:27 GMT
=======
      - Mon, 21 Oct 2019 11:49:25 GMT
>>>>>>> 807faccc
      expires:
      - '-1'
      pragma:
      - no-cache
      strict-transport-security:
      - max-age=31536000; includeSubDomains
      vary:
      - Accept-Encoding
      x-content-type-options:
      - nosniff
    status:
      code: 200
      message: OK
- request:
    body: null
    headers:
      Accept:
      - application/json
      Accept-Encoding:
      - gzip, deflate
      CommandName:
      - network application-gateway create
      Connection:
      - keep-alive
      ParameterSetName:
      - -g -n --subnet --vnet-name --vnet-address-prefix --subnet-address-prefix --public-ip-address
      User-Agent:
<<<<<<< HEAD
      - python/3.6.5 (Windows-10-10.0.17134-SP0) msrest/0.6.10 msrest_azure/0.6.2
        azure-mgmt-resource/4.0.0 Azure-SDK-For-Python AZURECLI/2.0.74
    method: GET
    uri: https://management.azure.com/subscriptions/00000000-0000-0000-0000-000000000000/resourcegroups/cli_test_ag_public_ip000001/providers/Microsoft.Resources/deployments/mock-deployment/operationStatuses/08586306570990022429?api-version=2019-07-01
=======
      - python/3.7.4 (Windows-10-10.0.18362-SP0) msrest/0.6.10 msrest_azure/0.6.2
        azure-mgmt-resource/4.0.0 Azure-SDK-For-Python AZURECLI/2.0.75
    method: GET
    uri: https://management.azure.com/subscriptions/00000000-0000-0000-0000-000000000000/resourcegroups/cli_test_ag_public_ip000001/providers/Microsoft.Resources/deployments/mock-deployment/operationStatuses/08586299486331741027?api-version=2019-07-01
>>>>>>> 807faccc
  response:
    body:
      string: '{"status":"Running"}'
    headers:
      cache-control:
      - no-cache
      content-length:
      - '20'
      content-type:
      - application/json; charset=utf-8
      date:
<<<<<<< HEAD
      - Sun, 13 Oct 2019 07:01:57 GMT
=======
      - Mon, 21 Oct 2019 11:49:55 GMT
>>>>>>> 807faccc
      expires:
      - '-1'
      pragma:
      - no-cache
      strict-transport-security:
      - max-age=31536000; includeSubDomains
      vary:
      - Accept-Encoding
      x-content-type-options:
      - nosniff
    status:
      code: 200
      message: OK
- request:
    body: null
    headers:
      Accept:
      - application/json
      Accept-Encoding:
      - gzip, deflate
      CommandName:
      - network application-gateway create
      Connection:
      - keep-alive
      ParameterSetName:
      - -g -n --subnet --vnet-name --vnet-address-prefix --subnet-address-prefix --public-ip-address
      User-Agent:
<<<<<<< HEAD
      - python/3.6.5 (Windows-10-10.0.17134-SP0) msrest/0.6.10 msrest_azure/0.6.2
        azure-mgmt-resource/4.0.0 Azure-SDK-For-Python AZURECLI/2.0.74
    method: GET
    uri: https://management.azure.com/subscriptions/00000000-0000-0000-0000-000000000000/resourcegroups/cli_test_ag_public_ip000001/providers/Microsoft.Resources/deployments/mock-deployment/operationStatuses/08586306570990022429?api-version=2019-07-01
=======
      - python/3.7.4 (Windows-10-10.0.18362-SP0) msrest/0.6.10 msrest_azure/0.6.2
        azure-mgmt-resource/4.0.0 Azure-SDK-For-Python AZURECLI/2.0.75
    method: GET
    uri: https://management.azure.com/subscriptions/00000000-0000-0000-0000-000000000000/resourcegroups/cli_test_ag_public_ip000001/providers/Microsoft.Resources/deployments/mock-deployment/operationStatuses/08586299486331741027?api-version=2019-07-01
>>>>>>> 807faccc
  response:
    body:
      string: '{"status":"Running"}'
    headers:
      cache-control:
      - no-cache
      content-length:
      - '20'
      content-type:
      - application/json; charset=utf-8
      date:
<<<<<<< HEAD
      - Sun, 13 Oct 2019 07:02:27 GMT
=======
      - Mon, 21 Oct 2019 11:50:25 GMT
>>>>>>> 807faccc
      expires:
      - '-1'
      pragma:
      - no-cache
      strict-transport-security:
      - max-age=31536000; includeSubDomains
      vary:
      - Accept-Encoding
      x-content-type-options:
      - nosniff
    status:
      code: 200
      message: OK
- request:
    body: null
    headers:
      Accept:
      - application/json
      Accept-Encoding:
      - gzip, deflate
      CommandName:
      - network application-gateway create
      Connection:
      - keep-alive
      ParameterSetName:
      - -g -n --subnet --vnet-name --vnet-address-prefix --subnet-address-prefix --public-ip-address
      User-Agent:
<<<<<<< HEAD
      - python/3.6.5 (Windows-10-10.0.17134-SP0) msrest/0.6.10 msrest_azure/0.6.2
        azure-mgmt-resource/4.0.0 Azure-SDK-For-Python AZURECLI/2.0.74
    method: GET
    uri: https://management.azure.com/subscriptions/00000000-0000-0000-0000-000000000000/resourcegroups/cli_test_ag_public_ip000001/providers/Microsoft.Resources/deployments/mock-deployment/operationStatuses/08586306570990022429?api-version=2019-07-01
=======
      - python/3.7.4 (Windows-10-10.0.18362-SP0) msrest/0.6.10 msrest_azure/0.6.2
        azure-mgmt-resource/4.0.0 Azure-SDK-For-Python AZURECLI/2.0.75
    method: GET
    uri: https://management.azure.com/subscriptions/00000000-0000-0000-0000-000000000000/resourcegroups/cli_test_ag_public_ip000001/providers/Microsoft.Resources/deployments/mock-deployment/operationStatuses/08586299486331741027?api-version=2019-07-01
>>>>>>> 807faccc
  response:
    body:
      string: '{"status":"Running"}'
    headers:
      cache-control:
      - no-cache
      content-length:
      - '20'
      content-type:
      - application/json; charset=utf-8
      date:
<<<<<<< HEAD
      - Sun, 13 Oct 2019 07:02:57 GMT
=======
      - Mon, 21 Oct 2019 11:50:57 GMT
>>>>>>> 807faccc
      expires:
      - '-1'
      pragma:
      - no-cache
      strict-transport-security:
      - max-age=31536000; includeSubDomains
      vary:
      - Accept-Encoding
      x-content-type-options:
      - nosniff
    status:
      code: 200
      message: OK
- request:
    body: null
    headers:
      Accept:
      - application/json
      Accept-Encoding:
      - gzip, deflate
      CommandName:
      - network application-gateway create
      Connection:
      - keep-alive
      ParameterSetName:
      - -g -n --subnet --vnet-name --vnet-address-prefix --subnet-address-prefix --public-ip-address
      User-Agent:
<<<<<<< HEAD
      - python/3.6.5 (Windows-10-10.0.17134-SP0) msrest/0.6.10 msrest_azure/0.6.2
        azure-mgmt-resource/4.0.0 Azure-SDK-For-Python AZURECLI/2.0.74
    method: GET
    uri: https://management.azure.com/subscriptions/00000000-0000-0000-0000-000000000000/resourcegroups/cli_test_ag_public_ip000001/providers/Microsoft.Resources/deployments/mock-deployment/operationStatuses/08586306570990022429?api-version=2019-07-01
=======
      - python/3.7.4 (Windows-10-10.0.18362-SP0) msrest/0.6.10 msrest_azure/0.6.2
        azure-mgmt-resource/4.0.0 Azure-SDK-For-Python AZURECLI/2.0.75
    method: GET
    uri: https://management.azure.com/subscriptions/00000000-0000-0000-0000-000000000000/resourcegroups/cli_test_ag_public_ip000001/providers/Microsoft.Resources/deployments/mock-deployment/operationStatuses/08586299486331741027?api-version=2019-07-01
>>>>>>> 807faccc
  response:
    body:
      string: '{"status":"Running"}'
    headers:
      cache-control:
      - no-cache
      content-length:
      - '20'
      content-type:
      - application/json; charset=utf-8
      date:
<<<<<<< HEAD
      - Sun, 13 Oct 2019 07:03:27 GMT
=======
      - Mon, 21 Oct 2019 11:51:27 GMT
>>>>>>> 807faccc
      expires:
      - '-1'
      pragma:
      - no-cache
      strict-transport-security:
      - max-age=31536000; includeSubDomains
      vary:
      - Accept-Encoding
      x-content-type-options:
      - nosniff
    status:
      code: 200
      message: OK
- request:
    body: null
    headers:
      Accept:
      - application/json
      Accept-Encoding:
      - gzip, deflate
      CommandName:
      - network application-gateway create
      Connection:
      - keep-alive
      ParameterSetName:
      - -g -n --subnet --vnet-name --vnet-address-prefix --subnet-address-prefix --public-ip-address
      User-Agent:
<<<<<<< HEAD
      - python/3.6.5 (Windows-10-10.0.17134-SP0) msrest/0.6.10 msrest_azure/0.6.2
        azure-mgmt-resource/4.0.0 Azure-SDK-For-Python AZURECLI/2.0.74
    method: GET
    uri: https://management.azure.com/subscriptions/00000000-0000-0000-0000-000000000000/resourcegroups/cli_test_ag_public_ip000001/providers/Microsoft.Resources/deployments/mock-deployment/operationStatuses/08586306570990022429?api-version=2019-07-01
=======
      - python/3.7.4 (Windows-10-10.0.18362-SP0) msrest/0.6.10 msrest_azure/0.6.2
        azure-mgmt-resource/4.0.0 Azure-SDK-For-Python AZURECLI/2.0.75
    method: GET
    uri: https://management.azure.com/subscriptions/00000000-0000-0000-0000-000000000000/resourcegroups/cli_test_ag_public_ip000001/providers/Microsoft.Resources/deployments/mock-deployment/operationStatuses/08586299486331741027?api-version=2019-07-01
>>>>>>> 807faccc
  response:
    body:
      string: '{"status":"Running"}'
    headers:
      cache-control:
      - no-cache
      content-length:
      - '20'
      content-type:
      - application/json; charset=utf-8
      date:
<<<<<<< HEAD
      - Sun, 13 Oct 2019 07:03:57 GMT
=======
      - Mon, 21 Oct 2019 11:51:58 GMT
>>>>>>> 807faccc
      expires:
      - '-1'
      pragma:
      - no-cache
      strict-transport-security:
      - max-age=31536000; includeSubDomains
      vary:
      - Accept-Encoding
      x-content-type-options:
      - nosniff
    status:
      code: 200
      message: OK
- request:
    body: null
    headers:
      Accept:
      - application/json
      Accept-Encoding:
      - gzip, deflate
      CommandName:
      - network application-gateway create
      Connection:
      - keep-alive
      ParameterSetName:
      - -g -n --subnet --vnet-name --vnet-address-prefix --subnet-address-prefix --public-ip-address
      User-Agent:
<<<<<<< HEAD
      - python/3.6.5 (Windows-10-10.0.17134-SP0) msrest/0.6.10 msrest_azure/0.6.2
        azure-mgmt-resource/4.0.0 Azure-SDK-For-Python AZURECLI/2.0.74
    method: GET
    uri: https://management.azure.com/subscriptions/00000000-0000-0000-0000-000000000000/resourcegroups/cli_test_ag_public_ip000001/providers/Microsoft.Resources/deployments/mock-deployment/operationStatuses/08586306570990022429?api-version=2019-07-01
=======
      - python/3.7.4 (Windows-10-10.0.18362-SP0) msrest/0.6.10 msrest_azure/0.6.2
        azure-mgmt-resource/4.0.0 Azure-SDK-For-Python AZURECLI/2.0.75
    method: GET
    uri: https://management.azure.com/subscriptions/00000000-0000-0000-0000-000000000000/resourcegroups/cli_test_ag_public_ip000001/providers/Microsoft.Resources/deployments/mock-deployment/operationStatuses/08586299486331741027?api-version=2019-07-01
>>>>>>> 807faccc
  response:
    body:
      string: '{"status":"Running"}'
    headers:
      cache-control:
      - no-cache
      content-length:
      - '20'
      content-type:
      - application/json; charset=utf-8
      date:
<<<<<<< HEAD
      - Sun, 13 Oct 2019 07:04:27 GMT
=======
      - Mon, 21 Oct 2019 11:52:29 GMT
>>>>>>> 807faccc
      expires:
      - '-1'
      pragma:
      - no-cache
      strict-transport-security:
      - max-age=31536000; includeSubDomains
      vary:
      - Accept-Encoding
      x-content-type-options:
      - nosniff
    status:
      code: 200
      message: OK
- request:
    body: null
    headers:
      Accept:
      - application/json
      Accept-Encoding:
      - gzip, deflate
      CommandName:
      - network application-gateway create
      Connection:
      - keep-alive
      ParameterSetName:
      - -g -n --subnet --vnet-name --vnet-address-prefix --subnet-address-prefix --public-ip-address
      User-Agent:
<<<<<<< HEAD
      - python/3.6.5 (Windows-10-10.0.17134-SP0) msrest/0.6.10 msrest_azure/0.6.2
        azure-mgmt-resource/4.0.0 Azure-SDK-For-Python AZURECLI/2.0.74
    method: GET
    uri: https://management.azure.com/subscriptions/00000000-0000-0000-0000-000000000000/resourcegroups/cli_test_ag_public_ip000001/providers/Microsoft.Resources/deployments/mock-deployment/operationStatuses/08586306570990022429?api-version=2019-07-01
=======
      - python/3.7.4 (Windows-10-10.0.18362-SP0) msrest/0.6.10 msrest_azure/0.6.2
        azure-mgmt-resource/4.0.0 Azure-SDK-For-Python AZURECLI/2.0.75
    method: GET
    uri: https://management.azure.com/subscriptions/00000000-0000-0000-0000-000000000000/resourcegroups/cli_test_ag_public_ip000001/providers/Microsoft.Resources/deployments/mock-deployment/operationStatuses/08586299486331741027?api-version=2019-07-01
>>>>>>> 807faccc
  response:
    body:
      string: '{"status":"Running"}'
    headers:
      cache-control:
      - no-cache
      content-length:
      - '20'
      content-type:
      - application/json; charset=utf-8
      date:
<<<<<<< HEAD
      - Sun, 13 Oct 2019 07:04:57 GMT
=======
      - Mon, 21 Oct 2019 11:52:59 GMT
>>>>>>> 807faccc
      expires:
      - '-1'
      pragma:
      - no-cache
      strict-transport-security:
      - max-age=31536000; includeSubDomains
      vary:
      - Accept-Encoding
      x-content-type-options:
      - nosniff
    status:
      code: 200
      message: OK
- request:
    body: null
    headers:
      Accept:
      - application/json
      Accept-Encoding:
      - gzip, deflate
      CommandName:
      - network application-gateway create
      Connection:
      - keep-alive
      ParameterSetName:
      - -g -n --subnet --vnet-name --vnet-address-prefix --subnet-address-prefix --public-ip-address
      User-Agent:
<<<<<<< HEAD
      - python/3.6.5 (Windows-10-10.0.17134-SP0) msrest/0.6.10 msrest_azure/0.6.2
        azure-mgmt-resource/4.0.0 Azure-SDK-For-Python AZURECLI/2.0.74
    method: GET
    uri: https://management.azure.com/subscriptions/00000000-0000-0000-0000-000000000000/resourcegroups/cli_test_ag_public_ip000001/providers/Microsoft.Resources/deployments/mock-deployment/operationStatuses/08586306570990022429?api-version=2019-07-01
=======
      - python/3.7.4 (Windows-10-10.0.18362-SP0) msrest/0.6.10 msrest_azure/0.6.2
        azure-mgmt-resource/4.0.0 Azure-SDK-For-Python AZURECLI/2.0.75
    method: GET
    uri: https://management.azure.com/subscriptions/00000000-0000-0000-0000-000000000000/resourcegroups/cli_test_ag_public_ip000001/providers/Microsoft.Resources/deployments/mock-deployment/operationStatuses/08586299486331741027?api-version=2019-07-01
>>>>>>> 807faccc
  response:
    body:
      string: '{"status":"Running"}'
    headers:
      cache-control:
      - no-cache
      content-length:
      - '20'
      content-type:
      - application/json; charset=utf-8
      date:
<<<<<<< HEAD
      - Sun, 13 Oct 2019 07:05:27 GMT
=======
      - Mon, 21 Oct 2019 11:53:30 GMT
>>>>>>> 807faccc
      expires:
      - '-1'
      pragma:
      - no-cache
      strict-transport-security:
      - max-age=31536000; includeSubDomains
      vary:
      - Accept-Encoding
      x-content-type-options:
      - nosniff
    status:
      code: 200
      message: OK
- request:
    body: null
    headers:
      Accept:
      - application/json
      Accept-Encoding:
      - gzip, deflate
      CommandName:
      - network application-gateway create
      Connection:
      - keep-alive
      ParameterSetName:
      - -g -n --subnet --vnet-name --vnet-address-prefix --subnet-address-prefix --public-ip-address
      User-Agent:
<<<<<<< HEAD
      - python/3.6.5 (Windows-10-10.0.17134-SP0) msrest/0.6.10 msrest_azure/0.6.2
        azure-mgmt-resource/4.0.0 Azure-SDK-For-Python AZURECLI/2.0.74
    method: GET
    uri: https://management.azure.com/subscriptions/00000000-0000-0000-0000-000000000000/resourcegroups/cli_test_ag_public_ip000001/providers/Microsoft.Resources/deployments/mock-deployment/operationStatuses/08586306570990022429?api-version=2019-07-01
=======
      - python/3.7.4 (Windows-10-10.0.18362-SP0) msrest/0.6.10 msrest_azure/0.6.2
        azure-mgmt-resource/4.0.0 Azure-SDK-For-Python AZURECLI/2.0.75
    method: GET
    uri: https://management.azure.com/subscriptions/00000000-0000-0000-0000-000000000000/resourcegroups/cli_test_ag_public_ip000001/providers/Microsoft.Resources/deployments/mock-deployment/operationStatuses/08586299486331741027?api-version=2019-07-01
>>>>>>> 807faccc
  response:
    body:
      string: '{"status":"Running"}'
    headers:
      cache-control:
      - no-cache
      content-length:
      - '20'
      content-type:
      - application/json; charset=utf-8
      date:
<<<<<<< HEAD
      - Sun, 13 Oct 2019 07:05:58 GMT
=======
      - Mon, 21 Oct 2019 11:54:01 GMT
>>>>>>> 807faccc
      expires:
      - '-1'
      pragma:
      - no-cache
      strict-transport-security:
      - max-age=31536000; includeSubDomains
      vary:
      - Accept-Encoding
      x-content-type-options:
      - nosniff
    status:
      code: 200
      message: OK
- request:
    body: null
    headers:
      Accept:
      - application/json
      Accept-Encoding:
      - gzip, deflate
      CommandName:
      - network application-gateway create
      Connection:
      - keep-alive
      ParameterSetName:
      - -g -n --subnet --vnet-name --vnet-address-prefix --subnet-address-prefix --public-ip-address
      User-Agent:
<<<<<<< HEAD
      - python/3.6.5 (Windows-10-10.0.17134-SP0) msrest/0.6.10 msrest_azure/0.6.2
        azure-mgmt-resource/4.0.0 Azure-SDK-For-Python AZURECLI/2.0.74
    method: GET
    uri: https://management.azure.com/subscriptions/00000000-0000-0000-0000-000000000000/resourcegroups/cli_test_ag_public_ip000001/providers/Microsoft.Resources/deployments/mock-deployment/operationStatuses/08586306570990022429?api-version=2019-07-01
=======
      - python/3.7.4 (Windows-10-10.0.18362-SP0) msrest/0.6.10 msrest_azure/0.6.2
        azure-mgmt-resource/4.0.0 Azure-SDK-For-Python AZURECLI/2.0.75
    method: GET
    uri: https://management.azure.com/subscriptions/00000000-0000-0000-0000-000000000000/resourcegroups/cli_test_ag_public_ip000001/providers/Microsoft.Resources/deployments/mock-deployment/operationStatuses/08586299486331741027?api-version=2019-07-01
>>>>>>> 807faccc
  response:
    body:
      string: '{"status":"Running"}'
    headers:
      cache-control:
      - no-cache
      content-length:
      - '20'
      content-type:
      - application/json; charset=utf-8
      date:
<<<<<<< HEAD
      - Sun, 13 Oct 2019 07:06:27 GMT
=======
      - Mon, 21 Oct 2019 11:54:31 GMT
>>>>>>> 807faccc
      expires:
      - '-1'
      pragma:
      - no-cache
      strict-transport-security:
      - max-age=31536000; includeSubDomains
      vary:
      - Accept-Encoding
      x-content-type-options:
      - nosniff
    status:
      code: 200
      message: OK
- request:
    body: null
    headers:
      Accept:
      - application/json
      Accept-Encoding:
      - gzip, deflate
      CommandName:
      - network application-gateway create
      Connection:
      - keep-alive
      ParameterSetName:
      - -g -n --subnet --vnet-name --vnet-address-prefix --subnet-address-prefix --public-ip-address
      User-Agent:
<<<<<<< HEAD
      - python/3.6.5 (Windows-10-10.0.17134-SP0) msrest/0.6.10 msrest_azure/0.6.2
        azure-mgmt-resource/4.0.0 Azure-SDK-For-Python AZURECLI/2.0.74
    method: GET
    uri: https://management.azure.com/subscriptions/00000000-0000-0000-0000-000000000000/resourcegroups/cli_test_ag_public_ip000001/providers/Microsoft.Resources/deployments/mock-deployment/operationStatuses/08586306570990022429?api-version=2019-07-01
=======
      - python/3.7.4 (Windows-10-10.0.18362-SP0) msrest/0.6.10 msrest_azure/0.6.2
        azure-mgmt-resource/4.0.0 Azure-SDK-For-Python AZURECLI/2.0.75
    method: GET
    uri: https://management.azure.com/subscriptions/00000000-0000-0000-0000-000000000000/resourcegroups/cli_test_ag_public_ip000001/providers/Microsoft.Resources/deployments/mock-deployment/operationStatuses/08586299486331741027?api-version=2019-07-01
>>>>>>> 807faccc
  response:
    body:
      string: '{"status":"Running"}'
    headers:
      cache-control:
      - no-cache
      content-length:
      - '20'
      content-type:
      - application/json; charset=utf-8
      date:
<<<<<<< HEAD
      - Sun, 13 Oct 2019 07:06:58 GMT
=======
      - Mon, 21 Oct 2019 11:55:01 GMT
>>>>>>> 807faccc
      expires:
      - '-1'
      pragma:
      - no-cache
      strict-transport-security:
      - max-age=31536000; includeSubDomains
      vary:
      - Accept-Encoding
      x-content-type-options:
      - nosniff
    status:
      code: 200
      message: OK
- request:
    body: null
    headers:
      Accept:
      - application/json
      Accept-Encoding:
      - gzip, deflate
      CommandName:
      - network application-gateway create
      Connection:
      - keep-alive
      ParameterSetName:
      - -g -n --subnet --vnet-name --vnet-address-prefix --subnet-address-prefix --public-ip-address
      User-Agent:
<<<<<<< HEAD
      - python/3.6.5 (Windows-10-10.0.17134-SP0) msrest/0.6.10 msrest_azure/0.6.2
        azure-mgmt-resource/4.0.0 Azure-SDK-For-Python AZURECLI/2.0.74
    method: GET
    uri: https://management.azure.com/subscriptions/00000000-0000-0000-0000-000000000000/resourcegroups/cli_test_ag_public_ip000001/providers/Microsoft.Resources/deployments/mock-deployment/operationStatuses/08586306570990022429?api-version=2019-07-01
=======
      - python/3.7.4 (Windows-10-10.0.18362-SP0) msrest/0.6.10 msrest_azure/0.6.2
        azure-mgmt-resource/4.0.0 Azure-SDK-For-Python AZURECLI/2.0.75
    method: GET
    uri: https://management.azure.com/subscriptions/00000000-0000-0000-0000-000000000000/resourcegroups/cli_test_ag_public_ip000001/providers/Microsoft.Resources/deployments/mock-deployment/operationStatuses/08586299486331741027?api-version=2019-07-01
>>>>>>> 807faccc
  response:
    body:
      string: '{"status":"Running"}'
    headers:
      cache-control:
      - no-cache
      content-length:
      - '20'
      content-type:
      - application/json; charset=utf-8
      date:
<<<<<<< HEAD
      - Sun, 13 Oct 2019 07:07:27 GMT
=======
      - Mon, 21 Oct 2019 11:55:33 GMT
>>>>>>> 807faccc
      expires:
      - '-1'
      pragma:
      - no-cache
      strict-transport-security:
      - max-age=31536000; includeSubDomains
      vary:
      - Accept-Encoding
      x-content-type-options:
      - nosniff
    status:
      code: 200
      message: OK
- request:
    body: null
    headers:
      Accept:
      - application/json
      Accept-Encoding:
      - gzip, deflate
      CommandName:
      - network application-gateway create
      Connection:
      - keep-alive
      ParameterSetName:
      - -g -n --subnet --vnet-name --vnet-address-prefix --subnet-address-prefix --public-ip-address
      User-Agent:
<<<<<<< HEAD
      - python/3.6.5 (Windows-10-10.0.17134-SP0) msrest/0.6.10 msrest_azure/0.6.2
        azure-mgmt-resource/4.0.0 Azure-SDK-For-Python AZURECLI/2.0.74
    method: GET
    uri: https://management.azure.com/subscriptions/00000000-0000-0000-0000-000000000000/resourcegroups/cli_test_ag_public_ip000001/providers/Microsoft.Resources/deployments/mock-deployment/operationStatuses/08586306570990022429?api-version=2019-07-01
=======
      - python/3.7.4 (Windows-10-10.0.18362-SP0) msrest/0.6.10 msrest_azure/0.6.2
        azure-mgmt-resource/4.0.0 Azure-SDK-For-Python AZURECLI/2.0.75
    method: GET
    uri: https://management.azure.com/subscriptions/00000000-0000-0000-0000-000000000000/resourcegroups/cli_test_ag_public_ip000001/providers/Microsoft.Resources/deployments/mock-deployment/operationStatuses/08586299486331741027?api-version=2019-07-01
>>>>>>> 807faccc
  response:
    body:
      string: '{"status":"Running"}'
    headers:
      cache-control:
      - no-cache
      content-length:
      - '20'
      content-type:
      - application/json; charset=utf-8
      date:
<<<<<<< HEAD
      - Sun, 13 Oct 2019 07:07:57 GMT
=======
      - Mon, 21 Oct 2019 11:56:03 GMT
>>>>>>> 807faccc
      expires:
      - '-1'
      pragma:
      - no-cache
      strict-transport-security:
      - max-age=31536000; includeSubDomains
      vary:
      - Accept-Encoding
      x-content-type-options:
      - nosniff
    status:
      code: 200
      message: OK
- request:
    body: null
    headers:
      Accept:
      - application/json
      Accept-Encoding:
      - gzip, deflate
      CommandName:
      - network application-gateway create
      Connection:
      - keep-alive
      ParameterSetName:
      - -g -n --subnet --vnet-name --vnet-address-prefix --subnet-address-prefix --public-ip-address
      User-Agent:
<<<<<<< HEAD
      - python/3.6.5 (Windows-10-10.0.17134-SP0) msrest/0.6.10 msrest_azure/0.6.2
        azure-mgmt-resource/4.0.0 Azure-SDK-For-Python AZURECLI/2.0.74
    method: GET
    uri: https://management.azure.com/subscriptions/00000000-0000-0000-0000-000000000000/resourcegroups/cli_test_ag_public_ip000001/providers/Microsoft.Resources/deployments/mock-deployment/operationStatuses/08586306570990022429?api-version=2019-07-01
=======
      - python/3.7.4 (Windows-10-10.0.18362-SP0) msrest/0.6.10 msrest_azure/0.6.2
        azure-mgmt-resource/4.0.0 Azure-SDK-For-Python AZURECLI/2.0.75
    method: GET
    uri: https://management.azure.com/subscriptions/00000000-0000-0000-0000-000000000000/resourcegroups/cli_test_ag_public_ip000001/providers/Microsoft.Resources/deployments/mock-deployment/operationStatuses/08586299486331741027?api-version=2019-07-01
>>>>>>> 807faccc
  response:
    body:
      string: '{"status":"Running"}'
    headers:
      cache-control:
      - no-cache
      content-length:
      - '20'
      content-type:
      - application/json; charset=utf-8
      date:
<<<<<<< HEAD
      - Sun, 13 Oct 2019 07:08:28 GMT
=======
      - Mon, 21 Oct 2019 11:56:35 GMT
>>>>>>> 807faccc
      expires:
      - '-1'
      pragma:
      - no-cache
      strict-transport-security:
      - max-age=31536000; includeSubDomains
      vary:
      - Accept-Encoding
      x-content-type-options:
      - nosniff
    status:
      code: 200
      message: OK
- request:
    body: null
    headers:
      Accept:
      - application/json
      Accept-Encoding:
      - gzip, deflate
      CommandName:
      - network application-gateway create
      Connection:
      - keep-alive
      ParameterSetName:
      - -g -n --subnet --vnet-name --vnet-address-prefix --subnet-address-prefix --public-ip-address
      User-Agent:
<<<<<<< HEAD
      - python/3.6.5 (Windows-10-10.0.17134-SP0) msrest/0.6.10 msrest_azure/0.6.2
        azure-mgmt-resource/4.0.0 Azure-SDK-For-Python AZURECLI/2.0.74
    method: GET
    uri: https://management.azure.com/subscriptions/00000000-0000-0000-0000-000000000000/resourcegroups/cli_test_ag_public_ip000001/providers/Microsoft.Resources/deployments/mock-deployment/operationStatuses/08586306570990022429?api-version=2019-07-01
=======
      - python/3.7.4 (Windows-10-10.0.18362-SP0) msrest/0.6.10 msrest_azure/0.6.2
        azure-mgmt-resource/4.0.0 Azure-SDK-For-Python AZURECLI/2.0.75
    method: GET
    uri: https://management.azure.com/subscriptions/00000000-0000-0000-0000-000000000000/resourcegroups/cli_test_ag_public_ip000001/providers/Microsoft.Resources/deployments/mock-deployment/operationStatuses/08586299486331741027?api-version=2019-07-01
>>>>>>> 807faccc
  response:
    body:
      string: '{"status":"Running"}'
    headers:
      cache-control:
      - no-cache
      content-length:
      - '20'
      content-type:
      - application/json; charset=utf-8
      date:
<<<<<<< HEAD
      - Sun, 13 Oct 2019 07:08:58 GMT
=======
      - Mon, 21 Oct 2019 11:57:05 GMT
>>>>>>> 807faccc
      expires:
      - '-1'
      pragma:
      - no-cache
      strict-transport-security:
      - max-age=31536000; includeSubDomains
      vary:
      - Accept-Encoding
      x-content-type-options:
      - nosniff
    status:
      code: 200
      message: OK
- request:
    body: null
    headers:
      Accept:
      - application/json
      Accept-Encoding:
      - gzip, deflate
      CommandName:
      - network application-gateway create
      Connection:
      - keep-alive
      ParameterSetName:
      - -g -n --subnet --vnet-name --vnet-address-prefix --subnet-address-prefix --public-ip-address
      User-Agent:
<<<<<<< HEAD
      - python/3.6.5 (Windows-10-10.0.17134-SP0) msrest/0.6.10 msrest_azure/0.6.2
        azure-mgmt-resource/4.0.0 Azure-SDK-For-Python AZURECLI/2.0.74
    method: GET
    uri: https://management.azure.com/subscriptions/00000000-0000-0000-0000-000000000000/resourcegroups/cli_test_ag_public_ip000001/providers/Microsoft.Resources/deployments/mock-deployment/operationStatuses/08586306570990022429?api-version=2019-07-01
=======
      - python/3.7.4 (Windows-10-10.0.18362-SP0) msrest/0.6.10 msrest_azure/0.6.2
        azure-mgmt-resource/4.0.0 Azure-SDK-For-Python AZURECLI/2.0.75
    method: GET
    uri: https://management.azure.com/subscriptions/00000000-0000-0000-0000-000000000000/resourcegroups/cli_test_ag_public_ip000001/providers/Microsoft.Resources/deployments/mock-deployment/operationStatuses/08586299486331741027?api-version=2019-07-01
>>>>>>> 807faccc
  response:
    body:
      string: '{"status":"Running"}'
    headers:
      cache-control:
      - no-cache
      content-length:
      - '20'
      content-type:
      - application/json; charset=utf-8
      date:
<<<<<<< HEAD
      - Sun, 13 Oct 2019 07:09:28 GMT
=======
      - Mon, 21 Oct 2019 11:57:35 GMT
>>>>>>> 807faccc
      expires:
      - '-1'
      pragma:
      - no-cache
      strict-transport-security:
      - max-age=31536000; includeSubDomains
      vary:
      - Accept-Encoding
      x-content-type-options:
      - nosniff
    status:
      code: 200
      message: OK
- request:
    body: null
    headers:
      Accept:
      - application/json
      Accept-Encoding:
      - gzip, deflate
      CommandName:
      - network application-gateway create
      Connection:
      - keep-alive
      ParameterSetName:
      - -g -n --subnet --vnet-name --vnet-address-prefix --subnet-address-prefix --public-ip-address
      User-Agent:
<<<<<<< HEAD
      - python/3.6.5 (Windows-10-10.0.17134-SP0) msrest/0.6.10 msrest_azure/0.6.2
        azure-mgmt-resource/4.0.0 Azure-SDK-For-Python AZURECLI/2.0.74
    method: GET
    uri: https://management.azure.com/subscriptions/00000000-0000-0000-0000-000000000000/resourcegroups/cli_test_ag_public_ip000001/providers/Microsoft.Resources/deployments/mock-deployment/operationStatuses/08586306570990022429?api-version=2019-07-01
=======
      - python/3.7.4 (Windows-10-10.0.18362-SP0) msrest/0.6.10 msrest_azure/0.6.2
        azure-mgmt-resource/4.0.0 Azure-SDK-For-Python AZURECLI/2.0.75
    method: GET
    uri: https://management.azure.com/subscriptions/00000000-0000-0000-0000-000000000000/resourcegroups/cli_test_ag_public_ip000001/providers/Microsoft.Resources/deployments/mock-deployment/operationStatuses/08586299486331741027?api-version=2019-07-01
>>>>>>> 807faccc
  response:
    body:
      string: '{"status":"Running"}'
    headers:
      cache-control:
      - no-cache
      content-length:
      - '20'
      content-type:
      - application/json; charset=utf-8
      date:
<<<<<<< HEAD
      - Sun, 13 Oct 2019 07:09:58 GMT
=======
      - Mon, 21 Oct 2019 11:58:07 GMT
>>>>>>> 807faccc
      expires:
      - '-1'
      pragma:
      - no-cache
      strict-transport-security:
      - max-age=31536000; includeSubDomains
      vary:
      - Accept-Encoding
      x-content-type-options:
      - nosniff
    status:
      code: 200
      message: OK
- request:
    body: null
    headers:
      Accept:
      - application/json
      Accept-Encoding:
      - gzip, deflate
      CommandName:
      - network application-gateway create
      Connection:
      - keep-alive
      ParameterSetName:
      - -g -n --subnet --vnet-name --vnet-address-prefix --subnet-address-prefix --public-ip-address
      User-Agent:
<<<<<<< HEAD
      - python/3.6.5 (Windows-10-10.0.17134-SP0) msrest/0.6.10 msrest_azure/0.6.2
        azure-mgmt-resource/4.0.0 Azure-SDK-For-Python AZURECLI/2.0.74
    method: GET
    uri: https://management.azure.com/subscriptions/00000000-0000-0000-0000-000000000000/resourcegroups/cli_test_ag_public_ip000001/providers/Microsoft.Resources/deployments/mock-deployment/operationStatuses/08586306570990022429?api-version=2019-07-01
=======
      - python/3.7.4 (Windows-10-10.0.18362-SP0) msrest/0.6.10 msrest_azure/0.6.2
        azure-mgmt-resource/4.0.0 Azure-SDK-For-Python AZURECLI/2.0.75
    method: GET
    uri: https://management.azure.com/subscriptions/00000000-0000-0000-0000-000000000000/resourcegroups/cli_test_ag_public_ip000001/providers/Microsoft.Resources/deployments/mock-deployment/operationStatuses/08586299486331741027?api-version=2019-07-01
>>>>>>> 807faccc
  response:
    body:
      string: '{"status":"Running"}'
    headers:
      cache-control:
      - no-cache
      content-length:
      - '20'
      content-type:
      - application/json; charset=utf-8
      date:
<<<<<<< HEAD
      - Sun, 13 Oct 2019 07:10:28 GMT
=======
      - Mon, 21 Oct 2019 11:58:37 GMT
>>>>>>> 807faccc
      expires:
      - '-1'
      pragma:
      - no-cache
      strict-transport-security:
      - max-age=31536000; includeSubDomains
      vary:
      - Accept-Encoding
      x-content-type-options:
      - nosniff
    status:
      code: 200
      message: OK
- request:
    body: null
    headers:
      Accept:
      - application/json
      Accept-Encoding:
      - gzip, deflate
      CommandName:
      - network application-gateway create
      Connection:
      - keep-alive
      ParameterSetName:
      - -g -n --subnet --vnet-name --vnet-address-prefix --subnet-address-prefix --public-ip-address
      User-Agent:
<<<<<<< HEAD
      - python/3.6.5 (Windows-10-10.0.17134-SP0) msrest/0.6.10 msrest_azure/0.6.2
        azure-mgmt-resource/4.0.0 Azure-SDK-For-Python AZURECLI/2.0.74
    method: GET
    uri: https://management.azure.com/subscriptions/00000000-0000-0000-0000-000000000000/resourcegroups/cli_test_ag_public_ip000001/providers/Microsoft.Resources/deployments/mock-deployment/operationStatuses/08586306570990022429?api-version=2019-07-01
=======
      - python/3.7.4 (Windows-10-10.0.18362-SP0) msrest/0.6.10 msrest_azure/0.6.2
        azure-mgmt-resource/4.0.0 Azure-SDK-For-Python AZURECLI/2.0.75
    method: GET
    uri: https://management.azure.com/subscriptions/00000000-0000-0000-0000-000000000000/resourcegroups/cli_test_ag_public_ip000001/providers/Microsoft.Resources/deployments/mock-deployment/operationStatuses/08586299486331741027?api-version=2019-07-01
>>>>>>> 807faccc
  response:
    body:
      string: '{"status":"Running"}'
    headers:
      cache-control:
      - no-cache
      content-length:
      - '20'
      content-type:
      - application/json; charset=utf-8
      date:
<<<<<<< HEAD
      - Sun, 13 Oct 2019 07:10:58 GMT
=======
      - Mon, 21 Oct 2019 11:59:07 GMT
>>>>>>> 807faccc
      expires:
      - '-1'
      pragma:
      - no-cache
      strict-transport-security:
      - max-age=31536000; includeSubDomains
      vary:
      - Accept-Encoding
      x-content-type-options:
      - nosniff
    status:
      code: 200
      message: OK
- request:
    body: null
    headers:
      Accept:
      - application/json
      Accept-Encoding:
      - gzip, deflate
      CommandName:
      - network application-gateway create
      Connection:
      - keep-alive
      ParameterSetName:
      - -g -n --subnet --vnet-name --vnet-address-prefix --subnet-address-prefix --public-ip-address
      User-Agent:
<<<<<<< HEAD
      - python/3.6.5 (Windows-10-10.0.17134-SP0) msrest/0.6.10 msrest_azure/0.6.2
        azure-mgmt-resource/4.0.0 Azure-SDK-For-Python AZURECLI/2.0.74
    method: GET
    uri: https://management.azure.com/subscriptions/00000000-0000-0000-0000-000000000000/resourcegroups/cli_test_ag_public_ip000001/providers/Microsoft.Resources/deployments/mock-deployment/operationStatuses/08586306570990022429?api-version=2019-07-01
=======
      - python/3.7.4 (Windows-10-10.0.18362-SP0) msrest/0.6.10 msrest_azure/0.6.2
        azure-mgmt-resource/4.0.0 Azure-SDK-For-Python AZURECLI/2.0.75
    method: GET
    uri: https://management.azure.com/subscriptions/00000000-0000-0000-0000-000000000000/resourcegroups/cli_test_ag_public_ip000001/providers/Microsoft.Resources/deployments/mock-deployment/operationStatuses/08586299486331741027?api-version=2019-07-01
>>>>>>> 807faccc
  response:
    body:
      string: '{"status":"Running"}'
    headers:
      cache-control:
      - no-cache
      content-length:
      - '20'
      content-type:
      - application/json; charset=utf-8
      date:
<<<<<<< HEAD
      - Sun, 13 Oct 2019 07:11:27 GMT
=======
      - Mon, 21 Oct 2019 11:59:38 GMT
>>>>>>> 807faccc
      expires:
      - '-1'
      pragma:
      - no-cache
      strict-transport-security:
      - max-age=31536000; includeSubDomains
      vary:
      - Accept-Encoding
      x-content-type-options:
      - nosniff
    status:
      code: 200
      message: OK
- request:
    body: null
    headers:
      Accept:
      - application/json
      Accept-Encoding:
      - gzip, deflate
      CommandName:
      - network application-gateway create
      Connection:
      - keep-alive
      ParameterSetName:
      - -g -n --subnet --vnet-name --vnet-address-prefix --subnet-address-prefix --public-ip-address
      User-Agent:
<<<<<<< HEAD
      - python/3.6.5 (Windows-10-10.0.17134-SP0) msrest/0.6.10 msrest_azure/0.6.2
        azure-mgmt-resource/4.0.0 Azure-SDK-For-Python AZURECLI/2.0.74
    method: GET
    uri: https://management.azure.com/subscriptions/00000000-0000-0000-0000-000000000000/resourcegroups/cli_test_ag_public_ip000001/providers/Microsoft.Resources/deployments/mock-deployment/operationStatuses/08586306570990022429?api-version=2019-07-01
  response:
    body:
      string: '{"status":"Running"}'
    headers:
      cache-control:
      - no-cache
      content-length:
      - '20'
      content-type:
      - application/json; charset=utf-8
      date:
      - Sun, 13 Oct 2019 07:11:58 GMT
      expires:
      - '-1'
      pragma:
      - no-cache
      strict-transport-security:
      - max-age=31536000; includeSubDomains
      vary:
      - Accept-Encoding
      x-content-type-options:
      - nosniff
    status:
      code: 200
      message: OK
- request:
    body: null
    headers:
      Accept:
      - application/json
      Accept-Encoding:
      - gzip, deflate
      CommandName:
      - network application-gateway create
      Connection:
      - keep-alive
      ParameterSetName:
      - -g -n --subnet --vnet-name --vnet-address-prefix --subnet-address-prefix --public-ip-address
      User-Agent:
      - python/3.6.5 (Windows-10-10.0.17134-SP0) msrest/0.6.10 msrest_azure/0.6.2
        azure-mgmt-resource/4.0.0 Azure-SDK-For-Python AZURECLI/2.0.74
    method: GET
    uri: https://management.azure.com/subscriptions/00000000-0000-0000-0000-000000000000/resourcegroups/cli_test_ag_public_ip000001/providers/Microsoft.Resources/deployments/mock-deployment/operationStatuses/08586306570990022429?api-version=2019-07-01
  response:
    body:
      string: '{"status":"Running"}'
    headers:
      cache-control:
      - no-cache
      content-length:
      - '20'
      content-type:
      - application/json; charset=utf-8
      date:
      - Sun, 13 Oct 2019 07:12:28 GMT
      expires:
      - '-1'
      pragma:
      - no-cache
      strict-transport-security:
      - max-age=31536000; includeSubDomains
      vary:
      - Accept-Encoding
      x-content-type-options:
      - nosniff
    status:
      code: 200
      message: OK
- request:
    body: null
    headers:
      Accept:
      - application/json
      Accept-Encoding:
      - gzip, deflate
      CommandName:
      - network application-gateway create
      Connection:
      - keep-alive
      ParameterSetName:
      - -g -n --subnet --vnet-name --vnet-address-prefix --subnet-address-prefix --public-ip-address
      User-Agent:
      - python/3.6.5 (Windows-10-10.0.17134-SP0) msrest/0.6.10 msrest_azure/0.6.2
        azure-mgmt-resource/4.0.0 Azure-SDK-For-Python AZURECLI/2.0.74
    method: GET
    uri: https://management.azure.com/subscriptions/00000000-0000-0000-0000-000000000000/resourcegroups/cli_test_ag_public_ip000001/providers/Microsoft.Resources/deployments/mock-deployment/operationStatuses/08586306570990022429?api-version=2019-07-01
  response:
    body:
      string: '{"status":"Running"}'
    headers:
      cache-control:
      - no-cache
      content-length:
      - '20'
      content-type:
      - application/json; charset=utf-8
      date:
      - Sun, 13 Oct 2019 07:12:58 GMT
      expires:
      - '-1'
      pragma:
      - no-cache
      strict-transport-security:
      - max-age=31536000; includeSubDomains
      vary:
      - Accept-Encoding
      x-content-type-options:
      - nosniff
    status:
      code: 200
      message: OK
- request:
    body: null
    headers:
      Accept:
      - application/json
      Accept-Encoding:
      - gzip, deflate
      CommandName:
      - network application-gateway create
      Connection:
      - keep-alive
      ParameterSetName:
      - -g -n --subnet --vnet-name --vnet-address-prefix --subnet-address-prefix --public-ip-address
      User-Agent:
      - python/3.6.5 (Windows-10-10.0.17134-SP0) msrest/0.6.10 msrest_azure/0.6.2
        azure-mgmt-resource/4.0.0 Azure-SDK-For-Python AZURECLI/2.0.74
    method: GET
    uri: https://management.azure.com/subscriptions/00000000-0000-0000-0000-000000000000/resourcegroups/cli_test_ag_public_ip000001/providers/Microsoft.Resources/deployments/mock-deployment/operationStatuses/08586306570990022429?api-version=2019-07-01
=======
      - python/3.7.4 (Windows-10-10.0.18362-SP0) msrest/0.6.10 msrest_azure/0.6.2
        azure-mgmt-resource/4.0.0 Azure-SDK-For-Python AZURECLI/2.0.75
    method: GET
    uri: https://management.azure.com/subscriptions/00000000-0000-0000-0000-000000000000/resourcegroups/cli_test_ag_public_ip000001/providers/Microsoft.Resources/deployments/mock-deployment/operationStatuses/08586299486331741027?api-version=2019-07-01
>>>>>>> 807faccc
  response:
    body:
      string: '{"status":"Succeeded"}'
    headers:
      cache-control:
      - no-cache
      content-length:
      - '22'
      content-type:
      - application/json; charset=utf-8
      date:
<<<<<<< HEAD
      - Sun, 13 Oct 2019 07:13:28 GMT
=======
      - Mon, 21 Oct 2019 12:00:09 GMT
>>>>>>> 807faccc
      expires:
      - '-1'
      pragma:
      - no-cache
      strict-transport-security:
      - max-age=31536000; includeSubDomains
      vary:
      - Accept-Encoding
      x-content-type-options:
      - nosniff
    status:
      code: 200
      message: OK
- request:
    body: null
    headers:
      Accept:
      - application/json
      Accept-Encoding:
      - gzip, deflate
      CommandName:
      - network application-gateway create
      Connection:
      - keep-alive
      ParameterSetName:
      - -g -n --subnet --vnet-name --vnet-address-prefix --subnet-address-prefix --public-ip-address
      User-Agent:
<<<<<<< HEAD
      - python/3.6.5 (Windows-10-10.0.17134-SP0) msrest/0.6.10 msrest_azure/0.6.2
        azure-mgmt-resource/4.0.0 Azure-SDK-For-Python AZURECLI/2.0.74
=======
      - python/3.7.4 (Windows-10-10.0.18362-SP0) msrest/0.6.10 msrest_azure/0.6.2
        azure-mgmt-resource/4.0.0 Azure-SDK-For-Python AZURECLI/2.0.75
>>>>>>> 807faccc
    method: GET
    uri: https://management.azure.com/subscriptions/00000000-0000-0000-0000-000000000000/resourcegroups/cli_test_ag_public_ip000001/providers/Microsoft.Resources/deployments/mock-deployment?api-version=2019-07-01
  response:
    body:
<<<<<<< HEAD
      string: '{"id":"/subscriptions/00000000-0000-0000-0000-000000000000/resourceGroups/cli_test_ag_public_ip000001/providers/Microsoft.Resources/deployments/ag_deploy_o2VeooOE2gxu97vUrjgkOMv8lmgRgewC","name":"ag_deploy_o2VeooOE2gxu97vUrjgkOMv8lmgRgewC","type":"Microsoft.Resources/deployments","properties":{"templateHash":"1266246564471464042","parameters":{},"mode":"Incremental","provisioningState":"Succeeded","timestamp":"2019-10-13T07:13:05.481017Z","duration":"PT16M39.0056437S","correlationId":"5c13190d-d635-4e13-a415-16f3bd9fc224","providers":[{"namespace":"Microsoft.Network","resourceTypes":[{"resourceType":"virtualNetworks","locations":["westus"]},{"resourceType":"publicIPAddresses","locations":["westus"]},{"resourceType":"applicationGateways","locations":["westus"]}]}],"dependencies":[{"dependsOn":[{"id":"/subscriptions/00000000-0000-0000-0000-000000000000/resourceGroups/cli_test_ag_public_ip000001/providers/Microsoft.Network/virtualNetworks/vnet4","resourceType":"Microsoft.Network/virtualNetworks","resourceName":"vnet4"},{"id":"/subscriptions/00000000-0000-0000-0000-000000000000/resourceGroups/cli_test_ag_public_ip000001/providers/Microsoft.Network/publicIPAddresses/publicip4","resourceType":"Microsoft.Network/publicIPAddresses","resourceName":"publicip4"}],"id":"/subscriptions/00000000-0000-0000-0000-000000000000/resourceGroups/cli_test_ag_public_ip000001/providers/Microsoft.Network/applicationGateways/test4","resourceType":"Microsoft.Network/applicationGateways","resourceName":"test4"}],"outputs":{"applicationGateway":{"type":"Object","value":{"provisioningState":"Succeeded","resourceGuid":"f8a7720c-5b15-47f7-8b2b-92ba6e491edc","sku":{"name":"Standard_Medium","tier":"Standard","capacity":2},"operationalState":"Running","gatewayIPConfigurations":[{"name":"appGatewayFrontendIP","id":"/subscriptions/00000000-0000-0000-0000-000000000000/resourceGroups/cli_test_ag_public_ip000001/providers/Microsoft.Network/applicationGateways/test4/gatewayIPConfigurations/appGatewayFrontendIP","etag":"W/\"f3d25370-50d9-4577-87f7-41e5443cf3aa\"","properties":{"provisioningState":"Succeeded","subnet":{"id":"/subscriptions/00000000-0000-0000-0000-000000000000/resourceGroups/cli_test_ag_public_ip000001/providers/Microsoft.Network/virtualNetworks/vnet4/subnets/subnet1"}},"type":"Microsoft.Network/applicationGateways/gatewayIPConfigurations"}],"sslCertificates":[],"authenticationCertificates":[],"frontendIPConfigurations":[{"name":"appGatewayFrontendIP","id":"/subscriptions/00000000-0000-0000-0000-000000000000/resourceGroups/cli_test_ag_public_ip000001/providers/Microsoft.Network/applicationGateways/test4/frontendIPConfigurations/appGatewayFrontendIP","etag":"W/\"f3d25370-50d9-4577-87f7-41e5443cf3aa\"","type":"Microsoft.Network/applicationGateways/frontendIPConfigurations","properties":{"provisioningState":"Succeeded","privateIPAllocationMethod":"Dynamic","publicIPAddress":{"id":"/subscriptions/00000000-0000-0000-0000-000000000000/resourceGroups/cli_test_ag_public_ip000001/providers/Microsoft.Network/publicIPAddresses/publicip4"},"httpListeners":[{"id":"/subscriptions/00000000-0000-0000-0000-000000000000/resourceGroups/cli_test_ag_public_ip000001/providers/Microsoft.Network/applicationGateways/test4/httpListeners/appGatewayHttpListener"}]}}],"frontendPorts":[{"name":"appGatewayFrontendPort","id":"/subscriptions/00000000-0000-0000-0000-000000000000/resourceGroups/cli_test_ag_public_ip000001/providers/Microsoft.Network/applicationGateways/test4/frontendPorts/appGatewayFrontendPort","etag":"W/\"f3d25370-50d9-4577-87f7-41e5443cf3aa\"","properties":{"provisioningState":"Succeeded","port":80,"httpListeners":[{"id":"/subscriptions/00000000-0000-0000-0000-000000000000/resourceGroups/cli_test_ag_public_ip000001/providers/Microsoft.Network/applicationGateways/test4/httpListeners/appGatewayHttpListener"}]},"type":"Microsoft.Network/applicationGateways/frontendPorts"}],"backendAddressPools":[{"name":"appGatewayBackendPool","id":"/subscriptions/00000000-0000-0000-0000-000000000000/resourceGroups/cli_test_ag_public_ip000001/providers/Microsoft.Network/applicationGateways/test4/backendAddressPools/appGatewayBackendPool","etag":"W/\"f3d25370-50d9-4577-87f7-41e5443cf3aa\"","properties":{"provisioningState":"Succeeded","backendAddresses":[],"requestRoutingRules":[{"id":"/subscriptions/00000000-0000-0000-0000-000000000000/resourceGroups/cli_test_ag_public_ip000001/providers/Microsoft.Network/applicationGateways/test4/requestRoutingRules/rule1"}]},"type":"Microsoft.Network/applicationGateways/backendAddressPools"}],"backendHttpSettingsCollection":[{"name":"appGatewayBackendHttpSettings","id":"/subscriptions/00000000-0000-0000-0000-000000000000/resourceGroups/cli_test_ag_public_ip000001/providers/Microsoft.Network/applicationGateways/test4/backendHttpSettingsCollection/appGatewayBackendHttpSettings","etag":"W/\"f3d25370-50d9-4577-87f7-41e5443cf3aa\"","properties":{"provisioningState":"Succeeded","port":80,"protocol":"Http","cookieBasedAffinity":"Disabled","connectionDraining":{"enabled":false,"drainTimeoutInSec":1},"pickHostNameFromBackendAddress":false,"requestTimeout":30,"requestRoutingRules":[{"id":"/subscriptions/00000000-0000-0000-0000-000000000000/resourceGroups/cli_test_ag_public_ip000001/providers/Microsoft.Network/applicationGateways/test4/requestRoutingRules/rule1"}]},"type":"Microsoft.Network/applicationGateways/backendHttpSettingsCollection"}],"httpListeners":[{"name":"appGatewayHttpListener","id":"/subscriptions/00000000-0000-0000-0000-000000000000/resourceGroups/cli_test_ag_public_ip000001/providers/Microsoft.Network/applicationGateways/test4/httpListeners/appGatewayHttpListener","etag":"W/\"f3d25370-50d9-4577-87f7-41e5443cf3aa\"","properties":{"provisioningState":"Succeeded","frontendIPConfiguration":{"id":"/subscriptions/00000000-0000-0000-0000-000000000000/resourceGroups/cli_test_ag_public_ip000001/providers/Microsoft.Network/applicationGateways/test4/frontendIPConfigurations/appGatewayFrontendIP"},"frontendPort":{"id":"/subscriptions/00000000-0000-0000-0000-000000000000/resourceGroups/cli_test_ag_public_ip000001/providers/Microsoft.Network/applicationGateways/test4/frontendPorts/appGatewayFrontendPort"},"protocol":"Http","requireServerNameIndication":false,"requestRoutingRules":[{"id":"/subscriptions/00000000-0000-0000-0000-000000000000/resourceGroups/cli_test_ag_public_ip000001/providers/Microsoft.Network/applicationGateways/test4/requestRoutingRules/rule1"}]},"type":"Microsoft.Network/applicationGateways/httpListeners"}],"urlPathMaps":[],"requestRoutingRules":[{"name":"rule1","id":"/subscriptions/00000000-0000-0000-0000-000000000000/resourceGroups/cli_test_ag_public_ip000001/providers/Microsoft.Network/applicationGateways/test4/requestRoutingRules/rule1","etag":"W/\"f3d25370-50d9-4577-87f7-41e5443cf3aa\"","properties":{"provisioningState":"Succeeded","ruleType":"Basic","httpListener":{"id":"/subscriptions/00000000-0000-0000-0000-000000000000/resourceGroups/cli_test_ag_public_ip000001/providers/Microsoft.Network/applicationGateways/test4/httpListeners/appGatewayHttpListener"},"backendAddressPool":{"id":"/subscriptions/00000000-0000-0000-0000-000000000000/resourceGroups/cli_test_ag_public_ip000001/providers/Microsoft.Network/applicationGateways/test4/backendAddressPools/appGatewayBackendPool"},"backendHttpSettings":{"id":"/subscriptions/00000000-0000-0000-0000-000000000000/resourceGroups/cli_test_ag_public_ip000001/providers/Microsoft.Network/applicationGateways/test4/backendHttpSettingsCollection/appGatewayBackendHttpSettings"}},"type":"Microsoft.Network/applicationGateways/requestRoutingRules"}],"probes":[],"rewriteRuleSets":[],"redirectConfigurations":[]}}},"outputResources":[{"id":"/subscriptions/00000000-0000-0000-0000-000000000000/resourceGroups/cli_test_ag_public_ip000001/providers/Microsoft.Network/applicationGateways/test4"},{"id":"/subscriptions/00000000-0000-0000-0000-000000000000/resourceGroups/cli_test_ag_public_ip000001/providers/Microsoft.Network/publicIPAddresses/publicip4"},{"id":"/subscriptions/00000000-0000-0000-0000-000000000000/resourceGroups/cli_test_ag_public_ip000001/providers/Microsoft.Network/virtualNetworks/vnet4"}]}}'
=======
      string: '{"id":"/subscriptions/00000000-0000-0000-0000-000000000000/resourceGroups/cli_test_ag_public_ip000001/providers/Microsoft.Resources/deployments/ag_deploy_7yKhUq65Cg5ZhCIhigete4FiEM4beF4M","name":"ag_deploy_7yKhUq65Cg5ZhCIhigete4FiEM4beF4M","type":"Microsoft.Resources/deployments","properties":{"templateHash":"12253174888539402415","parameters":{},"mode":"Incremental","provisioningState":"Succeeded","timestamp":"2019-10-21T12:00:02.45152Z","duration":"PT15M50.147992S","correlationId":"4b5fc7d7-e745-493c-b32e-b3a81600932c","providers":[{"namespace":"Microsoft.Network","resourceTypes":[{"resourceType":"virtualNetworks","locations":["westus"]},{"resourceType":"publicIPAddresses","locations":["westus"]},{"resourceType":"applicationGateways","locations":["westus"]}]}],"dependencies":[{"dependsOn":[{"id":"/subscriptions/00000000-0000-0000-0000-000000000000/resourceGroups/cli_test_ag_public_ip000001/providers/Microsoft.Network/virtualNetworks/vnet4","resourceType":"Microsoft.Network/virtualNetworks","resourceName":"vnet4"},{"id":"/subscriptions/00000000-0000-0000-0000-000000000000/resourceGroups/cli_test_ag_public_ip000001/providers/Microsoft.Network/publicIPAddresses/publicip4","resourceType":"Microsoft.Network/publicIPAddresses","resourceName":"publicip4"}],"id":"/subscriptions/00000000-0000-0000-0000-000000000000/resourceGroups/cli_test_ag_public_ip000001/providers/Microsoft.Network/applicationGateways/test4","resourceType":"Microsoft.Network/applicationGateways","resourceName":"test4"}],"outputs":{"applicationGateway":{"type":"Object","value":{"provisioningState":"Succeeded","resourceGuid":"e76b9f19-3088-45a8-85da-72893462550c","sku":{"name":"Standard_Medium","tier":"Standard","capacity":2},"operationalState":"Running","gatewayIPConfigurations":[{"name":"appGatewayFrontendIP","id":"/subscriptions/00000000-0000-0000-0000-000000000000/resourceGroups/cli_test_ag_public_ip000001/providers/Microsoft.Network/applicationGateways/test4/gatewayIPConfigurations/appGatewayFrontendIP","etag":"W/\"e34f017c-0fb3-44b5-9d2b-f1bc85db0586\"","properties":{"provisioningState":"Succeeded","subnet":{"id":"/subscriptions/00000000-0000-0000-0000-000000000000/resourceGroups/cli_test_ag_public_ip000001/providers/Microsoft.Network/virtualNetworks/vnet4/subnets/subnet1"}},"type":"Microsoft.Network/applicationGateways/gatewayIPConfigurations"}],"sslCertificates":[],"authenticationCertificates":[],"frontendIPConfigurations":[{"name":"appGatewayFrontendIP","id":"/subscriptions/00000000-0000-0000-0000-000000000000/resourceGroups/cli_test_ag_public_ip000001/providers/Microsoft.Network/applicationGateways/test4/frontendIPConfigurations/appGatewayFrontendIP","etag":"W/\"e34f017c-0fb3-44b5-9d2b-f1bc85db0586\"","type":"Microsoft.Network/applicationGateways/frontendIPConfigurations","properties":{"provisioningState":"Succeeded","privateIPAllocationMethod":"Dynamic","publicIPAddress":{"id":"/subscriptions/00000000-0000-0000-0000-000000000000/resourceGroups/cli_test_ag_public_ip000001/providers/Microsoft.Network/publicIPAddresses/publicip4"},"httpListeners":[{"id":"/subscriptions/00000000-0000-0000-0000-000000000000/resourceGroups/cli_test_ag_public_ip000001/providers/Microsoft.Network/applicationGateways/test4/httpListeners/appGatewayHttpListener"}]}}],"frontendPorts":[{"name":"appGatewayFrontendPort","id":"/subscriptions/00000000-0000-0000-0000-000000000000/resourceGroups/cli_test_ag_public_ip000001/providers/Microsoft.Network/applicationGateways/test4/frontendPorts/appGatewayFrontendPort","etag":"W/\"e34f017c-0fb3-44b5-9d2b-f1bc85db0586\"","properties":{"provisioningState":"Succeeded","port":80,"httpListeners":[{"id":"/subscriptions/00000000-0000-0000-0000-000000000000/resourceGroups/cli_test_ag_public_ip000001/providers/Microsoft.Network/applicationGateways/test4/httpListeners/appGatewayHttpListener"}]},"type":"Microsoft.Network/applicationGateways/frontendPorts"}],"backendAddressPools":[{"name":"appGatewayBackendPool","id":"/subscriptions/00000000-0000-0000-0000-000000000000/resourceGroups/cli_test_ag_public_ip000001/providers/Microsoft.Network/applicationGateways/test4/backendAddressPools/appGatewayBackendPool","etag":"W/\"e34f017c-0fb3-44b5-9d2b-f1bc85db0586\"","properties":{"provisioningState":"Succeeded","backendAddresses":[],"requestRoutingRules":[{"id":"/subscriptions/00000000-0000-0000-0000-000000000000/resourceGroups/cli_test_ag_public_ip000001/providers/Microsoft.Network/applicationGateways/test4/requestRoutingRules/rule1"}]},"type":"Microsoft.Network/applicationGateways/backendAddressPools"}],"backendHttpSettingsCollection":[{"name":"appGatewayBackendHttpSettings","id":"/subscriptions/00000000-0000-0000-0000-000000000000/resourceGroups/cli_test_ag_public_ip000001/providers/Microsoft.Network/applicationGateways/test4/backendHttpSettingsCollection/appGatewayBackendHttpSettings","etag":"W/\"e34f017c-0fb3-44b5-9d2b-f1bc85db0586\"","properties":{"provisioningState":"Succeeded","port":80,"protocol":"Http","cookieBasedAffinity":"Disabled","connectionDraining":{"enabled":false,"drainTimeoutInSec":1},"pickHostNameFromBackendAddress":false,"requestTimeout":30,"requestRoutingRules":[{"id":"/subscriptions/00000000-0000-0000-0000-000000000000/resourceGroups/cli_test_ag_public_ip000001/providers/Microsoft.Network/applicationGateways/test4/requestRoutingRules/rule1"}]},"type":"Microsoft.Network/applicationGateways/backendHttpSettingsCollection"}],"httpListeners":[{"name":"appGatewayHttpListener","id":"/subscriptions/00000000-0000-0000-0000-000000000000/resourceGroups/cli_test_ag_public_ip000001/providers/Microsoft.Network/applicationGateways/test4/httpListeners/appGatewayHttpListener","etag":"W/\"e34f017c-0fb3-44b5-9d2b-f1bc85db0586\"","properties":{"provisioningState":"Succeeded","frontendIPConfiguration":{"id":"/subscriptions/00000000-0000-0000-0000-000000000000/resourceGroups/cli_test_ag_public_ip000001/providers/Microsoft.Network/applicationGateways/test4/frontendIPConfigurations/appGatewayFrontendIP"},"frontendPort":{"id":"/subscriptions/00000000-0000-0000-0000-000000000000/resourceGroups/cli_test_ag_public_ip000001/providers/Microsoft.Network/applicationGateways/test4/frontendPorts/appGatewayFrontendPort"},"protocol":"Http","requireServerNameIndication":false,"requestRoutingRules":[{"id":"/subscriptions/00000000-0000-0000-0000-000000000000/resourceGroups/cli_test_ag_public_ip000001/providers/Microsoft.Network/applicationGateways/test4/requestRoutingRules/rule1"}]},"type":"Microsoft.Network/applicationGateways/httpListeners"}],"urlPathMaps":[],"requestRoutingRules":[{"name":"rule1","id":"/subscriptions/00000000-0000-0000-0000-000000000000/resourceGroups/cli_test_ag_public_ip000001/providers/Microsoft.Network/applicationGateways/test4/requestRoutingRules/rule1","etag":"W/\"e34f017c-0fb3-44b5-9d2b-f1bc85db0586\"","properties":{"provisioningState":"Succeeded","ruleType":"Basic","httpListener":{"id":"/subscriptions/00000000-0000-0000-0000-000000000000/resourceGroups/cli_test_ag_public_ip000001/providers/Microsoft.Network/applicationGateways/test4/httpListeners/appGatewayHttpListener"},"backendAddressPool":{"id":"/subscriptions/00000000-0000-0000-0000-000000000000/resourceGroups/cli_test_ag_public_ip000001/providers/Microsoft.Network/applicationGateways/test4/backendAddressPools/appGatewayBackendPool"},"backendHttpSettings":{"id":"/subscriptions/00000000-0000-0000-0000-000000000000/resourceGroups/cli_test_ag_public_ip000001/providers/Microsoft.Network/applicationGateways/test4/backendHttpSettingsCollection/appGatewayBackendHttpSettings"}},"type":"Microsoft.Network/applicationGateways/requestRoutingRules"}],"probes":[],"rewriteRuleSets":[],"redirectConfigurations":[]}}},"outputResources":[{"id":"/subscriptions/00000000-0000-0000-0000-000000000000/resourceGroups/cli_test_ag_public_ip000001/providers/Microsoft.Network/applicationGateways/test4"},{"id":"/subscriptions/00000000-0000-0000-0000-000000000000/resourceGroups/cli_test_ag_public_ip000001/providers/Microsoft.Network/publicIPAddresses/publicip4"},{"id":"/subscriptions/00000000-0000-0000-0000-000000000000/resourceGroups/cli_test_ag_public_ip000001/providers/Microsoft.Network/virtualNetworks/vnet4"}]}}'
>>>>>>> 807faccc
    headers:
      cache-control:
      - no-cache
      content-length:
<<<<<<< HEAD
      - '9415'
      content-type:
      - application/json; charset=utf-8
      date:
      - Sun, 13 Oct 2019 07:13:28 GMT
=======
      - '9414'
      content-type:
      - application/json; charset=utf-8
      date:
      - Mon, 21 Oct 2019 12:00:10 GMT
>>>>>>> 807faccc
      expires:
      - '-1'
      pragma:
      - no-cache
      strict-transport-security:
      - max-age=31536000; includeSubDomains
      vary:
      - Accept-Encoding
      x-content-type-options:
      - nosniff
    status:
      code: 200
      message: OK
version: 1<|MERGE_RESOLUTION|>--- conflicted
+++ resolved
@@ -13,24 +13,15 @@
       ParameterSetName:
       - -g -n --subnet --vnet-name --vnet-address-prefix --subnet-address-prefix --public-ip-address
       User-Agent:
-<<<<<<< HEAD
-      - python/3.6.5 (Windows-10-10.0.17134-SP0) msrest/0.6.10 msrest_azure/0.6.2
-        azure-mgmt-resource/4.0.0 Azure-SDK-For-Python AZURECLI/2.0.74
-=======
-      - python/3.7.4 (Windows-10-10.0.18362-SP0) msrest/0.6.10 msrest_azure/0.6.2
-        azure-mgmt-resource/4.0.0 Azure-SDK-For-Python AZURECLI/2.0.75
->>>>>>> 807faccc
+      - python/3.7.4 (Windows-10-10.0.18362-SP0) msrest/0.6.10 msrest_azure/0.6.2
+        azure-mgmt-resource/4.0.0 Azure-SDK-For-Python AZURECLI/2.0.75
       accept-language:
       - en-US
     method: GET
     uri: https://management.azure.com/subscriptions/00000000-0000-0000-0000-000000000000/resourcegroups/cli_test_ag_public_ip000001?api-version=2019-07-01
   response:
     body:
-<<<<<<< HEAD
-      string: '{"id":"/subscriptions/00000000-0000-0000-0000-000000000000/resourceGroups/cli_test_ag_public_ip000001","name":"cli_test_ag_public_ip000001","type":"Microsoft.Resources/resourceGroups","location":"westus","tags":{"product":"azurecli","cause":"automation","date":"2019-10-13T06:56:24Z"},"properties":{"provisioningState":"Succeeded"}}'
-=======
       string: '{"id":"/subscriptions/00000000-0000-0000-0000-000000000000/resourceGroups/cli_test_ag_public_ip000001","name":"cli_test_ag_public_ip000001","type":"Microsoft.Resources/resourceGroups","location":"westus","tags":{"product":"azurecli","cause":"automation","date":"2019-10-21T11:44:02Z"},"properties":{"provisioningState":"Succeeded"}}'
->>>>>>> 807faccc
     headers:
       cache-control:
       - no-cache
@@ -39,45 +30,36 @@
       content-type:
       - application/json; charset=utf-8
       date:
-<<<<<<< HEAD
-      - Sun, 13 Oct 2019 06:56:25 GMT
-=======
       - Mon, 21 Oct 2019 11:44:07 GMT
->>>>>>> 807faccc
-      expires:
-      - '-1'
-      pragma:
-      - no-cache
-      strict-transport-security:
-      - max-age=31536000; includeSubDomains
-      vary:
-      - Accept-Encoding
-      x-content-type-options:
-      - nosniff
-    status:
-      code: 200
-      message: OK
-- request:
-    body: null
-    headers:
-      Accept:
-      - application/json
-      Accept-Encoding:
-      - gzip, deflate
-      CommandName:
-      - network application-gateway create
-      Connection:
-      - keep-alive
-      ParameterSetName:
-      - -g -n --subnet --vnet-name --vnet-address-prefix --subnet-address-prefix --public-ip-address
-      User-Agent:
-<<<<<<< HEAD
-      - python/3.6.5 (Windows-10-10.0.17134-SP0) msrest/0.6.10 msrest_azure/0.6.2
-        azure-mgmt-resource/4.0.0 Azure-SDK-For-Python AZURECLI/2.0.74
-=======
-      - python/3.7.4 (Windows-10-10.0.18362-SP0) msrest/0.6.10 msrest_azure/0.6.2
-        azure-mgmt-resource/4.0.0 Azure-SDK-For-Python AZURECLI/2.0.75
->>>>>>> 807faccc
+      expires:
+      - '-1'
+      pragma:
+      - no-cache
+      strict-transport-security:
+      - max-age=31536000; includeSubDomains
+      vary:
+      - Accept-Encoding
+      x-content-type-options:
+      - nosniff
+    status:
+      code: 200
+      message: OK
+- request:
+    body: null
+    headers:
+      Accept:
+      - application/json
+      Accept-Encoding:
+      - gzip, deflate
+      CommandName:
+      - network application-gateway create
+      Connection:
+      - keep-alive
+      ParameterSetName:
+      - -g -n --subnet --vnet-name --vnet-address-prefix --subnet-address-prefix --public-ip-address
+      User-Agent:
+      - python/3.7.4 (Windows-10-10.0.18362-SP0) msrest/0.6.10 msrest_azure/0.6.2
+        azure-mgmt-resource/4.0.0 Azure-SDK-For-Python AZURECLI/2.0.75
       accept-language:
       - en-US
     method: GET
@@ -93,45 +75,36 @@
       content-type:
       - application/json; charset=utf-8
       date:
-<<<<<<< HEAD
-      - Sun, 13 Oct 2019 06:56:25 GMT
-=======
       - Mon, 21 Oct 2019 11:44:08 GMT
->>>>>>> 807faccc
-      expires:
-      - '-1'
-      pragma:
-      - no-cache
-      strict-transport-security:
-      - max-age=31536000; includeSubDomains
-      vary:
-      - Accept-Encoding
-      x-content-type-options:
-      - nosniff
-    status:
-      code: 200
-      message: OK
-- request:
-    body: null
-    headers:
-      Accept:
-      - application/json
-      Accept-Encoding:
-      - gzip, deflate
-      CommandName:
-      - network application-gateway create
-      Connection:
-      - keep-alive
-      ParameterSetName:
-      - -g -n --subnet --vnet-name --vnet-address-prefix --subnet-address-prefix --public-ip-address
-      User-Agent:
-<<<<<<< HEAD
-      - python/3.6.5 (Windows-10-10.0.17134-SP0) msrest/0.6.10 msrest_azure/0.6.2
-        azure-mgmt-resource/4.0.0 Azure-SDK-For-Python AZURECLI/2.0.74
-=======
-      - python/3.7.4 (Windows-10-10.0.18362-SP0) msrest/0.6.10 msrest_azure/0.6.2
-        azure-mgmt-resource/4.0.0 Azure-SDK-For-Python AZURECLI/2.0.75
->>>>>>> 807faccc
+      expires:
+      - '-1'
+      pragma:
+      - no-cache
+      strict-transport-security:
+      - max-age=31536000; includeSubDomains
+      vary:
+      - Accept-Encoding
+      x-content-type-options:
+      - nosniff
+    status:
+      code: 200
+      message: OK
+- request:
+    body: null
+    headers:
+      Accept:
+      - application/json
+      Accept-Encoding:
+      - gzip, deflate
+      CommandName:
+      - network application-gateway create
+      Connection:
+      - keep-alive
+      ParameterSetName:
+      - -g -n --subnet --vnet-name --vnet-address-prefix --subnet-address-prefix --public-ip-address
+      User-Agent:
+      - python/3.7.4 (Windows-10-10.0.18362-SP0) msrest/0.6.10 msrest_azure/0.6.2
+        azure-mgmt-resource/4.0.0 Azure-SDK-For-Python AZURECLI/2.0.75
       accept-language:
       - en-US
     method: GET
@@ -147,11 +120,7 @@
       content-type:
       - application/json; charset=utf-8
       date:
-<<<<<<< HEAD
-      - Sun, 13 Oct 2019 06:56:25 GMT
-=======
       - Mon, 21 Oct 2019 11:44:09 GMT
->>>>>>> 807faccc
       expires:
       - '-1'
       pragma:
@@ -212,30 +181,18 @@
       ParameterSetName:
       - -g -n --subnet --vnet-name --vnet-address-prefix --subnet-address-prefix --public-ip-address
       User-Agent:
-<<<<<<< HEAD
-      - python/3.6.5 (Windows-10-10.0.17134-SP0) msrest/0.6.10 msrest_azure/0.6.2
-        azure-mgmt-resource/4.0.0 Azure-SDK-For-Python AZURECLI/2.0.74
-=======
-      - python/3.7.4 (Windows-10-10.0.18362-SP0) msrest/0.6.10 msrest_azure/0.6.2
-        azure-mgmt-resource/4.0.0 Azure-SDK-For-Python AZURECLI/2.0.75
->>>>>>> 807faccc
+      - python/3.7.4 (Windows-10-10.0.18362-SP0) msrest/0.6.10 msrest_azure/0.6.2
+        azure-mgmt-resource/4.0.0 Azure-SDK-For-Python AZURECLI/2.0.75
       accept-language:
       - en-US
     method: PUT
     uri: https://management.azure.com/subscriptions/00000000-0000-0000-0000-000000000000/resourcegroups/cli_test_ag_public_ip000001/providers/Microsoft.Resources/deployments/mock-deployment?api-version=2019-07-01
   response:
     body:
-<<<<<<< HEAD
-      string: '{"id":"/subscriptions/00000000-0000-0000-0000-000000000000/resourceGroups/cli_test_ag_public_ip000001/providers/Microsoft.Resources/deployments/ag_deploy_o2VeooOE2gxu97vUrjgkOMv8lmgRgewC","name":"ag_deploy_o2VeooOE2gxu97vUrjgkOMv8lmgRgewC","type":"Microsoft.Resources/deployments","properties":{"templateHash":"1266246564471464042","parameters":{},"mode":"Incremental","provisioningState":"Accepted","timestamp":"2019-10-13T06:56:27.2576172Z","duration":"PT0.7822439S","correlationId":"5c13190d-d635-4e13-a415-16f3bd9fc224","providers":[{"namespace":"Microsoft.Network","resourceTypes":[{"resourceType":"virtualNetworks","locations":["westus"]},{"resourceType":"publicIPAddresses","locations":["westus"]},{"resourceType":"applicationGateways","locations":["westus"]}]}],"dependencies":[{"dependsOn":[{"id":"/subscriptions/00000000-0000-0000-0000-000000000000/resourceGroups/cli_test_ag_public_ip000001/providers/Microsoft.Network/virtualNetworks/vnet4","resourceType":"Microsoft.Network/virtualNetworks","resourceName":"vnet4"},{"id":"/subscriptions/00000000-0000-0000-0000-000000000000/resourceGroups/cli_test_ag_public_ip000001/providers/Microsoft.Network/publicIPAddresses/publicip4","resourceType":"Microsoft.Network/publicIPAddresses","resourceName":"publicip4"}],"id":"/subscriptions/00000000-0000-0000-0000-000000000000/resourceGroups/cli_test_ag_public_ip000001/providers/Microsoft.Network/applicationGateways/test4","resourceType":"Microsoft.Network/applicationGateways","resourceName":"test4"}]}}'
-    headers:
-      azure-asyncoperation:
-      - https://management.azure.com/subscriptions/00000000-0000-0000-0000-000000000000/resourcegroups/cli_test_ag_public_ip000001/providers/Microsoft.Resources/deployments/ag_deploy_o2VeooOE2gxu97vUrjgkOMv8lmgRgewC/operationStatuses/08586306570990022429?api-version=2019-07-01
-=======
       string: '{"id":"/subscriptions/00000000-0000-0000-0000-000000000000/resourceGroups/cli_test_ag_public_ip000001/providers/Microsoft.Resources/deployments/ag_deploy_7yKhUq65Cg5ZhCIhigete4FiEM4beF4M","name":"ag_deploy_7yKhUq65Cg5ZhCIhigete4FiEM4beF4M","type":"Microsoft.Resources/deployments","properties":{"templateHash":"12253174888539402415","parameters":{},"mode":"Incremental","provisioningState":"Accepted","timestamp":"2019-10-21T11:44:15.1823822Z","duration":"PT2.8788542S","correlationId":"4b5fc7d7-e745-493c-b32e-b3a81600932c","providers":[{"namespace":"Microsoft.Network","resourceTypes":[{"resourceType":"virtualNetworks","locations":["westus"]},{"resourceType":"publicIPAddresses","locations":["westus"]},{"resourceType":"applicationGateways","locations":["westus"]}]}],"dependencies":[{"dependsOn":[{"id":"/subscriptions/00000000-0000-0000-0000-000000000000/resourceGroups/cli_test_ag_public_ip000001/providers/Microsoft.Network/virtualNetworks/vnet4","resourceType":"Microsoft.Network/virtualNetworks","resourceName":"vnet4"},{"id":"/subscriptions/00000000-0000-0000-0000-000000000000/resourceGroups/cli_test_ag_public_ip000001/providers/Microsoft.Network/publicIPAddresses/publicip4","resourceType":"Microsoft.Network/publicIPAddresses","resourceName":"publicip4"}],"id":"/subscriptions/00000000-0000-0000-0000-000000000000/resourceGroups/cli_test_ag_public_ip000001/providers/Microsoft.Network/applicationGateways/test4","resourceType":"Microsoft.Network/applicationGateways","resourceName":"test4"}]}}'
     headers:
       azure-asyncoperation:
       - https://management.azure.com/subscriptions/00000000-0000-0000-0000-000000000000/resourcegroups/cli_test_ag_public_ip000001/providers/Microsoft.Resources/deployments/ag_deploy_7yKhUq65Cg5ZhCIhigete4FiEM4beF4M/operationStatuses/08586299486331741027?api-version=2019-07-01
->>>>>>> 807faccc
       cache-control:
       - no-cache
       content-length:
@@ -243,11 +200,7 @@
       content-type:
       - application/json; charset=utf-8
       date:
-<<<<<<< HEAD
-      - Sun, 13 Oct 2019 06:56:26 GMT
-=======
       - Mon, 21 Oct 2019 11:44:15 GMT
->>>>>>> 807faccc
       expires:
       - '-1'
       pragma:
@@ -275,1766 +228,1300 @@
       ParameterSetName:
       - -g -n --subnet --vnet-name --vnet-address-prefix --subnet-address-prefix --public-ip-address
       User-Agent:
-<<<<<<< HEAD
-      - python/3.6.5 (Windows-10-10.0.17134-SP0) msrest/0.6.10 msrest_azure/0.6.2
-        azure-mgmt-resource/4.0.0 Azure-SDK-For-Python AZURECLI/2.0.74
-    method: GET
-    uri: https://management.azure.com/subscriptions/00000000-0000-0000-0000-000000000000/resourcegroups/cli_test_ag_public_ip000001/providers/Microsoft.Resources/deployments/mock-deployment/operationStatuses/08586306570990022429?api-version=2019-07-01
-=======
-      - python/3.7.4 (Windows-10-10.0.18362-SP0) msrest/0.6.10 msrest_azure/0.6.2
-        azure-mgmt-resource/4.0.0 Azure-SDK-For-Python AZURECLI/2.0.75
-    method: GET
-    uri: https://management.azure.com/subscriptions/00000000-0000-0000-0000-000000000000/resourcegroups/cli_test_ag_public_ip000001/providers/Microsoft.Resources/deployments/mock-deployment/operationStatuses/08586299486331741027?api-version=2019-07-01
->>>>>>> 807faccc
-  response:
-    body:
-      string: '{"status":"Running"}'
-    headers:
-      cache-control:
-      - no-cache
-      content-length:
-      - '20'
-      content-type:
-      - application/json; charset=utf-8
-      date:
-<<<<<<< HEAD
-      - Sun, 13 Oct 2019 06:56:57 GMT
-=======
+      - python/3.7.4 (Windows-10-10.0.18362-SP0) msrest/0.6.10 msrest_azure/0.6.2
+        azure-mgmt-resource/4.0.0 Azure-SDK-For-Python AZURECLI/2.0.75
+    method: GET
+    uri: https://management.azure.com/subscriptions/00000000-0000-0000-0000-000000000000/resourcegroups/cli_test_ag_public_ip000001/providers/Microsoft.Resources/deployments/mock-deployment/operationStatuses/08586299486331741027?api-version=2019-07-01
+  response:
+    body:
+      string: '{"status":"Running"}'
+    headers:
+      cache-control:
+      - no-cache
+      content-length:
+      - '20'
+      content-type:
+      - application/json; charset=utf-8
+      date:
       - Mon, 21 Oct 2019 11:44:48 GMT
->>>>>>> 807faccc
-      expires:
-      - '-1'
-      pragma:
-      - no-cache
-      strict-transport-security:
-      - max-age=31536000; includeSubDomains
-      vary:
-      - Accept-Encoding
-      x-content-type-options:
-      - nosniff
-    status:
-      code: 200
-      message: OK
-- request:
-    body: null
-    headers:
-      Accept:
-      - application/json
-      Accept-Encoding:
-      - gzip, deflate
-      CommandName:
-      - network application-gateway create
-      Connection:
-      - keep-alive
-      ParameterSetName:
-      - -g -n --subnet --vnet-name --vnet-address-prefix --subnet-address-prefix --public-ip-address
-      User-Agent:
-<<<<<<< HEAD
-      - python/3.6.5 (Windows-10-10.0.17134-SP0) msrest/0.6.10 msrest_azure/0.6.2
-        azure-mgmt-resource/4.0.0 Azure-SDK-For-Python AZURECLI/2.0.74
-    method: GET
-    uri: https://management.azure.com/subscriptions/00000000-0000-0000-0000-000000000000/resourcegroups/cli_test_ag_public_ip000001/providers/Microsoft.Resources/deployments/mock-deployment/operationStatuses/08586306570990022429?api-version=2019-07-01
-=======
-      - python/3.7.4 (Windows-10-10.0.18362-SP0) msrest/0.6.10 msrest_azure/0.6.2
-        azure-mgmt-resource/4.0.0 Azure-SDK-For-Python AZURECLI/2.0.75
-    method: GET
-    uri: https://management.azure.com/subscriptions/00000000-0000-0000-0000-000000000000/resourcegroups/cli_test_ag_public_ip000001/providers/Microsoft.Resources/deployments/mock-deployment/operationStatuses/08586299486331741027?api-version=2019-07-01
->>>>>>> 807faccc
-  response:
-    body:
-      string: '{"status":"Running"}'
-    headers:
-      cache-control:
-      - no-cache
-      content-length:
-      - '20'
-      content-type:
-      - application/json; charset=utf-8
-      date:
-<<<<<<< HEAD
-      - Sun, 13 Oct 2019 06:57:26 GMT
-=======
+      expires:
+      - '-1'
+      pragma:
+      - no-cache
+      strict-transport-security:
+      - max-age=31536000; includeSubDomains
+      vary:
+      - Accept-Encoding
+      x-content-type-options:
+      - nosniff
+    status:
+      code: 200
+      message: OK
+- request:
+    body: null
+    headers:
+      Accept:
+      - application/json
+      Accept-Encoding:
+      - gzip, deflate
+      CommandName:
+      - network application-gateway create
+      Connection:
+      - keep-alive
+      ParameterSetName:
+      - -g -n --subnet --vnet-name --vnet-address-prefix --subnet-address-prefix --public-ip-address
+      User-Agent:
+      - python/3.7.4 (Windows-10-10.0.18362-SP0) msrest/0.6.10 msrest_azure/0.6.2
+        azure-mgmt-resource/4.0.0 Azure-SDK-For-Python AZURECLI/2.0.75
+    method: GET
+    uri: https://management.azure.com/subscriptions/00000000-0000-0000-0000-000000000000/resourcegroups/cli_test_ag_public_ip000001/providers/Microsoft.Resources/deployments/mock-deployment/operationStatuses/08586299486331741027?api-version=2019-07-01
+  response:
+    body:
+      string: '{"status":"Running"}'
+    headers:
+      cache-control:
+      - no-cache
+      content-length:
+      - '20'
+      content-type:
+      - application/json; charset=utf-8
+      date:
       - Mon, 21 Oct 2019 11:45:18 GMT
->>>>>>> 807faccc
-      expires:
-      - '-1'
-      pragma:
-      - no-cache
-      strict-transport-security:
-      - max-age=31536000; includeSubDomains
-      vary:
-      - Accept-Encoding
-      x-content-type-options:
-      - nosniff
-    status:
-      code: 200
-      message: OK
-- request:
-    body: null
-    headers:
-      Accept:
-      - application/json
-      Accept-Encoding:
-      - gzip, deflate
-      CommandName:
-      - network application-gateway create
-      Connection:
-      - keep-alive
-      ParameterSetName:
-      - -g -n --subnet --vnet-name --vnet-address-prefix --subnet-address-prefix --public-ip-address
-      User-Agent:
-<<<<<<< HEAD
-      - python/3.6.5 (Windows-10-10.0.17134-SP0) msrest/0.6.10 msrest_azure/0.6.2
-        azure-mgmt-resource/4.0.0 Azure-SDK-For-Python AZURECLI/2.0.74
-    method: GET
-    uri: https://management.azure.com/subscriptions/00000000-0000-0000-0000-000000000000/resourcegroups/cli_test_ag_public_ip000001/providers/Microsoft.Resources/deployments/mock-deployment/operationStatuses/08586306570990022429?api-version=2019-07-01
-=======
-      - python/3.7.4 (Windows-10-10.0.18362-SP0) msrest/0.6.10 msrest_azure/0.6.2
-        azure-mgmt-resource/4.0.0 Azure-SDK-For-Python AZURECLI/2.0.75
-    method: GET
-    uri: https://management.azure.com/subscriptions/00000000-0000-0000-0000-000000000000/resourcegroups/cli_test_ag_public_ip000001/providers/Microsoft.Resources/deployments/mock-deployment/operationStatuses/08586299486331741027?api-version=2019-07-01
->>>>>>> 807faccc
-  response:
-    body:
-      string: '{"status":"Running"}'
-    headers:
-      cache-control:
-      - no-cache
-      content-length:
-      - '20'
-      content-type:
-      - application/json; charset=utf-8
-      date:
-<<<<<<< HEAD
-      - Sun, 13 Oct 2019 06:57:57 GMT
-=======
+      expires:
+      - '-1'
+      pragma:
+      - no-cache
+      strict-transport-security:
+      - max-age=31536000; includeSubDomains
+      vary:
+      - Accept-Encoding
+      x-content-type-options:
+      - nosniff
+    status:
+      code: 200
+      message: OK
+- request:
+    body: null
+    headers:
+      Accept:
+      - application/json
+      Accept-Encoding:
+      - gzip, deflate
+      CommandName:
+      - network application-gateway create
+      Connection:
+      - keep-alive
+      ParameterSetName:
+      - -g -n --subnet --vnet-name --vnet-address-prefix --subnet-address-prefix --public-ip-address
+      User-Agent:
+      - python/3.7.4 (Windows-10-10.0.18362-SP0) msrest/0.6.10 msrest_azure/0.6.2
+        azure-mgmt-resource/4.0.0 Azure-SDK-For-Python AZURECLI/2.0.75
+    method: GET
+    uri: https://management.azure.com/subscriptions/00000000-0000-0000-0000-000000000000/resourcegroups/cli_test_ag_public_ip000001/providers/Microsoft.Resources/deployments/mock-deployment/operationStatuses/08586299486331741027?api-version=2019-07-01
+  response:
+    body:
+      string: '{"status":"Running"}'
+    headers:
+      cache-control:
+      - no-cache
+      content-length:
+      - '20'
+      content-type:
+      - application/json; charset=utf-8
+      date:
       - Mon, 21 Oct 2019 11:45:49 GMT
->>>>>>> 807faccc
-      expires:
-      - '-1'
-      pragma:
-      - no-cache
-      strict-transport-security:
-      - max-age=31536000; includeSubDomains
-      vary:
-      - Accept-Encoding
-      x-content-type-options:
-      - nosniff
-    status:
-      code: 200
-      message: OK
-- request:
-    body: null
-    headers:
-      Accept:
-      - application/json
-      Accept-Encoding:
-      - gzip, deflate
-      CommandName:
-      - network application-gateway create
-      Connection:
-      - keep-alive
-      ParameterSetName:
-      - -g -n --subnet --vnet-name --vnet-address-prefix --subnet-address-prefix --public-ip-address
-      User-Agent:
-<<<<<<< HEAD
-      - python/3.6.5 (Windows-10-10.0.17134-SP0) msrest/0.6.10 msrest_azure/0.6.2
-        azure-mgmt-resource/4.0.0 Azure-SDK-For-Python AZURECLI/2.0.74
-    method: GET
-    uri: https://management.azure.com/subscriptions/00000000-0000-0000-0000-000000000000/resourcegroups/cli_test_ag_public_ip000001/providers/Microsoft.Resources/deployments/mock-deployment/operationStatuses/08586306570990022429?api-version=2019-07-01
-=======
-      - python/3.7.4 (Windows-10-10.0.18362-SP0) msrest/0.6.10 msrest_azure/0.6.2
-        azure-mgmt-resource/4.0.0 Azure-SDK-For-Python AZURECLI/2.0.75
-    method: GET
-    uri: https://management.azure.com/subscriptions/00000000-0000-0000-0000-000000000000/resourcegroups/cli_test_ag_public_ip000001/providers/Microsoft.Resources/deployments/mock-deployment/operationStatuses/08586299486331741027?api-version=2019-07-01
->>>>>>> 807faccc
-  response:
-    body:
-      string: '{"status":"Running"}'
-    headers:
-      cache-control:
-      - no-cache
-      content-length:
-      - '20'
-      content-type:
-      - application/json; charset=utf-8
-      date:
-<<<<<<< HEAD
-      - Sun, 13 Oct 2019 06:58:26 GMT
-=======
+      expires:
+      - '-1'
+      pragma:
+      - no-cache
+      strict-transport-security:
+      - max-age=31536000; includeSubDomains
+      vary:
+      - Accept-Encoding
+      x-content-type-options:
+      - nosniff
+    status:
+      code: 200
+      message: OK
+- request:
+    body: null
+    headers:
+      Accept:
+      - application/json
+      Accept-Encoding:
+      - gzip, deflate
+      CommandName:
+      - network application-gateway create
+      Connection:
+      - keep-alive
+      ParameterSetName:
+      - -g -n --subnet --vnet-name --vnet-address-prefix --subnet-address-prefix --public-ip-address
+      User-Agent:
+      - python/3.7.4 (Windows-10-10.0.18362-SP0) msrest/0.6.10 msrest_azure/0.6.2
+        azure-mgmt-resource/4.0.0 Azure-SDK-For-Python AZURECLI/2.0.75
+    method: GET
+    uri: https://management.azure.com/subscriptions/00000000-0000-0000-0000-000000000000/resourcegroups/cli_test_ag_public_ip000001/providers/Microsoft.Resources/deployments/mock-deployment/operationStatuses/08586299486331741027?api-version=2019-07-01
+  response:
+    body:
+      string: '{"status":"Running"}'
+    headers:
+      cache-control:
+      - no-cache
+      content-length:
+      - '20'
+      content-type:
+      - application/json; charset=utf-8
+      date:
       - Mon, 21 Oct 2019 11:46:20 GMT
->>>>>>> 807faccc
-      expires:
-      - '-1'
-      pragma:
-      - no-cache
-      strict-transport-security:
-      - max-age=31536000; includeSubDomains
-      vary:
-      - Accept-Encoding
-      x-content-type-options:
-      - nosniff
-    status:
-      code: 200
-      message: OK
-- request:
-    body: null
-    headers:
-      Accept:
-      - application/json
-      Accept-Encoding:
-      - gzip, deflate
-      CommandName:
-      - network application-gateway create
-      Connection:
-      - keep-alive
-      ParameterSetName:
-      - -g -n --subnet --vnet-name --vnet-address-prefix --subnet-address-prefix --public-ip-address
-      User-Agent:
-<<<<<<< HEAD
-      - python/3.6.5 (Windows-10-10.0.17134-SP0) msrest/0.6.10 msrest_azure/0.6.2
-        azure-mgmt-resource/4.0.0 Azure-SDK-For-Python AZURECLI/2.0.74
-    method: GET
-    uri: https://management.azure.com/subscriptions/00000000-0000-0000-0000-000000000000/resourcegroups/cli_test_ag_public_ip000001/providers/Microsoft.Resources/deployments/mock-deployment/operationStatuses/08586306570990022429?api-version=2019-07-01
-=======
-      - python/3.7.4 (Windows-10-10.0.18362-SP0) msrest/0.6.10 msrest_azure/0.6.2
-        azure-mgmt-resource/4.0.0 Azure-SDK-For-Python AZURECLI/2.0.75
-    method: GET
-    uri: https://management.azure.com/subscriptions/00000000-0000-0000-0000-000000000000/resourcegroups/cli_test_ag_public_ip000001/providers/Microsoft.Resources/deployments/mock-deployment/operationStatuses/08586299486331741027?api-version=2019-07-01
->>>>>>> 807faccc
-  response:
-    body:
-      string: '{"status":"Running"}'
-    headers:
-      cache-control:
-      - no-cache
-      content-length:
-      - '20'
-      content-type:
-      - application/json; charset=utf-8
-      date:
-<<<<<<< HEAD
-      - Sun, 13 Oct 2019 06:58:57 GMT
-=======
+      expires:
+      - '-1'
+      pragma:
+      - no-cache
+      strict-transport-security:
+      - max-age=31536000; includeSubDomains
+      vary:
+      - Accept-Encoding
+      x-content-type-options:
+      - nosniff
+    status:
+      code: 200
+      message: OK
+- request:
+    body: null
+    headers:
+      Accept:
+      - application/json
+      Accept-Encoding:
+      - gzip, deflate
+      CommandName:
+      - network application-gateway create
+      Connection:
+      - keep-alive
+      ParameterSetName:
+      - -g -n --subnet --vnet-name --vnet-address-prefix --subnet-address-prefix --public-ip-address
+      User-Agent:
+      - python/3.7.4 (Windows-10-10.0.18362-SP0) msrest/0.6.10 msrest_azure/0.6.2
+        azure-mgmt-resource/4.0.0 Azure-SDK-For-Python AZURECLI/2.0.75
+    method: GET
+    uri: https://management.azure.com/subscriptions/00000000-0000-0000-0000-000000000000/resourcegroups/cli_test_ag_public_ip000001/providers/Microsoft.Resources/deployments/mock-deployment/operationStatuses/08586299486331741027?api-version=2019-07-01
+  response:
+    body:
+      string: '{"status":"Running"}'
+    headers:
+      cache-control:
+      - no-cache
+      content-length:
+      - '20'
+      content-type:
+      - application/json; charset=utf-8
+      date:
       - Mon, 21 Oct 2019 11:46:50 GMT
->>>>>>> 807faccc
-      expires:
-      - '-1'
-      pragma:
-      - no-cache
-      strict-transport-security:
-      - max-age=31536000; includeSubDomains
-      vary:
-      - Accept-Encoding
-      x-content-type-options:
-      - nosniff
-    status:
-      code: 200
-      message: OK
-- request:
-    body: null
-    headers:
-      Accept:
-      - application/json
-      Accept-Encoding:
-      - gzip, deflate
-      CommandName:
-      - network application-gateway create
-      Connection:
-      - keep-alive
-      ParameterSetName:
-      - -g -n --subnet --vnet-name --vnet-address-prefix --subnet-address-prefix --public-ip-address
-      User-Agent:
-<<<<<<< HEAD
-      - python/3.6.5 (Windows-10-10.0.17134-SP0) msrest/0.6.10 msrest_azure/0.6.2
-        azure-mgmt-resource/4.0.0 Azure-SDK-For-Python AZURECLI/2.0.74
-    method: GET
-    uri: https://management.azure.com/subscriptions/00000000-0000-0000-0000-000000000000/resourcegroups/cli_test_ag_public_ip000001/providers/Microsoft.Resources/deployments/mock-deployment/operationStatuses/08586306570990022429?api-version=2019-07-01
-=======
-      - python/3.7.4 (Windows-10-10.0.18362-SP0) msrest/0.6.10 msrest_azure/0.6.2
-        azure-mgmt-resource/4.0.0 Azure-SDK-For-Python AZURECLI/2.0.75
-    method: GET
-    uri: https://management.azure.com/subscriptions/00000000-0000-0000-0000-000000000000/resourcegroups/cli_test_ag_public_ip000001/providers/Microsoft.Resources/deployments/mock-deployment/operationStatuses/08586299486331741027?api-version=2019-07-01
->>>>>>> 807faccc
-  response:
-    body:
-      string: '{"status":"Running"}'
-    headers:
-      cache-control:
-      - no-cache
-      content-length:
-      - '20'
-      content-type:
-      - application/json; charset=utf-8
-      date:
-<<<<<<< HEAD
-      - Sun, 13 Oct 2019 06:59:27 GMT
-=======
+      expires:
+      - '-1'
+      pragma:
+      - no-cache
+      strict-transport-security:
+      - max-age=31536000; includeSubDomains
+      vary:
+      - Accept-Encoding
+      x-content-type-options:
+      - nosniff
+    status:
+      code: 200
+      message: OK
+- request:
+    body: null
+    headers:
+      Accept:
+      - application/json
+      Accept-Encoding:
+      - gzip, deflate
+      CommandName:
+      - network application-gateway create
+      Connection:
+      - keep-alive
+      ParameterSetName:
+      - -g -n --subnet --vnet-name --vnet-address-prefix --subnet-address-prefix --public-ip-address
+      User-Agent:
+      - python/3.7.4 (Windows-10-10.0.18362-SP0) msrest/0.6.10 msrest_azure/0.6.2
+        azure-mgmt-resource/4.0.0 Azure-SDK-For-Python AZURECLI/2.0.75
+    method: GET
+    uri: https://management.azure.com/subscriptions/00000000-0000-0000-0000-000000000000/resourcegroups/cli_test_ag_public_ip000001/providers/Microsoft.Resources/deployments/mock-deployment/operationStatuses/08586299486331741027?api-version=2019-07-01
+  response:
+    body:
+      string: '{"status":"Running"}'
+    headers:
+      cache-control:
+      - no-cache
+      content-length:
+      - '20'
+      content-type:
+      - application/json; charset=utf-8
+      date:
       - Mon, 21 Oct 2019 11:47:21 GMT
->>>>>>> 807faccc
-      expires:
-      - '-1'
-      pragma:
-      - no-cache
-      strict-transport-security:
-      - max-age=31536000; includeSubDomains
-      vary:
-      - Accept-Encoding
-      x-content-type-options:
-      - nosniff
-    status:
-      code: 200
-      message: OK
-- request:
-    body: null
-    headers:
-      Accept:
-      - application/json
-      Accept-Encoding:
-      - gzip, deflate
-      CommandName:
-      - network application-gateway create
-      Connection:
-      - keep-alive
-      ParameterSetName:
-      - -g -n --subnet --vnet-name --vnet-address-prefix --subnet-address-prefix --public-ip-address
-      User-Agent:
-<<<<<<< HEAD
-      - python/3.6.5 (Windows-10-10.0.17134-SP0) msrest/0.6.10 msrest_azure/0.6.2
-        azure-mgmt-resource/4.0.0 Azure-SDK-For-Python AZURECLI/2.0.74
-    method: GET
-    uri: https://management.azure.com/subscriptions/00000000-0000-0000-0000-000000000000/resourcegroups/cli_test_ag_public_ip000001/providers/Microsoft.Resources/deployments/mock-deployment/operationStatuses/08586306570990022429?api-version=2019-07-01
-=======
-      - python/3.7.4 (Windows-10-10.0.18362-SP0) msrest/0.6.10 msrest_azure/0.6.2
-        azure-mgmt-resource/4.0.0 Azure-SDK-For-Python AZURECLI/2.0.75
-    method: GET
-    uri: https://management.azure.com/subscriptions/00000000-0000-0000-0000-000000000000/resourcegroups/cli_test_ag_public_ip000001/providers/Microsoft.Resources/deployments/mock-deployment/operationStatuses/08586299486331741027?api-version=2019-07-01
->>>>>>> 807faccc
-  response:
-    body:
-      string: '{"status":"Running"}'
-    headers:
-      cache-control:
-      - no-cache
-      content-length:
-      - '20'
-      content-type:
-      - application/json; charset=utf-8
-      date:
-<<<<<<< HEAD
-      - Sun, 13 Oct 2019 06:59:57 GMT
-=======
+      expires:
+      - '-1'
+      pragma:
+      - no-cache
+      strict-transport-security:
+      - max-age=31536000; includeSubDomains
+      vary:
+      - Accept-Encoding
+      x-content-type-options:
+      - nosniff
+    status:
+      code: 200
+      message: OK
+- request:
+    body: null
+    headers:
+      Accept:
+      - application/json
+      Accept-Encoding:
+      - gzip, deflate
+      CommandName:
+      - network application-gateway create
+      Connection:
+      - keep-alive
+      ParameterSetName:
+      - -g -n --subnet --vnet-name --vnet-address-prefix --subnet-address-prefix --public-ip-address
+      User-Agent:
+      - python/3.7.4 (Windows-10-10.0.18362-SP0) msrest/0.6.10 msrest_azure/0.6.2
+        azure-mgmt-resource/4.0.0 Azure-SDK-For-Python AZURECLI/2.0.75
+    method: GET
+    uri: https://management.azure.com/subscriptions/00000000-0000-0000-0000-000000000000/resourcegroups/cli_test_ag_public_ip000001/providers/Microsoft.Resources/deployments/mock-deployment/operationStatuses/08586299486331741027?api-version=2019-07-01
+  response:
+    body:
+      string: '{"status":"Running"}'
+    headers:
+      cache-control:
+      - no-cache
+      content-length:
+      - '20'
+      content-type:
+      - application/json; charset=utf-8
+      date:
       - Mon, 21 Oct 2019 11:47:52 GMT
->>>>>>> 807faccc
-      expires:
-      - '-1'
-      pragma:
-      - no-cache
-      strict-transport-security:
-      - max-age=31536000; includeSubDomains
-      vary:
-      - Accept-Encoding
-      x-content-type-options:
-      - nosniff
-    status:
-      code: 200
-      message: OK
-- request:
-    body: null
-    headers:
-      Accept:
-      - application/json
-      Accept-Encoding:
-      - gzip, deflate
-      CommandName:
-      - network application-gateway create
-      Connection:
-      - keep-alive
-      ParameterSetName:
-      - -g -n --subnet --vnet-name --vnet-address-prefix --subnet-address-prefix --public-ip-address
-      User-Agent:
-<<<<<<< HEAD
-      - python/3.6.5 (Windows-10-10.0.17134-SP0) msrest/0.6.10 msrest_azure/0.6.2
-        azure-mgmt-resource/4.0.0 Azure-SDK-For-Python AZURECLI/2.0.74
-    method: GET
-    uri: https://management.azure.com/subscriptions/00000000-0000-0000-0000-000000000000/resourcegroups/cli_test_ag_public_ip000001/providers/Microsoft.Resources/deployments/mock-deployment/operationStatuses/08586306570990022429?api-version=2019-07-01
-=======
-      - python/3.7.4 (Windows-10-10.0.18362-SP0) msrest/0.6.10 msrest_azure/0.6.2
-        azure-mgmt-resource/4.0.0 Azure-SDK-For-Python AZURECLI/2.0.75
-    method: GET
-    uri: https://management.azure.com/subscriptions/00000000-0000-0000-0000-000000000000/resourcegroups/cli_test_ag_public_ip000001/providers/Microsoft.Resources/deployments/mock-deployment/operationStatuses/08586299486331741027?api-version=2019-07-01
->>>>>>> 807faccc
-  response:
-    body:
-      string: '{"status":"Running"}'
-    headers:
-      cache-control:
-      - no-cache
-      content-length:
-      - '20'
-      content-type:
-      - application/json; charset=utf-8
-      date:
-<<<<<<< HEAD
-      - Sun, 13 Oct 2019 07:00:27 GMT
-=======
+      expires:
+      - '-1'
+      pragma:
+      - no-cache
+      strict-transport-security:
+      - max-age=31536000; includeSubDomains
+      vary:
+      - Accept-Encoding
+      x-content-type-options:
+      - nosniff
+    status:
+      code: 200
+      message: OK
+- request:
+    body: null
+    headers:
+      Accept:
+      - application/json
+      Accept-Encoding:
+      - gzip, deflate
+      CommandName:
+      - network application-gateway create
+      Connection:
+      - keep-alive
+      ParameterSetName:
+      - -g -n --subnet --vnet-name --vnet-address-prefix --subnet-address-prefix --public-ip-address
+      User-Agent:
+      - python/3.7.4 (Windows-10-10.0.18362-SP0) msrest/0.6.10 msrest_azure/0.6.2
+        azure-mgmt-resource/4.0.0 Azure-SDK-For-Python AZURECLI/2.0.75
+    method: GET
+    uri: https://management.azure.com/subscriptions/00000000-0000-0000-0000-000000000000/resourcegroups/cli_test_ag_public_ip000001/providers/Microsoft.Resources/deployments/mock-deployment/operationStatuses/08586299486331741027?api-version=2019-07-01
+  response:
+    body:
+      string: '{"status":"Running"}'
+    headers:
+      cache-control:
+      - no-cache
+      content-length:
+      - '20'
+      content-type:
+      - application/json; charset=utf-8
+      date:
       - Mon, 21 Oct 2019 11:48:23 GMT
->>>>>>> 807faccc
-      expires:
-      - '-1'
-      pragma:
-      - no-cache
-      strict-transport-security:
-      - max-age=31536000; includeSubDomains
-      vary:
-      - Accept-Encoding
-      x-content-type-options:
-      - nosniff
-    status:
-      code: 200
-      message: OK
-- request:
-    body: null
-    headers:
-      Accept:
-      - application/json
-      Accept-Encoding:
-      - gzip, deflate
-      CommandName:
-      - network application-gateway create
-      Connection:
-      - keep-alive
-      ParameterSetName:
-      - -g -n --subnet --vnet-name --vnet-address-prefix --subnet-address-prefix --public-ip-address
-      User-Agent:
-<<<<<<< HEAD
-      - python/3.6.5 (Windows-10-10.0.17134-SP0) msrest/0.6.10 msrest_azure/0.6.2
-        azure-mgmt-resource/4.0.0 Azure-SDK-For-Python AZURECLI/2.0.74
-    method: GET
-    uri: https://management.azure.com/subscriptions/00000000-0000-0000-0000-000000000000/resourcegroups/cli_test_ag_public_ip000001/providers/Microsoft.Resources/deployments/mock-deployment/operationStatuses/08586306570990022429?api-version=2019-07-01
-=======
-      - python/3.7.4 (Windows-10-10.0.18362-SP0) msrest/0.6.10 msrest_azure/0.6.2
-        azure-mgmt-resource/4.0.0 Azure-SDK-For-Python AZURECLI/2.0.75
-    method: GET
-    uri: https://management.azure.com/subscriptions/00000000-0000-0000-0000-000000000000/resourcegroups/cli_test_ag_public_ip000001/providers/Microsoft.Resources/deployments/mock-deployment/operationStatuses/08586299486331741027?api-version=2019-07-01
->>>>>>> 807faccc
-  response:
-    body:
-      string: '{"status":"Running"}'
-    headers:
-      cache-control:
-      - no-cache
-      content-length:
-      - '20'
-      content-type:
-      - application/json; charset=utf-8
-      date:
-<<<<<<< HEAD
-      - Sun, 13 Oct 2019 07:00:57 GMT
-=======
+      expires:
+      - '-1'
+      pragma:
+      - no-cache
+      strict-transport-security:
+      - max-age=31536000; includeSubDomains
+      vary:
+      - Accept-Encoding
+      x-content-type-options:
+      - nosniff
+    status:
+      code: 200
+      message: OK
+- request:
+    body: null
+    headers:
+      Accept:
+      - application/json
+      Accept-Encoding:
+      - gzip, deflate
+      CommandName:
+      - network application-gateway create
+      Connection:
+      - keep-alive
+      ParameterSetName:
+      - -g -n --subnet --vnet-name --vnet-address-prefix --subnet-address-prefix --public-ip-address
+      User-Agent:
+      - python/3.7.4 (Windows-10-10.0.18362-SP0) msrest/0.6.10 msrest_azure/0.6.2
+        azure-mgmt-resource/4.0.0 Azure-SDK-For-Python AZURECLI/2.0.75
+    method: GET
+    uri: https://management.azure.com/subscriptions/00000000-0000-0000-0000-000000000000/resourcegroups/cli_test_ag_public_ip000001/providers/Microsoft.Resources/deployments/mock-deployment/operationStatuses/08586299486331741027?api-version=2019-07-01
+  response:
+    body:
+      string: '{"status":"Running"}'
+    headers:
+      cache-control:
+      - no-cache
+      content-length:
+      - '20'
+      content-type:
+      - application/json; charset=utf-8
+      date:
       - Mon, 21 Oct 2019 11:48:53 GMT
->>>>>>> 807faccc
-      expires:
-      - '-1'
-      pragma:
-      - no-cache
-      strict-transport-security:
-      - max-age=31536000; includeSubDomains
-      vary:
-      - Accept-Encoding
-      x-content-type-options:
-      - nosniff
-    status:
-      code: 200
-      message: OK
-- request:
-    body: null
-    headers:
-      Accept:
-      - application/json
-      Accept-Encoding:
-      - gzip, deflate
-      CommandName:
-      - network application-gateway create
-      Connection:
-      - keep-alive
-      ParameterSetName:
-      - -g -n --subnet --vnet-name --vnet-address-prefix --subnet-address-prefix --public-ip-address
-      User-Agent:
-<<<<<<< HEAD
-      - python/3.6.5 (Windows-10-10.0.17134-SP0) msrest/0.6.10 msrest_azure/0.6.2
-        azure-mgmt-resource/4.0.0 Azure-SDK-For-Python AZURECLI/2.0.74
-    method: GET
-    uri: https://management.azure.com/subscriptions/00000000-0000-0000-0000-000000000000/resourcegroups/cli_test_ag_public_ip000001/providers/Microsoft.Resources/deployments/mock-deployment/operationStatuses/08586306570990022429?api-version=2019-07-01
-=======
-      - python/3.7.4 (Windows-10-10.0.18362-SP0) msrest/0.6.10 msrest_azure/0.6.2
-        azure-mgmt-resource/4.0.0 Azure-SDK-For-Python AZURECLI/2.0.75
-    method: GET
-    uri: https://management.azure.com/subscriptions/00000000-0000-0000-0000-000000000000/resourcegroups/cli_test_ag_public_ip000001/providers/Microsoft.Resources/deployments/mock-deployment/operationStatuses/08586299486331741027?api-version=2019-07-01
->>>>>>> 807faccc
-  response:
-    body:
-      string: '{"status":"Running"}'
-    headers:
-      cache-control:
-      - no-cache
-      content-length:
-      - '20'
-      content-type:
-      - application/json; charset=utf-8
-      date:
-<<<<<<< HEAD
-      - Sun, 13 Oct 2019 07:01:27 GMT
-=======
+      expires:
+      - '-1'
+      pragma:
+      - no-cache
+      strict-transport-security:
+      - max-age=31536000; includeSubDomains
+      vary:
+      - Accept-Encoding
+      x-content-type-options:
+      - nosniff
+    status:
+      code: 200
+      message: OK
+- request:
+    body: null
+    headers:
+      Accept:
+      - application/json
+      Accept-Encoding:
+      - gzip, deflate
+      CommandName:
+      - network application-gateway create
+      Connection:
+      - keep-alive
+      ParameterSetName:
+      - -g -n --subnet --vnet-name --vnet-address-prefix --subnet-address-prefix --public-ip-address
+      User-Agent:
+      - python/3.7.4 (Windows-10-10.0.18362-SP0) msrest/0.6.10 msrest_azure/0.6.2
+        azure-mgmt-resource/4.0.0 Azure-SDK-For-Python AZURECLI/2.0.75
+    method: GET
+    uri: https://management.azure.com/subscriptions/00000000-0000-0000-0000-000000000000/resourcegroups/cli_test_ag_public_ip000001/providers/Microsoft.Resources/deployments/mock-deployment/operationStatuses/08586299486331741027?api-version=2019-07-01
+  response:
+    body:
+      string: '{"status":"Running"}'
+    headers:
+      cache-control:
+      - no-cache
+      content-length:
+      - '20'
+      content-type:
+      - application/json; charset=utf-8
+      date:
       - Mon, 21 Oct 2019 11:49:25 GMT
->>>>>>> 807faccc
-      expires:
-      - '-1'
-      pragma:
-      - no-cache
-      strict-transport-security:
-      - max-age=31536000; includeSubDomains
-      vary:
-      - Accept-Encoding
-      x-content-type-options:
-      - nosniff
-    status:
-      code: 200
-      message: OK
-- request:
-    body: null
-    headers:
-      Accept:
-      - application/json
-      Accept-Encoding:
-      - gzip, deflate
-      CommandName:
-      - network application-gateway create
-      Connection:
-      - keep-alive
-      ParameterSetName:
-      - -g -n --subnet --vnet-name --vnet-address-prefix --subnet-address-prefix --public-ip-address
-      User-Agent:
-<<<<<<< HEAD
-      - python/3.6.5 (Windows-10-10.0.17134-SP0) msrest/0.6.10 msrest_azure/0.6.2
-        azure-mgmt-resource/4.0.0 Azure-SDK-For-Python AZURECLI/2.0.74
-    method: GET
-    uri: https://management.azure.com/subscriptions/00000000-0000-0000-0000-000000000000/resourcegroups/cli_test_ag_public_ip000001/providers/Microsoft.Resources/deployments/mock-deployment/operationStatuses/08586306570990022429?api-version=2019-07-01
-=======
-      - python/3.7.4 (Windows-10-10.0.18362-SP0) msrest/0.6.10 msrest_azure/0.6.2
-        azure-mgmt-resource/4.0.0 Azure-SDK-For-Python AZURECLI/2.0.75
-    method: GET
-    uri: https://management.azure.com/subscriptions/00000000-0000-0000-0000-000000000000/resourcegroups/cli_test_ag_public_ip000001/providers/Microsoft.Resources/deployments/mock-deployment/operationStatuses/08586299486331741027?api-version=2019-07-01
->>>>>>> 807faccc
-  response:
-    body:
-      string: '{"status":"Running"}'
-    headers:
-      cache-control:
-      - no-cache
-      content-length:
-      - '20'
-      content-type:
-      - application/json; charset=utf-8
-      date:
-<<<<<<< HEAD
-      - Sun, 13 Oct 2019 07:01:57 GMT
-=======
+      expires:
+      - '-1'
+      pragma:
+      - no-cache
+      strict-transport-security:
+      - max-age=31536000; includeSubDomains
+      vary:
+      - Accept-Encoding
+      x-content-type-options:
+      - nosniff
+    status:
+      code: 200
+      message: OK
+- request:
+    body: null
+    headers:
+      Accept:
+      - application/json
+      Accept-Encoding:
+      - gzip, deflate
+      CommandName:
+      - network application-gateway create
+      Connection:
+      - keep-alive
+      ParameterSetName:
+      - -g -n --subnet --vnet-name --vnet-address-prefix --subnet-address-prefix --public-ip-address
+      User-Agent:
+      - python/3.7.4 (Windows-10-10.0.18362-SP0) msrest/0.6.10 msrest_azure/0.6.2
+        azure-mgmt-resource/4.0.0 Azure-SDK-For-Python AZURECLI/2.0.75
+    method: GET
+    uri: https://management.azure.com/subscriptions/00000000-0000-0000-0000-000000000000/resourcegroups/cli_test_ag_public_ip000001/providers/Microsoft.Resources/deployments/mock-deployment/operationStatuses/08586299486331741027?api-version=2019-07-01
+  response:
+    body:
+      string: '{"status":"Running"}'
+    headers:
+      cache-control:
+      - no-cache
+      content-length:
+      - '20'
+      content-type:
+      - application/json; charset=utf-8
+      date:
       - Mon, 21 Oct 2019 11:49:55 GMT
->>>>>>> 807faccc
-      expires:
-      - '-1'
-      pragma:
-      - no-cache
-      strict-transport-security:
-      - max-age=31536000; includeSubDomains
-      vary:
-      - Accept-Encoding
-      x-content-type-options:
-      - nosniff
-    status:
-      code: 200
-      message: OK
-- request:
-    body: null
-    headers:
-      Accept:
-      - application/json
-      Accept-Encoding:
-      - gzip, deflate
-      CommandName:
-      - network application-gateway create
-      Connection:
-      - keep-alive
-      ParameterSetName:
-      - -g -n --subnet --vnet-name --vnet-address-prefix --subnet-address-prefix --public-ip-address
-      User-Agent:
-<<<<<<< HEAD
-      - python/3.6.5 (Windows-10-10.0.17134-SP0) msrest/0.6.10 msrest_azure/0.6.2
-        azure-mgmt-resource/4.0.0 Azure-SDK-For-Python AZURECLI/2.0.74
-    method: GET
-    uri: https://management.azure.com/subscriptions/00000000-0000-0000-0000-000000000000/resourcegroups/cli_test_ag_public_ip000001/providers/Microsoft.Resources/deployments/mock-deployment/operationStatuses/08586306570990022429?api-version=2019-07-01
-=======
-      - python/3.7.4 (Windows-10-10.0.18362-SP0) msrest/0.6.10 msrest_azure/0.6.2
-        azure-mgmt-resource/4.0.0 Azure-SDK-For-Python AZURECLI/2.0.75
-    method: GET
-    uri: https://management.azure.com/subscriptions/00000000-0000-0000-0000-000000000000/resourcegroups/cli_test_ag_public_ip000001/providers/Microsoft.Resources/deployments/mock-deployment/operationStatuses/08586299486331741027?api-version=2019-07-01
->>>>>>> 807faccc
-  response:
-    body:
-      string: '{"status":"Running"}'
-    headers:
-      cache-control:
-      - no-cache
-      content-length:
-      - '20'
-      content-type:
-      - application/json; charset=utf-8
-      date:
-<<<<<<< HEAD
-      - Sun, 13 Oct 2019 07:02:27 GMT
-=======
+      expires:
+      - '-1'
+      pragma:
+      - no-cache
+      strict-transport-security:
+      - max-age=31536000; includeSubDomains
+      vary:
+      - Accept-Encoding
+      x-content-type-options:
+      - nosniff
+    status:
+      code: 200
+      message: OK
+- request:
+    body: null
+    headers:
+      Accept:
+      - application/json
+      Accept-Encoding:
+      - gzip, deflate
+      CommandName:
+      - network application-gateway create
+      Connection:
+      - keep-alive
+      ParameterSetName:
+      - -g -n --subnet --vnet-name --vnet-address-prefix --subnet-address-prefix --public-ip-address
+      User-Agent:
+      - python/3.7.4 (Windows-10-10.0.18362-SP0) msrest/0.6.10 msrest_azure/0.6.2
+        azure-mgmt-resource/4.0.0 Azure-SDK-For-Python AZURECLI/2.0.75
+    method: GET
+    uri: https://management.azure.com/subscriptions/00000000-0000-0000-0000-000000000000/resourcegroups/cli_test_ag_public_ip000001/providers/Microsoft.Resources/deployments/mock-deployment/operationStatuses/08586299486331741027?api-version=2019-07-01
+  response:
+    body:
+      string: '{"status":"Running"}'
+    headers:
+      cache-control:
+      - no-cache
+      content-length:
+      - '20'
+      content-type:
+      - application/json; charset=utf-8
+      date:
       - Mon, 21 Oct 2019 11:50:25 GMT
->>>>>>> 807faccc
-      expires:
-      - '-1'
-      pragma:
-      - no-cache
-      strict-transport-security:
-      - max-age=31536000; includeSubDomains
-      vary:
-      - Accept-Encoding
-      x-content-type-options:
-      - nosniff
-    status:
-      code: 200
-      message: OK
-- request:
-    body: null
-    headers:
-      Accept:
-      - application/json
-      Accept-Encoding:
-      - gzip, deflate
-      CommandName:
-      - network application-gateway create
-      Connection:
-      - keep-alive
-      ParameterSetName:
-      - -g -n --subnet --vnet-name --vnet-address-prefix --subnet-address-prefix --public-ip-address
-      User-Agent:
-<<<<<<< HEAD
-      - python/3.6.5 (Windows-10-10.0.17134-SP0) msrest/0.6.10 msrest_azure/0.6.2
-        azure-mgmt-resource/4.0.0 Azure-SDK-For-Python AZURECLI/2.0.74
-    method: GET
-    uri: https://management.azure.com/subscriptions/00000000-0000-0000-0000-000000000000/resourcegroups/cli_test_ag_public_ip000001/providers/Microsoft.Resources/deployments/mock-deployment/operationStatuses/08586306570990022429?api-version=2019-07-01
-=======
-      - python/3.7.4 (Windows-10-10.0.18362-SP0) msrest/0.6.10 msrest_azure/0.6.2
-        azure-mgmt-resource/4.0.0 Azure-SDK-For-Python AZURECLI/2.0.75
-    method: GET
-    uri: https://management.azure.com/subscriptions/00000000-0000-0000-0000-000000000000/resourcegroups/cli_test_ag_public_ip000001/providers/Microsoft.Resources/deployments/mock-deployment/operationStatuses/08586299486331741027?api-version=2019-07-01
->>>>>>> 807faccc
-  response:
-    body:
-      string: '{"status":"Running"}'
-    headers:
-      cache-control:
-      - no-cache
-      content-length:
-      - '20'
-      content-type:
-      - application/json; charset=utf-8
-      date:
-<<<<<<< HEAD
-      - Sun, 13 Oct 2019 07:02:57 GMT
-=======
+      expires:
+      - '-1'
+      pragma:
+      - no-cache
+      strict-transport-security:
+      - max-age=31536000; includeSubDomains
+      vary:
+      - Accept-Encoding
+      x-content-type-options:
+      - nosniff
+    status:
+      code: 200
+      message: OK
+- request:
+    body: null
+    headers:
+      Accept:
+      - application/json
+      Accept-Encoding:
+      - gzip, deflate
+      CommandName:
+      - network application-gateway create
+      Connection:
+      - keep-alive
+      ParameterSetName:
+      - -g -n --subnet --vnet-name --vnet-address-prefix --subnet-address-prefix --public-ip-address
+      User-Agent:
+      - python/3.7.4 (Windows-10-10.0.18362-SP0) msrest/0.6.10 msrest_azure/0.6.2
+        azure-mgmt-resource/4.0.0 Azure-SDK-For-Python AZURECLI/2.0.75
+    method: GET
+    uri: https://management.azure.com/subscriptions/00000000-0000-0000-0000-000000000000/resourcegroups/cli_test_ag_public_ip000001/providers/Microsoft.Resources/deployments/mock-deployment/operationStatuses/08586299486331741027?api-version=2019-07-01
+  response:
+    body:
+      string: '{"status":"Running"}'
+    headers:
+      cache-control:
+      - no-cache
+      content-length:
+      - '20'
+      content-type:
+      - application/json; charset=utf-8
+      date:
       - Mon, 21 Oct 2019 11:50:57 GMT
->>>>>>> 807faccc
-      expires:
-      - '-1'
-      pragma:
-      - no-cache
-      strict-transport-security:
-      - max-age=31536000; includeSubDomains
-      vary:
-      - Accept-Encoding
-      x-content-type-options:
-      - nosniff
-    status:
-      code: 200
-      message: OK
-- request:
-    body: null
-    headers:
-      Accept:
-      - application/json
-      Accept-Encoding:
-      - gzip, deflate
-      CommandName:
-      - network application-gateway create
-      Connection:
-      - keep-alive
-      ParameterSetName:
-      - -g -n --subnet --vnet-name --vnet-address-prefix --subnet-address-prefix --public-ip-address
-      User-Agent:
-<<<<<<< HEAD
-      - python/3.6.5 (Windows-10-10.0.17134-SP0) msrest/0.6.10 msrest_azure/0.6.2
-        azure-mgmt-resource/4.0.0 Azure-SDK-For-Python AZURECLI/2.0.74
-    method: GET
-    uri: https://management.azure.com/subscriptions/00000000-0000-0000-0000-000000000000/resourcegroups/cli_test_ag_public_ip000001/providers/Microsoft.Resources/deployments/mock-deployment/operationStatuses/08586306570990022429?api-version=2019-07-01
-=======
-      - python/3.7.4 (Windows-10-10.0.18362-SP0) msrest/0.6.10 msrest_azure/0.6.2
-        azure-mgmt-resource/4.0.0 Azure-SDK-For-Python AZURECLI/2.0.75
-    method: GET
-    uri: https://management.azure.com/subscriptions/00000000-0000-0000-0000-000000000000/resourcegroups/cli_test_ag_public_ip000001/providers/Microsoft.Resources/deployments/mock-deployment/operationStatuses/08586299486331741027?api-version=2019-07-01
->>>>>>> 807faccc
-  response:
-    body:
-      string: '{"status":"Running"}'
-    headers:
-      cache-control:
-      - no-cache
-      content-length:
-      - '20'
-      content-type:
-      - application/json; charset=utf-8
-      date:
-<<<<<<< HEAD
-      - Sun, 13 Oct 2019 07:03:27 GMT
-=======
+      expires:
+      - '-1'
+      pragma:
+      - no-cache
+      strict-transport-security:
+      - max-age=31536000; includeSubDomains
+      vary:
+      - Accept-Encoding
+      x-content-type-options:
+      - nosniff
+    status:
+      code: 200
+      message: OK
+- request:
+    body: null
+    headers:
+      Accept:
+      - application/json
+      Accept-Encoding:
+      - gzip, deflate
+      CommandName:
+      - network application-gateway create
+      Connection:
+      - keep-alive
+      ParameterSetName:
+      - -g -n --subnet --vnet-name --vnet-address-prefix --subnet-address-prefix --public-ip-address
+      User-Agent:
+      - python/3.7.4 (Windows-10-10.0.18362-SP0) msrest/0.6.10 msrest_azure/0.6.2
+        azure-mgmt-resource/4.0.0 Azure-SDK-For-Python AZURECLI/2.0.75
+    method: GET
+    uri: https://management.azure.com/subscriptions/00000000-0000-0000-0000-000000000000/resourcegroups/cli_test_ag_public_ip000001/providers/Microsoft.Resources/deployments/mock-deployment/operationStatuses/08586299486331741027?api-version=2019-07-01
+  response:
+    body:
+      string: '{"status":"Running"}'
+    headers:
+      cache-control:
+      - no-cache
+      content-length:
+      - '20'
+      content-type:
+      - application/json; charset=utf-8
+      date:
       - Mon, 21 Oct 2019 11:51:27 GMT
->>>>>>> 807faccc
-      expires:
-      - '-1'
-      pragma:
-      - no-cache
-      strict-transport-security:
-      - max-age=31536000; includeSubDomains
-      vary:
-      - Accept-Encoding
-      x-content-type-options:
-      - nosniff
-    status:
-      code: 200
-      message: OK
-- request:
-    body: null
-    headers:
-      Accept:
-      - application/json
-      Accept-Encoding:
-      - gzip, deflate
-      CommandName:
-      - network application-gateway create
-      Connection:
-      - keep-alive
-      ParameterSetName:
-      - -g -n --subnet --vnet-name --vnet-address-prefix --subnet-address-prefix --public-ip-address
-      User-Agent:
-<<<<<<< HEAD
-      - python/3.6.5 (Windows-10-10.0.17134-SP0) msrest/0.6.10 msrest_azure/0.6.2
-        azure-mgmt-resource/4.0.0 Azure-SDK-For-Python AZURECLI/2.0.74
-    method: GET
-    uri: https://management.azure.com/subscriptions/00000000-0000-0000-0000-000000000000/resourcegroups/cli_test_ag_public_ip000001/providers/Microsoft.Resources/deployments/mock-deployment/operationStatuses/08586306570990022429?api-version=2019-07-01
-=======
-      - python/3.7.4 (Windows-10-10.0.18362-SP0) msrest/0.6.10 msrest_azure/0.6.2
-        azure-mgmt-resource/4.0.0 Azure-SDK-For-Python AZURECLI/2.0.75
-    method: GET
-    uri: https://management.azure.com/subscriptions/00000000-0000-0000-0000-000000000000/resourcegroups/cli_test_ag_public_ip000001/providers/Microsoft.Resources/deployments/mock-deployment/operationStatuses/08586299486331741027?api-version=2019-07-01
->>>>>>> 807faccc
-  response:
-    body:
-      string: '{"status":"Running"}'
-    headers:
-      cache-control:
-      - no-cache
-      content-length:
-      - '20'
-      content-type:
-      - application/json; charset=utf-8
-      date:
-<<<<<<< HEAD
-      - Sun, 13 Oct 2019 07:03:57 GMT
-=======
+      expires:
+      - '-1'
+      pragma:
+      - no-cache
+      strict-transport-security:
+      - max-age=31536000; includeSubDomains
+      vary:
+      - Accept-Encoding
+      x-content-type-options:
+      - nosniff
+    status:
+      code: 200
+      message: OK
+- request:
+    body: null
+    headers:
+      Accept:
+      - application/json
+      Accept-Encoding:
+      - gzip, deflate
+      CommandName:
+      - network application-gateway create
+      Connection:
+      - keep-alive
+      ParameterSetName:
+      - -g -n --subnet --vnet-name --vnet-address-prefix --subnet-address-prefix --public-ip-address
+      User-Agent:
+      - python/3.7.4 (Windows-10-10.0.18362-SP0) msrest/0.6.10 msrest_azure/0.6.2
+        azure-mgmt-resource/4.0.0 Azure-SDK-For-Python AZURECLI/2.0.75
+    method: GET
+    uri: https://management.azure.com/subscriptions/00000000-0000-0000-0000-000000000000/resourcegroups/cli_test_ag_public_ip000001/providers/Microsoft.Resources/deployments/mock-deployment/operationStatuses/08586299486331741027?api-version=2019-07-01
+  response:
+    body:
+      string: '{"status":"Running"}'
+    headers:
+      cache-control:
+      - no-cache
+      content-length:
+      - '20'
+      content-type:
+      - application/json; charset=utf-8
+      date:
       - Mon, 21 Oct 2019 11:51:58 GMT
->>>>>>> 807faccc
-      expires:
-      - '-1'
-      pragma:
-      - no-cache
-      strict-transport-security:
-      - max-age=31536000; includeSubDomains
-      vary:
-      - Accept-Encoding
-      x-content-type-options:
-      - nosniff
-    status:
-      code: 200
-      message: OK
-- request:
-    body: null
-    headers:
-      Accept:
-      - application/json
-      Accept-Encoding:
-      - gzip, deflate
-      CommandName:
-      - network application-gateway create
-      Connection:
-      - keep-alive
-      ParameterSetName:
-      - -g -n --subnet --vnet-name --vnet-address-prefix --subnet-address-prefix --public-ip-address
-      User-Agent:
-<<<<<<< HEAD
-      - python/3.6.5 (Windows-10-10.0.17134-SP0) msrest/0.6.10 msrest_azure/0.6.2
-        azure-mgmt-resource/4.0.0 Azure-SDK-For-Python AZURECLI/2.0.74
-    method: GET
-    uri: https://management.azure.com/subscriptions/00000000-0000-0000-0000-000000000000/resourcegroups/cli_test_ag_public_ip000001/providers/Microsoft.Resources/deployments/mock-deployment/operationStatuses/08586306570990022429?api-version=2019-07-01
-=======
-      - python/3.7.4 (Windows-10-10.0.18362-SP0) msrest/0.6.10 msrest_azure/0.6.2
-        azure-mgmt-resource/4.0.0 Azure-SDK-For-Python AZURECLI/2.0.75
-    method: GET
-    uri: https://management.azure.com/subscriptions/00000000-0000-0000-0000-000000000000/resourcegroups/cli_test_ag_public_ip000001/providers/Microsoft.Resources/deployments/mock-deployment/operationStatuses/08586299486331741027?api-version=2019-07-01
->>>>>>> 807faccc
-  response:
-    body:
-      string: '{"status":"Running"}'
-    headers:
-      cache-control:
-      - no-cache
-      content-length:
-      - '20'
-      content-type:
-      - application/json; charset=utf-8
-      date:
-<<<<<<< HEAD
-      - Sun, 13 Oct 2019 07:04:27 GMT
-=======
+      expires:
+      - '-1'
+      pragma:
+      - no-cache
+      strict-transport-security:
+      - max-age=31536000; includeSubDomains
+      vary:
+      - Accept-Encoding
+      x-content-type-options:
+      - nosniff
+    status:
+      code: 200
+      message: OK
+- request:
+    body: null
+    headers:
+      Accept:
+      - application/json
+      Accept-Encoding:
+      - gzip, deflate
+      CommandName:
+      - network application-gateway create
+      Connection:
+      - keep-alive
+      ParameterSetName:
+      - -g -n --subnet --vnet-name --vnet-address-prefix --subnet-address-prefix --public-ip-address
+      User-Agent:
+      - python/3.7.4 (Windows-10-10.0.18362-SP0) msrest/0.6.10 msrest_azure/0.6.2
+        azure-mgmt-resource/4.0.0 Azure-SDK-For-Python AZURECLI/2.0.75
+    method: GET
+    uri: https://management.azure.com/subscriptions/00000000-0000-0000-0000-000000000000/resourcegroups/cli_test_ag_public_ip000001/providers/Microsoft.Resources/deployments/mock-deployment/operationStatuses/08586299486331741027?api-version=2019-07-01
+  response:
+    body:
+      string: '{"status":"Running"}'
+    headers:
+      cache-control:
+      - no-cache
+      content-length:
+      - '20'
+      content-type:
+      - application/json; charset=utf-8
+      date:
       - Mon, 21 Oct 2019 11:52:29 GMT
->>>>>>> 807faccc
-      expires:
-      - '-1'
-      pragma:
-      - no-cache
-      strict-transport-security:
-      - max-age=31536000; includeSubDomains
-      vary:
-      - Accept-Encoding
-      x-content-type-options:
-      - nosniff
-    status:
-      code: 200
-      message: OK
-- request:
-    body: null
-    headers:
-      Accept:
-      - application/json
-      Accept-Encoding:
-      - gzip, deflate
-      CommandName:
-      - network application-gateway create
-      Connection:
-      - keep-alive
-      ParameterSetName:
-      - -g -n --subnet --vnet-name --vnet-address-prefix --subnet-address-prefix --public-ip-address
-      User-Agent:
-<<<<<<< HEAD
-      - python/3.6.5 (Windows-10-10.0.17134-SP0) msrest/0.6.10 msrest_azure/0.6.2
-        azure-mgmt-resource/4.0.0 Azure-SDK-For-Python AZURECLI/2.0.74
-    method: GET
-    uri: https://management.azure.com/subscriptions/00000000-0000-0000-0000-000000000000/resourcegroups/cli_test_ag_public_ip000001/providers/Microsoft.Resources/deployments/mock-deployment/operationStatuses/08586306570990022429?api-version=2019-07-01
-=======
-      - python/3.7.4 (Windows-10-10.0.18362-SP0) msrest/0.6.10 msrest_azure/0.6.2
-        azure-mgmt-resource/4.0.0 Azure-SDK-For-Python AZURECLI/2.0.75
-    method: GET
-    uri: https://management.azure.com/subscriptions/00000000-0000-0000-0000-000000000000/resourcegroups/cli_test_ag_public_ip000001/providers/Microsoft.Resources/deployments/mock-deployment/operationStatuses/08586299486331741027?api-version=2019-07-01
->>>>>>> 807faccc
-  response:
-    body:
-      string: '{"status":"Running"}'
-    headers:
-      cache-control:
-      - no-cache
-      content-length:
-      - '20'
-      content-type:
-      - application/json; charset=utf-8
-      date:
-<<<<<<< HEAD
-      - Sun, 13 Oct 2019 07:04:57 GMT
-=======
+      expires:
+      - '-1'
+      pragma:
+      - no-cache
+      strict-transport-security:
+      - max-age=31536000; includeSubDomains
+      vary:
+      - Accept-Encoding
+      x-content-type-options:
+      - nosniff
+    status:
+      code: 200
+      message: OK
+- request:
+    body: null
+    headers:
+      Accept:
+      - application/json
+      Accept-Encoding:
+      - gzip, deflate
+      CommandName:
+      - network application-gateway create
+      Connection:
+      - keep-alive
+      ParameterSetName:
+      - -g -n --subnet --vnet-name --vnet-address-prefix --subnet-address-prefix --public-ip-address
+      User-Agent:
+      - python/3.7.4 (Windows-10-10.0.18362-SP0) msrest/0.6.10 msrest_azure/0.6.2
+        azure-mgmt-resource/4.0.0 Azure-SDK-For-Python AZURECLI/2.0.75
+    method: GET
+    uri: https://management.azure.com/subscriptions/00000000-0000-0000-0000-000000000000/resourcegroups/cli_test_ag_public_ip000001/providers/Microsoft.Resources/deployments/mock-deployment/operationStatuses/08586299486331741027?api-version=2019-07-01
+  response:
+    body:
+      string: '{"status":"Running"}'
+    headers:
+      cache-control:
+      - no-cache
+      content-length:
+      - '20'
+      content-type:
+      - application/json; charset=utf-8
+      date:
       - Mon, 21 Oct 2019 11:52:59 GMT
->>>>>>> 807faccc
-      expires:
-      - '-1'
-      pragma:
-      - no-cache
-      strict-transport-security:
-      - max-age=31536000; includeSubDomains
-      vary:
-      - Accept-Encoding
-      x-content-type-options:
-      - nosniff
-    status:
-      code: 200
-      message: OK
-- request:
-    body: null
-    headers:
-      Accept:
-      - application/json
-      Accept-Encoding:
-      - gzip, deflate
-      CommandName:
-      - network application-gateway create
-      Connection:
-      - keep-alive
-      ParameterSetName:
-      - -g -n --subnet --vnet-name --vnet-address-prefix --subnet-address-prefix --public-ip-address
-      User-Agent:
-<<<<<<< HEAD
-      - python/3.6.5 (Windows-10-10.0.17134-SP0) msrest/0.6.10 msrest_azure/0.6.2
-        azure-mgmt-resource/4.0.0 Azure-SDK-For-Python AZURECLI/2.0.74
-    method: GET
-    uri: https://management.azure.com/subscriptions/00000000-0000-0000-0000-000000000000/resourcegroups/cli_test_ag_public_ip000001/providers/Microsoft.Resources/deployments/mock-deployment/operationStatuses/08586306570990022429?api-version=2019-07-01
-=======
-      - python/3.7.4 (Windows-10-10.0.18362-SP0) msrest/0.6.10 msrest_azure/0.6.2
-        azure-mgmt-resource/4.0.0 Azure-SDK-For-Python AZURECLI/2.0.75
-    method: GET
-    uri: https://management.azure.com/subscriptions/00000000-0000-0000-0000-000000000000/resourcegroups/cli_test_ag_public_ip000001/providers/Microsoft.Resources/deployments/mock-deployment/operationStatuses/08586299486331741027?api-version=2019-07-01
->>>>>>> 807faccc
-  response:
-    body:
-      string: '{"status":"Running"}'
-    headers:
-      cache-control:
-      - no-cache
-      content-length:
-      - '20'
-      content-type:
-      - application/json; charset=utf-8
-      date:
-<<<<<<< HEAD
-      - Sun, 13 Oct 2019 07:05:27 GMT
-=======
+      expires:
+      - '-1'
+      pragma:
+      - no-cache
+      strict-transport-security:
+      - max-age=31536000; includeSubDomains
+      vary:
+      - Accept-Encoding
+      x-content-type-options:
+      - nosniff
+    status:
+      code: 200
+      message: OK
+- request:
+    body: null
+    headers:
+      Accept:
+      - application/json
+      Accept-Encoding:
+      - gzip, deflate
+      CommandName:
+      - network application-gateway create
+      Connection:
+      - keep-alive
+      ParameterSetName:
+      - -g -n --subnet --vnet-name --vnet-address-prefix --subnet-address-prefix --public-ip-address
+      User-Agent:
+      - python/3.7.4 (Windows-10-10.0.18362-SP0) msrest/0.6.10 msrest_azure/0.6.2
+        azure-mgmt-resource/4.0.0 Azure-SDK-For-Python AZURECLI/2.0.75
+    method: GET
+    uri: https://management.azure.com/subscriptions/00000000-0000-0000-0000-000000000000/resourcegroups/cli_test_ag_public_ip000001/providers/Microsoft.Resources/deployments/mock-deployment/operationStatuses/08586299486331741027?api-version=2019-07-01
+  response:
+    body:
+      string: '{"status":"Running"}'
+    headers:
+      cache-control:
+      - no-cache
+      content-length:
+      - '20'
+      content-type:
+      - application/json; charset=utf-8
+      date:
       - Mon, 21 Oct 2019 11:53:30 GMT
->>>>>>> 807faccc
-      expires:
-      - '-1'
-      pragma:
-      - no-cache
-      strict-transport-security:
-      - max-age=31536000; includeSubDomains
-      vary:
-      - Accept-Encoding
-      x-content-type-options:
-      - nosniff
-    status:
-      code: 200
-      message: OK
-- request:
-    body: null
-    headers:
-      Accept:
-      - application/json
-      Accept-Encoding:
-      - gzip, deflate
-      CommandName:
-      - network application-gateway create
-      Connection:
-      - keep-alive
-      ParameterSetName:
-      - -g -n --subnet --vnet-name --vnet-address-prefix --subnet-address-prefix --public-ip-address
-      User-Agent:
-<<<<<<< HEAD
-      - python/3.6.5 (Windows-10-10.0.17134-SP0) msrest/0.6.10 msrest_azure/0.6.2
-        azure-mgmt-resource/4.0.0 Azure-SDK-For-Python AZURECLI/2.0.74
-    method: GET
-    uri: https://management.azure.com/subscriptions/00000000-0000-0000-0000-000000000000/resourcegroups/cli_test_ag_public_ip000001/providers/Microsoft.Resources/deployments/mock-deployment/operationStatuses/08586306570990022429?api-version=2019-07-01
-=======
-      - python/3.7.4 (Windows-10-10.0.18362-SP0) msrest/0.6.10 msrest_azure/0.6.2
-        azure-mgmt-resource/4.0.0 Azure-SDK-For-Python AZURECLI/2.0.75
-    method: GET
-    uri: https://management.azure.com/subscriptions/00000000-0000-0000-0000-000000000000/resourcegroups/cli_test_ag_public_ip000001/providers/Microsoft.Resources/deployments/mock-deployment/operationStatuses/08586299486331741027?api-version=2019-07-01
->>>>>>> 807faccc
-  response:
-    body:
-      string: '{"status":"Running"}'
-    headers:
-      cache-control:
-      - no-cache
-      content-length:
-      - '20'
-      content-type:
-      - application/json; charset=utf-8
-      date:
-<<<<<<< HEAD
-      - Sun, 13 Oct 2019 07:05:58 GMT
-=======
+      expires:
+      - '-1'
+      pragma:
+      - no-cache
+      strict-transport-security:
+      - max-age=31536000; includeSubDomains
+      vary:
+      - Accept-Encoding
+      x-content-type-options:
+      - nosniff
+    status:
+      code: 200
+      message: OK
+- request:
+    body: null
+    headers:
+      Accept:
+      - application/json
+      Accept-Encoding:
+      - gzip, deflate
+      CommandName:
+      - network application-gateway create
+      Connection:
+      - keep-alive
+      ParameterSetName:
+      - -g -n --subnet --vnet-name --vnet-address-prefix --subnet-address-prefix --public-ip-address
+      User-Agent:
+      - python/3.7.4 (Windows-10-10.0.18362-SP0) msrest/0.6.10 msrest_azure/0.6.2
+        azure-mgmt-resource/4.0.0 Azure-SDK-For-Python AZURECLI/2.0.75
+    method: GET
+    uri: https://management.azure.com/subscriptions/00000000-0000-0000-0000-000000000000/resourcegroups/cli_test_ag_public_ip000001/providers/Microsoft.Resources/deployments/mock-deployment/operationStatuses/08586299486331741027?api-version=2019-07-01
+  response:
+    body:
+      string: '{"status":"Running"}'
+    headers:
+      cache-control:
+      - no-cache
+      content-length:
+      - '20'
+      content-type:
+      - application/json; charset=utf-8
+      date:
       - Mon, 21 Oct 2019 11:54:01 GMT
->>>>>>> 807faccc
-      expires:
-      - '-1'
-      pragma:
-      - no-cache
-      strict-transport-security:
-      - max-age=31536000; includeSubDomains
-      vary:
-      - Accept-Encoding
-      x-content-type-options:
-      - nosniff
-    status:
-      code: 200
-      message: OK
-- request:
-    body: null
-    headers:
-      Accept:
-      - application/json
-      Accept-Encoding:
-      - gzip, deflate
-      CommandName:
-      - network application-gateway create
-      Connection:
-      - keep-alive
-      ParameterSetName:
-      - -g -n --subnet --vnet-name --vnet-address-prefix --subnet-address-prefix --public-ip-address
-      User-Agent:
-<<<<<<< HEAD
-      - python/3.6.5 (Windows-10-10.0.17134-SP0) msrest/0.6.10 msrest_azure/0.6.2
-        azure-mgmt-resource/4.0.0 Azure-SDK-For-Python AZURECLI/2.0.74
-    method: GET
-    uri: https://management.azure.com/subscriptions/00000000-0000-0000-0000-000000000000/resourcegroups/cli_test_ag_public_ip000001/providers/Microsoft.Resources/deployments/mock-deployment/operationStatuses/08586306570990022429?api-version=2019-07-01
-=======
-      - python/3.7.4 (Windows-10-10.0.18362-SP0) msrest/0.6.10 msrest_azure/0.6.2
-        azure-mgmt-resource/4.0.0 Azure-SDK-For-Python AZURECLI/2.0.75
-    method: GET
-    uri: https://management.azure.com/subscriptions/00000000-0000-0000-0000-000000000000/resourcegroups/cli_test_ag_public_ip000001/providers/Microsoft.Resources/deployments/mock-deployment/operationStatuses/08586299486331741027?api-version=2019-07-01
->>>>>>> 807faccc
-  response:
-    body:
-      string: '{"status":"Running"}'
-    headers:
-      cache-control:
-      - no-cache
-      content-length:
-      - '20'
-      content-type:
-      - application/json; charset=utf-8
-      date:
-<<<<<<< HEAD
-      - Sun, 13 Oct 2019 07:06:27 GMT
-=======
+      expires:
+      - '-1'
+      pragma:
+      - no-cache
+      strict-transport-security:
+      - max-age=31536000; includeSubDomains
+      vary:
+      - Accept-Encoding
+      x-content-type-options:
+      - nosniff
+    status:
+      code: 200
+      message: OK
+- request:
+    body: null
+    headers:
+      Accept:
+      - application/json
+      Accept-Encoding:
+      - gzip, deflate
+      CommandName:
+      - network application-gateway create
+      Connection:
+      - keep-alive
+      ParameterSetName:
+      - -g -n --subnet --vnet-name --vnet-address-prefix --subnet-address-prefix --public-ip-address
+      User-Agent:
+      - python/3.7.4 (Windows-10-10.0.18362-SP0) msrest/0.6.10 msrest_azure/0.6.2
+        azure-mgmt-resource/4.0.0 Azure-SDK-For-Python AZURECLI/2.0.75
+    method: GET
+    uri: https://management.azure.com/subscriptions/00000000-0000-0000-0000-000000000000/resourcegroups/cli_test_ag_public_ip000001/providers/Microsoft.Resources/deployments/mock-deployment/operationStatuses/08586299486331741027?api-version=2019-07-01
+  response:
+    body:
+      string: '{"status":"Running"}'
+    headers:
+      cache-control:
+      - no-cache
+      content-length:
+      - '20'
+      content-type:
+      - application/json; charset=utf-8
+      date:
       - Mon, 21 Oct 2019 11:54:31 GMT
->>>>>>> 807faccc
-      expires:
-      - '-1'
-      pragma:
-      - no-cache
-      strict-transport-security:
-      - max-age=31536000; includeSubDomains
-      vary:
-      - Accept-Encoding
-      x-content-type-options:
-      - nosniff
-    status:
-      code: 200
-      message: OK
-- request:
-    body: null
-    headers:
-      Accept:
-      - application/json
-      Accept-Encoding:
-      - gzip, deflate
-      CommandName:
-      - network application-gateway create
-      Connection:
-      - keep-alive
-      ParameterSetName:
-      - -g -n --subnet --vnet-name --vnet-address-prefix --subnet-address-prefix --public-ip-address
-      User-Agent:
-<<<<<<< HEAD
-      - python/3.6.5 (Windows-10-10.0.17134-SP0) msrest/0.6.10 msrest_azure/0.6.2
-        azure-mgmt-resource/4.0.0 Azure-SDK-For-Python AZURECLI/2.0.74
-    method: GET
-    uri: https://management.azure.com/subscriptions/00000000-0000-0000-0000-000000000000/resourcegroups/cli_test_ag_public_ip000001/providers/Microsoft.Resources/deployments/mock-deployment/operationStatuses/08586306570990022429?api-version=2019-07-01
-=======
-      - python/3.7.4 (Windows-10-10.0.18362-SP0) msrest/0.6.10 msrest_azure/0.6.2
-        azure-mgmt-resource/4.0.0 Azure-SDK-For-Python AZURECLI/2.0.75
-    method: GET
-    uri: https://management.azure.com/subscriptions/00000000-0000-0000-0000-000000000000/resourcegroups/cli_test_ag_public_ip000001/providers/Microsoft.Resources/deployments/mock-deployment/operationStatuses/08586299486331741027?api-version=2019-07-01
->>>>>>> 807faccc
-  response:
-    body:
-      string: '{"status":"Running"}'
-    headers:
-      cache-control:
-      - no-cache
-      content-length:
-      - '20'
-      content-type:
-      - application/json; charset=utf-8
-      date:
-<<<<<<< HEAD
-      - Sun, 13 Oct 2019 07:06:58 GMT
-=======
+      expires:
+      - '-1'
+      pragma:
+      - no-cache
+      strict-transport-security:
+      - max-age=31536000; includeSubDomains
+      vary:
+      - Accept-Encoding
+      x-content-type-options:
+      - nosniff
+    status:
+      code: 200
+      message: OK
+- request:
+    body: null
+    headers:
+      Accept:
+      - application/json
+      Accept-Encoding:
+      - gzip, deflate
+      CommandName:
+      - network application-gateway create
+      Connection:
+      - keep-alive
+      ParameterSetName:
+      - -g -n --subnet --vnet-name --vnet-address-prefix --subnet-address-prefix --public-ip-address
+      User-Agent:
+      - python/3.7.4 (Windows-10-10.0.18362-SP0) msrest/0.6.10 msrest_azure/0.6.2
+        azure-mgmt-resource/4.0.0 Azure-SDK-For-Python AZURECLI/2.0.75
+    method: GET
+    uri: https://management.azure.com/subscriptions/00000000-0000-0000-0000-000000000000/resourcegroups/cli_test_ag_public_ip000001/providers/Microsoft.Resources/deployments/mock-deployment/operationStatuses/08586299486331741027?api-version=2019-07-01
+  response:
+    body:
+      string: '{"status":"Running"}'
+    headers:
+      cache-control:
+      - no-cache
+      content-length:
+      - '20'
+      content-type:
+      - application/json; charset=utf-8
+      date:
       - Mon, 21 Oct 2019 11:55:01 GMT
->>>>>>> 807faccc
-      expires:
-      - '-1'
-      pragma:
-      - no-cache
-      strict-transport-security:
-      - max-age=31536000; includeSubDomains
-      vary:
-      - Accept-Encoding
-      x-content-type-options:
-      - nosniff
-    status:
-      code: 200
-      message: OK
-- request:
-    body: null
-    headers:
-      Accept:
-      - application/json
-      Accept-Encoding:
-      - gzip, deflate
-      CommandName:
-      - network application-gateway create
-      Connection:
-      - keep-alive
-      ParameterSetName:
-      - -g -n --subnet --vnet-name --vnet-address-prefix --subnet-address-prefix --public-ip-address
-      User-Agent:
-<<<<<<< HEAD
-      - python/3.6.5 (Windows-10-10.0.17134-SP0) msrest/0.6.10 msrest_azure/0.6.2
-        azure-mgmt-resource/4.0.0 Azure-SDK-For-Python AZURECLI/2.0.74
-    method: GET
-    uri: https://management.azure.com/subscriptions/00000000-0000-0000-0000-000000000000/resourcegroups/cli_test_ag_public_ip000001/providers/Microsoft.Resources/deployments/mock-deployment/operationStatuses/08586306570990022429?api-version=2019-07-01
-=======
-      - python/3.7.4 (Windows-10-10.0.18362-SP0) msrest/0.6.10 msrest_azure/0.6.2
-        azure-mgmt-resource/4.0.0 Azure-SDK-For-Python AZURECLI/2.0.75
-    method: GET
-    uri: https://management.azure.com/subscriptions/00000000-0000-0000-0000-000000000000/resourcegroups/cli_test_ag_public_ip000001/providers/Microsoft.Resources/deployments/mock-deployment/operationStatuses/08586299486331741027?api-version=2019-07-01
->>>>>>> 807faccc
-  response:
-    body:
-      string: '{"status":"Running"}'
-    headers:
-      cache-control:
-      - no-cache
-      content-length:
-      - '20'
-      content-type:
-      - application/json; charset=utf-8
-      date:
-<<<<<<< HEAD
-      - Sun, 13 Oct 2019 07:07:27 GMT
-=======
+      expires:
+      - '-1'
+      pragma:
+      - no-cache
+      strict-transport-security:
+      - max-age=31536000; includeSubDomains
+      vary:
+      - Accept-Encoding
+      x-content-type-options:
+      - nosniff
+    status:
+      code: 200
+      message: OK
+- request:
+    body: null
+    headers:
+      Accept:
+      - application/json
+      Accept-Encoding:
+      - gzip, deflate
+      CommandName:
+      - network application-gateway create
+      Connection:
+      - keep-alive
+      ParameterSetName:
+      - -g -n --subnet --vnet-name --vnet-address-prefix --subnet-address-prefix --public-ip-address
+      User-Agent:
+      - python/3.7.4 (Windows-10-10.0.18362-SP0) msrest/0.6.10 msrest_azure/0.6.2
+        azure-mgmt-resource/4.0.0 Azure-SDK-For-Python AZURECLI/2.0.75
+    method: GET
+    uri: https://management.azure.com/subscriptions/00000000-0000-0000-0000-000000000000/resourcegroups/cli_test_ag_public_ip000001/providers/Microsoft.Resources/deployments/mock-deployment/operationStatuses/08586299486331741027?api-version=2019-07-01
+  response:
+    body:
+      string: '{"status":"Running"}'
+    headers:
+      cache-control:
+      - no-cache
+      content-length:
+      - '20'
+      content-type:
+      - application/json; charset=utf-8
+      date:
       - Mon, 21 Oct 2019 11:55:33 GMT
->>>>>>> 807faccc
-      expires:
-      - '-1'
-      pragma:
-      - no-cache
-      strict-transport-security:
-      - max-age=31536000; includeSubDomains
-      vary:
-      - Accept-Encoding
-      x-content-type-options:
-      - nosniff
-    status:
-      code: 200
-      message: OK
-- request:
-    body: null
-    headers:
-      Accept:
-      - application/json
-      Accept-Encoding:
-      - gzip, deflate
-      CommandName:
-      - network application-gateway create
-      Connection:
-      - keep-alive
-      ParameterSetName:
-      - -g -n --subnet --vnet-name --vnet-address-prefix --subnet-address-prefix --public-ip-address
-      User-Agent:
-<<<<<<< HEAD
-      - python/3.6.5 (Windows-10-10.0.17134-SP0) msrest/0.6.10 msrest_azure/0.6.2
-        azure-mgmt-resource/4.0.0 Azure-SDK-For-Python AZURECLI/2.0.74
-    method: GET
-    uri: https://management.azure.com/subscriptions/00000000-0000-0000-0000-000000000000/resourcegroups/cli_test_ag_public_ip000001/providers/Microsoft.Resources/deployments/mock-deployment/operationStatuses/08586306570990022429?api-version=2019-07-01
-=======
-      - python/3.7.4 (Windows-10-10.0.18362-SP0) msrest/0.6.10 msrest_azure/0.6.2
-        azure-mgmt-resource/4.0.0 Azure-SDK-For-Python AZURECLI/2.0.75
-    method: GET
-    uri: https://management.azure.com/subscriptions/00000000-0000-0000-0000-000000000000/resourcegroups/cli_test_ag_public_ip000001/providers/Microsoft.Resources/deployments/mock-deployment/operationStatuses/08586299486331741027?api-version=2019-07-01
->>>>>>> 807faccc
-  response:
-    body:
-      string: '{"status":"Running"}'
-    headers:
-      cache-control:
-      - no-cache
-      content-length:
-      - '20'
-      content-type:
-      - application/json; charset=utf-8
-      date:
-<<<<<<< HEAD
-      - Sun, 13 Oct 2019 07:07:57 GMT
-=======
+      expires:
+      - '-1'
+      pragma:
+      - no-cache
+      strict-transport-security:
+      - max-age=31536000; includeSubDomains
+      vary:
+      - Accept-Encoding
+      x-content-type-options:
+      - nosniff
+    status:
+      code: 200
+      message: OK
+- request:
+    body: null
+    headers:
+      Accept:
+      - application/json
+      Accept-Encoding:
+      - gzip, deflate
+      CommandName:
+      - network application-gateway create
+      Connection:
+      - keep-alive
+      ParameterSetName:
+      - -g -n --subnet --vnet-name --vnet-address-prefix --subnet-address-prefix --public-ip-address
+      User-Agent:
+      - python/3.7.4 (Windows-10-10.0.18362-SP0) msrest/0.6.10 msrest_azure/0.6.2
+        azure-mgmt-resource/4.0.0 Azure-SDK-For-Python AZURECLI/2.0.75
+    method: GET
+    uri: https://management.azure.com/subscriptions/00000000-0000-0000-0000-000000000000/resourcegroups/cli_test_ag_public_ip000001/providers/Microsoft.Resources/deployments/mock-deployment/operationStatuses/08586299486331741027?api-version=2019-07-01
+  response:
+    body:
+      string: '{"status":"Running"}'
+    headers:
+      cache-control:
+      - no-cache
+      content-length:
+      - '20'
+      content-type:
+      - application/json; charset=utf-8
+      date:
       - Mon, 21 Oct 2019 11:56:03 GMT
->>>>>>> 807faccc
-      expires:
-      - '-1'
-      pragma:
-      - no-cache
-      strict-transport-security:
-      - max-age=31536000; includeSubDomains
-      vary:
-      - Accept-Encoding
-      x-content-type-options:
-      - nosniff
-    status:
-      code: 200
-      message: OK
-- request:
-    body: null
-    headers:
-      Accept:
-      - application/json
-      Accept-Encoding:
-      - gzip, deflate
-      CommandName:
-      - network application-gateway create
-      Connection:
-      - keep-alive
-      ParameterSetName:
-      - -g -n --subnet --vnet-name --vnet-address-prefix --subnet-address-prefix --public-ip-address
-      User-Agent:
-<<<<<<< HEAD
-      - python/3.6.5 (Windows-10-10.0.17134-SP0) msrest/0.6.10 msrest_azure/0.6.2
-        azure-mgmt-resource/4.0.0 Azure-SDK-For-Python AZURECLI/2.0.74
-    method: GET
-    uri: https://management.azure.com/subscriptions/00000000-0000-0000-0000-000000000000/resourcegroups/cli_test_ag_public_ip000001/providers/Microsoft.Resources/deployments/mock-deployment/operationStatuses/08586306570990022429?api-version=2019-07-01
-=======
-      - python/3.7.4 (Windows-10-10.0.18362-SP0) msrest/0.6.10 msrest_azure/0.6.2
-        azure-mgmt-resource/4.0.0 Azure-SDK-For-Python AZURECLI/2.0.75
-    method: GET
-    uri: https://management.azure.com/subscriptions/00000000-0000-0000-0000-000000000000/resourcegroups/cli_test_ag_public_ip000001/providers/Microsoft.Resources/deployments/mock-deployment/operationStatuses/08586299486331741027?api-version=2019-07-01
->>>>>>> 807faccc
-  response:
-    body:
-      string: '{"status":"Running"}'
-    headers:
-      cache-control:
-      - no-cache
-      content-length:
-      - '20'
-      content-type:
-      - application/json; charset=utf-8
-      date:
-<<<<<<< HEAD
-      - Sun, 13 Oct 2019 07:08:28 GMT
-=======
+      expires:
+      - '-1'
+      pragma:
+      - no-cache
+      strict-transport-security:
+      - max-age=31536000; includeSubDomains
+      vary:
+      - Accept-Encoding
+      x-content-type-options:
+      - nosniff
+    status:
+      code: 200
+      message: OK
+- request:
+    body: null
+    headers:
+      Accept:
+      - application/json
+      Accept-Encoding:
+      - gzip, deflate
+      CommandName:
+      - network application-gateway create
+      Connection:
+      - keep-alive
+      ParameterSetName:
+      - -g -n --subnet --vnet-name --vnet-address-prefix --subnet-address-prefix --public-ip-address
+      User-Agent:
+      - python/3.7.4 (Windows-10-10.0.18362-SP0) msrest/0.6.10 msrest_azure/0.6.2
+        azure-mgmt-resource/4.0.0 Azure-SDK-For-Python AZURECLI/2.0.75
+    method: GET
+    uri: https://management.azure.com/subscriptions/00000000-0000-0000-0000-000000000000/resourcegroups/cli_test_ag_public_ip000001/providers/Microsoft.Resources/deployments/mock-deployment/operationStatuses/08586299486331741027?api-version=2019-07-01
+  response:
+    body:
+      string: '{"status":"Running"}'
+    headers:
+      cache-control:
+      - no-cache
+      content-length:
+      - '20'
+      content-type:
+      - application/json; charset=utf-8
+      date:
       - Mon, 21 Oct 2019 11:56:35 GMT
->>>>>>> 807faccc
-      expires:
-      - '-1'
-      pragma:
-      - no-cache
-      strict-transport-security:
-      - max-age=31536000; includeSubDomains
-      vary:
-      - Accept-Encoding
-      x-content-type-options:
-      - nosniff
-    status:
-      code: 200
-      message: OK
-- request:
-    body: null
-    headers:
-      Accept:
-      - application/json
-      Accept-Encoding:
-      - gzip, deflate
-      CommandName:
-      - network application-gateway create
-      Connection:
-      - keep-alive
-      ParameterSetName:
-      - -g -n --subnet --vnet-name --vnet-address-prefix --subnet-address-prefix --public-ip-address
-      User-Agent:
-<<<<<<< HEAD
-      - python/3.6.5 (Windows-10-10.0.17134-SP0) msrest/0.6.10 msrest_azure/0.6.2
-        azure-mgmt-resource/4.0.0 Azure-SDK-For-Python AZURECLI/2.0.74
-    method: GET
-    uri: https://management.azure.com/subscriptions/00000000-0000-0000-0000-000000000000/resourcegroups/cli_test_ag_public_ip000001/providers/Microsoft.Resources/deployments/mock-deployment/operationStatuses/08586306570990022429?api-version=2019-07-01
-=======
-      - python/3.7.4 (Windows-10-10.0.18362-SP0) msrest/0.6.10 msrest_azure/0.6.2
-        azure-mgmt-resource/4.0.0 Azure-SDK-For-Python AZURECLI/2.0.75
-    method: GET
-    uri: https://management.azure.com/subscriptions/00000000-0000-0000-0000-000000000000/resourcegroups/cli_test_ag_public_ip000001/providers/Microsoft.Resources/deployments/mock-deployment/operationStatuses/08586299486331741027?api-version=2019-07-01
->>>>>>> 807faccc
-  response:
-    body:
-      string: '{"status":"Running"}'
-    headers:
-      cache-control:
-      - no-cache
-      content-length:
-      - '20'
-      content-type:
-      - application/json; charset=utf-8
-      date:
-<<<<<<< HEAD
-      - Sun, 13 Oct 2019 07:08:58 GMT
-=======
+      expires:
+      - '-1'
+      pragma:
+      - no-cache
+      strict-transport-security:
+      - max-age=31536000; includeSubDomains
+      vary:
+      - Accept-Encoding
+      x-content-type-options:
+      - nosniff
+    status:
+      code: 200
+      message: OK
+- request:
+    body: null
+    headers:
+      Accept:
+      - application/json
+      Accept-Encoding:
+      - gzip, deflate
+      CommandName:
+      - network application-gateway create
+      Connection:
+      - keep-alive
+      ParameterSetName:
+      - -g -n --subnet --vnet-name --vnet-address-prefix --subnet-address-prefix --public-ip-address
+      User-Agent:
+      - python/3.7.4 (Windows-10-10.0.18362-SP0) msrest/0.6.10 msrest_azure/0.6.2
+        azure-mgmt-resource/4.0.0 Azure-SDK-For-Python AZURECLI/2.0.75
+    method: GET
+    uri: https://management.azure.com/subscriptions/00000000-0000-0000-0000-000000000000/resourcegroups/cli_test_ag_public_ip000001/providers/Microsoft.Resources/deployments/mock-deployment/operationStatuses/08586299486331741027?api-version=2019-07-01
+  response:
+    body:
+      string: '{"status":"Running"}'
+    headers:
+      cache-control:
+      - no-cache
+      content-length:
+      - '20'
+      content-type:
+      - application/json; charset=utf-8
+      date:
       - Mon, 21 Oct 2019 11:57:05 GMT
->>>>>>> 807faccc
-      expires:
-      - '-1'
-      pragma:
-      - no-cache
-      strict-transport-security:
-      - max-age=31536000; includeSubDomains
-      vary:
-      - Accept-Encoding
-      x-content-type-options:
-      - nosniff
-    status:
-      code: 200
-      message: OK
-- request:
-    body: null
-    headers:
-      Accept:
-      - application/json
-      Accept-Encoding:
-      - gzip, deflate
-      CommandName:
-      - network application-gateway create
-      Connection:
-      - keep-alive
-      ParameterSetName:
-      - -g -n --subnet --vnet-name --vnet-address-prefix --subnet-address-prefix --public-ip-address
-      User-Agent:
-<<<<<<< HEAD
-      - python/3.6.5 (Windows-10-10.0.17134-SP0) msrest/0.6.10 msrest_azure/0.6.2
-        azure-mgmt-resource/4.0.0 Azure-SDK-For-Python AZURECLI/2.0.74
-    method: GET
-    uri: https://management.azure.com/subscriptions/00000000-0000-0000-0000-000000000000/resourcegroups/cli_test_ag_public_ip000001/providers/Microsoft.Resources/deployments/mock-deployment/operationStatuses/08586306570990022429?api-version=2019-07-01
-=======
-      - python/3.7.4 (Windows-10-10.0.18362-SP0) msrest/0.6.10 msrest_azure/0.6.2
-        azure-mgmt-resource/4.0.0 Azure-SDK-For-Python AZURECLI/2.0.75
-    method: GET
-    uri: https://management.azure.com/subscriptions/00000000-0000-0000-0000-000000000000/resourcegroups/cli_test_ag_public_ip000001/providers/Microsoft.Resources/deployments/mock-deployment/operationStatuses/08586299486331741027?api-version=2019-07-01
->>>>>>> 807faccc
-  response:
-    body:
-      string: '{"status":"Running"}'
-    headers:
-      cache-control:
-      - no-cache
-      content-length:
-      - '20'
-      content-type:
-      - application/json; charset=utf-8
-      date:
-<<<<<<< HEAD
-      - Sun, 13 Oct 2019 07:09:28 GMT
-=======
+      expires:
+      - '-1'
+      pragma:
+      - no-cache
+      strict-transport-security:
+      - max-age=31536000; includeSubDomains
+      vary:
+      - Accept-Encoding
+      x-content-type-options:
+      - nosniff
+    status:
+      code: 200
+      message: OK
+- request:
+    body: null
+    headers:
+      Accept:
+      - application/json
+      Accept-Encoding:
+      - gzip, deflate
+      CommandName:
+      - network application-gateway create
+      Connection:
+      - keep-alive
+      ParameterSetName:
+      - -g -n --subnet --vnet-name --vnet-address-prefix --subnet-address-prefix --public-ip-address
+      User-Agent:
+      - python/3.7.4 (Windows-10-10.0.18362-SP0) msrest/0.6.10 msrest_azure/0.6.2
+        azure-mgmt-resource/4.0.0 Azure-SDK-For-Python AZURECLI/2.0.75
+    method: GET
+    uri: https://management.azure.com/subscriptions/00000000-0000-0000-0000-000000000000/resourcegroups/cli_test_ag_public_ip000001/providers/Microsoft.Resources/deployments/mock-deployment/operationStatuses/08586299486331741027?api-version=2019-07-01
+  response:
+    body:
+      string: '{"status":"Running"}'
+    headers:
+      cache-control:
+      - no-cache
+      content-length:
+      - '20'
+      content-type:
+      - application/json; charset=utf-8
+      date:
       - Mon, 21 Oct 2019 11:57:35 GMT
->>>>>>> 807faccc
-      expires:
-      - '-1'
-      pragma:
-      - no-cache
-      strict-transport-security:
-      - max-age=31536000; includeSubDomains
-      vary:
-      - Accept-Encoding
-      x-content-type-options:
-      - nosniff
-    status:
-      code: 200
-      message: OK
-- request:
-    body: null
-    headers:
-      Accept:
-      - application/json
-      Accept-Encoding:
-      - gzip, deflate
-      CommandName:
-      - network application-gateway create
-      Connection:
-      - keep-alive
-      ParameterSetName:
-      - -g -n --subnet --vnet-name --vnet-address-prefix --subnet-address-prefix --public-ip-address
-      User-Agent:
-<<<<<<< HEAD
-      - python/3.6.5 (Windows-10-10.0.17134-SP0) msrest/0.6.10 msrest_azure/0.6.2
-        azure-mgmt-resource/4.0.0 Azure-SDK-For-Python AZURECLI/2.0.74
-    method: GET
-    uri: https://management.azure.com/subscriptions/00000000-0000-0000-0000-000000000000/resourcegroups/cli_test_ag_public_ip000001/providers/Microsoft.Resources/deployments/mock-deployment/operationStatuses/08586306570990022429?api-version=2019-07-01
-=======
-      - python/3.7.4 (Windows-10-10.0.18362-SP0) msrest/0.6.10 msrest_azure/0.6.2
-        azure-mgmt-resource/4.0.0 Azure-SDK-For-Python AZURECLI/2.0.75
-    method: GET
-    uri: https://management.azure.com/subscriptions/00000000-0000-0000-0000-000000000000/resourcegroups/cli_test_ag_public_ip000001/providers/Microsoft.Resources/deployments/mock-deployment/operationStatuses/08586299486331741027?api-version=2019-07-01
->>>>>>> 807faccc
-  response:
-    body:
-      string: '{"status":"Running"}'
-    headers:
-      cache-control:
-      - no-cache
-      content-length:
-      - '20'
-      content-type:
-      - application/json; charset=utf-8
-      date:
-<<<<<<< HEAD
-      - Sun, 13 Oct 2019 07:09:58 GMT
-=======
+      expires:
+      - '-1'
+      pragma:
+      - no-cache
+      strict-transport-security:
+      - max-age=31536000; includeSubDomains
+      vary:
+      - Accept-Encoding
+      x-content-type-options:
+      - nosniff
+    status:
+      code: 200
+      message: OK
+- request:
+    body: null
+    headers:
+      Accept:
+      - application/json
+      Accept-Encoding:
+      - gzip, deflate
+      CommandName:
+      - network application-gateway create
+      Connection:
+      - keep-alive
+      ParameterSetName:
+      - -g -n --subnet --vnet-name --vnet-address-prefix --subnet-address-prefix --public-ip-address
+      User-Agent:
+      - python/3.7.4 (Windows-10-10.0.18362-SP0) msrest/0.6.10 msrest_azure/0.6.2
+        azure-mgmt-resource/4.0.0 Azure-SDK-For-Python AZURECLI/2.0.75
+    method: GET
+    uri: https://management.azure.com/subscriptions/00000000-0000-0000-0000-000000000000/resourcegroups/cli_test_ag_public_ip000001/providers/Microsoft.Resources/deployments/mock-deployment/operationStatuses/08586299486331741027?api-version=2019-07-01
+  response:
+    body:
+      string: '{"status":"Running"}'
+    headers:
+      cache-control:
+      - no-cache
+      content-length:
+      - '20'
+      content-type:
+      - application/json; charset=utf-8
+      date:
       - Mon, 21 Oct 2019 11:58:07 GMT
->>>>>>> 807faccc
-      expires:
-      - '-1'
-      pragma:
-      - no-cache
-      strict-transport-security:
-      - max-age=31536000; includeSubDomains
-      vary:
-      - Accept-Encoding
-      x-content-type-options:
-      - nosniff
-    status:
-      code: 200
-      message: OK
-- request:
-    body: null
-    headers:
-      Accept:
-      - application/json
-      Accept-Encoding:
-      - gzip, deflate
-      CommandName:
-      - network application-gateway create
-      Connection:
-      - keep-alive
-      ParameterSetName:
-      - -g -n --subnet --vnet-name --vnet-address-prefix --subnet-address-prefix --public-ip-address
-      User-Agent:
-<<<<<<< HEAD
-      - python/3.6.5 (Windows-10-10.0.17134-SP0) msrest/0.6.10 msrest_azure/0.6.2
-        azure-mgmt-resource/4.0.0 Azure-SDK-For-Python AZURECLI/2.0.74
-    method: GET
-    uri: https://management.azure.com/subscriptions/00000000-0000-0000-0000-000000000000/resourcegroups/cli_test_ag_public_ip000001/providers/Microsoft.Resources/deployments/mock-deployment/operationStatuses/08586306570990022429?api-version=2019-07-01
-=======
-      - python/3.7.4 (Windows-10-10.0.18362-SP0) msrest/0.6.10 msrest_azure/0.6.2
-        azure-mgmt-resource/4.0.0 Azure-SDK-For-Python AZURECLI/2.0.75
-    method: GET
-    uri: https://management.azure.com/subscriptions/00000000-0000-0000-0000-000000000000/resourcegroups/cli_test_ag_public_ip000001/providers/Microsoft.Resources/deployments/mock-deployment/operationStatuses/08586299486331741027?api-version=2019-07-01
->>>>>>> 807faccc
-  response:
-    body:
-      string: '{"status":"Running"}'
-    headers:
-      cache-control:
-      - no-cache
-      content-length:
-      - '20'
-      content-type:
-      - application/json; charset=utf-8
-      date:
-<<<<<<< HEAD
-      - Sun, 13 Oct 2019 07:10:28 GMT
-=======
+      expires:
+      - '-1'
+      pragma:
+      - no-cache
+      strict-transport-security:
+      - max-age=31536000; includeSubDomains
+      vary:
+      - Accept-Encoding
+      x-content-type-options:
+      - nosniff
+    status:
+      code: 200
+      message: OK
+- request:
+    body: null
+    headers:
+      Accept:
+      - application/json
+      Accept-Encoding:
+      - gzip, deflate
+      CommandName:
+      - network application-gateway create
+      Connection:
+      - keep-alive
+      ParameterSetName:
+      - -g -n --subnet --vnet-name --vnet-address-prefix --subnet-address-prefix --public-ip-address
+      User-Agent:
+      - python/3.7.4 (Windows-10-10.0.18362-SP0) msrest/0.6.10 msrest_azure/0.6.2
+        azure-mgmt-resource/4.0.0 Azure-SDK-For-Python AZURECLI/2.0.75
+    method: GET
+    uri: https://management.azure.com/subscriptions/00000000-0000-0000-0000-000000000000/resourcegroups/cli_test_ag_public_ip000001/providers/Microsoft.Resources/deployments/mock-deployment/operationStatuses/08586299486331741027?api-version=2019-07-01
+  response:
+    body:
+      string: '{"status":"Running"}'
+    headers:
+      cache-control:
+      - no-cache
+      content-length:
+      - '20'
+      content-type:
+      - application/json; charset=utf-8
+      date:
       - Mon, 21 Oct 2019 11:58:37 GMT
->>>>>>> 807faccc
-      expires:
-      - '-1'
-      pragma:
-      - no-cache
-      strict-transport-security:
-      - max-age=31536000; includeSubDomains
-      vary:
-      - Accept-Encoding
-      x-content-type-options:
-      - nosniff
-    status:
-      code: 200
-      message: OK
-- request:
-    body: null
-    headers:
-      Accept:
-      - application/json
-      Accept-Encoding:
-      - gzip, deflate
-      CommandName:
-      - network application-gateway create
-      Connection:
-      - keep-alive
-      ParameterSetName:
-      - -g -n --subnet --vnet-name --vnet-address-prefix --subnet-address-prefix --public-ip-address
-      User-Agent:
-<<<<<<< HEAD
-      - python/3.6.5 (Windows-10-10.0.17134-SP0) msrest/0.6.10 msrest_azure/0.6.2
-        azure-mgmt-resource/4.0.0 Azure-SDK-For-Python AZURECLI/2.0.74
-    method: GET
-    uri: https://management.azure.com/subscriptions/00000000-0000-0000-0000-000000000000/resourcegroups/cli_test_ag_public_ip000001/providers/Microsoft.Resources/deployments/mock-deployment/operationStatuses/08586306570990022429?api-version=2019-07-01
-=======
-      - python/3.7.4 (Windows-10-10.0.18362-SP0) msrest/0.6.10 msrest_azure/0.6.2
-        azure-mgmt-resource/4.0.0 Azure-SDK-For-Python AZURECLI/2.0.75
-    method: GET
-    uri: https://management.azure.com/subscriptions/00000000-0000-0000-0000-000000000000/resourcegroups/cli_test_ag_public_ip000001/providers/Microsoft.Resources/deployments/mock-deployment/operationStatuses/08586299486331741027?api-version=2019-07-01
->>>>>>> 807faccc
-  response:
-    body:
-      string: '{"status":"Running"}'
-    headers:
-      cache-control:
-      - no-cache
-      content-length:
-      - '20'
-      content-type:
-      - application/json; charset=utf-8
-      date:
-<<<<<<< HEAD
-      - Sun, 13 Oct 2019 07:10:58 GMT
-=======
+      expires:
+      - '-1'
+      pragma:
+      - no-cache
+      strict-transport-security:
+      - max-age=31536000; includeSubDomains
+      vary:
+      - Accept-Encoding
+      x-content-type-options:
+      - nosniff
+    status:
+      code: 200
+      message: OK
+- request:
+    body: null
+    headers:
+      Accept:
+      - application/json
+      Accept-Encoding:
+      - gzip, deflate
+      CommandName:
+      - network application-gateway create
+      Connection:
+      - keep-alive
+      ParameterSetName:
+      - -g -n --subnet --vnet-name --vnet-address-prefix --subnet-address-prefix --public-ip-address
+      User-Agent:
+      - python/3.7.4 (Windows-10-10.0.18362-SP0) msrest/0.6.10 msrest_azure/0.6.2
+        azure-mgmt-resource/4.0.0 Azure-SDK-For-Python AZURECLI/2.0.75
+    method: GET
+    uri: https://management.azure.com/subscriptions/00000000-0000-0000-0000-000000000000/resourcegroups/cli_test_ag_public_ip000001/providers/Microsoft.Resources/deployments/mock-deployment/operationStatuses/08586299486331741027?api-version=2019-07-01
+  response:
+    body:
+      string: '{"status":"Running"}'
+    headers:
+      cache-control:
+      - no-cache
+      content-length:
+      - '20'
+      content-type:
+      - application/json; charset=utf-8
+      date:
       - Mon, 21 Oct 2019 11:59:07 GMT
->>>>>>> 807faccc
-      expires:
-      - '-1'
-      pragma:
-      - no-cache
-      strict-transport-security:
-      - max-age=31536000; includeSubDomains
-      vary:
-      - Accept-Encoding
-      x-content-type-options:
-      - nosniff
-    status:
-      code: 200
-      message: OK
-- request:
-    body: null
-    headers:
-      Accept:
-      - application/json
-      Accept-Encoding:
-      - gzip, deflate
-      CommandName:
-      - network application-gateway create
-      Connection:
-      - keep-alive
-      ParameterSetName:
-      - -g -n --subnet --vnet-name --vnet-address-prefix --subnet-address-prefix --public-ip-address
-      User-Agent:
-<<<<<<< HEAD
-      - python/3.6.5 (Windows-10-10.0.17134-SP0) msrest/0.6.10 msrest_azure/0.6.2
-        azure-mgmt-resource/4.0.0 Azure-SDK-For-Python AZURECLI/2.0.74
-    method: GET
-    uri: https://management.azure.com/subscriptions/00000000-0000-0000-0000-000000000000/resourcegroups/cli_test_ag_public_ip000001/providers/Microsoft.Resources/deployments/mock-deployment/operationStatuses/08586306570990022429?api-version=2019-07-01
-=======
-      - python/3.7.4 (Windows-10-10.0.18362-SP0) msrest/0.6.10 msrest_azure/0.6.2
-        azure-mgmt-resource/4.0.0 Azure-SDK-For-Python AZURECLI/2.0.75
-    method: GET
-    uri: https://management.azure.com/subscriptions/00000000-0000-0000-0000-000000000000/resourcegroups/cli_test_ag_public_ip000001/providers/Microsoft.Resources/deployments/mock-deployment/operationStatuses/08586299486331741027?api-version=2019-07-01
->>>>>>> 807faccc
-  response:
-    body:
-      string: '{"status":"Running"}'
-    headers:
-      cache-control:
-      - no-cache
-      content-length:
-      - '20'
-      content-type:
-      - application/json; charset=utf-8
-      date:
-<<<<<<< HEAD
-      - Sun, 13 Oct 2019 07:11:27 GMT
-=======
+      expires:
+      - '-1'
+      pragma:
+      - no-cache
+      strict-transport-security:
+      - max-age=31536000; includeSubDomains
+      vary:
+      - Accept-Encoding
+      x-content-type-options:
+      - nosniff
+    status:
+      code: 200
+      message: OK
+- request:
+    body: null
+    headers:
+      Accept:
+      - application/json
+      Accept-Encoding:
+      - gzip, deflate
+      CommandName:
+      - network application-gateway create
+      Connection:
+      - keep-alive
+      ParameterSetName:
+      - -g -n --subnet --vnet-name --vnet-address-prefix --subnet-address-prefix --public-ip-address
+      User-Agent:
+      - python/3.7.4 (Windows-10-10.0.18362-SP0) msrest/0.6.10 msrest_azure/0.6.2
+        azure-mgmt-resource/4.0.0 Azure-SDK-For-Python AZURECLI/2.0.75
+    method: GET
+    uri: https://management.azure.com/subscriptions/00000000-0000-0000-0000-000000000000/resourcegroups/cli_test_ag_public_ip000001/providers/Microsoft.Resources/deployments/mock-deployment/operationStatuses/08586299486331741027?api-version=2019-07-01
+  response:
+    body:
+      string: '{"status":"Running"}'
+    headers:
+      cache-control:
+      - no-cache
+      content-length:
+      - '20'
+      content-type:
+      - application/json; charset=utf-8
+      date:
       - Mon, 21 Oct 2019 11:59:38 GMT
->>>>>>> 807faccc
-      expires:
-      - '-1'
-      pragma:
-      - no-cache
-      strict-transport-security:
-      - max-age=31536000; includeSubDomains
-      vary:
-      - Accept-Encoding
-      x-content-type-options:
-      - nosniff
-    status:
-      code: 200
-      message: OK
-- request:
-    body: null
-    headers:
-      Accept:
-      - application/json
-      Accept-Encoding:
-      - gzip, deflate
-      CommandName:
-      - network application-gateway create
-      Connection:
-      - keep-alive
-      ParameterSetName:
-      - -g -n --subnet --vnet-name --vnet-address-prefix --subnet-address-prefix --public-ip-address
-      User-Agent:
-<<<<<<< HEAD
-      - python/3.6.5 (Windows-10-10.0.17134-SP0) msrest/0.6.10 msrest_azure/0.6.2
-        azure-mgmt-resource/4.0.0 Azure-SDK-For-Python AZURECLI/2.0.74
-    method: GET
-    uri: https://management.azure.com/subscriptions/00000000-0000-0000-0000-000000000000/resourcegroups/cli_test_ag_public_ip000001/providers/Microsoft.Resources/deployments/mock-deployment/operationStatuses/08586306570990022429?api-version=2019-07-01
-  response:
-    body:
-      string: '{"status":"Running"}'
-    headers:
-      cache-control:
-      - no-cache
-      content-length:
-      - '20'
-      content-type:
-      - application/json; charset=utf-8
-      date:
-      - Sun, 13 Oct 2019 07:11:58 GMT
-      expires:
-      - '-1'
-      pragma:
-      - no-cache
-      strict-transport-security:
-      - max-age=31536000; includeSubDomains
-      vary:
-      - Accept-Encoding
-      x-content-type-options:
-      - nosniff
-    status:
-      code: 200
-      message: OK
-- request:
-    body: null
-    headers:
-      Accept:
-      - application/json
-      Accept-Encoding:
-      - gzip, deflate
-      CommandName:
-      - network application-gateway create
-      Connection:
-      - keep-alive
-      ParameterSetName:
-      - -g -n --subnet --vnet-name --vnet-address-prefix --subnet-address-prefix --public-ip-address
-      User-Agent:
-      - python/3.6.5 (Windows-10-10.0.17134-SP0) msrest/0.6.10 msrest_azure/0.6.2
-        azure-mgmt-resource/4.0.0 Azure-SDK-For-Python AZURECLI/2.0.74
-    method: GET
-    uri: https://management.azure.com/subscriptions/00000000-0000-0000-0000-000000000000/resourcegroups/cli_test_ag_public_ip000001/providers/Microsoft.Resources/deployments/mock-deployment/operationStatuses/08586306570990022429?api-version=2019-07-01
-  response:
-    body:
-      string: '{"status":"Running"}'
-    headers:
-      cache-control:
-      - no-cache
-      content-length:
-      - '20'
-      content-type:
-      - application/json; charset=utf-8
-      date:
-      - Sun, 13 Oct 2019 07:12:28 GMT
-      expires:
-      - '-1'
-      pragma:
-      - no-cache
-      strict-transport-security:
-      - max-age=31536000; includeSubDomains
-      vary:
-      - Accept-Encoding
-      x-content-type-options:
-      - nosniff
-    status:
-      code: 200
-      message: OK
-- request:
-    body: null
-    headers:
-      Accept:
-      - application/json
-      Accept-Encoding:
-      - gzip, deflate
-      CommandName:
-      - network application-gateway create
-      Connection:
-      - keep-alive
-      ParameterSetName:
-      - -g -n --subnet --vnet-name --vnet-address-prefix --subnet-address-prefix --public-ip-address
-      User-Agent:
-      - python/3.6.5 (Windows-10-10.0.17134-SP0) msrest/0.6.10 msrest_azure/0.6.2
-        azure-mgmt-resource/4.0.0 Azure-SDK-For-Python AZURECLI/2.0.74
-    method: GET
-    uri: https://management.azure.com/subscriptions/00000000-0000-0000-0000-000000000000/resourcegroups/cli_test_ag_public_ip000001/providers/Microsoft.Resources/deployments/mock-deployment/operationStatuses/08586306570990022429?api-version=2019-07-01
-  response:
-    body:
-      string: '{"status":"Running"}'
-    headers:
-      cache-control:
-      - no-cache
-      content-length:
-      - '20'
-      content-type:
-      - application/json; charset=utf-8
-      date:
-      - Sun, 13 Oct 2019 07:12:58 GMT
-      expires:
-      - '-1'
-      pragma:
-      - no-cache
-      strict-transport-security:
-      - max-age=31536000; includeSubDomains
-      vary:
-      - Accept-Encoding
-      x-content-type-options:
-      - nosniff
-    status:
-      code: 200
-      message: OK
-- request:
-    body: null
-    headers:
-      Accept:
-      - application/json
-      Accept-Encoding:
-      - gzip, deflate
-      CommandName:
-      - network application-gateway create
-      Connection:
-      - keep-alive
-      ParameterSetName:
-      - -g -n --subnet --vnet-name --vnet-address-prefix --subnet-address-prefix --public-ip-address
-      User-Agent:
-      - python/3.6.5 (Windows-10-10.0.17134-SP0) msrest/0.6.10 msrest_azure/0.6.2
-        azure-mgmt-resource/4.0.0 Azure-SDK-For-Python AZURECLI/2.0.74
-    method: GET
-    uri: https://management.azure.com/subscriptions/00000000-0000-0000-0000-000000000000/resourcegroups/cli_test_ag_public_ip000001/providers/Microsoft.Resources/deployments/mock-deployment/operationStatuses/08586306570990022429?api-version=2019-07-01
-=======
-      - python/3.7.4 (Windows-10-10.0.18362-SP0) msrest/0.6.10 msrest_azure/0.6.2
-        azure-mgmt-resource/4.0.0 Azure-SDK-For-Python AZURECLI/2.0.75
-    method: GET
-    uri: https://management.azure.com/subscriptions/00000000-0000-0000-0000-000000000000/resourcegroups/cli_test_ag_public_ip000001/providers/Microsoft.Resources/deployments/mock-deployment/operationStatuses/08586299486331741027?api-version=2019-07-01
->>>>>>> 807faccc
+      expires:
+      - '-1'
+      pragma:
+      - no-cache
+      strict-transport-security:
+      - max-age=31536000; includeSubDomains
+      vary:
+      - Accept-Encoding
+      x-content-type-options:
+      - nosniff
+    status:
+      code: 200
+      message: OK
+- request:
+    body: null
+    headers:
+      Accept:
+      - application/json
+      Accept-Encoding:
+      - gzip, deflate
+      CommandName:
+      - network application-gateway create
+      Connection:
+      - keep-alive
+      ParameterSetName:
+      - -g -n --subnet --vnet-name --vnet-address-prefix --subnet-address-prefix --public-ip-address
+      User-Agent:
+      - python/3.7.4 (Windows-10-10.0.18362-SP0) msrest/0.6.10 msrest_azure/0.6.2
+        azure-mgmt-resource/4.0.0 Azure-SDK-For-Python AZURECLI/2.0.75
+    method: GET
+    uri: https://management.azure.com/subscriptions/00000000-0000-0000-0000-000000000000/resourcegroups/cli_test_ag_public_ip000001/providers/Microsoft.Resources/deployments/mock-deployment/operationStatuses/08586299486331741027?api-version=2019-07-01
   response:
     body:
       string: '{"status":"Succeeded"}'
@@ -2046,71 +1533,50 @@
       content-type:
       - application/json; charset=utf-8
       date:
-<<<<<<< HEAD
-      - Sun, 13 Oct 2019 07:13:28 GMT
-=======
       - Mon, 21 Oct 2019 12:00:09 GMT
->>>>>>> 807faccc
-      expires:
-      - '-1'
-      pragma:
-      - no-cache
-      strict-transport-security:
-      - max-age=31536000; includeSubDomains
-      vary:
-      - Accept-Encoding
-      x-content-type-options:
-      - nosniff
-    status:
-      code: 200
-      message: OK
-- request:
-    body: null
-    headers:
-      Accept:
-      - application/json
-      Accept-Encoding:
-      - gzip, deflate
-      CommandName:
-      - network application-gateway create
-      Connection:
-      - keep-alive
-      ParameterSetName:
-      - -g -n --subnet --vnet-name --vnet-address-prefix --subnet-address-prefix --public-ip-address
-      User-Agent:
-<<<<<<< HEAD
-      - python/3.6.5 (Windows-10-10.0.17134-SP0) msrest/0.6.10 msrest_azure/0.6.2
-        azure-mgmt-resource/4.0.0 Azure-SDK-For-Python AZURECLI/2.0.74
-=======
-      - python/3.7.4 (Windows-10-10.0.18362-SP0) msrest/0.6.10 msrest_azure/0.6.2
-        azure-mgmt-resource/4.0.0 Azure-SDK-For-Python AZURECLI/2.0.75
->>>>>>> 807faccc
+      expires:
+      - '-1'
+      pragma:
+      - no-cache
+      strict-transport-security:
+      - max-age=31536000; includeSubDomains
+      vary:
+      - Accept-Encoding
+      x-content-type-options:
+      - nosniff
+    status:
+      code: 200
+      message: OK
+- request:
+    body: null
+    headers:
+      Accept:
+      - application/json
+      Accept-Encoding:
+      - gzip, deflate
+      CommandName:
+      - network application-gateway create
+      Connection:
+      - keep-alive
+      ParameterSetName:
+      - -g -n --subnet --vnet-name --vnet-address-prefix --subnet-address-prefix --public-ip-address
+      User-Agent:
+      - python/3.7.4 (Windows-10-10.0.18362-SP0) msrest/0.6.10 msrest_azure/0.6.2
+        azure-mgmt-resource/4.0.0 Azure-SDK-For-Python AZURECLI/2.0.75
     method: GET
     uri: https://management.azure.com/subscriptions/00000000-0000-0000-0000-000000000000/resourcegroups/cli_test_ag_public_ip000001/providers/Microsoft.Resources/deployments/mock-deployment?api-version=2019-07-01
   response:
     body:
-<<<<<<< HEAD
-      string: '{"id":"/subscriptions/00000000-0000-0000-0000-000000000000/resourceGroups/cli_test_ag_public_ip000001/providers/Microsoft.Resources/deployments/ag_deploy_o2VeooOE2gxu97vUrjgkOMv8lmgRgewC","name":"ag_deploy_o2VeooOE2gxu97vUrjgkOMv8lmgRgewC","type":"Microsoft.Resources/deployments","properties":{"templateHash":"1266246564471464042","parameters":{},"mode":"Incremental","provisioningState":"Succeeded","timestamp":"2019-10-13T07:13:05.481017Z","duration":"PT16M39.0056437S","correlationId":"5c13190d-d635-4e13-a415-16f3bd9fc224","providers":[{"namespace":"Microsoft.Network","resourceTypes":[{"resourceType":"virtualNetworks","locations":["westus"]},{"resourceType":"publicIPAddresses","locations":["westus"]},{"resourceType":"applicationGateways","locations":["westus"]}]}],"dependencies":[{"dependsOn":[{"id":"/subscriptions/00000000-0000-0000-0000-000000000000/resourceGroups/cli_test_ag_public_ip000001/providers/Microsoft.Network/virtualNetworks/vnet4","resourceType":"Microsoft.Network/virtualNetworks","resourceName":"vnet4"},{"id":"/subscriptions/00000000-0000-0000-0000-000000000000/resourceGroups/cli_test_ag_public_ip000001/providers/Microsoft.Network/publicIPAddresses/publicip4","resourceType":"Microsoft.Network/publicIPAddresses","resourceName":"publicip4"}],"id":"/subscriptions/00000000-0000-0000-0000-000000000000/resourceGroups/cli_test_ag_public_ip000001/providers/Microsoft.Network/applicationGateways/test4","resourceType":"Microsoft.Network/applicationGateways","resourceName":"test4"}],"outputs":{"applicationGateway":{"type":"Object","value":{"provisioningState":"Succeeded","resourceGuid":"f8a7720c-5b15-47f7-8b2b-92ba6e491edc","sku":{"name":"Standard_Medium","tier":"Standard","capacity":2},"operationalState":"Running","gatewayIPConfigurations":[{"name":"appGatewayFrontendIP","id":"/subscriptions/00000000-0000-0000-0000-000000000000/resourceGroups/cli_test_ag_public_ip000001/providers/Microsoft.Network/applicationGateways/test4/gatewayIPConfigurations/appGatewayFrontendIP","etag":"W/\"f3d25370-50d9-4577-87f7-41e5443cf3aa\"","properties":{"provisioningState":"Succeeded","subnet":{"id":"/subscriptions/00000000-0000-0000-0000-000000000000/resourceGroups/cli_test_ag_public_ip000001/providers/Microsoft.Network/virtualNetworks/vnet4/subnets/subnet1"}},"type":"Microsoft.Network/applicationGateways/gatewayIPConfigurations"}],"sslCertificates":[],"authenticationCertificates":[],"frontendIPConfigurations":[{"name":"appGatewayFrontendIP","id":"/subscriptions/00000000-0000-0000-0000-000000000000/resourceGroups/cli_test_ag_public_ip000001/providers/Microsoft.Network/applicationGateways/test4/frontendIPConfigurations/appGatewayFrontendIP","etag":"W/\"f3d25370-50d9-4577-87f7-41e5443cf3aa\"","type":"Microsoft.Network/applicationGateways/frontendIPConfigurations","properties":{"provisioningState":"Succeeded","privateIPAllocationMethod":"Dynamic","publicIPAddress":{"id":"/subscriptions/00000000-0000-0000-0000-000000000000/resourceGroups/cli_test_ag_public_ip000001/providers/Microsoft.Network/publicIPAddresses/publicip4"},"httpListeners":[{"id":"/subscriptions/00000000-0000-0000-0000-000000000000/resourceGroups/cli_test_ag_public_ip000001/providers/Microsoft.Network/applicationGateways/test4/httpListeners/appGatewayHttpListener"}]}}],"frontendPorts":[{"name":"appGatewayFrontendPort","id":"/subscriptions/00000000-0000-0000-0000-000000000000/resourceGroups/cli_test_ag_public_ip000001/providers/Microsoft.Network/applicationGateways/test4/frontendPorts/appGatewayFrontendPort","etag":"W/\"f3d25370-50d9-4577-87f7-41e5443cf3aa\"","properties":{"provisioningState":"Succeeded","port":80,"httpListeners":[{"id":"/subscriptions/00000000-0000-0000-0000-000000000000/resourceGroups/cli_test_ag_public_ip000001/providers/Microsoft.Network/applicationGateways/test4/httpListeners/appGatewayHttpListener"}]},"type":"Microsoft.Network/applicationGateways/frontendPorts"}],"backendAddressPools":[{"name":"appGatewayBackendPool","id":"/subscriptions/00000000-0000-0000-0000-000000000000/resourceGroups/cli_test_ag_public_ip000001/providers/Microsoft.Network/applicationGateways/test4/backendAddressPools/appGatewayBackendPool","etag":"W/\"f3d25370-50d9-4577-87f7-41e5443cf3aa\"","properties":{"provisioningState":"Succeeded","backendAddresses":[],"requestRoutingRules":[{"id":"/subscriptions/00000000-0000-0000-0000-000000000000/resourceGroups/cli_test_ag_public_ip000001/providers/Microsoft.Network/applicationGateways/test4/requestRoutingRules/rule1"}]},"type":"Microsoft.Network/applicationGateways/backendAddressPools"}],"backendHttpSettingsCollection":[{"name":"appGatewayBackendHttpSettings","id":"/subscriptions/00000000-0000-0000-0000-000000000000/resourceGroups/cli_test_ag_public_ip000001/providers/Microsoft.Network/applicationGateways/test4/backendHttpSettingsCollection/appGatewayBackendHttpSettings","etag":"W/\"f3d25370-50d9-4577-87f7-41e5443cf3aa\"","properties":{"provisioningState":"Succeeded","port":80,"protocol":"Http","cookieBasedAffinity":"Disabled","connectionDraining":{"enabled":false,"drainTimeoutInSec":1},"pickHostNameFromBackendAddress":false,"requestTimeout":30,"requestRoutingRules":[{"id":"/subscriptions/00000000-0000-0000-0000-000000000000/resourceGroups/cli_test_ag_public_ip000001/providers/Microsoft.Network/applicationGateways/test4/requestRoutingRules/rule1"}]},"type":"Microsoft.Network/applicationGateways/backendHttpSettingsCollection"}],"httpListeners":[{"name":"appGatewayHttpListener","id":"/subscriptions/00000000-0000-0000-0000-000000000000/resourceGroups/cli_test_ag_public_ip000001/providers/Microsoft.Network/applicationGateways/test4/httpListeners/appGatewayHttpListener","etag":"W/\"f3d25370-50d9-4577-87f7-41e5443cf3aa\"","properties":{"provisioningState":"Succeeded","frontendIPConfiguration":{"id":"/subscriptions/00000000-0000-0000-0000-000000000000/resourceGroups/cli_test_ag_public_ip000001/providers/Microsoft.Network/applicationGateways/test4/frontendIPConfigurations/appGatewayFrontendIP"},"frontendPort":{"id":"/subscriptions/00000000-0000-0000-0000-000000000000/resourceGroups/cli_test_ag_public_ip000001/providers/Microsoft.Network/applicationGateways/test4/frontendPorts/appGatewayFrontendPort"},"protocol":"Http","requireServerNameIndication":false,"requestRoutingRules":[{"id":"/subscriptions/00000000-0000-0000-0000-000000000000/resourceGroups/cli_test_ag_public_ip000001/providers/Microsoft.Network/applicationGateways/test4/requestRoutingRules/rule1"}]},"type":"Microsoft.Network/applicationGateways/httpListeners"}],"urlPathMaps":[],"requestRoutingRules":[{"name":"rule1","id":"/subscriptions/00000000-0000-0000-0000-000000000000/resourceGroups/cli_test_ag_public_ip000001/providers/Microsoft.Network/applicationGateways/test4/requestRoutingRules/rule1","etag":"W/\"f3d25370-50d9-4577-87f7-41e5443cf3aa\"","properties":{"provisioningState":"Succeeded","ruleType":"Basic","httpListener":{"id":"/subscriptions/00000000-0000-0000-0000-000000000000/resourceGroups/cli_test_ag_public_ip000001/providers/Microsoft.Network/applicationGateways/test4/httpListeners/appGatewayHttpListener"},"backendAddressPool":{"id":"/subscriptions/00000000-0000-0000-0000-000000000000/resourceGroups/cli_test_ag_public_ip000001/providers/Microsoft.Network/applicationGateways/test4/backendAddressPools/appGatewayBackendPool"},"backendHttpSettings":{"id":"/subscriptions/00000000-0000-0000-0000-000000000000/resourceGroups/cli_test_ag_public_ip000001/providers/Microsoft.Network/applicationGateways/test4/backendHttpSettingsCollection/appGatewayBackendHttpSettings"}},"type":"Microsoft.Network/applicationGateways/requestRoutingRules"}],"probes":[],"rewriteRuleSets":[],"redirectConfigurations":[]}}},"outputResources":[{"id":"/subscriptions/00000000-0000-0000-0000-000000000000/resourceGroups/cli_test_ag_public_ip000001/providers/Microsoft.Network/applicationGateways/test4"},{"id":"/subscriptions/00000000-0000-0000-0000-000000000000/resourceGroups/cli_test_ag_public_ip000001/providers/Microsoft.Network/publicIPAddresses/publicip4"},{"id":"/subscriptions/00000000-0000-0000-0000-000000000000/resourceGroups/cli_test_ag_public_ip000001/providers/Microsoft.Network/virtualNetworks/vnet4"}]}}'
-=======
       string: '{"id":"/subscriptions/00000000-0000-0000-0000-000000000000/resourceGroups/cli_test_ag_public_ip000001/providers/Microsoft.Resources/deployments/ag_deploy_7yKhUq65Cg5ZhCIhigete4FiEM4beF4M","name":"ag_deploy_7yKhUq65Cg5ZhCIhigete4FiEM4beF4M","type":"Microsoft.Resources/deployments","properties":{"templateHash":"12253174888539402415","parameters":{},"mode":"Incremental","provisioningState":"Succeeded","timestamp":"2019-10-21T12:00:02.45152Z","duration":"PT15M50.147992S","correlationId":"4b5fc7d7-e745-493c-b32e-b3a81600932c","providers":[{"namespace":"Microsoft.Network","resourceTypes":[{"resourceType":"virtualNetworks","locations":["westus"]},{"resourceType":"publicIPAddresses","locations":["westus"]},{"resourceType":"applicationGateways","locations":["westus"]}]}],"dependencies":[{"dependsOn":[{"id":"/subscriptions/00000000-0000-0000-0000-000000000000/resourceGroups/cli_test_ag_public_ip000001/providers/Microsoft.Network/virtualNetworks/vnet4","resourceType":"Microsoft.Network/virtualNetworks","resourceName":"vnet4"},{"id":"/subscriptions/00000000-0000-0000-0000-000000000000/resourceGroups/cli_test_ag_public_ip000001/providers/Microsoft.Network/publicIPAddresses/publicip4","resourceType":"Microsoft.Network/publicIPAddresses","resourceName":"publicip4"}],"id":"/subscriptions/00000000-0000-0000-0000-000000000000/resourceGroups/cli_test_ag_public_ip000001/providers/Microsoft.Network/applicationGateways/test4","resourceType":"Microsoft.Network/applicationGateways","resourceName":"test4"}],"outputs":{"applicationGateway":{"type":"Object","value":{"provisioningState":"Succeeded","resourceGuid":"e76b9f19-3088-45a8-85da-72893462550c","sku":{"name":"Standard_Medium","tier":"Standard","capacity":2},"operationalState":"Running","gatewayIPConfigurations":[{"name":"appGatewayFrontendIP","id":"/subscriptions/00000000-0000-0000-0000-000000000000/resourceGroups/cli_test_ag_public_ip000001/providers/Microsoft.Network/applicationGateways/test4/gatewayIPConfigurations/appGatewayFrontendIP","etag":"W/\"e34f017c-0fb3-44b5-9d2b-f1bc85db0586\"","properties":{"provisioningState":"Succeeded","subnet":{"id":"/subscriptions/00000000-0000-0000-0000-000000000000/resourceGroups/cli_test_ag_public_ip000001/providers/Microsoft.Network/virtualNetworks/vnet4/subnets/subnet1"}},"type":"Microsoft.Network/applicationGateways/gatewayIPConfigurations"}],"sslCertificates":[],"authenticationCertificates":[],"frontendIPConfigurations":[{"name":"appGatewayFrontendIP","id":"/subscriptions/00000000-0000-0000-0000-000000000000/resourceGroups/cli_test_ag_public_ip000001/providers/Microsoft.Network/applicationGateways/test4/frontendIPConfigurations/appGatewayFrontendIP","etag":"W/\"e34f017c-0fb3-44b5-9d2b-f1bc85db0586\"","type":"Microsoft.Network/applicationGateways/frontendIPConfigurations","properties":{"provisioningState":"Succeeded","privateIPAllocationMethod":"Dynamic","publicIPAddress":{"id":"/subscriptions/00000000-0000-0000-0000-000000000000/resourceGroups/cli_test_ag_public_ip000001/providers/Microsoft.Network/publicIPAddresses/publicip4"},"httpListeners":[{"id":"/subscriptions/00000000-0000-0000-0000-000000000000/resourceGroups/cli_test_ag_public_ip000001/providers/Microsoft.Network/applicationGateways/test4/httpListeners/appGatewayHttpListener"}]}}],"frontendPorts":[{"name":"appGatewayFrontendPort","id":"/subscriptions/00000000-0000-0000-0000-000000000000/resourceGroups/cli_test_ag_public_ip000001/providers/Microsoft.Network/applicationGateways/test4/frontendPorts/appGatewayFrontendPort","etag":"W/\"e34f017c-0fb3-44b5-9d2b-f1bc85db0586\"","properties":{"provisioningState":"Succeeded","port":80,"httpListeners":[{"id":"/subscriptions/00000000-0000-0000-0000-000000000000/resourceGroups/cli_test_ag_public_ip000001/providers/Microsoft.Network/applicationGateways/test4/httpListeners/appGatewayHttpListener"}]},"type":"Microsoft.Network/applicationGateways/frontendPorts"}],"backendAddressPools":[{"name":"appGatewayBackendPool","id":"/subscriptions/00000000-0000-0000-0000-000000000000/resourceGroups/cli_test_ag_public_ip000001/providers/Microsoft.Network/applicationGateways/test4/backendAddressPools/appGatewayBackendPool","etag":"W/\"e34f017c-0fb3-44b5-9d2b-f1bc85db0586\"","properties":{"provisioningState":"Succeeded","backendAddresses":[],"requestRoutingRules":[{"id":"/subscriptions/00000000-0000-0000-0000-000000000000/resourceGroups/cli_test_ag_public_ip000001/providers/Microsoft.Network/applicationGateways/test4/requestRoutingRules/rule1"}]},"type":"Microsoft.Network/applicationGateways/backendAddressPools"}],"backendHttpSettingsCollection":[{"name":"appGatewayBackendHttpSettings","id":"/subscriptions/00000000-0000-0000-0000-000000000000/resourceGroups/cli_test_ag_public_ip000001/providers/Microsoft.Network/applicationGateways/test4/backendHttpSettingsCollection/appGatewayBackendHttpSettings","etag":"W/\"e34f017c-0fb3-44b5-9d2b-f1bc85db0586\"","properties":{"provisioningState":"Succeeded","port":80,"protocol":"Http","cookieBasedAffinity":"Disabled","connectionDraining":{"enabled":false,"drainTimeoutInSec":1},"pickHostNameFromBackendAddress":false,"requestTimeout":30,"requestRoutingRules":[{"id":"/subscriptions/00000000-0000-0000-0000-000000000000/resourceGroups/cli_test_ag_public_ip000001/providers/Microsoft.Network/applicationGateways/test4/requestRoutingRules/rule1"}]},"type":"Microsoft.Network/applicationGateways/backendHttpSettingsCollection"}],"httpListeners":[{"name":"appGatewayHttpListener","id":"/subscriptions/00000000-0000-0000-0000-000000000000/resourceGroups/cli_test_ag_public_ip000001/providers/Microsoft.Network/applicationGateways/test4/httpListeners/appGatewayHttpListener","etag":"W/\"e34f017c-0fb3-44b5-9d2b-f1bc85db0586\"","properties":{"provisioningState":"Succeeded","frontendIPConfiguration":{"id":"/subscriptions/00000000-0000-0000-0000-000000000000/resourceGroups/cli_test_ag_public_ip000001/providers/Microsoft.Network/applicationGateways/test4/frontendIPConfigurations/appGatewayFrontendIP"},"frontendPort":{"id":"/subscriptions/00000000-0000-0000-0000-000000000000/resourceGroups/cli_test_ag_public_ip000001/providers/Microsoft.Network/applicationGateways/test4/frontendPorts/appGatewayFrontendPort"},"protocol":"Http","requireServerNameIndication":false,"requestRoutingRules":[{"id":"/subscriptions/00000000-0000-0000-0000-000000000000/resourceGroups/cli_test_ag_public_ip000001/providers/Microsoft.Network/applicationGateways/test4/requestRoutingRules/rule1"}]},"type":"Microsoft.Network/applicationGateways/httpListeners"}],"urlPathMaps":[],"requestRoutingRules":[{"name":"rule1","id":"/subscriptions/00000000-0000-0000-0000-000000000000/resourceGroups/cli_test_ag_public_ip000001/providers/Microsoft.Network/applicationGateways/test4/requestRoutingRules/rule1","etag":"W/\"e34f017c-0fb3-44b5-9d2b-f1bc85db0586\"","properties":{"provisioningState":"Succeeded","ruleType":"Basic","httpListener":{"id":"/subscriptions/00000000-0000-0000-0000-000000000000/resourceGroups/cli_test_ag_public_ip000001/providers/Microsoft.Network/applicationGateways/test4/httpListeners/appGatewayHttpListener"},"backendAddressPool":{"id":"/subscriptions/00000000-0000-0000-0000-000000000000/resourceGroups/cli_test_ag_public_ip000001/providers/Microsoft.Network/applicationGateways/test4/backendAddressPools/appGatewayBackendPool"},"backendHttpSettings":{"id":"/subscriptions/00000000-0000-0000-0000-000000000000/resourceGroups/cli_test_ag_public_ip000001/providers/Microsoft.Network/applicationGateways/test4/backendHttpSettingsCollection/appGatewayBackendHttpSettings"}},"type":"Microsoft.Network/applicationGateways/requestRoutingRules"}],"probes":[],"rewriteRuleSets":[],"redirectConfigurations":[]}}},"outputResources":[{"id":"/subscriptions/00000000-0000-0000-0000-000000000000/resourceGroups/cli_test_ag_public_ip000001/providers/Microsoft.Network/applicationGateways/test4"},{"id":"/subscriptions/00000000-0000-0000-0000-000000000000/resourceGroups/cli_test_ag_public_ip000001/providers/Microsoft.Network/publicIPAddresses/publicip4"},{"id":"/subscriptions/00000000-0000-0000-0000-000000000000/resourceGroups/cli_test_ag_public_ip000001/providers/Microsoft.Network/virtualNetworks/vnet4"}]}}'
->>>>>>> 807faccc
-    headers:
-      cache-control:
-      - no-cache
-      content-length:
-<<<<<<< HEAD
-      - '9415'
-      content-type:
-      - application/json; charset=utf-8
-      date:
-      - Sun, 13 Oct 2019 07:13:28 GMT
-=======
+    headers:
+      cache-control:
+      - no-cache
+      content-length:
       - '9414'
       content-type:
       - application/json; charset=utf-8
       date:
       - Mon, 21 Oct 2019 12:00:10 GMT
->>>>>>> 807faccc
       expires:
       - '-1'
       pragma:
