# --------------------------------------------------------------------------------------------
# Copyright (c) Microsoft Corporation. All rights reserved.
# Licensed under the MIT License. See License.txt in the project root for license information.
# --------------------------------------------------------------------------------------------

import ast
import threading
import time
import re
from xml.etree import ElementTree

from urllib.parse import urlparse
from urllib.request import urlopen

from binascii import hexlify
from os import urandom
import datetime
import json
import ssl
import sys
import uuid
from functools import reduce
import invoke
from nacl import encoding, public

import OpenSSL.crypto
from fabric import Connection

from knack.prompting import prompt_pass, NoTTYException, prompt_y_n
from knack.util import CLIError
from knack.log import get_logger

from msrestazure.azure_exceptions import CloudError
from msrestazure.tools import is_valid_resource_id, parse_resource_id, resource_id

from azure.mgmt.storage import StorageManagementClient
from azure.mgmt.applicationinsights import ApplicationInsightsManagementClient
from azure.mgmt.web.models import KeyInfo

from azure.cli.core.commands.client_factory import get_mgmt_service_client
from azure.cli.core.commands import LongRunningOperation
from azure.cli.core.util import in_cloud_console, shell_safe_json_parse, open_page_in_browser, get_json_object, \
    ConfiguredDefaultSetter, sdk_no_wait
from azure.cli.core.util import get_az_user_agent, send_raw_request, get_file_json
from azure.cli.core.profiles import ResourceType, get_sdk
from azure.cli.core.azclierror import (InvalidArgumentValueError, MutuallyExclusiveArgumentError, ResourceNotFoundError,
                                       RequiredArgumentMissingError, ValidationError, CLIInternalError,
                                       UnclassifiedUserFault, AzureResponseError, AzureInternalError,
                                       ArgumentUsageError, FileOperationError)

from .tunnel import TunnelServer

from ._params import AUTH_TYPES, MULTI_CONTAINER_TYPES
from ._client_factory import (web_client_factory, ex_handler_factory, providers_client_factory,
                              appcontainers_client_factory)
from ._appservice_utils import _generic_site_operation, _generic_settings_operation
from .utils import (_normalize_sku,
                    get_sku_tier,
                    retryable_method,
                    raise_missing_token_suggestion,
                    _get_location_from_resource_group,
                    _list_app,
                    is_functionapp,
                    is_linux_webapp,
                    _rename_server_farm_props,
                    _get_location_from_webapp,
                    _normalize_flex_location,
<<<<<<< HEAD
=======
                    _normalize_location,
>>>>>>> 10f345d0
                    _normalize_location_for_vnet_integration,
                    get_pool_manager, use_additional_properties, get_app_service_plan_from_webapp,
                    get_resource_if_exists, repo_url_to_name, get_token,
                    app_service_plan_exists, is_centauri_functionapp, is_flex_functionapp,
<<<<<<< HEAD
                    _remove_list_duplicates)
=======
                    _remove_list_duplicates, get_raw_functionapp)
>>>>>>> 10f345d0
from ._create_util import (zip_contents_from_dir, get_runtime_version_details, create_resource_group, get_app_details,
                           check_resource_group_exists, set_location, get_site_availability, get_profile_username,
                           get_plan_to_use, get_lang_from_content, get_rg_to_use, get_sku_to_use,
                           detect_os_from_src, get_current_stack_from_runtime, generate_default_app_name,
                           get_or_create_default_workspace, get_or_create_default_resource_group,
                           get_workspace)
from ._constants import (FUNCTIONS_STACKS_API_KEYS, FUNCTIONS_LINUX_RUNTIME_VERSION_REGEX,
                         FUNCTIONS_WINDOWS_RUNTIME_VERSION_REGEX, PUBLIC_CLOUD,
                         LINUX_GITHUB_ACTIONS_WORKFLOW_TEMPLATE_PATH, WINDOWS_GITHUB_ACTIONS_WORKFLOW_TEMPLATE_PATH,
                         DOTNET_RUNTIME_NAME, NETCORE_RUNTIME_NAME, ASPDOTNET_RUNTIME_NAME, LINUX_OS_NAME,
                         WINDOWS_OS_NAME, LINUX_FUNCTIONAPP_GITHUB_ACTIONS_WORKFLOW_TEMPLATE_PATH,
                         WINDOWS_FUNCTIONAPP_GITHUB_ACTIONS_WORKFLOW_TEMPLATE_PATH, DEFAULT_CENTAURI_IMAGE,
<<<<<<< HEAD
                         FLEX_RUNTIMES, FLEX_SUBNET_DELEGATION, DEFAULT_INSTANCE_SIZE,
                         STORAGE_BLOB_DATA_CONTRIBUTOR_ROLE_ID,
                         VERSION_2022_09_01,
                         RUNTIME_STATUS_TEXT_MAP)
=======
                         VERSION_2022_09_01, FLEX_RUNTIMES, FLEX_SUBNET_DELEGATION, DEFAULT_INSTANCE_SIZE,
                         RUNTIME_STATUS_TEXT_MAP, LANGUAGE_EOL_DEPRECATION_NOTICES,
                         STORAGE_BLOB_DATA_CONTRIBUTOR_ROLE_ID, DEFAULT_MAXIMUM_INSTANCE_COUNT)
>>>>>>> 10f345d0
from ._github_oauth import (get_github_access_token, cache_github_token)
from ._validators import validate_and_convert_to_int, validate_range_of_int_flag

from .aaz.latest.network.vnet import List as VNetList, Show as VNetShow
from .aaz.latest.network.vnet.subnet import Show as SubnetShow, Update as SubnetUpdate
from .aaz.latest.relay.hyco import Show as HyCoShow
from .aaz.latest.relay.hyco.authorization_rule import List as HycoAuthoList, Create as HycoAuthoCreate
from .aaz.latest.relay.hyco.authorization_rule.keys import List as HycoAuthoKeysList
from .aaz.latest.relay.namespace import List as NamespaceList

logger = get_logger(__name__)

# pylint:disable=no-member,too-many-lines,too-many-locals

# region "Common routines shared with quick-start extensions."
# Please maintain compatibility in both interfaces and functionalities"


def create_webapp(cmd, resource_group_name, name, plan, runtime=None, startup_file=None,  # pylint: disable=too-many-statements,too-many-branches
                  deployment_container_image_name=None, deployment_source_url=None, deployment_source_branch='master',
                  deployment_local_git=None, docker_registry_server_password=None, docker_registry_server_user=None,
                  multicontainer_config_type=None, multicontainer_config_file=None, tags=None,
                  using_webapp_up=False, language=None, assign_identities=None,
                  role='Contributor', scope=None, vnet=None, subnet=None, https_only=False, public_network_access=None,
                  acr_use_identity=False):
    from azure.mgmt.web.models import Site
    from azure.core.exceptions import ResourceNotFoundError as _ResourceNotFoundError
    SiteConfig, SkuDescription, NameValuePair = cmd.get_models(
        'SiteConfig', 'SkuDescription', 'NameValuePair')

    if deployment_source_url and deployment_local_git:
        raise MutuallyExclusiveArgumentError('usage error: --deployment-source-url <url> | --deployment-local-git')

    docker_registry_server_url = parse_docker_image_name(deployment_container_image_name)

    client = web_client_factory(cmd.cli_ctx)
    plan_info = None
    if is_valid_resource_id(plan):
        parse_result = parse_resource_id(plan)
        plan_info = client.app_service_plans.get(parse_result['resource_group'], parse_result['name'])
    else:
        try:
            plan_info = client.app_service_plans.get(name=plan, resource_group_name=resource_group_name)
        except _ResourceNotFoundError:
            plan_info = None
        if not plan_info:
            plans = list(client.app_service_plans.list(detailed=True))
            for user_plan in plans:
                if user_plan.name.lower() == plan.lower():
                    if plan_info:
                        raise InvalidArgumentValueError("There are multiple plans with name {}.".format(plan),
                                                        "Try using the plan resource ID instead.")
                    parse_result = parse_resource_id(user_plan.id)
                    plan_info = client.app_service_plans.get(parse_result['resource_group'], parse_result['name'])
    if not plan_info:
        raise ResourceNotFoundError("The plan '{}' doesn't exist.".format(plan))
    is_linux = plan_info.reserved
    helper = _StackRuntimeHelper(cmd, linux=is_linux, windows=not is_linux)
    location = plan_info.location
    # This is to keep the existing appsettings for a newly created webapp on existing webapp name.
    name_validation = get_site_availability(cmd, name)
    if not name_validation.name_available:
        if name_validation.reason == 'Invalid':
            raise ValidationError(name_validation.message)
        logger.warning("Webapp '%s' already exists. The command will use the existing app's settings.", name)
        app_details = get_app_details(cmd, name)
        if app_details is None:
            raise ResourceNotFoundError("Unable to retrieve details of the existing app '{}'. Please check that "
                                        "the app is a part of the current subscription".format(name))
        current_rg = app_details.resource_group
        if resource_group_name is not None and (resource_group_name.lower() != current_rg.lower()):
            raise ValidationError("The webapp '{}' exists in resource group '{}' and does not "
                                  "match the value entered '{}'. Please re-run command with the "
                                  "correct parameters.". format(name, current_rg, resource_group_name))
        existing_app_settings = _generic_site_operation(cmd.cli_ctx, resource_group_name,
                                                        name, 'list_application_settings')
        settings = []
        for k, v in existing_app_settings.properties.items():
            settings.append(NameValuePair(name=k, value=v))
        site_config = SiteConfig(app_settings=settings)
    else:
        site_config = SiteConfig(app_settings=[])
    if isinstance(plan_info.sku, SkuDescription) and plan_info.sku.name.upper() not in ['F1', 'FREE', 'SHARED', 'D1',
                                                                                        'B1', 'B2', 'B3', 'BASIC']:
        site_config.always_on = True

    if subnet or vnet:
        subnet_info = _get_subnet_info(cmd=cmd,
                                       resource_group_name=resource_group_name,
                                       subnet=subnet,
                                       vnet=vnet)
        _validate_vnet_integration_location(cmd=cmd, webapp_location=plan_info.location,
                                            subnet_resource_group=subnet_info["resource_group_name"],
                                            vnet_name=subnet_info["vnet_name"],
                                            vnet_sub_id=subnet_info["subnet_subscription_id"])
        _vnet_delegation_check(cmd, subnet_subscription_id=subnet_info["subnet_subscription_id"],
                               vnet_resource_group=subnet_info["resource_group_name"],
                               vnet_name=subnet_info["vnet_name"],
                               subnet_name=subnet_info["subnet_name"])
        subnet_resource_id = subnet_info["subnet_resource_id"]
        vnet_route_all_enabled = True
    else:
        subnet_resource_id = None
        vnet_route_all_enabled = None

    if using_webapp_up:
        https_only = using_webapp_up

    if acr_use_identity:
        site_config.acr_use_managed_identity_creds = acr_use_identity

    webapp_def = Site(location=location, site_config=site_config, server_farm_id=plan_info.id, tags=tags,
                      https_only=https_only, virtual_network_subnet_id=subnet_resource_id,
                      public_network_access=public_network_access, vnet_route_all_enabled=vnet_route_all_enabled)
    if runtime:
        runtime = _StackRuntimeHelper.remove_delimiters(runtime)

    current_stack = None
    if is_linux:
        if not validate_container_app_create_options(runtime, deployment_container_image_name,
                                                     multicontainer_config_type, multicontainer_config_file):
            raise ArgumentUsageError("usage error: --runtime | --deployment-container-image-name |"
                                     " --multicontainer-config-type TYPE --multicontainer-config-file FILE")
        if startup_file:
            site_config.app_command_line = startup_file

        if runtime:
            match = helper.resolve(runtime, is_linux)
            if not match:
                raise ValidationError("Linux Runtime '{}' is not supported."
                                      "Run 'az webapp list-runtimes --os-type linux' to cross check".format(runtime))
            helper.get_site_config_setter(match, linux=is_linux)(cmd=cmd, stack=match, site_config=site_config)
        elif deployment_container_image_name:
            site_config.linux_fx_version = _format_fx_version(deployment_container_image_name)
            if name_validation.name_available:
                site_config.app_settings.append(NameValuePair(name="WEBSITES_ENABLE_APP_SERVICE_STORAGE",
                                                              value="false"))
        elif multicontainer_config_type and multicontainer_config_file:
            encoded_config_file = _get_linux_multicontainer_encoded_config_from_file(multicontainer_config_file)
            site_config.linux_fx_version = _format_fx_version(encoded_config_file, multicontainer_config_type)

    elif plan_info.is_xenon:  # windows container webapp
        if deployment_container_image_name:
            site_config.windows_fx_version = _format_fx_version(deployment_container_image_name)
        # set the needed app settings for container image validation
        if name_validation.name_available:
            site_config.app_settings.append(NameValuePair(name="DOCKER_REGISTRY_SERVER_USERNAME",
                                                          value=docker_registry_server_user))
            site_config.app_settings.append(NameValuePair(name="DOCKER_REGISTRY_SERVER_PASSWORD",
                                                          value=docker_registry_server_password))
            site_config.app_settings.append(NameValuePair(name="DOCKER_REGISTRY_SERVER_URL",
                                                          value=docker_registry_server_url))

    elif runtime:  # windows webapp with runtime specified
        if any([startup_file, deployment_container_image_name, multicontainer_config_file, multicontainer_config_type]):
            raise ArgumentUsageError("usage error: --startup-file or --deployment-container-image-name or "
                                     "--multicontainer-config-type and --multicontainer-config-file is "
                                     "only appliable on linux webapp")
        match = helper.resolve(runtime, linux=is_linux)
        if not match:
            raise ValidationError("Windows runtime '{}' is not supported."
                                  "Run 'az webapp list-runtimes --os-type windows' to cross check".format(runtime))
        helper.get_site_config_setter(match, linux=is_linux)(cmd=cmd, stack=match, site_config=site_config)

        # TODO: Ask Calvin the purpose of this - seems like unneeded set of calls
        # portal uses the current_stack propety in metadata to display stack for windows apps
        current_stack = get_current_stack_from_runtime(runtime)

    else:  # windows webapp without runtime specified
        if name_validation.name_available:  # If creating new webapp
            node_default_version = helper.get_default_version("node", is_linux, get_windows_config_version=True)
            site_config.app_settings.append(NameValuePair(name="WEBSITE_NODE_DEFAULT_VERSION",
                                                          value=node_default_version))

    if site_config.app_settings:
        for setting in site_config.app_settings:
            logger.info('Will set appsetting %s', setting)
    if using_webapp_up:  # when the routine is invoked as a help method for webapp up
        if name_validation.name_available:
            logger.info("will set appsetting for enabling build")
            site_config.app_settings.append(NameValuePair(name="SCM_DO_BUILD_DURING_DEPLOYMENT", value=True))
    if language is not None and language.lower() == 'dotnetcore':
        if name_validation.name_available:
            site_config.app_settings.append(NameValuePair(name='ANCM_ADDITIONAL_ERROR_PAGE_LINK',
                                                          value='https://{}.scm.azurewebsites.net/detectors'
                                                          .format(name)))

    poller = client.web_apps.begin_create_or_update(resource_group_name, name, webapp_def)
    webapp = LongRunningOperation(cmd.cli_ctx)(poller)

    if current_stack:
        _update_webapp_current_stack_property_if_needed(cmd, resource_group_name, name, current_stack)

    # Ensure SCC operations follow right after the 'create', no precedent appsetting update commands
    _set_remote_or_local_git(cmd, webapp, resource_group_name, name, deployment_source_url,
                             deployment_source_branch, deployment_local_git)

    _fill_ftp_publishing_url(cmd, webapp, resource_group_name, name)

    if deployment_container_image_name:
        logger.info("Updating container settings")
        update_container_settings(cmd, resource_group_name, name, docker_registry_server_url,
                                  deployment_container_image_name, docker_registry_server_user,
                                  docker_registry_server_password=docker_registry_server_password)

    if assign_identities is not None:
        identity = assign_identity(cmd, resource_group_name, name, assign_identities,
                                   role, None, scope)
        webapp.identity = identity
    return webapp


def _validate_vnet_integration_location(cmd, subnet_resource_group, vnet_name, webapp_location, vnet_sub_id=None):
    from azure.cli.core.commands.client_factory import get_subscription_id

    current_sub_id = get_subscription_id(cmd.cli_ctx)
    if vnet_sub_id:
        cmd.cli_ctx.data['subscription_id'] = vnet_sub_id

    vnet_location = VNetShow(cli_ctx=cmd.cli_ctx)(command_args={
        "name": vnet_name,
        "resource_group": subnet_resource_group
    })["location"]

    cmd.cli_ctx.data['subscription_id'] = current_sub_id

    vnet_location = _normalize_location_for_vnet_integration(cmd, vnet_location)
    asp_location = _normalize_location_for_vnet_integration(cmd, webapp_location)

    if vnet_location != asp_location:
        raise ArgumentUsageError("Unable to create webapp: vnet and App Service Plan must be in the same location. "
                                 "vnet location: {}. Plan location: {}.".format(vnet_location, asp_location))


def _get_subnet_info(cmd, resource_group_name, vnet, subnet):
    from azure.cli.core.commands.client_factory import get_subscription_id
    subnet_info = {"vnet_name": None,
                   "subnet_name": None,
                   "resource_group_name": None,
                   "subnet_resource_id": None,
                   "subnet_subscription_id": None,
                   "vnet_resource_id": None}

    if is_valid_resource_id(subnet):
        if vnet:
            logger.warning("--subnet argument is a resource ID. Ignoring --vnet argument.")

        parsed_sub_rid = parse_resource_id(subnet)

        subnet_info["vnet_name"] = parsed_sub_rid["name"]
        subnet_info["subnet_name"] = parsed_sub_rid["resource_name"]
        subnet_info["resource_group_name"] = parsed_sub_rid["resource_group"]
        subnet_info["subnet_resource_id"] = subnet
        subnet_info["subnet_subscription_id"] = parsed_sub_rid["subscription"]

        vnet_fmt = "/subscriptions/{}/resourceGroups/{}/providers/Microsoft.Network/virtualNetworks/{}"
        subnet_info["vnet_resource_id"] = vnet_fmt.format(parsed_sub_rid["subscription"],
                                                          parsed_sub_rid["resource_group"],
                                                          parsed_sub_rid["name"])
        return subnet_info
    subnet_name = subnet

    if is_valid_resource_id(vnet):
        parsed_vnet = parse_resource_id(vnet)
        subnet_rg = parsed_vnet["resource_group"]
        vnet_name = parsed_vnet["name"]
        subscription_id = parsed_vnet["subscription"]
        subnet_info["vnet_resource_id"] = vnet
    else:
        logger.warning("Assuming subnet resource group is the same as webapp. "
                       "Use a resource ID for --subnet or --vnet to use a different resource group.")
        subnet_rg = resource_group_name
        vnet_name = vnet
        subscription_id = get_subscription_id(cmd.cli_ctx)
        vnet_fmt = "/subscriptions/{}/resourceGroups/{}/providers/Microsoft.Network/virtualNetworks/{}"
        subnet_info["vnet_resource_id"] = vnet_fmt.format(subscription_id,
                                                          subnet_rg,
                                                          vnet)

    subnet_id_fmt = "/subscriptions/{}/resourceGroups/{}/providers/Microsoft.Network/virtualNetworks/{}/subnets/{}"
    subnet_rid = subnet_id_fmt.format(subscription_id, subnet_rg, vnet_name, subnet_name)

    subnet_info["vnet_name"] = vnet_name
    subnet_info["subnet_name"] = subnet_name
    subnet_info["resource_group_name"] = subnet_rg
    subnet_info["subnet_resource_id"] = subnet_rid
    subnet_info["subnet_subscription_id"] = subscription_id
    return subnet_info


def get_managed_environment(cmd, resource_group_name, environment_name):
    try:
        appcontainers_client = appcontainers_client_factory(cmd.cli_ctx)
        return appcontainers_client.managed_environments.get(resource_group_name, environment_name)
    except Exception as ex:  # pylint: disable=broad-except
        error_message = ("Retrieving managed environment failed with an exception:\n{}"
                         "\nThe environment does not exist".format(ex))
        recommendation_message = "Please verify the managed environment is valid."
        raise ResourceNotFoundError(error_message, recommendation_message)


def validate_container_app_create_options(runtime=None, deployment_container_image_name=None,
                                          multicontainer_config_type=None, multicontainer_config_file=None):
    if bool(multicontainer_config_type) != bool(multicontainer_config_file):
        return False
    opts = [runtime, deployment_container_image_name, multicontainer_config_type]
    return len([x for x in opts if x]) == 1  # you can only specify one out the combinations


def parse_docker_image_name(deployment_container_image_name, environment=None):
    if not deployment_container_image_name:
        return None
    non_url = "/" not in deployment_container_image_name
    non_url = non_url or ("." not in deployment_container_image_name and ":" not in deployment_container_image_name)
    if non_url:
        return None
    parsed_url = urlparse(deployment_container_image_name)
    if parsed_url.scheme:
        return parsed_url.hostname
    hostname = urlparse("https://{}".format(deployment_container_image_name)).hostname
    if environment:
        return hostname
    return "https://{}".format(hostname)


def check_language_runtime(cmd, resource_group_name, name):
    client = web_client_factory(cmd.cli_ctx)
    app = client.web_apps.get(resource_group_name, name)
    is_linux = app.reserved
    if is_functionapp(app):
        runtime_info = _get_functionapp_runtime_info(cmd, resource_group_name, name, None, is_linux)
        runtime = runtime_info['app_runtime']
        runtime_version = runtime_info['app_runtime_version']
        functions_version = runtime_info['functionapp_version']
        runtime_helper = _FunctionAppStackRuntimeHelper(cmd=cmd, linux=is_linux, windows=(not is_linux))
        try:
            runtime_helper.resolve(runtime, runtime_version, functions_version, is_linux)
        except ValidationError as e:
            logger.warning(e.error_msg)


def update_app_settings_functionapp(cmd, resource_group_name, name, settings=None, slot=None, slot_settings=None):
    check_language_runtime(cmd, resource_group_name, name)
    return update_app_settings(cmd, resource_group_name, name, settings, slot, slot_settings)


def update_app_settings(cmd, resource_group_name, name, settings=None, slot=None, slot_settings=None):
    if not settings and not slot_settings:
        raise MutuallyExclusiveArgumentError('Usage Error: --settings |--slot-settings')

    settings = settings or []
    slot_settings = slot_settings or []

    app_settings = _generic_site_operation(cmd.cli_ctx, resource_group_name, name,
                                           'list_application_settings', slot)
    result, slot_result = {}, {}
    # pylint: disable=too-many-nested-blocks
    for src, dest, setting_type in [(settings, result, "Settings"), (slot_settings, slot_result, "SlotSettings")]:
        for s in src:
            try:
                temp = shell_safe_json_parse(s)
                if isinstance(temp, list):  # a bit messy, but we'd like accept the output of the "list" command
                    for t in temp:
                        if 'slotSetting' in t.keys():
                            slot_result[t['name']] = t['slotSetting']
                        elif setting_type == "SlotSettings":
                            slot_result[t['name']] = True
                        result[t['name']] = t['value']
                else:
                    dest.update(temp)
            except CLIError:
                setting_name, value = s.split('=', 1)
                dest[setting_name] = value
                result.update(dest)

    for setting_name, value in result.items():
        app_settings.properties[setting_name] = value
    client = web_client_factory(cmd.cli_ctx)


# TODO: Centauri currently return wrong payload for update appsettings, remove this once backend has the fix.
    if is_centauri_functionapp(cmd, resource_group_name, name):
        update_application_settings_polling(cmd, resource_group_name, name, app_settings, slot, client)
        result = _generic_site_operation(cmd.cli_ctx, resource_group_name, name, 'list_application_settings', slot)
    else:
        result = _generic_settings_operation(cmd.cli_ctx, resource_group_name, name,
                                             'update_application_settings',
                                             app_settings, slot, client)

    app_settings_slot_cfg_names = []
    if slot_result:
        slot_cfg_names = client.web_apps.list_slot_configuration_names(resource_group_name, name)
        slot_cfg_names.app_setting_names = slot_cfg_names.app_setting_names or []
        # Slot settings logic to add a new setting(s) or remove an existing setting(s)
        for slot_setting_name, value in slot_result.items():
            if value and slot_setting_name not in slot_cfg_names.app_setting_names:
                slot_cfg_names.app_setting_names.append(slot_setting_name)
            elif not value and slot_setting_name in slot_cfg_names.app_setting_names:
                slot_cfg_names.app_setting_names.remove(slot_setting_name)
        app_settings_slot_cfg_names = slot_cfg_names.app_setting_names
        client.web_apps.update_slot_configuration_names(resource_group_name, name, slot_cfg_names)

    return _build_app_settings_output(result.properties, app_settings_slot_cfg_names, redact=True)


# TODO: Update manual polling to use LongRunningOperation once backend API & new SDK supports polling
def update_application_settings_polling(cmd, resource_group_name, name, app_settings, slot, client):
    try:
        _generic_settings_operation(cmd.cli_ctx, resource_group_name, name,
                                    'update_application_settings',
                                    app_settings, slot, client)
    except Exception as ex:  # pylint: disable=broad-except
        poll_url = ex.response.headers['Location'] if 'Location' in ex.response.headers else None
        if ex.response.status_code == 202 and poll_url:
            r = send_raw_request(cmd.cli_ctx, method='get', url=poll_url)
            poll_timeout = time.time() + 60 * 2  # 2 minute timeout

            while r.status_code != 200 and time.time() < poll_timeout:
                time.sleep(5)
                r = send_raw_request(cmd.cli_ctx, method='get', url=poll_url)
        else:
            raise CLIError(ex)


def add_azure_storage_account(cmd, resource_group_name, name, custom_id, storage_type, account_name,
                              share_name, access_key, mount_path=None, slot=None, slot_setting=False):
    AzureStorageInfoValue = cmd.get_models('AzureStorageInfoValue')
    azure_storage_accounts = _generic_site_operation(cmd.cli_ctx, resource_group_name, name,
                                                     'list_azure_storage_accounts', slot)

    if custom_id in azure_storage_accounts.properties:
        raise ValidationError("Site already configured with an Azure storage account with the id '{}'. "
                              "Use 'az webapp config storage-account update' to update an existing "
                              "Azure storage account configuration.".format(custom_id))

    azure_storage_accounts.properties[custom_id] = AzureStorageInfoValue(type=storage_type, account_name=account_name,
                                                                         share_name=share_name, access_key=access_key,
                                                                         mount_path=mount_path)
    client = web_client_factory(cmd.cli_ctx)

    result = _generic_settings_operation(cmd.cli_ctx, resource_group_name, name,
                                         'update_azure_storage_accounts', azure_storage_accounts,
                                         slot, client)

    if slot_setting:
        slot_cfg_names = client.web_apps.list_slot_configuration_names(resource_group_name, name)

        slot_cfg_names.azure_storage_config_names = slot_cfg_names.azure_storage_config_names or []
        if custom_id not in slot_cfg_names.azure_storage_config_names:
            slot_cfg_names.azure_storage_config_names.append(custom_id)
            client.web_apps.update_slot_configuration_names(resource_group_name, name, slot_cfg_names)

    return _redact_storage_accounts(result.properties)


def update_azure_storage_account(cmd, resource_group_name, name, custom_id, storage_type=None, account_name=None,
                                 share_name=None, access_key=None, mount_path=None, slot=None, slot_setting=False):
    AzureStorageInfoValue = cmd.get_models('AzureStorageInfoValue')

    azure_storage_accounts = _generic_site_operation(cmd.cli_ctx, resource_group_name, name,
                                                     'list_azure_storage_accounts', slot)

    existing_account_config = azure_storage_accounts.properties.pop(custom_id, None)

    if not existing_account_config:
        raise ResourceNotFoundError("No Azure storage account configuration found with the id '{}'. "
                                    "Use 'az webapp config storage-account add' to add a new "
                                    "Azure storage account configuration.".format(custom_id))

    new_account_config = AzureStorageInfoValue(
        type=storage_type or existing_account_config.type,
        account_name=account_name or existing_account_config.account_name,
        share_name=share_name or existing_account_config.share_name,
        access_key=access_key or existing_account_config.access_key,
        mount_path=mount_path or existing_account_config.mount_path
    )

    azure_storage_accounts.properties[custom_id] = new_account_config

    client = web_client_factory(cmd.cli_ctx)
    result = _generic_settings_operation(cmd.cli_ctx, resource_group_name, name,
                                         'update_azure_storage_accounts', azure_storage_accounts,
                                         slot, client)

    if slot_setting:
        slot_cfg_names = client.web_apps.list_slot_configuration_names(resource_group_name, name)
        slot_cfg_names.azure_storage_config_names = slot_cfg_names.azure_storage_config_names or []
        if custom_id not in slot_cfg_names.azure_storage_config_names:
            slot_cfg_names.azure_storage_config_names.append(custom_id)
            client.web_apps.update_slot_configuration_names(resource_group_name, name, slot_cfg_names)

    return _redact_storage_accounts(result.properties)


def enable_zip_deploy_functionapp(cmd, resource_group_name, name, src, build_remote=False, timeout=None, slot=None):
    check_language_runtime(cmd, resource_group_name, name)
    client = web_client_factory(cmd.cli_ctx)
    app = client.web_apps.get(resource_group_name, name)
    if app is None:
        raise ResourceNotFoundError('The function app \'{}\' was not found in resource group \'{}\'. '
                                    'Please make sure these values are correct.'.format(name, resource_group_name))
    parse_plan_id = parse_resource_id(app.server_farm_id)
    plan_info = None
    retry_delay = 10  # seconds
    # We need to retry getting the plan because sometimes if the plan is created as part of function app,
    # it can take a couple of tries before it gets the plan
    for _ in range(5):
        try:
            plan_info = client.app_service_plans.get(parse_plan_id['resource_group'],
                                                     parse_plan_id['name'])
        except:  # pylint: disable=bare-except
            pass
        if plan_info is not None:
            break
        time.sleep(retry_delay)

    is_consumption = is_plan_consumption(cmd, plan_info)

    # if linux consumption, validate that AzureWebJobsStorage app setting exists
    if is_consumption and app.reserved:
        validate_zip_deploy_app_setting_exists(cmd, resource_group_name, name, slot)

    if is_flex_functionapp(cmd.cli_ctx, resource_group_name, name):
        enable_zip_deploy_flex(cmd, resource_group_name, name, src, timeout, slot, build_remote)
        response = check_flex_app_after_deployment(cmd, resource_group_name, name)
        return response
    if (not build_remote) and is_consumption and app.reserved:
        return upload_zip_to_storage(cmd, resource_group_name, name, src, slot)
    if build_remote and app.reserved:
        add_remote_build_app_settings(cmd, resource_group_name, name, slot)
    elif app.reserved:
        remove_remote_build_app_settings(cmd, resource_group_name, name, slot)

    return enable_zip_deploy(cmd, resource_group_name, name, src, timeout, slot)


def enable_zip_deploy_webapp(cmd, resource_group_name, name, src, timeout=None, slot=None, track_status=False):
    return enable_zip_deploy(cmd, resource_group_name, name, src, timeout, slot, track_status)


def check_flex_app_after_deployment(cmd, resource_group_name, name):
    import requests
    from azure.cli.core.util import should_disable_connection_verify

    logger.warning("Waiting for sync triggers...")
    time.sleep(60)
    logger.warning("Checking the health of the function app")

    try:
        host_url = _get_host_url(cmd, resource_group_name, name)
    except ValueError:
        raise ResourceNotFoundError('Failed to fetch host url for function app')

    try:
        master_key = list_host_keys(cmd, resource_group_name, name).master_key
    except:
        raise ResourceNotFoundError('Failed to fetch host key to check for function app status')

    host_status_url = host_url + '/admin/host/status'
    headers = {"x-functions-key": master_key}
<<<<<<< HEAD
    
=======

>>>>>>> 10f345d0
    total_trials = 15
    num_trials = 0
    while num_trials < total_trials:
        time.sleep(2)
        response = requests.get(host_status_url, headers=headers,
                                verify=not should_disable_connection_verify())
        if 200 <= response.status_code <= 299:
            break

    if response.status_code != 200:
        raise CLIError("Deployment was successful but the app appears to be unhealthy. Please "
                       "check the app logs.")
    return "Deployment was successful."


def enable_zip_deploy_flex(cmd, resource_group_name, name, src, timeout=None, slot=None, build_remote=False):
    logger.warning("Getting scm site credentials for zip deployment")

    try:
        scm_url = _get_scm_url(cmd, resource_group_name, name, slot)
    except ValueError:
        raise ResourceNotFoundError('Failed to fetch scm url for function app')

<<<<<<< HEAD
    zip_url = scm_url + '/api/Deploy/Zip?RemoteBuild={}&Deployer=az_cli'.format(build_remote)
=======
    zip_url = scm_url + '/api/publish?RemoteBuild={}&Deployer=az_cli'.format(build_remote)
>>>>>>> 10f345d0
    deployment_status_url = scm_url + '/api/deployments/latest'

    additional_headers = {"Content-Type": "application/zip", "Cache-Control": "no-cache"}
    headers = get_scm_site_headers_flex(cmd.cli_ctx, additional_headers=additional_headers)

    import os
    import requests
    from azure.cli.core.util import should_disable_connection_verify
    # Read file content

    with open(os.path.realpath(os.path.expanduser(src)), 'rb') as fs:
        zip_content = fs.read()
        logger.warning("Starting zip deployment. This operation can take a while to complete ...")
        res = requests.post(zip_url, data=zip_content, headers=headers, verify=not should_disable_connection_verify())
        logger.warning("Deployment endpoint responded with status code %d", res.status_code)

    # check the status of async deployment
    if res.status_code == 202:
        response = _check_zip_deployment_status_flex(cmd, resource_group_name, name, deployment_status_url,
                                                     timeout)
        return response

    # check if there's an ongoing process
    if res.status_code == 409:
        raise UnclassifiedUserFault("There may be an ongoing deployment. Please track your deployment in {}"
                                    .format(deployment_status_url))

    # check if an error occured during deployment
    if res.status_code:
        raise AzureInternalError("An error occured during deployment. Status Code: {}, Details: {}"
                                 .format(res.status_code, res.text))


<<<<<<< HEAD
def enable_zip_deploy(cmd, resource_group_name, name, src, timeout=None, slot=None):
=======
def enable_zip_deploy(cmd, resource_group_name, name, src, timeout=None, slot=None, track_status=False):
>>>>>>> 10f345d0
    logger.warning("Getting scm site credentials for zip deployment")

    try:
        scm_url = _get_scm_url(cmd, resource_group_name, name, slot)
    except ValueError:
        raise ResourceNotFoundError('Failed to fetch scm url for function app')

    client = web_client_factory(cmd.cli_ctx)
    app = client.web_apps.get(resource_group_name, name)
    deployer = '&Deployer=az_cli_functions' if is_functionapp(app) else ''
    zip_url = scm_url + '/api/zipdeploy?isAsync=true' + deployer
    deployment_status_url = scm_url + '/api/deployments/latest'

    additional_headers = {"Content-Type": "application/octet-stream", "Cache-Control": "no-cache"}
    headers = get_scm_site_headers(cmd.cli_ctx, name, resource_group_name, slot,
                                   additional_headers=additional_headers)

    import os
    import requests
    from azure.cli.core.util import should_disable_connection_verify
    # Read file content

    with open(os.path.realpath(os.path.expanduser(src)), 'rb') as fs:
        zip_content = fs.read()
        logger.warning("Starting zip deployment. This operation can take a while to complete ...")
        res = requests.post(zip_url, data=zip_content, headers=headers, verify=not should_disable_connection_verify())
        logger.warning("Deployment endpoint responded with status code %d", res.status_code)

    # check the status of async deployment
    if res.status_code == 202:
        response_body = None
        if track_status:
            response_body = _check_runtimestatus_with_deploymentstatusapi(cmd, resource_group_name, name, slot,
                                                                          deployment_status_url, is_async=True,
                                                                          timeout=timeout)
        else:
            response_body = _check_zip_deployment_status(cmd, resource_group_name, name, deployment_status_url,
                                                         slot, timeout)
        return response_body

    # check if there's an ongoing process
    if res.status_code == 409:
        raise UnclassifiedUserFault("There may be an ongoing deployment or your app setting has "
                                    "WEBSITE_RUN_FROM_PACKAGE. Please track your deployment in {} and ensure the "
                                    "WEBSITE_RUN_FROM_PACKAGE app setting is removed. Use 'az webapp config "
                                    "appsettings list --name MyWebapp --resource-group MyResourceGroup --subscription "
                                    "MySubscription' to list app settings and 'az webapp config appsettings delete "
                                    "--name MyWebApp --resource-group MyResourceGroup --setting-names <setting-names> "
                                    "to delete them.".format(deployment_status_url))

    # check if an error occured during deployment
    if res.status_code:
        raise AzureInternalError("An error occured during deployment. Status Code: {}, Details: {}"
                                 .format(res.status_code, res.text))


def add_remote_build_app_settings(cmd, resource_group_name, name, slot):
    settings = get_app_settings(cmd, resource_group_name, name, slot)
    scm_do_build_during_deployment = None
    website_run_from_package = None
    enable_oryx_build = None

    app_settings_should_not_have = []
    app_settings_should_contain = {}

    for keyval in settings:
        value = keyval['value'].lower()
        if keyval['name'] == 'SCM_DO_BUILD_DURING_DEPLOYMENT':
            scm_do_build_during_deployment = value in ('true', '1')
        if keyval['name'] == 'WEBSITE_RUN_FROM_PACKAGE':
            website_run_from_package = value
        if keyval['name'] == 'ENABLE_ORYX_BUILD':
            enable_oryx_build = value

    if scm_do_build_during_deployment is not True:
        logger.warning("Setting SCM_DO_BUILD_DURING_DEPLOYMENT to true")
        update_app_settings(cmd, resource_group_name, name, [
            "SCM_DO_BUILD_DURING_DEPLOYMENT=true"
        ], slot)
        app_settings_should_contain['SCM_DO_BUILD_DURING_DEPLOYMENT'] = 'true'

    if website_run_from_package:
        logger.warning("Removing WEBSITE_RUN_FROM_PACKAGE app setting")
        delete_app_settings(cmd, resource_group_name, name, [
            "WEBSITE_RUN_FROM_PACKAGE"
        ], slot)
        app_settings_should_not_have.append('WEBSITE_RUN_FROM_PACKAGE')

    if enable_oryx_build:
        logger.warning("Removing ENABLE_ORYX_BUILD app setting")
        delete_app_settings(cmd, resource_group_name, name, [
            "ENABLE_ORYX_BUILD"
        ], slot)
        app_settings_should_not_have.append('ENABLE_ORYX_BUILD')

    # Wait for scm site to get the latest app settings
    if app_settings_should_not_have or app_settings_should_contain:
        logger.warning("Waiting SCM site to be updated with the latest app settings")
        scm_is_up_to_date = False
        retries = 10
        while not scm_is_up_to_date and retries >= 0:
            scm_is_up_to_date = validate_app_settings_in_scm(
                cmd, resource_group_name, name, slot,
                should_contain=app_settings_should_contain,
                should_not_have=app_settings_should_not_have)
            retries -= 1
            time.sleep(5)

        if retries < 0:
            logger.warning("App settings may not be propagated to the SCM site.")


def remove_remote_build_app_settings(cmd, resource_group_name, name, slot):
    settings = get_app_settings(cmd, resource_group_name, name, slot)
    scm_do_build_during_deployment = None

    app_settings_should_contain = {}

    for keyval in settings:
        if keyval['name'] == 'SCM_DO_BUILD_DURING_DEPLOYMENT':
            value = keyval['value'].lower()
            scm_do_build_during_deployment = value in ('true', '1')

    if scm_do_build_during_deployment is not False:
        logger.warning("Setting SCM_DO_BUILD_DURING_DEPLOYMENT to false")
        update_app_settings(cmd, resource_group_name, name, [
            "SCM_DO_BUILD_DURING_DEPLOYMENT=false"
        ], slot)
        app_settings_should_contain['SCM_DO_BUILD_DURING_DEPLOYMENT'] = 'false'

    # Wait for scm site to get the latest app settings
    if app_settings_should_contain:
        logger.warning("Waiting SCM site to be updated with the latest app settings")
        scm_is_up_to_date = False
        retries = 10
        while not scm_is_up_to_date and retries >= 0:
            scm_is_up_to_date = validate_app_settings_in_scm(
                cmd, resource_group_name, name, slot,
                should_contain=app_settings_should_contain)
            retries -= 1
            time.sleep(5)

        if retries < 0:
            logger.warning("App settings may not be propagated to the SCM site")


def validate_zip_deploy_app_setting_exists(cmd, resource_group_name, name, slot=None):
    settings = get_app_settings(cmd, resource_group_name, name, slot)

    storage_connection = None
    for keyval in settings:
        if keyval['name'] == 'AzureWebJobsStorage':
            storage_connection = str(keyval['value'])

    if storage_connection is None:
        raise ValidationError(('The Azure CLI does not support this deployment path. Please '
                               'configure the app to deploy from a remote package using the steps here: '
                               'https://aka.ms/deployfromurl'))


def upload_zip_to_storage(cmd, resource_group_name, name, src, slot=None):
    settings = get_app_settings(cmd, resource_group_name, name, slot)

    storage_connection = None
    for keyval in settings:
        if keyval['name'] == 'AzureWebJobsStorage':
            storage_connection = str(keyval['value'])

    container_name = "function-releases"
    blob_name = "{}-{}.zip".format(datetime.datetime.today().strftime('%Y%m%d%H%M%S'), str(uuid.uuid4()))
    BlockBlobService = get_sdk(cmd.cli_ctx, ResourceType.DATA_STORAGE, 'blob#BlockBlobService')
    block_blob_service = BlockBlobService(connection_string=storage_connection)
    if not block_blob_service.exists(container_name):
        block_blob_service.create_container(container_name)

    # https://gist.github.com/vladignatyev/06860ec2040cb497f0f3
    def progress_callback(current, total):
        total_length = 30
        filled_length = int(round(total_length * current) / float(total))
        percents = round(100.0 * current / float(total), 1)
        progress_bar = '=' * filled_length + '-' * (total_length - filled_length)
        progress_message = 'Uploading {} {}%'.format(progress_bar, percents)
        cmd.cli_ctx.get_progress_controller().add(message=progress_message)

    block_blob_service.create_blob_from_path(container_name, blob_name, src, validate_content=True,
                                             progress_callback=progress_callback)

    now = datetime.datetime.utcnow()
    blob_start = now - datetime.timedelta(minutes=10)
    blob_end = now + datetime.timedelta(weeks=520)
    BlobPermissions = get_sdk(cmd.cli_ctx, ResourceType.DATA_STORAGE, 'blob#BlobPermissions')
    blob_token = block_blob_service.generate_blob_shared_access_signature(container_name,
                                                                          blob_name,
                                                                          permission=BlobPermissions(read=True),
                                                                          expiry=blob_end,
                                                                          start=blob_start)

    blob_uri = block_blob_service.make_blob_url(container_name, blob_name, sas_token=blob_token)
    website_run_from_setting = "WEBSITE_RUN_FROM_PACKAGE={}".format(blob_uri)
    update_app_settings(cmd, resource_group_name, name, settings=[website_run_from_setting], slot=slot)
    client = web_client_factory(cmd.cli_ctx)

    try:
        logger.info('\nSyncing Triggers...')
        if slot is not None:
            client.web_apps.sync_function_triggers_slot(resource_group_name, name, slot)
        else:
            client.web_apps.sync_function_triggers(resource_group_name, name)
    except CloudError as ex:
        # This SDK function throws an error if Status Code is 200
        if ex.status_code != 200:
            raise ex
    except Exception as ex:  # pylint: disable=broad-except
        if ex.response.status_code != 200:
            raise ex


# for generic updater
def get_webapp(cmd, resource_group_name, name, slot=None):
    return _generic_site_operation(cmd.cli_ctx, resource_group_name, name, 'get', slot)


def set_webapp(cmd, resource_group_name, name, slot=None, skip_dns_registration=None,  # pylint: disable=unused-argument
               skip_custom_domain_verification=None, force_dns_registration=None, ttl_in_seconds=None, **kwargs):  # pylint: disable=unused-argument
    instance = kwargs['parameters']
    client = web_client_factory(cmd.cli_ctx)
    updater = client.web_apps.begin_create_or_update_slot if slot else client.web_apps.begin_create_or_update
    kwargs = dict(resource_group_name=resource_group_name, name=name, site_envelope=instance)
    if slot:
        kwargs['slot'] = slot

    return updater(**kwargs)


def update_webapp(cmd, instance, client_affinity_enabled=None, https_only=None, minimum_elastic_instance_count=None,
                  prewarmed_instance_count=None):
    if 'function' in instance.kind:
        raise ValidationError("please use 'az functionapp update' to update this function app")
    if minimum_elastic_instance_count or prewarmed_instance_count:
        args = ["--minimum-elastic-instance-count", "--prewarmed-instance-count"]
        plan = get_app_service_plan_from_webapp(cmd, instance)
        sku = _normalize_sku(plan.sku.name)
        if get_sku_tier(sku) not in ["PREMIUMV2", "PREMIUMV3"]:
            raise ValidationError("{} are only supported for elastic premium V2/V3 SKUs".format(str(args)))
        if not plan.elastic_scale_enabled:
            raise ValidationError("Elastic scale is not enabled on the App Service Plan. Please update the plan ")
        if (minimum_elastic_instance_count or 0) > plan.maximum_elastic_worker_count:
            raise ValidationError("--minimum-elastic-instance-count: Minimum elastic instance count is greater than "
                                  "the app service plan's maximum Elastic worker count. "
                                  "Please choose a lower count or update the plan's maximum ")
        if (prewarmed_instance_count or 0) > plan.maximum_elastic_worker_count:
            raise ValidationError("--prewarmed-instance-count: Prewarmed instance count is greater than "
                                  "the app service plan's maximum Elastic worker count. "
                                  "Please choose a lower count or update the plan's maximum ")

    if client_affinity_enabled is not None:
        instance.client_affinity_enabled = client_affinity_enabled == 'true'
    if https_only is not None:
        instance.https_only = https_only == 'true'

    if minimum_elastic_instance_count is not None:
        from azure.mgmt.web.models import SiteConfig
        # Need to create a new SiteConfig object to ensure that the new property is included in request body
        conf = SiteConfig(**instance.site_config.as_dict())
        conf.minimum_elastic_instance_count = minimum_elastic_instance_count
        instance.site_config = conf

    if prewarmed_instance_count is not None:
        instance.site_config.pre_warmed_instance_count = prewarmed_instance_count

    return instance


def update_functionapp(cmd, instance, plan=None, force=False):
    client = web_client_factory(cmd.cli_ctx)
    if plan is not None:
        if is_valid_resource_id(plan):
            dest_parse_result = parse_resource_id(plan)
            dest_plan_info = client.app_service_plans.get(dest_parse_result['resource_group'],
                                                          dest_parse_result['name'])
        else:
            dest_plan_info = client.app_service_plans.get(instance.resource_group, plan)
        if dest_plan_info is None:
            raise ResourceNotFoundError("The plan '{}' doesn't exist".format(plan))
        validate_plan_switch_compatibility(cmd, client, instance, dest_plan_info, force)
        instance.server_farm_id = dest_plan_info.id
    return instance


def validate_plan_switch_compatibility(cmd, client, src_functionapp_instance, dest_plan_instance, force):
    general_switch_msg = 'Currently the switch is only allowed between a Consumption or an Elastic Premium plan.'
    src_parse_result = parse_resource_id(src_functionapp_instance.server_farm_id)
    src_plan_info = client.app_service_plans.get(src_parse_result['resource_group'],
                                                 src_parse_result['name'])

    if src_plan_info is None:
        raise ResourceNotFoundError('Could not determine the current plan of the functionapp')

    # Ensure all plans involved are windows. Reserved = true indicates Linux.
    if src_plan_info.reserved or dest_plan_instance.reserved:
        raise ValidationError('This feature currently supports windows to windows plan migrations. For other '
                              'migrations, please redeploy.')

    src_is_premium = is_plan_elastic_premium(cmd, src_plan_info)
    dest_is_consumption = is_plan_consumption(cmd, dest_plan_instance)

    if not (is_plan_consumption(cmd, src_plan_info) or src_is_premium):
        raise ValidationError('Your functionapp is not using a Consumption or an Elastic Premium plan. ' +
                              general_switch_msg)
    if not (dest_is_consumption or is_plan_elastic_premium(cmd, dest_plan_instance)):
        raise ValidationError('You are trying to move to a plan that is not a Consumption or an '
                              'Elastic Premium plan. ' +
                              general_switch_msg)

    if src_is_premium and dest_is_consumption:
        logger.warning('WARNING: Moving a functionapp from Premium to Consumption might result in loss of '
                       'functionality and cause the app to break. Please ensure the functionapp is compatible '
                       'with a Consumption plan and is not using any features only available in Premium.')
        if not force:
            raise RequiredArgumentMissingError('If you want to migrate a functionapp from a Premium to Consumption '
                                               'plan, please re-run this command with the \'--force\' flag.')


def set_functionapp(cmd, resource_group_name, name, slot=None, **kwargs):
    instance = kwargs['parameters']
    client = web_client_factory(cmd.cli_ctx)
    updater = client.web_apps.begin_create_or_update_slot if slot else client.web_apps.begin_create_or_update
    kwargs = dict(resource_group_name=resource_group_name, name=name, site_envelope=instance)
    if slot:
        kwargs['slot'] = slot

    return updater(**kwargs)


def get_functionapp(cmd, resource_group_name, name, slot=None):
    function_app = _generic_site_operation(cmd.cli_ctx, resource_group_name, name, 'get', slot)
    if not function_app or 'function' not in function_app.kind:
        raise ResourceNotFoundError("Unable to find App {} in resource group {}".format(name, resource_group_name))
    return function_app


def list_webapp(cmd, resource_group_name=None):
    full_list = _list_app(cmd.cli_ctx, resource_group_name)
    # ignore apps with kind==null & not functions apps
    return list(filter(lambda x: x.kind is not None and "function" not in x.kind.lower(), full_list))


def list_deleted_webapp(cmd, resource_group_name=None, name=None, slot=None):
    result = _list_deleted_app(cmd.cli_ctx, resource_group_name, name, slot)
    return sorted(result, key=lambda site: site.deleted_site_id)


def webapp_exists(cmd, resource_group_name, name, slot=None):
    from azure.core.exceptions import ResourceNotFoundError as RNFR
    exists = True
    try:
        if slot:
            get_webapp(cmd, resource_group_name=resource_group_name, name=name, slot=slot)
        else:
            get_webapp(cmd, resource_group_name=resource_group_name, name=name)
    except RNFR:
        exists = False
    return exists


def restore_deleted_webapp(cmd, deleted_id, resource_group_name, name, slot=None, restore_content_only=None,
                           target_app_svc_plan=None):
    # If web app doesn't exist, Try creating it in the provided app service plan
    if not webapp_exists(cmd, resource_group_name, name, slot):
        logger.debug('Web app %s with slot %s not found under resource group %s', name, slot, resource_group_name)
        if not target_app_svc_plan:
            raise ValidationError(
                f'Target app "{name}" does not exist. '
                'Specify --target-app-svc-plan for it to be created automatically.')
        if not app_service_plan_exists(cmd, resource_group_name, target_app_svc_plan):
            raise ValidationError(
                f'Target app service plan "{target_app_svc_plan}" not found '
                f'in the target resource group "{resource_group_name}"')
        # create webapp in the plan
        create_webapp(cmd, resource_group_name, name, target_app_svc_plan)
        logger.debug(
            'Web app %s is created on plan %s, resource group %s', name, target_app_svc_plan, resource_group_name)

    DeletedAppRestoreRequest = cmd.get_models('DeletedAppRestoreRequest')
    request = DeletedAppRestoreRequest(deleted_site_id=deleted_id, recover_configuration=not restore_content_only)
    return _generic_site_operation(cmd.cli_ctx, resource_group_name, name, 'begin_restore_from_deleted_app',
                                   slot, request)


def list_function_app(cmd, resource_group_name=None):
    return list(filter(lambda x: x.kind is not None and is_functionapp(x),
                _list_app(cmd.cli_ctx, resource_group_name)))


def show_functionapp(cmd, resource_group_name, name, slot=None):
    app = _generic_site_operation(cmd.cli_ctx, resource_group_name, name, 'get', slot)
    if not app:
        raise ResourceNotFoundError("Unable to find resource'{}', in ResourceGroup '{}'.".format(name,
                                                                                                 resource_group_name))
    app.site_config = _generic_site_operation(cmd.cli_ctx, resource_group_name, name, 'get_configuration',
                                              slot)
    if not is_centauri_functionapp(cmd, resource_group_name, name):
        _rename_server_farm_props(app)
        _fill_ftp_publishing_url(cmd, app, resource_group_name, name, slot)
    return app


def show_app(cmd, resource_group_name, name, slot=None):
    app = _generic_site_operation(cmd.cli_ctx, resource_group_name, name, 'get', slot)
    if not app:
        raise ResourceNotFoundError("Unable to find resource'{}', in ResourceGroup '{}'.".format(name,
                                                                                                 resource_group_name))
    app.site_config = _generic_site_operation(cmd.cli_ctx, resource_group_name, name, 'get_configuration',
                                              slot)
    if not is_centauri_functionapp(cmd, resource_group_name, name):
        _rename_server_farm_props(app)
        _fill_ftp_publishing_url(cmd, app, resource_group_name, name, slot)
        _remove_list_duplicates(app)
    return app


def _list_app(cli_ctx, resource_group_name=None):
    client = web_client_factory(cli_ctx)
    if resource_group_name:
        result = list(client.web_apps.list_by_resource_group(resource_group_name))
    else:
        result = list(client.web_apps.list())
    for webapp in result:
        _rename_server_farm_props(webapp)
    return result


def _list_deleted_app(cli_ctx, resource_group_name=None, name=None, slot=None):
    client = web_client_factory(cli_ctx)
    locations = _get_deleted_apps_locations(cli_ctx)
    result = []
    for location in locations:
        result = result + list(client.deleted_web_apps.list_by_location(location))
    if resource_group_name:
        result = [r for r in result if r.resource_group == resource_group_name]
    if name:
        result = [r for r in result if r.deleted_site_name.lower() == name.lower()]
    if slot:
        result = [r for r in result if r.slot.lower() == slot.lower()]
    return result


def _build_identities_info(identities):
    from ._appservice_utils import MSI_LOCAL_ID
    identities = identities or []
    identity_types = []
    if not identities or MSI_LOCAL_ID in identities:
        identity_types.append('SystemAssigned')
    external_identities = [x for x in identities if x != MSI_LOCAL_ID]
    if external_identities:
        identity_types.append('UserAssigned')
    identity_types = ','.join(identity_types)
    info = {'type': identity_types}
    if external_identities:
        info['userAssignedIdentities'] = {e: {} for e in external_identities}
    return (info, identity_types, external_identities, 'SystemAssigned' in identity_types)


def assign_identity(cmd, resource_group_name, name, assign_identities=None, role='Contributor', slot=None, scope=None):
    ManagedServiceIdentity, ResourceIdentityType = cmd.get_models('ManagedServiceIdentity',
                                                                  'ManagedServiceIdentityType')
    UserAssignedIdentitiesValue = cmd.get_models('UserAssignedIdentity')
    _, _, external_identities, enable_local_identity = _build_identities_info(assign_identities)

    def getter():
        return _generic_site_operation(cmd.cli_ctx, resource_group_name, name, 'get', slot)

    def setter(webapp):
        if webapp.identity and webapp.identity.type == ResourceIdentityType.system_assigned_user_assigned:
            identity_types = ResourceIdentityType.system_assigned_user_assigned
        elif webapp.identity and webapp.identity.type == ResourceIdentityType.system_assigned and external_identities:
            identity_types = ResourceIdentityType.system_assigned_user_assigned
        elif webapp.identity and webapp.identity.type == ResourceIdentityType.user_assigned and enable_local_identity:
            identity_types = ResourceIdentityType.system_assigned_user_assigned
        elif external_identities and enable_local_identity:
            identity_types = ResourceIdentityType.system_assigned_user_assigned
        elif external_identities:
            identity_types = ResourceIdentityType.user_assigned
        else:
            identity_types = ResourceIdentityType.system_assigned

        if webapp.identity:
            webapp.identity.type = identity_types
        else:
            webapp.identity = ManagedServiceIdentity(type=identity_types)
        if external_identities:
            if not webapp.identity.user_assigned_identities:
                webapp.identity.user_assigned_identities = {}
            for identity in external_identities:
                webapp.identity.user_assigned_identities[identity] = UserAssignedIdentitiesValue()

        poller = _generic_site_operation(cmd.cli_ctx, resource_group_name, name, 'begin_create_or_update',
                                         extra_parameter=webapp, slot=slot)
        return LongRunningOperation(cmd.cli_ctx)(poller)

    from azure.cli.core.commands.arm import assign_identity as _assign_identity
    webapp = _assign_identity(cmd.cli_ctx, getter, setter, identity_role=role, identity_scope=scope)
    return webapp.identity


def show_identity(cmd, resource_group_name, name, slot=None):
    web_app = _generic_site_operation(cmd.cli_ctx, resource_group_name, name, 'get', slot)
    if not web_app:
        raise ResourceNotFoundError("Unable to find App {} in resource group {}".format(name, resource_group_name))
    return web_app.identity


def remove_identity(cmd, resource_group_name, name, remove_identities=None, slot=None):
    IdentityType = cmd.get_models('ManagedServiceIdentityType')
    UserAssignedIdentitiesValue = cmd.get_models('UserAssignedIdentity')
    _, _, external_identities, remove_local_identity = _build_identities_info(remove_identities)

    def getter():
        return _generic_site_operation(cmd.cli_ctx, resource_group_name, name, 'get', slot)

    def setter(webapp):
        if webapp.identity is None:
            return webapp
        to_remove = []
        existing_identities = {x.lower() for x in list((webapp.identity.user_assigned_identities or {}).keys())}
        if external_identities:
            to_remove = {x.lower() for x in external_identities}
            non_existing = to_remove.difference(existing_identities)
            if non_existing:
                raise ResourceNotFoundError("'{}' are not associated with '{}'".format(','.join(non_existing), name))
            if not list(existing_identities - to_remove):
                if webapp.identity.type == IdentityType.user_assigned:
                    webapp.identity.type = IdentityType.none
                elif webapp.identity.type == IdentityType.system_assigned_user_assigned:
                    webapp.identity.type = IdentityType.system_assigned

        webapp.identity.user_assigned_identities = None
        if remove_local_identity:
            webapp.identity.type = (IdentityType.none
                                    if webapp.identity.type == IdentityType.system_assigned or
                                    webapp.identity.type == IdentityType.none
                                    else IdentityType.user_assigned)

        if webapp.identity.type not in [IdentityType.none, IdentityType.system_assigned]:
            webapp.identity.user_assigned_identities = {}
        if to_remove:
            for identity in list(existing_identities - to_remove):
                webapp.identity.user_assigned_identities[identity] = UserAssignedIdentitiesValue()
        else:
            for identity in list(existing_identities):
                webapp.identity.user_assigned_identities[identity] = UserAssignedIdentitiesValue()

        poller = _generic_site_operation(cmd.cli_ctx, resource_group_name, name, 'begin_create_or_update', slot, webapp)
        return LongRunningOperation(cmd.cli_ctx)(poller)

    from azure.cli.core.commands.arm import assign_identity as _assign_identity
    webapp = _assign_identity(cmd.cli_ctx, getter, setter)
    return webapp.identity


def get_auth_settings(cmd, resource_group_name, name, slot=None):
    return _generic_site_operation(cmd.cli_ctx, resource_group_name, name, 'get_auth_settings', slot)


def is_auth_runtime_version_valid(runtime_version=None):
    if runtime_version is None:
        return True
    if runtime_version.startswith("~") and len(runtime_version) > 1:
        try:
            int(runtime_version[1:])
        except ValueError:
            return False
        return True
    split_versions = runtime_version.split('.')
    if len(split_versions) != 3:
        return False
    for version in split_versions:
        try:
            int(version)
        except ValueError:
            return False
    return True


def update_auth_settings(cmd, resource_group_name, name, enabled=None, action=None,  # pylint: disable=unused-argument
                         client_id=None, token_store_enabled=None, runtime_version=None,  # pylint: disable=unused-argument
                         token_refresh_extension_hours=None,  # pylint: disable=unused-argument
                         allowed_external_redirect_urls=None, client_secret=None,  # pylint: disable=unused-argument
                         client_secret_certificate_thumbprint=None,  # pylint: disable=unused-argument
                         allowed_audiences=None, issuer=None, facebook_app_id=None,  # pylint: disable=unused-argument
                         facebook_app_secret=None, facebook_oauth_scopes=None,  # pylint: disable=unused-argument
                         twitter_consumer_key=None, twitter_consumer_secret=None,  # pylint: disable=unused-argument
                         google_client_id=None, google_client_secret=None,  # pylint: disable=unused-argument
                         google_oauth_scopes=None, microsoft_account_client_id=None,  # pylint: disable=unused-argument
                         microsoft_account_client_secret=None,  # pylint: disable=unused-argument
                         microsoft_account_oauth_scopes=None, slot=None):  # pylint: disable=unused-argument
    auth_settings = get_auth_settings(cmd, resource_group_name, name, slot)
    UnauthenticatedClientAction = cmd.get_models('UnauthenticatedClientAction')
    if action == 'AllowAnonymous':
        auth_settings.unauthenticated_client_action = UnauthenticatedClientAction.allow_anonymous
    elif action:
        auth_settings.unauthenticated_client_action = UnauthenticatedClientAction.redirect_to_login_page
        auth_settings.default_provider = AUTH_TYPES[action]
    # validate runtime version
    if not is_auth_runtime_version_valid(runtime_version):
        raise InvalidArgumentValueError('Usage Error: --runtime-version set to invalid value')

    import inspect
    frame = inspect.currentframe()
    bool_flags = ['enabled', 'token_store_enabled']
    # note: getargvalues is used already in azure.cli.core.commands.
    # and no simple functional replacement for this deprecating method for 3.5
    args, _, _, values = inspect.getargvalues(frame)  # pylint: disable=deprecated-method

    for arg in args[2:]:
        if values.get(arg, None):
            setattr(auth_settings, arg, values[arg] if arg not in bool_flags else values[arg] == 'true')

    return _generic_site_operation(cmd.cli_ctx, resource_group_name, name, 'update_auth_settings', slot, auth_settings)


def list_instances(cmd, resource_group_name, name, slot=None):
    return _generic_site_operation(cmd.cli_ctx, resource_group_name, name, 'list_instance_identifiers', slot)


def list_runtimes(cmd, os_type=None, linux=False):
    if os_type is not None and linux:
        raise MutuallyExclusiveArgumentError("Cannot use both --os-type and --linux")

    if linux:
        linux = True
        windows = False
    else:
        # show both linux and windows stacks by default
        linux = True
        windows = True
        if os_type == WINDOWS_OS_NAME:
            linux = False
        if os_type == LINUX_OS_NAME:
            windows = False

    runtime_helper = _StackRuntimeHelper(cmd=cmd, linux=linux, windows=windows)
    return runtime_helper.get_stack_names_only(delimiter=":")


def list_function_app_runtimes(cmd, os_type=None, sku=None):
    
    from ._constants import (FLEX_RUNTIMES)
    
    # show both linux and windows stacks by default
    linux = True
    windows = True
    if os_type == WINDOWS_OS_NAME:
        linux = False
    if os_type == LINUX_OS_NAME:
        windows = False
    
    is_flex = False
    if sku is not None:
        is_flex = sku.lower() == 'flex'
        if not is_flex:
            raise ValidationError("The --sku parameter only supports 'flex'.")
        elif (is_flex and not linux):
            raise ArgumentUsageError("The flex sku is only supported on Linux. Please try removing the --os-type parameter.")
        
    if is_flex:
        return FLEX_RUNTIMES

    runtime_helper = _FunctionAppStackRuntimeHelper(cmd=cmd, linux=linux, windows=windows)
    linux_stacks = [r.to_dict() for r in runtime_helper.stacks if r.linux]
    windows_stacks = [r.to_dict() for r in runtime_helper.stacks if not r.linux]
    if linux and not windows:
        return linux_stacks
    if windows and not linux:
        return windows_stacks
    return {WINDOWS_OS_NAME: windows_stacks, LINUX_OS_NAME: linux_stacks}


def delete_logic_app(cmd, resource_group_name, name, slot=None):
    return _generic_site_operation(cmd.cli_ctx, resource_group_name, name, 'delete', slot)


def delete_function_app(cmd, resource_group_name, name, keep_empty_plan=None, slot=None):
    client = web_client_factory(cmd.cli_ctx)
    if slot:
        client.web_apps.delete_slot(resource_group_name, name, slot,
                                    delete_empty_server_farm=False if keep_empty_plan else None)
    else:
        client.web_apps.delete(resource_group_name, name,
                               delete_empty_server_farm=False if keep_empty_plan else None)


def delete_webapp(cmd, resource_group_name, name, keep_metrics=None, keep_empty_plan=None,
                  keep_dns_registration=None, slot=None):  # pylint: disable=unused-argument
    client = web_client_factory(cmd.cli_ctx)
    if slot:
        client.web_apps.delete_slot(resource_group_name, name, slot,
                                    delete_metrics=False if keep_metrics else None,
                                    delete_empty_server_farm=False if keep_empty_plan else None)
    else:
        client.web_apps.delete(resource_group_name, name,
                               delete_metrics=False if keep_metrics else None,
                               delete_empty_server_farm=False if keep_empty_plan else None)


def stop_webapp(cmd, resource_group_name, name, slot=None):
    return _generic_site_operation(cmd.cli_ctx, resource_group_name, name, 'stop', slot)


def start_webapp(cmd, resource_group_name, name, slot=None):
    return _generic_site_operation(cmd.cli_ctx, resource_group_name, name, 'start', slot)


def restart_webapp(cmd, resource_group_name, name, slot=None):
    return _generic_site_operation(cmd.cli_ctx, resource_group_name, name, 'restart', slot)


def get_site_configs(cmd, resource_group_name, name, slot=None):
    return _generic_site_operation(cmd.cli_ctx, resource_group_name, name, 'get_configuration', slot)


def get_app_settings(cmd, resource_group_name, name, slot=None):
    result = _generic_site_operation(cmd.cli_ctx, resource_group_name, name, 'list_application_settings', slot)
    client = web_client_factory(cmd.cli_ctx)
    is_centauri = is_centauri_functionapp(cmd, resource_group_name, name)
    is_flex = is_flex_functionapp(cmd.cli_ctx, resource_group_name, name)
    slot_app_setting_names = [] if (is_centauri or is_flex) \
        else client.web_apps.list_slot_configuration_names(resource_group_name, name) \
        .app_setting_names
    return _build_app_settings_output(result.properties, slot_app_setting_names)


# Check if the app setting is propagated to the Kudu site correctly by calling api/settings endpoint
# should_have [] is a list of app settings which are expected to be set
# should_not_have [] is a list of app settings which are expected to be absent
# should_contain {} is a dictionary of app settings which are expected to be set with precise values
# Return True if validation succeeded
def validate_app_settings_in_scm(cmd, resource_group_name, name, slot=None,
                                 should_have=None, should_not_have=None, should_contain=None):
    scm_settings = _get_app_settings_from_scm(cmd, resource_group_name, name, slot)
    scm_setting_keys = set(scm_settings.keys())

    if should_have and not set(should_have).issubset(scm_setting_keys):
        return False

    if should_not_have and set(should_not_have).intersection(scm_setting_keys):
        return False

    temp_setting = scm_settings.copy()
    temp_setting.update(should_contain or {})
    if temp_setting != scm_settings:
        return False

    return True


@retryable_method(retries=3, interval_sec=5)
def _get_app_settings_from_scm(cmd, resource_group_name, name, slot=None):
    scm_url = _get_scm_url(cmd, resource_group_name, name, slot)
    settings_url = '{}/api/settings'.format(scm_url)
    additional_headers = {
        'Content-Type': 'application/octet-stream',
        'Cache-Control': 'no-cache',
    }
    headers = get_scm_site_headers(cmd.cli_ctx, name, resource_group_name, slot, additional_headers=additional_headers)

    import requests
    response = requests.get(settings_url, headers=headers, timeout=30)
    return response.json() or {}


def get_connection_strings(cmd, resource_group_name, name, slot=None):
    result = _generic_site_operation(cmd.cli_ctx, resource_group_name, name, 'list_connection_strings', slot)
    client = web_client_factory(cmd.cli_ctx)
    slot_constr_names = client.web_apps.list_slot_configuration_names(resource_group_name, name) \
                              .connection_string_names or []
    result = [{'name': p,
               'value': result.properties[p].value,
               'type': result.properties[p].type,
               'slotSetting': p in slot_constr_names} for p in result.properties]
    return result


def get_azure_storage_accounts(cmd, resource_group_name, name, slot=None):
    client = web_client_factory(cmd.cli_ctx)
    result = _generic_site_operation(cmd.cli_ctx, resource_group_name, name,
                                     'list_azure_storage_accounts', slot)

    slot_azure_storage_config_names = client.web_apps.list_slot_configuration_names(resource_group_name, name) \
                                                     .azure_storage_config_names or []

    return [{'name': p,
             'value': result.properties[p],
             'slotSetting': p in slot_azure_storage_config_names} for p in result.properties]


def _fill_ftp_publishing_url(cmd, webapp, resource_group_name, name, slot=None):
    profiles = list_publish_profiles(cmd, resource_group_name, name, slot)
    try:
        url = next(p['publishUrl'] for p in profiles if p['publishMethod'] == 'FTP')
        setattr(webapp, 'ftpPublishingUrl', url)
    except StopIteration:
        pass
    return webapp


def _format_fx_version(custom_image_name, container_config_type=None):
    lower_custom_image_name = custom_image_name.lower()
    if "https://" in lower_custom_image_name or "http://" in lower_custom_image_name:
        custom_image_name = lower_custom_image_name.replace("https://", "").replace("http://", "")
    fx_version = custom_image_name.strip()
    fx_version_lower = fx_version.lower()
    # handles case of only spaces
    if fx_version:
        if container_config_type:
            fx_version = '{}|{}'.format(container_config_type, custom_image_name)
        elif not fx_version_lower.startswith('docker|'):
            fx_version = '{}|{}'.format('DOCKER', custom_image_name)
    else:
        fx_version = ' '
    return fx_version


def _add_fx_version(cmd, resource_group_name, name, custom_image_name, slot=None):
    fx_version = _format_fx_version(custom_image_name)
    web_app = get_webapp(cmd, resource_group_name, name, slot)
    if not web_app:
        raise ResourceNotFoundError("'{}' app doesn't exist in resource group {}".format(name, resource_group_name))
    linux_fx = fx_version if (web_app.reserved or not web_app.is_xenon) else None
    windows_fx = fx_version if web_app.is_xenon else None
    return update_site_configs(cmd, resource_group_name, name,
                               linux_fx_version=linux_fx, windows_fx_version=windows_fx, slot=slot)


def _delete_linux_fx_version(cmd, resource_group_name, name, slot=None):
    return update_site_configs(cmd, resource_group_name, name, linux_fx_version=' ', slot=slot)


def _get_fx_version(cmd, resource_group_name, name, slot=None):
    site_config = get_site_configs(cmd, resource_group_name, name, slot)
    return site_config.linux_fx_version or site_config.windows_fx_version or ''


def url_validator(url):
    try:
        result = urlparse(url)
        return all([result.scheme, result.netloc, result.path])
    except ValueError:
        return False


def _get_linux_multicontainer_decoded_config(cmd, resource_group_name, name, slot=None):
    from base64 import b64decode
    linux_fx_version = _get_fx_version(cmd, resource_group_name, name, slot)
    if not any(linux_fx_version.startswith(s) for s in MULTI_CONTAINER_TYPES):
        raise ValidationError("Cannot decode config that is not one of the"
                              " following types: {}".format(','.join(MULTI_CONTAINER_TYPES)))
    return b64decode(linux_fx_version.split('|')[1].encode('utf-8'))


def _get_linux_multicontainer_encoded_config_from_file(file_name):
    from base64 import b64encode
    config_file_bytes = None
    if url_validator(file_name):
        response = urlopen(file_name, context=_ssl_context())
        config_file_bytes = response.read()
    else:
        with open(file_name, 'rb') as f:
            config_file_bytes = f.read()
    # Decode base64 encoded byte array into string
    return b64encode(config_file_bytes).decode('utf-8')

def update_deployment_configs(cmd, resource_group_name, name,
                              deployment_storage_name=None,
                              deployment_storage_container_name=None, deployment_storage_auth_type=None,
                              deployment_storage_auth_value=None, slot=None):
    
    # logger.warning("deployment_storage_name: %s deployment_storage_container_name: %s", deployment_storage_name, deployment_storage_container_name)
    logger.warning("deployment_storage_auth_type: %s deployment_storage_auth_value: %s", deployment_storage_auth_type, deployment_storage_auth_value)
    
    if (deployment_storage_name == None or deployment_storage_container_name == None):
        raise ArgumentUsageError("Please provide both --deployment-storage-name and --deployment-storage-container-name.")
    
    if deployment_storage_auth_type == 'userAssignedIdentity' and not deployment_storage_auth_value:
        raise ArgumentUsageError('--deployment-storage-auth-value is required when --deployment-storage-auth-type is set to userAssignedIdentity.')
    
    if deployment_storage_auth_value and deployment_storage_auth_type != 'userAssignedIdentity':
        raise ArgumentUsageError(
            '--deployment-storage-auth-value is only a valid input when --deployment-storage-auth-type set to userAssignedIdentity. '
            'Please try again with --deployment-storage-auth-type set to userAssignedIdentity.'
        )

    # NameValuePair = cmd.get_models('NameValuePair')
    NameValuePair = cmd.get_models('NameValuePair')
    
    is_flex = is_flex_functionapp(cmd.cli_ctx, resource_group_name, name) 

    if not is_flex:
        raise ValidationError("This command is only valid for Azure Functions on the FlexConsumption plan.")
    
    client = web_client_factory(cmd.cli_ctx) 
    functionapp = client.web_apps.get(resource_group_name, name)
    
    if functionapp is None:
        raise ValidationError("The specified function app does not exist.")
    
    functionapp_location = functionapp.location
    functionapp.enable_additional_properties_sending()
    existing_properties = functionapp.serialize()["properties"]
    functionapp.additional_properties["properties"] = existing_properties

    if ("functionAppConfig" in functionapp.additional_properties["properties"]):
        function_app_config = functionapp.additional_properties["properties"]["functionAppConfig"]
    else:
        function_app_config = {"deployment": None, "runtime": None, "scaleAndConcurrency": None}     
        
    if ("deployment" not in function_app_config or function_app_config["deployment"] is None):
        function_app_config["deployment"] = {"storage": None}
        
    deployment_storage = None
    functionapp_deployment_storage = None
    if ("storage" not in function_app_config["deployment"] or function_app_config["deployment"]["storage"] is None):
        function_app_config["deployment"]["storage"] = functionapp_deployment_storage = {"type": "blobContainer", "value": None, "authentication": None}
        
    if ("authentication" not in functionapp_deployment_storage or functionapp_deployment_storage["authentication"] is None):
        if (deployment_storage_auth_type == None):
            raise ValidationError("Please provide a value for --deployment-storage-auth-type as function app deployment storage authentication type is not set.")
        
        functionapp_deployment_storage["authentication"] = {"type": "SystemAssignedIdentity", "userAssignedIdentityResourceId": None, "storageAccountConnectionStringName": None}

    # Storage
    deployment_config_storage_value = None
    if (deployment_storage_name is not None):
        deployment_storage = _validate_and_get_deployment_storage(cmd.cli_ctx, resource_group_name, deployment_storage_name)
        deployment_storage_container = _get_deployment_storage_container(cmd, resource_group_name, deployment_storage_name, deployment_storage_container_name)
        
        if deployment_storage_container is None:
            raise ValidationError("The specified container does not exist in the specified storage account.")
        
        deployment_storage_container_name = deployment_storage_container.name
        deployment_config_storage_value = getattr(deployment_storage.primary_endpoints, 'blob') + deployment_storage_container_name
        functionapp_deployment_storage["value"] = deployment_config_storage_value
        functionapp_deployment_storage["type"] = "blobContainer"
        
    # Authentication
    if (deployment_storage_auth_type != None):
        assign_identities = None
        if deployment_storage_auth_type == 'storageAccountConnectionString':
            deployment_storage_conn_string = _get_storage_connection_string(cmd.cli_ctx, deployment_storage)
            configs = get_site_configs(cmd, resource_group_name, name, slot)
            
            if configs.app_settings is None:
                configs.app_settings = []
            configs.app_settings.append(NameValuePair(name='DEPLOYMENT_STORAGE_CONNECTION_STRING',
                                                            value=deployment_storage_conn_string))
            update_flex_functionapp_configuration(cmd, resource_group_name, name, configs)
            
            functionapp_deployment_storage["authentication"]["type"] = "StorageAccountConnectionString"
            functionapp_deployment_storage["authentication"]["userAssignedIdentityResourceId"] = None
            functionapp_deployment_storage["authentication"]["storageAccountConnectionStringName"] = "DEPLOYMENT_STORAGE_CONNECTION_STRING"
        elif deployment_storage_auth_type == 'systemAssignedIdentity':
            assign_identities = ['[system]']
            functionapp_deployment_storage["authentication"]["type"] = "SystemAssignedIdentity"
            functionapp_deployment_storage["authentication"]["userAssignedIdentityResourceId"] = None
            functionapp_deployment_storage["authentication"]["storageAccountConnectionStringName"] = None
        elif deployment_storage_auth_type == 'userAssignedIdentity':
            assign_identities = [deployment_storage_auth_value]
            functionapp_deployment_storage["authentication"]["type"] = "UserAssignedIdentity"
            deployment_storage_user_assigned_identity = _get_or_create_user_assigned_identity(cmd, resource_group_name, name, deployment_storage_auth_value, functionapp_location)
            functionapp_deployment_storage["authentication"]["userAssignedIdentityResourceId"] = deployment_storage_user_assigned_identity.id
            functionapp_deployment_storage["authentication"]["storageAccountConnectionStringName"] = None
            assign_identities = [deployment_storage_user_assigned_identity.id]
        else:
            raise ValidationError("Invalid value for --deployment-storage-auth-type. Please try again with a valid value.")
            
        if (deployment_storage_auth_type != 'storageAccountConnectionString' and assign_identities is not None):
            identity = assign_identity(cmd, resource_group_name, name, assign_identities,'Contributor', None, None)
            functionapp.identity = identity

        if deployment_storage_auth_type == 'systemAssignedIdentity':
            _assign_deployment_storage_managed_identity_role(cmd.cli_ctx, deployment_storage, functionapp.identity.principal_id)
        
    functionapp.additional_properties["properties"]["functionAppConfig"] = function_app_config

    return functionapp

# for any modifications to the non-optional parameters, adjust the reflection logic accordingly
# in the method
# pylint: disable=unused-argument
def update_site_configs(cmd, resource_group_name, name, slot=None, number_of_workers=None, linux_fx_version=None,  # pylint: disable=too-many-statements,too-many-branches
                        windows_fx_version=None, pre_warmed_instance_count=None, php_version=None,
                        python_version=None, net_framework_version=None, power_shell_version=None,
                        java_version=None, java_container=None, java_container_version=None,
                        remote_debugging_enabled=None, web_sockets_enabled=None,
                        always_on=None, auto_heal_enabled=None,
                        use32_bit_worker_process=None,
                        min_tls_version=None,
                        http20_enabled=None,
                        app_command_line=None,
                        ftps_state=None,
                        vnet_route_all_enabled=None,
                        generic_configurations=None,
                        min_replicas=None,
                        max_replicas=None):
    configs = get_site_configs(cmd, resource_group_name, name, slot)
    app_settings = _generic_site_operation(cmd.cli_ctx, resource_group_name, name,
                                           'list_application_settings', slot)
    if number_of_workers is not None:
        number_of_workers = validate_range_of_int_flag('--number-of-workers', number_of_workers, min_val=0, max_val=20)
    if linux_fx_version:
        if linux_fx_version.strip().lower().startswith('docker|'):
            if ('WEBSITES_ENABLE_APP_SERVICE_STORAGE' not in app_settings.properties or
                    app_settings.properties['WEBSITES_ENABLE_APP_SERVICE_STORAGE'] != 'true'):
                update_app_settings(cmd, resource_group_name, name, ["WEBSITES_ENABLE_APP_SERVICE_STORAGE=false"])
        else:
            delete_app_settings(cmd, resource_group_name, name, ["WEBSITES_ENABLE_APP_SERVICE_STORAGE"])

    if pre_warmed_instance_count is not None:
        pre_warmed_instance_count = validate_range_of_int_flag('--prewarmed-instance-count', pre_warmed_instance_count,
                                                               min_val=0, max_val=20)
    import inspect
    frame = inspect.currentframe()
    bool_flags = ['remote_debugging_enabled', 'web_sockets_enabled', 'always_on',
                  'auto_heal_enabled', 'use32_bit_worker_process', 'http20_enabled', 'vnet_route_all_enabled']
    int_flags = ['pre_warmed_instance_count', 'number_of_workers']
    # note: getargvalues is used already in azure.cli.core.commands.
    # and no simple functional replacement for this deprecating method for 3.5
    args, _, _, values = inspect.getargvalues(frame)  # pylint: disable=deprecated-method
    for arg in args[3:]:
        if arg in int_flags and values[arg] is not None:
            values[arg] = validate_and_convert_to_int(arg, values[arg])
        if arg != 'generic_configurations' and values.get(arg, None):
            setattr(configs, arg, values[arg] if arg not in bool_flags else values[arg] == 'true')

    generic_configurations = generic_configurations or []
    # https://github.com/Azure/azure-cli/issues/14857
    updating_ip_security_restrictions = False

    result = {}
    for s in generic_configurations:
        try:
            json_object = get_json_object(s)
            for config_name in json_object:
                if config_name.lower() == 'ip_security_restrictions':
                    updating_ip_security_restrictions = True
            result.update(json_object)
        except CLIError:
            config_name, value = s.split('=', 1)
            result[config_name] = value

    for config_name, value in result.items():
        if config_name.lower() == 'ip_security_restrictions':
            updating_ip_security_restrictions = True
        setattr(configs, config_name, value)

    if not updating_ip_security_restrictions:
        setattr(configs, 'ip_security_restrictions', None)
        setattr(configs, 'scm_ip_security_restrictions', None)

    if is_centauri_functionapp(cmd, resource_group_name, name):
        if min_replicas is not None:
            setattr(configs, 'minimum_elastic_instance_count', min_replicas)
        if max_replicas is not None:
            setattr(configs, 'function_app_scale_limit', max_replicas)
        return update_configuration_polling(cmd, resource_group_name, name, slot, configs)
    return update_flex_functionapp_configuration(cmd, resource_group_name, name, configs)


def update_configuration_polling(cmd, resource_group_name, name, slot, configs):
    try:
        return _generic_site_operation(cmd.cli_ctx, resource_group_name, name, 'update_configuration', slot, configs)
    except Exception as ex:  # pylint: disable=broad-except
        poll_url = ex.response.headers['Location'] if 'Location' in ex.response.headers else None
        if ex.response.status_code == 202 and poll_url:
            r = send_raw_request(cmd.cli_ctx, method='get', url=poll_url)
            poll_timeout = time.time() + 60 * 2  # 2 minute timeout

            while r.status_code != 200 and time.time() < poll_timeout:
                time.sleep(5)
                r = send_raw_request(cmd.cli_ctx, method='get', url=poll_url)

            if r.status_code == 200:
                return r.json()
        else:
            raise CLIError(ex)

def delete_always_ready_settings(cmd, resource_group_name, name, setting_names):
    # check if the customer has a flex app
    # is_flex = is_flex_functionapp(cmd.cli_ctx, resource_group_name, name)
 
    # if not is_flex:
    #     raise ValidationError("This command is only valid for Azure Functions on the FlexConsumption plan.")

    # functionapp = client.web_apps.get(resource_group_name, name)
    # functionapp_config = functionapp.functionapp_config
    # always_ready_config = functionapp_config.always_ready
    
    # temp for testing purposes
    always_ready_config = []
    always_ready_config.append({'name': 'http', 'instanceCount': 16})
    always_ready_config.append({'name': 'function__helloworld', 'instanceCount': 1})

    updated_always_ready_config = [x for x in always_ready_config if x['name'] not in setting_names]
   
    logger.warning(updated_always_ready_config)
    
    # functionapp.functionapp_config.always_ready_config = updated_always_ready_config

    # return _generic_site_operation(cmd.cli_ctx, resource_group_name, name, 'update', None, functionapp)


def update_always_ready_settings(cmd, resource_group_name, name, settings):
    # check if the customer has a flex app
    # is_flex = is_flex_functionapp(cmd.cli_ctx, resource_group_name, name)
 
    # if not is_flex:
    #     raise ValidationError("This command is only valid for Azure Functions on the FlexConsumption plan.")

    # functionapp = client.web_apps.get(resource_group_name, name)
    # functionapp_config = functionapp.functionapp_config
    # always_ready_config = functionapp_config.always_ready

    # temp for testing purposes
    always_ready_config = []
    always_ready_config.append({'name': 'http', 'instanceCount': 16})
    always_ready_config.append({'name': 'function__helloworld', 'instanceCount': 1})

    updated_always_ready_dict = _parse_key_value_pairs(settings)
    updated_always_ready_config = []

    # Add new values
    for name, value in updated_always_ready_dict.items():
        updated_always_ready_config.append({'name': name, 'instanceCount': value})

    # Add existing values
    for always_ready_setting in always_ready_config:
        if always_ready_setting['name'] not in updated_always_ready_dict:
            updated_always_ready_config.append(always_ready_setting)

    logger.warning(updated_always_ready_config)

    # functionapp.functionapp_config.always_ready_config = updated_always_ready_config

    # return _generic_site_operation(cmd.cli_ctx, resource_group_name, name, 'update', None, updated_webapp)


def get_scale_config(cmd, resource_group_name, name):
    # check if the customer has a flex app
    # is_flex = is_flex_functionapp(cmd.cli_ctx, resource_group_name, name)
 
    # if not is_flex:
    #     raise ValidationError("This command is only valid for Azure Functions on the FlexConsumption plan.")

    # functionapp = client.web_apps.get(resource_group_name, name)
    # functionapp_config = functionapp.functionapp_config

    # return functionapp_config
    return None


def update_scale_config(cmd, resource_group_name, name, maximum_instance_count=None, instance_memory=None, trigger_type=None, trigger_settings=None):
    # check if the customer has a flex app 
    # is_flex = is_flex_functionapp(cmd.cli_ctx, resource_group_name, name)
 
    # if not is_flex:
    #     raise ValidationError("This command is only valid for Azure Functions on the FlexConsumption plan.")

    if (trigger_type is not None) != (trigger_settings is not None):
        raise RequiredArgumentMissingError("usage error: --trigger-type must be used with parameter"
                                           "trigger-settings.")

    # functionapp = client.web_apps.get(resource_group_name, name)
    # functionapp_config = functionapp.functionapp_config

    functionapp_config = {} # TODO: replace with actual model when api version is relesed
    functionapp_config['scaleAndConcurrency'] = {}
    if maximum_instance_count:
        # functionapp.functionapp_config.maximum_instance_count = maximum_instance_count
        functionapp_config['scaleAndConcurrency']['maximumInstanceCount'] = maximum_instance_count
    
    if instance_memory:
        # functionapp.functionapp_config.instance_memory_mb = instance_memory
        functionapp_config['scaleAndConcurrency']['instanceMemoryMB'] = instance_memory

    if trigger_type:
        triggers_dict = _parse_key_value_pairs(trigger_settings)
        triggers_config = {}
        triggers_config[trigger_type] = {}
        for name, value in triggers_dict.items():
            triggers_config[trigger_type][name] = value
        functionapp_config['scaleAndConcurrency']['triggers'] = triggers_config

    # temp for testing purposes - to be removed
    always_ready_config = []
    always_ready_config.append({'name': 'http', 'instanceCount': 16})
    always_ready_config.append({'name': 'function__helloworld', 'instanceCount': 1})
    functionapp_config['scaleAndConcurrency']['alwaysReady'] = always_ready_config

    return functionapp_config

    # functionapp.functionapp_config = functionapp_config

    # return _generic_site_operation(cmd.cli_ctx, resource_group_name, name, 'update', None, functionapp)


def update_flex_functionapp(cmd, resource_group_name, name, functionapp):
    from azure.cli.core.commands.client_factory import get_subscription_id
    client = web_client_factory(cmd.cli_ctx)
    subscription_id = get_subscription_id(cmd.cli_ctx)
    url_base = 'subscriptions/{}/resourceGroups/{}/providers/Microsoft.Web/sites/{}?api-version={}'
    # TODO: switch to use new api version is available
    url = url_base.format(subscription_id, resource_group_name, name, client.DEFAULT_API_VERSION)
    request_url = cmd.cli_ctx.cloud.endpoints.resource_manager + url
    body = json.dumps(functionapp)
    response = send_raw_request(cmd.cli_ctx, "PATCH", request_url, body=body)
    return response.json()


def delete_always_ready_settings(cmd, resource_group_name, name, setting_names):
    functionapp = get_raw_functionapp(cmd, resource_group_name, name)

    # TODO: see if this is actually necessary and remove it otherwise
    if 'functionAppConfig' not in functionapp["properties"]:
        functionapp["properties"]["functionAppConfig"] = {}
        if 'scaleAndConcurrency' not in functionapp["properties"]["functionAppConfig"]:
            functionapp["properties"]["functionAppConfig"]["scaleAndConcurrency"] = {}

    always_ready_config = functionapp["properties"]["functionAppConfig"]["scaleAndConcurrency"].get("alwaysReady", [])

    updated_always_ready_config = [x for x in always_ready_config if x["name"] not in setting_names]

    functionapp["properties"]["functionAppConfig"]["scaleAndConcurrency"]["alwaysReady"] = updated_always_ready_config

    return update_flex_functionapp(cmd, resource_group_name, name, functionapp)


def get_runtime_config(cmd, resource_group_name, name):
    functionapp = get_raw_functionapp(cmd, resource_group_name, name)

    return functionapp.get("properties", {}).get("functionAppConfig", {}).get(
        "runtime", {})


def update_runtime_config(cmd, resource_group_name, name, runtime_version):
    functionapp = get_raw_functionapp(cmd, resource_group_name, name)

    # TODO: remove it later
    if 'functionAppConfig' not in functionapp["properties"]:
        functionapp["properties"]["functionAppConfig"] = {}
        if 'runtime' not in functionapp["properties"]["functionAppConfig"]:
            functionapp["properties"]["functionAppConfig"]["runtime"] = {}

    runtime_info = _get_functionapp_runtime_info(cmd, resource_group_name, name, None, True)
    runtime = runtime_info['app_runtime']
    functionapp_version = runtime_info['functionapp_version']

    runtimes = [r for r in FLEX_RUNTIMES if r['runtime'] == runtime]
    lang = next((r for r in runtimes if r['version'] == runtime_version), None)
    if lang is None:
        supported_versions = list(map(lambda x: x['version'], runtimes))
        raise ValidationError("Invalid version {0} for runtime {1} for function apps on the "
                              "Flex Consumption plan. Supported version for runtime {1} is {2}."
                              .format(runtime_version, runtime, supported_versions))

    runtime_helper = _FunctionAppStackRuntimeHelper(cmd, linux=True, windows=False)
    matched_runtime = runtime_helper.resolve(runtime, runtime_version, functionapp_version, True)
    version = matched_runtime.version

    functionapp["properties"]["functionAppConfig"]["runtime"]["version"] = version

    return update_flex_functionapp(cmd, resource_group_name, name, functionapp)


def update_always_ready_settings(cmd, resource_group_name, name, settings):
    functionapp = get_raw_functionapp(cmd, resource_group_name, name)

    # TODO: see if this is actually necessary and remove it otherwise
    if 'functionAppConfig' not in functionapp["properties"]:
        functionapp["properties"]["functionAppConfig"] = {}
        if 'scaleAndConcurrency' not in functionapp["properties"]["functionAppConfig"]:
            functionapp["properties"]["functionAppConfig"]["scaleAndConcurrency"] = {}

    always_ready_config = functionapp["properties"]["functionAppConfig"]["scaleAndConcurrency"].get("alwaysReady", [])

    updated_always_ready_dict = _parse_key_value_pairs(settings)
    updated_always_ready_config = []

    for key, value in updated_always_ready_dict.items():
        updated_always_ready_config.append(
            {
                "name": key,
                "instanceCount": max(0, validate_and_convert_to_int(key, value))
            }
        )

    for always_ready_setting in always_ready_config:
        if always_ready_setting["name"] not in updated_always_ready_dict:
            updated_always_ready_config.append(always_ready_setting)

    functionapp["properties"]["functionAppConfig"]["scaleAndConcurrency"]["alwaysReady"] = updated_always_ready_config

    return update_flex_functionapp(cmd, resource_group_name, name, functionapp)


def get_scale_config(cmd, resource_group_name, name):
    functionapp = get_raw_functionapp(cmd, resource_group_name, name)

    return functionapp.get("properties", {}).get("functionAppConfig", {}).get(
        "scaleAndConcurrency", {})


def update_scale_config(cmd, resource_group_name, name, maximum_instance_count=None,
                        instance_memory=None, trigger_type=None, trigger_settings=None):
    if (trigger_type is not None) != (trigger_settings is not None):
        raise RequiredArgumentMissingError("usage error: --trigger-type must be used with parameter "
                                           "--trigger-settings.")

    functionapp = get_raw_functionapp(cmd, resource_group_name, name)

    # TODO: see if this is actually necessary and remove it otherwise
    if 'functionAppConfig' not in functionapp["properties"]:
        functionapp["properties"]["functionAppConfig"] = {}
        if 'scaleAndConcurrency' not in functionapp["properties"]["functionAppConfig"]:
            functionapp["properties"]["functionAppConfig"]["scaleAndConcurrency"] = {}

    scale_config = functionapp["properties"]["functionAppConfig"]["scaleAndConcurrency"]

    if maximum_instance_count:
        scale_config["maximumInstanceCount"] = maximum_instance_count

    if instance_memory:
        scale_config["instanceMemoryMB"] = instance_memory

    if trigger_type:
        if not getattr(scale_config, 'triggers', None):
            scale_config["triggers"] = {}
        if not getattr(scale_config["triggers"], trigger_type, None):
            scale_config["triggers"][trigger_type] = {}
        triggers_dict = _parse_key_value_pairs(trigger_settings)
        for key, value in triggers_dict.items():
            scale_config["triggers"][trigger_type][key] = validate_and_convert_to_int(key, value)

    functionapp["properties"]["functionAppConfig"]["scaleAndConcurrency"] = scale_config

    return update_flex_functionapp(cmd, resource_group_name, name, functionapp)


def delete_app_settings(cmd, resource_group_name, name, setting_names, slot=None):
    app_settings = _generic_site_operation(cmd.cli_ctx, resource_group_name, name, 'list_application_settings', slot)
    client = web_client_factory(cmd.cli_ctx)
    is_centauri = is_centauri_functionapp(cmd, resource_group_name, name)
    is_flex = is_flex_functionapp(cmd.cli_ctx, resource_group_name, name)
    slot_cfg_names = {} if (is_centauri or is_flex) \
        else client.web_apps.list_slot_configuration_names(resource_group_name, name)
    is_slot_settings = False

    for setting_name in setting_names:
        app_settings.properties.pop(setting_name, None)
        if slot_cfg_names and slot_cfg_names.app_setting_names and setting_name in slot_cfg_names.app_setting_names:
            slot_cfg_names.app_setting_names.remove(setting_name)
            is_slot_settings = True

    if is_slot_settings:
        client.web_apps.update_slot_configuration_names(resource_group_name, name, slot_cfg_names)

# TODO: Centauri currently return wrong payload for update appsettings, remove this once backend has the fix.
    if is_centauri:
        update_application_settings_polling(cmd, resource_group_name, name, app_settings, slot, client)
        result = _generic_site_operation(cmd.cli_ctx, resource_group_name, name, 'list_application_settings', slot)
    else:
        result = _generic_settings_operation(cmd.cli_ctx, resource_group_name, name,
                                             'update_application_settings',
                                             app_settings, slot, client)

    return _build_app_settings_output(result.properties,
                                      slot_cfg_names.app_setting_names if slot_cfg_names else [],
                                      redact=True)


def delete_azure_storage_accounts(cmd, resource_group_name, name, custom_id, slot=None):
    azure_storage_accounts = _generic_site_operation(cmd.cli_ctx, resource_group_name, name,
                                                     'list_azure_storage_accounts', slot)
    client = web_client_factory(cmd.cli_ctx)

    slot_cfg_names = client.web_apps.list_slot_configuration_names(resource_group_name, name)
    is_slot_settings = False

    azure_storage_accounts.properties.pop(custom_id, None)
    if slot_cfg_names.azure_storage_config_names and custom_id in slot_cfg_names.azure_storage_config_names:
        slot_cfg_names.azure_storage_config_names.remove(custom_id)
        is_slot_settings = True

    if is_slot_settings:
        client.web_apps.update_slot_configuration_names(resource_group_name, name, slot_cfg_names)

    result = _generic_settings_operation(cmd.cli_ctx, resource_group_name, name,
                                         'update_azure_storage_accounts', azure_storage_accounts,
                                         slot, client)

    return _redact_storage_accounts(result.properties)


def _redact_storage_accounts(properties):
    logger.warning('Storage account access keys have been redacted. '
                   'Use `az webapp config storage-account list` to view.')
    for account in properties:
        properties[account].accessKey = None
    return properties


def _ssl_context():
    if sys.version_info < (3, 4) or (in_cloud_console() and sys.platform.system() == 'Windows'):
        try:
            return ssl.SSLContext(ssl.PROTOCOL_TLS)  # added in python 2.7.13 and 3.6
        except AttributeError:
            return ssl.SSLContext(ssl.PROTOCOL_TLSv1)

    return ssl.create_default_context()


def _build_app_settings_output(app_settings, slot_cfg_names, redact=False):
    slot_cfg_names = slot_cfg_names or []
    return [{'name': p,
             'value': app_settings[p],
             'slotSetting': p in slot_cfg_names} for p in (_redact_appsettings(app_settings) if redact
                                                           else _mask_creds_related_appsettings(app_settings))]


def _redact_appsettings(settings):
    logger.warning('App settings have been redacted. '
                   'Use `az webapp/logicapp/functionapp config appsettings list` to view.')
    for x in settings:
        settings[x] = None
    return settings


def _build_app_settings_input(settings, connection_string_type):
    if not settings:
        return []
    try:
        # check if its a json file
        settings_str = ''.join([i.rstrip() for i in settings])
        json_obj = json.loads(settings_str)
        json_obj = json_obj if isinstance(json_obj, list) else [json_obj]
        for i in json_obj:
            keys = i.keys()
            if 'value' not in keys or 'name' not in keys or 'type' not in keys:
                raise KeyError
        return json_obj
    except KeyError:
        raise ArgumentUsageError("In json settings, 'value', 'name' and 'type' is required; 'slotSetting' is optional")
    except json.decoder.JSONDecodeError:
        # this may not be a json file
        if not connection_string_type:
            raise ArgumentUsageError('either --connection-string-type is required if not using json, or bad json file')
        results = []
        for name_value in settings:
            conn_string_name, value = name_value.split('=', 1)
            if value[0] in ["'", '"']:  # strip away the quots used as separators
                value = value[1:-1]
            results.append({'name': conn_string_name, 'value': value, 'type': connection_string_type})
        return results


def update_connection_strings(cmd, resource_group_name, name, connection_string_type=None,
                              settings=None, slot=None, slot_settings=None):
    from azure.mgmt.web.models import ConnStringValueTypePair
    if not settings and not slot_settings:
        raise ArgumentUsageError('Usage Error: --settings |--slot-settings')
    settings = _build_app_settings_input(settings, connection_string_type)
    sticky_slot_settings = _build_app_settings_input(slot_settings, connection_string_type)
    rm_sticky_slot_settings = set()

    conn_strings = _generic_site_operation(cmd.cli_ctx, resource_group_name, name,
                                           'list_connection_strings', slot)

    for name_value_type in settings + sticky_slot_settings:
        # split at the first '=', connection string should not have '=' in the name
        conn_strings.properties[name_value_type['name']] = ConnStringValueTypePair(value=name_value_type['value'],
                                                                                   type=name_value_type['type'])
        if 'slotSetting' in name_value_type:
            if name_value_type['slotSetting']:
                sticky_slot_settings.append(name_value_type)
            else:
                rm_sticky_slot_settings.add(name_value_type['name'])

    client = web_client_factory(cmd.cli_ctx)
    result = _generic_settings_operation(cmd.cli_ctx, resource_group_name, name,
                                         'update_connection_strings',
                                         conn_strings, slot, client)

    if sticky_slot_settings or rm_sticky_slot_settings:
        new_slot_setting_names = set(n['name'] for n in sticky_slot_settings)  # add setting name
        slot_cfg_names = client.web_apps.list_slot_configuration_names(resource_group_name, name)
        slot_cfg_names.connection_string_names = set(slot_cfg_names.connection_string_names or [])
        slot_cfg_names.connection_string_names.update(new_slot_setting_names)
        slot_cfg_names.connection_string_names -= rm_sticky_slot_settings
        client.web_apps.update_slot_configuration_names(resource_group_name, name, slot_cfg_names)

    return _redact_connection_strings(result.properties)


def delete_connection_strings(cmd, resource_group_name, name, setting_names, slot=None):
    conn_strings = _generic_site_operation(cmd.cli_ctx, resource_group_name, name,
                                           'list_connection_strings', slot)
    client = web_client_factory(cmd.cli_ctx)

    slot_cfg_names = client.web_apps.list_slot_configuration_names(resource_group_name, name)
    is_slot_settings = False
    for setting_name in setting_names:
        conn_strings.properties.pop(setting_name, None)
        if slot_cfg_names.connection_string_names and setting_name in slot_cfg_names.connection_string_names:
            slot_cfg_names.connection_string_names.remove(setting_name)
            is_slot_settings = True

    if is_slot_settings:
        client.web_apps.update_slot_configuration_names(resource_group_name, name, slot_cfg_names)

    result = _generic_settings_operation(cmd.cli_ctx, resource_group_name, name,
                                         'update_connection_strings',
                                         conn_strings, slot, client)
    _redact_connection_strings(result.properties)
    return result


def _redact_connection_strings(properties):
    logger.warning('Connection string values have been redacted. '
                   'Use `az webapp config connection-string list` to view.')
    for setting in properties:
        properties[setting].value = None
    return properties


CONTAINER_APPSETTING_NAMES = ['DOCKER_REGISTRY_SERVER_URL', 'DOCKER_REGISTRY_SERVER_USERNAME',
                              'DOCKER_REGISTRY_SERVER_PASSWORD', "WEBSITES_ENABLE_APP_SERVICE_STORAGE"]
APPSETTINGS_TO_MASK = ['DOCKER_REGISTRY_SERVER_PASSWORD']


def update_container_settings(cmd, resource_group_name, name, docker_registry_server_url=None,
                              docker_custom_image_name=None, docker_registry_server_user=None,
                              websites_enable_app_service_storage=None, docker_registry_server_password=None,
                              multicontainer_config_type=None, multicontainer_config_file=None,
                              slot=None, min_replicas=None, max_replicas=None):
    settings = []
    if docker_registry_server_url is not None:
        settings.append('DOCKER_REGISTRY_SERVER_URL=' + docker_registry_server_url)

    if (not docker_registry_server_user and not docker_registry_server_password and
            docker_registry_server_url and '.azurecr.io' in docker_registry_server_url):
        logger.warning('No credential was provided to access Azure Container Registry. Trying to look up...')
        parsed = urlparse(docker_registry_server_url)
        registry_name = (parsed.netloc if parsed.scheme else parsed.path).split('.')[0]
        try:
            docker_registry_server_user, docker_registry_server_password = _get_acr_cred(cmd.cli_ctx, registry_name)
        except Exception as ex:  # pylint: disable=broad-except
            logger.warning("Retrieving credentials failed with an exception:'%s'", ex)  # consider throw if needed

    if docker_registry_server_user is not None:
        settings.append('DOCKER_REGISTRY_SERVER_USERNAME=' + docker_registry_server_user)
    if docker_registry_server_password is not None:
        settings.append('DOCKER_REGISTRY_SERVER_PASSWORD=' + docker_registry_server_password)
    if websites_enable_app_service_storage:
        settings.append('WEBSITES_ENABLE_APP_SERVICE_STORAGE=' + websites_enable_app_service_storage)

    if docker_registry_server_user or docker_registry_server_password or docker_registry_server_url or websites_enable_app_service_storage:  # pylint: disable=line-too-long
        update_app_settings(cmd, resource_group_name, name, settings, slot)
    settings = get_app_settings(cmd, resource_group_name, name, slot)
    if docker_custom_image_name is not None:
        _add_fx_version(cmd, resource_group_name, name, docker_custom_image_name, slot)

    if multicontainer_config_file and multicontainer_config_type:
        encoded_config_file = _get_linux_multicontainer_encoded_config_from_file(multicontainer_config_file)
        linux_fx_version = _format_fx_version(encoded_config_file, multicontainer_config_type)
        update_site_configs(cmd, resource_group_name, name, linux_fx_version=linux_fx_version, slot=slot)
    elif multicontainer_config_file or multicontainer_config_type:
        logger.warning('Must change both settings --multicontainer-config-file FILE --multicontainer-config-type TYPE')

    if min_replicas is not None or max_replicas is not None:
        update_site_configs(cmd, resource_group_name, name, min_replicas=min_replicas, max_replicas=max_replicas)

    return _mask_creds_related_appsettings(_filter_for_container_settings(cmd, resource_group_name, name, settings,
                                                                          slot=slot))


def update_site_configs_functionapp(cmd, resource_group_name, name, slot=None, number_of_workers=None,
                                    linux_fx_version=None, windows_fx_version=None, pre_warmed_instance_count=None,
                                    php_version=None, python_version=None, net_framework_version=None,
                                    power_shell_version=None, java_version=None, java_container=None,
                                    java_container_version=None, remote_debugging_enabled=None,
                                    web_sockets_enabled=None, always_on=None, auto_heal_enabled=None,
                                    use32_bit_worker_process=None, min_tls_version=None,
                                    http20_enabled=None, app_command_line=None, ftps_state=None,
                                    vnet_route_all_enabled=None, generic_configurations=None, min_replicas=None,
                                    max_replicas=None):
    check_language_runtime(cmd, resource_group_name, name)
    return update_site_configs(cmd, resource_group_name, name, slot, number_of_workers, linux_fx_version,
                               windows_fx_version, pre_warmed_instance_count, php_version,
                               python_version, net_framework_version, power_shell_version,
                               java_version, java_container, java_container_version,
                               remote_debugging_enabled, web_sockets_enabled,
                               always_on, auto_heal_enabled,
                               use32_bit_worker_process, min_tls_version, http20_enabled, app_command_line,
                               ftps_state, vnet_route_all_enabled, generic_configurations, min_replicas,
                               max_replicas)


def update_container_settings_functionapp(cmd, resource_group_name, name, registry_server=None,
                                          image=None, registry_username=None,
                                          registry_password=None, slot=None, min_replicas=None, max_replicas=None,
                                          enable_dapr=None, dapr_app_id=None, dapr_app_port=None,
                                          dapr_http_max_request_size=None, dapr_http_read_buffer_size=None,
                                          dapr_log_level=None, dapr_enable_api_logging=None,
                                          workload_profile_name=None, cpu=None, memory=None):
    check_language_runtime(cmd, resource_group_name, name)
    if is_centauri_functionapp(cmd, resource_group_name, name):
        _validate_cpu_momory_functionapp(cpu, memory)
        if any([enable_dapr, dapr_app_id, dapr_app_port, dapr_http_max_request_size, dapr_http_read_buffer_size,
                dapr_log_level, dapr_enable_api_logging, cpu, memory, workload_profile_name]):
            update_dapr_and_workload_config(cmd, resource_group_name, name, enable_dapr, dapr_app_id, dapr_app_port,
                                            dapr_http_max_request_size, dapr_http_read_buffer_size, dapr_log_level,
                                            dapr_enable_api_logging, workload_profile_name, cpu, memory)
    return update_container_settings(cmd, resource_group_name, name, registry_server,
                                     image, registry_username, None,
                                     registry_password, multicontainer_config_type=None,
                                     multicontainer_config_file=None, slot=slot,
                                     min_replicas=min_replicas, max_replicas=max_replicas)


def _get_acr_cred(cli_ctx, registry_name):
    from azure.mgmt.containerregistry import ContainerRegistryManagementClient
    from azure.cli.core.commands.parameters import get_resources_in_subscription
    client = get_mgmt_service_client(cli_ctx, ContainerRegistryManagementClient).registries

    result = get_resources_in_subscription(cli_ctx, 'Microsoft.ContainerRegistry/registries')
    result = [item for item in result if item.name.lower() == registry_name]
    if not result or len(result) > 1:
        raise ResourceNotFoundError("No resource or more than one were found with name '{}'.".format(registry_name))
    resource_group_name = parse_resource_id(result[0].id)['resource_group']

    registry = client.get(resource_group_name, registry_name)

    if registry.admin_user_enabled:  # pylint: disable=no-member
        cred = client.list_credentials(resource_group_name, registry_name)
        return cred.username, cred.passwords[0].value
    raise ResourceNotFoundError("Failed to retrieve container registry credentials. Please either provide the "
                                "credentials or run 'az acr update -n {} --admin-enabled true' to enable "
                                "admin first.".format(registry_name))


def delete_container_settings(cmd, resource_group_name, name, slot=None):
    _delete_linux_fx_version(cmd, resource_group_name, name, slot)
    delete_app_settings(cmd, resource_group_name, name, CONTAINER_APPSETTING_NAMES, slot)


def show_container_settings(cmd, resource_group_name, name, show_multicontainer_config=None, slot=None):
    settings = get_app_settings(cmd, resource_group_name, name, slot)
    return _mask_creds_related_appsettings(_filter_for_container_settings(cmd, resource_group_name, name, settings,
                                                                          show_multicontainer_config, slot))


def show_container_settings_functionapp(cmd, resource_group_name, name, slot=None):
    return show_container_settings(cmd, resource_group_name, name, show_multicontainer_config=None, slot=slot)


def _filter_for_container_settings(cmd, resource_group_name, name, settings,
                                   show_multicontainer_config=None, slot=None):
    result = [x for x in settings if x['name'] in CONTAINER_APPSETTING_NAMES]
    fx_version = _get_fx_version(cmd, resource_group_name, name, slot).strip()
    if fx_version:
        added_image_name = {'name': 'DOCKER_CUSTOM_IMAGE_NAME',
                            'value': fx_version}
        result.append(added_image_name)
        if show_multicontainer_config:
            decoded_value = _get_linux_multicontainer_decoded_config(cmd, resource_group_name, name, slot)
            decoded_image_name = {'name': 'DOCKER_CUSTOM_IMAGE_NAME_DECODED',
                                  'value': decoded_value}
            result.append(decoded_image_name)
    return result


# TODO: remove this when #3660(service tracking issue) is resolved
def _mask_creds_related_appsettings(settings):
    for x in [x1 for x1 in settings if x1 in APPSETTINGS_TO_MASK]:
        settings[x] = None
    return settings


def add_hostname(cmd, resource_group_name, webapp_name, hostname, slot=None):
    from azure.mgmt.web.models import HostNameBinding
    client = web_client_factory(cmd.cli_ctx)
    webapp = client.web_apps.get(resource_group_name, webapp_name)
    if not webapp:
        raise ResourceNotFoundError("'{}' app doesn't exist".format(webapp_name))
    binding = HostNameBinding(site_name=webapp.name)
    if slot is None:
        return client.web_apps.create_or_update_host_name_binding(resource_group_name=resource_group_name,
                                                                  name=webapp.name, host_name=hostname,
                                                                  host_name_binding=binding)

    return client.web_apps.create_or_update_host_name_binding_slot(resource_group_name=resource_group_name,
                                                                   name=webapp.name, host_name=hostname,
                                                                   slot=slot, host_name_binding=binding)


def delete_hostname(cmd, resource_group_name, webapp_name, hostname, slot=None):
    client = web_client_factory(cmd.cli_ctx)
    if slot is None:
        return client.web_apps.delete_host_name_binding(resource_group_name, webapp_name, hostname)

    return client.web_apps.delete_host_name_binding_slot(resource_group_name, webapp_name, slot, hostname)


def list_hostnames(cmd, resource_group_name, webapp_name, slot=None):
    result = list(_generic_site_operation(cmd.cli_ctx, resource_group_name, webapp_name,
                                          'list_host_name_bindings', slot))
    for r in result:
        r.name = r.name.split('/')[-1]
    return result


def get_external_ip(cmd, resource_group_name, webapp_name):
    SslState = cmd.get_models('SslState')
    # logics here are ported from portal
    client = web_client_factory(cmd.cli_ctx)
    webapp = client.web_apps.get(resource_group_name, webapp_name)
    if not webapp:
        raise ResourceNotFoundError("'{}' app doesn't exist".format(webapp_name))
    if webapp.hosting_environment_profile:
        address = client.app_service_environments.list_vips(
            resource_group_name, webapp.hosting_environment_profile.name)
        if address.internal_ip_address:
            ip_address = address.internal_ip_address
        else:
            vip = next((s for s in webapp.host_name_ssl_states if s.ssl_state == SslState.ip_based_enabled), None)
            ip_address = vip.virtual_ip if vip else address.service_ip_address
    else:
        ip_address = _resolve_hostname_through_dns(webapp.default_host_name)

    return {'ip': ip_address}


def _resolve_hostname_through_dns(hostname):
    import socket
    return socket.gethostbyname(hostname)


def create_webapp_slot(cmd, resource_group_name, name, slot, configuration_source=None,
                       deployment_container_image_name=None, docker_registry_server_password=None,
                       docker_registry_server_user=None):
    container_args = deployment_container_image_name or docker_registry_server_password or docker_registry_server_user
    if container_args and not configuration_source:
        raise ArgumentUsageError("Cannot use arguments --deployment-container_image_name, "
                                 "--docker-registry-server_password, or --docker-registry-server-user without argument "
                                 "--configuration-source")

    docker_registry_server_url = parse_docker_image_name(deployment_container_image_name)

    Site, SiteConfig, NameValuePair = cmd.get_models('Site', 'SiteConfig', 'NameValuePair')
    client = web_client_factory(cmd.cli_ctx)
    site = client.web_apps.get(resource_group_name, name)
    site_config = get_site_configs(cmd, resource_group_name, name, None)
    if not site:
        raise ResourceNotFoundError("'{}' app doesn't exist".format(name))
    if 'functionapp' in site.kind:
        raise ValidationError("'{}' is a function app. Please use "
                              "`az functionapp deployment slot create`.".format(name))
    location = site.location
    slot_def = Site(server_farm_id=site.server_farm_id, location=location)
    slot_def.site_config = SiteConfig()

    # if it is a Windows Container site, at least pass the necessary
    # app settings to perform the container image validation:
    if configuration_source and site_config.windows_fx_version:
        # get settings from the source
        clone_from_prod = configuration_source.lower() == name.lower()
        src_slot = None if clone_from_prod else configuration_source
        app_settings = _generic_site_operation(cmd.cli_ctx, resource_group_name, name,
                                               'list_application_settings', src_slot)
        settings = []
        for k, v in app_settings.properties.items():
            if k in ("DOCKER_REGISTRY_SERVER_USERNAME", "DOCKER_REGISTRY_SERVER_PASSWORD",
                     "DOCKER_REGISTRY_SERVER_URL"):
                settings.append(NameValuePair(name=k, value=v))
        slot_def.site_config = SiteConfig(app_settings=settings)
    poller = client.web_apps.begin_create_or_update_slot(resource_group_name, name, site_envelope=slot_def, slot=slot)
    result = LongRunningOperation(cmd.cli_ctx)(poller)

    if configuration_source:
        update_slot_configuration_from_source(cmd, client, resource_group_name, name, slot, configuration_source,
                                              deployment_container_image_name, docker_registry_server_password,
                                              docker_registry_server_user,
                                              docker_registry_server_url=docker_registry_server_url)

    result.name = result.name.split('/')[-1]
    return result


def create_functionapp_slot(cmd, resource_group_name, name, slot, configuration_source=None,
                            image=None, registry_password=None,
                            registry_username=None):
    container_args = image or registry_password or registry_username
    if container_args and not configuration_source:
        raise ArgumentUsageError("Cannot use image, password and username arguments without "
                                 "--configuration-source argument")

    docker_registry_server_url = parse_docker_image_name(image)

    Site = cmd.get_models('Site')
    client = web_client_factory(cmd.cli_ctx)
    site = client.web_apps.get(resource_group_name, name)
    if not site:
        raise ResourceNotFoundError("'{}' function app doesn't exist".format(name))
    location = site.location
    slot_def = Site(server_farm_id=site.server_farm_id, location=location)

    poller = client.web_apps.begin_create_or_update_slot(resource_group_name, name, site_envelope=slot_def, slot=slot)
    result = LongRunningOperation(cmd.cli_ctx)(poller)

    if configuration_source:
        update_slot_configuration_from_source(cmd, client, resource_group_name, name, slot, configuration_source,
                                              image, registry_password,
                                              registry_username,
                                              docker_registry_server_url=docker_registry_server_url)

    result.name = result.name.split('/')[-1]
    return result


def _resolve_storage_account_resource_group(cmd, name):
    from azure.cli.command_modules.storage.operations.account import list_storage_accounts
    accounts = [a for a in list_storage_accounts(cmd) if a.name == name]
    if accounts:
        return parse_resource_id(accounts[0].id).get("resource_group")


def _set_site_config_storage_keys(cmd, site_config):
    from azure.cli.command_modules.storage._client_factory import cf_sa_for_keys

    for _, acct in site_config.azure_storage_accounts.items():
        if acct.access_key is None:
            scf = cf_sa_for_keys(cmd.cli_ctx, None)
            acct_rg = _resolve_storage_account_resource_group(cmd, acct.account_name)
            keys = scf.list_keys(acct_rg, acct.account_name, logging_enable=False).keys
            if keys:
                key = keys[0]
                logger.info("Retreived key %s", key.key_name)
                acct.access_key = key.value


def update_slot_configuration_from_source(cmd, client, resource_group_name, webapp, slot, configuration_source=None,
                                          deployment_container_image_name=None, docker_registry_server_password=None,
                                          docker_registry_server_user=None, docker_registry_server_url=None):

    clone_from_prod = configuration_source.lower() == webapp.lower()
    site_config = get_site_configs(cmd, resource_group_name, webapp,
                                   None if clone_from_prod else configuration_source)
    if site_config.azure_storage_accounts:
        logger.warning("The configuration source has storage accounts. Looking up their access keys...")
        _set_site_config_storage_keys(cmd, site_config)

    _generic_site_operation(cmd.cli_ctx, resource_group_name, webapp,
                            'update_configuration', slot, site_config)

    # slot create doesn't clone over the app-settings and connection-strings, so we do it here
    # also make sure slot settings don't get propagated.

    slot_cfg_names = client.web_apps.list_slot_configuration_names(resource_group_name, webapp)
    src_slot = None if clone_from_prod else configuration_source
    app_settings = _generic_site_operation(cmd.cli_ctx, resource_group_name, webapp,
                                           'list_application_settings',
                                           src_slot)
    for a in slot_cfg_names.app_setting_names or []:
        app_settings.properties.pop(a, None)

    connection_strings = _generic_site_operation(cmd.cli_ctx, resource_group_name, webapp,
                                                 'list_connection_strings',
                                                 src_slot)
    for a in slot_cfg_names.connection_string_names or []:
        connection_strings.properties.pop(a, None)

    _generic_settings_operation(cmd.cli_ctx, resource_group_name, webapp,
                                'update_application_settings',
                                app_settings, slot, client)
    _generic_settings_operation(cmd.cli_ctx, resource_group_name, webapp,
                                'update_connection_strings',
                                connection_strings, slot, client)

    if deployment_container_image_name or docker_registry_server_password or docker_registry_server_user:
        update_container_settings(cmd, resource_group_name, webapp,
                                  docker_custom_image_name=deployment_container_image_name, slot=slot,
                                  docker_registry_server_user=docker_registry_server_user,
                                  docker_registry_server_password=docker_registry_server_password,
                                  docker_registry_server_url=docker_registry_server_url)


def config_source_control(cmd, resource_group_name, name, repo_url, repository_type='git', branch=None,  # pylint: disable=too-many-locals
                          manual_integration=None, git_token=None, slot=None, github_action=None):
    client = web_client_factory(cmd.cli_ctx)
    location = _get_location_from_webapp(client, resource_group_name, name)

    from azure.mgmt.web.models import SiteSourceControl, SourceControl
    if git_token:
        sc = SourceControl(location=location, source_control_name='GitHub', token=git_token)
        client.update_source_control('GitHub', sc)

    source_control = SiteSourceControl(location=location, repo_url=repo_url, branch=branch,
                                       is_manual_integration=manual_integration,
                                       is_mercurial=(repository_type != 'git'), is_git_hub_action=bool(github_action))

    # SCC config can fail if previous commands caused SCMSite shutdown, so retry here.
    for i in range(5):
        try:
            poller = _generic_site_operation(cmd.cli_ctx, resource_group_name, name,
                                             'begin_create_or_update_source_control',
                                             slot, source_control)
            response = LongRunningOperation(cmd.cli_ctx)(poller)
            if response.git_hub_action_configuration and \
                response.git_hub_action_configuration.container_configuration and \
                    response.git_hub_action_configuration.container_configuration.password:
                logger.warning("GitHub action password has been redacted. Use "
                               "`az webapp/functionapp deployment source show` to view.")
                response.git_hub_action_configuration.container_configuration.password = None
            return response
        except Exception as ex:  # pylint: disable=broad-except
            ex = ex_handler_factory(no_throw=True)(ex)
            # for non server errors(50x), just throw; otherwise retry 4 times
            if i == 4 or not re.findall(r'\(50\d\)', str(ex)):
                raise
            logger.warning('retrying %s/4', i + 1)
            time.sleep(5)   # retry in a moment


def update_git_token(cmd, git_token=None):
    '''
    Update source control token cached in Azure app service. If no token is provided,
    the command will clean up existing token. Note that tokens are now redacted in the result.
    '''
    client = web_client_factory(cmd.cli_ctx)
    from azure.mgmt.web.models import SourceControl
    sc = SourceControl(name='not-really-needed', source_control_name='GitHub', token=git_token or '')
    response = client.update_source_control('GitHub', sc)
    logger.warning('Tokens have been redacted.')
    response.refresh_token = None
    response.token = None
    response.token_secret = None
    return response


def show_source_control(cmd, resource_group_name, name, slot=None):
    return _generic_site_operation(cmd.cli_ctx, resource_group_name, name, 'get_source_control', slot)


def delete_source_control(cmd, resource_group_name, name, slot=None):
    return _generic_site_operation(cmd.cli_ctx, resource_group_name, name, 'delete_source_control', slot)


def enable_local_git(cmd, resource_group_name, name, slot=None):
    client = web_client_factory(cmd.cli_ctx)
    site_config = get_site_configs(cmd, resource_group_name, name, slot)
    site_config.scm_type = 'LocalGit'
    _generic_site_operation(cmd.cli_ctx, resource_group_name, name, 'create_or_update_configuration', slot, site_config)
    return {'url': _get_local_git_url(cmd.cli_ctx, client, resource_group_name, name, slot)}


def sync_site_repo(cmd, resource_group_name, name, slot=None):
    try:
        return _generic_site_operation(cmd.cli_ctx, resource_group_name, name, 'sync_repository', slot)
    except CloudError as ex:  # Because of bad spec, sdk throws on 200. We capture it here
        if ex.status_code not in [200, 204]:
            raise ex


def list_app_service_plans(cmd, resource_group_name=None):
    client = web_client_factory(cmd.cli_ctx)
    if resource_group_name is None:
        plans = list(client.app_service_plans.list(detailed=True))  # enables querying "numberOfSites"
    else:
        plans = list(client.app_service_plans.list_by_resource_group(resource_group_name))
    for plan in plans:
        # prune a few useless fields
        del plan.geo_region
        del plan.subscription
    return plans


# TODO use zone_redundant field on ASP model when we switch to SDK version 5.0.0
def _enable_zone_redundant(plan_def, sku_def, number_of_workers):
    plan_def.enable_additional_properties_sending()
    existing_properties = plan_def.serialize()["properties"]
    plan_def.additional_properties["properties"] = existing_properties
    plan_def.additional_properties["properties"]["zoneRedundant"] = True
    if number_of_workers is None:
        sku_def.capacity = 3
    else:
        sku_def.capacity = max(3, number_of_workers)


def create_app_service_plan(cmd, resource_group_name, name, is_linux, hyper_v, per_site_scaling=False,
                            app_service_environment=None, sku='B1', number_of_workers=None, location=None,
                            tags=None, no_wait=False, zone_redundant=False):
    HostingEnvironmentProfile, SkuDescription, AppServicePlan = cmd.get_models(
        'HostingEnvironmentProfile', 'SkuDescription', 'AppServicePlan')

    client = web_client_factory(cmd.cli_ctx)
    if app_service_environment:
        # Method app_service_environments.list can only list ASE form the same subscription.
        ase_list = client.app_service_environments.list()
        ase_found = False
        ase = None
        for ase in ase_list:
            if ase.name.lower() == app_service_environment.lower() or ase.id.lower() == app_service_environment.lower():
                ase_def = HostingEnvironmentProfile(id=ase.id)
                location = ase.location
                ase_found = True
                break
        if not ase_found:
            if is_valid_resource_id(app_service_environment):
                ase_def = HostingEnvironmentProfile(id=app_service_environment)
                if location is None:
                    location = _get_location_from_resource_group(cmd.cli_ctx, resource_group_name)
            else:
                err_msg = "App service environment '{}' not found in subscription. If you want to create the \
app service plan in different subscription than the app service environment, please use the resource ID for \
--app-service-environment parameter. Additionally if the resource group is in different region than the \
app service environment, please use --location parameter and specify the region where the app service environment \
has been deployed ".format(app_service_environment)
                raise ResourceNotFoundError(err_msg)
        if hyper_v and ase.kind in ('ASEV1', 'ASEV2'):
            raise ArgumentUsageError('Windows containers are only supported on App Service Environment v3')
    else:  # Non-ASE
        ase_def = None
        if location is None:
            location = _get_location_from_resource_group(cmd.cli_ctx, resource_group_name)

    # the api is odd on parameter naming, have to live with it for now
    sku_def = SkuDescription(tier=get_sku_tier(sku), name=_normalize_sku(sku), capacity=number_of_workers)
    plan_def = AppServicePlan(location=location, tags=tags, sku=sku_def,
                              reserved=(is_linux or None), hyper_v=(hyper_v or None), name=name,
                              per_site_scaling=per_site_scaling, hosting_environment_profile=ase_def)

    if sku.upper() in ['WS1', 'WS2', 'WS3']:
        existing_plan = get_resource_if_exists(client.app_service_plans,
                                               resource_group_name=resource_group_name, name=name)
        if existing_plan and existing_plan.sku.tier != "WorkflowStandard":
            raise ValidationError("Plan {} in resource group {} already exists and "
                                  "cannot be updated to a logic app SKU (WS1, WS2, or WS3)")
        plan_def.type = "elastic"

    if zone_redundant:
        _enable_zone_redundant(plan_def, sku_def, number_of_workers)

    return sdk_no_wait(no_wait, client.app_service_plans.begin_create_or_update, name=name,
                       resource_group_name=resource_group_name, app_service_plan=plan_def)


def update_app_service_plan(instance, sku=None, number_of_workers=None, elastic_scale=None,
                            max_elastic_worker_count=None):
    if number_of_workers is None and sku is None and elastic_scale is None and max_elastic_worker_count is None:
        args = ["--number-of-workers", "--sku", "--elastic-scale", "--max-elastic-worker-count"]
        logger.warning('Nothing to update. Set one of the following parameters to make an update: %s', str(args))
    sku_def = instance.sku
    if sku is not None:
        sku = _normalize_sku(sku)
        sku_def.tier = get_sku_tier(sku)
        sku_def.name = sku

    if number_of_workers is not None:
        sku_def.capacity = number_of_workers
    else:
        number_of_workers = sku_def.capacity

    if elastic_scale is not None or max_elastic_worker_count is not None:
        if sku is None:
            sku = instance.sku.name
        if get_sku_tier(sku) not in ["PREMIUMV2", "PREMIUMV3", "WorkflowStandard"]:
            raise ValidationError("--number-of-workers and --elastic-scale can only "
                                  "be used on premium V2/V3 or workflow SKUs. "
                                  "Use command help to see all available SKUs.")

    if elastic_scale is not None:
        # TODO use instance.elastic_scale_enabled once the ASP client factories are updated
        use_additional_properties(instance)
        instance.additional_properties["properties"]["elasticScaleEnabled"] = elastic_scale

    if max_elastic_worker_count is not None:
        instance.maximum_elastic_worker_count = max_elastic_worker_count
        if max_elastic_worker_count < number_of_workers:
            raise InvalidArgumentValueError("--max-elastic-worker-count must be greater than or equal to the "
                                            "plan's number of workers. To update the plan's number of workers, use "
                                            "--number-of-workers ")
        # TODO use instance.maximum_elastic_worker_count once the ASP client factories are updated
        use_additional_properties(instance)
        instance.additional_properties["properties"]["maximumElasticWorkerCount"] = max_elastic_worker_count

    instance.sku = sku_def
    return instance


def show_plan(cmd, resource_group_name, name):
    from azure.cli.core.commands.client_factory import get_subscription_id
    client = web_client_factory(cmd.cli_ctx)
    serverfarm_url_base = '/subscriptions/{}/resourceGroups/{}/providers/Microsoft.Web/serverfarms/{}?api-version={}'
    subscription_id = get_subscription_id(cmd.cli_ctx)
    serverfarm_url = serverfarm_url_base.format(subscription_id, resource_group_name, name, client.DEFAULT_API_VERSION)
    request_url = cmd.cli_ctx.cloud.endpoints.resource_manager + serverfarm_url
    response = send_raw_request(cmd.cli_ctx, "GET", request_url)
    return response.json()


def update_functionapp_app_service_plan(cmd, instance, sku=None, number_of_workers=None, max_burst=None):
    instance = update_app_service_plan(instance, sku, number_of_workers)
    if max_burst is not None:
        if not is_plan_elastic_premium(cmd, instance):
            raise ValidationError("Usage error: --max-burst is only supported for Elastic Premium (EP) plans")
        max_burst = validate_range_of_int_flag('--max-burst', max_burst, min_val=0, max_val=20)
        instance.maximum_elastic_worker_count = max_burst
    if number_of_workers is not None:
        number_of_workers = validate_range_of_int_flag('--number-of-workers / --min-instances',
                                                       number_of_workers, min_val=0, max_val=20)
    return update_app_service_plan(instance, sku, number_of_workers)


def show_backup_configuration(cmd, resource_group_name, webapp_name, slot=None):
    try:
        return _generic_site_operation(cmd.cli_ctx, resource_group_name, webapp_name,
                                       'get_backup_configuration', slot)
    except Exception:  # pylint: disable=broad-except
        raise ResourceNotFoundError('Backup configuration not found')


def list_backups(cmd, resource_group_name, webapp_name, slot=None):
    return _generic_site_operation(cmd.cli_ctx, resource_group_name, webapp_name, 'list_backups', slot)


def create_backup(cmd, resource_group_name, webapp_name, storage_account_url,
                  db_name=None, db_type=None,
                  db_connection_string=None, backup_name=None, slot=None):
    BackupRequest = cmd.get_models('BackupRequest')
    client = web_client_factory(cmd.cli_ctx)
    if backup_name and backup_name.lower().endswith('.zip'):
        backup_name = backup_name[:-4]
    db_setting = _create_db_setting(cmd, db_name, db_type=db_type, db_connection_string=db_connection_string)
    backup_request = BackupRequest(backup_name=backup_name,
                                   storage_account_url=storage_account_url, databases=db_setting)
    if slot:
        return client.web_apps.backup_slot(resource_group_name=resource_group_name,
                                           name=webapp_name, request=backup_request, slot=slot)
    return client.web_apps.backup(resource_group_name, webapp_name, backup_request)


def update_backup_schedule(cmd, resource_group_name, webapp_name, storage_account_url=None,
                           frequency=None, keep_at_least_one_backup=None,
                           retention_period_in_days=None, db_name=None,
                           db_connection_string=None, db_type=None, backup_name=None, slot=None):
    BackupSchedule, BackupRequest = cmd.get_models('BackupSchedule', 'BackupRequest')
    configuration = None
    if backup_name and backup_name.lower().endswith('.zip'):
        backup_name = backup_name[:-4]
    if not backup_name:
        backup_name = '{0}_{1}'.format(webapp_name, datetime.datetime.utcnow().strftime('%Y%m%d%H%M'))

    try:
        configuration = _generic_site_operation(cmd.cli_ctx, resource_group_name, webapp_name,
                                                'get_backup_configuration', slot)
    except Exception:  # pylint: disable=broad-except
        # No configuration set yet
        if not all([storage_account_url, frequency, retention_period_in_days,
                    keep_at_least_one_backup]):
            raise ResourceNotFoundError('No backup configuration found. A configuration must be created. ' +
                                        'Usage: --container-url URL --frequency TIME --retention DAYS ' +
                                        '--retain-one TRUE/FALSE')

    # If arguments were not specified, use the values in the current backup schedule
    if storage_account_url is None:
        storage_account_url = configuration.storage_account_url

    if retention_period_in_days is None:
        retention_period_in_days = configuration.backup_schedule.retention_period_in_days

    if keep_at_least_one_backup is None:
        keep_at_least_one_backup = configuration.backup_schedule.keep_at_least_one_backup
    else:
        keep_at_least_one_backup = keep_at_least_one_backup.lower() == 'true'

    if frequency:
        # Parse schedule frequency
        frequency_num, frequency_unit = _parse_frequency(cmd, frequency)
    else:
        frequency_num = configuration.backup_schedule.frequency_interval
        frequency_unit = configuration.backup_schedule.frequency_unit

    if configuration and configuration.databases:
        db = configuration.databases[0]
        db_type = db_type or db.database_type
        db_name = db_name or db.name
        db_connection_string = db_connection_string or db.connection_string

    db_setting = _create_db_setting(cmd, db_name, db_type=db_type, db_connection_string=db_connection_string)

    backup_schedule = BackupSchedule(frequency_interval=frequency_num, frequency_unit=frequency_unit.name,
                                     keep_at_least_one_backup=keep_at_least_one_backup,
                                     retention_period_in_days=retention_period_in_days)
    backup_request = BackupRequest(backup_request_name=backup_name, backup_schedule=backup_schedule,
                                   enabled=True, storage_account_url=storage_account_url,
                                   databases=db_setting)
    return _generic_site_operation(cmd.cli_ctx, resource_group_name, webapp_name, 'update_backup_configuration',
                                   slot, backup_request)


def restore_backup(cmd, resource_group_name, webapp_name, storage_account_url, backup_name,
                   db_name=None, db_type=None, db_connection_string=None,
                   target_name=None, overwrite=None, ignore_hostname_conflict=None, slot=None):
    RestoreRequest = cmd.get_models('RestoreRequest')
    client = web_client_factory(cmd.cli_ctx)
    storage_blob_name = backup_name
    if not storage_blob_name.lower().endswith('.zip'):
        storage_blob_name += '.zip'
    db_setting = _create_db_setting(cmd, db_name, db_type=db_type, db_connection_string=db_connection_string)
    restore_request = RestoreRequest(storage_account_url=storage_account_url,
                                     blob_name=storage_blob_name, overwrite=overwrite,
                                     site_name=target_name, databases=db_setting,
                                     ignore_conflicting_host_names=ignore_hostname_conflict)
    if slot:
        return client.web_apps.begin_restore_slot(resource_group_name, webapp_name, 0, slot, restore_request)

    return client.web_apps.begin_restore(resource_group_name, webapp_name, 0, restore_request)


def delete_backup(cmd, resource_group_name, webapp_name, backup_id, slot=None):
    client = web_client_factory(cmd.cli_ctx)
    if slot:
        return client.web_apps.delete_backup_slot(resource_group_name, webapp_name, backup_id, slot)
    return client.web_apps.delete_backup(resource_group_name, webapp_name, backup_id)


def list_snapshots(cmd, resource_group_name, name, slot=None):
    return _generic_site_operation(cmd.cli_ctx, resource_group_name, name, 'list_snapshots',
                                   slot)


def restore_snapshot(cmd, resource_group_name, name, time, slot=None, restore_content_only=False,  # pylint: disable=redefined-outer-name
                     source_resource_group=None, source_name=None, source_slot=None):
    from azure.cli.core.commands.client_factory import get_subscription_id
    SnapshotRecoverySource, SnapshotRestoreRequest = cmd.get_models('SnapshotRecoverySource', 'SnapshotRestoreRequest')
    client = web_client_factory(cmd.cli_ctx)
    recover_config = not restore_content_only
    if all([source_resource_group, source_name]):
        # Restore from source app to target app
        sub_id = get_subscription_id(cmd.cli_ctx)
        source_id = "/subscriptions/" + sub_id + "/resourceGroups/" + source_resource_group + \
            "/providers/Microsoft.Web/sites/" + source_name
        if source_slot:
            source_id = source_id + "/slots/" + source_slot
        source = SnapshotRecoverySource(id=source_id)
        request = SnapshotRestoreRequest(overwrite=False, snapshot_time=time, recovery_source=source,
                                         recover_configuration=recover_config)
        if slot:
            return client.web_apps.begin_restore_snapshot_slot(resource_group_name, name, slot, request)
        return client.web_apps.begin_restore_snapshot(resource_group_name, name, request)
    if any([source_resource_group, source_name]):
        raise ArgumentUsageError('usage error: --source-resource-group and '
                                 '--source-name must both be specified if one is used')
    # Overwrite app with its own snapshot
    request = SnapshotRestoreRequest(overwrite=True, snapshot_time=time, recover_configuration=recover_config)
    if slot:
        return client.web_apps.begin_restore_snapshot_slot(resource_group_name, name, slot, request)
    return client.web_apps.begin_restore_snapshot(resource_group_name, name, request)


# pylint: disable=inconsistent-return-statements
def _create_db_setting(cmd, db_name, db_type, db_connection_string):
    DatabaseBackupSetting = cmd.get_models('DatabaseBackupSetting')
    if all([db_name, db_type, db_connection_string]):
        return [DatabaseBackupSetting(database_type=db_type, name=db_name, connection_string=db_connection_string)]
    if any([db_name, db_type, db_connection_string]):
        raise ArgumentUsageError('usage error: --db-name NAME --db-type TYPE --db-connection-string STRING')


def _parse_frequency(cmd, frequency):
    FrequencyUnit = cmd.get_models('FrequencyUnit')
    unit_part = frequency.lower()[-1]
    if unit_part == 'd':
        frequency_unit = FrequencyUnit.day
    elif unit_part == 'h':
        frequency_unit = FrequencyUnit.hour
    else:
        raise InvalidArgumentValueError('Frequency must end with d or h for "day" or "hour"')

    try:
        frequency_num = int(frequency[:-1])
    except ValueError:
        raise InvalidArgumentValueError('Frequency must start with a number')

    if frequency_num < 0:
        raise InvalidArgumentValueError('Frequency must be positive')

    return frequency_num, frequency_unit


def _get_deleted_apps_locations(cli_ctx):
    client = get_mgmt_service_client(cli_ctx, ResourceType.MGMT_RESOURCE_RESOURCES)
    web_provider = client.providers.get('Microsoft.Web')
    del_sites_resource = next((x for x in web_provider.resource_types if x.resource_type == 'deletedSites'), None)
    if del_sites_resource:
        return del_sites_resource.locations
    return []


def _get_local_git_url(cli_ctx, client, resource_group_name, name, slot=None):
    user = client.get_publishing_user()
    result = _generic_site_operation(cli_ctx, resource_group_name, name, 'get_source_control', slot)
    parsed = urlparse(result.repo_url)
    return '{}://{}@{}/{}.git'.format(parsed.scheme, user.publishing_user_name,
                                      parsed.netloc, name)


def _get_scm_url(cmd, resource_group_name, name, slot=None):
    from azure.mgmt.web.models import HostType
    app = _generic_site_operation(cmd.cli_ctx, resource_group_name, name, 'get', slot)
    for host in app.host_name_ssl_states or []:
        if host.host_type == HostType.repository:
            return "https://{}".format(host.name)

    # this should not happen, but throw anyway
    raise ResourceNotFoundError('Failed to retrieve Scm Uri')


def _get_host_url(cmd, resource_group_name, name):
    from azure.mgmt.web.models import HostType
    app = _generic_site_operation(cmd.cli_ctx, resource_group_name, name, 'get')
    for host in app.host_name_ssl_states or []:
        if host.host_type == HostType.standard:
            return "https://{}".format(host.name)

    # this should not happen, but throw anyway
    raise ResourceNotFoundError('Failed to retrieve Host Uri')


def get_publishing_user(cmd):
    client = web_client_factory(cmd.cli_ctx)
    return client.get_publishing_user()


def set_deployment_user(cmd, user_name, password=None):
    '''
    Update deployment credentials.(Note, all webapps in your subscription will be impacted)
    '''
    User = cmd.get_models('User')
    client = web_client_factory(cmd.cli_ctx)
    user = User(publishing_user_name=user_name)
    if password is None:
        try:
            password = prompt_pass(msg='Password: ', confirm=True)
        except NoTTYException:
            raise ArgumentUsageError('Please specify both username and password in non-interactive mode.')

    user.publishing_password = password
    return client.update_publishing_user(user)


def list_publishing_credentials(cmd, resource_group_name, name, slot=None):
    content = _generic_site_operation(cmd.cli_ctx, resource_group_name, name,
                                      'begin_list_publishing_credentials', slot)
    return content.result()


def list_publish_profiles(cmd, resource_group_name, name, slot=None, xml=False):
    import xmltodict
    content = _generic_site_operation(cmd.cli_ctx, resource_group_name, name,
                                      'list_publishing_profile_xml_with_secrets', slot, {"format": "WebDeploy"})
    full_xml = ''
    for f in content:
        full_xml += f.decode()

    if not xml:
        profiles = xmltodict.parse(full_xml, xml_attribs=True)['publishData']['publishProfile']
        converted = []

        if not isinstance(profiles, list):
            profiles = [profiles]

        for profile in profiles:
            new = {}
            for key in profile:
                # strip the leading '@' xmltodict put in for attributes
                new[key.lstrip('@')] = profile[key]
            converted.append(new)
        return converted

    cmd.cli_ctx.invocation.data['output'] = 'tsv'
    return full_xml


def enable_cd(cmd, resource_group_name, name, enable, slot=None):
    settings = []
    settings.append("DOCKER_ENABLE_CI=" + enable)

    update_app_settings(cmd, resource_group_name, name, settings, slot)

    return show_container_cd_url(cmd, resource_group_name, name, slot)


def show_container_cd_url(cmd, resource_group_name, name, slot=None):
    settings = get_app_settings(cmd, resource_group_name, name, slot)
    docker_enabled = False
    for setting in settings:
        if setting['name'] == 'DOCKER_ENABLE_CI' and setting['value'] == 'true':
            docker_enabled = True
            break

    cd_settings = {}
    cd_settings['DOCKER_ENABLE_CI'] = docker_enabled

    if docker_enabled:
        credentials = list_publishing_credentials(cmd, resource_group_name, name, slot)
        if credentials:
            cd_url = credentials.scm_uri + '/docker/hook'
            cd_settings['CI_CD_URL'] = cd_url
    else:
        cd_settings['CI_CD_URL'] = ''

    return cd_settings


def view_in_browser(cmd, resource_group_name, name, slot=None, logs=False):
    url = _get_url(cmd, resource_group_name, name, slot)
    open_page_in_browser(url)
    if logs:
        get_streaming_log(cmd, resource_group_name, name, provider=None, slot=slot)


def _get_url(cmd, resource_group_name, name, slot=None):
    SslState = cmd.get_models('SslState')
    site = _generic_site_operation(cmd.cli_ctx, resource_group_name, name, 'get', slot)
    if not site:
        raise ResourceNotFoundError("'{}' app doesn't exist".format(name))
    url = site.enabled_host_names[0]  # picks the custom domain URL incase a domain is assigned
    ssl_host = next((h for h in site.host_name_ssl_states
                     if h.ssl_state != SslState.disabled), None)
    return ('https' if ssl_host else 'http') + '://' + url


# TODO: expose new blob support
def config_diagnostics(cmd, resource_group_name, name, level=None,
                       application_logging=None, web_server_logging=None,
                       docker_container_logging=None, detailed_error_messages=None,
                       failed_request_tracing=None, slot=None):
    from azure.mgmt.web.models import (FileSystemApplicationLogsConfig, ApplicationLogsConfig,
                                       AzureBlobStorageApplicationLogsConfig, SiteLogsConfig,
                                       HttpLogsConfig, FileSystemHttpLogsConfig,
                                       EnabledConfig)
    client = web_client_factory(cmd.cli_ctx)
    # TODO: ensure we call get_site only once
    site = client.web_apps.get(resource_group_name, name)
    if not site:
        raise ResourceNotFoundError("'{}' app doesn't exist".format(name))

    application_logs = None
    if application_logging:
        fs_log = None
        blob_log = None
        level = level if application_logging != 'off' else False
        level = True if level is None else level
        if application_logging in ['filesystem', 'off']:
            fs_log = FileSystemApplicationLogsConfig(level=level)
        if application_logging in ['azureblobstorage', 'off']:
            blob_log = AzureBlobStorageApplicationLogsConfig(level=level, retention_in_days=3,
                                                             sas_url=None)
        application_logs = ApplicationLogsConfig(file_system=fs_log,
                                                 azure_blob_storage=blob_log)

    http_logs = None
    server_logging_option = web_server_logging or docker_container_logging
    if server_logging_option:
        # TODO: az blob storage log config currently not in use, will be impelemented later.
        # Tracked as Issue: #4764 on Github
        filesystem_log_config = None
        turned_on = server_logging_option != 'off'
        if server_logging_option in ['filesystem', 'off']:
            # 100 mb max log size, retention lasts 3 days. Yes we hard code it, portal does too
            filesystem_log_config = FileSystemHttpLogsConfig(retention_in_mb=100, retention_in_days=3,
                                                             enabled=turned_on)
        http_logs = HttpLogsConfig(file_system=filesystem_log_config, azure_blob_storage=None)

    detailed_error_messages_logs = (None if detailed_error_messages is None
                                    else EnabledConfig(enabled=detailed_error_messages))
    failed_request_tracing_logs = (None if failed_request_tracing is None
                                   else EnabledConfig(enabled=failed_request_tracing))
    site_log_config = SiteLogsConfig(application_logs=application_logs,
                                     http_logs=http_logs,
                                     failed_requests_tracing=failed_request_tracing_logs,
                                     detailed_error_messages=detailed_error_messages_logs)

    return _generic_site_operation(cmd.cli_ctx, resource_group_name, name, 'update_diagnostic_logs_config',
                                   slot, site_log_config)


def show_diagnostic_settings(cmd, resource_group_name, name, slot=None):
    return _generic_site_operation(cmd.cli_ctx, resource_group_name, name, 'get_diagnostic_logs_configuration', slot)


def show_deployment_log(cmd, resource_group, name, slot=None, deployment_id=None):
    import requests
    scm_url = _get_scm_url(cmd, resource_group, name, slot)
    headers = get_scm_site_headers(cmd.cli_ctx, name, resource_group, slot)

    deployment_log_url = ''
    if deployment_id:
        deployment_log_url = '{}/api/deployments/{}/log'.format(scm_url, deployment_id)
    else:
        deployments_url = '{}/api/deployments/'.format(scm_url)
        response = requests.get(deployments_url, headers=headers)

        if response.status_code != 200:
            raise CLIError("Failed to connect to '{}' with status code '{}' and reason '{}'".format(
                deployments_url, response.status_code, response.reason))

        sorted_logs = sorted(
            response.json(),
            key=lambda x: x['start_time'],
            reverse=True
        )
        if sorted_logs and sorted_logs[0]:
            deployment_log_url = sorted_logs[0].get('log_url', '')

    if deployment_log_url:
        response = requests.get(deployment_log_url, headers=headers)
        if response.status_code != 200:
            raise CLIError("Failed to connect to '{}' with status code '{}' and reason '{}'".format(
                deployment_log_url, response.status_code, response.reason))
        return response.json()
    return []


def list_deployment_logs(cmd, resource_group, name, slot=None):
    import requests

    scm_url = _get_scm_url(cmd, resource_group, name, slot)
    headers = get_scm_site_headers(cmd.cli_ctx, name, resource_group, slot)
    deployment_log_url = '{}/api/deployments/'.format(scm_url)

    response = requests.get(deployment_log_url, headers=headers)

    if response.status_code != 200:
        raise CLIError("Failed to connect to '{}' with status code '{}' and reason '{}'".format(
            scm_url, response.status_code, response.reason))

    return response.json() or []


def config_slot_auto_swap(cmd, resource_group_name, name, slot, auto_swap_slot=None, disable=None):
    client = web_client_factory(cmd.cli_ctx)
    site_config = client.web_apps.get_configuration_slot(resource_group_name, name, slot)
    site_config.auto_swap_slot_name = '' if disable else (auto_swap_slot or 'production')
    return _generic_site_operation(cmd.cli_ctx, resource_group_name, name, 'update_configuration', slot, site_config)


def list_slots(cmd, resource_group_name, name):
    client = web_client_factory(cmd.cli_ctx)
    slots = list(client.web_apps.list_slots(resource_group_name, name))
    for slot in slots:
        slot.name = slot.name.split('/')[-1]
        setattr(slot, 'app_service_plan', parse_resource_id(slot.server_farm_id)['name'])
        del slot.server_farm_id
    return slots


def swap_slot(cmd, resource_group_name, name, slot, target_slot=None, preserve_vnet=None, action='swap'):
    client = web_client_factory(cmd.cli_ctx)
    # Default isPreserveVnet to 'True' if preserve_vnet is 'None'
    isPreserveVnet = preserve_vnet if preserve_vnet is not None else 'true'
    # converstion from string to Boolean
    isPreserveVnet = bool(isPreserveVnet == 'true')
    CsmSlotEntity = cmd.get_models('CsmSlotEntity')
    slot_swap_entity = CsmSlotEntity(target_slot=target_slot or 'production', preserve_vnet=isPreserveVnet)
    if action == 'swap':
        poller = client.web_apps.begin_swap_slot(resource_group_name, name, slot, slot_swap_entity)
        return poller
    if action == 'preview':
        if slot is None:
            result = client.web_apps.apply_slot_config_to_production(resource_group_name, name, slot_swap_entity)
        else:
            result = client.web_apps.apply_slot_configuration_slot(resource_group_name, name, slot, slot_swap_entity)
        return result
    # we will reset both source slot and target slot
    if target_slot is None:
        client.web_apps.reset_production_slot_config(resource_group_name, name)
    else:
        client.web_apps.reset_slot_configuration_slot(resource_group_name, name, target_slot)
    return None


def delete_slot(cmd, resource_group_name, name, slot):
    client = web_client_factory(cmd.cli_ctx)
    # TODO: once swagger finalized, expose other parameters like: delete_all_slots, etc...
    client.web_apps.delete_slot(resource_group_name, name, slot)


def set_traffic_routing(cmd, resource_group_name, name, distribution):
    RampUpRule = cmd.get_models('RampUpRule')
    client = web_client_factory(cmd.cli_ctx)
    site = client.web_apps.get(resource_group_name, name)
    if not site:
        raise ResourceNotFoundError("'{}' app doesn't exist".format(name))
    configs = get_site_configs(cmd, resource_group_name, name)
    host_name_split = site.default_host_name.split('.', 1)
    host_name_suffix = '.' + host_name_split[1]
    host_name_val = host_name_split[0]
    configs.experiments.ramp_up_rules = []
    for r in distribution:
        slot, percentage = r.split('=')
        action_host_name_slot = host_name_val + "-" + slot
        configs.experiments.ramp_up_rules.append(RampUpRule(action_host_name=action_host_name_slot + host_name_suffix,
                                                            reroute_percentage=float(percentage),
                                                            name=slot))
    _generic_site_operation(cmd.cli_ctx, resource_group_name, name, 'update_configuration', None, configs)

    return configs.experiments.ramp_up_rules


def show_traffic_routing(cmd, resource_group_name, name):
    configs = get_site_configs(cmd, resource_group_name, name)
    return configs.experiments.ramp_up_rules


def clear_traffic_routing(cmd, resource_group_name, name):
    set_traffic_routing(cmd, resource_group_name, name, [])


def enable_credentials(cmd, resource_group_name, name, enable, slot=None):
    from azure.mgmt.web.models import CorsSettings
    configs = get_site_configs(cmd, resource_group_name, name, slot)
    if not configs.cors:
        configs.cors = CorsSettings()
    configs.cors.support_credentials = enable
    result = _generic_site_operation(cmd.cli_ctx, resource_group_name, name, 'update_configuration', slot, configs)
    return result.cors


def add_cors(cmd, resource_group_name, name, allowed_origins, slot=None):
    from azure.mgmt.web.models import CorsSettings
    configs = get_site_configs(cmd, resource_group_name, name, slot)
    if not configs.cors:
        configs.cors = CorsSettings()
    configs.cors.allowed_origins = (configs.cors.allowed_origins or []) + allowed_origins
    result = _generic_site_operation(cmd.cli_ctx, resource_group_name, name, 'update_configuration', slot, configs)
    return result.cors


def remove_cors(cmd, resource_group_name, name, allowed_origins, slot=None):
    configs = get_site_configs(cmd, resource_group_name, name, slot)
    if configs.cors:
        if allowed_origins:
            configs.cors.allowed_origins = [x for x in (configs.cors.allowed_origins or []) if x not in allowed_origins]
        else:
            configs.cors.allowed_origins = []
        configs = _generic_site_operation(cmd.cli_ctx, resource_group_name, name, 'update_configuration', slot, configs)
    return configs.cors


def show_cors(cmd, resource_group_name, name, slot=None):
    configs = get_site_configs(cmd, resource_group_name, name, slot)
    return configs.cors


def get_streaming_log(cmd, resource_group_name, name, provider=None, slot=None):
    # ping the site first to ensure that the site container is running
    # logsteam does not work if the site container is not running
    # See https://github.com/Azure/azure-cli/issues/23058
    ping_site(cmd, resource_group_name, name, slot)
    scm_url = _get_scm_url(cmd, resource_group_name, name, slot)
    streaming_url = scm_url + '/logstream'
    if provider:
        streaming_url += ('/' + provider.lstrip('/'))

    headers = get_scm_site_headers(cmd.cli_ctx, name, resource_group_name, slot)
    t = threading.Thread(target=_get_log, args=(streaming_url, headers))
    t.daemon = True
    t.start()

    while True:
        time.sleep(100)  # so that ctrl+c can stop the command


def ping_site(cmd, resource_group_name, name, slot, timeout=230):
    import urllib3
    try:
        site_url = _get_url(cmd, resource_group_name, name, slot)
        http = urllib3.PoolManager(timeout=urllib3.Timeout(connect=timeout, read=timeout))
        http.request('GET', site_url)
    except Exception:  # pylint: disable=broad-except
        logger.warning("Unable to reach the app.")
        raise


def download_historical_logs(cmd, resource_group_name, name, log_file=None, slot=None):
    scm_url = _get_scm_url(cmd, resource_group_name, name, slot)
    url = scm_url.rstrip('/') + '/dump'
    headers = get_scm_site_headers(cmd.cli_ctx, name, resource_group_name, slot)
    _get_log(url, headers, log_file)
    logger.warning('Downloaded logs to %s', log_file)


def _get_site_credential(cli_ctx, resource_group_name, name, slot=None):
    creds = _generic_site_operation(cli_ctx, resource_group_name, name, 'begin_list_publishing_credentials', slot)
    creds = creds.result()
    return (creds.publishing_user_name, creds.publishing_password)


def get_bearer_token(cli_ctx):
    from azure.cli.core._profile import Profile
    profile = Profile(cli_ctx=cli_ctx)
    credential, _, _ = profile.get_login_credentials()
    bearer_token = credential.get_token().token
    return bearer_token


def basic_auth_supported(cli_ctx, name, resource_group_name, slot=None):
    return _generic_site_operation(cli_ctx, resource_group_name, name, 'get_scm_allowed', slot).allow


# auth with basic auth if available
def get_scm_site_headers(cli_ctx, name, resource_group_name, slot=None, additional_headers=None):
    import urllib3

    is_flex = is_flex_functionapp(cli_ctx, resource_group_name, name)

    if not is_flex and basic_auth_supported(cli_ctx, name, resource_group_name, slot):
        logger.info("[AUTH]: basic")
        username, password = _get_site_credential(cli_ctx, resource_group_name, name, slot)
        headers = urllib3.util.make_headers(basic_auth=f"{username}:{password}")
    else:
        logger.info("[AUTH]: AAD")
        headers = urllib3.util.make_headers()
        headers["Authorization"] = f"Bearer {get_bearer_token(cli_ctx)}"
    headers['User-Agent'] = get_az_user_agent()
    headers['x-ms-client-request-id'] = cli_ctx.data['headers']['x-ms-client-request-id']
    # allow setting Content-Type, Cache-Control, etc. headers
    if additional_headers:
        for k, v in additional_headers.items():
            headers[k] = v

    return headers


def get_scm_site_headers_flex(cli_ctx, additional_headers=None):
    import urllib3

    logger.info("[AUTH]: AAD")
    headers = urllib3.util.make_headers()
    headers["Authorization"] = f"Bearer {get_bearer_token(cli_ctx)}"
    headers['User-Agent'] = get_az_user_agent()
    headers['x-ms-client-request-id'] = cli_ctx.data['headers']['x-ms-client-request-id']
    # allow setting Content-Type, Cache-Control, etc. headers
    if additional_headers:
        for k, v in additional_headers.items():
            headers[k] = v

    return headers


def _get_log(url, headers, log_file=None):
    http = get_pool_manager(url)
    r = http.request(
        'GET',
        url,
        headers=headers,
        preload_content=False
    )
    if r.status != 200:
        raise CLIError("Failed to connect to '{}' with status code '{}' and reason '{}'".format(
            url, r.status, r.reason))
    if log_file:  # download logs
        with open(log_file, 'wb') as f:
            while True:
                data = r.read(1024)
                if not data:
                    break
                f.write(data)
    else:  # streaming
        std_encoding = sys.stdout.encoding
        try:
            for chunk in r.stream():
                if chunk:
                    # Extra encode() and decode for stdout which does not support 'utf-8'
                    logger.warning(chunk.decode(encoding='utf-8', errors='replace')
                                   .encode(std_encoding, errors='replace')
                                   .decode(std_encoding, errors='replace')
                                   .rstrip('\n\r'))  # each line of log has CRLF.
        except Exception as ex:  # pylint: disable=broad-except
            logger.error("Log stream interrupted. Exiting live log stream.")
            logger.debug(ex)
        finally:
            r.release_conn()


def upload_ssl_cert(cmd, resource_group_name,
                    name, certificate_password,
                    certificate_file, slot=None,
                    certificate_name=None):
    Certificate = cmd.get_models('Certificate')
    client = web_client_factory(cmd.cli_ctx)
    webapp = _generic_site_operation(cmd.cli_ctx, resource_group_name, name, 'get', slot)
    cert_file = open(certificate_file, 'rb')
    cert_contents = cert_file.read()
    hosting_environment_profile_param = (webapp.hosting_environment_profile.name
                                         if webapp.hosting_environment_profile else '')

    try:
        thumb_print = _get_cert(certificate_password, certificate_file)
    except OpenSSL.crypto.Error as e:
        raise UnclassifiedUserFault(f"Failed to get the certificate's thrumbprint with error: '{e}'. "
                                    "Please double check the certificate password.") from e
    if certificate_name:
        cert_name = certificate_name
    else:
        cert_name = _generate_cert_name(thumb_print, hosting_environment_profile_param,
                                        webapp.location, resource_group_name)
    cert = Certificate(password=certificate_password, pfx_blob=cert_contents,
                       location=webapp.location, server_farm_id=webapp.server_farm_id)
    return client.certificates.create_or_update(resource_group_name, cert_name, cert)


def _generate_cert_name(thumb_print, hosting_environment, location, resource_group_name):
    return "%s_%s_%s_%s" % (thumb_print, hosting_environment, location, resource_group_name)


def _get_cert(certificate_password, certificate_file):
    ''' Decrypts the .pfx file '''
    p12 = OpenSSL.crypto.load_pkcs12(open(certificate_file, 'rb').read(), certificate_password)
    cert = p12.get_certificate()
    digest_algorithm = 'sha1'
    thumbprint = cert.digest(digest_algorithm).decode("utf-8").replace(':', '')
    return thumbprint


def list_ssl_certs(cmd, resource_group_name):
    client = web_client_factory(cmd.cli_ctx)
    return client.certificates.list_by_resource_group(resource_group_name)


def show_ssl_cert(cmd, resource_group_name, certificate_name):
    client = web_client_factory(cmd.cli_ctx)
    return client.certificates.get(resource_group_name, certificate_name)


def delete_ssl_cert(cmd, resource_group_name, certificate_thumbprint):
    client = web_client_factory(cmd.cli_ctx)
    webapp_certs = client.certificates.list_by_resource_group(resource_group_name)
    for webapp_cert in webapp_certs:
        if webapp_cert.thumbprint == certificate_thumbprint:
            return client.certificates.delete(resource_group_name, webapp_cert.name)
    raise ResourceNotFoundError("Certificate for thumbprint '{}' not found".format(certificate_thumbprint))


def import_ssl_cert(cmd, resource_group_name, name, key_vault, key_vault_certificate_name, certificate_name=None):
    Certificate = cmd.get_models('Certificate')
    client = web_client_factory(cmd.cli_ctx)
    webapp = client.web_apps.get(resource_group_name, name)
    if not webapp:
        raise ResourceNotFoundError("'{}' app doesn't exist in resource group {}".format(name, resource_group_name))
    server_farm_id = webapp.server_farm_id
    location = webapp.location
    kv_id = None
    if not is_valid_resource_id(key_vault):
        kv_client = get_mgmt_service_client(cmd.cli_ctx, ResourceType.MGMT_KEYVAULT)
        key_vaults = kv_client.vaults.list_by_subscription()
        for kv in key_vaults:
            if key_vault == kv.name:
                kv_id = kv.id
                break
    else:
        kv_id = key_vault

    if kv_id is None:
        kv_msg = 'The Key Vault {0} was not found in the subscription in context. ' \
                 'If your Key Vault is in a different subscription, please specify the full Resource ID: ' \
                 '\naz .. ssl import -n {1} -g {2} --key-vault-certificate-name {3} ' \
                 '--key-vault /subscriptions/[sub id]/resourceGroups/[rg]/providers/Microsoft.KeyVault/' \
                 'vaults/{0}'.format(key_vault, name, resource_group_name, key_vault_certificate_name)
        logger.warning(kv_msg)
        return

    kv_id_parts = parse_resource_id(kv_id)
    kv_name = kv_id_parts['name']
    kv_resource_group_name = kv_id_parts['resource_group']
    kv_subscription = kv_id_parts['subscription']

    # If in the public cloud, check if certificate is an app service certificate, in the same or a diferent
    # subscription
    kv_secret_name = None
    cloud_type = cmd.cli_ctx.cloud.name
    from azure.cli.core.commands.client_factory import get_subscription_id
    subscription_id = get_subscription_id(cmd.cli_ctx)
    if cloud_type.lower() == PUBLIC_CLOUD.lower():
        if kv_subscription.lower() != subscription_id.lower():
            diff_subscription_client = get_mgmt_service_client(cmd.cli_ctx, ResourceType.MGMT_APPSERVICE,
                                                               subscription_id=kv_subscription)
            ascs = diff_subscription_client.app_service_certificate_orders.list(api_version=VERSION_2022_09_01)
        else:
            ascs = client.app_service_certificate_orders.list(api_version=VERSION_2022_09_01)

        kv_secret_name = None
        for asc in ascs:
            if asc.name == key_vault_certificate_name:
                kv_secret_name = asc.certificates[key_vault_certificate_name].key_vault_secret_name

    # if kv_secret_name is not populated, it is not an appservice certificate, proceed for KV certificates
    if not kv_secret_name:
        kv_secret_name = key_vault_certificate_name

    if certificate_name:
        cert_name = certificate_name
    else:
        cert_name = '{}-{}-{}'.format(resource_group_name, kv_name, key_vault_certificate_name)

    lnk = 'https://azure.github.io/AppService/2016/05/24/Deploying-Azure-Web-App-Certificate-through-Key-Vault.html'
    lnk_msg = 'Find more details here: {}'.format(lnk)
    if not _check_service_principal_permissions(cmd, kv_resource_group_name, kv_name, kv_subscription):
        logger.warning('Unable to verify Key Vault permissions.')
        logger.warning('You may need to grant Microsoft.Azure.WebSites service principal the Secret:Get permission')
        logger.warning(lnk_msg)

    kv_cert_def = Certificate(location=location, key_vault_id=kv_id, password='',
                              key_vault_secret_name=kv_secret_name, server_farm_id=server_farm_id)

    return client.certificates.create_or_update(name=cert_name, resource_group_name=resource_group_name,
                                                certificate_envelope=kv_cert_def)


def create_managed_ssl_cert(cmd, resource_group_name, name, hostname, slot=None, certificate_name=None):
    Certificate = cmd.get_models('Certificate')
    hostname = hostname.lower()
    client = web_client_factory(cmd.cli_ctx)
    webapp = _generic_site_operation(cmd.cli_ctx, resource_group_name, name, 'get', slot)
    if not webapp:
        slot_text = "Deployment slot {} in ".format(slot) if slot else ''
        raise ResourceNotFoundError("{0}app {1} doesn't exist in resource group {2}".format(slot_text,
                                                                                            name,
                                                                                            resource_group_name))

    parsed_plan_id = parse_resource_id(webapp.server_farm_id)
    plan_info = client.app_service_plans.get(parsed_plan_id['resource_group'], parsed_plan_id['name'])
    if plan_info.sku.tier.upper() == 'FREE' or plan_info.sku.tier.upper() == 'SHARED':
        raise ValidationError('Managed Certificate is not supported on Free and Shared tier.')

    if not _verify_hostname_binding(cmd, resource_group_name, name, hostname, slot):
        slot_text = " --slot {}".format(slot) if slot else ""
        raise ValidationError("Hostname (custom domain) '{0}' is not registered with {1}. "
                              "Use 'az webapp config hostname add --resource-group {2} "
                              "--webapp-name {1}{3} --hostname {0}' "
                              "to register the hostname.".format(hostname, name, resource_group_name, slot_text))

    server_farm_id = webapp.server_farm_id
    location = webapp.location
    easy_cert_def = Certificate(location=location, canonical_name=hostname,
                                server_farm_id=server_farm_id, password='')

    # TODO: Update manual polling to use LongRunningOperation once backend API & new SDK supports polling
    try:
        certificate_name = hostname if not certificate_name else certificate_name
        return client.certificates.create_or_update(name=certificate_name, resource_group_name=resource_group_name,
                                                    certificate_envelope=easy_cert_def)
    except Exception as ex:
        poll_url = ex.response.headers['Location'] if 'Location' in ex.response.headers else None
        if ex.response.status_code == 202 and poll_url:
            r = send_raw_request(cmd.cli_ctx, method='get', url=poll_url)
            poll_timeout = time.time() + 60 * 2  # 2 minute timeout

            while r.status_code != 200 and time.time() < poll_timeout:
                time.sleep(5)
                r = send_raw_request(cmd.cli_ctx, method='get', url=poll_url)

            if r.status_code == 200:
                try:
                    return r.json()
                except ValueError:
                    return r.text
            logger.warning("Managed Certificate creation in progress. Please use the command "
                           "'az webapp config ssl show -g %s --certificate-name %s' "
                           " to view your certificate once it is created", resource_group_name, certificate_name)
            return
        raise CLIError(ex)


def _check_service_principal_permissions(cmd, resource_group_name, key_vault_name, key_vault_subscription):
    from azure.cli.command_modules.role import graph_client_factory, GraphError
    graph_client = graph_client_factory(cmd.cli_ctx)
    from azure.cli.core.commands.client_factory import get_subscription_id
    subscription = get_subscription_id(cmd.cli_ctx)
    # Cannot check if key vault is in another subscription
    if subscription != key_vault_subscription:
        return False
    kv_client = get_mgmt_service_client(cmd.cli_ctx, ResourceType.MGMT_KEYVAULT)
    vault = kv_client.vaults.get(resource_group_name=resource_group_name, vault_name=key_vault_name)
    # Check for Microsoft.Azure.WebSites app registration
    AZURE_PUBLIC_WEBSITES_APP_ID = 'abfa0a7c-a6b6-4736-8310-5855508787cd'
    AZURE_GOV_WEBSITES_APP_ID = '6a02c803-dafd-4136-b4c3-5a6f318b4714'
    for policy in vault.properties.access_policies:
        try:
            sp = graph_client.service_principal_get(policy.object_id)
            if sp['appId'] == AZURE_PUBLIC_WEBSITES_APP_ID or sp['appId'] == AZURE_GOV_WEBSITES_APP_ID:
                for perm in policy.permissions.secrets:
                    if perm == "Get":
                        return True
        except GraphError:
            pass  # Lookup will fail for non service principals (users, groups, etc.)
    return False


def _update_host_name_ssl_state(cmd, resource_group_name, webapp_name, webapp,
                                host_name, ssl_state, thumbprint, slot=None):
    Site, HostNameSslState = cmd.get_models('Site', 'HostNameSslState')
    updated_webapp = Site(host_name_ssl_states=[HostNameSslState(name=host_name,
                                                                 ssl_state=ssl_state,
                                                                 thumbprint=thumbprint,
                                                                 to_update=True)],
                          location=webapp.location, tags=webapp.tags)
    return _generic_site_operation(cmd.cli_ctx, resource_group_name, webapp_name, 'begin_create_or_update',
                                   slot, updated_webapp)


def _update_ssl_binding(cmd, resource_group_name, name, certificate_thumbprint, ssl_type, hostname, slot=None):
    client = web_client_factory(cmd.cli_ctx)
    webapp = client.web_apps.get(resource_group_name, name)
    if not webapp:
        raise ResourceNotFoundError("'{}' app doesn't exist".format(name))

    cert_resource_group_name = parse_resource_id(webapp.server_farm_id)['resource_group']
    webapp_certs = client.certificates.list_by_resource_group(cert_resource_group_name)

    found_cert = None
    # search for a cert that matches in the app service plan's RG
    for webapp_cert in webapp_certs:
        if webapp_cert.thumbprint == certificate_thumbprint:
            found_cert = webapp_cert
    # search for a cert that matches in the webapp's RG
    if not found_cert:
        webapp_certs = client.certificates.list_by_resource_group(resource_group_name)
        for webapp_cert in webapp_certs:
            if webapp_cert.thumbprint == certificate_thumbprint:
                found_cert = webapp_cert
    # search for a cert that matches in the subscription, filtering on the serverfarm
    if not found_cert:
        sub_certs = client.certificates.list(filter=f"ServerFarmId eq '{webapp.server_farm_id}'")
        found_cert = next(iter([c for c in sub_certs if c.thumbprint == certificate_thumbprint]), None)
    if found_cert:
        if not hostname:
            if len(found_cert.host_names) == 1 and not found_cert.host_names[0].startswith('*'):
                return _update_host_name_ssl_state(cmd, resource_group_name, name, webapp,
                                                   found_cert.host_names[0], ssl_type,
                                                   certificate_thumbprint, slot)
            query_result = list_hostnames(cmd, resource_group_name, name, slot)
            hostnames_in_webapp = [x.name.split('/')[-1] for x in query_result]
            to_update = _match_host_names_from_cert(found_cert.host_names, hostnames_in_webapp)
        else:
            to_update = [hostname]
        for h in to_update:
            _update_host_name_ssl_state(cmd, resource_group_name, name, webapp,
                                        h, ssl_type, certificate_thumbprint, slot)

        return show_app(cmd, resource_group_name, name, slot)

    raise ResourceNotFoundError("Certificate for thumbprint '{}' not found.".format(certificate_thumbprint))


def bind_ssl_cert(cmd, resource_group_name, name, certificate_thumbprint, ssl_type, hostname=None, slot=None):
    SslState = cmd.get_models('SslState')
    return _update_ssl_binding(cmd, resource_group_name, name, certificate_thumbprint,
                               SslState.sni_enabled if ssl_type == 'SNI' else SslState.ip_based_enabled, hostname, slot)


def unbind_ssl_cert(cmd, resource_group_name, name, certificate_thumbprint, hostname=None, slot=None):
    SslState = cmd.get_models('SslState')
    return _update_ssl_binding(cmd, resource_group_name, name,
                               certificate_thumbprint, SslState.disabled, hostname, slot)


def _match_host_names_from_cert(hostnames_from_cert, hostnames_in_webapp):
    # the goal is to match '*.foo.com' with host name like 'admin.foo.com', 'logs.foo.com', etc
    matched = set()
    for hostname in hostnames_from_cert:
        if hostname.startswith('*'):
            for h in hostnames_in_webapp:
                if hostname[hostname.find('.'):] == h[h.find('.'):]:
                    matched.add(h)
        elif hostname in hostnames_in_webapp:
            matched.add(hostname)
    return matched


# help class handles runtime stack in format like 'node|6.1', 'php|5.5'
# pylint: disable=too-few-public-methods
class _AbstractStackRuntimeHelper:
    def __init__(self, cmd, linux=False, windows=False):
        self._cmd = cmd
        self._client = web_client_factory(cmd.cli_ctx)
        self._linux = linux
        self._windows = windows
        self._stacks = []

    @property
    def stacks(self):
        self._load_stacks()
        return self._stacks

    def _get_raw_stacks_from_api(self):
        raise NotImplementedError

    # updates self._stacks
    def _parse_raw_stacks(self, stacks):
        raise NotImplementedError

    def _load_stacks(self):
        if self._stacks:
            return
        stacks = self._get_raw_stacks_from_api()
        self._parse_raw_stacks(stacks)


# WebApps stack class
class _StackRuntimeHelper(_AbstractStackRuntimeHelper):
    DEFAULT_DELIMETER = "|"  # character that separates runtime name from version
    ALLOWED_DELIMETERS = "|:"  # delimiters allowed: '|', ':'

    # pylint: disable=too-few-public-methods
    class Runtime:
        def __init__(self, display_name=None, configs=None, github_actions_properties=None, linux=False):
            self.display_name = display_name
            self.configs = configs if configs is not None else dict()
            self.github_actions_properties = github_actions_properties
            self.linux = linux

    def __init__(self, cmd, linux=False, windows=False):
        # TODO try and get API support for this so it isn't hardcoded
        self.windows_config_mappings = {
            'node': 'WEBSITE_NODE_DEFAULT_VERSION',
            'python': 'python_version',
            'php': 'php_version',
            'aspnet': 'net_framework_version',
            'dotnet': 'net_framework_version',
            'dotnetcore': None
        }
        super().__init__(cmd, linux=linux, windows=windows)

    def get_stack_names_only(self, delimiter=None):
        windows_stacks = [s.display_name for s in self.stacks if not s.linux]
        linux_stacks = [s.display_name for s in self.stacks if s.linux]
        if delimiter is not None:
            windows_stacks = [n.replace(self.DEFAULT_DELIMETER, delimiter) for n in windows_stacks]
            linux_stacks = [n.replace(self.DEFAULT_DELIMETER, delimiter) for n in linux_stacks]
        if self._linux and not self._windows:
            return linux_stacks
        if self._windows and not self._linux:
            return windows_stacks
        return {LINUX_OS_NAME: linux_stacks, WINDOWS_OS_NAME: windows_stacks}

    def _get_raw_stacks_from_api(self):
        return list(self._client.provider.get_web_app_stacks(stack_os_type=None))

    def _parse_raw_stacks(self, stacks):
        for lang in stacks:
            if lang.display_text.lower() == "java":
                continue  # info on java stacks is taken from the "java containers" stacks
            for major_version in lang.major_versions:
                if self._linux:
                    self._parse_major_version_linux(major_version, self._stacks)
                if self._windows:
                    self._parse_major_version_windows(major_version, self._stacks, self.windows_config_mappings)

    @classmethod
    def remove_delimiters(cls, runtime):
        if not runtime:
            return runtime
        runtime = re.split("[{}]".format(cls.ALLOWED_DELIMETERS), runtime)
        return cls.DEFAULT_DELIMETER.join(filter(None, runtime))

    def resolve(self, display_name, linux=False):
        display_name = display_name.lower()
        stack = next((s for s in self.stacks if s.linux == linux and s.display_name.lower() == display_name), None)
        if stack is None:  # help convert previously acceptable stack names into correct ones if runtime not found
            old_to_new_windows = {
                "node|12-lts": "node|12lts",
                "node|14-lts": "node|14lts",
                "node|16-lts": "node|16lts",
                "dotnet|5.0": "dotnet|5",
                "dotnet|6.0": "dotnet|6",
            }
            old_to_new_linux = {
                "dotnet|5.0": "dotnetcore|5.0",
                "dotnet|6.0": "dotnetcore|6.0",
            }
            if linux:
                display_name = old_to_new_linux.get(display_name)
            else:
                display_name = old_to_new_windows.get(display_name)
            stack = next((s for s in self.stacks if s.linux == linux and s.display_name.lower() == display_name), None)
        return stack

    @classmethod
    def get_site_config_setter(cls, runtime, linux=False):
        if linux:
            return cls.update_site_config
        return cls.update_site_appsettings if 'node' in runtime.display_name.lower() else cls.update_site_config

    # assumes non-java
    def get_default_version(self, lang, linux=False, get_windows_config_version=False):
        versions = self.get_version_list(lang, linux, get_windows_config_version)
        versions.sort()
        if not versions:
            os = WINDOWS_OS_NAME if not linux else LINUX_OS_NAME
            raise ValidationError("Invalid language type {} for OS {}".format(lang, os))
        return versions[0]

    # assumes non-java
    def get_version_list(self, lang, linux=False, get_windows_config_version=False):
        lang = lang.upper()
        versions = []

        for s in self.stacks:
            if s.linux == linux:
                l_name, v, *_ = s.display_name.upper().split("|")
                if l_name == lang:
                    if get_windows_config_version:
                        versions.append(s.configs[self.windows_config_mappings[lang.lower()]])
                    else:
                        versions.append(v)

        return versions

    @staticmethod
    def update_site_config(stack, site_config, cmd=None):
        for k, v in stack.configs.items():
            setattr(site_config, k, v)
        return site_config

    @staticmethod
    def update_site_appsettings(cmd, stack, site_config):
        NameValuePair = cmd.get_models('NameValuePair')
        if site_config.app_settings is None:
            site_config.app_settings = []

        for k, v in stack.configs.items():
            already_in_appsettings = False
            for app_setting in site_config.app_settings:
                if app_setting.name == k:
                    already_in_appsettings = True
                    app_setting.value = v
            if not already_in_appsettings:
                site_config.app_settings.append(NameValuePair(name=k, value=v))
        return site_config

    # format a (non-java) windows runtime display text
    # TODO get API to return more CLI-friendly display text for windows stacks
    @classmethod
    def _format_windows_display_text(cls, display_text):
        t = display_text.upper()
        t = t.replace(".NET CORE", NETCORE_RUNTIME_NAME.upper())
        t = t.replace("ASP.NET", ASPDOTNET_RUNTIME_NAME.upper())
        t = t.replace(".NET", DOTNET_RUNTIME_NAME)
        t = re.sub(r"\(.*\)", "", t)  # remove "(LTS)"
        return t.replace(" ", "|", 1).replace(" ", "")

    @classmethod
    def _is_valid_runtime_setting(cls, runtime_setting):
        return runtime_setting is not None and not runtime_setting.is_hidden and not runtime_setting.is_deprecated

    @classmethod
    def _get_runtime_setting(cls, minor_version, linux, java):
        if not linux:
            if not java:
                return minor_version.stack_settings.windows_runtime_settings
            return minor_version.stack_settings.windows_container_settings
        if not java:
            return minor_version.stack_settings.linux_runtime_settings
        return minor_version.stack_settings.linux_container_settings

    @classmethod
    def _get_valid_minor_versions(cls, major_version, linux, java=False):
        def _filter(minor_version):
            return cls._is_valid_runtime_setting(cls._get_runtime_setting(minor_version, linux, java))
        return [m for m in major_version.minor_versions if _filter(m)]

    def _parse_major_version_windows(self, major_version, parsed_results, config_mappings):
        minor_java_versions = self._get_valid_minor_versions(major_version, linux=False, java=True)
        default_java_version = next(iter(minor_java_versions), None)
        if default_java_version:
            container_settings = default_java_version.stack_settings.windows_container_settings
            # TODO get the API to return java versions in a more parseable way
            for java_version in ["1.8", "11", "17"]:
                java_container = container_settings.java_container
                container_version = container_settings.java_container_version
                if container_version.upper() == "SE":
                    java_container = "Java SE"
                    if java_version == "1.8":
                        container_version = "8"
                    else:
                        container_version = java_version
                runtime_name = "{}|{}|{}|{}".format("java",
                                                    java_version,
                                                    java_container,
                                                    container_version)
                gh_actions_version = "8" if java_version == "1.8" else java_version
                gh_actions_runtime = "{}, {}, {}".format(java_version,
                                                         java_container.lower().replace(" se", ""),
                                                         container_settings.java_container_version.lower())
                if java_container == "Java SE":  # once runtime name is set, reset configs to correct values
                    java_container = "JAVA"
                    container_version = "SE"
                runtime = self.Runtime(display_name=runtime_name,
                                       configs={"java_version": java_version,
                                                "java_container": java_container,
                                                "java_container_version": container_version},
                                       github_actions_properties={"github_actions_version": gh_actions_version,
                                                                  "app_runtime": "java",
                                                                  "app_runtime_version": gh_actions_runtime},
                                       linux=False)
                parsed_results.append(runtime)
        else:
            minor_versions = self._get_valid_minor_versions(major_version, linux=False, java=False)
            for minor_version in minor_versions:
                settings = minor_version.stack_settings.windows_runtime_settings
                runtime_name = self._format_windows_display_text(minor_version.display_text)

                runtime = self.Runtime(display_name=runtime_name, linux=False)
                lang_name = runtime_name.split("|")[0].lower()
                config_key = config_mappings.get(lang_name)

                if config_key:
                    runtime.configs[config_key] = settings.runtime_version
                gh_properties = settings.git_hub_action_settings
                if gh_properties.is_supported:
                    runtime.github_actions_properties = {"github_actions_version": gh_properties.supported_version}

                parsed_results.append(runtime)

    def _parse_major_version_linux(self, major_version, parsed_results):
        minor_java_versions = self._get_valid_minor_versions(major_version, linux=True, java=True)
        default_java_version_linux = next(iter(minor_java_versions), None)
        if default_java_version_linux:
            linux_container_settings = default_java_version_linux.stack_settings.linux_container_settings
            runtimes = [(linux_container_settings.additional_properties.get("java17Runtime"), "17"),
                        (linux_container_settings.java11_runtime, "11"),
                        (linux_container_settings.java8_runtime, "8")]
            for runtime_name, version in [(r, v) for (r, v) in runtimes if r is not None]:
                runtime = self.Runtime(display_name=runtime_name,
                                       configs={"linux_fx_version": runtime_name},
                                       github_actions_properties={"github_actions_version": version},
                                       linux=True,
                                       )
                parsed_results.append(runtime)
        else:
            minor_versions = self._get_valid_minor_versions(major_version, linux=True, java=False)
            for minor_version in minor_versions:
                settings = minor_version.stack_settings.linux_runtime_settings
                runtime_name = settings.runtime_version
                runtime = self.Runtime(display_name=runtime_name,
                                       configs={"linux_fx_version": runtime_name},
                                       linux=True,
                                       )
                gh_properties = settings.git_hub_action_settings
                if gh_properties.is_supported:
                    runtime.github_actions_properties = {"github_actions_version": gh_properties.supported_version}
                parsed_results.append(runtime)

    # override _load_stacks() to call this method to use hardcoded stacks
    def _load_stacks_hardcoded(self):
        import os
        stacks_file = os.path.abspath(os.path.join(os.path.abspath(__file__), '../resources/WebappRuntimeStacks.json'))
        if self._stacks:
            return
        stacks = []
        if self._linux:
            stacks_json = get_file_json(stacks_file)['linux']
            for r in stacks_json:
                stacks.append(self.Runtime(display_name=r.get("displayName"),
                                           configs=r.get("configs"),
                                           github_actions_properties=r.get("github_actions_properties"),
                                           linux=True))
        if self._windows:  # Windows stacks
            stacks_json = get_file_json(stacks_file)['windows']
            for r in stacks_json:
                stacks.append(self.Runtime(display_name=r.get("displayName"),
                                           configs=r.get("configs"),
                                           github_actions_properties=r.get("github_actions_properties"),
                                           linux=False))
        self._stacks = stacks


class _FunctionAppStackRuntimeHelper(_AbstractStackRuntimeHelper):
    # pylint: disable=too-few-public-methods,too-many-instance-attributes
    class Runtime:
        def __init__(self, name=None, version=None, is_preview=False, supported_func_versions=None, linux=False,
                     app_settings_dict=None, site_config_dict=None, app_insights=False, default=False,
                     github_actions_properties=None):
            self.name = name
            self.version = version
            self.is_preview = is_preview
            self.supported_func_versions = [] if not supported_func_versions else supported_func_versions
            self.linux = linux
            self.app_settings_dict = dict() if not app_settings_dict else app_settings_dict
            self.site_config_dict = dict() if not site_config_dict else site_config_dict
            self.app_insights = app_insights
            self.default = default
            self.github_actions_properties = github_actions_properties

            self.display_name = "{}|{}".format(name, version) if version else name

        # used for displaying stacks
        def to_dict(self):
            d = {"runtime": self.name,
                 "version": self.version,
                 "supported_functions_versions": self.supported_func_versions}
            if self.linux:
                d["linux_fx_version"] = self.site_config_dict.linux_fx_version
            return d

    class RuntimeEOL:
        def __init__(self, name=None, version=None, eol=None):
            self.name = name
            self.version = version
            self.eol = eol
            self.display_name = "{}|{}".format(name, version)
            self.deprecation_link = LANGUAGE_EOL_DEPRECATION_NOTICES.get(self.display_name)

    def __init__(self, cmd, linux=False, windows=False):
        self.disallowed_functions_versions = {"~1", "~2", "~3"}
        self.KEYS = FUNCTIONS_STACKS_API_KEYS()
        self.end_of_life_dates = []
        super().__init__(cmd, linux=linux, windows=windows)

    def validate_end_of_life_date(self, runtime, version):
        from dateutil.relativedelta import relativedelta
        today = datetime.datetime.now(datetime.timezone.utc)
        six_months = today + relativedelta(months=+6)
        runtimes_eol = [r for r in self.end_of_life_dates if runtime == r.name]
        matched_runtime_eol = next((r for r in runtimes_eol if r.version == version), None)
        if matched_runtime_eol:
            eol = matched_runtime_eol.eol
            runtime_deprecation_link = matched_runtime_eol.deprecation_link or ''

            if eol < today:
                raise ValidationError('{} has reached EOL on {} and is no longer supported. {}'
                                      .format(runtime, eol.date(), runtime_deprecation_link))
            if eol < six_months:
                logger.warning('%s will reach EOL on %s and will no longer be supported. %s',
                               runtime, eol.date(), runtime_deprecation_link)

    def resolve(self, runtime, version=None, functions_version=None, linux=False, disable_version_error=False):
        stacks = self.stacks
        runtimes = [r for r in stacks if r.linux == linux and runtime == r.name]
        os = LINUX_OS_NAME if linux else WINDOWS_OS_NAME
        if not runtimes:
            supported_runtimes = [r.name for r in stacks if r.linux == linux]
            raise ValidationError("Runtime {0} not supported for os {1}. Supported runtimes for os {1} are: {2}. "
                                  "Run 'az functionapp list-runtimes' for more details on supported runtimes. "
                                  .format(runtime, os, supported_runtimes))
        if version is None:
            matched_runtime_version = self.get_default_version(runtime, functions_version, linux)
            self.validate_end_of_life_date(
                matched_runtime_version.name,
                matched_runtime_version.version
            )
            return matched_runtime_version
        matched_runtime_version = next((r for r in runtimes if r.version == version), None)
        if not matched_runtime_version:
            # help convert previously acceptable versions into correct ones if match not found
            old_to_new_version = {
                "11": "11.0",
                "8": "8.0",
                "7": "7.0",
                "6.0": "6",
                "1.8": "8.0",
                "17": "17.0"
            }
            new_version = old_to_new_version.get(version)
            matched_runtime_version = next((r for r in runtimes if r.version == new_version), None)
            if matched_runtime_version is not None:
                version = new_version

        self.validate_end_of_life_date(
            runtime,
            version
        )

        if not matched_runtime_version:
            versions = [r.version for r in runtimes]
            if disable_version_error:
                return None
            raise ValidationError("Invalid version: {0} for runtime {1} and os {2}. Supported versions for runtime "
                                  "{1} and os {2} are: {3}. "
                                  "Run 'az functionapp list-runtimes' for more details on supported runtimes. "
                                  .format(version, runtime, os, versions))
        if functions_version not in matched_runtime_version.supported_func_versions:
            supported_func_versions = matched_runtime_version.supported_func_versions
            raise ValidationError("Functions version {} is not supported for runtime {} with version {} and os {}. "
                                  "Supported functions versions are {}. "
                                  "Run 'az functionapp list-runtimes' for more details on supported runtimes. "
                                  .format(functions_version, runtime, version, os, supported_func_versions))
        return matched_runtime_version

    def get_default_version(self, runtime, functions_version, linux=False):
        runtimes = [r for r in self.stacks if r.linux == linux and r.name == runtime]
        runtimes.sort(key=lambda r: r.default, reverse=True)  # make runtimes with default=True appear first
        for r in runtimes:
            if functions_version in r.supported_func_versions:
                return r
        raise ValidationError("Could not find a runtime version for runtime {} with functions version {} and os {}"
                              "Run 'az functionapp list-runtimes' for more details on supported runtimes. ")

    def _get_raw_stacks_from_api(self):
        return list(self._client.provider.get_function_app_stacks(stack_os_type=None))

    # remove non-digit or non-"." chars
    @classmethod
    def _format_version_name(cls, name):
        return re.sub(r"[^\d\.]", "", name)

    # format version names while maintaining uniqueness
    def _format_version_names(self, runtime_to_version):
        formatted_runtime_to_version = {}
        for runtime, versions in runtime_to_version.items():
            formatted_runtime_to_version[runtime] = formatted_runtime_to_version.get(runtime, dict())
            for version_name, version_info in versions.items():
                formatted_name = self._format_version_name(version_name)
                if formatted_name in formatted_runtime_to_version[runtime]:
                    formatted_name = version_name.lower().replace(" ", "-")
                formatted_runtime_to_version[runtime][formatted_name] = version_info
        return formatted_runtime_to_version

    @classmethod
    def _format_function_version(cls, v):
        return v.replace("~", "")

    def _get_valid_function_versions(self, runtime_settings):
        supported_function_versions = runtime_settings.supported_functions_extension_versions
        valid_versions = []
        for v in supported_function_versions:
            if v not in self.disallowed_functions_versions:
                valid_versions.append(self._format_version_name(v))
        return valid_versions

    def _parse_minor_version(self, runtime_settings, major_version_name, minor_version_name, runtime_to_version,
                             runtime_to_version_eol):
        runtime_name = (runtime_settings.app_settings_dictionary.get(self.KEYS.FUNCTIONS_WORKER_RUNTIME) or
                        major_version_name)
        if not runtime_settings.is_deprecated:
            functions_versions = self._get_valid_function_versions(runtime_settings)
            if functions_versions:
                runtime_version_properties = {
                    self.KEYS.IS_PREVIEW: runtime_settings.is_preview,
                    self.KEYS.SUPPORTED_EXTENSION_VERSIONS: functions_versions,
                    self.KEYS.APP_SETTINGS_DICT: runtime_settings.app_settings_dictionary,
                    self.KEYS.APPLICATION_INSIGHTS: runtime_settings.app_insights_settings.is_supported,
                    self.KEYS.SITE_CONFIG_DICT: runtime_settings.site_config_properties_dictionary,
                    self.KEYS.IS_DEFAULT: bool(runtime_settings.is_default),
                    self.KEYS.GIT_HUB_ACTION_SETTINGS: runtime_settings.git_hub_action_settings
                }

                runtime_to_version[runtime_name] = runtime_to_version.get(runtime_name, dict())
                runtime_to_version[runtime_name][minor_version_name] = runtime_version_properties

        # obtain end of life date for all runtime versions
        if runtime_settings.end_of_life_date is not None:
            runtime_to_version_eol[runtime_name] = runtime_to_version_eol.get(runtime_name, dict())
            runtime_to_version_eol[runtime_name][minor_version_name] = runtime_settings.end_of_life_date

    def _create_runtime_from_properties(self, runtime_name, version_name, version_properties, linux):
        supported_func_versions = version_properties[self.KEYS.SUPPORTED_EXTENSION_VERSIONS]
        return self.Runtime(name=runtime_name,
                            version=version_name,
                            is_preview=version_properties[self.KEYS.IS_PREVIEW],
                            supported_func_versions=supported_func_versions,
                            linux=linux,
                            site_config_dict=version_properties[self.KEYS.SITE_CONFIG_DICT],
                            app_settings_dict=version_properties[self.KEYS.APP_SETTINGS_DICT],
                            app_insights=version_properties[self.KEYS.APPLICATION_INSIGHTS],
                            default=version_properties[self.KEYS.IS_DEFAULT],
                            github_actions_properties=version_properties[self.KEYS.GIT_HUB_ACTION_SETTINGS]
                            )

    def _parse_raw_stacks(self, stacks):
        # build a map of runtime -> runtime version -> runtime version properties
        runtime_to_version_linux = {}
        runtime_to_version_windows = {}
        runtime_to_version_end_of_life = {}
        for runtime in stacks:
            for major_version in runtime.major_versions:
                for minor_version in major_version.minor_versions:
                    runtime_version = minor_version.value
                    linux_settings = minor_version.stack_settings.linux_runtime_settings
                    windows_settings = minor_version.stack_settings.windows_runtime_settings

                    if linux_settings is not None and not linux_settings.is_hidden:
                        self._parse_minor_version(runtime_settings=linux_settings,
                                                  major_version_name=runtime.name,
                                                  minor_version_name=runtime_version,
                                                  runtime_to_version=runtime_to_version_linux,
                                                  runtime_to_version_eol=runtime_to_version_end_of_life)

                    if windows_settings is not None and not windows_settings.is_hidden:
                        self._parse_minor_version(runtime_settings=windows_settings,
                                                  major_version_name=runtime.name,
                                                  minor_version_name=runtime_version,
                                                  runtime_to_version=runtime_to_version_windows,
                                                  runtime_to_version_eol=runtime_to_version_end_of_life)

        runtime_to_version_linux = self._format_version_names(runtime_to_version_linux)
        runtime_to_version_windows = self._format_version_names(runtime_to_version_windows)
        runtime_to_version_end_of_life = self._format_version_names(runtime_to_version_end_of_life)

        for runtime_name, versions in runtime_to_version_windows.items():
            for version_name, version_properties in versions.items():
                r = self._create_runtime_from_properties(runtime_name, version_name, version_properties, linux=False)
                self._stacks.append(r)

        for runtime_name, versions in runtime_to_version_linux.items():
            for version_name, version_properties in versions.items():
                r = self._create_runtime_from_properties(runtime_name, version_name, version_properties, linux=True)
                self._stacks.append(r)

        for runtime_name, versions in runtime_to_version_end_of_life.items():
            for version_name, version_eol in versions.items():
                r = self.RuntimeEOL(name=runtime_name, version=version_name, eol=version_eol)
                self.end_of_life_dates.append(r)


def get_app_insights_key(cli_ctx, resource_group, name):
    appinsights_client = get_mgmt_service_client(cli_ctx, ApplicationInsightsManagementClient)
    appinsights = appinsights_client.components.get(resource_group, name)
    if appinsights is None or appinsights.instrumentation_key is None:
        raise ResourceNotFoundError("App Insights {} under resource group {} was not found.".format(name,
                                                                                                    resource_group))
    return appinsights.instrumentation_key


<<<<<<< HEAD
=======
def get_app_insights_connection_string(cli_ctx, resource_group, name):
    appinsights_client = get_mgmt_service_client(cli_ctx, ApplicationInsightsManagementClient)
    appinsights = appinsights_client.components.get(resource_group, name)
    if appinsights is None or appinsights.connection_string is None:
        raise ResourceNotFoundError("App Insights {} under resource group {} was not found.".format(name,
                                                                                                    resource_group))
    return appinsights.connection_string


>>>>>>> 10f345d0
def create_flex_app_service_plan(cmd, resource_group_name, name, location):
    SkuDescription, AppServicePlan = cmd.get_models('SkuDescription', 'AppServicePlan')
    client = web_client_factory(cmd.cli_ctx)
    sku_def = SkuDescription(tier="FlexConsumption", name="FC1", size="FC", family="FC")
    plan_def = AppServicePlan(
        location=location,
        sku=sku_def,
        reserved=True,
        kind="functionapp",
        name=name
    )
    poller = client.app_service_plans.begin_create_or_update(resource_group_name, name, plan_def)
    return LongRunningOperation(cmd.cli_ctx)(poller)


<<<<<<< HEAD
def update_flex_functionapp_functions_configuration(cmd, resource_group_name, name, configs):
    # implementation will be added after the SDK. 
    return

def get_flex_function_app_config(cmd, resource_group_name, name, configs):
    # implementation will be added after the SDK. 
    return

=======
>>>>>>> 10f345d0
def update_flex_functionapp_configuration(cmd, resource_group_name, name, configs):
    from azure.cli.core.commands.client_factory import get_subscription_id
    client = web_client_factory(cmd.cli_ctx)
    subscription_id = get_subscription_id(cmd.cli_ctx)
    config_url_base = 'subscriptions/{}/resourceGroups/{}/providers/Microsoft.Web/sites/{}/config/web?api-version={}'
    config_url = config_url_base.format(subscription_id, resource_group_name, name, client.DEFAULT_API_VERSION)
    request_url = cmd.cli_ctx.cloud.endpoints.resource_manager + config_url
    configs_json = configs.serialize()
    body = json.dumps(configs_json)
    response = send_raw_request(cmd.cli_ctx, "PATCH", request_url, body=body)
    return response.json()


def create_functionapp_app_service_plan(cmd, resource_group_name, name, is_linux, sku, number_of_workers=None,
                                        max_burst=None, location=None, tags=None, zone_redundant=False):
    SkuDescription, AppServicePlan = cmd.get_models('SkuDescription', 'AppServicePlan')
    sku = _normalize_sku(sku)
    tier = get_sku_tier(sku)

    client = web_client_factory(cmd.cli_ctx)
    if location is None:
        location = _get_location_from_resource_group(cmd.cli_ctx, resource_group_name)
    if number_of_workers is not None:
        number_of_workers = validate_range_of_int_flag('--number-of-workers', number_of_workers, min_val=0, max_val=20)
    sku_def = SkuDescription(tier=tier, name=sku, capacity=number_of_workers)
    plan_def = AppServicePlan(location=location, tags=tags, sku=sku_def,
                              reserved=(is_linux or None), maximum_elastic_worker_count=max_burst,
                              hyper_v=None, name=name)

    if zone_redundant:
        _enable_zone_redundant(plan_def, sku_def, number_of_workers)

    return client.app_service_plans.begin_create_or_update(resource_group_name, name, plan_def)


def is_plan_consumption(cmd, plan_info):
    SkuDescription, AppServicePlan = cmd.get_models('SkuDescription', 'AppServicePlan')
    if isinstance(plan_info, AppServicePlan):
        if isinstance(plan_info.sku, SkuDescription):
            return plan_info.sku.tier.lower() == 'dynamic'
    return False


def is_plan_elastic_premium(cmd, plan_info):
    SkuDescription, AppServicePlan = cmd.get_models('SkuDescription', 'AppServicePlan')
    if isinstance(plan_info, AppServicePlan):
        if isinstance(plan_info.sku, SkuDescription):
            return plan_info.sku.tier == 'ElasticPremium'
    return False


def should_enable_distributed_tracing(consumption_plan_location, matched_runtime, image):
    return consumption_plan_location is None \
        and matched_runtime.name.lower() == "java" \
        and image is None


def is_exactly_one_true(*args):
    found = False
    for i in args:
        if bool(i):
            if found:
                return False
            found = True
    return found


def update_functionapp_polling(cmd, resource_group_name, name, functionapp):
    from azure.cli.core.commands.client_factory import get_subscription_id
    client = web_client_factory(cmd.cli_ctx)
    sub_id = get_subscription_id(cmd.cli_ctx)
    base_url = '/subscriptions/{}/resourceGroups/{}/providers/Microsoft.Web/sites/{}?api-version={}'.format(
        sub_id,
        resource_group_name,
        name,
        client.DEFAULT_API_VERSION
    )
    url = cmd.cli_ctx.cloud.endpoints.resource_manager + base_url

    updated_functionapp = json.dumps(
        {
            "properties": {
                "daprConfig": {
                    "enabled": functionapp.dapr_config.enabled,
                    "appId": functionapp.dapr_config.app_id,
                    "appPort": functionapp.dapr_config.app_port,
                    "httpReadBufferSize": functionapp.dapr_config.http_read_buffer_size,
                    "httpMaxRequestSize": functionapp.dapr_config.http_max_request_size,
                    "logLevel": functionapp.dapr_config.log_level,
                    "enableApiLogging": functionapp.dapr_config.enable_api_logging
                },
                "workloadProfileName": functionapp.workload_profile_name,
                "resourceConfig": {
                    "cpu": functionapp.resource_config.cpu,
                    "memory": functionapp.resource_config.memory
                }
            }
        }
    )
    response = send_raw_request(cmd.cli_ctx, method='PATCH', url=url, body=updated_functionapp)
    poll_url = response.headers.get('location', "")
    if response.status_code == 202 and poll_url:
        response = send_raw_request(cmd.cli_ctx, method='get', url=poll_url)

        while response.status_code != 200:
            time.sleep(5)
            response = send_raw_request(cmd.cli_ctx, method='get', url=poll_url)

        if response.status_code == 200:
            return response

    else:
        return response


def update_dapr_and_workload_config(cmd, resource_group_name, name, enabled=None, app_id=None, app_port=None,
                                    http_max_request_size=None, http_read_buffer_size=None, log_level=None,
                                    enable_api_logging=None, workload_profile_name=None, cpu=None, memory=None):
    site = _generic_site_operation(cmd.cli_ctx, resource_group_name, name, 'get')
    DaprConfig = cmd.get_models('DaprConfig')
    if site.dapr_config is None:
        site.dapr_config = DaprConfig()

    import inspect
    frame = inspect.currentframe()
    bool_flags = ['enabled', 'enable_api_logging']
    int_flags = ['app_port', 'http_max_request_size', 'http_read_buffer_size']
    args, _, _, values = inspect.getargvalues(frame)  # pylint: disable=deprecated-method
    for arg in args[3:10]:
        if arg in int_flags and values[arg] is not None:
            values[arg] = validate_and_convert_to_int(arg, values[arg])
        if values.get(arg, None):
            setattr(site.dapr_config, arg, values[arg] if arg not in bool_flags else values[arg] == 'true')

    if cpu is not None and memory is not None:
        setattr(site.resource_config, 'cpu', cpu)
        setattr(site.resource_config, 'memory', memory)

    if workload_profile_name is not None:
        setattr(site, 'workload_profile_name', workload_profile_name)

    update_functionapp_polling(cmd, resource_group_name, name, site)


def is_exactly_one_true(*args):
    found = False
    for i in args:
        if bool(i):
            if found:
                return False
            found = True
    return found


def create_functionapp(cmd, resource_group_name, name, storage_account, plan=None,
                       os_type=None, functions_version=None, runtime=None, runtime_version=None,
                       consumption_plan_location=None, app_insights=None, app_insights_key=None,
                       disable_app_insights=None, deployment_source_url=None,
                       deployment_source_branch=None, deployment_local_git=None,
                       registry_server=None, registry_password=None, registry_username=None,
                       image=None, tags=None, assign_identities=None,
                       role='Contributor', scope=None, vnet=None, subnet=None, https_only=False,
                       environment=None, min_replicas=None, max_replicas=None, workspace=None,
                       always_ready_instances=None, maximum_instance_count=None, instance_memory=None,
                       flexconsumption_location=None, deployment_storage_name=None,
                       deployment_storage_container_name=None, deployment_storage_auth_type=None,
                       deployment_storage_auth_value=None,
                       enable_dapr=False, dapr_app_id=None, dapr_app_port=None, dapr_http_max_request_size=None,
                       dapr_http_read_buffer_size=None, dapr_log_level=None, dapr_enable_api_logging=False,
                       workload_profile_name=None, cpu=None, memory=None,
                       always_ready_instances=None, maximum_instance_count=None, instance_memory=None,
                       flexconsumption_location=None, deployment_storage_name=None,
                       deployment_storage_container_name=None, deployment_storage_auth_type=None,
                       deployment_storage_auth_value=None):
    # pylint: disable=too-many-statements, too-many-branches
    if functions_version is None:
<<<<<<< HEAD
        if flexconsumption_location is not None:
            functions_version = '4'
        else:
            logger.warning("No functions version specified so defaulting to 3. In the future, specifying a "
                           "version will be required. To create a 3.x function you would pass in the flag "
                           "`--functions-version 3`")
            functions_version = '3'
=======
        logger.warning("No functions version specified so defaulting to 4.")
        functions_version = '4'
>>>>>>> 10f345d0
    if deployment_source_url and deployment_local_git:
        raise MutuallyExclusiveArgumentError('usage error: --deployment-source-url <url> | --deployment-local-git')
    if any([cpu, memory, workload_profile_name]) and environment is None:
        raise RequiredArgumentMissingError("usage error: parameters --cpu, -memory, --workload-profile-name "
                                           "must be used with parameter --environment, please provide the "
                                           "name of the container app environment using --environment.")
    if environment is None and not is_exactly_one_true(plan, consumption_plan_location, flexconsumption_location):
        raise MutuallyExclusiveArgumentError("usage error: You must specify one of these parameter "
                                             "--plan NAME_OR_ID | --consumption-plan-location LOCATION |"
                                             " --flexconsumption-location LOCATION")

    if ((min_replicas is not None or max_replicas is not None) and environment is None):
        raise RequiredArgumentMissingError("usage error: parameters --min-replicas and --max-replicas must be "
                                           "used with parameter --environment, please provide the name "
                                           "of the container app environment using --environment.")

    if flexconsumption_location is not None:
        if image is not None:
            raise ArgumentUsageError(
                '--image is not a valid input for Azure Functions on the Flex Consumption plan. '
                'Please try again without the --image parameter.')

        if deployment_local_git is not None:
            raise ArgumentUsageError(
                '--deployment-local-git is not a valid input for Azure Functions on the Flex Consumption plan. '
                'Please try again without the --deployment-local-git parameter.')

        if deployment_source_url is not None:
            raise ArgumentUsageError(
                '--deployment-source-url is not a valid input for Azure Functions on the Flex Consumption plan. '
                'Please try again without the --deployment-source-url parameter.')

        if deployment_source_branch is not None:
            raise ArgumentUsageError(
                '--deployment-source-branch is not a valid input for Azure Functions on the Flex Consumption plan. '
                'Please try again without the --deployment-source-branch parameter.')

        if os_type and os_type.lower() != LINUX_OS_NAME:
            raise ArgumentUsageError(
                '--os-type windows is not a valid input for Azure Functions on the Flex Consumption plan. '
                'Please try again without the --os-type parameter or set --os-type to be linux.'
            )

        if functions_version != '4':
            raise ArgumentUsageError(
                '--functions-version must be set to 4 for Azure Functions on the Flex Consumption plan. '
                'Please try again with the --functions-version parameter set to 4.'
            )

        # TODO: Might need to remove this validation if it will be done in the backend
        if maximum_instance_count and maximum_instance_count > 1000:
            raise ValidationError(
                '--maximum-instances exceeds the maximum allowed for Azure Functions on the Flex Consumption plan. '
                'Please try again with a valid --maximum-instances value.'
            )

        flexconsumption_location = _normalize_flex_location(flexconsumption_location)

    if (any([always_ready_instances, maximum_instance_count, instance_memory, deployment_storage_name,
        deployment_storage_container_name, deployment_storage_auth_type, deployment_storage_auth_value]) and
        flexconsumption_location is None):
        raise RequiredArgumentMissingError("usage error: parameters --always-ready-instances, --maximum-instance-count, "
                                           "--instance-memory, --deployment-storage-name, "
                                           "--deployment-storage-container-name, --deployment-storage-auth-type "
                                           "and --deployment-storage-auth-value must be used with parameter "
                                           "--flexconsumption-location, please provide the name of the flex plan "
                                           "location using --flexconsumption-location.")

    deployment_source_branch = deployment_source_branch or 'master'

    from azure.mgmt.web.models import Site
    SiteConfig, NameValuePair, DaprConfig, ResourceConfig = cmd.get_models('SiteConfig', 'NameValuePair',
                                                                           'DaprConfig', 'ResourceConfig')
    if any([enable_dapr, dapr_app_id, dapr_app_port, dapr_http_max_request_size, dapr_http_read_buffer_size,
            dapr_log_level, dapr_enable_api_logging]) and environment is None:
        raise RequiredArgumentMissingError("usage error: parameters --enable-dapr, --dapr-app-id, "
                                           "--dapr-app-port, --dapr-http-max-request-size, "
                                           "--dapr-http-read-buffer-size, --dapr-log-level and "
                                           "dapr-enable-api-logging must be used with parameter --environment,"
                                           "please provide the name of the container app environment using "
                                           "--environment.")
<<<<<<< HEAD
=======
    from azure.mgmt.web.models import Site
    SiteConfig, NameValuePair, DaprConfig, ResourceConfig = cmd.get_models('SiteConfig', 'NameValuePair',
                                                                           'DaprConfig', 'ResourceConfig')

    if flexconsumption_location is not None:
        if image is not None:
            raise ArgumentUsageError(
                '--image is not a valid input for Azure Functions on the Flex Consumption plan. '
                'Please try again without the --image parameter.')

        if deployment_local_git is not None:
            raise ArgumentUsageError(
                '--deployment-local-git is not a valid input for Azure Functions on the Flex Consumption plan. '
                'Please try again without the --deployment-local-git parameter.')

        if deployment_source_url is not None:
            raise ArgumentUsageError(
                '--deployment-source-url is not a valid input for Azure Functions on the Flex Consumption plan. '
                'Please try again without the --deployment-source-url parameter.')

        if deployment_source_branch is not None:
            raise ArgumentUsageError(
                '--deployment-source-branch is not a valid input for Azure Functions on the Flex Consumption plan. '
                'Please try again without the --deployment-source-branch parameter.')

        if os_type and os_type.lower() != LINUX_OS_NAME:
            raise ArgumentUsageError(
                '--os-type windows is not a valid input for Azure Functions on the Flex Consumption plan. '
                'Please try again without the --os-type parameter or set --os-type to be linux.'
            )

        flexconsumption_location = _normalize_flex_location(flexconsumption_location)

    if (any([always_ready_instances, maximum_instance_count, instance_memory, deployment_storage_name,
            deployment_storage_container_name, deployment_storage_auth_type, deployment_storage_auth_value]) and
            flexconsumption_location is None):
        raise RequiredArgumentMissingError("usage error: parameters --always-ready-instances, "
                                           "--maximum-instance-count, --instance-memory, "
                                           "--deployment-storage-name, --deployment-storage-container-name, "
                                           "--deployment-storage-auth-type and --deployment-storage-auth-value "
                                           "must be used with parameter --flexconsumption-location, please "
                                           "provide the name of the flex plan location using "
                                           "--flexconsumption-location.")

    if flexconsumption_location is None:
        deployment_source_branch = deployment_source_branch or 'master'
>>>>>>> 10f345d0

    disable_app_insights = (disable_app_insights == "true")

    site_config = SiteConfig(app_settings=[])
    client = web_client_factory(cmd.cli_ctx)

    dapr_config = DaprConfig()

    if vnet or subnet:
        if plan:
            if is_valid_resource_id(plan):
                parse_result = parse_resource_id(plan)
                plan_info = client.app_service_plans.get(parse_result['resource_group'], parse_result['name'])
            else:
                plan_info = client.app_service_plans.get(resource_group_name, plan)
            webapp_location = plan_info.location
        elif flexconsumption_location:
            webapp_location = flexconsumption_location
        else:
            webapp_location = consumption_plan_location

        subnet_info = _get_subnet_info(cmd=cmd,
                                       resource_group_name=resource_group_name,
                                       subnet=subnet,
                                       vnet=vnet)
        _validate_vnet_integration_location(cmd=cmd, webapp_location=webapp_location,
                                            subnet_resource_group=subnet_info["resource_group_name"],
                                            vnet_name=subnet_info["vnet_name"],
                                            vnet_sub_id=subnet_info["subnet_subscription_id"])
        _vnet_delegation_check(cmd, subnet_subscription_id=subnet_info["subnet_subscription_id"],
                               vnet_resource_group=subnet_info["resource_group_name"],
                               vnet_name=subnet_info["vnet_name"],
                               subnet_name=subnet_info["subnet_name"],
                               subnet_service_delegation=FLEX_SUBNET_DELEGATION if flexconsumption_location else None)
        subnet_resource_id = subnet_info["subnet_resource_id"]
        vnet_route_all_enabled = True
    else:
        subnet_resource_id = None
        vnet_route_all_enabled = None

    functionapp_def = Site(location=None, site_config=site_config, dapr_config=dapr_config, tags=tags,
                           virtual_network_subnet_id=subnet_resource_id, https_only=https_only,
                           vnet_route_all_enabled=vnet_route_all_enabled)

    plan_info = None
    if runtime is not None:
        runtime = runtime.lower()

    if consumption_plan_location:
        locations = list_consumption_locations(cmd)
        location = next((loc for loc in locations if loc['name'].lower() == consumption_plan_location.lower()), None)
        if location is None:
            raise ValidationError("Location is invalid. Use: az functionapp list-consumption-locations")
        functionapp_def.location = consumption_plan_location
        functionapp_def.kind = 'functionapp'
        # if os_type is None, the os type is windows
        is_linux = bool(os_type and os_type.lower() == LINUX_OS_NAME)

    elif plan:  # apps with SKU based plan
        if is_valid_resource_id(plan):
            parse_result = parse_resource_id(plan)
            plan_info = client.app_service_plans.get(parse_result['resource_group'], parse_result['name'])
        else:
            plan_info = client.app_service_plans.get(resource_group_name, plan)
        if not plan_info:
            raise ResourceNotFoundError("The plan '{}' doesn't exist".format(plan))
        location = plan_info.location
        is_linux = bool(plan_info.reserved)
        functionapp_def.server_farm_id = plan
        functionapp_def.location = location

    elif flexconsumption_location:
        locations = list_flexconsumption_locations(cmd)
        location = next((loc for loc in locations if loc['name'].lower() == flexconsumption_location.lower()), None)
        if location is None:
            raise ValidationError("Location is invalid. Use: az functionapp list-flexconsumption-locations")
        is_linux = True
        # Following the same plan name format as the backend
        plan_name = "{}FlexPlan".format(name)
        plan_info = create_flex_app_service_plan(
            cmd, resource_group_name, plan_name, flexconsumption_location)
        functionapp_def.server_farm_id = plan_info.id
        functionapp_def.location = flexconsumption_location
<<<<<<< HEAD
        functionapp_def.container_size = instance_memory or DEFAULT_INSTANCE_SIZE

        if not deployment_storage_name:
            deployment_storage_name = storage_account
        deployment_storage = _validate_and_get_deployment_storage(cmd.cli_ctx, resource_group_name, deployment_storage_name)

        deployment_storage_container = _get_or_create_deployment_storage_container(cmd, resource_group_name, name, deployment_storage_name, deployment_storage_container_name)
        deployment_storage_container_name = deployment_storage_container.name

        deployment_config_storage_value = getattr(deployment_storage.primary_endpoints, 'blob') + deployment_storage_container_name
=======

        if not deployment_storage_name:
            deployment_storage_name = storage_account
        deployment_storage = _validate_and_get_deployment_storage(cmd.cli_ctx, resource_group_name,
                                                                  deployment_storage_name)

        deployment_storage_container = _get_or_create_deployment_storage_container(cmd, resource_group_name, name,
                                                                                   deployment_storage_name,
                                                                                   deployment_storage_container_name)
        deployment_storage_container_name = deployment_storage_container.name

        endpoints = deployment_storage.primary_endpoints
        deployment_config_storage_value = getattr(endpoints, 'blob') + deployment_storage_container_name
>>>>>>> 10f345d0

        deployment_storage_auth_type = deployment_storage_auth_type or 'systemAssignedIdentity'

        if deployment_storage_auth_value and deployment_storage_auth_type != 'userAssignedIdentity':
            raise ArgumentUsageError(
<<<<<<< HEAD
                '--deployment-storage-auth-value is only a valid input for --deployment-storage-auth-type set to userAssignedIdentity. '
                'Please try again with --deployment-storage-auth-type set to userAssignedIdentity.'
            )

        if deployment_storage_auth_type == 'userAssignedIdentity':
            deployment_storage_user_assigned_identity = _get_or_create_user_assigned_identity(cmd, resource_group_name, name, deployment_storage_auth_value, flexconsumption_location)
            deployment_storage_auth_value = deployment_storage_user_assigned_identity.id
=======
                '--deployment-storage-auth-value is only a valid input for --deployment-storage-auth-type '
                'set to userAssignedIdentity. Please try again with --deployment-storage-auth-type set to '
                'userAssignedIdentity.'
            )

        function_app_config = {}
        deployment_storage_auth_config = {
            "type": deployment_storage_auth_type
        }
        function_app_config["deployment"] = {
            "storage": {
                "type": "blobContainer",
                "value": deployment_config_storage_value,
                "authentication": deployment_storage_auth_config
            }
        }

        if deployment_storage_auth_type == 'userAssignedIdentity':
            deployment_storage_user_assigned_identity = _get_or_create_user_assigned_identity(
                cmd,
                resource_group_name,
                name,
                deployment_storage_auth_value,
                flexconsumption_location)
            deployment_storage_auth_value = deployment_storage_user_assigned_identity.id
            deployment_storage_auth_config["userAssignedIdentityResourceId"] = deployment_storage_auth_value
>>>>>>> 10f345d0
        elif deployment_storage_auth_type == 'storageAccountConnectionString':
            deployment_storage_conn_string = _get_storage_connection_string(cmd.cli_ctx, deployment_storage)
            site_config.app_settings.append(NameValuePair(name='DEPLOYMENT_STORAGE_CONNECTION_STRING',
                                                          value=deployment_storage_conn_string))
            deployment_storage_auth_value = 'DEPLOYMENT_STORAGE_CONNECTION_STRING'
<<<<<<< HEAD

        functionapp_config = {} # TODO: replace with actual model when api version is relesed
        functionapp_config['deployment'] = {}
        functionapp_config['deployment']['storage'] = {}
        functionapp_config['deployment']['storage']['type'] = 'blobContainer'
        functionapp_config['deployment']['storage']['value'] = deployment_config_storage_value
        functionapp_config['deployment']['storage']['authentication'] = {}
        functionapp_config['deployment']['storage']['authentication']['type'] = deployment_storage_auth_type
        functionapp_config['deployment']['storage']['authentication']['value'] = deployment_storage_auth_value
=======
            deployment_storage_auth_config["storageAccountConnectionStringName"] = deployment_storage_auth_value
>>>>>>> 10f345d0

        always_ready_dict = _parse_key_value_pairs(always_ready_instances)
        always_ready_config = []

<<<<<<< HEAD
        for name, value in always_ready_dict.items():
            # TODO: Might need to discuss if we have to check this value against the value passed for maximum_instance_count
            always_ready_config.append({'name': name, 'instanceCount': value})

        functionapp_config['scaleAndConcurrency'] = {}
        functionapp_config['scaleAndConcurrency']['maximumInstanceCount'] = maximum_instance_count
        functionapp_config['scaleAndConcurrency']['instanceMemoryMB'] = instance_memory or DEFAULT_INSTANCE_SIZE
        # TODO: To discuss where the validation for these settings would be handled - the client side or the backend side?
        functionapp_config['scaleAndConcurrency']['alwaysReady'] = always_ready_config
        # TODO: To discuss if we set this to none if it will be populated in the backend? or we might end up populating it with defaults from the function app stacks api?
        functionapp_config['scaleAndConcurrency']['triggers'] = None

        logger.warning(functionapp_config) # TODO: remove - just for testing at the moment

        if deployment_storage_auth_type == 'userAssignedIdentity':
            assign_identities = [deployment_storage_auth_value]
            _assign_deployment_storage_managed_identity_role(cmd.cli_ctx, deployment_storage, deployment_storage_user_assigned_identity.principal_id)
=======
        for key, value in always_ready_dict.items():
            always_ready_config.append(
                {
                    "name": key,
                    "instanceCount": max(0, validate_and_convert_to_int(key, value))
                }
            )

        function_app_config["scaleAndConcurrency"] = {
            "maximumInstanceCount": maximum_instance_count or DEFAULT_MAXIMUM_INSTANCE_COUNT,
            "instanceMemoryMB": instance_memory or DEFAULT_INSTANCE_SIZE,
            "alwaysReady": always_ready_config
        }

        if deployment_storage_auth_type == 'userAssignedIdentity':
            assign_identities = [deployment_storage_auth_value]
            _assign_deployment_storage_managed_identity_role(cmd.cli_ctx, deployment_storage,
                                                             deployment_storage_user_assigned_identity.principal_id)
>>>>>>> 10f345d0
        elif deployment_storage_auth_type == 'systemAssignedIdentity':
            assign_identities = ['[system]']

    if environment is not None:
        if consumption_plan_location is not None:
            raise ArgumentUsageError(
                '--consumption-plan-location is not a valid input for Azure Functions on Azure Container App '
                'environments. Please try again without the --consumption-plan-location parameter.')

        if plan is not None:
            raise ArgumentUsageError(
                '--plan is not a valid input for Azure Functions on Azure Container App environments. '
                'Please try again without the --plan parameter.')

        if os_type is not None:
            raise ArgumentUsageError(
                '--os-type is not a valid input for Azure Functions on Azure Container App environments. '
                'Please try again without the --os-type parameter.')

        is_linux = True

        if image is None:
            image = DEFAULT_CENTAURI_IMAGE

    if registry_server:
        docker_registry_server_url = registry_server
    else:
        docker_registry_server_url = parse_docker_image_name(image, environment)

    if is_linux and not runtime and (consumption_plan_location or not image):
        raise ArgumentUsageError(
            "usage error: --runtime RUNTIME required for linux functions apps without custom image.")

    if runtime is None and runtime_version is not None:
        raise ArgumentUsageError('Must specify --runtime to use --runtime-version')

    if flexconsumption_location:
<<<<<<< HEAD
        runtime = runtime or 'dotnet'
        lang = next((r for r in FLEX_RUNTIMES if r['runtime'] == runtime), None)
        if lang is None:
            raise ValidationError("Invalid runtime. Supported runtimes for function apps on Flex App "
                                  "Service plans are 'dotnet-isolated', 'java', 'node', 'python' and 'powershell'.")
        if runtime_version is None:
            runtime_version = lang['version']
        elif runtime_version != lang['version']:
            raise ValidationError("Invalid version {0} for runtime {1} for function apps on the Flex Consumption plan. "
                                  "Supported version for runtime {1} is {2}."
                                  .format(runtime_version, runtime, lang['version']))
=======
        runtimes = [r for r in FLEX_RUNTIMES if r['runtime'] == runtime]
        if not runtimes:
            supported_runtimes = set(map(lambda x: x['runtime'], FLEX_RUNTIMES))
            raise ValidationError("Invalid runtime. Supported runtimes for function apps on Flex App Service "
                                  "plans are {0}".format(list(supported_runtimes)))
        if runtime_version is not None:
            lang = next((r for r in runtimes if r['version'] == runtime_version), None)
            if lang is None:
                supported_versions = list(map(lambda x: x['version'], runtimes))
                raise ValidationError("Invalid version {0} for runtime {1} for function apps on the Flex "
                                      "Consumption plan. Supported version for runtime {1} is {2}."
                                      .format(runtime_version, runtime, supported_versions))
>>>>>>> 10f345d0

    runtime_helper = _FunctionAppStackRuntimeHelper(cmd, linux=is_linux, windows=(not is_linux))
    matched_runtime = runtime_helper.resolve("dotnet" if not runtime else runtime,
                                             runtime_version, functions_version, is_linux)

    if flexconsumption_location:
        runtime = matched_runtime.name
        version = matched_runtime.version
        runtime_config = {
            "name": runtime,
            "version": version
        }
        function_app_config["runtime"] = runtime_config

    SiteConfigPropertiesDictionary = cmd.get_models('SiteConfigPropertiesDictionary')

    site_config_dict = matched_runtime.site_config_dict if not flexconsumption_location \
        else SiteConfigPropertiesDictionary()
    app_settings_dict = matched_runtime.app_settings_dict if not flexconsumption_location else dict()

    con_string = _validate_and_get_connection_string(cmd.cli_ctx, resource_group_name, storage_account)

    if environment is not None:
        if docker_registry_server_url is not None:
            site_config.app_settings.append(
                NameValuePair(name='DOCKER_REGISTRY_SERVER_URL', value=docker_registry_server_url)
            )

        if (not registry_username and not registry_password and
                docker_registry_server_url and '.azurecr.io' in str(docker_registry_server_url)):
            logger.warning('No credential was provided to access Azure Container Registry. Trying to look up...')
            parsed = urlparse(docker_registry_server_url)
            registry_name = (parsed.netloc if parsed.scheme else parsed.path).split('.')[0]
            try:
                registry_username, registry_password = _get_acr_cred(cmd.cli_ctx, registry_name)
            except Exception as ex:  # pylint: disable=broad-except
                logger.warning("Retrieving credentials failed with an exception:'%s'", ex)  # consider throw if needed

        if registry_username is not None:
            site_config.app_settings.append(
                NameValuePair(name='DOCKER_REGISTRY_SERVER_USERNAME', value=registry_username)
            )
        if registry_password is not None:
            site_config.app_settings.append(
                NameValuePair(name='DOCKER_REGISTRY_SERVER_PASSWORD', value=registry_password)
            )

        app_settings_dict = {}
        matched_runtime.app_insights = True
    elif is_linux:
        functionapp_def.kind = 'functionapp,linux'
        functionapp_def.reserved = True
        is_consumption = consumption_plan_location is not None or flexconsumption_location is not None
        if not is_consumption:
            site_config.app_settings.append(NameValuePair(name='MACHINEKEY_DecryptionKey',
                                                          value=str(hexlify(urandom(32)).decode()).upper()))
            if image:
                functionapp_def.kind = 'functionapp,linux,container'
                site_config.app_settings.append(NameValuePair(name='DOCKER_CUSTOM_IMAGE_NAME',
                                                              value=image))
                site_config.app_settings.append(NameValuePair(name='FUNCTION_APP_EDIT_MODE', value='readOnly'))
                site_config.app_settings.append(NameValuePair(name='WEBSITES_ENABLE_APP_SERVICE_STORAGE',
                                                              value='false'))
                site_config.linux_fx_version = _format_fx_version(image)

                # clear all runtime specific configs and settings
                site_config_dict.use32_bit_worker_process = False
                app_settings_dict = {}

                # ensure that app insights is created if not disabled
                matched_runtime.app_insights = True
            else:
                site_config.app_settings.append(NameValuePair(name='WEBSITES_ENABLE_APP_SERVICE_STORAGE',
                                                              value='true'))
    else:
        functionapp_def.kind = 'functionapp'

    # set site configs
    for prop, value in site_config_dict.as_dict().items():
        snake_case_prop = _convert_camel_to_snake_case(prop)
        setattr(site_config, snake_case_prop, value)

    if environment is not None:
        functionapp_def.kind = 'functionapp,linux,container,azurecontainerapps'
        functionapp_def.reserved = None
        functionapp_def.name = name
        functionapp_def.https_only = None
        functionapp_def.scm_site_also_stopped = None
        functionapp_def.hyper_v = None
        functionapp_def.is_xenon = None
        functionapp_def.type = 'Microsoft.Web/sites'

        # validate cpu and memory parameters.
        _validate_cpu_momory_functionapp(cpu, memory)

        if (workload_profile_name is not None):
            functionapp_def.workload_profile_name = workload_profile_name

        if (cpu is not None and memory is not None):
            functionapp_def.resource_config = ResourceConfig()
            functionapp_def.resource_config.cpu = cpu
            functionapp_def.resource_config.memory = memory

        site_config.net_framework_version = None
        site_config.java_version = None
        site_config.use32_bit_worker_process = None
        site_config.power_shell_version = None
        site_config.linux_fx_version = _format_fx_version(image)
        site_config.http20_enabled = None
        site_config.local_my_sql_enabled = None
        if min_replicas is not None:
            site_config.minimum_elastic_instance_count = min_replicas
        if max_replicas is not None:
            site_config.function_app_scale_limit = max_replicas

        if enable_dapr:
            logger.warning("Please note while using Dapr Extension for Azure Functions, app port is "
                           "mandatory when using Dapr triggers and should be empty when using only Dapr bindings.")
            dapr_config.enabled = True
            dapr_config.app_id = dapr_app_id
            dapr_config.app_port = dapr_app_port
            dapr_config.http_max_request_size = dapr_http_max_request_size
            dapr_config.http_read_buffer_size = dapr_http_read_buffer_size
            dapr_config.log_level = dapr_log_level
            dapr_config.enable_api_logging = dapr_enable_api_logging

        managed_environment = get_managed_environment(cmd, resource_group_name, environment)
        location = managed_environment.location
        functionapp_def.location = location

        functionapp_def.managed_environment_id = managed_environment.id

    # temporary workaround for dotnet-isolated linux consumption apps
    if is_linux and consumption_plan_location is not None and runtime == 'dotnet-isolated':
        site_config.linux_fx_version = ''

    # adding app settings
    for app_setting, value in app_settings_dict.items():
        site_config.app_settings.append(NameValuePair(name=app_setting, value=value))

    site_config.app_settings.append(NameValuePair(name='FUNCTIONS_EXTENSION_VERSION',
                                                  value=_get_extension_version_functionapp(functions_version)))
    site_config.app_settings.append(NameValuePair(name='AzureWebJobsStorage', value=con_string))

    # If plan is not flex, consumption or elastic premium, we need to set always on
    if (flexconsumption_location is None and consumption_plan_location is None and plan_info is not None and
            not is_plan_elastic_premium(cmd, plan_info)):
        site_config.always_on = True

    # If plan is elastic premium or consumption, we need these app settings
    if (plan_info is not None and is_plan_elastic_premium(cmd, plan_info)) or consumption_plan_location is not None:
        site_config.app_settings.append(NameValuePair(name='WEBSITE_CONTENTAZUREFILECONNECTIONSTRING',
                                                      value=con_string))
        site_config.app_settings.append(NameValuePair(name='WEBSITE_CONTENTSHARE', value=_get_content_share_name(name)))

    create_app_insights = False

    if app_insights_key is not None:
        site_config.app_settings.append(NameValuePair(name='APPINSIGHTS_INSTRUMENTATIONKEY',
                                                      value=app_insights_key))
    elif app_insights is not None:
        app_insights_conn_string = get_app_insights_connection_string(cmd.cli_ctx, resource_group_name, app_insights)
        site_config.app_settings.append(NameValuePair(name='APPLICATIONINSIGHTS_CONNECTION_STRING',
                                                      value=app_insights_conn_string))
    elif disable_app_insights or not matched_runtime.app_insights:
        # set up dashboard if no app insights
        site_config.app_settings.append(NameValuePair(name='AzureWebJobsDashboard', value=con_string))
    elif not disable_app_insights and matched_runtime.app_insights:
        create_app_insights = True

    if flexconsumption_location is not None:
        site_config.net_framework_version = None
        functionapp_def.reserved = None
        functionapp_def.is_xenon = None
        functionapp_def.enable_additional_properties_sending()
        existing_properties = functionapp_def.serialize()["properties"]
        functionapp_def.additional_properties["properties"] = existing_properties
        functionapp_def.additional_properties["properties"]["functionAppConfig"] = function_app_config
        # TODO: use following poller if new API version is released
        # poller = client.web_apps.begin_create_or_update(resource_group_name, name, functionapp_def,
        #                                                 api_version='2023-12-01')

    poller = client.web_apps.begin_create_or_update(resource_group_name, name, functionapp_def)
    functionapp = LongRunningOperation(cmd.cli_ctx)(poller)

    if environment is not None:
        functionapp = client.web_apps.get(resource_group_name, name)

    if consumption_plan_location and is_linux:
        logger.warning("Your Linux function app '%s', that uses a consumption plan has been successfully "
                       "created but is not active until content is published using "
                       "Azure Portal or the Functions Core Tools.", name)
    else:
        _set_remote_or_local_git(cmd, functionapp, resource_group_name, name, deployment_source_url,
                                 deployment_source_branch, deployment_local_git)

    if create_app_insights:
        try:
            try_create_workspace_based_application_insights(cmd, functionapp, workspace)
            if should_enable_distributed_tracing(consumption_plan_location, matched_runtime, image):
                update_app_settings(cmd, functionapp.resource_group, functionapp.name,
                                    ["APPLICATIONINSIGHTS_ENABLE_AGENT=true"])

        except Exception:  # pylint: disable=broad-except
            logger.warning('Error while trying to create and configure an Application Insights for the Function App. '
                           'Please use the Azure Portal to create and configure the Application Insights, if needed.')
            update_app_settings(cmd, functionapp.resource_group, functionapp.name,
                                ['AzureWebJobsDashboard={}'.format(con_string)])

    if image and environment is None:
        update_container_settings_functionapp(cmd, resource_group_name, name, docker_registry_server_url,
                                              image, registry_username,
                                              registry_password)

    if assign_identities is not None:
        identity = assign_identity(cmd, resource_group_name, name, assign_identities,
                                   role, None, scope)
        functionapp.identity = identity

    if deployment_storage_auth_type == 'systemAssignedIdentity':
<<<<<<< HEAD
        _assign_deployment_storage_managed_identity_role(cmd.cli_ctx, deployment_storage, functionapp.identity.principal_id)
=======
        _assign_deployment_storage_managed_identity_role(cmd.cli_ctx, deployment_storage,
                                                         functionapp.identity.principal_id)
>>>>>>> 10f345d0

    return functionapp


def _validate_cpu_momory_functionapp(cpu=None, memory=None):
    # validate either both cpu and memory are provided or none is provided. throw error otherwise
    if cpu is None and memory is None:
        return

    if cpu is not None and memory is None:
        raise ArgumentUsageError("The --memory argument is required with --cpu. Please provide both or none.")

    if cpu is None and memory is not None:
        raise ArgumentUsageError("The --cpu argument is required with --memory. Please provide both or none.")

    # validate that memory is number and ends with Gi
    if not memory.lower().endswith("gi"):
        raise ValidationError("The --memory argument should end with Gi. Please provide a correct value. e.g. 4.0Gi.")

    try:
        float(memory[:-2])
    except ValueError:
        raise ValidationError("The --memory argument is not valid. Please provide a correct value. e.g. 4.0Gi.")

    return


def _get_extension_version_functionapp(functions_version):
    if functions_version is not None:
        return '~{}'.format(functions_version)
    return '~4'


def _get_app_setting_set_functionapp(site_config, app_setting):
    return list(filter(lambda x: x.name == app_setting, site_config.app_settings))


def _convert_camel_to_snake_case(text):
    return reduce(lambda x, y: x + ('_' if y.isupper() else '') + y, text).lower()


def _get_runtime_version_functionapp(version_string, is_linux):
    windows_match = re.fullmatch(FUNCTIONS_WINDOWS_RUNTIME_VERSION_REGEX, version_string)
    if windows_match:
        return float(windows_match.group(1))

    linux_match = re.fullmatch(FUNCTIONS_LINUX_RUNTIME_VERSION_REGEX, version_string)
    if linux_match:
        return float(linux_match.group(1))

    try:
        return float(version_string)
    except ValueError:
        return 0


def _get_content_share_name(app_name):
    # content share name should be up to 63 characters long, lowercase letter and digits, and random
    # so take the first 50 characters of the app name and add the last 12 digits of a random uuid
    share_name = app_name[0:50]
    suffix = str(uuid.uuid4()).split('-')[-1]
    return share_name.lower() + suffix


def try_create_workspace_based_application_insights(cmd, functionapp, workspace_name):
    creation_failed_warn = 'Unable to create the Application Insights for the Function App. ' \
                           'Please use the Azure Portal to manually create and configure the Application Insights, ' \
                           'if needed.'

    ai_resource_group_name = functionapp.resource_group
    ai_name = functionapp.name
    ai_location = _normalize_location(cmd, functionapp.location)

    workspace = get_workspace(cmd, workspace_name)

    if workspace is None:
        default_resource_group = get_or_create_default_resource_group(cmd, ai_location)
        workspace = get_or_create_default_workspace(cmd, ai_location, default_resource_group.name)

    app_insights_client = get_mgmt_service_client(
        cmd.cli_ctx,
        ApplicationInsightsManagementClient,
        api_version='2020-02-02-preview'
    )

    ai_properties = {
        "name": ai_name,
        "location": ai_location,
        "kind": "web",
        "properties": {
            "Application_Type": "web",
            "WorkspaceResourceId": workspace.id
        }
    }

    appinsights = app_insights_client.components.create_or_update(ai_resource_group_name, ai_name, ai_properties)
    if appinsights is None or appinsights.connection_string is None:
        logger.warning(creation_failed_warn)
        return

    # We make this success message as a warning to no interfere with regular JSON output in stdout
    logger.warning('Application Insights \"%s\" was created for this Function App. '
                   'You can visit https://portal.azure.com/#resource%s/overview to view your '
                   'Application Insights component', appinsights.name, appinsights.id)

    update_app_settings(cmd, functionapp.resource_group, functionapp.name,
                        ['APPLICATIONINSIGHTS_CONNECTION_STRING={}'.format(appinsights.connection_string)])


def try_create_application_insights(cmd, functionapp):
    creation_failed_warn = 'Unable to create the Application Insights for the Function App. ' \
                           'Please use the Azure Portal to manually create and configure the Application Insights, ' \
                           'if needed.'

    ai_resource_group_name = functionapp.resource_group
    ai_name = functionapp.name
    # Temporary change for testing
    ai_location = functionapp.location.replace("(stage)", "").replace("stage", "")

    app_insights_client = get_mgmt_service_client(cmd.cli_ctx, ApplicationInsightsManagementClient)
    ai_properties = {
        "name": ai_name,
        "location": ai_location,
        "kind": "web",
        "properties": {
            "Application_Type": "web"
        }
    }
    appinsights = app_insights_client.components.create_or_update(ai_resource_group_name, ai_name, ai_properties)
    if appinsights is None or appinsights.instrumentation_key is None:
        logger.warning(creation_failed_warn)
        return

    # We make this success message as a warning to no interfere with regular JSON output in stdout
    logger.warning('Application Insights \"%s\" was created for this Function App. '
                   'You can visit https://portal.azure.com/#resource%s/overview to view your '
                   'Application Insights component', appinsights.name, appinsights.id)

    if not is_centauri_functionapp(cmd, ai_resource_group_name, ai_name):
        update_app_settings(cmd, functionapp.resource_group, functionapp.name,
                            ['APPINSIGHTS_INSTRUMENTATIONKEY={}'.format(appinsights.instrumentation_key)])
    else:
        update_app_settings(cmd, functionapp.resource_group, functionapp.name,
                            ['APPLICATIONINSIGHTS_CONNECTION_STRING={}'.format(appinsights.connection_string)])


def _set_remote_or_local_git(cmd, webapp, resource_group_name, name, deployment_source_url=None,
                             deployment_source_branch='master', deployment_local_git=None):
    if deployment_source_url:
        logger.warning("Linking to git repository '%s'", deployment_source_url)
        try:
            config_source_control(cmd, resource_group_name, name, deployment_source_url, 'git',
                                  deployment_source_branch, manual_integration=True)
        except Exception as ex:  # pylint: disable=broad-except
            ex = ex_handler_factory(no_throw=True)(ex)
            logger.warning("Link to git repository failed due to error '%s'", ex)

    if deployment_local_git:
        local_git_info = enable_local_git(cmd, resource_group_name, name)
        logger.warning("Local git is configured with url of '%s'", local_git_info['url'])
        setattr(webapp, 'deploymentLocalGitUrl', local_git_info['url'])


def _validate_and_get_deployment_storage(cli_ctx, resource_group_name, deployment_storage_name):
    sa_resource_group = resource_group_name
<<<<<<< HEAD
    
=======

>>>>>>> 10f345d0
    if is_valid_resource_id(deployment_storage_name):
        sa_resource_group = parse_resource_id(deployment_storage_name)['resource_group']
        deployment_storage_name = parse_resource_id(deployment_storage_name)['name']

    storage_client = get_mgmt_service_client(cli_ctx, StorageManagementClient)
    storage_properties = storage_client.storage_accounts.get_properties(sa_resource_group, deployment_storage_name)
<<<<<<< HEAD
    
    endpoints = storage_properties.primary_endpoints
    sku = storage_properties.sku.name
    allowed_storage_types = ['Standard_GRS', 'Standard_RAGRS', 'Standard_LRS', 'Standard_ZRS', 'Premium_LRS', 'Standard_GZRS']
    
    if not getattr(endpoints, 'blob', None):
        raise CLIError("Deployment storage account '{}' has no 'blob' endpoint. It must have blob endpoints enabled".format(deployment_storage_name))
    
=======

    endpoints = storage_properties.primary_endpoints
    sku = storage_properties.sku.name
    allowed_storage_types = ['Standard_GRS', 'Standard_RAGRS', 'Standard_LRS', 'Standard_ZRS', 'Premium_LRS',
                             'Standard_GZRS']

    if not getattr(endpoints, 'blob', None):
        raise CLIError("Deployment storage account '{}' has no 'blob' endpoint. It must have blob endpoints "
                       "enabled".format(deployment_storage_name))

>>>>>>> 10f345d0
    if sku not in allowed_storage_types:
        raise CLIError("Storage type {} is not allowed".format(sku))

    return storage_properties


def _normalize_functionapp_name(functionapp_name):
<<<<<<< HEAD
    import re, string
    return re.sub(r"[^a-zA-Z0-9]", '', functionapp_name).lower()


def _get_or_create_deployment_storage_container(cmd, resource_group_name, functionapp_name, deployment_storage_name, deployment_storage_container_name):
    storage_client = get_mgmt_service_client(cmd.cli_ctx, StorageManagementClient)
    if deployment_storage_container_name:
        storage_container = storage_client.blob_containers.get(resource_group_name, deployment_storage_name, deployment_storage_container_name)
    else:
        from random import randint
        deployment_storage_container_name = "released-package{}{:07}".format(_normalize_functionapp_name(functionapp_name)[:30], randint(0, 9999999))
        logger.warning("Creating deployment storage account container '%s' ...", deployment_storage_container_name)
        
        from azure.mgmt.storage.models import BlobContainer

        storage_container = storage_client.blob_containers.create(resource_group_name, deployment_storage_name, deployment_storage_container_name, BlobContainer())
=======
    return re.sub(r"[^a-zA-Z0-9]", '', functionapp_name).lower()


def _get_or_create_deployment_storage_container(cmd, resource_group_name, functionapp_name,
                                                deployment_storage_name, deployment_storage_container_name):
    storage_client = get_mgmt_service_client(cmd.cli_ctx, StorageManagementClient)
    if deployment_storage_container_name:
        storage_container = storage_client.blob_containers.get(resource_group_name, deployment_storage_name,
                                                               deployment_storage_container_name)
    else:
        from random import randint
        deployment_storage_container_name = "released-package{}{:07}".format(
            _normalize_functionapp_name(functionapp_name)[:30], randint(0, 9999999))
        logger.warning("Creating deployment storage account container '%s' ...", deployment_storage_container_name)

        from azure.mgmt.storage.models import BlobContainer

        storage_container = storage_client.blob_containers.create(resource_group_name,
                                                                  deployment_storage_name,
                                                                  deployment_storage_container_name,
                                                                  BlobContainer())
>>>>>>> 10f345d0

    logger.warning(storage_container)
    return storage_container

<<<<<<< HEAD
def _get_deployment_storage_container(cmd, resource_group_name, deployment_storage_name, deployment_storage_container_name):
    storage_client = get_mgmt_service_client(cmd.cli_ctx, StorageManagementClient)
    storage_container = storage_client.blob_containers.get(resource_group_name, deployment_storage_name, deployment_storage_container_name)
    logger.warning(storage_container)
    return storage_container

def _get_or_create_user_assigned_identity(cmd, resource_group_name, functionapp_name, user_assigned_identity, location):
    logger.warning("user_assigned_identity is %s", user_assigned_identity)
=======

def _get_or_create_user_assigned_identity(cmd, resource_group_name, functionapp_name, user_assigned_identity, location):
>>>>>>> 10f345d0
    from azure.mgmt.msi import ManagedServiceIdentityClient
    msi_client = get_mgmt_service_client(cmd.cli_ctx, ManagedServiceIdentityClient)
    if user_assigned_identity:
        if is_valid_resource_id(user_assigned_identity):
            user_assigned_identity = parse_resource_id(user_assigned_identity)['name']
<<<<<<< HEAD
        identity = msi_client.user_assigned_identities.get(resource_group_name=resource_group_name, resource_name=user_assigned_identity)
    else:
        user_assigned_identity_name = "identity{}{:04}".format(_normalize_functionapp_name(functionapp_name)[:10], randint(0, 9999))
        
        from azure.mgmt.msi.models import Identity

        identity = msi_client.user_assigned_identities.create_or_update(resource_group_name, user_assigned_identity_name, Identity(location=location))
=======
        identity = msi_client.user_assigned_identities.get(resource_group_name=resource_group_name,
                                                           resource_name=user_assigned_identity)
    else:
        from random import randint
        user_assigned_identity_name = "identity{}{:04}".format(
            _normalize_functionapp_name(functionapp_name)[:10], randint(0, 9999))
        logger.warning("Creating user assigned managed identity '%s' ...", user_assigned_identity_name)

        from azure.mgmt.msi.models import Identity

        identity = msi_client.user_assigned_identities.create_or_update(resource_group_name,
                                                                        user_assigned_identity_name,
                                                                        Identity(location=location))
>>>>>>> 10f345d0

    return identity


def _get_storage_connection_string(cli_ctx, deployment_storage_account):
    resource_group_name = parse_resource_id(deployment_storage_account.id)['resource_group']
    deployment_storage_name = deployment_storage_account.name
    storage_client = get_mgmt_service_client(cli_ctx, StorageManagementClient)
    access_keys = storage_client.storage_accounts.list_keys(resource_group_name, deployment_storage_name)
    try:
        key = access_keys.keys[0].value
    except AttributeError:
        # Older API versions have a slightly different structure
        key = access_keys.key1

    endpoint_suffix = cli_ctx.cloud.suffixes.storage_endpoint
    connection_string = 'DefaultEndpointsProtocol={};EndpointSuffix={};AccountName={};AccountKey={}'.format(
        "https",
        endpoint_suffix,
        deployment_storage_name,
        key)

    return connection_string


def _assign_deployment_storage_managed_identity_role(cli_ctx, deployment_storage_account, principal_id):
    from azure.cli.core.commands.client_factory import get_subscription_id

    sub_id = get_subscription_id(cli_ctx)
<<<<<<< HEAD
    role_definition_id = "/subscriptions/{}/providers/Microsoft.Authorization/roleDefinitions/{}".format(sub_id, STORAGE_BLOB_DATA_CONTRIBUTOR_ROLE_ID)
    auth_client = get_mgmt_service_client(cli_ctx, ResourceType.MGMT_AUTHORIZATION)
    has_role_assigned = has_role_assignment_on_resource(cli_ctx, deployment_storage_account.id, principal_id, role_definition_id)
    logger.warning("has_role_assigned: %s", has_role_assigned)
    if has_role_assigned:
        return

    RoleAssignmentCreateParameters = get_sdk(cli_ctx, ResourceType.MGMT_AUTHORIZATION, 'RoleAssignmentCreateParameters', mod='models', operation_group='role_assignments')
    parameters = RoleAssignmentCreateParameters(role_definition_id=role_definition_id, principal_id=principal_id, principal_type='ServicePrincipal')
    auth_client.role_assignments.create(scope=deployment_storage_account.id, role_assignment_name=str(uuid.uuid4()), parameters=parameters)
    
def has_role_assignment_on_resource(cli_ctx, resource, principal_id, role_definition_id):
    auth_client = get_mgmt_service_client(cli_ctx, ResourceType.MGMT_AUTHORIZATION)
    for assignment in auth_client.role_assignments.list_for_scope(resource):
        if assignment.role_definition_id.lower() == role_definition_id.lower() and \
                assignment.principal_id.lower() == principal_id.lower():
            return True

    return False
=======
    role_definition_id = "/subscriptions/{}/providers/Microsoft.Authorization/roleDefinitions/{}".format(
        sub_id, STORAGE_BLOB_DATA_CONTRIBUTOR_ROLE_ID)
    auth_client = get_mgmt_service_client(cli_ctx, ResourceType.MGMT_AUTHORIZATION)
    RoleAssignmentCreateParameters = get_sdk(cli_ctx, ResourceType.MGMT_AUTHORIZATION, 'RoleAssignmentCreateParameters',
                                             mod='models', operation_group='role_assignments')
    parameters = RoleAssignmentCreateParameters(role_definition_id=role_definition_id, principal_id=principal_id,
                                                principal_type='ServicePrincipal')
    auth_client.role_assignments.create(scope=deployment_storage_account.id,
                                        role_assignment_name=str(uuid.uuid4()), parameters=parameters)
>>>>>>> 10f345d0


def _parse_key_value_pairs(key_value_list):
    key_value_list = key_value_list or []
    result = {}
    for kv in key_value_list:
        try:
            temp = shell_safe_json_parse(kv)
            if isinstance(temp, list):
                for t in temp:
                    result[t['name']] = t['value']
            else:
                result.update(temp)
        except CLIError:
            name, value = kv.split('=', 1)
            result[name] = value
            result.update(result)
    return result


def _validate_and_get_connection_string(cli_ctx, resource_group_name, storage_account):
    sa_resource_group = resource_group_name
    if is_valid_resource_id(storage_account):
        sa_resource_group = parse_resource_id(storage_account)['resource_group']
        storage_account = parse_resource_id(storage_account)['name']
    storage_client = get_mgmt_service_client(cli_ctx, StorageManagementClient)
    storage_properties = storage_client.storage_accounts.get_properties(sa_resource_group,
                                                                        storage_account)
    error_message = ''
    endpoints = storage_properties.primary_endpoints
    sku = storage_properties.sku.name
    allowed_storage_types = ['Standard_GRS', 'Standard_RAGRS', 'Standard_LRS', 'Standard_ZRS', 'Premium_LRS', 'Standard_GZRS']  # pylint: disable=line-too-long

    for e in ['blob', 'queue', 'table']:
        if not getattr(endpoints, e, None):
            error_message = "Storage account '{}' has no '{}' endpoint. It must have table, queue, and blob endpoints all enabled".format(storage_account, e)   # pylint: disable=line-too-long
    if sku not in allowed_storage_types:
        error_message += 'Storage type {} is not allowed'.format(sku)

    if error_message:
        raise CLIError(error_message)

    obj = storage_client.storage_accounts.list_keys(sa_resource_group, storage_account)  # pylint: disable=no-member
    try:
        keys = [obj.keys[0].value, obj.keys[1].value]  # pylint: disable=no-member
    except AttributeError:
        # Older API versions have a slightly different structure
        keys = [obj.key1, obj.key2]  # pylint: disable=no-member

    endpoint_suffix = cli_ctx.cloud.suffixes.storage_endpoint
    connection_string = 'DefaultEndpointsProtocol={};EndpointSuffix={};AccountName={};AccountKey={}'.format(
        "https",
        endpoint_suffix,
        storage_account,
        keys[0])  # pylint: disable=no-member

    return connection_string


def list_consumption_locations(cmd):
    client = web_client_factory(cmd.cli_ctx)
    regions = client.list_geo_regions(sku='Dynamic')
    return [{'name': x.name.lower().replace(' ', '')} for x in regions]


def list_flexconsumption_locations(cmd):
    return [
        {
            "name": "eastus",
        },
        {
            "name": "northeurope"
<<<<<<< HEAD
        }
=======
        },
        {
            "name": "eastasia"
        },
        {
            "name": "centralus"
        },
        {
            "name": "uksouth"
        },
        {
            "name": "eastus2"
        },
        {
            "name": "eastus2euap"
        },
        {
            "name": "australiaeast"
        },
        {
            "name": "westus2"
        },
        {
            "name": "westus3"
        },
        {
            "name": "southcentralus"
        },
        {
            "name": "swedencentral"
        },
        {
            "name": "southeastasia"
        },
        {
            "name": "northcentralus(stage)"
        },

>>>>>>> 10f345d0
    ]


def list_locations(cmd, sku, linux_workers_enabled=None, hyperv_workers_enabled=None):
    web_client = web_client_factory(cmd.cli_ctx)
    full_sku = get_sku_tier(sku)
    # Temporary fix due to regression in this specific API with 2021-03-01, should be removed with the next SDK update
    web_client_geo_regions = web_client.list_geo_regions(sku=full_sku,
                                                         linux_workers_enabled=linux_workers_enabled,
                                                         xenon_workers_enabled=hyperv_workers_enabled)

    providers_client = providers_client_factory(cmd.cli_ctx)
    providers_client_locations_list = getattr(providers_client.get('Microsoft.Web'), 'resource_types', [])
    for resource_type in providers_client_locations_list:
        if resource_type.resource_type == 'sites':
            providers_client_locations_list = resource_type.locations
            break

    return [geo_region for geo_region in web_client_geo_regions if geo_region.name in providers_client_locations_list]


def _check_zip_deployment_status(cmd, rg_name, name, deployment_status_url, slot, timeout=None):
    import requests
    from azure.cli.core.util import should_disable_connection_verify

    headers = get_scm_site_headers(cmd.cli_ctx, name, rg_name, slot)
    total_trials = (int(timeout) // 2) if timeout else 450
    num_trials = 0
    while num_trials < total_trials:
        time.sleep(2)
        response = requests.get(deployment_status_url, headers=headers,
                                verify=not should_disable_connection_verify())
        try:
            res_dict = response.json()
        except json.decoder.JSONDecodeError:
            logger.warning("Deployment status endpoint %s returns malformed data. Retrying...", deployment_status_url)
            res_dict = {}
        finally:
            num_trials = num_trials + 1

        if res_dict.get('status', 0) == 3:
            _configure_default_logging(cmd, rg_name, name)
            raise CLIError("Zip deployment failed. {}. Please run the command az webapp log deployment show "
                           "-n {} -g {}".format(res_dict, name, rg_name))
        if res_dict.get('status', 0) == 4:
            break
        if 'progress' in res_dict:
            logger.info(res_dict['progress'])  # show only in debug mode, customers seem to find this confusing
    # if the deployment is taking longer than expected
    if res_dict.get('status', 0) != 4:
        _configure_default_logging(cmd, rg_name, name)
        raise CLIError("""Timeout reached by the command, however, the deployment operation
                       is still on-going. Navigate to your scm site to check the deployment status""")
    return res_dict


def _check_zip_deployment_status_flex(cmd, rg_name, name, deployment_status_url, timeout=None):
    import requests
    from azure.cli.core.util import should_disable_connection_verify

    headers = get_scm_site_headers_flex(cmd.cli_ctx)
    total_trials = (int(timeout) // 2) if timeout else 450
    num_trials = 0
    # Indicates whether the status has been non empty in previous calls
    has_response = False
    while num_trials < total_trials:
        time.sleep(2)
        response = requests.get(deployment_status_url, headers=headers,
                                verify=not should_disable_connection_verify())
        try:
            if (response.status_code == 404 or response.json().get('status') is None) and has_response:
                raise CLIError("Failed to retrieve deployment status. Please try again in a few minutes.".format(deployment_status_url))
            elif (response.status_code != 404 and response.json().get('status') is not None) and not has_response:
                has_response = True

            res_dict = response.json()
        except json.decoder.JSONDecodeError:
            logger.warning("Deployment status endpoint %s returns malformed data. Retrying...", deployment_status_url)
            res_dict = {}
        finally:
            num_trials = num_trials + 1

        status = res_dict.get('status', 0)

        if status == -1:
            raise CLIError("Deployment was cancelled.")
        elif status == 3:
            raise CLIError("Zip deployment failed. {}. These are the deployment logs: \n{}".format(
                           res_dict, json.dumps(show_deployment_log(cmd, rg_name, name))))
        elif status == 4:
            break
        elif status == 5:
            raise CLIError("Deployment was cancelled and another deployment is in progress.")
        elif status == 6:
            raise CLIError("Deployment was partially successful. These are the deployment logs:\n{}".format(
                           json.dumps(show_deployment_log(cmd, rg_name, name))))
        if 'progress' in res_dict:
            logger.info(res_dict['progress'])  # show only in debug mode, customers seem to find this confusing
    # if the deployment is taking longer than expected
    if res_dict.get('status', 0) != 4:
        raise CLIError("""Timeout reached by the command, however, the deployment operation
                       is still on-going. Navigate to your scm site to check the deployment status""")
    return res_dict


def _get_latest_deployment_id(cmd, rg_name, name, deployment_status_url, slot):
    import requests
    from azure.cli.core.util import should_disable_connection_verify

    headers = get_scm_site_headers(cmd.cli_ctx, name, rg_name, slot)
    total_trials = 30
    num_trials = 0
    while num_trials < total_trials:
        time.sleep(2)
        try:
            response = requests.get(deployment_status_url, headers=headers,
                                    verify=not should_disable_connection_verify())
            try:
                res_dict = response.json()
            except Exception as ex:  # pylint: disable=broad-except
                logger.warning("Deployment status endpoint %s returned malformed data. Exception: %s "
                               "\nRetrying...", deployment_status_url, ex)
                return None
            finally:
                num_trials = num_trials + 1
            if 'id' in res_dict and 'temp' not in res_dict['id']:
                return res_dict['id']
        # catch all errors
        except Exception as ex:  # pylint: disable=broad-except
            logger.warning("Deployment status endpoint %s returned error: %s.", deployment_status_url, ex)
            break
    return None


def _check_runtimestatus_with_deploymentstatusapi(cmd, resource_group_name, name, slot,
                                                  deployment_status_url, is_async, timeout):
    response_body = None
    logger.warning('Polling the status of %s deployment. Start Time: %s UTC',
                   "async" if is_async else "sync",
                   datetime.datetime.now(datetime.timezone.utc))
    # verify if the app is a linux web app
    client = web_client_factory(cmd.cli_ctx)
    app = client.web_apps.get(resource_group_name, name)
    app_is_linux_webapp = is_linux_webapp(app)
    if not app_is_linux_webapp:
        logger.warning("Deployment status tracking is currently only supported for linux webapps."
                       " Resuming without tracking status.")
        response_body = _check_zip_deployment_status(cmd, resource_group_name, name, deployment_status_url,
                                                     slot, timeout)
    else:
        # get the deployment id
        # once deploymentstatus/latest is available, we can use it to track the deployment
        deployment_id = _get_latest_deployment_id(cmd, resource_group_name,
                                                  name, deployment_status_url, slot)
        if deployment_id is None:
            logger.warning("Failed to enable tracking runtime status for this deployment. "
                           "Resuming without tracking status.")
            response_body = _check_zip_deployment_status(cmd, resource_group_name, name, deployment_status_url,
                                                         slot, timeout)
        else:
            deploymentstatisapi_url = _build_deploymentstatus_url(cmd, resource_group_name,
                                                                  name, slot, deployment_id)
            response_body = _poll_deployment_runtime_status(cmd, resource_group_name, name, slot,
                                                            deploymentstatisapi_url, deployment_id, timeout)
            # incase we are unable to fetch response from deploymentstatus API
            # fallback to polling kudu for deployment status
            if response_body is None:
                logger.warning("Failed to track the runtime status for this deployment. "
                               "Resuming without tracking status.")
                response_body = _check_zip_deployment_status(cmd, resource_group_name, name, deployment_status_url,
                                                             slot, timeout)
    return response_body


# pylint: disable=too-many-branches
def _poll_deployment_runtime_status(cmd, resource_group_name, webapp_name, slot, deploymentstatusapi_url,
                                    deployment_id, timeout=None):
    max_time_sec = int(timeout) if timeout else 1000
    start_time = time.time()
    time_elapsed = 0
    deployment_status = None
    response_body = None
    while time_elapsed < max_time_sec:
        try:
            response_body = send_raw_request(cmd.cli_ctx, "GET", deploymentstatusapi_url).json()
        except Exception as ex:  # pylint: disable=broad-except
            # we might get a 404 if a new deployment has started and this deployment_id is no longer latest
            logger.warning("Deployment status endpoint %s returned error: %s.", deploymentstatusapi_url, ex)
            break
        deployment_properties = response_body.get('properties')
        deployment_status = deployment_properties.get('status')
        time_elapsed = int(time.time() - start_time)
        status = RUNTIME_STATUS_TEXT_MAP.get(deployment_status)
        status = deployment_status if status is None else status
        logger.warning("Status: %s Time: %s(s)", status, time_elapsed)
        if deployment_status == "RuntimeStarting":
            logger.info("InprogressInstances: %s, SuccessfulInstances: %s",
                        deployment_properties.get('numberOfInstancesInProgress'),
                        deployment_properties.get('numberOfInstancesSuccessful'))
        if deployment_status == "RuntimeSuccessful":
            break
        if deployment_status == "RuntimeFailed":
            error_text = ""
            total_num_instances = int(deployment_properties.get('numberOfInstancesInProgress')) + \
                int(deployment_properties.get('numberOfInstancesSuccessful')) + \
                int(deployment_properties.get('numberOfInstancesFailed'))
            site_started_partially = int(deployment_properties.get('numberOfInstancesSuccessful')) > 0
            if site_started_partially:
                error_text += "Site started with errors: {}/{} instances failed to start successfully\n".format(
                    deployment_properties.get('numberOfInstancesFailed'),
                    total_num_instances)
            else:
                error_text += "Deployment failed because the site failed to start within 10 mins.\n"
                if int(total_num_instances) > 0:
                    error_text += "InprogressInstances: {}, SuccessfulInstances: {}, FailedInstances: {}\n".format(
                        deployment_properties.get('numberOfInstancesInProgress'),
                        deployment_properties.get('numberOfInstancesSuccessful'),
                        deployment_properties.get('numberOfInstancesFailed'))
            errors = deployment_properties.get('errors')
            if errors is not None and len(errors) > 0:
                error_extended_code = errors[0]['extendedCode']
                error_message = errors[0]['message']
                if error_message is not None:
                    error_text += "Error: {}\n".format(error_message)
                else:
                    error_text += "Extended ErrorCode: {}\n".format(error_extended_code)
            failure_logs = deployment_properties.get('failedInstancesLogs')
            if failure_logs is not None and len(failure_logs) > 0:
                failure_logs = failure_logs[0]
            error_text += "Please check the runtime logs for more info: {}\n".format(failure_logs)
            if site_started_partially:
                logger.warning(error_text)
                break
            raise CLIError(error_text)
        if deployment_status == "BuildFailed":
            error_text = "Deployment failed because the build process failed\n"
            errors = deployment_properties.get('errors')
            if errors is not None and len(errors) > 0:
                error_extended_code = errors[0]['extendedCode']
                error_message = errors[0]['message']
                if error_message is not None:
                    error_text += "Error: {}\n".format(error_message)
                else:
                    error_text += "Extended ErrorCode: {}\n".format(error_extended_code)
            deployment_logs = deployment_properties.get('failedInstancesLogs')
            if deployment_logs is None or len(deployment_logs) == 0:
                scm_url = _get_scm_url(cmd, resource_group_name, webapp_name, slot)
                deployment_logs = scm_url + f"/api/deployments/{deployment_id}/log"
            else:
                deployment_logs = deployment_logs[0]
            error_text += "Please check the build logs for more info: {}\n".format(deployment_logs)
            raise CLIError(error_text)
        time.sleep(15)

    if time_elapsed >= max_time_sec and deployment_status != "RuntimeSuccessful":
        scm_url = _get_scm_url(cmd, resource_group_name, webapp_name, slot)
        if deployment_status == "BuildInProgress":
            deployments_log_url = scm_url + f"/api/deployments/{deployment_id}/log"
            raise CLIError("Timeout reached while build was still in progress. "
                           "Navigate to {} to check the build logs for your app.".format(
                               deployments_log_url))
        # For any other status, redirect user to /deployments/<id> endpoint
        deployments_url = scm_url + f"/api/deployments/{deployment_id}"
        error_text = ("Timeout reached while tracking deployment status, however, the deployment"
                      " operation is still on-going. Navigate to {} to check the deployment status"
                      " of your app. \n").format(deployments_url)
        total_num_instances = int(deployment_properties.get('numberOfInstancesInProgress')) + \
            int(deployment_properties.get('numberOfInstancesSuccessful')) + \
            int(deployment_properties.get('numberOfInstancesFailed'))
        if total_num_instances > 0:
            error_text += "InprogressInstances: {}, SuccessfulInstances: {}, FailedInstances: {}".format(
                          deployment_properties.get('numberOfInstancesInProgress'),
                          deployment_properties.get('numberOfInstancesSuccessful'),
                          deployment_properties.get('numberOfInstancesFailed'))
        raise CLIError(error_text)
    return response_body


def _check_zip_deployment_status_flex(cmd, rg_name, name, deployment_status_url, timeout=None):
    import requests
    from azure.cli.core.util import should_disable_connection_verify

    headers = get_scm_site_headers_flex(cmd.cli_ctx)
    total_trials = (int(timeout) // 2) if timeout else 450
    num_trials = 0
    # Indicates whether the status has been non empty in previous calls
    has_response = False
    while num_trials < total_trials:
        time.sleep(2)
        response = requests.get(deployment_status_url, headers=headers,
                                verify=not should_disable_connection_verify())
        try:
            if (response.status_code == 404 or response.json().get('status') is None) and has_response:
                raise CLIError("Failed to retrieve deployment status. Please try again in a few minutes.")
            if (response.status_code != 404 and response.json().get('status') is not None) and not has_response:
                has_response = True

            res_dict = response.json()
        except json.decoder.JSONDecodeError:
            logger.warning("Deployment status endpoint %s returns malformed data. Retrying...", deployment_status_url)
            res_dict = {}
        finally:
            num_trials = num_trials + 1

        status = res_dict.get('status', 0)

        if status == -1:
            raise CLIError("Deployment was cancelled.")
        if status == 3:
            raise CLIError("Zip deployment failed. {}. These are the deployment logs: \n{}".format(
                           res_dict, json.dumps(show_deployment_log(cmd, rg_name, name))))
        if status == 4:
            break
        if status == 5:
            raise CLIError("Deployment was cancelled and another deployment is in progress.")
        if status == 6:
            raise CLIError("Deployment was partially successful. These are the deployment logs:\n{}".format(
                           json.dumps(show_deployment_log(cmd, rg_name, name))))
        if 'progress' in res_dict:
            logger.info(res_dict['progress'])  # show only in debug mode, customers seem to find this confusing
    # if the deployment is taking longer than expected
    if res_dict.get('status', 0) != 4:
        raise CLIError("""Timeout reached by the command, however, the deployment operation
                       is still on-going. Navigate to your scm site to check the deployment status""")
    return res_dict


def list_continuous_webjobs(cmd, resource_group_name, name, slot=None):
    return _generic_site_operation(cmd.cli_ctx, resource_group_name, name, 'list_continuous_web_jobs', slot)


def start_continuous_webjob(cmd, resource_group_name, name, webjob_name, slot=None):
    client = web_client_factory(cmd.cli_ctx)
    if slot:
        client.web_apps.start_continuous_web_job_slot(resource_group_name, name, webjob_name, slot)
        return client.web_apps.get_continuous_web_job_slot(resource_group_name, name, webjob_name, slot)
    client.web_apps.start_continuous_web_job(resource_group_name, name, webjob_name)
    return client.web_apps.get_continuous_web_job(resource_group_name, name, webjob_name)


def stop_continuous_webjob(cmd, resource_group_name, name, webjob_name, slot=None):
    client = web_client_factory(cmd.cli_ctx)
    if slot:
        client.web_apps.stop_continuous_web_job_slot(resource_group_name, name, webjob_name, slot)
        return client.web_apps.get_continuous_web_job_slot(resource_group_name, name, webjob_name, slot)
    client.web_apps.stop_continuous_web_job(resource_group_name, name, webjob_name)
    return client.web_apps.get_continuous_web_job(resource_group_name, name, webjob_name)


def remove_continuous_webjob(cmd, resource_group_name, name, webjob_name, slot=None):
    client = web_client_factory(cmd.cli_ctx)
    if slot:
        return client.web_apps.delete_continuous_web_job_slot(resource_group_name, name, webjob_name, slot)
    return client.web_apps.delete_continuous_web_job(resource_group_name, name, webjob_name)


def list_triggered_webjobs(cmd, resource_group_name, name, slot=None):
    return _generic_site_operation(cmd.cli_ctx, resource_group_name, name, 'list_triggered_web_jobs', slot)


def run_triggered_webjob(cmd, resource_group_name, name, webjob_name, slot=None):
    client = web_client_factory(cmd.cli_ctx)
    if slot:
        client.web_apps.run_triggered_web_job_slot(resource_group_name, name, webjob_name, slot)
        return client.web_apps.get_triggered_web_job_slot(resource_group_name, name, webjob_name, slot)
    client.web_apps.run_triggered_web_job(resource_group_name, name, webjob_name)
    return client.web_apps.get_triggered_web_job(resource_group_name, name, webjob_name)


def remove_triggered_webjob(cmd, resource_group_name, name, webjob_name, slot=None):
    client = web_client_factory(cmd.cli_ctx)
    if slot:
        return client.web_apps.delete_triggered_web_job_slot(resource_group_name, name, webjob_name, slot)
    return client.web_apps.delete_triggered_web_job(resource_group_name, name, webjob_name)


def list_hc(cmd, name, resource_group_name, slot=None):
    client = web_client_factory(cmd.cli_ctx)
    if slot is None:
        listed_vals = client.web_apps.list_hybrid_connections(resource_group_name, name)
    else:
        listed_vals = client.web_apps.list_hybrid_connections_slot(resource_group_name, name, slot)

    # reformats hybrid connection, to prune unnecessary fields
    mod_list = []
    for x in listed_vals.additional_properties["value"]:
        properties = x["properties"]
        resourceGroup = x["id"].split("/")
        mod_hc = {
            "id": x["id"],
            "location": x["location"],
            "name": x["name"],
            "properties": {
                "hostname": properties["hostname"],
                "port": properties["port"],
                "relayArmUri": properties["relayArmUri"],
                "relayName": properties["relayName"],
                "serviceBusNamespace": properties["serviceBusNamespace"],
                "serviceBusSuffix": properties["serviceBusSuffix"]
            },
            "resourceGroup": resourceGroup[4],
            "type": x["type"]
        }
        mod_list.append(mod_hc)
    return mod_list


def add_hc(cmd, name, resource_group_name, namespace, hybrid_connection, slot=None):
    HybridConnection = cmd.get_models('HybridConnection')

    web_client = web_client_factory(cmd.cli_ctx)

    hy_co_id = ''
    for n in NamespaceList(cli_ctx=cmd.cli_ctx)(command_args={}):
        logger.warning(n['name'])
        if n['name'] == namespace:
            hy_co_id = n['id']

    if hy_co_id == '':
        raise ResourceNotFoundError('Azure Service Bus Relay namespace {} was not found.'.format(namespace))

    i = 0
    hy_co_resource_group = ''
    hy_co_split = hy_co_id.split("/")
    for z in hy_co_split:
        if z == "resourceGroups":
            hy_co_resource_group = hy_co_split[i + 1]
        i = i + 1

    # calling the relay API to get information about the hybrid connection
    hy_co = HyCoShow(cli_ctx=cmd.cli_ctx)(command_args={"resource_group": hy_co_resource_group,
                                                        "namespace_name": namespace,
                                                        "name": hybrid_connection})

    # if the hybrid connection does not have a default sender authorization
    # rule, create it
    hy_co_rules = HycoAuthoList(cli_ctx=cmd.cli_ctx)(command_args={"resource_group": hy_co_resource_group,
                                                                   "namespace_name": namespace,
                                                                   "hybrid_connection_name": hybrid_connection})
    has_default_sender_key = False
    for r in hy_co_rules:
        if r['name'].lower() == "defaultsender":
            for z in r['rights']:
                if z[0].lower() == 'send' and len(z) == 1:
                    has_default_sender_key = True

    if not has_default_sender_key:
        rights = ["Send"]
        args = {"resource_group": hy_co_resource_group, "namespace_name": namespace,
                "hybrid_connection_name": hybrid_connection, "name": "defaultSender", "rights": rights}
        HycoAuthoCreate(cli_ctx=cmd.cli_ctx)(command_args=args)
    hy_co_keys = HycoAuthoKeysList(cli_ctx=cmd.cli_ctx)(command_args={"resource_group": hy_co_resource_group,
                                                                      "namespace_name": namespace,
                                                                      "hybrid_connection_name": hybrid_connection,
                                                                      "name": "defaultSender"})
    hy_co_info = hy_co['id']
    hy_co_metadata = ast.literal_eval(hy_co['userMetadata'])
    hy_co_hostname = ''
    for x in hy_co_metadata:
        if x["key"] == "endpoint":
            hy_co_hostname = x["value"]

    hostname_parts = hy_co_hostname.split(":")
    hostname = hostname_parts[0]
    port = hostname_parts[1]
    id_parameters = hy_co_info.split("/")

    # populate object with information from the hybrid connection, and set it
    # on webapp

    hc = HybridConnection(service_bus_namespace=id_parameters[8],
                          relay_name=hybrid_connection,
                          relay_arm_uri=hy_co_info,
                          hostname=hostname,
                          port=port,
                          send_key_name="defaultSender",
                          send_key_value=hy_co_keys['primaryKey'],
                          service_bus_suffix=".servicebus.windows.net")

    if slot is None:
        return_hc = web_client.web_apps.create_or_update_hybrid_connection(resource_group_name, name, namespace,
                                                                           hybrid_connection, hc)
    else:
        return_hc = web_client.web_apps.create_or_update_hybrid_connection_slot(resource_group_name, name, namespace,
                                                                                hybrid_connection, slot, hc)

    # reformats hybrid connection, to prune unnecessary fields
    resourceGroup = return_hc.id.split("/")
    mod_hc = {
        "hostname": return_hc.hostname,
        "id": return_hc.id,
        "location": return_hc.additional_properties["location"],
        "name": return_hc.name,
        "port": return_hc.port,
        "relayArmUri": return_hc.relay_arm_uri,
        "resourceGroup": resourceGroup[4],
        "serviceBusNamespace": return_hc.service_bus_namespace,
        "serviceBusSuffix": return_hc.service_bus_suffix
    }
    return mod_hc


# set the key the apps use to connect with the hybrid connection
def set_hc_key(cmd, plan, resource_group_name, namespace, hybrid_connection, key_type):
    HybridConnection = cmd.get_models('HybridConnection')
    web_client = web_client_factory(cmd.cli_ctx)

    # extract the hybrid connection resource group
    asp_hy_co = web_client.app_service_plans.get_hybrid_connection(resource_group_name, plan,
                                                                   namespace, hybrid_connection)
    arm_uri = asp_hy_co.relay_arm_uri
    split_uri = arm_uri.split("resourceGroups/")
    resource_group_strings = split_uri[1].split('/')
    relay_resource_group = resource_group_strings[0]

    # calling the relay function to obtain information about the hc in question
    hy_co = HyCoShow(cli_ctx=cmd.cli_ctx)(command_args={"resource_group": relay_resource_group,
                                                        "namespace_name": namespace,
                                                        "name": hybrid_connection})

    # if the hybrid connection does not have a default sender authorization
    # rule, create it
    hy_co_rules = HycoAuthoList(cli_ctx=cmd.cli_ctx)(command_args={"resource_group": relay_resource_group,
                                                                   "namespace_name": namespace,
                                                                   "hybrid_connection_name": hybrid_connection})

    has_default_sender_key = False
    for r in hy_co_rules:
        if r['name'].lower() == "defaultsender":
            for z in r['rights']:
                if z[0].lower() == 'send' and len(z) == 1:
                    has_default_sender_key = True

    if not has_default_sender_key:
        rights = ["Send"]
        args = {"resource_group": relay_resource_group, "namespace_name": namespace,
                "hybrid_connection_name": hybrid_connection, "name": "defaultSender", "rights": rights}
        HycoAuthoCreate(cli_ctx=cmd.cli_ctx)(command_args=args)

    hy_co_keys = HycoAuthoKeysList(cli_ctx=cmd.cli_ctx)(command_args={"resource_group": relay_resource_group,
                                                                      "namespace_name": namespace,
                                                                      "hybrid_connection_name": hybrid_connection,
                                                                      "name": "defaultSender"})
    hy_co_metadata = ast.literal_eval(hy_co.user_metadata)
    hy_co_hostname = 0
    for x in hy_co_metadata:
        if x["key"] == "endpoint":
            hy_co_hostname = x["value"]

    hostname_parts = hy_co_hostname.split(":")
    hostname = hostname_parts[0]
    port = hostname_parts[1]

    key = "empty"
    if key_type.lower() == "primary":
        key = hy_co_keys['primaryKey']
    elif key_type.lower() == "secondary":
        key = hy_co_keys['secondaryKey']
    # enures input is correct
    if key == "empty":
        logger.warning("Key type is invalid - must be primary or secondary")
        return

    apps = web_client.app_service_plans.list_web_apps_by_hybrid_connection(resource_group_name, plan, namespace,
                                                                           hybrid_connection)
    # changes the key for every app that uses that hybrid connection
    for x in apps:
        app_info = ast.literal_eval(x)
        app_name = app_info["name"]
        app_id = app_info["id"]
        id_split = app_id.split("/")
        app_resource_group = id_split[4]
        hc = HybridConnection(service_bus_namespace=namespace, relay_name=hybrid_connection,
                              relay_arm_uri=arm_uri, hostname=hostname, port=port, send_key_name="defaultSender",
                              send_key_value=key)
        web_client.web_apps.update_hybrid_connection(app_resource_group, app_name, namespace,
                                                     hybrid_connection, hc)

    return web_client.app_service_plans.list_web_apps_by_hybrid_connection(resource_group_name, plan,
                                                                           namespace, hybrid_connection)


def appservice_list_vnet(cmd, resource_group_name, plan):
    web_client = web_client_factory(cmd.cli_ctx)
    return web_client.app_service_plans.list_vnets(resource_group_name, plan)


def remove_hc(cmd, resource_group_name, name, namespace, hybrid_connection, slot=None):
    client = web_client_factory(cmd.cli_ctx)
    if slot is None:
        return_hc = client.web_apps.delete_hybrid_connection(resource_group_name, name, namespace, hybrid_connection)
    else:
        return_hc = client.web_apps.delete_hybrid_connection_slot(resource_group_name, name, namespace,
                                                                  hybrid_connection, slot)
    return return_hc


def list_functionapp_vnet_integration(cmd, name, resource_group_name, slot=None):
    return list_vnet_integration(cmd, name, resource_group_name, slot=None)


def list_vnet_integration(cmd, name, resource_group_name, slot=None):
    client = web_client_factory(cmd.cli_ctx)
    if slot is None:
        result = list(client.web_apps.list_vnet_connections(resource_group_name, name))
    else:
        result = list(client.web_apps.list_vnet_connections_slot(resource_group_name, name, slot))
    mod_list = []

    # reformats the vnet entry, removing unecessary information
    for x in result:
        # removes GUIDs from name and id
        longName = x.name
        if '_' in longName:
            usIndex = longName.index('_')
            shortName = longName[usIndex + 1:]
        else:
            shortName = longName
        v_id = x.id
        lastSlash = v_id.rindex('/')
        shortId = v_id[:lastSlash] + '/' + shortName
        # extracts desired fields
        certThumbprint = x.cert_thumbprint
        location = x.additional_properties["location"]
        v_type = x.type
        vnet_resource_id = x.vnet_resource_id
        id_strings = v_id.split('/')
        resourceGroup = id_strings[4]
        routes = x.routes

        vnet_mod = {"certThumbprint": certThumbprint,
                    "id": shortId,
                    "location": location,
                    "name": shortName,
                    "resourceGroup": resourceGroup,
                    "routes": routes,
                    "type": v_type,
                    "vnetResourceId": vnet_resource_id}
        mod_list.append(vnet_mod)

    return mod_list


def add_webapp_vnet_integration(cmd, name, resource_group_name, vnet, subnet, slot=None, skip_delegation_check=False):
    return _add_vnet_integration(cmd, name, resource_group_name, vnet, subnet, slot, skip_delegation_check)


def add_functionapp_vnet_integration(cmd, name, resource_group_name, vnet, subnet, slot=None,
                                     skip_delegation_check=False):
    client = web_client_factory(cmd.cli_ctx)
    functionapp = get_functionapp(cmd, resource_group_name, name)
    parsed_plan_id = parse_resource_id(functionapp.server_farm_id)
    plan_info = client.app_service_plans.get(parsed_plan_id['resource_group'], parsed_plan_id['name'])
    if plan_info is None:
        raise ResourceNotFoundError('Could not determine the current plan of the functionapp')
    if is_plan_consumption(cmd, plan_info):
        raise ValidationError('Virtual network integration is not allowed for consumption plans')
    return _add_vnet_integration(cmd, name, resource_group_name, vnet, subnet, slot, skip_delegation_check)


def _add_vnet_integration(cmd, name, resource_group_name, vnet, subnet, slot=None, skip_delegation_check=False):
    subnet_info = _get_subnet_info(cmd=cmd,
                                   resource_group_name=resource_group_name,
                                   subnet=subnet,
                                   vnet=vnet)
    client = web_client_factory(cmd.cli_ctx)

    app = _generic_site_operation(cmd.cli_ctx, resource_group_name, name, 'get', slot, client=client)

    parsed_plan = parse_resource_id(app.server_farm_id)
    plan_info = client.app_service_plans.get(parsed_plan['resource_group'], parsed_plan["name"])
    is_flex = is_flex_functionapp(cmd.cli_ctx, resource_group_name, name)

    if skip_delegation_check:
        logger.warning('Skipping delegation check. Ensure that subnet is delegated to Microsoft.Web/serverFarms.'
                       ' Missing delegation can cause "Bad Request" error.')
    else:
        _vnet_delegation_check(cmd, subnet_subscription_id=subnet_info["subnet_subscription_id"],
                               vnet_resource_group=subnet_info["resource_group_name"],
                               vnet_name=subnet_info["vnet_name"],
                               subnet_name=subnet_info["subnet_name"],
                               subnet_service_delegation=FLEX_SUBNET_DELEGATION if is_flex else None)

    app.virtual_network_subnet_id = subnet_info["subnet_resource_id"]
    app.vnet_route_all_enabled = True
    app.site_config.vnet_route_all_enabled = True

    _generic_site_operation(cmd.cli_ctx, resource_group_name, name, 'begin_create_or_update', slot,
                            client=client, extra_parameter=app)

    return {
        "id": subnet_info["vnet_resource_id"],
        "location": plan_info.location,  # must be the same as vnet location bc of validation check
        "name": subnet_info["vnet_name"],
        "resourceGroup": subnet_info["resource_group_name"],
        "subnetResourceId": subnet_info["subnet_resource_id"]
    }


def _vnet_delegation_check(cmd, subnet_subscription_id, vnet_resource_group, vnet_name, subnet_name,
                           subnet_service_delegation="Microsoft.Web/serverFarms"):
    from azure.cli.core.commands.client_factory import get_subscription_id

    if subnet_service_delegation is None:
        subnet_service_delegation = "Microsoft.Web/serverFarms"

    if get_subscription_id(cmd.cli_ctx).lower() != subnet_subscription_id.lower():
        logger.warning('Cannot validate subnet in other subscription for delegation to Microsoft.Web/serverFarms.'
                       ' Missing delegation can cause "Bad Request" error.')
        logger.warning('To manually add a delegation, use the command: az network vnet subnet update '
                       '--resource-group %s '
                       '--name %s '
                       '--vnet-name %s '
                       '--delegations %s', vnet_resource_group, subnet_name, vnet_name, subnet_service_delegation)
    else:
        subnetObj = SubnetShow(cli_ctx=cmd.cli_ctx)(command_args={
            "name": subnet_name,
            "vnet_name": vnet_name,
            "resource_group": vnet_resource_group
        })
        delegations = subnetObj["delegations"]
        delegated = False
        for d in delegations:
            if d["serviceName"].lower() == subnet_service_delegation.lower():
                delegated = True

        if not delegated:
            poller = SubnetUpdate(cli_ctx=cmd.cli_ctx)(command_args={
                "name": subnet_name,
                "vnet_name": vnet_name,
                "resource_group": vnet_resource_group,
                "delegated_services": [{"name": "delegation", "service_name": subnet_service_delegation}]
            })
            LongRunningOperation(cmd.cli_ctx)(poller)


def _validate_subnet(cli_ctx, subnet, vnet, resource_group_name):
    subnet_is_id = is_valid_resource_id(subnet)
    if subnet_is_id:
        subnet_id_parts = parse_resource_id(subnet)
        vnet_name = subnet_id_parts['name']
        if not (vnet_name.lower() == vnet.lower() or subnet.startswith(vnet)):
            logger.warning('Subnet ID is valid. Ignoring vNet input.')
        return subnet

    vnet_is_id = is_valid_resource_id(vnet)
    if vnet_is_id:
        vnet_id_parts = parse_resource_id(vnet)
        return resource_id(
            subscription=vnet_id_parts['subscription'],
            resource_group=vnet_id_parts['resource_group'],
            namespace='Microsoft.Network',
            type='virtualNetworks',
            name=vnet_id_parts['name'],
            child_type_1='subnets',
            child_name_1=subnet)

    # Reuse logic from existing command to stay backwards compatible
    list_all_vnets = VNetList(cli_ctx=cli_ctx)(command_args={})

    vnets = []
    for v in list_all_vnets:
        if vnet in (v["name"], v["id"]):
            vnet_details = parse_resource_id(v["id"])
            vnet_resource_group = vnet_details['resource_group']
            vnets.append((v["id"], v["name"], vnet_resource_group))

    if not vnets:
        return logger.warning("The virtual network %s was not found in the subscription.", vnet)

    # If more than one vnet, try to use one from same resource group. Otherwise, use first and log the vnet resource id
    found_vnet = [v for v in vnets if v[2].lower() == resource_group_name.lower()]
    if not found_vnet:
        found_vnet = [vnets[0]]

    (vnet_id, vnet, vnet_resource_group) = found_vnet[0]
    if len(vnets) > 1:
        logger.warning("Multiple virtual networks of name %s were found. Using virtual network with resource ID: %s. "
                       "To use a different virtual network, specify the virtual network resource ID using --vnet.",
                       vnet, vnet_id)
    vnet_id_parts = parse_resource_id(vnet_id)
    return resource_id(
        subscription=vnet_id_parts['subscription'],
        resource_group=vnet_id_parts['resource_group'],
        namespace='Microsoft.Network',
        type='virtualNetworks',
        name=vnet_id_parts['name'],
        child_type_1='subnets',
        child_name_1=subnet)


def remove_functionapp_vnet_integration(cmd, name, resource_group_name, slot=None):
    return remove_vnet_integration(cmd, name, resource_group_name, slot)


def remove_vnet_integration(cmd, name, resource_group_name, slot=None):
    client = web_client_factory(cmd.cli_ctx)
    if slot is None:
        return_vnet = client.web_apps.delete_swift_virtual_network(resource_group_name, name)
    else:
        return_vnet = client.web_apps.delete_swift_virtual_network_slot(resource_group_name, name, slot)
    return return_vnet


def get_history_triggered_webjob(cmd, resource_group_name, name, webjob_name, slot=None):
    client = web_client_factory(cmd.cli_ctx)
    if slot:
        return client.web_apps.list_triggered_web_job_history_slot(resource_group_name, name, webjob_name, slot)
    return client.web_apps.list_triggered_web_job_history(resource_group_name, name, webjob_name)


def webapp_up(cmd, name=None, resource_group_name=None, plan=None, location=None, sku=None,  # pylint: disable=too-many-statements,too-many-branches
              os_type=None, runtime=None, dryrun=False, logs=False, launch_browser=False, html=False,
              app_service_environment=None, track_status=False):
    if not name:
        name = generate_default_app_name(cmd)

    import os

    AppServicePlan = cmd.get_models('AppServicePlan')
    src_dir = os.getcwd()
    _src_path_escaped = "{}".format(src_dir.replace(os.sep, os.sep + os.sep))
    client = web_client_factory(cmd.cli_ctx)
    user = get_profile_username()
    _create_new_rg = False
    _site_availability = get_site_availability(cmd, name)
    _create_new_app = _site_availability.name_available
    runtime = _StackRuntimeHelper.remove_delimiters(runtime)
    os_name = os_type if os_type else detect_os_from_src(src_dir, html, runtime)
    _is_linux = os_name.lower() == LINUX_OS_NAME
    helper = _StackRuntimeHelper(cmd, linux=_is_linux, windows=not _is_linux)

    if runtime:
        match = helper.resolve(runtime, _is_linux)
        if not match:
            raise ValidationError("{0} runtime '{1}' is not supported. Please check supported runtimes with: "
                                  "'az webapp list-runtimes --os {0}'".format(os_name, runtime))

        language = runtime.split('|')[0]
        version_used_create = '|'.join(runtime.split('|')[1:])
        detected_version = '-'
    else:
        # detect the version
        _lang_details = get_lang_from_content(src_dir, html, is_linux=_is_linux)
        language = _lang_details.get('language')
        _data = get_runtime_version_details(_lang_details.get('file_loc'), language, helper, _is_linux)
        version_used_create = _data.get('to_create')
        detected_version = _data.get('detected')

    runtime_version = "{}|{}".format(language, version_used_create) if \
        version_used_create != "-" else version_used_create
    site_config = None

    if not _create_new_app:  # App exists, or App name unavailable
        if _site_availability.reason == 'Invalid':
            raise ValidationError(_site_availability.message)
        # Get the ASP & RG info, if the ASP & RG parameters are provided we use those else we need to find those
        logger.warning("Webapp '%s' already exists. The command will deploy contents to the existing app.", name)
        app_details = get_app_details(cmd, name)
        if app_details is None:
            raise ResourceNotFoundError("Unable to retrieve details of the existing app '{}'. Please check that the "
                                        "app is a part of the current subscription if updating an existing app. If "
                                        "creating a new app, app names must be globally unique. Please try a more "
                                        "unique name or leave unspecified to receive a randomly "
                                        "generated name.".format(name))
        current_rg = app_details.resource_group
        if resource_group_name is not None and (resource_group_name.lower() != current_rg.lower()):
            raise ValidationError("The webapp '{}' exists in ResourceGroup '{}' and does not "
                                  "match the value entered '{}'. Please re-run command with the "
                                  "correct parameters.". format(name, current_rg, resource_group_name))
        rg_name = resource_group_name or current_rg
        if location is None:
            loc = app_details.location.replace(" ", "").lower()
        else:
            loc = location.replace(" ", "").lower()
        plan_details = parse_resource_id(app_details.server_farm_id)
        current_plan = plan_details['name']
        if plan is not None and current_plan.lower() != plan.lower():
            raise ValidationError("The plan name entered '{}' does not match the plan name that the webapp is "
                                  "hosted in '{}'. Please check if you have configured defaults for plan name "
                                  "and re-run command.".format(plan, current_plan))
        plan = plan or plan_details['name']
        plan_info = client.app_service_plans.get(plan_details['resource_group'], plan)
        sku = plan_info.sku.name if isinstance(plan_info, AppServicePlan) else 'Free'
        current_os = 'Linux' if plan_info.reserved else 'Windows'
        # Raise error if current OS of the app is different from the current one
        if current_os.lower() != os_name.lower():
            raise ValidationError("The webapp '{}' is a {} app. The code detected at '{}' will default to "
                                  "'{}'. Please create a new app "
                                  "to continue this operation. For more information on default behaviors, "
                                  "see https://docs.microsoft.com/cli/azure/webapp?view=azure-cli-latest#az_webapp_up."
                                  .format(name, current_os, src_dir, os_name))
        _is_linux = plan_info.reserved
        # for an existing app check if the runtime version needs to be updated
        # Get site config to check the runtime version
        site_config = client.web_apps.get_configuration(rg_name, name)
    else:  # need to create new app, check if we need to use default RG or use user entered values
        logger.warning("The webapp '%s' doesn't exist", name)
        sku = get_sku_to_use(src_dir, html, sku, runtime, app_service_environment)
        loc = set_location(cmd, sku, location)
        rg_name = get_rg_to_use(user, resource_group_name)
        _create_new_rg = not check_resource_group_exists(cmd, rg_name)
        plan = get_plan_to_use(cmd=cmd,
                               user=user,
                               loc=loc,
                               sku=sku,
                               create_rg=_create_new_rg,
                               resource_group_name=rg_name,
                               plan=plan,
                               is_linux=_is_linux,
                               client=client)
    dry_run_str = r""" {
                "name" : "%s",
                "appserviceplan" : "%s",
                "resourcegroup" : "%s",
                "sku": "%s",
                "os": "%s",
                "location" : "%s",
                "src_path" : "%s",
                "runtime_version_detected": "%s",
                "runtime_version": "%s"
                }
                """ % (name, plan, rg_name, get_sku_tier(sku), os_name, loc, _src_path_escaped, detected_version,
                       runtime_version)
    create_json = json.loads(dry_run_str)

    if dryrun:
        logger.warning("Web app will be created with the below configuration,re-run command "
                       "without the --dryrun flag to create & deploy a new app")
        return create_json

    if _create_new_rg:
        logger.warning("Creating Resource group '%s' ...", rg_name)
        create_resource_group(cmd, rg_name, loc)
        logger.warning("Resource group creation complete")
    # create ASP
    logger.warning("Creating AppServicePlan '%s' or Updating if already exists", plan)
    # we will always call the ASP create or update API so that in case of re-deployment, if the SKU or plan setting are
    # updated we update those
    try:
        create_app_service_plan(cmd, rg_name, plan, _is_linux, hyper_v=False, per_site_scaling=False, sku=sku,
                                number_of_workers=1 if _is_linux else None, location=loc,
                                app_service_environment=app_service_environment)
    except ResourceNotFoundError as ex:
        raise ex
    except CLIError as ex:
        raise ex
    except Exception as ex:  # pylint: disable=broad-except
        if ex.response.status_code == 409:  # catch 409 conflict when trying to create existing ASP in diff location
            try:
                response_content = json.loads(ex.response._content.decode('utf-8'))  # pylint: disable=protected-access
            except Exception:  # pylint: disable=broad-except
                raise CLIInternalError(ex)
            raise UnclassifiedUserFault(response_content['error']['message'])
        raise AzureResponseError(ex)

    if _create_new_app:
        logger.warning("Creating webapp '%s' ...", name)
        create_webapp(cmd, rg_name, name, plan, runtime_version if not html else None,
                      using_webapp_up=True, language=language)
        _configure_default_logging(cmd, rg_name, name)
    else:  # for existing app if we might need to update the stack runtime settings
        helper = _StackRuntimeHelper(cmd, linux=_is_linux, windows=not _is_linux)
        match = helper.resolve(runtime_version, _is_linux)

        if os_name.lower() == 'linux' and site_config.linux_fx_version != runtime_version:
            if match and site_config.linux_fx_version != match.configs['linux_fx_version']:
                logger.warning('Updating runtime version from %s to %s',
                               site_config.linux_fx_version, match.configs['linux_fx_version'])
                update_site_configs(cmd, rg_name, name, linux_fx_version=match.configs['linux_fx_version'])
                logger.warning('Waiting for runtime version to propagate ...')
                time.sleep(30)  # wait for kudu to get updated runtime before zipdeploy. No way to poll for this
            elif not match:
                logger.warning('Updating runtime version from %s to %s',
                               site_config.linux_fx_version, runtime_version)
                update_site_configs(cmd, rg_name, name, linux_fx_version=runtime_version)
                logger.warning('Waiting for runtime version to propagate ...')
                time.sleep(30)  # wait for kudu to get updated runtime before zipdeploy. No way to poll for this
        elif os_name.lower() == 'windows':
            # may need to update stack runtime settings. For node its site_config.app_settings, otherwise site_config
            if match:
                _update_app_settings_for_windows_if_needed(cmd, rg_name, name, match, site_config, runtime_version)
        create_json['runtime_version'] = runtime_version
    # Zip contents & Deploy
    logger.warning("Creating zip with contents of dir %s ...", src_dir)
    # zip contents & deploy
    zip_file_path = zip_contents_from_dir(src_dir, language)
    enable_zip_deploy(cmd, rg_name, name, zip_file_path, track_status=track_status)

    if launch_browser:
        logger.warning("Launching app using default browser")
        view_in_browser(cmd, rg_name, name, None, logs)
    else:
        _url = _get_url(cmd, rg_name, name)
        logger.warning("You can launch the app at %s", _url)
        create_json.update({'URL': _url})

    if logs:
        _configure_default_logging(cmd, rg_name, name)
        try:
            return get_streaming_log(cmd, rg_name, name)
        except Exception:  # pylint: disable=broad-except
            logger.warning("Unable to reach the app. Please run 'az webapp log tail' to view the logs.")

    _set_webapp_up_default_args(cmd, rg_name, sku, plan, loc, name)

    return create_json


def _set_webapp_up_default_args(cmd, rg_name, sku, plan, loc, name):
    with ConfiguredDefaultSetter(cmd.cli_ctx.config, True):
        logger.warning("Setting 'az webapp up' default arguments for current directory. "
                       "Manage defaults with 'az configure --scope local'")

        cmd.cli_ctx.config.set_value('defaults', 'group', rg_name)
        logger.warning("--resource-group/-g default: %s", rg_name)

        cmd.cli_ctx.config.set_value('defaults', 'sku', sku)
        logger.warning("--sku default: %s", sku)

        cmd.cli_ctx.config.set_value('defaults', 'appserviceplan', plan)
        logger.warning("--plan/-p default: %s", plan)

        cmd.cli_ctx.config.set_value('defaults', 'location', loc)
        logger.warning("--location/-l default: %s", loc)

        cmd.cli_ctx.config.set_value('defaults', 'web', name)
        logger.warning("--name/-n default: %s", name)


def _update_app_settings_for_windows_if_needed(cmd, rg_name, name, match, site_config, runtime_version):
    app_settings = _generic_site_operation(cmd.cli_ctx, rg_name, name, 'list_application_settings', slot=None)
    update_needed = False
    if 'node' in runtime_version:
        settings = []
        for k, v in match.configs.items():
            for app_setting_name, app_setting_value in app_settings.properties.items():
                if app_setting_name == k and app_setting_value != v:
                    update_needed = True
                    settings.append(f"{k}={v}")
        if update_needed:
            logger.warning('Updating runtime version to %s', runtime_version)
            update_app_settings(cmd, rg_name, name, settings=settings, slot=None, slot_settings=None)
    else:
        for k, v in match.configs.items():
            if getattr(site_config, k, None) != v:
                update_needed = True
                setattr(site_config, k, v)
        if update_needed:
            logger.warning('Updating runtime version to %s', runtime_version)
            update_site_configs(cmd,
                                rg_name,
                                name,
                                net_framework_version=site_config.net_framework_version,
                                php_version=site_config.php_version,
                                python_version=site_config.python_version,
                                java_version=site_config.java_version,
                                java_container=site_config.java_container,
                                java_container_version=site_config.java_container_version)

    current_stack = get_current_stack_from_runtime(runtime_version)
    _update_webapp_current_stack_property_if_needed(cmd, rg_name, name, current_stack)

    if update_needed:
        logger.warning('Waiting for runtime version to propagate ...')
        time.sleep(30)  # wait for kudu to get updated runtime before zipdeploy. No way to poll for this


def _update_webapp_current_stack_property_if_needed(cmd, resource_group, name, current_stack):
    if not current_stack:
        return
    # portal uses this current_stack value to display correct runtime for windows webapps
    client = web_client_factory(cmd.cli_ctx)
    app_metadata = client.web_apps.list_metadata(resource_group, name)
    if 'CURRENT_STACK' not in app_metadata.properties or app_metadata.properties["CURRENT_STACK"] != current_stack:
        app_metadata.properties["CURRENT_STACK"] = current_stack
        client.web_apps.update_metadata(resource_group, name, metadata=app_metadata)


def _ping_scm_site(cmd, resource_group, name, instance=None):
    from azure.cli.core.util import should_disable_connection_verify
    #  wake up kudu, by making an SCM call
    import requests
    #  work around until the timeout limits issue for linux is investigated & fixed
    scm_url = _get_scm_url(cmd, resource_group, name)
    headers = get_scm_site_headers(cmd.cli_ctx, name, resource_group)
    cookies = {}
    if instance is not None:
        cookies['ARRAffinity'] = instance
    requests.get(scm_url + '/api/settings', headers=headers, verify=not should_disable_connection_verify(),
                 cookies=cookies)


def is_webapp_up(tunnel_server):
    return tunnel_server.is_webapp_up()


def get_tunnel(cmd, resource_group_name, name, port=None, slot=None, instance=None):
    webapp = _generic_site_operation(cmd.cli_ctx, resource_group_name, name, 'get', slot)
    is_linux = webapp.reserved
    if not is_linux:
        raise ValidationError("Only Linux App Service Plans supported, Found a Windows App Service Plan")

    if port is None:
        port = 0  # Will auto-select a free port from 1024-65535
        logger.info('No port defined, creating on random free port')

    # Validate that we have a known instance (case-sensitive)
    if instance is not None:
        instances = list_instances(cmd, resource_group_name, name, slot=slot)
        instance_names = set(i.name for i in instances)
        if instance not in instance_names:
            if slot is not None:
                raise ValidationError("The provided instance '{}' is not valid "
                                      "for this webapp and slot.".format(instance))
            raise ValidationError("The provided instance '{}' is not valid for this webapp.".format(instance))

    scm_url = _get_scm_url(cmd, resource_group_name, name, slot)
    headers = get_scm_site_headers(cmd.cli_ctx, name, resource_group_name, slot)
    # basic & bearer auth use different capitalization for whatever reason
    auth_string = headers.get("authorization") or headers.get("Authorization")

    tunnel_server = TunnelServer('127.0.0.1', port, scm_url, auth_string, instance)
    _ping_scm_site(cmd, resource_group_name, name, instance=instance)

    _wait_for_webapp(tunnel_server)
    return tunnel_server


def create_tunnel(cmd, resource_group_name, name, port=None, slot=None, timeout=None, instance=None):
    tunnel_server = get_tunnel(cmd, resource_group_name, name, port, slot, instance)

    t = threading.Thread(target=_start_tunnel, args=(tunnel_server,))
    t.daemon = True
    t.start()
    logger.warning('Opening tunnel on addr: %s', tunnel_server.local_addr)
    logger.warning('Opening tunnel on port: %s', tunnel_server.local_port)

    config = get_site_configs(cmd, resource_group_name, name, slot)
    if config.remote_debugging_enabled:
        logger.warning('Tunnel is ready, connect on port %s', tunnel_server.local_port)
    else:
        ssh_user_name = 'root'
        ssh_user_password = 'Docker!'
        logger.warning('SSH is available { username: %s, password: %s }', ssh_user_name, ssh_user_password)

    logger.warning('Ctrl + C to close')

    if timeout:
        time.sleep(int(timeout))
    else:
        while t.is_alive():
            time.sleep(5)


def create_tunnel_and_session(cmd, resource_group_name, name, port=None, slot=None, timeout=None, instance=None):
    tunnel_server = get_tunnel(cmd, resource_group_name, name, port, slot, instance)

    t = threading.Thread(target=_start_tunnel, args=(tunnel_server,))
    t.daemon = True
    t.start()

    ssh_user_name = 'root'
    ssh_user_password = 'Docker!'

    s = threading.Thread(target=_start_ssh_session,
                         args=('localhost', tunnel_server.get_port(), ssh_user_name, ssh_user_password))
    s.daemon = True
    s.start()

    if timeout:
        time.sleep(int(timeout))
    else:
        while s.is_alive() and t.is_alive():
            time.sleep(5)


def perform_onedeploy_functionapp(cmd,
                                  resource_group_name,
                                  name,
                                  src_path=None,
                                  src_url=None,
                                  target_path=None,
                                  artifact_type=None,
                                  is_async=None,
                                  restart=None,
                                  clean=None,
                                  ignore_stack=None,
                                  timeout=None,
                                  slot=None):
    params = OneDeployParams()

    params.cmd = cmd
    params.resource_group_name = resource_group_name
    params.webapp_name = name
    params.src_path = src_path
    params.src_url = src_url
    params.target_path = target_path
    params.artifact_type = artifact_type
    params.is_async_deployment = is_async
    params.should_restart = restart
    params.is_clean_deployment = clean
    params.should_ignore_stack = ignore_stack
    params.timeout = timeout
    params.slot = slot
    params.track_status = False

    return _perform_onedeploy_internal(params)


def perform_onedeploy_webapp(cmd,
                             resource_group_name,
                             name,
                             src_path=None,
                             src_url=None,
                             target_path=None,
                             artifact_type=None,
                             is_async=None,
                             restart=None,
                             clean=None,
                             ignore_stack=None,
                             timeout=None,
                             slot=None,
                             track_status=False):
    params = OneDeployParams()

    params.cmd = cmd
    params.resource_group_name = resource_group_name
    params.webapp_name = name
    params.src_path = src_path
    params.src_url = src_url
    params.target_path = target_path
    params.artifact_type = artifact_type
    params.is_async_deployment = is_async
    params.should_restart = restart
    params.is_clean_deployment = clean
    params.should_ignore_stack = ignore_stack
    params.timeout = timeout
    params.slot = slot
    params.track_status = track_status

    return _perform_onedeploy_internal(params)


# Class for OneDeploy parameters
# pylint: disable=too-many-instance-attributes,too-few-public-methods
class OneDeployParams:
    def __init__(self):
        self.cmd = None
        self.resource_group_name = None
        self.webapp_name = None
        self.src_path = None
        self.src_url = None
        self.artifact_type = None
        self.is_async_deployment = None
        self.target_path = None
        self.should_restart = None
        self.is_clean_deployment = None
        self.should_ignore_stack = None
        self.timeout = None
        self.slot = None
        self.track_status = False
# pylint: enable=too-many-instance-attributes,too-few-public-methods


def _build_onedeploy_url(params):
    if params.src_url:
        return _build_onedeploy_arm_url(params)
    return _build_onedeploy_scm_url(params)


def _build_onedeploy_scm_url(params):
    scm_url = _get_scm_url(params.cmd, params.resource_group_name, params.webapp_name, params.slot)
    deploy_url = scm_url + '/api/publish?type=' + params.artifact_type

    if params.is_async_deployment is not None:
        deploy_url = deploy_url + '&async=' + str(params.is_async_deployment)

    if params.should_restart is not None:
        deploy_url = deploy_url + '&restart=' + str(params.should_restart)

    if params.is_clean_deployment is not None:
        deploy_url = deploy_url + '&clean=' + str(params.is_clean_deployment)

    if params.should_ignore_stack is not None:
        deploy_url = deploy_url + '&ignorestack=' + str(params.should_ignore_stack)

    if params.target_path is not None:
        deploy_url = deploy_url + '&path=' + params.target_path

    return deploy_url


def _build_onedeploy_arm_url(params):
    from azure.cli.core.commands.client_factory import get_subscription_id
    client = web_client_factory(params.cmd.cli_ctx)
    sub_id = get_subscription_id(params.cmd.cli_ctx)
    if not params.slot:
        base_url = (
            f"subscriptions/{sub_id}/resourceGroups/{params.resource_group_name}/providers/Microsoft.Web/sites/"
            f"{params.webapp_name}/extensions/onedeploy?api-version={client.DEFAULT_API_VERSION}"
        )
    else:
        base_url = (
            f"subscriptions/{sub_id}/resourceGroups/{params.resource_group_name}/providers/Microsoft.Web/sites/"
            f"{params.webapp_name}/slots/{params.slot}/extensions/onedeploy"
            f"?api-version={client.DEFAULT_API_VERSION}"
        )
    return params.cmd.cli_ctx.cloud.endpoints.resource_manager + base_url


def _build_deploymentstatus_url(cmd, resource_group_name, webapp_name, slot, deployment_id):
    from azure.cli.core.commands.client_factory import get_subscription_id
    client = web_client_factory(cmd.cli_ctx)
    sub_id = get_subscription_id(cmd.cli_ctx)

    slot_info = "/slots/" + slot if slot else ""
    base_url = (
        f"subscriptions/{sub_id}/resourceGroups/{resource_group_name}/providers/Microsoft.Web/sites/"
        f"{webapp_name}{slot_info}/deploymentStatus/{deployment_id}"
        f"?api-version={client.DEFAULT_API_VERSION}"
    )
    return cmd.cli_ctx.cloud.endpoints.resource_manager + base_url


def _get_ondeploy_headers(params):
    if params.src_path:
        content_type = 'application/octet-stream'
    elif params.src_url:
        content_type = 'application/json'
    else:
        raise RequiredArgumentMissingError('Unable to determine source location of the artifact being deployed')

    additional_headers = {"Content-Type": content_type, "Cache-Control": "no-cache"}

    return get_scm_site_headers(params.cmd.cli_ctx, params.webapp_name, params.resource_group_name, params.slot,
                                additional_headers=additional_headers)


def _get_onedeploy_status_url(params):
    scm_url = _get_scm_url(params.cmd, params.resource_group_name, params.webapp_name, params.slot)
    return scm_url + '/api/deployments/latest'


def _get_onedeploy_request_body(params):
    import os

    if params.src_path:
        logger.warning('Deploying from local path: %s', params.src_path)
        try:
            with open(os.path.realpath(os.path.expanduser(params.src_path)), 'rb') as fs:
                body = fs.read()
        except Exception as e:  # pylint: disable=broad-except
            raise ResourceNotFoundError("Either '{}' is not a valid local file path or you do not have permissions to "
                                        "access it".format(params.src_path)) from e
    elif params.src_url:
        logger.warning('Deploying from URL: %s', params.src_url)
        body = {
            "properties": {
                "packageUri": params.src_url,
                "type": params.artifact_type,
                "path": params.target_path,
                "ignorestack": params.should_ignore_stack,
                "clean": params.is_clean_deployment,
                "restart": params.should_restart,
            }
        }
        body = {"properties": {k: v for k, v in body["properties"].items() if v is not None}}
        body = json.dumps(body)
    else:
        raise ResourceNotFoundError('Unable to determine source location of the artifact being deployed')

    return body


def _update_artifact_type(params):
    import os

    if params.artifact_type is not None:
        return

    # Interpret deployment type from the file extension if the type parameter is not passed
    _, file_extension = os.path.splitext(params.src_path)
    file_extension = file_extension[1:]
    if file_extension in ('war', 'jar', 'ear', 'zip'):
        params.artifact_type = file_extension
    elif file_extension in ('sh', 'bat'):
        params.artifact_type = 'startup'
    else:
        params.artifact_type = 'static'
    logger.warning("Deployment type: %s. To override deployment type, please specify the --type parameter. "
                   "Possible values: war, jar, ear, zip, startup, script, static", params.artifact_type)


def _make_onedeploy_request(params):
    import requests
    from azure.cli.core.util import should_disable_connection_verify

    # Build the request body, headers, API URL and status URL
    body = _get_onedeploy_request_body(params)
    deploy_url = _build_onedeploy_url(params)
    deployment_status_url = _get_onedeploy_status_url(params)
    headers = _get_ondeploy_headers(params)

    # For debugging purposes only, you can change the async deployment into a sync deployment by polling the API status
    # For that, set poll_async_deployment_for_debugging=True
    logger.info("Deployment API: %s", deploy_url)
    if not params.src_url:  # use SCM endpoint
        response = requests.post(deploy_url, data=body, headers=headers, verify=not should_disable_connection_verify())
        poll_async_deployment_for_debugging = True
    else:
        response = send_raw_request(params.cmd.cli_ctx, "PUT", deploy_url, body=body)
        poll_async_deployment_for_debugging = False

    # check the status of deployment
    # pylint: disable=too-many-nested-blocks
    if response.status_code == 202 or response.status_code == 200:
        response_body = None
        if poll_async_deployment_for_debugging:
            if params.track_status is not None and params.track_status:
                response_body = _check_runtimestatus_with_deploymentstatusapi(params.cmd, params.resource_group_name,
                                                                              params.webapp_name, params.slot,
                                                                              deployment_status_url,
                                                                              params.is_async_deployment,
                                                                              params.timeout)
            else:
                response_body = _check_zip_deployment_status(params.cmd, params.resource_group_name, params.webapp_name,
                                                             deployment_status_url, params.slot, params.timeout)
            logger.info('Server response: %s', response_body)
        else:
            if 'application/json' in response.headers.get('content-type', ""):
                state = response.json().get("properties", {}).get("provisioningState")
                if state:
                    logger.warning("Deployment status is: \"%s\"", state)
                response_body = response.json().get("properties", {})
        logger.warning("Deployment has completed successfully")
        logger.warning("You can visit your app at: %s", _get_url(params.cmd, params.resource_group_name,
                                                                 params.webapp_name, params.slot))
        return response_body

    # API not available yet!
    if response.status_code == 404:
        raise ResourceNotFoundError("This API isn't available in this environment yet!")

    # check if there's an ongoing process
    if response.status_code == 409:
        raise ValidationError("Another deployment is in progress. Please wait until that process is complete before "
                              "starting a new deployment. You can track the ongoing deployment at {}"
                              .format(deployment_status_url))

    # check if an error occured during deployment
    if response.status_code:
        scm_url = _get_scm_url(params.cmd, params.resource_group_name, params.webapp_name, params.slot)
        latest_deploymentinfo_url = scm_url + "/api/deployments/latest"
        raise CLIError("An error occurred during deployment. Status Code: {}, {} Please visit {}"
                       " to get more information about your deployment"
                       .format(response.status_code, f"Details: {response.text}," if response.text else "",
                               latest_deploymentinfo_url))


# OneDeploy
def _perform_onedeploy_internal(params):

    # Update artifact type, if required
    _update_artifact_type(params)

    # Now make the OneDeploy API call
    logger.warning("Initiating deployment")
    response = _make_onedeploy_request(params)
    return response


def _wait_for_webapp(tunnel_server):
    tries = 0
    while True:
        if is_webapp_up(tunnel_server):
            break
        if tries == 0:
            logger.warning('Connection is not ready yet, please wait')
        if tries == 60:
            raise CLIError('SSH timeout, your app must be running before'
                           ' it can accept SSH connections. '
                           'Use `az webapp log tail` to review the app startup logs.')
        tries = tries + 1
        logger.warning('.')
        time.sleep(1)


def _start_tunnel(tunnel_server):
    tunnel_server.start_server()


def _start_ssh_session(hostname, port, username, password):
    tries = 0
    while True:
        try:
            c = Connection(host=hostname,
                           port=port,
                           user=username,
                           # connect_timeout=60*10,
                           connect_kwargs={"password": password})
            break
        except Exception as ex:  # pylint: disable=broad-except
            logger.info(ex)
            if tries == 0:
                logger.warning('Connection is not ready yet, please wait')
            if tries == 60:
                raise CLIError("Timeout Error, Unable to establish a connection")
            tries = tries + 1
            logger.warning('.')
            time.sleep(1)
    try:
        try:
            c.run('cat /etc/motd', pty=True)
        except invoke.exceptions.UnexpectedExit:
            # Don't crash over a non-existing /etc/motd.
            pass
        c.run('source /etc/profile; exec $SHELL -l', pty=True)
    except Exception as ex:  # pylint: disable=broad-except
        logger.info(ex)
    finally:
        c.close()


def ssh_webapp(cmd, resource_group_name, name, port=None, slot=None, timeout=None, instance=None):  # pylint: disable=too-many-statements
    import platform
    if platform.system() == "Windows":
        webapp = _generic_site_operation(cmd.cli_ctx, resource_group_name, name, 'get', slot)
        is_linux = webapp.reserved
        if not is_linux:
            raise ValidationError("Only Linux App Service Plans supported, found a Windows App Service Plan")

        scm_url = _get_scm_url(cmd, resource_group_name, name, slot)
        if not instance:
            open_page_in_browser(scm_url + '/webssh/host')
        else:
            open_page_in_browser(scm_url + '/webssh/host?instance={}'.format(instance))
    else:
        config = get_site_configs(cmd, resource_group_name, name, slot)
        if config.remote_debugging_enabled:
            raise ValidationError('Remote debugging is enabled, please disable')
        create_tunnel_and_session(
            cmd, resource_group_name, name, port=port, slot=slot, timeout=timeout, instance=instance)


def _configure_default_logging(cmd, rg_name, name):
    logger.warning("Configuring default logging for the app, if not already enabled")
    return config_diagnostics(cmd, rg_name, name,
                              application_logging=True, web_server_logging='filesystem',
                              docker_container_logging='filesystem')


# TODO remove once appservice-kube extension removes
def _validate_app_service_environment_id(cli_ctx, ase, resource_group_name):
    ase_is_id = is_valid_resource_id(ase)
    if ase_is_id:
        return ase

    from azure.cli.core.commands.client_factory import get_subscription_id
    return resource_id(
        subscription=get_subscription_id(cli_ctx),
        resource_group=resource_group_name,
        namespace='Microsoft.Web',
        type='hostingEnvironments',
        name=ase)


def _format_key_vault_id(cli_ctx, key_vault, resource_group_name):
    key_vault_is_id = is_valid_resource_id(key_vault)
    if key_vault_is_id:
        return key_vault

    from azure.cli.core.commands.client_factory import get_subscription_id
    return resource_id(
        subscription=get_subscription_id(cli_ctx),
        resource_group=resource_group_name,
        namespace='Microsoft.KeyVault',
        type='vaults',
        name=key_vault)


def _verify_hostname_binding(cmd, resource_group_name, name, hostname, slot=None):
    hostname_bindings = _generic_site_operation(cmd.cli_ctx, resource_group_name, name,
                                                'list_host_name_bindings', slot)
    verified_hostname_found = False
    for hostname_binding in hostname_bindings:
        binding_name = hostname_binding.name.split('/')[-1]
        if binding_name.lower() == hostname and (hostname_binding.host_name_type == 'Verified' or
                                                 hostname_binding.host_name_type == 'Managed'):
            verified_hostname_found = True

    return verified_hostname_found


def update_host_key(cmd, resource_group_name, name, key_type, key_name, key_value=None, slot=None):
    # pylint: disable=protected-access
    key_info = KeyInfo(name=key_name, value=key_value)
    KeyInfo._attribute_map = {
        'name': {'key': 'properties.name', 'type': 'str'},
        'value': {'key': 'properties.value', 'type': 'str'},
    }
    client = web_client_factory(cmd.cli_ctx)
    if slot:
        response = client.web_apps.create_or_update_host_secret_slot(resource_group_name,
                                                                     name,
                                                                     key_type,
                                                                     key_name,
                                                                     slot,
                                                                     key=key_info)
    else:
        response = client.web_apps.create_or_update_host_secret(resource_group_name,
                                                                name,
                                                                key_type,
                                                                key_name,
                                                                key=key_info)
    logger.warning('Keys have been redacted. Use `az functionapp keys list` to view.')
    response.value = None
    return response


def list_host_keys(cmd, resource_group_name, name, slot=None):
    client = web_client_factory(cmd.cli_ctx)
    if slot:
        return client.web_apps.list_host_keys_slot(resource_group_name, name, slot)
    return client.web_apps.list_host_keys(resource_group_name, name)


def delete_host_key(cmd, resource_group_name, name, key_type, key_name, slot=None):
    client = web_client_factory(cmd.cli_ctx)
    if slot:
        return client.web_apps.delete_host_secret_slot(resource_group_name, name, key_type, key_name, slot)
    return client.web_apps.delete_host_secret(resource_group_name, name, key_type, key_name)


def list_functions(cmd, resource_group_name, name):
    client = web_client_factory(cmd.cli_ctx)
    return client.web_apps.list_functions(resource_group_name, name)


def show_function(cmd, resource_group_name, name, function_name):
    client = web_client_factory(cmd.cli_ctx)
    result = client.web_apps.get_function(resource_group_name, name, function_name)
    if result is None:
        return "Function '{}' does not exist in app '{}'".format(function_name, name)
    return result


def delete_function(cmd, resource_group_name, name, function_name):
    client = web_client_factory(cmd.cli_ctx)
    result = client.web_apps.delete_function(resource_group_name, name, function_name)
    return result


def update_function_key(cmd, resource_group_name, name, function_name, key_name, key_value=None, slot=None):
    # pylint: disable=protected-access
    key_info = KeyInfo(name=key_name, value=key_value)
    KeyInfo._attribute_map = {
        'name': {'key': 'properties.name', 'type': 'str'},
        'value': {'key': 'properties.value', 'type': 'str'},
    }
    client = web_client_factory(cmd.cli_ctx)
    if slot:
        response = client.web_apps.create_or_update_function_secret_slot(resource_group_name,
                                                                         name,
                                                                         function_name,
                                                                         key_name,
                                                                         slot,
                                                                         key_info)
    else:
        response = client.web_apps.create_or_update_function_secret(resource_group_name,
                                                                    name,
                                                                    function_name,
                                                                    key_name,
                                                                    key_info)
    logger.warning('Keys have been redacted. Use `az functionapp function keys list` to view.')
    response.value = None
    return response


def list_function_keys(cmd, resource_group_name, name, function_name, slot=None):
    client = web_client_factory(cmd.cli_ctx)
    if slot:
        return client.web_apps.list_function_keys_slot(resource_group_name, name, function_name, slot)
    return client.web_apps.list_function_keys(resource_group_name, name, function_name)


def delete_function_key(cmd, resource_group_name, name, key_name, function_name=None, slot=None):
    client = web_client_factory(cmd.cli_ctx)
    if slot:
        return client.web_apps.delete_function_secret_slot(resource_group_name, name, function_name, key_name, slot)
    return client.web_apps.delete_function_secret(resource_group_name, name, function_name, key_name)


def add_github_actions(cmd, resource_group, name, repo, runtime=None, token=None, slot=None,  # pylint: disable=too-many-statements,too-many-branches
                       branch='master', login_with_github=False, force=False):
    runtime = _StackRuntimeHelper(cmd).remove_delimiters(runtime)  # normalize "runtime:version"
    if not token and not login_with_github:
        raise_missing_token_suggestion()
    elif not token:
        scopes = ["admin:repo_hook", "repo", "workflow"]
        token = get_github_access_token(cmd, scopes)
    elif token and login_with_github:
        logger.warning("Both token and --login-with-github flag are provided. Will use provided token")

    # Verify resource group, app
    site_availability = get_site_availability(cmd, name)
    if site_availability.name_available or (not site_availability.name_available and
                                            site_availability.reason == 'Invalid'):
        raise ResourceNotFoundError(
            "The Resource 'Microsoft.Web/sites/%s' under resource group '%s' "
            "was not found." % (name, resource_group))
    app_details = get_app_details(cmd, name)
    if app_details is None:
        raise ResourceNotFoundError(
            "Unable to retrieve details of the existing app %s. Please check that the app is a part of "
            "the current subscription" % name)
    current_rg = app_details.resource_group
    if resource_group is not None and (resource_group.lower() != current_rg.lower()):
        raise ResourceNotFoundError("The webapp %s exists in ResourceGroup %s and does not match the "
                                    "value entered %s. Please re-run command with the correct "
                                    "parameters." % (name, current_rg, resource_group))
    parsed_plan_id = parse_resource_id(app_details.server_farm_id)
    client = web_client_factory(cmd.cli_ctx)
    plan_info = client.app_service_plans.get(parsed_plan_id['resource_group'], parsed_plan_id['name'])
    is_linux = plan_info.reserved

    # Verify github repo
    from github import Github, GithubException
    from github.GithubException import BadCredentialsException, UnknownObjectException

    if repo.strip()[-1] == '/':
        repo = repo.strip()[:-1]

    g = Github(token)
    github_repo = None
    try:
        github_repo = g.get_repo(repo)
        try:
            github_repo.get_branch(branch=branch)
        except GithubException as e:
            error_msg = "Encountered GitHub error when accessing {} branch in {} repo.".format(branch, repo)
            if e.data and e.data['message']:
                error_msg += " Error: {}".format(e.data['message'])
            raise CLIError(error_msg)
        logger.warning('Verified GitHub repo and branch')
    except BadCredentialsException:
        raise ValidationError("Could not authenticate to the repository. Please create a Personal Access Token and use "
                              "the --token argument. Run 'az webapp deployment github-actions add --help' "
                              "for more information.")
    except GithubException as e:
        error_msg = "Encountered GitHub error when accessing {} repo".format(repo)
        if e.data and e.data['message']:
            error_msg += " Error: {}".format(e.data['message'])
        raise CLIError(error_msg)

    # Verify runtime
    app_runtime_info = _get_app_runtime_info(
        cmd=cmd, resource_group=resource_group, name=name, slot=slot, is_linux=is_linux)

    app_runtime_string = None
    if (app_runtime_info and app_runtime_info['display_name']):
        app_runtime_string = app_runtime_info['display_name']

    github_actions_version = None
    if (app_runtime_info and app_runtime_info['github_actions_version']):
        github_actions_version = app_runtime_info['github_actions_version']

    if runtime and app_runtime_string:
        if app_runtime_string.lower() != runtime.lower():
            logger.warning('The app runtime: {app_runtime_string} does not match the runtime specified: '
                           '{runtime}. Using the specified runtime {runtime}.')
            app_runtime_string = runtime
    elif runtime:
        app_runtime_string = runtime

    if not app_runtime_string:
        raise ValidationError('Could not detect runtime. Please specify using the --runtime flag.')

    if not _runtime_supports_github_actions(cmd=cmd, runtime_string=app_runtime_string, is_linux=is_linux):
        raise ValidationError("Runtime %s is not supported for GitHub Actions deployments." % app_runtime_string)

    # Get workflow template
    logger.warning('Getting workflow template using runtime: %s', app_runtime_string)
    workflow_template = _get_workflow_template(github=g, runtime_string=app_runtime_string, is_linux=is_linux)

    # Fill workflow template
    guid = str(uuid.uuid4()).replace('-', '')
    publish_profile_name = "AzureAppService_PublishProfile_{}".format(guid)
    logger.warning(
        'Filling workflow template with name: %s, branch: %s, version: %s, slot: %s',
        name, branch, github_actions_version, slot if slot else 'production')
    completed_workflow_file = _fill_workflow_template(content=workflow_template.decoded_content.decode(), name=name,
                                                      branch=branch, slot=slot, publish_profile=publish_profile_name,
                                                      version=github_actions_version)
    completed_workflow_file = completed_workflow_file.encode()

    # Check if workflow exists in repo, otherwise push
    if slot:
        file_name = "{}_{}({}).yml".format(branch.replace('/', '-'), name.lower(), slot)
    else:
        file_name = "{}_{}.yml".format(branch.replace('/', '-'), name.lower())
    dir_path = "{}/{}".format('.github', 'workflows')
    file_path = "{}/{}".format(dir_path, file_name)
    try:
        existing_workflow_file = github_repo.get_contents(path=file_path, ref=branch)
        existing_publish_profile_name = _get_publish_profile_from_workflow_file(
            workflow_file=str(existing_workflow_file.decoded_content))
        if existing_publish_profile_name:
            completed_workflow_file = completed_workflow_file.decode()
            completed_workflow_file = completed_workflow_file.replace(
                publish_profile_name, existing_publish_profile_name)
            completed_workflow_file = completed_workflow_file.encode()
            publish_profile_name = existing_publish_profile_name
        logger.warning("Existing workflow file found")
        if force:
            logger.warning("Replacing the existing workflow file")
            github_repo.update_file(path=file_path, message="Update workflow using Azure CLI",
                                    content=completed_workflow_file, sha=existing_workflow_file.sha, branch=branch)
        else:
            option = prompt_y_n('Replace existing workflow file?')
            if option:
                logger.warning("Replacing the existing workflow file")
                github_repo.update_file(path=file_path, message="Update workflow using Azure CLI",
                                        content=completed_workflow_file, sha=existing_workflow_file.sha,
                                        branch=branch)
            else:
                logger.warning("Use the existing workflow file")
                if existing_publish_profile_name:
                    publish_profile_name = existing_publish_profile_name
    except UnknownObjectException:
        logger.warning("Creating new workflow file: %s", file_path)
        github_repo.create_file(path=file_path, message="Create workflow using Azure CLI",
                                content=completed_workflow_file, branch=branch)

    # Add publish profile to GitHub
    logger.warning('Adding publish profile to GitHub')
    _add_publish_profile_to_github(cmd=cmd, resource_group=resource_group, name=name, repo=repo,
                                   token=token, github_actions_secret_name=publish_profile_name,
                                   slot=slot)

    # Set site source control properties
    _update_site_source_control_properties_for_gh_action(
        cmd=cmd, resource_group=resource_group, name=name, token=token, repo=repo, branch=branch, slot=slot)

    github_actions_url = "https://github.com/{}/actions".format(repo)
    return github_actions_url


def remove_github_actions(cmd, resource_group, name, repo, token=None, slot=None,  # pylint: disable=too-many-statements
                          branch='master', login_with_github=False):
    if not token and not login_with_github:
        raise_missing_token_suggestion()
    elif not token:
        scopes = ["admin:repo_hook", "repo", "workflow"]
        token = get_github_access_token(cmd, scopes)
    elif token and login_with_github:
        logger.warning("Both token and --login-with-github flag are provided. Will use provided token")

    # Verify resource group, app
    site_availability = get_site_availability(cmd, name)
    if site_availability.name_available or (not site_availability.name_available and
                                            site_availability.reason == 'Invalid'):
        raise ResourceNotFoundError("The Resource 'Microsoft.Web/sites/%s' under resource group '%s' was not found." %
                                    (name, resource_group))
    app_details = get_app_details(cmd, name)
    if app_details is None:
        raise ResourceNotFoundError("Unable to retrieve details of the existing app %s. "
                                    "Please check that the app is a part of the current subscription" % name)
    current_rg = app_details.resource_group
    if resource_group is not None and (resource_group.lower() != current_rg.lower()):
        raise ValidationError("The webapp %s exists in ResourceGroup %s and does not match "
                              "the value entered %s. Please re-run command with the correct "
                              "parameters." % (name, current_rg, resource_group))

    # Verify github repo
    from github import Github, GithubException
    from github.GithubException import BadCredentialsException, UnknownObjectException

    if repo.strip()[-1] == '/':
        repo = repo.strip()[:-1]

    g = Github(token)
    github_repo = None
    try:
        github_repo = g.get_repo(repo)
        try:
            github_repo.get_branch(branch=branch)
        except GithubException as e:
            error_msg = "Encountered GitHub error when accessing {} branch in {} repo.".format(branch, repo)
            if e.data and e.data['message']:
                error_msg += " Error: {}".format(e.data['message'])
            raise CLIError(error_msg)
        logger.warning('Verified GitHub repo and branch')
    except BadCredentialsException:
        raise ValidationError("Could not authenticate to the repository. Please create a Personal Access Token and use "
                              "the --token argument. Run 'az webapp deployment github-actions add --help' "
                              "for more information.")
    except GithubException as e:
        error_msg = "Encountered GitHub error when accessing {} repo".format(repo)
        if e.data and e.data['message']:
            error_msg += " Error: {}".format(e.data['message'])
        raise CLIError(error_msg)

    # Check if workflow exists in repo and remove
    file_name = "{}_{}({}).yml".format(
        branch.replace('/', '-'), name.lower(), slot) if slot else "{}_{}.yml".format(
            branch.replace('/', '-'), name.lower())
    dir_path = "{}/{}".format('.github', 'workflows')
    file_path = "{}/{}".format(dir_path, file_name)
    existing_publish_profile_name = None
    try:
        existing_workflow_file = github_repo.get_contents(path=file_path, ref=branch)
        existing_publish_profile_name = _get_publish_profile_from_workflow_file(
            workflow_file=str(existing_workflow_file.decoded_content))
        logger.warning("Removing the existing workflow file")
        github_repo.delete_file(path=file_path, message="Removing workflow file, disconnecting github actions",
                                sha=existing_workflow_file.sha, branch=branch)
    except UnknownObjectException as e:
        error_msg = "Error when removing workflow file."
        if e.data and e.data['message']:
            error_msg += " Error: {}".format(e.data['message'])
        raise CLIError(error_msg)

    # Remove publish profile from GitHub
    if existing_publish_profile_name:
        logger.warning('Removing publish profile from GitHub')
        _remove_publish_profile_from_github(cmd=cmd, resource_group=resource_group, name=name, repo=repo, token=token,
                                            github_actions_secret_name=existing_publish_profile_name, slot=slot)

    # Remove site source control properties
    delete_source_control(cmd=cmd,
                          resource_group_name=resource_group,
                          name=name,
                          slot=slot)

    return "Disconnected successfully."


def add_functionapp_github_actions(cmd, resource_group, name, repo, runtime=None, runtime_version=None, token=None,  # pylint: disable=too-many-statements,too-many-branches
                                   slot=None, branch='master', build_path=".", login_with_github=False, force=False):
    if login_with_github:
        token = get_github_access_token(cmd, ["admin:repo_hook", "repo", "workflow"], token)
    repo = repo_url_to_name(repo)
    token = get_token(cmd, repo, token)

    # Verify resource group, app
    site_availability = get_site_availability(cmd, name)
    if site_availability.name_available or (not site_availability.name_available and
                                            site_availability.reason == 'Invalid'):
        raise ResourceNotFoundError(
            "The Resource 'Microsoft.Web/sites/%s' under resource group '%s' "
            "was not found." % (name, resource_group))
    app_details = get_app_details(cmd, name)
    if app_details is None:
        raise ResourceNotFoundError(
            "Unable to retrieve details of the existing app %s. Please check that the app is a part of "
            "the current subscription" % name)
    current_rg = app_details.resource_group
    if resource_group is not None and (resource_group.lower() != current_rg.lower()):
        raise ResourceNotFoundError("The webapp %s exists in ResourceGroup %s and does not match the "
                                    "value entered %s. Please re-run command with the correct "
                                    "parameters." % (name, current_rg, resource_group))

    app = show_app(cmd, resource_group, name, slot)
    is_linux = app.reserved

    # Verify github repo
    from github import Github, GithubException
    from github.GithubException import BadCredentialsException, UnknownObjectException

    if repo.strip()[-1] == '/':
        repo = repo.strip()[:-1]

    g = Github(token)
    github_repo = None
    try:
        github_repo = g.get_repo(repo)
        try:
            github_repo.get_branch(branch=branch)
        except GithubException as e:
            error_msg = "Encountered GitHub error when accessing {} branch in {} repo.".format(branch, repo)
            if e.data and e.data['message']:
                error_msg += " Error: {}".format(e.data['message'])
            raise ValidationError(error_msg)
        logger.warning('Verified GitHub repo and branch')
    except BadCredentialsException:
        raise ValidationError("Could not authenticate to the repository. Please create a Personal Access Token and use "
                              "the --token argument. Run 'az functionapp deployment github-actions add --help' "
                              "for more information.")
    except GithubException as e:
        error_msg = "Encountered GitHub error when accessing {} repo".format(repo)
        if e.data and e.data['message']:
            error_msg += " Error: {}".format(e.data['message'])
        raise ValidationError(error_msg)

    # Get runtime info
    app_runtime_info = _get_functionapp_runtime_info(
        cmd=cmd, resource_group=resource_group, name=name, slot=slot, is_linux=is_linux)

    app_runtime_string = app_runtime_info['app_runtime']
    github_actions_version = app_runtime_info['app_runtime_version']

    if runtime:
        if app_runtime_string and app_runtime_string.lower() != runtime.lower():
            logger.warning('The app runtime: %s does not match the runtime specified: '
                           '%s. Using the specified runtime %s.', app_runtime_string, runtime, runtime)
        app_runtime_string = runtime

    if runtime_version:
        if github_actions_version and github_actions_version.lower() != runtime_version.lower():
            logger.warning('The app runtime version: %s does not match the runtime version specified: '
                           '%s. Using the specified runtime %s.', github_actions_version, runtime_version,
                           runtime_version)
        github_actions_version = runtime_version

    if not app_runtime_string and not github_actions_version:
        raise ValidationError('Could not detect runtime or runtime version. Please specify'
                              'using the --runtime and --runtime-version flags.')
    if not app_runtime_string:
        raise ValidationError('Could not detect runtime. Please specify using the --runtime flag.')
    if not github_actions_version:
        raise ValidationError('Could not detect runtime version. Please specify using the --runtime-version flag.')

    # Verify runtime + gh actions support
    functionapp_version = app_runtime_info['functionapp_version']
    github_actions_version = _get_functionapp_runtime_version(cmd=cmd, runtime_string=app_runtime_string,
                                                              runtime_version=github_actions_version,
                                                              functionapp_version=functionapp_version,
                                                              is_linux=is_linux)
    if not github_actions_version:
        runtime_version = runtime_version if runtime_version else app_runtime_info['app_runtime_version']
        raise ValidationError("Runtime %s version %s is not supported for GitHub Actions deployments "
                              "on os %s." % (app_runtime_string, runtime_version,
                                             "linux" if is_linux else "windows"))

    # Get workflow template
    logger.warning('Getting workflow template using runtime: %s', app_runtime_string)
    workflow_template = _get_functionapp_workflow_template(github=g, runtime_string=app_runtime_string,
                                                           is_linux=is_linux)

    # Fill workflow template
    guid = str(uuid.uuid4()).replace('-', '')
    publish_profile_name = "AZURE_FUNCTIONAPP_PUBLISH_PROFILE_{}".format(guid)
    logger.warning(
        'Filling workflow template with name: %s, branch: %s, version: %s, slot: %s, build_path: %s',
        name, branch, github_actions_version, slot if slot else 'production', build_path)
    completed_workflow_file = _fill_functionapp_workflow_template(content=workflow_template.decoded_content.decode(),
                                                                  name=name, build_path=build_path,
                                                                  version=github_actions_version,
                                                                  publish_profile=publish_profile_name,
                                                                  repo=repo, branch=branch, token=token)
    completed_workflow_file = completed_workflow_file.encode()

    def add_publish_profile(cmd, resource_group, name, repo, token, publish_profile_name, slot):
        logger.warning('Adding publish profile to GitHub')
        _add_publish_profile_to_github(cmd=cmd, resource_group=resource_group, name=name, repo=repo,
                                       token=token, github_actions_secret_name=publish_profile_name,
                                       slot=slot)

    def update_file(cmd,
                    resource_group,
                    name,
                    repo,
                    token,
                    publish_profile_name,
                    slot,
                    logger_message,
                    github_repo,
                    github_message,
                    file_path,
                    completed_workflow_file,
                    existing_workflow_file,
                    branch):
        add_publish_profile(cmd, resource_group, name, repo, token, publish_profile_name, slot)
        logger.warning(logger_message)
        github_repo.update_file(path=file_path, message=github_message,
                                content=completed_workflow_file, sha=existing_workflow_file.sha,
                                branch=branch)

    # Check if workflow exists in repo, otherwise push
    if slot:
        file_name = "{}_{}({}).yml".format(branch.replace('/', '-'), name.lower(), slot)
    else:
        file_name = "{}_{}.yml".format(branch.replace('/', '-'), name.lower())
    dir_path = "{}/{}".format('.github', 'workflows')
    file_path = "{}/{}".format(dir_path, file_name)
    try:
        existing_workflow_file = github_repo.get_contents(path=file_path, ref=branch)
        existing_publish_profile_name = _get_publish_profile_from_workflow_file(
            workflow_file=str(existing_workflow_file.decoded_content))
        if existing_publish_profile_name:
            completed_workflow_file = completed_workflow_file.decode()
            completed_workflow_file = completed_workflow_file.replace(
                publish_profile_name, existing_publish_profile_name)
            completed_workflow_file = completed_workflow_file.encode()
            publish_profile_name = existing_publish_profile_name
        logger.warning("Existing workflow file found")
        if force:
            update_file(cmd,
                        resource_group,
                        name,
                        repo,
                        token,
                        publish_profile_name,
                        slot,
                        "Replacing the existing workflow file",
                        github_repo,
                        "Update workflow using Azure CLI",
                        file_path,
                        completed_workflow_file,
                        existing_workflow_file,
                        branch)
        else:
            option = prompt_y_n('Replace existing workflow file?')
            if option:
                update_file(cmd,
                            resource_group,
                            name,
                            repo,
                            token,
                            publish_profile_name,
                            slot,
                            "Replacing the existing workflow file",
                            github_repo,
                            "Update workflow using Azure CLI",
                            file_path,
                            completed_workflow_file,
                            existing_workflow_file,
                            branch)
            else:
                logger.warning("Use the existing workflow file")
                if existing_publish_profile_name:
                    publish_profile_name = existing_publish_profile_name
                add_publish_profile(cmd, resource_group, name, repo, token, publish_profile_name, slot)
    except UnknownObjectException:
        add_publish_profile(cmd, resource_group, name, repo, token, publish_profile_name, slot)
        logger.warning("Creating new workflow file: %s", file_path)
        github_repo.create_file(path=file_path, message="Create workflow using Azure CLI",
                                content=completed_workflow_file, branch=branch)

    # Set site source control properties
    _update_site_source_control_properties_for_gh_action(
        cmd=cmd, resource_group=resource_group, name=name, token=token, repo=repo, branch=branch, slot=slot)

    cache_github_token(cmd, token, repo)
    github_actions_url = "https://github.com/{}/actions".format(repo)
    return github_actions_url


def remove_functionapp_github_actions(cmd, resource_group, name, repo, token=None, slot=None,  # pylint: disable=too-many-statements
                                      branch='master', login_with_github=False):
    if login_with_github:
        token = get_github_access_token(cmd, ["admin:repo_hook", "repo", "workflow"], token)
    repo = repo_url_to_name(repo)
    token = get_token(cmd, repo, token)
    # Verify resource group, app
    site_availability = get_site_availability(cmd, name)
    if site_availability.name_available or (not site_availability.name_available and
                                            site_availability.reason == 'Invalid'):
        raise ResourceNotFoundError("The Resource 'Microsoft.Web/sites/%s' under resource group '%s' was not found." %
                                    (name, resource_group))
    app_details = get_app_details(cmd, name)
    if app_details is None:
        raise ResourceNotFoundError("Unable to retrieve details of the existing app %s. "
                                    "Please check that the app is a part of the current subscription" % name)
    current_rg = app_details.resource_group
    if resource_group is not None and (resource_group.lower() != current_rg.lower()):
        raise ValidationError("The functionapp %s exists in ResourceGroup %s and does not match "
                              "the value entered %s. Please re-run command with the correct "
                              "parameters." % (name, current_rg, resource_group))

    # Verify github repo
    from github import Github, GithubException
    from github.GithubException import BadCredentialsException, UnknownObjectException

    if repo.strip()[-1] == '/':
        repo = repo.strip()[:-1]

    g = Github(token)
    github_repo = None
    try:
        github_repo = g.get_repo(repo)
        try:
            github_repo.get_branch(branch=branch)
        except GithubException as e:
            error_msg = "Encountered GitHub error when accessing {} branch in {} repo.".format(branch, repo)
            if e.data and e.data['message']:
                error_msg += " Error: {}".format(e.data['message'])
            raise ValidationError(error_msg)
        logger.warning('Verified GitHub repo and branch')
    except BadCredentialsException:
        raise ValidationError("Could not authenticate to the repository. Please create a Personal Access Token and use "
                              "the --token argument. Run 'az functionapp deployment github-actions remove --help' "
                              "for more information.")
    except GithubException as e:
        error_msg = "Encountered GitHub error when accessing {} repo".format(repo)
        if e.data and e.data['message']:
            error_msg += " Error: {}".format(e.data['message'])
        raise ValidationError(error_msg)

    # Check if workflow exists in repo and remove
    file_name = "{}_{}({}).yml".format(
        branch.replace('/', '-'), name.lower(), slot) if slot else "{}_{}.yml".format(
            branch.replace('/', '-'), name.lower())
    dir_path = "{}/{}".format('.github', 'workflows')
    file_path = "{}/{}".format(dir_path, file_name)
    existing_publish_profile_name = None
    try:
        existing_workflow_file = github_repo.get_contents(path=file_path, ref=branch)
        existing_publish_profile_name = _get_publish_profile_from_workflow_file(
            workflow_file=str(existing_workflow_file.decoded_content))
        logger.warning("Removing the existing workflow file")
        github_repo.delete_file(path=file_path, message="Removing workflow file, disconnecting github actions",
                                sha=existing_workflow_file.sha, branch=branch)
    except UnknownObjectException as e:
        error_msg = "Error when removing workflow file."
        if e.data and e.data['message']:
            error_msg += " Error: {}".format(e.data['message'])
        raise FileOperationError(error_msg)

    # Remove publish profile from GitHub
    if existing_publish_profile_name:
        logger.warning('Removing publish profile from GitHub')
        _remove_publish_profile_from_github(cmd=cmd, resource_group=resource_group, name=name, repo=repo, token=token,
                                            github_actions_secret_name=existing_publish_profile_name, slot=slot)

    # Remove site source control properties
    delete_source_control(cmd=cmd,
                          resource_group_name=resource_group,
                          name=name,
                          slot=slot)

    return "Disconnected successfully."


def _get_publish_profile_from_workflow_file(workflow_file):
    publish_profile = None
    regex = re.search(r'publish-profile: \$\{\{ secrets\..*?\}\}', workflow_file)
    if regex:
        publish_profile = regex.group()
        publish_profile = publish_profile.replace('publish-profile: ${{ secrets.', '')
        publish_profile = publish_profile[:-2]

    if publish_profile:
        return publish_profile.strip()
    return None


def _update_site_source_control_properties_for_gh_action(cmd, resource_group, name, token, repo=None,
                                                         branch="master", slot=None):
    if repo:
        repo_url = 'https://github.com/' + repo
    else:
        repo_url = None

    site_source_control = show_source_control(cmd=cmd,
                                              resource_group_name=resource_group,
                                              name=name,
                                              slot=slot)
    if site_source_control:
        if not repo_url:
            repo_url = site_source_control.repo_url

    delete_source_control(cmd=cmd,
                          resource_group_name=resource_group,
                          name=name,
                          slot=slot)
    config_source_control(cmd=cmd,
                          resource_group_name=resource_group,
                          name=name,
                          repo_url=repo_url,
                          repository_type='github',
                          github_action=True,
                          branch=branch,
                          git_token=token,
                          slot=slot)


def _get_workflow_template(github, runtime_string, is_linux):
    from github import GithubException
    from github.GithubException import BadCredentialsException

    file_contents = None
    template_repo_path = 'Azure/actions-workflow-templates'
    template_file_path = _get_template_file_path(runtime_string=runtime_string, is_linux=is_linux)

    try:
        template_repo = github.get_repo(template_repo_path)
        file_contents = template_repo.get_contents(template_file_path)
    except BadCredentialsException:
        raise CLIError("Could not authenticate to the repository. Please create a Personal Access Token and use "
                       "the --token argument. Run 'az webapp deployment github-actions add --help' "
                       "for more information.")
    except GithubException as e:
        error_msg = "Encountered GitHub error when retrieving workflow template"
        if e.data and e.data['message']:
            error_msg += ": {}".format(e.data['message'])
        raise CLIError(error_msg)
    return file_contents


def _get_functionapp_workflow_template(github, runtime_string, is_linux):
    from github import GithubException

    file_contents = None
    template_repo_path = 'Azure/actions-workflow-samples'
    template_path_map = (LINUX_FUNCTIONAPP_GITHUB_ACTIONS_WORKFLOW_TEMPLATE_PATH if is_linux else
                         WINDOWS_FUNCTIONAPP_GITHUB_ACTIONS_WORKFLOW_TEMPLATE_PATH)
    template_file_path = _get_functionapp_template_file_path(runtime_string=runtime_string,
                                                             template_path_map=template_path_map)

    try:
        template_repo = github.get_repo(template_repo_path)
        file_contents = template_repo.get_contents(template_file_path)
    except GithubException as e:
        error_msg = "Encountered GitHub error when retrieving workflow template"
        if e.data and e.data['message']:
            error_msg += ": {}".format(e.data['message'])
        raise CLIError(error_msg)
    return file_contents


def _fill_workflow_template(content, name, branch, slot, publish_profile, version):
    if not slot:
        slot = 'production'

    content = content.replace('${web-app-name}', name)
    content = content.replace('${branch}', branch)
    content = content.replace('${slot-name}', slot)
    content = content.replace('${azure-webapp-publish-profile-name}', publish_profile)
    content = content.replace('${AZURE_WEBAPP_PUBLISH_PROFILE}', publish_profile)
    content = content.replace('${dotnet-core-version}', version)
    content = content.replace('${java-version}', version)
    content = content.replace('${node-version}', version)
    content = content.replace('${python-version}', version)
    return content


def _get_pom_xml_content(repo, branch, token, pom_path="."):
    from github import Github
    import requests

    g = Github(token)
    try:
        r = g.get_repo(repo)
        if not branch:
            branch = r.default_branch
    except Exception as e:
        raise ValidationError(f"Could not find repo {repo}") from e
    try:
        files = r.get_contents(pom_path, ref=branch)
    except Exception as e:
        raise ValidationError(f"Could not find path {pom_path} in branch {branch}") from e
    for f in files:
        if f.path == "pom.xml" or f.path.endswith("/pom.xml"):
            resp = requests.get(f.download_url)
            if resp.ok and resp.content:
                return resp.content.decode("utf-8")
    raise ValidationError("Could not find pom.xml in Github repo/branch. Please ensure it is named 'pom.xml'. "
                          "Set the path with --build-path if not in the root directory.")


def _get_pom_functionapp_name(pom_content: str):
    root = ElementTree.fromstring(pom_content)
    m = re.match(r'\{.*\}', root.tag)
    namespace = m.group(0) if m else ''
    pom_properties = root.find(f"{namespace}properties")
    if pom_properties:
        return pom_properties.find(f"{namespace}functionAppName").text


def _fill_functionapp_workflow_template(content, name, build_path, version, publish_profile, repo, branch, token):
    content = content.replace("AZURE_FUNCTIONAPP_PUBLISH_PROFILE", f"{publish_profile}")
    content = content.replace("AZURE_FUNCTIONAPP_NAME: your-app-name", f"AZURE_FUNCTIONAPP_NAME: '{name}'")
    if "POM_FUNCTIONAPP_NAME" in content:
        pom_app_name = _get_pom_functionapp_name(_get_pom_xml_content(repo, branch, token, build_path))
        content = content.replace("POM_FUNCTIONAPP_NAME: your-app-name", f"POM_FUNCTIONAPP_NAME: '{pom_app_name}'")
    if "AZURE_FUNCTIONAPP_PACKAGE_PATH" not in content and "POM_XML_DIRECTORY" not in content:
        logger.warning("Runtime does not support --build-path, ignoring value.")
    content = content.replace("AZURE_FUNCTIONAPP_PACKAGE_PATH: '.'", f"AZURE_FUNCTIONAPP_PACKAGE_PATH: '{build_path}'")
    content = content.replace("POM_XML_DIRECTORY: '.'", f"POM_XML_DIRECTORY: '{build_path}'")
    content = content.replace("runs-on: ubuntu-18.04", "")  # repair linux python yaml
    if version:
        content = content.replace("DOTNET_VERSION: '2.2.402'", f"DOTNET_VERSION: '{version}'")
        content = content.replace("JAVA_VERSION: '1.8.x'", f"JAVA_VERSION: '{version}'")
        content = content.replace("NODE_VERSION: '10.x'", f"NODE_VERSION: '{version}'")
        content = content.replace("PYTHON_VERSION: '3.7'", f"PYTHON_VERSION: '{version}'")
    return content


def _get_template_file_path(runtime_string, is_linux):
    if not runtime_string:
        raise ResourceNotFoundError('Unable to retrieve workflow template')

    runtime_string = runtime_string.lower()
    runtime_stack = runtime_string.split('|')[0]
    template_file_path = None

    if is_linux:
        template_file_path = LINUX_GITHUB_ACTIONS_WORKFLOW_TEMPLATE_PATH.get(runtime_stack, None)
    else:
        # Handle java naming
        if runtime_stack == 'java':
            java_container_split = runtime_string.split('|')
            if java_container_split and len(java_container_split) >= 2:
                if java_container_split[2] == 'tomcat':
                    runtime_stack = 'tomcat'
                elif java_container_split[2] == 'java se':
                    runtime_stack = 'java'
        template_file_path = WINDOWS_GITHUB_ACTIONS_WORKFLOW_TEMPLATE_PATH.get(runtime_stack, None)

    if not template_file_path:
        raise ResourceNotFoundError('Unable to retrieve workflow template.')
    return template_file_path


def _get_functionapp_template_file_path(runtime_string, template_path_map):
    if not runtime_string:
        raise ResourceNotFoundError('Unable to retrieve workflow template')

    runtime_string = runtime_string.lower()
    runtime_stack = runtime_string.split('|')[0]
    template_file_path = None

    template_file_path = template_path_map.get(runtime_stack)

    if not template_file_path:
        raise ResourceNotFoundError('Unable to retrieve workflow template.')
    return template_file_path


def _add_publish_profile_to_github(cmd, resource_group, name, repo, token, github_actions_secret_name, slot=None):
    # Get publish profile with secrets
    import requests

    logger.warning("Fetching publish profile with secrets for the app '%s'", name)
    publish_profile_bytes = _generic_site_operation(
        cmd.cli_ctx, resource_group, name, 'list_publishing_profile_xml_with_secrets',
        slot, {"format": "WebDeploy"})
    publish_profile = list(publish_profile_bytes)
    if publish_profile:
        publish_profile = publish_profile[0].decode('ascii')
    else:
        raise ResourceNotFoundError('Unable to retrieve publish profile.')

    # Add publish profile with secrets as a GitHub Actions Secret in the repo
    headers = {}
    headers['Authorization'] = 'Token {}'.format(token)
    headers['Content-Type'] = 'application/json;'
    headers['Accept'] = 'application/json;'

    public_key_url = "https://api.github.com/repos/{}/actions/secrets/public-key".format(repo)
    public_key = requests.get(public_key_url, headers=headers)
    if not public_key.ok:
        raise ValidationError('Request to GitHub for public key failed.')
    public_key = public_key.json()

    encrypted_github_actions_secret = _encrypt_github_actions_secret(public_key=public_key['key'],
                                                                     secret_value=str(publish_profile))
    payload = {
        "encrypted_value": encrypted_github_actions_secret,
        "key_id": public_key['key_id']
    }

    store_secret_url = "https://api.github.com/repos/{}/actions/secrets/{}".format(repo, github_actions_secret_name)
    stored_secret = requests.put(store_secret_url, data=json.dumps(payload), headers=headers)
    if str(stored_secret.status_code)[0] != '2':
        raise CLIError('Unable to add publish profile to GitHub. Request status code: %s' % stored_secret.status_code)


def _remove_publish_profile_from_github(cmd, resource_group, name, repo, token, github_actions_secret_name, slot=None):
    headers = {}
    headers['Authorization'] = 'Token {}'.format(token)

    import requests
    store_secret_url = "https://api.github.com/repos/{}/actions/secrets/{}".format(repo, github_actions_secret_name)
    requests.delete(store_secret_url, headers=headers)


def _runtime_supports_github_actions(cmd, runtime_string, is_linux):
    helper = _StackRuntimeHelper(cmd, linux=(is_linux), windows=(not is_linux))
    matched_runtime = helper.resolve(runtime_string, is_linux)
    if not matched_runtime:
        return False
    if matched_runtime.github_actions_properties:
        return True
    return False


def _get_functionapp_runtime_version(cmd, runtime_string, runtime_version, functionapp_version, is_linux):
    runtime_version = re.sub(r"[^\d\.]", "", runtime_version).rstrip('.')
    matched_runtime = None
    helper = _FunctionAppStackRuntimeHelper(cmd, linux=(is_linux), windows=(not is_linux))
    try:
        matched_runtime = helper.resolve(runtime_string, runtime_version, functionapp_version, is_linux)
    except ValidationError as e:
        if "Invalid version" in e.error_msg:
            index = e.error_msg.index("Run 'az functionapp list-runtimes' for more details on supported runtimes.")
            error_message = e.error_msg[0:index]
            error_message += "Try passing --runtime-version with a supported version, or "
            error_message += e.error_msg[index:].lower()
            raise ValidationError(error_message)
        raise e
    if not matched_runtime:
        return None
    if matched_runtime.github_actions_properties:
        gh_props = matched_runtime.github_actions_properties
        if gh_props.is_supported:
            return gh_props.supported_version if gh_props.supported_version else runtime_version
    return None


def _get_app_runtime_info(cmd, resource_group, name, slot, is_linux):
    app_settings = None
    app_runtime = None

    if is_linux:
        app_metadata = get_site_configs(cmd=cmd, resource_group_name=resource_group, name=name, slot=slot)
        app_runtime = getattr(app_metadata, 'linux_fx_version', None)
        return _get_app_runtime_info_helper(cmd, app_runtime, "", is_linux)

    app_metadata = _generic_site_operation(cmd.cli_ctx, resource_group, name, 'list_metadata', slot)
    app_metadata_properties = getattr(app_metadata, 'properties', {})
    if 'CURRENT_STACK' in app_metadata_properties:
        app_runtime = app_metadata_properties['CURRENT_STACK']

    # TODO try and get better API support for windows stacks
    if app_runtime and app_runtime.lower() == 'node':
        app_settings = get_app_settings(cmd=cmd, resource_group_name=resource_group, name=name, slot=slot)
        for app_setting in app_settings:
            if 'name' in app_setting and app_setting['name'] == 'WEBSITE_NODE_DEFAULT_VERSION':
                app_runtime_version = app_setting['value'] if 'value' in app_setting else None
                if app_runtime_version:
                    return _get_app_runtime_info_helper(cmd, app_runtime, app_runtime_version, is_linux)
    elif app_runtime and app_runtime.lower() == 'python':
        app_settings = get_site_configs(cmd=cmd, resource_group_name=resource_group, name=name, slot=slot)
        app_runtime_version = getattr(app_settings, 'python_version', '')
        return _get_app_runtime_info_helper(cmd, app_runtime, app_runtime_version, is_linux)
    elif app_runtime and app_runtime.lower() == 'dotnetcore':
        app_runtime_version = '3.1'
        app_runtime_version = ""
        return _get_app_runtime_info_helper(cmd, app_runtime, app_runtime_version, is_linux)
    elif app_runtime and app_runtime.lower() == 'java':
        app_settings = get_site_configs(cmd=cmd, resource_group_name=resource_group, name=name, slot=slot)
        app_runtime_version = "{java_version}, {java_container}, {java_container_version}".format(
            java_version=getattr(app_settings, 'java_version', '').lower(),
            java_container=getattr(app_settings, 'java_container', '').lower(),
            java_container_version=getattr(app_settings, 'java_container_version', '').lower()
        )
        return _get_app_runtime_info_helper(cmd, app_runtime, app_runtime_version, is_linux)


def _get_functionapp_runtime_info(cmd, resource_group, name, slot, is_linux):  # pylint: disable=too-many-return-statements
    app_settings = None
    app_runtime = None
    functionapp_version = None
    app_runtime_version = None

    app_settings = get_app_settings(cmd=cmd, resource_group_name=resource_group, name=name, slot=slot)
    for app_setting in app_settings:
        if 'name' in app_setting and app_setting['name'] == 'FUNCTIONS_EXTENSION_VERSION':
            functionapp_version = app_setting["value"]
            break

    if is_flex_functionapp(cmd.cli_ctx, resource_group, name):
        app_runtime_config = get_runtime_config(cmd, resource_group, name)
        app_runtime = app_runtime_config.get("name", "")
        app_runtime_version = app_runtime_config.get("version", "")
        return _get_functionapp_runtime_info_helper(cmd, app_runtime, app_runtime_version, functionapp_version, None)

    if is_linux:
        app_metadata = get_site_configs(cmd=cmd, resource_group_name=resource_group, name=name, slot=slot)
        app_runtime = getattr(app_metadata, 'linux_fx_version', None)
        return _get_functionapp_runtime_info_helper(cmd, app_runtime, None, functionapp_version, is_linux)

    app_settings = get_app_settings(cmd=cmd, resource_group_name=resource_group, name=name, slot=slot)
    for app_setting in app_settings:
        if 'name' in app_setting and app_setting['name'] == 'FUNCTIONS_WORKER_RUNTIME':
            app_runtime = app_setting["value"]
            break

    if app_runtime and app_runtime.lower() == 'node':
        app_settings = get_app_settings(cmd=cmd, resource_group_name=resource_group, name=name, slot=slot)
        for app_setting in app_settings:
            if 'name' in app_setting and app_setting['name'] == 'WEBSITE_NODE_DEFAULT_VERSION':
                app_runtime_version = app_setting['value'] if 'value' in app_setting else None
                if app_runtime_version:
                    return _get_functionapp_runtime_info_helper(cmd, app_runtime, app_runtime_version,
                                                                functionapp_version, is_linux)
    elif app_runtime and app_runtime.lower() == 'python':
        app_settings = get_site_configs(cmd=cmd, resource_group_name=resource_group, name=name, slot=slot)
        app_runtime_version = getattr(app_settings, 'python_version', '')
        return _get_functionapp_runtime_info_helper(cmd, app_runtime, app_runtime_version, functionapp_version,
                                                    is_linux)
    elif app_runtime and app_runtime.lower() == 'dotnet':
        app_settings = get_site_configs(cmd=cmd, resource_group_name=resource_group, name=name, slot=slot)
        app_runtime_version = getattr(app_settings, 'net_framework_version', '')
        return _get_functionapp_runtime_info_helper(cmd, app_runtime, app_runtime_version, functionapp_version,
                                                    is_linux)
    elif app_runtime and app_runtime.lower() == 'java':
        app_settings = get_site_configs(cmd=cmd, resource_group_name=resource_group, name=name, slot=slot)
        app_runtime_version = getattr(app_settings, 'java_version', '').lower()
        return _get_functionapp_runtime_info_helper(cmd, app_runtime, app_runtime_version, functionapp_version,
                                                    is_linux)
    elif app_runtime and app_runtime.lower() == 'powershell':
        app_settings = get_site_configs(cmd=cmd, resource_group_name=resource_group, name=name, slot=slot)
        app_runtime_version = getattr(app_settings, 'power_shell_version', '').lower()
        return _get_functionapp_runtime_info_helper(cmd, app_runtime, app_runtime_version, functionapp_version,
                                                    is_linux)
    return _get_functionapp_runtime_info_helper(cmd, app_runtime, app_runtime_version, functionapp_version, is_linux)


def _get_app_runtime_info_helper(cmd, app_runtime, app_runtime_version, is_linux):
    helper = _StackRuntimeHelper(cmd, linux=(is_linux), windows=(not is_linux))
    if not is_linux:
        matched_runtime = helper.resolve("{}|{}".format(app_runtime, app_runtime_version), is_linux)
    else:
        matched_runtime = helper.resolve(app_runtime, is_linux)
    gh_props = None if not matched_runtime else matched_runtime.github_actions_properties
    if gh_props:
        if gh_props.get("github_actions_version"):
            if is_linux:
                return {
                    "display_name": app_runtime,
                    "github_actions_version": gh_props["github_actions_version"]
                }
            if gh_props.get("app_runtime_version").lower() == app_runtime_version.lower():
                return {
                    "display_name": app_runtime,
                    "github_actions_version": gh_props["github_actions_version"]
                }
    return None


def _get_functionapp_runtime_info_helper(cmd, app_runtime, app_runtime_version, functionapp_version, is_linux):
    if is_linux:
        if len(app_runtime.split('|')) < 2:
            raise ValidationError(f"Runtime {app_runtime} is not supported.")
        app_runtime_version = app_runtime.split('|')[1]
        app_runtime = app_runtime.split('|')[0].lower()

    # Normalize versions
    functionapp_version = functionapp_version if functionapp_version else ""
    app_runtime_version = app_runtime_version if app_runtime_version else ""
    functionapp_version = re.sub(r"[^\d\.]", "", functionapp_version)
    app_runtime_version = re.sub(r"[^\d\.]", "", app_runtime_version)

    return {
        "app_runtime": app_runtime,
        "app_runtime_version": app_runtime_version,
        "functionapp_version": functionapp_version
    }


def _encrypt_github_actions_secret(public_key, secret_value):
    # Encrypt a Unicode string using the public key
    from base64 import b64encode
    public_key = public.PublicKey(public_key.encode("utf-8"), encoding.Base64Encoder())
    sealed_box = public.SealedBox(public_key)
    encrypted = sealed_box.encrypt(secret_value.encode("utf-8"))
    return b64encode(encrypted).decode("utf-8")


def show_webapp(cmd, resource_group_name, name, slot=None):  # adding this to not break extensions
    return show_app(cmd, resource_group_name, name, slot)<|MERGE_RESOLUTION|>--- conflicted
+++ resolved
@@ -65,19 +65,12 @@
                     _rename_server_farm_props,
                     _get_location_from_webapp,
                     _normalize_flex_location,
-<<<<<<< HEAD
-=======
                     _normalize_location,
->>>>>>> 10f345d0
                     _normalize_location_for_vnet_integration,
                     get_pool_manager, use_additional_properties, get_app_service_plan_from_webapp,
                     get_resource_if_exists, repo_url_to_name, get_token,
                     app_service_plan_exists, is_centauri_functionapp, is_flex_functionapp,
-<<<<<<< HEAD
-                    _remove_list_duplicates)
-=======
                     _remove_list_duplicates, get_raw_functionapp)
->>>>>>> 10f345d0
 from ._create_util import (zip_contents_from_dir, get_runtime_version_details, create_resource_group, get_app_details,
                            check_resource_group_exists, set_location, get_site_availability, get_profile_username,
                            get_plan_to_use, get_lang_from_content, get_rg_to_use, get_sku_to_use,
@@ -90,16 +83,9 @@
                          DOTNET_RUNTIME_NAME, NETCORE_RUNTIME_NAME, ASPDOTNET_RUNTIME_NAME, LINUX_OS_NAME,
                          WINDOWS_OS_NAME, LINUX_FUNCTIONAPP_GITHUB_ACTIONS_WORKFLOW_TEMPLATE_PATH,
                          WINDOWS_FUNCTIONAPP_GITHUB_ACTIONS_WORKFLOW_TEMPLATE_PATH, DEFAULT_CENTAURI_IMAGE,
-<<<<<<< HEAD
-                         FLEX_RUNTIMES, FLEX_SUBNET_DELEGATION, DEFAULT_INSTANCE_SIZE,
-                         STORAGE_BLOB_DATA_CONTRIBUTOR_ROLE_ID,
-                         VERSION_2022_09_01,
-                         RUNTIME_STATUS_TEXT_MAP)
-=======
                          VERSION_2022_09_01, FLEX_RUNTIMES, FLEX_SUBNET_DELEGATION, DEFAULT_INSTANCE_SIZE,
                          RUNTIME_STATUS_TEXT_MAP, LANGUAGE_EOL_DEPRECATION_NOTICES,
                          STORAGE_BLOB_DATA_CONTRIBUTOR_ROLE_ID, DEFAULT_MAXIMUM_INSTANCE_COUNT)
->>>>>>> 10f345d0
 from ._github_oauth import (get_github_access_token, cache_github_token)
 from ._validators import validate_and_convert_to_int, validate_range_of_int_flag
 
@@ -660,11 +646,7 @@
 
     host_status_url = host_url + '/admin/host/status'
     headers = {"x-functions-key": master_key}
-<<<<<<< HEAD
-    
-=======
-
->>>>>>> 10f345d0
+
     total_trials = 15
     num_trials = 0
     while num_trials < total_trials:
@@ -688,11 +670,7 @@
     except ValueError:
         raise ResourceNotFoundError('Failed to fetch scm url for function app')
 
-<<<<<<< HEAD
-    zip_url = scm_url + '/api/Deploy/Zip?RemoteBuild={}&Deployer=az_cli'.format(build_remote)
-=======
     zip_url = scm_url + '/api/publish?RemoteBuild={}&Deployer=az_cli'.format(build_remote)
->>>>>>> 10f345d0
     deployment_status_url = scm_url + '/api/deployments/latest'
 
     additional_headers = {"Content-Type": "application/zip", "Cache-Control": "no-cache"}
@@ -726,11 +704,7 @@
                                  .format(res.status_code, res.text))
 
 
-<<<<<<< HEAD
-def enable_zip_deploy(cmd, resource_group_name, name, src, timeout=None, slot=None):
-=======
 def enable_zip_deploy(cmd, resource_group_name, name, src, timeout=None, slot=None, track_status=False):
->>>>>>> 10f345d0
     logger.warning("Getting scm site credentials for zip deployment")
 
     try:
@@ -1824,118 +1798,6 @@
     # if not is_flex:
     #     raise ValidationError("This command is only valid for Azure Functions on the FlexConsumption plan.")
 
-    # functionapp = client.web_apps.get(resource_group_name, name)
-    # functionapp_config = functionapp.functionapp_config
-    # always_ready_config = functionapp_config.always_ready
-    
-    # temp for testing purposes
-    always_ready_config = []
-    always_ready_config.append({'name': 'http', 'instanceCount': 16})
-    always_ready_config.append({'name': 'function__helloworld', 'instanceCount': 1})
-
-    updated_always_ready_config = [x for x in always_ready_config if x['name'] not in setting_names]
-   
-    logger.warning(updated_always_ready_config)
-    
-    # functionapp.functionapp_config.always_ready_config = updated_always_ready_config
-
-    # return _generic_site_operation(cmd.cli_ctx, resource_group_name, name, 'update', None, functionapp)
-
-
-def update_always_ready_settings(cmd, resource_group_name, name, settings):
-    # check if the customer has a flex app
-    # is_flex = is_flex_functionapp(cmd.cli_ctx, resource_group_name, name)
- 
-    # if not is_flex:
-    #     raise ValidationError("This command is only valid for Azure Functions on the FlexConsumption plan.")
-
-    # functionapp = client.web_apps.get(resource_group_name, name)
-    # functionapp_config = functionapp.functionapp_config
-    # always_ready_config = functionapp_config.always_ready
-
-    # temp for testing purposes
-    always_ready_config = []
-    always_ready_config.append({'name': 'http', 'instanceCount': 16})
-    always_ready_config.append({'name': 'function__helloworld', 'instanceCount': 1})
-
-    updated_always_ready_dict = _parse_key_value_pairs(settings)
-    updated_always_ready_config = []
-
-    # Add new values
-    for name, value in updated_always_ready_dict.items():
-        updated_always_ready_config.append({'name': name, 'instanceCount': value})
-
-    # Add existing values
-    for always_ready_setting in always_ready_config:
-        if always_ready_setting['name'] not in updated_always_ready_dict:
-            updated_always_ready_config.append(always_ready_setting)
-
-    logger.warning(updated_always_ready_config)
-
-    # functionapp.functionapp_config.always_ready_config = updated_always_ready_config
-
-    # return _generic_site_operation(cmd.cli_ctx, resource_group_name, name, 'update', None, updated_webapp)
-
-
-def get_scale_config(cmd, resource_group_name, name):
-    # check if the customer has a flex app
-    # is_flex = is_flex_functionapp(cmd.cli_ctx, resource_group_name, name)
- 
-    # if not is_flex:
-    #     raise ValidationError("This command is only valid for Azure Functions on the FlexConsumption plan.")
-
-    # functionapp = client.web_apps.get(resource_group_name, name)
-    # functionapp_config = functionapp.functionapp_config
-
-    # return functionapp_config
-    return None
-
-
-def update_scale_config(cmd, resource_group_name, name, maximum_instance_count=None, instance_memory=None, trigger_type=None, trigger_settings=None):
-    # check if the customer has a flex app 
-    # is_flex = is_flex_functionapp(cmd.cli_ctx, resource_group_name, name)
- 
-    # if not is_flex:
-    #     raise ValidationError("This command is only valid for Azure Functions on the FlexConsumption plan.")
-
-    if (trigger_type is not None) != (trigger_settings is not None):
-        raise RequiredArgumentMissingError("usage error: --trigger-type must be used with parameter"
-                                           "trigger-settings.")
-
-    # functionapp = client.web_apps.get(resource_group_name, name)
-    # functionapp_config = functionapp.functionapp_config
-
-    functionapp_config = {} # TODO: replace with actual model when api version is relesed
-    functionapp_config['scaleAndConcurrency'] = {}
-    if maximum_instance_count:
-        # functionapp.functionapp_config.maximum_instance_count = maximum_instance_count
-        functionapp_config['scaleAndConcurrency']['maximumInstanceCount'] = maximum_instance_count
-    
-    if instance_memory:
-        # functionapp.functionapp_config.instance_memory_mb = instance_memory
-        functionapp_config['scaleAndConcurrency']['instanceMemoryMB'] = instance_memory
-
-    if trigger_type:
-        triggers_dict = _parse_key_value_pairs(trigger_settings)
-        triggers_config = {}
-        triggers_config[trigger_type] = {}
-        for name, value in triggers_dict.items():
-            triggers_config[trigger_type][name] = value
-        functionapp_config['scaleAndConcurrency']['triggers'] = triggers_config
-
-    # temp for testing purposes - to be removed
-    always_ready_config = []
-    always_ready_config.append({'name': 'http', 'instanceCount': 16})
-    always_ready_config.append({'name': 'function__helloworld', 'instanceCount': 1})
-    functionapp_config['scaleAndConcurrency']['alwaysReady'] = always_ready_config
-
-    return functionapp_config
-
-    # functionapp.functionapp_config = functionapp_config
-
-    # return _generic_site_operation(cmd.cli_ctx, resource_group_name, name, 'update', None, functionapp)
-
-
 def update_flex_functionapp(cmd, resource_group_name, name, functionapp):
     from azure.cli.core.commands.client_factory import get_subscription_id
     client = web_client_factory(cmd.cli_ctx)
@@ -4367,8 +4229,6 @@
     return appinsights.instrumentation_key
 
 
-<<<<<<< HEAD
-=======
 def get_app_insights_connection_string(cli_ctx, resource_group, name):
     appinsights_client = get_mgmt_service_client(cli_ctx, ApplicationInsightsManagementClient)
     appinsights = appinsights_client.components.get(resource_group, name)
@@ -4378,7 +4238,6 @@
     return appinsights.connection_string
 
 
->>>>>>> 10f345d0
 def create_flex_app_service_plan(cmd, resource_group_name, name, location):
     SkuDescription, AppServicePlan = cmd.get_models('SkuDescription', 'AppServicePlan')
     client = web_client_factory(cmd.cli_ctx)
@@ -4394,17 +4253,6 @@
     return LongRunningOperation(cmd.cli_ctx)(poller)
 
 
-<<<<<<< HEAD
-def update_flex_functionapp_functions_configuration(cmd, resource_group_name, name, configs):
-    # implementation will be added after the SDK. 
-    return
-
-def get_flex_function_app_config(cmd, resource_group_name, name, configs):
-    # implementation will be added after the SDK. 
-    return
-
-=======
->>>>>>> 10f345d0
 def update_flex_functionapp_configuration(cmd, resource_group_name, name, configs):
     from azure.cli.core.commands.client_factory import get_subscription_id
     client = web_client_factory(cmd.cli_ctx)
@@ -4581,18 +4429,8 @@
                        deployment_storage_auth_value=None):
     # pylint: disable=too-many-statements, too-many-branches
     if functions_version is None:
-<<<<<<< HEAD
-        if flexconsumption_location is not None:
-            functions_version = '4'
-        else:
-            logger.warning("No functions version specified so defaulting to 3. In the future, specifying a "
-                           "version will be required. To create a 3.x function you would pass in the flag "
-                           "`--functions-version 3`")
-            functions_version = '3'
-=======
         logger.warning("No functions version specified so defaulting to 4.")
         functions_version = '4'
->>>>>>> 10f345d0
     if deployment_source_url and deployment_local_git:
         raise MutuallyExclusiveArgumentError('usage error: --deployment-source-url <url> | --deployment-local-git')
     if any([cpu, memory, workload_profile_name]) and environment is None:
@@ -4674,11 +4512,7 @@
                                            "dapr-enable-api-logging must be used with parameter --environment,"
                                            "please provide the name of the container app environment using "
                                            "--environment.")
-<<<<<<< HEAD
-=======
-    from azure.mgmt.web.models import Site
-    SiteConfig, NameValuePair, DaprConfig, ResourceConfig = cmd.get_models('SiteConfig', 'NameValuePair',
-                                                                           'DaprConfig', 'ResourceConfig')
+
 
     if flexconsumption_location is not None:
         if image is not None:
@@ -4722,7 +4556,6 @@
 
     if flexconsumption_location is None:
         deployment_source_branch = deployment_source_branch or 'master'
->>>>>>> 10f345d0
 
     disable_app_insights = (disable_app_insights == "true")
 
@@ -4806,18 +4639,6 @@
             cmd, resource_group_name, plan_name, flexconsumption_location)
         functionapp_def.server_farm_id = plan_info.id
         functionapp_def.location = flexconsumption_location
-<<<<<<< HEAD
-        functionapp_def.container_size = instance_memory or DEFAULT_INSTANCE_SIZE
-
-        if not deployment_storage_name:
-            deployment_storage_name = storage_account
-        deployment_storage = _validate_and_get_deployment_storage(cmd.cli_ctx, resource_group_name, deployment_storage_name)
-
-        deployment_storage_container = _get_or_create_deployment_storage_container(cmd, resource_group_name, name, deployment_storage_name, deployment_storage_container_name)
-        deployment_storage_container_name = deployment_storage_container.name
-
-        deployment_config_storage_value = getattr(deployment_storage.primary_endpoints, 'blob') + deployment_storage_container_name
-=======
 
         if not deployment_storage_name:
             deployment_storage_name = storage_account
@@ -4831,21 +4652,11 @@
 
         endpoints = deployment_storage.primary_endpoints
         deployment_config_storage_value = getattr(endpoints, 'blob') + deployment_storage_container_name
->>>>>>> 10f345d0
 
         deployment_storage_auth_type = deployment_storage_auth_type or 'systemAssignedIdentity'
 
         if deployment_storage_auth_value and deployment_storage_auth_type != 'userAssignedIdentity':
             raise ArgumentUsageError(
-<<<<<<< HEAD
-                '--deployment-storage-auth-value is only a valid input for --deployment-storage-auth-type set to userAssignedIdentity. '
-                'Please try again with --deployment-storage-auth-type set to userAssignedIdentity.'
-            )
-
-        if deployment_storage_auth_type == 'userAssignedIdentity':
-            deployment_storage_user_assigned_identity = _get_or_create_user_assigned_identity(cmd, resource_group_name, name, deployment_storage_auth_value, flexconsumption_location)
-            deployment_storage_auth_value = deployment_storage_user_assigned_identity.id
-=======
                 '--deployment-storage-auth-value is only a valid input for --deployment-storage-auth-type '
                 'set to userAssignedIdentity. Please try again with --deployment-storage-auth-type set to '
                 'userAssignedIdentity.'
@@ -4872,48 +4683,16 @@
                 flexconsumption_location)
             deployment_storage_auth_value = deployment_storage_user_assigned_identity.id
             deployment_storage_auth_config["userAssignedIdentityResourceId"] = deployment_storage_auth_value
->>>>>>> 10f345d0
         elif deployment_storage_auth_type == 'storageAccountConnectionString':
             deployment_storage_conn_string = _get_storage_connection_string(cmd.cli_ctx, deployment_storage)
             site_config.app_settings.append(NameValuePair(name='DEPLOYMENT_STORAGE_CONNECTION_STRING',
                                                           value=deployment_storage_conn_string))
             deployment_storage_auth_value = 'DEPLOYMENT_STORAGE_CONNECTION_STRING'
-<<<<<<< HEAD
-
-        functionapp_config = {} # TODO: replace with actual model when api version is relesed
-        functionapp_config['deployment'] = {}
-        functionapp_config['deployment']['storage'] = {}
-        functionapp_config['deployment']['storage']['type'] = 'blobContainer'
-        functionapp_config['deployment']['storage']['value'] = deployment_config_storage_value
-        functionapp_config['deployment']['storage']['authentication'] = {}
-        functionapp_config['deployment']['storage']['authentication']['type'] = deployment_storage_auth_type
-        functionapp_config['deployment']['storage']['authentication']['value'] = deployment_storage_auth_value
-=======
             deployment_storage_auth_config["storageAccountConnectionStringName"] = deployment_storage_auth_value
->>>>>>> 10f345d0
 
         always_ready_dict = _parse_key_value_pairs(always_ready_instances)
         always_ready_config = []
 
-<<<<<<< HEAD
-        for name, value in always_ready_dict.items():
-            # TODO: Might need to discuss if we have to check this value against the value passed for maximum_instance_count
-            always_ready_config.append({'name': name, 'instanceCount': value})
-
-        functionapp_config['scaleAndConcurrency'] = {}
-        functionapp_config['scaleAndConcurrency']['maximumInstanceCount'] = maximum_instance_count
-        functionapp_config['scaleAndConcurrency']['instanceMemoryMB'] = instance_memory or DEFAULT_INSTANCE_SIZE
-        # TODO: To discuss where the validation for these settings would be handled - the client side or the backend side?
-        functionapp_config['scaleAndConcurrency']['alwaysReady'] = always_ready_config
-        # TODO: To discuss if we set this to none if it will be populated in the backend? or we might end up populating it with defaults from the function app stacks api?
-        functionapp_config['scaleAndConcurrency']['triggers'] = None
-
-        logger.warning(functionapp_config) # TODO: remove - just for testing at the moment
-
-        if deployment_storage_auth_type == 'userAssignedIdentity':
-            assign_identities = [deployment_storage_auth_value]
-            _assign_deployment_storage_managed_identity_role(cmd.cli_ctx, deployment_storage, deployment_storage_user_assigned_identity.principal_id)
-=======
         for key, value in always_ready_dict.items():
             always_ready_config.append(
                 {
@@ -4932,7 +4711,6 @@
             assign_identities = [deployment_storage_auth_value]
             _assign_deployment_storage_managed_identity_role(cmd.cli_ctx, deployment_storage,
                                                              deployment_storage_user_assigned_identity.principal_id)
->>>>>>> 10f345d0
         elif deployment_storage_auth_type == 'systemAssignedIdentity':
             assign_identities = ['[system]']
 
@@ -4970,19 +4748,6 @@
         raise ArgumentUsageError('Must specify --runtime to use --runtime-version')
 
     if flexconsumption_location:
-<<<<<<< HEAD
-        runtime = runtime or 'dotnet'
-        lang = next((r for r in FLEX_RUNTIMES if r['runtime'] == runtime), None)
-        if lang is None:
-            raise ValidationError("Invalid runtime. Supported runtimes for function apps on Flex App "
-                                  "Service plans are 'dotnet-isolated', 'java', 'node', 'python' and 'powershell'.")
-        if runtime_version is None:
-            runtime_version = lang['version']
-        elif runtime_version != lang['version']:
-            raise ValidationError("Invalid version {0} for runtime {1} for function apps on the Flex Consumption plan. "
-                                  "Supported version for runtime {1} is {2}."
-                                  .format(runtime_version, runtime, lang['version']))
-=======
         runtimes = [r for r in FLEX_RUNTIMES if r['runtime'] == runtime]
         if not runtimes:
             supported_runtimes = set(map(lambda x: x['runtime'], FLEX_RUNTIMES))
@@ -4995,7 +4760,6 @@
                 raise ValidationError("Invalid version {0} for runtime {1} for function apps on the Flex "
                                       "Consumption plan. Supported version for runtime {1} is {2}."
                                       .format(runtime_version, runtime, supported_versions))
->>>>>>> 10f345d0
 
     runtime_helper = _FunctionAppStackRuntimeHelper(cmd, linux=is_linux, windows=(not is_linux))
     matched_runtime = runtime_helper.resolve("dotnet" if not runtime else runtime,
@@ -5216,12 +4980,8 @@
         functionapp.identity = identity
 
     if deployment_storage_auth_type == 'systemAssignedIdentity':
-<<<<<<< HEAD
-        _assign_deployment_storage_managed_identity_role(cmd.cli_ctx, deployment_storage, functionapp.identity.principal_id)
-=======
         _assign_deployment_storage_managed_identity_role(cmd.cli_ctx, deployment_storage,
                                                          functionapp.identity.principal_id)
->>>>>>> 10f345d0
 
     return functionapp
 
@@ -5387,27 +5147,13 @@
 
 def _validate_and_get_deployment_storage(cli_ctx, resource_group_name, deployment_storage_name):
     sa_resource_group = resource_group_name
-<<<<<<< HEAD
-    
-=======
-
->>>>>>> 10f345d0
+
     if is_valid_resource_id(deployment_storage_name):
         sa_resource_group = parse_resource_id(deployment_storage_name)['resource_group']
         deployment_storage_name = parse_resource_id(deployment_storage_name)['name']
 
     storage_client = get_mgmt_service_client(cli_ctx, StorageManagementClient)
     storage_properties = storage_client.storage_accounts.get_properties(sa_resource_group, deployment_storage_name)
-<<<<<<< HEAD
-    
-    endpoints = storage_properties.primary_endpoints
-    sku = storage_properties.sku.name
-    allowed_storage_types = ['Standard_GRS', 'Standard_RAGRS', 'Standard_LRS', 'Standard_ZRS', 'Premium_LRS', 'Standard_GZRS']
-    
-    if not getattr(endpoints, 'blob', None):
-        raise CLIError("Deployment storage account '{}' has no 'blob' endpoint. It must have blob endpoints enabled".format(deployment_storage_name))
-    
-=======
 
     endpoints = storage_properties.primary_endpoints
     sku = storage_properties.sku.name
@@ -5418,7 +5164,6 @@
         raise CLIError("Deployment storage account '{}' has no 'blob' endpoint. It must have blob endpoints "
                        "enabled".format(deployment_storage_name))
 
->>>>>>> 10f345d0
     if sku not in allowed_storage_types:
         raise CLIError("Storage type {} is not allowed".format(sku))
 
@@ -5426,24 +5171,6 @@
 
 
 def _normalize_functionapp_name(functionapp_name):
-<<<<<<< HEAD
-    import re, string
-    return re.sub(r"[^a-zA-Z0-9]", '', functionapp_name).lower()
-
-
-def _get_or_create_deployment_storage_container(cmd, resource_group_name, functionapp_name, deployment_storage_name, deployment_storage_container_name):
-    storage_client = get_mgmt_service_client(cmd.cli_ctx, StorageManagementClient)
-    if deployment_storage_container_name:
-        storage_container = storage_client.blob_containers.get(resource_group_name, deployment_storage_name, deployment_storage_container_name)
-    else:
-        from random import randint
-        deployment_storage_container_name = "released-package{}{:07}".format(_normalize_functionapp_name(functionapp_name)[:30], randint(0, 9999999))
-        logger.warning("Creating deployment storage account container '%s' ...", deployment_storage_container_name)
-        
-        from azure.mgmt.storage.models import BlobContainer
-
-        storage_container = storage_client.blob_containers.create(resource_group_name, deployment_storage_name, deployment_storage_container_name, BlobContainer())
-=======
     return re.sub(r"[^a-zA-Z0-9]", '', functionapp_name).lower()
 
 
@@ -5465,38 +5192,17 @@
                                                                   deployment_storage_name,
                                                                   deployment_storage_container_name,
                                                                   BlobContainer())
->>>>>>> 10f345d0
 
     logger.warning(storage_container)
     return storage_container
 
-<<<<<<< HEAD
-def _get_deployment_storage_container(cmd, resource_group_name, deployment_storage_name, deployment_storage_container_name):
-    storage_client = get_mgmt_service_client(cmd.cli_ctx, StorageManagementClient)
-    storage_container = storage_client.blob_containers.get(resource_group_name, deployment_storage_name, deployment_storage_container_name)
-    logger.warning(storage_container)
-    return storage_container
 
 def _get_or_create_user_assigned_identity(cmd, resource_group_name, functionapp_name, user_assigned_identity, location):
-    logger.warning("user_assigned_identity is %s", user_assigned_identity)
-=======
-
-def _get_or_create_user_assigned_identity(cmd, resource_group_name, functionapp_name, user_assigned_identity, location):
->>>>>>> 10f345d0
     from azure.mgmt.msi import ManagedServiceIdentityClient
     msi_client = get_mgmt_service_client(cmd.cli_ctx, ManagedServiceIdentityClient)
     if user_assigned_identity:
         if is_valid_resource_id(user_assigned_identity):
             user_assigned_identity = parse_resource_id(user_assigned_identity)['name']
-<<<<<<< HEAD
-        identity = msi_client.user_assigned_identities.get(resource_group_name=resource_group_name, resource_name=user_assigned_identity)
-    else:
-        user_assigned_identity_name = "identity{}{:04}".format(_normalize_functionapp_name(functionapp_name)[:10], randint(0, 9999))
-        
-        from azure.mgmt.msi.models import Identity
-
-        identity = msi_client.user_assigned_identities.create_or_update(resource_group_name, user_assigned_identity_name, Identity(location=location))
-=======
         identity = msi_client.user_assigned_identities.get(resource_group_name=resource_group_name,
                                                            resource_name=user_assigned_identity)
     else:
@@ -5510,7 +5216,6 @@
         identity = msi_client.user_assigned_identities.create_or_update(resource_group_name,
                                                                         user_assigned_identity_name,
                                                                         Identity(location=location))
->>>>>>> 10f345d0
 
     return identity
 
@@ -5540,27 +5245,6 @@
     from azure.cli.core.commands.client_factory import get_subscription_id
 
     sub_id = get_subscription_id(cli_ctx)
-<<<<<<< HEAD
-    role_definition_id = "/subscriptions/{}/providers/Microsoft.Authorization/roleDefinitions/{}".format(sub_id, STORAGE_BLOB_DATA_CONTRIBUTOR_ROLE_ID)
-    auth_client = get_mgmt_service_client(cli_ctx, ResourceType.MGMT_AUTHORIZATION)
-    has_role_assigned = has_role_assignment_on_resource(cli_ctx, deployment_storage_account.id, principal_id, role_definition_id)
-    logger.warning("has_role_assigned: %s", has_role_assigned)
-    if has_role_assigned:
-        return
-
-    RoleAssignmentCreateParameters = get_sdk(cli_ctx, ResourceType.MGMT_AUTHORIZATION, 'RoleAssignmentCreateParameters', mod='models', operation_group='role_assignments')
-    parameters = RoleAssignmentCreateParameters(role_definition_id=role_definition_id, principal_id=principal_id, principal_type='ServicePrincipal')
-    auth_client.role_assignments.create(scope=deployment_storage_account.id, role_assignment_name=str(uuid.uuid4()), parameters=parameters)
-    
-def has_role_assignment_on_resource(cli_ctx, resource, principal_id, role_definition_id):
-    auth_client = get_mgmt_service_client(cli_ctx, ResourceType.MGMT_AUTHORIZATION)
-    for assignment in auth_client.role_assignments.list_for_scope(resource):
-        if assignment.role_definition_id.lower() == role_definition_id.lower() and \
-                assignment.principal_id.lower() == principal_id.lower():
-            return True
-
-    return False
-=======
     role_definition_id = "/subscriptions/{}/providers/Microsoft.Authorization/roleDefinitions/{}".format(
         sub_id, STORAGE_BLOB_DATA_CONTRIBUTOR_ROLE_ID)
     auth_client = get_mgmt_service_client(cli_ctx, ResourceType.MGMT_AUTHORIZATION)
@@ -5570,7 +5254,6 @@
                                                 principal_type='ServicePrincipal')
     auth_client.role_assignments.create(scope=deployment_storage_account.id,
                                         role_assignment_name=str(uuid.uuid4()), parameters=parameters)
->>>>>>> 10f345d0
 
 
 def _parse_key_value_pairs(key_value_list):
@@ -5589,8 +5272,6 @@
             result[name] = value
             result.update(result)
     return result
-
-
 def _validate_and_get_connection_string(cli_ctx, resource_group_name, storage_account):
     sa_resource_group = resource_group_name
     if is_valid_resource_id(storage_account):
@@ -5643,9 +5324,6 @@
         },
         {
             "name": "northeurope"
-<<<<<<< HEAD
-        }
-=======
         },
         {
             "name": "eastasia"
@@ -5684,7 +5362,6 @@
             "name": "northcentralus(stage)"
         },
 
->>>>>>> 10f345d0
     ]
 
 
