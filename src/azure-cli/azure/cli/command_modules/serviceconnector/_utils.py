# --------------------------------------------------------------------------------------------
# Copyright (c) Microsoft Corporation. All rights reserved.
# Licensed under the MIT License. See License.txt in the project root for license information.
# --------------------------------------------------------------------------------------------

import time
from unittest import skip
from knack.log import get_logger
from knack.util import todict
from msrestazure.tools import parse_resource_id
from azure.cli.core.extension.operations import _install_deps_for_psycopg2
from azure.cli.core.azclierror import (
    ValidationError,
    CLIInternalError
)
from azure.cli.core.profiles import ResourceType
from azure.cli.core._profile import Profile
from azure.cli.core.commands.client_factory import get_mgmt_service_client
from azure.cli.core.util import random_string
from azure.cli.core.commands import LongRunningOperation
from azure.cli.core.commands.arm import ArmTemplateBuilder
from ._resource_config import (
    SOURCE_RESOURCES_USERTOKEN,
    TARGET_RESOURCES_USERTOKEN,
    RESOURCE
)
# pylint: disable=unused-argument, not-an-iterable, too-many-statements


logger = get_logger(__name__)


def should_load_source(source):
    '''Check whether to load `az {source} connection`
    If {source} is an extension (e.g, spring-cloud), load the command group only when {source} is installed
    :param source: the source resource type
    '''
    from azure.cli.core.extension.operations import list_extensions
    from ._resource_config import SOURCE_RESOURCES_IN_EXTENSION

    # names of CLI installed extensions
    installed_extensions = [item.get('name') for item in list_extensions()]
    # if source resource is released as an extension, load our command groups
    # only when the extension is installed
    if source not in SOURCE_RESOURCES_IN_EXTENSION or source.value in installed_extensions:
        return True
    return False


def generate_random_string(length=5, prefix='', lower_only=False, ensure_complexity=False):
    '''Generate a random string
    :param length: the length of generated random string, not including the prefix
    :param prefix: the prefix string
    :param lower_only: ensure the generated string only includes lower case characters
    :param ensure_complexity: ensure the generated string satisfy complexity requirements
    '''
    import random
    import string

    if lower_only and ensure_complexity:
        raise CLIInternalError(
            'lower_only and ensure_complexity can not both be specified to True')
    if ensure_complexity and length < 8:
        raise CLIInternalError('ensure_complexity needs length >= 8')

    character_set = string.ascii_letters + string.digits
    if lower_only:
        character_set = string.ascii_lowercase

    while True:
        randstr = '{}{}'.format(prefix, ''.join(
            random.sample(character_set, length)))
        lowers = [c for c in randstr if c.islower()]
        uppers = [c for c in randstr if c.isupper()]
        numbers = [c for c in randstr if c.isnumeric()]
        if not ensure_complexity or (lowers and uppers and numbers):
            break

    return randstr.lower()


def run_cli_cmd(cmd, retry=0):
    '''Run a CLI command
    :param cmd: The CLI command to be executed
    :param retry: The times to re-try
    '''
    import json
    import subprocess

    output = subprocess.run(cmd, shell=True, check=False,
                            stderr=subprocess.PIPE, stdout=subprocess.PIPE)
    if output.returncode != 0:
        if retry:
            run_cli_cmd(cmd, retry - 1)
        else:
            raise CLIInternalError('Command execution failed, command is: '
                                   '{}, error message is: {}'.format(cmd, output.stderr))

    return json.loads(output.stdout) if output.stdout else None


def set_user_token_header(client, cli_ctx):
    '''Set user token header to work around OBO'''

    # pylint: disable=protected-access
    # HACK: set custom header to work around OBO
    profile = Profile(cli_ctx=cli_ctx)
    creds, _, _ = profile.get_raw_token()
    client._client._config.headers_policy._headers['x-ms-serviceconnector-user-token'] = creds[1]
    # HACK: hide token header
    client._config.logging_policy.headers_to_redact.append(
        'x-ms-serviceconnector-user-token')

    return client


def set_user_token_by_source_and_target(client, cli_ctx, source, target):
    '''Set user token header to work around OBO according to source and target'''
    if source in SOURCE_RESOURCES_USERTOKEN or target in TARGET_RESOURCES_USERTOKEN:
        return set_user_token_header(client, cli_ctx)
    return client


def provider_is_registered(subscription=None):
    # register the provider
    subs_arg = ''
    if subscription:
        subs_arg = '--subscription {}'.format(subscription)
    output = run_cli_cmd(
        'az provider show -n Microsoft.ServiceLinker {}'.format(subs_arg))
    if output.get('registrationState') == 'NotRegistered':
        return False
    return True


def register_provider(subscription=None):
    logger.warning('Provider Microsoft.ServiceLinker is not registered, '
                   'trying to register. This usually takes 1-2 minutes.')

    subs_arg = ''
    if subscription:
        subs_arg = '--subscription {}'.format(subscription)

    # register the provider
    run_cli_cmd(
        'az provider register -n Microsoft.ServiceLinker {}'.format(subs_arg))

    # verify the registration, 30 * 10s polling the result
    MAX_RETRY_TIMES = 30
    RETRY_INTERVAL = 10

    count = 0
    while count < MAX_RETRY_TIMES:
        time.sleep(RETRY_INTERVAL)
        output = run_cli_cmd(
            'az provider show -n Microsoft.ServiceLinker {}'.format(subs_arg))
        current_state = output.get('registrationState')
        if current_state == 'Registered':
            return True
        if current_state == 'Registering':
            count += 1
        else:
            return False
    return False


def auto_register(func, *args, **kwargs):
    import copy
    from azure.core.polling._poller import LROPoller
    from azure.core.exceptions import HttpResponseError

    # kwagrs will be modified in SDK
    kwargs_backup = copy.deepcopy(kwargs)
    try:
        res = func(*args, **kwargs)
        if isinstance(res, LROPoller):
            # polling the result to handle the case when target subscription is not registered
            return res.result()
        return res

    except HttpResponseError as ex:
        # source subscription is not registered
        if ex.error and ex.error.code == 'SubscriptionNotRegistered':
            if register_provider():
                return func(*args, **kwargs_backup)
            raise CLIInternalError('Registeration failed, please manually run command '
                                   '`az provider register -n Microsoft.ServiceLinker` to register the provider.')
        # target subscription is not registered, raw check
        if ex.error and ex.error.code == 'UnauthorizedResourceAccess' and 'not registered' in ex.error.message:
            if 'parameters' in kwargs_backup and 'target_id' in kwargs_backup.get('parameters'):
                segments = parse_resource_id(
                    kwargs_backup.get('parameters').get('target_id'))
                target_subs = segments.get('subscription')
                # double check whether target subscription is registered
                if not provider_is_registered(target_subs):
                    if register_provider(target_subs):
                        return func(*args, **kwargs_backup)
                    raise CLIInternalError('Registeration failed, please manually run command '
                                           '`az provider register -n Microsoft.ServiceLinker --subscription {}` '
                                           'to register the provider.'.format(target_subs))
        raise ex


def create_key_vault_reference_connection_if_not_exist(cmd, client, source_id, key_vault_id):
    from ._validators import get_source_resource_name

    logger.warning('get valid key vualt reference connection')
    key_vault_connections = []
    for connection in client.list(resource_uri=source_id):
        connection = todict(connection)
        if connection.get('targetService', dict()).get('id') == key_vault_id:
            key_vault_connections.append(connection)

    source_name = get_source_resource_name(cmd)
    auth_info = get_auth_if_no_valid_key_vault_connection(
        source_name, source_id, key_vault_connections)
    if not auth_info:
        return

    # No Valid Key Vault Connection, Create
    logger.warning('no valid key vault connection found. Creating...')

    from ._resource_config import (
        CLIENT_TYPE
    )

    connection_name = generate_random_string(prefix='keyvault_')
    parameters = {
        'target_service': {
            "type": "AzureResource",
            "id": key_vault_id
        },
        'auth_info': auth_info,
        # Key Vault Configuration are same across all client types
        'client_type': CLIENT_TYPE.Dotnet,
    }

    if source_name == RESOURCE.KubernetesCluster:
        parameters['target_service']['resource_properties'] = {
            'type': 'KeyVault',
            'connect_as_kubernetes_csi_driver': True,
        }

    return auto_register(client.begin_create_or_update,
                         resource_uri=source_id,
                         linker_name=connection_name,
                         parameters=parameters)


def get_auth_if_no_valid_key_vault_connection(source_name, source_id, key_vault_connections):
    auth_type = 'systemAssignedIdentity'
    client_id = None
    subscription_id = None

    if key_vault_connections:
        from msrestazure.tools import (
            is_valid_resource_id
        )

        # https://docs.microsoft.com/azure/app-service/app-service-key-vault-references
        if source_name == RESOURCE.WebApp:
            try:
                webapp = run_cli_cmd(
                    'az rest -u {}?api-version=2020-09-01 -o json'.format(source_id))
                reference_identity = webapp.get(
                    'properties').get('keyVaultReferenceIdentity')
            except Exception as e:
                raise ValidationError('{}. Unable to get "properties.keyVaultReferenceIdentity" from {}.'
                                      'Please check your source id is correct.'.format(e, source_id))

            if is_valid_resource_id(reference_identity):  # User Identity
                auth_type = 'userAssignedIdentity'
                segments = parse_resource_id(reference_identity)
                subscription_id = segments.get('subscription')
                try:
                    identity = webapp.get('identity').get(
                        'userAssignedIdentities').get(reference_identity)
                    client_id = identity.get('clientId')
                except Exception:  # pylint: disable=broad-except
                    try:
                        identity = run_cli_cmd(
                            'az identity show --ids {} -o json'.format(reference_identity))
                        client_id = identity.get('clientId')
                    except Exception:  # pylint: disable=broad-except
                        pass
                if not subscription_id or not client_id:
                    raise ValidationError('Unable to get subscriptionId or clientId'
                                          'of the keyVaultReferenceIdentity {}'.format(reference_identity))
                for connection in key_vault_connections:
                    auth_info = connection.get('authInfo')
                    if auth_info.get('clientId') == client_id and auth_info.get('subscriptionId') == subscription_id:
                        logger.warning(
                            'key vualt reference connection: %s', connection.get('id'))
                        return
            else:  # System Identity
                for connection in key_vault_connections:
                    if connection.get('authInfo').get('authType') == auth_type:
                        logger.warning(
                            'key vualt reference connection: %s', connection.get('id'))
                        return

        # any connection with csi enabled is a valid connection
        elif source_name == RESOURCE.KubernetesCluster:
            for connection in key_vault_connections:
                if connection.get('target_service', dict()).get(
                        'resource_properties', dict()).get('connect_as_kubernetes_csi_driver'):
                    return
            return {'authType': 'userAssignedIdentity'}

        else:
            logger.warning('key vualt reference connection: %s',
                           key_vault_connections[0].get('id'))
            return

    auth_info = {
        'authType': auth_type
    }
    if client_id and subscription_id:
        auth_info['clientId'] = client_id
        auth_info['subscriptionId'] = subscription_id
    return auth_info


<<<<<<< HEAD
def enable_mi_for_db_linker(cmd, source_id, target_id, auth_info, source_type, target_type):
    cli_ctx = cmd.cli_ctx
    tenant_id = Profile(cli_ctx=cli_ctx).get_subscription().get("tenantId")
    login_user = Profile(cli_ctx=cli_ctx).get_current_account_user()
    # Get login user info
    user_info = run_cli_cmd('az ad user show --id {}'.format(login_user))
    user_object_id = user_info.get('objectId') if user_info.get('objectId') is not None \
        else user_info.get('id')
    if user_object_id is None:
        raise Exception(
            "no object id found for user {}".format(login_user))

    # return if connection is not for db mi
    if auth_info['auth_type'] not in {'systemAssignedIdentity'} \
        or target_type not in {
            RESOURCE.Postgres,
            RESOURCE.PostgresFlexible,
            # RESOURCE.Mysql,
            # RESOURCE.MysqlFlexible,
            # RESOURCE.Sql
    }:
        return
    # enable source mi
    identity = None
    if source_type in {RESOURCE.SpringCloudDeprecated, RESOURCE.SpringCloud}:
        identity = get_springcloud_identity(source_id, source_type.value)
    if source_type in {RESOURCE.WebApp}:
        identity = get_webapp_identity(source_id)
    object_id = identity.get('principalId')
    identity_info = run_cli_cmd(
        'az ad sp show --id {0}'.format(object_id))
    client_id = identity_info.get('appId')
    aad_user = identity_info.get('displayName') or generate_random_string(
        prefix="aad_" + target_type.value + '_')

    # enable target aad authentication
    enable_target_aad_auth(cmd, target_id, target_type, tenant_id)

    # Set login user as db aad admin
    if target_type == RESOURCE.Postgres:
        set_user_admin_if_not(target_id, target_type,
                              login_user, user_object_id)
    elif target_type == RESOURCE.PostgresFlexible:
        set_user_admin_pg_flex(cmd, target_id, target_type,
                               login_user, user_object_id, tenant_id)

    # create an aad user in db
    if(target_type in {RESOURCE.Postgres, RESOURCE.PostgresFlexible} and auth_info['auth_type'] == 'systemAssignedIdentity'):
        create_aad_user_in_pg(cli_ctx, target_id,
                              target_type, aad_user, client_id)

    return {
        'auth_type': 'secret',
        'name': aad_user,
        'secret_info': {
            'secret_type': 'rawValue'
=======
def enable_mi_for_db_linker(cli_ctx, source_id, target_id, auth_info, source_type, target_type):
    from azure.cli.core._profile import Profile

    if(target_type in {RESOURCE.Postgres} and auth_info['auth_type'] == 'systemAssignedIdentity'):
        # enable source mi
        identity = None
        if source_type in {RESOURCE.SpringCloudDeprecated, RESOURCE.SpringCloud}:
            identity = get_springcloud_identity(source_id, source_type)
        elif source_type in {RESOURCE.WebApp}:
            identity = get_webapp_identity(source_id)
        elif source_type in {RESOURCE.ContainerApp}:
            identity = get_containerapp_identity(source_id)
        object_id = identity.get('principalId')
        client_id = run_cli_cmd(
            'az ad sp show --id {0}'.format(object_id)).get('appId')

        # Get login user info
        account_user = Profile(cli_ctx=cli_ctx).get_current_account_user()
        user_info = run_cli_cmd('az ad user show --id {}'.format(account_user))
        user_object_id = user_info.get('objectId') if user_info.get('objectId') is not None \
            else user_info.get('id')
        if user_object_id is None:
            raise Exception(
                "no object id found for user {}".format(account_user))
        # Set login user as db aad admin
        set_user_admin_if_not(target_id, account_user, user_object_id)

        # create an aad user in db
        aaduser = generate_random_string(
            prefix="aad_" + target_type.value + '_')
        create_aad_user_in_pg_single(
            cli_ctx, target_id, target_type, aaduser, client_id)

        return {
            'auth_type': 'secret',
            'name': aaduser,
            'secret_info': {
                'secret_type': 'rawValue'
            }
>>>>>>> 037901b5
        }
    }


def enable_target_aad_auth(cmd, target_id, target_type, tenant_id):
    if target_type == RESOURCE.PostgresFlexible:
        # enable pg aad auth
        # location: "Southeast Asia"

        target_segments = parse_resource_id(target_id)
        sub = target_segments.get('subscription')
        rg = target_segments.get('resource_group')
        server = target_segments.get('name')
        master_template = ArmTemplateBuilder()
        master_template.add_resource({
            'type': "Microsoft.DBforPostgreSQL/flexibleServers",
            'apiVersion': '2022-03-08-privatepreview',
            'name': server,
            'location': "East US",
            'properties': {
                'authConfig': {
                    'activeDirectoryAuthEnabled': True,
                    'tenantId': tenant_id
                },
                'createMode': "Update"
            },
        })

        template = master_template.build()
        # parameters = master_template.build_parameters()

        # deploy ARM template
        deployment_name = 'pg_deploy_' + random_string(32)
        client = get_mgmt_service_client(
            cmd.cli_ctx, ResourceType.MGMT_RESOURCE_RESOURCES).deployments
        DeploymentProperties = cmd.get_models(
            'DeploymentProperties', resource_type=ResourceType.MGMT_RESOURCE_RESOURCES)
        properties = DeploymentProperties(
            template=template, parameters={}, mode='incremental')
        Deployment = cmd.get_models(
            'Deployment', resource_type=ResourceType.MGMT_RESOURCE_RESOURCES)
        deployment = Deployment(properties=properties)

        LongRunningOperation(cmd.cli_ctx)(
            client.begin_create_or_update(rg, deployment_name, deployment))


def set_user_admin_pg_flex(cmd, target_id, target_type, login_user, user_object_id, tenant_id):

    if target_type == RESOURCE.PostgresFlexible:
        target_segments = parse_resource_id(target_id)
        sub = target_segments.get('subscription')
        rg = target_segments.get('resource_group')
        server = target_segments.get('name')
        master_template = ArmTemplateBuilder()
        master_template.add_resource({
            'type': "Microsoft.DBforPostgreSQL/flexibleServers/administrators",
            'apiVersion': '2022-03-08-privatepreview',
            'name': server+"/"+user_object_id,
            'location': "East US",
            'properties': {
                'principalName': login_user,
                'principalType': 'User',
                'tenantId': tenant_id,
                'createMode': "Update"
            },
        })

        template = master_template.build()
        # parameters = master_template.build_parameters()

        # deploy ARM template
        deployment_name = 'pg_addAdmins_' + random_string(32)
        client = get_mgmt_service_client(
            cmd.cli_ctx, ResourceType.MGMT_RESOURCE_RESOURCES).deployments
        DeploymentProperties = cmd.get_models(
            'DeploymentProperties', resource_type=ResourceType.MGMT_RESOURCE_RESOURCES)
        properties = DeploymentProperties(
            template=template, parameters={}, mode='incremental')
        Deployment = cmd.get_models(
            'Deployment', resource_type=ResourceType.MGMT_RESOURCE_RESOURCES)
        deployment = Deployment(properties=properties)

        LongRunningOperation(cmd.cli_ctx)(
            client.begin_create_or_update(rg, deployment_name, deployment))


def set_user_admin_if_not(target_id, target_type, login_user, user_object_id):
    target_segments = parse_resource_id(target_id)
    sub = target_segments.get('subscription')
    rg = target_segments.get('resource_group')
    server = target_segments.get('name')
    is_admin = True
    # pylint: disable=not-an-iterable
<<<<<<< HEAD

=======
>>>>>>> 037901b5
    admins = run_cli_cmd(
        'az postgres server ad-admin list --ids {}'.format(target_id))
    is_admin = any(ad.get('sid') == user_object_id for ad in admins)
    if not is_admin:
        logger.warning('Setting current user as database server AAD admin:'
                       ' user=%s object id=%s', login_user, user_object_id)
        run_cli_cmd('az postgres server ad-admin create -g {} --server-name {} --display-name {} --object-id {}'
                    ' --subscription {}'.format(rg, server, login_user, user_object_id, sub)).get('objectId')

<<<<<<< HEAD
# pylint: disable=unused-argument, not-an-iterable, too-many-statements

=======
>>>>>>> 037901b5

def set_target_firewall(target_id, target_type, add_new_rule, ipname, deny_public_access=False):
    if target_type == RESOURCE.Postgres:
        target_segments = parse_resource_id(target_id)
        sub = target_segments.get('subscription')
        rg = target_segments.get('resource_group')
        server = target_segments.get('name')
        if add_new_rule:
            target = run_cli_cmd(
                'az postgres server show --ids {}'.format(target_id))
            # logger.warning("Update database server firewall rule to connect...")
            if target.get('publicNetworkAccess') == "Disabled":
                run_cli_cmd(
                    'az postgres server update --public Enabled --ids {}'.format(target_id))
            run_cli_cmd(
                'az postgres server firewall-rule create -g {0} -s {1} -n {2} --subscription {3}'
                ' --start-ip-address 0.0.0.0 --end-ip-address 255.255.255.255'.format(
                    rg, server, ipname, sub)
            )
            return target.get('publicNetworkAccess') == "Disabled"

        # logger.warning("Remove database server firewall rules to recover...")
        # run_cli_cmd('az postgres server firewall-rule delete -g {0} -s {1} -n {2} -y'.format(rg, server, ipname))
        # if deny_public_access:
        #     run_cli_cmd('az postgres server update --public Disabled --ids {}'.format(target_id))


def create_aad_user_in_pg(cli_ctx, target_id, target_type, aad_user, client_id):
    import pkg_resources
    installed_packages = pkg_resources.working_set
    psyinstalled = any(('psycopg2') in d.key.lower()
                       for d in installed_packages)
    if not psyinstalled:
        _install_deps_for_psycopg2()
        import pip
        pip.main(['install', 'psycopg2-binary'])

    import psycopg2

    # pylint: disable=protected-access
    profile = Profile(cli_ctx=cli_ctx)

    # Update connection string information
    target_segments = parse_resource_id(target_id)
    dbserver = target_segments.get('name')
    host = "{0}.postgres.database.azure.com".format(dbserver)
    dbname = target_segments.get('child_name_1')
    user = profile.get_current_account_user() + '@' + \
        dbserver if target_type == RESOURCE.Postgres else profile.get_current_account_user()
    password = run_cli_cmd(
        'az account get-access-token --resource-type oss-rdbms').get('accessToken')
    sslmode = "require"

    ipname = None

    # Construct connection string
    conn_string = "host={0} user={1} dbname={2} password={3} sslmode={4}".format(
        host, user, dbname, password, sslmode)
    try:
        logger.warning("Connecting to database...")
        conn = psycopg2.connect(conn_string)
    except psycopg2.Error:
        # add new firewall rule
        ipname = generate_random_string(prefix='svc_')
        deny_public_access = set_target_firewall(
            target_id, target_type, True, ipname)
        try:
            conn = psycopg2.connect(conn_string)
        except psycopg2.Error as e:
            raise e
    conn.autocommit = True
    cursor = conn.cursor()
    try:
        logger.warning("Adding new AAD user %s to database...", aad_user)
        if target_type == RESOURCE.Postgres:
            cursor.execute(
                "SET aad_validate_oids_in_tenant = off; \
                drop role IF EXISTS \"{}\"; \
                CREATE ROLE \"{}\" WITH LOGIN PASSWORD '{}' IN ROLE azure_ad_user;".format(aad_user, aad_user, client_id))
        elif target_type == RESOURCE.PostgresFlexible:
            cursor.execute("drop role IF EXISTS \"{}\"; \
            select * from pgaadauth_create_principal_with_oid('{}', '{}', 'ServicePrincipal', false, false);".format(aad_user, aad_user, client_id))
    except psycopg2.Error as e:  # role "aad_user" already exists
        logger.warning(e)
        conn.commit()

    if target_type == RESOURCE.Postgres:
        try:
            logger.warning(
                "Grant read and write privileges of database %s to %s ...", dbname, aad_user)
            cursor.execute(
                "GRANT ALL PRIVILEGES ON DATABASE {} TO \"{}\"; \
                GRANT ALL ON ALL TABLES IN SCHEMA public TO \"{}\";".format(dbname, aad_user, aad_user))
        except psycopg2.Error as e:
            logger.warning(e)
            conn.commit()

    # Clean up
    conn.commit()
    cursor.close()
    conn.close()
    # remove firewall rule
    if ipname is not None:
        try:
            set_target_firewall(target_id, target_type,
                                False, ipname, deny_public_access)
        # pylint: disable=bare-except
        except:
            pass
            # logger.warning('Please manually delete firewall rule %s to avoid security issue', ipname)
    logger.warning("Creating service connection to postgresql ...")


def get_springcloud_identity(source_id, source_type):
    segments = parse_resource_id(source_id)
    sub = segments.get('subscription')
    spring = segments.get('name')
    app = segments.get('child_name_1')
    rg = segments.get('resource_group')
    logger.warning('Checking if Spring Cloud app enables System Identity...')
    identity = run_cli_cmd(
        'az {} app show -g {} -s {} -n {} --subscription {}'.format(source_type, rg, spring, app, sub)).get('identity')
    if (identity is None or identity.get('type') != "SystemAssigned"):
        # assign system identity for spring-cloud
        logger.warning('Enabling Spring Cloud app System Identity...')
        run_cli_cmd(
            'az {} app identity assign -g {} -s {} -n {} --subscription {}'.format(source_type, rg, spring, app, sub))
        cnt = 0
        while (identity is None and cnt < 5):
            identity = run_cli_cmd('az {} app show -g {} -s {} -n {} --subscription {}'
                                   .format(source_type, rg, spring, app, sub)).get('identity')
            time.sleep(3)
            cnt += 1
    return identity


def get_webapp_identity(source_id):
    logger.warning('Checking if WebApp enables System Identity...')
    identity = run_cli_cmd(
        'az webapp show --ids {}'.format(source_id)).get('identity')
    if (identity is None or "SystemAssigned" not in identity.get('type')):
        # assign system identity for spring-cloud
        logger.warning('Enabling WebApp System Identity...')
        run_cli_cmd('az webapp identity assign --ids {}'.format(source_id))
        cnt = 0
        while (identity is None and cnt < 5):
            identity = run_cli_cmd(
                'az webapp identity show --ids {}'.format(source_id)).get('identity')
            time.sleep(3)
            cnt += 1
    return identity


def get_containerapp_identity(source_id):
    logger.warning('Checking if Container App enables System Identity...')
    identity = run_cli_cmd(
        'az containerapp show --ids {}'.format(source_id)).get('identity')
    if (identity is None or "SystemAssigned" not in identity.get('type')):
        # assign system identity for spring-cloud
        logger.warning('Enabling Container App System Identity...')
        run_cli_cmd(
            'az containerapp identity assign --ids {} --system-assigned'.format(source_id))
        cnt = 0
        while (identity is None and cnt < 5):
            identity = run_cli_cmd(
                'az containerapp identity show --ids {}'.format(source_id)).get('identity')
            time.sleep(3)
            cnt += 1
    return identity<|MERGE_RESOLUTION|>--- conflicted
+++ resolved
@@ -321,7 +321,6 @@
     return auth_info
 
 
-<<<<<<< HEAD
 def enable_mi_for_db_linker(cmd, source_id, target_id, auth_info, source_type, target_type):
     cli_ctx = cmd.cli_ctx
     tenant_id = Profile(cli_ctx=cli_ctx).get_subscription().get("tenantId")
@@ -348,8 +347,10 @@
     identity = None
     if source_type in {RESOURCE.SpringCloudDeprecated, RESOURCE.SpringCloud}:
         identity = get_springcloud_identity(source_id, source_type.value)
-    if source_type in {RESOURCE.WebApp}:
+    elif source_type in {RESOURCE.WebApp}:
         identity = get_webapp_identity(source_id)
+    elif source_type in {RESOURCE.ContainerApp}:
+        identity = get_containerapp_identity(source_id)
     object_id = identity.get('principalId')
     identity_info = run_cli_cmd(
         'az ad sp show --id {0}'.format(object_id))
@@ -378,47 +379,6 @@
         'name': aad_user,
         'secret_info': {
             'secret_type': 'rawValue'
-=======
-def enable_mi_for_db_linker(cli_ctx, source_id, target_id, auth_info, source_type, target_type):
-    from azure.cli.core._profile import Profile
-
-    if(target_type in {RESOURCE.Postgres} and auth_info['auth_type'] == 'systemAssignedIdentity'):
-        # enable source mi
-        identity = None
-        if source_type in {RESOURCE.SpringCloudDeprecated, RESOURCE.SpringCloud}:
-            identity = get_springcloud_identity(source_id, source_type)
-        elif source_type in {RESOURCE.WebApp}:
-            identity = get_webapp_identity(source_id)
-        elif source_type in {RESOURCE.ContainerApp}:
-            identity = get_containerapp_identity(source_id)
-        object_id = identity.get('principalId')
-        client_id = run_cli_cmd(
-            'az ad sp show --id {0}'.format(object_id)).get('appId')
-
-        # Get login user info
-        account_user = Profile(cli_ctx=cli_ctx).get_current_account_user()
-        user_info = run_cli_cmd('az ad user show --id {}'.format(account_user))
-        user_object_id = user_info.get('objectId') if user_info.get('objectId') is not None \
-            else user_info.get('id')
-        if user_object_id is None:
-            raise Exception(
-                "no object id found for user {}".format(account_user))
-        # Set login user as db aad admin
-        set_user_admin_if_not(target_id, account_user, user_object_id)
-
-        # create an aad user in db
-        aaduser = generate_random_string(
-            prefix="aad_" + target_type.value + '_')
-        create_aad_user_in_pg_single(
-            cli_ctx, target_id, target_type, aaduser, client_id)
-
-        return {
-            'auth_type': 'secret',
-            'name': aaduser,
-            'secret_info': {
-                'secret_type': 'rawValue'
-            }
->>>>>>> 037901b5
         }
     }
 
@@ -513,10 +473,7 @@
     server = target_segments.get('name')
     is_admin = True
     # pylint: disable=not-an-iterable
-<<<<<<< HEAD
-
-=======
->>>>>>> 037901b5
+
     admins = run_cli_cmd(
         'az postgres server ad-admin list --ids {}'.format(target_id))
     is_admin = any(ad.get('sid') == user_object_id for ad in admins)
@@ -526,11 +483,8 @@
         run_cli_cmd('az postgres server ad-admin create -g {} --server-name {} --display-name {} --object-id {}'
                     ' --subscription {}'.format(rg, server, login_user, user_object_id, sub)).get('objectId')
 
-<<<<<<< HEAD
 # pylint: disable=unused-argument, not-an-iterable, too-many-statements
 
-=======
->>>>>>> 037901b5
 
 def set_target_firewall(target_id, target_type, add_new_rule, ipname, deny_public_access=False):
     if target_type == RESOURCE.Postgres:
