--- conflicted
+++ resolved
@@ -2987,7 +2987,6 @@
             'az synapse sql-script show --workspace-name {workspace} --name {name}',
             expect_failure=True)
 
-<<<<<<< HEAD
     @ResourceGroupPreparer(name_prefix='synapse-cli', random_name_length=16)
     @StorageAccountPreparer(name_prefix='adlsgen2', length=16, location=location, key='storage-account')
     def test_ad_only_auth(self):
@@ -3017,7 +3016,7 @@
                 self.check('azureAdOnlyAuthentication', True)
             ]
         )
-=======
+
     @record_only()
     def test_link_connection(self):
         self.kwargs.update({
@@ -3087,4 +3086,3 @@
         self.cmd(
             'az synapse link-connection show --workspace-name {workspace_name} --name {link_connection_name}',
             expect_failure=True)
->>>>>>> cc6e5ce3
