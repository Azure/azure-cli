--- conflicted
+++ resolved
@@ -36,16 +36,6 @@
 CREDENTIAL_WARNING = (
     "The output includes credentials that you must protect. Be sure that you do not include these credentials in "
     "your code or check the credentials into your source control. For more information, see https://aka.ms/azadsp-cli")
-
-<<<<<<< HEAD
-NAME_DEPRECATION_WARNING = \
-    "'name' property in the output is deprecated and will be removed in the future. Use 'appId' instead."
-=======
-ROLE_ASSIGNMENT_CREATE_WARNING = (
-    "In a future release, this command will NOT create a 'Contributor' role assignment by default. "
-    "If needed, use the --role argument to explicitly create a role assignment."
-)
->>>>>>> e5450560
 
 logger = get_logger(__name__)
 
