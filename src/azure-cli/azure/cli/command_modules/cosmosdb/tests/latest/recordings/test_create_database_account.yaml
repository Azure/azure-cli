interactions:
- request:
    body: null
    headers:
      Accept:
      - application/json
      Accept-Encoding:
      - gzip, deflate
      CommandName:
      - cosmosdb create
      Connection:
      - keep-alive
      ParameterSetName:
      - -n -g --enable-automatic-failover --default-consistency-level --network-acl-bypass
        --network-acl-bypass-resource-ids --backup-interval --backup-retention
      User-Agent:
      - AZURECLI/2.25.0 azsdk-python-azure-mgmt-resource/18.0.0 Python/3.8.10 (Windows-10-10.0.19043-SP0)
    method: GET
    uri: https://management.azure.com/subscriptions/00000000-0000-0000-0000-000000000000/resourcegroups/cli_test_cosmosdb_account000001?api-version=2020-10-01
  response:
    body:
      string: '{"id":"/subscriptions/00000000-0000-0000-0000-000000000000/resourceGroups/cli_test_cosmosdb_account000001","name":"cli_test_cosmosdb_account000001","type":"Microsoft.Resources/resourceGroups","location":"westus","tags":{"product":"azurecli","cause":"automation","date":"2021-06-22T18:23:35Z"},"properties":{"provisioningState":"Succeeded"}}'
    headers:
      cache-control:
      - no-cache
      content-length:
      - '428'
      content-type:
      - application/json; charset=utf-8
      date:
      - Tue, 22 Jun 2021 18:23:46 GMT
      expires:
      - '-1'
      pragma:
      - no-cache
      strict-transport-security:
      - max-age=31536000; includeSubDomains
      vary:
      - Accept-Encoding
      x-content-type-options:
      - nosniff
    status:
      code: 200
      message: OK
- request:
    body: '{"location": "westus", "kind": "GlobalDocumentDB", "properties": {"consistencyPolicy":
      {"defaultConsistencyLevel": "ConsistentPrefix", "maxStalenessPrefix": 100, "maxIntervalInSeconds":
      5}, "locations": [{"locationName": "westus", "failoverPriority": 0, "isZoneRedundant":
      false}], "databaseAccountOfferType": "Standard", "enableAutomaticFailover":
<<<<<<< HEAD
      true, "apiProperties": {}, "backupPolicy": {"type": "Periodic", "periodicModeProperties":
      {"backupIntervalInMinutes": 480, "backupRetentionIntervalInHours": 8}}, "networkAclBypass":
      "AzureServices", "networkAclBypassResourceIds": ["/subscriptions/subId/resourcegroups/rgName/providers/Microsoft.Synapse/workspaces/workspaceName"],
      "analyticalStorageConfiguration":{"schemaType":"WellDefined"}}}'
=======
      true, "apiProperties": {}, "createMode": "Default", "backupPolicy": {"type":
      "Periodic", "periodicModeProperties": {"backupIntervalInMinutes": 480, "backupRetentionIntervalInHours":
      8}}, "networkAclBypass": "AzureServices", "networkAclBypassResourceIds": ["/subscriptions/subId/resourcegroups/rgName/providers/Microsoft.Synapse/workspaces/workspaceName"]}}'
>>>>>>> 1e7f7962
    headers:
      Accept:
      - application/json
      Accept-Encoding:
      - gzip, deflate
      CommandName:
      - cosmosdb create
      Connection:
      - keep-alive
      Content-Length:
      - '705'
      Content-Type:
      - application/json
      ParameterSetName:
      - -n -g --enable-automatic-failover --default-consistency-level --network-acl-bypass
        --network-acl-bypass-resource-ids --backup-interval --backup-retention
      User-Agent:
      - AZURECLI/2.25.0 azsdk-python-mgmt-cosmosdb/6.4.0 Python/3.8.10 (Windows-10-10.0.19043-SP0)
    method: PUT
    uri: https://management.azure.com/subscriptions/00000000-0000-0000-0000-000000000000/resourceGroups/cli_test_cosmosdb_account000001/providers/Microsoft.DocumentDB/databaseAccounts/cli000002?api-version=2021-06-15
  response:
    body:
      string: '{"id":"/subscriptions/00000000-0000-0000-0000-000000000000/resourceGroups/cli_test_cosmosdb_account000001/providers/Microsoft.DocumentDB/databaseAccounts/cli000002","name":"cli000002","location":"West
<<<<<<< HEAD
        US","type":"Microsoft.DocumentDB/databaseAccounts","kind":"GlobalDocumentDB","tags":{},"systemData":{"createdAt":"2021-05-12T21:00:25.9013045Z"},"properties":{"provisioningState":"Creating","publicNetworkAccess":"Enabled","enableAutomaticFailover":true,"enableMultipleWriteLocations":false,"enablePartitionKeyMonitor":false,"isVirtualNetworkFilterEnabled":false,"virtualNetworkRules":[],"EnabledApiTypes":"Sql","disableKeyBasedMetadataWriteAccess":false,"enableFreeTier":false,"enableAnalyticalStorage":false,"analyticalStorageConfiguration":{"schemaType":"WellDefined"},"instanceId":"9f100490-177e-4a8d-b3c4-9a1fb97aa9e1","createMode":"Default","databaseAccountOfferType":"Standard","enableCassandraConnector":false,"connectorOffer":"","defaultIdentity":"","networkAclBypass":"AzureServices","consistencyPolicy":{"defaultConsistencyLevel":"ConsistentPrefix","maxIntervalInSeconds":5,"maxStalenessPrefix":100},"configurationOverrides":{},"writeLocations":[{"id":"cli000002-westus","locationName":"West
=======
        US","type":"Microsoft.DocumentDB/databaseAccounts","kind":"GlobalDocumentDB","tags":{},"systemData":{"createdAt":"2021-06-22T18:23:50.8247436Z"},"properties":{"provisioningState":"Creating","publicNetworkAccess":"Enabled","enableAutomaticFailover":true,"enableMultipleWriteLocations":false,"enablePartitionKeyMonitor":false,"isVirtualNetworkFilterEnabled":false,"virtualNetworkRules":[],"EnabledApiTypes":"Sql","disableKeyBasedMetadataWriteAccess":false,"enableFreeTier":false,"enableAnalyticalStorage":false,"analyticalStorageConfiguration":{"analyticalStorageSchemaType":"WellDefined"},"instanceId":"2d57b784-6e65-43c3-afd8-d2644ada3648","createMode":"Default","databaseAccountOfferType":"Standard","defaultIdentity":"","networkAclBypass":"AzureServices","disableLocalAuth":false,"consistencyPolicy":{"defaultConsistencyLevel":"ConsistentPrefix","maxIntervalInSeconds":5,"maxStalenessPrefix":100},"configurationOverrides":{},"writeLocations":[{"id":"cli000002-westus","locationName":"West
>>>>>>> 1e7f7962
        US","provisioningState":"Creating","failoverPriority":0,"isZoneRedundant":false}],"readLocations":[{"id":"cli000002-westus","locationName":"West
        US","provisioningState":"Creating","failoverPriority":0,"isZoneRedundant":false}],"locations":[{"id":"cli000002-westus","locationName":"West
        US","provisioningState":"Creating","failoverPriority":0,"isZoneRedundant":false}],"failoverPolicies":[{"id":"cli000002-westus","locationName":"West
        US","failoverPriority":0}],"cors":[],"capabilities":[],"ipRules":[],"backupPolicy":{"type":"Periodic","periodicModeProperties":{"backupIntervalInMinutes":480,"backupRetentionIntervalInHours":8,"backupStorageRedundancy":"Geo"}},"networkAclBypassResourceIds":["/subscriptions/subId/resourcegroups/rgName/providers/Microsoft.Synapse/workspaces/workspaceName"]},"identity":{"type":"None"}}'
    headers:
      azure-asyncoperation:
<<<<<<< HEAD
      - https://management.azure.com/subscriptions/00000000-0000-0000-0000-000000000000/providers/Microsoft.DocumentDB/locations/westus/operationsStatus/0f4d5e22-ae83-4348-be3c-db59c648d63d?api-version=2021-06-15
=======
      - https://management.azure.com/subscriptions/00000000-0000-0000-0000-000000000000/providers/Microsoft.DocumentDB/locations/westus/operationsStatus/ee3bb924-0030-4c36-a3e2-fd01376d9d06?api-version=2021-06-15
>>>>>>> 1e7f7962
      cache-control:
      - no-store, no-cache
      content-length:
      - '2241'
      content-type:
      - application/json
      date:
      - Tue, 22 Jun 2021 18:23:53 GMT
      location:
<<<<<<< HEAD
      - https://management.azure.com/subscriptions/00000000-0000-0000-0000-000000000000/resourceGroups/cli_test_cosmosdb_account000001/providers/Microsoft.DocumentDB/databaseAccounts/cli000002/operationResults/0f4d5e22-ae83-4348-be3c-db59c648d63d?api-version=2021-06-15
=======
      - https://management.azure.com/subscriptions/00000000-0000-0000-0000-000000000000/resourceGroups/cli_test_cosmosdb_account000001/providers/Microsoft.DocumentDB/databaseAccounts/cli000002/operationResults/ee3bb924-0030-4c36-a3e2-fd01376d9d06?api-version=2021-06-15
>>>>>>> 1e7f7962
      pragma:
      - no-cache
      server:
      - Microsoft-HTTPAPI/2.0
      strict-transport-security:
      - max-age=31536000; includeSubDomains
      transfer-encoding:
      - chunked
      vary:
      - Accept-Encoding
      x-content-type-options:
      - nosniff
      x-ms-gatewayversion:
      - version=2.14.0
      x-ms-ratelimit-remaining-subscription-writes:
<<<<<<< HEAD
      - '1197'
    status:
      code: 200
      message: Ok
- request:
    body: null
    headers:
      Accept:
      - '*/*'
      Accept-Encoding:
      - gzip, deflate
      CommandName:
      - cosmosdb create
      Connection:
      - keep-alive
      ParameterSetName:
      - -n -g --enable-automatic-failover --default-consistency-level --network-acl-bypass
        --network-acl-bypass-resource-ids --backup-interval --backup-retention
      User-Agent:
      - AZURECLI/2.23.0 azsdk-python-mgmt-cosmosdb/0.7.0 Python/3.8.4 (Windows-10-10.0.19041-SP0)
    method: GET
    uri: https://management.azure.com/subscriptions/00000000-0000-0000-0000-000000000000/providers/Microsoft.DocumentDB/locations/westus/operationsStatus/0f4d5e22-ae83-4348-be3c-db59c648d63d?api-version=2021-06-15
  response:
    body:
      string: '{"status":"Dequeued"}'
    headers:
      cache-control:
      - no-store, no-cache
      content-length:
      - '21'
      content-type:
      - application/json
      date:
      - Wed, 12 May 2021 21:00:58 GMT
      pragma:
      - no-cache
      server:
      - Microsoft-HTTPAPI/2.0
      strict-transport-security:
      - max-age=31536000; includeSubDomains
      transfer-encoding:
      - chunked
      vary:
      - Accept-Encoding
      x-content-type-options:
      - nosniff
      x-ms-gatewayversion:
      - version=2.11.0
=======
      - '1199'
>>>>>>> 1e7f7962
    status:
      code: 200
      message: Ok
- request:
    body: null
    headers:
      Accept:
      - '*/*'
      Accept-Encoding:
      - gzip, deflate
      CommandName:
      - cosmosdb create
      Connection:
      - keep-alive
      ParameterSetName:
      - -n -g --enable-automatic-failover --default-consistency-level --network-acl-bypass
        --network-acl-bypass-resource-ids --backup-interval --backup-retention
      User-Agent:
      - AZURECLI/2.25.0 azsdk-python-mgmt-cosmosdb/6.4.0 Python/3.8.10 (Windows-10-10.0.19043-SP0)
    method: GET
<<<<<<< HEAD
    uri: https://management.azure.com/subscriptions/00000000-0000-0000-0000-000000000000/providers/Microsoft.DocumentDB/locations/westus/operationsStatus/0f4d5e22-ae83-4348-be3c-db59c648d63d?api-version=2021-06-15
=======
    uri: https://management.azure.com/subscriptions/00000000-0000-0000-0000-000000000000/providers/Microsoft.DocumentDB/locations/westus/operationsStatus/ee3bb924-0030-4c36-a3e2-fd01376d9d06?api-version=2021-06-15
>>>>>>> 1e7f7962
  response:
    body:
      string: '{"status":"Dequeued"}'
    headers:
      cache-control:
      - no-store, no-cache
      content-length:
      - '21'
      content-type:
      - application/json
      date:
      - Tue, 22 Jun 2021 18:24:23 GMT
      pragma:
      - no-cache
      server:
      - Microsoft-HTTPAPI/2.0
      strict-transport-security:
      - max-age=31536000; includeSubDomains
      transfer-encoding:
      - chunked
      vary:
      - Accept-Encoding
      x-content-type-options:
      - nosniff
      x-ms-gatewayversion:
      - version=2.14.0
    status:
      code: 200
      message: Ok
- request:
    body: null
    headers:
      Accept:
      - '*/*'
      Accept-Encoding:
      - gzip, deflate
      CommandName:
      - cosmosdb create
      Connection:
      - keep-alive
      ParameterSetName:
      - -n -g --enable-automatic-failover --default-consistency-level --network-acl-bypass
        --network-acl-bypass-resource-ids --backup-interval --backup-retention
      User-Agent:
      - AZURECLI/2.25.0 azsdk-python-mgmt-cosmosdb/6.4.0 Python/3.8.10 (Windows-10-10.0.19043-SP0)
    method: GET
<<<<<<< HEAD
    uri: https://management.azure.com/subscriptions/00000000-0000-0000-0000-000000000000/providers/Microsoft.DocumentDB/locations/westus/operationsStatus/0f4d5e22-ae83-4348-be3c-db59c648d63d?api-version=2021-06-15
=======
    uri: https://management.azure.com/subscriptions/00000000-0000-0000-0000-000000000000/providers/Microsoft.DocumentDB/locations/westus/operationsStatus/ee3bb924-0030-4c36-a3e2-fd01376d9d06?api-version=2021-06-15
>>>>>>> 1e7f7962
  response:
    body:
      string: '{"status":"Dequeued"}'
    headers:
      cache-control:
      - no-store, no-cache
      content-length:
      - '21'
      content-type:
      - application/json
      date:
      - Tue, 22 Jun 2021 18:24:53 GMT
      pragma:
      - no-cache
      server:
      - Microsoft-HTTPAPI/2.0
      strict-transport-security:
      - max-age=31536000; includeSubDomains
      transfer-encoding:
      - chunked
      vary:
      - Accept-Encoding
      x-content-type-options:
      - nosniff
      x-ms-gatewayversion:
      - version=2.14.0
    status:
      code: 200
      message: Ok
- request:
    body: null
    headers:
      Accept:
      - '*/*'
      Accept-Encoding:
      - gzip, deflate
      CommandName:
      - cosmosdb create
      Connection:
      - keep-alive
      ParameterSetName:
      - -n -g --enable-automatic-failover --default-consistency-level --network-acl-bypass
        --network-acl-bypass-resource-ids --backup-interval --backup-retention
      User-Agent:
      - AZURECLI/2.25.0 azsdk-python-mgmt-cosmosdb/6.4.0 Python/3.8.10 (Windows-10-10.0.19043-SP0)
    method: GET
<<<<<<< HEAD
    uri: https://management.azure.com/subscriptions/00000000-0000-0000-0000-000000000000/providers/Microsoft.DocumentDB/locations/westus/operationsStatus/0f4d5e22-ae83-4348-be3c-db59c648d63d?api-version=2021-06-15
=======
    uri: https://management.azure.com/subscriptions/00000000-0000-0000-0000-000000000000/providers/Microsoft.DocumentDB/locations/westus/operationsStatus/ee3bb924-0030-4c36-a3e2-fd01376d9d06?api-version=2021-06-15
>>>>>>> 1e7f7962
  response:
    body:
      string: '{"status":"Succeeded"}'
    headers:
      cache-control:
      - no-store, no-cache
      content-length:
      - '22'
      content-type:
      - application/json
      date:
      - Tue, 22 Jun 2021 18:25:24 GMT
      pragma:
      - no-cache
      server:
      - Microsoft-HTTPAPI/2.0
      strict-transport-security:
      - max-age=31536000; includeSubDomains
      transfer-encoding:
      - chunked
      vary:
      - Accept-Encoding
      x-content-type-options:
      - nosniff
      x-ms-gatewayversion:
      - version=2.14.0
    status:
      code: 200
      message: Ok
- request:
    body: null
    headers:
      Accept:
      - '*/*'
      Accept-Encoding:
      - gzip, deflate
      CommandName:
      - cosmosdb create
      Connection:
      - keep-alive
      ParameterSetName:
      - -n -g --enable-automatic-failover --default-consistency-level --network-acl-bypass
        --network-acl-bypass-resource-ids --backup-interval --backup-retention
      User-Agent:
      - AZURECLI/2.25.0 azsdk-python-mgmt-cosmosdb/6.4.0 Python/3.8.10 (Windows-10-10.0.19043-SP0)
    method: GET
    uri: https://management.azure.com/subscriptions/00000000-0000-0000-0000-000000000000/resourceGroups/cli_test_cosmosdb_account000001/providers/Microsoft.DocumentDB/databaseAccounts/cli000002?api-version=2021-06-15
  response:
    body:
      string: '{"id":"/subscriptions/00000000-0000-0000-0000-000000000000/resourceGroups/cli_test_cosmosdb_account000001/providers/Microsoft.DocumentDB/databaseAccounts/cli000002","name":"cli000002","location":"West
        US","type":"Microsoft.DocumentDB/databaseAccounts","kind":"GlobalDocumentDB","tags":{},"systemData":{"createdAt":"2021-06-22T18:24:46.1581332Z"},"properties":{"provisioningState":"Succeeded","documentEndpoint":"https://cli000002.documents.azure.com:443/","publicNetworkAccess":"Enabled","enableAutomaticFailover":true,"enableMultipleWriteLocations":false,"enablePartitionKeyMonitor":false,"isVirtualNetworkFilterEnabled":false,"virtualNetworkRules":[],"EnabledApiTypes":"Sql","disableKeyBasedMetadataWriteAccess":false,"enableFreeTier":false,"enableAnalyticalStorage":false,"analyticalStorageConfiguration":{"analyticalStorageSchemaType":"WellDefined"},"instanceId":"2d57b784-6e65-43c3-afd8-d2644ada3648","createMode":"Default","databaseAccountOfferType":"Standard","defaultIdentity":"FirstPartyIdentity","networkAclBypass":"AzureServices","disableLocalAuth":false,"consistencyPolicy":{"defaultConsistencyLevel":"ConsistentPrefix","maxIntervalInSeconds":5,"maxStalenessPrefix":100},"configurationOverrides":{},"writeLocations":[{"id":"cli000002-westus","locationName":"West
        US","documentEndpoint":"https://cli000002-westus.documents.azure.com:443/","provisioningState":"Succeeded","failoverPriority":0,"isZoneRedundant":false}],"readLocations":[{"id":"cli000002-westus","locationName":"West
        US","documentEndpoint":"https://cli000002-westus.documents.azure.com:443/","provisioningState":"Succeeded","failoverPriority":0,"isZoneRedundant":false}],"locations":[{"id":"cli000002-westus","locationName":"West
        US","documentEndpoint":"https://cli000002-westus.documents.azure.com:443/","provisioningState":"Succeeded","failoverPriority":0,"isZoneRedundant":false}],"failoverPolicies":[{"id":"cli000002-westus","locationName":"West
        US","failoverPriority":0}],"cors":[],"capabilities":[],"ipRules":[],"backupPolicy":{"type":"Periodic","periodicModeProperties":{"backupIntervalInMinutes":480,"backupRetentionIntervalInHours":8,"backupStorageRedundancy":"Geo"}},"networkAclBypassResourceIds":["/subscriptions/subId/resourcegroups/rgName/providers/Microsoft.Synapse/workspaces/workspaceName"]},"identity":{"type":"None"}}'
    headers:
      cache-control:
      - no-store, no-cache
      content-length:
      - '2664'
      content-type:
      - application/json
      date:
      - Tue, 22 Jun 2021 18:25:24 GMT
      pragma:
      - no-cache
      server:
      - Microsoft-HTTPAPI/2.0
      strict-transport-security:
      - max-age=31536000; includeSubDomains
      transfer-encoding:
      - chunked
      vary:
      - Accept-Encoding
      x-content-type-options:
      - nosniff
      x-ms-gatewayversion:
      - version=2.14.0
    status:
      code: 200
      message: Ok
- request:
    body: null
    headers:
      Accept:
      - application/json
      Accept-Encoding:
      - gzip, deflate
      CommandName:
      - cosmosdb create
      Connection:
      - keep-alive
      ParameterSetName:
      - -n -g --enable-automatic-failover --default-consistency-level --network-acl-bypass
        --network-acl-bypass-resource-ids --backup-interval --backup-retention
      User-Agent:
      - AZURECLI/2.25.0 azsdk-python-mgmt-cosmosdb/6.4.0 Python/3.8.10 (Windows-10-10.0.19043-SP0)
    method: GET
    uri: https://management.azure.com/subscriptions/00000000-0000-0000-0000-000000000000/resourceGroups/cli_test_cosmosdb_account000001/providers/Microsoft.DocumentDB/databaseAccounts/cli000002?api-version=2021-06-15
  response:
    body:
      string: '{"id":"/subscriptions/00000000-0000-0000-0000-000000000000/resourceGroups/cli_test_cosmosdb_account000001/providers/Microsoft.DocumentDB/databaseAccounts/cli000002","name":"cli000002","location":"West
        US","type":"Microsoft.DocumentDB/databaseAccounts","kind":"GlobalDocumentDB","tags":{},"systemData":{"createdAt":"2021-06-22T18:24:46.1581332Z"},"properties":{"provisioningState":"Succeeded","documentEndpoint":"https://cli000002.documents.azure.com:443/","publicNetworkAccess":"Enabled","enableAutomaticFailover":true,"enableMultipleWriteLocations":false,"enablePartitionKeyMonitor":false,"isVirtualNetworkFilterEnabled":false,"virtualNetworkRules":[],"EnabledApiTypes":"Sql","disableKeyBasedMetadataWriteAccess":false,"enableFreeTier":false,"enableAnalyticalStorage":false,"analyticalStorageConfiguration":{"analyticalStorageSchemaType":"WellDefined"},"instanceId":"2d57b784-6e65-43c3-afd8-d2644ada3648","createMode":"Default","databaseAccountOfferType":"Standard","defaultIdentity":"FirstPartyIdentity","networkAclBypass":"AzureServices","disableLocalAuth":false,"consistencyPolicy":{"defaultConsistencyLevel":"ConsistentPrefix","maxIntervalInSeconds":5,"maxStalenessPrefix":100},"configurationOverrides":{},"writeLocations":[{"id":"cli000002-westus","locationName":"West
        US","documentEndpoint":"https://cli000002-westus.documents.azure.com:443/","provisioningState":"Succeeded","failoverPriority":0,"isZoneRedundant":false}],"readLocations":[{"id":"cli000002-westus","locationName":"West
        US","documentEndpoint":"https://cli000002-westus.documents.azure.com:443/","provisioningState":"Succeeded","failoverPriority":0,"isZoneRedundant":false}],"locations":[{"id":"cli000002-westus","locationName":"West
        US","documentEndpoint":"https://cli000002-westus.documents.azure.com:443/","provisioningState":"Succeeded","failoverPriority":0,"isZoneRedundant":false}],"failoverPolicies":[{"id":"cli000002-westus","locationName":"West
        US","failoverPriority":0}],"cors":[],"capabilities":[],"ipRules":[],"backupPolicy":{"type":"Periodic","periodicModeProperties":{"backupIntervalInMinutes":480,"backupRetentionIntervalInHours":8,"backupStorageRedundancy":"Geo"}},"networkAclBypassResourceIds":["/subscriptions/subId/resourcegroups/rgName/providers/Microsoft.Synapse/workspaces/workspaceName"]},"identity":{"type":"None"}}'
    headers:
      cache-control:
      - no-store, no-cache
      content-length:
      - '2664'
      content-type:
      - application/json
      date:
      - Tue, 22 Jun 2021 18:25:24 GMT
      pragma:
      - no-cache
      server:
      - Microsoft-HTTPAPI/2.0
      strict-transport-security:
      - max-age=31536000; includeSubDomains
      transfer-encoding:
      - chunked
      vary:
      - Accept-Encoding
      x-content-type-options:
      - nosniff
      x-ms-gatewayversion:
      - version=2.14.0
    status:
      code: 200
      message: Ok
- request:
    body: null
    headers:
      Accept:
      - application/json
      Accept-Encoding:
      - gzip, deflate
      CommandName:
      - cosmosdb show
      Connection:
      - keep-alive
      ParameterSetName:
      - -n -g
      User-Agent:
      - AZURECLI/2.25.0 azsdk-python-mgmt-cosmosdb/6.4.0 Python/3.8.10 (Windows-10-10.0.19043-SP0)
    method: GET
    uri: https://management.azure.com/subscriptions/00000000-0000-0000-0000-000000000000/resourceGroups/cli_test_cosmosdb_account000001/providers/Microsoft.DocumentDB/databaseAccounts/cli000002?api-version=2021-06-15
  response:
    body:
      string: '{"id":"/subscriptions/00000000-0000-0000-0000-000000000000/resourceGroups/cli_test_cosmosdb_account000001/providers/Microsoft.DocumentDB/databaseAccounts/cli000002","name":"cli000002","location":"West
        US","type":"Microsoft.DocumentDB/databaseAccounts","kind":"GlobalDocumentDB","tags":{},"systemData":{"createdAt":"2021-06-22T18:24:46.1581332Z"},"properties":{"provisioningState":"Succeeded","documentEndpoint":"https://cli000002.documents.azure.com:443/","publicNetworkAccess":"Enabled","enableAutomaticFailover":true,"enableMultipleWriteLocations":false,"enablePartitionKeyMonitor":false,"isVirtualNetworkFilterEnabled":false,"virtualNetworkRules":[],"EnabledApiTypes":"Sql","disableKeyBasedMetadataWriteAccess":false,"enableFreeTier":false,"enableAnalyticalStorage":false,"analyticalStorageConfiguration":{"analyticalStorageSchemaType":"WellDefined"},"instanceId":"2d57b784-6e65-43c3-afd8-d2644ada3648","createMode":"Default","databaseAccountOfferType":"Standard","defaultIdentity":"FirstPartyIdentity","networkAclBypass":"AzureServices","disableLocalAuth":false,"consistencyPolicy":{"defaultConsistencyLevel":"ConsistentPrefix","maxIntervalInSeconds":5,"maxStalenessPrefix":100},"configurationOverrides":{},"writeLocations":[{"id":"cli000002-westus","locationName":"West
        US","documentEndpoint":"https://cli000002-westus.documents.azure.com:443/","provisioningState":"Succeeded","failoverPriority":0,"isZoneRedundant":false}],"readLocations":[{"id":"cli000002-westus","locationName":"West
        US","documentEndpoint":"https://cli000002-westus.documents.azure.com:443/","provisioningState":"Succeeded","failoverPriority":0,"isZoneRedundant":false}],"locations":[{"id":"cli000002-westus","locationName":"West
        US","documentEndpoint":"https://cli000002-westus.documents.azure.com:443/","provisioningState":"Succeeded","failoverPriority":0,"isZoneRedundant":false}],"failoverPolicies":[{"id":"cli000002-westus","locationName":"West
        US","failoverPriority":0}],"cors":[],"capabilities":[],"ipRules":[],"backupPolicy":{"type":"Periodic","periodicModeProperties":{"backupIntervalInMinutes":480,"backupRetentionIntervalInHours":8,"backupStorageRedundancy":"Geo"}},"networkAclBypassResourceIds":["/subscriptions/subId/resourcegroups/rgName/providers/Microsoft.Synapse/workspaces/workspaceName"]},"identity":{"type":"None"}}'
    headers:
      cache-control:
      - no-store, no-cache
      content-length:
      - '2664'
      content-type:
      - application/json
      date:
      - Tue, 22 Jun 2021 18:25:24 GMT
      pragma:
      - no-cache
      server:
      - Microsoft-HTTPAPI/2.0
      strict-transport-security:
      - max-age=31536000; includeSubDomains
      transfer-encoding:
      - chunked
      vary:
      - Accept-Encoding
      x-content-type-options:
      - nosniff
      x-ms-gatewayversion:
      - version=2.14.0
    status:
      code: 200
      message: Ok
- request:
    body: null
    headers:
      Accept:
      - application/json
      Accept-Encoding:
      - gzip, deflate
      CommandName:
      - cosmosdb update
      Connection:
      - keep-alive
      ParameterSetName:
      - -n -g --enable-automatic-failover --default-consistency-level --disable-key-based-metadata-write-access
        --enable-public-network --network-acl-bypass
      User-Agent:
      - AZURECLI/2.25.0 azsdk-python-mgmt-cosmosdb/6.4.0 Python/3.8.10 (Windows-10-10.0.19043-SP0)
    method: GET
    uri: https://management.azure.com/subscriptions/00000000-0000-0000-0000-000000000000/resourceGroups/cli_test_cosmosdb_account000001/providers/Microsoft.DocumentDB/databaseAccounts/cli000002?api-version=2021-06-15
  response:
    body:
      string: '{"id":"/subscriptions/00000000-0000-0000-0000-000000000000/resourceGroups/cli_test_cosmosdb_account000001/providers/Microsoft.DocumentDB/databaseAccounts/cli000002","name":"cli000002","location":"West
        US","type":"Microsoft.DocumentDB/databaseAccounts","kind":"GlobalDocumentDB","tags":{},"systemData":{"createdAt":"2021-06-22T18:24:46.1581332Z"},"properties":{"provisioningState":"Succeeded","documentEndpoint":"https://cli000002.documents.azure.com:443/","publicNetworkAccess":"Enabled","enableAutomaticFailover":true,"enableMultipleWriteLocations":false,"enablePartitionKeyMonitor":false,"isVirtualNetworkFilterEnabled":false,"virtualNetworkRules":[],"EnabledApiTypes":"Sql","disableKeyBasedMetadataWriteAccess":false,"enableFreeTier":false,"enableAnalyticalStorage":false,"analyticalStorageConfiguration":{"analyticalStorageSchemaType":"WellDefined"},"instanceId":"2d57b784-6e65-43c3-afd8-d2644ada3648","createMode":"Default","databaseAccountOfferType":"Standard","defaultIdentity":"FirstPartyIdentity","networkAclBypass":"AzureServices","disableLocalAuth":false,"consistencyPolicy":{"defaultConsistencyLevel":"ConsistentPrefix","maxIntervalInSeconds":5,"maxStalenessPrefix":100},"configurationOverrides":{},"writeLocations":[{"id":"cli000002-westus","locationName":"West
        US","documentEndpoint":"https://cli000002-westus.documents.azure.com:443/","provisioningState":"Succeeded","failoverPriority":0,"isZoneRedundant":false}],"readLocations":[{"id":"cli000002-westus","locationName":"West
        US","documentEndpoint":"https://cli000002-westus.documents.azure.com:443/","provisioningState":"Succeeded","failoverPriority":0,"isZoneRedundant":false}],"locations":[{"id":"cli000002-westus","locationName":"West
        US","documentEndpoint":"https://cli000002-westus.documents.azure.com:443/","provisioningState":"Succeeded","failoverPriority":0,"isZoneRedundant":false}],"failoverPolicies":[{"id":"cli000002-westus","locationName":"West
        US","failoverPriority":0}],"cors":[],"capabilities":[],"ipRules":[],"backupPolicy":{"type":"Periodic","periodicModeProperties":{"backupIntervalInMinutes":480,"backupRetentionIntervalInHours":8,"backupStorageRedundancy":"Geo"}},"networkAclBypassResourceIds":["/subscriptions/subId/resourcegroups/rgName/providers/Microsoft.Synapse/workspaces/workspaceName"]},"identity":{"type":"None"}}'
    headers:
      cache-control:
      - no-store, no-cache
      content-length:
      - '2664'
      content-type:
      - application/json
      date:
      - Tue, 22 Jun 2021 18:25:25 GMT
      pragma:
      - no-cache
      server:
      - Microsoft-HTTPAPI/2.0
      strict-transport-security:
      - max-age=31536000; includeSubDomains
      transfer-encoding:
      - chunked
      vary:
      - Accept-Encoding
      x-content-type-options:
      - nosniff
      x-ms-gatewayversion:
      - version=2.14.0
    status:
      code: 200
      message: Ok
- request:
    body: '{"properties": {"consistencyPolicy": {"defaultConsistencyLevel": "Session",
      "maxStalenessPrefix": 100, "maxIntervalInSeconds": 5}, "enableAutomaticFailover":
      false, "disableKeyBasedMetadataWriteAccess": true, "publicNetworkAccess": "Disabled",
      "apiProperties": {}, "networkAclBypass": "None"}}'
    headers:
      Accept:
      - application/json
      Accept-Encoding:
      - gzip, deflate
      CommandName:
      - cosmosdb update
      Connection:
      - keep-alive
      Content-Length:
      - '293'
      Content-Type:
      - application/json
      ParameterSetName:
      - -n -g --enable-automatic-failover --default-consistency-level --disable-key-based-metadata-write-access
        --enable-public-network --network-acl-bypass
      User-Agent:
      - AZURECLI/2.25.0 azsdk-python-mgmt-cosmosdb/6.4.0 Python/3.8.10 (Windows-10-10.0.19043-SP0)
    method: PATCH
    uri: https://management.azure.com/subscriptions/00000000-0000-0000-0000-000000000000/resourceGroups/cli_test_cosmosdb_account000001/providers/Microsoft.DocumentDB/databaseAccounts/cli000002?api-version=2021-06-15
  response:
    body:
      string: '{"id":"/subscriptions/00000000-0000-0000-0000-000000000000/resourceGroups/cli_test_cosmosdb_account000001/providers/Microsoft.DocumentDB/databaseAccounts/cli000002","name":"cli000002","location":"West
        US","type":"Microsoft.DocumentDB/databaseAccounts","kind":"GlobalDocumentDB","tags":{},"systemData":{"createdAt":"2021-06-22T18:24:46.1581332Z"},"properties":{"provisioningState":"Updating","documentEndpoint":"https://cli000002.documents.azure.com:443/","publicNetworkAccess":"Enabled","enableAutomaticFailover":true,"enableMultipleWriteLocations":false,"enablePartitionKeyMonitor":false,"isVirtualNetworkFilterEnabled":false,"virtualNetworkRules":[],"EnabledApiTypes":"Sql","disableKeyBasedMetadataWriteAccess":false,"enableFreeTier":false,"enableAnalyticalStorage":false,"analyticalStorageConfiguration":{"analyticalStorageSchemaType":"WellDefined"},"instanceId":"2d57b784-6e65-43c3-afd8-d2644ada3648","createMode":"Default","databaseAccountOfferType":"Standard","defaultIdentity":"FirstPartyIdentity","networkAclBypass":"AzureServices","disableLocalAuth":false,"consistencyPolicy":{"defaultConsistencyLevel":"ConsistentPrefix","maxIntervalInSeconds":5,"maxStalenessPrefix":100},"configurationOverrides":{},"writeLocations":[{"id":"cli000002-westus","locationName":"West
        US","documentEndpoint":"https://cli000002-westus.documents.azure.com:443/","provisioningState":"Updating","failoverPriority":0,"isZoneRedundant":false}],"readLocations":[{"id":"cli000002-westus","locationName":"West
        US","documentEndpoint":"https://cli000002-westus.documents.azure.com:443/","provisioningState":"Updating","failoverPriority":0,"isZoneRedundant":false}],"locations":[{"id":"cli000002-westus","locationName":"West
        US","documentEndpoint":"https://cli000002-westus.documents.azure.com:443/","provisioningState":"Updating","failoverPriority":0,"isZoneRedundant":false}],"failoverPolicies":[{"id":"cli000002-westus","locationName":"West
        US","failoverPriority":0}],"cors":[],"capabilities":[],"ipRules":[],"backupPolicy":{"type":"Periodic","periodicModeProperties":{"backupIntervalInMinutes":480,"backupRetentionIntervalInHours":8,"backupStorageRedundancy":"Geo"}},"networkAclBypassResourceIds":["/subscriptions/subId/resourcegroups/rgName/providers/Microsoft.Synapse/workspaces/workspaceName"]},"identity":{"type":"None"}}'
    headers:
      azure-asyncoperation:
<<<<<<< HEAD
      - https://management.azure.com/subscriptions/00000000-0000-0000-0000-000000000000/providers/Microsoft.DocumentDB/locations/westus/operationsStatus/9c3d0a52-8408-462d-b204-81fd008386e6?api-version=2021-06-15
=======
      - https://management.azure.com/subscriptions/00000000-0000-0000-0000-000000000000/providers/Microsoft.DocumentDB/locations/westus/operationsStatus/690f6f99-169d-4b51-8ba4-818689458cf0?api-version=2021-06-15
>>>>>>> 1e7f7962
      cache-control:
      - no-store, no-cache
      content-length:
      - '2660'
      content-type:
      - application/json
      date:
      - Tue, 22 Jun 2021 18:25:27 GMT
      location:
<<<<<<< HEAD
      - https://management.azure.com/subscriptions/00000000-0000-0000-0000-000000000000/resourceGroups/cli_test_cosmosdb_account000001/providers/Microsoft.DocumentDB/databaseAccounts/cli000002/operationResults/9c3d0a52-8408-462d-b204-81fd008386e6?api-version=2021-06-15
=======
      - https://management.azure.com/subscriptions/00000000-0000-0000-0000-000000000000/resourceGroups/cli_test_cosmosdb_account000001/providers/Microsoft.DocumentDB/databaseAccounts/cli000002/operationResults/690f6f99-169d-4b51-8ba4-818689458cf0?api-version=2021-06-15
>>>>>>> 1e7f7962
      pragma:
      - no-cache
      server:
      - Microsoft-HTTPAPI/2.0
      strict-transport-security:
      - max-age=31536000; includeSubDomains
      transfer-encoding:
      - chunked
      vary:
      - Accept-Encoding
      x-content-type-options:
      - nosniff
      x-ms-gatewayversion:
      - version=2.14.0
      x-ms-ratelimit-remaining-subscription-writes:
      - '1199'
    status:
      code: 200
      message: Ok
- request:
    body: null
    headers:
      Accept:
      - '*/*'
      Accept-Encoding:
      - gzip, deflate
      CommandName:
      - cosmosdb update
      Connection:
      - keep-alive
      ParameterSetName:
      - -n -g --enable-automatic-failover --default-consistency-level --disable-key-based-metadata-write-access
        --enable-public-network --network-acl-bypass
      User-Agent:
      - AZURECLI/2.25.0 azsdk-python-mgmt-cosmosdb/6.4.0 Python/3.8.10 (Windows-10-10.0.19043-SP0)
    method: GET
<<<<<<< HEAD
    uri: https://management.azure.com/subscriptions/00000000-0000-0000-0000-000000000000/providers/Microsoft.DocumentDB/locations/westus/operationsStatus/9c3d0a52-8408-462d-b204-81fd008386e6?api-version=2021-06-15
=======
    uri: https://management.azure.com/subscriptions/00000000-0000-0000-0000-000000000000/providers/Microsoft.DocumentDB/locations/westus/operationsStatus/690f6f99-169d-4b51-8ba4-818689458cf0?api-version=2021-06-15
>>>>>>> 1e7f7962
  response:
    body:
      string: '{"status":"Dequeued"}'
    headers:
      cache-control:
      - no-store, no-cache
      content-length:
      - '21'
      content-type:
      - application/json
      date:
      - Tue, 22 Jun 2021 18:25:57 GMT
      pragma:
      - no-cache
      server:
      - Microsoft-HTTPAPI/2.0
      strict-transport-security:
      - max-age=31536000; includeSubDomains
      transfer-encoding:
      - chunked
      vary:
      - Accept-Encoding
      x-content-type-options:
      - nosniff
      x-ms-gatewayversion:
      - version=2.14.0
    status:
      code: 200
      message: Ok
- request:
    body: null
    headers:
      Accept:
      - '*/*'
      Accept-Encoding:
      - gzip, deflate
      CommandName:
      - cosmosdb update
      Connection:
      - keep-alive
      ParameterSetName:
      - -n -g --enable-automatic-failover --default-consistency-level --disable-key-based-metadata-write-access
        --enable-public-network --network-acl-bypass
      User-Agent:
      - AZURECLI/2.25.0 azsdk-python-mgmt-cosmosdb/6.4.0 Python/3.8.10 (Windows-10-10.0.19043-SP0)
    method: GET
<<<<<<< HEAD
    uri: https://management.azure.com/subscriptions/00000000-0000-0000-0000-000000000000/providers/Microsoft.DocumentDB/locations/westus/operationsStatus/9c3d0a52-8408-462d-b204-81fd008386e6?api-version=2021-06-15
=======
    uri: https://management.azure.com/subscriptions/00000000-0000-0000-0000-000000000000/providers/Microsoft.DocumentDB/locations/westus/operationsStatus/690f6f99-169d-4b51-8ba4-818689458cf0?api-version=2021-06-15
>>>>>>> 1e7f7962
  response:
    body:
      string: '{"status":"Dequeued"}'
    headers:
      cache-control:
      - no-store, no-cache
      content-length:
      - '21'
      content-type:
      - application/json
      date:
      - Tue, 22 Jun 2021 18:26:27 GMT
      pragma:
      - no-cache
      server:
      - Microsoft-HTTPAPI/2.0
      strict-transport-security:
      - max-age=31536000; includeSubDomains
      transfer-encoding:
      - chunked
      vary:
      - Accept-Encoding
      x-content-type-options:
      - nosniff
      x-ms-gatewayversion:
      - version=2.14.0
    status:
      code: 200
      message: Ok
- request:
    body: null
    headers:
      Accept:
      - '*/*'
      Accept-Encoding:
      - gzip, deflate
      CommandName:
      - cosmosdb update
      Connection:
      - keep-alive
      ParameterSetName:
      - -n -g --enable-automatic-failover --default-consistency-level --disable-key-based-metadata-write-access
        --enable-public-network --network-acl-bypass
      User-Agent:
      - AZURECLI/2.25.0 azsdk-python-mgmt-cosmosdb/6.4.0 Python/3.8.10 (Windows-10-10.0.19043-SP0)
    method: GET
<<<<<<< HEAD
    uri: https://management.azure.com/subscriptions/00000000-0000-0000-0000-000000000000/providers/Microsoft.DocumentDB/locations/westus/operationsStatus/9c3d0a52-8408-462d-b204-81fd008386e6?api-version=2021-06-15
=======
    uri: https://management.azure.com/subscriptions/00000000-0000-0000-0000-000000000000/providers/Microsoft.DocumentDB/locations/westus/operationsStatus/690f6f99-169d-4b51-8ba4-818689458cf0?api-version=2021-06-15
>>>>>>> 1e7f7962
  response:
    body:
      string: '{"status":"Dequeued"}'
    headers:
      cache-control:
      - no-store, no-cache
      content-length:
      - '21'
      content-type:
      - application/json
      date:
      - Tue, 22 Jun 2021 18:26:58 GMT
      pragma:
      - no-cache
      server:
      - Microsoft-HTTPAPI/2.0
      strict-transport-security:
      - max-age=31536000; includeSubDomains
      transfer-encoding:
      - chunked
      vary:
      - Accept-Encoding
      x-content-type-options:
      - nosniff
      x-ms-gatewayversion:
      - version=2.14.0
    status:
      code: 200
      message: Ok
- request:
    body: null
    headers:
      Accept:
      - '*/*'
      Accept-Encoding:
      - gzip, deflate
      CommandName:
      - cosmosdb update
      Connection:
      - keep-alive
      ParameterSetName:
      - -n -g --enable-automatic-failover --default-consistency-level --disable-key-based-metadata-write-access
        --enable-public-network --network-acl-bypass
      User-Agent:
      - AZURECLI/2.25.0 azsdk-python-mgmt-cosmosdb/6.4.0 Python/3.8.10 (Windows-10-10.0.19043-SP0)
    method: GET
<<<<<<< HEAD
    uri: https://management.azure.com/subscriptions/00000000-0000-0000-0000-000000000000/providers/Microsoft.DocumentDB/locations/westus/operationsStatus/9c3d0a52-8408-462d-b204-81fd008386e6?api-version=2021-06-15
=======
    uri: https://management.azure.com/subscriptions/00000000-0000-0000-0000-000000000000/providers/Microsoft.DocumentDB/locations/westus/operationsStatus/690f6f99-169d-4b51-8ba4-818689458cf0?api-version=2021-06-15
>>>>>>> 1e7f7962
  response:
    body:
      string: '{"status":"Dequeued"}'
    headers:
      cache-control:
      - no-store, no-cache
      content-length:
      - '21'
      content-type:
      - application/json
      date:
      - Tue, 22 Jun 2021 18:27:28 GMT
      pragma:
      - no-cache
      server:
      - Microsoft-HTTPAPI/2.0
      strict-transport-security:
      - max-age=31536000; includeSubDomains
      transfer-encoding:
      - chunked
      vary:
      - Accept-Encoding
      x-content-type-options:
      - nosniff
      x-ms-gatewayversion:
      - version=2.14.0
    status:
      code: 200
      message: Ok
- request:
    body: null
    headers:
      Accept:
      - '*/*'
      Accept-Encoding:
      - gzip, deflate
      CommandName:
      - cosmosdb update
      Connection:
      - keep-alive
      ParameterSetName:
      - -n -g --enable-automatic-failover --default-consistency-level --disable-key-based-metadata-write-access
        --enable-public-network --network-acl-bypass
      User-Agent:
      - AZURECLI/2.25.0 azsdk-python-mgmt-cosmosdb/6.4.0 Python/3.8.10 (Windows-10-10.0.19043-SP0)
    method: GET
<<<<<<< HEAD
    uri: https://management.azure.com/subscriptions/00000000-0000-0000-0000-000000000000/providers/Microsoft.DocumentDB/locations/westus/operationsStatus/9c3d0a52-8408-462d-b204-81fd008386e6?api-version=2021-06-15
=======
    uri: https://management.azure.com/subscriptions/00000000-0000-0000-0000-000000000000/providers/Microsoft.DocumentDB/locations/westus/operationsStatus/690f6f99-169d-4b51-8ba4-818689458cf0?api-version=2021-06-15
>>>>>>> 1e7f7962
  response:
    body:
      string: '{"status":"Dequeued"}'
    headers:
      cache-control:
      - no-store, no-cache
      content-length:
      - '21'
      content-type:
      - application/json
      date:
      - Tue, 22 Jun 2021 18:27:58 GMT
      pragma:
      - no-cache
      server:
      - Microsoft-HTTPAPI/2.0
      strict-transport-security:
      - max-age=31536000; includeSubDomains
      transfer-encoding:
      - chunked
      vary:
      - Accept-Encoding
      x-content-type-options:
      - nosniff
      x-ms-gatewayversion:
      - version=2.14.0
    status:
      code: 200
      message: Ok
- request:
    body: null
    headers:
      Accept:
      - '*/*'
      Accept-Encoding:
      - gzip, deflate
      CommandName:
      - cosmosdb update
      Connection:
      - keep-alive
      ParameterSetName:
      - -n -g --enable-automatic-failover --default-consistency-level --disable-key-based-metadata-write-access
        --enable-public-network --network-acl-bypass
      User-Agent:
      - AZURECLI/2.25.0 azsdk-python-mgmt-cosmosdb/6.4.0 Python/3.8.10 (Windows-10-10.0.19043-SP0)
    method: GET
<<<<<<< HEAD
    uri: https://management.azure.com/subscriptions/00000000-0000-0000-0000-000000000000/providers/Microsoft.DocumentDB/locations/westus/operationsStatus/9c3d0a52-8408-462d-b204-81fd008386e6?api-version=2021-06-15
=======
    uri: https://management.azure.com/subscriptions/00000000-0000-0000-0000-000000000000/providers/Microsoft.DocumentDB/locations/westus/operationsStatus/690f6f99-169d-4b51-8ba4-818689458cf0?api-version=2021-06-15
>>>>>>> 1e7f7962
  response:
    body:
      string: '{"status":"Dequeued"}'
    headers:
      cache-control:
      - no-store, no-cache
      content-length:
      - '21'
      content-type:
      - application/json
      date:
      - Tue, 22 Jun 2021 18:28:28 GMT
      pragma:
      - no-cache
      server:
      - Microsoft-HTTPAPI/2.0
      strict-transport-security:
      - max-age=31536000; includeSubDomains
      transfer-encoding:
      - chunked
      vary:
      - Accept-Encoding
      x-content-type-options:
      - nosniff
      x-ms-gatewayversion:
      - version=2.14.0
    status:
      code: 200
      message: Ok
- request:
    body: null
    headers:
      Accept:
      - '*/*'
      Accept-Encoding:
      - gzip, deflate
      CommandName:
      - cosmosdb update
      Connection:
      - keep-alive
      ParameterSetName:
      - -n -g --enable-automatic-failover --default-consistency-level --disable-key-based-metadata-write-access
        --enable-public-network --network-acl-bypass
      User-Agent:
      - AZURECLI/2.25.0 azsdk-python-mgmt-cosmosdb/6.4.0 Python/3.8.10 (Windows-10-10.0.19043-SP0)
    method: GET
<<<<<<< HEAD
    uri: https://management.azure.com/subscriptions/00000000-0000-0000-0000-000000000000/providers/Microsoft.DocumentDB/locations/westus/operationsStatus/9c3d0a52-8408-462d-b204-81fd008386e6?api-version=2021-06-15
=======
    uri: https://management.azure.com/subscriptions/00000000-0000-0000-0000-000000000000/providers/Microsoft.DocumentDB/locations/westus/operationsStatus/690f6f99-169d-4b51-8ba4-818689458cf0?api-version=2021-06-15
>>>>>>> 1e7f7962
  response:
    body:
      string: '{"status":"Dequeued"}'
    headers:
      cache-control:
      - no-store, no-cache
      content-length:
      - '21'
      content-type:
      - application/json
      date:
      - Tue, 22 Jun 2021 18:28:58 GMT
      pragma:
      - no-cache
      server:
      - Microsoft-HTTPAPI/2.0
      strict-transport-security:
      - max-age=31536000; includeSubDomains
      transfer-encoding:
      - chunked
      vary:
      - Accept-Encoding
      x-content-type-options:
      - nosniff
      x-ms-gatewayversion:
      - version=2.14.0
    status:
      code: 200
      message: Ok
- request:
    body: null
    headers:
      Accept:
      - '*/*'
      Accept-Encoding:
      - gzip, deflate
      CommandName:
      - cosmosdb update
      Connection:
      - keep-alive
      ParameterSetName:
      - -n -g --enable-automatic-failover --default-consistency-level --disable-key-based-metadata-write-access
        --enable-public-network --network-acl-bypass
      User-Agent:
      - AZURECLI/2.25.0 azsdk-python-mgmt-cosmosdb/6.4.0 Python/3.8.10 (Windows-10-10.0.19043-SP0)
    method: GET
<<<<<<< HEAD
    uri: https://management.azure.com/subscriptions/00000000-0000-0000-0000-000000000000/providers/Microsoft.DocumentDB/locations/westus/operationsStatus/9c3d0a52-8408-462d-b204-81fd008386e6?api-version=2021-06-15
=======
    uri: https://management.azure.com/subscriptions/00000000-0000-0000-0000-000000000000/providers/Microsoft.DocumentDB/locations/westus/operationsStatus/690f6f99-169d-4b51-8ba4-818689458cf0?api-version=2021-06-15
>>>>>>> 1e7f7962
  response:
    body:
      string: '{"status":"Dequeued"}'
    headers:
      cache-control:
      - no-store, no-cache
      content-length:
      - '21'
      content-type:
      - application/json
      date:
      - Tue, 22 Jun 2021 18:29:28 GMT
      pragma:
      - no-cache
      server:
      - Microsoft-HTTPAPI/2.0
      strict-transport-security:
      - max-age=31536000; includeSubDomains
      transfer-encoding:
      - chunked
      vary:
      - Accept-Encoding
      x-content-type-options:
      - nosniff
      x-ms-gatewayversion:
      - version=2.14.0
    status:
      code: 200
      message: Ok
- request:
    body: null
    headers:
      Accept:
      - '*/*'
      Accept-Encoding:
      - gzip, deflate
      CommandName:
      - cosmosdb update
      Connection:
      - keep-alive
      ParameterSetName:
      - -n -g --enable-automatic-failover --default-consistency-level --disable-key-based-metadata-write-access
        --enable-public-network --network-acl-bypass
      User-Agent:
      - AZURECLI/2.25.0 azsdk-python-mgmt-cosmosdb/6.4.0 Python/3.8.10 (Windows-10-10.0.19043-SP0)
    method: GET
<<<<<<< HEAD
    uri: https://management.azure.com/subscriptions/00000000-0000-0000-0000-000000000000/providers/Microsoft.DocumentDB/locations/westus/operationsStatus/9c3d0a52-8408-462d-b204-81fd008386e6?api-version=2021-06-15
=======
    uri: https://management.azure.com/subscriptions/00000000-0000-0000-0000-000000000000/providers/Microsoft.DocumentDB/locations/westus/operationsStatus/690f6f99-169d-4b51-8ba4-818689458cf0?api-version=2021-06-15
>>>>>>> 1e7f7962
  response:
    body:
      string: '{"status":"Dequeued"}'
    headers:
      cache-control:
      - no-store, no-cache
      content-length:
      - '21'
      content-type:
      - application/json
      date:
      - Tue, 22 Jun 2021 18:29:59 GMT
      pragma:
      - no-cache
      server:
      - Microsoft-HTTPAPI/2.0
      strict-transport-security:
      - max-age=31536000; includeSubDomains
      transfer-encoding:
      - chunked
      vary:
      - Accept-Encoding
      x-content-type-options:
      - nosniff
      x-ms-gatewayversion:
      - version=2.14.0
    status:
      code: 200
      message: Ok
- request:
    body: null
    headers:
      Accept:
      - '*/*'
      Accept-Encoding:
      - gzip, deflate
      CommandName:
      - cosmosdb update
      Connection:
      - keep-alive
      ParameterSetName:
      - -n -g --enable-automatic-failover --default-consistency-level --disable-key-based-metadata-write-access
        --enable-public-network --network-acl-bypass
      User-Agent:
      - AZURECLI/2.25.0 azsdk-python-mgmt-cosmosdb/6.4.0 Python/3.8.10 (Windows-10-10.0.19043-SP0)
    method: GET
<<<<<<< HEAD
    uri: https://management.azure.com/subscriptions/00000000-0000-0000-0000-000000000000/providers/Microsoft.DocumentDB/locations/westus/operationsStatus/9c3d0a52-8408-462d-b204-81fd008386e6?api-version=2021-06-15
=======
    uri: https://management.azure.com/subscriptions/00000000-0000-0000-0000-000000000000/providers/Microsoft.DocumentDB/locations/westus/operationsStatus/690f6f99-169d-4b51-8ba4-818689458cf0?api-version=2021-06-15
>>>>>>> 1e7f7962
  response:
    body:
      string: '{"status":"Dequeued"}'
    headers:
      cache-control:
      - no-store, no-cache
      content-length:
      - '21'
      content-type:
      - application/json
      date:
      - Tue, 22 Jun 2021 18:30:29 GMT
      pragma:
      - no-cache
      server:
      - Microsoft-HTTPAPI/2.0
      strict-transport-security:
      - max-age=31536000; includeSubDomains
      transfer-encoding:
      - chunked
      vary:
      - Accept-Encoding
      x-content-type-options:
      - nosniff
      x-ms-gatewayversion:
      - version=2.14.0
    status:
      code: 200
      message: Ok
- request:
    body: null
    headers:
      Accept:
      - '*/*'
      Accept-Encoding:
      - gzip, deflate
      CommandName:
      - cosmosdb update
      Connection:
      - keep-alive
      ParameterSetName:
      - -n -g --enable-automatic-failover --default-consistency-level --disable-key-based-metadata-write-access
        --enable-public-network --network-acl-bypass
      User-Agent:
      - AZURECLI/2.25.0 azsdk-python-mgmt-cosmosdb/6.4.0 Python/3.8.10 (Windows-10-10.0.19043-SP0)
    method: GET
<<<<<<< HEAD
    uri: https://management.azure.com/subscriptions/00000000-0000-0000-0000-000000000000/providers/Microsoft.DocumentDB/locations/westus/operationsStatus/9c3d0a52-8408-462d-b204-81fd008386e6?api-version=2021-06-15
=======
    uri: https://management.azure.com/subscriptions/00000000-0000-0000-0000-000000000000/providers/Microsoft.DocumentDB/locations/westus/operationsStatus/690f6f99-169d-4b51-8ba4-818689458cf0?api-version=2021-06-15
>>>>>>> 1e7f7962
  response:
    body:
      string: '{"status":"Dequeued"}'
    headers:
      cache-control:
      - no-store, no-cache
      content-length:
      - '21'
      content-type:
      - application/json
      date:
      - Tue, 22 Jun 2021 18:30:59 GMT
      pragma:
      - no-cache
      server:
      - Microsoft-HTTPAPI/2.0
      strict-transport-security:
      - max-age=31536000; includeSubDomains
      transfer-encoding:
      - chunked
      vary:
      - Accept-Encoding
      x-content-type-options:
      - nosniff
      x-ms-gatewayversion:
      - version=2.14.0
    status:
      code: 200
      message: Ok
- request:
    body: null
    headers:
      Accept:
      - '*/*'
      Accept-Encoding:
      - gzip, deflate
      CommandName:
      - cosmosdb update
      Connection:
      - keep-alive
      ParameterSetName:
      - -n -g --enable-automatic-failover --default-consistency-level --disable-key-based-metadata-write-access
        --enable-public-network --network-acl-bypass
      User-Agent:
      - AZURECLI/2.25.0 azsdk-python-mgmt-cosmosdb/6.4.0 Python/3.8.10 (Windows-10-10.0.19043-SP0)
    method: GET
<<<<<<< HEAD
    uri: https://management.azure.com/subscriptions/00000000-0000-0000-0000-000000000000/providers/Microsoft.DocumentDB/locations/westus/operationsStatus/9c3d0a52-8408-462d-b204-81fd008386e6?api-version=2021-06-15
=======
    uri: https://management.azure.com/subscriptions/00000000-0000-0000-0000-000000000000/providers/Microsoft.DocumentDB/locations/westus/operationsStatus/690f6f99-169d-4b51-8ba4-818689458cf0?api-version=2021-06-15
>>>>>>> 1e7f7962
  response:
    body:
      string: '{"status":"Dequeued"}'
    headers:
      cache-control:
      - no-store, no-cache
      content-length:
      - '21'
      content-type:
      - application/json
      date:
      - Tue, 22 Jun 2021 18:31:30 GMT
      pragma:
      - no-cache
      server:
      - Microsoft-HTTPAPI/2.0
      strict-transport-security:
      - max-age=31536000; includeSubDomains
      transfer-encoding:
      - chunked
      vary:
      - Accept-Encoding
      x-content-type-options:
      - nosniff
      x-ms-gatewayversion:
      - version=2.14.0
    status:
      code: 200
      message: Ok
- request:
    body: null
    headers:
      Accept:
      - '*/*'
      Accept-Encoding:
      - gzip, deflate
      CommandName:
      - cosmosdb update
      Connection:
      - keep-alive
      ParameterSetName:
      - -n -g --enable-automatic-failover --default-consistency-level --disable-key-based-metadata-write-access
        --enable-public-network --network-acl-bypass
      User-Agent:
      - AZURECLI/2.25.0 azsdk-python-mgmt-cosmosdb/6.4.0 Python/3.8.10 (Windows-10-10.0.19043-SP0)
    method: GET
<<<<<<< HEAD
    uri: https://management.azure.com/subscriptions/00000000-0000-0000-0000-000000000000/providers/Microsoft.DocumentDB/locations/westus/operationsStatus/9c3d0a52-8408-462d-b204-81fd008386e6?api-version=2021-06-15
=======
    uri: https://management.azure.com/subscriptions/00000000-0000-0000-0000-000000000000/providers/Microsoft.DocumentDB/locations/westus/operationsStatus/690f6f99-169d-4b51-8ba4-818689458cf0?api-version=2021-06-15
>>>>>>> 1e7f7962
  response:
    body:
      string: '{"status":"Dequeued"}'
    headers:
      cache-control:
      - no-store, no-cache
      content-length:
      - '21'
      content-type:
      - application/json
      date:
      - Tue, 22 Jun 2021 18:32:00 GMT
      pragma:
      - no-cache
      server:
      - Microsoft-HTTPAPI/2.0
      strict-transport-security:
      - max-age=31536000; includeSubDomains
      transfer-encoding:
      - chunked
      vary:
      - Accept-Encoding
      x-content-type-options:
      - nosniff
      x-ms-gatewayversion:
      - version=2.14.0
    status:
      code: 200
      message: Ok
- request:
    body: null
    headers:
      Accept:
      - '*/*'
      Accept-Encoding:
      - gzip, deflate
      CommandName:
      - cosmosdb update
      Connection:
      - keep-alive
      ParameterSetName:
      - -n -g --enable-automatic-failover --default-consistency-level --disable-key-based-metadata-write-access
        --enable-public-network --network-acl-bypass
      User-Agent:
      - AZURECLI/2.25.0 azsdk-python-mgmt-cosmosdb/6.4.0 Python/3.8.10 (Windows-10-10.0.19043-SP0)
    method: GET
<<<<<<< HEAD
    uri: https://management.azure.com/subscriptions/00000000-0000-0000-0000-000000000000/providers/Microsoft.DocumentDB/locations/westus/operationsStatus/9c3d0a52-8408-462d-b204-81fd008386e6?api-version=2021-06-15
=======
    uri: https://management.azure.com/subscriptions/00000000-0000-0000-0000-000000000000/providers/Microsoft.DocumentDB/locations/westus/operationsStatus/690f6f99-169d-4b51-8ba4-818689458cf0?api-version=2021-06-15
>>>>>>> 1e7f7962
  response:
    body:
      string: '{"status":"Dequeued"}'
    headers:
      cache-control:
      - no-store, no-cache
      content-length:
      - '21'
      content-type:
      - application/json
      date:
      - Tue, 22 Jun 2021 18:32:29 GMT
      pragma:
      - no-cache
      server:
      - Microsoft-HTTPAPI/2.0
      strict-transport-security:
      - max-age=31536000; includeSubDomains
      transfer-encoding:
      - chunked
      vary:
      - Accept-Encoding
      x-content-type-options:
      - nosniff
      x-ms-gatewayversion:
      - version=2.14.0
    status:
      code: 200
      message: Ok
- request:
    body: null
    headers:
      Accept:
      - '*/*'
      Accept-Encoding:
      - gzip, deflate
      CommandName:
      - cosmosdb update
      Connection:
      - keep-alive
      ParameterSetName:
      - -n -g --enable-automatic-failover --default-consistency-level --disable-key-based-metadata-write-access
        --enable-public-network --network-acl-bypass
      User-Agent:
      - AZURECLI/2.25.0 azsdk-python-mgmt-cosmosdb/6.4.0 Python/3.8.10 (Windows-10-10.0.19043-SP0)
    method: GET
<<<<<<< HEAD
    uri: https://management.azure.com/subscriptions/00000000-0000-0000-0000-000000000000/providers/Microsoft.DocumentDB/locations/westus/operationsStatus/9c3d0a52-8408-462d-b204-81fd008386e6?api-version=2021-06-15
=======
    uri: https://management.azure.com/subscriptions/00000000-0000-0000-0000-000000000000/providers/Microsoft.DocumentDB/locations/westus/operationsStatus/690f6f99-169d-4b51-8ba4-818689458cf0?api-version=2021-06-15
>>>>>>> 1e7f7962
  response:
    body:
      string: '{"status":"Succeeded"}'
    headers:
      cache-control:
      - no-store, no-cache
      content-length:
      - '22'
      content-type:
      - application/json
      date:
      - Tue, 22 Jun 2021 18:33:00 GMT
      pragma:
      - no-cache
      server:
      - Microsoft-HTTPAPI/2.0
      strict-transport-security:
      - max-age=31536000; includeSubDomains
      transfer-encoding:
      - chunked
      vary:
      - Accept-Encoding
      x-content-type-options:
      - nosniff
      x-ms-gatewayversion:
      - version=2.14.0
    status:
      code: 200
      message: Ok
- request:
    body: null
    headers:
      Accept:
      - '*/*'
      Accept-Encoding:
      - gzip, deflate
      CommandName:
      - cosmosdb update
      Connection:
      - keep-alive
      ParameterSetName:
      - -n -g --enable-automatic-failover --default-consistency-level --disable-key-based-metadata-write-access
        --enable-public-network --network-acl-bypass
      User-Agent:
      - AZURECLI/2.25.0 azsdk-python-mgmt-cosmosdb/6.4.0 Python/3.8.10 (Windows-10-10.0.19043-SP0)
    method: GET
    uri: https://management.azure.com/subscriptions/00000000-0000-0000-0000-000000000000/resourceGroups/cli_test_cosmosdb_account000001/providers/Microsoft.DocumentDB/databaseAccounts/cli000002?api-version=2021-06-15
  response:
    body:
      string: '{"id":"/subscriptions/00000000-0000-0000-0000-000000000000/resourceGroups/cli_test_cosmosdb_account000001/providers/Microsoft.DocumentDB/databaseAccounts/cli000002","name":"cli000002","location":"West
        US","type":"Microsoft.DocumentDB/databaseAccounts","kind":"GlobalDocumentDB","tags":{},"systemData":{"createdAt":"2021-06-22T18:24:46.1581332Z"},"properties":{"provisioningState":"Succeeded","documentEndpoint":"https://cli000002.documents.azure.com:443/","publicNetworkAccess":"Disabled","enableAutomaticFailover":false,"enableMultipleWriteLocations":false,"enablePartitionKeyMonitor":false,"isVirtualNetworkFilterEnabled":false,"virtualNetworkRules":[],"EnabledApiTypes":"Sql","disableKeyBasedMetadataWriteAccess":true,"enableFreeTier":false,"enableAnalyticalStorage":false,"analyticalStorageConfiguration":{"analyticalStorageSchemaType":"WellDefined"},"instanceId":"2d57b784-6e65-43c3-afd8-d2644ada3648","createMode":"Default","databaseAccountOfferType":"Standard","defaultIdentity":"FirstPartyIdentity","networkAclBypass":"None","disableLocalAuth":false,"consistencyPolicy":{"defaultConsistencyLevel":"Session","maxIntervalInSeconds":5,"maxStalenessPrefix":100},"configurationOverrides":{},"writeLocations":[{"id":"cli000002-westus","locationName":"West
        US","documentEndpoint":"https://cli000002-westus.documents.azure.com:443/","provisioningState":"Succeeded","failoverPriority":0,"isZoneRedundant":false}],"readLocations":[{"id":"cli000002-westus","locationName":"West
        US","documentEndpoint":"https://cli000002-westus.documents.azure.com:443/","provisioningState":"Succeeded","failoverPriority":0,"isZoneRedundant":false}],"locations":[{"id":"cli000002-westus","locationName":"West
        US","documentEndpoint":"https://cli000002-westus.documents.azure.com:443/","provisioningState":"Succeeded","failoverPriority":0,"isZoneRedundant":false}],"failoverPolicies":[{"id":"cli000002-westus","locationName":"West
        US","failoverPriority":0}],"cors":[],"capabilities":[],"ipRules":[],"backupPolicy":{"type":"Periodic","periodicModeProperties":{"backupIntervalInMinutes":480,"backupRetentionIntervalInHours":8,"backupStorageRedundancy":"Geo"}},"networkAclBypassResourceIds":["/subscriptions/subId/resourcegroups/rgName/providers/Microsoft.Synapse/workspaces/workspaceName"]},"identity":{"type":"None"}}'
    headers:
      cache-control:
      - no-store, no-cache
      content-length:
      - '2647'
      content-type:
      - application/json
      date:
      - Tue, 22 Jun 2021 18:33:00 GMT
      pragma:
      - no-cache
      server:
      - Microsoft-HTTPAPI/2.0
      strict-transport-security:
      - max-age=31536000; includeSubDomains
      transfer-encoding:
      - chunked
      vary:
      - Accept-Encoding
      x-content-type-options:
      - nosniff
      x-ms-gatewayversion:
      - version=2.14.0
    status:
      code: 200
      message: Ok
- request:
    body: null
    headers:
      Accept:
      - application/json
      Accept-Encoding:
      - gzip, deflate
      CommandName:
      - cosmosdb update
      Connection:
      - keep-alive
      ParameterSetName:
      - -n -g --enable-automatic-failover --default-consistency-level --disable-key-based-metadata-write-access
        --enable-public-network --network-acl-bypass
      User-Agent:
      - AZURECLI/2.25.0 azsdk-python-mgmt-cosmosdb/6.4.0 Python/3.8.10 (Windows-10-10.0.19043-SP0)
    method: GET
    uri: https://management.azure.com/subscriptions/00000000-0000-0000-0000-000000000000/resourceGroups/cli_test_cosmosdb_account000001/providers/Microsoft.DocumentDB/databaseAccounts/cli000002?api-version=2021-06-15
  response:
    body:
      string: '{"id":"/subscriptions/00000000-0000-0000-0000-000000000000/resourceGroups/cli_test_cosmosdb_account000001/providers/Microsoft.DocumentDB/databaseAccounts/cli000002","name":"cli000002","location":"West
        US","type":"Microsoft.DocumentDB/databaseAccounts","kind":"GlobalDocumentDB","tags":{},"systemData":{"createdAt":"2021-06-22T18:24:46.1581332Z"},"properties":{"provisioningState":"Succeeded","documentEndpoint":"https://cli000002.documents.azure.com:443/","publicNetworkAccess":"Disabled","enableAutomaticFailover":false,"enableMultipleWriteLocations":false,"enablePartitionKeyMonitor":false,"isVirtualNetworkFilterEnabled":false,"virtualNetworkRules":[],"EnabledApiTypes":"Sql","disableKeyBasedMetadataWriteAccess":true,"enableFreeTier":false,"enableAnalyticalStorage":false,"analyticalStorageConfiguration":{"analyticalStorageSchemaType":"WellDefined"},"instanceId":"2d57b784-6e65-43c3-afd8-d2644ada3648","createMode":"Default","databaseAccountOfferType":"Standard","defaultIdentity":"FirstPartyIdentity","networkAclBypass":"None","disableLocalAuth":false,"consistencyPolicy":{"defaultConsistencyLevel":"Session","maxIntervalInSeconds":5,"maxStalenessPrefix":100},"configurationOverrides":{},"writeLocations":[{"id":"cli000002-westus","locationName":"West
        US","documentEndpoint":"https://cli000002-westus.documents.azure.com:443/","provisioningState":"Succeeded","failoverPriority":0,"isZoneRedundant":false}],"readLocations":[{"id":"cli000002-westus","locationName":"West
        US","documentEndpoint":"https://cli000002-westus.documents.azure.com:443/","provisioningState":"Succeeded","failoverPriority":0,"isZoneRedundant":false}],"locations":[{"id":"cli000002-westus","locationName":"West
        US","documentEndpoint":"https://cli000002-westus.documents.azure.com:443/","provisioningState":"Succeeded","failoverPriority":0,"isZoneRedundant":false}],"failoverPolicies":[{"id":"cli000002-westus","locationName":"West
        US","failoverPriority":0}],"cors":[],"capabilities":[],"ipRules":[],"backupPolicy":{"type":"Periodic","periodicModeProperties":{"backupIntervalInMinutes":480,"backupRetentionIntervalInHours":8,"backupStorageRedundancy":"Geo"}},"networkAclBypassResourceIds":["/subscriptions/subId/resourcegroups/rgName/providers/Microsoft.Synapse/workspaces/workspaceName"]},"identity":{"type":"None"}}'
    headers:
      cache-control:
      - no-store, no-cache
      content-length:
      - '2647'
      content-type:
      - application/json
      date:
      - Tue, 22 Jun 2021 18:33:00 GMT
      pragma:
      - no-cache
      server:
      - Microsoft-HTTPAPI/2.0
      strict-transport-security:
      - max-age=31536000; includeSubDomains
      transfer-encoding:
      - chunked
      vary:
      - Accept-Encoding
      x-content-type-options:
      - nosniff
      x-ms-gatewayversion:
      - version=2.14.0
    status:
      code: 200
      message: Ok
- request:
    body: null
    headers:
      Accept:
      - application/json
      Accept-Encoding:
      - gzip, deflate
      CommandName:
      - cosmosdb show
      Connection:
      - keep-alive
      ParameterSetName:
      - -n -g
      User-Agent:
      - AZURECLI/2.25.0 azsdk-python-mgmt-cosmosdb/6.4.0 Python/3.8.10 (Windows-10-10.0.19043-SP0)
    method: GET
    uri: https://management.azure.com/subscriptions/00000000-0000-0000-0000-000000000000/resourceGroups/cli_test_cosmosdb_account000001/providers/Microsoft.DocumentDB/databaseAccounts/cli000002?api-version=2021-06-15
  response:
    body:
      string: '{"id":"/subscriptions/00000000-0000-0000-0000-000000000000/resourceGroups/cli_test_cosmosdb_account000001/providers/Microsoft.DocumentDB/databaseAccounts/cli000002","name":"cli000002","location":"West
        US","type":"Microsoft.DocumentDB/databaseAccounts","kind":"GlobalDocumentDB","tags":{},"systemData":{"createdAt":"2021-06-22T18:24:46.1581332Z"},"properties":{"provisioningState":"Succeeded","documentEndpoint":"https://cli000002.documents.azure.com:443/","publicNetworkAccess":"Disabled","enableAutomaticFailover":false,"enableMultipleWriteLocations":false,"enablePartitionKeyMonitor":false,"isVirtualNetworkFilterEnabled":false,"virtualNetworkRules":[],"EnabledApiTypes":"Sql","disableKeyBasedMetadataWriteAccess":true,"enableFreeTier":false,"enableAnalyticalStorage":false,"analyticalStorageConfiguration":{"analyticalStorageSchemaType":"WellDefined"},"instanceId":"2d57b784-6e65-43c3-afd8-d2644ada3648","createMode":"Default","databaseAccountOfferType":"Standard","defaultIdentity":"FirstPartyIdentity","networkAclBypass":"None","disableLocalAuth":false,"consistencyPolicy":{"defaultConsistencyLevel":"Session","maxIntervalInSeconds":5,"maxStalenessPrefix":100},"configurationOverrides":{},"writeLocations":[{"id":"cli000002-westus","locationName":"West
        US","documentEndpoint":"https://cli000002-westus.documents.azure.com:443/","provisioningState":"Succeeded","failoverPriority":0,"isZoneRedundant":false}],"readLocations":[{"id":"cli000002-westus","locationName":"West
        US","documentEndpoint":"https://cli000002-westus.documents.azure.com:443/","provisioningState":"Succeeded","failoverPriority":0,"isZoneRedundant":false}],"locations":[{"id":"cli000002-westus","locationName":"West
        US","documentEndpoint":"https://cli000002-westus.documents.azure.com:443/","provisioningState":"Succeeded","failoverPriority":0,"isZoneRedundant":false}],"failoverPolicies":[{"id":"cli000002-westus","locationName":"West
        US","failoverPriority":0}],"cors":[],"capabilities":[],"ipRules":[],"backupPolicy":{"type":"Periodic","periodicModeProperties":{"backupIntervalInMinutes":480,"backupRetentionIntervalInHours":8,"backupStorageRedundancy":"Geo"}},"networkAclBypassResourceIds":["/subscriptions/subId/resourcegroups/rgName/providers/Microsoft.Synapse/workspaces/workspaceName"]},"identity":{"type":"None"}}'
    headers:
      cache-control:
      - no-store, no-cache
      content-length:
      - '2647'
      content-type:
      - application/json
      date:
      - Tue, 22 Jun 2021 18:33:01 GMT
      pragma:
      - no-cache
      server:
      - Microsoft-HTTPAPI/2.0
      strict-transport-security:
      - max-age=31536000; includeSubDomains
      transfer-encoding:
      - chunked
      vary:
      - Accept-Encoding
      x-content-type-options:
      - nosniff
      x-ms-gatewayversion:
      - version=2.14.0
    status:
      code: 200
      message: Ok
- request:
    body: null
    headers:
      Accept:
      - application/json
      Accept-Encoding:
      - gzip, deflate
      CommandName:
      - cosmosdb update
      Connection:
      - keep-alive
      ParameterSetName:
      - -n -g --tags --enable-public-network
      User-Agent:
      - AZURECLI/2.25.0 azsdk-python-mgmt-cosmosdb/6.4.0 Python/3.8.10 (Windows-10-10.0.19043-SP0)
    method: GET
    uri: https://management.azure.com/subscriptions/00000000-0000-0000-0000-000000000000/resourceGroups/cli_test_cosmosdb_account000001/providers/Microsoft.DocumentDB/databaseAccounts/cli000002?api-version=2021-06-15
  response:
    body:
      string: '{"id":"/subscriptions/00000000-0000-0000-0000-000000000000/resourceGroups/cli_test_cosmosdb_account000001/providers/Microsoft.DocumentDB/databaseAccounts/cli000002","name":"cli000002","location":"West
        US","type":"Microsoft.DocumentDB/databaseAccounts","kind":"GlobalDocumentDB","tags":{},"systemData":{"createdAt":"2021-06-22T18:24:46.1581332Z"},"properties":{"provisioningState":"Succeeded","documentEndpoint":"https://cli000002.documents.azure.com:443/","publicNetworkAccess":"Disabled","enableAutomaticFailover":false,"enableMultipleWriteLocations":false,"enablePartitionKeyMonitor":false,"isVirtualNetworkFilterEnabled":false,"virtualNetworkRules":[],"EnabledApiTypes":"Sql","disableKeyBasedMetadataWriteAccess":true,"enableFreeTier":false,"enableAnalyticalStorage":false,"analyticalStorageConfiguration":{"analyticalStorageSchemaType":"WellDefined"},"instanceId":"2d57b784-6e65-43c3-afd8-d2644ada3648","createMode":"Default","databaseAccountOfferType":"Standard","defaultIdentity":"FirstPartyIdentity","networkAclBypass":"None","disableLocalAuth":false,"consistencyPolicy":{"defaultConsistencyLevel":"Session","maxIntervalInSeconds":5,"maxStalenessPrefix":100},"configurationOverrides":{},"writeLocations":[{"id":"cli000002-westus","locationName":"West
        US","documentEndpoint":"https://cli000002-westus.documents.azure.com:443/","provisioningState":"Succeeded","failoverPriority":0,"isZoneRedundant":false}],"readLocations":[{"id":"cli000002-westus","locationName":"West
        US","documentEndpoint":"https://cli000002-westus.documents.azure.com:443/","provisioningState":"Succeeded","failoverPriority":0,"isZoneRedundant":false}],"locations":[{"id":"cli000002-westus","locationName":"West
        US","documentEndpoint":"https://cli000002-westus.documents.azure.com:443/","provisioningState":"Succeeded","failoverPriority":0,"isZoneRedundant":false}],"failoverPolicies":[{"id":"cli000002-westus","locationName":"West
        US","failoverPriority":0}],"cors":[],"capabilities":[],"ipRules":[],"backupPolicy":{"type":"Periodic","periodicModeProperties":{"backupIntervalInMinutes":480,"backupRetentionIntervalInHours":8,"backupStorageRedundancy":"Geo"}},"networkAclBypassResourceIds":["/subscriptions/subId/resourcegroups/rgName/providers/Microsoft.Synapse/workspaces/workspaceName"]},"identity":{"type":"None"}}'
    headers:
      cache-control:
      - no-store, no-cache
      content-length:
      - '2647'
      content-type:
      - application/json
      date:
      - Tue, 22 Jun 2021 18:33:01 GMT
      pragma:
      - no-cache
      server:
      - Microsoft-HTTPAPI/2.0
      strict-transport-security:
      - max-age=31536000; includeSubDomains
      transfer-encoding:
      - chunked
      vary:
      - Accept-Encoding
      x-content-type-options:
      - nosniff
      x-ms-gatewayversion:
      - version=2.14.0
    status:
      code: 200
      message: Ok
- request:
    body: '{"tags": {"testKey": "testValue"}, "properties": {"publicNetworkAccess":
      "Enabled", "apiProperties": {}}}'
    headers:
      Accept:
      - application/json
      Accept-Encoding:
      - gzip, deflate
      CommandName:
      - cosmosdb update
      Connection:
      - keep-alive
      Content-Length:
      - '105'
      Content-Type:
      - application/json
      ParameterSetName:
      - -n -g --tags --enable-public-network
      User-Agent:
      - AZURECLI/2.25.0 azsdk-python-mgmt-cosmosdb/6.4.0 Python/3.8.10 (Windows-10-10.0.19043-SP0)
    method: PATCH
    uri: https://management.azure.com/subscriptions/00000000-0000-0000-0000-000000000000/resourceGroups/cli_test_cosmosdb_account000001/providers/Microsoft.DocumentDB/databaseAccounts/cli000002?api-version=2021-06-15
  response:
    body:
      string: '{"id":"/subscriptions/00000000-0000-0000-0000-000000000000/resourceGroups/cli_test_cosmosdb_account000001/providers/Microsoft.DocumentDB/databaseAccounts/cli000002","name":"cli000002","location":"West
        US","type":"Microsoft.DocumentDB/databaseAccounts","kind":"GlobalDocumentDB","tags":{},"systemData":{"createdAt":"2021-06-22T18:24:46.1581332Z"},"properties":{"provisioningState":"Updating","documentEndpoint":"https://cli000002.documents.azure.com:443/","publicNetworkAccess":"Disabled","enableAutomaticFailover":false,"enableMultipleWriteLocations":false,"enablePartitionKeyMonitor":false,"isVirtualNetworkFilterEnabled":false,"virtualNetworkRules":[],"EnabledApiTypes":"Sql","disableKeyBasedMetadataWriteAccess":true,"enableFreeTier":false,"enableAnalyticalStorage":false,"analyticalStorageConfiguration":{"analyticalStorageSchemaType":"WellDefined"},"instanceId":"2d57b784-6e65-43c3-afd8-d2644ada3648","createMode":"Default","databaseAccountOfferType":"Standard","defaultIdentity":"FirstPartyIdentity","networkAclBypass":"None","disableLocalAuth":false,"consistencyPolicy":{"defaultConsistencyLevel":"Session","maxIntervalInSeconds":5,"maxStalenessPrefix":100},"configurationOverrides":{},"writeLocations":[{"id":"cli000002-westus","locationName":"West
        US","documentEndpoint":"https://cli000002-westus.documents.azure.com:443/","provisioningState":"Updating","failoverPriority":0,"isZoneRedundant":false}],"readLocations":[{"id":"cli000002-westus","locationName":"West
        US","documentEndpoint":"https://cli000002-westus.documents.azure.com:443/","provisioningState":"Updating","failoverPriority":0,"isZoneRedundant":false}],"locations":[{"id":"cli000002-westus","locationName":"West
        US","documentEndpoint":"https://cli000002-westus.documents.azure.com:443/","provisioningState":"Updating","failoverPriority":0,"isZoneRedundant":false}],"failoverPolicies":[{"id":"cli000002-westus","locationName":"West
        US","failoverPriority":0}],"cors":[],"capabilities":[],"ipRules":[],"backupPolicy":{"type":"Periodic","periodicModeProperties":{"backupIntervalInMinutes":480,"backupRetentionIntervalInHours":8,"backupStorageRedundancy":"Geo"}},"networkAclBypassResourceIds":["/subscriptions/subId/resourcegroups/rgName/providers/Microsoft.Synapse/workspaces/workspaceName"]},"identity":{"type":"None"}}'
    headers:
      azure-asyncoperation:
<<<<<<< HEAD
      - https://management.azure.com/subscriptions/00000000-0000-0000-0000-000000000000/providers/Microsoft.DocumentDB/locations/westus/operationsStatus/2eb7e0d6-2d37-4e4a-bcc0-00fd0aada326?api-version=2021-06-15
=======
      - https://management.azure.com/subscriptions/00000000-0000-0000-0000-000000000000/providers/Microsoft.DocumentDB/locations/westus/operationsStatus/a1ca0278-13a6-47a1-8b68-38b729792c9f?api-version=2021-06-15
>>>>>>> 1e7f7962
      cache-control:
      - no-store, no-cache
      content-length:
      - '2643'
      content-type:
      - application/json
      date:
      - Tue, 22 Jun 2021 18:33:04 GMT
      location:
<<<<<<< HEAD
      - https://management.azure.com/subscriptions/00000000-0000-0000-0000-000000000000/resourceGroups/cli_test_cosmosdb_account000001/providers/Microsoft.DocumentDB/databaseAccounts/cli000002/operationResults/2eb7e0d6-2d37-4e4a-bcc0-00fd0aada326?api-version=2021-06-15
=======
      - https://management.azure.com/subscriptions/00000000-0000-0000-0000-000000000000/resourceGroups/cli_test_cosmosdb_account000001/providers/Microsoft.DocumentDB/databaseAccounts/cli000002/operationResults/a1ca0278-13a6-47a1-8b68-38b729792c9f?api-version=2021-06-15
>>>>>>> 1e7f7962
      pragma:
      - no-cache
      server:
      - Microsoft-HTTPAPI/2.0
      strict-transport-security:
      - max-age=31536000; includeSubDomains
      transfer-encoding:
      - chunked
      vary:
      - Accept-Encoding
      x-content-type-options:
      - nosniff
      x-ms-gatewayversion:
      - version=2.14.0
      x-ms-ratelimit-remaining-subscription-writes:
      - '1199'
    status:
      code: 200
      message: Ok
- request:
    body: null
    headers:
      Accept:
      - '*/*'
      Accept-Encoding:
      - gzip, deflate
      CommandName:
      - cosmosdb update
      Connection:
      - keep-alive
      ParameterSetName:
      - -n -g --tags --enable-public-network
      User-Agent:
      - AZURECLI/2.25.0 azsdk-python-mgmt-cosmosdb/6.4.0 Python/3.8.10 (Windows-10-10.0.19043-SP0)
    method: GET
<<<<<<< HEAD
    uri: https://management.azure.com/subscriptions/00000000-0000-0000-0000-000000000000/providers/Microsoft.DocumentDB/locations/westus/operationsStatus/2eb7e0d6-2d37-4e4a-bcc0-00fd0aada326?api-version=2021-06-15
=======
    uri: https://management.azure.com/subscriptions/00000000-0000-0000-0000-000000000000/providers/Microsoft.DocumentDB/locations/westus/operationsStatus/a1ca0278-13a6-47a1-8b68-38b729792c9f?api-version=2021-06-15
>>>>>>> 1e7f7962
  response:
    body:
      string: '{"status":"Dequeued"}'
    headers:
      cache-control:
      - no-store, no-cache
      content-length:
      - '21'
      content-type:
      - application/json
      date:
      - Tue, 22 Jun 2021 18:33:34 GMT
      pragma:
      - no-cache
      server:
      - Microsoft-HTTPAPI/2.0
      strict-transport-security:
      - max-age=31536000; includeSubDomains
      transfer-encoding:
      - chunked
      vary:
      - Accept-Encoding
      x-content-type-options:
      - nosniff
      x-ms-gatewayversion:
      - version=2.14.0
    status:
      code: 200
      message: Ok
- request:
    body: null
    headers:
      Accept:
      - '*/*'
      Accept-Encoding:
      - gzip, deflate
      CommandName:
      - cosmosdb update
      Connection:
      - keep-alive
      ParameterSetName:
      - -n -g --tags --enable-public-network
      User-Agent:
      - AZURECLI/2.25.0 azsdk-python-mgmt-cosmosdb/6.4.0 Python/3.8.10 (Windows-10-10.0.19043-SP0)
    method: GET
<<<<<<< HEAD
    uri: https://management.azure.com/subscriptions/00000000-0000-0000-0000-000000000000/providers/Microsoft.DocumentDB/locations/westus/operationsStatus/2eb7e0d6-2d37-4e4a-bcc0-00fd0aada326?api-version=2021-06-15
=======
    uri: https://management.azure.com/subscriptions/00000000-0000-0000-0000-000000000000/providers/Microsoft.DocumentDB/locations/westus/operationsStatus/a1ca0278-13a6-47a1-8b68-38b729792c9f?api-version=2021-06-15
>>>>>>> 1e7f7962
  response:
    body:
      string: '{"status":"Dequeued"}'
    headers:
      cache-control:
      - no-store, no-cache
      content-length:
      - '21'
      content-type:
      - application/json
      date:
      - Tue, 22 Jun 2021 18:34:04 GMT
      pragma:
      - no-cache
      server:
      - Microsoft-HTTPAPI/2.0
      strict-transport-security:
      - max-age=31536000; includeSubDomains
      transfer-encoding:
      - chunked
      vary:
      - Accept-Encoding
      x-content-type-options:
      - nosniff
      x-ms-gatewayversion:
      - version=2.14.0
    status:
      code: 200
      message: Ok
- request:
    body: null
    headers:
      Accept:
      - '*/*'
      Accept-Encoding:
      - gzip, deflate
      CommandName:
      - cosmosdb update
      Connection:
      - keep-alive
      ParameterSetName:
      - -n -g --tags --enable-public-network
      User-Agent:
      - AZURECLI/2.25.0 azsdk-python-mgmt-cosmosdb/6.4.0 Python/3.8.10 (Windows-10-10.0.19043-SP0)
    method: GET
<<<<<<< HEAD
    uri: https://management.azure.com/subscriptions/00000000-0000-0000-0000-000000000000/providers/Microsoft.DocumentDB/locations/westus/operationsStatus/2eb7e0d6-2d37-4e4a-bcc0-00fd0aada326?api-version=2021-06-15
=======
    uri: https://management.azure.com/subscriptions/00000000-0000-0000-0000-000000000000/providers/Microsoft.DocumentDB/locations/westus/operationsStatus/a1ca0278-13a6-47a1-8b68-38b729792c9f?api-version=2021-06-15
>>>>>>> 1e7f7962
  response:
    body:
      string: '{"status":"Dequeued"}'
    headers:
      cache-control:
      - no-store, no-cache
      content-length:
      - '21'
      content-type:
      - application/json
      date:
      - Tue, 22 Jun 2021 18:34:34 GMT
      pragma:
      - no-cache
      server:
      - Microsoft-HTTPAPI/2.0
      strict-transport-security:
      - max-age=31536000; includeSubDomains
      transfer-encoding:
      - chunked
      vary:
      - Accept-Encoding
      x-content-type-options:
      - nosniff
      x-ms-gatewayversion:
      - version=2.14.0
    status:
      code: 200
      message: Ok
- request:
    body: null
    headers:
      Accept:
      - '*/*'
      Accept-Encoding:
      - gzip, deflate
      CommandName:
      - cosmosdb update
      Connection:
      - keep-alive
      ParameterSetName:
      - -n -g --tags --enable-public-network
      User-Agent:
      - AZURECLI/2.25.0 azsdk-python-mgmt-cosmosdb/6.4.0 Python/3.8.10 (Windows-10-10.0.19043-SP0)
    method: GET
<<<<<<< HEAD
    uri: https://management.azure.com/subscriptions/00000000-0000-0000-0000-000000000000/providers/Microsoft.DocumentDB/locations/westus/operationsStatus/2eb7e0d6-2d37-4e4a-bcc0-00fd0aada326?api-version=2021-06-15
=======
    uri: https://management.azure.com/subscriptions/00000000-0000-0000-0000-000000000000/providers/Microsoft.DocumentDB/locations/westus/operationsStatus/a1ca0278-13a6-47a1-8b68-38b729792c9f?api-version=2021-06-15
>>>>>>> 1e7f7962
  response:
    body:
      string: '{"status":"Dequeued"}'
    headers:
      cache-control:
      - no-store, no-cache
      content-length:
      - '21'
      content-type:
      - application/json
      date:
      - Tue, 22 Jun 2021 18:35:05 GMT
      pragma:
      - no-cache
      server:
      - Microsoft-HTTPAPI/2.0
      strict-transport-security:
      - max-age=31536000; includeSubDomains
      transfer-encoding:
      - chunked
      vary:
      - Accept-Encoding
      x-content-type-options:
      - nosniff
      x-ms-gatewayversion:
      - version=2.14.0
    status:
      code: 200
      message: Ok
- request:
    body: null
    headers:
      Accept:
      - '*/*'
      Accept-Encoding:
      - gzip, deflate
      CommandName:
      - cosmosdb update
      Connection:
      - keep-alive
      ParameterSetName:
      - -n -g --tags --enable-public-network
      User-Agent:
      - AZURECLI/2.25.0 azsdk-python-mgmt-cosmosdb/6.4.0 Python/3.8.10 (Windows-10-10.0.19043-SP0)
    method: GET
<<<<<<< HEAD
    uri: https://management.azure.com/subscriptions/00000000-0000-0000-0000-000000000000/providers/Microsoft.DocumentDB/locations/westus/operationsStatus/2eb7e0d6-2d37-4e4a-bcc0-00fd0aada326?api-version=2021-06-15
=======
    uri: https://management.azure.com/subscriptions/00000000-0000-0000-0000-000000000000/providers/Microsoft.DocumentDB/locations/westus/operationsStatus/a1ca0278-13a6-47a1-8b68-38b729792c9f?api-version=2021-06-15
>>>>>>> 1e7f7962
  response:
    body:
      string: '{"status":"Dequeued"}'
    headers:
      cache-control:
      - no-store, no-cache
      content-length:
      - '21'
      content-type:
      - application/json
      date:
      - Tue, 22 Jun 2021 18:35:35 GMT
      pragma:
      - no-cache
      server:
      - Microsoft-HTTPAPI/2.0
      strict-transport-security:
      - max-age=31536000; includeSubDomains
      transfer-encoding:
      - chunked
      vary:
      - Accept-Encoding
      x-content-type-options:
      - nosniff
      x-ms-gatewayversion:
      - version=2.14.0
    status:
      code: 200
      message: Ok
- request:
    body: null
    headers:
      Accept:
      - '*/*'
      Accept-Encoding:
      - gzip, deflate
      CommandName:
      - cosmosdb update
      Connection:
      - keep-alive
      ParameterSetName:
      - -n -g --tags --enable-public-network
      User-Agent:
      - AZURECLI/2.25.0 azsdk-python-mgmt-cosmosdb/6.4.0 Python/3.8.10 (Windows-10-10.0.19043-SP0)
    method: GET
<<<<<<< HEAD
    uri: https://management.azure.com/subscriptions/00000000-0000-0000-0000-000000000000/providers/Microsoft.DocumentDB/locations/westus/operationsStatus/2eb7e0d6-2d37-4e4a-bcc0-00fd0aada326?api-version=2021-06-15
=======
    uri: https://management.azure.com/subscriptions/00000000-0000-0000-0000-000000000000/providers/Microsoft.DocumentDB/locations/westus/operationsStatus/a1ca0278-13a6-47a1-8b68-38b729792c9f?api-version=2021-06-15
>>>>>>> 1e7f7962
  response:
    body:
      string: '{"status":"Dequeued"}'
    headers:
      cache-control:
      - no-store, no-cache
      content-length:
      - '21'
      content-type:
      - application/json
      date:
      - Tue, 22 Jun 2021 18:36:06 GMT
      pragma:
      - no-cache
      server:
      - Microsoft-HTTPAPI/2.0
      strict-transport-security:
      - max-age=31536000; includeSubDomains
      transfer-encoding:
      - chunked
      vary:
      - Accept-Encoding
      x-content-type-options:
      - nosniff
      x-ms-gatewayversion:
      - version=2.14.0
    status:
      code: 200
      message: Ok
- request:
    body: null
    headers:
      Accept:
      - '*/*'
      Accept-Encoding:
      - gzip, deflate
      CommandName:
      - cosmosdb update
      Connection:
      - keep-alive
      ParameterSetName:
      - -n -g --tags --enable-public-network
      User-Agent:
      - AZURECLI/2.25.0 azsdk-python-mgmt-cosmosdb/6.4.0 Python/3.8.10 (Windows-10-10.0.19043-SP0)
    method: GET
<<<<<<< HEAD
    uri: https://management.azure.com/subscriptions/00000000-0000-0000-0000-000000000000/providers/Microsoft.DocumentDB/locations/westus/operationsStatus/2eb7e0d6-2d37-4e4a-bcc0-00fd0aada326?api-version=2021-06-15
=======
    uri: https://management.azure.com/subscriptions/00000000-0000-0000-0000-000000000000/providers/Microsoft.DocumentDB/locations/westus/operationsStatus/a1ca0278-13a6-47a1-8b68-38b729792c9f?api-version=2021-06-15
>>>>>>> 1e7f7962
  response:
    body:
      string: '{"status":"Dequeued"}'
    headers:
      cache-control:
      - no-store, no-cache
      content-length:
      - '21'
      content-type:
      - application/json
      date:
      - Tue, 22 Jun 2021 18:36:35 GMT
      pragma:
      - no-cache
      server:
      - Microsoft-HTTPAPI/2.0
      strict-transport-security:
      - max-age=31536000; includeSubDomains
      transfer-encoding:
      - chunked
      vary:
      - Accept-Encoding
      x-content-type-options:
      - nosniff
      x-ms-gatewayversion:
      - version=2.14.0
    status:
      code: 200
      message: Ok
- request:
    body: null
    headers:
      Accept:
      - '*/*'
      Accept-Encoding:
      - gzip, deflate
      CommandName:
      - cosmosdb update
      Connection:
      - keep-alive
      ParameterSetName:
      - -n -g --tags --enable-public-network
      User-Agent:
      - AZURECLI/2.25.0 azsdk-python-mgmt-cosmosdb/6.4.0 Python/3.8.10 (Windows-10-10.0.19043-SP0)
    method: GET
<<<<<<< HEAD
    uri: https://management.azure.com/subscriptions/00000000-0000-0000-0000-000000000000/providers/Microsoft.DocumentDB/locations/westus/operationsStatus/2eb7e0d6-2d37-4e4a-bcc0-00fd0aada326?api-version=2021-06-15
=======
    uri: https://management.azure.com/subscriptions/00000000-0000-0000-0000-000000000000/providers/Microsoft.DocumentDB/locations/westus/operationsStatus/a1ca0278-13a6-47a1-8b68-38b729792c9f?api-version=2021-06-15
>>>>>>> 1e7f7962
  response:
    body:
      string: '{"status":"Dequeued"}'
    headers:
      cache-control:
      - no-store, no-cache
      content-length:
      - '21'
      content-type:
      - application/json
      date:
      - Tue, 22 Jun 2021 18:37:05 GMT
      pragma:
      - no-cache
      server:
      - Microsoft-HTTPAPI/2.0
      strict-transport-security:
      - max-age=31536000; includeSubDomains
      transfer-encoding:
      - chunked
      vary:
      - Accept-Encoding
      x-content-type-options:
      - nosniff
      x-ms-gatewayversion:
      - version=2.14.0
    status:
      code: 200
      message: Ok
- request:
    body: null
    headers:
      Accept:
      - '*/*'
      Accept-Encoding:
      - gzip, deflate
      CommandName:
      - cosmosdb update
      Connection:
      - keep-alive
      ParameterSetName:
      - -n -g --tags --enable-public-network
      User-Agent:
      - AZURECLI/2.25.0 azsdk-python-mgmt-cosmosdb/6.4.0 Python/3.8.10 (Windows-10-10.0.19043-SP0)
    method: GET
<<<<<<< HEAD
    uri: https://management.azure.com/subscriptions/00000000-0000-0000-0000-000000000000/providers/Microsoft.DocumentDB/locations/westus/operationsStatus/2eb7e0d6-2d37-4e4a-bcc0-00fd0aada326?api-version=2021-06-15
=======
    uri: https://management.azure.com/subscriptions/00000000-0000-0000-0000-000000000000/providers/Microsoft.DocumentDB/locations/westus/operationsStatus/a1ca0278-13a6-47a1-8b68-38b729792c9f?api-version=2021-06-15
>>>>>>> 1e7f7962
  response:
    body:
      string: '{"status":"Dequeued"}'
    headers:
      cache-control:
      - no-store, no-cache
      content-length:
      - '21'
      content-type:
      - application/json
      date:
      - Tue, 22 Jun 2021 18:37:36 GMT
      pragma:
      - no-cache
      server:
      - Microsoft-HTTPAPI/2.0
      strict-transport-security:
      - max-age=31536000; includeSubDomains
      transfer-encoding:
      - chunked
      vary:
      - Accept-Encoding
      x-content-type-options:
      - nosniff
      x-ms-gatewayversion:
      - version=2.14.0
    status:
      code: 200
      message: Ok
- request:
    body: null
    headers:
      Accept:
      - '*/*'
      Accept-Encoding:
      - gzip, deflate
      CommandName:
      - cosmosdb update
      Connection:
      - keep-alive
      ParameterSetName:
      - -n -g --tags --enable-public-network
      User-Agent:
      - AZURECLI/2.25.0 azsdk-python-mgmt-cosmosdb/6.4.0 Python/3.8.10 (Windows-10-10.0.19043-SP0)
    method: GET
<<<<<<< HEAD
    uri: https://management.azure.com/subscriptions/00000000-0000-0000-0000-000000000000/providers/Microsoft.DocumentDB/locations/westus/operationsStatus/2eb7e0d6-2d37-4e4a-bcc0-00fd0aada326?api-version=2021-06-15
=======
    uri: https://management.azure.com/subscriptions/00000000-0000-0000-0000-000000000000/providers/Microsoft.DocumentDB/locations/westus/operationsStatus/a1ca0278-13a6-47a1-8b68-38b729792c9f?api-version=2021-06-15
>>>>>>> 1e7f7962
  response:
    body:
      string: '{"status":"Dequeued"}'
    headers:
      cache-control:
      - no-store, no-cache
      content-length:
      - '21'
      content-type:
      - application/json
      date:
      - Tue, 22 Jun 2021 18:38:06 GMT
      pragma:
      - no-cache
      server:
      - Microsoft-HTTPAPI/2.0
      strict-transport-security:
      - max-age=31536000; includeSubDomains
      transfer-encoding:
      - chunked
      vary:
      - Accept-Encoding
      x-content-type-options:
      - nosniff
      x-ms-gatewayversion:
      - version=2.14.0
    status:
      code: 200
      message: Ok
- request:
    body: null
    headers:
      Accept:
      - '*/*'
      Accept-Encoding:
      - gzip, deflate
      CommandName:
      - cosmosdb update
      Connection:
      - keep-alive
      ParameterSetName:
      - -n -g --tags --enable-public-network
      User-Agent:
      - AZURECLI/2.25.0 azsdk-python-mgmt-cosmosdb/6.4.0 Python/3.8.10 (Windows-10-10.0.19043-SP0)
    method: GET
<<<<<<< HEAD
    uri: https://management.azure.com/subscriptions/00000000-0000-0000-0000-000000000000/providers/Microsoft.DocumentDB/locations/westus/operationsStatus/2eb7e0d6-2d37-4e4a-bcc0-00fd0aada326?api-version=2021-06-15
=======
    uri: https://management.azure.com/subscriptions/00000000-0000-0000-0000-000000000000/providers/Microsoft.DocumentDB/locations/westus/operationsStatus/a1ca0278-13a6-47a1-8b68-38b729792c9f?api-version=2021-06-15
>>>>>>> 1e7f7962
  response:
    body:
      string: '{"status":"Dequeued"}'
    headers:
      cache-control:
      - no-store, no-cache
      content-length:
      - '21'
      content-type:
      - application/json
      date:
      - Tue, 22 Jun 2021 18:38:36 GMT
      pragma:
      - no-cache
      server:
      - Microsoft-HTTPAPI/2.0
      strict-transport-security:
      - max-age=31536000; includeSubDomains
      transfer-encoding:
      - chunked
      vary:
      - Accept-Encoding
      x-content-type-options:
      - nosniff
      x-ms-gatewayversion:
      - version=2.14.0
    status:
      code: 200
      message: Ok
- request:
    body: null
    headers:
      Accept:
      - '*/*'
      Accept-Encoding:
      - gzip, deflate
      CommandName:
      - cosmosdb update
      Connection:
      - keep-alive
      ParameterSetName:
      - -n -g --tags --enable-public-network
      User-Agent:
      - AZURECLI/2.25.0 azsdk-python-mgmt-cosmosdb/6.4.0 Python/3.8.10 (Windows-10-10.0.19043-SP0)
    method: GET
<<<<<<< HEAD
    uri: https://management.azure.com/subscriptions/00000000-0000-0000-0000-000000000000/providers/Microsoft.DocumentDB/locations/westus/operationsStatus/2eb7e0d6-2d37-4e4a-bcc0-00fd0aada326?api-version=2021-06-15
=======
    uri: https://management.azure.com/subscriptions/00000000-0000-0000-0000-000000000000/providers/Microsoft.DocumentDB/locations/westus/operationsStatus/a1ca0278-13a6-47a1-8b68-38b729792c9f?api-version=2021-06-15
>>>>>>> 1e7f7962
  response:
    body:
      string: '{"status":"Dequeued"}'
    headers:
      cache-control:
      - no-store, no-cache
      content-length:
      - '21'
      content-type:
      - application/json
      date:
      - Tue, 22 Jun 2021 18:39:06 GMT
      pragma:
      - no-cache
      server:
      - Microsoft-HTTPAPI/2.0
      strict-transport-security:
      - max-age=31536000; includeSubDomains
      transfer-encoding:
      - chunked
      vary:
      - Accept-Encoding
      x-content-type-options:
      - nosniff
      x-ms-gatewayversion:
      - version=2.14.0
    status:
      code: 200
      message: Ok
- request:
    body: null
    headers:
      Accept:
      - '*/*'
      Accept-Encoding:
      - gzip, deflate
      CommandName:
      - cosmosdb update
      Connection:
      - keep-alive
      ParameterSetName:
      - -n -g --tags --enable-public-network
      User-Agent:
      - AZURECLI/2.25.0 azsdk-python-mgmt-cosmosdb/6.4.0 Python/3.8.10 (Windows-10-10.0.19043-SP0)
    method: GET
<<<<<<< HEAD
    uri: https://management.azure.com/subscriptions/00000000-0000-0000-0000-000000000000/providers/Microsoft.DocumentDB/locations/westus/operationsStatus/2eb7e0d6-2d37-4e4a-bcc0-00fd0aada326?api-version=2021-06-15
=======
    uri: https://management.azure.com/subscriptions/00000000-0000-0000-0000-000000000000/providers/Microsoft.DocumentDB/locations/westus/operationsStatus/a1ca0278-13a6-47a1-8b68-38b729792c9f?api-version=2021-06-15
>>>>>>> 1e7f7962
  response:
    body:
      string: '{"status":"Dequeued"}'
    headers:
      cache-control:
      - no-store, no-cache
      content-length:
      - '21'
      content-type:
      - application/json
      date:
      - Tue, 22 Jun 2021 18:39:36 GMT
      pragma:
      - no-cache
      server:
      - Microsoft-HTTPAPI/2.0
      strict-transport-security:
      - max-age=31536000; includeSubDomains
      transfer-encoding:
      - chunked
      vary:
      - Accept-Encoding
      x-content-type-options:
      - nosniff
      x-ms-gatewayversion:
      - version=2.14.0
    status:
      code: 200
      message: Ok
- request:
    body: null
    headers:
      Accept:
      - '*/*'
      Accept-Encoding:
      - gzip, deflate
      CommandName:
      - cosmosdb update
      Connection:
      - keep-alive
      ParameterSetName:
      - -n -g --tags --enable-public-network
      User-Agent:
      - AZURECLI/2.25.0 azsdk-python-mgmt-cosmosdb/6.4.0 Python/3.8.10 (Windows-10-10.0.19043-SP0)
    method: GET
<<<<<<< HEAD
    uri: https://management.azure.com/subscriptions/00000000-0000-0000-0000-000000000000/providers/Microsoft.DocumentDB/locations/westus/operationsStatus/2eb7e0d6-2d37-4e4a-bcc0-00fd0aada326?api-version=2021-06-15
=======
    uri: https://management.azure.com/subscriptions/00000000-0000-0000-0000-000000000000/providers/Microsoft.DocumentDB/locations/westus/operationsStatus/a1ca0278-13a6-47a1-8b68-38b729792c9f?api-version=2021-06-15
>>>>>>> 1e7f7962
  response:
    body:
      string: '{"status":"Dequeued"}'
    headers:
      cache-control:
      - no-store, no-cache
      content-length:
      - '21'
      content-type:
      - application/json
      date:
      - Tue, 22 Jun 2021 18:40:07 GMT
      pragma:
      - no-cache
      server:
      - Microsoft-HTTPAPI/2.0
      strict-transport-security:
      - max-age=31536000; includeSubDomains
      transfer-encoding:
      - chunked
      vary:
      - Accept-Encoding
      x-content-type-options:
      - nosniff
      x-ms-gatewayversion:
      - version=2.14.0
    status:
      code: 200
      message: Ok
- request:
    body: null
    headers:
      Accept:
      - '*/*'
      Accept-Encoding:
      - gzip, deflate
      CommandName:
      - cosmosdb update
      Connection:
      - keep-alive
      ParameterSetName:
      - -n -g --tags --enable-public-network
      User-Agent:
      - AZURECLI/2.25.0 azsdk-python-mgmt-cosmosdb/6.4.0 Python/3.8.10 (Windows-10-10.0.19043-SP0)
    method: GET
<<<<<<< HEAD
    uri: https://management.azure.com/subscriptions/00000000-0000-0000-0000-000000000000/providers/Microsoft.DocumentDB/locations/westus/operationsStatus/2eb7e0d6-2d37-4e4a-bcc0-00fd0aada326?api-version=2021-06-15
=======
    uri: https://management.azure.com/subscriptions/00000000-0000-0000-0000-000000000000/providers/Microsoft.DocumentDB/locations/westus/operationsStatus/a1ca0278-13a6-47a1-8b68-38b729792c9f?api-version=2021-06-15
>>>>>>> 1e7f7962
  response:
    body:
      string: '{"status":"Succeeded"}'
    headers:
      cache-control:
      - no-store, no-cache
      content-length:
      - '22'
      content-type:
      - application/json
      date:
      - Tue, 22 Jun 2021 18:40:37 GMT
      pragma:
      - no-cache
      server:
      - Microsoft-HTTPAPI/2.0
      strict-transport-security:
      - max-age=31536000; includeSubDomains
      transfer-encoding:
      - chunked
      vary:
      - Accept-Encoding
      x-content-type-options:
      - nosniff
      x-ms-gatewayversion:
      - version=2.14.0
    status:
      code: 200
      message: Ok
- request:
    body: null
    headers:
      Accept:
      - '*/*'
      Accept-Encoding:
      - gzip, deflate
      CommandName:
      - cosmosdb update
      Connection:
      - keep-alive
      ParameterSetName:
      - -n -g --tags --enable-public-network
      User-Agent:
      - AZURECLI/2.25.0 azsdk-python-mgmt-cosmosdb/6.4.0 Python/3.8.10 (Windows-10-10.0.19043-SP0)
    method: GET
    uri: https://management.azure.com/subscriptions/00000000-0000-0000-0000-000000000000/resourceGroups/cli_test_cosmosdb_account000001/providers/Microsoft.DocumentDB/databaseAccounts/cli000002?api-version=2021-06-15
  response:
    body:
      string: '{"id":"/subscriptions/00000000-0000-0000-0000-000000000000/resourceGroups/cli_test_cosmosdb_account000001/providers/Microsoft.DocumentDB/databaseAccounts/cli000002","name":"cli000002","location":"West
        US","type":"Microsoft.DocumentDB/databaseAccounts","kind":"GlobalDocumentDB","tags":{"testKey":"testValue"},"systemData":{"createdAt":"2021-06-22T18:24:46.1581332Z"},"properties":{"provisioningState":"Succeeded","documentEndpoint":"https://cli000002.documents.azure.com:443/","publicNetworkAccess":"Enabled","enableAutomaticFailover":false,"enableMultipleWriteLocations":false,"enablePartitionKeyMonitor":false,"isVirtualNetworkFilterEnabled":false,"virtualNetworkRules":[],"EnabledApiTypes":"Sql","disableKeyBasedMetadataWriteAccess":true,"enableFreeTier":false,"enableAnalyticalStorage":false,"analyticalStorageConfiguration":{"analyticalStorageSchemaType":"WellDefined"},"instanceId":"2d57b784-6e65-43c3-afd8-d2644ada3648","createMode":"Default","databaseAccountOfferType":"Standard","defaultIdentity":"FirstPartyIdentity","networkAclBypass":"None","disableLocalAuth":false,"consistencyPolicy":{"defaultConsistencyLevel":"Session","maxIntervalInSeconds":5,"maxStalenessPrefix":100},"configurationOverrides":{},"writeLocations":[{"id":"cli000002-westus","locationName":"West
        US","documentEndpoint":"https://cli000002-westus.documents.azure.com:443/","provisioningState":"Succeeded","failoverPriority":0,"isZoneRedundant":false}],"readLocations":[{"id":"cli000002-westus","locationName":"West
        US","documentEndpoint":"https://cli000002-westus.documents.azure.com:443/","provisioningState":"Succeeded","failoverPriority":0,"isZoneRedundant":false}],"locations":[{"id":"cli000002-westus","locationName":"West
        US","documentEndpoint":"https://cli000002-westus.documents.azure.com:443/","provisioningState":"Succeeded","failoverPriority":0,"isZoneRedundant":false}],"failoverPolicies":[{"id":"cli000002-westus","locationName":"West
        US","failoverPriority":0}],"cors":[],"capabilities":[],"ipRules":[],"backupPolicy":{"type":"Periodic","periodicModeProperties":{"backupIntervalInMinutes":480,"backupRetentionIntervalInHours":8,"backupStorageRedundancy":"Geo"}},"networkAclBypassResourceIds":["/subscriptions/subId/resourcegroups/rgName/providers/Microsoft.Synapse/workspaces/workspaceName"]},"identity":{"type":"None"}}'
    headers:
      cache-control:
      - no-store, no-cache
      content-length:
      - '2667'
      content-type:
      - application/json
      date:
      - Tue, 22 Jun 2021 18:40:37 GMT
      pragma:
      - no-cache
      server:
      - Microsoft-HTTPAPI/2.0
      strict-transport-security:
      - max-age=31536000; includeSubDomains
      transfer-encoding:
      - chunked
      vary:
      - Accept-Encoding
      x-content-type-options:
      - nosniff
      x-ms-gatewayversion:
      - version=2.14.0
    status:
      code: 200
      message: Ok
- request:
    body: null
    headers:
      Accept:
      - application/json
      Accept-Encoding:
      - gzip, deflate
      CommandName:
      - cosmosdb update
      Connection:
      - keep-alive
      ParameterSetName:
      - -n -g --tags --enable-public-network
      User-Agent:
      - AZURECLI/2.25.0 azsdk-python-mgmt-cosmosdb/6.4.0 Python/3.8.10 (Windows-10-10.0.19043-SP0)
    method: GET
    uri: https://management.azure.com/subscriptions/00000000-0000-0000-0000-000000000000/resourceGroups/cli_test_cosmosdb_account000001/providers/Microsoft.DocumentDB/databaseAccounts/cli000002?api-version=2021-06-15
  response:
    body:
      string: '{"id":"/subscriptions/00000000-0000-0000-0000-000000000000/resourceGroups/cli_test_cosmosdb_account000001/providers/Microsoft.DocumentDB/databaseAccounts/cli000002","name":"cli000002","location":"West
        US","type":"Microsoft.DocumentDB/databaseAccounts","kind":"GlobalDocumentDB","tags":{"testKey":"testValue"},"systemData":{"createdAt":"2021-06-22T18:24:46.1581332Z"},"properties":{"provisioningState":"Succeeded","documentEndpoint":"https://cli000002.documents.azure.com:443/","publicNetworkAccess":"Enabled","enableAutomaticFailover":false,"enableMultipleWriteLocations":false,"enablePartitionKeyMonitor":false,"isVirtualNetworkFilterEnabled":false,"virtualNetworkRules":[],"EnabledApiTypes":"Sql","disableKeyBasedMetadataWriteAccess":true,"enableFreeTier":false,"enableAnalyticalStorage":false,"analyticalStorageConfiguration":{"analyticalStorageSchemaType":"WellDefined"},"instanceId":"2d57b784-6e65-43c3-afd8-d2644ada3648","createMode":"Default","databaseAccountOfferType":"Standard","defaultIdentity":"FirstPartyIdentity","networkAclBypass":"None","disableLocalAuth":false,"consistencyPolicy":{"defaultConsistencyLevel":"Session","maxIntervalInSeconds":5,"maxStalenessPrefix":100},"configurationOverrides":{},"writeLocations":[{"id":"cli000002-westus","locationName":"West
        US","documentEndpoint":"https://cli000002-westus.documents.azure.com:443/","provisioningState":"Succeeded","failoverPriority":0,"isZoneRedundant":false}],"readLocations":[{"id":"cli000002-westus","locationName":"West
        US","documentEndpoint":"https://cli000002-westus.documents.azure.com:443/","provisioningState":"Succeeded","failoverPriority":0,"isZoneRedundant":false}],"locations":[{"id":"cli000002-westus","locationName":"West
        US","documentEndpoint":"https://cli000002-westus.documents.azure.com:443/","provisioningState":"Succeeded","failoverPriority":0,"isZoneRedundant":false}],"failoverPolicies":[{"id":"cli000002-westus","locationName":"West
        US","failoverPriority":0}],"cors":[],"capabilities":[],"ipRules":[],"backupPolicy":{"type":"Periodic","periodicModeProperties":{"backupIntervalInMinutes":480,"backupRetentionIntervalInHours":8,"backupStorageRedundancy":"Geo"}},"networkAclBypassResourceIds":["/subscriptions/subId/resourcegroups/rgName/providers/Microsoft.Synapse/workspaces/workspaceName"]},"identity":{"type":"None"}}'
    headers:
      cache-control:
      - no-store, no-cache
      content-length:
      - '2667'
      content-type:
      - application/json
      date:
      - Tue, 22 Jun 2021 18:40:37 GMT
      pragma:
      - no-cache
      server:
      - Microsoft-HTTPAPI/2.0
      strict-transport-security:
      - max-age=31536000; includeSubDomains
      transfer-encoding:
      - chunked
      vary:
      - Accept-Encoding
      x-content-type-options:
      - nosniff
      x-ms-gatewayversion:
      - version=2.14.0
    status:
      code: 200
      message: Ok
- request:
    body: null
    headers:
      Accept:
      - application/json
      Accept-Encoding:
      - gzip, deflate
      CommandName:
      - cosmosdb show
      Connection:
      - keep-alive
      ParameterSetName:
      - -n -g
      User-Agent:
      - AZURECLI/2.25.0 azsdk-python-mgmt-cosmosdb/6.4.0 Python/3.8.10 (Windows-10-10.0.19043-SP0)
    method: GET
    uri: https://management.azure.com/subscriptions/00000000-0000-0000-0000-000000000000/resourceGroups/cli_test_cosmosdb_account000001/providers/Microsoft.DocumentDB/databaseAccounts/cli000002?api-version=2021-06-15
  response:
    body:
      string: '{"id":"/subscriptions/00000000-0000-0000-0000-000000000000/resourceGroups/cli_test_cosmosdb_account000001/providers/Microsoft.DocumentDB/databaseAccounts/cli000002","name":"cli000002","location":"West
        US","type":"Microsoft.DocumentDB/databaseAccounts","kind":"GlobalDocumentDB","tags":{"testKey":"testValue"},"systemData":{"createdAt":"2021-06-22T18:24:46.1581332Z"},"properties":{"provisioningState":"Succeeded","documentEndpoint":"https://cli000002.documents.azure.com:443/","publicNetworkAccess":"Enabled","enableAutomaticFailover":false,"enableMultipleWriteLocations":false,"enablePartitionKeyMonitor":false,"isVirtualNetworkFilterEnabled":false,"virtualNetworkRules":[],"EnabledApiTypes":"Sql","disableKeyBasedMetadataWriteAccess":true,"enableFreeTier":false,"enableAnalyticalStorage":false,"analyticalStorageConfiguration":{"analyticalStorageSchemaType":"WellDefined"},"instanceId":"2d57b784-6e65-43c3-afd8-d2644ada3648","createMode":"Default","databaseAccountOfferType":"Standard","defaultIdentity":"FirstPartyIdentity","networkAclBypass":"None","disableLocalAuth":false,"consistencyPolicy":{"defaultConsistencyLevel":"Session","maxIntervalInSeconds":5,"maxStalenessPrefix":100},"configurationOverrides":{},"writeLocations":[{"id":"cli000002-westus","locationName":"West
        US","documentEndpoint":"https://cli000002-westus.documents.azure.com:443/","provisioningState":"Succeeded","failoverPriority":0,"isZoneRedundant":false}],"readLocations":[{"id":"cli000002-westus","locationName":"West
        US","documentEndpoint":"https://cli000002-westus.documents.azure.com:443/","provisioningState":"Succeeded","failoverPriority":0,"isZoneRedundant":false}],"locations":[{"id":"cli000002-westus","locationName":"West
        US","documentEndpoint":"https://cli000002-westus.documents.azure.com:443/","provisioningState":"Succeeded","failoverPriority":0,"isZoneRedundant":false}],"failoverPolicies":[{"id":"cli000002-westus","locationName":"West
        US","failoverPriority":0}],"cors":[],"capabilities":[],"ipRules":[],"backupPolicy":{"type":"Periodic","periodicModeProperties":{"backupIntervalInMinutes":480,"backupRetentionIntervalInHours":8,"backupStorageRedundancy":"Geo"}},"networkAclBypassResourceIds":["/subscriptions/subId/resourcegroups/rgName/providers/Microsoft.Synapse/workspaces/workspaceName"]},"identity":{"type":"None"}}'
    headers:
      cache-control:
      - no-store, no-cache
      content-length:
      - '2667'
      content-type:
      - application/json
      date:
      - Tue, 22 Jun 2021 18:40:37 GMT
      pragma:
      - no-cache
      server:
      - Microsoft-HTTPAPI/2.0
      strict-transport-security:
      - max-age=31536000; includeSubDomains
      transfer-encoding:
      - chunked
      vary:
      - Accept-Encoding
      x-content-type-options:
      - nosniff
      x-ms-gatewayversion:
      - version=2.14.0
    status:
      code: 200
      message: Ok
version: 1<|MERGE_RESOLUTION|>--- conflicted
+++ resolved
@@ -47,16 +47,10 @@
       {"defaultConsistencyLevel": "ConsistentPrefix", "maxStalenessPrefix": 100, "maxIntervalInSeconds":
       5}, "locations": [{"locationName": "westus", "failoverPriority": 0, "isZoneRedundant":
       false}], "databaseAccountOfferType": "Standard", "enableAutomaticFailover":
-<<<<<<< HEAD
-      true, "apiProperties": {}, "backupPolicy": {"type": "Periodic", "periodicModeProperties":
+      true, "apiProperties": {}, "createMode": "Default", "backupPolicy": {"type": "Periodic", "periodicModeProperties":
       {"backupIntervalInMinutes": 480, "backupRetentionIntervalInHours": 8}}, "networkAclBypass":
       "AzureServices", "networkAclBypassResourceIds": ["/subscriptions/subId/resourcegroups/rgName/providers/Microsoft.Synapse/workspaces/workspaceName"],
       "analyticalStorageConfiguration":{"schemaType":"WellDefined"}}}'
-=======
-      true, "apiProperties": {}, "createMode": "Default", "backupPolicy": {"type":
-      "Periodic", "periodicModeProperties": {"backupIntervalInMinutes": 480, "backupRetentionIntervalInHours":
-      8}}, "networkAclBypass": "AzureServices", "networkAclBypassResourceIds": ["/subscriptions/subId/resourcegroups/rgName/providers/Microsoft.Synapse/workspaces/workspaceName"]}}'
->>>>>>> 1e7f7962
     headers:
       Accept:
       - application/json
@@ -80,22 +74,14 @@
   response:
     body:
       string: '{"id":"/subscriptions/00000000-0000-0000-0000-000000000000/resourceGroups/cli_test_cosmosdb_account000001/providers/Microsoft.DocumentDB/databaseAccounts/cli000002","name":"cli000002","location":"West
-<<<<<<< HEAD
-        US","type":"Microsoft.DocumentDB/databaseAccounts","kind":"GlobalDocumentDB","tags":{},"systemData":{"createdAt":"2021-05-12T21:00:25.9013045Z"},"properties":{"provisioningState":"Creating","publicNetworkAccess":"Enabled","enableAutomaticFailover":true,"enableMultipleWriteLocations":false,"enablePartitionKeyMonitor":false,"isVirtualNetworkFilterEnabled":false,"virtualNetworkRules":[],"EnabledApiTypes":"Sql","disableKeyBasedMetadataWriteAccess":false,"enableFreeTier":false,"enableAnalyticalStorage":false,"analyticalStorageConfiguration":{"schemaType":"WellDefined"},"instanceId":"9f100490-177e-4a8d-b3c4-9a1fb97aa9e1","createMode":"Default","databaseAccountOfferType":"Standard","enableCassandraConnector":false,"connectorOffer":"","defaultIdentity":"","networkAclBypass":"AzureServices","consistencyPolicy":{"defaultConsistencyLevel":"ConsistentPrefix","maxIntervalInSeconds":5,"maxStalenessPrefix":100},"configurationOverrides":{},"writeLocations":[{"id":"cli000002-westus","locationName":"West
-=======
         US","type":"Microsoft.DocumentDB/databaseAccounts","kind":"GlobalDocumentDB","tags":{},"systemData":{"createdAt":"2021-06-22T18:23:50.8247436Z"},"properties":{"provisioningState":"Creating","publicNetworkAccess":"Enabled","enableAutomaticFailover":true,"enableMultipleWriteLocations":false,"enablePartitionKeyMonitor":false,"isVirtualNetworkFilterEnabled":false,"virtualNetworkRules":[],"EnabledApiTypes":"Sql","disableKeyBasedMetadataWriteAccess":false,"enableFreeTier":false,"enableAnalyticalStorage":false,"analyticalStorageConfiguration":{"analyticalStorageSchemaType":"WellDefined"},"instanceId":"2d57b784-6e65-43c3-afd8-d2644ada3648","createMode":"Default","databaseAccountOfferType":"Standard","defaultIdentity":"","networkAclBypass":"AzureServices","disableLocalAuth":false,"consistencyPolicy":{"defaultConsistencyLevel":"ConsistentPrefix","maxIntervalInSeconds":5,"maxStalenessPrefix":100},"configurationOverrides":{},"writeLocations":[{"id":"cli000002-westus","locationName":"West
->>>>>>> 1e7f7962
         US","provisioningState":"Creating","failoverPriority":0,"isZoneRedundant":false}],"readLocations":[{"id":"cli000002-westus","locationName":"West
         US","provisioningState":"Creating","failoverPriority":0,"isZoneRedundant":false}],"locations":[{"id":"cli000002-westus","locationName":"West
         US","provisioningState":"Creating","failoverPriority":0,"isZoneRedundant":false}],"failoverPolicies":[{"id":"cli000002-westus","locationName":"West
         US","failoverPriority":0}],"cors":[],"capabilities":[],"ipRules":[],"backupPolicy":{"type":"Periodic","periodicModeProperties":{"backupIntervalInMinutes":480,"backupRetentionIntervalInHours":8,"backupStorageRedundancy":"Geo"}},"networkAclBypassResourceIds":["/subscriptions/subId/resourcegroups/rgName/providers/Microsoft.Synapse/workspaces/workspaceName"]},"identity":{"type":"None"}}'
     headers:
       azure-asyncoperation:
-<<<<<<< HEAD
-      - https://management.azure.com/subscriptions/00000000-0000-0000-0000-000000000000/providers/Microsoft.DocumentDB/locations/westus/operationsStatus/0f4d5e22-ae83-4348-be3c-db59c648d63d?api-version=2021-06-15
-=======
       - https://management.azure.com/subscriptions/00000000-0000-0000-0000-000000000000/providers/Microsoft.DocumentDB/locations/westus/operationsStatus/ee3bb924-0030-4c36-a3e2-fd01376d9d06?api-version=2021-06-15
->>>>>>> 1e7f7962
       cache-control:
       - no-store, no-cache
       content-length:
@@ -105,11 +91,7 @@
       date:
       - Tue, 22 Jun 2021 18:23:53 GMT
       location:
-<<<<<<< HEAD
-      - https://management.azure.com/subscriptions/00000000-0000-0000-0000-000000000000/resourceGroups/cli_test_cosmosdb_account000001/providers/Microsoft.DocumentDB/databaseAccounts/cli000002/operationResults/0f4d5e22-ae83-4348-be3c-db59c648d63d?api-version=2021-06-15
-=======
       - https://management.azure.com/subscriptions/00000000-0000-0000-0000-000000000000/resourceGroups/cli_test_cosmosdb_account000001/providers/Microsoft.DocumentDB/databaseAccounts/cli000002/operationResults/ee3bb924-0030-4c36-a3e2-fd01376d9d06?api-version=2021-06-15
->>>>>>> 1e7f7962
       pragma:
       - no-cache
       server:
@@ -125,8 +107,7 @@
       x-ms-gatewayversion:
       - version=2.14.0
       x-ms-ratelimit-remaining-subscription-writes:
-<<<<<<< HEAD
-      - '1197'
+      - '1199'
     status:
       code: 200
       message: Ok
@@ -145,38 +126,35 @@
       - -n -g --enable-automatic-failover --default-consistency-level --network-acl-bypass
         --network-acl-bypass-resource-ids --backup-interval --backup-retention
       User-Agent:
-      - AZURECLI/2.23.0 azsdk-python-mgmt-cosmosdb/0.7.0 Python/3.8.4 (Windows-10-10.0.19041-SP0)
-    method: GET
-    uri: https://management.azure.com/subscriptions/00000000-0000-0000-0000-000000000000/providers/Microsoft.DocumentDB/locations/westus/operationsStatus/0f4d5e22-ae83-4348-be3c-db59c648d63d?api-version=2021-06-15
-  response:
-    body:
-      string: '{"status":"Dequeued"}'
-    headers:
-      cache-control:
-      - no-store, no-cache
-      content-length:
-      - '21'
-      content-type:
-      - application/json
-      date:
-      - Wed, 12 May 2021 21:00:58 GMT
-      pragma:
-      - no-cache
-      server:
-      - Microsoft-HTTPAPI/2.0
-      strict-transport-security:
-      - max-age=31536000; includeSubDomains
-      transfer-encoding:
-      - chunked
-      vary:
-      - Accept-Encoding
-      x-content-type-options:
-      - nosniff
-      x-ms-gatewayversion:
-      - version=2.11.0
-=======
-      - '1199'
->>>>>>> 1e7f7962
+      - AZURECLI/2.25.0 azsdk-python-mgmt-cosmosdb/6.4.0 Python/3.8.10 (Windows-10-10.0.19043-SP0)
+    method: GET
+    uri: https://management.azure.com/subscriptions/00000000-0000-0000-0000-000000000000/providers/Microsoft.DocumentDB/locations/westus/operationsStatus/ee3bb924-0030-4c36-a3e2-fd01376d9d06?api-version=2021-06-15
+  response:
+    body:
+      string: '{"status":"Dequeued"}'
+    headers:
+      cache-control:
+      - no-store, no-cache
+      content-length:
+      - '21'
+      content-type:
+      - application/json
+      date:
+      - Tue, 22 Jun 2021 18:24:23 GMT
+      pragma:
+      - no-cache
+      server:
+      - Microsoft-HTTPAPI/2.0
+      strict-transport-security:
+      - max-age=31536000; includeSubDomains
+      transfer-encoding:
+      - chunked
+      vary:
+      - Accept-Encoding
+      x-content-type-options:
+      - nosniff
+      x-ms-gatewayversion:
+      - version=2.14.0
     status:
       code: 200
       message: Ok
@@ -197,23 +175,19 @@
       User-Agent:
       - AZURECLI/2.25.0 azsdk-python-mgmt-cosmosdb/6.4.0 Python/3.8.10 (Windows-10-10.0.19043-SP0)
     method: GET
-<<<<<<< HEAD
-    uri: https://management.azure.com/subscriptions/00000000-0000-0000-0000-000000000000/providers/Microsoft.DocumentDB/locations/westus/operationsStatus/0f4d5e22-ae83-4348-be3c-db59c648d63d?api-version=2021-06-15
-=======
     uri: https://management.azure.com/subscriptions/00000000-0000-0000-0000-000000000000/providers/Microsoft.DocumentDB/locations/westus/operationsStatus/ee3bb924-0030-4c36-a3e2-fd01376d9d06?api-version=2021-06-15
->>>>>>> 1e7f7962
-  response:
-    body:
-      string: '{"status":"Dequeued"}'
-    headers:
-      cache-control:
-      - no-store, no-cache
-      content-length:
-      - '21'
-      content-type:
-      - application/json
-      date:
-      - Tue, 22 Jun 2021 18:24:23 GMT
+  response:
+    body:
+      string: '{"status":"Dequeued"}'
+    headers:
+      cache-control:
+      - no-store, no-cache
+      content-length:
+      - '21'
+      content-type:
+      - application/json
+      date:
+      - Tue, 22 Jun 2021 18:24:53 GMT
       pragma:
       - no-cache
       server:
@@ -248,62 +222,7 @@
       User-Agent:
       - AZURECLI/2.25.0 azsdk-python-mgmt-cosmosdb/6.4.0 Python/3.8.10 (Windows-10-10.0.19043-SP0)
     method: GET
-<<<<<<< HEAD
-    uri: https://management.azure.com/subscriptions/00000000-0000-0000-0000-000000000000/providers/Microsoft.DocumentDB/locations/westus/operationsStatus/0f4d5e22-ae83-4348-be3c-db59c648d63d?api-version=2021-06-15
-=======
     uri: https://management.azure.com/subscriptions/00000000-0000-0000-0000-000000000000/providers/Microsoft.DocumentDB/locations/westus/operationsStatus/ee3bb924-0030-4c36-a3e2-fd01376d9d06?api-version=2021-06-15
->>>>>>> 1e7f7962
-  response:
-    body:
-      string: '{"status":"Dequeued"}'
-    headers:
-      cache-control:
-      - no-store, no-cache
-      content-length:
-      - '21'
-      content-type:
-      - application/json
-      date:
-      - Tue, 22 Jun 2021 18:24:53 GMT
-      pragma:
-      - no-cache
-      server:
-      - Microsoft-HTTPAPI/2.0
-      strict-transport-security:
-      - max-age=31536000; includeSubDomains
-      transfer-encoding:
-      - chunked
-      vary:
-      - Accept-Encoding
-      x-content-type-options:
-      - nosniff
-      x-ms-gatewayversion:
-      - version=2.14.0
-    status:
-      code: 200
-      message: Ok
-- request:
-    body: null
-    headers:
-      Accept:
-      - '*/*'
-      Accept-Encoding:
-      - gzip, deflate
-      CommandName:
-      - cosmosdb create
-      Connection:
-      - keep-alive
-      ParameterSetName:
-      - -n -g --enable-automatic-failover --default-consistency-level --network-acl-bypass
-        --network-acl-bypass-resource-ids --backup-interval --backup-retention
-      User-Agent:
-      - AZURECLI/2.25.0 azsdk-python-mgmt-cosmosdb/6.4.0 Python/3.8.10 (Windows-10-10.0.19043-SP0)
-    method: GET
-<<<<<<< HEAD
-    uri: https://management.azure.com/subscriptions/00000000-0000-0000-0000-000000000000/providers/Microsoft.DocumentDB/locations/westus/operationsStatus/0f4d5e22-ae83-4348-be3c-db59c648d63d?api-version=2021-06-15
-=======
-    uri: https://management.azure.com/subscriptions/00000000-0000-0000-0000-000000000000/providers/Microsoft.DocumentDB/locations/westus/operationsStatus/ee3bb924-0030-4c36-a3e2-fd01376d9d06?api-version=2021-06-15
->>>>>>> 1e7f7962
   response:
     body:
       string: '{"status":"Succeeded"}'
@@ -575,11 +494,7 @@
         US","failoverPriority":0}],"cors":[],"capabilities":[],"ipRules":[],"backupPolicy":{"type":"Periodic","periodicModeProperties":{"backupIntervalInMinutes":480,"backupRetentionIntervalInHours":8,"backupStorageRedundancy":"Geo"}},"networkAclBypassResourceIds":["/subscriptions/subId/resourcegroups/rgName/providers/Microsoft.Synapse/workspaces/workspaceName"]},"identity":{"type":"None"}}'
     headers:
       azure-asyncoperation:
-<<<<<<< HEAD
-      - https://management.azure.com/subscriptions/00000000-0000-0000-0000-000000000000/providers/Microsoft.DocumentDB/locations/westus/operationsStatus/9c3d0a52-8408-462d-b204-81fd008386e6?api-version=2021-06-15
-=======
       - https://management.azure.com/subscriptions/00000000-0000-0000-0000-000000000000/providers/Microsoft.DocumentDB/locations/westus/operationsStatus/690f6f99-169d-4b51-8ba4-818689458cf0?api-version=2021-06-15
->>>>>>> 1e7f7962
       cache-control:
       - no-store, no-cache
       content-length:
@@ -589,11 +504,7 @@
       date:
       - Tue, 22 Jun 2021 18:25:27 GMT
       location:
-<<<<<<< HEAD
-      - https://management.azure.com/subscriptions/00000000-0000-0000-0000-000000000000/resourceGroups/cli_test_cosmosdb_account000001/providers/Microsoft.DocumentDB/databaseAccounts/cli000002/operationResults/9c3d0a52-8408-462d-b204-81fd008386e6?api-version=2021-06-15
-=======
       - https://management.azure.com/subscriptions/00000000-0000-0000-0000-000000000000/resourceGroups/cli_test_cosmosdb_account000001/providers/Microsoft.DocumentDB/databaseAccounts/cli000002/operationResults/690f6f99-169d-4b51-8ba4-818689458cf0?api-version=2021-06-15
->>>>>>> 1e7f7962
       pragma:
       - no-cache
       server:
@@ -630,11 +541,7 @@
       User-Agent:
       - AZURECLI/2.25.0 azsdk-python-mgmt-cosmosdb/6.4.0 Python/3.8.10 (Windows-10-10.0.19043-SP0)
     method: GET
-<<<<<<< HEAD
-    uri: https://management.azure.com/subscriptions/00000000-0000-0000-0000-000000000000/providers/Microsoft.DocumentDB/locations/westus/operationsStatus/9c3d0a52-8408-462d-b204-81fd008386e6?api-version=2021-06-15
-=======
     uri: https://management.azure.com/subscriptions/00000000-0000-0000-0000-000000000000/providers/Microsoft.DocumentDB/locations/westus/operationsStatus/690f6f99-169d-4b51-8ba4-818689458cf0?api-version=2021-06-15
->>>>>>> 1e7f7962
   response:
     body:
       string: '{"status":"Dequeued"}'
@@ -681,11 +588,7 @@
       User-Agent:
       - AZURECLI/2.25.0 azsdk-python-mgmt-cosmosdb/6.4.0 Python/3.8.10 (Windows-10-10.0.19043-SP0)
     method: GET
-<<<<<<< HEAD
-    uri: https://management.azure.com/subscriptions/00000000-0000-0000-0000-000000000000/providers/Microsoft.DocumentDB/locations/westus/operationsStatus/9c3d0a52-8408-462d-b204-81fd008386e6?api-version=2021-06-15
-=======
     uri: https://management.azure.com/subscriptions/00000000-0000-0000-0000-000000000000/providers/Microsoft.DocumentDB/locations/westus/operationsStatus/690f6f99-169d-4b51-8ba4-818689458cf0?api-version=2021-06-15
->>>>>>> 1e7f7962
   response:
     body:
       string: '{"status":"Dequeued"}'
@@ -732,11 +635,7 @@
       User-Agent:
       - AZURECLI/2.25.0 azsdk-python-mgmt-cosmosdb/6.4.0 Python/3.8.10 (Windows-10-10.0.19043-SP0)
     method: GET
-<<<<<<< HEAD
-    uri: https://management.azure.com/subscriptions/00000000-0000-0000-0000-000000000000/providers/Microsoft.DocumentDB/locations/westus/operationsStatus/9c3d0a52-8408-462d-b204-81fd008386e6?api-version=2021-06-15
-=======
     uri: https://management.azure.com/subscriptions/00000000-0000-0000-0000-000000000000/providers/Microsoft.DocumentDB/locations/westus/operationsStatus/690f6f99-169d-4b51-8ba4-818689458cf0?api-version=2021-06-15
->>>>>>> 1e7f7962
   response:
     body:
       string: '{"status":"Dequeued"}'
@@ -783,11 +682,7 @@
       User-Agent:
       - AZURECLI/2.25.0 azsdk-python-mgmt-cosmosdb/6.4.0 Python/3.8.10 (Windows-10-10.0.19043-SP0)
     method: GET
-<<<<<<< HEAD
-    uri: https://management.azure.com/subscriptions/00000000-0000-0000-0000-000000000000/providers/Microsoft.DocumentDB/locations/westus/operationsStatus/9c3d0a52-8408-462d-b204-81fd008386e6?api-version=2021-06-15
-=======
     uri: https://management.azure.com/subscriptions/00000000-0000-0000-0000-000000000000/providers/Microsoft.DocumentDB/locations/westus/operationsStatus/690f6f99-169d-4b51-8ba4-818689458cf0?api-version=2021-06-15
->>>>>>> 1e7f7962
   response:
     body:
       string: '{"status":"Dequeued"}'
@@ -834,11 +729,7 @@
       User-Agent:
       - AZURECLI/2.25.0 azsdk-python-mgmt-cosmosdb/6.4.0 Python/3.8.10 (Windows-10-10.0.19043-SP0)
     method: GET
-<<<<<<< HEAD
-    uri: https://management.azure.com/subscriptions/00000000-0000-0000-0000-000000000000/providers/Microsoft.DocumentDB/locations/westus/operationsStatus/9c3d0a52-8408-462d-b204-81fd008386e6?api-version=2021-06-15
-=======
     uri: https://management.azure.com/subscriptions/00000000-0000-0000-0000-000000000000/providers/Microsoft.DocumentDB/locations/westus/operationsStatus/690f6f99-169d-4b51-8ba4-818689458cf0?api-version=2021-06-15
->>>>>>> 1e7f7962
   response:
     body:
       string: '{"status":"Dequeued"}'
@@ -885,11 +776,7 @@
       User-Agent:
       - AZURECLI/2.25.0 azsdk-python-mgmt-cosmosdb/6.4.0 Python/3.8.10 (Windows-10-10.0.19043-SP0)
     method: GET
-<<<<<<< HEAD
-    uri: https://management.azure.com/subscriptions/00000000-0000-0000-0000-000000000000/providers/Microsoft.DocumentDB/locations/westus/operationsStatus/9c3d0a52-8408-462d-b204-81fd008386e6?api-version=2021-06-15
-=======
     uri: https://management.azure.com/subscriptions/00000000-0000-0000-0000-000000000000/providers/Microsoft.DocumentDB/locations/westus/operationsStatus/690f6f99-169d-4b51-8ba4-818689458cf0?api-version=2021-06-15
->>>>>>> 1e7f7962
   response:
     body:
       string: '{"status":"Dequeued"}'
@@ -936,11 +823,7 @@
       User-Agent:
       - AZURECLI/2.25.0 azsdk-python-mgmt-cosmosdb/6.4.0 Python/3.8.10 (Windows-10-10.0.19043-SP0)
     method: GET
-<<<<<<< HEAD
-    uri: https://management.azure.com/subscriptions/00000000-0000-0000-0000-000000000000/providers/Microsoft.DocumentDB/locations/westus/operationsStatus/9c3d0a52-8408-462d-b204-81fd008386e6?api-version=2021-06-15
-=======
     uri: https://management.azure.com/subscriptions/00000000-0000-0000-0000-000000000000/providers/Microsoft.DocumentDB/locations/westus/operationsStatus/690f6f99-169d-4b51-8ba4-818689458cf0?api-version=2021-06-15
->>>>>>> 1e7f7962
   response:
     body:
       string: '{"status":"Dequeued"}'
@@ -987,11 +870,7 @@
       User-Agent:
       - AZURECLI/2.25.0 azsdk-python-mgmt-cosmosdb/6.4.0 Python/3.8.10 (Windows-10-10.0.19043-SP0)
     method: GET
-<<<<<<< HEAD
-    uri: https://management.azure.com/subscriptions/00000000-0000-0000-0000-000000000000/providers/Microsoft.DocumentDB/locations/westus/operationsStatus/9c3d0a52-8408-462d-b204-81fd008386e6?api-version=2021-06-15
-=======
     uri: https://management.azure.com/subscriptions/00000000-0000-0000-0000-000000000000/providers/Microsoft.DocumentDB/locations/westus/operationsStatus/690f6f99-169d-4b51-8ba4-818689458cf0?api-version=2021-06-15
->>>>>>> 1e7f7962
   response:
     body:
       string: '{"status":"Dequeued"}'
@@ -1038,11 +917,7 @@
       User-Agent:
       - AZURECLI/2.25.0 azsdk-python-mgmt-cosmosdb/6.4.0 Python/3.8.10 (Windows-10-10.0.19043-SP0)
     method: GET
-<<<<<<< HEAD
-    uri: https://management.azure.com/subscriptions/00000000-0000-0000-0000-000000000000/providers/Microsoft.DocumentDB/locations/westus/operationsStatus/9c3d0a52-8408-462d-b204-81fd008386e6?api-version=2021-06-15
-=======
     uri: https://management.azure.com/subscriptions/00000000-0000-0000-0000-000000000000/providers/Microsoft.DocumentDB/locations/westus/operationsStatus/690f6f99-169d-4b51-8ba4-818689458cf0?api-version=2021-06-15
->>>>>>> 1e7f7962
   response:
     body:
       string: '{"status":"Dequeued"}'
@@ -1089,11 +964,7 @@
       User-Agent:
       - AZURECLI/2.25.0 azsdk-python-mgmt-cosmosdb/6.4.0 Python/3.8.10 (Windows-10-10.0.19043-SP0)
     method: GET
-<<<<<<< HEAD
-    uri: https://management.azure.com/subscriptions/00000000-0000-0000-0000-000000000000/providers/Microsoft.DocumentDB/locations/westus/operationsStatus/9c3d0a52-8408-462d-b204-81fd008386e6?api-version=2021-06-15
-=======
     uri: https://management.azure.com/subscriptions/00000000-0000-0000-0000-000000000000/providers/Microsoft.DocumentDB/locations/westus/operationsStatus/690f6f99-169d-4b51-8ba4-818689458cf0?api-version=2021-06-15
->>>>>>> 1e7f7962
   response:
     body:
       string: '{"status":"Dequeued"}'
@@ -1140,11 +1011,7 @@
       User-Agent:
       - AZURECLI/2.25.0 azsdk-python-mgmt-cosmosdb/6.4.0 Python/3.8.10 (Windows-10-10.0.19043-SP0)
     method: GET
-<<<<<<< HEAD
-    uri: https://management.azure.com/subscriptions/00000000-0000-0000-0000-000000000000/providers/Microsoft.DocumentDB/locations/westus/operationsStatus/9c3d0a52-8408-462d-b204-81fd008386e6?api-version=2021-06-15
-=======
     uri: https://management.azure.com/subscriptions/00000000-0000-0000-0000-000000000000/providers/Microsoft.DocumentDB/locations/westus/operationsStatus/690f6f99-169d-4b51-8ba4-818689458cf0?api-version=2021-06-15
->>>>>>> 1e7f7962
   response:
     body:
       string: '{"status":"Dequeued"}'
@@ -1191,11 +1058,7 @@
       User-Agent:
       - AZURECLI/2.25.0 azsdk-python-mgmt-cosmosdb/6.4.0 Python/3.8.10 (Windows-10-10.0.19043-SP0)
     method: GET
-<<<<<<< HEAD
-    uri: https://management.azure.com/subscriptions/00000000-0000-0000-0000-000000000000/providers/Microsoft.DocumentDB/locations/westus/operationsStatus/9c3d0a52-8408-462d-b204-81fd008386e6?api-version=2021-06-15
-=======
     uri: https://management.azure.com/subscriptions/00000000-0000-0000-0000-000000000000/providers/Microsoft.DocumentDB/locations/westus/operationsStatus/690f6f99-169d-4b51-8ba4-818689458cf0?api-version=2021-06-15
->>>>>>> 1e7f7962
   response:
     body:
       string: '{"status":"Dequeued"}'
@@ -1242,11 +1105,7 @@
       User-Agent:
       - AZURECLI/2.25.0 azsdk-python-mgmt-cosmosdb/6.4.0 Python/3.8.10 (Windows-10-10.0.19043-SP0)
     method: GET
-<<<<<<< HEAD
-    uri: https://management.azure.com/subscriptions/00000000-0000-0000-0000-000000000000/providers/Microsoft.DocumentDB/locations/westus/operationsStatus/9c3d0a52-8408-462d-b204-81fd008386e6?api-version=2021-06-15
-=======
     uri: https://management.azure.com/subscriptions/00000000-0000-0000-0000-000000000000/providers/Microsoft.DocumentDB/locations/westus/operationsStatus/690f6f99-169d-4b51-8ba4-818689458cf0?api-version=2021-06-15
->>>>>>> 1e7f7962
   response:
     body:
       string: '{"status":"Dequeued"}'
@@ -1293,11 +1152,7 @@
       User-Agent:
       - AZURECLI/2.25.0 azsdk-python-mgmt-cosmosdb/6.4.0 Python/3.8.10 (Windows-10-10.0.19043-SP0)
     method: GET
-<<<<<<< HEAD
-    uri: https://management.azure.com/subscriptions/00000000-0000-0000-0000-000000000000/providers/Microsoft.DocumentDB/locations/westus/operationsStatus/9c3d0a52-8408-462d-b204-81fd008386e6?api-version=2021-06-15
-=======
     uri: https://management.azure.com/subscriptions/00000000-0000-0000-0000-000000000000/providers/Microsoft.DocumentDB/locations/westus/operationsStatus/690f6f99-169d-4b51-8ba4-818689458cf0?api-version=2021-06-15
->>>>>>> 1e7f7962
   response:
     body:
       string: '{"status":"Dequeued"}'
@@ -1344,11 +1199,7 @@
       User-Agent:
       - AZURECLI/2.25.0 azsdk-python-mgmt-cosmosdb/6.4.0 Python/3.8.10 (Windows-10-10.0.19043-SP0)
     method: GET
-<<<<<<< HEAD
-    uri: https://management.azure.com/subscriptions/00000000-0000-0000-0000-000000000000/providers/Microsoft.DocumentDB/locations/westus/operationsStatus/9c3d0a52-8408-462d-b204-81fd008386e6?api-version=2021-06-15
-=======
     uri: https://management.azure.com/subscriptions/00000000-0000-0000-0000-000000000000/providers/Microsoft.DocumentDB/locations/westus/operationsStatus/690f6f99-169d-4b51-8ba4-818689458cf0?api-version=2021-06-15
->>>>>>> 1e7f7962
   response:
     body:
       string: '{"status":"Succeeded"}'
@@ -1616,11 +1467,7 @@
         US","failoverPriority":0}],"cors":[],"capabilities":[],"ipRules":[],"backupPolicy":{"type":"Periodic","periodicModeProperties":{"backupIntervalInMinutes":480,"backupRetentionIntervalInHours":8,"backupStorageRedundancy":"Geo"}},"networkAclBypassResourceIds":["/subscriptions/subId/resourcegroups/rgName/providers/Microsoft.Synapse/workspaces/workspaceName"]},"identity":{"type":"None"}}'
     headers:
       azure-asyncoperation:
-<<<<<<< HEAD
-      - https://management.azure.com/subscriptions/00000000-0000-0000-0000-000000000000/providers/Microsoft.DocumentDB/locations/westus/operationsStatus/2eb7e0d6-2d37-4e4a-bcc0-00fd0aada326?api-version=2021-06-15
-=======
       - https://management.azure.com/subscriptions/00000000-0000-0000-0000-000000000000/providers/Microsoft.DocumentDB/locations/westus/operationsStatus/a1ca0278-13a6-47a1-8b68-38b729792c9f?api-version=2021-06-15
->>>>>>> 1e7f7962
       cache-control:
       - no-store, no-cache
       content-length:
@@ -1630,11 +1477,7 @@
       date:
       - Tue, 22 Jun 2021 18:33:04 GMT
       location:
-<<<<<<< HEAD
-      - https://management.azure.com/subscriptions/00000000-0000-0000-0000-000000000000/resourceGroups/cli_test_cosmosdb_account000001/providers/Microsoft.DocumentDB/databaseAccounts/cli000002/operationResults/2eb7e0d6-2d37-4e4a-bcc0-00fd0aada326?api-version=2021-06-15
-=======
       - https://management.azure.com/subscriptions/00000000-0000-0000-0000-000000000000/resourceGroups/cli_test_cosmosdb_account000001/providers/Microsoft.DocumentDB/databaseAccounts/cli000002/operationResults/a1ca0278-13a6-47a1-8b68-38b729792c9f?api-version=2021-06-15
->>>>>>> 1e7f7962
       pragma:
       - no-cache
       server:
@@ -1670,11 +1513,7 @@
       User-Agent:
       - AZURECLI/2.25.0 azsdk-python-mgmt-cosmosdb/6.4.0 Python/3.8.10 (Windows-10-10.0.19043-SP0)
     method: GET
-<<<<<<< HEAD
-    uri: https://management.azure.com/subscriptions/00000000-0000-0000-0000-000000000000/providers/Microsoft.DocumentDB/locations/westus/operationsStatus/2eb7e0d6-2d37-4e4a-bcc0-00fd0aada326?api-version=2021-06-15
-=======
     uri: https://management.azure.com/subscriptions/00000000-0000-0000-0000-000000000000/providers/Microsoft.DocumentDB/locations/westus/operationsStatus/a1ca0278-13a6-47a1-8b68-38b729792c9f?api-version=2021-06-15
->>>>>>> 1e7f7962
   response:
     body:
       string: '{"status":"Dequeued"}'
@@ -1720,11 +1559,7 @@
       User-Agent:
       - AZURECLI/2.25.0 azsdk-python-mgmt-cosmosdb/6.4.0 Python/3.8.10 (Windows-10-10.0.19043-SP0)
     method: GET
-<<<<<<< HEAD
-    uri: https://management.azure.com/subscriptions/00000000-0000-0000-0000-000000000000/providers/Microsoft.DocumentDB/locations/westus/operationsStatus/2eb7e0d6-2d37-4e4a-bcc0-00fd0aada326?api-version=2021-06-15
-=======
     uri: https://management.azure.com/subscriptions/00000000-0000-0000-0000-000000000000/providers/Microsoft.DocumentDB/locations/westus/operationsStatus/a1ca0278-13a6-47a1-8b68-38b729792c9f?api-version=2021-06-15
->>>>>>> 1e7f7962
   response:
     body:
       string: '{"status":"Dequeued"}'
@@ -1770,11 +1605,7 @@
       User-Agent:
       - AZURECLI/2.25.0 azsdk-python-mgmt-cosmosdb/6.4.0 Python/3.8.10 (Windows-10-10.0.19043-SP0)
     method: GET
-<<<<<<< HEAD
-    uri: https://management.azure.com/subscriptions/00000000-0000-0000-0000-000000000000/providers/Microsoft.DocumentDB/locations/westus/operationsStatus/2eb7e0d6-2d37-4e4a-bcc0-00fd0aada326?api-version=2021-06-15
-=======
     uri: https://management.azure.com/subscriptions/00000000-0000-0000-0000-000000000000/providers/Microsoft.DocumentDB/locations/westus/operationsStatus/a1ca0278-13a6-47a1-8b68-38b729792c9f?api-version=2021-06-15
->>>>>>> 1e7f7962
   response:
     body:
       string: '{"status":"Dequeued"}'
@@ -1820,11 +1651,7 @@
       User-Agent:
       - AZURECLI/2.25.0 azsdk-python-mgmt-cosmosdb/6.4.0 Python/3.8.10 (Windows-10-10.0.19043-SP0)
     method: GET
-<<<<<<< HEAD
-    uri: https://management.azure.com/subscriptions/00000000-0000-0000-0000-000000000000/providers/Microsoft.DocumentDB/locations/westus/operationsStatus/2eb7e0d6-2d37-4e4a-bcc0-00fd0aada326?api-version=2021-06-15
-=======
     uri: https://management.azure.com/subscriptions/00000000-0000-0000-0000-000000000000/providers/Microsoft.DocumentDB/locations/westus/operationsStatus/a1ca0278-13a6-47a1-8b68-38b729792c9f?api-version=2021-06-15
->>>>>>> 1e7f7962
   response:
     body:
       string: '{"status":"Dequeued"}'
@@ -1870,11 +1697,7 @@
       User-Agent:
       - AZURECLI/2.25.0 azsdk-python-mgmt-cosmosdb/6.4.0 Python/3.8.10 (Windows-10-10.0.19043-SP0)
     method: GET
-<<<<<<< HEAD
-    uri: https://management.azure.com/subscriptions/00000000-0000-0000-0000-000000000000/providers/Microsoft.DocumentDB/locations/westus/operationsStatus/2eb7e0d6-2d37-4e4a-bcc0-00fd0aada326?api-version=2021-06-15
-=======
     uri: https://management.azure.com/subscriptions/00000000-0000-0000-0000-000000000000/providers/Microsoft.DocumentDB/locations/westus/operationsStatus/a1ca0278-13a6-47a1-8b68-38b729792c9f?api-version=2021-06-15
->>>>>>> 1e7f7962
   response:
     body:
       string: '{"status":"Dequeued"}'
@@ -1920,11 +1743,7 @@
       User-Agent:
       - AZURECLI/2.25.0 azsdk-python-mgmt-cosmosdb/6.4.0 Python/3.8.10 (Windows-10-10.0.19043-SP0)
     method: GET
-<<<<<<< HEAD
-    uri: https://management.azure.com/subscriptions/00000000-0000-0000-0000-000000000000/providers/Microsoft.DocumentDB/locations/westus/operationsStatus/2eb7e0d6-2d37-4e4a-bcc0-00fd0aada326?api-version=2021-06-15
-=======
     uri: https://management.azure.com/subscriptions/00000000-0000-0000-0000-000000000000/providers/Microsoft.DocumentDB/locations/westus/operationsStatus/a1ca0278-13a6-47a1-8b68-38b729792c9f?api-version=2021-06-15
->>>>>>> 1e7f7962
   response:
     body:
       string: '{"status":"Dequeued"}'
@@ -1970,11 +1789,7 @@
       User-Agent:
       - AZURECLI/2.25.0 azsdk-python-mgmt-cosmosdb/6.4.0 Python/3.8.10 (Windows-10-10.0.19043-SP0)
     method: GET
-<<<<<<< HEAD
-    uri: https://management.azure.com/subscriptions/00000000-0000-0000-0000-000000000000/providers/Microsoft.DocumentDB/locations/westus/operationsStatus/2eb7e0d6-2d37-4e4a-bcc0-00fd0aada326?api-version=2021-06-15
-=======
     uri: https://management.azure.com/subscriptions/00000000-0000-0000-0000-000000000000/providers/Microsoft.DocumentDB/locations/westus/operationsStatus/a1ca0278-13a6-47a1-8b68-38b729792c9f?api-version=2021-06-15
->>>>>>> 1e7f7962
   response:
     body:
       string: '{"status":"Dequeued"}'
@@ -2020,11 +1835,7 @@
       User-Agent:
       - AZURECLI/2.25.0 azsdk-python-mgmt-cosmosdb/6.4.0 Python/3.8.10 (Windows-10-10.0.19043-SP0)
     method: GET
-<<<<<<< HEAD
-    uri: https://management.azure.com/subscriptions/00000000-0000-0000-0000-000000000000/providers/Microsoft.DocumentDB/locations/westus/operationsStatus/2eb7e0d6-2d37-4e4a-bcc0-00fd0aada326?api-version=2021-06-15
-=======
     uri: https://management.azure.com/subscriptions/00000000-0000-0000-0000-000000000000/providers/Microsoft.DocumentDB/locations/westus/operationsStatus/a1ca0278-13a6-47a1-8b68-38b729792c9f?api-version=2021-06-15
->>>>>>> 1e7f7962
   response:
     body:
       string: '{"status":"Dequeued"}'
@@ -2070,11 +1881,7 @@
       User-Agent:
       - AZURECLI/2.25.0 azsdk-python-mgmt-cosmosdb/6.4.0 Python/3.8.10 (Windows-10-10.0.19043-SP0)
     method: GET
-<<<<<<< HEAD
-    uri: https://management.azure.com/subscriptions/00000000-0000-0000-0000-000000000000/providers/Microsoft.DocumentDB/locations/westus/operationsStatus/2eb7e0d6-2d37-4e4a-bcc0-00fd0aada326?api-version=2021-06-15
-=======
     uri: https://management.azure.com/subscriptions/00000000-0000-0000-0000-000000000000/providers/Microsoft.DocumentDB/locations/westus/operationsStatus/a1ca0278-13a6-47a1-8b68-38b729792c9f?api-version=2021-06-15
->>>>>>> 1e7f7962
   response:
     body:
       string: '{"status":"Dequeued"}'
@@ -2120,11 +1927,7 @@
       User-Agent:
       - AZURECLI/2.25.0 azsdk-python-mgmt-cosmosdb/6.4.0 Python/3.8.10 (Windows-10-10.0.19043-SP0)
     method: GET
-<<<<<<< HEAD
-    uri: https://management.azure.com/subscriptions/00000000-0000-0000-0000-000000000000/providers/Microsoft.DocumentDB/locations/westus/operationsStatus/2eb7e0d6-2d37-4e4a-bcc0-00fd0aada326?api-version=2021-06-15
-=======
     uri: https://management.azure.com/subscriptions/00000000-0000-0000-0000-000000000000/providers/Microsoft.DocumentDB/locations/westus/operationsStatus/a1ca0278-13a6-47a1-8b68-38b729792c9f?api-version=2021-06-15
->>>>>>> 1e7f7962
   response:
     body:
       string: '{"status":"Dequeued"}'
@@ -2170,11 +1973,7 @@
       User-Agent:
       - AZURECLI/2.25.0 azsdk-python-mgmt-cosmosdb/6.4.0 Python/3.8.10 (Windows-10-10.0.19043-SP0)
     method: GET
-<<<<<<< HEAD
-    uri: https://management.azure.com/subscriptions/00000000-0000-0000-0000-000000000000/providers/Microsoft.DocumentDB/locations/westus/operationsStatus/2eb7e0d6-2d37-4e4a-bcc0-00fd0aada326?api-version=2021-06-15
-=======
     uri: https://management.azure.com/subscriptions/00000000-0000-0000-0000-000000000000/providers/Microsoft.DocumentDB/locations/westus/operationsStatus/a1ca0278-13a6-47a1-8b68-38b729792c9f?api-version=2021-06-15
->>>>>>> 1e7f7962
   response:
     body:
       string: '{"status":"Dequeued"}'
@@ -2220,11 +2019,7 @@
       User-Agent:
       - AZURECLI/2.25.0 azsdk-python-mgmt-cosmosdb/6.4.0 Python/3.8.10 (Windows-10-10.0.19043-SP0)
     method: GET
-<<<<<<< HEAD
-    uri: https://management.azure.com/subscriptions/00000000-0000-0000-0000-000000000000/providers/Microsoft.DocumentDB/locations/westus/operationsStatus/2eb7e0d6-2d37-4e4a-bcc0-00fd0aada326?api-version=2021-06-15
-=======
     uri: https://management.azure.com/subscriptions/00000000-0000-0000-0000-000000000000/providers/Microsoft.DocumentDB/locations/westus/operationsStatus/a1ca0278-13a6-47a1-8b68-38b729792c9f?api-version=2021-06-15
->>>>>>> 1e7f7962
   response:
     body:
       string: '{"status":"Dequeued"}'
@@ -2270,11 +2065,7 @@
       User-Agent:
       - AZURECLI/2.25.0 azsdk-python-mgmt-cosmosdb/6.4.0 Python/3.8.10 (Windows-10-10.0.19043-SP0)
     method: GET
-<<<<<<< HEAD
-    uri: https://management.azure.com/subscriptions/00000000-0000-0000-0000-000000000000/providers/Microsoft.DocumentDB/locations/westus/operationsStatus/2eb7e0d6-2d37-4e4a-bcc0-00fd0aada326?api-version=2021-06-15
-=======
     uri: https://management.azure.com/subscriptions/00000000-0000-0000-0000-000000000000/providers/Microsoft.DocumentDB/locations/westus/operationsStatus/a1ca0278-13a6-47a1-8b68-38b729792c9f?api-version=2021-06-15
->>>>>>> 1e7f7962
   response:
     body:
       string: '{"status":"Dequeued"}'
@@ -2320,11 +2111,7 @@
       User-Agent:
       - AZURECLI/2.25.0 azsdk-python-mgmt-cosmosdb/6.4.0 Python/3.8.10 (Windows-10-10.0.19043-SP0)
     method: GET
-<<<<<<< HEAD
-    uri: https://management.azure.com/subscriptions/00000000-0000-0000-0000-000000000000/providers/Microsoft.DocumentDB/locations/westus/operationsStatus/2eb7e0d6-2d37-4e4a-bcc0-00fd0aada326?api-version=2021-06-15
-=======
     uri: https://management.azure.com/subscriptions/00000000-0000-0000-0000-000000000000/providers/Microsoft.DocumentDB/locations/westus/operationsStatus/a1ca0278-13a6-47a1-8b68-38b729792c9f?api-version=2021-06-15
->>>>>>> 1e7f7962
   response:
     body:
       string: '{"status":"Dequeued"}'
@@ -2370,11 +2157,7 @@
       User-Agent:
       - AZURECLI/2.25.0 azsdk-python-mgmt-cosmosdb/6.4.0 Python/3.8.10 (Windows-10-10.0.19043-SP0)
     method: GET
-<<<<<<< HEAD
-    uri: https://management.azure.com/subscriptions/00000000-0000-0000-0000-000000000000/providers/Microsoft.DocumentDB/locations/westus/operationsStatus/2eb7e0d6-2d37-4e4a-bcc0-00fd0aada326?api-version=2021-06-15
-=======
     uri: https://management.azure.com/subscriptions/00000000-0000-0000-0000-000000000000/providers/Microsoft.DocumentDB/locations/westus/operationsStatus/a1ca0278-13a6-47a1-8b68-38b729792c9f?api-version=2021-06-15
->>>>>>> 1e7f7962
   response:
     body:
       string: '{"status":"Succeeded"}'
