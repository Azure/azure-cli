# --------------------------------------------------------------------------------------------
# Copyright (c) Microsoft Corporation. All rights reserved.
# Licensed under the MIT License. See License.txt in the project root for license information.
# --------------------------------------------------------------------------------------------

import os
import re
import stat
import platform
import subprocess
import json
import certifi

from json.decoder import JSONDecodeError
from contextlib import suppress
from datetime import datetime, timedelta

import requests
import semver

from urllib.request import urlopen
from knack.log import get_logger
from azure.cli.core.api import get_config_dir
from azure.cli.core.azclierror import (
    FileOperationError,
    ValidationError,
    UnclassifiedUserFault,
    ClientRequestError,
    InvalidTemplateError,
)
from azure.cli.core.util import should_disable_connection_verify

# See: https://semver.org/#is-there-a-suggested-regular-expression-regex-to-check-a-semver-string
_semver_pattern = r"(?P<major>0|[1-9]\d*)\.(?P<minor>0|[1-9]\d*)\.(?P<patch>0|[1-9]\d*)(?:-(?P<prerelease>(?:0|[1-9]\d*|\d*[a-zA-Z-][0-9a-zA-Z-]*)(?:\.(?:0|[1-9]\d*|\d*[a-zA-Z-][0-9a-zA-Z-]*))*))?(?:\+(?P<buildmetadata>[0-9a-zA-Z-]+(?:\.[0-9a-zA-Z-]+)*))?"  # pylint: disable=line-too-long

# See: https://docs.microsoft.com/azure/azure-resource-manager/templates/template-syntax#template-format
_template_schema_pattern = r"https?://schema\.management\.azure\.com/schemas/[0-9a-zA-Z-]+/(?P<templateType>[a-zA-Z]+)Template\.json#?"  # pylint: disable=line-too-long

_bicep_diagnostic_warning_pattern = r"^([^\s].*)\((\d+)(?:,\d+|,\d+,\d+)?\)\s+:\s+(Warning)\s+([a-zA-Z-\d]+):\s*(.*?)\s+\[(.*?)\]$"  # pylint: disable=line-too-long

_config_dir = get_config_dir()
_bicep_installation_dir = os.path.join(_config_dir, "bin")
_bicep_version_check_file_path = os.path.join(_config_dir, "bicepVersionCheck.json")
_bicep_version_check_cache_ttl = timedelta(minutes=10)
_bicep_version_check_time_format = "%Y-%m-%dT%H:%M:%S.%f"

_logger = get_logger(__name__)

_requests_verify = not should_disable_connection_verify()


def validate_bicep_target_scope(template_schema, deployment_scope):
    target_scope = _template_schema_to_target_scope(template_schema)
    if target_scope != deployment_scope:
        raise InvalidTemplateError(
            f'The target scope "{target_scope}" does not match the deployment scope "{deployment_scope}".'
        )


<<<<<<< HEAD
def run_bicep_command(cli_ctx, args, auto_install=True):
    system = platform.system()
    bicep_executable_path = _get_bicep_executable_path(cli_ctx, system)
=======
def run_bicep_command(cli_ctx, args, auto_install=True, custom_env=None):
    if _use_binary_from_path(cli_ctx):
        from shutil import which

        if which("bicep") is None:
            raise ValidationError(
                'Could not find the "bicep" executable on PATH. To install Bicep via Azure CLI, set the "bicep.use_binary_from_path" configuration to False and run "az bicep install".'  # pylint: disable=line-too-long
            )
>>>>>>> 2750c65e

    if bicep_executable_path and not _is_bicep_installation_path(bicep_executable_path, system):

        bicep_version_message = _get_bicep_installed_version(bicep_executable_path)
        _logger.debug("Using Bicep CLI from PATH. %s", bicep_version_message)

<<<<<<< HEAD
        return _run_command(bicep_executable_path, args)
=======
        return _run_command("bicep", args, custom_env)

    installation_path = _get_bicep_installation_path(platform.system())
    _logger.debug("Bicep CLI installation path: %s", installation_path)
>>>>>>> 2750c65e

    installed = os.path.isfile(bicep_executable_path)
    _logger.debug("Bicep CLI installed: %s.", installed)

    check_version = cli_ctx.config.getboolean("bicep", "check_version", True)

    if not installed:
        if auto_install:
            ensure_bicep_installation(cli_ctx, stdout=False)
        else:
            raise FileOperationError('Bicep CLI not found. Install it now by running "az bicep install".')
    elif check_version:
        latest_release_tag, cache_expired = _load_bicep_version_check_result_from_cache()

        with suppress(ClientRequestError):
            # Checking upgrade should ignore connection issues.
            # Users may continue using the current installed version.
            installed_version = _get_bicep_installed_version(bicep_executable_path)
            latest_release_tag = get_bicep_latest_release_tag() if cache_expired else latest_release_tag
            latest_version = _extract_version(latest_release_tag)

            if installed_version and latest_version and installed_version < latest_version:
                _logger.warning(
                    'A new Bicep release is available: %s. Upgrade now by running "az bicep upgrade".',
                    latest_release_tag,
                )

            if cache_expired:
                _refresh_bicep_version_check_cache(latest_release_tag)

<<<<<<< HEAD
    return _run_command(bicep_executable_path, args)
=======
    return _run_command(installation_path, args, custom_env)
>>>>>>> 2750c65e


def ensure_bicep_installation(cli_ctx, release_tag=None, target_platform=None, stdout=True):
    system = platform.system()
    installation_path = _get_bicep_executable_path(cli_ctx, system)

    if os.path.isfile(installation_path):
        if not release_tag:
            return

        installed_version = _get_bicep_installed_version(installation_path)
        target_version = _extract_version(release_tag)
        if installed_version and target_version and installed_version == target_version:
            return

    if not _is_bicep_installation_path(installation_path, system):
        installation_path = _get_bicep_installation_path(system)

    installation_dir = os.path.dirname(installation_path)
    if not os.path.exists(installation_dir):
        os.makedirs(installation_dir)

    try:
        release_tag = release_tag if release_tag else get_bicep_latest_release_tag()
        if stdout:
            if release_tag:
                print(f"Installing Bicep CLI {release_tag}...")
            else:
                print("Installing Bicep CLI...")
        os.environ.setdefault("CURL_CA_BUNDLE", certifi.where())
        request = urlopen(_get_bicep_download_url(system, release_tag, target_platform=target_platform))
        with open(installation_path, "wb") as f:
            f.write(request.read())

        os.chmod(installation_path, os.stat(installation_path).st_mode | stat.S_IXUSR | stat.S_IXGRP | stat.S_IXOTH)

        use_binary_from_path = cli_ctx.config.get("bicep", "use_binary_from_path", "if_found_in_ci").lower()
        if use_binary_from_path not in ["0", "no", "false", "off"]:
            _logger.warning("The configuration value of bicep.use_binary_from_path has been set to 'false'.")
            cli_ctx.config.set_value("bicep", "use_binary_from_path", "false")

        if stdout:
            print(f'Successfully installed Bicep CLI to "{installation_path}".')
        else:
            _logger.info(
                "Successfully installed Bicep CLI to %s",
                installation_path,
            )
    except IOError as err:
        raise ClientRequestError(f"Error while attempting to download Bicep CLI: {err}")


def remove_bicep_installation(cli_ctx):
    system = platform.system()
    bicep_executable_path = _get_bicep_executable_path(cli_ctx, system)

    if not _is_bicep_installation_path(bicep_executable_path, system):
        raise ValidationError(
            f'The bicep executable "{bicep_executable_path}" is not managed by Azure CLI. To install Bicep via Azure CLI, set the "bicep.use_binary_from_path" configuration to False and run "az bicep install".'  # pylint: disable=line-too-long
        )

    if os.path.exists(bicep_executable_path):
        os.remove(bicep_executable_path)
    if os.path.exists(_bicep_version_check_file_path):
        os.remove(_bicep_version_check_file_path)

    use_binary_from_path = cli_ctx.config.get("bicep", "use_binary_from_path", "if_found_in_ci").lower()
    if use_binary_from_path in ["0", "no", "false", "off"]:
        _logger.warning("The configuration value of bicep.use_binary_from_path has been reset")
        cli_ctx.config.remove_option("bicep", "use_binary_from_path")


def is_bicep_file(file_path):
    return file_path.lower().endswith(".bicep")


def is_bicepparam_file(file_path):
    return file_path.lower().endswith(".bicepparam")


def get_bicep_available_release_tags():
    try:
        os.environ.setdefault("CURL_CA_BUNDLE", certifi.where())
        response = requests.get("https://aka.ms/BicepReleases", verify=_requests_verify)
        return [release["tag_name"] for release in response.json()]
    except IOError as err:
        raise ClientRequestError(f"Error while attempting to retrieve available Bicep versions: {err}.")


def get_bicep_latest_release_tag():
    try:
        os.environ.setdefault("CURL_CA_BUNDLE", certifi.where())
        response = requests.get("https://aka.ms/BicepLatestRelease", verify=_requests_verify)
        response.raise_for_status()
        return response.json()["tag_name"]
    except requests.RequestException as err:
        raise ClientRequestError(f"Error while attempting to retrieve the latest Bicep version: {err}.")


def bicep_version_greater_than_or_equal_to(cli_ctx, version):
    system = platform.system()
    bicep_executable_path = _get_bicep_executable_path(cli_ctx, system)
    installed_version = _get_bicep_installed_version(bicep_executable_path)
    parsed_version = semver.VersionInfo.parse(version)
    return installed_version >= parsed_version


def _bicep_installed_in_ci():
    if "GITHUB_ACTIONS" in os.environ or "TF_BUILD" in os.environ:
        from shutil import which
        installed = which("bicep") is not None

        _logger.debug("Running in a CI environment. Bicep CLI available on PATH: %s.", installed)

        return installed
    return False


def _use_binary_from_path(cli_ctx):
    use_binary_from_path = cli_ctx.config.get("bicep", "use_binary_from_path", "if_found_in_ci").lower()

    _logger.debug('Current value of "use_binary_from_path": %s.', use_binary_from_path)

    if use_binary_from_path == "if_found_in_ci":
        # With if_found_in_ci, GitHub Actions and Azure Pipeline users may expect some delay (usually a few days)
        # in getting the latest version of Bicep CLI, since the az bicep commands will use the pre-installed Bicep CLI
        # on the build agents, but the build agents has a different release cycle. The benefit is that the az bicep
        # commands will not download the Bicep CLI on each pipeline run.
        return _bicep_installed_in_ci()
    if use_binary_from_path in ["1", "yes", "true", "on"]:
        # Setting the config True forces the az bicep commands to use the Bicep executable added to PATH, which
        # indicates that the user is intended to manage the Bicep CLI, and version checks will be disabled.
        return True
    if use_binary_from_path in ["0", "no", "false", "off"]:
        return False

    _logger.warning(
        'The configuration value of bicep.use_binary_from_path is invalid: "%s". Possible values include "if_found_in_ci" (default) and Booleans.',  # pylint: disable=line-too-long
        use_binary_from_path,
    )

    return False


def _load_bicep_version_check_result_from_cache():
    try:
        with open(_bicep_version_check_file_path, "r") as version_check_file:
            version_check_data = json.load(version_check_file)
            latest_release_tag = version_check_data["latestReleaseTag"]
            last_check_time = datetime.strptime(version_check_data["lastCheckTime"], _bicep_version_check_time_format)
            cache_expired = datetime.now() - last_check_time > _bicep_version_check_cache_ttl

            return latest_release_tag, cache_expired
    except (IOError, JSONDecodeError):
        return None, True


def _refresh_bicep_version_check_cache(latest_release_tag):
    with open(_bicep_version_check_file_path, "w+") as version_check_file:
        version_check_data = {
            "lastCheckTime": datetime.now().strftime(_bicep_version_check_time_format),
            "latestReleaseTag": latest_release_tag,
        }
        json.dump(version_check_data, version_check_file)


def _get_bicep_installed_version(bicep_executable_path):
    installed_version_output = _run_command(bicep_executable_path, ["--version"])
    return _extract_version(installed_version_output)


def _get_bicep_download_url(system, release_tag, target_platform=None):
    download_url = f"https://downloads.bicep.azure.com/{release_tag}/{{}}"

    if target_platform:
        executable_name = "bicep-win-x64.exe" if target_platform == "win-x64" else f"bicep-{target_platform}"
        return download_url.format(executable_name)

    if system == "Windows":
        return download_url.format("bicep-win-x64.exe")
    if system == "Linux":
        if os.path.exists("/lib/ld-musl-x86_64.so.1") and not os.path.exists("/lib/x86_64-linux-gnu/libc.so.6"):
            return download_url.format("bicep-linux-musl-x64")
        return download_url.format("bicep-linux-x64")
    if system == "Darwin":
        if platform.processor() == 'arm':
            return download_url.format("bicep-osx-arm64")
        return download_url.format("bicep-osx-x64")

    raise ValidationError(f'The platform "{system}" is not supported.')

def _get_bicep_executable_path(cli_ctx, system):
    if _use_binary_from_path(cli_ctx):
        from shutil import which

        bicep_executable_path = which("bicep")

        if bicep_executable_path is None:
            raise ValidationError(
                'Could not find the "bicep" executable on PATH. To install Bicep via Azure CLI, set the "bicep.use_binary_from_path" configuration to False and run "az bicep install".'  # pylint: disable=line-too-long
            )

        return bicep_executable_path

    bicep_executable_path = _get_bicep_installation_path(system)
    _logger.debug("Bicep CLI installation path: %s", bicep_executable_path)


def _is_bicep_installation_path(bicep_executable_path, system):
    return bicep_executable_path == _get_bicep_installation_path(system)

def _get_bicep_installation_path(system):
    if system == "Windows":
        return os.path.join(_bicep_installation_dir, "bicep.exe")
    if system in ("Linux", "Darwin"):
        return os.path.join(_bicep_installation_dir, "bicep")

    raise ValidationError(f'The platform "{system}" is not supported.')


def _extract_version(text):
    semver_match = re.search(_semver_pattern, text)
    return semver.VersionInfo.parse(semver_match.group(0)) if semver_match else None


<<<<<<< HEAD
def _run_command(bicep_executable_path, args):
    process = subprocess.run([rf"{bicep_executable_path}"] + args, stdout=subprocess.PIPE, stderr=subprocess.PIPE)
=======
def _run_command(bicep_installation_path, args, custom_env=None):
    process = subprocess.run(
        [rf"{bicep_installation_path}"] + args,
        stdout=subprocess.PIPE,
        stderr=subprocess.PIPE,
        env=custom_env)
>>>>>>> 2750c65e

    try:
        process.check_returncode()
        command_warnings = process.stderr.decode("utf-8")
        if command_warnings:
            _logger.warning(command_warnings)
        return process.stdout.decode("utf-8")
    except subprocess.CalledProcessError:
        stderr_output = process.stderr.decode("utf-8")
        errors = []

        for line in stderr_output.splitlines():
            if re.match(_bicep_diagnostic_warning_pattern, line):
                _logger.warning(line)
            else:
                errors.append(line)

        error_msg = os.linesep.join(errors)
        raise UnclassifiedUserFault(error_msg)


def _template_schema_to_target_scope(template_schema):
    template_schema_match = re.search(_template_schema_pattern, template_schema)
    template_type = template_schema_match.group("templateType") if template_schema_match else None
    template_type_lower = template_type.lower() if template_type else None

    if template_type_lower == "deployment":
        return "resourceGroup"
    if template_type_lower == "subscriptiondeployment":
        return "subscription"
    if template_type_lower == "managementgroupdeployment":
        return "managementGroup"
    if template_type_lower == "tenantdeployment":
        return "tenant"
    return None<|MERGE_RESOLUTION|>--- conflicted
+++ resolved
@@ -56,35 +56,22 @@
             f'The target scope "{target_scope}" does not match the deployment scope "{deployment_scope}".'
         )
 
-
-<<<<<<< HEAD
-def run_bicep_command(cli_ctx, args, auto_install=True):
-    system = platform.system()
-    bicep_executable_path = _get_bicep_executable_path(cli_ctx, system)
-=======
+# TODO: colby
+# def run_bicep_command(cli_ctx, args, auto_install=True):
+#     system = platform.system()
+#     bicep_executable_path = _get_bicep_executable_path(cli_ctx, system)
+
 def run_bicep_command(cli_ctx, args, auto_install=True, custom_env=None):
     if _use_binary_from_path(cli_ctx):
         from shutil import which
 
-        if which("bicep") is None:
-            raise ValidationError(
-                'Could not find the "bicep" executable on PATH. To install Bicep via Azure CLI, set the "bicep.use_binary_from_path" configuration to False and run "az bicep install".'  # pylint: disable=line-too-long
-            )
->>>>>>> 2750c65e
-
     if bicep_executable_path and not _is_bicep_installation_path(bicep_executable_path, system):
 
         bicep_version_message = _get_bicep_installed_version(bicep_executable_path)
         _logger.debug("Using Bicep CLI from PATH. %s", bicep_version_message)
 
-<<<<<<< HEAD
-        return _run_command(bicep_executable_path, args)
-=======
+        # return _run_command(bicep_executable_path, args)
         return _run_command("bicep", args, custom_env)
-
-    installation_path = _get_bicep_installation_path(platform.system())
-    _logger.debug("Bicep CLI installation path: %s", installation_path)
->>>>>>> 2750c65e
 
     installed = os.path.isfile(bicep_executable_path)
     _logger.debug("Bicep CLI installed: %s.", installed)
@@ -115,11 +102,9 @@
             if cache_expired:
                 _refresh_bicep_version_check_cache(latest_release_tag)
 
-<<<<<<< HEAD
-    return _run_command(bicep_executable_path, args)
-=======
+    # TODO: colby
+    # return _run_command(bicep_executable_path, args)
     return _run_command(installation_path, args, custom_env)
->>>>>>> 2750c65e
 
 
 def ensure_bicep_installation(cli_ctx, release_tag=None, target_platform=None, stdout=True):
@@ -345,17 +330,16 @@
     return semver.VersionInfo.parse(semver_match.group(0)) if semver_match else None
 
 
-<<<<<<< HEAD
-def _run_command(bicep_executable_path, args):
-    process = subprocess.run([rf"{bicep_executable_path}"] + args, stdout=subprocess.PIPE, stderr=subprocess.PIPE)
-=======
+# TODO: colby
+# def _run_command(bicep_executable_path, args):
+#     process = subprocess.run([rf"{bicep_executable_path}"] + args, stdout=subprocess.PIPE, stderr=subprocess.PIPE)
+
 def _run_command(bicep_installation_path, args, custom_env=None):
     process = subprocess.run(
         [rf"{bicep_installation_path}"] + args,
         stdout=subprocess.PIPE,
         stderr=subprocess.PIPE,
         env=custom_env)
->>>>>>> 2750c65e
 
     try:
         process.check_returncode()
