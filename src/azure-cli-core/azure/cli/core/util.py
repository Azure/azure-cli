# --------------------------------------------------------------------------------------------
# Copyright (c) Microsoft Corporation. All rights reserved.
# Licensed under the MIT License. See License.txt in the project root for license information.
# --------------------------------------------------------------------------------------------

from __future__ import print_function
import sys
import json
import getpass
import base64
import binascii
import platform
import ssl
import six
import re
import logging

from six.moves.urllib.request import urlopen  # pylint: disable=import-error

from azure.common import AzureException
from azure.core.exceptions import AzureError, HttpResponseError
from knack.log import get_logger
from knack.util import CLIError, to_snake_case
from inspect import getfullargspec as get_arg_spec

logger = get_logger(__name__)

CLI_PACKAGE_NAME = 'azure-cli'
COMPONENT_PREFIX = 'azure-cli-'

SSLERROR_TEMPLATE = ('Certificate verification failed. This typically happens when using Azure CLI behind a proxy '
                     'that intercepts traffic with a self-signed certificate. '
                     # pylint: disable=line-too-long
                     'Please add this certificate to the trusted CA bundle: https://github.com/Azure/azure-cli/blob/dev/doc/use_cli_effectively.md#working-behind-a-proxy. '
                     'Error detail: {}')

_PROXYID_RE = re.compile(
    '(?i)/subscriptions/(?P<subscription>[^/]*)(/resourceGroups/(?P<resource_group>[^/]*))?'
    '(/providers/(?P<namespace>[^/]*)/(?P<type>[^/]*)/(?P<name>[^/]*)(?P<children>.*))?')

_CHILDREN_RE = re.compile('(?i)/(?P<child_type>[^/]*)/(?P<child_name>[^/]*)')


def handle_exception(ex):  # pylint: disable=too-many-return-statements
    # For error code, follow guidelines at https://docs.python.org/2/library/sys.html#sys.exit,
    from jmespath.exceptions import JMESPathTypeError
    from msrestazure.azure_exceptions import CloudError
    from msrest.exceptions import HttpOperationError, ValidationError, ClientRequestError
    from azure.cli.core.azlogging import CommandLoggerContext

    with CommandLoggerContext(logger):
        if isinstance(ex, JMESPathTypeError):
            logger.error("\nInvalid jmespath query supplied for `--query`:\n%s", ex)
            logger.error("To learn more about --query, please visit: "
                         "https://docs.microsoft.com/cli/azure/query-azure-cli?view=azure-cli-latest")
            return 1
        if isinstance(ex, (CLIError, CloudError, AzureException, HttpResponseError, AzureError)):
            logger.error(ex.args[0])
            return ex.args[1] if len(ex.args) >= 2 else 1
        if isinstance(ex, ValidationError):
            logger.error('validation error: %s', ex)
            return 1
        if isinstance(ex, ClientRequestError):
            msg = str(ex)
            if 'SSLError' in msg:
                logger.error("request failed: %s", SSLERROR_TEMPLATE.format(msg))
            else:
                logger.error("request failed: %s", ex)
            return 1
        if isinstance(ex, KeyboardInterrupt):
            return 1
        if isinstance(ex, HttpOperationError):
            try:
                response_dict = json.loads(ex.response.text)
                error = response_dict['error']

                # ARM should use ODATA v4. So should try this first.
                # http://docs.oasis-open.org/odata/odata-json-format/v4.0/os/odata-json-format-v4.0-os.html#_Toc372793091
                if isinstance(error, dict):
                    code = "{} - ".format(error.get('code', 'Unknown Code'))
                    message = error.get('message', ex)
                    logger.error("%s%s", code, message)
                else:
                    logger.error(error)

            except (ValueError, KeyError):
                logger.error(ex)
            return 1

        logger.error("The command failed with an unexpected error. Here is the traceback:\n")
        logger.exception(ex)
        logger.warning("\nTo open an issue, please run: 'az feedback'")

        return 1


# pylint: disable=inconsistent-return-statements
def empty_on_404(ex):
    from msrestazure.azure_exceptions import CloudError
    if isinstance(ex, CloudError) and ex.status_code == 404:
        return None
    raise ex


def truncate_text(str_to_shorten, width=70, placeholder=' [...]'):
    if width <= 0:
        raise ValueError('width must be greater than 0.')
    s_len = width - len(placeholder)
    return str_to_shorten[:s_len] + (str_to_shorten[s_len:] and placeholder)


def get_installed_cli_distributions():
    from pkg_resources import working_set
    return [d for d in list(working_set) if d.key == CLI_PACKAGE_NAME or d.key.startswith(COMPONENT_PREFIX)]


def _update_latest_from_pypi(versions):
    from subprocess import check_output, STDOUT, CalledProcessError

    success = False

    if not check_connectivity(max_retries=0):
        return versions, success

    try:
        cmd = [sys.executable] + \
            '-m pip search azure-cli -vv --disable-pip-version-check --no-cache-dir --retries 0'.split()
        logger.debug('Running: %s', cmd)
        log_output = check_output(cmd, stderr=STDOUT, universal_newlines=True)
        success = True
        for line in log_output.splitlines():
            if not line.startswith(CLI_PACKAGE_NAME):
                continue
            comps = line.split()
            mod = comps[0].replace(COMPONENT_PREFIX, '') or CLI_PACKAGE_NAME
            version = comps[1].replace('(', '').replace(')', '')
            try:
                versions[mod]['pypi'] = version
            except KeyError:
                pass
    except CalledProcessError:
        pass
    return versions, success


def get_az_version_string():
    from azure.cli.core.extension import get_extensions, EXTENSIONS_DIR, DEV_EXTENSION_SOURCES

    output = six.StringIO()
    versions = {}

    # get locally installed versions
    for dist in get_installed_cli_distributions():
        if dist.key == CLI_PACKAGE_NAME:
            versions[CLI_PACKAGE_NAME] = {'local': dist.version}
        elif dist.key.startswith(COMPONENT_PREFIX):
            comp_name = dist.key.replace(COMPONENT_PREFIX, '')
            versions[comp_name] = {'local': dist.version}

    # get the versions from pypi
    versions, success = _update_latest_from_pypi(versions)
    updates_available = 0

    def _print(val=''):
        print(val, file=output)

    def _get_version_string(name, version_dict):
        from distutils.version import LooseVersion  # pylint: disable=import-error,no-name-in-module
        local = version_dict['local']
        pypi = version_dict.get('pypi', None)
        if pypi and LooseVersion(pypi) > LooseVersion(local):
            return name.ljust(25) + local.rjust(15) + ' *'
        return name.ljust(25) + local.rjust(15)

    ver_string = _get_version_string(CLI_PACKAGE_NAME, versions.pop(CLI_PACKAGE_NAME))
    if '*' in ver_string:
        updates_available += 1
    _print(ver_string)
    _print()
    for name in sorted(versions.keys()):
        ver_string = _get_version_string(name, versions.pop(name))
        if '*' in ver_string:
            updates_available += 1
        _print(ver_string)
    _print()
    extensions = get_extensions()
    if extensions:
        _print('Extensions:')
        for ext in extensions:
            if ext.ext_type == 'dev':
                _print(ext.name.ljust(20) + ext.version.rjust(20) + ' (dev) ' + ext.path)
            else:
                _print(ext.name.ljust(20) + (ext.version or 'Unknown').rjust(20))
        _print()
    _print("Python location '{}'".format(sys.executable))
    _print("Extensions directory '{}'".format(EXTENSIONS_DIR))
    if DEV_EXTENSION_SOURCES:
        _print("Development extension sources:")
        for source in DEV_EXTENSION_SOURCES:
            _print('    {}'.format(source))
    _print()
    _print('Python ({}) {}'.format(platform.system(), sys.version))
    _print()
    _print('Legal docs and information: aka.ms/AzureCliLegal')
    _print()
    if sys.version.startswith('2.7'):
        _print("* DEPRECATION: Python 2.7 will reach the end of its life on January 1st, 2020. \nA future version of Azure CLI will drop support for Python 2.7.")
    _print()
    version_string = output.getvalue()

    # if unable to query PyPI, use sentinel value to flag that
    # we couldn't check for updates
    if not success:
        updates_available = -1
    return version_string, updates_available


def get_az_version_json():
    from azure.cli.core.extension import get_extensions
    versions = {'extensions': {}}

    for dist in get_installed_cli_distributions():
        versions[dist.key] = dist.version
    extensions = get_extensions()
    if extensions:
        for ext in extensions:
            versions['extensions'][ext.name] = ext.version or 'Unknown'
    return versions


def get_json_object(json_string):
    """ Loads a JSON string as an object and converts all keys to snake case """

    def _convert_to_snake_case(item):
        if isinstance(item, dict):
            new_item = {}
            for key, val in item.items():
                new_item[to_snake_case(key)] = _convert_to_snake_case(val)
            return new_item
        if isinstance(item, list):
            return [_convert_to_snake_case(x) for x in item]
        return item

    return _convert_to_snake_case(shell_safe_json_parse(json_string))


def get_file_json(file_path, throw_on_empty=True, preserve_order=False):
    content = read_file_content(file_path)
    if not content and not throw_on_empty:
        return None
    try:
        return shell_safe_json_parse(content, preserve_order)
    except CLIError as ex:
        raise CLIError("Failed to parse {} with exception:\n    {}".format(file_path, ex))


def read_file_content(file_path, allow_binary=False):
    from codecs import open as codecs_open
    # Note, always put 'utf-8-sig' first, so that BOM in WinOS won't cause trouble.
    for encoding in ['utf-8-sig', 'utf-8', 'utf-16', 'utf-16le', 'utf-16be']:
        try:
            with codecs_open(file_path, encoding=encoding) as f:
                logger.debug("attempting to read file %s as %s", file_path, encoding)
                return f.read()
        except (UnicodeError, UnicodeDecodeError):
            pass

    if allow_binary:
        try:
            with open(file_path, 'rb') as input_file:
                logger.debug("attempting to read file %s as binary", file_path)
                return base64.b64encode(input_file.read()).decode("utf-8")
        except Exception:  # pylint: disable=broad-except
            pass
    raise CLIError('Failed to decode file {} - unknown decoding'.format(file_path))


def shell_safe_json_parse(json_or_dict_string, preserve_order=False):
    """ Allows the passing of JSON or Python dictionary strings. This is needed because certain
    JSON strings in CMD shell are not received in main's argv. This allows the user to specify
    the alternative notation, which does not have this problem (but is technically not JSON). """
    try:
        if not preserve_order:
            return json.loads(json_or_dict_string)
        from collections import OrderedDict
        return json.loads(json_or_dict_string, object_pairs_hook=OrderedDict)
    except ValueError as json_ex:
        try:
            import ast
            return ast.literal_eval(json_or_dict_string)
        except SyntaxError:
            raise CLIError(json_ex)
        except ValueError as ex:
            logger.debug(ex)  # log the exception which could be a python dict parsing error.
            raise CLIError(json_ex)  # raise json_ex error which is more readable and likely.


def b64encode(s):
    """
    Encodes a string to base64 on 2.x and 3.x
    :param str s: latin_1 encoded string
    :return: base64 encoded string
    :rtype: str
    """
    encoded = base64.b64encode(six.b(s))
    return encoded if encoded is str else encoded.decode('latin-1')


def b64_to_hex(s):
    """
    Decodes a string to base64 on 2.x and 3.x
    :param str s: base64 encoded string
    :return: uppercase hex string
    :rtype: str
    """
    decoded = base64.b64decode(s)
    hex_data = binascii.hexlify(decoded).upper()
    if isinstance(hex_data, bytes):
        return str(hex_data.decode("utf-8"))
    return hex_data


def random_string(length=16, force_lower=False, digits_only=False):
    from string import ascii_letters, digits, ascii_lowercase
    from random import choice
    choice_set = digits
    if not digits_only:
        choice_set += ascii_lowercase if force_lower else ascii_letters
    return ''.join([choice(choice_set) for _ in range(length)])


def hash_string(value, length=16, force_lower=False):
    """ Generate a deterministic hashed string."""
    import hashlib
    m = hashlib.sha256()
    try:
        m.update(value)
    except TypeError:
        m.update(value.encode())
    digest = m.hexdigest()
    digest = digest.lower() if force_lower else digest
    while len(digest) < length:
        digest = digest + digest
    return digest[:length]


def in_cloud_console():
    import os
    return os.environ.get('ACC_CLOUD', None)


def get_arg_list(op):
    import inspect

    try:
        # only supported in python3 - falling back to argspec if not available
        sig = inspect.signature(op)
        return sig.parameters
    except AttributeError:
        sig = inspect.getargspec(op)  # pylint: disable=deprecated-method
        return sig.args


def is_track2(client_class):
    """ IS this client a autorestv3/track2 one?.
    Could be refined later if necessary.
    """
    args = get_arg_spec(client_class.__init__).args
    return "credential" in args


DISABLE_VERIFY_VARIABLE_NAME = "AZURE_CLI_DISABLE_CONNECTION_VERIFICATION"


def should_disable_connection_verify():
    import os
    return bool(os.environ.get(DISABLE_VERIFY_VARIABLE_NAME))


def poller_classes():
    from msrestazure.azure_operation import AzureOperationPoller
<<<<<<< HEAD
    from msrest.polling.poller import LROPoller as MSRestLROPoller
    from azure.core.polling import LROPoller as AzureCoreLROPoller
    return AzureOperationPoller, MSRestLROPoller, AzureCoreLROPoller
=======
    from msrest.polling.poller import LROPoller
    from azure.core.polling import LROPoller as AzureCoreLROPoller
    return (AzureOperationPoller, LROPoller, AzureCoreLROPoller)
>>>>>>> 85d4da9d


def augment_no_wait_handler_args(no_wait_enabled, handler, handler_args):
    """ Populates handler_args with the appropriate args for no wait """
    h_args = get_arg_list(handler)
    if 'no_wait' in h_args:
        handler_args['no_wait'] = no_wait_enabled
    if 'raw' in h_args and no_wait_enabled:
        # support autorest 2
        handler_args['raw'] = True
    if 'polling' in h_args and no_wait_enabled:
        # support autorest 3
        handler_args['polling'] = False


def sdk_no_wait(no_wait, func, *args, **kwargs):
    if no_wait:
        kwargs.update({'polling': False})
    return func(*args, **kwargs)


def open_page_in_browser(url):
    import subprocess
    import webbrowser
    platform_name, _ = _get_platform_info()

    if is_wsl():   # windows 10 linux subsystem
        try:
            return subprocess.call(['cmd.exe', '/c', "start {}".format(url.replace('&', '^&'))])
        except OSError:  # WSL might be too old  # FileNotFoundError introduced in Python 3
            pass
    elif platform_name == 'darwin':
        # handle 2 things:
        # a. On OSX sierra, 'python -m webbrowser -t <url>' emits out "execution error: <url> doesn't
        #    understand the "open location" message"
        # b. Python 2.x can't sniff out the default browser
        return subprocess.Popen(['open', url])
    try:
        return webbrowser.open(url, new=2)  # 2 means: open in a new tab, if possible
    except TypeError:  # See https://bugs.python.org/msg322439
        return webbrowser.open(url, new=2)


def _get_platform_info():
    uname = platform.uname()
    # python 2, `platform.uname()` returns: tuple(system, node, release, version, machine, processor)
    platform_name = getattr(uname, 'system', None) or uname[0]
    release = getattr(uname, 'release', None) or uname[2]
    return platform_name.lower(), release.lower()


def is_wsl():
    platform_name, release = _get_platform_info()
    return platform_name == 'linux' and release.split('-')[-1] == 'microsoft'


def is_windows():
    platform_name, _ = _get_platform_info()
    return platform_name == 'windows'


def can_launch_browser():
    import os
    import webbrowser
    platform_name, _ = _get_platform_info()
    if is_wsl() or platform_name != 'linux':
        return True
    # per https://unix.stackexchange.com/questions/46305/is-there-a-way-to-retrieve-the-name-of-the-desktop-environment
    # and https://unix.stackexchange.com/questions/193827/what-is-display-0
    # we can check a few env vars
    gui_env_vars = ['DESKTOP_SESSION', 'XDG_CURRENT_DESKTOP', 'DISPLAY']
    result = True
    if platform_name == 'linux':
        if any(os.getenv(v) for v in gui_env_vars):
            try:
                default_browser = webbrowser.get()
                if getattr(default_browser, 'name', None) == 'www-browser':  # text browser won't work
                    result = False
            except webbrowser.Error:
                result = False
        else:
            result = False

    return result


def get_command_type_kwarg(custom_command=False):
    return 'custom_command_type' if custom_command else 'command_type'


def reload_module(module):
    # reloading the imported module to update
    try:
        from importlib import reload
    except ImportError:
        pass  # for python 2
    reload(sys.modules[module])


def get_default_admin_username():
    try:
        return getpass.getuser()
    except KeyError:
        return None


def _find_child(parent, *args, **kwargs):
    # tuple structure (path, key, dest)
    path = kwargs.get('path', None)
    key_path = kwargs.get('key_path', None)
    comps = zip(path.split('.'), key_path.split('.'), args)
    current = parent
    for path, key, val in comps:
        current = getattr(current, path, None)
        if current is None:
            raise CLIError("collection '{}' not found".format(path))
        match = next((x for x in current if getattr(x, key).lower() == val.lower()), None)
        if match is None:
            raise CLIError("item '{}' not found in {}".format(val, path))
        current = match
    return current


def find_child_item(parent, *args, **kwargs):
    path = kwargs.get('path', '')
    key_path = kwargs.get('key_path', '')
    if len(args) != len(path.split('.')) != len(key_path.split('.')):
        raise CLIError('command authoring error: args, path and key_path must have equal number of components.')
    return _find_child(parent, *args, path=path, key_path=key_path)


def find_child_collection(parent, *args, **kwargs):
    path = kwargs.get('path', '')
    key_path = kwargs.get('key_path', '')
    arg_len = len(args)
    key_len = len(key_path.split('.'))
    path_len = len(path.split('.'))
    if arg_len != key_len and path_len != arg_len + 1:
        raise CLIError('command authoring error: args and key_path must have equal number of components, and '
                       'path must have one extra component (the path to the collection of interest.')
    parent = _find_child(parent, *args, path=path, key_path=key_path)
    collection_path = path.split('.')[-1]
    collection = getattr(parent, collection_path, None)
    if collection is None:
        raise CLIError("collection '{}' not found".format(collection_path))
    return collection


def check_connectivity(url='https://example.org', max_retries=5, timeout=1):
    import requests
    import timeit
    start = timeit.default_timer()
    success = None
    try:
        s = requests.Session()
        s.mount(url, requests.adapters.HTTPAdapter(max_retries=max_retries))
        s.head(url, timeout=timeout)
        success = True
    except (requests.exceptions.ConnectionError, requests.exceptions.Timeout) as ex:
        logger.info('Connectivity problem detected.')
        logger.debug(ex)
        success = False
    stop = timeit.default_timer()
    logger.debug('Connectivity check: %s sec', stop - start)
    return success


def send_raw_request(cli_ctx, method, uri, headers=None, uri_parameters=None,  # pylint: disable=too-many-locals,too-many-branches,too-many-statements
                     body=None, skip_authorization_header=False, resource=None, output_file=None,
                     generated_client_request_id_name='x-ms-client-request-id'):
    import uuid
    from requests import Session, Request
    from requests.structures import CaseInsensitiveDict

    result = CaseInsensitiveDict()
    for s in headers or []:
        try:
            temp = shell_safe_json_parse(s)
            result.update(temp)
        except CLIError:
            key, value = s.split('=', 1)
            result[key] = value
    headers = result

    # If Authorization header is already provided, don't bother with the token
    if 'Authorization' in headers:
        skip_authorization_header = True

    # Handle User-Agent
    agents = [get_az_user_agent()]

    # Borrow AZURE_HTTP_USER_AGENT from msrest
    # https://github.com/Azure/msrest-for-python/blob/4cc8bc84e96036f03b34716466230fb257e27b36/msrest/pipeline/universal.py#L70
    _ENV_ADDITIONAL_USER_AGENT = 'AZURE_HTTP_USER_AGENT'
    import os
    if _ENV_ADDITIONAL_USER_AGENT in os.environ:
        agents.append(os.environ[_ENV_ADDITIONAL_USER_AGENT])

    # Custom User-Agent provided as command argument
    if 'User-Agent' in headers:
        agents.append(headers['User-Agent'])
    headers['User-Agent'] = ' '.join(agents)

    if generated_client_request_id_name:
        headers[generated_client_request_id_name] = str(uuid.uuid4())

    # try to figure out the correct content type
    if body:
        try:
            _ = shell_safe_json_parse(body)
            if 'Content-Type' not in headers:
                headers['Content-Type'] = 'application/json'
        except Exception:  # pylint: disable=broad-except
            pass

    # add telemetry
    headers['CommandName'] = cli_ctx.data['command']
    if cli_ctx.data.get('safe_params'):
        headers['ParameterSetName'] = ' '.join(cli_ctx.data['safe_params'])

    result = {}
    for s in uri_parameters or []:
        try:
            temp = shell_safe_json_parse(s)
            result.update(temp)
        except CLIError:
            key, value = s.split('=', 1)
            result[key] = value
    uri_parameters = result or None

    # If uri is an ARM resource ID, like /subscriptions/xxx/resourcegroups/xxx?api-version=2019-07-01,
    # default to Azure Resource Manager.
    # https://management.azure.com/ + subscriptions/xxx/resourcegroups/xxx?api-version=2019-07-01
    if '://' not in uri:
        uri = cli_ctx.cloud.endpoints.resource_manager + uri.lstrip('/')

    # Replace common tokens with real values. It is for smooth experience if users copy and paste the url from
    # Azure Rest API doc
    from azure.cli.core._profile import Profile
    profile = Profile()
    if '{subscriptionId}' in uri:
        uri = uri.replace('{subscriptionId}', profile.get_subscription_id())

    if not skip_authorization_header and uri.lower().startswith('https://'):
        if not resource:
            endpoints = cli_ctx.cloud.endpoints
            # If uri starts with ARM endpoint, like https://management.azure.com/,
            # use active_directory_resource_id for resource.
            # This follows the same behavior as azure.cli.core.commands.client_factory._get_mgmt_service_client
            if uri.lower().startswith(endpoints.resource_manager.rstrip('/')):
                resource = endpoints.active_directory_resource_id
            else:
                from azure.cli.core.cloud import CloudEndpointNotSetException
                for p in [x for x in dir(endpoints) if not x.startswith('_')]:
                    try:
                        value = getattr(endpoints, p)
                    except CloudEndpointNotSetException:
                        continue
                    if isinstance(value, six.string_types) and uri.lower().startswith(value.lower()):
                        resource = value
                        break
        if resource:
            token_info, _, _ = profile.get_raw_token(resource)
            logger.debug('Retrievd AAD token for resource: %s', resource or 'ARM')
            token_type, token, _ = token_info
            headers = headers or {}
            headers['Authorization'] = '{} {}'.format(token_type, token)
        else:
            logger.warning("Can't derive appropriate Azure AD resource from --url to acquire an access token. "
                           "If access token is required, use --resource to specify the resource")
    try:
        # https://requests.readthedocs.io/en/latest/user/advanced/#prepared-requests
        s = Session()
        req = Request(method=method, url=uri, headers=headers, params=uri_parameters, data=body)
        prepped = s.prepare_request(req)

        # Merge environment settings into session
        settings = s.merge_environment_settings(prepped.url, {}, None, not should_disable_connection_verify(), None)
        _log_request(prepped)
        r = s.send(prepped, **settings)
        _log_response(r)
    except Exception as ex:  # pylint: disable=broad-except
        raise CLIError(ex)

    if not r.ok:
        reason = r.reason
        if r.text:
            reason += '({})'.format(r.text)
        raise CLIError(reason)
    if output_file:
        with open(output_file, 'wb') as fd:
            for chunk in r.iter_content(chunk_size=128):
                fd.write(chunk)
    return r


def _log_request(request):
    """Log a client request. Copied from msrest
    https://github.com/Azure/msrest-for-python/blob/3653d29fc44da408898b07c710290a83d196b777/msrest/http_logger.py#L39
    """
    if not logger.isEnabledFor(logging.DEBUG):
        return

    try:
        logger.info("Request URL: %r", request.url)
        logger.info("Request method: %r", request.method)
        logger.info("Request headers:")
        for header, value in request.headers.items():
            if header.lower() == 'authorization':
                # Trim at least half of the token but keep at most 20 characters
                preserve_length = min(int(len(value) * 0.5), 20)
                value = value[:preserve_length] + '...'
            logger.info("    %r: %r", header, value)
        logger.info("Request body:")

        # We don't want to log the binary data of a file upload.
        import types
        if isinstance(request.body, types.GeneratorType):
            logger.info("File upload")
        else:
            logger.info(str(request.body))
    except Exception as err:  # pylint: disable=broad-except
        logger.info("Failed to log request: %r", err)


def _log_response(response, **kwargs):
    """Log a server response. Copied from msrest
    https://github.com/Azure/msrest-for-python/blob/3653d29fc44da408898b07c710290a83d196b777/msrest/http_logger.py#L68
    """
    if not logger.isEnabledFor(logging.DEBUG):
        return None

    try:
        logger.info("Response status: %r", response.status_code)
        logger.info("Response headers:")
        for res_header, value in response.headers.items():
            logger.info("    %r: %r", res_header, value)

        # We don't want to log binary data if the response is a file.
        logger.info("Response content:")
        pattern = re.compile(r'attachment; ?filename=["\w.]+', re.IGNORECASE)
        header = response.headers.get('content-disposition')

        if header and pattern.match(header):
            filename = header.partition('=')[2]
            logger.info("File attachments: %s", filename)
        elif response.headers.get("content-type", "").endswith("octet-stream"):
            logger.info("Body contains binary data.")
        elif response.headers.get("content-type", "").startswith("image"):
            logger.info("Body contains image data.")
        else:
            if kwargs.get('stream', False):
                logger.info("Body is streamable")
            else:
                logger.info(response.content.decode("utf-8-sig"))
        return response
    except Exception as err:  # pylint: disable=broad-except
        logger.info("Failed to log response: %s", repr(err))
        return response


class ConfiguredDefaultSetter(object):

    def __init__(self, cli_config, use_local_config=None):
        self.use_local_config = use_local_config
        if self.use_local_config is None:
            self.use_local_config = False
        self.cli_config = cli_config
        # here we use getattr/setattr to prepare the situation that "use_local_config" might not be available
        self.original_use_local_config = getattr(cli_config, 'use_local_config', None)

    def __enter__(self):
        self.cli_config.use_local_config = self.use_local_config

    def __exit__(self, exc_type, exc_val, exc_tb):
        setattr(self.cli_config, 'use_local_config', self.original_use_local_config)


def _ssl_context():
    if sys.version_info < (3, 4) or (in_cloud_console() and platform.system() == 'Windows'):
        try:
            return ssl.SSLContext(ssl.PROTOCOL_TLS)  # added in python 2.7.13 and 3.6
        except AttributeError:
            return ssl.SSLContext(ssl.PROTOCOL_TLSv1)

    return ssl.create_default_context()


def urlretrieve(url):
    req = urlopen(url, context=_ssl_context())
    return req.read()


def parse_proxy_resource_id(rid):
    """Parses a resource_id into its various parts.

    Return an empty dictionary, if invalid resource id.

    :param rid: The resource id being parsed
    :type rid: str
    :returns: A dictionary with with following key/value pairs (if found):

        - subscription:            Subscription id
        - resource_group:          Name of resource group
        - namespace:               Namespace for the resource provider (i.e. Microsoft.Compute)
        - type:                    Type of the root resource (i.e. virtualMachines)
        - name:                    Name of the root resource
        - child_type_{level}:      Type of the child resource of that level
        - child_name_{level}:      Name of the child resource of that level
        - last_child_num:          Level of the last child

    :rtype: dict[str,str]
    """
    if not rid:
        return {}
    match = _PROXYID_RE.match(rid)
    if match:
        result = match.groupdict()
        children = _CHILDREN_RE.finditer(result['children'] or '')
        count = None
        for count, child in enumerate(children):
            result.update({
                key + '_%d' % (count + 1): group for key, group in child.groupdict().items()})
        result['last_child_num'] = count + 1 if isinstance(count, int) else None
        result.pop('children', None)
        return {key: value for key, value in result.items() if value is not None}
    return None


def get_az_user_agent():
    # Dynamically load the core version
    from azure.cli.core import __version__ as core_version

    agents = ["AZURECLI/{}".format(core_version)]

    _ENV_AZ_INSTALLER = 'AZ_INSTALLER'
    import os
    if _ENV_AZ_INSTALLER in os.environ:
        agents.append('({})'.format(os.environ[_ENV_AZ_INSTALLER]))

    # msrest already has this
    # https://github.com/Azure/msrest-for-python/blob/4cc8bc84e96036f03b34716466230fb257e27b36/msrest/pipeline/universal.py#L70
    # if ENV_ADDITIONAL_USER_AGENT in os.environ:
    #     agents.append(os.environ[ENV_ADDITIONAL_USER_AGENT])

    return ' '.join(agents)


def user_confirmation(message, yes=False):
    if yes:
        return
    from knack.prompting import prompt_y_n, NoTTYException
    try:
        if not prompt_y_n(message):
            raise CLIError('Operation cancelled.')
    except NoTTYException:
        raise CLIError(
            'Unable to prompt for confirmation as no tty available. Use --yes.')<|MERGE_RESOLUTION|>--- conflicted
+++ resolved
@@ -379,15 +379,10 @@
 
 def poller_classes():
     from msrestazure.azure_operation import AzureOperationPoller
-<<<<<<< HEAD
-    from msrest.polling.poller import LROPoller as MSRestLROPoller
-    from azure.core.polling import LROPoller as AzureCoreLROPoller
-    return AzureOperationPoller, MSRestLROPoller, AzureCoreLROPoller
-=======
+
     from msrest.polling.poller import LROPoller
     from azure.core.polling import LROPoller as AzureCoreLROPoller
-    return (AzureOperationPoller, LROPoller, AzureCoreLROPoller)
->>>>>>> 85d4da9d
+    return AzureOperationPoller, LROPoller, AzureCoreLROPoller
 
 
 def augment_no_wait_handler_args(no_wait_enabled, handler, handler_args):
