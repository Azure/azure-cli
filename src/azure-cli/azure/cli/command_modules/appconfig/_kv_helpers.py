--- conflicted
+++ resolved
@@ -336,12 +336,8 @@
         for kv in key_values:
             if not preserve_labels:
                 kv.label = label
-<<<<<<< HEAD
-            if content_type:
-=======
             # Don't overwrite the content type of feature flags
             if content_type and not __is_feature_flag(kv):
->>>>>>> c9e1b504
                 kv.content_type = content_type
 
             azconfig_client.set_keyvalue(kv, ModifyKeyValueOptions())
@@ -977,11 +973,7 @@
         raise CLIError(str(exception))
 
 
-<<<<<<< HEAD
-class Undef(object):  # pylint: disable=too-few-public-methods
-=======
 class Undef:  # pylint: disable=too-few-public-methods
->>>>>>> c9e1b504
     '''
     Dummy undef class used to preallocate space for kv exporting.
 
