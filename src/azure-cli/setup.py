#!/usr/bin/env python

# --------------------------------------------------------------------------------------------
# Copyright (c) Microsoft Corporation. All rights reserved.
# Licensed under the MIT License. See License.txt in the project root for license information.
# --------------------------------------------------------------------------------------------

from codecs import open
from setuptools import setup, find_packages
import sys

try:
    from azure_cli_bdist_wheel import cmdclass
except ImportError:
    from distutils import log as logger

    logger.warn("Wheel is not available, disabling bdist_wheel hook")
    cmdclass = {}

<<<<<<< HEAD
VERSION = "2.50.0"
=======
VERSION = "2.53.0"
>>>>>>> 13d0ab0a
# If we have source, validate that our version numbers match
# This should prevent uploading releases with mismatched versions.
try:
    with open('azure/cli/__main__.py', 'r', encoding='utf-8') as f:
        content = f.read()
except OSError:
    pass
else:
    import re

    m = re.search(r'__version__\s*=\s*[\'"](.+?)[\'"]', content)
    if not m:
        print('Could not find __version__ in azure/cli/__main__.py')
        sys.exit(1)
    if m.group(1) != VERSION:
        print('Expected __version__ = "{}"; found "{}"'.format(VERSION, m.group(1)))
        sys.exit(1)

CLASSIFIERS = [
    'Development Status :: 5 - Production/Stable',
    'Intended Audience :: Developers',
    'Intended Audience :: System Administrators',
    'Programming Language :: Python',
    'Programming Language :: Python :: 3',
    'Programming Language :: Python :: 3.8',
    'Programming Language :: Python :: 3.9',
    'Programming Language :: Python :: 3.10',
    'License :: OSI Approved :: MIT License',
]

DEPENDENCIES = [
    "antlr4-python3-runtime~=4.9.3",
    'azure-appconfiguration~=1.1.1',
    'azure-batch~=14.0.0',
    'azure-cli-core=={}'.format(VERSION),
    'azure-cosmos~=3.0,>=3.0.2',
    'azure-data-tables==12.4.0',
    'azure-datalake-store~=0.0.49',
    'azure-graphrbac~=0.60.0',
    'azure-keyvault-administration==4.3.0',
    'azure-keyvault-certificates==4.7.0',
    'azure-keyvault-keys==4.8.0b2',
    'azure-keyvault-secrets==4.7.0',
    'azure-loganalytics~=0.1.0',
    'azure-mgmt-advisor==9.0.0',
    'azure-mgmt-apimanagement==4.0.0',
    'azure-mgmt-appconfiguration==3.0.0',
    'azure-mgmt-appcontainers==2.0.0',
    'azure-mgmt-applicationinsights~=1.0.0',
    'azure-mgmt-authorization~=4.0.0',
    'azure-mgmt-batchai==7.0.0b1',
    'azure-mgmt-batch~=17.0.0',
    'azure-mgmt-billing==6.0.0',
    'azure-mgmt-botservice~=2.0.0b3',
    'azure-mgmt-cdn==12.0.0',
    'azure-mgmt-cognitiveservices~=13.5.0',
    'azure-mgmt-compute~=30.0.0',
    'azure-mgmt-containerinstance==10.1.0',
    'azure-mgmt-containerregistry==10.1.0',
<<<<<<< HEAD
    'azure-mgmt-containerservice~=24.0.0',
=======
    'azure-mgmt-containerservice~=26.0.0',
>>>>>>> 13d0ab0a
    'azure-mgmt-cosmosdb==9.2.0',
    'azure-mgmt-databoxedge~=1.0.0',
    'azure-mgmt-datalake-store~=0.5.0',
    'azure-mgmt-datamigration~=10.0.0',
    'azure-mgmt-devtestlabs~=4.0',
    'azure-mgmt-dns~=8.0.0',
    'azure-mgmt-eventgrid==10.2.0b2',
    'azure-mgmt-eventhub~=10.1.0',
    'azure-mgmt-extendedlocation==1.0.0b2',
    'azure-mgmt-hdinsight~=9.0.0',
    'azure-mgmt-imagebuilder~=1.2.0',
    'azure-mgmt-iotcentral~=10.0.0b1',
    'azure-mgmt-iothub==2.3.0',
    'azure-mgmt-iothubprovisioningservices==1.1.0',
<<<<<<< HEAD
    'azure-mgmt-keyvault==10.2.2',
=======
    'azure-mgmt-keyvault==10.2.3',
>>>>>>> 13d0ab0a
    'azure-mgmt-kusto~=0.3.0',
    'azure-mgmt-loganalytics==13.0.0b4',
    'azure-mgmt-managedservices~=1.0',
    'azure-mgmt-managementgroups~=1.0.0',
    'azure-mgmt-maps~=2.0.0',
    'azure-mgmt-marketplaceordering==1.1.0',
    'azure-mgmt-media~=9.0',
    'azure-mgmt-monitor~=5.0.0',
    'azure-mgmt-msi~=7.0.0',
    'azure-mgmt-netapp~=10.1.0',
    'azure-mgmt-policyinsights==1.1.0b4',
    'azure-mgmt-privatedns~=1.0.0',
    'azure-mgmt-rdbms~=10.2.0b10',
<<<<<<< HEAD
    'azure-mgmt-recoveryservicesbackup~=6.0.0',
    'azure-mgmt-recoveryservices~=2.4.0',
    'azure-mgmt-redhatopenshift~=1.2.0',
    'azure-mgmt-redis~=14.2.0',
    'azure-mgmt-relay~=0.1.0',
=======
    'azure-mgmt-recoveryservicesbackup~=7.0.0',
    'azure-mgmt-recoveryservices~=2.5.0',
    'azure-mgmt-redhatopenshift~=1.3.0',
    'azure-mgmt-redis~=14.2.0',
>>>>>>> 13d0ab0a
    'azure-mgmt-resource==23.1.0b2',
    'azure-mgmt-search~=9.0',
    'azure-mgmt-security==5.0.0',
    'azure-mgmt-servicebus~=8.2.0',
    'azure-mgmt-servicefabricmanagedclusters~=1.0.0',
    'azure-mgmt-servicelinker==1.2.0b1',
    'azure-mgmt-servicefabric~=1.0.0',
    'azure-mgmt-signalr==1.1.0',
    'azure-mgmt-sqlvirtualmachine==1.0.0b5',
    'azure-mgmt-sql==4.0.0b12',
    'azure-mgmt-storage~=21.0.0',
    'azure-mgmt-synapse==2.1.0b5',
    'azure-mgmt-trafficmanager~=1.0.0',
    'azure-mgmt-web==7.0.0',
    'azure-multiapi-storage~=1.2.0',
    'azure-storage-common~=1.4',
    'azure-synapse-accesscontrol~=0.5.0',
    'azure-synapse-artifacts~=0.17.0',
    'azure-synapse-managedprivateendpoints~=0.4.0',
    'azure-synapse-spark~=0.2.0',
    'chardet~=3.0.4',
    'colorama~=0.4.4',
    # On Linux, the distribution (Ubuntu, Debian, etc) and version are checked for `az feedback`
    'distro; sys_platform == "linux"',
    'fabric~=2.4',
    'javaproperties~=0.5.1',
    'jsondiff~=2.0.0',
    'packaging>=20.9',
    'pycomposefile>=0.0.29',
    'PyGithub~=1.38',
    'PyNaCl~=1.5.0',
    'scp~=0.13.2',
    'semver==2.13.0',
    'six>=1.10.0',  # six is still used by countless extensions
    'sshtunnel~=0.1.4',
    'urllib3',
    'websocket-client~=1.3.1',
    'xmltodict~=0.12'
]

with open('README.rst', 'r', encoding='utf-8') as f:
    README = f.read()

setup(
    name='azure-cli',
    version=VERSION,
    description='Microsoft Azure Command-Line Tools',
    long_description=README,
    license='MIT',
    author='Microsoft Corporation',
    author_email='azpycli@microsoft.com',
    url='https://github.com/Azure/azure-cli',
    zip_safe=False,
    classifiers=CLASSIFIERS,
    scripts=[
        'az',
        'az.completion.sh',
        'az.bat',
        'azps.ps1'
    ],
    packages=find_packages(exclude=["*.tests", "*.tests.*", "tests.*", "tests", "azure", "azure.cli"]),
    install_requires=DEPENDENCIES,
    python_requires='>=3.8.0',
    package_data={
        'azure.cli.command_modules.acr': ['*.json'],
        'azure.cli.command_modules.botservice': ['*.json', '*.config'],
        'azure.cli.command_modules.monitor.operations': ['autoscale-parameters-template.json'],
        'azure.cli.command_modules.servicefabric': [
            'template/windows/template.json',
            'template/windows/parameter.json',
            'template/linux/template.json',
            'template/linux/parameter.json',
            'template/service/template.json',
            'template/service/parameter.json'
        ],
        'azure.cli.command_modules.appservice': [
            'resources/WebappRuntimeStacks.json',
            'resources/GenerateRandomAppNames.json'
        ],
        'azure.cli.command_modules.rdbms': [
            'randomname/adjectives.txt',
            'randomname/nouns.txt',
            'templates/mysql_githubaction_template.yaml',
            'templates/postgresql_githubaction_template.yaml'
        ],
        'azure.cli.command_modules.mysql': [
            'random/adjectives.txt',
            'random/nouns.txt'
        ]
    },
    cmdclass=cmdclass
)<|MERGE_RESOLUTION|>--- conflicted
+++ resolved
@@ -17,11 +17,7 @@
     logger.warn("Wheel is not available, disabling bdist_wheel hook")
     cmdclass = {}
 
-<<<<<<< HEAD
-VERSION = "2.50.0"
-=======
 VERSION = "2.53.0"
->>>>>>> 13d0ab0a
 # If we have source, validate that our version numbers match
 # This should prevent uploading releases with mismatched versions.
 try:
@@ -81,11 +77,7 @@
     'azure-mgmt-compute~=30.0.0',
     'azure-mgmt-containerinstance==10.1.0',
     'azure-mgmt-containerregistry==10.1.0',
-<<<<<<< HEAD
-    'azure-mgmt-containerservice~=24.0.0',
-=======
     'azure-mgmt-containerservice~=26.0.0',
->>>>>>> 13d0ab0a
     'azure-mgmt-cosmosdb==9.2.0',
     'azure-mgmt-databoxedge~=1.0.0',
     'azure-mgmt-datalake-store~=0.5.0',
@@ -100,11 +92,7 @@
     'azure-mgmt-iotcentral~=10.0.0b1',
     'azure-mgmt-iothub==2.3.0',
     'azure-mgmt-iothubprovisioningservices==1.1.0',
-<<<<<<< HEAD
-    'azure-mgmt-keyvault==10.2.2',
-=======
     'azure-mgmt-keyvault==10.2.3',
->>>>>>> 13d0ab0a
     'azure-mgmt-kusto~=0.3.0',
     'azure-mgmt-loganalytics==13.0.0b4',
     'azure-mgmt-managedservices~=1.0',
@@ -118,18 +106,10 @@
     'azure-mgmt-policyinsights==1.1.0b4',
     'azure-mgmt-privatedns~=1.0.0',
     'azure-mgmt-rdbms~=10.2.0b10',
-<<<<<<< HEAD
-    'azure-mgmt-recoveryservicesbackup~=6.0.0',
-    'azure-mgmt-recoveryservices~=2.4.0',
-    'azure-mgmt-redhatopenshift~=1.2.0',
-    'azure-mgmt-redis~=14.2.0',
-    'azure-mgmt-relay~=0.1.0',
-=======
     'azure-mgmt-recoveryservicesbackup~=7.0.0',
     'azure-mgmt-recoveryservices~=2.5.0',
     'azure-mgmt-redhatopenshift~=1.3.0',
     'azure-mgmt-redis~=14.2.0',
->>>>>>> 13d0ab0a
     'azure-mgmt-resource==23.1.0b2',
     'azure-mgmt-search~=9.0',
     'azure-mgmt-security==5.0.0',
