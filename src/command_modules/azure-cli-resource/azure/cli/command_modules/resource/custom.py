# --------------------------------------------------------------------------------------------
# Copyright (c) Microsoft Corporation. All rights reserved.
# Licensed under the MIT License. See License.txt in the project root for license information.
# --------------------------------------------------------------------------------------------

# pylint: disable=too-many-lines

from __future__ import print_function
from collections import OrderedDict
import codecs
import json
import os
import re
import ssl
import sys
import uuid

from six.moves.urllib.request import urlopen  # pylint: disable=import-error
from six.moves.urllib.parse import urlparse  # pylint: disable=import-error

from azure.mgmt.resource.resources.models import GenericResource

from azure.mgmt.resource.locks.models import ManagementLockObject
from azure.mgmt.resource.links.models import ResourceLinkProperties

from azure.mgmt.resource.managedapplications.models import Application
from azure.mgmt.resource.managedapplications.models import Plan
from azure.mgmt.resource.managedapplications.models import ApplicationDefinition
from azure.mgmt.resource.managedapplications.models import ApplicationProviderAuthorization

from azure.cli.core.parser import IncorrectUsageError
from azure.cli.core.prompting import prompt, prompt_pass, prompt_t_f, prompt_choice_list, prompt_int, NoTTYException
from azure.cli.core.util import CLIError, get_file_json, shell_safe_json_parse
import azure.cli.core.azlogging as azlogging
from azure.cli.core.commands.client_factory import get_mgmt_service_client
from azure.cli.core.commands.arm import is_valid_resource_id, parse_resource_id
from azure.cli.core.commands.arm import resource_id as resource_dict_to_id

from azure.cli.core.profiles import get_sdk, supported_api_version, ResourceType

from ._client_factory import (_resource_client_factory,
                              _resource_policy_client_factory,
                              _resource_lock_client_factory,
                              _resource_links_client_factory,
                              _authorization_management_client,
                              _resource_managedapps_client_factory)

logger = azlogging.get_az_logger(__name__)


def list_resource_groups(tag=None):  # pylint: disable=no-self-use
    """ List resource groups, optionally filtered by a tag.
    :param str tag:tag to filter by in 'key[=value]' format
    """
    rcf = _resource_client_factory()

    filters = []
    if tag:
        key = list(tag.keys())[0]
        filters.append("tagname eq '{}'".format(key))
        filters.append("tagvalue eq '{}'".format(tag[key]))

    filter_text = ' and '.join(filters) if filters else None

    groups = rcf.resource_groups.list(filter=filter_text)
    return list(groups)


def create_resource_group(rg_name, location, tags=None):
    """ Create a new resource group.
    :param str resource_group_name:the desired resource group name
    :param str location:the resource group location
    :param str tags:tags in 'a=b c' format
    """
    rcf = _resource_client_factory()

    ResourceGroup = get_sdk(ResourceType.MGMT_RESOURCE_RESOURCES, 'ResourceGroup', mod='models')
    parameters = ResourceGroup(
        location=location,
        tags=tags
    )
    return rcf.resource_groups.create_or_update(rg_name, parameters)


def create_application(resource_group_name,
                       application_name, managedby_resource_group_id,
                       kind, managedapp_definition_id=None, location=None,
                       plan_name=None, plan_publisher=None, plan_product=None,
                       plan_version=None, tags=None, parameters=None):
    """ Create a new managed application.
    :param str resource_group_name:the desired resource group name
    :param str application_name:the managed application name
    :param str kind:the managed application kind. can be marketplace or servicecatalog
    :param str plan_name:the managed application package plan name
    :param str plan_publisher:the managed application package plan publisher
    :param str plan_product:the managed application package plan product
    :param str plan_version:the managed application package plan version
    :param str tags:tags in 'a=b c' format
    """
    racf = _resource_managedapps_client_factory()
    rcf = _resource_client_factory()
    if not location:
        location = rcf.resource_groups.get(resource_group_name).location
    application = Application(
        location=location,
        managed_resource_group_id=managedby_resource_group_id,
        kind=kind,
        tags=tags
    )

    if kind.lower() == 'servicecatalog':
        if managedapp_definition_id:
            application.application_definition_id = managedapp_definition_id
        else:
            raise CLIError('--managedapp-definition-id is required if kind is ServiceCatalog')
    elif kind.lower() == 'marketplace':
        if (plan_name is None and plan_product is None and
                plan_publisher is None and plan_version is None):
            raise CLIError('--plan-name, --plan-product, --plan-publisher and '
                           '--plan-version are all required if kind is MarketPlace')
        else:
            application.plan = Plan(plan_name, plan_publisher, plan_product, plan_version)

    applicationParameters = None

    if parameters:
        if os.path.exists(parameters):
            applicationParameters = get_file_json(parameters)
        else:
            applicationParameters = shell_safe_json_parse(parameters)

    application.parameters = applicationParameters

    return racf.applications.create_or_update(resource_group_name, application_name, application)


def show_application(resource_group_name=None, application_name=None):
    """ Gets a managed application.
    :param str resource_group_name:the resource group name
    :param str application_name:the managed application name
    """
    racf = _resource_managedapps_client_factory()
    return racf.applications.get(resource_group_name, application_name)


def show_applicationdefinition(resource_group_name=None, application_definition_name=None):
    """ Gets a managed application definition.
    :param str resource_group_name:the resource group name
    :param str application_definition_name:the managed application definition name
    """
    racf = _resource_managedapps_client_factory()
    return racf.application_definitions.get(resource_group_name, application_definition_name)


def create_applicationdefinition(resource_group_name,
                                 application_definition_name,
                                 lock_level, authorizations,
                                 description, display_name,
                                 package_file_uri=None, create_ui_definition=None,
                                 main_template=None, location=None, tags=None):
    """ Create a new managed application definition.
    :param str resource_group_name:the desired resource group name
    :param str application_definition_name:the managed application definition name
    :param str description:the managed application definition description
    :param str display_name:the managed application definition display name
    :param str package_file_uri:the managed application definition package file uri
    :param str create_ui_definition:the managed application definition create ui definition
    :param str main_template:the managed application definition main template
    :param str tags:tags in 'a=b c' format
    """
    if(not package_file_uri and not create_ui_definition and
       not main_template):
        raise CLIError('usage error: --package-file-uri <url> | '
                       '--create-ui-definition --main-template')
    elif package_file_uri:
        if create_ui_definition or main_template:
            raise CLIError('usage error: must not specify '
                           '--create-ui-definition --main-template')
    elif not package_file_uri:
        if not create_ui_definition or not main_template:
            raise CLIError('usage error: must specify '
                           '--create-ui-definition --main-template')
    racf = _resource_managedapps_client_factory()
    rcf = _resource_client_factory()
    if not location:
        location = rcf.resource_groups.get(resource_group_name).location
    authorizations = authorizations or []
    applicationAuthList = []

    for name_value in authorizations:
        # split at the first ':', neither principalId nor roldeDefinitionId should have a ':'
        principalId, roleDefinitionId = name_value.split(':', 1)
        applicationAuth = ApplicationProviderAuthorization(principalId, roleDefinitionId)
        applicationAuthList.append(applicationAuth)

    applicationDef = ApplicationDefinition(lock_level, applicationAuthList, package_file_uri)
    applicationDef.display_name = display_name
    applicationDef.description = description
    applicationDef.location = location
    applicationDef.package_file_uri = package_file_uri
    applicationDef.create_ui_definition = create_ui_definition
    applicationDef.main_template = main_template
    applicationDef.tags = tags

    return racf.application_definitions.create_or_update(resource_group_name,
                                                         application_definition_name, applicationDef)


def list_applications(resource_group_name=None):
    racf = _resource_managedapps_client_factory()

    if resource_group_name:
        applications = racf.applications.list_by_resource_group(resource_group_name)
    else:
        applications = racf.applications.list_by_subscription()
    return list(applications)


def export_group_as_template(
        resource_group_name, include_comments=False, include_parameter_default_value=False):
    """Captures a resource group as a template.
    :param str resource_group_name:the name of the resoruce group.
    :param bool include_comments:export template with comments.
    :param bool include_parameter_default_value: export template parameter with default value.
    """
    rcf = _resource_client_factory()

    export_options = []
    if include_comments:
        export_options.append('IncludeComments')
    if include_parameter_default_value:
        export_options.append('IncludeParameterDefaultValue')

    options = ','.join(export_options) if export_options else None

    result = rcf.resource_groups.export_template(resource_group_name, '*', options=options)
    # pylint: disable=no-member
    # On error, server still returns 200, with details in the error attribute
    if result.error:
        error = result.error
        if (hasattr(error, 'details') and error.details and
                hasattr(error.details[0], 'message')):
            error = error.details[0].message
        raise CLIError(error)

    print(json.dumps(result.template, indent=2))


def deploy_arm_template(resource_group_name,
                        template_file=None, template_uri=None, deployment_name=None,
                        parameters=None, mode='incremental', no_wait=False):
    return _deploy_arm_template_core(resource_group_name, template_file, template_uri,
                                     deployment_name, parameters, mode, no_wait=no_wait)


def validate_arm_template(resource_group_name, template_file=None, template_uri=None,
                          parameters=None, mode='incremental'):
    return _deploy_arm_template_core(resource_group_name, template_file, template_uri,
                                     'deployment_dry_run', parameters, mode, validate_only=True)


def _process_parameters(template_param_defs, parameter_lists):

    def _try_parse_json_object(value):
        try:
            parsed = shell_safe_json_parse(value)
            return parsed.get('parameters', parsed)
        except CLIError:
            return None

    def _try_load_file_object(value):
        if os.path.isfile(value):
            parsed = get_file_json(value, throw_on_empty=False)
            return parsed.get('parameters', parsed)
        return None

    def _try_parse_key_value_object(template_param_defs, parameters, value):
        try:
            key, value = value.split('=', 1)
        except ValueError:
            return False

        param = template_param_defs.get(key, None)
        if param is None:
            raise CLIError("unrecognized template parameter '{}'. Allowed parameters: {}"
                           .format(key, ', '.join(sorted(template_param_defs.keys()))))

        param_type = param.get('type', None)
        if param_type in ['object', 'array']:
            parameters[key] = {'value': shell_safe_json_parse(value)}
        elif param_type in ['string', 'securestring']:
            parameters[key] = {'value': value}
        elif param_type == 'bool':
            parameters[key] = {'value': value.lower() == 'true'}
        elif param_type == 'int':
            parameters[key] = {'value': int(value)}
        else:
            logger.warning("Unrecognized type '%s' for parameter '%s'. Interpretting as string.", param_type, key)
            parameters[key] = {'value': value}

        return True

    parameters = {}
    for params in parameter_lists or []:
        for item in params:
            param_obj = _try_load_file_object(item) or _try_parse_json_object(item)
            if param_obj:
                parameters.update(param_obj)
            elif not _try_parse_key_value_object(template_param_defs, parameters, item):
                raise CLIError('Unable to parse parameter: {}'.format(item))

    return parameters


def _find_missing_parameters(parameters, template):
    if template is None:
        return {}
    template_parameters = template.get('parameters', None)
    if template_parameters is None:
        return {}

    missing = OrderedDict()
    for parameter_name in template_parameters:
        parameter = template_parameters[parameter_name]
        if 'defaultValue' in parameter:
            continue
        if parameters is not None and parameters.get(parameter_name, None) is not None:
            continue
        missing[parameter_name] = parameter
    return missing


def _prompt_for_parameters(missing_parameters, fail_on_no_tty=True):  # pylint: disable=too-many-statements

    prompt_list = missing_parameters.keys() if isinstance(missing_parameters, OrderedDict) \
        else sorted(missing_parameters)
    result = OrderedDict()
    no_tty = False
    for param_name in prompt_list:
        param = missing_parameters[param_name]
        param_type = param.get('type', 'string')
        description = 'Missing description'
        metadata = param.get('metadata', None)
        if metadata is not None:
            description = metadata.get('description', description)
        allowed_values = param.get('allowedValues', None)

        prompt_str = "Please provide {} value for '{}' (? for help): ".format(param_type, param_name)
        while True:
            if allowed_values is not None:
                try:
                    ix = prompt_choice_list(prompt_str, allowed_values, help_string=description)
                    result[param_name] = allowed_values[ix]
                except NoTTYException:
                    result[param_name] = None
                    no_tty = True
                break
            elif param_type == 'securestring':
                try:
                    value = prompt_pass(prompt_str, help_string=description)
                except NoTTYException:
                    value = None
                    no_tty = True
                result[param_name] = value
                break
            elif param_type == 'int':
                try:
                    int_value = prompt_int(prompt_str, help_string=description)
                    result[param_name] = int_value
                except NoTTYException:
                    result[param_name] = 0
                    no_tty = True
                break
            elif param_type == 'bool':
                try:
                    value = prompt_t_f(prompt_str, help_string=description)
                    result[param_name] = value
                except NoTTYException:
                    result[param_name] = False
                    no_tty = True
                break
            elif param_type in ['object', 'array']:
                try:
                    value = prompt(prompt_str, help_string=description)
                except NoTTYException:
                    value = ''
                    no_tty = True

                if value == '':
                    value = {} if param_type == 'object' else []
                else:
                    try:
                        value = shell_safe_json_parse(value)
                    except Exception as ex:  # pylint: disable=broad-except
                        logger.error(ex)
                        continue
                result[param_name] = value
                break
            else:
                try:
                    result[param_name] = prompt(prompt_str, help_string=description)
                except NoTTYException:
                    result[param_name] = None
                    no_tty = True
                break
    if no_tty and fail_on_no_tty:
        raise NoTTYException
    return result


def _get_missing_parameters(parameters, template, prompt_fn):
    missing = _find_missing_parameters(parameters, template)
    if missing:
        prompt_parameters = prompt_fn(missing)
        for param_name in prompt_parameters:
            parameters[param_name] = {
                "value": prompt_parameters[param_name]
            }
    return parameters


def _ssl_context():
    if sys.version_info < (3, 4):
        return ssl.SSLContext(ssl.PROTOCOL_TLSv1)

    return ssl.create_default_context()


def _urlretrieve(url):
    req = urlopen(url, context=_ssl_context())
    return req.read()


def _deploy_arm_template_core(resource_group_name,  # pylint: disable=too-many-arguments
                              template_file=None, template_uri=None, deployment_name=None,
                              parameters=None, mode='incremental', validate_only=False,
                              no_wait=False):
    DeploymentProperties, TemplateLink = get_sdk(ResourceType.MGMT_RESOURCE_RESOURCES,
                                                 'DeploymentProperties',
                                                 'TemplateLink',
                                                 mod='models')
    template = None
    template_link = None
    template_obj = None
    if template_uri:
        template_link = TemplateLink(uri=template_uri)
        template_obj = shell_safe_json_parse(_urlretrieve(template_uri).decode('utf-8'), preserve_order=True)
    else:
        template = get_file_json(template_file, preserve_order=True)
        template_obj = template

    template_param_defs = template_obj.get('parameters', {})
    template_obj['resources'] = template_obj.get('resources', [])
    parameters = _process_parameters(template_param_defs, parameters) or {}
    parameters = _get_missing_parameters(parameters, template_obj, _prompt_for_parameters)

    template = json.loads(json.dumps(template))
    parameters = json.loads(json.dumps(parameters))

    properties = DeploymentProperties(template=template, template_link=template_link,
                                      parameters=parameters, mode=mode)

    smc = get_mgmt_service_client(ResourceType.MGMT_RESOURCE_RESOURCES)
    if validate_only:
        return smc.deployments.validate(resource_group_name, deployment_name, properties, raw=no_wait)
    return smc.deployments.create_or_update(resource_group_name, deployment_name, properties, raw=no_wait)


def export_deployment_as_template(resource_group_name, deployment_name):
    smc = get_mgmt_service_client(ResourceType.MGMT_RESOURCE_RESOURCES)
    result = smc.deployments.export_template(resource_group_name, deployment_name)
    print(json.dumps(result.template, indent=2))  # pylint: disable=no-member


def create_resource(properties,
                    resource_group_name=None, resource_provider_namespace=None,
                    parent_resource_path=None, resource_type=None, resource_name=None,
                    resource_id=None, api_version=None, location=None, is_full_object=False):
    res = _ResourceUtils(resource_group_name, resource_provider_namespace,
                         parent_resource_path, resource_type, resource_name,
                         resource_id, api_version)
    return res.create_resource(properties, location, is_full_object)


def _get_parsed_resource_ids(resource_ids):
    """
    Returns a generator of parsed resource ids. Raise when there is invalid resource id.
    """
    if not resource_ids:
        return None

    for rid in resource_ids:
        if not is_valid_resource_id(rid):
            raise CLIError('az resource: error: argument --ids: invalid ResourceId value: \'%s\'' % rid)

    return (parse_resource_id(rid) for rid in resource_ids)


def _get_rsrc_util_from_parsed_id(parsed_id, api_version):
    return _ResourceUtils(parsed_id['resource_group'],
                          parsed_id['resource_namespace'],
                          parsed_id['resource_parent'],
                          parsed_id['resource_type'],
                          parsed_id['resource_name'],
                          None,
                          api_version)


def _create_parsed_id(resource_group_name=None, resource_provider_namespace=None, parent_resource_path=None,
                      resource_type=None, resource_name=None):
    return {
        'resource_group': resource_group_name,
        'resource_namespace': resource_provider_namespace,
        'resource_parent': parent_resource_path,
        'resource_type': resource_type,
        'resource_name': resource_name
    }


def _single_or_collection(obj, default=None):
    if not obj:
        return default

    if isinstance(obj, list) and len(obj) == 1:
        return obj[0]

    return obj


def show_resource(resource_ids=None, resource_group_name=None,
                  resource_provider_namespace=None, parent_resource_path=None, resource_type=None,
                  resource_name=None, api_version=None):
    parsed_ids = _get_parsed_resource_ids(resource_ids) or [_create_parsed_id(resource_group_name,
                                                                              resource_provider_namespace,
                                                                              parent_resource_path,
                                                                              resource_type,
                                                                              resource_name)]

    return _single_or_collection(
        [_get_rsrc_util_from_parsed_id(id_dict, api_version).get_resource() for id_dict in parsed_ids])


def delete_resource(resource_ids=None, resource_group_name=None,
                    resource_provider_namespace=None, parent_resource_path=None, resource_type=None,
                    resource_name=None, api_version=None):
    """
    Deletes the given resource(s).
    This function allows deletion of ids with dependencies on one another.
    This is done with multiple passes through the given ids.
    """
    parsed_ids = _get_parsed_resource_ids(resource_ids) or [_create_parsed_id(resource_group_name,
                                                                              resource_provider_namespace,
                                                                              parent_resource_path,
                                                                              resource_type,
                                                                              resource_name)]
    to_be_deleted = [(_get_rsrc_util_from_parsed_id(id_dict, api_version), id_dict) for id_dict in parsed_ids]

    results = []
    from msrestazure.azure_exceptions import CloudError
    while to_be_deleted:
        logger.debug("Start new loop to delete resources.")
        operations = []
        failed_to_delete = []
        for rsrc_utils, id_dict in to_be_deleted:
            try:
                operations.append(rsrc_utils.delete())
                logger.debug("deleting", resource_dict_to_id(**id_dict))
            except CloudError as e:
                # request to delete failed, add parsed id dict back to queue
                id_dict['exception'] = str(e)
                failed_to_delete.append((rsrc_utils, id_dict))
        to_be_deleted = failed_to_delete

        # stop deleting if none deletable
        if not operations:
            break

        # all operations return result before next pass
        for operation in operations:
            results.append(operation.result())

    if to_be_deleted:
        error_msg_builder = ['Some resources failed to be deleted:']
        for _, id_dict in to_be_deleted:
            logger.debug(id_dict['exception'])
            error_msg_builder.append(resource_dict_to_id(**id_dict))
        raise CLIError(os.linesep.join(error_msg_builder))

    return _single_or_collection(results)


def update_resource(parameters, resource_ids=None,
                    resource_group_name=None, resource_provider_namespace=None,
                    parent_resource_path=None, resource_type=None, resource_name=None, api_version=None):
    parsed_ids = _get_parsed_resource_ids(resource_ids) or [_create_parsed_id(resource_group_name,
                                                                              resource_provider_namespace,
                                                                              parent_resource_path,
                                                                              resource_type,
                                                                              resource_name)]

    return _single_or_collection(
        [_get_rsrc_util_from_parsed_id(id_dict, api_version).update(parameters) for id_dict in parsed_ids])


def tag_resource(tags, resource_ids=None,
                 resource_group_name=None, resource_provider_namespace=None,
                 parent_resource_path=None, resource_type=None, resource_name=None, api_version=None):
    """ Updates the tags on an existing resource. To clear tags, specify the --tag option
    without anything else. """
    parsed_ids = _get_parsed_resource_ids(resource_ids) or [_create_parsed_id(resource_group_name,
                                                                              resource_provider_namespace,
                                                                              parent_resource_path,
                                                                              resource_type,
                                                                              resource_name)]

    return _single_or_collection(
        [_get_rsrc_util_from_parsed_id(id_dict, api_version).tag(tags) for id_dict in parsed_ids])


def invoke_resource_action(action, request_body=None, resource_ids=None,
                           resource_group_name=None, resource_provider_namespace=None,
                           parent_resource_path=None, resource_type=None, resource_name=None,
                           api_version=None):
    """ Invokes the provided action on an existing resource."""
    parsed_ids = _get_parsed_resource_ids(resource_ids) or [_create_parsed_id(resource_group_name,
                                                                              resource_provider_namespace,
                                                                              parent_resource_path,
                                                                              resource_type,
                                                                              resource_name)]

    return _single_or_collection([_get_rsrc_util_from_parsed_id(id_dict, api_version)
                                  .invoke_action(action, request_body) for id_dict in parsed_ids])


def get_deployment_operations(client, resource_group_name, deployment_name, operation_ids):
    """get a deployment's operation.
    """
    result = []
    for op_id in operation_ids:
        dep = client.get(resource_group_name, deployment_name, op_id)
        result.append(dep)
    return result


def list_resources(resource_group_name=None,
                   resource_provider_namespace=None, resource_type=None, name=None, tag=None,
                   location=None):
    rcf = _resource_client_factory()

    if resource_group_name is not None:
        rcf.resource_groups.get(resource_group_name)

    odata_filter = _list_resources_odata_filter_builder(resource_group_name,
                                                        resource_provider_namespace,
                                                        resource_type, name, tag, location)
    resources = rcf.resources.list(filter=odata_filter)
    return list(resources)


def _list_resources_odata_filter_builder(resource_group_name=None,
                                         resource_provider_namespace=None,
                                         resource_type=None, name=None, tag=None, location=None):
    """Build up OData filter string from parameters
    """
    filters = []

    if resource_group_name:
        filters.append("resourceGroup eq '{}'".format(resource_group_name))

    if name:
        filters.append("name eq '{}'".format(name))

    if location:
        filters.append("location eq '{}'".format(location))

    if resource_type:
        if resource_provider_namespace:
            f = "'{}/{}'".format(resource_provider_namespace, resource_type)
        else:
            if not re.match('[^/]+/[^/]+', resource_type):
                raise CLIError(
                    'Malformed resource-type: '
                    '--resource-type=<namespace>/<resource-type> expected.')
            # assume resource_type is <namespace>/<type>. The worst is to get a server error
            f = "'{}'".format(resource_type)
        filters.append("resourceType eq " + f)
    else:
        if resource_provider_namespace:
            raise CLIError('--namespace also requires --resource-type')

    if tag:
        if name or location:
            raise IncorrectUsageError('you cannot use the tag filter with other filters')

        tag_name = list(tag.keys())[0] if isinstance(tag, dict) else tag
        tag_value = tag[tag_name] if isinstance(tag, dict) else ''
        if tag_name:
            if tag_name[-1] == '*':
                filters.append("startswith(tagname, '%s')" % tag_name[0:-1])
            else:
                filters.append("tagname eq '%s'" % tag_name)
                if tag_value != '':
                    filters.append("tagvalue eq '%s'" % tag_value)
    return ' and '.join(filters)


def get_providers_completion_list(prefix, **kwargs):  # pylint: disable=unused-argument
    rcf = _resource_client_factory()
    result = rcf.providers.list()
    return [r.namespace for r in result]


def get_resource_types_completion_list(prefix, **kwargs):  # pylint: disable=unused-argument
    rcf = _resource_client_factory()
    result = rcf.providers.list()
    types = []
    for p in list(result):
        for r in p.resource_types:
            types.append(p.namespace + '/' + r.resource_type)
    return types


def register_provider(resource_provider_namespace, wait=False):
    _update_provider(resource_provider_namespace, registering=True, wait=wait)


def unregister_provider(resource_provider_namespace, wait=False):
    _update_provider(resource_provider_namespace, registering=False, wait=wait)


def _update_provider(namespace, registering, wait):
    import time
    rcf = _resource_client_factory()
    if registering:
        rcf.providers.register(namespace)
    else:
        rcf.providers.unregister(namespace)

    if wait:
        while True:
            time.sleep(10)
            rp_info = rcf.providers.get(namespace)
            if rp_info.registration_state == ('Registered' if registering else 'Unregistered'):
                break
    else:
        action = 'Registering' if registering else 'Unregistering'
        msg_template = '%s is still on-going. You can monitor using \'az provider show -n %s\''
        logger.warning(msg_template, action, namespace)


def list_provider_operations(api_version=None):
    api_version = api_version or _get_auth_provider_latest_api_version()
    auth_client = _authorization_management_client()
    return auth_client.provider_operations_metadata.list(api_version)


def show_provider_operations(resource_provider_namespace, api_version=None):
    api_version = api_version or _get_auth_provider_latest_api_version()
    auth_client = _authorization_management_client()
    return auth_client.provider_operations_metadata.get(resource_provider_namespace, api_version)


def _get_auth_provider_latest_api_version():
    rcf = _resource_client_factory()
    api_version = _ResourceUtils.resolve_api_version(rcf, 'Microsoft.Authorization',
                                                     None, 'providerOperations')
    return api_version


def move_resource(ids, destination_group, destination_subscription_id=None):
    """Moves resources from one resource group to another(can be under different subscription)

    :param ids: the space separated resource ids to be moved
    :param destination_group: the destination resource group name
    :param destination_subscription_id: the destination subscription identifier
    """
    # verify all resource ids are valid and under the same group
    resources = []
    for i in ids:
        if is_valid_resource_id(i):
            resources.append(parse_resource_id(i))
        else:
            raise CLIError('Invalid id "{}", as it has no group or subscription field'.format(i))

    if len(set([r['subscription'] for r in resources])) > 1:
        raise CLIError('All resources should be under the same subscription')
    if len(set([r['resource_group'] for r in resources])) > 1:
        raise CLIError('All resources should be under the same group')

    rcf = _resource_client_factory()
    target = resource_dict_to_id(subscription=(destination_subscription_id or rcf.config.subscription_id),
                                 resource_group=destination_group)

    return rcf.resources.move_resources(resources[0]['resource_group'], ids, target)


def list_features(client, resource_provider_namespace=None):
    if resource_provider_namespace:
        return client.list(resource_provider_namespace=resource_provider_namespace)
    return client.list_all()


def register_feature(client, resource_provider_namespace, feature_name):
    logger.warning("Once the feature '{}' is registered, invoking 'az provider register -n {}' is required "
                   "to get the change propagated".format(resource_provider_namespace, feature_name))
    return client.register(resource_provider_namespace, feature_name)


def create_policy_assignment(policy=None, policy_set_definition=None,
                             name=None, display_name=None, params=None,
                             resource_group_name=None, scope=None, sku=None,
                             not_scopes=None):
    """Creates a policy assignment
    :param not_scopes: Space separated scopes where the policy assignment does not apply.
    """
    if bool(policy) == bool(policy_set_definition):
        raise CLIError('usage error: --policy NAME_OR_ID | '
                       '--policy-set-definition NAME_OR_ID')
    policy_client = _resource_policy_client_factory()
    scope = _build_policy_scope(policy_client.config.subscription_id,
                                resource_group_name, scope)
    policy_id = _resolve_policy_id(policy, policy_set_definition, policy_client)

    if params:
        if os.path.exists(params):
            params = get_file_json(params)
        else:
            params = shell_safe_json_parse(params)

    PolicyAssignment = get_sdk(ResourceType.MGMT_RESOURCE_POLICY, 'PolicyAssignment', mod='models')
    assignment = PolicyAssignment(display_name, policy_id, scope)
    assignment.parameters = params if params else None

    if supported_api_version(ResourceType.MGMT_RESOURCE_POLICY, min_api='2017-06-01-preview'):
        if not_scopes:
            kwargs_list = []
            for id_arg in not_scopes.split(' '):
                if parse_resource_id(id_arg):
                    kwargs_list.append(id_arg)
                else:
                    logger.error('az policy assignment create error: argument --not-scopes: \
                    invalid notscopes value: \'%s\'' % id_arg)
                    return
            assignment.not_scopes = kwargs_list
        PolicySku = get_sdk(ResourceType.MGMT_RESOURCE_POLICY, 'PolicySku', mod='models')
        policySku = PolicySku('A0', 'Free')
        if sku:
            policySku = policySku if sku.lower() == 'free' else PolicySku('A1', 'Standard')
        assignment.sku = policySku

    return policy_client.policy_assignments.create(scope,
                                                   name or uuid.uuid4(),
                                                   assignment)


def delete_policy_assignment(name, resource_group_name=None, scope=None):
    policy_client = _resource_policy_client_factory()
    scope = _build_policy_scope(policy_client.config.subscription_id,
                                resource_group_name, scope)
    policy_client.policy_assignments.delete(scope, name)


def show_policy_assignment(name, resource_group_name=None, scope=None):
    policy_client = _resource_policy_client_factory()
    scope = _build_policy_scope(policy_client.config.subscription_id,
                                resource_group_name, scope)
    return policy_client.policy_assignments.get(scope, name)


def list_policy_assignment(disable_scope_strict_match=None, resource_group_name=None, scope=None):
    policy_client = _resource_policy_client_factory()
    if scope and not is_valid_resource_id(scope):
        parts = scope.strip('/').split('/')
        if len(parts) == 4:
            resource_group_name = parts[3]
        elif len(parts) == 2:
            # rarely used, but still verify
            if parts[1].lower() != policy_client.config.subscription_id.lower():
                raise CLIError("Please use current active subscription's id")
        else:
            err = "Invalid scope '{}', it should point to a resource group or a resource"
            raise CLIError(err.format(scope))
        scope = None

    _scope = _build_policy_scope(policy_client.config.subscription_id,
                                 resource_group_name, scope)
    if resource_group_name:
        result = policy_client.policy_assignments.list_for_resource_group(resource_group_name)
    elif scope:
        # pylint: disable=redefined-builtin
        id = parse_resource_id(scope)
        parent_resource_path = '' if not id.get('child_name') else (id['type'] + '/' + id['name'])
        resource_type = id.get('child_type') or id['type']
        resource_name = id.get('child_name') or id['name']
        result = policy_client.policy_assignments.list_for_resource(
            id['resource_group'], id['namespace'],
            parent_resource_path, resource_type, resource_name)
    else:
        result = policy_client.policy_assignments.list()

    if not disable_scope_strict_match:
        result = [i for i in result if _scope.lower() == i.scope.lower()]

    return result


def _build_policy_scope(subscription_id, resource_group_name, scope):
    subscription_scope = '/subscriptions/' + subscription_id
    if scope:
        if resource_group_name:
            err = "Resource group '{}' is redundant because 'scope' is supplied"
            raise CLIError(err.format(resource_group_name))
    elif resource_group_name:
        scope = subscription_scope + '/resourceGroups/' + resource_group_name
    else:
        scope = subscription_scope
    return scope


def _resolve_policy_id(policy, policy_set_definition, client):
    policy_id = policy or policy_set_definition
    if not is_valid_resource_id(policy_id):
        if policy:
            policy_def = _get_custom_or_builtin_policy(client, policy)
            policy_id = policy_def.id
        else:
            policy_set_def = _get_custom_or_builtin_policy(client, policy_set_definition, 'setdefinition')
            policy_id = policy_set_def.id
    return policy_id


def _get_custom_or_builtin_policy(client, name, resourcetype='definition'):
    if resourcetype != 'definition':
<<<<<<< HEAD
        policy_set = client.policy_set_definitions.get(name)
        if not policy_set:
            return client.policy_set_definitions.get_built_in(name)
        return policy_set
    policy_def = client.policy_definitions.get(name)
    if not policy_def:
        return client.policy_definitions.get_built_in(name)
    return policy_def
=======
        try:
            return client.policy_set_definitions.get(name)
        except Exception as ex:
            if ex.response.status_code == 404:
                return client.policy_set_definitions.get_built_in(name)

    from msrestazure.azure_exceptions import CloudError
    try:
        return client.policy_definitions.get(name)
    except CloudError as ex:
        if ex.status_code == 404:
            return client.policy_definitions.get_built_in(name)
>>>>>>> 48ddb662


def _load_file_string_or_uri(file_or_string_or_uri, name, required=True):
    if file_or_string_or_uri is None:
        if required:
            raise CLIError('One of --{} or --{}-uri is required'.format(name, name))
        return None
    url = urlparse(file_or_string_or_uri)
    if url.scheme == 'http' or url.scheme == 'https' or url.scheme == 'file':
        response = urlopen(file_or_string_or_uri)
        reader = codecs.getreader('utf-8')
        result = json.load(reader(response))
        response.close()
        return result
    if os.path.exists(file_or_string_or_uri):
        return get_file_json(file_or_string_or_uri)
    return shell_safe_json_parse(file_or_string_or_uri)


def create_policy_definition(name, rules=None, params=None, display_name=None, description=None, mode=None):
    rules = _load_file_string_or_uri(rules, 'rules')
    params = _load_file_string_or_uri(params, 'params', False)

    policy_client = _resource_policy_client_factory()
    PolicyDefinition = get_sdk(ResourceType.MGMT_RESOURCE_POLICY, 'PolicyDefinition', mod='models')
    parameters = PolicyDefinition(policy_rule=rules, parameters=params, description=description,
                                  display_name=display_name)
    if supported_api_version(ResourceType.MGMT_RESOURCE_POLICY, min_api='2016-12-01'):
        parameters.mode = mode
    return policy_client.policy_definitions.create_or_update(name, parameters)


def create_policy_setdefinition(name, definitions, params=None, display_name=None, description=None):
    definitions = _load_file_string_or_uri(definitions, 'definitions')
    params = _load_file_string_or_uri(params, 'params', False)

    policy_client = _resource_policy_client_factory()
    PolicySetDefinition = get_sdk(ResourceType.MGMT_RESOURCE_POLICY, 'PolicySetDefinition', mod='models')
    parameters = PolicySetDefinition(policy_definitions=definitions, parameters=params, description=description,
                                     display_name=display_name)
    return policy_client.policy_set_definitions.create_or_update(name, parameters)


def get_policy_definition(policy_definition_name):
    policy_client = _resource_policy_client_factory()
    return _get_custom_or_builtin_policy(policy_client, policy_definition_name)


def get_policy_setdefinition(policy_set_definition_name):
    policy_client = _resource_policy_client_factory()
    return _get_custom_or_builtin_policy(policy_client, policy_set_definition_name, 'setdefinition')


def update_policy_definition(policy_definition_name, rules=None, params=None,
                             display_name=None, description=None):
    if rules:
        if os.path.exists(rules):
            rules = get_file_json(rules)
        else:
            rules = shell_safe_json_parse(rules)

    if params:
        if os.path.exists(params):
            params = get_file_json(params)
        else:
            params = shell_safe_json_parse(params)

    policy_client = _resource_policy_client_factory()
    definition = _get_custom_or_builtin_policy(policy_client, policy_definition_name)
    # pylint: disable=line-too-long,no-member
    PolicyDefinition = get_sdk(ResourceType.MGMT_RESOURCE_POLICY, 'PolicyDefinition', mod='models')
    parameters = PolicyDefinition(
        policy_rule=rules if rules is not None else definition.policy_rule,
        description=description if description is not None else definition.description,
        display_name=display_name if display_name is not None else definition.display_name,
        parameters=params if params is not None else definition.parameters)
    return policy_client.policy_definitions.create_or_update(policy_definition_name, parameters)


def update_policy_setdefinition(policy_set_definition_name, definitions=None, params=None,
                                display_name=None, description=None):
    if definitions:
        if os.path.exists(definitions):
            definitions = get_file_json(definitions)
        else:
            definitions = shell_safe_json_parse(definitions)

    if params:
        if os.path.exists(params):
            params = get_file_json(params)
        else:
            params = shell_safe_json_parse(params)

    policy_client = _resource_policy_client_factory()
    definition = _get_custom_or_builtin_policy(policy_client, policy_set_definition_name, 'setdefinition')
    # pylint: disable=line-too-long,no-member
    PolicySetDefinition = get_sdk(ResourceType.MGMT_RESOURCE_POLICY, 'PolicySetDefinition', mod='models')
    parameters = PolicySetDefinition(
        policy_definitions=definitions if definitions is not None else definition.policy_definitions,
        description=description if description is not None else definition.description,
        display_name=display_name if display_name is not None else definition.display_name,
        parameters=params if params is not None else definition.parameters)
    return policy_client.policy_set_definitions.create_or_update(policy_set_definition_name, parameters)


def get_policy_completion_list(prefix, **kwargs):  # pylint: disable=unused-argument
    policy_client = _resource_policy_client_factory()
    result = policy_client.policy_definitions.list()
    return [i.name for i in result]


def get_policy_set_completion_list(prefix, **kwargs):  # pylint: disable=unused-argument
    policy_client = _resource_policy_client_factory()
    result = policy_client.policy_set_definitions.list()
    return [i.name for i in result]


def get_policy_assignment_completion_list(prefix, **kwargs):  # pylint: disable=unused-argument
    policy_client = _resource_policy_client_factory()
    result = policy_client.policy_assignments.list()
    return [i.name for i in result]


def list_locks(resource_group=None,
               resource_provider_namespace=None, parent_resource_path=None, resource_type=None,
               resource_name=None, filter_string=None):
    """
    :param resource_provider_namespace: Name of a resource provider.
    :type resource_provider_namespace: str
    :param parent_resource_path: Path to a parent resource
    :type parent_resource_path: str
    :param resource_type: The type for the resource with the lock.
    :type resource_type: str
    :param resource_name: Name of a resource that has a lock.
    :type resource_name: str
    :param filter_string: A query filter to use to restrict the results.
    :type filter_string: str
    """
    lock_client = _resource_lock_client_factory()
    lock_resource = _extract_lock_params(resource_group, resource_provider_namespace,
                                         resource_type, resource_name)
    resource_group_name = lock_resource[0]
    resource_name = lock_resource[1]
    resource_provider_namespace = lock_resource[2]
    resource_type = lock_resource[3]

    if resource_group_name is None:
        return lock_client.management_locks.list_at_subscription_level(filter=filter_string)
    if resource_name is None:
        return lock_client.management_locks.list_at_resource_group_level(
            resource_group_name, filter=filter_string)
    return lock_client.management_locks.list_at_resource_level(
        resource_group_name, resource_provider_namespace, parent_resource_path or '', resource_type,
        resource_name, filter=filter_string)


def _validate_lock_params_match_lock(
        lock_client, name, resource_group_name, resource_provider_namespace, parent_resource_path,
        resource_type, resource_name):
    """
    Locks are scoped to subscription, resource group or resource.
    However, the az list command returns all locks for the current scopes
    and all lower scopes (e.g. resource group level also includes resource locks).
    This can lead to a confusing user experience where the user specifies a lock
    name and assumes that it will work, even if they haven't given the right
    scope. This function attempts to validate the parameters and help the
    user find the right scope, by first finding the lock, and then infering
    what it's parameters should be.
    """
    locks = lock_client.management_locks.list_at_subscription_level()
    found_count = 0  # locks at different levels can have the same name
    lock_resource_id = None
    for lock in locks:
        if lock.name == name:
            found_count = found_count + 1
            lock_resource_id = lock.id
    if found_count == 1:
        # If we only found one lock, let's validate that the parameters are correct,
        # if we found more than one, we'll assume the user knows what they're doing
        # TODO: Add validation for that case too?
        resource = parse_resource_id(lock_resource_id)
        _resource_group = resource.get('resource_group', None)
        _resource_namespace = resource.get('namespace', None)
        if _resource_group is None:
            return
        if resource_group_name != _resource_group:
            raise CLIError(
                'Unexpected --resource-group for lock {}, expected {}'.format(
                    name, _resource_group))
        if _resource_namespace is None or _resource_namespace == 'Microsoft.Authorization':
            return
        if resource_provider_namespace != _resource_namespace:
            raise CLIError(
                'Unexpected --namespace for lock {}, expected {}'.format(name, _resource_namespace))
        if resource.get('grandchild_type', None) is None:
            _resource_type = resource.get('type', None)
            _resource_name = resource.get('name', None)
        else:
            _resource_type = resource.get('child_type', None)
            _resource_name = resource.get('child_name', None)
            parent = (resource['type'] + '/' + resource['name'])
            if parent != parent_resource_path:
                raise CLIError(
                    'Unexpected --parent for lock {}, expected {}'.format(
                        name, parent))
        if resource_type != _resource_type:
            raise CLIError('Unexpected --resource-type for lock {}, expected {}'.format(
                name, _resource_type))
        if resource_name != _resource_name:
            raise CLIError('Unexpected --resource-name for lock {}, expected {}'.format(
                name, _resource_name))


def _parse_lock_id(id_arg):
    """
    Lock ids look very different from regular resource ids, this function uses a regular expression
    that parses a lock's id and extracts the following parameters if available:
    -lock_name: the lock's name; always present in a lock id
    -resource_group: the name of the resource group; present in group/resource level locks
    -resource_provider_namespace: the resource provider; present in resource level locks
    -resource_type: the resource type; present in resource level locks
    -resource_name: the resource name; present in resource level locks
    -parent_resource_path: the resource's parent path; present in child resources such as subnets
    """
    regex = re.compile(
        '/subscriptions/[^/]*(/resource[gG]roups/(?P<resource_group>[^/]*)'
        '(/providers/(?P<resource_provider_namespace>[^/]*)'
        '(/(?P<parent_resource_path>.*))?/(?P<resource_type>[^/]*)/(?P<resource_name>[^/]*))?)?'
        '/providers/Microsoft.Authorization/locks/(?P<lock_name>[^/]*)')

    return regex.match(id_arg).groupdict()


def _call_subscription_get(lock_client, *args):
    if supported_api_version(ResourceType.MGMT_RESOURCE_LOCKS, max_api='2015-01-01'):
        return lock_client.management_locks.get(*args)
    return lock_client.management_locks.get_at_subscription_level(*args)


def get_lock(lock_name=None, resource_group=None, resource_provider_namespace=None,
             parent_resource_path=None, resource_type=None, resource_name=None, ids=None):
    """
    :param name: The name of the lock.
    :type name: str
    """
    if ids:
        kwargs_list = []
        for id_arg in ids:
            try:
                kwargs_list.append(_parse_lock_id(id_arg))
            except AttributeError:
                logger.error('az lock show: error: argument --ids: invalid ResourceId value: \'%s\'' % id_arg)
                return
        results = [get_lock(**kwargs) for kwargs in kwargs_list]
        return results[0] if len(results) == 1 else results

    lock_client = _resource_lock_client_factory()

    lock_resource = _extract_lock_params(resource_group, resource_provider_namespace,
                                         resource_type, resource_name)

    resource_group_name = lock_resource[0]
    resource_name = lock_resource[1]
    resource_provider_namespace = lock_resource[2]
    resource_type = lock_resource[3]

    _validate_lock_params_match_lock(lock_client, lock_name, resource_group_name,
                                     resource_provider_namespace, parent_resource_path,
                                     resource_type, resource_name)

    if resource_group_name is None:
        return _call_subscription_get(lock_client, lock_name)
    if resource_name is None:
        return lock_client.management_locks.get_at_resource_group_level(resource_group_name, lock_name)
    if supported_api_version(ResourceType.MGMT_RESOURCE_LOCKS, max_api='2015-01-01'):
        lock_list = list_locks(resource_group_name, resource_provider_namespace, parent_resource_path,
                               resource_type, resource_name)
        return next((lock for lock in lock_list if lock.name == lock_name), None)
    return lock_client.management_locks.get_at_resource_level(
        resource_group_name, resource_provider_namespace,
        parent_resource_path or '', resource_type, resource_name, lock_name)


def delete_lock(lock_name=None, resource_group=None, resource_provider_namespace=None,
                parent_resource_path=None, resource_type=None, resource_name=None, ids=None):
    """
    :param name: The name of the lock.
    :type name: str
    :param resource_provider_namespace: Name of a resource provider.
    :type resource_provider_namespace: str
    :param parent_resource_path: Path to a parent resource
    :type parent_resource_path: str
    :param resource_type: The type for the resource with the lock.
    :type resource_type: str
    :param resource_name: Name of a resource that has a lock.
    :type resource_name: str
    """
    if ids:
        kwargs_list = []
        for id_arg in ids:
            try:
                kwargs_list.append(_parse_lock_id(id_arg))
            except AttributeError:
                logger.error('az lock delete: error: argument --ids: invalid ResourceId value: \'%s\'' % id_arg)
                return
        results = [delete_lock(**kwargs) for kwargs in kwargs_list]
        return results[0] if len(results) == 1 else results

    lock_client = _resource_lock_client_factory()
    lock_resource = _extract_lock_params(resource_group, resource_provider_namespace,
                                         resource_type, resource_name)
    resource_group_name = lock_resource[0]
    resource_name = lock_resource[1]
    resource_provider_namespace = lock_resource[2]
    resource_type = lock_resource[3]

    _validate_lock_params_match_lock(lock_client, lock_name, resource_group_name,
                                     resource_provider_namespace, parent_resource_path,
                                     resource_type, resource_name)

    if resource_group_name is None:
        return lock_client.management_locks.delete_at_subscription_level(lock_name)
    if resource_name is None:
        return lock_client.management_locks.delete_at_resource_group_level(
            resource_group_name, lock_name)
    return lock_client.management_locks.delete_at_resource_level(
        resource_group_name, resource_provider_namespace, parent_resource_path or '', resource_type,
        resource_name, lock_name)


def _extract_lock_params(resource_group_name, resource_provider_namespace,
                         resource_type, resource_name):
    if resource_group_name is None:
        return (None, None, None, None)

    if resource_name is None:
        return (resource_group_name, None, None, None)

    parts = resource_type.split('/', 2)
    if resource_provider_namespace is None and len(parts) == 2:
        resource_provider_namespace = parts[0]
        resource_type = parts[1]
    return (resource_group_name, resource_name, resource_provider_namespace, resource_type)


def create_lock(lock_name, level,
                resource_group=None, resource_provider_namespace=None, notes=None,
                parent_resource_path=None, resource_type=None, resource_name=None):
    """
    :param name: The name of the lock.
    :type name: str
    :param resource_provider_namespace: Name of a resource provider.
    :type resource_provider_namespace: str
    :param parent_resource_path: Path to a parent resource
    :type parent_resource_path: str
    :param resource_type: The type for the resource with the lock.
    :type resource_type: str
    :param resource_name: Name of a resource that has a lock.
    :type resource_name: str
    :param notes: Notes about this lock.
    :type notes: str
    """
    parameters = ManagementLockObject(level=level, notes=notes, name=lock_name)

    lock_client = _resource_lock_client_factory()
    lock_resource = _extract_lock_params(resource_group, resource_provider_namespace,
                                         resource_type, resource_name)
    resource_group_name = lock_resource[0]
    resource_name = lock_resource[1]
    resource_provider_namespace = lock_resource[2]
    resource_type = lock_resource[3]

    if resource_group_name is None:
        return lock_client.management_locks.create_or_update_at_subscription_level(lock_name, parameters)

    if resource_name is None:
        return lock_client.management_locks.create_or_update_at_resource_group_level(
            resource_group_name, lock_name, parameters)

    return lock_client.management_locks.create_or_update_at_resource_level(
        resource_group_name, resource_provider_namespace, parent_resource_path or '', resource_type,
        resource_name, lock_name, parameters)


def _update_lock_parameters(parameters, level, notes):
    if level is not None:
        parameters.level = level
    if notes is not None:
        parameters.notes = notes


def update_lock(lock_name=None, resource_group=None, resource_provider_namespace=None, notes=None,
                parent_resource_path=None, resource_type=None, resource_name=None, level=None, ids=None):
    """
    Allows updates to the lock-type(level) and the notes of the lock
    """
    if ids:
        kwargs_list = []
        for id_arg in ids:
            try:
                kwargs_list.append(_parse_lock_id(id_arg))
            except AttributeError:
                logger.error('az lock update: error: argument --ids: invalid ResourceId value: \'%s\'' % id_arg)
                return
        results = [update_lock(level=level, notes=notes, **kwargs) for kwargs in kwargs_list]
        return results[0] if len(results) == 1 else results

    lock_client = _resource_lock_client_factory()

    lock_resource = _extract_lock_params(resource_group, resource_provider_namespace,
                                         resource_type, resource_name)

    resource_group_name = lock_resource[0]
    resource_name = lock_resource[1]
    resource_provider_namespace = lock_resource[2]
    resource_type = lock_resource[3]

    _validate_lock_params_match_lock(lock_client, lock_name, resource_group_name, resource_provider_namespace,
                                     parent_resource_path, resource_type, resource_name)

    if resource_group_name is None:
        params = _call_subscription_get(lock_client, lock_name)
        _update_lock_parameters(params, level, notes)
        return lock_client.management_locks.create_or_update_at_subscription_level(lock_name, params)
    if resource_name is None:
        params = lock_client.management_locks.get_at_resource_group_level(resource_group_name, lock_name)
        _update_lock_parameters(params, level, notes)
        return lock_client.management_locks.create_or_update_at_resource_group_level(
            resource_group_name, lock_name, params)
    if supported_api_version(ResourceType.MGMT_RESOURCE_LOCKS, max_api='2015-01-01'):
        lock_list = list_locks(resource_group_name, resource_provider_namespace, parent_resource_path,
                               resource_type, resource_name)
        return next((lock for lock in lock_list if lock.name == lock_name), None)
    else:
        params = lock_client.management_locks.get_at_resource_level(
            resource_group_name, resource_provider_namespace, parent_resource_path or '', resource_type,
            resource_name, lock_name)
    _update_lock_parameters(params, level, notes)
    return lock_client.management_locks.create_or_update_at_resource_level(
        resource_group_name, resource_provider_namespace, parent_resource_path or '', resource_type,
        resource_name, lock_name, params)


def create_resource_link(link_id, target_id, notes=None):
    """
    :param target_id: The id of the resource link target.
    :type target_id: str
    :param notes: Notes for this link.
    :type notes: str
    """
    links_client = _resource_links_client_factory().resource_links
    properties = ResourceLinkProperties(target_id, notes)
    links_client.create_or_update(link_id, properties)


def update_resource_link(link_id, target_id=None, notes=None):
    """
    :param target_id: The id of the resource link target.
    :type target_id: str
    :param notes: Notes for this link.
    :type notes: str
    """
    links_client = _resource_links_client_factory().resource_links
    params = links_client.get(link_id)
    properties = ResourceLinkProperties(
        target_id if target_id is not None else params.properties.target_id,
        # pylint: disable=no-member
        notes=notes if notes is not None else params.properties.notes)  # pylint: disable=no-member
    links_client.create_or_update(link_id, properties)


def list_resource_links(scope=None, filter_string=None):
    """
    :param scope: The scope for the links
    :type scope: str
    :param filter_string: A filter for restricting the results
    :type filter_string: str
    """
    links_client = _resource_links_client_factory().resource_links
    if scope is not None:
        return links_client.list_at_source_scope(scope, filter=filter_string)
    return links_client.list_at_subscription(filter=filter_string)


def _validate_resource_inputs(resource_group_name, resource_provider_namespace,
                              resource_type, resource_name):
    if resource_group_name is None:
        raise CLIError('--resource-group/-g is required.')
    if resource_type is None:
        raise CLIError('--resource-type is required')
    if resource_name is None:
        raise CLIError('--name/-n is required')
    if resource_provider_namespace is None:
        raise CLIError('--namespace is required')


class _ResourceUtils(object):  # pylint: disable=too-many-instance-attributes
    def __init__(self,
                 resource_group_name=None, resource_provider_namespace=None,
                 parent_resource_path=None, resource_type=None, resource_name=None,
                 resource_id=None, api_version=None, rcf=None):
        # if the resouce_type is in format 'namespace/type' split it.
        # (we don't have to do this, but commands like 'vm show' returns such values)
        if resource_type and not resource_provider_namespace and not parent_resource_path:
            parts = resource_type.split('/')
            if len(parts) > 1:
                resource_provider_namespace = parts[0]
                resource_type = parts[1]

        self.rcf = rcf or _resource_client_factory()
        if api_version is None:
            if resource_id:
                api_version = _ResourceUtils._resolve_api_version_by_id(self.rcf, resource_id)
            else:
                _validate_resource_inputs(resource_group_name, resource_provider_namespace,
                                          resource_type, resource_name)
                api_version = _ResourceUtils.resolve_api_version(self.rcf,
                                                                 resource_provider_namespace,
                                                                 parent_resource_path,
                                                                 resource_type)

        self.resource_group_name = resource_group_name
        self.resource_provider_namespace = resource_provider_namespace
        self.parent_resource_path = parent_resource_path if parent_resource_path else ''
        self.resource_type = resource_type
        self.resource_name = resource_name
        self.resource_id = resource_id
        self.api_version = api_version

    def create_resource(self, properties, location, is_full_object):
        res = json.loads(properties)
        if not is_full_object:
            if not location:
                if self.resource_id:
                    rg_name = parse_resource_id(self.resource_id)['resource_group']
                else:
                    rg_name = self.resource_group_name
                location = self.rcf.resource_groups.get(rg_name).location

            res = GenericResource(location=location, properties=res)
        elif res.get('location', None) is None:
            raise IncorrectUsageError("location of the resource is required")

        if self.resource_id:
            resource = self.rcf.resources.create_or_update_by_id(self.resource_id,
                                                                 self.api_version,
                                                                 res)
        else:
            resource = self.rcf.resources.create_or_update(self.resource_group_name,
                                                           self.resource_provider_namespace,
                                                           self.parent_resource_path,
                                                           self.resource_type,
                                                           self.resource_name,
                                                           self.api_version,
                                                           res)
        return resource

    def get_resource(self):
        if self.resource_id:
            resource = self.rcf.resources.get_by_id(self.resource_id, self.api_version)
        else:
            resource = self.rcf.resources.get(self.resource_group_name,
                                              self.resource_provider_namespace,
                                              self.parent_resource_path,
                                              self.resource_type,
                                              self.resource_name,
                                              self.api_version)
        return resource

    def delete(self):
        if self.resource_id:
            return self.rcf.resources.delete_by_id(self.resource_id, self.api_version)
        return self.rcf.resources.delete(self.resource_group_name,
                                         self.resource_provider_namespace,
                                         self.parent_resource_path,
                                         self.resource_type,
                                         self.resource_name,
                                         self.api_version)

    def update(self, parameters):
        if self.resource_id:
            return self.rcf.resources.create_or_update_by_id(self.resource_id,
                                                             self.api_version,
                                                             parameters)
        return self.rcf.resources.create_or_update(self.resource_group_name,
                                                   self.resource_provider_namespace,
                                                   self.parent_resource_path,
                                                   self.resource_type,
                                                   self.resource_name,
                                                   self.api_version,
                                                   parameters)

    def tag(self, tags):
        resource = self.get_resource()
        # pylint: disable=no-member
        parameters = GenericResource(
            location=resource.location,
            tags=tags,
            plan=resource.plan,
            properties=resource.properties,
            kind=resource.kind,
            managed_by=resource.managed_by,
            sku=resource.sku,
            identity=resource.identity)

        if self.resource_id:
            return self.rcf.resources.create_or_update_by_id(self.resource_id, self.api_version,
                                                             parameters)
        return self.rcf.resources.create_or_update(self.resource_group_name,
                                                   self.resource_provider_namespace,
                                                   self.parent_resource_path,
                                                   self.resource_type,
                                                   self.resource_name,
                                                   self.api_version,
                                                   parameters)

    def invoke_action(self, action, request_body):
        """
        Formats Url if none provided and sends the POST request with the url and request-body.
        """
        from msrestazure.azure_operation import AzureOperationPoller
        query_parameters = {}
        serialize = self.rcf.resources._serialize  # pylint: disable=protected-access
        client = self.rcf.resources._client  # pylint: disable=protected-access

        url = '/subscriptions/{subscriptionId}/resourcegroups/{resourceGroupName}/providers/' \
            '{resourceProviderNamespace}/{parentResourcePath}/{resourceType}/{resourceName}/{action}'

        url = client.format_url(
            url,
            resourceGroupName=serialize.url(
                "resource_group_name", self.resource_group_name, 'str',
                max_length=90, min_length=1, pattern=r'^[-\w\._\(\)]+$'),
            resourceProviderNamespace=serialize.url(
                "resource_provider_namespace", self.resource_provider_namespace, 'str'),
            parentResourcePath=serialize.url(
                "parent_resource_path", self.parent_resource_path, 'str', skip_quote=True),
            resourceType=serialize.url("resource_type", self.resource_type, 'str', skip_quote=True),
            resourceName=serialize.url("resource_name", self.resource_name, 'str'),
            subscriptionId=serialize.url(
                "self.config.subscription_id", self.rcf.resources.config.subscription_id, 'str'),
            action=serialize.url("action", action, 'str'))

        # Construct parameters
        query_parameters['api-version'] = serialize.query("api_version", self.api_version, 'str')

        # Construct headers
        header_parameters = {}
        header_parameters['Content-Type'] = 'application/json; charset=utf-8'
        if self.rcf.resources.config.generate_client_request_id:
            header_parameters['x-ms-client-request-id'] = str(uuid.uuid4())
        if self.rcf.resources.config.accept_language is not None:
            header_parameters['accept-language'] = serialize.header(
                "self.config.accept_language", self.rcf.resources.config.accept_language, 'str')

        # Construct and send request
        def long_running_send():
            request = client.post(url, query_parameters)
            return client.send(
                request, header_parameters, json.loads(request_body) if request_body else None)

        def get_long_running_status(status_link, headers=None):
            request = client.get(status_link)
            if headers:
                request.headers.update(headers)
            return client.send(request, header_parameters)

        def get_long_running_output(response):
            from msrestazure.azure_exceptions import CloudError
            if response.status_code not in [200, 202, 204]:
                exp = CloudError(response)
                exp.request_id = response.headers.get('x-ms-request-id')
                raise exp
            return response.text

        return AzureOperationPoller(long_running_send, get_long_running_output, get_long_running_status,
                                    self.rcf.resources.config.long_running_operation_timeout)

    @staticmethod
    def resolve_api_version(rcf, resource_provider_namespace, parent_resource_path, resource_type):
        provider = rcf.providers.get(resource_provider_namespace)

        # If available, we will use parent resource's api-version
        resource_type_str = (parent_resource_path.split('/')[0]
                             if parent_resource_path else resource_type)

        rt = [t for t in provider.resource_types
              if t.resource_type.lower() == resource_type_str.lower()]
        if not rt:
            raise IncorrectUsageError('Resource type {} not found.'
                                      .format(resource_type_str))
        if len(rt) == 1 and rt[0].api_versions:
            npv = [v for v in rt[0].api_versions if 'preview' not in v.lower()]
            return npv[0] if npv else rt[0].api_versions[0]
        else:
            raise IncorrectUsageError(
                'API version is required and could not be resolved for resource {}'
                .format(resource_type))

    @staticmethod
    def _resolve_api_version_by_id(rcf, resource_id):
        parts = parse_resource_id(resource_id)
        namespace = parts.get('child_namespace', parts['namespace'])
        if parts.get('grandchild_type'):
            parent = (parts['type'] + '/' + parts['name'] + '/' +
                      parts['child_type'] + '/' + parts['child_name'])
            resource_type = parts['grandchild_type']
        elif parts.get('child_type'):
            # if the child resource has a provider namespace it is independent of the
            # parent, so set the parent to empty
            if parts.get('child_namespace') is not None:
                parent = ''
            else:
                parent = parts['type'] + '/' + parts['name']
            resource_type = parts['child_type']
        else:
            parent = None
            resource_type = parts['type']

        return _ResourceUtils.resolve_api_version(rcf, namespace, parent, resource_type)<|MERGE_RESOLUTION|>--- conflicted
+++ resolved
@@ -931,16 +931,6 @@
 
 def _get_custom_or_builtin_policy(client, name, resourcetype='definition'):
     if resourcetype != 'definition':
-<<<<<<< HEAD
-        policy_set = client.policy_set_definitions.get(name)
-        if not policy_set:
-            return client.policy_set_definitions.get_built_in(name)
-        return policy_set
-    policy_def = client.policy_definitions.get(name)
-    if not policy_def:
-        return client.policy_definitions.get_built_in(name)
-    return policy_def
-=======
         try:
             return client.policy_set_definitions.get(name)
         except Exception as ex:
@@ -953,7 +943,6 @@
     except CloudError as ex:
         if ex.status_code == 404:
             return client.policy_definitions.get_built_in(name)
->>>>>>> 48ddb662
 
 
 def _load_file_string_or_uri(file_or_string_or_uri, name, required=True):
