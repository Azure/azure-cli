interactions:
- request:
    body: null
    headers:
      Accept:
      - application/json
      Accept-Encoding:
      - gzip, deflate
      CommandName:
      - bot delete
      Connection:
      - keep-alive
      Content-Length:
      - '0'
      ParameterSetName:
      - -g -n
      User-Agent:
<<<<<<< HEAD
      - python/3.6.5 (Windows-10-10.0.17134-SP0) msrest/0.6.10 msrest_azure/0.6.1
        azure-mgmt-botservice/0.2.0 Azure-SDK-For-Python AZURECLI/2.0.74
=======
      - python/3.7.4 (Windows-10-10.0.18362-SP0) msrest/0.6.10 msrest_azure/0.6.2
        azure-mgmt-botservice/0.2.0 Azure-SDK-For-Python AZURECLI/2.0.75
>>>>>>> 807faccc
      accept-language:
      - en-US
    method: DELETE
    uri: https://management.azure.com/subscriptions/00000000-0000-0000-0000-000000000000/resourceGroups/clitest.rg000001/providers/Microsoft.BotService/botServices/cli000002?api-version=2018-07-12
  response:
    body:
      string: ''
    headers:
      cache-control:
      - no-cache
      date:
<<<<<<< HEAD
      - Tue, 08 Oct 2019 05:45:11 GMT
=======
      - Mon, 21 Oct 2019 10:56:54 GMT
>>>>>>> 807faccc
      expires:
      - '-1'
      pragma:
      - no-cache
      strict-transport-security:
      - max-age=31536000; includeSubDomains
      x-content-type-options:
      - nosniff
      x-ms-ratelimit-remaining-subscription-deletes:
<<<<<<< HEAD
      - '14999'
=======
      - '14993'
>>>>>>> 807faccc
    status:
      code: 204
      message: No Content
- request:
    body: null
    headers:
      Accept:
      - application/json
      Accept-Encoding:
      - gzip, deflate
      CommandName:
      - bot delete
      Connection:
      - keep-alive
      ParameterSetName:
      - -g -n
      User-Agent:
<<<<<<< HEAD
      - python/3.6.5 (Windows-10-10.0.17134-SP0) msrest/0.6.10 msrest_azure/0.6.1
        azure-mgmt-resource/4.0.0 Azure-SDK-For-Python AZURECLI/2.0.74
=======
      - python/3.7.4 (Windows-10-10.0.18362-SP0) msrest/0.6.10 msrest_azure/0.6.2
        azure-mgmt-resource/4.0.0 Azure-SDK-For-Python AZURECLI/2.0.75
>>>>>>> 807faccc
      accept-language:
      - en-US
    method: GET
    uri: https://management.azure.com/subscriptions/00000000-0000-0000-0000-000000000000/locations?api-version=2016-06-01
  response:
    body:
      string: '{"value":[{"id":"/subscriptions/00000000-0000-0000-0000-000000000000/locations/eastasia","name":"eastasia","displayName":"East
        Asia","longitude":"114.188","latitude":"22.267"},{"id":"/subscriptions/00000000-0000-0000-0000-000000000000/locations/southeastasia","name":"southeastasia","displayName":"Southeast
        Asia","longitude":"103.833","latitude":"1.283"},{"id":"/subscriptions/00000000-0000-0000-0000-000000000000/locations/centralus","name":"centralus","displayName":"Central
        US","longitude":"-93.6208","latitude":"41.5908"},{"id":"/subscriptions/00000000-0000-0000-0000-000000000000/locations/eastus","name":"eastus","displayName":"East
        US","longitude":"-79.8164","latitude":"37.3719"},{"id":"/subscriptions/00000000-0000-0000-0000-000000000000/locations/eastus2","name":"eastus2","displayName":"East
        US 2","longitude":"-78.3889","latitude":"36.6681"},{"id":"/subscriptions/00000000-0000-0000-0000-000000000000/locations/westus","name":"westus","displayName":"West
        US","longitude":"-122.417","latitude":"37.783"},{"id":"/subscriptions/00000000-0000-0000-0000-000000000000/locations/northcentralus","name":"northcentralus","displayName":"North
        Central US","longitude":"-87.6278","latitude":"41.8819"},{"id":"/subscriptions/00000000-0000-0000-0000-000000000000/locations/southcentralus","name":"southcentralus","displayName":"South
        Central US","longitude":"-98.5","latitude":"29.4167"},{"id":"/subscriptions/00000000-0000-0000-0000-000000000000/locations/northeurope","name":"northeurope","displayName":"North
        Europe","longitude":"-6.2597","latitude":"53.3478"},{"id":"/subscriptions/00000000-0000-0000-0000-000000000000/locations/westeurope","name":"westeurope","displayName":"West
        Europe","longitude":"4.9","latitude":"52.3667"},{"id":"/subscriptions/00000000-0000-0000-0000-000000000000/locations/japanwest","name":"japanwest","displayName":"Japan
        West","longitude":"135.5022","latitude":"34.6939"},{"id":"/subscriptions/00000000-0000-0000-0000-000000000000/locations/japaneast","name":"japaneast","displayName":"Japan
        East","longitude":"139.77","latitude":"35.68"},{"id":"/subscriptions/00000000-0000-0000-0000-000000000000/locations/brazilsouth","name":"brazilsouth","displayName":"Brazil
        South","longitude":"-46.633","latitude":"-23.55"},{"id":"/subscriptions/00000000-0000-0000-0000-000000000000/locations/australiaeast","name":"australiaeast","displayName":"Australia
        East","longitude":"151.2094","latitude":"-33.86"},{"id":"/subscriptions/00000000-0000-0000-0000-000000000000/locations/australiasoutheast","name":"australiasoutheast","displayName":"Australia
        Southeast","longitude":"144.9631","latitude":"-37.8136"},{"id":"/subscriptions/00000000-0000-0000-0000-000000000000/locations/southindia","name":"southindia","displayName":"South
        India","longitude":"80.1636","latitude":"12.9822"},{"id":"/subscriptions/00000000-0000-0000-0000-000000000000/locations/centralindia","name":"centralindia","displayName":"Central
        India","longitude":"73.9197","latitude":"18.5822"},{"id":"/subscriptions/00000000-0000-0000-0000-000000000000/locations/westindia","name":"westindia","displayName":"West
        India","longitude":"72.868","latitude":"19.088"},{"id":"/subscriptions/00000000-0000-0000-0000-000000000000/locations/canadacentral","name":"canadacentral","displayName":"Canada
        Central","longitude":"-79.383","latitude":"43.653"},{"id":"/subscriptions/00000000-0000-0000-0000-000000000000/locations/canadaeast","name":"canadaeast","displayName":"Canada
        East","longitude":"-71.217","latitude":"46.817"},{"id":"/subscriptions/00000000-0000-0000-0000-000000000000/locations/uksouth","name":"uksouth","displayName":"UK
        South","longitude":"-0.799","latitude":"50.941"},{"id":"/subscriptions/00000000-0000-0000-0000-000000000000/locations/ukwest","name":"ukwest","displayName":"UK
        West","longitude":"-3.084","latitude":"53.427"},{"id":"/subscriptions/00000000-0000-0000-0000-000000000000/locations/westcentralus","name":"westcentralus","displayName":"West
        Central US","longitude":"-110.234","latitude":"40.890"},{"id":"/subscriptions/00000000-0000-0000-0000-000000000000/locations/westus2","name":"westus2","displayName":"West
        US 2","longitude":"-119.852","latitude":"47.233"},{"id":"/subscriptions/00000000-0000-0000-0000-000000000000/locations/koreacentral","name":"koreacentral","displayName":"Korea
        Central","longitude":"126.9780","latitude":"37.5665"},{"id":"/subscriptions/00000000-0000-0000-0000-000000000000/locations/koreasouth","name":"koreasouth","displayName":"Korea
        South","longitude":"129.0756","latitude":"35.1796"},{"id":"/subscriptions/00000000-0000-0000-0000-000000000000/locations/francecentral","name":"francecentral","displayName":"France
        Central","longitude":"2.3730","latitude":"46.3772"},{"id":"/subscriptions/00000000-0000-0000-0000-000000000000/locations/francesouth","name":"francesouth","displayName":"France
        South","longitude":"2.1972","latitude":"43.8345"},{"id":"/subscriptions/00000000-0000-0000-0000-000000000000/locations/australiacentral","name":"australiacentral","displayName":"Australia
        Central","longitude":"149.1244","latitude":"-35.3075"},{"id":"/subscriptions/00000000-0000-0000-0000-000000000000/locations/australiacentral2","name":"australiacentral2","displayName":"Australia
        Central 2","longitude":"149.1244","latitude":"-35.3075"},{"id":"/subscriptions/00000000-0000-0000-0000-000000000000/locations/uaecentral","name":"uaecentral","displayName":"UAE
        Central","longitude":"54.366669","latitude":"24.466667"},{"id":"/subscriptions/00000000-0000-0000-0000-000000000000/locations/uaenorth","name":"uaenorth","displayName":"UAE
        North","longitude":"55.316666","latitude":"25.266666"},{"id":"/subscriptions/00000000-0000-0000-0000-000000000000/locations/southafricanorth","name":"southafricanorth","displayName":"South
        Africa North","longitude":"28.218370","latitude":"-25.731340"},{"id":"/subscriptions/00000000-0000-0000-0000-000000000000/locations/southafricawest","name":"southafricawest","displayName":"South
        Africa West","longitude":"18.843266","latitude":"-34.075691"},{"id":"/subscriptions/00000000-0000-0000-0000-000000000000/locations/switzerlandnorth","name":"switzerlandnorth","displayName":"Switzerland
        North","longitude":"8.564572","latitude":"47.451542"},{"id":"/subscriptions/00000000-0000-0000-0000-000000000000/locations/switzerlandwest","name":"switzerlandwest","displayName":"Switzerland
        West","longitude":"6.143158","latitude":"46.204391"},{"id":"/subscriptions/00000000-0000-0000-0000-000000000000/locations/germanynorth","name":"germanynorth","displayName":"Germany
        North","longitude":"8.806422","latitude":"53.073635"},{"id":"/subscriptions/00000000-0000-0000-0000-000000000000/locations/germanywestcentral","name":"germanywestcentral","displayName":"Germany
<<<<<<< HEAD
        West Central","longitude":"8.682127","latitude":"50.110924"}]}'
=======
        West Central","longitude":"8.682127","latitude":"50.110924"},{"id":"/subscriptions/00000000-0000-0000-0000-000000000000/locations/norwaywest","name":"norwaywest","displayName":"Norway
        West","longitude":"5.733107","latitude":"58.969975"},{"id":"/subscriptions/00000000-0000-0000-0000-000000000000/locations/norwayeast","name":"norwayeast","displayName":"Norway
        East","longitude":"10.752245","latitude":"59.913868"}]}'
>>>>>>> 807faccc
    headers:
      cache-control:
      - no-cache
      content-length:
<<<<<<< HEAD
      - '6776'
      content-type:
      - application/json; charset=utf-8
      date:
      - Tue, 08 Oct 2019 05:45:11 GMT
=======
      - '7129'
      content-type:
      - application/json; charset=utf-8
      date:
      - Mon, 21 Oct 2019 10:56:55 GMT
>>>>>>> 807faccc
      expires:
      - '-1'
      pragma:
      - no-cache
      strict-transport-security:
      - max-age=31536000; includeSubDomains
      vary:
      - Accept-Encoding
      x-content-type-options:
      - nosniff
    status:
      code: 200
      message: OK
- request:
    body: 'b''{"properties": {"template": {"$schema": "http://schema.management.azure.com/schemas/2015-01-01/deploymentTemplate.json#",
      "contentVersion": "1.0.0.0", "parameters": {"botEnv": {"type": "string", "defaultValue":
      "prod"}, "botId": {"type": "string"}, "description": {"type": "string", "defaultValue":
      ""}, "location": {"type": "string"}, "sku": {"type": "string"}, "kind": {"type":
      "string"}, "siteName": {"type": "string"}, "appId": {"type": "string", "defaultValue":
      "1234"}, "appSecret": {"type": "string", "defaultValue": "blank"}, "zipUrl":
      {"type": "string", "defaultValue": ""}, "serverFarmId": {"type": "string"},
      "createServerFarm": {"type": "bool"}, "serverFarmLocation": {"type": "string",
      "defaultValue": ""}, "serverFarmSku": {"type": "object", "defaultValue": {"name":
      "S1", "tier": "Standard", "size": "S1", "family": "S", "capacity": 1}}, "endpoint":
      {"type": "string", "defaultValue": ""}, "botFileEncryptionKey": {"type": "string",
      "defaultValue": ""}}, "variables": {"serverFarmName": "[last(split(parameters(\''serverFarmId\''),
      \''/\''))]", "botAppKinds": {"sdk": "app", "bot": ""}, "botAppKind": "[variables(\''botAppKinds\'')[parameters(\''kind\'')]]",
      "siteHost": "[concat(parameters(\''siteName\''), \''.azurewebsites.net\'')]",
      "botEndpointConfig": {"bot": "[parameters(\''endpoint\'')]", "sdk": "[concat(\''https://\'',
      variables(\''siteHost\''), \''/api/messages\'')]"}, "botEndpoint": "[variables(\''botEndpointConfig\'')[parameters(\''kind\'')]]"},
      "resources": [{"type": "Microsoft.Web/serverfarms", "condition": "[parameters(\''createServerFarm\'')]",
      "name": "[variables(\''serverFarmName\'')]", "apiVersion": "2016-09-01", "location":
      "[parameters(\''serverFarmLocation\'')]", "sku": "[parameters(\''serverFarmSku\'')]",
      "properties": {"name": "[variables(\''serverFarmName\'')]"}}, {"name": "[parameters(\''siteName\'')]",
      "type": "Microsoft.Web/sites", "apiVersion": "2015-08-01", "location": "[parameters(\''location\'')]",
      "kind": "[variables(\''botAppKind\'')]", "dependsOn": ["[parameters(\''serverFarmId\'')]"],
      "properties": {"name": "[parameters(\''siteName\'')]", "serverFarmId": "[parameters(\''serverFarmId\'')]",
      "siteConfig": {"appSettings": [{"name": "WEBSITE_NODE_DEFAULT_VERSION", "value":
      "10.14.1"}, {"name": "MicrosoftAppId", "value": "[parameters(\''appId\'')]"},
      {"name": "MicrosoftAppPassword", "value": "[parameters(\''appSecret\'')]"}],
      "cors": {"allowedOrigins": ["https://botservice.hosting.portal.azure.net", "https://hosting.onecloud.azure-test.net/"]}}},
      "resources": [{"name": "MSDeploy", "type": "Extensions", "apiVersion": "2015-02-01",
      "condition": "[not(equals(parameters(\''zipUrl\''), \''\''))]", "dependsOn":
      ["[concat(\''Microsoft.Web/Sites/\'', parameters(\''siteName\''))]"], "properties":
      {"packageUri": "[parameters(\''zipUrl\'')]", "dbType": "None", "connectionString":
      "", "setParameters": {"IIS Web Application Name": "[parameters(\''siteName\'')]"}}}]},
      {"apiVersion": "2017-12-01", "type": "Microsoft.BotService/botServices", "name":
      "[parameters(\''botId\'')]", "location": "global", "kind": "[parameters(\''kind\'')]",
      "sku": {"name": "[parameters(\''sku\'')]"}, "properties": {"name": "[parameters(\''botId\'')]",
      "displayName": "[parameters(\''botId\'')]", "endpoint": "[variables(\''botEndpoint\'')]",
      "msaAppId": "[parameters(\''appId\'')]", "publishingCredentials": "[list(concat(resourceId(\''Microsoft.Web/Sites\'',
      parameters(\''siteName\'')), \''/config/publishingcredentials\''), \''2018-02-01\'')]",
      "allSettings": {"WEBSITE_NODE_DEFAULT_VERSION": "10.14.1", "SCM_DO_BUILD_DURING_DEPLOYMENT":
      "true", "BotId": "[parameters(\''botId\'')]", "MicrosoftAppId": "[parameters(\''appId\'')]",
      "MicrosoftAppPassword": "[parameters(\''appSecret\'')]", "botFilePath": "[concat(\''./\'',
      parameters(\''botId\''), \''.bot\'')]", "botFileSecret": "[parameters(\''botFileEncryptionKey\'')]",
      "description": "[parameters(\''description\'')]"}}, "dependsOn": ["[parameters(\''serverFarmId\'')]",
      "[resourceId(\''Microsoft.Web/sites/\'', parameters(\''siteName\''))]", "MSDeploy"]}]},
      "parameters": {"location": {"value": "centralus"}, "kind": {"value": "sdk"},
      "sku": {"value": "F0"}, "siteName": {"value": "cli000002"}, "appId": {"value":
<<<<<<< HEAD
      "23aec26c-b7a2-4740-9929-08f832617aee"}, "appSecret": {"value": "6030c0bc-d97f-4738-9834-8bb0bad794e7"},
=======
      "38727fd1-2d4d-4bae-801f-9963c24f4be3"}, "appSecret": {"value": "b00a2612-0a9f-4bb0-bac2-573bf554b27f"},
>>>>>>> 807faccc
      "serverFarmId": {"value": "/subscriptions/00000000-0000-0000-0000-000000000000/resourceGroups/clitest.rg000001/providers/Microsoft.Web/serverfarms/cli000002"},
      "zipUrl": {"value": ""}, "botEnv": {"value": "prod"}, "createServerFarm": {"value":
      true}, "serverFarmLocation": {"value": "centralus"}, "botId": {"value": "cli000002"}},
      "mode": "Incremental"}}'''
    headers:
      Accept:
      - application/json
      Accept-Encoding:
      - gzip, deflate
      CommandName:
      - bot create
      Connection:
      - keep-alive
      Content-Length:
      - '4486'
      Content-Type:
      - application/json; charset=utf-8
      ParameterSetName:
      - -k -g -n --appid -p -v --lang
      User-Agent:
<<<<<<< HEAD
      - python/3.6.5 (Windows-10-10.0.17134-SP0) msrest/0.6.10 msrest_azure/0.6.1
        azure-mgmt-resource/4.0.0 Azure-SDK-For-Python AZURECLI/2.0.74
=======
      - python/3.7.4 (Windows-10-10.0.18362-SP0) msrest/0.6.10 msrest_azure/0.6.2
        azure-mgmt-resource/4.0.0 Azure-SDK-For-Python AZURECLI/2.0.75
>>>>>>> 807faccc
      accept-language:
      - en-US
    method: PUT
    uri: https://management.azure.com/subscriptions/00000000-0000-0000-0000-000000000000/resourcegroups/clitest.rg000001/providers/Microsoft.Resources/deployments/mock-deployment?api-version=2019-07-01
  response:
    body:
<<<<<<< HEAD
      string: '{"id":"/subscriptions/00000000-0000-0000-0000-000000000000/resourceGroups/clitest.rg000001/providers/Microsoft.Resources/deployments/cli000002","name":"cli000002","type":"Microsoft.Resources/deployments","properties":{"templateHash":"12265489627004014712","parameters":{"botEnv":{"type":"String","value":"prod"},"botId":{"type":"String","value":"cli000002"},"description":{"type":"String","value":""},"location":{"type":"String","value":"centralus"},"sku":{"type":"String","value":"F0"},"kind":{"type":"String","value":"sdk"},"siteName":{"type":"String","value":"cli000002"},"appId":{"type":"String","value":"23aec26c-b7a2-4740-9929-08f832617aee"},"appSecret":{"type":"String","value":"6030c0bc-d97f-4738-9834-8bb0bad794e7"},"zipUrl":{"type":"String","value":""},"serverFarmId":{"type":"String","value":"/subscriptions/00000000-0000-0000-0000-000000000000/resourceGroups/clitest.rg000001/providers/Microsoft.Web/serverfarms/cli000002"},"createServerFarm":{"type":"Bool","value":true},"serverFarmLocation":{"type":"String","value":"centralus"},"serverFarmSku":{"type":"Object","value":{"name":"S1","tier":"Standard","size":"S1","family":"S","capacity":1}},"endpoint":{"type":"String","value":""},"botFileEncryptionKey":{"type":"String","value":""}},"mode":"Incremental","provisioningState":"Accepted","timestamp":"2019-10-08T05:45:12.8187844Z","duration":"PT0.1999221S","correlationId":"48f9e332-c67e-47c9-9d59-46fd0098a061","providers":[{"namespace":"Microsoft.Web","resourceTypes":[{"resourceType":"serverfarms","locations":["centralus"]},{"resourceType":"sites","locations":["centralus"]}]},{"namespace":"Microsoft.BotService","resourceTypes":[{"resourceType":"botServices","locations":["global"]}]}],"dependencies":[{"dependsOn":[{"id":"/subscriptions/00000000-0000-0000-0000-000000000000/resourceGroups/clitest.rg000001/providers/Microsoft.Web/serverfarms/cli000002","resourceType":"Microsoft.Web/serverfarms","resourceName":"cli000002"}],"id":"/subscriptions/00000000-0000-0000-0000-000000000000/resourceGroups/clitest.rg000001/providers/Microsoft.Web/sites/cli000002","resourceType":"Microsoft.Web/sites","resourceName":"cli000002"},{"dependsOn":[{"id":"/subscriptions/00000000-0000-0000-0000-000000000000/resourceGroups/clitest.rg000001/providers/Microsoft.Web/sites/cli000002","resourceType":"Microsoft.Web/sites","resourceName":"cli000002"}],"id":"/subscriptions/00000000-0000-0000-0000-000000000000/resourceGroups/clitest.rg000001/providers/Microsoft.Web/sites/cli000002/Extensions/MSDeploy","resourceType":"Microsoft.Web/sites/Extensions","resourceName":"cli000002/MSDeploy"},{"dependsOn":[{"id":"/subscriptions/00000000-0000-0000-0000-000000000000/resourceGroups/clitest.rg000001/providers/Microsoft.Web/serverfarms/cli000002","resourceType":"Microsoft.Web/serverfarms","resourceName":"cli000002"},{"id":"/subscriptions/00000000-0000-0000-0000-000000000000/resourceGroups/clitest.rg000001/providers/Microsoft.Web/sites/cli000002","resourceType":"Microsoft.Web/sites","resourceName":"cli000002"},{"id":"/subscriptions/00000000-0000-0000-0000-000000000000/resourceGroups/clitest.rg000001/providers/Microsoft.Web/sites/cli000002/Extensions/MSDeploy","resourceType":"Microsoft.Web/sites/Extensions","resourceName":"cli000002/MSDeploy"},{"id":"/subscriptions/00000000-0000-0000-0000-000000000000/resourceGroups/clitest.rg000001/providers/Microsoft.Web/Sites/cli000002/config/publishingcredentials","resourceType":"Microsoft.Web/Sites/config","resourceName":"cli000002/publishingcredentials","actionName":"list","apiVersion":"2018-02-01"}],"id":"/subscriptions/00000000-0000-0000-0000-000000000000/resourceGroups/clitest.rg000001/providers/Microsoft.BotService/botServices/cli000002","resourceType":"Microsoft.BotService/botServices","resourceName":"cli000002"}]}}'
    headers:
      azure-asyncoperation:
      - https://management.azure.com/subscriptions/00000000-0000-0000-0000-000000000000/resourcegroups/clitest.rg000001/providers/Microsoft.Resources/deployments/cli000002/operationStatuses/08586310933728587844?api-version=2019-07-01
=======
      string: '{"id":"/subscriptions/00000000-0000-0000-0000-000000000000/resourceGroups/clitest.rg000001/providers/Microsoft.Resources/deployments/cli000002","name":"cli000002","type":"Microsoft.Resources/deployments","properties":{"templateHash":"12265489627004014712","parameters":{"botEnv":{"type":"String","value":"prod"},"botId":{"type":"String","value":"cli000002"},"description":{"type":"String","value":""},"location":{"type":"String","value":"centralus"},"sku":{"type":"String","value":"F0"},"kind":{"type":"String","value":"sdk"},"siteName":{"type":"String","value":"cli000002"},"appId":{"type":"String","value":"38727fd1-2d4d-4bae-801f-9963c24f4be3"},"appSecret":{"type":"String","value":"b00a2612-0a9f-4bb0-bac2-573bf554b27f"},"zipUrl":{"type":"String","value":""},"serverFarmId":{"type":"String","value":"/subscriptions/00000000-0000-0000-0000-000000000000/resourceGroups/clitest.rg000001/providers/Microsoft.Web/serverfarms/cli000002"},"createServerFarm":{"type":"Bool","value":true},"serverFarmLocation":{"type":"String","value":"centralus"},"serverFarmSku":{"type":"Object","value":{"name":"S1","tier":"Standard","size":"S1","family":"S","capacity":1}},"endpoint":{"type":"String","value":""},"botFileEncryptionKey":{"type":"String","value":""}},"mode":"Incremental","provisioningState":"Accepted","timestamp":"2019-10-21T10:56:59.3458761Z","duration":"PT2.0462791S","correlationId":"f9b22cad-2fd6-4096-ac74-e529201811df","providers":[{"namespace":"Microsoft.Web","resourceTypes":[{"resourceType":"serverfarms","locations":["centralus"]},{"resourceType":"sites","locations":["centralus"]}]},{"namespace":"Microsoft.BotService","resourceTypes":[{"resourceType":"botServices","locations":["global"]}]}],"dependencies":[{"dependsOn":[{"id":"/subscriptions/00000000-0000-0000-0000-000000000000/resourceGroups/clitest.rg000001/providers/Microsoft.Web/serverfarms/cli000002","resourceType":"Microsoft.Web/serverfarms","resourceName":"cli000002"}],"id":"/subscriptions/00000000-0000-0000-0000-000000000000/resourceGroups/clitest.rg000001/providers/Microsoft.Web/sites/cli000002","resourceType":"Microsoft.Web/sites","resourceName":"cli000002"},{"dependsOn":[{"id":"/subscriptions/00000000-0000-0000-0000-000000000000/resourceGroups/clitest.rg000001/providers/Microsoft.Web/sites/cli000002","resourceType":"Microsoft.Web/sites","resourceName":"cli000002"}],"id":"/subscriptions/00000000-0000-0000-0000-000000000000/resourceGroups/clitest.rg000001/providers/Microsoft.Web/sites/cli000002/Extensions/MSDeploy","resourceType":"Microsoft.Web/sites/Extensions","resourceName":"cli000002/MSDeploy"},{"dependsOn":[{"id":"/subscriptions/00000000-0000-0000-0000-000000000000/resourceGroups/clitest.rg000001/providers/Microsoft.Web/serverfarms/cli000002","resourceType":"Microsoft.Web/serverfarms","resourceName":"cli000002"},{"id":"/subscriptions/00000000-0000-0000-0000-000000000000/resourceGroups/clitest.rg000001/providers/Microsoft.Web/sites/cli000002","resourceType":"Microsoft.Web/sites","resourceName":"cli000002"},{"id":"/subscriptions/00000000-0000-0000-0000-000000000000/resourceGroups/clitest.rg000001/providers/Microsoft.Web/sites/cli000002/Extensions/MSDeploy","resourceType":"Microsoft.Web/sites/Extensions","resourceName":"cli000002/MSDeploy"},{"id":"/subscriptions/00000000-0000-0000-0000-000000000000/resourceGroups/clitest.rg000001/providers/Microsoft.Web/Sites/cli000002/config/publishingcredentials","resourceType":"Microsoft.Web/Sites/config","resourceName":"cli000002/publishingcredentials","actionName":"list","apiVersion":"2018-02-01"}],"id":"/subscriptions/00000000-0000-0000-0000-000000000000/resourceGroups/clitest.rg000001/providers/Microsoft.BotService/botServices/cli000002","resourceType":"Microsoft.BotService/botServices","resourceName":"cli000002"}]}}'
    headers:
      azure-asyncoperation:
      - https://management.azure.com/subscriptions/00000000-0000-0000-0000-000000000000/resourcegroups/clitest.rg000001/providers/Microsoft.Resources/deployments/cli000002/operationStatuses/08586299514681780487?api-version=2019-07-01
>>>>>>> 807faccc
      cache-control:
      - no-cache
      content-length:
      - '3952'
      content-type:
      - application/json; charset=utf-8
      date:
<<<<<<< HEAD
      - Tue, 08 Oct 2019 05:45:12 GMT
=======
      - Mon, 21 Oct 2019 10:57:00 GMT
>>>>>>> 807faccc
      expires:
      - '-1'
      pragma:
      - no-cache
      strict-transport-security:
      - max-age=31536000; includeSubDomains
      x-content-type-options:
      - nosniff
      x-ms-ratelimit-remaining-subscription-writes:
      - '1181'
    status:
      code: 201
      message: Created
- request:
    body: null
    headers:
      Accept:
      - application/json
      Accept-Encoding:
      - gzip, deflate
      CommandName:
      - bot create
      Connection:
      - keep-alive
      ParameterSetName:
      - -k -g -n --appid -p -v --lang
      User-Agent:
<<<<<<< HEAD
      - python/3.6.5 (Windows-10-10.0.17134-SP0) msrest/0.6.10 msrest_azure/0.6.1
        azure-mgmt-resource/4.0.0 Azure-SDK-For-Python AZURECLI/2.0.74
    method: GET
    uri: https://management.azure.com/subscriptions/00000000-0000-0000-0000-000000000000/resourcegroups/clitest.rg000001/providers/Microsoft.Resources/deployments/mock-deployment/operationStatuses/08586310933728587844?api-version=2019-07-01
=======
      - python/3.7.4 (Windows-10-10.0.18362-SP0) msrest/0.6.10 msrest_azure/0.6.2
        azure-mgmt-resource/4.0.0 Azure-SDK-For-Python AZURECLI/2.0.75
    method: GET
    uri: https://management.azure.com/subscriptions/00000000-0000-0000-0000-000000000000/resourcegroups/clitest.rg000001/providers/Microsoft.Resources/deployments/mock-deployment/operationStatuses/08586299514681780487?api-version=2019-07-01
>>>>>>> 807faccc
  response:
    body:
      string: '{"status":"Running"}'
    headers:
      cache-control:
      - no-cache
      content-length:
      - '20'
      content-type:
      - application/json; charset=utf-8
      date:
<<<<<<< HEAD
      - Tue, 08 Oct 2019 05:45:42 GMT
=======
      - Mon, 21 Oct 2019 10:57:31 GMT
>>>>>>> 807faccc
      expires:
      - '-1'
      pragma:
      - no-cache
      strict-transport-security:
      - max-age=31536000; includeSubDomains
      vary:
      - Accept-Encoding
      x-content-type-options:
      - nosniff
    status:
      code: 200
      message: OK
- request:
    body: null
    headers:
      Accept:
      - application/json
      Accept-Encoding:
      - gzip, deflate
      CommandName:
      - bot create
      Connection:
      - keep-alive
      ParameterSetName:
      - -k -g -n --appid -p -v --lang
      User-Agent:
<<<<<<< HEAD
      - python/3.6.5 (Windows-10-10.0.17134-SP0) msrest/0.6.10 msrest_azure/0.6.1
        azure-mgmt-resource/4.0.0 Azure-SDK-For-Python AZURECLI/2.0.74
    method: GET
    uri: https://management.azure.com/subscriptions/00000000-0000-0000-0000-000000000000/resourcegroups/clitest.rg000001/providers/Microsoft.Resources/deployments/mock-deployment/operationStatuses/08586310933728587844?api-version=2019-07-01
=======
      - python/3.7.4 (Windows-10-10.0.18362-SP0) msrest/0.6.10 msrest_azure/0.6.2
        azure-mgmt-resource/4.0.0 Azure-SDK-For-Python AZURECLI/2.0.75
    method: GET
    uri: https://management.azure.com/subscriptions/00000000-0000-0000-0000-000000000000/resourcegroups/clitest.rg000001/providers/Microsoft.Resources/deployments/mock-deployment/operationStatuses/08586299514681780487?api-version=2019-07-01
>>>>>>> 807faccc
  response:
    body:
      string: '{"status":"Running"}'
    headers:
      cache-control:
      - no-cache
      content-length:
      - '20'
      content-type:
      - application/json; charset=utf-8
      date:
<<<<<<< HEAD
      - Tue, 08 Oct 2019 05:46:12 GMT
=======
      - Mon, 21 Oct 2019 10:58:02 GMT
>>>>>>> 807faccc
      expires:
      - '-1'
      pragma:
      - no-cache
      strict-transport-security:
      - max-age=31536000; includeSubDomains
      vary:
      - Accept-Encoding
      x-content-type-options:
      - nosniff
    status:
      code: 200
      message: OK
- request:
    body: null
    headers:
      Accept:
      - application/json
      Accept-Encoding:
      - gzip, deflate
      CommandName:
      - bot create
      Connection:
      - keep-alive
      ParameterSetName:
      - -k -g -n --appid -p -v --lang
      User-Agent:
<<<<<<< HEAD
      - python/3.6.5 (Windows-10-10.0.17134-SP0) msrest/0.6.10 msrest_azure/0.6.1
        azure-mgmt-resource/4.0.0 Azure-SDK-For-Python AZURECLI/2.0.74
    method: GET
    uri: https://management.azure.com/subscriptions/00000000-0000-0000-0000-000000000000/resourcegroups/clitest.rg000001/providers/Microsoft.Resources/deployments/mock-deployment/operationStatuses/08586310933728587844?api-version=2019-07-01
=======
      - python/3.7.4 (Windows-10-10.0.18362-SP0) msrest/0.6.10 msrest_azure/0.6.2
        azure-mgmt-resource/4.0.0 Azure-SDK-For-Python AZURECLI/2.0.75
    method: GET
    uri: https://management.azure.com/subscriptions/00000000-0000-0000-0000-000000000000/resourcegroups/clitest.rg000001/providers/Microsoft.Resources/deployments/mock-deployment/operationStatuses/08586299514681780487?api-version=2019-07-01
>>>>>>> 807faccc
  response:
    body:
      string: '{"status":"Running"}'
    headers:
      cache-control:
      - no-cache
      content-length:
      - '20'
      content-type:
      - application/json; charset=utf-8
      date:
<<<<<<< HEAD
      - Tue, 08 Oct 2019 05:46:42 GMT
=======
      - Mon, 21 Oct 2019 10:58:33 GMT
>>>>>>> 807faccc
      expires:
      - '-1'
      pragma:
      - no-cache
      strict-transport-security:
      - max-age=31536000; includeSubDomains
      vary:
      - Accept-Encoding
      x-content-type-options:
      - nosniff
    status:
      code: 200
      message: OK
- request:
    body: null
    headers:
      Accept:
      - application/json
      Accept-Encoding:
      - gzip, deflate
      CommandName:
      - bot create
      Connection:
      - keep-alive
      ParameterSetName:
      - -k -g -n --appid -p -v --lang
      User-Agent:
<<<<<<< HEAD
      - python/3.6.5 (Windows-10-10.0.17134-SP0) msrest/0.6.10 msrest_azure/0.6.1
        azure-mgmt-resource/4.0.0 Azure-SDK-For-Python AZURECLI/2.0.74
    method: GET
    uri: https://management.azure.com/subscriptions/00000000-0000-0000-0000-000000000000/resourcegroups/clitest.rg000001/providers/Microsoft.Resources/deployments/mock-deployment/operationStatuses/08586310933728587844?api-version=2019-07-01
=======
      - python/3.7.4 (Windows-10-10.0.18362-SP0) msrest/0.6.10 msrest_azure/0.6.2
        azure-mgmt-resource/4.0.0 Azure-SDK-For-Python AZURECLI/2.0.75
    method: GET
    uri: https://management.azure.com/subscriptions/00000000-0000-0000-0000-000000000000/resourcegroups/clitest.rg000001/providers/Microsoft.Resources/deployments/mock-deployment/operationStatuses/08586299514681780487?api-version=2019-07-01
  response:
    body:
      string: '{"status":"Running"}'
    headers:
      cache-control:
      - no-cache
      content-length:
      - '20'
      content-type:
      - application/json; charset=utf-8
      date:
      - Mon, 21 Oct 2019 10:59:03 GMT
      expires:
      - '-1'
      pragma:
      - no-cache
      strict-transport-security:
      - max-age=31536000; includeSubDomains
      vary:
      - Accept-Encoding
      x-content-type-options:
      - nosniff
    status:
      code: 200
      message: OK
- request:
    body: null
    headers:
      Accept:
      - application/json
      Accept-Encoding:
      - gzip, deflate
      CommandName:
      - bot create
      Connection:
      - keep-alive
      ParameterSetName:
      - -k -g -n --appid -p -v --lang
      User-Agent:
      - python/3.7.4 (Windows-10-10.0.18362-SP0) msrest/0.6.10 msrest_azure/0.6.2
        azure-mgmt-resource/4.0.0 Azure-SDK-For-Python AZURECLI/2.0.75
    method: GET
    uri: https://management.azure.com/subscriptions/00000000-0000-0000-0000-000000000000/resourcegroups/clitest.rg000001/providers/Microsoft.Resources/deployments/mock-deployment/operationStatuses/08586299514681780487?api-version=2019-07-01
  response:
    body:
      string: '{"status":"Running"}'
    headers:
      cache-control:
      - no-cache
      content-length:
      - '20'
      content-type:
      - application/json; charset=utf-8
      date:
      - Mon, 21 Oct 2019 10:59:34 GMT
      expires:
      - '-1'
      pragma:
      - no-cache
      strict-transport-security:
      - max-age=31536000; includeSubDomains
      vary:
      - Accept-Encoding
      x-content-type-options:
      - nosniff
    status:
      code: 200
      message: OK
- request:
    body: null
    headers:
      Accept:
      - application/json
      Accept-Encoding:
      - gzip, deflate
      CommandName:
      - bot create
      Connection:
      - keep-alive
      ParameterSetName:
      - -k -g -n --appid -p -v --lang
      User-Agent:
      - python/3.7.4 (Windows-10-10.0.18362-SP0) msrest/0.6.10 msrest_azure/0.6.2
        azure-mgmt-resource/4.0.0 Azure-SDK-For-Python AZURECLI/2.0.75
    method: GET
    uri: https://management.azure.com/subscriptions/00000000-0000-0000-0000-000000000000/resourcegroups/clitest.rg000001/providers/Microsoft.Resources/deployments/mock-deployment/operationStatuses/08586299514681780487?api-version=2019-07-01
  response:
    body:
      string: '{"status":"Running"}'
    headers:
      cache-control:
      - no-cache
      content-length:
      - '20'
      content-type:
      - application/json; charset=utf-8
      date:
      - Mon, 21 Oct 2019 11:00:04 GMT
      expires:
      - '-1'
      pragma:
      - no-cache
      strict-transport-security:
      - max-age=31536000; includeSubDomains
      vary:
      - Accept-Encoding
      x-content-type-options:
      - nosniff
    status:
      code: 200
      message: OK
- request:
    body: null
    headers:
      Accept:
      - application/json
      Accept-Encoding:
      - gzip, deflate
      CommandName:
      - bot create
      Connection:
      - keep-alive
      ParameterSetName:
      - -k -g -n --appid -p -v --lang
      User-Agent:
      - python/3.7.4 (Windows-10-10.0.18362-SP0) msrest/0.6.10 msrest_azure/0.6.2
        azure-mgmt-resource/4.0.0 Azure-SDK-For-Python AZURECLI/2.0.75
    method: GET
    uri: https://management.azure.com/subscriptions/00000000-0000-0000-0000-000000000000/resourcegroups/clitest.rg000001/providers/Microsoft.Resources/deployments/mock-deployment/operationStatuses/08586299514681780487?api-version=2019-07-01
>>>>>>> 807faccc
  response:
    body:
      string: '{"status":"Succeeded"}'
    headers:
      cache-control:
      - no-cache
      content-length:
      - '22'
      content-type:
      - application/json; charset=utf-8
      date:
<<<<<<< HEAD
      - Tue, 08 Oct 2019 05:47:12 GMT
=======
      - Mon, 21 Oct 2019 11:00:34 GMT
>>>>>>> 807faccc
      expires:
      - '-1'
      pragma:
      - no-cache
      strict-transport-security:
      - max-age=31536000; includeSubDomains
      vary:
      - Accept-Encoding
      x-content-type-options:
      - nosniff
    status:
      code: 200
      message: OK
- request:
    body: null
    headers:
      Accept:
      - application/json
      Accept-Encoding:
      - gzip, deflate
      CommandName:
      - bot create
      Connection:
      - keep-alive
      ParameterSetName:
      - -k -g -n --appid -p -v --lang
      User-Agent:
<<<<<<< HEAD
      - python/3.6.5 (Windows-10-10.0.17134-SP0) msrest/0.6.10 msrest_azure/0.6.1
        azure-mgmt-resource/4.0.0 Azure-SDK-For-Python AZURECLI/2.0.74
=======
      - python/3.7.4 (Windows-10-10.0.18362-SP0) msrest/0.6.10 msrest_azure/0.6.2
        azure-mgmt-resource/4.0.0 Azure-SDK-For-Python AZURECLI/2.0.75
>>>>>>> 807faccc
    method: GET
    uri: https://management.azure.com/subscriptions/00000000-0000-0000-0000-000000000000/resourcegroups/clitest.rg000001/providers/Microsoft.Resources/deployments/mock-deployment?api-version=2019-07-01
  response:
    body:
<<<<<<< HEAD
      string: '{"id":"/subscriptions/00000000-0000-0000-0000-000000000000/resourceGroups/clitest.rg000001/providers/Microsoft.Resources/deployments/cli000002","name":"cli000002","type":"Microsoft.Resources/deployments","properties":{"templateHash":"12265489627004014712","parameters":{"botEnv":{"type":"String","value":"prod"},"botId":{"type":"String","value":"cli000002"},"description":{"type":"String","value":""},"location":{"type":"String","value":"centralus"},"sku":{"type":"String","value":"F0"},"kind":{"type":"String","value":"sdk"},"siteName":{"type":"String","value":"cli000002"},"appId":{"type":"String","value":"23aec26c-b7a2-4740-9929-08f832617aee"},"appSecret":{"type":"String","value":"6030c0bc-d97f-4738-9834-8bb0bad794e7"},"zipUrl":{"type":"String","value":""},"serverFarmId":{"type":"String","value":"/subscriptions/00000000-0000-0000-0000-000000000000/resourceGroups/clitest.rg000001/providers/Microsoft.Web/serverfarms/cli000002"},"createServerFarm":{"type":"Bool","value":true},"serverFarmLocation":{"type":"String","value":"centralus"},"serverFarmSku":{"type":"Object","value":{"name":"S1","tier":"Standard","size":"S1","family":"S","capacity":1}},"endpoint":{"type":"String","value":""},"botFileEncryptionKey":{"type":"String","value":""}},"mode":"Incremental","provisioningState":"Succeeded","timestamp":"2019-10-08T05:46:47.8829667Z","duration":"PT1M35.2641044S","correlationId":"48f9e332-c67e-47c9-9d59-46fd0098a061","providers":[{"namespace":"Microsoft.Web","resourceTypes":[{"resourceType":"serverfarms","locations":["centralus"]},{"resourceType":"sites","locations":["centralus"]}]},{"namespace":"Microsoft.BotService","resourceTypes":[{"resourceType":"botServices","locations":["global"]}]}],"dependencies":[{"dependsOn":[{"id":"/subscriptions/00000000-0000-0000-0000-000000000000/resourceGroups/clitest.rg000001/providers/Microsoft.Web/serverfarms/cli000002","resourceType":"Microsoft.Web/serverfarms","resourceName":"cli000002"}],"id":"/subscriptions/00000000-0000-0000-0000-000000000000/resourceGroups/clitest.rg000001/providers/Microsoft.Web/sites/cli000002","resourceType":"Microsoft.Web/sites","resourceName":"cli000002"},{"dependsOn":[{"id":"/subscriptions/00000000-0000-0000-0000-000000000000/resourceGroups/clitest.rg000001/providers/Microsoft.Web/sites/cli000002","resourceType":"Microsoft.Web/sites","resourceName":"cli000002"}],"id":"/subscriptions/00000000-0000-0000-0000-000000000000/resourceGroups/clitest.rg000001/providers/Microsoft.Web/sites/cli000002/Extensions/MSDeploy","resourceType":"Microsoft.Web/sites/Extensions","resourceName":"cli000002/MSDeploy"},{"dependsOn":[{"id":"/subscriptions/00000000-0000-0000-0000-000000000000/resourceGroups/clitest.rg000001/providers/Microsoft.Web/serverfarms/cli000002","resourceType":"Microsoft.Web/serverfarms","resourceName":"cli000002"},{"id":"/subscriptions/00000000-0000-0000-0000-000000000000/resourceGroups/clitest.rg000001/providers/Microsoft.Web/sites/cli000002","resourceType":"Microsoft.Web/sites","resourceName":"cli000002"},{"id":"/subscriptions/00000000-0000-0000-0000-000000000000/resourceGroups/clitest.rg000001/providers/Microsoft.Web/sites/cli000002/Extensions/MSDeploy","resourceType":"Microsoft.Web/sites/Extensions","resourceName":"cli000002/MSDeploy"},{"id":"/subscriptions/00000000-0000-0000-0000-000000000000/resourceGroups/clitest.rg000001/providers/Microsoft.Web/Sites/cli000002/config/publishingcredentials","resourceType":"Microsoft.Web/Sites/config","resourceName":"cli000002/publishingcredentials","actionName":"list","apiVersion":"2018-02-01"}],"id":"/subscriptions/00000000-0000-0000-0000-000000000000/resourceGroups/clitest.rg000001/providers/Microsoft.BotService/botServices/cli000002","resourceType":"Microsoft.BotService/botServices","resourceName":"cli000002"}],"outputResources":[{"id":"/subscriptions/00000000-0000-0000-0000-000000000000/resourceGroups/clitest.rg000001/providers/Microsoft.BotService/botServices/cli000002"},{"id":"/subscriptions/00000000-0000-0000-0000-000000000000/resourceGroups/clitest.rg000001/providers/Microsoft.Web/serverfarms/cli000002"},{"id":"/subscriptions/00000000-0000-0000-0000-000000000000/resourceGroups/clitest.rg000001/providers/Microsoft.Web/sites/cli000002"}]}}'
=======
      string: '{"id":"/subscriptions/00000000-0000-0000-0000-000000000000/resourceGroups/clitest.rg000001/providers/Microsoft.Resources/deployments/cli000002","name":"cli000002","type":"Microsoft.Resources/deployments","properties":{"templateHash":"12265489627004014712","parameters":{"botEnv":{"type":"String","value":"prod"},"botId":{"type":"String","value":"cli000002"},"description":{"type":"String","value":""},"location":{"type":"String","value":"centralus"},"sku":{"type":"String","value":"F0"},"kind":{"type":"String","value":"sdk"},"siteName":{"type":"String","value":"cli000002"},"appId":{"type":"String","value":"38727fd1-2d4d-4bae-801f-9963c24f4be3"},"appSecret":{"type":"String","value":"b00a2612-0a9f-4bb0-bac2-573bf554b27f"},"zipUrl":{"type":"String","value":""},"serverFarmId":{"type":"String","value":"/subscriptions/00000000-0000-0000-0000-000000000000/resourceGroups/clitest.rg000001/providers/Microsoft.Web/serverfarms/cli000002"},"createServerFarm":{"type":"Bool","value":true},"serverFarmLocation":{"type":"String","value":"centralus"},"serverFarmSku":{"type":"Object","value":{"name":"S1","tier":"Standard","size":"S1","family":"S","capacity":1}},"endpoint":{"type":"String","value":""},"botFileEncryptionKey":{"type":"String","value":""}},"mode":"Incremental","provisioningState":"Succeeded","timestamp":"2019-10-21T11:00:17.0203516Z","duration":"PT3M19.7207546S","correlationId":"f9b22cad-2fd6-4096-ac74-e529201811df","providers":[{"namespace":"Microsoft.Web","resourceTypes":[{"resourceType":"serverfarms","locations":["centralus"]},{"resourceType":"sites","locations":["centralus"]}]},{"namespace":"Microsoft.BotService","resourceTypes":[{"resourceType":"botServices","locations":["global"]}]}],"dependencies":[{"dependsOn":[{"id":"/subscriptions/00000000-0000-0000-0000-000000000000/resourceGroups/clitest.rg000001/providers/Microsoft.Web/serverfarms/cli000002","resourceType":"Microsoft.Web/serverfarms","resourceName":"cli000002"}],"id":"/subscriptions/00000000-0000-0000-0000-000000000000/resourceGroups/clitest.rg000001/providers/Microsoft.Web/sites/cli000002","resourceType":"Microsoft.Web/sites","resourceName":"cli000002"},{"dependsOn":[{"id":"/subscriptions/00000000-0000-0000-0000-000000000000/resourceGroups/clitest.rg000001/providers/Microsoft.Web/sites/cli000002","resourceType":"Microsoft.Web/sites","resourceName":"cli000002"}],"id":"/subscriptions/00000000-0000-0000-0000-000000000000/resourceGroups/clitest.rg000001/providers/Microsoft.Web/sites/cli000002/Extensions/MSDeploy","resourceType":"Microsoft.Web/sites/Extensions","resourceName":"cli000002/MSDeploy"},{"dependsOn":[{"id":"/subscriptions/00000000-0000-0000-0000-000000000000/resourceGroups/clitest.rg000001/providers/Microsoft.Web/serverfarms/cli000002","resourceType":"Microsoft.Web/serverfarms","resourceName":"cli000002"},{"id":"/subscriptions/00000000-0000-0000-0000-000000000000/resourceGroups/clitest.rg000001/providers/Microsoft.Web/sites/cli000002","resourceType":"Microsoft.Web/sites","resourceName":"cli000002"},{"id":"/subscriptions/00000000-0000-0000-0000-000000000000/resourceGroups/clitest.rg000001/providers/Microsoft.Web/sites/cli000002/Extensions/MSDeploy","resourceType":"Microsoft.Web/sites/Extensions","resourceName":"cli000002/MSDeploy"},{"id":"/subscriptions/00000000-0000-0000-0000-000000000000/resourceGroups/clitest.rg000001/providers/Microsoft.Web/Sites/cli000002/config/publishingcredentials","resourceType":"Microsoft.Web/Sites/config","resourceName":"cli000002/publishingcredentials","actionName":"list","apiVersion":"2018-02-01"}],"id":"/subscriptions/00000000-0000-0000-0000-000000000000/resourceGroups/clitest.rg000001/providers/Microsoft.BotService/botServices/cli000002","resourceType":"Microsoft.BotService/botServices","resourceName":"cli000002"}],"outputResources":[{"id":"/subscriptions/00000000-0000-0000-0000-000000000000/resourceGroups/clitest.rg000001/providers/Microsoft.BotService/botServices/cli000002"},{"id":"/subscriptions/00000000-0000-0000-0000-000000000000/resourceGroups/clitest.rg000001/providers/Microsoft.Web/serverfarms/cli000002"},{"id":"/subscriptions/00000000-0000-0000-0000-000000000000/resourceGroups/clitest.rg000001/providers/Microsoft.Web/sites/cli000002"}]}}'
>>>>>>> 807faccc
    headers:
      cache-control:
      - no-cache
      content-length:
      - '4424'
      content-type:
      - application/json; charset=utf-8
      date:
<<<<<<< HEAD
      - Tue, 08 Oct 2019 05:47:13 GMT
=======
      - Mon, 21 Oct 2019 11:00:35 GMT
>>>>>>> 807faccc
      expires:
      - '-1'
      pragma:
      - no-cache
      strict-transport-security:
      - max-age=31536000; includeSubDomains
      vary:
      - Accept-Encoding
      x-content-type-options:
      - nosniff
    status:
      code: 200
      message: OK
- request:
    body: null
    headers:
      Accept:
      - application/json
      Accept-Encoding:
      - gzip, deflate
      CommandName:
      - bot create
      Connection:
      - keep-alive
      ParameterSetName:
      - -k -g -n --appid -p -v --lang
      User-Agent:
<<<<<<< HEAD
      - python/3.6.5 (Windows-10-10.0.17134-SP0) msrest/0.6.10 msrest_azure/0.6.1
        azure-mgmt-botservice/0.2.0 Azure-SDK-For-Python AZURECLI/2.0.74
=======
      - python/3.7.4 (Windows-10-10.0.18362-SP0) msrest/0.6.10 msrest_azure/0.6.2
        azure-mgmt-botservice/0.2.0 Azure-SDK-For-Python AZURECLI/2.0.75
>>>>>>> 807faccc
      accept-language:
      - en-US
    method: GET
    uri: https://management.azure.com/subscriptions/00000000-0000-0000-0000-000000000000/resourceGroups/clitest.rg000001/providers/Microsoft.BotService/botServices/cli000002?api-version=2018-07-12
  response:
    body:
<<<<<<< HEAD
      string: '{"id":"/subscriptions/00000000-0000-0000-0000-000000000000/resourceGroups/clitest.rg000001/providers/Microsoft.BotService/botServices/cli000002","name":"cli000002","type":"Microsoft.BotService/botServices","etag":"\"00009d5b-0000-0100-0000-5d9c22c60000\"","location":"global","sku":{"name":"F0"},"kind":"sdk","tags":{},"properties":{"displayName":"cli000002","description":null,"iconUrl":"https://docs.botframework.com/static/devportal/client/images/bot-framework-default.png","endpoint":"https://cli000002.azurewebsites.net/api/messages","msaAppId":"23aec26c-b7a2-4740-9929-08f832617aee","developerAppInsightKey":null,"developerAppInsightsApplicationId":null,"luisAppIds":[],"endpointVersion":"3.0","configuredChannels":["webchat"],"enabledChannels":["webchat","directline"],"isDeveloperAppInsightsApiKeySet":false,"isStreamingSupported":false,"publishingCredentials":null,"parameters":null,"allSettings":null,"manifestUrl":null,"storageResourceId":null,"provisioningState":"Succeeded"}}'
=======
      string: '{"id":"/subscriptions/00000000-0000-0000-0000-000000000000/resourceGroups/clitest.rg000001/providers/Microsoft.BotService/botServices/cli000002","name":"cli000002","type":"Microsoft.BotService/botServices","etag":"\"1e00367d-0000-0100-0000-5dad8fbc0000\"","location":"global","sku":{"name":"F0"},"kind":"sdk","tags":{},"properties":{"displayName":"cli000002","description":null,"iconUrl":"https://docs.botframework.com/static/devportal/client/images/bot-framework-default.png","endpoint":"https://cli000002.azurewebsites.net/api/messages","msaAppId":"38727fd1-2d4d-4bae-801f-9963c24f4be3","developerAppInsightKey":null,"developerAppInsightsApplicationId":null,"luisAppIds":[],"endpointVersion":"3.0","configuredChannels":["webchat"],"enabledChannels":["webchat","directline"],"isDeveloperAppInsightsApiKeySet":false,"isStreamingSupported":false,"publishingCredentials":null,"parameters":null,"allSettings":null,"manifestUrl":null,"storageResourceId":null,"provisioningState":"Succeeded"}}'
>>>>>>> 807faccc
    headers:
      cache-control:
      - no-cache
      content-length:
      - '1016'
      content-type:
      - application/json; charset=utf-8
      date:
<<<<<<< HEAD
      - Tue, 08 Oct 2019 05:47:13 GMT
      etag:
      - '"00009d5b-0000-0100-0000-5d9c22c60000"'
=======
      - Mon, 21 Oct 2019 11:00:36 GMT
      etag:
      - '"1e00367d-0000-0100-0000-5dad8fbc0000"'
>>>>>>> 807faccc
      expires:
      - '-1'
      pragma:
      - no-cache
      server:
      - Microsoft-IIS/10.0
      strict-transport-security:
      - max-age=31536000; includeSubDomains
      transfer-encoding:
      - chunked
      vary:
      - Accept-Encoding,Accept-Encoding
      x-content-type-options:
      - nosniff
    status:
      code: 200
      message: OK
- request:
    body: null
    headers:
      Accept:
      - application/json
      Accept-Encoding:
      - gzip, deflate
      CommandName:
      - bot show
      Connection:
      - keep-alive
      ParameterSetName:
      - -g -n --msbot
      User-Agent:
<<<<<<< HEAD
      - python/3.6.5 (Windows-10-10.0.17134-SP0) msrest/0.6.10 msrest_azure/0.6.1
        azure-mgmt-botservice/0.2.0 Azure-SDK-For-Python AZURECLI/2.0.74
=======
      - python/3.7.4 (Windows-10-10.0.18362-SP0) msrest/0.6.10 msrest_azure/0.6.2
        azure-mgmt-botservice/0.2.0 Azure-SDK-For-Python AZURECLI/2.0.75
>>>>>>> 807faccc
      accept-language:
      - en-US
    method: GET
    uri: https://management.azure.com/subscriptions/00000000-0000-0000-0000-000000000000/resourceGroups/clitest.rg000001/providers/Microsoft.BotService/botServices/cli000002?api-version=2018-07-12
  response:
    body:
<<<<<<< HEAD
      string: '{"id":"/subscriptions/00000000-0000-0000-0000-000000000000/resourceGroups/clitest.rg000001/providers/Microsoft.BotService/botServices/cli000002","name":"cli000002","type":"Microsoft.BotService/botServices","etag":"\"00009d5b-0000-0100-0000-5d9c22c60000\"","location":"global","sku":{"name":"F0"},"kind":"sdk","tags":{},"properties":{"displayName":"cli000002","description":null,"iconUrl":"https://docs.botframework.com/static/devportal/client/images/bot-framework-default.png","endpoint":"https://cli000002.azurewebsites.net/api/messages","msaAppId":"23aec26c-b7a2-4740-9929-08f832617aee","developerAppInsightKey":null,"developerAppInsightsApplicationId":null,"luisAppIds":[],"endpointVersion":"3.0","configuredChannels":["webchat"],"enabledChannels":["webchat","directline"],"isDeveloperAppInsightsApiKeySet":false,"isStreamingSupported":false,"publishingCredentials":null,"parameters":null,"allSettings":null,"manifestUrl":null,"storageResourceId":null,"provisioningState":"Succeeded"}}'
=======
      string: '{"id":"/subscriptions/00000000-0000-0000-0000-000000000000/resourceGroups/clitest.rg000001/providers/Microsoft.BotService/botServices/cli000002","name":"cli000002","type":"Microsoft.BotService/botServices","etag":"\"1e00367d-0000-0100-0000-5dad8fbc0000\"","location":"global","sku":{"name":"F0"},"kind":"sdk","tags":{},"properties":{"displayName":"cli000002","description":null,"iconUrl":"https://docs.botframework.com/static/devportal/client/images/bot-framework-default.png","endpoint":"https://cli000002.azurewebsites.net/api/messages","msaAppId":"38727fd1-2d4d-4bae-801f-9963c24f4be3","developerAppInsightKey":null,"developerAppInsightsApplicationId":null,"luisAppIds":[],"endpointVersion":"3.0","configuredChannels":["webchat"],"enabledChannels":["webchat","directline"],"isDeveloperAppInsightsApiKeySet":false,"isStreamingSupported":false,"publishingCredentials":null,"parameters":null,"allSettings":null,"manifestUrl":null,"storageResourceId":null,"provisioningState":"Succeeded"}}'
>>>>>>> 807faccc
    headers:
      cache-control:
      - no-cache
      content-length:
      - '1016'
      content-type:
      - application/json; charset=utf-8
      date:
<<<<<<< HEAD
      - Tue, 08 Oct 2019 05:47:14 GMT
      etag:
      - '"00009d5b-0000-0100-0000-5d9c22c60000"'
=======
      - Mon, 21 Oct 2019 11:00:38 GMT
      etag:
      - '"1e00367d-0000-0100-0000-5dad8fbc0000"'
>>>>>>> 807faccc
      expires:
      - '-1'
      pragma:
      - no-cache
      server:
      - Microsoft-IIS/10.0
      strict-transport-security:
      - max-age=31536000; includeSubDomains
      transfer-encoding:
      - chunked
      vary:
      - Accept-Encoding,Accept-Encoding
      x-content-type-options:
      - nosniff
    status:
      code: 200
      message: OK
- request:
    body: null
    headers:
      Accept:
      - application/json
      Accept-Encoding:
      - gzip, deflate
      CommandName:
      - bot show
      Connection:
      - keep-alive
      Content-Length:
      - '0'
      ParameterSetName:
      - -g -n --msbot
      User-Agent:
<<<<<<< HEAD
      - python/3.6.5 (Windows-10-10.0.17134-SP0) msrest/0.6.10 msrest_azure/0.6.1
        azure-mgmt-web/0.42.0 Azure-SDK-For-Python AZURECLI/2.0.74
=======
      - python/3.7.4 (Windows-10-10.0.18362-SP0) msrest/0.6.10 msrest_azure/0.6.2
        azure-mgmt-web/0.42.0 Azure-SDK-For-Python AZURECLI/2.0.75
>>>>>>> 807faccc
      accept-language:
      - en-US
    method: POST
    uri: https://management.azure.com/subscriptions/00000000-0000-0000-0000-000000000000/resourceGroups/clitest.rg000001/providers/Microsoft.Web/sites/cli000002/config/appsettings/list?api-version=2018-11-01
  response:
    body:
      string: '{"id":"/subscriptions/00000000-0000-0000-0000-000000000000/resourceGroups/clitest.rg000001/providers/Microsoft.Web/sites/cli000002/config/appsettings","name":"appsettings","type":"Microsoft.Web/sites/config","location":"Central
<<<<<<< HEAD
        US","properties":{"WEBSITE_NODE_DEFAULT_VERSION":"10.14.1","MicrosoftAppId":"23aec26c-b7a2-4740-9929-08f832617aee","MicrosoftAppPassword":"6030c0bc-d97f-4738-9834-8bb0bad794e7"}}'
=======
        US","properties":{"WEBSITE_NODE_DEFAULT_VERSION":"10.14.1","MicrosoftAppId":"38727fd1-2d4d-4bae-801f-9963c24f4be3","MicrosoftAppPassword":"b00a2612-0a9f-4bb0-bac2-573bf554b27f"}}'
>>>>>>> 807faccc
    headers:
      cache-control:
      - no-cache
      content-length:
      - '416'
      content-type:
      - application/json
      date:
<<<<<<< HEAD
      - Tue, 08 Oct 2019 05:47:14 GMT
=======
      - Mon, 21 Oct 2019 11:00:39 GMT
>>>>>>> 807faccc
      expires:
      - '-1'
      pragma:
      - no-cache
      server:
      - Microsoft-IIS/10.0
      strict-transport-security:
      - max-age=31536000; includeSubDomains
      transfer-encoding:
      - chunked
      vary:
      - Accept-Encoding
      x-aspnet-version:
      - 4.0.30319
      x-content-type-options:
      - nosniff
      x-ms-ratelimit-remaining-subscription-resource-requests:
      - '11993'
      x-powered-by:
      - ASP.NET
    status:
      code: 200
      message: OK
- request:
    body: null
    headers:
      Accept:
      - application/json
      Accept-Encoding:
      - gzip, deflate
      CommandName:
      - bot show
      Connection:
      - keep-alive
      ParameterSetName:
      - -g -n --msbot
      User-Agent:
<<<<<<< HEAD
      - python/3.6.5 (Windows-10-10.0.17134-SP0) msrest/0.6.10 msrest_azure/0.6.1
        azure-mgmt-web/0.42.0 Azure-SDK-For-Python AZURECLI/2.0.74
=======
      - python/3.7.4 (Windows-10-10.0.18362-SP0) msrest/0.6.10 msrest_azure/0.6.2
        azure-mgmt-web/0.42.0 Azure-SDK-For-Python AZURECLI/2.0.75
>>>>>>> 807faccc
      accept-language:
      - en-US
    method: GET
    uri: https://management.azure.com/subscriptions/00000000-0000-0000-0000-000000000000/resourceGroups/clitest.rg000001/providers/Microsoft.Web/sites/cli000002/config/slotConfigNames?api-version=2018-11-01
  response:
    body:
      string: '{"id":null,"name":"cli000002","type":"Microsoft.Web/sites","location":"Central
        US","properties":{"connectionStringNames":null,"appSettingNames":null,"azureStorageConfigNames":null}}'
    headers:
      cache-control:
      - no-cache
      content-length:
      - '187'
      content-type:
      - application/json
      date:
<<<<<<< HEAD
      - Tue, 08 Oct 2019 05:47:15 GMT
=======
      - Mon, 21 Oct 2019 11:00:40 GMT
>>>>>>> 807faccc
      expires:
      - '-1'
      pragma:
      - no-cache
      server:
      - Microsoft-IIS/10.0
      strict-transport-security:
      - max-age=31536000; includeSubDomains
      transfer-encoding:
      - chunked
      vary:
      - Accept-Encoding
      x-aspnet-version:
      - 4.0.30319
      x-content-type-options:
      - nosniff
      x-powered-by:
      - ASP.NET
    status:
      code: 200
      message: OK
version: 1<|MERGE_RESOLUTION|>--- conflicted
+++ resolved
@@ -15,13 +15,8 @@
       ParameterSetName:
       - -g -n
       User-Agent:
-<<<<<<< HEAD
-      - python/3.6.5 (Windows-10-10.0.17134-SP0) msrest/0.6.10 msrest_azure/0.6.1
-        azure-mgmt-botservice/0.2.0 Azure-SDK-For-Python AZURECLI/2.0.74
-=======
       - python/3.7.4 (Windows-10-10.0.18362-SP0) msrest/0.6.10 msrest_azure/0.6.2
         azure-mgmt-botservice/0.2.0 Azure-SDK-For-Python AZURECLI/2.0.75
->>>>>>> 807faccc
       accept-language:
       - en-US
     method: DELETE
@@ -33,11 +28,7 @@
       cache-control:
       - no-cache
       date:
-<<<<<<< HEAD
-      - Tue, 08 Oct 2019 05:45:11 GMT
-=======
       - Mon, 21 Oct 2019 10:56:54 GMT
->>>>>>> 807faccc
       expires:
       - '-1'
       pragma:
@@ -47,11 +38,7 @@
       x-content-type-options:
       - nosniff
       x-ms-ratelimit-remaining-subscription-deletes:
-<<<<<<< HEAD
-      - '14999'
-=======
       - '14993'
->>>>>>> 807faccc
     status:
       code: 204
       message: No Content
@@ -69,13 +56,8 @@
       ParameterSetName:
       - -g -n
       User-Agent:
-<<<<<<< HEAD
-      - python/3.6.5 (Windows-10-10.0.17134-SP0) msrest/0.6.10 msrest_azure/0.6.1
-        azure-mgmt-resource/4.0.0 Azure-SDK-For-Python AZURECLI/2.0.74
-=======
-      - python/3.7.4 (Windows-10-10.0.18362-SP0) msrest/0.6.10 msrest_azure/0.6.2
-        azure-mgmt-resource/4.0.0 Azure-SDK-For-Python AZURECLI/2.0.75
->>>>>>> 807faccc
+      - python/3.7.4 (Windows-10-10.0.18362-SP0) msrest/0.6.10 msrest_azure/0.6.2
+        azure-mgmt-resource/4.0.0 Azure-SDK-For-Python AZURECLI/2.0.75
       accept-language:
       - en-US
     method: GET
@@ -120,30 +102,18 @@
         North","longitude":"8.564572","latitude":"47.451542"},{"id":"/subscriptions/00000000-0000-0000-0000-000000000000/locations/switzerlandwest","name":"switzerlandwest","displayName":"Switzerland
         West","longitude":"6.143158","latitude":"46.204391"},{"id":"/subscriptions/00000000-0000-0000-0000-000000000000/locations/germanynorth","name":"germanynorth","displayName":"Germany
         North","longitude":"8.806422","latitude":"53.073635"},{"id":"/subscriptions/00000000-0000-0000-0000-000000000000/locations/germanywestcentral","name":"germanywestcentral","displayName":"Germany
-<<<<<<< HEAD
-        West Central","longitude":"8.682127","latitude":"50.110924"}]}'
-=======
         West Central","longitude":"8.682127","latitude":"50.110924"},{"id":"/subscriptions/00000000-0000-0000-0000-000000000000/locations/norwaywest","name":"norwaywest","displayName":"Norway
         West","longitude":"5.733107","latitude":"58.969975"},{"id":"/subscriptions/00000000-0000-0000-0000-000000000000/locations/norwayeast","name":"norwayeast","displayName":"Norway
         East","longitude":"10.752245","latitude":"59.913868"}]}'
->>>>>>> 807faccc
-    headers:
-      cache-control:
-      - no-cache
-      content-length:
-<<<<<<< HEAD
-      - '6776'
-      content-type:
-      - application/json; charset=utf-8
-      date:
-      - Tue, 08 Oct 2019 05:45:11 GMT
-=======
+    headers:
+      cache-control:
+      - no-cache
+      content-length:
       - '7129'
       content-type:
       - application/json; charset=utf-8
       date:
       - Mon, 21 Oct 2019 10:56:55 GMT
->>>>>>> 807faccc
       expires:
       - '-1'
       pragma:
@@ -204,11 +174,7 @@
       "[resourceId(\''Microsoft.Web/sites/\'', parameters(\''siteName\''))]", "MSDeploy"]}]},
       "parameters": {"location": {"value": "centralus"}, "kind": {"value": "sdk"},
       "sku": {"value": "F0"}, "siteName": {"value": "cli000002"}, "appId": {"value":
-<<<<<<< HEAD
-      "23aec26c-b7a2-4740-9929-08f832617aee"}, "appSecret": {"value": "6030c0bc-d97f-4738-9834-8bb0bad794e7"},
-=======
       "38727fd1-2d4d-4bae-801f-9963c24f4be3"}, "appSecret": {"value": "b00a2612-0a9f-4bb0-bac2-573bf554b27f"},
->>>>>>> 807faccc
       "serverFarmId": {"value": "/subscriptions/00000000-0000-0000-0000-000000000000/resourceGroups/clitest.rg000001/providers/Microsoft.Web/serverfarms/cli000002"},
       "zipUrl": {"value": ""}, "botEnv": {"value": "prod"}, "createServerFarm": {"value":
       true}, "serverFarmLocation": {"value": "centralus"}, "botId": {"value": "cli000002"}},
@@ -229,30 +195,18 @@
       ParameterSetName:
       - -k -g -n --appid -p -v --lang
       User-Agent:
-<<<<<<< HEAD
-      - python/3.6.5 (Windows-10-10.0.17134-SP0) msrest/0.6.10 msrest_azure/0.6.1
-        azure-mgmt-resource/4.0.0 Azure-SDK-For-Python AZURECLI/2.0.74
-=======
-      - python/3.7.4 (Windows-10-10.0.18362-SP0) msrest/0.6.10 msrest_azure/0.6.2
-        azure-mgmt-resource/4.0.0 Azure-SDK-For-Python AZURECLI/2.0.75
->>>>>>> 807faccc
+      - python/3.7.4 (Windows-10-10.0.18362-SP0) msrest/0.6.10 msrest_azure/0.6.2
+        azure-mgmt-resource/4.0.0 Azure-SDK-For-Python AZURECLI/2.0.75
       accept-language:
       - en-US
     method: PUT
     uri: https://management.azure.com/subscriptions/00000000-0000-0000-0000-000000000000/resourcegroups/clitest.rg000001/providers/Microsoft.Resources/deployments/mock-deployment?api-version=2019-07-01
   response:
     body:
-<<<<<<< HEAD
-      string: '{"id":"/subscriptions/00000000-0000-0000-0000-000000000000/resourceGroups/clitest.rg000001/providers/Microsoft.Resources/deployments/cli000002","name":"cli000002","type":"Microsoft.Resources/deployments","properties":{"templateHash":"12265489627004014712","parameters":{"botEnv":{"type":"String","value":"prod"},"botId":{"type":"String","value":"cli000002"},"description":{"type":"String","value":""},"location":{"type":"String","value":"centralus"},"sku":{"type":"String","value":"F0"},"kind":{"type":"String","value":"sdk"},"siteName":{"type":"String","value":"cli000002"},"appId":{"type":"String","value":"23aec26c-b7a2-4740-9929-08f832617aee"},"appSecret":{"type":"String","value":"6030c0bc-d97f-4738-9834-8bb0bad794e7"},"zipUrl":{"type":"String","value":""},"serverFarmId":{"type":"String","value":"/subscriptions/00000000-0000-0000-0000-000000000000/resourceGroups/clitest.rg000001/providers/Microsoft.Web/serverfarms/cli000002"},"createServerFarm":{"type":"Bool","value":true},"serverFarmLocation":{"type":"String","value":"centralus"},"serverFarmSku":{"type":"Object","value":{"name":"S1","tier":"Standard","size":"S1","family":"S","capacity":1}},"endpoint":{"type":"String","value":""},"botFileEncryptionKey":{"type":"String","value":""}},"mode":"Incremental","provisioningState":"Accepted","timestamp":"2019-10-08T05:45:12.8187844Z","duration":"PT0.1999221S","correlationId":"48f9e332-c67e-47c9-9d59-46fd0098a061","providers":[{"namespace":"Microsoft.Web","resourceTypes":[{"resourceType":"serverfarms","locations":["centralus"]},{"resourceType":"sites","locations":["centralus"]}]},{"namespace":"Microsoft.BotService","resourceTypes":[{"resourceType":"botServices","locations":["global"]}]}],"dependencies":[{"dependsOn":[{"id":"/subscriptions/00000000-0000-0000-0000-000000000000/resourceGroups/clitest.rg000001/providers/Microsoft.Web/serverfarms/cli000002","resourceType":"Microsoft.Web/serverfarms","resourceName":"cli000002"}],"id":"/subscriptions/00000000-0000-0000-0000-000000000000/resourceGroups/clitest.rg000001/providers/Microsoft.Web/sites/cli000002","resourceType":"Microsoft.Web/sites","resourceName":"cli000002"},{"dependsOn":[{"id":"/subscriptions/00000000-0000-0000-0000-000000000000/resourceGroups/clitest.rg000001/providers/Microsoft.Web/sites/cli000002","resourceType":"Microsoft.Web/sites","resourceName":"cli000002"}],"id":"/subscriptions/00000000-0000-0000-0000-000000000000/resourceGroups/clitest.rg000001/providers/Microsoft.Web/sites/cli000002/Extensions/MSDeploy","resourceType":"Microsoft.Web/sites/Extensions","resourceName":"cli000002/MSDeploy"},{"dependsOn":[{"id":"/subscriptions/00000000-0000-0000-0000-000000000000/resourceGroups/clitest.rg000001/providers/Microsoft.Web/serverfarms/cli000002","resourceType":"Microsoft.Web/serverfarms","resourceName":"cli000002"},{"id":"/subscriptions/00000000-0000-0000-0000-000000000000/resourceGroups/clitest.rg000001/providers/Microsoft.Web/sites/cli000002","resourceType":"Microsoft.Web/sites","resourceName":"cli000002"},{"id":"/subscriptions/00000000-0000-0000-0000-000000000000/resourceGroups/clitest.rg000001/providers/Microsoft.Web/sites/cli000002/Extensions/MSDeploy","resourceType":"Microsoft.Web/sites/Extensions","resourceName":"cli000002/MSDeploy"},{"id":"/subscriptions/00000000-0000-0000-0000-000000000000/resourceGroups/clitest.rg000001/providers/Microsoft.Web/Sites/cli000002/config/publishingcredentials","resourceType":"Microsoft.Web/Sites/config","resourceName":"cli000002/publishingcredentials","actionName":"list","apiVersion":"2018-02-01"}],"id":"/subscriptions/00000000-0000-0000-0000-000000000000/resourceGroups/clitest.rg000001/providers/Microsoft.BotService/botServices/cli000002","resourceType":"Microsoft.BotService/botServices","resourceName":"cli000002"}]}}'
-    headers:
-      azure-asyncoperation:
-      - https://management.azure.com/subscriptions/00000000-0000-0000-0000-000000000000/resourcegroups/clitest.rg000001/providers/Microsoft.Resources/deployments/cli000002/operationStatuses/08586310933728587844?api-version=2019-07-01
-=======
       string: '{"id":"/subscriptions/00000000-0000-0000-0000-000000000000/resourceGroups/clitest.rg000001/providers/Microsoft.Resources/deployments/cli000002","name":"cli000002","type":"Microsoft.Resources/deployments","properties":{"templateHash":"12265489627004014712","parameters":{"botEnv":{"type":"String","value":"prod"},"botId":{"type":"String","value":"cli000002"},"description":{"type":"String","value":""},"location":{"type":"String","value":"centralus"},"sku":{"type":"String","value":"F0"},"kind":{"type":"String","value":"sdk"},"siteName":{"type":"String","value":"cli000002"},"appId":{"type":"String","value":"38727fd1-2d4d-4bae-801f-9963c24f4be3"},"appSecret":{"type":"String","value":"b00a2612-0a9f-4bb0-bac2-573bf554b27f"},"zipUrl":{"type":"String","value":""},"serverFarmId":{"type":"String","value":"/subscriptions/00000000-0000-0000-0000-000000000000/resourceGroups/clitest.rg000001/providers/Microsoft.Web/serverfarms/cli000002"},"createServerFarm":{"type":"Bool","value":true},"serverFarmLocation":{"type":"String","value":"centralus"},"serverFarmSku":{"type":"Object","value":{"name":"S1","tier":"Standard","size":"S1","family":"S","capacity":1}},"endpoint":{"type":"String","value":""},"botFileEncryptionKey":{"type":"String","value":""}},"mode":"Incremental","provisioningState":"Accepted","timestamp":"2019-10-21T10:56:59.3458761Z","duration":"PT2.0462791S","correlationId":"f9b22cad-2fd6-4096-ac74-e529201811df","providers":[{"namespace":"Microsoft.Web","resourceTypes":[{"resourceType":"serverfarms","locations":["centralus"]},{"resourceType":"sites","locations":["centralus"]}]},{"namespace":"Microsoft.BotService","resourceTypes":[{"resourceType":"botServices","locations":["global"]}]}],"dependencies":[{"dependsOn":[{"id":"/subscriptions/00000000-0000-0000-0000-000000000000/resourceGroups/clitest.rg000001/providers/Microsoft.Web/serverfarms/cli000002","resourceType":"Microsoft.Web/serverfarms","resourceName":"cli000002"}],"id":"/subscriptions/00000000-0000-0000-0000-000000000000/resourceGroups/clitest.rg000001/providers/Microsoft.Web/sites/cli000002","resourceType":"Microsoft.Web/sites","resourceName":"cli000002"},{"dependsOn":[{"id":"/subscriptions/00000000-0000-0000-0000-000000000000/resourceGroups/clitest.rg000001/providers/Microsoft.Web/sites/cli000002","resourceType":"Microsoft.Web/sites","resourceName":"cli000002"}],"id":"/subscriptions/00000000-0000-0000-0000-000000000000/resourceGroups/clitest.rg000001/providers/Microsoft.Web/sites/cli000002/Extensions/MSDeploy","resourceType":"Microsoft.Web/sites/Extensions","resourceName":"cli000002/MSDeploy"},{"dependsOn":[{"id":"/subscriptions/00000000-0000-0000-0000-000000000000/resourceGroups/clitest.rg000001/providers/Microsoft.Web/serverfarms/cli000002","resourceType":"Microsoft.Web/serverfarms","resourceName":"cli000002"},{"id":"/subscriptions/00000000-0000-0000-0000-000000000000/resourceGroups/clitest.rg000001/providers/Microsoft.Web/sites/cli000002","resourceType":"Microsoft.Web/sites","resourceName":"cli000002"},{"id":"/subscriptions/00000000-0000-0000-0000-000000000000/resourceGroups/clitest.rg000001/providers/Microsoft.Web/sites/cli000002/Extensions/MSDeploy","resourceType":"Microsoft.Web/sites/Extensions","resourceName":"cli000002/MSDeploy"},{"id":"/subscriptions/00000000-0000-0000-0000-000000000000/resourceGroups/clitest.rg000001/providers/Microsoft.Web/Sites/cli000002/config/publishingcredentials","resourceType":"Microsoft.Web/Sites/config","resourceName":"cli000002/publishingcredentials","actionName":"list","apiVersion":"2018-02-01"}],"id":"/subscriptions/00000000-0000-0000-0000-000000000000/resourceGroups/clitest.rg000001/providers/Microsoft.BotService/botServices/cli000002","resourceType":"Microsoft.BotService/botServices","resourceName":"cli000002"}]}}'
     headers:
       azure-asyncoperation:
       - https://management.azure.com/subscriptions/00000000-0000-0000-0000-000000000000/resourcegroups/clitest.rg000001/providers/Microsoft.Resources/deployments/cli000002/operationStatuses/08586299514681780487?api-version=2019-07-01
->>>>>>> 807faccc
       cache-control:
       - no-cache
       content-length:
@@ -260,11 +214,7 @@
       content-type:
       - application/json; charset=utf-8
       date:
-<<<<<<< HEAD
-      - Tue, 08 Oct 2019 05:45:12 GMT
-=======
       - Mon, 21 Oct 2019 10:57:00 GMT
->>>>>>> 807faccc
       expires:
       - '-1'
       pragma:
@@ -292,17 +242,10 @@
       ParameterSetName:
       - -k -g -n --appid -p -v --lang
       User-Agent:
-<<<<<<< HEAD
-      - python/3.6.5 (Windows-10-10.0.17134-SP0) msrest/0.6.10 msrest_azure/0.6.1
-        azure-mgmt-resource/4.0.0 Azure-SDK-For-Python AZURECLI/2.0.74
-    method: GET
-    uri: https://management.azure.com/subscriptions/00000000-0000-0000-0000-000000000000/resourcegroups/clitest.rg000001/providers/Microsoft.Resources/deployments/mock-deployment/operationStatuses/08586310933728587844?api-version=2019-07-01
-=======
       - python/3.7.4 (Windows-10-10.0.18362-SP0) msrest/0.6.10 msrest_azure/0.6.2
         azure-mgmt-resource/4.0.0 Azure-SDK-For-Python AZURECLI/2.0.75
     method: GET
     uri: https://management.azure.com/subscriptions/00000000-0000-0000-0000-000000000000/resourcegroups/clitest.rg000001/providers/Microsoft.Resources/deployments/mock-deployment/operationStatuses/08586299514681780487?api-version=2019-07-01
->>>>>>> 807faccc
   response:
     body:
       string: '{"status":"Running"}'
@@ -314,49 +257,38 @@
       content-type:
       - application/json; charset=utf-8
       date:
-<<<<<<< HEAD
-      - Tue, 08 Oct 2019 05:45:42 GMT
-=======
       - Mon, 21 Oct 2019 10:57:31 GMT
->>>>>>> 807faccc
-      expires:
-      - '-1'
-      pragma:
-      - no-cache
-      strict-transport-security:
-      - max-age=31536000; includeSubDomains
-      vary:
-      - Accept-Encoding
-      x-content-type-options:
-      - nosniff
-    status:
-      code: 200
-      message: OK
-- request:
-    body: null
-    headers:
-      Accept:
-      - application/json
-      Accept-Encoding:
-      - gzip, deflate
-      CommandName:
-      - bot create
-      Connection:
-      - keep-alive
-      ParameterSetName:
-      - -k -g -n --appid -p -v --lang
-      User-Agent:
-<<<<<<< HEAD
-      - python/3.6.5 (Windows-10-10.0.17134-SP0) msrest/0.6.10 msrest_azure/0.6.1
-        azure-mgmt-resource/4.0.0 Azure-SDK-For-Python AZURECLI/2.0.74
-    method: GET
-    uri: https://management.azure.com/subscriptions/00000000-0000-0000-0000-000000000000/resourcegroups/clitest.rg000001/providers/Microsoft.Resources/deployments/mock-deployment/operationStatuses/08586310933728587844?api-version=2019-07-01
-=======
+      expires:
+      - '-1'
+      pragma:
+      - no-cache
+      strict-transport-security:
+      - max-age=31536000; includeSubDomains
+      vary:
+      - Accept-Encoding
+      x-content-type-options:
+      - nosniff
+    status:
+      code: 200
+      message: OK
+- request:
+    body: null
+    headers:
+      Accept:
+      - application/json
+      Accept-Encoding:
+      - gzip, deflate
+      CommandName:
+      - bot create
+      Connection:
+      - keep-alive
+      ParameterSetName:
+      - -k -g -n --appid -p -v --lang
+      User-Agent:
       - python/3.7.4 (Windows-10-10.0.18362-SP0) msrest/0.6.10 msrest_azure/0.6.2
         azure-mgmt-resource/4.0.0 Azure-SDK-For-Python AZURECLI/2.0.75
     method: GET
     uri: https://management.azure.com/subscriptions/00000000-0000-0000-0000-000000000000/resourcegroups/clitest.rg000001/providers/Microsoft.Resources/deployments/mock-deployment/operationStatuses/08586299514681780487?api-version=2019-07-01
->>>>>>> 807faccc
   response:
     body:
       string: '{"status":"Running"}'
@@ -368,49 +300,38 @@
       content-type:
       - application/json; charset=utf-8
       date:
-<<<<<<< HEAD
-      - Tue, 08 Oct 2019 05:46:12 GMT
-=======
       - Mon, 21 Oct 2019 10:58:02 GMT
->>>>>>> 807faccc
-      expires:
-      - '-1'
-      pragma:
-      - no-cache
-      strict-transport-security:
-      - max-age=31536000; includeSubDomains
-      vary:
-      - Accept-Encoding
-      x-content-type-options:
-      - nosniff
-    status:
-      code: 200
-      message: OK
-- request:
-    body: null
-    headers:
-      Accept:
-      - application/json
-      Accept-Encoding:
-      - gzip, deflate
-      CommandName:
-      - bot create
-      Connection:
-      - keep-alive
-      ParameterSetName:
-      - -k -g -n --appid -p -v --lang
-      User-Agent:
-<<<<<<< HEAD
-      - python/3.6.5 (Windows-10-10.0.17134-SP0) msrest/0.6.10 msrest_azure/0.6.1
-        azure-mgmt-resource/4.0.0 Azure-SDK-For-Python AZURECLI/2.0.74
-    method: GET
-    uri: https://management.azure.com/subscriptions/00000000-0000-0000-0000-000000000000/resourcegroups/clitest.rg000001/providers/Microsoft.Resources/deployments/mock-deployment/operationStatuses/08586310933728587844?api-version=2019-07-01
-=======
+      expires:
+      - '-1'
+      pragma:
+      - no-cache
+      strict-transport-security:
+      - max-age=31536000; includeSubDomains
+      vary:
+      - Accept-Encoding
+      x-content-type-options:
+      - nosniff
+    status:
+      code: 200
+      message: OK
+- request:
+    body: null
+    headers:
+      Accept:
+      - application/json
+      Accept-Encoding:
+      - gzip, deflate
+      CommandName:
+      - bot create
+      Connection:
+      - keep-alive
+      ParameterSetName:
+      - -k -g -n --appid -p -v --lang
+      User-Agent:
       - python/3.7.4 (Windows-10-10.0.18362-SP0) msrest/0.6.10 msrest_azure/0.6.2
         azure-mgmt-resource/4.0.0 Azure-SDK-For-Python AZURECLI/2.0.75
     method: GET
     uri: https://management.azure.com/subscriptions/00000000-0000-0000-0000-000000000000/resourcegroups/clitest.rg000001/providers/Microsoft.Resources/deployments/mock-deployment/operationStatuses/08586299514681780487?api-version=2019-07-01
->>>>>>> 807faccc
   response:
     body:
       string: '{"status":"Running"}'
@@ -422,44 +343,34 @@
       content-type:
       - application/json; charset=utf-8
       date:
-<<<<<<< HEAD
-      - Tue, 08 Oct 2019 05:46:42 GMT
-=======
       - Mon, 21 Oct 2019 10:58:33 GMT
->>>>>>> 807faccc
-      expires:
-      - '-1'
-      pragma:
-      - no-cache
-      strict-transport-security:
-      - max-age=31536000; includeSubDomains
-      vary:
-      - Accept-Encoding
-      x-content-type-options:
-      - nosniff
-    status:
-      code: 200
-      message: OK
-- request:
-    body: null
-    headers:
-      Accept:
-      - application/json
-      Accept-Encoding:
-      - gzip, deflate
-      CommandName:
-      - bot create
-      Connection:
-      - keep-alive
-      ParameterSetName:
-      - -k -g -n --appid -p -v --lang
-      User-Agent:
-<<<<<<< HEAD
-      - python/3.6.5 (Windows-10-10.0.17134-SP0) msrest/0.6.10 msrest_azure/0.6.1
-        azure-mgmt-resource/4.0.0 Azure-SDK-For-Python AZURECLI/2.0.74
-    method: GET
-    uri: https://management.azure.com/subscriptions/00000000-0000-0000-0000-000000000000/resourcegroups/clitest.rg000001/providers/Microsoft.Resources/deployments/mock-deployment/operationStatuses/08586310933728587844?api-version=2019-07-01
-=======
+      expires:
+      - '-1'
+      pragma:
+      - no-cache
+      strict-transport-security:
+      - max-age=31536000; includeSubDomains
+      vary:
+      - Accept-Encoding
+      x-content-type-options:
+      - nosniff
+    status:
+      code: 200
+      message: OK
+- request:
+    body: null
+    headers:
+      Accept:
+      - application/json
+      Accept-Encoding:
+      - gzip, deflate
+      CommandName:
+      - bot create
+      Connection:
+      - keep-alive
+      ParameterSetName:
+      - -k -g -n --appid -p -v --lang
+      User-Agent:
       - python/3.7.4 (Windows-10-10.0.18362-SP0) msrest/0.6.10 msrest_azure/0.6.2
         azure-mgmt-resource/4.0.0 Azure-SDK-For-Python AZURECLI/2.0.75
     method: GET
@@ -593,7 +504,6 @@
         azure-mgmt-resource/4.0.0 Azure-SDK-For-Python AZURECLI/2.0.75
     method: GET
     uri: https://management.azure.com/subscriptions/00000000-0000-0000-0000-000000000000/resourcegroups/clitest.rg000001/providers/Microsoft.Resources/deployments/mock-deployment/operationStatuses/08586299514681780487?api-version=2019-07-01
->>>>>>> 807faccc
   response:
     body:
       string: '{"status":"Succeeded"}'
@@ -605,54 +515,41 @@
       content-type:
       - application/json; charset=utf-8
       date:
-<<<<<<< HEAD
-      - Tue, 08 Oct 2019 05:47:12 GMT
-=======
       - Mon, 21 Oct 2019 11:00:34 GMT
->>>>>>> 807faccc
-      expires:
-      - '-1'
-      pragma:
-      - no-cache
-      strict-transport-security:
-      - max-age=31536000; includeSubDomains
-      vary:
-      - Accept-Encoding
-      x-content-type-options:
-      - nosniff
-    status:
-      code: 200
-      message: OK
-- request:
-    body: null
-    headers:
-      Accept:
-      - application/json
-      Accept-Encoding:
-      - gzip, deflate
-      CommandName:
-      - bot create
-      Connection:
-      - keep-alive
-      ParameterSetName:
-      - -k -g -n --appid -p -v --lang
-      User-Agent:
-<<<<<<< HEAD
-      - python/3.6.5 (Windows-10-10.0.17134-SP0) msrest/0.6.10 msrest_azure/0.6.1
-        azure-mgmt-resource/4.0.0 Azure-SDK-For-Python AZURECLI/2.0.74
-=======
-      - python/3.7.4 (Windows-10-10.0.18362-SP0) msrest/0.6.10 msrest_azure/0.6.2
-        azure-mgmt-resource/4.0.0 Azure-SDK-For-Python AZURECLI/2.0.75
->>>>>>> 807faccc
+      expires:
+      - '-1'
+      pragma:
+      - no-cache
+      strict-transport-security:
+      - max-age=31536000; includeSubDomains
+      vary:
+      - Accept-Encoding
+      x-content-type-options:
+      - nosniff
+    status:
+      code: 200
+      message: OK
+- request:
+    body: null
+    headers:
+      Accept:
+      - application/json
+      Accept-Encoding:
+      - gzip, deflate
+      CommandName:
+      - bot create
+      Connection:
+      - keep-alive
+      ParameterSetName:
+      - -k -g -n --appid -p -v --lang
+      User-Agent:
+      - python/3.7.4 (Windows-10-10.0.18362-SP0) msrest/0.6.10 msrest_azure/0.6.2
+        azure-mgmt-resource/4.0.0 Azure-SDK-For-Python AZURECLI/2.0.75
     method: GET
     uri: https://management.azure.com/subscriptions/00000000-0000-0000-0000-000000000000/resourcegroups/clitest.rg000001/providers/Microsoft.Resources/deployments/mock-deployment?api-version=2019-07-01
   response:
     body:
-<<<<<<< HEAD
-      string: '{"id":"/subscriptions/00000000-0000-0000-0000-000000000000/resourceGroups/clitest.rg000001/providers/Microsoft.Resources/deployments/cli000002","name":"cli000002","type":"Microsoft.Resources/deployments","properties":{"templateHash":"12265489627004014712","parameters":{"botEnv":{"type":"String","value":"prod"},"botId":{"type":"String","value":"cli000002"},"description":{"type":"String","value":""},"location":{"type":"String","value":"centralus"},"sku":{"type":"String","value":"F0"},"kind":{"type":"String","value":"sdk"},"siteName":{"type":"String","value":"cli000002"},"appId":{"type":"String","value":"23aec26c-b7a2-4740-9929-08f832617aee"},"appSecret":{"type":"String","value":"6030c0bc-d97f-4738-9834-8bb0bad794e7"},"zipUrl":{"type":"String","value":""},"serverFarmId":{"type":"String","value":"/subscriptions/00000000-0000-0000-0000-000000000000/resourceGroups/clitest.rg000001/providers/Microsoft.Web/serverfarms/cli000002"},"createServerFarm":{"type":"Bool","value":true},"serverFarmLocation":{"type":"String","value":"centralus"},"serverFarmSku":{"type":"Object","value":{"name":"S1","tier":"Standard","size":"S1","family":"S","capacity":1}},"endpoint":{"type":"String","value":""},"botFileEncryptionKey":{"type":"String","value":""}},"mode":"Incremental","provisioningState":"Succeeded","timestamp":"2019-10-08T05:46:47.8829667Z","duration":"PT1M35.2641044S","correlationId":"48f9e332-c67e-47c9-9d59-46fd0098a061","providers":[{"namespace":"Microsoft.Web","resourceTypes":[{"resourceType":"serverfarms","locations":["centralus"]},{"resourceType":"sites","locations":["centralus"]}]},{"namespace":"Microsoft.BotService","resourceTypes":[{"resourceType":"botServices","locations":["global"]}]}],"dependencies":[{"dependsOn":[{"id":"/subscriptions/00000000-0000-0000-0000-000000000000/resourceGroups/clitest.rg000001/providers/Microsoft.Web/serverfarms/cli000002","resourceType":"Microsoft.Web/serverfarms","resourceName":"cli000002"}],"id":"/subscriptions/00000000-0000-0000-0000-000000000000/resourceGroups/clitest.rg000001/providers/Microsoft.Web/sites/cli000002","resourceType":"Microsoft.Web/sites","resourceName":"cli000002"},{"dependsOn":[{"id":"/subscriptions/00000000-0000-0000-0000-000000000000/resourceGroups/clitest.rg000001/providers/Microsoft.Web/sites/cli000002","resourceType":"Microsoft.Web/sites","resourceName":"cli000002"}],"id":"/subscriptions/00000000-0000-0000-0000-000000000000/resourceGroups/clitest.rg000001/providers/Microsoft.Web/sites/cli000002/Extensions/MSDeploy","resourceType":"Microsoft.Web/sites/Extensions","resourceName":"cli000002/MSDeploy"},{"dependsOn":[{"id":"/subscriptions/00000000-0000-0000-0000-000000000000/resourceGroups/clitest.rg000001/providers/Microsoft.Web/serverfarms/cli000002","resourceType":"Microsoft.Web/serverfarms","resourceName":"cli000002"},{"id":"/subscriptions/00000000-0000-0000-0000-000000000000/resourceGroups/clitest.rg000001/providers/Microsoft.Web/sites/cli000002","resourceType":"Microsoft.Web/sites","resourceName":"cli000002"},{"id":"/subscriptions/00000000-0000-0000-0000-000000000000/resourceGroups/clitest.rg000001/providers/Microsoft.Web/sites/cli000002/Extensions/MSDeploy","resourceType":"Microsoft.Web/sites/Extensions","resourceName":"cli000002/MSDeploy"},{"id":"/subscriptions/00000000-0000-0000-0000-000000000000/resourceGroups/clitest.rg000001/providers/Microsoft.Web/Sites/cli000002/config/publishingcredentials","resourceType":"Microsoft.Web/Sites/config","resourceName":"cli000002/publishingcredentials","actionName":"list","apiVersion":"2018-02-01"}],"id":"/subscriptions/00000000-0000-0000-0000-000000000000/resourceGroups/clitest.rg000001/providers/Microsoft.BotService/botServices/cli000002","resourceType":"Microsoft.BotService/botServices","resourceName":"cli000002"}],"outputResources":[{"id":"/subscriptions/00000000-0000-0000-0000-000000000000/resourceGroups/clitest.rg000001/providers/Microsoft.BotService/botServices/cli000002"},{"id":"/subscriptions/00000000-0000-0000-0000-000000000000/resourceGroups/clitest.rg000001/providers/Microsoft.Web/serverfarms/cli000002"},{"id":"/subscriptions/00000000-0000-0000-0000-000000000000/resourceGroups/clitest.rg000001/providers/Microsoft.Web/sites/cli000002"}]}}'
-=======
       string: '{"id":"/subscriptions/00000000-0000-0000-0000-000000000000/resourceGroups/clitest.rg000001/providers/Microsoft.Resources/deployments/cli000002","name":"cli000002","type":"Microsoft.Resources/deployments","properties":{"templateHash":"12265489627004014712","parameters":{"botEnv":{"type":"String","value":"prod"},"botId":{"type":"String","value":"cli000002"},"description":{"type":"String","value":""},"location":{"type":"String","value":"centralus"},"sku":{"type":"String","value":"F0"},"kind":{"type":"String","value":"sdk"},"siteName":{"type":"String","value":"cli000002"},"appId":{"type":"String","value":"38727fd1-2d4d-4bae-801f-9963c24f4be3"},"appSecret":{"type":"String","value":"b00a2612-0a9f-4bb0-bac2-573bf554b27f"},"zipUrl":{"type":"String","value":""},"serverFarmId":{"type":"String","value":"/subscriptions/00000000-0000-0000-0000-000000000000/resourceGroups/clitest.rg000001/providers/Microsoft.Web/serverfarms/cli000002"},"createServerFarm":{"type":"Bool","value":true},"serverFarmLocation":{"type":"String","value":"centralus"},"serverFarmSku":{"type":"Object","value":{"name":"S1","tier":"Standard","size":"S1","family":"S","capacity":1}},"endpoint":{"type":"String","value":""},"botFileEncryptionKey":{"type":"String","value":""}},"mode":"Incremental","provisioningState":"Succeeded","timestamp":"2019-10-21T11:00:17.0203516Z","duration":"PT3M19.7207546S","correlationId":"f9b22cad-2fd6-4096-ac74-e529201811df","providers":[{"namespace":"Microsoft.Web","resourceTypes":[{"resourceType":"serverfarms","locations":["centralus"]},{"resourceType":"sites","locations":["centralus"]}]},{"namespace":"Microsoft.BotService","resourceTypes":[{"resourceType":"botServices","locations":["global"]}]}],"dependencies":[{"dependsOn":[{"id":"/subscriptions/00000000-0000-0000-0000-000000000000/resourceGroups/clitest.rg000001/providers/Microsoft.Web/serverfarms/cli000002","resourceType":"Microsoft.Web/serverfarms","resourceName":"cli000002"}],"id":"/subscriptions/00000000-0000-0000-0000-000000000000/resourceGroups/clitest.rg000001/providers/Microsoft.Web/sites/cli000002","resourceType":"Microsoft.Web/sites","resourceName":"cli000002"},{"dependsOn":[{"id":"/subscriptions/00000000-0000-0000-0000-000000000000/resourceGroups/clitest.rg000001/providers/Microsoft.Web/sites/cli000002","resourceType":"Microsoft.Web/sites","resourceName":"cli000002"}],"id":"/subscriptions/00000000-0000-0000-0000-000000000000/resourceGroups/clitest.rg000001/providers/Microsoft.Web/sites/cli000002/Extensions/MSDeploy","resourceType":"Microsoft.Web/sites/Extensions","resourceName":"cli000002/MSDeploy"},{"dependsOn":[{"id":"/subscriptions/00000000-0000-0000-0000-000000000000/resourceGroups/clitest.rg000001/providers/Microsoft.Web/serverfarms/cli000002","resourceType":"Microsoft.Web/serverfarms","resourceName":"cli000002"},{"id":"/subscriptions/00000000-0000-0000-0000-000000000000/resourceGroups/clitest.rg000001/providers/Microsoft.Web/sites/cli000002","resourceType":"Microsoft.Web/sites","resourceName":"cli000002"},{"id":"/subscriptions/00000000-0000-0000-0000-000000000000/resourceGroups/clitest.rg000001/providers/Microsoft.Web/sites/cli000002/Extensions/MSDeploy","resourceType":"Microsoft.Web/sites/Extensions","resourceName":"cli000002/MSDeploy"},{"id":"/subscriptions/00000000-0000-0000-0000-000000000000/resourceGroups/clitest.rg000001/providers/Microsoft.Web/Sites/cli000002/config/publishingcredentials","resourceType":"Microsoft.Web/Sites/config","resourceName":"cli000002/publishingcredentials","actionName":"list","apiVersion":"2018-02-01"}],"id":"/subscriptions/00000000-0000-0000-0000-000000000000/resourceGroups/clitest.rg000001/providers/Microsoft.BotService/botServices/cli000002","resourceType":"Microsoft.BotService/botServices","resourceName":"cli000002"}],"outputResources":[{"id":"/subscriptions/00000000-0000-0000-0000-000000000000/resourceGroups/clitest.rg000001/providers/Microsoft.BotService/botServices/cli000002"},{"id":"/subscriptions/00000000-0000-0000-0000-000000000000/resourceGroups/clitest.rg000001/providers/Microsoft.Web/serverfarms/cli000002"},{"id":"/subscriptions/00000000-0000-0000-0000-000000000000/resourceGroups/clitest.rg000001/providers/Microsoft.Web/sites/cli000002"}]}}'
->>>>>>> 807faccc
     headers:
       cache-control:
       - no-cache
@@ -661,56 +558,43 @@
       content-type:
       - application/json; charset=utf-8
       date:
-<<<<<<< HEAD
-      - Tue, 08 Oct 2019 05:47:13 GMT
-=======
       - Mon, 21 Oct 2019 11:00:35 GMT
->>>>>>> 807faccc
-      expires:
-      - '-1'
-      pragma:
-      - no-cache
-      strict-transport-security:
-      - max-age=31536000; includeSubDomains
-      vary:
-      - Accept-Encoding
-      x-content-type-options:
-      - nosniff
-    status:
-      code: 200
-      message: OK
-- request:
-    body: null
-    headers:
-      Accept:
-      - application/json
-      Accept-Encoding:
-      - gzip, deflate
-      CommandName:
-      - bot create
-      Connection:
-      - keep-alive
-      ParameterSetName:
-      - -k -g -n --appid -p -v --lang
-      User-Agent:
-<<<<<<< HEAD
-      - python/3.6.5 (Windows-10-10.0.17134-SP0) msrest/0.6.10 msrest_azure/0.6.1
-        azure-mgmt-botservice/0.2.0 Azure-SDK-For-Python AZURECLI/2.0.74
-=======
+      expires:
+      - '-1'
+      pragma:
+      - no-cache
+      strict-transport-security:
+      - max-age=31536000; includeSubDomains
+      vary:
+      - Accept-Encoding
+      x-content-type-options:
+      - nosniff
+    status:
+      code: 200
+      message: OK
+- request:
+    body: null
+    headers:
+      Accept:
+      - application/json
+      Accept-Encoding:
+      - gzip, deflate
+      CommandName:
+      - bot create
+      Connection:
+      - keep-alive
+      ParameterSetName:
+      - -k -g -n --appid -p -v --lang
+      User-Agent:
       - python/3.7.4 (Windows-10-10.0.18362-SP0) msrest/0.6.10 msrest_azure/0.6.2
         azure-mgmt-botservice/0.2.0 Azure-SDK-For-Python AZURECLI/2.0.75
->>>>>>> 807faccc
       accept-language:
       - en-US
     method: GET
     uri: https://management.azure.com/subscriptions/00000000-0000-0000-0000-000000000000/resourceGroups/clitest.rg000001/providers/Microsoft.BotService/botServices/cli000002?api-version=2018-07-12
   response:
     body:
-<<<<<<< HEAD
-      string: '{"id":"/subscriptions/00000000-0000-0000-0000-000000000000/resourceGroups/clitest.rg000001/providers/Microsoft.BotService/botServices/cli000002","name":"cli000002","type":"Microsoft.BotService/botServices","etag":"\"00009d5b-0000-0100-0000-5d9c22c60000\"","location":"global","sku":{"name":"F0"},"kind":"sdk","tags":{},"properties":{"displayName":"cli000002","description":null,"iconUrl":"https://docs.botframework.com/static/devportal/client/images/bot-framework-default.png","endpoint":"https://cli000002.azurewebsites.net/api/messages","msaAppId":"23aec26c-b7a2-4740-9929-08f832617aee","developerAppInsightKey":null,"developerAppInsightsApplicationId":null,"luisAppIds":[],"endpointVersion":"3.0","configuredChannels":["webchat"],"enabledChannels":["webchat","directline"],"isDeveloperAppInsightsApiKeySet":false,"isStreamingSupported":false,"publishingCredentials":null,"parameters":null,"allSettings":null,"manifestUrl":null,"storageResourceId":null,"provisioningState":"Succeeded"}}'
-=======
       string: '{"id":"/subscriptions/00000000-0000-0000-0000-000000000000/resourceGroups/clitest.rg000001/providers/Microsoft.BotService/botServices/cli000002","name":"cli000002","type":"Microsoft.BotService/botServices","etag":"\"1e00367d-0000-0100-0000-5dad8fbc0000\"","location":"global","sku":{"name":"F0"},"kind":"sdk","tags":{},"properties":{"displayName":"cli000002","description":null,"iconUrl":"https://docs.botframework.com/static/devportal/client/images/bot-framework-default.png","endpoint":"https://cli000002.azurewebsites.net/api/messages","msaAppId":"38727fd1-2d4d-4bae-801f-9963c24f4be3","developerAppInsightKey":null,"developerAppInsightsApplicationId":null,"luisAppIds":[],"endpointVersion":"3.0","configuredChannels":["webchat"],"enabledChannels":["webchat","directline"],"isDeveloperAppInsightsApiKeySet":false,"isStreamingSupported":false,"publishingCredentials":null,"parameters":null,"allSettings":null,"manifestUrl":null,"storageResourceId":null,"provisioningState":"Succeeded"}}'
->>>>>>> 807faccc
     headers:
       cache-control:
       - no-cache
@@ -719,15 +603,9 @@
       content-type:
       - application/json; charset=utf-8
       date:
-<<<<<<< HEAD
-      - Tue, 08 Oct 2019 05:47:13 GMT
-      etag:
-      - '"00009d5b-0000-0100-0000-5d9c22c60000"'
-=======
       - Mon, 21 Oct 2019 11:00:36 GMT
       etag:
       - '"1e00367d-0000-0100-0000-5dad8fbc0000"'
->>>>>>> 807faccc
       expires:
       - '-1'
       pragma:
@@ -759,24 +637,15 @@
       ParameterSetName:
       - -g -n --msbot
       User-Agent:
-<<<<<<< HEAD
-      - python/3.6.5 (Windows-10-10.0.17134-SP0) msrest/0.6.10 msrest_azure/0.6.1
-        azure-mgmt-botservice/0.2.0 Azure-SDK-For-Python AZURECLI/2.0.74
-=======
       - python/3.7.4 (Windows-10-10.0.18362-SP0) msrest/0.6.10 msrest_azure/0.6.2
         azure-mgmt-botservice/0.2.0 Azure-SDK-For-Python AZURECLI/2.0.75
->>>>>>> 807faccc
       accept-language:
       - en-US
     method: GET
     uri: https://management.azure.com/subscriptions/00000000-0000-0000-0000-000000000000/resourceGroups/clitest.rg000001/providers/Microsoft.BotService/botServices/cli000002?api-version=2018-07-12
   response:
     body:
-<<<<<<< HEAD
-      string: '{"id":"/subscriptions/00000000-0000-0000-0000-000000000000/resourceGroups/clitest.rg000001/providers/Microsoft.BotService/botServices/cli000002","name":"cli000002","type":"Microsoft.BotService/botServices","etag":"\"00009d5b-0000-0100-0000-5d9c22c60000\"","location":"global","sku":{"name":"F0"},"kind":"sdk","tags":{},"properties":{"displayName":"cli000002","description":null,"iconUrl":"https://docs.botframework.com/static/devportal/client/images/bot-framework-default.png","endpoint":"https://cli000002.azurewebsites.net/api/messages","msaAppId":"23aec26c-b7a2-4740-9929-08f832617aee","developerAppInsightKey":null,"developerAppInsightsApplicationId":null,"luisAppIds":[],"endpointVersion":"3.0","configuredChannels":["webchat"],"enabledChannels":["webchat","directline"],"isDeveloperAppInsightsApiKeySet":false,"isStreamingSupported":false,"publishingCredentials":null,"parameters":null,"allSettings":null,"manifestUrl":null,"storageResourceId":null,"provisioningState":"Succeeded"}}'
-=======
       string: '{"id":"/subscriptions/00000000-0000-0000-0000-000000000000/resourceGroups/clitest.rg000001/providers/Microsoft.BotService/botServices/cli000002","name":"cli000002","type":"Microsoft.BotService/botServices","etag":"\"1e00367d-0000-0100-0000-5dad8fbc0000\"","location":"global","sku":{"name":"F0"},"kind":"sdk","tags":{},"properties":{"displayName":"cli000002","description":null,"iconUrl":"https://docs.botframework.com/static/devportal/client/images/bot-framework-default.png","endpoint":"https://cli000002.azurewebsites.net/api/messages","msaAppId":"38727fd1-2d4d-4bae-801f-9963c24f4be3","developerAppInsightKey":null,"developerAppInsightsApplicationId":null,"luisAppIds":[],"endpointVersion":"3.0","configuredChannels":["webchat"],"enabledChannels":["webchat","directline"],"isDeveloperAppInsightsApiKeySet":false,"isStreamingSupported":false,"publishingCredentials":null,"parameters":null,"allSettings":null,"manifestUrl":null,"storageResourceId":null,"provisioningState":"Succeeded"}}'
->>>>>>> 807faccc
     headers:
       cache-control:
       - no-cache
@@ -785,15 +654,9 @@
       content-type:
       - application/json; charset=utf-8
       date:
-<<<<<<< HEAD
-      - Tue, 08 Oct 2019 05:47:14 GMT
-      etag:
-      - '"00009d5b-0000-0100-0000-5d9c22c60000"'
-=======
       - Mon, 21 Oct 2019 11:00:38 GMT
       etag:
       - '"1e00367d-0000-0100-0000-5dad8fbc0000"'
->>>>>>> 807faccc
       expires:
       - '-1'
       pragma:
@@ -827,13 +690,8 @@
       ParameterSetName:
       - -g -n --msbot
       User-Agent:
-<<<<<<< HEAD
-      - python/3.6.5 (Windows-10-10.0.17134-SP0) msrest/0.6.10 msrest_azure/0.6.1
-        azure-mgmt-web/0.42.0 Azure-SDK-For-Python AZURECLI/2.0.74
-=======
       - python/3.7.4 (Windows-10-10.0.18362-SP0) msrest/0.6.10 msrest_azure/0.6.2
         azure-mgmt-web/0.42.0 Azure-SDK-For-Python AZURECLI/2.0.75
->>>>>>> 807faccc
       accept-language:
       - en-US
     method: POST
@@ -841,11 +699,7 @@
   response:
     body:
       string: '{"id":"/subscriptions/00000000-0000-0000-0000-000000000000/resourceGroups/clitest.rg000001/providers/Microsoft.Web/sites/cli000002/config/appsettings","name":"appsettings","type":"Microsoft.Web/sites/config","location":"Central
-<<<<<<< HEAD
-        US","properties":{"WEBSITE_NODE_DEFAULT_VERSION":"10.14.1","MicrosoftAppId":"23aec26c-b7a2-4740-9929-08f832617aee","MicrosoftAppPassword":"6030c0bc-d97f-4738-9834-8bb0bad794e7"}}'
-=======
         US","properties":{"WEBSITE_NODE_DEFAULT_VERSION":"10.14.1","MicrosoftAppId":"38727fd1-2d4d-4bae-801f-9963c24f4be3","MicrosoftAppPassword":"b00a2612-0a9f-4bb0-bac2-573bf554b27f"}}'
->>>>>>> 807faccc
     headers:
       cache-control:
       - no-cache
@@ -854,11 +708,7 @@
       content-type:
       - application/json
       date:
-<<<<<<< HEAD
-      - Tue, 08 Oct 2019 05:47:14 GMT
-=======
       - Mon, 21 Oct 2019 11:00:39 GMT
->>>>>>> 807faccc
       expires:
       - '-1'
       pragma:
@@ -896,13 +746,8 @@
       ParameterSetName:
       - -g -n --msbot
       User-Agent:
-<<<<<<< HEAD
-      - python/3.6.5 (Windows-10-10.0.17134-SP0) msrest/0.6.10 msrest_azure/0.6.1
-        azure-mgmt-web/0.42.0 Azure-SDK-For-Python AZURECLI/2.0.74
-=======
       - python/3.7.4 (Windows-10-10.0.18362-SP0) msrest/0.6.10 msrest_azure/0.6.2
         azure-mgmt-web/0.42.0 Azure-SDK-For-Python AZURECLI/2.0.75
->>>>>>> 807faccc
       accept-language:
       - en-US
     method: GET
@@ -919,11 +764,7 @@
       content-type:
       - application/json
       date:
-<<<<<<< HEAD
-      - Tue, 08 Oct 2019 05:47:15 GMT
-=======
       - Mon, 21 Oct 2019 11:00:40 GMT
->>>>>>> 807faccc
       expires:
       - '-1'
       pragma:
