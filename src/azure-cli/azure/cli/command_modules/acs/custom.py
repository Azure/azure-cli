--- conflicted
+++ resolved
@@ -2555,12 +2555,8 @@
         )
 
     # Note: we exclude this option because node image upgrade can't accept nodepool put fields like max surge
-<<<<<<< HEAD
-    hasUpgradeSetting = max_surge or drain_timeout or node_soak_duration or max_unavailable
+    hasUpgradeSetting = max_surge or drain_timeout or node_soak_duration or undrainable_node_behavior or max_unavailable
     if hasUpgradeSetting and node_image_only:
-=======
-    if (max_surge or drain_timeout or node_soak_duration or undrainable_node_behavior) and node_image_only:
->>>>>>> 63db726c
         raise MutuallyExclusiveArgumentError(
             'Conflicting flags. Unable to specify max-surge/drain-timeout/node-soak-duration/max-unavailable with node-image-only.'
             'If you want to use max-surge/drain-timeout/node-soak-duration with a node image upgrade, please first '
