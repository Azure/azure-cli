--- conflicted
+++ resolved
@@ -31,11 +31,7 @@
       content-type:
       - application/json; charset=utf-8
       date:
-<<<<<<< HEAD
-      - Fri, 24 Jun 2022 06:05:33 GMT
-=======
-      - Wed, 22 Jun 2022 09:38:02 GMT
->>>>>>> 64c1bdc1
+      - Fri, 24 Jun 2022 06:22:43 GMT
       expires:
       - '-1'
       pragma:
@@ -49,22 +45,14 @@
       x-content-type-options:
       - nosniff
       x-ms-ratelimit-remaining-tenant-writes:
-<<<<<<< HEAD
-      - '1199'
-=======
-      - '1198'
->>>>>>> 64c1bdc1
+      - '1196'
     status:
       code: 200
       message: OK
 - request:
     body: '{"location": "global", "sku": {"name": "F0"}, "kind": "azurebot", "properties":
       {"displayName": "cli000002", "endpoint": "https://www.google.com/api/messages",
-<<<<<<< HEAD
-      "msaAppType": "MultiTenant", "msaAppId": "54cd13d7-7acb-47f6-bc2e-631c27d3586e",
-=======
-      "msaAppType": "MultiTenant", "msaAppId": "54528c5e-37d4-4f58-91bb-07ea8c63291a",
->>>>>>> 64c1bdc1
+      "msaAppType": "MultiTenant", "msaAppId": "e47962ef-39e2-4190-9583-2fbd0a14e490",
       "isCmekEnabled": false, "publicNetworkAccess": "Enabled", "isStreamingSupported":
       false}}'
     headers:
@@ -88,11 +76,7 @@
     uri: https://management.azure.com/subscriptions/00000000-0000-0000-0000-000000000000/resourceGroups/clitest.rg000001/providers/Microsoft.BotService/botServices/cli000002?api-version=2021-05-01-preview
   response:
     body:
-<<<<<<< HEAD
-      string: '{"id":"/subscriptions/00000000-0000-0000-0000-000000000000/resourceGroups/clitest.rg000001/providers/Microsoft.BotService/botServices/cli000002","name":"cli000002","type":"Microsoft.BotService/botServices","etag":"\"b7002577-0000-1800-0000-62b554330000\"","location":"global","sku":{"name":"F0"},"kind":"azurebot","tags":{},"properties":{"displayName":"cli000002","description":null,"iconUrl":"https://docs.botframework.com/static/devportal/client/images/bot-framework-default.png","endpoint":"https://www.google.com/api/messages","msaAppId":"54cd13d7-7acb-47f6-bc2e-631c27d3586e","msaAppTenantId":null,"msaAppType":"MultiTenant","msaAppMSIResourceId":null,"developerAppInsightKey":null,"developerAppInsightsApplicationId":null,"luisAppIds":[],"endpointVersion":"3.0","configuredChannels":["webchat"],"enabledChannels":["webchat","directline"],"isDeveloperAppInsightsApiKeySet":false,"isStreamingSupported":false,"schemaTransformationVersion":"1.3","publishingCredentials":null,"parameters":null,"allSettings":null,"manifestUrl":null,"storageResourceId":null,"tenantId":"72f988bf-86f1-41af-91ab-2d7cd011db47","migrationToken":null,"isCmekEnabled":false,"cmekKeyVaultUrl":null,"openWithHint":null,"appPasswordHint":null,"publicNetworkAccess":"Enabled","disableLocalAuth":false,"cmekEncryptionStatus":"Off","provisioningState":"Succeeded"},"zones":[]}'
-=======
-      string: '{"id":"/subscriptions/00000000-0000-0000-0000-000000000000/resourceGroups/clitest.rg000001/providers/Microsoft.BotService/botServices/cli000002","name":"cli000002","type":"Microsoft.BotService/botServices","etag":"\"cf00dee1-0000-1800-0000-62b2e3030000\"","location":"global","sku":{"name":"F0"},"kind":"azurebot","tags":{},"properties":{"displayName":"cli000002","description":null,"iconUrl":"https://docs.botframework.com/static/devportal/client/images/bot-framework-default.png","endpoint":"https://www.google.com/api/messages","msaAppId":"54528c5e-37d4-4f58-91bb-07ea8c63291a","msaAppTenantId":null,"msaAppType":"MultiTenant","msaAppMSIResourceId":null,"developerAppInsightKey":null,"developerAppInsightsApplicationId":null,"luisAppIds":[],"endpointVersion":"3.0","configuredChannels":["webchat"],"enabledChannels":["webchat","directline"],"isDeveloperAppInsightsApiKeySet":false,"isStreamingSupported":false,"schemaTransformationVersion":"1.3","publishingCredentials":null,"parameters":null,"allSettings":null,"manifestUrl":null,"storageResourceId":null,"tenantId":"72f988bf-86f1-41af-91ab-2d7cd011db47","migrationToken":null,"isCmekEnabled":false,"cmekKeyVaultUrl":null,"openWithHint":null,"appPasswordHint":null,"publicNetworkAccess":"Enabled","disableLocalAuth":false,"cmekEncryptionStatus":"Off","provisioningState":"Succeeded"},"zones":[]}'
->>>>>>> 64c1bdc1
+      string: '{"id":"/subscriptions/00000000-0000-0000-0000-000000000000/resourceGroups/clitest.rg000001/providers/Microsoft.BotService/botServices/cli000002","name":"cli000002","type":"Microsoft.BotService/botServices","etag":"\"a8006e0d-0000-1800-0000-62b558370000\"","location":"global","sku":{"name":"F0"},"kind":"azurebot","tags":{},"properties":{"displayName":"cli000002","description":null,"iconUrl":"https://docs.botframework.com/static/devportal/client/images/bot-framework-default.png","endpoint":"https://www.google.com/api/messages","msaAppId":"e47962ef-39e2-4190-9583-2fbd0a14e490","msaAppTenantId":null,"msaAppType":"MultiTenant","msaAppMSIResourceId":null,"developerAppInsightKey":null,"developerAppInsightsApplicationId":null,"luisAppIds":[],"endpointVersion":"3.0","configuredChannels":["webchat"],"enabledChannels":["webchat","directline"],"isDeveloperAppInsightsApiKeySet":false,"isStreamingSupported":false,"schemaTransformationVersion":"1.3","publishingCredentials":null,"parameters":null,"allSettings":null,"manifestUrl":null,"storageResourceId":null,"tenantId":"72f988bf-86f1-41af-91ab-2d7cd011db47","migrationToken":null,"isCmekEnabled":false,"cmekKeyVaultUrl":null,"openWithHint":null,"appPasswordHint":null,"publicNetworkAccess":"Enabled","disableLocalAuth":false,"cmekEncryptionStatus":"Off","provisioningState":"Succeeded"},"zones":[]}'
     headers:
       cache-control:
       - no-cache
@@ -101,29 +85,19 @@
       content-type:
       - application/json; charset=utf-8
       date:
-<<<<<<< HEAD
-      - Fri, 24 Jun 2022 06:05:39 GMT
-      etag:
-      - '"b7002577-0000-1800-0000-62b554330000"'
-=======
-      - Wed, 22 Jun 2022 09:38:11 GMT
-      etag:
-      - '"cf00dee1-0000-1800-0000-62b2e3030000"'
->>>>>>> 64c1bdc1
-      expires:
-      - '-1'
-      pragma:
-      - no-cache
-      strict-transport-security:
-      - max-age=31536000; includeSubDomains
-      x-content-type-options:
-      - nosniff
-      x-ms-ratelimit-remaining-subscription-writes:
-<<<<<<< HEAD
-      - '1197'
-=======
-      - '1198'
->>>>>>> 64c1bdc1
+      - Fri, 24 Jun 2022 06:22:48 GMT
+      etag:
+      - '"a8006e0d-0000-1800-0000-62b558370000"'
+      expires:
+      - '-1'
+      pragma:
+      - no-cache
+      strict-transport-security:
+      - max-age=31536000; includeSubDomains
+      x-content-type-options:
+      - nosniff
+      x-ms-ratelimit-remaining-subscription-writes:
+      - '1194'
     status:
       code: 201
       message: Created
@@ -151,15 +125,9 @@
     uri: https://management.azure.com/subscriptions/00000000-0000-0000-0000-000000000000/resourceGroups/clitest.rg000001/providers/Microsoft.BotService/botServices/cli000002/channels/MsTeamsChannel?api-version=2021-05-01-preview
   response:
     body:
-<<<<<<< HEAD
       string: '{"id":"/subscriptions/00000000-0000-0000-0000-000000000000/resourceGroups/clitest.rg000001/providers/Microsoft.BotService/botServices/cli000002/channels/MsTeamsChannel","name":"cli000002/MsTeamsChannel","type":"Microsoft.BotService/botServices/channels","etag":"W/\"c91fac118760c3e92ac037f8db84074b6/24/2022
-        6:05:47 AM\"","location":"global","properties":{"properties":{"enableCalling":false,"incomingCallRoute":null,"callingWebhook":null,"isEnabled":true,"deploymentEnvironment":"CommercialDeployment","acceptedTerms":null},"etag":"W/\"c91fac118760c3e92ac037f8db84074b6/24/2022
-        6:05:47 AM\"","channelName":"MsTeamsChannel","location":"global","provisioningState":"Succeeded"},"zones":[]}'
-=======
-      string: '{"id":"/subscriptions/00000000-0000-0000-0000-000000000000/resourceGroups/clitest.rg000001/providers/Microsoft.BotService/botServices/cli000002/channels/MsTeamsChannel","name":"cli000002/MsTeamsChannel","type":"Microsoft.BotService/botServices/channels","etag":"W/\"c91fac118760c3e92ac037f8db84074b6/22/2022
-        9:38:17 AM\"","location":"global","properties":{"properties":{"enableCalling":false,"incomingCallRoute":null,"callingWebhook":null,"isEnabled":true,"deploymentEnvironment":"CommercialDeployment","acceptedTerms":null},"etag":"W/\"c91fac118760c3e92ac037f8db84074b6/22/2022
-        9:38:17 AM\"","channelName":"MsTeamsChannel","location":"global","provisioningState":"Succeeded"},"zones":[]}'
->>>>>>> 64c1bdc1
+        6:22:55 AM\"","location":"global","properties":{"properties":{"enableCalling":false,"incomingCallRoute":null,"callingWebhook":null,"isEnabled":true,"deploymentEnvironment":"CommercialDeployment","acceptedTerms":null},"etag":"W/\"c91fac118760c3e92ac037f8db84074b6/24/2022
+        6:22:55 AM\"","channelName":"MsTeamsChannel","location":"global","provisioningState":"Succeeded"},"zones":[]}'
     headers:
       cache-control:
       - no-cache
@@ -168,29 +136,19 @@
       content-type:
       - application/json; charset=utf-8
       date:
-<<<<<<< HEAD
-      - Fri, 24 Jun 2022 06:05:46 GMT
-      etag:
-      - W/"c91fac118760c3e92ac037f8db84074b6/24/2022 6:05:47 AM"
-=======
-      - Wed, 22 Jun 2022 09:38:16 GMT
-      etag:
-      - W/"c91fac118760c3e92ac037f8db84074b6/22/2022 9:38:17 AM"
->>>>>>> 64c1bdc1
-      expires:
-      - '-1'
-      pragma:
-      - no-cache
-      strict-transport-security:
-      - max-age=31536000; includeSubDomains
-      x-content-type-options:
-      - nosniff
-      x-ms-ratelimit-remaining-subscription-writes:
-<<<<<<< HEAD
-      - '1198'
-=======
-      - '1197'
->>>>>>> 64c1bdc1
+      - Fri, 24 Jun 2022 06:22:54 GMT
+      etag:
+      - W/"c91fac118760c3e92ac037f8db84074b6/24/2022 6:22:55 AM"
+      expires:
+      - '-1'
+      pragma:
+      - no-cache
+      strict-transport-security:
+      - max-age=31536000; includeSubDomains
+      x-content-type-options:
+      - nosniff
+      x-ms-ratelimit-remaining-subscription-writes:
+      - '1195'
     status:
       code: 201
       message: Created
@@ -220,17 +178,10 @@
     uri: https://management.azure.com/subscriptions/00000000-0000-0000-0000-000000000000/resourceGroups/clitest.rg000001/providers/Microsoft.BotService/botServices/cli000002/channels/DirectLineChannel?api-version=2021-05-01-preview
   response:
     body:
-<<<<<<< HEAD
-      string: '{"id":"/subscriptions/00000000-0000-0000-0000-000000000000/resourceGroups/clitest.rg000001/providers/Microsoft.BotService/botServices/cli000002/channels/DirectLineChannel","name":"cli000002/DirectLineChannel","type":"Microsoft.BotService/botServices/channels","etag":"W/\"aa4bfc276f020105df6e4d1b1a9914d66/24/2022
-        6:05:49 AM\"","location":"global","properties":{"properties":{"DirectLineEmbedCode":null,"sites":[{"siteId":"n65hMqdPjWA","siteName":"Default
-        Site","key":"n65hMqdPjWA.sWrmFbqkU_ecfPvLfJ6GdWb3G73plS4hWVkaUx9AhxI","key2":"n65hMqdPjWA.pJiF-0eo56-a9Ni2dRFLF6rX_qillM4VBpu5HOLb-_E","isEnabled":true,"isV1Enabled":true,"isV3Enabled":true,"isDetailedLoggingEnabled":null,"isNoStorageEnabled":null,"isEndpointParametersEnabled":null,"isSecureSiteEnabled":false,"isBlockUserUploadEnabled":false,"trustedOrigins":null,"appId":null,"tenantId":null,"isTokenEnabled":false}],"extensionKey1":"dCdezRSO7jA.RK9YaLc6bSlgRhgXtNakEFsogfdNnuMmdED298qU9ME","extensionKey2":"dCdezRSO7jA.zgFaB7iFmX1MHBauWHqBnLDri7_euNGxrBdnPCPNJQk"},"etag":"W/\"aa4bfc276f020105df6e4d1b1a9914d66/24/2022
-        6:05:49 AM\"","channelName":"DirectLineChannel","location":"global","provisioningState":"Succeeded"},"zones":[]}'
-=======
-      string: '{"id":"/subscriptions/00000000-0000-0000-0000-000000000000/resourceGroups/clitest.rg000001/providers/Microsoft.BotService/botServices/cli000002/channels/DirectLineChannel","name":"cli000002/DirectLineChannel","type":"Microsoft.BotService/botServices/channels","etag":"W/\"f57f2a5248b7d01fa3e4ea4ce4aea13d6/22/2022
-        9:38:20 AM\"","location":"global","properties":{"properties":{"DirectLineEmbedCode":null,"sites":[{"siteId":"VtF_FcWgBSE","siteName":"Default
-        Site","key":"VtF_FcWgBSE.mouNiIOR3m4wz93_1INekpD7ELoIAewOnTyw6eBkiLc","key2":"VtF_FcWgBSE.9cayyq-LNpYuLC_REz34voDpcAQ90wTNaiTRWF5wf1g","isEnabled":true,"isV1Enabled":true,"isV3Enabled":true,"isDetailedLoggingEnabled":null,"isNoStorageEnabled":null,"isEndpointParametersEnabled":null,"isSecureSiteEnabled":false,"isBlockUserUploadEnabled":false,"trustedOrigins":null,"appId":null,"tenantId":null,"isTokenEnabled":false}],"extensionKey1":"LSSks9oCLPk.M2-iUTBSf7isfsEGjsx8ZK3MRBuPM1JoKGJu5Y3eNwQ","extensionKey2":"LSSks9oCLPk.lyuwuz2eWUrp0JOsUH-xMEmUurrO7FmZlal9CYTeHpA"},"etag":"W/\"f57f2a5248b7d01fa3e4ea4ce4aea13d6/22/2022
-        9:38:20 AM\"","channelName":"DirectLineChannel","location":"global","provisioningState":"Succeeded"},"zones":[]}'
->>>>>>> 64c1bdc1
+      string: '{"id":"/subscriptions/00000000-0000-0000-0000-000000000000/resourceGroups/clitest.rg000001/providers/Microsoft.BotService/botServices/cli000002/channels/DirectLineChannel","name":"cli000002/DirectLineChannel","type":"Microsoft.BotService/botServices/channels","etag":"W/\"05eb887006e28f0e101c9cee0702e3d26/24/2022
+        6:22:57 AM\"","location":"global","properties":{"properties":{"DirectLineEmbedCode":null,"sites":[{"siteId":"ECfa6eOEhU4","siteName":"Default
+        Site","key":"ECfa6eOEhU4.yu7ZMQP1XFggDXfOe9y94OBGVn2-xumgKUJhd1XSyP8","key2":"ECfa6eOEhU4.M_bhu1hVum9aKpRf5iklRnHC2WOJKlQ_te33diK9zWs","isEnabled":true,"isV1Enabled":true,"isV3Enabled":true,"isDetailedLoggingEnabled":null,"isNoStorageEnabled":null,"isEndpointParametersEnabled":null,"isSecureSiteEnabled":false,"isBlockUserUploadEnabled":false,"trustedOrigins":null,"appId":null,"tenantId":null,"isTokenEnabled":false}],"extensionKey1":"2s9e8s4FUIE.xaZkB0s-da-09jtC4bNSaOkt1STbEXg0izpwuCX4-Gs","extensionKey2":"2s9e8s4FUIE.6xpY8QbJJmgGk7PsOmzbiWIxz3gshjsG9gZkb7br700"},"etag":"W/\"05eb887006e28f0e101c9cee0702e3d26/24/2022
+        6:22:57 AM\"","channelName":"DirectLineChannel","location":"global","provisioningState":"Succeeded"},"zones":[]}'
     headers:
       cache-control:
       - no-cache
@@ -239,15 +190,9 @@
       content-type:
       - application/json; charset=utf-8
       date:
-<<<<<<< HEAD
-      - Fri, 24 Jun 2022 06:05:49 GMT
-      etag:
-      - W/"aa4bfc276f020105df6e4d1b1a9914d66/24/2022 6:05:49 AM"
-=======
-      - Wed, 22 Jun 2022 09:38:20 GMT
-      etag:
-      - W/"f57f2a5248b7d01fa3e4ea4ce4aea13d6/22/2022 9:38:20 AM"
->>>>>>> 64c1bdc1
+      - Fri, 24 Jun 2022 06:22:56 GMT
+      etag:
+      - W/"05eb887006e28f0e101c9cee0702e3d26/24/2022 6:22:57 AM"
       expires:
       - '-1'
       pragma:
@@ -293,11 +238,7 @@
       content-length:
       - '0'
       date:
-<<<<<<< HEAD
-      - Fri, 24 Jun 2022 06:05:55 GMT
-=======
-      - Wed, 22 Jun 2022 09:38:28 GMT
->>>>>>> 64c1bdc1
+      - Fri, 24 Jun 2022 06:23:05 GMT
       expires:
       - '-1'
       pragma:
@@ -307,7 +248,7 @@
       x-content-type-options:
       - nosniff
       x-ms-ratelimit-remaining-subscription-deletes:
-      - '14996'
+      - '14994'
     status:
       code: 200
       message: OK
@@ -343,11 +284,7 @@
       content-type:
       - application/json; charset=utf-8
       date:
-<<<<<<< HEAD
-      - Fri, 24 Jun 2022 06:05:56 GMT
-=======
-      - Wed, 22 Jun 2022 09:38:28 GMT
->>>>>>> 64c1bdc1
+      - Fri, 24 Jun 2022 06:23:06 GMT
       expires:
       - '-1'
       pragma:
@@ -361,18 +298,14 @@
       x-content-type-options:
       - nosniff
       x-ms-ratelimit-remaining-tenant-writes:
-      - '1195'
+      - '1197'
     status:
       code: 200
       message: OK
 - request:
     body: '{"location": "westus", "sku": {"name": "F0"}, "kind": "azurebot", "properties":
       {"displayName": "cli000004", "endpoint": "https://www.google.com/api/messages",
-<<<<<<< HEAD
-      "msaAppType": "MultiTenant", "msaAppId": "34fe6801-c35c-46a4-afd0-b186275be625",
-=======
-      "msaAppType": "MultiTenant", "msaAppId": "1f007218-9864-4c6a-82a5-a4c209ec12af",
->>>>>>> 64c1bdc1
+      "msaAppType": "MultiTenant", "msaAppId": "3003d8c3-b204-4b2f-aa42-c8cb24750620",
       "isCmekEnabled": false, "publicNetworkAccess": "Enabled", "isStreamingSupported":
       false}}'
     headers:
@@ -396,11 +329,7 @@
     uri: https://management.azure.com/subscriptions/00000000-0000-0000-0000-000000000000/resourceGroups/clitest.rg000001/providers/Microsoft.BotService/botServices/cli000004?api-version=2021-05-01-preview
   response:
     body:
-<<<<<<< HEAD
-      string: '{"id":"/subscriptions/00000000-0000-0000-0000-000000000000/resourceGroups/clitest.rg000001/providers/Microsoft.BotService/botServices/cli000004","name":"cli000004","type":"Microsoft.BotService/botServices","etag":"\"6600fbde-0000-0200-0000-62b554490000\"","location":"westus","sku":{"name":"F0"},"kind":"azurebot","tags":{},"properties":{"displayName":"cli000004","description":null,"iconUrl":"https://docs.botframework.com/static/devportal/client/images/bot-framework-default.png","endpoint":"https://www.google.com/api/messages","msaAppId":"34fe6801-c35c-46a4-afd0-b186275be625","msaAppTenantId":null,"msaAppType":"MultiTenant","msaAppMSIResourceId":null,"developerAppInsightKey":null,"developerAppInsightsApplicationId":null,"luisAppIds":[],"endpointVersion":"3.0","configuredChannels":["webchat"],"enabledChannels":["webchat","directline"],"isDeveloperAppInsightsApiKeySet":false,"isStreamingSupported":false,"schemaTransformationVersion":"1.3","publishingCredentials":null,"parameters":null,"allSettings":null,"manifestUrl":null,"storageResourceId":null,"tenantId":"72f988bf-86f1-41af-91ab-2d7cd011db47","migrationToken":null,"isCmekEnabled":false,"cmekKeyVaultUrl":null,"openWithHint":null,"appPasswordHint":null,"publicNetworkAccess":"Enabled","disableLocalAuth":false,"cmekEncryptionStatus":"Off","provisioningState":"Succeeded"},"zones":[]}'
-=======
-      string: '{"id":"/subscriptions/00000000-0000-0000-0000-000000000000/resourceGroups/clitest.rg000001/providers/Microsoft.BotService/botServices/cli000004","name":"cli000004","type":"Microsoft.BotService/botServices","etag":"\"5f008293-0000-0200-0000-62b2e31b0000\"","location":"westus","sku":{"name":"F0"},"kind":"azurebot","tags":{},"properties":{"displayName":"cli000004","description":null,"iconUrl":"https://docs.botframework.com/static/devportal/client/images/bot-framework-default.png","endpoint":"https://www.google.com/api/messages","msaAppId":"1f007218-9864-4c6a-82a5-a4c209ec12af","msaAppTenantId":null,"msaAppType":"MultiTenant","msaAppMSIResourceId":null,"developerAppInsightKey":null,"developerAppInsightsApplicationId":null,"luisAppIds":[],"endpointVersion":"3.0","configuredChannels":["webchat"],"enabledChannels":["webchat","directline"],"isDeveloperAppInsightsApiKeySet":false,"isStreamingSupported":false,"schemaTransformationVersion":"1.3","publishingCredentials":null,"parameters":null,"allSettings":null,"manifestUrl":null,"storageResourceId":null,"tenantId":"72f988bf-86f1-41af-91ab-2d7cd011db47","migrationToken":null,"isCmekEnabled":false,"cmekKeyVaultUrl":null,"openWithHint":null,"appPasswordHint":null,"publicNetworkAccess":"Enabled","disableLocalAuth":false,"cmekEncryptionStatus":"Off","provisioningState":"Succeeded"},"zones":[]}'
->>>>>>> 64c1bdc1
+      string: '{"id":"/subscriptions/00000000-0000-0000-0000-000000000000/resourceGroups/clitest.rg000001/providers/Microsoft.BotService/botServices/cli000004","name":"cli000004","type":"Microsoft.BotService/botServices","etag":"\"66005ae5-0000-0200-0000-62b5584e0000\"","location":"westus","sku":{"name":"F0"},"kind":"azurebot","tags":{},"properties":{"displayName":"cli000004","description":null,"iconUrl":"https://docs.botframework.com/static/devportal/client/images/bot-framework-default.png","endpoint":"https://www.google.com/api/messages","msaAppId":"3003d8c3-b204-4b2f-aa42-c8cb24750620","msaAppTenantId":null,"msaAppType":"MultiTenant","msaAppMSIResourceId":null,"developerAppInsightKey":null,"developerAppInsightsApplicationId":null,"luisAppIds":[],"endpointVersion":"3.0","configuredChannels":["webchat"],"enabledChannels":["webchat","directline"],"isDeveloperAppInsightsApiKeySet":false,"isStreamingSupported":false,"schemaTransformationVersion":"1.3","publishingCredentials":null,"parameters":null,"allSettings":null,"manifestUrl":null,"storageResourceId":null,"tenantId":"72f988bf-86f1-41af-91ab-2d7cd011db47","migrationToken":null,"isCmekEnabled":false,"cmekKeyVaultUrl":null,"openWithHint":null,"appPasswordHint":null,"publicNetworkAccess":"Enabled","disableLocalAuth":false,"cmekEncryptionStatus":"Off","provisioningState":"Succeeded"},"zones":[]}'
     headers:
       cache-control:
       - no-cache
@@ -409,29 +338,19 @@
       content-type:
       - application/json; charset=utf-8
       date:
-<<<<<<< HEAD
-      - Fri, 24 Jun 2022 06:06:02 GMT
-      etag:
-      - '"6600fbde-0000-0200-0000-62b554490000"'
-=======
-      - Wed, 22 Jun 2022 09:38:35 GMT
-      etag:
-      - '"5f008293-0000-0200-0000-62b2e31b0000"'
->>>>>>> 64c1bdc1
-      expires:
-      - '-1'
-      pragma:
-      - no-cache
-      strict-transport-security:
-      - max-age=31536000; includeSubDomains
-      x-content-type-options:
-      - nosniff
-      x-ms-ratelimit-remaining-subscription-writes:
-<<<<<<< HEAD
-      - '1198'
-=======
+      - Fri, 24 Jun 2022 06:23:11 GMT
+      etag:
+      - '"66005ae5-0000-0200-0000-62b5584e0000"'
+      expires:
+      - '-1'
+      pragma:
+      - no-cache
+      strict-transport-security:
+      - max-age=31536000; includeSubDomains
+      x-content-type-options:
+      - nosniff
+      x-ms-ratelimit-remaining-subscription-writes:
       - '1195'
->>>>>>> 64c1bdc1
     status:
       code: 201
       message: Created
@@ -459,15 +378,9 @@
     uri: https://management.azure.com/subscriptions/00000000-0000-0000-0000-000000000000/resourceGroups/clitest.rg000001/providers/Microsoft.BotService/botServices/cli000004/channels/MsTeamsChannel?api-version=2021-05-01-preview
   response:
     body:
-<<<<<<< HEAD
       string: '{"id":"/subscriptions/00000000-0000-0000-0000-000000000000/resourceGroups/clitest.rg000001/providers/Microsoft.BotService/botServices/cli000004/channels/MsTeamsChannel","name":"cli000004/MsTeamsChannel","type":"Microsoft.BotService/botServices/channels","etag":"W/\"c91fac118760c3e92ac037f8db84074b6/24/2022
-        6:06:07 AM\"","location":"westus","properties":{"properties":{"enableCalling":false,"incomingCallRoute":null,"callingWebhook":null,"isEnabled":true,"deploymentEnvironment":"CommercialDeployment","acceptedTerms":null},"etag":"W/\"c91fac118760c3e92ac037f8db84074b6/24/2022
-        6:06:07 AM\"","channelName":"MsTeamsChannel","location":"westus","provisioningState":"Succeeded"},"zones":[]}'
-=======
-      string: '{"id":"/subscriptions/00000000-0000-0000-0000-000000000000/resourceGroups/clitest.rg000001/providers/Microsoft.BotService/botServices/cli000004/channels/MsTeamsChannel","name":"cli000004/MsTeamsChannel","type":"Microsoft.BotService/botServices/channels","etag":"W/\"c91fac118760c3e92ac037f8db84074b6/22/2022
-        9:38:40 AM\"","location":"westus","properties":{"properties":{"enableCalling":false,"incomingCallRoute":null,"callingWebhook":null,"isEnabled":true,"deploymentEnvironment":"CommercialDeployment","acceptedTerms":null},"etag":"W/\"c91fac118760c3e92ac037f8db84074b6/22/2022
-        9:38:40 AM\"","channelName":"MsTeamsChannel","location":"westus","provisioningState":"Succeeded"},"zones":[]}'
->>>>>>> 64c1bdc1
+        6:23:16 AM\"","location":"westus","properties":{"properties":{"enableCalling":false,"incomingCallRoute":null,"callingWebhook":null,"isEnabled":true,"deploymentEnvironment":"CommercialDeployment","acceptedTerms":null},"etag":"W/\"c91fac118760c3e92ac037f8db84074b6/24/2022
+        6:23:16 AM\"","channelName":"MsTeamsChannel","location":"westus","provisioningState":"Succeeded"},"zones":[]}'
     headers:
       cache-control:
       - no-cache
@@ -476,29 +389,19 @@
       content-type:
       - application/json; charset=utf-8
       date:
-<<<<<<< HEAD
-      - Fri, 24 Jun 2022 06:06:07 GMT
-      etag:
-      - W/"c91fac118760c3e92ac037f8db84074b6/24/2022 6:06:07 AM"
-=======
-      - Wed, 22 Jun 2022 09:38:40 GMT
-      etag:
-      - W/"c91fac118760c3e92ac037f8db84074b6/22/2022 9:38:40 AM"
->>>>>>> 64c1bdc1
-      expires:
-      - '-1'
-      pragma:
-      - no-cache
-      strict-transport-security:
-      - max-age=31536000; includeSubDomains
-      x-content-type-options:
-      - nosniff
-      x-ms-ratelimit-remaining-subscription-writes:
-<<<<<<< HEAD
-      - '1199'
-=======
-      - '1195'
->>>>>>> 64c1bdc1
+      - Fri, 24 Jun 2022 06:23:15 GMT
+      etag:
+      - W/"c91fac118760c3e92ac037f8db84074b6/24/2022 6:23:16 AM"
+      expires:
+      - '-1'
+      pragma:
+      - no-cache
+      strict-transport-security:
+      - max-age=31536000; includeSubDomains
+      x-content-type-options:
+      - nosniff
+      x-ms-ratelimit-remaining-subscription-writes:
+      - '1193'
     status:
       code: 201
       message: Created
@@ -528,17 +431,10 @@
     uri: https://management.azure.com/subscriptions/00000000-0000-0000-0000-000000000000/resourceGroups/clitest.rg000001/providers/Microsoft.BotService/botServices/cli000004/channels/DirectLineChannel?api-version=2021-05-01-preview
   response:
     body:
-<<<<<<< HEAD
-      string: '{"id":"/subscriptions/00000000-0000-0000-0000-000000000000/resourceGroups/clitest.rg000001/providers/Microsoft.BotService/botServices/cli000004/channels/DirectLineChannel","name":"cli000004/DirectLineChannel","type":"Microsoft.BotService/botServices/channels","etag":"W/\"4a40b4a1645aad348a395a04454524526/24/2022
-        6:06:10 AM\"","location":"westus","properties":{"properties":{"DirectLineEmbedCode":null,"sites":[{"siteId":"nGx2WeszK2c","siteName":"Default
-        Site","key":"nGx2WeszK2c.TjUo1mtSdJsV1NDfSOvVcyzqkuyy-ld_8ZlEvEIhF2k","key2":"nGx2WeszK2c.VbeZeOTxgnggGS3r7nusU8xtCB_EUsCciL1bcoKxXak","isEnabled":true,"isV1Enabled":true,"isV3Enabled":true,"isDetailedLoggingEnabled":null,"isNoStorageEnabled":null,"isEndpointParametersEnabled":null,"isSecureSiteEnabled":false,"isBlockUserUploadEnabled":false,"trustedOrigins":null,"appId":null,"tenantId":null,"isTokenEnabled":false}],"extensionKey1":"5ks78GhodJU.vpv1JOSeH3-7HpAXQqRUgfMqiW_YxYjJcYB6PbWTArE","extensionKey2":"5ks78GhodJU.0R2IrvL6NrPAHnT_4ZODlIZB88YrTSgGghZaDhi9iB4"},"etag":"W/\"4a40b4a1645aad348a395a04454524526/24/2022
-        6:06:10 AM\"","channelName":"DirectLineChannel","location":"westus","provisioningState":"Succeeded"},"zones":[]}'
-=======
-      string: '{"id":"/subscriptions/00000000-0000-0000-0000-000000000000/resourceGroups/clitest.rg000001/providers/Microsoft.BotService/botServices/cli000004/channels/DirectLineChannel","name":"cli000004/DirectLineChannel","type":"Microsoft.BotService/botServices/channels","etag":"W/\"19a8f065e2857a400c05f0669bbbf44c6/22/2022
-        9:38:42 AM\"","location":"westus","properties":{"properties":{"DirectLineEmbedCode":null,"sites":[{"siteId":"wWJldNqatnc","siteName":"Default
-        Site","key":"wWJldNqatnc.UDgB0-21tX644cizKN5LHlshaTMYD4Xijro4M4ZBKs0","key2":"wWJldNqatnc.Z7FofNneGqy2aOOp3VFvb8D5uycyaBApZjAWwctYyt0","isEnabled":true,"isV1Enabled":true,"isV3Enabled":true,"isDetailedLoggingEnabled":null,"isNoStorageEnabled":null,"isEndpointParametersEnabled":null,"isSecureSiteEnabled":false,"isBlockUserUploadEnabled":false,"trustedOrigins":null,"appId":null,"tenantId":null,"isTokenEnabled":false}],"extensionKey1":"14IuNuAgDns.Ot56z2zdY6D8yLK5jv0iS4xTCY82jl8p_EguBRoK3Tk","extensionKey2":"14IuNuAgDns.ABsJO_Rr2a1c39qanxa433jTXaTbxiYFiaudBg0DEIM"},"etag":"W/\"19a8f065e2857a400c05f0669bbbf44c6/22/2022
-        9:38:42 AM\"","channelName":"DirectLineChannel","location":"westus","provisioningState":"Succeeded"},"zones":[]}'
->>>>>>> 64c1bdc1
+      string: '{"id":"/subscriptions/00000000-0000-0000-0000-000000000000/resourceGroups/clitest.rg000001/providers/Microsoft.BotService/botServices/cli000004/channels/DirectLineChannel","name":"cli000004/DirectLineChannel","type":"Microsoft.BotService/botServices/channels","etag":"W/\"9a4e8f2621744dfe9a5099f7d3a3aed56/24/2022
+        6:23:19 AM\"","location":"westus","properties":{"properties":{"DirectLineEmbedCode":null,"sites":[{"siteId":"Ks9IMisAQtw","siteName":"Default
+        Site","key":"Ks9IMisAQtw.9YfOn6KkvKRV4UCwO8RlG-pDmqBMM3Fa67JUS2PkUic","key2":"Ks9IMisAQtw.VU5pkNsRkqlqOCwDBKxlVSTdSe97Y-0KpyJ-WBqX98k","isEnabled":true,"isV1Enabled":true,"isV3Enabled":true,"isDetailedLoggingEnabled":null,"isNoStorageEnabled":null,"isEndpointParametersEnabled":null,"isSecureSiteEnabled":false,"isBlockUserUploadEnabled":false,"trustedOrigins":null,"appId":null,"tenantId":null,"isTokenEnabled":false}],"extensionKey1":"BC53UbJRfmo.OMjLCExcNJdFVaGfqiatNgGn_kwE5wlQDjcmPzYQjm8","extensionKey2":"BC53UbJRfmo.TMcoQfyCyxdxM6aCmGL73mea35IBmYgkVg3w9CcW4fY"},"etag":"W/\"9a4e8f2621744dfe9a5099f7d3a3aed56/24/2022
+        6:23:19 AM\"","channelName":"DirectLineChannel","location":"westus","provisioningState":"Succeeded"},"zones":[]}'
     headers:
       cache-control:
       - no-cache
@@ -547,15 +443,9 @@
       content-type:
       - application/json; charset=utf-8
       date:
-<<<<<<< HEAD
-      - Fri, 24 Jun 2022 06:06:10 GMT
-      etag:
-      - W/"4a40b4a1645aad348a395a04454524526/24/2022 6:06:10 AM"
-=======
-      - Wed, 22 Jun 2022 09:38:41 GMT
-      etag:
-      - W/"19a8f065e2857a400c05f0669bbbf44c6/22/2022 9:38:42 AM"
->>>>>>> 64c1bdc1
+      - Fri, 24 Jun 2022 06:23:18 GMT
+      etag:
+      - W/"9a4e8f2621744dfe9a5099f7d3a3aed56/24/2022 6:23:19 AM"
       expires:
       - '-1'
       pragma:
@@ -569,7 +459,7 @@
       x-content-type-options:
       - nosniff
       x-ms-ratelimit-remaining-subscription-writes:
-      - '1196'
+      - '1193'
     status:
       code: 200
       message: OK
@@ -601,11 +491,7 @@
       content-length:
       - '0'
       date:
-<<<<<<< HEAD
-      - Fri, 24 Jun 2022 06:06:18 GMT
-=======
-      - Wed, 22 Jun 2022 09:38:49 GMT
->>>>>>> 64c1bdc1
+      - Fri, 24 Jun 2022 06:23:24 GMT
       expires:
       - '-1'
       pragma:
@@ -615,7 +501,7 @@
       x-content-type-options:
       - nosniff
       x-ms-ratelimit-remaining-subscription-deletes:
-      - '14997'
+      - '14995'
     status:
       code: 200
       message: OK
@@ -651,11 +537,7 @@
       content-type:
       - application/json; charset=utf-8
       date:
-<<<<<<< HEAD
-      - Fri, 24 Jun 2022 06:06:18 GMT
-=======
-      - Wed, 22 Jun 2022 09:38:49 GMT
->>>>>>> 64c1bdc1
+      - Fri, 24 Jun 2022 06:23:24 GMT
       expires:
       - '-1'
       pragma:
@@ -669,18 +551,14 @@
       x-content-type-options:
       - nosniff
       x-ms-ratelimit-remaining-tenant-writes:
-      - '1194'
+      - '1197'
     status:
       code: 200
       message: OK
 - request:
     body: '{"location": "westeurope", "sku": {"name": "F0"}, "kind": "azurebot", "properties":
       {"displayName": "cli000006", "endpoint": "https://www.google.com/api/messages",
-<<<<<<< HEAD
-      "msaAppType": "MultiTenant", "msaAppId": "4fa48d93-8e16-4c59-a3a3-e9bfa7d40146",
-=======
-      "msaAppType": "MultiTenant", "msaAppId": "736f010c-21e4-43a9-a9b2-cef1b9d98b30",
->>>>>>> 64c1bdc1
+      "msaAppType": "MultiTenant", "msaAppId": "2e4ff49c-e698-4bb1-9d3a-43f68969dd9c",
       "isCmekEnabled": false, "publicNetworkAccess": "Enabled", "isStreamingSupported":
       false}}'
     headers:
@@ -704,11 +582,7 @@
     uri: https://management.azure.com/subscriptions/00000000-0000-0000-0000-000000000000/resourceGroups/clitest.rg000001/providers/Microsoft.BotService/botServices/cli000006?api-version=2021-05-01-preview
   response:
     body:
-<<<<<<< HEAD
-      string: '{"id":"/subscriptions/00000000-0000-0000-0000-000000000000/resourceGroups/clitest.rg000001/providers/Microsoft.BotService/botServices/cli000006","name":"cli000006","type":"Microsoft.BotService/botServices","etag":"\"3f054910-0000-0d00-0000-62b5545f0000\"","location":"westeurope","sku":{"name":"F0"},"kind":"azurebot","tags":{},"properties":{"displayName":"cli000006","description":null,"iconUrl":"https://docs.botframework.com/static/devportal/client/images/bot-framework-default.png","endpoint":"https://www.google.com/api/messages","msaAppId":"4fa48d93-8e16-4c59-a3a3-e9bfa7d40146","msaAppTenantId":null,"msaAppType":"MultiTenant","msaAppMSIResourceId":null,"developerAppInsightKey":null,"developerAppInsightsApplicationId":null,"luisAppIds":[],"endpointVersion":"3.0","configuredChannels":["webchat"],"enabledChannels":["webchat","directline"],"isDeveloperAppInsightsApiKeySet":false,"isStreamingSupported":false,"schemaTransformationVersion":"1.3","publishingCredentials":null,"parameters":null,"allSettings":null,"manifestUrl":null,"storageResourceId":null,"tenantId":"72f988bf-86f1-41af-91ab-2d7cd011db47","migrationToken":null,"isCmekEnabled":false,"cmekKeyVaultUrl":null,"openWithHint":null,"appPasswordHint":null,"publicNetworkAccess":"Enabled","disableLocalAuth":false,"cmekEncryptionStatus":"Off","provisioningState":"Succeeded"},"zones":[]}'
-=======
-      string: '{"id":"/subscriptions/00000000-0000-0000-0000-000000000000/resourceGroups/clitest.rg000001/providers/Microsoft.BotService/botServices/cli000006","name":"cli000006","type":"Microsoft.BotService/botServices","etag":"\"300526a2-0000-0d00-0000-62b2e3310000\"","location":"westeurope","sku":{"name":"F0"},"kind":"azurebot","tags":{},"properties":{"displayName":"cli000006","description":null,"iconUrl":"https://docs.botframework.com/static/devportal/client/images/bot-framework-default.png","endpoint":"https://www.google.com/api/messages","msaAppId":"736f010c-21e4-43a9-a9b2-cef1b9d98b30","msaAppTenantId":null,"msaAppType":"MultiTenant","msaAppMSIResourceId":null,"developerAppInsightKey":null,"developerAppInsightsApplicationId":null,"luisAppIds":[],"endpointVersion":"3.0","configuredChannels":["webchat"],"enabledChannels":["webchat","directline"],"isDeveloperAppInsightsApiKeySet":false,"isStreamingSupported":false,"schemaTransformationVersion":"1.3","publishingCredentials":null,"parameters":null,"allSettings":null,"manifestUrl":null,"storageResourceId":null,"tenantId":"72f988bf-86f1-41af-91ab-2d7cd011db47","migrationToken":null,"isCmekEnabled":false,"cmekKeyVaultUrl":null,"openWithHint":null,"appPasswordHint":null,"publicNetworkAccess":"Enabled","disableLocalAuth":false,"cmekEncryptionStatus":"Off","provisioningState":"Succeeded"},"zones":[]}'
->>>>>>> 64c1bdc1
+      string: '{"id":"/subscriptions/00000000-0000-0000-0000-000000000000/resourceGroups/clitest.rg000001/providers/Microsoft.BotService/botServices/cli000006","name":"cli000006","type":"Microsoft.BotService/botServices","etag":"\"3f05d832-0000-0d00-0000-62b558620000\"","location":"westeurope","sku":{"name":"F0"},"kind":"azurebot","tags":{},"properties":{"displayName":"cli000006","description":null,"iconUrl":"https://docs.botframework.com/static/devportal/client/images/bot-framework-default.png","endpoint":"https://www.google.com/api/messages","msaAppId":"2e4ff49c-e698-4bb1-9d3a-43f68969dd9c","msaAppTenantId":null,"msaAppType":"MultiTenant","msaAppMSIResourceId":null,"developerAppInsightKey":null,"developerAppInsightsApplicationId":null,"luisAppIds":[],"endpointVersion":"3.0","configuredChannels":["webchat"],"enabledChannels":["webchat","directline"],"isDeveloperAppInsightsApiKeySet":false,"isStreamingSupported":false,"schemaTransformationVersion":"1.3","publishingCredentials":null,"parameters":null,"allSettings":null,"manifestUrl":null,"storageResourceId":null,"tenantId":"72f988bf-86f1-41af-91ab-2d7cd011db47","migrationToken":null,"isCmekEnabled":false,"cmekKeyVaultUrl":null,"openWithHint":null,"appPasswordHint":null,"publicNetworkAccess":"Enabled","disableLocalAuth":false,"cmekEncryptionStatus":"Off","provisioningState":"Succeeded"},"zones":[]}'
     headers:
       cache-control:
       - no-cache
@@ -717,29 +591,19 @@
       content-type:
       - application/json; charset=utf-8
       date:
-<<<<<<< HEAD
-      - Fri, 24 Jun 2022 06:06:24 GMT
-      etag:
-      - '"3f054910-0000-0d00-0000-62b5545f0000"'
-=======
-      - Wed, 22 Jun 2022 09:38:58 GMT
-      etag:
-      - '"300526a2-0000-0d00-0000-62b2e3310000"'
->>>>>>> 64c1bdc1
-      expires:
-      - '-1'
-      pragma:
-      - no-cache
-      strict-transport-security:
-      - max-age=31536000; includeSubDomains
-      x-content-type-options:
-      - nosniff
-      x-ms-ratelimit-remaining-subscription-writes:
-<<<<<<< HEAD
-      - '1197'
-=======
-      - '1193'
->>>>>>> 64c1bdc1
+      - Fri, 24 Jun 2022 06:23:30 GMT
+      etag:
+      - '"3f05d832-0000-0d00-0000-62b558620000"'
+      expires:
+      - '-1'
+      pragma:
+      - no-cache
+      strict-transport-security:
+      - max-age=31536000; includeSubDomains
+      x-content-type-options:
+      - nosniff
+      x-ms-ratelimit-remaining-subscription-writes:
+      - '1196'
     status:
       code: 201
       message: Created
@@ -767,15 +631,9 @@
     uri: https://management.azure.com/subscriptions/00000000-0000-0000-0000-000000000000/resourceGroups/clitest.rg000001/providers/Microsoft.BotService/botServices/cli000006/channels/MsTeamsChannel?api-version=2021-05-01-preview
   response:
     body:
-<<<<<<< HEAD
       string: '{"id":"/subscriptions/00000000-0000-0000-0000-000000000000/resourceGroups/clitest.rg000001/providers/Microsoft.BotService/botServices/cli000006/channels/MsTeamsChannel","name":"cli000006/MsTeamsChannel","type":"Microsoft.BotService/botServices/channels","etag":"W/\"c91fac118760c3e92ac037f8db84074b6/24/2022
-        6:06:31 AM\"","location":"westeurope","properties":{"properties":{"enableCalling":false,"incomingCallRoute":null,"callingWebhook":null,"isEnabled":true,"deploymentEnvironment":"CommercialDeployment","acceptedTerms":null},"etag":"W/\"c91fac118760c3e92ac037f8db84074b6/24/2022
-        6:06:31 AM\"","channelName":"MsTeamsChannel","location":"westeurope","provisioningState":"Succeeded"},"zones":[]}'
-=======
-      string: '{"id":"/subscriptions/00000000-0000-0000-0000-000000000000/resourceGroups/clitest.rg000001/providers/Microsoft.BotService/botServices/cli000006/channels/MsTeamsChannel","name":"cli000006/MsTeamsChannel","type":"Microsoft.BotService/botServices/channels","etag":"W/\"c91fac118760c3e92ac037f8db84074b6/22/2022
-        9:39:03 AM\"","location":"westeurope","properties":{"properties":{"enableCalling":false,"incomingCallRoute":null,"callingWebhook":null,"isEnabled":true,"deploymentEnvironment":"CommercialDeployment","acceptedTerms":null},"etag":"W/\"c91fac118760c3e92ac037f8db84074b6/22/2022
-        9:39:03 AM\"","channelName":"MsTeamsChannel","location":"westeurope","provisioningState":"Succeeded"},"zones":[]}'
->>>>>>> 64c1bdc1
+        6:23:36 AM\"","location":"westeurope","properties":{"properties":{"enableCalling":false,"incomingCallRoute":null,"callingWebhook":null,"isEnabled":true,"deploymentEnvironment":"CommercialDeployment","acceptedTerms":null},"etag":"W/\"c91fac118760c3e92ac037f8db84074b6/24/2022
+        6:23:36 AM\"","channelName":"MsTeamsChannel","location":"westeurope","provisioningState":"Succeeded"},"zones":[]}'
     headers:
       cache-control:
       - no-cache
@@ -784,25 +642,19 @@
       content-type:
       - application/json; charset=utf-8
       date:
-<<<<<<< HEAD
-      - Fri, 24 Jun 2022 06:06:31 GMT
-      etag:
-      - W/"c91fac118760c3e92ac037f8db84074b6/24/2022 6:06:31 AM"
-=======
-      - Wed, 22 Jun 2022 09:39:02 GMT
-      etag:
-      - W/"c91fac118760c3e92ac037f8db84074b6/22/2022 9:39:03 AM"
->>>>>>> 64c1bdc1
-      expires:
-      - '-1'
-      pragma:
-      - no-cache
-      strict-transport-security:
-      - max-age=31536000; includeSubDomains
-      x-content-type-options:
-      - nosniff
-      x-ms-ratelimit-remaining-subscription-writes:
-      - '1194'
+      - Fri, 24 Jun 2022 06:23:35 GMT
+      etag:
+      - W/"c91fac118760c3e92ac037f8db84074b6/24/2022 6:23:36 AM"
+      expires:
+      - '-1'
+      pragma:
+      - no-cache
+      strict-transport-security:
+      - max-age=31536000; includeSubDomains
+      x-content-type-options:
+      - nosniff
+      x-ms-ratelimit-remaining-subscription-writes:
+      - '1193'
     status:
       code: 201
       message: Created
@@ -832,17 +684,10 @@
     uri: https://management.azure.com/subscriptions/00000000-0000-0000-0000-000000000000/resourceGroups/clitest.rg000001/providers/Microsoft.BotService/botServices/cli000006/channels/DirectLineChannel?api-version=2021-05-01-preview
   response:
     body:
-<<<<<<< HEAD
-      string: '{"id":"/subscriptions/00000000-0000-0000-0000-000000000000/resourceGroups/clitest.rg000001/providers/Microsoft.BotService/botServices/cli000006/channels/DirectLineChannel","name":"cli000006/DirectLineChannel","type":"Microsoft.BotService/botServices/channels","etag":"W/\"250d5b6b3c707c0aeaf6d08c99c8e6806/24/2022
-        6:06:36 AM\"","location":"westeurope","properties":{"properties":{"DirectLineEmbedCode":null,"sites":[{"siteId":"Aoo4rP35gFQ","siteName":"Default
-        Site","key":"Aoo4rP35gFQ.CGjOYn2vRfglRXQ_hvxNb5urJ72ZasauPiFv03YFOO8","key2":"Aoo4rP35gFQ.vcZZdTxN4Ca9G5p4X8PhXRY_npxN-VFTGG1iPSHkahw","isEnabled":true,"isV1Enabled":true,"isV3Enabled":true,"isDetailedLoggingEnabled":null,"isNoStorageEnabled":null,"isEndpointParametersEnabled":null,"isSecureSiteEnabled":false,"isBlockUserUploadEnabled":false,"trustedOrigins":null,"appId":null,"tenantId":null,"isTokenEnabled":false}],"extensionKey1":"Nt4cJX_tDLY.ok-LrkROheL6vtft9mx-aSc19W80JgX-T2IUZ4_7LXY","extensionKey2":"Nt4cJX_tDLY.HVfOVYJE23S1Z9n0WCkk8_0V22rs9qAOYKXRdfKMZDs"},"etag":"W/\"250d5b6b3c707c0aeaf6d08c99c8e6806/24/2022
-        6:06:36 AM\"","channelName":"DirectLineChannel","location":"westeurope","provisioningState":"Succeeded"},"zones":[]}'
-=======
-      string: '{"id":"/subscriptions/00000000-0000-0000-0000-000000000000/resourceGroups/clitest.rg000001/providers/Microsoft.BotService/botServices/cli000006/channels/DirectLineChannel","name":"cli000006/DirectLineChannel","type":"Microsoft.BotService/botServices/channels","etag":"W/\"cdccf3a2313fd4e642317688402388576/22/2022
-        9:39:07 AM\"","location":"westeurope","properties":{"properties":{"DirectLineEmbedCode":null,"sites":[{"siteId":"PNMACPOF5WY","siteName":"Default
-        Site","key":"PNMACPOF5WY.Dc3ROFiKsQjGmvUHCezIdtKwFpWbJXs1rY5epUwqw-c","key2":"PNMACPOF5WY.Wu_WhrVAckTssNu2jCjhs1AKEZa7oOYhxV8SZJRwTi8","isEnabled":true,"isV1Enabled":true,"isV3Enabled":true,"isDetailedLoggingEnabled":null,"isNoStorageEnabled":null,"isEndpointParametersEnabled":null,"isSecureSiteEnabled":false,"isBlockUserUploadEnabled":false,"trustedOrigins":null,"appId":null,"tenantId":null,"isTokenEnabled":false}],"extensionKey1":"L_bmFBE3umU.EK639L41cxl6y6irBKoX1A3v9cq45NXsWmB3qyuDhwY","extensionKey2":"L_bmFBE3umU.M0JbtJtDVXg1xXEWuXGFP_xCWovre9bYF5sntwt-PXg"},"etag":"W/\"cdccf3a2313fd4e642317688402388576/22/2022
-        9:39:07 AM\"","channelName":"DirectLineChannel","location":"westeurope","provisioningState":"Succeeded"},"zones":[]}'
->>>>>>> 64c1bdc1
+      string: '{"id":"/subscriptions/00000000-0000-0000-0000-000000000000/resourceGroups/clitest.rg000001/providers/Microsoft.BotService/botServices/cli000006/channels/DirectLineChannel","name":"cli000006/DirectLineChannel","type":"Microsoft.BotService/botServices/channels","etag":"W/\"99b9301ef4b5d26abfe5656453eeebc76/24/2022
+        6:23:41 AM\"","location":"westeurope","properties":{"properties":{"DirectLineEmbedCode":null,"sites":[{"siteId":"kP2U1AOEGU4","siteName":"Default
+        Site","key":"kP2U1AOEGU4.jmEnXYP8khRI0CBn555xT9udiRKTxNL26xX2Ow88V0A","key2":"kP2U1AOEGU4.tvX1BX-AXSmh19lPkt1LjRfTvbp5dgk9Qz_1fSBXPB8","isEnabled":true,"isV1Enabled":true,"isV3Enabled":true,"isDetailedLoggingEnabled":null,"isNoStorageEnabled":null,"isEndpointParametersEnabled":null,"isSecureSiteEnabled":false,"isBlockUserUploadEnabled":false,"trustedOrigins":null,"appId":null,"tenantId":null,"isTokenEnabled":false}],"extensionKey1":"PqzPFm-fUIc.Yy8dJCVT3rYG8DBIE8q0XlS18WDqlk98QB4wBt3oFGI","extensionKey2":"PqzPFm-fUIc.g_67qIKy96K7ZG2LRewlrPvDEC2AowxEM1Z4PuLYXJw"},"etag":"W/\"99b9301ef4b5d26abfe5656453eeebc76/24/2022
+        6:23:41 AM\"","channelName":"DirectLineChannel","location":"westeurope","provisioningState":"Succeeded"},"zones":[]}'
     headers:
       cache-control:
       - no-cache
@@ -851,15 +696,9 @@
       content-type:
       - application/json; charset=utf-8
       date:
-<<<<<<< HEAD
-      - Fri, 24 Jun 2022 06:06:36 GMT
-      etag:
-      - W/"250d5b6b3c707c0aeaf6d08c99c8e6806/24/2022 6:06:36 AM"
-=======
-      - Wed, 22 Jun 2022 09:39:07 GMT
-      etag:
-      - W/"cdccf3a2313fd4e642317688402388576/22/2022 9:39:07 AM"
->>>>>>> 64c1bdc1
+      - Fri, 24 Jun 2022 06:23:41 GMT
+      etag:
+      - W/"99b9301ef4b5d26abfe5656453eeebc76/24/2022 6:23:41 AM"
       expires:
       - '-1'
       pragma:
@@ -873,11 +712,7 @@
       x-content-type-options:
       - nosniff
       x-ms-ratelimit-remaining-subscription-writes:
-<<<<<<< HEAD
-      - '1196'
-=======
-      - '1195'
->>>>>>> 64c1bdc1
+      - '1190'
     status:
       code: 200
       message: OK
@@ -909,11 +744,7 @@
       content-length:
       - '0'
       date:
-<<<<<<< HEAD
-      - Fri, 24 Jun 2022 06:06:46 GMT
-=======
-      - Wed, 22 Jun 2022 09:39:16 GMT
->>>>>>> 64c1bdc1
+      - Fri, 24 Jun 2022 06:23:49 GMT
       expires:
       - '-1'
       pragma:
@@ -923,11 +754,7 @@
       x-content-type-options:
       - nosniff
       x-ms-ratelimit-remaining-subscription-deletes:
-<<<<<<< HEAD
-      - '14997'
-=======
-      - '14995'
->>>>>>> 64c1bdc1
+      - '14998'
     status:
       code: 200
       message: OK
