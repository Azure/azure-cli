--- conflicted
+++ resolved
@@ -13,17 +13,10 @@
       ParameterSetName:
       - --resource-group --name --enable-fips-image --generate-ssh-keys
       User-Agent:
-<<<<<<< HEAD
-      - AZURECLI/2.49.0 azsdk-python-azure-mgmt-containerservice/23.0.0 Python/3.8.16
-        (macOS-13.4-arm64-arm-64bit)
-    method: GET
-    uri: https://management.azure.com/subscriptions/00000000-0000-0000-0000-000000000000/resourceGroups/clitest000001/providers/Microsoft.ContainerService/managedClusters/cliakstest000001?api-version=2023-05-01
-=======
       - AZURECLI/2.49.0 azsdk-python-azure-mgmt-containerservice/24.0.0 Python/3.8.10
         (Linux-5.15.0-1039-azure-x86_64-with-glibc2.29)
     method: GET
     uri: https://management.azure.com/subscriptions/00000000-0000-0000-0000-000000000000/resourceGroups/clitest000001/providers/Microsoft.ContainerService/managedClusters/cliakstest000001?api-version=2023-07-01
->>>>>>> 13d0ab0a
   response:
     body:
       string: '{"error":{"code":"ResourceNotFound","message":"The Resource ''Microsoft.ContainerService/managedClusters/cliakstest000001''
@@ -37,11 +30,7 @@
       content-type:
       - application/json; charset=utf-8
       date:
-<<<<<<< HEAD
-      - Thu, 15 Jun 2023 14:43:35 GMT
-=======
       - Thu, 29 Jun 2023 10:06:10 GMT
->>>>>>> 13d0ab0a
       expires:
       - '-1'
       pragma:
@@ -69,77 +58,48 @@
       ParameterSetName:
       - --resource-group --name --enable-fips-image --generate-ssh-keys
       User-Agent:
-<<<<<<< HEAD
-      - AZURECLI/2.49.0 azsdk-python-azure-mgmt-resource/22.0.0 Python/3.8.16 (macOS-13.4-arm64-arm-64bit)
-=======
       - AZURECLI/2.49.0 azsdk-python-azure-mgmt-resource/23.1.0b2 Python/3.8.10 (Linux-5.15.0-1039-azure-x86_64-with-glibc2.29)
->>>>>>> 13d0ab0a
     method: GET
     uri: https://management.azure.com/subscriptions/00000000-0000-0000-0000-000000000000/resourcegroups/clitest000001?api-version=2022-09-01
   response:
     body:
-<<<<<<< HEAD
-      string: '{"id":"/subscriptions/00000000-0000-0000-0000-000000000000/resourceGroups/clitest000001","name":"clitest000001","type":"Microsoft.Resources/resourceGroups","location":"eastus","tags":{"product":"azurecli","cause":"automation","test":"test_aks_create_with_fips","date":"2023-06-15T14:43:34Z","module":"acs"},"properties":{"provisioningState":"Succeeded"}}'
-=======
       string: '{"id":"/subscriptions/00000000-0000-0000-0000-000000000000/resourceGroups/clitest000001","name":"clitest000001","type":"Microsoft.Resources/resourceGroups","location":"westus2","tags":{"product":"azurecli","cause":"automation","test":"test_aks_create_with_fips","date":"2023-06-29T10:06:09Z","module":"acs"},"properties":{"provisioningState":"Succeeded"}}'
->>>>>>> 13d0ab0a
-    headers:
-      cache-control:
-      - no-cache
-      content-length:
-<<<<<<< HEAD
-      - '354'
+    headers:
+      cache-control:
+      - no-cache
+      content-length:
+      - '355'
       content-type:
       - application/json; charset=utf-8
       date:
-      - Thu, 15 Jun 2023 14:43:35 GMT
-=======
-      - '355'
-      content-type:
-      - application/json; charset=utf-8
-      date:
       - Thu, 29 Jun 2023 10:06:10 GMT
->>>>>>> 13d0ab0a
-      expires:
-      - '-1'
-      pragma:
-      - no-cache
-      strict-transport-security:
-      - max-age=31536000; includeSubDomains
-      vary:
-      - Accept-Encoding
-      x-content-type-options:
-      - nosniff
-    status:
-      code: 200
-      message: OK
-- request:
-<<<<<<< HEAD
-    body: '{"location": "eastus", "identity": {"type": "SystemAssigned"}, "properties":
-      {"kubernetesVersion": "", "dnsPrefix": "cliakstest-clitestuyd53r6hx-8ecadf",
-=======
+      expires:
+      - '-1'
+      pragma:
+      - no-cache
+      strict-transport-security:
+      - max-age=31536000; includeSubDomains
+      vary:
+      - Accept-Encoding
+      x-content-type-options:
+      - nosniff
+    status:
+      code: 200
+      message: OK
+- request:
     body: '{"location": "westus2", "identity": {"type": "SystemAssigned"}, "properties":
       {"kubernetesVersion": "", "dnsPrefix": "cliakstest-clitestxal3hxe7k-79a739",
->>>>>>> 13d0ab0a
       "agentPoolProfiles": [{"count": 3, "vmSize": "Standard_DS2_v2", "osDiskSizeGB":
       0, "osType": "Linux", "enableAutoScaling": false, "type": "VirtualMachineScaleSets",
       "mode": "System", "orchestratorVersion": "", "upgradeSettings": {}, "enableNodePublicIP":
       false, "scaleSetPriority": "Regular", "scaleSetEvictionPolicy": "Delete", "spotMaxPrice":
       -1.0, "nodeTaints": [], "enableEncryptionAtHost": false, "enableUltraSSD": false,
       "enableFIPS": true, "name": "nodepool1"}], "linuxProfile": {"adminUsername":
-<<<<<<< HEAD
-      "azureuser", "ssh": {"publicKeys": [{"keyData": "ssh-rsa AAAAB3NzaC1yc2EAAAADAQABAAABgQDpX1rdEYwy8z3kRUtRfwnjcaa5sVBDlUyteEiAVG60B6vO74sUT/s0cmvOGRY56u17SQxCQdf7Y8rapBYnkCybdcP8Vh6SoQszHc2N5LbcfHLoeA9wrFvW74ZZHmld34yo1OeU3xKZVlGB+xP54En93j1zYZa7WFQz20r/R4JR2koF6h1W4jxneKXzRTs/KoZyBAHhM1YuqQiEohJHxccmFlAm1pvzwaEtBMeGQdu3wjSL9CGOGsBTcnSo06LkZ1EXdd9zgSO5Vma/qBA4ZcP7rG6ght3ajBs5b7TqabuISOeWiu9y8GxY+lxiolSmE/MyKAaoJJ8nxHrbjom+gLtsGhW79FqoqySDkN+qK1h/L5YEIjgfx0L4bJkeKGXWNXmGGJE1tEkV0ob9EBpJAMEza46N+LImo/q465+vUG2nOS/cgFkMG4yclVe6f7kyOWWbijFMTcInThhtMoJUBfikOTguGlAIIjMphhaWyAXIjmbpiyDppctW0OrF4ljGx9E=
-      henrychen@microsoft.com\n"}]}}, "addonProfiles": {}, "enableRBAC": true, "networkProfile":
-      {"networkPlugin": "kubenet", "podCidr": "10.244.0.0/16", "serviceCidr": "10.0.0.0/16",
-      "dnsServiceIP": "10.0.0.10", "outboundType": "loadBalancer", "loadBalancerSku":
-      "standard"}, "disableLocalAccounts": false, "storageProfile": {}}}'
-=======
       "azureuser", "ssh": {"publicKeys": [{"keyData": "ssh-rsa AAAAB3NzaC1yc2EAAAADAQABAAABAQCvqZgpUon4sp6urK+P7vD2Fj/JQOvgDRIZ+Ra2mI7FQ2JoOPwMOmRI1v0qUX9W9d6JghSeGhLMXASYFUKSY60zefmF49Ha35P2mrJPa86e/ZpWluIn+NiZRpiO3EdEqIl5+7iAvp5aWJoSDGm+ZmwQsafOMwhx+4EV6/gbjAnpimkblwTSQm8YJVfyBEpDsL1R6ySdWVv3GwD+VVZkF0rO9KYwq0gnWiXWxGRVLj/Mh4PmzUBSEdOR3K5PossfqMtRcGJMfV0Eukrez7F+lJTaLqOVMpyFTB5aCOf7b92oMzPvH6zgsfSblbWdwywAxNBtbSxc4N7iL0weVyw1FPLV"}]}},
       "addonProfiles": {}, "enableRBAC": true, "networkProfile": {"networkPlugin":
       "kubenet", "podCidr": "10.244.0.0/16", "serviceCidr": "10.0.0.0/16", "dnsServiceIP":
       "10.0.0.10", "outboundType": "loadBalancer", "loadBalancerSku": "standard"},
       "disableLocalAccounts": false, "storageProfile": {}}}'
->>>>>>> 13d0ab0a
     headers:
       Accept:
       - application/json
@@ -150,75 +110,12 @@
       Connection:
       - keep-alive
       Content-Length:
-<<<<<<< HEAD
-      - '1584'
-=======
       - '1387'
->>>>>>> 13d0ab0a
       Content-Type:
       - application/json
       ParameterSetName:
       - --resource-group --name --enable-fips-image --generate-ssh-keys
       User-Agent:
-<<<<<<< HEAD
-      - AZURECLI/2.49.0 azsdk-python-azure-mgmt-containerservice/23.0.0 Python/3.8.16
-        (macOS-13.4-arm64-arm-64bit)
-    method: PUT
-    uri: https://management.azure.com/subscriptions/00000000-0000-0000-0000-000000000000/resourceGroups/clitest000001/providers/Microsoft.ContainerService/managedClusters/cliakstest000001?api-version=2023-05-01
-  response:
-    body:
-      string: "{\n  \"id\": \"/subscriptions/00000000-0000-0000-0000-000000000000/resourcegroups/clitest000001/providers/Microsoft.ContainerService/managedClusters/cliakstest000001\"\
-        ,\n  \"location\": \"eastus\",\n  \"name\": \"cliakstest000001\",\n  \"type\"\
-        : \"Microsoft.ContainerService/ManagedClusters\",\n  \"properties\": {\n \
-        \  \"provisioningState\": \"Creating\",\n   \"powerState\": {\n    \"code\"\
-        : \"Running\"\n   },\n   \"kubernetesVersion\": \"1.25.6\",\n   \"currentKubernetesVersion\"\
-        : \"1.25.6\",\n   \"dnsPrefix\": \"cliakstest-clitestuyd53r6hx-8ecadf\",\n\
-        \   \"fqdn\": \"cliakstest-clitestuyd53r6hx-8ecadf-ycqq1dwz.hcp.eastus.azmk8s.io\"\
-        ,\n   \"azurePortalFQDN\": \"cliakstest-clitestuyd53r6hx-8ecadf-ycqq1dwz.portal.hcp.eastus.azmk8s.io\"\
-        ,\n   \"agentPoolProfiles\": [\n    {\n     \"name\": \"nodepool1\",\n   \
-        \  \"count\": 3,\n     \"vmSize\": \"Standard_DS2_v2\",\n     \"osDiskSizeGB\"\
-        : 128,\n     \"osDiskType\": \"Managed\",\n     \"kubeletDiskType\": \"OS\"\
-        ,\n     \"maxPods\": 110,\n     \"type\": \"VirtualMachineScaleSets\",\n \
-        \    \"enableAutoScaling\": false,\n     \"provisioningState\": \"Creating\"\
-        ,\n     \"powerState\": {\n      \"code\": \"Running\"\n     },\n     \"orchestratorVersion\"\
-        : \"1.25.6\",\n     \"currentOrchestratorVersion\": \"1.25.6\",\n     \"enableNodePublicIP\"\
-        : false,\n     \"mode\": \"System\",\n     \"enableEncryptionAtHost\": false,\n\
-        \     \"enableUltraSSD\": false,\n     \"osType\": \"Linux\",\n     \"osSKU\"\
-        : \"Ubuntu\",\n     \"nodeImageVersion\": \"AKSUbuntu-1804gen2fipscontainerd-202306.01.0\"\
-        ,\n     \"upgradeSettings\": {},\n     \"enableFIPS\": true\n    }\n   ],\n\
-        \   \"linuxProfile\": {\n    \"adminUsername\": \"azureuser\",\n    \"ssh\"\
-        : {\n     \"publicKeys\": [\n      {\n       \"keyData\": \"ssh-rsa AAAAB3NzaC1yc2EAAAADAQABAAABgQDpX1rdEYwy8z3kRUtRfwnjcaa5sVBDlUyteEiAVG60B6vO74sUT/s0cmvOGRY56u17SQxCQdf7Y8rapBYnkCybdcP8Vh6SoQszHc2N5LbcfHLoeA9wrFvW74ZZHmld34yo1OeU3xKZVlGB+xP54En93j1zYZa7WFQz20r/R4JR2koF6h1W4jxneKXzRTs/KoZyBAHhM1YuqQiEohJHxccmFlAm1pvzwaEtBMeGQdu3wjSL9CGOGsBTcnSo06LkZ1EXdd9zgSO5Vma/qBA4ZcP7rG6ght3ajBs5b7TqabuISOeWiu9y8GxY+lxiolSmE/MyKAaoJJ8nxHrbjom+gLtsGhW79FqoqySDkN+qK1h/L5YEIjgfx0L4bJkeKGXWNXmGGJE1tEkV0ob9EBpJAMEza46N+LImo/q465+vUG2nOS/cgFkMG4yclVe6f7kyOWWbijFMTcInThhtMoJUBfikOTguGlAIIjMphhaWyAXIjmbpiyDppctW0OrF4ljGx9E=\
-        \ henrychen@microsoft.com\\n\"\n      }\n     ]\n    }\n   },\n   \"servicePrincipalProfile\"\
-        : {\n    \"clientId\":\"00000000-0000-0000-0000-000000000001\"\n   },\n  \
-        \ \"nodeResourceGroup\": \"MC_clitest000001_cliakstest000001_eastus\",\n \
-        \  \"enableRBAC\": true,\n   \"supportPlan\": \"KubernetesOfficial\",\n  \
-        \ \"networkProfile\": {\n    \"networkPlugin\": \"kubenet\",\n    \"loadBalancerSku\"\
-        : \"standard\",\n    \"loadBalancerProfile\": {\n     \"managedOutboundIPs\"\
-        : {\n      \"count\": 1\n     }\n    },\n    \"podCidr\": \"10.244.0.0/16\"\
-        ,\n    \"serviceCidr\": \"10.0.0.0/16\",\n    \"dnsServiceIP\": \"10.0.0.10\"\
-        ,\n    \"outboundType\": \"loadBalancer\",\n    \"podCidrs\": [\n     \"10.244.0.0/16\"\
-        \n    ],\n    \"serviceCidrs\": [\n     \"10.0.0.0/16\"\n    ],\n    \"ipFamilies\"\
-        : [\n     \"IPv4\"\n    ]\n   },\n   \"maxAgentPools\": 100,\n   \"disableLocalAccounts\"\
-        : false,\n   \"securityProfile\": {},\n   \"storageProfile\": {\n    \"diskCSIDriver\"\
-        : {\n     \"enabled\": true\n    },\n    \"fileCSIDriver\": {\n     \"enabled\"\
-        : true\n    },\n    \"snapshotController\": {\n     \"enabled\": true\n  \
-        \  }\n   },\n   \"oidcIssuerProfile\": {\n    \"enabled\": false\n   },\n\
-        \   \"workloadAutoScalerProfile\": {}\n  },\n  \"identity\": {\n   \"type\"\
-        : \"SystemAssigned\",\n   \"principalId\":\"00000000-0000-0000-0000-000000000001\"\
-        ,\n   \"tenantId\": \"72f988bf-86f1-41af-91ab-2d7cd011db47\"\n  },\n  \"sku\"\
-        : {\n   \"name\": \"Base\",\n   \"tier\": \"Free\"\n  }\n }"
-    headers:
-      azure-asyncoperation:
-      - https://management.azure.com/subscriptions/00000000-0000-0000-0000-000000000000/providers/Microsoft.ContainerService/locations/eastus/operations/922e7ef4-0056-4324-ae0a-213fddf48800?api-version=2017-08-31
-      cache-control:
-      - no-cache
-      content-length:
-      - '3430'
-      content-type:
-      - application/json
-      date:
-      - Thu, 15 Jun 2023 14:43:41 GMT
-=======
       - AZURECLI/2.49.0 azsdk-python-azure-mgmt-containerservice/24.0.0 Python/3.8.10
         (Linux-5.15.0-1039-azure-x86_64-with-glibc2.29)
     method: PUT
@@ -273,7 +170,6 @@
       - application/json
       date:
       - Thu, 29 Jun 2023 10:06:16 GMT
->>>>>>> 13d0ab0a
       expires:
       - '-1'
       pragma:
@@ -303,16 +199,6 @@
       ParameterSetName:
       - --resource-group --name --enable-fips-image --generate-ssh-keys
       User-Agent:
-<<<<<<< HEAD
-      - AZURECLI/2.49.0 azsdk-python-azure-mgmt-containerservice/23.0.0 Python/3.8.16
-        (macOS-13.4-arm64-arm-64bit)
-    method: GET
-    uri: https://management.azure.com/subscriptions/00000000-0000-0000-0000-000000000000/providers/Microsoft.ContainerService/locations/eastus/operations/922e7ef4-0056-4324-ae0a-213fddf48800?api-version=2017-08-31
-  response:
-    body:
-      string: "{\n  \"name\": \"f47e2e92-5600-2443-ae0a-213fddf48800\",\n  \"status\"\
-        : \"InProgress\",\n  \"startTime\": \"2023-06-15T14:43:41.6010934Z\"\n }"
-=======
       - AZURECLI/2.49.0 azsdk-python-azure-mgmt-containerservice/24.0.0 Python/3.8.10
         (Linux-5.15.0-1039-azure-x86_64-with-glibc2.29)
     method: GET
@@ -321,20 +207,15 @@
     body:
       string: "{\n  \"name\": \"f0d9dd47-15a4-844b-a0ee-95fbea90633d\",\n  \"status\":
         \"InProgress\",\n  \"startTime\": \"2023-06-29T10:06:16.8184669Z\"\n }"
->>>>>>> 13d0ab0a
-    headers:
-      cache-control:
-      - no-cache
-      content-length:
-      - '126'
-      content-type:
-      - application/json
-      date:
-<<<<<<< HEAD
-      - Thu, 15 Jun 2023 14:43:41 GMT
-=======
+    headers:
+      cache-control:
+      - no-cache
+      content-length:
+      - '126'
+      content-type:
+      - application/json
+      date:
       - Thu, 29 Jun 2023 10:06:17 GMT
->>>>>>> 13d0ab0a
       expires:
       - '-1'
       pragma:
@@ -366,16 +247,6 @@
       ParameterSetName:
       - --resource-group --name --enable-fips-image --generate-ssh-keys
       User-Agent:
-<<<<<<< HEAD
-      - AZURECLI/2.49.0 azsdk-python-azure-mgmt-containerservice/23.0.0 Python/3.8.16
-        (macOS-13.4-arm64-arm-64bit)
-    method: GET
-    uri: https://management.azure.com/subscriptions/00000000-0000-0000-0000-000000000000/providers/Microsoft.ContainerService/locations/eastus/operations/922e7ef4-0056-4324-ae0a-213fddf48800?api-version=2017-08-31
-  response:
-    body:
-      string: "{\n  \"name\": \"f47e2e92-5600-2443-ae0a-213fddf48800\",\n  \"status\"\
-        : \"InProgress\",\n  \"startTime\": \"2023-06-15T14:43:41.6010934Z\"\n }"
-=======
       - AZURECLI/2.49.0 azsdk-python-azure-mgmt-containerservice/24.0.0 Python/3.8.10
         (Linux-5.15.0-1039-azure-x86_64-with-glibc2.29)
     method: GET
@@ -384,20 +255,15 @@
     body:
       string: "{\n  \"name\": \"f0d9dd47-15a4-844b-a0ee-95fbea90633d\",\n  \"status\":
         \"InProgress\",\n  \"startTime\": \"2023-06-29T10:06:16.8184669Z\"\n }"
->>>>>>> 13d0ab0a
-    headers:
-      cache-control:
-      - no-cache
-      content-length:
-      - '126'
-      content-type:
-      - application/json
-      date:
-<<<<<<< HEAD
-      - Thu, 15 Jun 2023 14:44:11 GMT
-=======
+    headers:
+      cache-control:
+      - no-cache
+      content-length:
+      - '126'
+      content-type:
+      - application/json
+      date:
       - Thu, 29 Jun 2023 10:06:46 GMT
->>>>>>> 13d0ab0a
       expires:
       - '-1'
       pragma:
@@ -429,16 +295,6 @@
       ParameterSetName:
       - --resource-group --name --enable-fips-image --generate-ssh-keys
       User-Agent:
-<<<<<<< HEAD
-      - AZURECLI/2.49.0 azsdk-python-azure-mgmt-containerservice/23.0.0 Python/3.8.16
-        (macOS-13.4-arm64-arm-64bit)
-    method: GET
-    uri: https://management.azure.com/subscriptions/00000000-0000-0000-0000-000000000000/providers/Microsoft.ContainerService/locations/eastus/operations/922e7ef4-0056-4324-ae0a-213fddf48800?api-version=2017-08-31
-  response:
-    body:
-      string: "{\n  \"name\": \"f47e2e92-5600-2443-ae0a-213fddf48800\",\n  \"status\"\
-        : \"InProgress\",\n  \"startTime\": \"2023-06-15T14:43:41.6010934Z\"\n }"
-=======
       - AZURECLI/2.49.0 azsdk-python-azure-mgmt-containerservice/24.0.0 Python/3.8.10
         (Linux-5.15.0-1039-azure-x86_64-with-glibc2.29)
     method: GET
@@ -447,20 +303,15 @@
     body:
       string: "{\n  \"name\": \"f0d9dd47-15a4-844b-a0ee-95fbea90633d\",\n  \"status\":
         \"InProgress\",\n  \"startTime\": \"2023-06-29T10:06:16.8184669Z\"\n }"
->>>>>>> 13d0ab0a
-    headers:
-      cache-control:
-      - no-cache
-      content-length:
-      - '126'
-      content-type:
-      - application/json
-      date:
-<<<<<<< HEAD
-      - Thu, 15 Jun 2023 14:44:42 GMT
-=======
+    headers:
+      cache-control:
+      - no-cache
+      content-length:
+      - '126'
+      content-type:
+      - application/json
+      date:
       - Thu, 29 Jun 2023 10:07:16 GMT
->>>>>>> 13d0ab0a
       expires:
       - '-1'
       pragma:
@@ -492,16 +343,6 @@
       ParameterSetName:
       - --resource-group --name --enable-fips-image --generate-ssh-keys
       User-Agent:
-<<<<<<< HEAD
-      - AZURECLI/2.49.0 azsdk-python-azure-mgmt-containerservice/23.0.0 Python/3.8.16
-        (macOS-13.4-arm64-arm-64bit)
-    method: GET
-    uri: https://management.azure.com/subscriptions/00000000-0000-0000-0000-000000000000/providers/Microsoft.ContainerService/locations/eastus/operations/922e7ef4-0056-4324-ae0a-213fddf48800?api-version=2017-08-31
-  response:
-    body:
-      string: "{\n  \"name\": \"f47e2e92-5600-2443-ae0a-213fddf48800\",\n  \"status\"\
-        : \"InProgress\",\n  \"startTime\": \"2023-06-15T14:43:41.6010934Z\"\n }"
-=======
       - AZURECLI/2.49.0 azsdk-python-azure-mgmt-containerservice/24.0.0 Python/3.8.10
         (Linux-5.15.0-1039-azure-x86_64-with-glibc2.29)
     method: GET
@@ -510,20 +351,15 @@
     body:
       string: "{\n  \"name\": \"f0d9dd47-15a4-844b-a0ee-95fbea90633d\",\n  \"status\":
         \"InProgress\",\n  \"startTime\": \"2023-06-29T10:06:16.8184669Z\"\n }"
->>>>>>> 13d0ab0a
-    headers:
-      cache-control:
-      - no-cache
-      content-length:
-      - '126'
-      content-type:
-      - application/json
-      date:
-<<<<<<< HEAD
-      - Thu, 15 Jun 2023 14:45:12 GMT
-=======
+    headers:
+      cache-control:
+      - no-cache
+      content-length:
+      - '126'
+      content-type:
+      - application/json
+      date:
       - Thu, 29 Jun 2023 10:07:46 GMT
->>>>>>> 13d0ab0a
       expires:
       - '-1'
       pragma:
@@ -555,16 +391,6 @@
       ParameterSetName:
       - --resource-group --name --enable-fips-image --generate-ssh-keys
       User-Agent:
-<<<<<<< HEAD
-      - AZURECLI/2.49.0 azsdk-python-azure-mgmt-containerservice/23.0.0 Python/3.8.16
-        (macOS-13.4-arm64-arm-64bit)
-    method: GET
-    uri: https://management.azure.com/subscriptions/00000000-0000-0000-0000-000000000000/providers/Microsoft.ContainerService/locations/eastus/operations/922e7ef4-0056-4324-ae0a-213fddf48800?api-version=2017-08-31
-  response:
-    body:
-      string: "{\n  \"name\": \"f47e2e92-5600-2443-ae0a-213fddf48800\",\n  \"status\"\
-        : \"InProgress\",\n  \"startTime\": \"2023-06-15T14:43:41.6010934Z\"\n }"
-=======
       - AZURECLI/2.49.0 azsdk-python-azure-mgmt-containerservice/24.0.0 Python/3.8.10
         (Linux-5.15.0-1039-azure-x86_64-with-glibc2.29)
     method: GET
@@ -573,20 +399,15 @@
     body:
       string: "{\n  \"name\": \"f0d9dd47-15a4-844b-a0ee-95fbea90633d\",\n  \"status\":
         \"InProgress\",\n  \"startTime\": \"2023-06-29T10:06:16.8184669Z\"\n }"
->>>>>>> 13d0ab0a
-    headers:
-      cache-control:
-      - no-cache
-      content-length:
-      - '126'
-      content-type:
-      - application/json
-      date:
-<<<<<<< HEAD
-      - Thu, 15 Jun 2023 14:45:42 GMT
-=======
+    headers:
+      cache-control:
+      - no-cache
+      content-length:
+      - '126'
+      content-type:
+      - application/json
+      date:
       - Thu, 29 Jun 2023 10:08:17 GMT
->>>>>>> 13d0ab0a
       expires:
       - '-1'
       pragma:
@@ -618,16 +439,6 @@
       ParameterSetName:
       - --resource-group --name --enable-fips-image --generate-ssh-keys
       User-Agent:
-<<<<<<< HEAD
-      - AZURECLI/2.49.0 azsdk-python-azure-mgmt-containerservice/23.0.0 Python/3.8.16
-        (macOS-13.4-arm64-arm-64bit)
-    method: GET
-    uri: https://management.azure.com/subscriptions/00000000-0000-0000-0000-000000000000/providers/Microsoft.ContainerService/locations/eastus/operations/922e7ef4-0056-4324-ae0a-213fddf48800?api-version=2017-08-31
-  response:
-    body:
-      string: "{\n  \"name\": \"f47e2e92-5600-2443-ae0a-213fddf48800\",\n  \"status\"\
-        : \"InProgress\",\n  \"startTime\": \"2023-06-15T14:43:41.6010934Z\"\n }"
-=======
       - AZURECLI/2.49.0 azsdk-python-azure-mgmt-containerservice/24.0.0 Python/3.8.10
         (Linux-5.15.0-1039-azure-x86_64-with-glibc2.29)
     method: GET
@@ -636,20 +447,15 @@
     body:
       string: "{\n  \"name\": \"f0d9dd47-15a4-844b-a0ee-95fbea90633d\",\n  \"status\":
         \"InProgress\",\n  \"startTime\": \"2023-06-29T10:06:16.8184669Z\"\n }"
->>>>>>> 13d0ab0a
-    headers:
-      cache-control:
-      - no-cache
-      content-length:
-      - '126'
-      content-type:
-      - application/json
-      date:
-<<<<<<< HEAD
-      - Thu, 15 Jun 2023 14:46:11 GMT
-=======
+    headers:
+      cache-control:
+      - no-cache
+      content-length:
+      - '126'
+      content-type:
+      - application/json
+      date:
       - Thu, 29 Jun 2023 10:08:47 GMT
->>>>>>> 13d0ab0a
       expires:
       - '-1'
       pragma:
@@ -681,16 +487,6 @@
       ParameterSetName:
       - --resource-group --name --enable-fips-image --generate-ssh-keys
       User-Agent:
-<<<<<<< HEAD
-      - AZURECLI/2.49.0 azsdk-python-azure-mgmt-containerservice/23.0.0 Python/3.8.16
-        (macOS-13.4-arm64-arm-64bit)
-    method: GET
-    uri: https://management.azure.com/subscriptions/00000000-0000-0000-0000-000000000000/providers/Microsoft.ContainerService/locations/eastus/operations/922e7ef4-0056-4324-ae0a-213fddf48800?api-version=2017-08-31
-  response:
-    body:
-      string: "{\n  \"name\": \"f47e2e92-5600-2443-ae0a-213fddf48800\",\n  \"status\"\
-        : \"InProgress\",\n  \"startTime\": \"2023-06-15T14:43:41.6010934Z\"\n }"
-=======
       - AZURECLI/2.49.0 azsdk-python-azure-mgmt-containerservice/24.0.0 Python/3.8.10
         (Linux-5.15.0-1039-azure-x86_64-with-glibc2.29)
     method: GET
@@ -699,20 +495,15 @@
     body:
       string: "{\n  \"name\": \"f0d9dd47-15a4-844b-a0ee-95fbea90633d\",\n  \"status\":
         \"InProgress\",\n  \"startTime\": \"2023-06-29T10:06:16.8184669Z\"\n }"
->>>>>>> 13d0ab0a
-    headers:
-      cache-control:
-      - no-cache
-      content-length:
-      - '126'
-      content-type:
-      - application/json
-      date:
-<<<<<<< HEAD
-      - Thu, 15 Jun 2023 14:46:42 GMT
-=======
+    headers:
+      cache-control:
+      - no-cache
+      content-length:
+      - '126'
+      content-type:
+      - application/json
+      date:
       - Thu, 29 Jun 2023 10:09:17 GMT
->>>>>>> 13d0ab0a
       expires:
       - '-1'
       pragma:
@@ -744,65 +535,6 @@
       ParameterSetName:
       - --resource-group --name --enable-fips-image --generate-ssh-keys
       User-Agent:
-<<<<<<< HEAD
-      - AZURECLI/2.49.0 azsdk-python-azure-mgmt-containerservice/23.0.0 Python/3.8.16
-        (macOS-13.4-arm64-arm-64bit)
-    method: GET
-    uri: https://management.azure.com/subscriptions/00000000-0000-0000-0000-000000000000/providers/Microsoft.ContainerService/locations/eastus/operations/922e7ef4-0056-4324-ae0a-213fddf48800?api-version=2017-08-31
-  response:
-    body:
-      string: "{\n  \"name\": \"f47e2e92-5600-2443-ae0a-213fddf48800\",\n  \"status\"\
-        : \"InProgress\",\n  \"startTime\": \"2023-06-15T14:43:41.6010934Z\"\n }"
-    headers:
-      cache-control:
-      - no-cache
-      content-length:
-      - '126'
-      content-type:
-      - application/json
-      date:
-      - Thu, 15 Jun 2023 14:47:12 GMT
-      expires:
-      - '-1'
-      pragma:
-      - no-cache
-      server:
-      - nginx
-      strict-transport-security:
-      - max-age=31536000; includeSubDomains
-      transfer-encoding:
-      - chunked
-      vary:
-      - Accept-Encoding
-      x-content-type-options:
-      - nosniff
-    status:
-      code: 200
-      message: OK
-- request:
-    body: null
-    headers:
-      Accept:
-      - '*/*'
-      Accept-Encoding:
-      - gzip, deflate
-      CommandName:
-      - aks create
-      Connection:
-      - keep-alive
-      ParameterSetName:
-      - --resource-group --name --enable-fips-image --generate-ssh-keys
-      User-Agent:
-      - AZURECLI/2.49.0 azsdk-python-azure-mgmt-containerservice/23.0.0 Python/3.8.16
-        (macOS-13.4-arm64-arm-64bit)
-    method: GET
-    uri: https://management.azure.com/subscriptions/00000000-0000-0000-0000-000000000000/providers/Microsoft.ContainerService/locations/eastus/operations/922e7ef4-0056-4324-ae0a-213fddf48800?api-version=2017-08-31
-  response:
-    body:
-      string: "{\n  \"name\": \"f47e2e92-5600-2443-ae0a-213fddf48800\",\n  \"status\"\
-        : \"Succeeded\",\n  \"startTime\": \"2023-06-15T14:43:41.6010934Z\",\n  \"\
-        endTime\": \"2023-06-15T14:47:16.6122818Z\"\n }"
-=======
       - AZURECLI/2.49.0 azsdk-python-azure-mgmt-containerservice/24.0.0 Python/3.8.10
         (Linux-5.15.0-1039-azure-x86_64-with-glibc2.29)
     method: GET
@@ -811,7 +543,6 @@
     body:
       string: "{\n  \"name\": \"f0d9dd47-15a4-844b-a0ee-95fbea90633d\",\n  \"status\":
         \"InProgress\",\n  \"startTime\": \"2023-06-29T10:06:16.8184669Z\"\n }"
->>>>>>> 13d0ab0a
     headers:
       cache-control:
       - no-cache
@@ -916,11 +647,7 @@
       content-type:
       - application/json
       date:
-<<<<<<< HEAD
-      - Thu, 15 Jun 2023 14:47:42 GMT
-=======
       - Thu, 29 Jun 2023 10:10:48 GMT
->>>>>>> 13d0ab0a
       expires:
       - '-1'
       pragma:
@@ -952,59 +679,6 @@
       ParameterSetName:
       - --resource-group --name --enable-fips-image --generate-ssh-keys
       User-Agent:
-<<<<<<< HEAD
-      - AZURECLI/2.49.0 azsdk-python-azure-mgmt-containerservice/23.0.0 Python/3.8.16
-        (macOS-13.4-arm64-arm-64bit)
-    method: GET
-    uri: https://management.azure.com/subscriptions/00000000-0000-0000-0000-000000000000/resourceGroups/clitest000001/providers/Microsoft.ContainerService/managedClusters/cliakstest000001?api-version=2023-05-01
-  response:
-    body:
-      string: "{\n  \"id\": \"/subscriptions/00000000-0000-0000-0000-000000000000/resourcegroups/clitest000001/providers/Microsoft.ContainerService/managedClusters/cliakstest000001\"\
-        ,\n  \"location\": \"eastus\",\n  \"name\": \"cliakstest000001\",\n  \"type\"\
-        : \"Microsoft.ContainerService/ManagedClusters\",\n  \"properties\": {\n \
-        \  \"provisioningState\": \"Succeeded\",\n   \"powerState\": {\n    \"code\"\
-        : \"Running\"\n   },\n   \"kubernetesVersion\": \"1.25.6\",\n   \"currentKubernetesVersion\"\
-        : \"1.25.6\",\n   \"dnsPrefix\": \"cliakstest-clitestuyd53r6hx-8ecadf\",\n\
-        \   \"fqdn\": \"cliakstest-clitestuyd53r6hx-8ecadf-ycqq1dwz.hcp.eastus.azmk8s.io\"\
-        ,\n   \"azurePortalFQDN\": \"cliakstest-clitestuyd53r6hx-8ecadf-ycqq1dwz.portal.hcp.eastus.azmk8s.io\"\
-        ,\n   \"agentPoolProfiles\": [\n    {\n     \"name\": \"nodepool1\",\n   \
-        \  \"count\": 3,\n     \"vmSize\": \"Standard_DS2_v2\",\n     \"osDiskSizeGB\"\
-        : 128,\n     \"osDiskType\": \"Managed\",\n     \"kubeletDiskType\": \"OS\"\
-        ,\n     \"maxPods\": 110,\n     \"type\": \"VirtualMachineScaleSets\",\n \
-        \    \"enableAutoScaling\": false,\n     \"provisioningState\": \"Succeeded\"\
-        ,\n     \"powerState\": {\n      \"code\": \"Running\"\n     },\n     \"orchestratorVersion\"\
-        : \"1.25.6\",\n     \"currentOrchestratorVersion\": \"1.25.6\",\n     \"enableNodePublicIP\"\
-        : false,\n     \"mode\": \"System\",\n     \"enableEncryptionAtHost\": false,\n\
-        \     \"enableUltraSSD\": false,\n     \"osType\": \"Linux\",\n     \"osSKU\"\
-        : \"Ubuntu\",\n     \"nodeImageVersion\": \"AKSUbuntu-1804gen2fipscontainerd-202306.01.0\"\
-        ,\n     \"upgradeSettings\": {},\n     \"enableFIPS\": true\n    }\n   ],\n\
-        \   \"linuxProfile\": {\n    \"adminUsername\": \"azureuser\",\n    \"ssh\"\
-        : {\n     \"publicKeys\": [\n      {\n       \"keyData\": \"ssh-rsa AAAAB3NzaC1yc2EAAAADAQABAAABgQDpX1rdEYwy8z3kRUtRfwnjcaa5sVBDlUyteEiAVG60B6vO74sUT/s0cmvOGRY56u17SQxCQdf7Y8rapBYnkCybdcP8Vh6SoQszHc2N5LbcfHLoeA9wrFvW74ZZHmld34yo1OeU3xKZVlGB+xP54En93j1zYZa7WFQz20r/R4JR2koF6h1W4jxneKXzRTs/KoZyBAHhM1YuqQiEohJHxccmFlAm1pvzwaEtBMeGQdu3wjSL9CGOGsBTcnSo06LkZ1EXdd9zgSO5Vma/qBA4ZcP7rG6ght3ajBs5b7TqabuISOeWiu9y8GxY+lxiolSmE/MyKAaoJJ8nxHrbjom+gLtsGhW79FqoqySDkN+qK1h/L5YEIjgfx0L4bJkeKGXWNXmGGJE1tEkV0ob9EBpJAMEza46N+LImo/q465+vUG2nOS/cgFkMG4yclVe6f7kyOWWbijFMTcInThhtMoJUBfikOTguGlAIIjMphhaWyAXIjmbpiyDppctW0OrF4ljGx9E=\
-        \ henrychen@microsoft.com\\n\"\n      }\n     ]\n    }\n   },\n   \"servicePrincipalProfile\"\
-        : {\n    \"clientId\":\"00000000-0000-0000-0000-000000000001\"\n   },\n  \
-        \ \"nodeResourceGroup\": \"MC_clitest000001_cliakstest000001_eastus\",\n \
-        \  \"enableRBAC\": true,\n   \"supportPlan\": \"KubernetesOfficial\",\n  \
-        \ \"networkProfile\": {\n    \"networkPlugin\": \"kubenet\",\n    \"loadBalancerSku\"\
-        : \"Standard\",\n    \"loadBalancerProfile\": {\n     \"managedOutboundIPs\"\
-        : {\n      \"count\": 1\n     },\n     \"effectiveOutboundIPs\": [\n     \
-        \ {\n       \"id\": \"/subscriptions/00000000-0000-0000-0000-000000000000/resourceGroups/MC_clitest000001_cliakstest000001_eastus/providers/Microsoft.Network/publicIPAddresses/f9a707d0-f1ab-4bd0-80ac-282d9566e5c4\"\
-        \n      }\n     ]\n    },\n    \"podCidr\": \"10.244.0.0/16\",\n    \"serviceCidr\"\
-        : \"10.0.0.0/16\",\n    \"dnsServiceIP\": \"10.0.0.10\",\n    \"outboundType\"\
-        : \"loadBalancer\",\n    \"podCidrs\": [\n     \"10.244.0.0/16\"\n    ],\n\
-        \    \"serviceCidrs\": [\n     \"10.0.0.0/16\"\n    ],\n    \"ipFamilies\"\
-        : [\n     \"IPv4\"\n    ]\n   },\n   \"maxAgentPools\": 100,\n   \"identityProfile\"\
-        : {\n    \"kubeletidentity\": {\n     \"resourceId\": \"/subscriptions/00000000-0000-0000-0000-000000000000/resourcegroups/MC_clitest000001_cliakstest000001_eastus/providers/Microsoft.ManagedIdentity/userAssignedIdentities/cliakstest000001-agentpool\"\
-        ,\n     \"clientId\":\"00000000-0000-0000-0000-000000000001\",\n     \"objectId\"\
-        :\"00000000-0000-0000-0000-000000000001\"\n    }\n   },\n   \"disableLocalAccounts\"\
-        : false,\n   \"securityProfile\": {},\n   \"storageProfile\": {\n    \"diskCSIDriver\"\
-        : {\n     \"enabled\": true\n    },\n    \"fileCSIDriver\": {\n     \"enabled\"\
-        : true\n    },\n    \"snapshotController\": {\n     \"enabled\": true\n  \
-        \  }\n   },\n   \"oidcIssuerProfile\": {\n    \"enabled\": false\n   },\n\
-        \   \"workloadAutoScalerProfile\": {}\n  },\n  \"identity\": {\n   \"type\"\
-        : \"SystemAssigned\",\n   \"principalId\":\"00000000-0000-0000-0000-000000000001\"\
-        ,\n   \"tenantId\": \"72f988bf-86f1-41af-91ab-2d7cd011db47\"\n  },\n  \"sku\"\
-        : {\n   \"name\": \"Base\",\n   \"tier\": \"Free\"\n  }\n }"
-=======
       - AZURECLI/2.49.0 azsdk-python-azure-mgmt-containerservice/24.0.0 Python/3.8.10
         (Linux-5.15.0-1039-azure-x86_64-with-glibc2.29)
     method: GET
@@ -1149,24 +823,15 @@
         {\n   \"type\": \"SystemAssigned\",\n   \"principalId\":\"00000000-0000-0000-0000-000000000001\",\n
         \  \"tenantId\": \"72f988bf-86f1-41af-91ab-2d7cd011db47\"\n  },\n  \"sku\":
         {\n   \"name\": \"Base\",\n   \"tier\": \"Free\"\n  }\n }"
->>>>>>> 13d0ab0a
-    headers:
-      cache-control:
-      - no-cache
-      content-length:
-<<<<<<< HEAD
-      - '4081'
-      content-type:
-      - application/json
-      date:
-      - Thu, 15 Jun 2023 14:47:43 GMT
-=======
+    headers:
+      cache-control:
+      - no-cache
+      content-length:
       - '3889'
       content-type:
       - application/json
       date:
       - Thu, 29 Jun 2023 10:11:49 GMT
->>>>>>> 13d0ab0a
       expires:
       - '-1'
       pragma:
@@ -1198,27 +863,6 @@
       ParameterSetName:
       - --resource-group --cluster-name --name --enable-fips-image
       User-Agent:
-<<<<<<< HEAD
-      - AZURECLI/2.49.0 azsdk-python-azure-mgmt-containerservice/23.0.0 Python/3.8.16
-        (macOS-13.4-arm64-arm-64bit)
-    method: GET
-    uri: https://management.azure.com/subscriptions/00000000-0000-0000-0000-000000000000/resourceGroups/clitest000001/providers/Microsoft.ContainerService/managedClusters/cliakstest000001/agentPools?api-version=2023-05-01
-  response:
-    body:
-      string: "{\n  \"value\": [\n   {\n    \"id\": \"/subscriptions/00000000-0000-0000-0000-000000000000/resourcegroups/clitest000001/providers/Microsoft.ContainerService/managedClusters/cliakstest000001/agentPools/nodepool1\"\
-        ,\n    \"name\": \"nodepool1\",\n    \"type\": \"Microsoft.ContainerService/managedClusters/agentPools\"\
-        ,\n    \"properties\": {\n     \"count\": 3,\n     \"vmSize\": \"Standard_DS2_v2\"\
-        ,\n     \"osDiskSizeGB\": 128,\n     \"osDiskType\": \"Managed\",\n     \"\
-        kubeletDiskType\": \"OS\",\n     \"maxPods\": 110,\n     \"type\": \"VirtualMachineScaleSets\"\
-        ,\n     \"enableAutoScaling\": false,\n     \"provisioningState\": \"Succeeded\"\
-        ,\n     \"powerState\": {\n      \"code\": \"Running\"\n     },\n     \"orchestratorVersion\"\
-        : \"1.25.6\",\n     \"currentOrchestratorVersion\": \"1.25.6\",\n     \"enableNodePublicIP\"\
-        : false,\n     \"mode\": \"System\",\n     \"enableEncryptionAtHost\": false,\n\
-        \     \"enableUltraSSD\": false,\n     \"osType\": \"Linux\",\n     \"osSKU\"\
-        : \"Ubuntu\",\n     \"nodeImageVersion\": \"AKSUbuntu-1804gen2fipscontainerd-202306.01.0\"\
-        ,\n     \"upgradeSettings\": {},\n     \"enableFIPS\": true\n    }\n   }\n\
-        \  ]\n }"
-=======
       - AZURECLI/2.49.0 azsdk-python-azure-mgmt-containerservice/24.0.0 Python/3.8.10
         (Linux-5.15.0-1039-azure-x86_64-with-glibc2.29)
     method: GET
@@ -1238,7 +882,6 @@
         \"Ubuntu\",\n     \"nodeImageVersion\": \"AKSUbuntu-1804gen2fipscontainerd-202306.19.0\",\n
         \    \"upgradeSettings\": {},\n     \"enableFIPS\": true\n    }\n   }\n  ]\n
         }"
->>>>>>> 13d0ab0a
     headers:
       cache-control:
       - no-cache
@@ -1247,11 +890,7 @@
       content-type:
       - application/json
       date:
-<<<<<<< HEAD
-      - Thu, 15 Jun 2023 14:47:44 GMT
-=======
       - Thu, 29 Jun 2023 10:11:50 GMT
->>>>>>> 13d0ab0a
       expires:
       - '-1'
       pragma:
@@ -1292,30 +931,6 @@
       ParameterSetName:
       - --resource-group --cluster-name --name --enable-fips-image
       User-Agent:
-<<<<<<< HEAD
-      - AZURECLI/2.49.0 azsdk-python-azure-mgmt-containerservice/23.0.0 Python/3.8.16
-        (macOS-13.4-arm64-arm-64bit)
-    method: PUT
-    uri: https://management.azure.com/subscriptions/00000000-0000-0000-0000-000000000000/resourceGroups/clitest000001/providers/Microsoft.ContainerService/managedClusters/cliakstest000001/agentPools/np2?api-version=2023-05-01
-  response:
-    body:
-      string: "{\n  \"id\": \"/subscriptions/00000000-0000-0000-0000-000000000000/resourcegroups/clitest000001/providers/Microsoft.ContainerService/managedClusters/cliakstest000001/agentPools/np2\"\
-        ,\n  \"name\": \"np2\",\n  \"type\": \"Microsoft.ContainerService/managedClusters/agentPools\"\
-        ,\n  \"properties\": {\n   \"count\": 3,\n   \"vmSize\": \"Standard_DS2_v2\"\
-        ,\n   \"osDiskSizeGB\": 128,\n   \"osDiskType\": \"Managed\",\n   \"kubeletDiskType\"\
-        : \"OS\",\n   \"maxPods\": 110,\n   \"type\": \"VirtualMachineScaleSets\"\
-        ,\n   \"enableAutoScaling\": false,\n   \"scaleDownMode\": \"Delete\",\n \
-        \  \"provisioningState\": \"Creating\",\n   \"powerState\": {\n    \"code\"\
-        : \"Running\"\n   },\n   \"orchestratorVersion\": \"1.25.6\",\n   \"currentOrchestratorVersion\"\
-        : \"1.25.6\",\n   \"enableNodePublicIP\": false,\n   \"mode\": \"User\",\n\
-        \   \"enableEncryptionAtHost\": false,\n   \"enableUltraSSD\": false,\n  \
-        \ \"osType\": \"Linux\",\n   \"osSKU\": \"Ubuntu\",\n   \"nodeImageVersion\"\
-        : \"AKSUbuntu-1804gen2fipscontainerd-202306.01.0\",\n   \"upgradeSettings\"\
-        : {},\n   \"enableFIPS\": true\n  }\n }"
-    headers:
-      azure-asyncoperation:
-      - https://management.azure.com/subscriptions/00000000-0000-0000-0000-000000000000/providers/Microsoft.ContainerService/locations/eastus/operations/f6f4d389-a1dc-4a87-8c05-bb44b5522987?api-version=2017-08-31
-=======
       - AZURECLI/2.49.0 azsdk-python-azure-mgmt-containerservice/24.0.0 Python/3.8.10
         (Linux-5.15.0-1039-azure-x86_64-with-glibc2.29)
     method: PUT
@@ -1337,7 +952,6 @@
     headers:
       azure-asyncoperation:
       - https://management.azure.com/subscriptions/00000000-0000-0000-0000-000000000000/providers/Microsoft.ContainerService/locations/westus2/operations/6da5a680-52d7-420e-b32a-596a6cc7d4e1?api-version=2016-03-30
->>>>>>> 13d0ab0a
       cache-control:
       - no-cache
       content-length:
@@ -1345,11 +959,7 @@
       content-type:
       - application/json
       date:
-<<<<<<< HEAD
-      - Thu, 15 Jun 2023 14:47:49 GMT
-=======
       - Thu, 29 Jun 2023 10:11:54 GMT
->>>>>>> 13d0ab0a
       expires:
       - '-1'
       pragma:
@@ -1379,16 +989,6 @@
       ParameterSetName:
       - --resource-group --cluster-name --name --enable-fips-image
       User-Agent:
-<<<<<<< HEAD
-      - AZURECLI/2.49.0 azsdk-python-azure-mgmt-containerservice/23.0.0 Python/3.8.16
-        (macOS-13.4-arm64-arm-64bit)
-    method: GET
-    uri: https://management.azure.com/subscriptions/00000000-0000-0000-0000-000000000000/providers/Microsoft.ContainerService/locations/eastus/operations/f6f4d389-a1dc-4a87-8c05-bb44b5522987?api-version=2017-08-31
-  response:
-    body:
-      string: "{\n  \"name\": \"89d3f4f6-dca1-874a-8c05-bb44b5522987\",\n  \"status\"\
-        : \"InProgress\",\n  \"startTime\": \"2023-06-15T14:47:50.135231Z\"\n }"
-=======
       - AZURECLI/2.49.0 azsdk-python-azure-mgmt-containerservice/24.0.0 Python/3.8.10
         (Linux-5.15.0-1039-azure-x86_64-with-glibc2.29)
     method: GET
@@ -1397,20 +997,15 @@
     body:
       string: "{\n  \"name\": \"80a6a56d-d752-0e42-b32a-596a6cc7d4e1\",\n  \"status\":
         \"InProgress\",\n  \"startTime\": \"2023-06-29T10:11:55.1323795Z\"\n }"
->>>>>>> 13d0ab0a
-    headers:
-      cache-control:
-      - no-cache
-      content-length:
-      - '125'
-      content-type:
-      - application/json
-      date:
-<<<<<<< HEAD
-      - Thu, 15 Jun 2023 14:47:49 GMT
-=======
+    headers:
+      cache-control:
+      - no-cache
+      content-length:
+      - '126'
+      content-type:
+      - application/json
+      date:
       - Thu, 29 Jun 2023 10:11:54 GMT
->>>>>>> 13d0ab0a
       expires:
       - '-1'
       pragma:
@@ -1442,16 +1037,6 @@
       ParameterSetName:
       - --resource-group --cluster-name --name --enable-fips-image
       User-Agent:
-<<<<<<< HEAD
-      - AZURECLI/2.49.0 azsdk-python-azure-mgmt-containerservice/23.0.0 Python/3.8.16
-        (macOS-13.4-arm64-arm-64bit)
-    method: GET
-    uri: https://management.azure.com/subscriptions/00000000-0000-0000-0000-000000000000/providers/Microsoft.ContainerService/locations/eastus/operations/f6f4d389-a1dc-4a87-8c05-bb44b5522987?api-version=2017-08-31
-  response:
-    body:
-      string: "{\n  \"name\": \"89d3f4f6-dca1-874a-8c05-bb44b5522987\",\n  \"status\"\
-        : \"InProgress\",\n  \"startTime\": \"2023-06-15T14:47:50.135231Z\"\n }"
-=======
       - AZURECLI/2.49.0 azsdk-python-azure-mgmt-containerservice/24.0.0 Python/3.8.10
         (Linux-5.15.0-1039-azure-x86_64-with-glibc2.29)
     method: GET
@@ -1460,20 +1045,15 @@
     body:
       string: "{\n  \"name\": \"80a6a56d-d752-0e42-b32a-596a6cc7d4e1\",\n  \"status\":
         \"InProgress\",\n  \"startTime\": \"2023-06-29T10:11:55.1323795Z\"\n }"
->>>>>>> 13d0ab0a
-    headers:
-      cache-control:
-      - no-cache
-      content-length:
-      - '125'
-      content-type:
-      - application/json
-      date:
-<<<<<<< HEAD
-      - Thu, 15 Jun 2023 14:48:19 GMT
-=======
+    headers:
+      cache-control:
+      - no-cache
+      content-length:
+      - '126'
+      content-type:
+      - application/json
+      date:
       - Thu, 29 Jun 2023 10:12:25 GMT
->>>>>>> 13d0ab0a
       expires:
       - '-1'
       pragma:
@@ -1505,16 +1085,6 @@
       ParameterSetName:
       - --resource-group --cluster-name --name --enable-fips-image
       User-Agent:
-<<<<<<< HEAD
-      - AZURECLI/2.49.0 azsdk-python-azure-mgmt-containerservice/23.0.0 Python/3.8.16
-        (macOS-13.4-arm64-arm-64bit)
-    method: GET
-    uri: https://management.azure.com/subscriptions/00000000-0000-0000-0000-000000000000/providers/Microsoft.ContainerService/locations/eastus/operations/f6f4d389-a1dc-4a87-8c05-bb44b5522987?api-version=2017-08-31
-  response:
-    body:
-      string: "{\n  \"name\": \"89d3f4f6-dca1-874a-8c05-bb44b5522987\",\n  \"status\"\
-        : \"InProgress\",\n  \"startTime\": \"2023-06-15T14:47:50.135231Z\"\n }"
-=======
       - AZURECLI/2.49.0 azsdk-python-azure-mgmt-containerservice/24.0.0 Python/3.8.10
         (Linux-5.15.0-1039-azure-x86_64-with-glibc2.29)
     method: GET
@@ -1523,20 +1093,15 @@
     body:
       string: "{\n  \"name\": \"80a6a56d-d752-0e42-b32a-596a6cc7d4e1\",\n  \"status\":
         \"InProgress\",\n  \"startTime\": \"2023-06-29T10:11:55.1323795Z\"\n }"
->>>>>>> 13d0ab0a
-    headers:
-      cache-control:
-      - no-cache
-      content-length:
-      - '125'
-      content-type:
-      - application/json
-      date:
-<<<<<<< HEAD
-      - Thu, 15 Jun 2023 14:48:50 GMT
-=======
+    headers:
+      cache-control:
+      - no-cache
+      content-length:
+      - '126'
+      content-type:
+      - application/json
+      date:
       - Thu, 29 Jun 2023 10:12:55 GMT
->>>>>>> 13d0ab0a
       expires:
       - '-1'
       pragma:
@@ -1568,16 +1133,6 @@
       ParameterSetName:
       - --resource-group --cluster-name --name --enable-fips-image
       User-Agent:
-<<<<<<< HEAD
-      - AZURECLI/2.49.0 azsdk-python-azure-mgmt-containerservice/23.0.0 Python/3.8.16
-        (macOS-13.4-arm64-arm-64bit)
-    method: GET
-    uri: https://management.azure.com/subscriptions/00000000-0000-0000-0000-000000000000/providers/Microsoft.ContainerService/locations/eastus/operations/f6f4d389-a1dc-4a87-8c05-bb44b5522987?api-version=2017-08-31
-  response:
-    body:
-      string: "{\n  \"name\": \"89d3f4f6-dca1-874a-8c05-bb44b5522987\",\n  \"status\"\
-        : \"InProgress\",\n  \"startTime\": \"2023-06-15T14:47:50.135231Z\"\n }"
-=======
       - AZURECLI/2.49.0 azsdk-python-azure-mgmt-containerservice/24.0.0 Python/3.8.10
         (Linux-5.15.0-1039-azure-x86_64-with-glibc2.29)
     method: GET
@@ -1586,20 +1141,15 @@
     body:
       string: "{\n  \"name\": \"80a6a56d-d752-0e42-b32a-596a6cc7d4e1\",\n  \"status\":
         \"InProgress\",\n  \"startTime\": \"2023-06-29T10:11:55.1323795Z\"\n }"
->>>>>>> 13d0ab0a
-    headers:
-      cache-control:
-      - no-cache
-      content-length:
-      - '125'
-      content-type:
-      - application/json
-      date:
-<<<<<<< HEAD
-      - Thu, 15 Jun 2023 14:49:20 GMT
-=======
+    headers:
+      cache-control:
+      - no-cache
+      content-length:
+      - '126'
+      content-type:
+      - application/json
+      date:
       - Thu, 29 Jun 2023 10:13:25 GMT
->>>>>>> 13d0ab0a
       expires:
       - '-1'
       pragma:
@@ -1631,17 +1181,6 @@
       ParameterSetName:
       - --resource-group --cluster-name --name --enable-fips-image
       User-Agent:
-<<<<<<< HEAD
-      - AZURECLI/2.49.0 azsdk-python-azure-mgmt-containerservice/23.0.0 Python/3.8.16
-        (macOS-13.4-arm64-arm-64bit)
-    method: GET
-    uri: https://management.azure.com/subscriptions/00000000-0000-0000-0000-000000000000/providers/Microsoft.ContainerService/locations/eastus/operations/f6f4d389-a1dc-4a87-8c05-bb44b5522987?api-version=2017-08-31
-  response:
-    body:
-      string: "{\n  \"name\": \"89d3f4f6-dca1-874a-8c05-bb44b5522987\",\n  \"status\"\
-        : \"Succeeded\",\n  \"startTime\": \"2023-06-15T14:47:50.135231Z\",\n  \"\
-        endTime\": \"2023-06-15T14:49:26.2783561Z\"\n }"
-=======
       - AZURECLI/2.49.0 azsdk-python-azure-mgmt-containerservice/24.0.0 Python/3.8.10
         (Linux-5.15.0-1039-azure-x86_64-with-glibc2.29)
     method: GET
@@ -1650,7 +1189,6 @@
     body:
       string: "{\n  \"name\": \"80a6a56d-d752-0e42-b32a-596a6cc7d4e1\",\n  \"status\":
         \"InProgress\",\n  \"startTime\": \"2023-06-29T10:11:55.1323795Z\"\n }"
->>>>>>> 13d0ab0a
     headers:
       cache-control:
       - no-cache
@@ -1803,11 +1341,7 @@
       content-type:
       - application/json
       date:
-<<<<<<< HEAD
-      - Thu, 15 Jun 2023 14:49:50 GMT
-=======
       - Thu, 29 Jun 2023 10:15:25 GMT
->>>>>>> 13d0ab0a
       expires:
       - '-1'
       pragma:
@@ -1839,27 +1373,6 @@
       ParameterSetName:
       - --resource-group --cluster-name --name --enable-fips-image
       User-Agent:
-<<<<<<< HEAD
-      - AZURECLI/2.49.0 azsdk-python-azure-mgmt-containerservice/23.0.0 Python/3.8.16
-        (macOS-13.4-arm64-arm-64bit)
-    method: GET
-    uri: https://management.azure.com/subscriptions/00000000-0000-0000-0000-000000000000/resourceGroups/clitest000001/providers/Microsoft.ContainerService/managedClusters/cliakstest000001/agentPools/np2?api-version=2023-05-01
-  response:
-    body:
-      string: "{\n  \"id\": \"/subscriptions/00000000-0000-0000-0000-000000000000/resourcegroups/clitest000001/providers/Microsoft.ContainerService/managedClusters/cliakstest000001/agentPools/np2\"\
-        ,\n  \"name\": \"np2\",\n  \"type\": \"Microsoft.ContainerService/managedClusters/agentPools\"\
-        ,\n  \"properties\": {\n   \"count\": 3,\n   \"vmSize\": \"Standard_DS2_v2\"\
-        ,\n   \"osDiskSizeGB\": 128,\n   \"osDiskType\": \"Managed\",\n   \"kubeletDiskType\"\
-        : \"OS\",\n   \"maxPods\": 110,\n   \"type\": \"VirtualMachineScaleSets\"\
-        ,\n   \"enableAutoScaling\": false,\n   \"scaleDownMode\": \"Delete\",\n \
-        \  \"provisioningState\": \"Succeeded\",\n   \"powerState\": {\n    \"code\"\
-        : \"Running\"\n   },\n   \"orchestratorVersion\": \"1.25.6\",\n   \"currentOrchestratorVersion\"\
-        : \"1.25.6\",\n   \"enableNodePublicIP\": false,\n   \"mode\": \"User\",\n\
-        \   \"enableEncryptionAtHost\": false,\n   \"enableUltraSSD\": false,\n  \
-        \ \"osType\": \"Linux\",\n   \"osSKU\": \"Ubuntu\",\n   \"nodeImageVersion\"\
-        : \"AKSUbuntu-1804gen2fipscontainerd-202306.01.0\",\n   \"upgradeSettings\"\
-        : {},\n   \"enableFIPS\": true\n  }\n }"
-=======
       - AZURECLI/2.49.0 azsdk-python-azure-mgmt-containerservice/24.0.0 Python/3.8.10
         (Linux-5.15.0-1039-azure-x86_64-with-glibc2.29)
     method: GET
@@ -1927,7 +1440,6 @@
         false,\n   \"osType\": \"Linux\",\n   \"osSKU\": \"Ubuntu\",\n   \"nodeImageVersion\":
         \"AKSUbuntu-1804gen2fipscontainerd-202306.19.0\",\n   \"upgradeSettings\":
         {},\n   \"enableFIPS\": true\n  }\n }"
->>>>>>> 13d0ab0a
     headers:
       cache-control:
       - no-cache
@@ -1936,11 +1448,7 @@
       content-type:
       - application/json
       date:
-<<<<<<< HEAD
-      - Thu, 15 Jun 2023 14:49:50 GMT
-=======
       - Thu, 29 Jun 2023 10:15:57 GMT
->>>>>>> 13d0ab0a
       expires:
       - '-1'
       pragma:
@@ -1974,45 +1482,26 @@
       ParameterSetName:
       - -g -n --yes --no-wait
       User-Agent:
-<<<<<<< HEAD
-      - AZURECLI/2.49.0 azsdk-python-azure-mgmt-containerservice/23.0.0 Python/3.8.16
-        (macOS-13.4-arm64-arm-64bit)
-    method: DELETE
-    uri: https://management.azure.com/subscriptions/00000000-0000-0000-0000-000000000000/resourceGroups/clitest000001/providers/Microsoft.ContainerService/managedClusters/cliakstest000001?api-version=2023-05-01
-=======
       - AZURECLI/2.49.0 azsdk-python-azure-mgmt-containerservice/24.0.0 Python/3.8.10
         (Linux-5.15.0-1039-azure-x86_64-with-glibc2.29)
     method: DELETE
     uri: https://management.azure.com/subscriptions/00000000-0000-0000-0000-000000000000/resourceGroups/clitest000001/providers/Microsoft.ContainerService/managedClusters/cliakstest000001?api-version=2023-07-01
->>>>>>> 13d0ab0a
   response:
     body:
       string: ''
     headers:
       azure-asyncoperation:
-<<<<<<< HEAD
-      - https://management.azure.com/subscriptions/00000000-0000-0000-0000-000000000000/providers/Microsoft.ContainerService/locations/eastus/operations/c90fa146-d9f5-4f7a-8095-e774ab3e3a4c?api-version=2017-08-31
-=======
       - https://management.azure.com/subscriptions/00000000-0000-0000-0000-000000000000/providers/Microsoft.ContainerService/locations/westus2/operations/9439d430-54fd-4673-bd77-cf2dea33bfc5?api-version=2016-03-30
->>>>>>> 13d0ab0a
       cache-control:
       - no-cache
       content-length:
       - '0'
       date:
-<<<<<<< HEAD
-      - Thu, 15 Jun 2023 14:49:53 GMT
-      expires:
-      - '-1'
-      location:
-      - https://management.azure.com/subscriptions/00000000-0000-0000-0000-000000000000/providers/Microsoft.ContainerService/locations/eastus/operationresults/c90fa146-d9f5-4f7a-8095-e774ab3e3a4c?api-version=2017-08-31
-=======
       - Thu, 29 Jun 2023 10:15:58 GMT
       expires:
       - '-1'
       location:
       - https://management.azure.com/subscriptions/00000000-0000-0000-0000-000000000000/providers/Microsoft.ContainerService/locations/westus2/operationresults/9439d430-54fd-4673-bd77-cf2dea33bfc5?api-version=2016-03-30
->>>>>>> 13d0ab0a
       pragma:
       - no-cache
       server:
@@ -2022,11 +1511,7 @@
       x-content-type-options:
       - nosniff
       x-ms-ratelimit-remaining-subscription-deletes:
-<<<<<<< HEAD
-      - '14999'
-=======
       - '14998'
->>>>>>> 13d0ab0a
     status:
       code: 202
       message: Accepted
