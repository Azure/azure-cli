interactions:
- request:
    body: null
    headers:
      Accept:
      - application/json
      Accept-Encoding:
      - gzip, deflate
      CommandName:
      - vm create
      Connection:
      - keep-alive
      ParameterSetName:
      - -g -n --image --assign-identity --admin-username --admin-password
      User-Agent:
      - python/3.7.4 (Windows-10-10.0.18362-SP0) msrest/0.6.10 msrest_azure/0.6.2
        azure-mgmt-resource/4.0.0 Azure-SDK-For-Python AZURECLI/2.0.75
      accept-language:
      - en-US
    method: GET
    uri: https://management.azure.com/subscriptions/00000000-0000-0000-0000-000000000000/resourcegroups/cli_test_msi_no_scope000001?api-version=2019-07-01
  response:
    body:
      string: '{"id":"/subscriptions/00000000-0000-0000-0000-000000000000/resourceGroups/cli_test_msi_no_scope000001","name":"cli_test_msi_no_scope000001","type":"Microsoft.Resources/resourceGroups","location":"westus","tags":{"product":"azurecli","cause":"automation","date":"2019-11-01T08:43:53Z"},"properties":{"provisioningState":"Succeeded"}}'
    headers:
      cache-control:
      - no-cache
      content-length:
      - '428'
      content-type:
      - application/json; charset=utf-8
      date:
      - Fri, 01 Nov 2019 08:43:56 GMT
      expires:
      - '-1'
      pragma:
      - no-cache
      strict-transport-security:
      - max-age=31536000; includeSubDomains
      vary:
      - Accept-Encoding
      x-content-type-options:
      - nosniff
    status:
      code: 200
      message: OK
- request:
    body: null
    headers:
      Accept:
      - '*/*'
      Accept-Encoding:
      - gzip, deflate
      Connection:
      - keep-alive
      User-Agent:
      - python-requests/2.22.0
    method: GET
    uri: https://raw.githubusercontent.com/Azure/azure-rest-api-specs/master/arm-compute/quickstart-templates/aliases.json
  response:
    body:
      string: "{\n  \"$schema\": \"http://schema.management.azure.com/schemas/2015-01-01/deploymentTemplate.json\",\n
        \ \"contentVersion\": \"1.0.0.0\",\n  \"parameters\": {},\n  \"variables\":
        {},\n  \"resources\": [],\n  \"outputs\": {\n    \"aliases\": {\n      \"type\":
        \"object\",\n      \"value\": {\n        \"Linux\": {\n          \"CentOS\":
        {\n            \"publisher\": \"OpenLogic\",\n            \"offer\": \"CentOS\",\n
        \           \"sku\": \"7.5\",\n            \"version\": \"latest\"\n          },\n
        \         \"CoreOS\": {\n            \"publisher\": \"CoreOS\",\n            \"offer\":
        \"CoreOS\",\n            \"sku\": \"Stable\",\n            \"version\": \"latest\"\n
        \         },\n          \"Debian\": {\n            \"publisher\": \"Debian\",\n
        \           \"offer\": \"debian-10\",\n            \"sku\": \"10\",\n            \"version\":
        \"latest\"\n          },\n          \"openSUSE-Leap\": {\n            \"publisher\":
        \"SUSE\",\n            \"offer\": \"openSUSE-Leap\",\n            \"sku\":
        \"42.3\",\n            \"version\": \"latest\"\n          },\n          \"RHEL\":
        {\n            \"publisher\": \"RedHat\",\n            \"offer\": \"RHEL\",\n
        \           \"sku\": \"7-LVM\",\n            \"version\": \"latest\"\n          },\n
        \         \"SLES\": {\n            \"publisher\": \"SUSE\",\n            \"offer\":
        \"SLES\",\n            \"sku\": \"15\",\n            \"version\": \"latest\"\n
        \         },\n          \"UbuntuLTS\": {\n            \"publisher\": \"Canonical\",\n
        \           \"offer\": \"UbuntuServer\",\n            \"sku\": \"18.04-LTS\",\n
        \           \"version\": \"latest\"\n          }\n        },\n        \"Windows\":
        {\n          \"Win2019Datacenter\": {\n            \"publisher\": \"MicrosoftWindowsServer\",\n
        \           \"offer\": \"WindowsServer\",\n            \"sku\": \"2019-Datacenter\",\n
        \           \"version\": \"latest\"\n          },\n          \"Win2016Datacenter\":
        {\n            \"publisher\": \"MicrosoftWindowsServer\",\n            \"offer\":
        \"WindowsServer\",\n            \"sku\": \"2016-Datacenter\",\n            \"version\":
        \"latest\"\n          },\n          \"Win2012R2Datacenter\": {\n            \"publisher\":
        \"MicrosoftWindowsServer\",\n            \"offer\": \"WindowsServer\",\n            \"sku\":
        \"2012-R2-Datacenter\",\n            \"version\": \"latest\"\n          },\n
        \         \"Win2012Datacenter\": {\n            \"publisher\": \"MicrosoftWindowsServer\",\n
        \           \"offer\": \"WindowsServer\",\n            \"sku\": \"2012-Datacenter\",\n
        \           \"version\": \"latest\"\n          },\n          \"Win2008R2SP1\":
        {\n            \"publisher\": \"MicrosoftWindowsServer\",\n            \"offer\":
        \"WindowsServer\",\n            \"sku\": \"2008-R2-SP1\",\n            \"version\":
        \"latest\"\n          }\n        }\n      }\n    }\n  }\n}\n"
    headers:
      accept-ranges:
      - bytes
      access-control-allow-origin:
      - '*'
      cache-control:
      - max-age=300
      connection:
      - keep-alive
      content-length:
      - '2501'
      content-security-policy:
      - default-src 'none'; style-src 'unsafe-inline'; sandbox
      content-type:
      - text/plain; charset=utf-8
      date:
      - Fri, 01 Nov 2019 08:43:57 GMT
      etag:
      - W/"540044b4084c3c314537f1baa1770f248628b2bc9ba0328f1004c33862e049da"
      expires:
      - Fri, 01 Nov 2019 08:48:57 GMT
      source-age:
      - '175'
      strict-transport-security:
      - max-age=31536000
      vary:
      - Authorization,Accept-Encoding, Accept-Encoding
      via:
      - 1.1 varnish
      x-cache:
      - HIT
      x-cache-hits:
      - '7'
      x-content-type-options:
      - nosniff
      x-fastly-request-id:
      - 1f595dd922fbc4a2e47a29c3927920fb6b68e054
      x-frame-options:
      - deny
      x-geo-block-list:
      - ''
      x-github-request-id:
      - FAE0:044A:2555B:2F7EE:5DBBEF9E
      x-served-by:
      - cache-sin18031-SIN
      x-timer:
      - S1572597838.774342,VS0,VE0
      x-xss-protection:
      - 1; mode=block
    status:
      code: 200
      message: OK
- request:
    body: null
    headers:
      Accept:
      - application/json
      Accept-Encoding:
      - gzip, deflate
      CommandName:
      - vm create
      Connection:
      - keep-alive
      ParameterSetName:
      - -g -n --image --assign-identity --admin-username --admin-password
      User-Agent:
      - python/3.7.4 (Windows-10-10.0.18362-SP0) msrest/0.6.10 msrest_azure/0.6.2
        azure-mgmt-network/7.0.0 Azure-SDK-For-Python AZURECLI/2.0.75
      accept-language:
      - en-US
    method: GET
    uri: https://management.azure.com/subscriptions/00000000-0000-0000-0000-000000000000/resourceGroups/cli_test_msi_no_scope000001/providers/Microsoft.Network/virtualNetworks?api-version=2018-01-01
  response:
    body:
      string: '{"value":[]}'
    headers:
      cache-control:
      - no-cache
      content-length:
      - '12'
      content-type:
      - application/json; charset=utf-8
      date:
      - Fri, 01 Nov 2019 08:43:57 GMT
      expires:
      - '-1'
      pragma:
      - no-cache
      strict-transport-security:
      - max-age=31536000; includeSubDomains
      vary:
      - Accept-Encoding
      x-content-type-options:
      - nosniff
    status:
      code: 200
      message: OK
- request:
    body: 'b''{"properties": {"template": {"$schema": "https://schema.management.azure.com/schemas/2015-01-01/deploymentTemplate.json#",
      "contentVersion": "1.0.0.0", "parameters": {"adminPassword": {"type": "securestring",
      "metadata": {"description": "Secure adminPassword"}}}, "variables": {}, "resources":
      [{"name": "vm1VNET", "type": "Microsoft.Network/virtualNetworks", "location":
      "westus", "apiVersion": "2015-06-15", "dependsOn": [], "tags": {}, "properties":
      {"addressSpace": {"addressPrefixes": ["10.0.0.0/16"]}, "subnets": [{"name":
      "vm1Subnet", "properties": {"addressPrefix": "10.0.0.0/24"}}]}}, {"type": "Microsoft.Network/networkSecurityGroups",
      "name": "vm1NSG", "apiVersion": "2015-06-15", "location": "westus", "tags":
      {}, "dependsOn": [], "properties": {"securityRules": [{"name": "default-allow-ssh",
      "properties": {"protocol": "Tcp", "sourcePortRange": "*", "destinationPortRange":
      "22", "sourceAddressPrefix": "*", "destinationAddressPrefix": "*", "access":
      "Allow", "priority": 1000, "direction": "Inbound"}}]}}, {"apiVersion": "2018-01-01",
      "type": "Microsoft.Network/publicIPAddresses", "name": "vm1PublicIP", "location":
      "westus", "tags": {}, "dependsOn": [], "properties": {"publicIPAllocationMethod":
      null}}, {"apiVersion": "2015-06-15", "type": "Microsoft.Network/networkInterfaces",
      "name": "vm1VMNic", "location": "westus", "tags": {}, "dependsOn": ["Microsoft.Network/virtualNetworks/vm1VNET",
      "Microsoft.Network/networkSecurityGroups/vm1NSG", "Microsoft.Network/publicIpAddresses/vm1PublicIP"],
      "properties": {"ipConfigurations": [{"name": "ipconfigvm1", "properties": {"privateIPAllocationMethod":
      "Dynamic", "subnet": {"id": "/subscriptions/00000000-0000-0000-0000-000000000000/resourceGroups/cli_test_msi_no_scope000001/providers/Microsoft.Network/virtualNetworks/vm1VNET/subnets/vm1Subnet"},
      "publicIPAddress": {"id": "/subscriptions/00000000-0000-0000-0000-000000000000/resourceGroups/cli_test_msi_no_scope000001/providers/Microsoft.Network/publicIPAddresses/vm1PublicIP"}}}],
      "networkSecurityGroup": {"id": "/subscriptions/00000000-0000-0000-0000-000000000000/resourceGroups/cli_test_msi_no_scope000001/providers/Microsoft.Network/networkSecurityGroups/vm1NSG"}}},
      {"apiVersion": "2019-07-01", "type": "Microsoft.Compute/virtualMachines", "name":
      "vm1", "location": "westus", "tags": {}, "dependsOn": ["Microsoft.Network/networkInterfaces/vm1VMNic"],
      "properties": {"hardwareProfile": {"vmSize": "Standard_DS1_v2"}, "networkProfile":
      {"networkInterfaces": [{"id": "/subscriptions/00000000-0000-0000-0000-000000000000/resourceGroups/cli_test_msi_no_scope000001/providers/Microsoft.Network/networkInterfaces/vm1VMNic"}]},
      "storageProfile": {"osDisk": {"createOption": "fromImage", "name": null, "caching":
      "ReadWrite", "managedDisk": {"storageAccountType": null}}, "imageReference":
      {"publisher": "Debian", "offer": "debian-10", "sku": "10", "version": "latest"}},
      "osProfile": {"computerName": "vm1", "adminUsername": "admin123", "adminPassword":
      "[parameters(\''adminPassword\'')]"}}, "identity": {"type": "SystemAssigned"}}],
      "outputs": {}}, "parameters": {"adminPassword": {"value": "PasswordPassword1!"}},
      "mode": "Incremental"}}'''
    headers:
      Accept:
      - application/json
      Accept-Encoding:
      - gzip, deflate
      CommandName:
      - vm create
      Connection:
      - keep-alive
      Content-Length:
      - '3344'
      Content-Type:
      - application/json; charset=utf-8
      ParameterSetName:
      - -g -n --image --assign-identity --admin-username --admin-password
      User-Agent:
      - python/3.7.4 (Windows-10-10.0.18362-SP0) msrest/0.6.10 msrest_azure/0.6.2
        azure-mgmt-resource/4.0.0 Azure-SDK-For-Python AZURECLI/2.0.75
      accept-language:
      - en-US
    method: PUT
    uri: https://management.azure.com/subscriptions/00000000-0000-0000-0000-000000000000/resourcegroups/cli_test_msi_no_scope000001/providers/Microsoft.Resources/deployments/mock-deployment?api-version=2019-07-01
  response:
    body:
      string: '{"id":"/subscriptions/00000000-0000-0000-0000-000000000000/resourceGroups/cli_test_msi_no_scope000001/providers/Microsoft.Resources/deployments/vm_deploy_Nq1w0yg4w4okRRLZ62OXU7wLaAsKHlfO","name":"vm_deploy_Nq1w0yg4w4okRRLZ62OXU7wLaAsKHlfO","type":"Microsoft.Resources/deployments","properties":{"templateHash":"1254171878250038147","parameters":{"adminPassword":{"type":"SecureString"}},"mode":"Incremental","provisioningState":"Accepted","timestamp":"2019-11-01T08:44:01.5077806Z","duration":"PT2.3577479S","correlationId":"2aad9d6e-d209-4432-90da-b7e9f73b67b1","providers":[{"namespace":"Microsoft.Network","resourceTypes":[{"resourceType":"virtualNetworks","locations":["westus"]},{"resourceType":"networkSecurityGroups","locations":["westus"]},{"resourceType":"publicIPAddresses","locations":["westus"]},{"resourceType":"networkInterfaces","locations":["westus"]}]},{"namespace":"Microsoft.Compute","resourceTypes":[{"resourceType":"virtualMachines","locations":["westus"]}]}],"dependencies":[{"dependsOn":[{"id":"/subscriptions/00000000-0000-0000-0000-000000000000/resourceGroups/cli_test_msi_no_scope000001/providers/Microsoft.Network/virtualNetworks/vm1VNET","resourceType":"Microsoft.Network/virtualNetworks","resourceName":"vm1VNET"},{"id":"/subscriptions/00000000-0000-0000-0000-000000000000/resourceGroups/cli_test_msi_no_scope000001/providers/Microsoft.Network/networkSecurityGroups/vm1NSG","resourceType":"Microsoft.Network/networkSecurityGroups","resourceName":"vm1NSG"},{"id":"/subscriptions/00000000-0000-0000-0000-000000000000/resourceGroups/cli_test_msi_no_scope000001/providers/Microsoft.Network/publicIPAddresses/vm1PublicIP","resourceType":"Microsoft.Network/publicIPAddresses","resourceName":"vm1PublicIP"}],"id":"/subscriptions/00000000-0000-0000-0000-000000000000/resourceGroups/cli_test_msi_no_scope000001/providers/Microsoft.Network/networkInterfaces/vm1VMNic","resourceType":"Microsoft.Network/networkInterfaces","resourceName":"vm1VMNic"},{"dependsOn":[{"id":"/subscriptions/00000000-0000-0000-0000-000000000000/resourceGroups/cli_test_msi_no_scope000001/providers/Microsoft.Network/networkInterfaces/vm1VMNic","resourceType":"Microsoft.Network/networkInterfaces","resourceName":"vm1VMNic"}],"id":"/subscriptions/00000000-0000-0000-0000-000000000000/resourceGroups/cli_test_msi_no_scope000001/providers/Microsoft.Compute/virtualMachines/vm1","resourceType":"Microsoft.Compute/virtualMachines","resourceName":"vm1"}]}}'
    headers:
      azure-asyncoperation:
      - https://management.azure.com/subscriptions/00000000-0000-0000-0000-000000000000/resourcegroups/cli_test_msi_no_scope000001/providers/Microsoft.Resources/deployments/vm_deploy_Nq1w0yg4w4okRRLZ62OXU7wLaAsKHlfO/operationStatuses/08586290090463275908?api-version=2019-07-01
      cache-control:
      - no-cache
      content-length:
      - '2781'
      content-type:
      - application/json; charset=utf-8
      date:
      - Fri, 01 Nov 2019 08:44:02 GMT
      expires:
      - '-1'
      pragma:
      - no-cache
      strict-transport-security:
      - max-age=31536000; includeSubDomains
      x-content-type-options:
      - nosniff
      x-ms-ratelimit-remaining-subscription-writes:
      - '1173'
    status:
      code: 201
      message: Created
- request:
    body: null
    headers:
      Accept:
      - application/json
      Accept-Encoding:
      - gzip, deflate
      CommandName:
      - vm create
      Connection:
      - keep-alive
      ParameterSetName:
      - -g -n --image --assign-identity --admin-username --admin-password
      User-Agent:
      - python/3.7.4 (Windows-10-10.0.18362-SP0) msrest/0.6.10 msrest_azure/0.6.2
        azure-mgmt-resource/4.0.0 Azure-SDK-For-Python AZURECLI/2.0.75
    method: GET
    uri: https://management.azure.com/subscriptions/00000000-0000-0000-0000-000000000000/resourcegroups/cli_test_msi_no_scope000001/providers/Microsoft.Resources/deployments/mock-deployment/operationStatuses/08586290090463275908?api-version=2019-07-01
  response:
    body:
      string: '{"status":"Running"}'
    headers:
      cache-control:
      - no-cache
      content-length:
      - '20'
      content-type:
      - application/json; charset=utf-8
      date:
      - Fri, 01 Nov 2019 08:44:33 GMT
      expires:
      - '-1'
      pragma:
      - no-cache
      strict-transport-security:
      - max-age=31536000; includeSubDomains
      vary:
      - Accept-Encoding
      x-content-type-options:
      - nosniff
    status:
      code: 200
      message: OK
- request:
    body: null
    headers:
      Accept:
      - application/json
      Accept-Encoding:
      - gzip, deflate
      CommandName:
      - vm create
      Connection:
      - keep-alive
      ParameterSetName:
      - -g -n --image --assign-identity --admin-username --admin-password
      User-Agent:
      - python/3.7.4 (Windows-10-10.0.18362-SP0) msrest/0.6.10 msrest_azure/0.6.2
        azure-mgmt-resource/4.0.0 Azure-SDK-For-Python AZURECLI/2.0.75
    method: GET
    uri: https://management.azure.com/subscriptions/00000000-0000-0000-0000-000000000000/resourcegroups/cli_test_msi_no_scope000001/providers/Microsoft.Resources/deployments/mock-deployment/operationStatuses/08586290090463275908?api-version=2019-07-01
  response:
    body:
      string: '{"status":"Running"}'
    headers:
      cache-control:
      - no-cache
      content-length:
      - '20'
      content-type:
      - application/json; charset=utf-8
      date:
      - Fri, 01 Nov 2019 08:45:03 GMT
      expires:
      - '-1'
      pragma:
      - no-cache
      strict-transport-security:
      - max-age=31536000; includeSubDomains
      vary:
      - Accept-Encoding
      x-content-type-options:
      - nosniff
    status:
      code: 200
      message: OK
- request:
    body: null
    headers:
      Accept:
      - application/json
      Accept-Encoding:
      - gzip, deflate
      CommandName:
      - vm create
      Connection:
      - keep-alive
      ParameterSetName:
      - -g -n --image --assign-identity --admin-username --admin-password
      User-Agent:
      - python/3.7.4 (Windows-10-10.0.18362-SP0) msrest/0.6.10 msrest_azure/0.6.2
        azure-mgmt-resource/4.0.0 Azure-SDK-For-Python AZURECLI/2.0.75
    method: GET
    uri: https://management.azure.com/subscriptions/00000000-0000-0000-0000-000000000000/resourcegroups/cli_test_msi_no_scope000001/providers/Microsoft.Resources/deployments/mock-deployment/operationStatuses/08586290090463275908?api-version=2019-07-01
  response:
    body:
      string: '{"status":"Succeeded"}'
    headers:
      cache-control:
      - no-cache
      content-length:
      - '22'
      content-type:
      - application/json; charset=utf-8
      date:
      - Fri, 01 Nov 2019 08:45:34 GMT
      expires:
      - '-1'
      pragma:
      - no-cache
      strict-transport-security:
      - max-age=31536000; includeSubDomains
      vary:
      - Accept-Encoding
      x-content-type-options:
      - nosniff
    status:
      code: 200
      message: OK
- request:
    body: null
    headers:
      Accept:
      - application/json
      Accept-Encoding:
      - gzip, deflate
      CommandName:
      - vm create
      Connection:
      - keep-alive
      ParameterSetName:
      - -g -n --image --assign-identity --admin-username --admin-password
      User-Agent:
      - python/3.7.4 (Windows-10-10.0.18362-SP0) msrest/0.6.10 msrest_azure/0.6.2
        azure-mgmt-resource/4.0.0 Azure-SDK-For-Python AZURECLI/2.0.75
    method: GET
    uri: https://management.azure.com/subscriptions/00000000-0000-0000-0000-000000000000/resourcegroups/cli_test_msi_no_scope000001/providers/Microsoft.Resources/deployments/mock-deployment?api-version=2019-07-01
  response:
    body:
      string: '{"id":"/subscriptions/00000000-0000-0000-0000-000000000000/resourceGroups/cli_test_msi_no_scope000001/providers/Microsoft.Resources/deployments/vm_deploy_Nq1w0yg4w4okRRLZ62OXU7wLaAsKHlfO","name":"vm_deploy_Nq1w0yg4w4okRRLZ62OXU7wLaAsKHlfO","type":"Microsoft.Resources/deployments","properties":{"templateHash":"1254171878250038147","parameters":{"adminPassword":{"type":"SecureString"}},"mode":"Incremental","provisioningState":"Succeeded","timestamp":"2019-11-01T08:45:23.8143236Z","duration":"PT1M24.6642909S","correlationId":"2aad9d6e-d209-4432-90da-b7e9f73b67b1","providers":[{"namespace":"Microsoft.Network","resourceTypes":[{"resourceType":"virtualNetworks","locations":["westus"]},{"resourceType":"networkSecurityGroups","locations":["westus"]},{"resourceType":"publicIPAddresses","locations":["westus"]},{"resourceType":"networkInterfaces","locations":["westus"]}]},{"namespace":"Microsoft.Compute","resourceTypes":[{"resourceType":"virtualMachines","locations":["westus"]}]}],"dependencies":[{"dependsOn":[{"id":"/subscriptions/00000000-0000-0000-0000-000000000000/resourceGroups/cli_test_msi_no_scope000001/providers/Microsoft.Network/virtualNetworks/vm1VNET","resourceType":"Microsoft.Network/virtualNetworks","resourceName":"vm1VNET"},{"id":"/subscriptions/00000000-0000-0000-0000-000000000000/resourceGroups/cli_test_msi_no_scope000001/providers/Microsoft.Network/networkSecurityGroups/vm1NSG","resourceType":"Microsoft.Network/networkSecurityGroups","resourceName":"vm1NSG"},{"id":"/subscriptions/00000000-0000-0000-0000-000000000000/resourceGroups/cli_test_msi_no_scope000001/providers/Microsoft.Network/publicIPAddresses/vm1PublicIP","resourceType":"Microsoft.Network/publicIPAddresses","resourceName":"vm1PublicIP"}],"id":"/subscriptions/00000000-0000-0000-0000-000000000000/resourceGroups/cli_test_msi_no_scope000001/providers/Microsoft.Network/networkInterfaces/vm1VMNic","resourceType":"Microsoft.Network/networkInterfaces","resourceName":"vm1VMNic"},{"dependsOn":[{"id":"/subscriptions/00000000-0000-0000-0000-000000000000/resourceGroups/cli_test_msi_no_scope000001/providers/Microsoft.Network/networkInterfaces/vm1VMNic","resourceType":"Microsoft.Network/networkInterfaces","resourceName":"vm1VMNic"}],"id":"/subscriptions/00000000-0000-0000-0000-000000000000/resourceGroups/cli_test_msi_no_scope000001/providers/Microsoft.Compute/virtualMachines/vm1","resourceType":"Microsoft.Compute/virtualMachines","resourceName":"vm1"}],"outputs":{},"outputResources":[{"id":"/subscriptions/00000000-0000-0000-0000-000000000000/resourceGroups/cli_test_msi_no_scope000001/providers/Microsoft.Compute/virtualMachines/vm1"},{"id":"/subscriptions/00000000-0000-0000-0000-000000000000/resourceGroups/cli_test_msi_no_scope000001/providers/Microsoft.Network/networkInterfaces/vm1VMNic"},{"id":"/subscriptions/00000000-0000-0000-0000-000000000000/resourceGroups/cli_test_msi_no_scope000001/providers/Microsoft.Network/networkSecurityGroups/vm1NSG"},{"id":"/subscriptions/00000000-0000-0000-0000-000000000000/resourceGroups/cli_test_msi_no_scope000001/providers/Microsoft.Network/publicIPAddresses/vm1PublicIP"},{"id":"/subscriptions/00000000-0000-0000-0000-000000000000/resourceGroups/cli_test_msi_no_scope000001/providers/Microsoft.Network/virtualNetworks/vm1VNET"}]}}'
    headers:
      cache-control:
      - no-cache
      content-length:
      - '3848'
      content-type:
      - application/json; charset=utf-8
      date:
      - Fri, 01 Nov 2019 08:45:34 GMT
      expires:
      - '-1'
      pragma:
      - no-cache
      strict-transport-security:
      - max-age=31536000; includeSubDomains
      vary:
      - Accept-Encoding
      x-content-type-options:
      - nosniff
    status:
      code: 200
      message: OK
- request:
    body: null
    headers:
      Accept:
      - application/json
      Accept-Encoding:
      - gzip, deflate
      CommandName:
      - vm create
      Connection:
      - keep-alive
      ParameterSetName:
      - -g -n --image --assign-identity --admin-username --admin-password
      User-Agent:
      - python/3.7.4 (Windows-10-10.0.18362-SP0) msrest/0.6.10 msrest_azure/0.6.2
        azure-mgmt-compute/9.0.0 Azure-SDK-For-Python AZURECLI/2.0.75
      accept-language:
      - en-US
    method: GET
    uri: https://management.azure.com/subscriptions/00000000-0000-0000-0000-000000000000/resourceGroups/cli_test_msi_no_scope000001/providers/Microsoft.Compute/virtualMachines/vm1?$expand=instanceView&api-version=2019-07-01
  response:
    body:
      string: "{\r\n  \"name\": \"vm1\",\r\n  \"id\": \"/subscriptions/00000000-0000-0000-0000-000000000000/resourceGroups/cli_test_msi_no_scope000001/providers/Microsoft.Compute/virtualMachines/vm1\",\r\n
        \ \"type\": \"Microsoft.Compute/virtualMachines\",\r\n  \"location\": \"westus\",\r\n
        \ \"tags\": {},\r\n  \"identity\": {\r\n    \"type\": \"SystemAssigned\",\r\n
        \   \"principalId\": \"9e498239-4bc9-472e-b524-774c52b319fd\",\r\n    \"tenantId\":
        \"54826b22-38d6-4fb2-bad9-b7b93a3e9c5a\"\r\n  },\r\n  \"properties\": {\r\n
        \   \"vmId\": \"1b184448-5bfa-4664-a3c3-fa941cc3b727\",\r\n    \"hardwareProfile\":
        {\r\n      \"vmSize\": \"Standard_DS1_v2\"\r\n    },\r\n    \"storageProfile\":
        {\r\n      \"imageReference\": {\r\n        \"publisher\": \"Debian\",\r\n
        \       \"offer\": \"debian-10\",\r\n        \"sku\": \"10\",\r\n        \"version\":
        \"latest\",\r\n        \"exactVersion\": \"0.20191015.47\"\r\n      },\r\n
        \     \"osDisk\": {\r\n        \"osType\": \"Linux\",\r\n        \"name\":
        \"vm1_OsDisk_1_18cfa5ec3bb8468c8f254f683ed03999\",\r\n        \"createOption\":
        \"FromImage\",\r\n        \"caching\": \"ReadWrite\",\r\n        \"managedDisk\":
        {\r\n          \"storageAccountType\": \"Premium_LRS\",\r\n          \"id\":
        \"/subscriptions/00000000-0000-0000-0000-000000000000/resourceGroups/cli_test_msi_no_scope000001/providers/Microsoft.Compute/disks/vm1_OsDisk_1_18cfa5ec3bb8468c8f254f683ed03999\"\r\n
        \       },\r\n        \"diskSizeGB\": 30\r\n      },\r\n      \"dataDisks\":
        []\r\n    },\r\n    \"osProfile\": {\r\n      \"computerName\": \"vm1\",\r\n
        \     \"adminUsername\": \"admin123\",\r\n      \"linuxConfiguration\": {\r\n
        \       \"disablePasswordAuthentication\": false,\r\n        \"provisionVMAgent\":
        true\r\n      },\r\n      \"secrets\": [],\r\n      \"allowExtensionOperations\":
        true,\r\n      \"requireGuestProvisionSignal\": true\r\n    },\r\n    \"networkProfile\":
        {\"networkInterfaces\":[{\"id\":\"/subscriptions/00000000-0000-0000-0000-000000000000/resourceGroups/cli_test_msi_no_scope000001/providers/Microsoft.Network/networkInterfaces/vm1VMNic\"}]},\r\n
        \   \"provisioningState\": \"Succeeded\",\r\n    \"instanceView\": {\r\n      \"computerName\":
        \"vm1\",\r\n      \"osName\": \"debian\",\r\n      \"osVersion\": \"10.1\",\r\n
        \     \"vmAgent\": {\r\n        \"vmAgentVersion\": \"2.2.34\",\r\n        \"statuses\":
        [\r\n          {\r\n            \"code\": \"ProvisioningState/succeeded\",\r\n
        \           \"level\": \"Info\",\r\n            \"displayStatus\": \"Ready\",\r\n
        \           \"message\": \"Guest Agent is running\",\r\n            \"time\":
        \"2019-11-01T08:45:33+00:00\"\r\n          }\r\n        ],\r\n        \"extensionHandlers\":
        []\r\n      },\r\n      \"disks\": [\r\n        {\r\n          \"name\": \"vm1_OsDisk_1_18cfa5ec3bb8468c8f254f683ed03999\",\r\n
        \         \"statuses\": [\r\n            {\r\n              \"code\": \"ProvisioningState/succeeded\",\r\n
        \             \"level\": \"Info\",\r\n              \"displayStatus\": \"Provisioning
        succeeded\",\r\n              \"time\": \"2019-11-01T08:44:42.3074333+00:00\"\r\n
        \           }\r\n          ]\r\n        }\r\n      ],\r\n      \"hyperVGeneration\":
        \"V1\",\r\n      \"statuses\": [\r\n        {\r\n          \"code\": \"ProvisioningState/succeeded\",\r\n
        \         \"level\": \"Info\",\r\n          \"displayStatus\": \"Provisioning
        succeeded\",\r\n          \"time\": \"2019-11-01T08:45:19.1982195+00:00\"\r\n
        \       },\r\n        {\r\n          \"code\": \"PowerState/running\",\r\n
        \         \"level\": \"Info\",\r\n          \"displayStatus\": \"VM running\"\r\n
        \       }\r\n      ]\r\n    }\r\n  }\r\n}"
    headers:
      cache-control:
      - no-cache
      content-length:
      - '3334'
      content-type:
      - application/json; charset=utf-8
      date:
      - Fri, 01 Nov 2019 08:45:36 GMT
      expires:
      - '-1'
      pragma:
      - no-cache
      server:
      - Microsoft-HTTPAPI/2.0
      - Microsoft-HTTPAPI/2.0
      strict-transport-security:
      - max-age=31536000; includeSubDomains
      vary:
      - Accept-Encoding
      x-content-type-options:
      - nosniff
      x-ms-ratelimit-remaining-resource:
      - Microsoft.Compute/LowCostGet3Min;3990,Microsoft.Compute/LowCostGet30Min;31893
    status:
      code: 200
      message: OK
- request:
    body: null
    headers:
      Accept:
      - application/json
      Accept-Encoding:
      - gzip, deflate
      CommandName:
      - vm create
      Connection:
      - keep-alive
      ParameterSetName:
      - -g -n --image --assign-identity --admin-username --admin-password
      User-Agent:
      - python/3.7.4 (Windows-10-10.0.18362-SP0) msrest/0.6.10 msrest_azure/0.6.2
        azure-mgmt-network/7.0.0 Azure-SDK-For-Python AZURECLI/2.0.75
      accept-language:
      - en-US
    method: GET
    uri: https://management.azure.com/subscriptions/00000000-0000-0000-0000-000000000000/resourceGroups/cli_test_msi_no_scope000001/providers/Microsoft.Network/networkInterfaces/vm1VMNic?api-version=2018-01-01
  response:
    body:
      string: "{\r\n  \"name\": \"vm1VMNic\",\r\n  \"id\": \"/subscriptions/00000000-0000-0000-0000-000000000000/resourceGroups/cli_test_msi_no_scope000001/providers/Microsoft.Network/networkInterfaces/vm1VMNic\",\r\n
        \ \"etag\": \"W/\\\"f356a6e7-de17-470f-b43c-81cb85fea646\\\"\",\r\n  \"location\":
        \"westus\",\r\n  \"tags\": {},\r\n  \"properties\": {\r\n    \"provisioningState\":
        \"Succeeded\",\r\n    \"resourceGuid\": \"dd8238a4-5bd1-4b6b-8a34-5bb821be7853\",\r\n
        \   \"ipConfigurations\": [\r\n      {\r\n        \"name\": \"ipconfigvm1\",\r\n
        \       \"id\": \"/subscriptions/00000000-0000-0000-0000-000000000000/resourceGroups/cli_test_msi_no_scope000001/providers/Microsoft.Network/networkInterfaces/vm1VMNic/ipConfigurations/ipconfigvm1\",\r\n
        \       \"etag\": \"W/\\\"f356a6e7-de17-470f-b43c-81cb85fea646\\\"\",\r\n
        \       \"type\": \"Microsoft.Network/networkInterfaces/ipConfigurations\",\r\n
        \       \"properties\": {\r\n          \"provisioningState\": \"Succeeded\",\r\n
        \         \"privateIPAddress\": \"10.0.0.4\",\r\n          \"privateIPAllocationMethod\":
        \"Dynamic\",\r\n          \"publicIPAddress\": {\r\n            \"id\": \"/subscriptions/00000000-0000-0000-0000-000000000000/resourceGroups/cli_test_msi_no_scope000001/providers/Microsoft.Network/publicIPAddresses/vm1PublicIP\"\r\n
        \         },\r\n          \"subnet\": {\r\n            \"id\": \"/subscriptions/00000000-0000-0000-0000-000000000000/resourceGroups/cli_test_msi_no_scope000001/providers/Microsoft.Network/virtualNetworks/vm1VNET/subnets/vm1Subnet\"\r\n
        \         },\r\n          \"primary\": true,\r\n          \"privateIPAddressVersion\":
        \"IPv4\"\r\n        }\r\n      }\r\n    ],\r\n    \"dnsSettings\": {\r\n      \"dnsServers\":
        [],\r\n      \"appliedDnsServers\": [],\r\n      \"internalDomainNameSuffix\":
        \"1aw02idh3ovuzhbpwstivyjdba.dx.internal.cloudapp.net\"\r\n    },\r\n    \"macAddress\":
        \"00-0D-3A-31-60-05\",\r\n    \"enableAcceleratedNetworking\": false,\r\n
        \   \"enableIPForwarding\": false,\r\n    \"networkSecurityGroup\": {\r\n
        \     \"id\": \"/subscriptions/00000000-0000-0000-0000-000000000000/resourceGroups/cli_test_msi_no_scope000001/providers/Microsoft.Network/networkSecurityGroups/vm1NSG\"\r\n
        \   },\r\n    \"primary\": true,\r\n    \"virtualMachine\": {\r\n      \"id\":
        \"/subscriptions/00000000-0000-0000-0000-000000000000/resourceGroups/cli_test_msi_no_scope000001/providers/Microsoft.Compute/virtualMachines/vm1\"\r\n
        \   }\r\n  },\r\n  \"type\": \"Microsoft.Network/networkInterfaces\"\r\n}"
    headers:
      cache-control:
      - no-cache
      content-length:
      - '2568'
      content-type:
      - application/json; charset=utf-8
      date:
      - Fri, 01 Nov 2019 08:45:36 GMT
      etag:
      - W/"f356a6e7-de17-470f-b43c-81cb85fea646"
      expires:
      - '-1'
      pragma:
      - no-cache
      server:
      - Microsoft-HTTPAPI/2.0
      - Microsoft-HTTPAPI/2.0
      strict-transport-security:
      - max-age=31536000; includeSubDomains
      vary:
      - Accept-Encoding
      x-content-type-options:
      - nosniff
      x-ms-arm-service-request-id:
      - f5788e8f-b98c-42c0-b5fd-382eebea6bd4
    status:
      code: 200
      message: OK
- request:
    body: null
    headers:
      Accept:
      - application/json
      Accept-Encoding:
      - gzip, deflate
      CommandName:
      - vm create
      Connection:
      - keep-alive
      ParameterSetName:
      - -g -n --image --assign-identity --admin-username --admin-password
      User-Agent:
      - python/3.7.4 (Windows-10-10.0.18362-SP0) msrest/0.6.10 msrest_azure/0.6.2
        azure-mgmt-network/7.0.0 Azure-SDK-For-Python AZURECLI/2.0.75
      accept-language:
      - en-US
    method: GET
    uri: https://management.azure.com/subscriptions/00000000-0000-0000-0000-000000000000/resourceGroups/cli_test_msi_no_scope000001/providers/Microsoft.Network/publicIPAddresses/vm1PublicIP?api-version=2018-01-01
  response:
    body:
      string: "{\r\n  \"name\": \"vm1PublicIP\",\r\n  \"id\": \"/subscriptions/00000000-0000-0000-0000-000000000000/resourceGroups/cli_test_msi_no_scope000001/providers/Microsoft.Network/publicIPAddresses/vm1PublicIP\",\r\n
        \ \"etag\": \"W/\\\"585d5956-d374-443a-8dee-7b455f893a8f\\\"\",\r\n  \"location\":
        \"westus\",\r\n  \"tags\": {},\r\n  \"properties\": {\r\n    \"provisioningState\":
        \"Succeeded\",\r\n    \"resourceGuid\": \"cdcd65bb-a02f-4f87-8310-3794aea6fb13\",\r\n
        \   \"ipAddress\": \"104.42.112.98\",\r\n    \"publicIPAddressVersion\": \"IPv4\",\r\n
        \   \"publicIPAllocationMethod\": \"Dynamic\",\r\n    \"idleTimeoutInMinutes\":
        4,\r\n    \"ipTags\": [],\r\n    \"ipConfiguration\": {\r\n      \"id\": \"/subscriptions/00000000-0000-0000-0000-000000000000/resourceGroups/cli_test_msi_no_scope000001/providers/Microsoft.Network/networkInterfaces/vm1VMNic/ipConfigurations/ipconfigvm1\"\r\n
        \   }\r\n  },\r\n  \"type\": \"Microsoft.Network/publicIPAddresses\",\r\n
        \ \"sku\": {\r\n    \"name\": \"Basic\"\r\n  }\r\n}"
    headers:
      cache-control:
      - no-cache
      content-length:
      - '997'
      content-type:
      - application/json; charset=utf-8
      date:
      - Fri, 01 Nov 2019 08:45:37 GMT
      etag:
      - W/"585d5956-d374-443a-8dee-7b455f893a8f"
      expires:
      - '-1'
      pragma:
      - no-cache
      server:
      - Microsoft-HTTPAPI/2.0
      - Microsoft-HTTPAPI/2.0
      strict-transport-security:
      - max-age=31536000; includeSubDomains
      transfer-encoding:
      - chunked
      vary:
      - Accept-Encoding
      x-content-type-options:
      - nosniff
      x-ms-arm-service-request-id:
      - 94c3d400-0ade-4b53-acfd-099c27781dbb
    status:
      code: 200
      message: OK
- request:
    body: null
    headers:
      Accept:
      - application/json
      Accept-Encoding:
      - gzip, deflate
      CommandName:
      - vmss create
      Connection:
      - keep-alive
      ParameterSetName:
      - -g -n --image --assign-identity --admin-username --admin-password
      User-Agent:
      - python/3.7.4 (Windows-10-10.0.18362-SP0) msrest/0.6.10 msrest_azure/0.6.2
        azure-mgmt-resource/4.0.0 Azure-SDK-For-Python AZURECLI/2.0.75
      accept-language:
      - en-US
    method: GET
    uri: https://management.azure.com/subscriptions/00000000-0000-0000-0000-000000000000/resourcegroups/cli_test_msi_no_scope000001?api-version=2019-07-01
  response:
    body:
      string: '{"id":"/subscriptions/00000000-0000-0000-0000-000000000000/resourceGroups/cli_test_msi_no_scope000001","name":"cli_test_msi_no_scope000001","type":"Microsoft.Resources/resourceGroups","location":"westus","tags":{"product":"azurecli","cause":"automation","date":"2019-11-01T08:43:53Z"},"properties":{"provisioningState":"Succeeded"}}'
    headers:
      cache-control:
      - no-cache
      content-length:
      - '428'
      content-type:
      - application/json; charset=utf-8
      date:
      - Fri, 01 Nov 2019 08:45:37 GMT
      expires:
      - '-1'
      pragma:
      - no-cache
      server:
      - Microsoft-HTTPAPI/2.0
      - Microsoft-HTTPAPI/2.0
      strict-transport-security:
      - max-age=31536000; includeSubDomains
      transfer-encoding:
      - chunked
      vary:
      - Accept-Encoding
      x-content-type-options:
      - nosniff
      x-ms-arm-service-request-id:
      - 9898b28c-cf38-4a08-bbba-3151d58fbfaf
    status:
      code: 200
      message: OK
- request:
    body: null
    headers:
      Accept:
      - '*/*'
      Accept-Encoding:
      - gzip, deflate
      Connection:
      - keep-alive
      User-Agent:
      - python-requests/2.22.0
    method: GET
    uri: https://raw.githubusercontent.com/Azure/azure-rest-api-specs/master/arm-compute/quickstart-templates/aliases.json
  response:
    body:
      string: "{\n  \"$schema\": \"http://schema.management.azure.com/schemas/2015-01-01/deploymentTemplate.json\",\n
        \ \"contentVersion\": \"1.0.0.0\",\n  \"parameters\": {},\n  \"variables\":
        {},\n  \"resources\": [],\n  \"outputs\": {\n    \"aliases\": {\n      \"type\":
        \"object\",\n      \"value\": {\n        \"Linux\": {\n          \"CentOS\":
        {\n            \"publisher\": \"OpenLogic\",\n            \"offer\": \"CentOS\",\n
        \           \"sku\": \"7.5\",\n            \"version\": \"latest\"\n          },\n
        \         \"CoreOS\": {\n            \"publisher\": \"CoreOS\",\n            \"offer\":
        \"CoreOS\",\n            \"sku\": \"Stable\",\n            \"version\": \"latest\"\n
        \         },\n          \"Debian\": {\n            \"publisher\": \"Debian\",\n
        \           \"offer\": \"debian-10\",\n            \"sku\": \"10\",\n            \"version\":
        \"latest\"\n          },\n          \"openSUSE-Leap\": {\n            \"publisher\":
        \"SUSE\",\n            \"offer\": \"openSUSE-Leap\",\n            \"sku\":
        \"42.3\",\n            \"version\": \"latest\"\n          },\n          \"RHEL\":
        {\n            \"publisher\": \"RedHat\",\n            \"offer\": \"RHEL\",\n
        \           \"sku\": \"7-LVM\",\n            \"version\": \"latest\"\n          },\n
        \         \"SLES\": {\n            \"publisher\": \"SUSE\",\n            \"offer\":
        \"SLES\",\n            \"sku\": \"15\",\n            \"version\": \"latest\"\n
        \         },\n          \"UbuntuLTS\": {\n            \"publisher\": \"Canonical\",\n
        \           \"offer\": \"UbuntuServer\",\n            \"sku\": \"18.04-LTS\",\n
        \           \"version\": \"latest\"\n          }\n        },\n        \"Windows\":
        {\n          \"Win2019Datacenter\": {\n            \"publisher\": \"MicrosoftWindowsServer\",\n
        \           \"offer\": \"WindowsServer\",\n            \"sku\": \"2019-Datacenter\",\n
        \           \"version\": \"latest\"\n          },\n          \"Win2016Datacenter\":
        {\n            \"publisher\": \"MicrosoftWindowsServer\",\n            \"offer\":
        \"WindowsServer\",\n            \"sku\": \"2016-Datacenter\",\n            \"version\":
        \"latest\"\n          },\n          \"Win2012R2Datacenter\": {\n            \"publisher\":
        \"MicrosoftWindowsServer\",\n            \"offer\": \"WindowsServer\",\n            \"sku\":
        \"2012-R2-Datacenter\",\n            \"version\": \"latest\"\n          },\n
        \         \"Win2012Datacenter\": {\n            \"publisher\": \"MicrosoftWindowsServer\",\n
        \           \"offer\": \"WindowsServer\",\n            \"sku\": \"2012-Datacenter\",\n
        \           \"version\": \"latest\"\n          },\n          \"Win2008R2SP1\":
        {\n            \"publisher\": \"MicrosoftWindowsServer\",\n            \"offer\":
        \"WindowsServer\",\n            \"sku\": \"2008-R2-SP1\",\n            \"version\":
        \"latest\"\n          }\n        }\n      }\n    }\n  }\n}\n"
    headers:
      accept-ranges:
      - bytes
      access-control-allow-origin:
      - '*'
      cache-control:
      - max-age=300
      connection:
      - keep-alive
      content-length:
      - '2501'
      content-security-policy:
      - default-src 'none'; style-src 'unsafe-inline'; sandbox
      content-type:
      - text/plain; charset=utf-8
      date:
      - Fri, 01 Nov 2019 08:45:38 GMT
      etag:
      - W/"540044b4084c3c314537f1baa1770f248628b2bc9ba0328f1004c33862e049da"
      expires:
      - Fri, 01 Nov 2019 08:50:38 GMT
      source-age:
      - '276'
      strict-transport-security:
      - max-age=31536000
      vary:
      - Authorization,Accept-Encoding, Accept-Encoding
      via:
      - 1.1 varnish
      x-cache:
      - HIT
      x-cache-hits:
      - '1'
      x-content-type-options:
      - nosniff
      x-fastly-request-id:
      - 78055ee8f38abead455cdddd4ea4de6083d481ac
      x-frame-options:
      - deny
      x-geo-block-list:
      - ''
      x-github-request-id:
      - FAE0:044A:2555B:2F7EE:5DBBEF9E
      x-served-by:
      - cache-sin18033-SIN
      x-timer:
      - S1572597939.926364,VS0,VE1
      x-xss-protection:
      - 1; mode=block
    status:
      code: 200
      message: OK
- request:
    body: null
    headers:
      Accept:
      - application/json
      Accept-Encoding:
      - gzip, deflate
      CommandName:
      - vmss create
      Connection:
      - keep-alive
      ParameterSetName:
      - -g -n --image --assign-identity --admin-username --admin-password
      User-Agent:
      - python/3.7.4 (Windows-10-10.0.18362-SP0) msrest/0.6.10 msrest_azure/0.6.2
        azure-mgmt-network/7.0.0 Azure-SDK-For-Python AZURECLI/2.0.75
      accept-language:
      - en-US
    method: GET
    uri: https://management.azure.com/subscriptions/00000000-0000-0000-0000-000000000000/resourceGroups/cli_test_msi_no_scope000001/providers/Microsoft.Network/virtualNetworks?api-version=2018-01-01
  response:
    body:
      string: "{\r\n  \"value\": [\r\n    {\r\n      \"name\": \"vm1VNET\",\r\n      \"id\":
        \"/subscriptions/00000000-0000-0000-0000-000000000000/resourceGroups/cli_test_msi_no_scope000001/providers/Microsoft.Network/virtualNetworks/vm1VNET\",\r\n
        \     \"etag\": \"W/\\\"b3e0be7e-0c43-47de-b17b-2c907ce7c4e4\\\"\",\r\n      \"type\":
        \"Microsoft.Network/virtualNetworks\",\r\n      \"location\": \"westus\",\r\n
        \     \"tags\": {},\r\n      \"properties\": {\r\n        \"provisioningState\":
        \"Succeeded\",\r\n        \"resourceGuid\": \"20ae2dd8-eb67-4cab-9c2f-b4a68ae12308\",\r\n
        \       \"addressSpace\": {\r\n          \"addressPrefixes\": [\r\n            \"10.0.0.0/16\"\r\n
        \         ]\r\n        },\r\n        \"subnets\": [\r\n          {\r\n            \"name\":
        \"vm1Subnet\",\r\n            \"id\": \"/subscriptions/00000000-0000-0000-0000-000000000000/resourceGroups/cli_test_msi_no_scope000001/providers/Microsoft.Network/virtualNetworks/vm1VNET/subnets/vm1Subnet\",\r\n
        \           \"etag\": \"W/\\\"b3e0be7e-0c43-47de-b17b-2c907ce7c4e4\\\"\",\r\n
        \           \"properties\": {\r\n              \"provisioningState\": \"Succeeded\",\r\n
        \             \"addressPrefix\": \"10.0.0.0/24\",\r\n              \"ipConfigurations\":
        [\r\n                {\r\n                  \"id\": \"/subscriptions/00000000-0000-0000-0000-000000000000/resourceGroups/cli_test_msi_no_scope000001/providers/Microsoft.Network/networkInterfaces/vm1VMNic/ipConfigurations/ipconfigvm1\"\r\n
        \               }\r\n              ]\r\n            },\r\n            \"type\":
        \"Microsoft.Network/virtualNetworks/subnets\"\r\n          }\r\n        ],\r\n
        \       \"virtualNetworkPeerings\": [],\r\n        \"enableDdosProtection\":
        false,\r\n        \"enableVmProtection\": false\r\n      }\r\n    }\r\n  ]\r\n}"
    headers:
      cache-control:
      - no-cache
      content-length:
      - '1750'
      content-type:
      - application/json; charset=utf-8
      date:
      - Fri, 01 Nov 2019 08:45:38 GMT
      expires:
      - '-1'
      pragma:
      - no-cache
      server:
      - Microsoft-HTTPAPI/2.0
      - Microsoft-HTTPAPI/2.0
      strict-transport-security:
      - max-age=31536000; includeSubDomains
      transfer-encoding:
      - chunked
      vary:
      - Accept-Encoding
      x-content-type-options:
      - nosniff
      x-ms-arm-service-request-id:
      - d093c58e-44c3-4e66-bfc2-d123205a3817
    status:
      code: 200
      message: OK
- request:
    body: 'b''{"properties": {"template": {"$schema": "https://schema.management.azure.com/schemas/2015-01-01/deploymentTemplate.json#",
      "contentVersion": "1.0.0.0", "parameters": {"adminPassword": {"type": "securestring",
      "metadata": {"description": "Secure adminPassword"}}}, "variables": {}, "resources":
      [{"apiVersion": "2018-01-01", "type": "Microsoft.Network/publicIPAddresses",
      "name": "vmss1LBPublicIP", "location": "westus", "tags": {}, "dependsOn": [],
      "properties": {"publicIPAllocationMethod": "Dynamic"}}, {"type": "Microsoft.Network/loadBalancers",
      "name": "vmss1LB", "location": "westus", "tags": {}, "apiVersion": "2018-01-01",
      "dependsOn": ["Microsoft.Network/publicIpAddresses/vmss1LBPublicIP"], "properties":
      {"backendAddressPools": [{"name": "vmss1LBBEPool"}], "inboundNatPools": [{"name":
      "vmss1LBNatPool", "properties": {"frontendIPConfiguration": {"id": "[concat(resourceId(\''Microsoft.Network/loadBalancers\'',
      \''vmss1LB\''), \''/frontendIPConfigurations/\'', \''loadBalancerFrontEnd\'')]"},
      "protocol": "tcp", "frontendPortRangeStart": "50000", "frontendPortRangeEnd":
      "50119", "backendPort": 22}}], "frontendIPConfigurations": [{"name": "loadBalancerFrontEnd",
      "properties": {"publicIPAddress": {"id": "/subscriptions/00000000-0000-0000-0000-000000000000/resourceGroups/cli_test_msi_no_scope000001/providers/Microsoft.Network/publicIPAddresses/vmss1LBPublicIP"}}}]}},
      {"type": "Microsoft.Compute/virtualMachineScaleSets", "name": "vmss1", "location":
      "westus", "tags": {}, "apiVersion": "2019-07-01", "dependsOn": ["Microsoft.Network/loadBalancers/vmss1LB"],
      "sku": {"name": "Standard_DS1_v2", "capacity": 2}, "properties": {"overprovision":
      true, "upgradePolicy": {"mode": "manual"}, "virtualMachineProfile": {"storageProfile":
      {"osDisk": {"createOption": "FromImage", "caching": "ReadWrite", "managedDisk":
      {"storageAccountType": null}}, "imageReference": {"publisher": "Debian", "offer":
      "debian-10", "sku": "10", "version": "latest"}}, "osProfile": {"computerNamePrefix":
      "vmss122da", "adminUsername": "admin123", "adminPassword": "[parameters(\''adminPassword\'')]"},
      "networkProfile": {"networkInterfaceConfigurations": [{"name": "vmss122daNic",
      "properties": {"primary": "true", "ipConfigurations": [{"name": "vmss122daIPConfig",
      "properties": {"subnet": {"id": "/subscriptions/00000000-0000-0000-0000-000000000000/resourceGroups/cli_test_msi_no_scope000001/providers/Microsoft.Network/virtualNetworks/vm1VNET/subnets/vm1Subnet"},
      "loadBalancerBackendAddressPools": [{"id": "/subscriptions/00000000-0000-0000-0000-000000000000/resourceGroups/cli_test_msi_no_scope000001/providers/Microsoft.Network/loadBalancers/vmss1LB/backendAddressPools/vmss1LBBEPool"}],
      "loadBalancerInboundNatPools": [{"id": "/subscriptions/00000000-0000-0000-0000-000000000000/resourceGroups/cli_test_msi_no_scope000001/providers/Microsoft.Network/loadBalancers/vmss1LB/inboundNatPools/vmss1LBNatPool"}]}}]}}]}},
      "singlePlacementGroup": null}, "identity": {"type": "SystemAssigned"}}], "outputs":
      {"VMSS": {"type": "object", "value": "[reference(resourceId(\''Microsoft.Compute/virtualMachineScaleSets\'',
      \''vmss1\''),providers(\''Microsoft.Compute\'', \''virtualMachineScaleSets\'').apiVersions[0])]"}}},
      "parameters": {"adminPassword": {"value": "PasswordPassword1!"}}, "mode": "Incremental"}}'''
    headers:
      Accept:
      - application/json
      Accept-Encoding:
      - gzip, deflate
      CommandName:
      - vmss create
      Connection:
      - keep-alive
      Content-Length:
      - '3446'
      Content-Type:
      - application/json; charset=utf-8
      ParameterSetName:
      - -g -n --image --assign-identity --admin-username --admin-password
      User-Agent:
      - python/3.7.4 (Windows-10-10.0.18362-SP0) msrest/0.6.10 msrest_azure/0.6.2
        azure-mgmt-resource/4.0.0 Azure-SDK-For-Python AZURECLI/2.0.75
      accept-language:
      - en-US
    method: PUT
    uri: https://management.azure.com/subscriptions/00000000-0000-0000-0000-000000000000/resourcegroups/cli_test_msi_no_scope000001/providers/Microsoft.Resources/deployments/mock-deployment?api-version=2019-07-01
  response:
    body:
      string: '{"id":"/subscriptions/00000000-0000-0000-0000-000000000000/resourceGroups/cli_test_msi_no_scope000001/providers/Microsoft.Resources/deployments/vmss_deploy_Pd2R1LvqK1VELeYqzwVwGyEBKf1slbxw","name":"vmss_deploy_Pd2R1LvqK1VELeYqzwVwGyEBKf1slbxw","type":"Microsoft.Resources/deployments","properties":{"templateHash":"7095014639358140209","parameters":{"adminPassword":{"type":"SecureString"}},"mode":"Incremental","provisioningState":"Accepted","timestamp":"2019-11-01T08:45:43.0583682Z","duration":"PT1.8317676S","correlationId":"2d8c75a1-3218-4e18-9803-add21a4b110d","providers":[{"namespace":"Microsoft.Network","resourceTypes":[{"resourceType":"publicIPAddresses","locations":["westus"]},{"resourceType":"loadBalancers","locations":["westus"]}]},{"namespace":"Microsoft.Compute","resourceTypes":[{"resourceType":"virtualMachineScaleSets","locations":["westus"]}]}],"dependencies":[{"dependsOn":[{"id":"/subscriptions/00000000-0000-0000-0000-000000000000/resourceGroups/cli_test_msi_no_scope000001/providers/Microsoft.Network/publicIPAddresses/vmss1LBPublicIP","resourceType":"Microsoft.Network/publicIPAddresses","resourceName":"vmss1LBPublicIP"}],"id":"/subscriptions/00000000-0000-0000-0000-000000000000/resourceGroups/cli_test_msi_no_scope000001/providers/Microsoft.Network/loadBalancers/vmss1LB","resourceType":"Microsoft.Network/loadBalancers","resourceName":"vmss1LB"},{"dependsOn":[{"id":"/subscriptions/00000000-0000-0000-0000-000000000000/resourceGroups/cli_test_msi_no_scope000001/providers/Microsoft.Network/loadBalancers/vmss1LB","resourceType":"Microsoft.Network/loadBalancers","resourceName":"vmss1LB"}],"id":"/subscriptions/00000000-0000-0000-0000-000000000000/resourceGroups/cli_test_msi_no_scope000001/providers/Microsoft.Compute/virtualMachineScaleSets/vmss1","resourceType":"Microsoft.Compute/virtualMachineScaleSets","resourceName":"vmss1"}]}}'
    headers:
      azure-asyncoperation:
      - https://management.azure.com/subscriptions/00000000-0000-0000-0000-000000000000/resourcegroups/cli_test_msi_no_scope000001/providers/Microsoft.Resources/deployments/vmss_deploy_Pd2R1LvqK1VELeYqzwVwGyEBKf1slbxw/operationStatuses/08586290089442510434?api-version=2019-07-01
      cache-control:
      - no-cache
      content-length:
      - '2105'
      content-type:
      - application/json; charset=utf-8
      date:
      - Fri, 01 Nov 2019 08:45:43 GMT
      expires:
      - '-1'
      pragma:
      - no-cache
      strict-transport-security:
      - max-age=31536000; includeSubDomains
      x-content-type-options:
      - nosniff
      x-ms-ratelimit-remaining-subscription-writes:
      - '1181'
    status:
      code: 201
      message: Created
- request:
    body: null
    headers:
      Accept:
      - '*/*'
      Accept-Encoding:
      - gzip, deflate
      CommandName:
      - vmss create
      Connection:
      - keep-alive
      User-Agent:
      - python/3.7.4 (Windows-10-10.0.18362-SP0) msrest/0.6.10 msrest_azure/0.6.2
<<<<<<< HEAD
        azure-mgmt-resource/4.0.0 Azure-SDK-For-Python AZURECLI/2.0.74
    method: GET
    uri: https://management.azure.com/subscriptions/00000000-0000-0000-0000-000000000000/resourcegroups/cli_test_msi_no_scope000001/providers/Microsoft.Resources/deployments/mock-deployment/operationStatuses/08586306318220622674?api-version=2019-05-10
  response:
    body:
      string: '{"status":"Running"}'
    headers:
      accept-ranges:
      - bytes
      access-control-allow-origin:
      - '*'
      cache-control:
      - max-age=300
      connection:
      - keep-alive
      content-length:
      - '20'
      content-type:
      - text/plain; charset=utf-8
      date:
      - Sun, 13 Oct 2019 13:58:19 GMT
      expires:
      - Sat, 12 Oct 2019 18:36:56 GMT
      source-age:
      - '146'
      strict-transport-security:
      - max-age=31536000
      vary:
      - Authorization,Accept-Encoding
      via:
      - 1.1 varnish
      x-cache:
      - HIT
      x-cache-hits:
      - '1'
      x-content-type-options:
      - nosniff
      x-fastly-request-id:
      - 744687819e8b6233533b85a289055d3cb9825a5f
      x-frame-options:
      - deny
      x-geo-block-list:
      - ''
      x-github-request-id:
      - 80B0:376B:3860:A6EE:5DA21B85
      x-served-by:
      - cache-sjc3120-SJC
      x-timer:
      - S1570905117.512541,VS0,VE0
      x-xss-protection:
      - 1; mode=block
    status:
      code: 200
      message: OK
- request:
    body: null
    headers:
      Accept:
      - application/json
      Accept-Encoding:
      - gzip, deflate
      CommandName:
      - vmss create
      Connection:
      - keep-alive
      ParameterSetName:
      - -g -n --image --assign-identity --admin-username --admin-password
      User-Agent:
      - python/3.7.4 (Windows-10-10.0.18362-SP0) msrest/0.6.10 msrest_azure/0.6.2
        azure-mgmt-resource/4.0.0 Azure-SDK-For-Python AZURECLI/2.0.74
    method: GET
    uri: https://management.azure.com/subscriptions/00000000-0000-0000-0000-000000000000/resourcegroups/cli_test_msi_no_scope000001/providers/Microsoft.Resources/deployments/mock-deployment/operationStatuses/08586306318220622674?api-version=2019-05-10
  response:
    body:
      string: '{"status":"Running"}'
    headers:
      cache-control:
      - no-cache
      content-length:
      - '20'
      content-type:
      - application/json; charset=utf-8
      date:
      - Sun, 13 Oct 2019 13:58:49 GMT
      expires:
      - '-1'
      pragma:
      - no-cache
      server:
      - Microsoft-HTTPAPI/2.0
      - Microsoft-HTTPAPI/2.0
      strict-transport-security:
      - max-age=31536000; includeSubDomains
      transfer-encoding:
      - chunked
      vary:
      - Accept-Encoding
      x-content-type-options:
      - nosniff
      x-ms-arm-service-request-id:
      - 3f9539b0-29f8-4ec2-9e02-aa29667bdf97
    status:
      code: 200
      message: OK
- request:
    body: 'b''{"properties": {"template": {"$schema": "https://schema.management.azure.com/schemas/2015-01-01/deploymentTemplate.json#",
      "contentVersion": "1.0.0.0", "parameters": {"adminPassword": {"type": "securestring",
      "metadata": {"description": "Secure adminPassword"}}}, "variables": {}, "resources":
      [{"apiVersion": "2018-01-01", "type": "Microsoft.Network/publicIPAddresses",
      "name": "vmss1LBPublicIP", "location": "westus", "tags": {}, "dependsOn": [],
      "properties": {"publicIPAllocationMethod": "Dynamic"}}, {"type": "Microsoft.Network/loadBalancers",
      "name": "vmss1LB", "location": "westus", "tags": {}, "apiVersion": "2018-01-01",
      "dependsOn": ["Microsoft.Network/publicIpAddresses/vmss1LBPublicIP"], "properties":
      {"backendAddressPools": [{"name": "vmss1LBBEPool"}], "inboundNatPools": [{"name":
      "vmss1LBNatPool", "properties": {"frontendIPConfiguration": {"id": "[concat(resourceId(\''Microsoft.Network/loadBalancers\'',
      \''vmss1LB\''), \''/frontendIPConfigurations/\'', \''loadBalancerFrontEnd\'')]"},
      "protocol": "tcp", "frontendPortRangeStart": "50000", "frontendPortRangeEnd":
      "50119", "backendPort": 22}}], "frontendIPConfigurations": [{"name": "loadBalancerFrontEnd",
      "properties": {"publicIPAddress": {"id": "/subscriptions/00000000-0000-0000-0000-000000000000/resourceGroups/cli_test_msi_no_scope000001/providers/Microsoft.Network/publicIPAddresses/vmss1LBPublicIP"}}}]}},
      {"type": "Microsoft.Compute/virtualMachineScaleSets", "name": "vmss1", "location":
      "westus", "tags": {}, "apiVersion": "2019-03-01", "dependsOn": ["Microsoft.Network/loadBalancers/vmss1LB"],
      "sku": {"name": "Standard_DS1_v2", "capacity": 2}, "properties": {"overprovision":
      true, "upgradePolicy": {"mode": "manual"}, "virtualMachineProfile": {"storageProfile":
      {"osDisk": {"createOption": "FromImage", "caching": "ReadWrite", "managedDisk":
      {"storageAccountType": null}}, "imageReference": {"publisher": "Debian", "offer":
      "debian-10", "sku": "10", "version": "latest"}}, "osProfile": {"computerNamePrefix":
      "vmss1ed26", "adminUsername": "admin123", "adminPassword": "[parameters(\''adminPassword\'')]"},
      "networkProfile": {"networkInterfaceConfigurations": [{"name": "vmss1ed26Nic",
      "properties": {"primary": "true", "ipConfigurations": [{"name": "vmss1ed26IPConfig",
      "properties": {"subnet": {"id": "/subscriptions/00000000-0000-0000-0000-000000000000/resourceGroups/cli_test_msi_no_scope000001/providers/Microsoft.Network/virtualNetworks/vm1VNET/subnets/vm1Subnet"},
      "loadBalancerBackendAddressPools": [{"id": "/subscriptions/00000000-0000-0000-0000-000000000000/resourceGroups/cli_test_msi_no_scope000001/providers/Microsoft.Network/loadBalancers/vmss1LB/backendAddressPools/vmss1LBBEPool"}],
      "loadBalancerInboundNatPools": [{"id": "/subscriptions/00000000-0000-0000-0000-000000000000/resourceGroups/cli_test_msi_no_scope000001/providers/Microsoft.Network/loadBalancers/vmss1LB/inboundNatPools/vmss1LBNatPool"}]}}]}}]}},
      "singlePlacementGroup": null}, "identity": {"type": "SystemAssigned"}}], "outputs":
      {"VMSS": {"type": "object", "value": "[reference(resourceId(\''Microsoft.Compute/virtualMachineScaleSets\'',
      \''vmss1\''),providers(\''Microsoft.Compute\'', \''virtualMachineScaleSets\'').apiVersions[0])]"}}},
      "parameters": {"adminPassword": {"value": "PasswordPassword1!"}}, "mode": "Incremental"}}'''
    headers:
      Accept:
      - application/json
      Accept-Encoding:
      - gzip, deflate
      CommandName:
      - vmss create
      Connection:
      - keep-alive
      ParameterSetName:
      - -g -n --image --assign-identity --admin-username --admin-password
      User-Agent:
      - python/3.7.4 (Windows-10-10.0.18362-SP0) msrest/0.6.10 msrest_azure/0.6.2
        azure-mgmt-resource/4.0.0 Azure-SDK-For-Python AZURECLI/2.0.74
=======
        azure-mgmt-resource/4.0.0 Azure-SDK-For-Python AZURECLI/2.0.75
>>>>>>> 807faccc
    method: GET
    uri: https://management.azure.com/subscriptions/00000000-0000-0000-0000-000000000000/resourcegroups/cli_test_msi_no_scope000001/providers/Microsoft.Resources/deployments/mock-deployment/operationStatuses/08586290089442510434?api-version=2019-07-01
  response:
    body:
      string: '{"status":"Running"}'
    headers:
      azure-asyncoperation:
      - https://management.azure.com/subscriptions/00000000-0000-0000-0000-000000000000/resourcegroups/cli_test_msi_no_scope000001/providers/Microsoft.Resources/deployments/vmss_deploy_RAXuFJCscLehQGlHk7LdFAYnN6uVqQEY/operationStatuses/08586307017678706884?api-version=2019-07-01
      cache-control:
      - no-cache
      content-length:
      - '20'
      content-type:
      - application/json; charset=utf-8
      date:
      - Fri, 01 Nov 2019 08:46:14 GMT
      expires:
      - '-1'
      pragma:
      - no-cache
      strict-transport-security:
      - max-age=31536000; includeSubDomains
      vary:
      - Accept-Encoding
      x-content-type-options:
      - nosniff
      x-ms-ratelimit-remaining-subscription-writes:
      - '1199'
    status:
      code: 201
      message: Created
- request:
    body: null
    headers:
      Accept:
      - application/json
      Accept-Encoding:
      - gzip, deflate
      CommandName:
      - vmss create
      Connection:
      - keep-alive
      ParameterSetName:
      - -g -n --image --assign-identity --admin-username --admin-password
      User-Agent:
      - python/3.7.4 (Windows-10-10.0.18362-SP0) msrest/0.6.10 msrest_azure/0.6.2
        azure-mgmt-resource/4.0.0 Azure-SDK-For-Python AZURECLI/2.0.75
    method: GET
    uri: https://management.azure.com/subscriptions/00000000-0000-0000-0000-000000000000/resourcegroups/cli_test_msi_no_scope000001/providers/Microsoft.Resources/deployments/mock-deployment/operationStatuses/08586290089442510434?api-version=2019-07-01
  response:
    body:
      string: '{"status":"Running"}'
    headers:
      cache-control:
      - no-cache
      content-length:
      - '20'
      content-type:
      - application/json; charset=utf-8
      date:
      - Fri, 01 Nov 2019 08:46:46 GMT
      expires:
      - '-1'
      pragma:
      - no-cache
      strict-transport-security:
      - max-age=31536000; includeSubDomains
      vary:
      - Accept-Encoding
      x-content-type-options:
      - nosniff
    status:
      code: 200
      message: OK
- request:
    body: null
    headers:
      Accept:
      - application/json
      Accept-Encoding:
      - gzip, deflate
      CommandName:
      - vmss create
      Connection:
      - keep-alive
      ParameterSetName:
      - -g -n --image --assign-identity --admin-username --admin-password
      User-Agent:
      - python/3.7.4 (Windows-10-10.0.18362-SP0) msrest/0.6.10 msrest_azure/0.6.2
        azure-mgmt-resource/4.0.0 Azure-SDK-For-Python AZURECLI/2.0.75
    method: GET
    uri: https://management.azure.com/subscriptions/00000000-0000-0000-0000-000000000000/resourcegroups/cli_test_msi_no_scope000001/providers/Microsoft.Resources/deployments/mock-deployment/operationStatuses/08586290089442510434?api-version=2019-07-01
  response:
    body:
      string: '{"status":"Running"}'
    headers:
      cache-control:
      - no-cache
      content-length:
      - '20'
      content-type:
      - application/json; charset=utf-8
      date:
      - Fri, 01 Nov 2019 08:47:16 GMT
      expires:
      - '-1'
      pragma:
      - no-cache
      strict-transport-security:
      - max-age=31536000; includeSubDomains
      vary:
      - Accept-Encoding
      x-content-type-options:
      - nosniff
      x-ms-ratelimit-remaining-resource:
      - Microsoft.Compute/GetVMScaleSet3Min;196,Microsoft.Compute/GetVMScaleSet30Min;1296
    status:
      code: 200
      message: OK
- request:
    body: null
    headers:
      Accept:
      - application/json
      Accept-Encoding:
      - gzip, deflate
      CommandName:
      - vm create
      Connection:
      - keep-alive
      ParameterSetName:
      - -g -n --image --admin-username --admin-password
      User-Agent:
      - python/3.7.4 (Windows-10-10.0.18362-SP0) msrest/0.6.10 msrest_azure/0.6.2
        azure-mgmt-resource/4.0.0 Azure-SDK-For-Python AZURECLI/2.0.75
    method: GET
<<<<<<< HEAD
    uri: https://management.azure.com/subscriptions/00000000-0000-0000-0000-000000000000/resourcegroups/cli_test_msi_no_scope000001/providers/Microsoft.Resources/deployments/mock-deployment/operationStatuses/08586306318220622674?api-version=2019-05-10
  response:
    body:
      string: '{"status":"Running"}'
    headers:
      cache-control:
      - no-cache
      content-length:
      - '20'
      content-type:
      - application/json; charset=utf-8
      date:
      - Sun, 13 Oct 2019 14:00:51 GMT
      expires:
      - '-1'
      pragma:
      - no-cache
      strict-transport-security:
      - max-age=31536000; includeSubDomains
      vary:
      - Accept-Encoding
      x-content-type-options:
      - nosniff
    status:
      code: 200
      message: OK
- request:
    body: null
    headers:
      Accept:
      - application/json
      Accept-Encoding:
      - gzip, deflate
      CommandName:
      - vm create
      Connection:
      - keep-alive
      ParameterSetName:
      - -g -n --image --admin-username --admin-password
      User-Agent:
      - python/3.7.4 (Windows-10-10.0.18362-SP0) msrest/0.6.10 msrest_azure/0.6.2
        azure-mgmt-resource/4.0.0 Azure-SDK-For-Python AZURECLI/2.0.74
    method: GET
    uri: https://management.azure.com/subscriptions/00000000-0000-0000-0000-000000000000/resourcegroups/cli_test_msi_no_scope000001/providers/Microsoft.Resources/deployments/mock-deployment/operationStatuses/08586306318220622674?api-version=2019-05-10
  response:
    body:
      string: '{"status":"Running"}'
    headers:
      cache-control:
      - no-cache
      content-length:
      - '20'
      content-type:
      - application/json; charset=utf-8
      date:
      - Sun, 13 Oct 2019 14:01:21 GMT
      expires:
      - '-1'
      pragma:
      - no-cache
      strict-transport-security:
      - max-age=31536000; includeSubDomains
      vary:
      - Accept-Encoding
      x-content-type-options:
      - nosniff
      x-ms-arm-service-request-id:
      - d5a69fa3-f186-410b-8536-6298c40f38f1
    status:
      code: 200
      message: OK
- request:
    body: null
    headers:
      Accept:
      - application/json
      Accept-Encoding:
      - gzip, deflate
      CommandName:
      - vm create
      Connection:
      - keep-alive
      ParameterSetName:
      - -g -n --image --admin-username --admin-password
      User-Agent:
      - python/3.7.4 (Windows-10-10.0.18362-SP0) msrest/0.6.10 msrest_azure/0.6.2
        azure-mgmt-resource/4.0.0 Azure-SDK-For-Python AZURECLI/2.0.74
    method: GET
    uri: https://management.azure.com/subscriptions/00000000-0000-0000-0000-000000000000/resourcegroups/cli_test_msi_no_scope000001/providers/Microsoft.Resources/deployments/mock-deployment/operationStatuses/08586306318220622674?api-version=2019-05-10
  response:
    body:
      string: '{"status":"Running"}'
    headers:
      cache-control:
      - no-cache
      content-length:
      - '20'
      content-type:
      - application/json; charset=utf-8
      date:
      - Sun, 13 Oct 2019 14:01:53 GMT
      expires:
      - '-1'
      pragma:
      - no-cache
      strict-transport-security:
      - max-age=31536000; includeSubDomains
      vary:
      - Accept-Encoding
      x-content-type-options:
      - nosniff
    status:
      code: 200
      message: OK
- request:
    body: null
    headers:
      Accept:
      - application/json
      Accept-Encoding:
      - gzip, deflate
      CommandName:
      - vm create
      Connection:
      - keep-alive
      ParameterSetName:
      - -g -n --image --admin-username --admin-password
      User-Agent:
      - python/3.7.4 (Windows-10-10.0.18362-SP0) msrest/0.6.10 msrest_azure/0.6.2
        azure-mgmt-resource/4.0.0 Azure-SDK-For-Python AZURECLI/2.0.74
    method: GET
    uri: https://management.azure.com/subscriptions/00000000-0000-0000-0000-000000000000/resourcegroups/cli_test_msi_no_scope000001/providers/Microsoft.Resources/deployments/mock-deployment/operationStatuses/08586306318220622674?api-version=2019-05-10
=======
    uri: https://management.azure.com/subscriptions/00000000-0000-0000-0000-000000000000/resourcegroups/cli_test_msi_no_scope000001/providers/Microsoft.Resources/deployments/mock-deployment/operationStatuses/08586290089442510434?api-version=2019-07-01
>>>>>>> 807faccc
  response:
    body:
      string: '{"status":"Succeeded"}'
    headers:
      cache-control:
      - no-cache
      content-length:
      - '22'
      content-type:
      - application/json; charset=utf-8
      date:
      - Fri, 01 Nov 2019 08:47:46 GMT
      expires:
      - '-1'
      pragma:
      - no-cache
      strict-transport-security:
      - max-age=31536000; includeSubDomains
      vary:
      - Accept-Encoding
      x-content-type-options:
      - nosniff
    status:
      code: 200
      message: OK
- request:
    body: null
    headers:
      Accept:
      - application/json
      Accept-Encoding:
      - gzip, deflate
      CommandName:
      - vm create
      Connection:
      - keep-alive
      ParameterSetName:
      - -g -n --image --admin-username --admin-password
      User-Agent:
      - python/3.7.4 (Windows-10-10.0.18362-SP0) msrest/0.6.10 msrest_azure/0.6.2
        azure-mgmt-resource/4.0.0 Azure-SDK-For-Python AZURECLI/2.0.75
    method: GET
    uri: https://management.azure.com/subscriptions/00000000-0000-0000-0000-000000000000/resourcegroups/cli_test_msi_no_scope000001/providers/Microsoft.Resources/deployments/mock-deployment?api-version=2019-07-01
  response:
    body:
      string: '{"id":"/subscriptions/00000000-0000-0000-0000-000000000000/resourceGroups/cli_test_msi_no_scope000001/providers/Microsoft.Resources/deployments/vmss_deploy_Pd2R1LvqK1VELeYqzwVwGyEBKf1slbxw","name":"vmss_deploy_Pd2R1LvqK1VELeYqzwVwGyEBKf1slbxw","type":"Microsoft.Resources/deployments","properties":{"templateHash":"7095014639358140209","parameters":{"adminPassword":{"type":"SecureString"}},"mode":"Incremental","provisioningState":"Succeeded","timestamp":"2019-11-01T08:47:28.8224904Z","duration":"PT1M47.5958898S","correlationId":"2d8c75a1-3218-4e18-9803-add21a4b110d","providers":[{"namespace":"Microsoft.Network","resourceTypes":[{"resourceType":"publicIPAddresses","locations":["westus"]},{"resourceType":"loadBalancers","locations":["westus"]}]},{"namespace":"Microsoft.Compute","resourceTypes":[{"resourceType":"virtualMachineScaleSets","locations":["westus"]}]}],"dependencies":[{"dependsOn":[{"id":"/subscriptions/00000000-0000-0000-0000-000000000000/resourceGroups/cli_test_msi_no_scope000001/providers/Microsoft.Network/publicIPAddresses/vmss1LBPublicIP","resourceType":"Microsoft.Network/publicIPAddresses","resourceName":"vmss1LBPublicIP"}],"id":"/subscriptions/00000000-0000-0000-0000-000000000000/resourceGroups/cli_test_msi_no_scope000001/providers/Microsoft.Network/loadBalancers/vmss1LB","resourceType":"Microsoft.Network/loadBalancers","resourceName":"vmss1LB"},{"dependsOn":[{"id":"/subscriptions/00000000-0000-0000-0000-000000000000/resourceGroups/cli_test_msi_no_scope000001/providers/Microsoft.Network/loadBalancers/vmss1LB","resourceType":"Microsoft.Network/loadBalancers","resourceName":"vmss1LB"}],"id":"/subscriptions/00000000-0000-0000-0000-000000000000/resourceGroups/cli_test_msi_no_scope000001/providers/Microsoft.Compute/virtualMachineScaleSets/vmss1","resourceType":"Microsoft.Compute/virtualMachineScaleSets","resourceName":"vmss1"}],"outputs":{"vmss":{"type":"Object","value":{"singlePlacementGroup":true,"upgradePolicy":{"mode":"Manual"},"virtualMachineProfile":{"osProfile":{"computerNamePrefix":"vmss122da","adminUsername":"admin123","linuxConfiguration":{"disablePasswordAuthentication":false,"provisionVMAgent":true},"secrets":[],"allowExtensionOperations":true,"requireGuestProvisionSignal":true},"storageProfile":{"osDisk":{"createOption":"FromImage","caching":"ReadWrite","managedDisk":{"storageAccountType":"Premium_LRS"}},"imageReference":{"publisher":"Debian","offer":"debian-10","sku":"10","version":"latest"}},"networkProfile":{"networkInterfaceConfigurations":[{"name":"vmss122daNic","properties":{"primary":true,"enableAcceleratedNetworking":false,"dnsSettings":{"dnsServers":[]},"enableIPForwarding":false,"ipConfigurations":[{"name":"vmss122daIPConfig","properties":{"subnet":{"id":"/subscriptions/00000000-0000-0000-0000-000000000000/resourceGroups/cli_test_msi_no_scope000001/providers/Microsoft.Network/virtualNetworks/vm1VNET/subnets/vm1Subnet"},"privateIPAddressVersion":"IPv4","loadBalancerBackendAddressPools":[{"id":"/subscriptions/00000000-0000-0000-0000-000000000000/resourceGroups/cli_test_msi_no_scope000001/providers/Microsoft.Network/loadBalancers/vmss1LB/backendAddressPools/vmss1LBBEPool"}],"loadBalancerInboundNatPools":[{"id":"/subscriptions/00000000-0000-0000-0000-000000000000/resourceGroups/cli_test_msi_no_scope000001/providers/Microsoft.Network/loadBalancers/vmss1LB/inboundNatPools/vmss1LBNatPool"}]}}]}}]}},"provisioningState":"Succeeded","overprovision":true,"doNotRunExtensionsOnOverprovisionedVMs":false,"uniqueId":"d0b68eb7-9801-412d-9996-57fccd663d4d"}}},"outputResources":[{"id":"/subscriptions/00000000-0000-0000-0000-000000000000/resourceGroups/cli_test_msi_no_scope000001/providers/Microsoft.Compute/virtualMachineScaleSets/vmss1"},{"id":"/subscriptions/00000000-0000-0000-0000-000000000000/resourceGroups/cli_test_msi_no_scope000001/providers/Microsoft.Network/loadBalancers/vmss1LB"},{"id":"/subscriptions/00000000-0000-0000-0000-000000000000/resourceGroups/cli_test_msi_no_scope000001/providers/Microsoft.Network/publicIPAddresses/vmss1LBPublicIP"}]}}'
    headers:
      cache-control:
      - no-cache
      content-length:
      - '4568'
      content-type:
      - application/json; charset=utf-8
      date:
      - Fri, 01 Nov 2019 08:47:47 GMT
      expires:
      - '-1'
      pragma:
      - no-cache
      strict-transport-security:
      - max-age=31536000; includeSubDomains
      vary:
      - Accept-Encoding
      x-content-type-options:
      - nosniff
    status:
      code: 200
      message: OK
- request:
    body: null
    headers:
      Accept:
      - application/json
      Accept-Encoding:
      - gzip, deflate
      CommandName:
      - vm create
      Connection:
      - keep-alive
      ParameterSetName:
      - -g -n --image --admin-username --admin-password
      User-Agent:
      - python/3.7.4 (Windows-10-10.0.18362-SP0) msrest/0.6.10 msrest_azure/0.6.2
        azure-mgmt-compute/9.0.0 Azure-SDK-For-Python AZURECLI/2.0.75
      accept-language:
      - en-US
    method: GET
    uri: https://management.azure.com/subscriptions/00000000-0000-0000-0000-000000000000/resourceGroups/cli_test_msi_no_scope000001/providers/Microsoft.Compute/virtualMachineScaleSets/vmss1?api-version=2019-07-01
  response:
    body:
      string: "{\r\n  \"name\": \"vmss1\",\r\n  \"id\": \"/subscriptions/00000000-0000-0000-0000-000000000000/resourceGroups/cli_test_msi_no_scope000001/providers/Microsoft.Compute/virtualMachineScaleSets/vmss1\",\r\n
        \ \"type\": \"Microsoft.Compute/virtualMachineScaleSets\",\r\n  \"location\":
        \"westus\",\r\n  \"tags\": {},\r\n  \"identity\": {\r\n    \"type\": \"SystemAssigned\",\r\n
        \   \"principalId\": \"505ae11d-61e4-43bd-aceb-a655b3130921\",\r\n    \"tenantId\":
        \"54826b22-38d6-4fb2-bad9-b7b93a3e9c5a\"\r\n  },\r\n  \"sku\": {\r\n    \"name\":
        \"Standard_DS1_v2\",\r\n    \"tier\": \"Standard\",\r\n    \"capacity\": 2\r\n
        \ },\r\n  \"properties\": {\r\n    \"singlePlacementGroup\": true,\r\n    \"upgradePolicy\":
        {\r\n      \"mode\": \"Manual\"\r\n    },\r\n    \"virtualMachineProfile\":
        {\r\n      \"osProfile\": {\r\n        \"computerNamePrefix\": \"vmss122da\",\r\n
        \       \"adminUsername\": \"admin123\",\r\n        \"linuxConfiguration\":
        {\r\n          \"disablePasswordAuthentication\": false,\r\n          \"provisionVMAgent\":
        true\r\n        },\r\n        \"secrets\": [],\r\n        \"allowExtensionOperations\":
        true,\r\n        \"requireGuestProvisionSignal\": true\r\n      },\r\n      \"storageProfile\":
        {\r\n        \"osDisk\": {\r\n          \"createOption\": \"FromImage\",\r\n
        \         \"caching\": \"ReadWrite\",\r\n          \"managedDisk\": {\r\n
        \           \"storageAccountType\": \"Premium_LRS\"\r\n          }\r\n        },\r\n
        \       \"imageReference\": {\r\n          \"publisher\": \"Debian\",\r\n
        \         \"offer\": \"debian-10\",\r\n          \"sku\": \"10\",\r\n          \"version\":
        \"latest\"\r\n        }\r\n      },\r\n      \"networkProfile\": {\"networkInterfaceConfigurations\":[{\"name\":\"vmss122daNic\",\"properties\":{\"primary\":true,\"enableAcceleratedNetworking\":false,\"dnsSettings\":{\"dnsServers\":[]},\"enableIPForwarding\":false,\"ipConfigurations\":[{\"name\":\"vmss122daIPConfig\",\"properties\":{\"subnet\":{\"id\":\"/subscriptions/00000000-0000-0000-0000-000000000000/resourceGroups/cli_test_msi_no_scope000001/providers/Microsoft.Network/virtualNetworks/vm1VNET/subnets/vm1Subnet\"},\"privateIPAddressVersion\":\"IPv4\",\"loadBalancerBackendAddressPools\":[{\"id\":\"/subscriptions/00000000-0000-0000-0000-000000000000/resourceGroups/cli_test_msi_no_scope000001/providers/Microsoft.Network/loadBalancers/vmss1LB/backendAddressPools/vmss1LBBEPool\"}],\"loadBalancerInboundNatPools\":[{\"id\":\"/subscriptions/00000000-0000-0000-0000-000000000000/resourceGroups/cli_test_msi_no_scope000001/providers/Microsoft.Network/loadBalancers/vmss1LB/inboundNatPools/vmss1LBNatPool\"}]}}]}}]}\r\n
        \   },\r\n    \"provisioningState\": \"Succeeded\",\r\n    \"overprovision\":
        true,\r\n    \"doNotRunExtensionsOnOverprovisionedVMs\": false,\r\n    \"uniqueId\":
        \"d0b68eb7-9801-412d-9996-57fccd663d4d\"\r\n  }\r\n}"
    headers:
      cache-control:
      - no-cache
      content-length:
      - '2761'
      content-type:
      - application/json; charset=utf-8
      date:
      - Fri, 01 Nov 2019 08:47:48 GMT
      expires:
      - '-1'
      pragma:
      - no-cache
      server:
      - Microsoft-HTTPAPI/2.0
      - Microsoft-HTTPAPI/2.0
      strict-transport-security:
      - max-age=31536000; includeSubDomains
      transfer-encoding:
      - chunked
      vary:
      - Accept-Encoding
      x-content-type-options:
      - nosniff
      x-ms-ratelimit-remaining-resource:
      - Microsoft.Compute/GetVMScaleSet3Min;168,Microsoft.Compute/GetVMScaleSet30Min;1153
    status:
      code: 200
      message: OK
- request:
    body: null
    headers:
      Accept:
      - application/json
      Accept-Encoding:
      - gzip, deflate
      CommandName:
      - vm create
      Connection:
      - keep-alive
      ParameterSetName:
      - -g -n --image --admin-username --admin-password
      User-Agent:
      - python/3.7.4 (Windows-10-10.0.18362-SP0) msrest/0.6.10 msrest_azure/0.6.2
        azure-mgmt-resource/4.0.0 Azure-SDK-For-Python AZURECLI/2.0.75
      accept-language:
      - en-US
    method: GET
    uri: https://management.azure.com/subscriptions/00000000-0000-0000-0000-000000000000/resourcegroups/cli_test_msi_no_scope000001?api-version=2019-07-01
  response:
    body:
      string: '{"id":"/subscriptions/00000000-0000-0000-0000-000000000000/resourceGroups/cli_test_msi_no_scope000001","name":"cli_test_msi_no_scope000001","type":"Microsoft.Resources/resourceGroups","location":"westus","tags":{"product":"azurecli","cause":"automation","date":"2019-11-01T08:43:53Z"},"properties":{"provisioningState":"Succeeded"}}'
    headers:
      cache-control:
      - no-cache
      content-length:
      - '428'
      content-type:
      - application/json; charset=utf-8
      date:
      - Fri, 01 Nov 2019 08:47:48 GMT
      expires:
      - '-1'
      pragma:
      - no-cache
      strict-transport-security:
      - max-age=31536000; includeSubDomains
      vary:
      - Accept-Encoding
      x-content-type-options:
      - nosniff
    status:
      code: 200
      message: OK
- request:
    body: null
    headers:
      Accept:
      - '*/*'
      Accept-Encoding:
      - gzip, deflate
      Connection:
      - keep-alive
      User-Agent:
      - python-requests/2.22.0
    method: GET
    uri: https://raw.githubusercontent.com/Azure/azure-rest-api-specs/master/arm-compute/quickstart-templates/aliases.json
  response:
    body:
      string: "{\n  \"$schema\": \"http://schema.management.azure.com/schemas/2015-01-01/deploymentTemplate.json\",\n
        \ \"contentVersion\": \"1.0.0.0\",\n  \"parameters\": {},\n  \"variables\":
        {},\n  \"resources\": [],\n  \"outputs\": {\n    \"aliases\": {\n      \"type\":
        \"object\",\n      \"value\": {\n        \"Linux\": {\n          \"CentOS\":
        {\n            \"publisher\": \"OpenLogic\",\n            \"offer\": \"CentOS\",\n
        \           \"sku\": \"7.5\",\n            \"version\": \"latest\"\n          },\n
        \         \"CoreOS\": {\n            \"publisher\": \"CoreOS\",\n            \"offer\":
        \"CoreOS\",\n            \"sku\": \"Stable\",\n            \"version\": \"latest\"\n
        \         },\n          \"Debian\": {\n            \"publisher\": \"Debian\",\n
        \           \"offer\": \"debian-10\",\n            \"sku\": \"10\",\n            \"version\":
        \"latest\"\n          },\n          \"openSUSE-Leap\": {\n            \"publisher\":
        \"SUSE\",\n            \"offer\": \"openSUSE-Leap\",\n            \"sku\":
        \"42.3\",\n            \"version\": \"latest\"\n          },\n          \"RHEL\":
        {\n            \"publisher\": \"RedHat\",\n            \"offer\": \"RHEL\",\n
        \           \"sku\": \"7-LVM\",\n            \"version\": \"latest\"\n          },\n
        \         \"SLES\": {\n            \"publisher\": \"SUSE\",\n            \"offer\":
        \"SLES\",\n            \"sku\": \"15\",\n            \"version\": \"latest\"\n
        \         },\n          \"UbuntuLTS\": {\n            \"publisher\": \"Canonical\",\n
        \           \"offer\": \"UbuntuServer\",\n            \"sku\": \"18.04-LTS\",\n
        \           \"version\": \"latest\"\n          }\n        },\n        \"Windows\":
        {\n          \"Win2019Datacenter\": {\n            \"publisher\": \"MicrosoftWindowsServer\",\n
        \           \"offer\": \"WindowsServer\",\n            \"sku\": \"2019-Datacenter\",\n
        \           \"version\": \"latest\"\n          },\n          \"Win2016Datacenter\":
        {\n            \"publisher\": \"MicrosoftWindowsServer\",\n            \"offer\":
        \"WindowsServer\",\n            \"sku\": \"2016-Datacenter\",\n            \"version\":
        \"latest\"\n          },\n          \"Win2012R2Datacenter\": {\n            \"publisher\":
        \"MicrosoftWindowsServer\",\n            \"offer\": \"WindowsServer\",\n            \"sku\":
        \"2012-R2-Datacenter\",\n            \"version\": \"latest\"\n          },\n
        \         \"Win2012Datacenter\": {\n            \"publisher\": \"MicrosoftWindowsServer\",\n
        \           \"offer\": \"WindowsServer\",\n            \"sku\": \"2012-Datacenter\",\n
        \           \"version\": \"latest\"\n          },\n          \"Win2008R2SP1\":
        {\n            \"publisher\": \"MicrosoftWindowsServer\",\n            \"offer\":
        \"WindowsServer\",\n            \"sku\": \"2008-R2-SP1\",\n            \"version\":
        \"latest\"\n          }\n        }\n      }\n    }\n  }\n}\n"
    headers:
      accept-ranges:
      - bytes
      access-control-allow-origin:
      - '*'
      cache-control:
      - max-age=300
      connection:
      - keep-alive
      content-length:
      - '2501'
      content-security-policy:
      - default-src 'none'; style-src 'unsafe-inline'; sandbox
      content-type:
      - text/plain; charset=utf-8
      date:
      - Fri, 01 Nov 2019 08:47:50 GMT
      etag:
      - W/"540044b4084c3c314537f1baa1770f248628b2bc9ba0328f1004c33862e049da"
      expires:
      - Fri, 01 Nov 2019 08:52:50 GMT
      source-age:
      - '83'
      strict-transport-security:
      - max-age=31536000
      vary:
      - Authorization,Accept-Encoding, Accept-Encoding
      via:
      - 1.1 varnish
      x-cache:
      - HIT
      x-cache-hits:
      - '1'
      x-content-type-options:
      - nosniff
      x-fastly-request-id:
      - 1d2cf0e11619cd0e5ab547e3a32a94813ffc20bd
      x-frame-options:
      - deny
      x-geo-block-list:
      - ''
      x-github-request-id:
      - 5C18:044C:223269:24AD1A:5DBBF0E2
      x-served-by:
      - cache-sin18036-SIN
      x-timer:
      - S1572598070.143108,VS0,VE1
      x-xss-protection:
      - 1; mode=block
    status:
      code: 200
      message: OK
- request:
    body: null
    headers:
      Accept:
      - application/json
      Accept-Encoding:
      - gzip, deflate
      CommandName:
      - vm create
      Connection:
      - keep-alive
      ParameterSetName:
      - -g -n --image --admin-username --admin-password
      User-Agent:
      - python/3.7.4 (Windows-10-10.0.18362-SP0) msrest/0.6.10 msrest_azure/0.6.2
        azure-mgmt-network/7.0.0 Azure-SDK-For-Python AZURECLI/2.0.75
      accept-language:
      - en-US
    method: GET
    uri: https://management.azure.com/subscriptions/00000000-0000-0000-0000-000000000000/resourceGroups/cli_test_msi_no_scope000001/providers/Microsoft.Network/virtualNetworks?api-version=2018-01-01
  response:
    body:
      string: "{\r\n  \"value\": [\r\n    {\r\n      \"name\": \"vm1VNET\",\r\n      \"id\":
        \"/subscriptions/00000000-0000-0000-0000-000000000000/resourceGroups/cli_test_msi_no_scope000001/providers/Microsoft.Network/virtualNetworks/vm1VNET\",\r\n
        \     \"etag\": \"W/\\\"fef45417-1687-43f0-be29-c41fad62e131\\\"\",\r\n      \"type\":
        \"Microsoft.Network/virtualNetworks\",\r\n      \"location\": \"westus\",\r\n
        \     \"tags\": {},\r\n      \"properties\": {\r\n        \"provisioningState\":
        \"Succeeded\",\r\n        \"resourceGuid\": \"20ae2dd8-eb67-4cab-9c2f-b4a68ae12308\",\r\n
        \       \"addressSpace\": {\r\n          \"addressPrefixes\": [\r\n            \"10.0.0.0/16\"\r\n
        \         ]\r\n        },\r\n        \"subnets\": [\r\n          {\r\n            \"name\":
        \"vm1Subnet\",\r\n            \"id\": \"/subscriptions/00000000-0000-0000-0000-000000000000/resourceGroups/cli_test_msi_no_scope000001/providers/Microsoft.Network/virtualNetworks/vm1VNET/subnets/vm1Subnet\",\r\n
        \           \"etag\": \"W/\\\"fef45417-1687-43f0-be29-c41fad62e131\\\"\",\r\n
        \           \"properties\": {\r\n              \"provisioningState\": \"Succeeded\",\r\n
        \             \"addressPrefix\": \"10.0.0.0/24\",\r\n              \"ipConfigurations\":
        [\r\n                {\r\n                  \"id\": \"/subscriptions/00000000-0000-0000-0000-000000000000/resourceGroups/cli_test_msi_no_scope000001/providers/Microsoft.Network/networkInterfaces/vm1VMNic/ipConfigurations/ipconfigvm1\"\r\n
        \               },\r\n                {\r\n                  \"id\": \"/subscriptions/00000000-0000-0000-0000-000000000000/resourceGroups/cli_test_msi_no_scope000001/providers/Microsoft.Compute/virtualMachineScaleSets/vmss1/virtualMachines/0/networkInterfaces/vmss122daNic/ipConfigurations/vmss122daIPConfig\"\r\n
        \               },\r\n                {\r\n                  \"id\": \"/subscriptions/00000000-0000-0000-0000-000000000000/resourceGroups/cli_test_msi_no_scope000001/providers/Microsoft.Compute/virtualMachineScaleSets/vmss1/virtualMachines/1/networkInterfaces/vmss122daNic/ipConfigurations/vmss122daIPConfig\"\r\n
        \               },\r\n                {\r\n                  \"id\": \"/subscriptions/00000000-0000-0000-0000-000000000000/resourceGroups/cli_test_msi_no_scope000001/providers/Microsoft.Compute/virtualMachineScaleSets/vmss1/virtualMachines/2/networkInterfaces/vmss122daNic/ipConfigurations/vmss122daIPConfig\"\r\n
        \               },\r\n                {\r\n                  \"id\": \"/subscriptions/00000000-0000-0000-0000-000000000000/resourceGroups/cli_test_msi_no_scope000001/providers/Microsoft.Compute/virtualMachineScaleSets/vmss1/virtualMachines/3/networkInterfaces/vmss122daNic/ipConfigurations/vmss122daIPConfig\"\r\n
        \               }\r\n              ]\r\n            },\r\n            \"type\":
        \"Microsoft.Network/virtualNetworks/subnets\"\r\n          }\r\n        ],\r\n
        \       \"virtualNetworkPeerings\": [],\r\n        \"enableDdosProtection\":
        false,\r\n        \"enableVmProtection\": false\r\n      }\r\n    }\r\n  ]\r\n}"
    headers:
      cache-control:
      - no-cache
      content-length:
      - '3154'
      content-type:
      - application/json; charset=utf-8
      date:
      - Fri, 01 Nov 2019 08:47:50 GMT
      expires:
      - '-1'
      pragma:
      - no-cache
      server:
      - Microsoft-HTTPAPI/2.0
      - Microsoft-HTTPAPI/2.0
      strict-transport-security:
      - max-age=31536000; includeSubDomains
      transfer-encoding:
      - chunked
      vary:
      - Accept-Encoding
      x-content-type-options:
      - nosniff
      x-ms-arm-service-request-id:
      - e30add07-892c-4ce5-b2f8-7e05e5a29f42
    status:
      code: 200
      message: OK
- request:
    body: 'b''{"properties": {"template": {"$schema": "https://schema.management.azure.com/schemas/2015-01-01/deploymentTemplate.json#",
      "contentVersion": "1.0.0.0", "parameters": {"adminPassword": {"type": "securestring",
      "metadata": {"description": "Secure adminPassword"}}}, "variables": {}, "resources":
      [{"type": "Microsoft.Network/networkSecurityGroups", "name": "vm2NSG", "apiVersion":
      "2015-06-15", "location": "westus", "tags": {}, "dependsOn": [], "properties":
      {"securityRules": [{"name": "default-allow-ssh", "properties": {"protocol":
      "Tcp", "sourcePortRange": "*", "destinationPortRange": "22", "sourceAddressPrefix":
      "*", "destinationAddressPrefix": "*", "access": "Allow", "priority": 1000, "direction":
      "Inbound"}}]}}, {"apiVersion": "2018-01-01", "type": "Microsoft.Network/publicIPAddresses",
      "name": "vm2PublicIP", "location": "westus", "tags": {}, "dependsOn": [], "properties":
      {"publicIPAllocationMethod": null}}, {"apiVersion": "2015-06-15", "type": "Microsoft.Network/networkInterfaces",
      "name": "vm2VMNic", "location": "westus", "tags": {}, "dependsOn": ["Microsoft.Network/networkSecurityGroups/vm2NSG",
      "Microsoft.Network/publicIpAddresses/vm2PublicIP"], "properties": {"ipConfigurations":
      [{"name": "ipconfigvm2", "properties": {"privateIPAllocationMethod": "Dynamic",
      "subnet": {"id": "/subscriptions/00000000-0000-0000-0000-000000000000/resourceGroups/cli_test_msi_no_scope000001/providers/Microsoft.Network/virtualNetworks/vm1VNET/subnets/vm1Subnet"},
      "publicIPAddress": {"id": "/subscriptions/00000000-0000-0000-0000-000000000000/resourceGroups/cli_test_msi_no_scope000001/providers/Microsoft.Network/publicIPAddresses/vm2PublicIP"}}}],
      "networkSecurityGroup": {"id": "/subscriptions/00000000-0000-0000-0000-000000000000/resourceGroups/cli_test_msi_no_scope000001/providers/Microsoft.Network/networkSecurityGroups/vm2NSG"}}},
      {"apiVersion": "2019-07-01", "type": "Microsoft.Compute/virtualMachines", "name":
      "vm2", "location": "westus", "tags": {}, "dependsOn": ["Microsoft.Network/networkInterfaces/vm2VMNic"],
      "properties": {"hardwareProfile": {"vmSize": "Standard_DS1_v2"}, "networkProfile":
      {"networkInterfaces": [{"id": "/subscriptions/00000000-0000-0000-0000-000000000000/resourceGroups/cli_test_msi_no_scope000001/providers/Microsoft.Network/networkInterfaces/vm2VMNic"}]},
      "storageProfile": {"osDisk": {"createOption": "fromImage", "name": null, "caching":
      "ReadWrite", "managedDisk": {"storageAccountType": null}}, "imageReference":
      {"publisher": "Debian", "offer": "debian-10", "sku": "10", "version": "latest"}},
      "osProfile": {"computerName": "vm2", "adminUsername": "admin123", "adminPassword":
      "[parameters(\''adminPassword\'')]"}}}], "outputs": {}}, "parameters": {"adminPassword":
      {"value": "PasswordPassword1!"}}, "mode": "Incremental"}}'''
    headers:
      Accept:
      - application/json
      Accept-Encoding:
      - gzip, deflate
      CommandName:
      - vm create
      Connection:
      - keep-alive
      Content-Length:
      - '2960'
      Content-Type:
      - application/json; charset=utf-8
      ParameterSetName:
      - -g -n --image --admin-username --admin-password
      User-Agent:
      - python/3.7.4 (Windows-10-10.0.18362-SP0) msrest/0.6.10 msrest_azure/0.6.2
        azure-mgmt-resource/4.0.0 Azure-SDK-For-Python AZURECLI/2.0.75
      accept-language:
      - en-US
    method: PUT
    uri: https://management.azure.com/subscriptions/00000000-0000-0000-0000-000000000000/resourcegroups/cli_test_msi_no_scope000001/providers/Microsoft.Resources/deployments/mock-deployment?api-version=2019-07-01
  response:
    body:
      string: '{"id":"/subscriptions/00000000-0000-0000-0000-000000000000/resourceGroups/cli_test_msi_no_scope000001/providers/Microsoft.Resources/deployments/vm_deploy_iVSBRuEB1g0S8W8Zv3vsYgXY9XOpxsTW","name":"vm_deploy_iVSBRuEB1g0S8W8Zv3vsYgXY9XOpxsTW","type":"Microsoft.Resources/deployments","properties":{"templateHash":"1285269280456480749","parameters":{"adminPassword":{"type":"SecureString"}},"mode":"Incremental","provisioningState":"Accepted","timestamp":"2019-11-01T08:47:52.9910871Z","duration":"PT1.1344797S","correlationId":"f77e60f1-9199-4d5f-a8ac-6187f28920fc","providers":[{"namespace":"Microsoft.Network","resourceTypes":[{"resourceType":"networkSecurityGroups","locations":["westus"]},{"resourceType":"publicIPAddresses","locations":["westus"]},{"resourceType":"networkInterfaces","locations":["westus"]}]},{"namespace":"Microsoft.Compute","resourceTypes":[{"resourceType":"virtualMachines","locations":["westus"]}]}],"dependencies":[{"dependsOn":[{"id":"/subscriptions/00000000-0000-0000-0000-000000000000/resourceGroups/cli_test_msi_no_scope000001/providers/Microsoft.Network/networkSecurityGroups/vm2NSG","resourceType":"Microsoft.Network/networkSecurityGroups","resourceName":"vm2NSG"},{"id":"/subscriptions/00000000-0000-0000-0000-000000000000/resourceGroups/cli_test_msi_no_scope000001/providers/Microsoft.Network/publicIPAddresses/vm2PublicIP","resourceType":"Microsoft.Network/publicIPAddresses","resourceName":"vm2PublicIP"}],"id":"/subscriptions/00000000-0000-0000-0000-000000000000/resourceGroups/cli_test_msi_no_scope000001/providers/Microsoft.Network/networkInterfaces/vm2VMNic","resourceType":"Microsoft.Network/networkInterfaces","resourceName":"vm2VMNic"},{"dependsOn":[{"id":"/subscriptions/00000000-0000-0000-0000-000000000000/resourceGroups/cli_test_msi_no_scope000001/providers/Microsoft.Network/networkInterfaces/vm2VMNic","resourceType":"Microsoft.Network/networkInterfaces","resourceName":"vm2VMNic"}],"id":"/subscriptions/00000000-0000-0000-0000-000000000000/resourceGroups/cli_test_msi_no_scope000001/providers/Microsoft.Compute/virtualMachines/vm2","resourceType":"Microsoft.Compute/virtualMachines","resourceName":"vm2"}]}}'
    headers:
      azure-asyncoperation:
      - https://management.azure.com/subscriptions/00000000-0000-0000-0000-000000000000/resourcegroups/cli_test_msi_no_scope000001/providers/Microsoft.Resources/deployments/vm_deploy_iVSBRuEB1g0S8W8Zv3vsYgXY9XOpxsTW/operationStatuses/08586290088136210227?api-version=2019-07-01
      cache-control:
      - no-cache
      content-length:
      - '2443'
      content-type:
      - application/json; charset=utf-8
      date:
      - Fri, 01 Nov 2019 08:47:53 GMT
      expires:
      - '-1'
      pragma:
      - no-cache
      strict-transport-security:
      - max-age=31536000; includeSubDomains
      x-content-type-options:
      - nosniff
      x-ms-ratelimit-remaining-subscription-writes:
      - '1180'
    status:
      code: 201
      message: Created
- request:
    body: null
    headers:
      Accept:
      - application/json
      Accept-Encoding:
      - gzip, deflate
      CommandName:
      - vm create
      Connection:
      - keep-alive
      ParameterSetName:
      - -g -n --image --admin-username --admin-password
      User-Agent:
      - python/3.7.4 (Windows-10-10.0.18362-SP0) msrest/0.6.10 msrest_azure/0.6.2
        azure-mgmt-resource/4.0.0 Azure-SDK-For-Python AZURECLI/2.0.75
    method: GET
    uri: https://management.azure.com/subscriptions/00000000-0000-0000-0000-000000000000/resourcegroups/cli_test_msi_no_scope000001/providers/Microsoft.Resources/deployments/mock-deployment/operationStatuses/08586290088136210227?api-version=2019-07-01
  response:
    body:
      string: '{"status":"Running"}'
    headers:
      cache-control:
      - no-cache
      content-length:
      - '20'
      content-type:
      - application/json; charset=utf-8
      date:
      - Fri, 01 Nov 2019 08:48:25 GMT
      expires:
      - '-1'
      pragma:
      - no-cache
      strict-transport-security:
      - max-age=31536000; includeSubDomains
      vary:
      - Accept-Encoding
      x-content-type-options:
      - nosniff
    status:
      code: 200
      message: OK
- request:
    body: null
    headers:
      Accept:
      - application/json
      Accept-Encoding:
      - gzip, deflate
      CommandName:
      - vm create
      Connection:
      - keep-alive
      ParameterSetName:
      - -g -n --image --admin-username --admin-password
      User-Agent:
      - python/3.7.4 (Windows-10-10.0.18362-SP0) msrest/0.6.10 msrest_azure/0.6.2
        azure-mgmt-resource/4.0.0 Azure-SDK-For-Python AZURECLI/2.0.75
    method: GET
    uri: https://management.azure.com/subscriptions/00000000-0000-0000-0000-000000000000/resourcegroups/cli_test_msi_no_scope000001/providers/Microsoft.Resources/deployments/mock-deployment/operationStatuses/08586290088136210227?api-version=2019-07-01
  response:
    body:
      string: '{"status":"Running"}'
    headers:
      cache-control:
      - no-cache
      content-length:
      - '20'
      content-type:
      - application/json; charset=utf-8
      date:
      - Fri, 01 Nov 2019 08:48:56 GMT
      expires:
      - '-1'
      pragma:
      - no-cache
      strict-transport-security:
      - max-age=31536000; includeSubDomains
      vary:
      - Accept-Encoding
      x-content-type-options:
      - nosniff
    status:
      code: 200
      message: OK
- request:
    body: null
    headers:
      Accept:
      - application/json
      Accept-Encoding:
      - gzip, deflate
      CommandName:
      - vm create
      Connection:
      - keep-alive
      ParameterSetName:
      - -g -n --image --admin-username --admin-password
      User-Agent:
      - python/3.7.4 (Windows-10-10.0.18362-SP0) msrest/0.6.10 msrest_azure/0.6.2
        azure-mgmt-resource/4.0.0 Azure-SDK-For-Python AZURECLI/2.0.75
    method: GET
    uri: https://management.azure.com/subscriptions/00000000-0000-0000-0000-000000000000/resourcegroups/cli_test_msi_no_scope000001/providers/Microsoft.Resources/deployments/mock-deployment/operationStatuses/08586290088136210227?api-version=2019-07-01
  response:
    body:
      string: '{"status":"Succeeded"}'
    headers:
      cache-control:
      - no-cache
      content-length:
      - '22'
      content-type:
      - application/json; charset=utf-8
      date:
      - Fri, 01 Nov 2019 08:49:26 GMT
      expires:
      - '-1'
      pragma:
      - no-cache
      strict-transport-security:
      - max-age=31536000; includeSubDomains
      vary:
      - Accept-Encoding
      x-content-type-options:
      - nosniff
    status:
      code: 200
      message: OK
- request:
    body: null
    headers:
      Accept:
      - application/json
      Accept-Encoding:
      - gzip, deflate
      CommandName:
      - vm create
      Connection:
      - keep-alive
      ParameterSetName:
      - -g -n --image --admin-username --admin-password
      User-Agent:
      - python/3.7.4 (Windows-10-10.0.18362-SP0) msrest/0.6.10 msrest_azure/0.6.2
        azure-mgmt-resource/4.0.0 Azure-SDK-For-Python AZURECLI/2.0.75
    method: GET
    uri: https://management.azure.com/subscriptions/00000000-0000-0000-0000-000000000000/resourcegroups/cli_test_msi_no_scope000001/providers/Microsoft.Resources/deployments/mock-deployment?api-version=2019-07-01
  response:
    body:
      string: '{"id":"/subscriptions/00000000-0000-0000-0000-000000000000/resourceGroups/cli_test_msi_no_scope000001/providers/Microsoft.Resources/deployments/vm_deploy_iVSBRuEB1g0S8W8Zv3vsYgXY9XOpxsTW","name":"vm_deploy_iVSBRuEB1g0S8W8Zv3vsYgXY9XOpxsTW","type":"Microsoft.Resources/deployments","properties":{"templateHash":"1285269280456480749","parameters":{"adminPassword":{"type":"SecureString"}},"mode":"Incremental","provisioningState":"Succeeded","timestamp":"2019-11-01T08:49:26.5898778Z","duration":"PT1M34.7332704S","correlationId":"f77e60f1-9199-4d5f-a8ac-6187f28920fc","providers":[{"namespace":"Microsoft.Network","resourceTypes":[{"resourceType":"networkSecurityGroups","locations":["westus"]},{"resourceType":"publicIPAddresses","locations":["westus"]},{"resourceType":"networkInterfaces","locations":["westus"]}]},{"namespace":"Microsoft.Compute","resourceTypes":[{"resourceType":"virtualMachines","locations":["westus"]}]}],"dependencies":[{"dependsOn":[{"id":"/subscriptions/00000000-0000-0000-0000-000000000000/resourceGroups/cli_test_msi_no_scope000001/providers/Microsoft.Network/networkSecurityGroups/vm2NSG","resourceType":"Microsoft.Network/networkSecurityGroups","resourceName":"vm2NSG"},{"id":"/subscriptions/00000000-0000-0000-0000-000000000000/resourceGroups/cli_test_msi_no_scope000001/providers/Microsoft.Network/publicIPAddresses/vm2PublicIP","resourceType":"Microsoft.Network/publicIPAddresses","resourceName":"vm2PublicIP"}],"id":"/subscriptions/00000000-0000-0000-0000-000000000000/resourceGroups/cli_test_msi_no_scope000001/providers/Microsoft.Network/networkInterfaces/vm2VMNic","resourceType":"Microsoft.Network/networkInterfaces","resourceName":"vm2VMNic"},{"dependsOn":[{"id":"/subscriptions/00000000-0000-0000-0000-000000000000/resourceGroups/cli_test_msi_no_scope000001/providers/Microsoft.Network/networkInterfaces/vm2VMNic","resourceType":"Microsoft.Network/networkInterfaces","resourceName":"vm2VMNic"}],"id":"/subscriptions/00000000-0000-0000-0000-000000000000/resourceGroups/cli_test_msi_no_scope000001/providers/Microsoft.Compute/virtualMachines/vm2","resourceType":"Microsoft.Compute/virtualMachines","resourceName":"vm2"}],"outputs":{},"outputResources":[{"id":"/subscriptions/00000000-0000-0000-0000-000000000000/resourceGroups/cli_test_msi_no_scope000001/providers/Microsoft.Compute/virtualMachines/vm2"},{"id":"/subscriptions/00000000-0000-0000-0000-000000000000/resourceGroups/cli_test_msi_no_scope000001/providers/Microsoft.Network/networkInterfaces/vm2VMNic"},{"id":"/subscriptions/00000000-0000-0000-0000-000000000000/resourceGroups/cli_test_msi_no_scope000001/providers/Microsoft.Network/networkSecurityGroups/vm2NSG"},{"id":"/subscriptions/00000000-0000-0000-0000-000000000000/resourceGroups/cli_test_msi_no_scope000001/providers/Microsoft.Network/publicIPAddresses/vm2PublicIP"}]}}'
    headers:
      cache-control:
      - no-cache
      content-length:
      - '3306'
      content-type:
      - application/json; charset=utf-8
      date:
      - Fri, 01 Nov 2019 08:49:27 GMT
      expires:
      - '-1'
      pragma:
      - no-cache
      strict-transport-security:
      - max-age=31536000; includeSubDomains
      vary:
      - Accept-Encoding
      x-content-type-options:
      - nosniff
    status:
      code: 200
      message: OK
- request:
    body: null
    headers:
      Accept:
      - application/json
      Accept-Encoding:
      - gzip, deflate
      CommandName:
      - vm create
      Connection:
      - keep-alive
      ParameterSetName:
      - -g -n --image --admin-username --admin-password
      User-Agent:
      - python/3.7.4 (Windows-10-10.0.18362-SP0) msrest/0.6.10 msrest_azure/0.6.2
        azure-mgmt-compute/9.0.0 Azure-SDK-For-Python AZURECLI/2.0.75
      accept-language:
      - en-US
    method: GET
    uri: https://management.azure.com/subscriptions/00000000-0000-0000-0000-000000000000/resourceGroups/cli_test_msi_no_scope000001/providers/Microsoft.Compute/virtualMachines/vm2?$expand=instanceView&api-version=2019-07-01
  response:
    body:
      string: "{\r\n  \"name\": \"vm2\",\r\n  \"id\": \"/subscriptions/00000000-0000-0000-0000-000000000000/resourceGroups/cli_test_msi_no_scope000001/providers/Microsoft.Compute/virtualMachines/vm2\",\r\n
        \ \"type\": \"Microsoft.Compute/virtualMachines\",\r\n  \"location\": \"westus\",\r\n
        \ \"tags\": {},\r\n  \"properties\": {\r\n    \"vmId\": \"fb07ef33-6545-4a72-8ee4-c9dc36a1c297\",\r\n
        \   \"hardwareProfile\": {\r\n      \"vmSize\": \"Standard_DS1_v2\"\r\n    },\r\n
        \   \"storageProfile\": {\r\n      \"imageReference\": {\r\n        \"publisher\":
        \"Debian\",\r\n        \"offer\": \"debian-10\",\r\n        \"sku\": \"10\",\r\n
        \       \"version\": \"latest\",\r\n        \"exactVersion\": \"0.20191015.47\"\r\n
        \     },\r\n      \"osDisk\": {\r\n        \"osType\": \"Linux\",\r\n        \"name\":
        \"vm2_OsDisk_1_7483c48314fd4c419f0988dd9164f2af\",\r\n        \"createOption\":
        \"FromImage\",\r\n        \"caching\": \"ReadWrite\",\r\n        \"managedDisk\":
        {\r\n          \"storageAccountType\": \"Premium_LRS\",\r\n          \"id\":
        \"/subscriptions/00000000-0000-0000-0000-000000000000/resourceGroups/cli_test_msi_no_scope000001/providers/Microsoft.Compute/disks/vm2_OsDisk_1_7483c48314fd4c419f0988dd9164f2af\"\r\n
        \       },\r\n        \"diskSizeGB\": 30\r\n      },\r\n      \"dataDisks\":
        []\r\n    },\r\n    \"osProfile\": {\r\n      \"computerName\": \"vm2\",\r\n
        \     \"adminUsername\": \"admin123\",\r\n      \"linuxConfiguration\": {\r\n
        \       \"disablePasswordAuthentication\": false,\r\n        \"provisionVMAgent\":
        true\r\n      },\r\n      \"secrets\": [],\r\n      \"allowExtensionOperations\":
        true,\r\n      \"requireGuestProvisionSignal\": true\r\n    },\r\n    \"networkProfile\":
        {\"networkInterfaces\":[{\"id\":\"/subscriptions/00000000-0000-0000-0000-000000000000/resourceGroups/cli_test_msi_no_scope000001/providers/Microsoft.Network/networkInterfaces/vm2VMNic\"}]},\r\n
        \   \"provisioningState\": \"Succeeded\",\r\n    \"instanceView\": {\r\n      \"computerName\":
        \"vm2\",\r\n      \"osName\": \"debian\",\r\n      \"osVersion\": \"10.1\",\r\n
        \     \"vmAgent\": {\r\n        \"vmAgentVersion\": \"2.2.34\",\r\n        \"statuses\":
        [\r\n          {\r\n            \"code\": \"ProvisioningState/succeeded\",\r\n
        \           \"level\": \"Info\",\r\n            \"displayStatus\": \"Ready\",\r\n
        \           \"message\": \"Guest Agent is running\",\r\n            \"time\":
        \"2019-11-01T08:49:29+00:00\"\r\n          }\r\n        ],\r\n        \"extensionHandlers\":
        []\r\n      },\r\n      \"disks\": [\r\n        {\r\n          \"name\": \"vm2_OsDisk_1_7483c48314fd4c419f0988dd9164f2af\",\r\n
        \         \"statuses\": [\r\n            {\r\n              \"code\": \"ProvisioningState/succeeded\",\r\n
        \             \"level\": \"Info\",\r\n              \"displayStatus\": \"Provisioning
        succeeded\",\r\n              \"time\": \"2019-11-01T08:48:27.9334588+00:00\"\r\n
        \           }\r\n          ]\r\n        }\r\n      ],\r\n      \"hyperVGeneration\":
        \"V1\",\r\n      \"statuses\": [\r\n        {\r\n          \"code\": \"ProvisioningState/succeeded\",\r\n
        \         \"level\": \"Info\",\r\n          \"displayStatus\": \"Provisioning
        succeeded\",\r\n          \"time\": \"2019-11-01T08:49:22.1368269+00:00\"\r\n
        \       },\r\n        {\r\n          \"code\": \"PowerState/running\",\r\n
        \         \"level\": \"Info\",\r\n          \"displayStatus\": \"VM running\"\r\n
        \       }\r\n      ]\r\n    }\r\n  }\r\n}"
    headers:
      cache-control:
      - no-cache
      content-length:
      - '3164'
      content-type:
      - application/json; charset=utf-8
      date:
      - Fri, 01 Nov 2019 08:49:28 GMT
      expires:
      - '-1'
      pragma:
      - no-cache
      server:
      - Microsoft-HTTPAPI/2.0
      - Microsoft-HTTPAPI/2.0
      strict-transport-security:
      - max-age=31536000; includeSubDomains
      transfer-encoding:
      - chunked
      vary:
      - Accept-Encoding
      x-content-type-options:
      - nosniff
      x-ms-ratelimit-remaining-resource:
      - Microsoft.Compute/LowCostGet3Min;3981,Microsoft.Compute/LowCostGet30Min;31874
    status:
      code: 200
      message: OK
- request:
    body: null
    headers:
      Accept:
      - application/json
      Accept-Encoding:
      - gzip, deflate
      CommandName:
      - vm create
      Connection:
      - keep-alive
      ParameterSetName:
      - -g -n --image --admin-username --admin-password
      User-Agent:
      - python/3.7.4 (Windows-10-10.0.18362-SP0) msrest/0.6.10 msrest_azure/0.6.2
        azure-mgmt-network/7.0.0 Azure-SDK-For-Python AZURECLI/2.0.75
      accept-language:
      - en-US
    method: GET
    uri: https://management.azure.com/subscriptions/00000000-0000-0000-0000-000000000000/resourceGroups/cli_test_msi_no_scope000001/providers/Microsoft.Network/networkInterfaces/vm2VMNic?api-version=2018-01-01
  response:
    body:
      string: "{\r\n  \"name\": \"vm2VMNic\",\r\n  \"id\": \"/subscriptions/00000000-0000-0000-0000-000000000000/resourceGroups/cli_test_msi_no_scope000001/providers/Microsoft.Network/networkInterfaces/vm2VMNic\",\r\n
        \ \"etag\": \"W/\\\"89bdf930-feef-4f3d-a6c6-89d8241ed481\\\"\",\r\n  \"location\":
        \"westus\",\r\n  \"tags\": {},\r\n  \"properties\": {\r\n    \"provisioningState\":
        \"Succeeded\",\r\n    \"resourceGuid\": \"9786d5c5-7df8-406a-a149-f66fef69c7df\",\r\n
        \   \"ipConfigurations\": [\r\n      {\r\n        \"name\": \"ipconfigvm2\",\r\n
        \       \"id\": \"/subscriptions/00000000-0000-0000-0000-000000000000/resourceGroups/cli_test_msi_no_scope000001/providers/Microsoft.Network/networkInterfaces/vm2VMNic/ipConfigurations/ipconfigvm2\",\r\n
        \       \"etag\": \"W/\\\"89bdf930-feef-4f3d-a6c6-89d8241ed481\\\"\",\r\n
        \       \"type\": \"Microsoft.Network/networkInterfaces/ipConfigurations\",\r\n
        \       \"properties\": {\r\n          \"provisioningState\": \"Succeeded\",\r\n
        \         \"privateIPAddress\": \"10.0.0.6\",\r\n          \"privateIPAllocationMethod\":
        \"Dynamic\",\r\n          \"publicIPAddress\": {\r\n            \"id\": \"/subscriptions/00000000-0000-0000-0000-000000000000/resourceGroups/cli_test_msi_no_scope000001/providers/Microsoft.Network/publicIPAddresses/vm2PublicIP\"\r\n
        \         },\r\n          \"subnet\": {\r\n            \"id\": \"/subscriptions/00000000-0000-0000-0000-000000000000/resourceGroups/cli_test_msi_no_scope000001/providers/Microsoft.Network/virtualNetworks/vm1VNET/subnets/vm1Subnet\"\r\n
        \         },\r\n          \"primary\": true,\r\n          \"privateIPAddressVersion\":
        \"IPv4\"\r\n        }\r\n      }\r\n    ],\r\n    \"dnsSettings\": {\r\n      \"dnsServers\":
        [],\r\n      \"appliedDnsServers\": [],\r\n      \"internalDomainNameSuffix\":
        \"1aw02idh3ovuzhbpwstivyjdba.dx.internal.cloudapp.net\"\r\n    },\r\n    \"macAddress\":
        \"00-0D-3A-31-65-A5\",\r\n    \"enableAcceleratedNetworking\": false,\r\n
        \   \"enableIPForwarding\": false,\r\n    \"networkSecurityGroup\": {\r\n
        \     \"id\": \"/subscriptions/00000000-0000-0000-0000-000000000000/resourceGroups/cli_test_msi_no_scope000001/providers/Microsoft.Network/networkSecurityGroups/vm2NSG\"\r\n
        \   },\r\n    \"primary\": true,\r\n    \"virtualMachine\": {\r\n      \"id\":
        \"/subscriptions/00000000-0000-0000-0000-000000000000/resourceGroups/cli_test_msi_no_scope000001/providers/Microsoft.Compute/virtualMachines/vm2\"\r\n
        \   }\r\n  },\r\n  \"type\": \"Microsoft.Network/networkInterfaces\"\r\n}"
    headers:
      cache-control:
      - no-cache
      content-length:
      - '2568'
      content-type:
      - application/json; charset=utf-8
      date:
      - Fri, 01 Nov 2019 08:49:29 GMT
      etag:
      - W/"89bdf930-feef-4f3d-a6c6-89d8241ed481"
      expires:
      - '-1'
      pragma:
      - no-cache
      server:
      - Microsoft-HTTPAPI/2.0
      - Microsoft-HTTPAPI/2.0
      strict-transport-security:
      - max-age=31536000; includeSubDomains
      transfer-encoding:
      - chunked
      vary:
      - Accept-Encoding
      x-content-type-options:
      - nosniff
      x-ms-arm-service-request-id:
      - 86f6270d-a22a-43bb-a400-0a88350f8de2
    status:
      code: 200
      message: OK
- request:
    body: null
    headers:
      Accept:
      - application/json
      Accept-Encoding:
      - gzip, deflate
      CommandName:
      - vm create
      Connection:
      - keep-alive
      ParameterSetName:
      - -g -n --image --admin-username --admin-password
      User-Agent:
      - python/3.7.4 (Windows-10-10.0.18362-SP0) msrest/0.6.10 msrest_azure/0.6.2
        azure-mgmt-network/7.0.0 Azure-SDK-For-Python AZURECLI/2.0.75
      accept-language:
      - en-US
    method: GET
    uri: https://management.azure.com/subscriptions/00000000-0000-0000-0000-000000000000/resourceGroups/cli_test_msi_no_scope000001/providers/Microsoft.Network/publicIPAddresses/vm2PublicIP?api-version=2018-01-01
  response:
    body:
      string: "{\r\n  \"name\": \"vm2PublicIP\",\r\n  \"id\": \"/subscriptions/00000000-0000-0000-0000-000000000000/resourceGroups/cli_test_msi_no_scope000001/providers/Microsoft.Network/publicIPAddresses/vm2PublicIP\",\r\n
        \ \"etag\": \"W/\\\"d5c81846-279a-4d17-9ddb-4fab63feadae\\\"\",\r\n  \"location\":
        \"westus\",\r\n  \"tags\": {},\r\n  \"properties\": {\r\n    \"provisioningState\":
        \"Succeeded\",\r\n    \"resourceGuid\": \"5dfa5695-4384-4bef-b0b1-26ee8686c43b\",\r\n
        \   \"ipAddress\": \"40.78.57.158\",\r\n    \"publicIPAddressVersion\": \"IPv4\",\r\n
        \   \"publicIPAllocationMethod\": \"Dynamic\",\r\n    \"idleTimeoutInMinutes\":
        4,\r\n    \"ipTags\": [],\r\n    \"ipConfiguration\": {\r\n      \"id\": \"/subscriptions/00000000-0000-0000-0000-000000000000/resourceGroups/cli_test_msi_no_scope000001/providers/Microsoft.Network/networkInterfaces/vm2VMNic/ipConfigurations/ipconfigvm2\"\r\n
        \   }\r\n  },\r\n  \"type\": \"Microsoft.Network/publicIPAddresses\",\r\n
        \ \"sku\": {\r\n    \"name\": \"Basic\"\r\n  }\r\n}"
    headers:
      cache-control:
      - no-cache
      content-length:
      - '996'
      content-type:
      - application/json; charset=utf-8
      date:
      - Fri, 01 Nov 2019 08:49:29 GMT
      etag:
      - W/"d5c81846-279a-4d17-9ddb-4fab63feadae"
      expires:
      - '-1'
      pragma:
      - no-cache
      server:
      - Microsoft-HTTPAPI/2.0
      - Microsoft-HTTPAPI/2.0
      strict-transport-security:
      - max-age=31536000; includeSubDomains
      transfer-encoding:
      - chunked
      vary:
      - Accept-Encoding
      x-content-type-options:
      - nosniff
      x-ms-arm-service-request-id:
      - 975cf948-55f1-467e-b04b-b696bfb6d24d
    status:
      code: 200
      message: OK
- request:
    body: null
    headers:
      Accept:
      - application/json
      Accept-Encoding:
      - gzip, deflate
      CommandName:
      - vm identity assign
      Connection:
      - keep-alive
      ParameterSetName:
      - -g -n
      User-Agent:
      - python/3.7.4 (Windows-10-10.0.18362-SP0) msrest/0.6.10 msrest_azure/0.6.2
        azure-mgmt-compute/9.0.0 Azure-SDK-For-Python AZURECLI/2.0.75
      accept-language:
      - en-US
    method: GET
    uri: https://management.azure.com/subscriptions/00000000-0000-0000-0000-000000000000/resourceGroups/cli_test_msi_no_scope000001/providers/Microsoft.Compute/virtualMachines/vm2?api-version=2019-07-01
  response:
    body:
      string: "{\r\n  \"name\": \"vm2\",\r\n  \"id\": \"/subscriptions/00000000-0000-0000-0000-000000000000/resourceGroups/cli_test_msi_no_scope000001/providers/Microsoft.Compute/virtualMachines/vm2\",\r\n
        \ \"type\": \"Microsoft.Compute/virtualMachines\",\r\n  \"location\": \"westus\",\r\n
        \ \"tags\": {},\r\n  \"properties\": {\r\n    \"vmId\": \"fb07ef33-6545-4a72-8ee4-c9dc36a1c297\",\r\n
        \   \"hardwareProfile\": {\r\n      \"vmSize\": \"Standard_DS1_v2\"\r\n    },\r\n
        \   \"storageProfile\": {\r\n      \"imageReference\": {\r\n        \"publisher\":
        \"Debian\",\r\n        \"offer\": \"debian-10\",\r\n        \"sku\": \"10\",\r\n
        \       \"version\": \"latest\",\r\n        \"exactVersion\": \"0.20191015.47\"\r\n
        \     },\r\n      \"osDisk\": {\r\n        \"osType\": \"Linux\",\r\n        \"name\":
        \"vm2_OsDisk_1_7483c48314fd4c419f0988dd9164f2af\",\r\n        \"createOption\":
        \"FromImage\",\r\n        \"caching\": \"ReadWrite\",\r\n        \"managedDisk\":
        {\r\n          \"storageAccountType\": \"Premium_LRS\",\r\n          \"id\":
        \"/subscriptions/00000000-0000-0000-0000-000000000000/resourceGroups/cli_test_msi_no_scope000001/providers/Microsoft.Compute/disks/vm2_OsDisk_1_7483c48314fd4c419f0988dd9164f2af\"\r\n
        \       },\r\n        \"diskSizeGB\": 30\r\n      },\r\n      \"dataDisks\":
        []\r\n    },\r\n    \"osProfile\": {\r\n      \"computerName\": \"vm2\",\r\n
        \     \"adminUsername\": \"admin123\",\r\n      \"linuxConfiguration\": {\r\n
        \       \"disablePasswordAuthentication\": false,\r\n        \"provisionVMAgent\":
        true\r\n      },\r\n      \"secrets\": [],\r\n      \"allowExtensionOperations\":
        true,\r\n      \"requireGuestProvisionSignal\": true\r\n    },\r\n    \"networkProfile\":
        {\"networkInterfaces\":[{\"id\":\"/subscriptions/00000000-0000-0000-0000-000000000000/resourceGroups/cli_test_msi_no_scope000001/providers/Microsoft.Network/networkInterfaces/vm2VMNic\"}]},\r\n
        \   \"provisioningState\": \"Succeeded\"\r\n  }\r\n}"
    headers:
      cache-control:
      - no-cache
      content-length:
      - '1873'
      content-type:
      - application/json; charset=utf-8
      date:
      - Fri, 01 Nov 2019 08:49:31 GMT
      expires:
      - '-1'
      pragma:
      - no-cache
      server:
      - Microsoft-HTTPAPI/2.0
      - Microsoft-HTTPAPI/2.0
      strict-transport-security:
      - max-age=31536000; includeSubDomains
      transfer-encoding:
      - chunked
      vary:
      - Accept-Encoding
      x-content-type-options:
      - nosniff
      x-ms-ratelimit-remaining-resource:
      - Microsoft.Compute/LowCostGet3Min;3985,Microsoft.Compute/LowCostGet30Min;31873
    status:
      code: 200
      message: OK
- request:
    body: '{"identity": {"type": "SystemAssigned"}}'
    headers:
      Accept:
      - application/json
      Accept-Encoding:
      - gzip, deflate
      CommandName:
      - vm identity assign
      Connection:
      - keep-alive
      Content-Length:
      - '40'
      Content-Type:
      - application/json; charset=utf-8
      ParameterSetName:
      - -g -n
      User-Agent:
      - python/3.7.4 (Windows-10-10.0.18362-SP0) msrest/0.6.10 msrest_azure/0.6.2
        azure-mgmt-compute/9.0.0 Azure-SDK-For-Python AZURECLI/2.0.75
      accept-language:
      - en-US
    method: PATCH
    uri: https://management.azure.com/subscriptions/00000000-0000-0000-0000-000000000000/resourceGroups/cli_test_msi_no_scope000001/providers/Microsoft.Compute/virtualMachines/vm2?api-version=2019-07-01
  response:
    body:
      string: "{\r\n  \"name\": \"vm2\",\r\n  \"id\": \"/subscriptions/00000000-0000-0000-0000-000000000000/resourceGroups/cli_test_msi_no_scope000001/providers/Microsoft.Compute/virtualMachines/vm2\",\r\n
        \ \"type\": \"Microsoft.Compute/virtualMachines\",\r\n  \"location\": \"westus\",\r\n
        \ \"tags\": {},\r\n  \"identity\": {\r\n    \"type\": \"SystemAssigned\",\r\n
        \   \"principalId\": \"24e3ed3e-17ad-44d9-8ec6-e8557a105cc7\",\r\n    \"tenantId\":
        \"54826b22-38d6-4fb2-bad9-b7b93a3e9c5a\"\r\n  },\r\n  \"properties\": {\r\n
        \   \"vmId\": \"fb07ef33-6545-4a72-8ee4-c9dc36a1c297\",\r\n    \"hardwareProfile\":
        {\r\n      \"vmSize\": \"Standard_DS1_v2\"\r\n    },\r\n    \"storageProfile\":
        {\r\n      \"imageReference\": {\r\n        \"publisher\": \"Debian\",\r\n
        \       \"offer\": \"debian-10\",\r\n        \"sku\": \"10\",\r\n        \"version\":
        \"latest\",\r\n        \"exactVersion\": \"0.20191015.47\"\r\n      },\r\n
        \     \"osDisk\": {\r\n        \"osType\": \"Linux\",\r\n        \"name\":
        \"vm2_OsDisk_1_7483c48314fd4c419f0988dd9164f2af\",\r\n        \"createOption\":
        \"FromImage\",\r\n        \"caching\": \"ReadWrite\",\r\n        \"managedDisk\":
        {\r\n          \"storageAccountType\": \"Premium_LRS\",\r\n          \"id\":
        \"/subscriptions/00000000-0000-0000-0000-000000000000/resourceGroups/cli_test_msi_no_scope000001/providers/Microsoft.Compute/disks/vm2_OsDisk_1_7483c48314fd4c419f0988dd9164f2af\"\r\n
        \       },\r\n        \"diskSizeGB\": 30\r\n      },\r\n      \"dataDisks\":
        []\r\n    },\r\n    \"osProfile\": {\r\n      \"computerName\": \"vm2\",\r\n
        \     \"adminUsername\": \"admin123\",\r\n      \"linuxConfiguration\": {\r\n
        \       \"disablePasswordAuthentication\": false,\r\n        \"provisionVMAgent\":
        true\r\n      },\r\n      \"secrets\": [],\r\n      \"allowExtensionOperations\":
        true,\r\n      \"requireGuestProvisionSignal\": true\r\n    },\r\n    \"networkProfile\":
        {\"networkInterfaces\":[{\"id\":\"/subscriptions/00000000-0000-0000-0000-000000000000/resourceGroups/cli_test_msi_no_scope000001/providers/Microsoft.Network/networkInterfaces/vm2VMNic\"}]},\r\n
        \   \"provisioningState\": \"Updating\"\r\n  }\r\n}"
    headers:
      azure-asyncnotification:
      - Enabled
      azure-asyncoperation:
      - https://management.azure.com/subscriptions/00000000-0000-0000-0000-000000000000/providers/Microsoft.Compute/locations/westus/operations/3eb49c06-283c-4225-80a9-fc1d26c29e93?api-version=2019-07-01
      cache-control:
      - no-cache
      content-length:
      - '2042'
      content-type:
      - application/json; charset=utf-8
      date:
      - Fri, 01 Nov 2019 08:49:36 GMT
      expires:
      - '-1'
      pragma:
      - no-cache
      server:
      - Microsoft-HTTPAPI/2.0
      - Microsoft-HTTPAPI/2.0
      strict-transport-security:
      - max-age=31536000; includeSubDomains
      transfer-encoding:
      - chunked
      vary:
      - Accept-Encoding
      x-content-type-options:
      - nosniff
      x-ms-ratelimit-remaining-resource:
      - Microsoft.Compute/PutVM3Min;236,Microsoft.Compute/PutVM30Min;1178
      x-ms-ratelimit-remaining-subscription-writes:
      - '1182'
    status:
      code: 200
      message: OK
- request:
    body: '{"identity": {"type": "SystemAssigned"}}'
    headers:
      Accept:
      - application/json
      Accept-Encoding:
      - gzip, deflate
      CommandName:
      - vm identity assign
      Connection:
      - keep-alive
      ParameterSetName:
      - -g -n
      User-Agent:
      - python/3.7.4 (Windows-10-10.0.18362-SP0) msrest/0.6.10 msrest_azure/0.6.2
        azure-mgmt-compute/9.0.0 Azure-SDK-For-Python AZURECLI/2.0.75
    method: GET
    uri: https://management.azure.com/subscriptions/00000000-0000-0000-0000-000000000000/providers/Microsoft.Compute/locations/westus/operations/3eb49c06-283c-4225-80a9-fc1d26c29e93?api-version=2019-07-01
  response:
    body:
      string: "{\r\n  \"startTime\": \"2019-11-01T08:49:35.9182758+00:00\",\r\n  \"endTime\":
        \"2019-11-01T08:49:41.3557026+00:00\",\r\n  \"status\": \"Succeeded\",\r\n
        \ \"name\": \"3eb49c06-283c-4225-80a9-fc1d26c29e93\"\r\n}"
    headers:
      azure-asyncnotification:
      - Enabled
      azure-asyncoperation:
      - https://management.azure.com/subscriptions/00000000-0000-0000-0000-000000000000/providers/Microsoft.Compute/locations/westus/operations/d23a760b-80fc-4c2f-9314-be59da7fee18?api-version=2019-03-01
      cache-control:
      - no-cache
      content-length:
      - '184'
      content-type:
      - application/json; charset=utf-8
      date:
      - Fri, 01 Nov 2019 08:50:07 GMT
      expires:
      - '-1'
      pragma:
      - no-cache
      server:
      - Microsoft-HTTPAPI/2.0
      - Microsoft-HTTPAPI/2.0
      strict-transport-security:
      - max-age=31536000; includeSubDomains
      transfer-encoding:
      - chunked
      vary:
      - Accept-Encoding
      x-content-type-options:
      - nosniff
      x-ms-ratelimit-remaining-resource:
      - Microsoft.Compute/GetOperation3Min;14967,Microsoft.Compute/GetOperation30Min;29703
    status:
      code: 200
      message: OK
- request:
    body: null
    headers:
      Accept:
      - application/json
      Accept-Encoding:
      - gzip, deflate
      CommandName:
      - vm identity assign
      Connection:
      - keep-alive
      ParameterSetName:
      - -g -n
      User-Agent:
      - python/3.7.4 (Windows-10-10.0.18362-SP0) msrest/0.6.10 msrest_azure/0.6.2
        azure-mgmt-compute/9.0.0 Azure-SDK-For-Python AZURECLI/2.0.75
    method: GET
    uri: https://management.azure.com/subscriptions/00000000-0000-0000-0000-000000000000/resourceGroups/cli_test_msi_no_scope000001/providers/Microsoft.Compute/virtualMachines/vm2?api-version=2019-07-01
  response:
    body:
      string: "{\r\n  \"name\": \"vm2\",\r\n  \"id\": \"/subscriptions/00000000-0000-0000-0000-000000000000/resourceGroups/cli_test_msi_no_scope000001/providers/Microsoft.Compute/virtualMachines/vm2\",\r\n
        \ \"type\": \"Microsoft.Compute/virtualMachines\",\r\n  \"location\": \"westus\",\r\n
        \ \"tags\": {},\r\n  \"identity\": {\r\n    \"type\": \"SystemAssigned\",\r\n
        \   \"principalId\": \"24e3ed3e-17ad-44d9-8ec6-e8557a105cc7\",\r\n    \"tenantId\":
        \"54826b22-38d6-4fb2-bad9-b7b93a3e9c5a\"\r\n  },\r\n  \"properties\": {\r\n
        \   \"vmId\": \"fb07ef33-6545-4a72-8ee4-c9dc36a1c297\",\r\n    \"hardwareProfile\":
        {\r\n      \"vmSize\": \"Standard_DS1_v2\"\r\n    },\r\n    \"storageProfile\":
        {\r\n      \"imageReference\": {\r\n        \"publisher\": \"Debian\",\r\n
        \       \"offer\": \"debian-10\",\r\n        \"sku\": \"10\",\r\n        \"version\":
        \"latest\",\r\n        \"exactVersion\": \"0.20191015.47\"\r\n      },\r\n
        \     \"osDisk\": {\r\n        \"osType\": \"Linux\",\r\n        \"name\":
        \"vm2_OsDisk_1_7483c48314fd4c419f0988dd9164f2af\",\r\n        \"createOption\":
        \"FromImage\",\r\n        \"caching\": \"ReadWrite\",\r\n        \"managedDisk\":
        {\r\n          \"storageAccountType\": \"Premium_LRS\",\r\n          \"id\":
        \"/subscriptions/00000000-0000-0000-0000-000000000000/resourceGroups/cli_test_msi_no_scope000001/providers/Microsoft.Compute/disks/vm2_OsDisk_1_7483c48314fd4c419f0988dd9164f2af\"\r\n
        \       },\r\n        \"diskSizeGB\": 30\r\n      },\r\n      \"dataDisks\":
        []\r\n    },\r\n    \"osProfile\": {\r\n      \"computerName\": \"vm2\",\r\n
        \     \"adminUsername\": \"admin123\",\r\n      \"linuxConfiguration\": {\r\n
        \       \"disablePasswordAuthentication\": false,\r\n        \"provisionVMAgent\":
        true\r\n      },\r\n      \"secrets\": [],\r\n      \"allowExtensionOperations\":
        true,\r\n      \"requireGuestProvisionSignal\": true\r\n    },\r\n    \"networkProfile\":
        {\"networkInterfaces\":[{\"id\":\"/subscriptions/00000000-0000-0000-0000-000000000000/resourceGroups/cli_test_msi_no_scope000001/providers/Microsoft.Network/networkInterfaces/vm2VMNic\"}]},\r\n
        \   \"provisioningState\": \"Succeeded\"\r\n  }\r\n}"
    headers:
      cache-control:
      - no-cache
      content-length:
      - '2043'
      content-type:
      - application/json; charset=utf-8
      date:
      - Fri, 01 Nov 2019 08:50:07 GMT
      expires:
      - '-1'
      pragma:
      - no-cache
      server:
      - Microsoft-HTTPAPI/2.0
      - Microsoft-HTTPAPI/2.0
      strict-transport-security:
      - max-age=31536000; includeSubDomains
      transfer-encoding:
      - chunked
      vary:
      - Accept-Encoding
      x-content-type-options:
      - nosniff
      x-ms-ratelimit-remaining-resource:
      - Microsoft.Compute/LowCostGet3Min;3985,Microsoft.Compute/LowCostGet30Min;31895
    status:
      code: 200
      message: OK
- request:
    body: null
    headers:
      Accept:
      - application/json
      Accept-Encoding:
      - gzip, deflate
      CommandName:
      - vm identity assign
      Connection:
      - keep-alive
      ParameterSetName:
      - -g -n
      User-Agent:
      - python/3.7.4 (Windows-10-10.0.18362-SP0) msrest/0.6.10 msrest_azure/0.6.2
        azure-mgmt-compute/9.0.0 Azure-SDK-For-Python AZURECLI/2.0.75
      accept-language:
      - en-US
    method: GET
    uri: https://management.azure.com/subscriptions/00000000-0000-0000-0000-000000000000/resourceGroups/cli_test_msi_no_scope000001/providers/Microsoft.Compute/virtualMachines/vm2?api-version=2019-07-01
  response:
    body:
      string: "{\r\n  \"name\": \"vm2\",\r\n  \"id\": \"/subscriptions/00000000-0000-0000-0000-000000000000/resourceGroups/cli_test_msi_no_scope000001/providers/Microsoft.Compute/virtualMachines/vm2\",\r\n
        \ \"type\": \"Microsoft.Compute/virtualMachines\",\r\n  \"location\": \"westus\",\r\n
        \ \"tags\": {},\r\n  \"identity\": {\r\n    \"type\": \"SystemAssigned\",\r\n
        \   \"principalId\": \"24e3ed3e-17ad-44d9-8ec6-e8557a105cc7\",\r\n    \"tenantId\":
        \"54826b22-38d6-4fb2-bad9-b7b93a3e9c5a\"\r\n  },\r\n  \"properties\": {\r\n
        \   \"vmId\": \"fb07ef33-6545-4a72-8ee4-c9dc36a1c297\",\r\n    \"hardwareProfile\":
        {\r\n      \"vmSize\": \"Standard_DS1_v2\"\r\n    },\r\n    \"storageProfile\":
        {\r\n      \"imageReference\": {\r\n        \"publisher\": \"Debian\",\r\n
        \       \"offer\": \"debian-10\",\r\n        \"sku\": \"10\",\r\n        \"version\":
        \"latest\",\r\n        \"exactVersion\": \"0.20191015.47\"\r\n      },\r\n
        \     \"osDisk\": {\r\n        \"osType\": \"Linux\",\r\n        \"name\":
        \"vm2_OsDisk_1_7483c48314fd4c419f0988dd9164f2af\",\r\n        \"createOption\":
        \"FromImage\",\r\n        \"caching\": \"ReadWrite\",\r\n        \"managedDisk\":
        {\r\n          \"storageAccountType\": \"Premium_LRS\",\r\n          \"id\":
        \"/subscriptions/00000000-0000-0000-0000-000000000000/resourceGroups/cli_test_msi_no_scope000001/providers/Microsoft.Compute/disks/vm2_OsDisk_1_7483c48314fd4c419f0988dd9164f2af\"\r\n
        \       },\r\n        \"diskSizeGB\": 30\r\n      },\r\n      \"dataDisks\":
        []\r\n    },\r\n    \"osProfile\": {\r\n      \"computerName\": \"vm2\",\r\n
        \     \"adminUsername\": \"admin123\",\r\n      \"linuxConfiguration\": {\r\n
        \       \"disablePasswordAuthentication\": false,\r\n        \"provisionVMAgent\":
        true\r\n      },\r\n      \"secrets\": [],\r\n      \"allowExtensionOperations\":
        true,\r\n      \"requireGuestProvisionSignal\": true\r\n    },\r\n    \"networkProfile\":
        {\"networkInterfaces\":[{\"id\":\"/subscriptions/00000000-0000-0000-0000-000000000000/resourceGroups/cli_test_msi_no_scope000001/providers/Microsoft.Network/networkInterfaces/vm2VMNic\"}]},\r\n
        \   \"provisioningState\": \"Succeeded\"\r\n  }\r\n}"
    headers:
      cache-control:
      - no-cache
      content-length:
      - '2043'
      content-type:
      - application/json; charset=utf-8
      date:
      - Fri, 01 Nov 2019 08:50:08 GMT
      expires:
      - '-1'
      pragma:
      - no-cache
      server:
      - Microsoft-HTTPAPI/2.0
      - Microsoft-HTTPAPI/2.0
      strict-transport-security:
      - max-age=31536000; includeSubDomains
      transfer-encoding:
      - chunked
      vary:
      - Accept-Encoding
      x-content-type-options:
      - nosniff
      x-ms-ratelimit-remaining-resource:
      - Microsoft.Compute/LowCostGet3Min;3984,Microsoft.Compute/LowCostGet30Min;31894
    status:
      code: 200
      message: OK
- request:
    body: null
    headers:
      Accept:
      - application/json
      Accept-Encoding:
      - gzip, deflate
      CommandName:
      - vm identity assign
      Connection:
      - keep-alive
      ParameterSetName:
      - -g -n
      User-Agent:
      - python/3.7.4 (Windows-10-10.0.18362-SP0) msrest/0.6.10 msrest_azure/0.6.2
        azure-mgmt-resource/4.0.0 Azure-SDK-For-Python AZURECLI/2.0.75
      accept-language:
      - en-US
    method: GET
    uri: https://management.azure.com/subscriptions/00000000-0000-0000-0000-000000000000/resourcegroups/cli_test_msi_no_scope000001?api-version=2019-07-01
  response:
    body:
      string: '{"id":"/subscriptions/00000000-0000-0000-0000-000000000000/resourceGroups/cli_test_msi_no_scope000001","name":"cli_test_msi_no_scope000001","type":"Microsoft.Resources/resourceGroups","location":"westus","tags":{"product":"azurecli","cause":"automation","date":"2019-11-01T08:43:53Z"},"properties":{"provisioningState":"Succeeded"}}'
    headers:
      cache-control:
      - no-cache
      content-length:
      - '428'
      content-type:
      - application/json; charset=utf-8
      date:
      - Fri, 01 Nov 2019 08:50:09 GMT
      expires:
      - '-1'
      pragma:
      - no-cache
      server:
      - Microsoft-HTTPAPI/2.0
      - Microsoft-HTTPAPI/2.0
      strict-transport-security:
      - max-age=31536000; includeSubDomains
      transfer-encoding:
      - chunked
      vary:
      - Accept-Encoding
      x-content-type-options:
      - nosniff
      x-ms-ratelimit-remaining-resource:
      - Microsoft.Compute/LowCostGet3Min;3991,Microsoft.Compute/LowCostGet30Min;31930
    status:
      code: 200
      message: OK
- request:
    body: null
    headers:
      Accept:
      - '*/*'
      Accept-Encoding:
      - gzip, deflate
      Connection:
      - keep-alive
      User-Agent:
      - python-requests/2.22.0
    method: GET
    uri: https://raw.githubusercontent.com/Azure/azure-rest-api-specs/master/arm-compute/quickstart-templates/aliases.json
  response:
    body:
      string: "{\n  \"$schema\": \"http://schema.management.azure.com/schemas/2015-01-01/deploymentTemplate.json\",\n
        \ \"contentVersion\": \"1.0.0.0\",\n  \"parameters\": {},\n  \"variables\":
        {},\n  \"resources\": [],\n  \"outputs\": {\n    \"aliases\": {\n      \"type\":
        \"object\",\n      \"value\": {\n        \"Linux\": {\n          \"CentOS\":
        {\n            \"publisher\": \"OpenLogic\",\n            \"offer\": \"CentOS\",\n
        \           \"sku\": \"7.5\",\n            \"version\": \"latest\"\n          },\n
        \         \"CoreOS\": {\n            \"publisher\": \"CoreOS\",\n            \"offer\":
        \"CoreOS\",\n            \"sku\": \"Stable\",\n            \"version\": \"latest\"\n
        \         },\n          \"Debian\": {\n            \"publisher\": \"Debian\",\n
        \           \"offer\": \"debian-10\",\n            \"sku\": \"10\",\n            \"version\":
        \"latest\"\n          },\n          \"openSUSE-Leap\": {\n            \"publisher\":
        \"SUSE\",\n            \"offer\": \"openSUSE-Leap\",\n            \"sku\":
        \"42.3\",\n            \"version\": \"latest\"\n          },\n          \"RHEL\":
        {\n            \"publisher\": \"RedHat\",\n            \"offer\": \"RHEL\",\n
        \           \"sku\": \"7-LVM\",\n            \"version\": \"latest\"\n          },\n
        \         \"SLES\": {\n            \"publisher\": \"SUSE\",\n            \"offer\":
        \"SLES\",\n            \"sku\": \"15\",\n            \"version\": \"latest\"\n
        \         },\n          \"UbuntuLTS\": {\n            \"publisher\": \"Canonical\",\n
        \           \"offer\": \"UbuntuServer\",\n            \"sku\": \"18.04-LTS\",\n
        \           \"version\": \"latest\"\n          }\n        },\n        \"Windows\":
        {\n          \"Win2019Datacenter\": {\n            \"publisher\": \"MicrosoftWindowsServer\",\n
        \           \"offer\": \"WindowsServer\",\n            \"sku\": \"2019-Datacenter\",\n
        \           \"version\": \"latest\"\n          },\n          \"Win2016Datacenter\":
        {\n            \"publisher\": \"MicrosoftWindowsServer\",\n            \"offer\":
        \"WindowsServer\",\n            \"sku\": \"2016-Datacenter\",\n            \"version\":
        \"latest\"\n          },\n          \"Win2012R2Datacenter\": {\n            \"publisher\":
        \"MicrosoftWindowsServer\",\n            \"offer\": \"WindowsServer\",\n            \"sku\":
        \"2012-R2-Datacenter\",\n            \"version\": \"latest\"\n          },\n
        \         \"Win2012Datacenter\": {\n            \"publisher\": \"MicrosoftWindowsServer\",\n
        \           \"offer\": \"WindowsServer\",\n            \"sku\": \"2012-Datacenter\",\n
        \           \"version\": \"latest\"\n          },\n          \"Win2008R2SP1\":
        {\n            \"publisher\": \"MicrosoftWindowsServer\",\n            \"offer\":
        \"WindowsServer\",\n            \"sku\": \"2008-R2-SP1\",\n            \"version\":
        \"latest\"\n          }\n        }\n      }\n    }\n  }\n}\n"
    headers:
      accept-ranges:
      - bytes
      access-control-allow-origin:
      - '*'
      cache-control:
      - max-age=300
      connection:
      - keep-alive
      content-length:
      - '2501'
      content-security-policy:
      - default-src 'none'; style-src 'unsafe-inline'; sandbox
      content-type:
      - text/plain; charset=utf-8
      date:
      - Fri, 01 Nov 2019 08:50:10 GMT
      etag:
      - W/"540044b4084c3c314537f1baa1770f248628b2bc9ba0328f1004c33862e049da"
      expires:
      - Fri, 01 Nov 2019 08:55:10 GMT
      source-age:
      - '223'
      strict-transport-security:
      - max-age=31536000
      vary:
      - Authorization,Accept-Encoding, Accept-Encoding
      via:
      - 1.1 varnish
      x-cache:
      - HIT
      x-cache-hits:
      - '1'
      x-content-type-options:
      - nosniff
      x-fastly-request-id:
      - 89ccbd60f4c30e03daf0c6ecc4872c9a99c21ded
      x-frame-options:
      - deny
      x-geo-block-list:
      - ''
      x-github-request-id:
      - 5C18:044C:223269:24AD1A:5DBBF0E2
      x-served-by:
      - cache-sin18046-SIN
      x-timer:
      - S1572598210.382297,VS0,VE1
      x-xss-protection:
      - 1; mode=block
    status:
      code: 200
      message: OK
- request:
    body: null
    headers:
      Accept:
      - '*/*'
      Accept-Encoding:
      - gzip, deflate
      Connection:
      - keep-alive
      ParameterSetName:
      - -g -n --image --admin-username --admin-password
      User-Agent:
      - python/3.7.4 (Windows-10-10.0.18362-SP0) msrest/0.6.10 msrest_azure/0.6.2
        azure-mgmt-network/7.0.0 Azure-SDK-For-Python AZURECLI/2.0.75
      accept-language:
      - en-US
    method: GET
    uri: https://management.azure.com/subscriptions/00000000-0000-0000-0000-000000000000/resourceGroups/cli_test_msi_no_scope000001/providers/Microsoft.Network/virtualNetworks?api-version=2018-01-01
  response:
    body:
      string: "{\r\n  \"value\": [\r\n    {\r\n      \"name\": \"vm1VNET\",\r\n      \"id\":
        \"/subscriptions/00000000-0000-0000-0000-000000000000/resourceGroups/cli_test_msi_no_scope000001/providers/Microsoft.Network/virtualNetworks/vm1VNET\",\r\n
        \     \"etag\": \"W/\\\"b4987840-8796-413b-9857-39da29c1edc4\\\"\",\r\n      \"type\":
        \"Microsoft.Network/virtualNetworks\",\r\n      \"location\": \"westus\",\r\n
        \     \"tags\": {},\r\n      \"properties\": {\r\n        \"provisioningState\":
        \"Succeeded\",\r\n        \"resourceGuid\": \"20ae2dd8-eb67-4cab-9c2f-b4a68ae12308\",\r\n
        \       \"addressSpace\": {\r\n          \"addressPrefixes\": [\r\n            \"10.0.0.0/16\"\r\n
        \         ]\r\n        },\r\n        \"subnets\": [\r\n          {\r\n            \"name\":
        \"vm1Subnet\",\r\n            \"id\": \"/subscriptions/00000000-0000-0000-0000-000000000000/resourceGroups/cli_test_msi_no_scope000001/providers/Microsoft.Network/virtualNetworks/vm1VNET/subnets/vm1Subnet\",\r\n
        \           \"etag\": \"W/\\\"b4987840-8796-413b-9857-39da29c1edc4\\\"\",\r\n
        \           \"properties\": {\r\n              \"provisioningState\": \"Succeeded\",\r\n
        \             \"addressPrefix\": \"10.0.0.0/24\",\r\n              \"ipConfigurations\":
        [\r\n                {\r\n                  \"id\": \"/subscriptions/00000000-0000-0000-0000-000000000000/resourceGroups/cli_test_msi_no_scope000001/providers/Microsoft.Network/networkInterfaces/vm1VMNic/ipConfigurations/ipconfigvm1\"\r\n
        \               },\r\n                {\r\n                  \"id\": \"/subscriptions/00000000-0000-0000-0000-000000000000/resourceGroups/cli_test_msi_no_scope000001/providers/Microsoft.Compute/virtualMachineScaleSets/vmss1/virtualMachines/0/networkInterfaces/vmss122daNic/ipConfigurations/vmss122daIPConfig\"\r\n
        \               },\r\n                {\r\n                  \"id\": \"/subscriptions/00000000-0000-0000-0000-000000000000/resourceGroups/cli_test_msi_no_scope000001/providers/Microsoft.Compute/virtualMachineScaleSets/vmss1/virtualMachines/3/networkInterfaces/vmss122daNic/ipConfigurations/vmss122daIPConfig\"\r\n
        \               },\r\n                {\r\n                  \"id\": \"/subscriptions/00000000-0000-0000-0000-000000000000/resourceGroups/cli_test_msi_no_scope000001/providers/Microsoft.Network/networkInterfaces/vm2VMNic/ipConfigurations/ipconfigvm2\"\r\n
        \               }\r\n              ]\r\n            },\r\n            \"type\":
        \"Microsoft.Network/virtualNetworks/subnets\"\r\n          }\r\n        ],\r\n
        \       \"virtualNetworkPeerings\": [],\r\n        \"enableDdosProtection\":
        false,\r\n        \"enableVmProtection\": false\r\n      }\r\n    }\r\n  ]\r\n}"
    headers:
      accept-ranges:
      - bytes
      access-control-allow-origin:
      - '*'
      cache-control:
      - max-age=300
      connection:
      - keep-alive
      content-length:
      - '2745'
      content-type:
      - text/plain; charset=utf-8
      date:
      - Fri, 01 Nov 2019 08:50:10 GMT
      expires:
      - '-1'
      pragma:
      - no-cache
      server:
      - Microsoft-HTTPAPI/2.0
      - Microsoft-HTTPAPI/2.0
      strict-transport-security:
      - max-age=31536000
      vary:
      - Accept-Encoding
      x-content-type-options:
      - nosniff
      x-ms-arm-service-request-id:
      - 3a7ab140-9e3a-4bbe-883e-f0ee5f9004f7
    status:
      code: 200
      message: OK
- request:
    body: 'b''{"properties": {"template": {"$schema": "https://schema.management.azure.com/schemas/2015-01-01/deploymentTemplate.json#",
      "contentVersion": "1.0.0.0", "parameters": {"adminPassword": {"type": "securestring",
      "metadata": {"description": "Secure adminPassword"}}}, "variables": {}, "resources":
      [{"apiVersion": "2018-01-01", "type": "Microsoft.Network/publicIPAddresses",
      "name": "vmss2LBPublicIP", "location": "westus", "tags": {}, "dependsOn": [],
      "properties": {"publicIPAllocationMethod": "Dynamic"}}, {"type": "Microsoft.Network/loadBalancers",
      "name": "vmss2LB", "location": "westus", "tags": {}, "apiVersion": "2018-01-01",
      "dependsOn": ["Microsoft.Network/publicIpAddresses/vmss2LBPublicIP"], "properties":
      {"backendAddressPools": [{"name": "vmss2LBBEPool"}], "inboundNatPools": [{"name":
      "vmss2LBNatPool", "properties": {"frontendIPConfiguration": {"id": "[concat(resourceId(\''Microsoft.Network/loadBalancers\'',
      \''vmss2LB\''), \''/frontendIPConfigurations/\'', \''loadBalancerFrontEnd\'')]"},
      "protocol": "tcp", "frontendPortRangeStart": "50000", "frontendPortRangeEnd":
      "50119", "backendPort": 22}}], "frontendIPConfigurations": [{"name": "loadBalancerFrontEnd",
      "properties": {"publicIPAddress": {"id": "/subscriptions/00000000-0000-0000-0000-000000000000/resourceGroups/cli_test_msi_no_scope000001/providers/Microsoft.Network/publicIPAddresses/vmss2LBPublicIP"}}}]}},
      {"type": "Microsoft.Compute/virtualMachineScaleSets", "name": "vmss2", "location":
      "westus", "tags": {}, "apiVersion": "2019-07-01", "dependsOn": ["Microsoft.Network/loadBalancers/vmss2LB"],
      "sku": {"name": "Standard_DS1_v2", "capacity": 2}, "properties": {"overprovision":
      true, "upgradePolicy": {"mode": "manual"}, "virtualMachineProfile": {"storageProfile":
      {"osDisk": {"createOption": "FromImage", "caching": "ReadWrite", "managedDisk":
      {"storageAccountType": null}}, "imageReference": {"publisher": "Debian", "offer":
      "debian-10", "sku": "10", "version": "latest"}}, "osProfile": {"computerNamePrefix":
      "vmss2c099", "adminUsername": "admin123", "adminPassword": "[parameters(\''adminPassword\'')]"},
      "networkProfile": {"networkInterfaceConfigurations": [{"name": "vmss2c099Nic",
      "properties": {"primary": "true", "ipConfigurations": [{"name": "vmss2c099IPConfig",
      "properties": {"subnet": {"id": "/subscriptions/00000000-0000-0000-0000-000000000000/resourceGroups/cli_test_msi_no_scope000001/providers/Microsoft.Network/virtualNetworks/vm1VNET/subnets/vm1Subnet"},
      "loadBalancerBackendAddressPools": [{"id": "/subscriptions/00000000-0000-0000-0000-000000000000/resourceGroups/cli_test_msi_no_scope000001/providers/Microsoft.Network/loadBalancers/vmss2LB/backendAddressPools/vmss2LBBEPool"}],
      "loadBalancerInboundNatPools": [{"id": "/subscriptions/00000000-0000-0000-0000-000000000000/resourceGroups/cli_test_msi_no_scope000001/providers/Microsoft.Network/loadBalancers/vmss2LB/inboundNatPools/vmss2LBNatPool"}]}}]}}]}},
      "singlePlacementGroup": null}}], "outputs": {"VMSS": {"type": "object", "value":
      "[reference(resourceId(\''Microsoft.Compute/virtualMachineScaleSets\'', \''vmss2\''),providers(\''Microsoft.Compute\'',
      \''virtualMachineScaleSets\'').apiVersions[0])]"}}}, "parameters": {"adminPassword":
      {"value": "PasswordPassword1!"}}, "mode": "Incremental"}}'''
    headers:
      Accept:
      - application/json
      Accept-Encoding:
      - gzip, deflate
      CommandName:
      - vmss create
      Connection:
      - keep-alive
      Content-Length:
      - '3406'
      Content-Type:
      - application/json; charset=utf-8
      ParameterSetName:
      - -g -n --image --admin-username --admin-password
      User-Agent:
      - python/3.7.4 (Windows-10-10.0.18362-SP0) msrest/0.6.10 msrest_azure/0.6.2
        azure-mgmt-resource/4.0.0 Azure-SDK-For-Python AZURECLI/2.0.75
      accept-language:
      - en-US
    method: PUT
    uri: https://management.azure.com/subscriptions/00000000-0000-0000-0000-000000000000/resourcegroups/cli_test_msi_no_scope000001/providers/Microsoft.Resources/deployments/mock-deployment?api-version=2019-07-01
  response:
    body:
      string: '{"id":"/subscriptions/00000000-0000-0000-0000-000000000000/resourceGroups/cli_test_msi_no_scope000001/providers/Microsoft.Resources/deployments/vmss_deploy_tCSgPMBQlI1GULjUvxWM3Z4kWKJfZGVv","name":"vmss_deploy_tCSgPMBQlI1GULjUvxWM3Z4kWKJfZGVv","type":"Microsoft.Resources/deployments","properties":{"templateHash":"17927040509502413350","parameters":{"adminPassword":{"type":"SecureString"}},"mode":"Incremental","provisioningState":"Accepted","timestamp":"2019-11-01T08:50:15.2275605Z","duration":"PT2.2001798S","correlationId":"a3cc7a65-5927-4c87-a8be-abcf3b5fd8d5","providers":[{"namespace":"Microsoft.Network","resourceTypes":[{"resourceType":"publicIPAddresses","locations":["westus"]},{"resourceType":"loadBalancers","locations":["westus"]}]},{"namespace":"Microsoft.Compute","resourceTypes":[{"resourceType":"virtualMachineScaleSets","locations":["westus"]}]}],"dependencies":[{"dependsOn":[{"id":"/subscriptions/00000000-0000-0000-0000-000000000000/resourceGroups/cli_test_msi_no_scope000001/providers/Microsoft.Network/publicIPAddresses/vmss2LBPublicIP","resourceType":"Microsoft.Network/publicIPAddresses","resourceName":"vmss2LBPublicIP"}],"id":"/subscriptions/00000000-0000-0000-0000-000000000000/resourceGroups/cli_test_msi_no_scope000001/providers/Microsoft.Network/loadBalancers/vmss2LB","resourceType":"Microsoft.Network/loadBalancers","resourceName":"vmss2LB"},{"dependsOn":[{"id":"/subscriptions/00000000-0000-0000-0000-000000000000/resourceGroups/cli_test_msi_no_scope000001/providers/Microsoft.Network/loadBalancers/vmss2LB","resourceType":"Microsoft.Network/loadBalancers","resourceName":"vmss2LB"}],"id":"/subscriptions/00000000-0000-0000-0000-000000000000/resourceGroups/cli_test_msi_no_scope000001/providers/Microsoft.Compute/virtualMachineScaleSets/vmss2","resourceType":"Microsoft.Compute/virtualMachineScaleSets","resourceName":"vmss2"}]}}'
    headers:
      azure-asyncoperation:
      - https://management.azure.com/subscriptions/00000000-0000-0000-0000-000000000000/resourcegroups/cli_test_msi_no_scope000001/providers/Microsoft.Resources/deployments/vmss_deploy_tCSgPMBQlI1GULjUvxWM3Z4kWKJfZGVv/operationStatuses/08586290086724502397?api-version=2019-07-01
      cache-control:
      - no-cache
      content-length:
      - '2106'
      content-type:
      - application/json; charset=utf-8
      date:
      - Fri, 01 Nov 2019 08:50:16 GMT
      expires:
      - '-1'
      pragma:
      - no-cache
      strict-transport-security:
      - max-age=31536000; includeSubDomains
      x-content-type-options:
      - nosniff
      x-ms-ratelimit-remaining-subscription-writes:
      - '1178'
    status:
      code: 201
      message: Created
- request:
    body: 'b''{"properties": {"template": {"$schema": "https://schema.management.azure.com/schemas/2015-01-01/deploymentTemplate.json#",
      "contentVersion": "1.0.0.0", "parameters": {"adminPassword": {"type": "securestring",
      "metadata": {"description": "Secure adminPassword"}}}, "variables": {}, "resources":
      [{"apiVersion": "2018-01-01", "type": "Microsoft.Network/publicIPAddresses",
      "name": "vmss2LBPublicIP", "location": "westus", "tags": {}, "dependsOn": [],
      "properties": {"publicIPAllocationMethod": "Dynamic"}}, {"type": "Microsoft.Network/loadBalancers",
      "name": "vmss2LB", "location": "westus", "tags": {}, "apiVersion": "2018-01-01",
      "dependsOn": ["Microsoft.Network/publicIpAddresses/vmss2LBPublicIP"], "properties":
      {"backendAddressPools": [{"name": "vmss2LBBEPool"}], "inboundNatPools": [{"name":
      "vmss2LBNatPool", "properties": {"frontendIPConfiguration": {"id": "[concat(resourceId(\''Microsoft.Network/loadBalancers\'',
      \''vmss2LB\''), \''/frontendIPConfigurations/\'', \''loadBalancerFrontEnd\'')]"},
      "protocol": "tcp", "frontendPortRangeStart": "50000", "frontendPortRangeEnd":
      "50119", "backendPort": 22}}], "frontendIPConfigurations": [{"name": "loadBalancerFrontEnd",
      "properties": {"publicIPAddress": {"id": "/subscriptions/00000000-0000-0000-0000-000000000000/resourceGroups/cli_test_msi_no_scope000001/providers/Microsoft.Network/publicIPAddresses/vmss2LBPublicIP"}}}]}},
      {"type": "Microsoft.Compute/virtualMachineScaleSets", "name": "vmss2", "location":
      "westus", "tags": {}, "apiVersion": "2019-03-01", "dependsOn": ["Microsoft.Network/loadBalancers/vmss2LB"],
      "sku": {"name": "Standard_DS1_v2", "capacity": 2}, "properties": {"overprovision":
      true, "upgradePolicy": {"mode": "manual"}, "virtualMachineProfile": {"storageProfile":
      {"osDisk": {"createOption": "FromImage", "caching": "ReadWrite", "managedDisk":
      {"storageAccountType": null}}, "imageReference": {"publisher": "Debian", "offer":
      "debian-10", "sku": "10", "version": "latest"}}, "osProfile": {"computerNamePrefix":
      "vmss2959e", "adminUsername": "admin123", "adminPassword": "[parameters(\''adminPassword\'')]"},
      "networkProfile": {"networkInterfaceConfigurations": [{"name": "vmss2959eNic",
      "properties": {"primary": "true", "ipConfigurations": [{"name": "vmss2959eIPConfig",
      "properties": {"subnet": {"id": "/subscriptions/00000000-0000-0000-0000-000000000000/resourceGroups/cli_test_msi_no_scope000001/providers/Microsoft.Network/virtualNetworks/vm1VNET/subnets/vm1Subnet"},
      "loadBalancerBackendAddressPools": [{"id": "/subscriptions/00000000-0000-0000-0000-000000000000/resourceGroups/cli_test_msi_no_scope000001/providers/Microsoft.Network/loadBalancers/vmss2LB/backendAddressPools/vmss2LBBEPool"}],
      "loadBalancerInboundNatPools": [{"id": "/subscriptions/00000000-0000-0000-0000-000000000000/resourceGroups/cli_test_msi_no_scope000001/providers/Microsoft.Network/loadBalancers/vmss2LB/inboundNatPools/vmss2LBNatPool"}]}}]}}]}},
      "singlePlacementGroup": null}}], "outputs": {"VMSS": {"type": "object", "value":
      "[reference(resourceId(\''Microsoft.Compute/virtualMachineScaleSets\'', \''vmss2\''),providers(\''Microsoft.Compute\'',
      \''virtualMachineScaleSets\'').apiVersions[0])]"}}}, "parameters": {"adminPassword":
      {"value": "PasswordPassword1!"}}, "mode": "Incremental"}}'''
    headers:
      Accept:
      - application/json
      Accept-Encoding:
      - gzip, deflate
      CommandName:
      - vmss create
      Connection:
      - keep-alive
      ParameterSetName:
      - -g -n --image --admin-username --admin-password
      User-Agent:
      - python/3.7.4 (Windows-10-10.0.18362-SP0) msrest/0.6.10 msrest_azure/0.6.2
        azure-mgmt-resource/4.0.0 Azure-SDK-For-Python AZURECLI/2.0.75
    method: GET
    uri: https://management.azure.com/subscriptions/00000000-0000-0000-0000-000000000000/resourcegroups/cli_test_msi_no_scope000001/providers/Microsoft.Resources/deployments/mock-deployment/operationStatuses/08586290086724502397?api-version=2019-07-01
  response:
    body:
      string: '{"status":"Running"}'
    headers:
      cache-control:
      - no-cache
      content-length:
      - '20'
      content-type:
      - application/json; charset=utf-8
      date:
      - Fri, 01 Nov 2019 08:50:47 GMT
      expires:
      - '-1'
      pragma:
      - no-cache
      strict-transport-security:
      - max-age=31536000; includeSubDomains
      vary:
      - Accept-Encoding
      x-content-type-options:
      - nosniff
    status:
      code: 200
      message: OK
- request:
    body: null
    headers:
      Accept:
      - application/json
      Accept-Encoding:
      - gzip, deflate
      CommandName:
      - vmss create
      Connection:
      - keep-alive
      ParameterSetName:
      - -g -n --image --admin-username --admin-password
      User-Agent:
      - python/3.7.4 (Windows-10-10.0.18362-SP0) msrest/0.6.10 msrest_azure/0.6.2
        azure-mgmt-resource/4.0.0 Azure-SDK-For-Python AZURECLI/2.0.75
    method: GET
    uri: https://management.azure.com/subscriptions/00000000-0000-0000-0000-000000000000/resourcegroups/cli_test_msi_no_scope000001/providers/Microsoft.Resources/deployments/mock-deployment/operationStatuses/08586290086724502397?api-version=2019-07-01
  response:
    body:
      string: '{"status":"Running"}'
    headers:
      cache-control:
      - no-cache
      content-length:
      - '20'
      content-type:
      - application/json; charset=utf-8
      date:
      - Fri, 01 Nov 2019 08:51:17 GMT
      expires:
      - '-1'
      pragma:
      - no-cache
      strict-transport-security:
      - max-age=31536000; includeSubDomains
      vary:
      - Accept-Encoding
      x-content-type-options:
      - nosniff
    status:
      code: 200
      message: OK
- request:
    body: null
    headers:
      Accept:
      - application/json
      Accept-Encoding:
      - gzip, deflate
      CommandName:
      - vmss create
      Connection:
      - keep-alive
      ParameterSetName:
      - -g -n --image --admin-username --admin-password
      User-Agent:
      - python/3.7.4 (Windows-10-10.0.18362-SP0) msrest/0.6.10 msrest_azure/0.6.2
        azure-mgmt-resource/4.0.0 Azure-SDK-For-Python AZURECLI/2.0.75
    method: GET
    uri: https://management.azure.com/subscriptions/00000000-0000-0000-0000-000000000000/resourcegroups/cli_test_msi_no_scope000001/providers/Microsoft.Resources/deployments/mock-deployment/operationStatuses/08586290086724502397?api-version=2019-07-01
  response:
    body:
      string: '{"status":"Running"}'
    headers:
      cache-control:
      - no-cache
      content-length:
      - '20'
      content-type:
      - application/json; charset=utf-8
      date:
      - Fri, 01 Nov 2019 08:51:48 GMT
      expires:
      - '-1'
      pragma:
      - no-cache
      strict-transport-security:
      - max-age=31536000; includeSubDomains
      vary:
      - Accept-Encoding
      x-content-type-options:
      - nosniff
    status:
      code: 200
      message: OK
- request:
    body: null
    headers:
      Accept:
      - application/json
      Accept-Encoding:
      - gzip, deflate
      CommandName:
      - vmss create
      Connection:
      - keep-alive
      ParameterSetName:
      - -g -n --image --admin-username --admin-password
      User-Agent:
      - python/3.7.4 (Windows-10-10.0.18362-SP0) msrest/0.6.10 msrest_azure/0.6.2
        azure-mgmt-resource/4.0.0 Azure-SDK-For-Python AZURECLI/2.0.75
    method: GET
    uri: https://management.azure.com/subscriptions/00000000-0000-0000-0000-000000000000/resourcegroups/cli_test_msi_no_scope000001/providers/Microsoft.Resources/deployments/mock-deployment/operationStatuses/08586290086724502397?api-version=2019-07-01
  response:
    body:
      string: '{"status":"Running"}'
    headers:
      azure-asyncoperation:
      - https://management.azure.com/subscriptions/00000000-0000-0000-0000-000000000000/resourcegroups/cli_test_msi_no_scope000001/providers/Microsoft.Resources/deployments/vmss_deploy_5c6IpPsRkzt9aaczF1spEfxDIAI0XB66/operationStatuses/08586307015480668577?api-version=2019-07-01
      cache-control:
      - no-cache
      content-length:
      - '20'
      content-type:
      - application/json; charset=utf-8
      date:
      - Fri, 01 Nov 2019 08:52:19 GMT
      expires:
      - '-1'
      pragma:
      - no-cache
      strict-transport-security:
      - max-age=31536000; includeSubDomains
      vary:
      - Accept-Encoding
      x-content-type-options:
      - nosniff
      x-ms-ratelimit-remaining-subscription-writes:
      - '1199'
    status:
      code: 201
      message: Created
- request:
    body: null
    headers:
      Accept:
      - application/json
      Accept-Encoding:
      - gzip, deflate
      CommandName:
      - vmss create
      Connection:
      - keep-alive
      ParameterSetName:
      - -g -n --image --admin-username --admin-password
      User-Agent:
      - python/3.7.4 (Windows-10-10.0.18362-SP0) msrest/0.6.10 msrest_azure/0.6.2
        azure-mgmt-resource/4.0.0 Azure-SDK-For-Python AZURECLI/2.0.75
    method: GET
    uri: https://management.azure.com/subscriptions/00000000-0000-0000-0000-000000000000/resourcegroups/cli_test_msi_no_scope000001/providers/Microsoft.Resources/deployments/mock-deployment/operationStatuses/08586290086724502397?api-version=2019-07-01
  response:
    body:
      string: '{"status":"Running"}'
    headers:
      cache-control:
      - no-cache
      content-length:
      - '20'
      content-type:
      - application/json; charset=utf-8
      date:
      - Fri, 01 Nov 2019 08:52:49 GMT
      expires:
      - '-1'
      pragma:
      - no-cache
      strict-transport-security:
      - max-age=31536000; includeSubDomains
      vary:
      - Accept-Encoding
      x-content-type-options:
      - nosniff
    status:
      code: 200
      message: OK
- request:
    body: null
    headers:
      Accept:
      - application/json
      Accept-Encoding:
      - gzip, deflate
      CommandName:
      - vmss create
      Connection:
      - keep-alive
      ParameterSetName:
      - -g -n --image --admin-username --admin-password
      User-Agent:
      - python/3.7.4 (Windows-10-10.0.18362-SP0) msrest/0.6.10 msrest_azure/0.6.2
        azure-mgmt-resource/4.0.0 Azure-SDK-For-Python AZURECLI/2.0.75
    method: GET
    uri: https://management.azure.com/subscriptions/00000000-0000-0000-0000-000000000000/resourcegroups/cli_test_msi_no_scope000001/providers/Microsoft.Resources/deployments/mock-deployment/operationStatuses/08586290086724502397?api-version=2019-07-01
  response:
    body:
      string: '{"status":"Running"}'
    headers:
      cache-control:
      - no-cache
      content-length:
      - '20'
      content-type:
      - application/json; charset=utf-8
      date:
      - Fri, 01 Nov 2019 08:53:20 GMT
      expires:
      - '-1'
      pragma:
      - no-cache
      strict-transport-security:
      - max-age=31536000; includeSubDomains
      vary:
      - Accept-Encoding
      x-content-type-options:
      - nosniff
    status:
      code: 200
      message: OK
- request:
    body: null
    headers:
      Accept:
      - application/json
      Accept-Encoding:
      - gzip, deflate
      CommandName:
      - vmss create
      Connection:
      - keep-alive
      ParameterSetName:
      - -g -n --image --admin-username --admin-password
      User-Agent:
      - python/3.7.4 (Windows-10-10.0.18362-SP0) msrest/0.6.10 msrest_azure/0.6.2
        azure-mgmt-resource/4.0.0 Azure-SDK-For-Python AZURECLI/2.0.75
    method: GET
    uri: https://management.azure.com/subscriptions/00000000-0000-0000-0000-000000000000/resourcegroups/cli_test_msi_no_scope000001/providers/Microsoft.Resources/deployments/mock-deployment/operationStatuses/08586290086724502397?api-version=2019-07-01
  response:
    body:
      string: '{"status":"Running"}'
    headers:
      cache-control:
      - no-cache
      content-length:
      - '20'
      content-type:
      - application/json; charset=utf-8
      date:
      - Fri, 01 Nov 2019 08:53:50 GMT
      expires:
      - '-1'
      pragma:
      - no-cache
      strict-transport-security:
      - max-age=31536000; includeSubDomains
      vary:
      - Accept-Encoding
      x-content-type-options:
      - nosniff
    status:
      code: 200
      message: OK
- request:
    body: null
    headers:
      Accept:
      - application/json
      Accept-Encoding:
      - gzip, deflate
      CommandName:
      - vmss create
      Connection:
      - keep-alive
      ParameterSetName:
      - -g -n --image --admin-username --admin-password
      User-Agent:
      - python/3.7.4 (Windows-10-10.0.18362-SP0) msrest/0.6.10 msrest_azure/0.6.2
        azure-mgmt-resource/4.0.0 Azure-SDK-For-Python AZURECLI/2.0.75
    method: GET
    uri: https://management.azure.com/subscriptions/00000000-0000-0000-0000-000000000000/resourcegroups/cli_test_msi_no_scope000001/providers/Microsoft.Resources/deployments/mock-deployment/operationStatuses/08586290086724502397?api-version=2019-07-01
  response:
    body:
      string: '{"status":"Succeeded"}'
    headers:
      cache-control:
      - no-cache
      content-length:
      - '22'
      content-type:
      - application/json; charset=utf-8
      date:
      - Fri, 01 Nov 2019 08:54:22 GMT
      expires:
      - '-1'
      pragma:
      - no-cache
      strict-transport-security:
      - max-age=31536000; includeSubDomains
      vary:
      - Accept-Encoding
      x-content-type-options:
      - nosniff
    status:
      code: 200
      message: OK
- request:
    body: null
    headers:
      Accept:
      - application/json
      Accept-Encoding:
      - gzip, deflate
      CommandName:
      - vmss create
      Connection:
      - keep-alive
      ParameterSetName:
      - -g -n --image --admin-username --admin-password
      User-Agent:
      - python/3.7.4 (Windows-10-10.0.18362-SP0) msrest/0.6.10 msrest_azure/0.6.2
        azure-mgmt-resource/4.0.0 Azure-SDK-For-Python AZURECLI/2.0.75
    method: GET
    uri: https://management.azure.com/subscriptions/00000000-0000-0000-0000-000000000000/resourcegroups/cli_test_msi_no_scope000001/providers/Microsoft.Resources/deployments/mock-deployment?api-version=2019-07-01
  response:
    body:
      string: '{"id":"/subscriptions/00000000-0000-0000-0000-000000000000/resourceGroups/cli_test_msi_no_scope000001/providers/Microsoft.Resources/deployments/vmss_deploy_tCSgPMBQlI1GULjUvxWM3Z4kWKJfZGVv","name":"vmss_deploy_tCSgPMBQlI1GULjUvxWM3Z4kWKJfZGVv","type":"Microsoft.Resources/deployments","properties":{"templateHash":"17927040509502413350","parameters":{"adminPassword":{"type":"SecureString"}},"mode":"Incremental","provisioningState":"Succeeded","timestamp":"2019-11-01T08:53:57.6154428Z","duration":"PT3M44.5880621S","correlationId":"a3cc7a65-5927-4c87-a8be-abcf3b5fd8d5","providers":[{"namespace":"Microsoft.Network","resourceTypes":[{"resourceType":"publicIPAddresses","locations":["westus"]},{"resourceType":"loadBalancers","locations":["westus"]}]},{"namespace":"Microsoft.Compute","resourceTypes":[{"resourceType":"virtualMachineScaleSets","locations":["westus"]}]}],"dependencies":[{"dependsOn":[{"id":"/subscriptions/00000000-0000-0000-0000-000000000000/resourceGroups/cli_test_msi_no_scope000001/providers/Microsoft.Network/publicIPAddresses/vmss2LBPublicIP","resourceType":"Microsoft.Network/publicIPAddresses","resourceName":"vmss2LBPublicIP"}],"id":"/subscriptions/00000000-0000-0000-0000-000000000000/resourceGroups/cli_test_msi_no_scope000001/providers/Microsoft.Network/loadBalancers/vmss2LB","resourceType":"Microsoft.Network/loadBalancers","resourceName":"vmss2LB"},{"dependsOn":[{"id":"/subscriptions/00000000-0000-0000-0000-000000000000/resourceGroups/cli_test_msi_no_scope000001/providers/Microsoft.Network/loadBalancers/vmss2LB","resourceType":"Microsoft.Network/loadBalancers","resourceName":"vmss2LB"}],"id":"/subscriptions/00000000-0000-0000-0000-000000000000/resourceGroups/cli_test_msi_no_scope000001/providers/Microsoft.Compute/virtualMachineScaleSets/vmss2","resourceType":"Microsoft.Compute/virtualMachineScaleSets","resourceName":"vmss2"}],"outputs":{"vmss":{"type":"Object","value":{"singlePlacementGroup":true,"upgradePolicy":{"mode":"Manual"},"virtualMachineProfile":{"osProfile":{"computerNamePrefix":"vmss2c099","adminUsername":"admin123","linuxConfiguration":{"disablePasswordAuthentication":false,"provisionVMAgent":true},"secrets":[],"allowExtensionOperations":true,"requireGuestProvisionSignal":true},"storageProfile":{"osDisk":{"createOption":"FromImage","caching":"ReadWrite","managedDisk":{"storageAccountType":"Premium_LRS"}},"imageReference":{"publisher":"Debian","offer":"debian-10","sku":"10","version":"latest"}},"networkProfile":{"networkInterfaceConfigurations":[{"name":"vmss2c099Nic","properties":{"primary":true,"enableAcceleratedNetworking":false,"dnsSettings":{"dnsServers":[]},"enableIPForwarding":false,"ipConfigurations":[{"name":"vmss2c099IPConfig","properties":{"subnet":{"id":"/subscriptions/00000000-0000-0000-0000-000000000000/resourceGroups/cli_test_msi_no_scope000001/providers/Microsoft.Network/virtualNetworks/vm1VNET/subnets/vm1Subnet"},"privateIPAddressVersion":"IPv4","loadBalancerBackendAddressPools":[{"id":"/subscriptions/00000000-0000-0000-0000-000000000000/resourceGroups/cli_test_msi_no_scope000001/providers/Microsoft.Network/loadBalancers/vmss2LB/backendAddressPools/vmss2LBBEPool"}],"loadBalancerInboundNatPools":[{"id":"/subscriptions/00000000-0000-0000-0000-000000000000/resourceGroups/cli_test_msi_no_scope000001/providers/Microsoft.Network/loadBalancers/vmss2LB/inboundNatPools/vmss2LBNatPool"}]}}]}}]}},"provisioningState":"Succeeded","overprovision":true,"doNotRunExtensionsOnOverprovisionedVMs":false,"uniqueId":"52a493ce-fb4f-48a6-92be-fc46d1fd9b32"}}},"outputResources":[{"id":"/subscriptions/00000000-0000-0000-0000-000000000000/resourceGroups/cli_test_msi_no_scope000001/providers/Microsoft.Compute/virtualMachineScaleSets/vmss2"},{"id":"/subscriptions/00000000-0000-0000-0000-000000000000/resourceGroups/cli_test_msi_no_scope000001/providers/Microsoft.Network/loadBalancers/vmss2LB"},{"id":"/subscriptions/00000000-0000-0000-0000-000000000000/resourceGroups/cli_test_msi_no_scope000001/providers/Microsoft.Network/publicIPAddresses/vmss2LBPublicIP"}]}}'
    headers:
      cache-control:
      - no-cache
      content-length:
      - '4569'
      content-type:
      - application/json; charset=utf-8
      date:
      - Fri, 01 Nov 2019 08:54:22 GMT
      expires:
      - '-1'
      pragma:
      - no-cache
      strict-transport-security:
      - max-age=31536000; includeSubDomains
      vary:
      - Accept-Encoding
      x-content-type-options:
      - nosniff
    status:
      code: 200
      message: OK
- request:
    body: null
    headers:
      Accept:
      - application/json
      Accept-Encoding:
      - gzip, deflate
      CommandName:
      - vmss identity assign
      Connection:
      - keep-alive
      ParameterSetName:
      - -g -n
      User-Agent:
      - python/3.7.4 (Windows-10-10.0.18362-SP0) msrest/0.6.10 msrest_azure/0.6.2
        azure-mgmt-compute/9.0.0 Azure-SDK-For-Python AZURECLI/2.0.75
      accept-language:
      - en-US
    method: GET
    uri: https://management.azure.com/subscriptions/00000000-0000-0000-0000-000000000000/resourceGroups/cli_test_msi_no_scope000001/providers/Microsoft.Compute/virtualMachineScaleSets/vmss2?api-version=2019-07-01
  response:
    body:
      string: "{\r\n  \"name\": \"vmss2\",\r\n  \"id\": \"/subscriptions/00000000-0000-0000-0000-000000000000/resourceGroups/cli_test_msi_no_scope000001/providers/Microsoft.Compute/virtualMachineScaleSets/vmss2\",\r\n
        \ \"type\": \"Microsoft.Compute/virtualMachineScaleSets\",\r\n  \"location\":
        \"westus\",\r\n  \"tags\": {},\r\n  \"sku\": {\r\n    \"name\": \"Standard_DS1_v2\",\r\n
        \   \"tier\": \"Standard\",\r\n    \"capacity\": 2\r\n  },\r\n  \"properties\":
        {\r\n    \"singlePlacementGroup\": true,\r\n    \"upgradePolicy\": {\r\n      \"mode\":
        \"Manual\"\r\n    },\r\n    \"virtualMachineProfile\": {\r\n      \"osProfile\":
        {\r\n        \"computerNamePrefix\": \"vmss2c099\",\r\n        \"adminUsername\":
        \"admin123\",\r\n        \"linuxConfiguration\": {\r\n          \"disablePasswordAuthentication\":
        false,\r\n          \"provisionVMAgent\": true\r\n        },\r\n        \"secrets\":
        [],\r\n        \"allowExtensionOperations\": true,\r\n        \"requireGuestProvisionSignal\":
        true\r\n      },\r\n      \"storageProfile\": {\r\n        \"osDisk\": {\r\n
        \         \"createOption\": \"FromImage\",\r\n          \"caching\": \"ReadWrite\",\r\n
        \         \"managedDisk\": {\r\n            \"storageAccountType\": \"Premium_LRS\"\r\n
        \         }\r\n        },\r\n        \"imageReference\": {\r\n          \"publisher\":
        \"Debian\",\r\n          \"offer\": \"debian-10\",\r\n          \"sku\": \"10\",\r\n
        \         \"version\": \"latest\"\r\n        }\r\n      },\r\n      \"networkProfile\":
        {\"networkInterfaceConfigurations\":[{\"name\":\"vmss2c099Nic\",\"properties\":{\"primary\":true,\"enableAcceleratedNetworking\":false,\"dnsSettings\":{\"dnsServers\":[]},\"enableIPForwarding\":false,\"ipConfigurations\":[{\"name\":\"vmss2c099IPConfig\",\"properties\":{\"subnet\":{\"id\":\"/subscriptions/00000000-0000-0000-0000-000000000000/resourceGroups/cli_test_msi_no_scope000001/providers/Microsoft.Network/virtualNetworks/vm1VNET/subnets/vm1Subnet\"},\"privateIPAddressVersion\":\"IPv4\",\"loadBalancerBackendAddressPools\":[{\"id\":\"/subscriptions/00000000-0000-0000-0000-000000000000/resourceGroups/cli_test_msi_no_scope000001/providers/Microsoft.Network/loadBalancers/vmss2LB/backendAddressPools/vmss2LBBEPool\"}],\"loadBalancerInboundNatPools\":[{\"id\":\"/subscriptions/00000000-0000-0000-0000-000000000000/resourceGroups/cli_test_msi_no_scope000001/providers/Microsoft.Network/loadBalancers/vmss2LB/inboundNatPools/vmss2LBNatPool\"}]}}]}}]}\r\n
        \   },\r\n    \"provisioningState\": \"Succeeded\",\r\n    \"overprovision\":
        true,\r\n    \"doNotRunExtensionsOnOverprovisionedVMs\": false,\r\n    \"uniqueId\":
        \"52a493ce-fb4f-48a6-92be-fc46d1fd9b32\"\r\n  }\r\n}"
    headers:
      cache-control:
      - no-cache
      content-length:
      - '2591'
      content-type:
      - application/json; charset=utf-8
      date:
      - Fri, 01 Nov 2019 08:54:23 GMT
      expires:
      - '-1'
      pragma:
      - no-cache
      server:
      - Microsoft-HTTPAPI/2.0
      - Microsoft-HTTPAPI/2.0
      strict-transport-security:
      - max-age=31536000; includeSubDomains
      transfer-encoding:
      - chunked
      vary:
      - Accept-Encoding
      x-content-type-options:
      - nosniff
      x-ms-ratelimit-remaining-resource:
      - Microsoft.Compute/GetVMScaleSet3Min;176,Microsoft.Compute/GetVMScaleSet30Min;1136
    status:
      code: 200
      message: OK
- request:
    body: '{"identity": {"type": "SystemAssigned"}}'
    headers:
      Accept:
      - application/json
      Accept-Encoding:
      - gzip, deflate
      CommandName:
      - vmss identity assign
      Connection:
      - keep-alive
      Content-Length:
      - '40'
      Content-Type:
      - application/json; charset=utf-8
      ParameterSetName:
      - -g -n
      User-Agent:
      - python/3.7.4 (Windows-10-10.0.18362-SP0) msrest/0.6.10 msrest_azure/0.6.2
        azure-mgmt-compute/9.0.0 Azure-SDK-For-Python AZURECLI/2.0.75
      accept-language:
      - en-US
    method: PATCH
    uri: https://management.azure.com/subscriptions/00000000-0000-0000-0000-000000000000/resourceGroups/cli_test_msi_no_scope000001/providers/Microsoft.Compute/virtualMachineScaleSets/vmss2?api-version=2019-07-01
  response:
    body:
      string: "{\r\n  \"name\": \"vmss2\",\r\n  \"id\": \"/subscriptions/00000000-0000-0000-0000-000000000000/resourceGroups/cli_test_msi_no_scope000001/providers/Microsoft.Compute/virtualMachineScaleSets/vmss2\",\r\n
        \ \"type\": \"Microsoft.Compute/virtualMachineScaleSets\",\r\n  \"location\":
        \"westus\",\r\n  \"tags\": {},\r\n  \"identity\": {\r\n    \"type\": \"SystemAssigned\",\r\n
        \   \"principalId\": \"30dbc59d-be93-408f-94f3-b6656692214b\",\r\n    \"tenantId\":
        \"54826b22-38d6-4fb2-bad9-b7b93a3e9c5a\"\r\n  },\r\n  \"sku\": {\r\n    \"name\":
        \"Standard_DS1_v2\",\r\n    \"tier\": \"Standard\",\r\n    \"capacity\": 2\r\n
        \ },\r\n  \"properties\": {\r\n    \"singlePlacementGroup\": true,\r\n    \"upgradePolicy\":
        {\r\n      \"mode\": \"Manual\"\r\n    },\r\n    \"virtualMachineProfile\":
        {\r\n      \"osProfile\": {\r\n        \"computerNamePrefix\": \"vmss2c099\",\r\n
        \       \"adminUsername\": \"admin123\",\r\n        \"linuxConfiguration\":
        {\r\n          \"disablePasswordAuthentication\": false,\r\n          \"provisionVMAgent\":
        true\r\n        },\r\n        \"secrets\": [],\r\n        \"allowExtensionOperations\":
        true,\r\n        \"requireGuestProvisionSignal\": true\r\n      },\r\n      \"storageProfile\":
        {\r\n        \"osDisk\": {\r\n          \"createOption\": \"FromImage\",\r\n
        \         \"caching\": \"ReadWrite\",\r\n          \"managedDisk\": {\r\n
        \           \"storageAccountType\": \"Premium_LRS\"\r\n          }\r\n        },\r\n
        \       \"imageReference\": {\r\n          \"publisher\": \"Debian\",\r\n
        \         \"offer\": \"debian-10\",\r\n          \"sku\": \"10\",\r\n          \"version\":
        \"latest\"\r\n        }\r\n      },\r\n      \"networkProfile\": {\"networkInterfaceConfigurations\":[{\"name\":\"vmss2c099Nic\",\"properties\":{\"primary\":true,\"enableAcceleratedNetworking\":false,\"dnsSettings\":{\"dnsServers\":[]},\"enableIPForwarding\":false,\"ipConfigurations\":[{\"name\":\"vmss2c099IPConfig\",\"properties\":{\"subnet\":{\"id\":\"/subscriptions/00000000-0000-0000-0000-000000000000/resourceGroups/cli_test_msi_no_scope000001/providers/Microsoft.Network/virtualNetworks/vm1VNET/subnets/vm1Subnet\"},\"privateIPAddressVersion\":\"IPv4\",\"loadBalancerBackendAddressPools\":[{\"id\":\"/subscriptions/00000000-0000-0000-0000-000000000000/resourceGroups/cli_test_msi_no_scope000001/providers/Microsoft.Network/loadBalancers/vmss2LB/backendAddressPools/vmss2LBBEPool\"}],\"loadBalancerInboundNatPools\":[{\"id\":\"/subscriptions/00000000-0000-0000-0000-000000000000/resourceGroups/cli_test_msi_no_scope000001/providers/Microsoft.Network/loadBalancers/vmss2LB/inboundNatPools/vmss2LBNatPool\"}]}}]}}]}\r\n
        \   },\r\n    \"provisioningState\": \"Updating\",\r\n    \"overprovision\":
        true,\r\n    \"doNotRunExtensionsOnOverprovisionedVMs\": false,\r\n    \"uniqueId\":
        \"52a493ce-fb4f-48a6-92be-fc46d1fd9b32\"\r\n  }\r\n}"
    headers:
      azure-asyncnotification:
      - Enabled
      azure-asyncoperation:
      - https://management.azure.com/subscriptions/00000000-0000-0000-0000-000000000000/providers/Microsoft.Compute/locations/westus/operations/4c1d72db-a179-4094-939d-250a172ab833?api-version=2019-07-01
      cache-control:
      - no-cache
      content-length:
      - '2760'
      content-type:
      - application/json; charset=utf-8
      date:
      - Fri, 01 Nov 2019 08:54:29 GMT
      expires:
      - '-1'
      pragma:
      - no-cache
      server:
      - Microsoft-HTTPAPI/2.0
      - Microsoft-HTTPAPI/2.0
      strict-transport-security:
      - max-age=31536000; includeSubDomains
      transfer-encoding:
      - chunked
      vary:
      - Accept-Encoding
      x-content-type-options:
      - nosniff
      x-ms-ratelimit-remaining-resource:
<<<<<<< HEAD
      - Microsoft.Compute/VMScaleSetActions3Min;239,Microsoft.Compute/VMScaleSetActions30Min;1199,Microsoft.Compute/VmssQueuedVMOperations;4800
=======
      - Microsoft.Compute/VMScaleSetActions3Min;237,Microsoft.Compute/VMScaleSetActions30Min;1186,Microsoft.Compute/VmssQueuedVMOperations;4800
>>>>>>> 807faccc
      x-ms-ratelimit-remaining-subscription-writes:
      - '1197'
      x-ms-request-charge:
      - '0'
    status:
      code: 200
      message: OK
- request:
    body: null
    headers:
      Accept:
      - application/json
      Accept-Encoding:
      - gzip, deflate
      CommandName:
      - vmss identity assign
      Connection:
      - keep-alive
      ParameterSetName:
      - -g -n
      User-Agent:
      - python/3.7.4 (Windows-10-10.0.18362-SP0) msrest/0.6.10 msrest_azure/0.6.2
        azure-mgmt-compute/9.0.0 Azure-SDK-For-Python AZURECLI/2.0.75
    method: GET
    uri: https://management.azure.com/subscriptions/00000000-0000-0000-0000-000000000000/providers/Microsoft.Compute/locations/westus/operations/4c1d72db-a179-4094-939d-250a172ab833?api-version=2019-07-01
  response:
    body:
      string: "{\r\n  \"startTime\": \"2019-11-01T08:54:28.5133516+00:00\",\r\n  \"endTime\":
        \"2019-11-01T08:54:33.7321189+00:00\",\r\n  \"status\": \"Succeeded\",\r\n
        \ \"name\": \"4c1d72db-a179-4094-939d-250a172ab833\"\r\n}"
    headers:
      cache-control:
      - no-cache
      content-length:
      - '184'
      content-type:
      - application/json; charset=utf-8
      date:
      - Fri, 01 Nov 2019 08:54:40 GMT
      expires:
      - '-1'
      pragma:
      - no-cache
      server:
      - Microsoft-HTTPAPI/2.0
      - Microsoft-HTTPAPI/2.0
      strict-transport-security:
      - max-age=31536000; includeSubDomains
      transfer-encoding:
      - chunked
      vary:
      - Accept-Encoding
      x-content-type-options:
      - nosniff
      x-ms-ratelimit-remaining-resource:
      - Microsoft.Compute/GetOperation3Min;14969,Microsoft.Compute/GetOperation30Min;29654
    status:
      code: 200
      message: OK
- request:
    body: null
    headers:
      Accept:
      - application/json
      Accept-Encoding:
      - gzip, deflate
      CommandName:
      - vmss identity assign
      Connection:
      - keep-alive
      ParameterSetName:
      - -g -n
      User-Agent:
      - python/3.7.4 (Windows-10-10.0.18362-SP0) msrest/0.6.10 msrest_azure/0.6.2
        azure-mgmt-compute/9.0.0 Azure-SDK-For-Python AZURECLI/2.0.75
    method: GET
<<<<<<< HEAD
    uri: https://management.azure.com/subscriptions/00000000-0000-0000-0000-000000000000/providers/Microsoft.Compute/locations/westus/operations/f32e9749-11f8-4378-bb95-42fd1ab159f4?api-version=2019-03-01
=======
    uri: https://management.azure.com/subscriptions/00000000-0000-0000-0000-000000000000/resourceGroups/cli_test_msi_no_scope000001/providers/Microsoft.Compute/virtualMachineScaleSets/vmss2?api-version=2019-07-01
>>>>>>> 807faccc
  response:
    body:
      string: "{\r\n  \"name\": \"vmss2\",\r\n  \"id\": \"/subscriptions/00000000-0000-0000-0000-000000000000/resourceGroups/cli_test_msi_no_scope000001/providers/Microsoft.Compute/virtualMachineScaleSets/vmss2\",\r\n
        \ \"type\": \"Microsoft.Compute/virtualMachineScaleSets\",\r\n  \"location\":
        \"westus\",\r\n  \"tags\": {},\r\n  \"identity\": {\r\n    \"type\": \"SystemAssigned\",\r\n
        \   \"principalId\": \"30dbc59d-be93-408f-94f3-b6656692214b\",\r\n    \"tenantId\":
        \"54826b22-38d6-4fb2-bad9-b7b93a3e9c5a\"\r\n  },\r\n  \"sku\": {\r\n    \"name\":
        \"Standard_DS1_v2\",\r\n    \"tier\": \"Standard\",\r\n    \"capacity\": 2\r\n
        \ },\r\n  \"properties\": {\r\n    \"singlePlacementGroup\": true,\r\n    \"upgradePolicy\":
        {\r\n      \"mode\": \"Manual\"\r\n    },\r\n    \"virtualMachineProfile\":
        {\r\n      \"osProfile\": {\r\n        \"computerNamePrefix\": \"vmss2c099\",\r\n
        \       \"adminUsername\": \"admin123\",\r\n        \"linuxConfiguration\":
        {\r\n          \"disablePasswordAuthentication\": false,\r\n          \"provisionVMAgent\":
        true\r\n        },\r\n        \"secrets\": [],\r\n        \"allowExtensionOperations\":
        true,\r\n        \"requireGuestProvisionSignal\": true\r\n      },\r\n      \"storageProfile\":
        {\r\n        \"osDisk\": {\r\n          \"createOption\": \"FromImage\",\r\n
        \         \"caching\": \"ReadWrite\",\r\n          \"managedDisk\": {\r\n
        \           \"storageAccountType\": \"Premium_LRS\"\r\n          }\r\n        },\r\n
        \       \"imageReference\": {\r\n          \"publisher\": \"Debian\",\r\n
        \         \"offer\": \"debian-10\",\r\n          \"sku\": \"10\",\r\n          \"version\":
        \"latest\"\r\n        }\r\n      },\r\n      \"networkProfile\": {\"networkInterfaceConfigurations\":[{\"name\":\"vmss2c099Nic\",\"properties\":{\"primary\":true,\"enableAcceleratedNetworking\":false,\"dnsSettings\":{\"dnsServers\":[]},\"enableIPForwarding\":false,\"ipConfigurations\":[{\"name\":\"vmss2c099IPConfig\",\"properties\":{\"subnet\":{\"id\":\"/subscriptions/00000000-0000-0000-0000-000000000000/resourceGroups/cli_test_msi_no_scope000001/providers/Microsoft.Network/virtualNetworks/vm1VNET/subnets/vm1Subnet\"},\"privateIPAddressVersion\":\"IPv4\",\"loadBalancerBackendAddressPools\":[{\"id\":\"/subscriptions/00000000-0000-0000-0000-000000000000/resourceGroups/cli_test_msi_no_scope000001/providers/Microsoft.Network/loadBalancers/vmss2LB/backendAddressPools/vmss2LBBEPool\"}],\"loadBalancerInboundNatPools\":[{\"id\":\"/subscriptions/00000000-0000-0000-0000-000000000000/resourceGroups/cli_test_msi_no_scope000001/providers/Microsoft.Network/loadBalancers/vmss2LB/inboundNatPools/vmss2LBNatPool\"}]}}]}}]}\r\n
        \   },\r\n    \"provisioningState\": \"Succeeded\",\r\n    \"overprovision\":
        true,\r\n    \"doNotRunExtensionsOnOverprovisionedVMs\": false,\r\n    \"uniqueId\":
        \"52a493ce-fb4f-48a6-92be-fc46d1fd9b32\"\r\n  }\r\n}"
    headers:
      cache-control:
      - no-cache
      content-length:
      - '2761'
      content-type:
      - application/json; charset=utf-8
      date:
      - Fri, 01 Nov 2019 08:54:40 GMT
      expires:
      - '-1'
      pragma:
      - no-cache
      server:
      - Microsoft-HTTPAPI/2.0
      - Microsoft-HTTPAPI/2.0
      strict-transport-security:
      - max-age=31536000; includeSubDomains
      transfer-encoding:
      - chunked
      vary:
      - Accept-Encoding
      x-content-type-options:
      - nosniff
      x-ms-ratelimit-remaining-resource:
      - Microsoft.Compute/GetVMScaleSet3Min;174,Microsoft.Compute/GetVMScaleSet30Min;1132
    status:
      code: 200
      message: OK
- request:
    body: null
    headers:
      Accept:
      - application/json
      Accept-Encoding:
      - gzip, deflate
      CommandName:
      - vmss identity assign
      Connection:
      - keep-alive
      ParameterSetName:
      - -g -n
      User-Agent:
      - python/3.7.4 (Windows-10-10.0.18362-SP0) msrest/0.6.10 msrest_azure/0.6.2
        azure-mgmt-compute/9.0.0 Azure-SDK-For-Python AZURECLI/2.0.75
      accept-language:
      - en-US
    method: GET
    uri: https://management.azure.com/subscriptions/00000000-0000-0000-0000-000000000000/resourceGroups/cli_test_msi_no_scope000001/providers/Microsoft.Compute/virtualMachineScaleSets/vmss2?api-version=2019-07-01
  response:
    body:
      string: "{\r\n  \"name\": \"vmss2\",\r\n  \"id\": \"/subscriptions/00000000-0000-0000-0000-000000000000/resourceGroups/cli_test_msi_no_scope000001/providers/Microsoft.Compute/virtualMachineScaleSets/vmss2\",\r\n
        \ \"type\": \"Microsoft.Compute/virtualMachineScaleSets\",\r\n  \"location\":
        \"westus\",\r\n  \"tags\": {},\r\n  \"identity\": {\r\n    \"type\": \"SystemAssigned\",\r\n
        \   \"principalId\": \"30dbc59d-be93-408f-94f3-b6656692214b\",\r\n    \"tenantId\":
        \"54826b22-38d6-4fb2-bad9-b7b93a3e9c5a\"\r\n  },\r\n  \"sku\": {\r\n    \"name\":
        \"Standard_DS1_v2\",\r\n    \"tier\": \"Standard\",\r\n    \"capacity\": 2\r\n
        \ },\r\n  \"properties\": {\r\n    \"singlePlacementGroup\": true,\r\n    \"upgradePolicy\":
        {\r\n      \"mode\": \"Manual\"\r\n    },\r\n    \"virtualMachineProfile\":
        {\r\n      \"osProfile\": {\r\n        \"computerNamePrefix\": \"vmss2c099\",\r\n
        \       \"adminUsername\": \"admin123\",\r\n        \"linuxConfiguration\":
        {\r\n          \"disablePasswordAuthentication\": false,\r\n          \"provisionVMAgent\":
        true\r\n        },\r\n        \"secrets\": [],\r\n        \"allowExtensionOperations\":
        true,\r\n        \"requireGuestProvisionSignal\": true\r\n      },\r\n      \"storageProfile\":
        {\r\n        \"osDisk\": {\r\n          \"createOption\": \"FromImage\",\r\n
        \         \"caching\": \"ReadWrite\",\r\n          \"managedDisk\": {\r\n
        \           \"storageAccountType\": \"Premium_LRS\"\r\n          }\r\n        },\r\n
        \       \"imageReference\": {\r\n          \"publisher\": \"Debian\",\r\n
        \         \"offer\": \"debian-10\",\r\n          \"sku\": \"10\",\r\n          \"version\":
        \"latest\"\r\n        }\r\n      },\r\n      \"networkProfile\": {\"networkInterfaceConfigurations\":[{\"name\":\"vmss2c099Nic\",\"properties\":{\"primary\":true,\"enableAcceleratedNetworking\":false,\"dnsSettings\":{\"dnsServers\":[]},\"enableIPForwarding\":false,\"ipConfigurations\":[{\"name\":\"vmss2c099IPConfig\",\"properties\":{\"subnet\":{\"id\":\"/subscriptions/00000000-0000-0000-0000-000000000000/resourceGroups/cli_test_msi_no_scope000001/providers/Microsoft.Network/virtualNetworks/vm1VNET/subnets/vm1Subnet\"},\"privateIPAddressVersion\":\"IPv4\",\"loadBalancerBackendAddressPools\":[{\"id\":\"/subscriptions/00000000-0000-0000-0000-000000000000/resourceGroups/cli_test_msi_no_scope000001/providers/Microsoft.Network/loadBalancers/vmss2LB/backendAddressPools/vmss2LBBEPool\"}],\"loadBalancerInboundNatPools\":[{\"id\":\"/subscriptions/00000000-0000-0000-0000-000000000000/resourceGroups/cli_test_msi_no_scope000001/providers/Microsoft.Network/loadBalancers/vmss2LB/inboundNatPools/vmss2LBNatPool\"}]}}]}}]}\r\n
        \   },\r\n    \"provisioningState\": \"Succeeded\",\r\n    \"overprovision\":
        true,\r\n    \"doNotRunExtensionsOnOverprovisionedVMs\": false,\r\n    \"uniqueId\":
        \"52a493ce-fb4f-48a6-92be-fc46d1fd9b32\"\r\n  }\r\n}"
    headers:
      cache-control:
      - no-cache
      content-length:
      - '2761'
      content-type:
      - application/json; charset=utf-8
      date:
      - Fri, 01 Nov 2019 08:54:40 GMT
      expires:
      - '-1'
      pragma:
      - no-cache
      server:
      - Microsoft-HTTPAPI/2.0
      - Microsoft-HTTPAPI/2.0
      strict-transport-security:
      - max-age=31536000; includeSubDomains
      transfer-encoding:
      - chunked
      vary:
      - Accept-Encoding
      x-content-type-options:
      - nosniff
      x-ms-ratelimit-remaining-resource:
      - Microsoft.Compute/GetVMScaleSet3Min;173,Microsoft.Compute/GetVMScaleSet30Min;1131
    status:
      code: 200
      message: OK
version: 1<|MERGE_RESOLUTION|>--- conflicted
+++ resolved
@@ -524,6 +524,8 @@
       - Microsoft-HTTPAPI/2.0
       strict-transport-security:
       - max-age=31536000; includeSubDomains
+      transfer-encoding:
+      - chunked
       vary:
       - Accept-Encoding
       x-content-type-options:
@@ -597,6 +599,8 @@
       - Microsoft-HTTPAPI/2.0
       strict-transport-security:
       - max-age=31536000; includeSubDomains
+      transfer-encoding:
+      - chunked
       vary:
       - Accept-Encoding
       x-content-type-options:
@@ -704,19 +708,12 @@
       - '-1'
       pragma:
       - no-cache
-      server:
-      - Microsoft-HTTPAPI/2.0
-      - Microsoft-HTTPAPI/2.0
-      strict-transport-security:
-      - max-age=31536000; includeSubDomains
-      transfer-encoding:
-      - chunked
-      vary:
-      - Accept-Encoding
-      x-content-type-options:
-      - nosniff
-      x-ms-arm-service-request-id:
-      - 9898b28c-cf38-4a08-bbba-3151d58fbfaf
+      strict-transport-security:
+      - max-age=31536000; includeSubDomains
+      vary:
+      - Accept-Encoding
+      x-content-type-options:
+      - nosniff
     status:
       code: 200
       message: OK
@@ -974,67 +971,42 @@
     body: null
     headers:
       Accept:
-      - '*/*'
+      - application/json
       Accept-Encoding:
       - gzip, deflate
       CommandName:
       - vmss create
       Connection:
       - keep-alive
-      User-Agent:
-      - python/3.7.4 (Windows-10-10.0.18362-SP0) msrest/0.6.10 msrest_azure/0.6.2
-<<<<<<< HEAD
-        azure-mgmt-resource/4.0.0 Azure-SDK-For-Python AZURECLI/2.0.74
-    method: GET
-    uri: https://management.azure.com/subscriptions/00000000-0000-0000-0000-000000000000/resourcegroups/cli_test_msi_no_scope000001/providers/Microsoft.Resources/deployments/mock-deployment/operationStatuses/08586306318220622674?api-version=2019-05-10
+      ParameterSetName:
+      - -g -n --image --assign-identity --admin-username --admin-password
+      User-Agent:
+      - python/3.7.4 (Windows-10-10.0.18362-SP0) msrest/0.6.10 msrest_azure/0.6.2
+        azure-mgmt-resource/4.0.0 Azure-SDK-For-Python AZURECLI/2.0.75
+    method: GET
+    uri: https://management.azure.com/subscriptions/00000000-0000-0000-0000-000000000000/resourcegroups/cli_test_msi_no_scope000001/providers/Microsoft.Resources/deployments/mock-deployment/operationStatuses/08586290089442510434?api-version=2019-07-01
   response:
     body:
       string: '{"status":"Running"}'
     headers:
-      accept-ranges:
-      - bytes
-      access-control-allow-origin:
-      - '*'
-      cache-control:
-      - max-age=300
-      connection:
-      - keep-alive
+      cache-control:
+      - no-cache
       content-length:
       - '20'
       content-type:
-      - text/plain; charset=utf-8
-      date:
-      - Sun, 13 Oct 2019 13:58:19 GMT
-      expires:
-      - Sat, 12 Oct 2019 18:36:56 GMT
-      source-age:
-      - '146'
-      strict-transport-security:
-      - max-age=31536000
-      vary:
-      - Authorization,Accept-Encoding
-      via:
-      - 1.1 varnish
-      x-cache:
-      - HIT
-      x-cache-hits:
-      - '1'
-      x-content-type-options:
-      - nosniff
-      x-fastly-request-id:
-      - 744687819e8b6233533b85a289055d3cb9825a5f
-      x-frame-options:
-      - deny
-      x-geo-block-list:
-      - ''
-      x-github-request-id:
-      - 80B0:376B:3860:A6EE:5DA21B85
-      x-served-by:
-      - cache-sjc3120-SJC
-      x-timer:
-      - S1570905117.512541,VS0,VE0
-      x-xss-protection:
-      - 1; mode=block
+      - application/json; charset=utf-8
+      date:
+      - Fri, 01 Nov 2019 08:46:14 GMT
+      expires:
+      - '-1'
+      pragma:
+      - no-cache
+      strict-transport-security:
+      - max-age=31536000; includeSubDomains
+      vary:
+      - Accept-Encoding
+      x-content-type-options:
+      - nosniff
     status:
       code: 200
       message: OK
@@ -1053,9 +1025,9 @@
       - -g -n --image --assign-identity --admin-username --admin-password
       User-Agent:
       - python/3.7.4 (Windows-10-10.0.18362-SP0) msrest/0.6.10 msrest_azure/0.6.2
-        azure-mgmt-resource/4.0.0 Azure-SDK-For-Python AZURECLI/2.0.74
-    method: GET
-    uri: https://management.azure.com/subscriptions/00000000-0000-0000-0000-000000000000/resourcegroups/cli_test_msi_no_scope000001/providers/Microsoft.Resources/deployments/mock-deployment/operationStatuses/08586306318220622674?api-version=2019-05-10
+        azure-mgmt-resource/4.0.0 Azure-SDK-For-Python AZURECLI/2.0.75
+    method: GET
+    uri: https://management.azure.com/subscriptions/00000000-0000-0000-0000-000000000000/resourcegroups/cli_test_msi_no_scope000001/providers/Microsoft.Resources/deployments/mock-deployment/operationStatuses/08586290089442510434?api-version=2019-07-01
   response:
     body:
       string: '{"status":"Running"}'
@@ -1067,59 +1039,22 @@
       content-type:
       - application/json; charset=utf-8
       date:
-      - Sun, 13 Oct 2019 13:58:49 GMT
-      expires:
-      - '-1'
-      pragma:
-      - no-cache
-      server:
-      - Microsoft-HTTPAPI/2.0
-      - Microsoft-HTTPAPI/2.0
-      strict-transport-security:
-      - max-age=31536000; includeSubDomains
-      transfer-encoding:
-      - chunked
-      vary:
-      - Accept-Encoding
-      x-content-type-options:
-      - nosniff
-      x-ms-arm-service-request-id:
-      - 3f9539b0-29f8-4ec2-9e02-aa29667bdf97
-    status:
-      code: 200
-      message: OK
-- request:
-    body: 'b''{"properties": {"template": {"$schema": "https://schema.management.azure.com/schemas/2015-01-01/deploymentTemplate.json#",
-      "contentVersion": "1.0.0.0", "parameters": {"adminPassword": {"type": "securestring",
-      "metadata": {"description": "Secure adminPassword"}}}, "variables": {}, "resources":
-      [{"apiVersion": "2018-01-01", "type": "Microsoft.Network/publicIPAddresses",
-      "name": "vmss1LBPublicIP", "location": "westus", "tags": {}, "dependsOn": [],
-      "properties": {"publicIPAllocationMethod": "Dynamic"}}, {"type": "Microsoft.Network/loadBalancers",
-      "name": "vmss1LB", "location": "westus", "tags": {}, "apiVersion": "2018-01-01",
-      "dependsOn": ["Microsoft.Network/publicIpAddresses/vmss1LBPublicIP"], "properties":
-      {"backendAddressPools": [{"name": "vmss1LBBEPool"}], "inboundNatPools": [{"name":
-      "vmss1LBNatPool", "properties": {"frontendIPConfiguration": {"id": "[concat(resourceId(\''Microsoft.Network/loadBalancers\'',
-      \''vmss1LB\''), \''/frontendIPConfigurations/\'', \''loadBalancerFrontEnd\'')]"},
-      "protocol": "tcp", "frontendPortRangeStart": "50000", "frontendPortRangeEnd":
-      "50119", "backendPort": 22}}], "frontendIPConfigurations": [{"name": "loadBalancerFrontEnd",
-      "properties": {"publicIPAddress": {"id": "/subscriptions/00000000-0000-0000-0000-000000000000/resourceGroups/cli_test_msi_no_scope000001/providers/Microsoft.Network/publicIPAddresses/vmss1LBPublicIP"}}}]}},
-      {"type": "Microsoft.Compute/virtualMachineScaleSets", "name": "vmss1", "location":
-      "westus", "tags": {}, "apiVersion": "2019-03-01", "dependsOn": ["Microsoft.Network/loadBalancers/vmss1LB"],
-      "sku": {"name": "Standard_DS1_v2", "capacity": 2}, "properties": {"overprovision":
-      true, "upgradePolicy": {"mode": "manual"}, "virtualMachineProfile": {"storageProfile":
-      {"osDisk": {"createOption": "FromImage", "caching": "ReadWrite", "managedDisk":
-      {"storageAccountType": null}}, "imageReference": {"publisher": "Debian", "offer":
-      "debian-10", "sku": "10", "version": "latest"}}, "osProfile": {"computerNamePrefix":
-      "vmss1ed26", "adminUsername": "admin123", "adminPassword": "[parameters(\''adminPassword\'')]"},
-      "networkProfile": {"networkInterfaceConfigurations": [{"name": "vmss1ed26Nic",
-      "properties": {"primary": "true", "ipConfigurations": [{"name": "vmss1ed26IPConfig",
-      "properties": {"subnet": {"id": "/subscriptions/00000000-0000-0000-0000-000000000000/resourceGroups/cli_test_msi_no_scope000001/providers/Microsoft.Network/virtualNetworks/vm1VNET/subnets/vm1Subnet"},
-      "loadBalancerBackendAddressPools": [{"id": "/subscriptions/00000000-0000-0000-0000-000000000000/resourceGroups/cli_test_msi_no_scope000001/providers/Microsoft.Network/loadBalancers/vmss1LB/backendAddressPools/vmss1LBBEPool"}],
-      "loadBalancerInboundNatPools": [{"id": "/subscriptions/00000000-0000-0000-0000-000000000000/resourceGroups/cli_test_msi_no_scope000001/providers/Microsoft.Network/loadBalancers/vmss1LB/inboundNatPools/vmss1LBNatPool"}]}}]}}]}},
-      "singlePlacementGroup": null}, "identity": {"type": "SystemAssigned"}}], "outputs":
-      {"VMSS": {"type": "object", "value": "[reference(resourceId(\''Microsoft.Compute/virtualMachineScaleSets\'',
-      \''vmss1\''),providers(\''Microsoft.Compute\'', \''virtualMachineScaleSets\'').apiVersions[0])]"}}},
-      "parameters": {"adminPassword": {"value": "PasswordPassword1!"}}, "mode": "Incremental"}}'''
+      - Fri, 01 Nov 2019 08:46:46 GMT
+      expires:
+      - '-1'
+      pragma:
+      - no-cache
+      strict-transport-security:
+      - max-age=31536000; includeSubDomains
+      vary:
+      - Accept-Encoding
+      x-content-type-options:
+      - nosniff
+    status:
+      code: 200
+      message: OK
+- request:
+    body: null
     headers:
       Accept:
       - application/json
@@ -1133,18 +1068,13 @@
       - -g -n --image --assign-identity --admin-username --admin-password
       User-Agent:
       - python/3.7.4 (Windows-10-10.0.18362-SP0) msrest/0.6.10 msrest_azure/0.6.2
-        azure-mgmt-resource/4.0.0 Azure-SDK-For-Python AZURECLI/2.0.74
-=======
         azure-mgmt-resource/4.0.0 Azure-SDK-For-Python AZURECLI/2.0.75
->>>>>>> 807faccc
     method: GET
     uri: https://management.azure.com/subscriptions/00000000-0000-0000-0000-000000000000/resourcegroups/cli_test_msi_no_scope000001/providers/Microsoft.Resources/deployments/mock-deployment/operationStatuses/08586290089442510434?api-version=2019-07-01
   response:
     body:
       string: '{"status":"Running"}'
     headers:
-      azure-asyncoperation:
-      - https://management.azure.com/subscriptions/00000000-0000-0000-0000-000000000000/resourcegroups/cli_test_msi_no_scope000001/providers/Microsoft.Resources/deployments/vmss_deploy_RAXuFJCscLehQGlHk7LdFAYnN6uVqQEY/operationStatuses/08586307017678706884?api-version=2019-07-01
       cache-control:
       - no-cache
       content-length:
@@ -1152,22 +1082,20 @@
       content-type:
       - application/json; charset=utf-8
       date:
-      - Fri, 01 Nov 2019 08:46:14 GMT
-      expires:
-      - '-1'
-      pragma:
-      - no-cache
-      strict-transport-security:
-      - max-age=31536000; includeSubDomains
-      vary:
-      - Accept-Encoding
-      x-content-type-options:
-      - nosniff
-      x-ms-ratelimit-remaining-subscription-writes:
-      - '1199'
-    status:
-      code: 201
-      message: Created
+      - Fri, 01 Nov 2019 08:47:16 GMT
+      expires:
+      - '-1'
+      pragma:
+      - no-cache
+      strict-transport-security:
+      - max-age=31536000; includeSubDomains
+      vary:
+      - Accept-Encoding
+      x-content-type-options:
+      - nosniff
+    status:
+      code: 200
+      message: OK
 - request:
     body: null
     headers:
@@ -1188,16 +1116,16 @@
     uri: https://management.azure.com/subscriptions/00000000-0000-0000-0000-000000000000/resourcegroups/cli_test_msi_no_scope000001/providers/Microsoft.Resources/deployments/mock-deployment/operationStatuses/08586290089442510434?api-version=2019-07-01
   response:
     body:
-      string: '{"status":"Running"}'
-    headers:
-      cache-control:
-      - no-cache
-      content-length:
-      - '20'
-      content-type:
-      - application/json; charset=utf-8
-      date:
-      - Fri, 01 Nov 2019 08:46:46 GMT
+      string: '{"status":"Succeeded"}'
+    headers:
+      cache-control:
+      - no-cache
+      content-length:
+      - '22'
+      content-type:
+      - application/json; charset=utf-8
+      date:
+      - Fri, 01 Nov 2019 08:47:46 GMT
       expires:
       - '-1'
       pragma:
@@ -1228,229 +1156,6 @@
       - python/3.7.4 (Windows-10-10.0.18362-SP0) msrest/0.6.10 msrest_azure/0.6.2
         azure-mgmt-resource/4.0.0 Azure-SDK-For-Python AZURECLI/2.0.75
     method: GET
-    uri: https://management.azure.com/subscriptions/00000000-0000-0000-0000-000000000000/resourcegroups/cli_test_msi_no_scope000001/providers/Microsoft.Resources/deployments/mock-deployment/operationStatuses/08586290089442510434?api-version=2019-07-01
-  response:
-    body:
-      string: '{"status":"Running"}'
-    headers:
-      cache-control:
-      - no-cache
-      content-length:
-      - '20'
-      content-type:
-      - application/json; charset=utf-8
-      date:
-      - Fri, 01 Nov 2019 08:47:16 GMT
-      expires:
-      - '-1'
-      pragma:
-      - no-cache
-      strict-transport-security:
-      - max-age=31536000; includeSubDomains
-      vary:
-      - Accept-Encoding
-      x-content-type-options:
-      - nosniff
-      x-ms-ratelimit-remaining-resource:
-      - Microsoft.Compute/GetVMScaleSet3Min;196,Microsoft.Compute/GetVMScaleSet30Min;1296
-    status:
-      code: 200
-      message: OK
-- request:
-    body: null
-    headers:
-      Accept:
-      - application/json
-      Accept-Encoding:
-      - gzip, deflate
-      CommandName:
-      - vm create
-      Connection:
-      - keep-alive
-      ParameterSetName:
-      - -g -n --image --admin-username --admin-password
-      User-Agent:
-      - python/3.7.4 (Windows-10-10.0.18362-SP0) msrest/0.6.10 msrest_azure/0.6.2
-        azure-mgmt-resource/4.0.0 Azure-SDK-For-Python AZURECLI/2.0.75
-    method: GET
-<<<<<<< HEAD
-    uri: https://management.azure.com/subscriptions/00000000-0000-0000-0000-000000000000/resourcegroups/cli_test_msi_no_scope000001/providers/Microsoft.Resources/deployments/mock-deployment/operationStatuses/08586306318220622674?api-version=2019-05-10
-  response:
-    body:
-      string: '{"status":"Running"}'
-    headers:
-      cache-control:
-      - no-cache
-      content-length:
-      - '20'
-      content-type:
-      - application/json; charset=utf-8
-      date:
-      - Sun, 13 Oct 2019 14:00:51 GMT
-      expires:
-      - '-1'
-      pragma:
-      - no-cache
-      strict-transport-security:
-      - max-age=31536000; includeSubDomains
-      vary:
-      - Accept-Encoding
-      x-content-type-options:
-      - nosniff
-    status:
-      code: 200
-      message: OK
-- request:
-    body: null
-    headers:
-      Accept:
-      - application/json
-      Accept-Encoding:
-      - gzip, deflate
-      CommandName:
-      - vm create
-      Connection:
-      - keep-alive
-      ParameterSetName:
-      - -g -n --image --admin-username --admin-password
-      User-Agent:
-      - python/3.7.4 (Windows-10-10.0.18362-SP0) msrest/0.6.10 msrest_azure/0.6.2
-        azure-mgmt-resource/4.0.0 Azure-SDK-For-Python AZURECLI/2.0.74
-    method: GET
-    uri: https://management.azure.com/subscriptions/00000000-0000-0000-0000-000000000000/resourcegroups/cli_test_msi_no_scope000001/providers/Microsoft.Resources/deployments/mock-deployment/operationStatuses/08586306318220622674?api-version=2019-05-10
-  response:
-    body:
-      string: '{"status":"Running"}'
-    headers:
-      cache-control:
-      - no-cache
-      content-length:
-      - '20'
-      content-type:
-      - application/json; charset=utf-8
-      date:
-      - Sun, 13 Oct 2019 14:01:21 GMT
-      expires:
-      - '-1'
-      pragma:
-      - no-cache
-      strict-transport-security:
-      - max-age=31536000; includeSubDomains
-      vary:
-      - Accept-Encoding
-      x-content-type-options:
-      - nosniff
-      x-ms-arm-service-request-id:
-      - d5a69fa3-f186-410b-8536-6298c40f38f1
-    status:
-      code: 200
-      message: OK
-- request:
-    body: null
-    headers:
-      Accept:
-      - application/json
-      Accept-Encoding:
-      - gzip, deflate
-      CommandName:
-      - vm create
-      Connection:
-      - keep-alive
-      ParameterSetName:
-      - -g -n --image --admin-username --admin-password
-      User-Agent:
-      - python/3.7.4 (Windows-10-10.0.18362-SP0) msrest/0.6.10 msrest_azure/0.6.2
-        azure-mgmt-resource/4.0.0 Azure-SDK-For-Python AZURECLI/2.0.74
-    method: GET
-    uri: https://management.azure.com/subscriptions/00000000-0000-0000-0000-000000000000/resourcegroups/cli_test_msi_no_scope000001/providers/Microsoft.Resources/deployments/mock-deployment/operationStatuses/08586306318220622674?api-version=2019-05-10
-  response:
-    body:
-      string: '{"status":"Running"}'
-    headers:
-      cache-control:
-      - no-cache
-      content-length:
-      - '20'
-      content-type:
-      - application/json; charset=utf-8
-      date:
-      - Sun, 13 Oct 2019 14:01:53 GMT
-      expires:
-      - '-1'
-      pragma:
-      - no-cache
-      strict-transport-security:
-      - max-age=31536000; includeSubDomains
-      vary:
-      - Accept-Encoding
-      x-content-type-options:
-      - nosniff
-    status:
-      code: 200
-      message: OK
-- request:
-    body: null
-    headers:
-      Accept:
-      - application/json
-      Accept-Encoding:
-      - gzip, deflate
-      CommandName:
-      - vm create
-      Connection:
-      - keep-alive
-      ParameterSetName:
-      - -g -n --image --admin-username --admin-password
-      User-Agent:
-      - python/3.7.4 (Windows-10-10.0.18362-SP0) msrest/0.6.10 msrest_azure/0.6.2
-        azure-mgmt-resource/4.0.0 Azure-SDK-For-Python AZURECLI/2.0.74
-    method: GET
-    uri: https://management.azure.com/subscriptions/00000000-0000-0000-0000-000000000000/resourcegroups/cli_test_msi_no_scope000001/providers/Microsoft.Resources/deployments/mock-deployment/operationStatuses/08586306318220622674?api-version=2019-05-10
-=======
-    uri: https://management.azure.com/subscriptions/00000000-0000-0000-0000-000000000000/resourcegroups/cli_test_msi_no_scope000001/providers/Microsoft.Resources/deployments/mock-deployment/operationStatuses/08586290089442510434?api-version=2019-07-01
->>>>>>> 807faccc
-  response:
-    body:
-      string: '{"status":"Succeeded"}'
-    headers:
-      cache-control:
-      - no-cache
-      content-length:
-      - '22'
-      content-type:
-      - application/json; charset=utf-8
-      date:
-      - Fri, 01 Nov 2019 08:47:46 GMT
-      expires:
-      - '-1'
-      pragma:
-      - no-cache
-      strict-transport-security:
-      - max-age=31536000; includeSubDomains
-      vary:
-      - Accept-Encoding
-      x-content-type-options:
-      - nosniff
-    status:
-      code: 200
-      message: OK
-- request:
-    body: null
-    headers:
-      Accept:
-      - application/json
-      Accept-Encoding:
-      - gzip, deflate
-      CommandName:
-      - vm create
-      Connection:
-      - keep-alive
-      ParameterSetName:
-      - -g -n --image --admin-username --admin-password
-      User-Agent:
-      - python/3.7.4 (Windows-10-10.0.18362-SP0) msrest/0.6.10 msrest_azure/0.6.2
-        azure-mgmt-resource/4.0.0 Azure-SDK-For-Python AZURECLI/2.0.75
-    method: GET
     uri: https://management.azure.com/subscriptions/00000000-0000-0000-0000-000000000000/resourcegroups/cli_test_msi_no_scope000001/providers/Microsoft.Resources/deployments/mock-deployment?api-version=2019-07-01
   response:
     body:
@@ -1485,11 +1190,11 @@
       Accept-Encoding:
       - gzip, deflate
       CommandName:
-      - vm create
-      Connection:
-      - keep-alive
-      ParameterSetName:
-      - -g -n --image --admin-username --admin-password
+      - vmss create
+      Connection:
+      - keep-alive
+      ParameterSetName:
+      - -g -n --image --assign-identity --admin-username --admin-password
       User-Agent:
       - python/3.7.4 (Windows-10-10.0.18362-SP0) msrest/0.6.10 msrest_azure/0.6.2
         azure-mgmt-compute/9.0.0 Azure-SDK-For-Python AZURECLI/2.0.75
@@ -2398,7 +2103,7 @@
       code: 200
       message: OK
 - request:
-    body: '{"identity": {"type": "SystemAssigned"}}'
+    body: null
     headers:
       Accept:
       - application/json
@@ -2421,10 +2126,6 @@
         \"2019-11-01T08:49:41.3557026+00:00\",\r\n  \"status\": \"Succeeded\",\r\n
         \ \"name\": \"3eb49c06-283c-4225-80a9-fc1d26c29e93\"\r\n}"
     headers:
-      azure-asyncnotification:
-      - Enabled
-      azure-asyncoperation:
-      - https://management.azure.com/subscriptions/00000000-0000-0000-0000-000000000000/providers/Microsoft.Compute/locations/westus/operations/d23a760b-80fc-4c2f-9314-be59da7fee18?api-version=2019-03-01
       cache-control:
       - no-cache
       content-length:
@@ -2607,11 +2308,11 @@
       Accept-Encoding:
       - gzip, deflate
       CommandName:
-      - vm identity assign
-      Connection:
-      - keep-alive
-      ParameterSetName:
-      - -g -n
+      - vmss create
+      Connection:
+      - keep-alive
+      ParameterSetName:
+      - -g -n --image --admin-username --admin-password
       User-Agent:
       - python/3.7.4 (Windows-10-10.0.18362-SP0) msrest/0.6.10 msrest_azure/0.6.2
         azure-mgmt-resource/4.0.0 Azure-SDK-For-Python AZURECLI/2.0.75
@@ -2635,19 +2336,12 @@
       - '-1'
       pragma:
       - no-cache
-      server:
-      - Microsoft-HTTPAPI/2.0
-      - Microsoft-HTTPAPI/2.0
-      strict-transport-security:
-      - max-age=31536000; includeSubDomains
-      transfer-encoding:
-      - chunked
-      vary:
-      - Accept-Encoding
-      x-content-type-options:
-      - nosniff
-      x-ms-ratelimit-remaining-resource:
-      - Microsoft.Compute/LowCostGet3Min;3991,Microsoft.Compute/LowCostGet30Min;31930
+      strict-transport-security:
+      - max-age=31536000; includeSubDomains
+      vary:
+      - Accept-Encoding
+      x-content-type-options:
+      - nosniff
     status:
       code: 200
       message: OK
@@ -2756,9 +2450,11 @@
     body: null
     headers:
       Accept:
-      - '*/*'
-      Accept-Encoding:
-      - gzip, deflate
+      - application/json
+      Accept-Encoding:
+      - gzip, deflate
+      CommandName:
+      - vmss create
       Connection:
       - keep-alive
       ParameterSetName:
@@ -2793,18 +2489,12 @@
         \       \"virtualNetworkPeerings\": [],\r\n        \"enableDdosProtection\":
         false,\r\n        \"enableVmProtection\": false\r\n      }\r\n    }\r\n  ]\r\n}"
     headers:
-      accept-ranges:
-      - bytes
-      access-control-allow-origin:
-      - '*'
-      cache-control:
-      - max-age=300
-      connection:
-      - keep-alive
+      cache-control:
+      - no-cache
       content-length:
       - '2745'
       content-type:
-      - text/plain; charset=utf-8
+      - application/json; charset=utf-8
       date:
       - Fri, 01 Nov 2019 08:50:10 GMT
       expires:
@@ -2815,7 +2505,9 @@
       - Microsoft-HTTPAPI/2.0
       - Microsoft-HTTPAPI/2.0
       strict-transport-security:
-      - max-age=31536000
+      - max-age=31536000; includeSubDomains
+      transfer-encoding:
+      - chunked
       vary:
       - Accept-Encoding
       x-content-type-options:
@@ -2907,37 +2599,7 @@
       code: 201
       message: Created
 - request:
-    body: 'b''{"properties": {"template": {"$schema": "https://schema.management.azure.com/schemas/2015-01-01/deploymentTemplate.json#",
-      "contentVersion": "1.0.0.0", "parameters": {"adminPassword": {"type": "securestring",
-      "metadata": {"description": "Secure adminPassword"}}}, "variables": {}, "resources":
-      [{"apiVersion": "2018-01-01", "type": "Microsoft.Network/publicIPAddresses",
-      "name": "vmss2LBPublicIP", "location": "westus", "tags": {}, "dependsOn": [],
-      "properties": {"publicIPAllocationMethod": "Dynamic"}}, {"type": "Microsoft.Network/loadBalancers",
-      "name": "vmss2LB", "location": "westus", "tags": {}, "apiVersion": "2018-01-01",
-      "dependsOn": ["Microsoft.Network/publicIpAddresses/vmss2LBPublicIP"], "properties":
-      {"backendAddressPools": [{"name": "vmss2LBBEPool"}], "inboundNatPools": [{"name":
-      "vmss2LBNatPool", "properties": {"frontendIPConfiguration": {"id": "[concat(resourceId(\''Microsoft.Network/loadBalancers\'',
-      \''vmss2LB\''), \''/frontendIPConfigurations/\'', \''loadBalancerFrontEnd\'')]"},
-      "protocol": "tcp", "frontendPortRangeStart": "50000", "frontendPortRangeEnd":
-      "50119", "backendPort": 22}}], "frontendIPConfigurations": [{"name": "loadBalancerFrontEnd",
-      "properties": {"publicIPAddress": {"id": "/subscriptions/00000000-0000-0000-0000-000000000000/resourceGroups/cli_test_msi_no_scope000001/providers/Microsoft.Network/publicIPAddresses/vmss2LBPublicIP"}}}]}},
-      {"type": "Microsoft.Compute/virtualMachineScaleSets", "name": "vmss2", "location":
-      "westus", "tags": {}, "apiVersion": "2019-03-01", "dependsOn": ["Microsoft.Network/loadBalancers/vmss2LB"],
-      "sku": {"name": "Standard_DS1_v2", "capacity": 2}, "properties": {"overprovision":
-      true, "upgradePolicy": {"mode": "manual"}, "virtualMachineProfile": {"storageProfile":
-      {"osDisk": {"createOption": "FromImage", "caching": "ReadWrite", "managedDisk":
-      {"storageAccountType": null}}, "imageReference": {"publisher": "Debian", "offer":
-      "debian-10", "sku": "10", "version": "latest"}}, "osProfile": {"computerNamePrefix":
-      "vmss2959e", "adminUsername": "admin123", "adminPassword": "[parameters(\''adminPassword\'')]"},
-      "networkProfile": {"networkInterfaceConfigurations": [{"name": "vmss2959eNic",
-      "properties": {"primary": "true", "ipConfigurations": [{"name": "vmss2959eIPConfig",
-      "properties": {"subnet": {"id": "/subscriptions/00000000-0000-0000-0000-000000000000/resourceGroups/cli_test_msi_no_scope000001/providers/Microsoft.Network/virtualNetworks/vm1VNET/subnets/vm1Subnet"},
-      "loadBalancerBackendAddressPools": [{"id": "/subscriptions/00000000-0000-0000-0000-000000000000/resourceGroups/cli_test_msi_no_scope000001/providers/Microsoft.Network/loadBalancers/vmss2LB/backendAddressPools/vmss2LBBEPool"}],
-      "loadBalancerInboundNatPools": [{"id": "/subscriptions/00000000-0000-0000-0000-000000000000/resourceGroups/cli_test_msi_no_scope000001/providers/Microsoft.Network/loadBalancers/vmss2LB/inboundNatPools/vmss2LBNatPool"}]}}]}}]}},
-      "singlePlacementGroup": null}}], "outputs": {"VMSS": {"type": "object", "value":
-      "[reference(resourceId(\''Microsoft.Compute/virtualMachineScaleSets\'', \''vmss2\''),providers(\''Microsoft.Compute\'',
-      \''virtualMachineScaleSets\'').apiVersions[0])]"}}}, "parameters": {"adminPassword":
-      {"value": "PasswordPassword1!"}}, "mode": "Incremental"}}'''
+    body: null
     headers:
       Accept:
       - application/json
@@ -3087,8 +2749,6 @@
     body:
       string: '{"status":"Running"}'
     headers:
-      azure-asyncoperation:
-      - https://management.azure.com/subscriptions/00000000-0000-0000-0000-000000000000/resourcegroups/cli_test_msi_no_scope000001/providers/Microsoft.Resources/deployments/vmss_deploy_5c6IpPsRkzt9aaczF1spEfxDIAI0XB66/operationStatuses/08586307015480668577?api-version=2019-07-01
       cache-control:
       - no-cache
       content-length:
@@ -3107,11 +2767,9 @@
       - Accept-Encoding
       x-content-type-options:
       - nosniff
-      x-ms-ratelimit-remaining-subscription-writes:
-      - '1199'
-    status:
-      code: 201
-      message: Created
+    status:
+      code: 200
+      message: OK
 - request:
     body: null
     headers:
@@ -3475,11 +3133,7 @@
       x-content-type-options:
       - nosniff
       x-ms-ratelimit-remaining-resource:
-<<<<<<< HEAD
-      - Microsoft.Compute/VMScaleSetActions3Min;239,Microsoft.Compute/VMScaleSetActions30Min;1199,Microsoft.Compute/VmssQueuedVMOperations;4800
-=======
       - Microsoft.Compute/VMScaleSetActions3Min;237,Microsoft.Compute/VMScaleSetActions30Min;1186,Microsoft.Compute/VmssQueuedVMOperations;4800
->>>>>>> 807faccc
       x-ms-ratelimit-remaining-subscription-writes:
       - '1197'
       x-ms-request-charge:
@@ -3556,11 +3210,7 @@
       - python/3.7.4 (Windows-10-10.0.18362-SP0) msrest/0.6.10 msrest_azure/0.6.2
         azure-mgmt-compute/9.0.0 Azure-SDK-For-Python AZURECLI/2.0.75
     method: GET
-<<<<<<< HEAD
-    uri: https://management.azure.com/subscriptions/00000000-0000-0000-0000-000000000000/providers/Microsoft.Compute/locations/westus/operations/f32e9749-11f8-4378-bb95-42fd1ab159f4?api-version=2019-03-01
-=======
     uri: https://management.azure.com/subscriptions/00000000-0000-0000-0000-000000000000/resourceGroups/cli_test_msi_no_scope000001/providers/Microsoft.Compute/virtualMachineScaleSets/vmss2?api-version=2019-07-01
->>>>>>> 807faccc
   response:
     body:
       string: "{\r\n  \"name\": \"vmss2\",\r\n  \"id\": \"/subscriptions/00000000-0000-0000-0000-000000000000/resourceGroups/cli_test_msi_no_scope000001/providers/Microsoft.Compute/virtualMachineScaleSets/vmss2\",\r\n
