--- conflicted
+++ resolved
@@ -880,13 +880,8 @@
       ParameterSetName:
       - -n -g
       User-Agent:
-<<<<<<< HEAD
-      - python/3.7.3 (Windows-10-10.0.19041-SP0) msrest/0.6.21 msrest_azure/0.6.3
-        azure-mgmt-privatedns/1.0.0 Azure-SDK-For-Python AZURECLI/2.20.0
-=======
       - python/3.7.9 (Windows-10-10.0.19041-SP0) msrest/0.6.21 msrest_azure/0.6.3
         azure-mgmt-privatedns/0.1.0 Azure-SDK-For-Python AZURECLI/2.22.0
->>>>>>> 63a988a5
       accept-language:
       - en-US
     method: PUT
@@ -936,13 +931,8 @@
       ParameterSetName:
       - -n -g
       User-Agent:
-<<<<<<< HEAD
-      - python/3.7.3 (Windows-10-10.0.19041-SP0) msrest/0.6.21 msrest_azure/0.6.3
-        azure-mgmt-privatedns/1.0.0 Azure-SDK-For-Python AZURECLI/2.20.0
-=======
       - python/3.7.9 (Windows-10-10.0.19041-SP0) msrest/0.6.21 msrest_azure/0.6.3
         azure-mgmt-privatedns/0.1.0 Azure-SDK-For-Python AZURECLI/2.22.0
->>>>>>> 63a988a5
     method: GET
     uri: https://management.azure.com/subscriptions/00000000-0000-0000-0000-000000000000/resourceGroups/fanqiu_cli_test_network_private_endpoints000001/providers/Microsoft.Network/privateDnsOperationStatuses/RnJvbnRFbmRBc3luY09wZXJhdGlvbjtVcHNlcnRQcml2YXRlRG5zWm9uZTtkNGVkYzZlOC1mMGE0LTQ0NDktYTNhZi05NzgwZjVlNzc0ZDg=?api-version=2018-09-01
   response:
@@ -990,13 +980,8 @@
       ParameterSetName:
       - -n -g
       User-Agent:
-<<<<<<< HEAD
-      - python/3.7.3 (Windows-10-10.0.19041-SP0) msrest/0.6.21 msrest_azure/0.6.3
-        azure-mgmt-privatedns/1.0.0 Azure-SDK-For-Python AZURECLI/2.20.0
-=======
       - python/3.7.9 (Windows-10-10.0.19041-SP0) msrest/0.6.21 msrest_azure/0.6.3
         azure-mgmt-privatedns/0.1.0 Azure-SDK-For-Python AZURECLI/2.22.0
->>>>>>> 63a988a5
     method: GET
     uri: https://management.azure.com/subscriptions/00000000-0000-0000-0000-000000000000/resourceGroups/fanqiu_cli_test_network_private_endpoints000001/providers/Microsoft.Network/privateDnsZones/www.clizone1.com?api-version=2018-09-01
   response:
@@ -1052,13 +1037,8 @@
       ParameterSetName:
       - -n -g
       User-Agent:
-<<<<<<< HEAD
-      - python/3.7.3 (Windows-10-10.0.19041-SP0) msrest/0.6.21 msrest_azure/0.6.3
-        azure-mgmt-privatedns/1.0.0 Azure-SDK-For-Python AZURECLI/2.20.0
-=======
       - python/3.7.9 (Windows-10-10.0.19041-SP0) msrest/0.6.21 msrest_azure/0.6.3
         azure-mgmt-privatedns/0.1.0 Azure-SDK-For-Python AZURECLI/2.22.0
->>>>>>> 63a988a5
       accept-language:
       - en-US
     method: PUT
@@ -1108,13 +1088,8 @@
       ParameterSetName:
       - -n -g
       User-Agent:
-<<<<<<< HEAD
-      - python/3.7.3 (Windows-10-10.0.19041-SP0) msrest/0.6.21 msrest_azure/0.6.3
-        azure-mgmt-privatedns/1.0.0 Azure-SDK-For-Python AZURECLI/2.20.0
-=======
       - python/3.7.9 (Windows-10-10.0.19041-SP0) msrest/0.6.21 msrest_azure/0.6.3
         azure-mgmt-privatedns/0.1.0 Azure-SDK-For-Python AZURECLI/2.22.0
->>>>>>> 63a988a5
     method: GET
     uri: https://management.azure.com/subscriptions/00000000-0000-0000-0000-000000000000/resourceGroups/fanqiu_cli_test_network_private_endpoints000001/providers/Microsoft.Network/privateDnsOperationStatuses/RnJvbnRFbmRBc3luY09wZXJhdGlvbjtVcHNlcnRQcml2YXRlRG5zWm9uZTtmZDcwZDYzNy1mNjE2LTQyNTktODU1OC0wOTNjN2EwNjllODA=?api-version=2018-09-01
   response:
@@ -1211,13 +1186,8 @@
       ParameterSetName:
       - -n -g
       User-Agent:
-<<<<<<< HEAD
-      - python/3.7.3 (Windows-10-10.0.19041-SP0) msrest/0.6.21 msrest_azure/0.6.3
-        azure-mgmt-privatedns/1.0.0 Azure-SDK-For-Python AZURECLI/2.20.0
-=======
       - python/3.7.9 (Windows-10-10.0.19041-SP0) msrest/0.6.21 msrest_azure/0.6.3
         azure-mgmt-privatedns/0.1.0 Azure-SDK-For-Python AZURECLI/2.22.0
->>>>>>> 63a988a5
     method: GET
     uri: https://management.azure.com/subscriptions/00000000-0000-0000-0000-000000000000/resourceGroups/fanqiu_cli_test_network_private_endpoints000001/providers/Microsoft.Network/privateDnsZones/www.clizone2.com?api-version=2018-09-01
   response:
