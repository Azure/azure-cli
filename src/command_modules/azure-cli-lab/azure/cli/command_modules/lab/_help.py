# --------------------------------------------------------------------------------------------
# Copyright (c) Microsoft Corporation. All rights reserved.
# Licensed under the MIT License. See License.txt in the project root for license information.
# --------------------------------------------------------------------------------------------

from knack.help_files import helps


helps['lab'] = """
            type: group
            short-summary: Manage Azure DevTest Labs.
            """
helps['lab vm'] = """
            type: group
            short-summary: Manage VMs in an Azure DevTest Lab.
            """
helps['lab vm create'] = """
            type: command
            short-summary: Create a VM in a lab.
            parameters:
                - name: --name -n
                  short-summary: Name of the virtual machine.
                - name: --lab-name
                  short-summary: Name of the lab.
                - name: --notes
                  short-summary: Notes for the virtual machine.
                - name: --image
                  short-summary: The name of the operating system image (gallery image name or custom image name/ID).
                  long-summary:  Use `az lab gallery-image list` for available gallery images or `az lab custom-image list` for available custom images.
                - name: --image-type
                  short-summary: 'Type of the image. Allowed values are: gallery, custom'
                - name: --formula
                  short-summary: Name of the formula. Use `az lab formula list` for available formulas.
                  long-summary: >
                    Use `az lab formula` with the `--export-artifacts` flag to export and update artifacts, then pass
                    the results via the `--artifacts` argument.
                - name: --size
                  short-summary: 'The size of the VM to be created. See https://azure.microsoft.com/en-us/pricing/details/virtual-machines/ for size info.'
                - name: --admin-username
                  short-summary: Username for the VM admin.
                - name: --admin-password
                  short-summary: Password for the VM admin.
                - name: --ssh-key
                  short-summary: The SSH public key or public key file path. Use `--generate-ssh-keys` to generate SSH keys.
                - name: --authentication-type
                  short-summary: 'Type of authentication allowed for the VM. Allowed values are: password, ssh.'
                - name: --saved-secret
                  short-summary: Name of the saved secret to be used for authentication.
                  long-summary: When this value is provided, it is used in the place of other authentication methods.
                - name: --vnet-name
                  short-summary: Name of the virtual network to add the VM to.
                - name: --subnet
                  short-summary: Name of the subnet to add the VM to.
                - name: --ip-configuration
                  short-summary: 'Type of IP configuration to use for the VM. Allowed values are: shared, public, private.'
                  long-summary: If omitted, will be selected based on the VM's vnet.
                - name: --artifacts
                  short-summary: JSON encoded array of artifacts to be applied. Use '@{file}' to load from a file.
                - name: --tags
                  short-summary: Space separated tags in `key[=value]` format.
                  long-summary: Tags may be cleared by assigning the empty value "" to them.
                - name: --allow-claim
                  short-summary: Flag indicating if the VM should be created as claimable.
                - name: --disk-type
                  short-summary: Storage type to use for virtual machine.
                - name: --expiration-date
                  short-summary: The expiration date in UTC(YYYY-mm-dd) for the VM.
                - name: --generate-ssh-keys
                  short-summary: Generate SSH public and private key files if missing.
            examples:
                - name: Create a VM in the lab from a gallery image.
                  text: >
                    az lab vm create --lab-name {LabName} -g {ResourceGroup} --name {VMName} --image "Ubuntu Server 16.04 LTS" --image-type gallery --size Standard_DS1_v2
                - name: Create a VM in the lab from a gallery image with SSH authentication.
                  text: >
                    az lab vm create --lab-name {LabName} -g {ResourceGroup} --name {VMName} --image "Ubuntu Server 16.04 LTS" --image-type gallery --size Standard_DS1_v2 --authentication-type ssh
                - name: Create a claimable VM in the lab from a gallery image with password authentication.
                  text: >
                    az lab vm create --lab-name {LabName} -g {ResourceGroup} --name {VMName} --image "Ubuntu Server 16.04 LTS" --image-type gallery --size Standard_DS1_v2 --allow-claim
                - name: Create a windows VM in the lab from a gallery image with password authentication.
                  text: >
                    az lab vm create --lab-name {LabName} -g {ResourceGroup} --name {VMName} --image "Windows Server 2008 R2 SP1" --image-type gallery --size Standard_DS1_v2
                - name: Create a VM in the lab from a custom image.
                  text: >
                    az lab vm create --lab-name {LabName} -g {ResourceGroup} --name {VMName} --image "jenkins_custom" --image-type custom --size Standard_DS1_v2
                - name: Create a VM in the lab with a public IP.
                  text: >
                    az lab vm create --lab-name {LabName} -g {ResourceGroup} --name {VMName} --image "Ubuntu Server 16.04 LTS" --image-type gallery --size Standard_DS1_v2 --ip-configuration public
                - name: Create a VM from a formula.
                  text: >
                    az lab vm create --lab-name {LabName} -g {ResourceGroup} --name {VMName} --formula MyFormula --artifacts '@artifacts.json'
            """
helps['lab vm list'] = """
            type: command
            short-summary: List the VMs in an Azure DevTest Lab.
            parameters:
                - name: --lab-name
                  short-summary: Name of the lab.
                - name: --order-by
                  short-summary: The ordering expression for the results using OData notation.
                - name: --top
                  short-summary: The maximum number of resources to return.
                - name: --filters
                  short-summary: The filter to apply.
                - name: --expand
                  short-summary: The expand query.
                - name: --claimable
                  short-summary: List only claimable virtual machines in the lab. Cannot be used with `--filters`.
                - name: --all
                  short-summary: List all virtual machines in the lab. Cannot be used with `--filters`
                - name: --environment
                  short-summary: Name or ID of the environment to list virtual machines in. Cannot be used with `--filters`.
                - name: --object-id
                  short-summary: Object ID of the owner to list VMs for.
            """
helps['lab vm apply-artifacts'] = """
            type: command
            short-summary: Apply artifacts to a virtual machine in Azure DevTest Lab.
            parameters:
                - name: --resource-group -g
                  short-summary: Name of lab's resource group.
                - name: --lab-name
                  short-summary: Name of the Lab.
                - name: --name -n
                  short-summary: Name of the virtual machine.
                - name: --artifacts
                  short-summary: JSON encoded array of artifacts to be applied. Use '@{file}' to load from a file.
            """
helps['lab vm claim'] = """
            type: command
            short-summary: Claim a virtual machine from the Lab.
            parameters:
                - name: --ids
                  short-summary: Space separated list of VM IDs to claim.
                - name: --resource-group -g
                  short-summary: Name of lab's resource group.
                - name: --lab-name
                  short-summary: Name of the lab.
                - name: --name -n
                  short-summary: Name of the virtual machine to claim.
            examples:
<<<<<<< HEAD
                - name: Claim multiple virtual machines in the lab by IDs.
=======
                - name: Claim multiple virtual machines in the lab by ID.
>>>>>>> f707823a
                  text: |
                    az lab vm claim --ids \\
                        /subscriptions/{SubID}/resourcegroups/{ResourceGroup}/providers/microsoft.devtestlab/labs/{LabName}/virtualmachines/{VMName1} \\
                        /subscriptions/{SubID}/resourcegroups/{ResourceGroup}/providers/microsoft.devtestlab/labs/{LabName}/virtualmachines/{VMName2}
            """
helps['lab custom-image'] = """
            type: group
            short-summary: Manage custom images of a DevTest Lab.
            """
helps['lab custom-image create'] = """
            type: command
            short-summary: Create a custom image in a DevTest Lab.
            parameters:
                - name: --name -n
                  short-summary: Name of the image.
                - name: --lab-name
                  short-summary: Name of the Lab.
                - name: --author
                  short-summary: The author of the custom image.
                - name: --description
                  short-summary: A detailed description for the custom image.
                - name: --source-vm-id
                  short-summary: The resource ID of a virtual machine in the provided lab.
                - name: --os-type
                  short-summary: 'Type of the OS on which the custom image is based. Allowed values are: Windows, Linux'
                - name: --os-state
                  short-summary: The current state of the virtual machine.
                  long-summary: >
                    For Windows virtual machines: NonSysprepped, SysprepRequested, SysprepApplied
                    For Linux virtual machines: NonDeprovisioned, DeprovisionRequested, DeprovisionApplied
            examples:
                - name: Create a custom image in the lab from a running Windows virtual machine without applying sysprep.
                  text: |
                    az lab custom-image create --lab-name {LabName} -g {ResourceGroup} --name {VMName} \\
                        --os-type Windows --os-state NonSysprepped \\
                        --source-vm-id "/subscriptions/{SubID}/resourcegroups/{ResourceGroup}/microsoft.devtestlab/labs/{LabName}/virtualmachines/{VMName}"
"""
helps['lab gallery-image'] = """
            type: group
            short-summary: List Azure Marketplace images allowed for a DevTest Lab.
"""
helps['lab artifact'] = """
            type: group
            short-summary: Manage DevTest Labs artifacts.
"""
helps['lab artifact-source'] = """
            type: group
            short-summary: Manage DevTest Lab artifact sources.
            """
helps['lab vnet'] = """
            type: group
            short-summary: Manage virtual networks of an Azure DevTest Lab.
            """
helps['lab formula'] = """
            type: group
            short-summary: Manage formulas for an Azure DevTest Lab.
            """
helps['lab formula show'] = """
            type: command
            short-summary: Show formulae from an Azure DevTest Lab.
            parameters:
                - name: --lab-name
                  short-summary: Name of the lab.
                - name: --name -n
                  short-summary: Name of the formula.
            """
helps['lab formula export-artifacts'] = """
            type: command
            short-summary: Export artifacts from a formula.
            parameters:
                - name: --lab-name
                  short-summary: Name of the lab.
                - name: --name -n
                  short-summary: Name of the formula.
            """
helps['lab secret'] = """
            type: group
            short-summary: Manage secrets of an Azure DevTest Lab.
            """
helps['lab secret set'] = """
            type: command
            short-summary: Set a secret for a lab.
            parameters:
                - name: --lab-name
                  short-summary: Name of the lab.
                - name: --name -n
                  short-summary: Name of the secret.
                - name: --value
                  short-summary: Value of the secret.
            """
helps['lab arm-template'] = """
            type: group
            short-summary: Manage Azure Resource Manager (ARM) templates in an Azure DevTest Lab.
            """
helps['lab arm-template show'] = """
            type: command
            short-summary: Get the details of an ARM template in a lab.
            parameters:
                - name: --lab-name
                  short-summary: Name of the lab.
                - name: --name -n
                  short-summary: Name of the Azure Resource Manager template.
                - name: --resource-group -g
                  short-summary: Name of lab's resource group.
                - name: --export-parameters
                  short-summary: Whether or not to export parameters template.
                - name: --artifact-source-name
                  short-summary: Name of the artifact source.
            """
helps['lab environment'] = """
            type: group
            short-summary: Manage environments for an Azure DevTest Lab.
            """
helps['lab environment create'] = """
            type: command
            short-summary: Create an environment in a lab.
            parameters:
                - name: --lab-name
                  short-summary: Name of the lab.
                - name: --name -n
                  short-summary: Name of the environment.
                - name: --resource-group -g
                  short-summary: Name of the lab's resource group.
                - name: --arm-template
                  short-summary: Name or ID of the ARM template in the lab.
                - name: --artifact-source-name
                  short-summary: Name of the artifact source in the lab.
                  populator-commands:
                    - az lab artifact-source list
                - name: --parameters
                  short-summary: JSON encoded list of parameters. Use '@{file}' to load from a file.
                - name: --tags
                  short-summary: The tags for the resource.
            """
helps['lab environment delete'] = """
            type: command
            short-summary: Delete an environment from a lab.
            """
helps['lab environment list'] = """
            type: command
            short-summary: List environments in a lab.
            """
helps['lab environment show'] = """
            type: command
            short-summary: Get the details for an environment of a lab.
            """<|MERGE_RESOLUTION|>--- conflicted
+++ resolved
@@ -139,11 +139,7 @@
                 - name: --name -n
                   short-summary: Name of the virtual machine to claim.
             examples:
-<<<<<<< HEAD
-                - name: Claim multiple virtual machines in the lab by IDs.
-=======
                 - name: Claim multiple virtual machines in the lab by ID.
->>>>>>> f707823a
                   text: |
                     az lab vm claim --ids \\
                         /subscriptions/{SubID}/resourcegroups/{ResourceGroup}/providers/microsoft.devtestlab/labs/{LabName}/virtualmachines/{VMName1} \\
