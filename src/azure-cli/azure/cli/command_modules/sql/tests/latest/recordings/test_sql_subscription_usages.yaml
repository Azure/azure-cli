--- conflicted
+++ resolved
@@ -14,47 +14,27 @@
       - -l
       User-Agent:
       - python/3.7.4 (Windows-10-10.0.18362-SP0) msrest/0.6.10 msrest_azure/0.6.2
-<<<<<<< HEAD
-        azure-mgmt-sql/0.13.0 Azure-SDK-For-Python AZURECLI/2.0.73
-=======
         azure-mgmt-sql/0.14.0 Azure-SDK-For-Python AZURECLI/2.0.74
->>>>>>> ef1efd1f
       accept-language:
       - en-US
     method: GET
     uri: https://management.azure.com/subscriptions/00000000-0000-0000-0000-000000000000/providers/Microsoft.Sql/locations/westus/usages?api-version=2015-05-01-preview
   response:
     body:
-<<<<<<< HEAD
-      string: '{"value":[{"properties":{"displayName":"Regional Server Quota for westus","currentValue":6.0,"limit":20.0,"unit":"Count"},"id":"/subscriptions/00000000-0000-0000-0000-000000000000/providers/Microsoft.Sql/locations/westus/usages/ServerQuota","name":"ServerQuota","type":"Microsoft.Sql/locations/usages"},{"properties":{"displayName":"Free
-        Database Count per Subscription for westus","currentValue":0.0,"limit":1.0,"unit":"Count"},"id":"/subscriptions/00000000-0000-0000-0000-000000000000/providers/Microsoft.Sql/locations/westus/usages/SubscriptionFreeDatabaseCount","name":"SubscriptionFreeDatabaseCount","type":"Microsoft.Sql/locations/usages"},{"properties":{"displayName":"Free
-        to Basic Database Upgrade count-down in westus","currentValue":365.0,"limit":365.0,"unit":"Count"},"id":"/subscriptions/00000000-0000-0000-0000-000000000000/providers/Microsoft.Sql/locations/westus/usages/SubscriptionFreeDatabaseDaysLeft","name":"SubscriptionFreeDatabaseDaysLeft","type":"Microsoft.Sql/locations/usages"},{"properties":{"displayName":"Subnet
-        Quota","currentValue":0.0,"limit":0.0,"unit":"Count"},"id":"/subscriptions/00000000-0000-0000-0000-000000000000/providers/Microsoft.Sql/locations/westus/usages/SubnetQuota","name":"SubnetQuota","type":"Microsoft.Sql/locations/usages"},{"properties":{"displayName":"VCore
-        Quota","currentValue":0.0,"limit":0.0,"unit":"Count"},"id":"/subscriptions/00000000-0000-0000-0000-000000000000/providers/Microsoft.Sql/locations/westus/usages/VCoreQuota","name":"VCoreQuota","type":"Microsoft.Sql/locations/usages"}]}'
-=======
       string: '{"value":[{"properties":{"displayName":"Regional Server Quota for westus","currentValue":0.0,"limit":20.0,"unit":"Count"},"id":"/subscriptions/00000000-0000-0000-0000-000000000000/providers/Microsoft.Sql/locations/westus/usages/ServerQuota","name":"ServerQuota","type":"Microsoft.Sql/locations/usages"},{"properties":{"displayName":"Free
         Database Count per Subscription for westus","currentValue":0.0,"limit":1.0,"unit":"Count"},"id":"/subscriptions/00000000-0000-0000-0000-000000000000/providers/Microsoft.Sql/locations/westus/usages/SubscriptionFreeDatabaseCount","name":"SubscriptionFreeDatabaseCount","type":"Microsoft.Sql/locations/usages"},{"properties":{"displayName":"Free
         to Basic Database Upgrade count-down in westus","currentValue":365.0,"limit":365.0,"unit":"Count"},"id":"/subscriptions/00000000-0000-0000-0000-000000000000/providers/Microsoft.Sql/locations/westus/usages/SubscriptionFreeDatabaseDaysLeft","name":"SubscriptionFreeDatabaseDaysLeft","type":"Microsoft.Sql/locations/usages"},{"properties":{"displayName":"Subnet
         Quota","currentValue":0.0,"limit":8.0,"unit":"Count"},"id":"/subscriptions/00000000-0000-0000-0000-000000000000/providers/Microsoft.Sql/locations/westus/usages/SubnetQuota","name":"SubnetQuota","type":"Microsoft.Sql/locations/usages"},{"properties":{"displayName":"VCore
         Quota","currentValue":0.0,"limit":960.0,"unit":"Count"},"id":"/subscriptions/00000000-0000-0000-0000-000000000000/providers/Microsoft.Sql/locations/westus/usages/VCoreQuota","name":"VCoreQuota","type":"Microsoft.Sql/locations/usages"}]}'
->>>>>>> ef1efd1f
     headers:
       cache-control:
       - no-cache
       content-length:
-<<<<<<< HEAD
-      - '1545'
-      content-type:
-      - application/json; charset=utf-8
-      date:
-      - Sat, 12 Oct 2019 03:22:22 GMT
-=======
       - '1547'
       content-type:
       - application/json; charset=utf-8
       date:
       - Sun, 13 Oct 2019 13:36:42 GMT
->>>>>>> ef1efd1f
       expires:
       - '-1'
       pragma:
@@ -87,22 +67,14 @@
       - -l -u
       User-Agent:
       - python/3.7.4 (Windows-10-10.0.18362-SP0) msrest/0.6.10 msrest_azure/0.6.2
-<<<<<<< HEAD
-        azure-mgmt-sql/0.13.0 Azure-SDK-For-Python AZURECLI/2.0.73
-=======
         azure-mgmt-sql/0.14.0 Azure-SDK-For-Python AZURECLI/2.0.74
->>>>>>> ef1efd1f
       accept-language:
       - en-US
     method: GET
     uri: https://management.azure.com/subscriptions/00000000-0000-0000-0000-000000000000/providers/Microsoft.Sql/locations/westus/usages/ServerQuota?api-version=2015-05-01-preview
   response:
     body:
-<<<<<<< HEAD
-      string: '{"properties":{"displayName":"Regional Server Quota for westus","currentValue":6.0,"limit":20.0,"unit":"Count"},"id":"/subscriptions/00000000-0000-0000-0000-000000000000/providers/Microsoft.Sql/locations/westus/usages/ServerQuota","name":"ServerQuota","type":"Microsoft.Sql/locations/usages"}'
-=======
       string: '{"properties":{"displayName":"Regional Server Quota for westus","currentValue":0.0,"limit":20.0,"unit":"Count"},"id":"/subscriptions/00000000-0000-0000-0000-000000000000/providers/Microsoft.Sql/locations/westus/usages/ServerQuota","name":"ServerQuota","type":"Microsoft.Sql/locations/usages"}'
->>>>>>> ef1efd1f
     headers:
       cache-control:
       - no-cache
@@ -111,11 +83,7 @@
       content-type:
       - application/json; charset=utf-8
       date:
-<<<<<<< HEAD
-      - Sat, 12 Oct 2019 03:22:23 GMT
-=======
       - Sun, 13 Oct 2019 13:36:43 GMT
->>>>>>> ef1efd1f
       expires:
       - '-1'
       pragma:
