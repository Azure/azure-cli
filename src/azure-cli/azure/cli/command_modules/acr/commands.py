# --------------------------------------------------------------------------------------------
# Copyright (c) Microsoft Corporation. All rights reserved.
# Licensed under the MIT License. See License.txt in the project root for license information.
# --------------------------------------------------------------------------------------------

from azure.cli.core.commands import CliCommandType

from ._format import (
    registry_output_format,
    usage_output_format,
    credential_output_format,
    webhook_output_format,
    webhook_get_config_output_format,
    webhook_list_events_output_format,
    webhook_ping_output_format,
    replication_output_format,
    endpoints_output_format,
    build_output_format,
    task_output_format,
    task_identity_format,
    taskrun_output_format,
    run_output_format,
    helm_list_output_format,
    helm_show_output_format,
    scope_map_output_format,
    token_output_format,
    token_credential_output_format,
    agentpool_output_format,
    connected_registry_output_format,
    connected_registry_list_output_format,
    list_referrers_output_format,
    manifest_output_format,
)
from ._client_factory import (
    cf_acr_registries,
    cf_acr_replications,
    cf_acr_webhooks,
    cf_acr_tasks,
    cf_acr_taskruns,
    cf_acr_runs,
    cf_acr_scope_maps,
    cf_acr_tokens,
    cf_acr_token_credentials,
    cf_acr_private_endpoint_connections,
    cf_acr_agentpool,
    cf_acr_connected_registries,
    cf_acr_network_rules
)


# pylint: disable=too-many-locals
# pylint: disable=too-many-statements
def load_command_table(self, _):

    acr_custom_util = CliCommandType(
        operations_tmpl='azure.cli.command_modules.acr.custom#{}',
        table_transformer=registry_output_format,
        client_factory=cf_acr_registries
    )

    acr_login_util = CliCommandType(
        operations_tmpl='azure.cli.command_modules.acr.custom#{}'
    )

    acr_import_util = CliCommandType(
        operations_tmpl='azure.cli.command_modules.acr.import#{}',
        client_factory=cf_acr_registries
    )

    acr_policy_util = CliCommandType(
        operations_tmpl='azure.cli.command_modules.acr.policy#{}',
        client_factory=cf_acr_registries
    )

    acr_cred_util = CliCommandType(
        operations_tmpl='azure.cli.command_modules.acr.credential#{}',
        table_transformer=credential_output_format,
        client_factory=cf_acr_registries
    )

    acr_repo_util = CliCommandType(
        operations_tmpl='azure.cli.command_modules.acr.repository#{}'
    )

    acr_manifest_util = CliCommandType(
        operations_tmpl='azure.cli.command_modules.acr.manifest#{}'
    )

    acr_webhook_util = CliCommandType(
        operations_tmpl='azure.cli.command_modules.acr.webhook#{}',
        table_transformer=webhook_output_format,
        client_factory=cf_acr_webhooks
    )

    acr_replication_util = CliCommandType(
        operations_tmpl='azure.cli.command_modules.acr.replication#{}',
        table_transformer=replication_output_format,
        client_factory=cf_acr_replications
    )

    acr_build_util = CliCommandType(
        operations_tmpl='azure.cli.command_modules.acr.build#{}',
        table_transformer=build_output_format,
        client_factory=cf_acr_runs
    )

    acr_run_util = CliCommandType(
        operations_tmpl='azure.cli.command_modules.acr.run#{}',
        table_transformer=run_output_format,
        client_factory=cf_acr_runs
    )

    acr_pack_util = CliCommandType(
        operations_tmpl='azure.cli.command_modules.acr.pack#{}',
        table_transformer=run_output_format,
        client_factory=cf_acr_runs
    )

    acr_task_util = CliCommandType(
        operations_tmpl='azure.cli.command_modules.acr.task#{}',
        table_transformer=task_output_format,
        client_factory=cf_acr_tasks
    )

    acr_taskrun_util = CliCommandType(
        operations_tmpl='azure.cli.command_modules.acr.taskrun#{}',
        table_transformer=taskrun_output_format,
        client_factory=cf_acr_taskruns
    )

    acr_helm_util = CliCommandType(
        operations_tmpl='azure.cli.command_modules.acr.helm#{}'
    )

    acr_network_rule_util = CliCommandType(
        operations_tmpl='azure.cli.command_modules.acr.network_rule#{}',
        client_factory=cf_acr_network_rules
    )

    acr_check_health_util = CliCommandType(
        operations_tmpl='azure.cli.command_modules.acr.check_health#{}'
    )

    acr_scope_map_util = CliCommandType(
        operations_tmpl='azure.cli.command_modules.acr.scope_map#{}',
        table_transformer=scope_map_output_format,
        client_factory=cf_acr_scope_maps
    )

    acr_token_util = CliCommandType(
        operations_tmpl='azure.cli.command_modules.acr.token#{}',
        table_transformer=token_output_format,
        client_factory=cf_acr_tokens
    )

    acr_token_credential_generate_util = CliCommandType(
        operations_tmpl='azure.cli.command_modules.acr.token#{}',
        table_transformer=token_credential_output_format,
        client_factory=cf_acr_token_credentials
    )

    acr_agentpool_util = CliCommandType(
        operations_tmpl='azure.cli.command_modules.acr.agentpool#{}',
        table_transformer=agentpool_output_format,
        client_factory=cf_acr_agentpool
    )

    acr_connected_registry_util = CliCommandType(
        operations_tmpl='azure.cli.command_modules.acr.connected_registry#{}',
        table_transformer=connected_registry_output_format,
        client_factory=cf_acr_connected_registries
    )

    acr_private_endpoint_connection_util = CliCommandType(
        operations_tmpl='azure.cli.command_modules.acr.private_endpoint_connection#{}',
        client_factory=cf_acr_private_endpoint_connections
    )

    with self.command_group('acr', acr_custom_util) as g:
        g.command('check-name', 'acr_check_name', table_transformer=None)
        g.command('list', 'acr_list')
        g.command('create', 'acr_create')
        g.command('delete', 'acr_delete')
        g.show_command('show', 'acr_show')
        g.command('show-usage', 'acr_show_usage', table_transformer=usage_output_format)
        g.command('show-endpoints', 'acr_show_endpoints', table_transformer=endpoints_output_format)
        g.generic_update_command('update',
                                 getter_name='acr_update_get',
                                 setter_name='acr_update_set',
                                 custom_func_name='acr_update_custom',
                                 custom_func_type=acr_custom_util,
                                 client_factory=cf_acr_registries)

    with self.command_group('acr', acr_login_util) as g:
        g.command('login', 'acr_login')

    with self.command_group('acr', acr_import_util) as g:
        g.command('import', 'acr_import', supports_no_wait=True)

    with self.command_group('acr credential', acr_cred_util) as g:
        g.show_command('show', 'acr_credential_show')
        g.command('renew', 'acr_credential_renew')

    with self.command_group('acr repository', acr_repo_util) as g:
        g.command('list', 'acr_repository_list')
        g.command('show-tags', 'acr_repository_show_tags')
        g.command('show-manifests', 'acr_repository_show_manifests',
                  deprecate_info=self.deprecate(redirect='acr manifest list-metadata', hide=True))
        g.show_command('show', 'acr_repository_show')
        g.command('update', 'acr_repository_update')
        g.command('delete', 'acr_repository_delete')
        g.command('untag', 'acr_repository_untag')
        g.command('list-deleted', 'acr_repository_deleted_list', is_preview=True)

    with self.command_group('acr manifest', acr_manifest_util, is_preview=True) as g:
        g.show_command('show', 'acr_manifest_show')
        g.command('list', 'acr_manifest_list', table_transformer=manifest_output_format)
        g.command('delete', 'acr_manifest_delete')
        g.command('list-referrers', 'acr_manifest_list_referrers', table_transformer=list_referrers_output_format)
        g.show_command('show-metadata', 'acr_manifest_metadata_show')
        g.command('list-metadata', 'acr_manifest_metadata_list')
        g.command('update-metadata', 'acr_manifest_metadata_update')
        g.command('list-deleted', 'acr_manifest_deleted_list')
        g.command('list-deleted-tags', 'acr_manifest_deleted_tags_list')
        g.command('restore', 'acr_manifest_deleted_restore')

    with self.command_group('acr webhook', acr_webhook_util) as g:
        g.command('list', 'acr_webhook_list')
        g.command('create', 'acr_webhook_create')
        g.command('delete', 'acr_webhook_delete')
        g.show_command('show', 'acr_webhook_show')
        g.command('get-config', 'acr_webhook_get_config', table_transformer=webhook_get_config_output_format)
        g.command('list-events', 'acr_webhook_list_events', table_transformer=webhook_list_events_output_format)
        g.command('ping', 'acr_webhook_ping', table_transformer=webhook_ping_output_format)
        g.generic_update_command('update',
                                 getter_name='acr_webhook_update_get',
                                 setter_name='acr_webhook_update_set',
                                 custom_func_name='acr_webhook_update_custom',
                                 custom_func_type=acr_webhook_util,
                                 client_factory=cf_acr_webhooks)

    with self.command_group('acr replication', acr_replication_util) as g:
        g.command('list', 'acr_replication_list')
        g.command('create', 'acr_replication_create')
        g.command('delete', 'acr_replication_delete')
        g.show_command('show', 'acr_replication_show')
        g.generic_update_command('update',
                                 getter_name='acr_replication_update_get',
                                 setter_name='acr_replication_update_set',
                                 custom_func_name='acr_replication_update_custom',
                                 custom_func_type=acr_replication_util,
                                 client_factory=cf_acr_replications)

    with self.command_group('acr', acr_build_util) as g:
        g.command('build', 'acr_build', supports_no_wait=True)

    with self.command_group('acr', acr_run_util) as g:
        g.command('run', 'acr_run', supports_no_wait=True)

    with self.command_group('acr pack', acr_pack_util, is_preview=True) as g:
        g.command('build', 'acr_pack_build', supports_no_wait=True)

    with self.command_group('acr task', acr_task_util) as g:
        g.command('create', 'acr_task_create')
        g.show_command('show', 'acr_task_show')
        g.command('list', 'acr_task_list')
        g.command('delete', 'acr_task_delete')
        g.command('update', 'acr_task_update')
        g.command('identity assign', 'acr_task_identity_assign')
        g.command('identity remove', 'acr_task_identity_remove')
        g.command('identity show', 'acr_task_identity_show', table_transformer=task_identity_format)
        g.command('credential add', 'acr_task_credential_add')
        g.command('credential update', 'acr_task_credential_update')
        g.command('credential remove', 'acr_task_credential_remove')
        g.command('credential list', 'acr_task_credential_list')
        g.command('timer add', 'acr_task_timer_add')
        g.command('timer update', 'acr_task_timer_update')
        g.command('timer remove', 'acr_task_timer_remove')
        g.command('timer list', 'acr_task_timer_list')
        g.command('run', 'acr_task_run', client_factory=cf_acr_runs,
                  table_transformer=run_output_format, supports_no_wait=True)
        g.command('list-runs', 'acr_task_list_runs', client_factory=cf_acr_runs,
                  table_transformer=run_output_format)
        g.command('show-run', 'acr_task_show_run', client_factory=cf_acr_runs,
                  table_transformer=run_output_format)
        g.command('cancel-run', 'acr_task_cancel_run', client_factory=cf_acr_runs,
                  table_transformer=None)
        g.command('update-run', 'acr_task_update_run', client_factory=cf_acr_runs,
                  table_transformer=run_output_format)
        g.command('logs', 'acr_task_logs', client_factory=cf_acr_runs,
                  table_transformer=None)

    with self.command_group('acr taskrun', acr_taskrun_util, is_preview=True) as g:
        g.command('list', 'acr_taskrun_list')
        g.command('delete', 'acr_taskrun_delete')
        g.show_command('show', 'acr_taskrun_show')
        g.command('logs', 'acr_taskrun_logs', client_factory=cf_acr_runs,
                  table_transformer=None)

    with self.command_group('acr config content-trust', acr_policy_util) as g:
        g.show_command('show', 'acr_config_content_trust_show')
        g.command('update', 'acr_config_content_trust_update')

    with self.command_group('acr config retention', acr_policy_util, is_preview=True) as g:
        g.show_command('show', 'acr_config_retention_show')
        g.command('update', 'acr_config_retention_update')

<<<<<<< HEAD
    with self.command_group('acr config soft-delete', acr_policy_util, is_preview=True) as g:
        g.show_command('show', 'acr_config_soft_delete_show')
        g.command('update', 'acr_config_soft_delete_update')
=======
    with self.command_group('acr config authentication-as-arm', acr_policy_util, is_preview=True) as g:
        g.show_command('show', 'acr_config_authentication_as_arm_show')
        g.command('update', 'acr_config_authentication_as_arm_update')
>>>>>>> 03f70b56

    def _helm_deprecate_message(self):
        msg = "This {} has been deprecated and will be removed in future release.".format(self.object_type)
        msg += " Use '{}' instead.".format(self.redirect)
        msg += " For more information go to"
        msg += " https://aka.ms/acr/helm"
        return msg

    with self.command_group('acr helm', acr_helm_util,
                            deprecate_info=self.deprecate(redirect="helm v3",
                                                          message_func=_helm_deprecate_message)) as g:
        g.command('list', 'acr_helm_list', table_transformer=helm_list_output_format)
        g.show_command('show', 'acr_helm_show', table_transformer=helm_show_output_format)
        g.command('delete', 'acr_helm_delete')
        g.command('push', 'acr_helm_push')
        g.command('repo add', 'acr_helm_repo_add')
        g.command('install-cli', 'acr_helm_install_cli', is_preview=True)

    with self.command_group('acr network-rule', acr_network_rule_util) as g:
        g.command('list', 'acr_network_rule_list')
        g.command('add', 'acr_network_rule_add')
        g.command('remove', 'acr_network_rule_remove')

    with self.command_group('acr', acr_check_health_util) as g:
        g.command('check-health', 'acr_check_health')

    with self.command_group('acr scope-map', acr_scope_map_util, is_preview=True) as g:
        g.command('create', 'acr_scope_map_create')
        g.command('delete', 'acr_scope_map_delete')
        g.command('update', 'acr_scope_map_update')
        g.show_command('show', 'acr_scope_map_show')
        g.command('list', 'acr_scope_map_list')

    with self.command_group('acr token', acr_token_util, is_preview=True) as g:
        g.command('create', 'acr_token_create')
        g.command('delete', 'acr_token_delete')
        g.command('update', 'acr_token_update')
        g.show_command('show', 'acr_token_show')
        g.command('list', 'acr_token_list')
        g.command('credential delete', 'acr_token_credential_delete')

    with self.command_group('acr token credential', acr_token_credential_generate_util) as g:
        g.command('generate', 'acr_token_credential_generate')

    with self.command_group('acr agentpool', acr_agentpool_util, is_preview=True) as g:
        g.command('create', 'acr_agentpool_create', supports_no_wait=True)
        g.command('update', 'acr_agentpool_update', supports_no_wait=True)
        g.command('delete', 'acr_agentpool_delete', supports_no_wait=True)
        g.command('list', 'acr_agentpool_list')
        g.show_command('show', 'acr_agentpool_show')

    with self.command_group('acr private-endpoint-connection', acr_private_endpoint_connection_util) as g:
        g.command('delete', 'delete')
        g.show_command('show', 'show')
        g.command('list', 'list_connections')
        g.command('approve', 'approve')
        g.command('reject', 'reject')

    with self.command_group('acr private-link-resource', acr_custom_util) as g:
        g.command('list', 'list_private_link_resources')

    with self.command_group('acr identity', acr_custom_util) as g:
        g.show_command('show', 'show_identity')
        g.command('assign', 'assign_identity')
        g.command('remove', 'remove_identity')

    with self.command_group('acr encryption', acr_custom_util) as g:
        g.show_command('show', 'show_encryption')
        g.command('rotate-key', "rotate_key")

    with self.command_group('acr connected-registry', acr_connected_registry_util, is_preview=True) as g:
        g.command('create', 'acr_connected_registry_create')
        g.command('delete', 'acr_connected_registry_delete')
        g.show_command('show', 'acr_connected_registry_show')
        g.command('deactivate', 'acr_connected_registry_deactivate')
        g.command('update', 'acr_connected_registry_update')
        g.command('get-settings', 'acr_connected_registry_get_settings')
        g.command('permissions update', 'acr_connected_registry_permissions_update')
        g.show_command('permissions show', 'acr_connected_registry_permissions_show',
                       table_transformer=scope_map_output_format)
        g.command('list', 'acr_connected_registry_list',
                  table_transformer=connected_registry_list_output_format)
        g.command('list-client-tokens', 'acr_connected_registry_list_client_tokens',
                  table_transformer=token_output_format)
        g.command('repo', 'acr_connected_registry_permissions_update',
                  deprecate_info=self.deprecate(redirect='permissions update', hide=True))

    with self.command_group('acr connected-registry install', acr_connected_registry_util,
                            deprecate_info=self.deprecate(redirect='acr connected-registry get-settings',
                                                          hide=True)) as g:
        g.command('info', 'acr_connected_registry_install_info')
        g.command('renew-credentials', 'acr_connected_registry_install_renew_credentials')<|MERGE_RESOLUTION|>--- conflicted
+++ resolved
@@ -305,15 +305,13 @@
         g.show_command('show', 'acr_config_retention_show')
         g.command('update', 'acr_config_retention_update')
 
-<<<<<<< HEAD
     with self.command_group('acr config soft-delete', acr_policy_util, is_preview=True) as g:
         g.show_command('show', 'acr_config_soft_delete_show')
         g.command('update', 'acr_config_soft_delete_update')
-=======
+
     with self.command_group('acr config authentication-as-arm', acr_policy_util, is_preview=True) as g:
         g.show_command('show', 'acr_config_authentication_as_arm_show')
         g.command('update', 'acr_config_authentication_as_arm_update')
->>>>>>> 03f70b56
 
     def _helm_deprecate_message(self):
         msg = "This {} has been deprecated and will be removed in future release.".format(self.object_type)
