--- conflicted
+++ resolved
@@ -59,11 +59,8 @@
                  active_directory=None,
                  active_directory_resource_id=None,
                  active_directory_graph_resource_id=None,
-<<<<<<< HEAD
-                 active_directory_data_lake_resource_id=None):
-=======
+                 active_directory_data_lake_resource_id=None,
                  vm_image_alias_doc=None):
->>>>>>> 855f1233
         # Attribute names are significant. They are used when storing/retrieving clouds from config
         self.management = management
         self.resource_manager = resource_manager
@@ -73,11 +70,8 @@
         self.active_directory = active_directory
         self.active_directory_resource_id = active_directory_resource_id
         self.active_directory_graph_resource_id = active_directory_graph_resource_id
-<<<<<<< HEAD
         self.active_directory_data_lake_resource_id = active_directory_data_lake_resource_id
-=======
         self.vm_image_alias_doc = vm_image_alias_doc
->>>>>>> 855f1233
 
     def has_endpoint_set(self, endpoint_name):
         try:
@@ -157,11 +151,8 @@
         active_directory='https://login.microsoftonline.com',
         active_directory_resource_id='https://management.core.windows.net/',
         active_directory_graph_resource_id='https://graph.windows.net/',
-<<<<<<< HEAD
-        active_directory_data_lake_resource_id='https://datalake.azure.net/'),
-=======
+        active_directory_data_lake_resource_id='https://datalake.azure.net/',
         vm_image_alias_doc='https://raw.githubusercontent.com/Azure/azure-rest-api-specs/master/arm-compute/quickstart-templates/aliases.json'),  # pylint: disable=line-too-long
->>>>>>> 855f1233
     suffixes=CloudSuffixes(
         storage_endpoint='core.windows.net',
         keyvault_dns='.vault.azure.net',
