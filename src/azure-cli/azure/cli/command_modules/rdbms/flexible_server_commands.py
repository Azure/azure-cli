--- conflicted
+++ resolved
@@ -15,13 +15,9 @@
     cf_postgres_flexible_replica,
     cf_postgres_flexible_adadmin,
     cf_postgres_flexible_migrations,
-<<<<<<< HEAD
+    cf_postgres_flexible_virtual_endpoints,
     cf_postgres_flexible_server_threat_protection_settings,
     cf_postgres_flexible_server_log_files)
-=======
-    cf_postgres_flexible_virtual_endpoints,
-    cf_postgres_flexible_server_threat_protection_settings)
->>>>>>> 24ccf706
 
 from ._transformers import (
     table_transform_output,
