#!/usr/bin/env python

# --------------------------------------------------------------------------------------------
# Copyright (c) Microsoft Corporation. All rights reserved.
# Licensed under the MIT License. See License.txt in the project root for license information.
# --------------------------------------------------------------------------------------------

from codecs import open
from setuptools import setup, find_packages
import sys

try:
    from azure_cli_bdist_wheel import cmdclass
except ImportError:
    from distutils import log as logger

    logger.warn("Wheel is not available, disabling bdist_wheel hook")
    cmdclass = {}

VERSION = "2.27.0"
# If we have source, validate that our version numbers match
# This should prevent uploading releases with mismatched versions.
try:
    with open('azure/cli/__main__.py', 'r', encoding='utf-8') as f:
        content = f.read()
except OSError:
    pass
else:
    import re

    m = re.search(r'__version__\s*=\s*[\'"](.+?)[\'"]', content)
    if not m:
        print('Could not find __version__ in azure/cli/__main__.py')
        sys.exit(1)
    if m.group(1) != VERSION:
        print('Expected __version__ = "{}"; found "{}"'.format(VERSION, m.group(1)))
        sys.exit(1)

CLASSIFIERS = [
    'Development Status :: 5 - Production/Stable',
    'Intended Audience :: Developers',
    'Intended Audience :: System Administrators',
    'Programming Language :: Python',
    'Programming Language :: Python :: 3',
    'Programming Language :: Python :: 3.6',
    'Programming Language :: Python :: 3.7',
    'Programming Language :: Python :: 3.8',
    'Programming Language :: Python :: 3.9',
    'License :: OSI Approved :: MIT License',
]

DEPENDENCIES = [
    'antlr4-python3-runtime~=4.7.2',
    'azure-appconfiguration~=1.1.1',
    'azure-batch~=10.0.0',
    'azure-cli-core=={}'.format(VERSION),
    'azure-cosmos~=3.0,>=3.0.2',
    'azure-datalake-store~=0.0.49',
    'azure-functions-devops-build~=0.0.22',
    'azure-graphrbac~=0.60.0',
    'azure-identity',
    'azure-keyvault-administration==4.0.0b3',
    'azure-keyvault~=1.1.0',
    'azure-loganalytics~=0.1.0',
    'azure-mgmt-advisor==9.0.0',
    'azure-mgmt-apimanagement~=0.2.0',
    'azure-mgmt-appconfiguration~=2.0.0',
    'azure-mgmt-applicationinsights~=1.0.0',
    'azure-mgmt-authorization~=0.61.0',
    'azure-mgmt-batchai~=7.0.0b1',
    'azure-mgmt-batch~=15.0.0',
    'azure-mgmt-billing==6.0.0',
    'azure-mgmt-botservice~=0.3.0',
    'azure-mgmt-cdn==11.0.0',
    'azure-mgmt-cognitiveservices~=12.0.0',
    'azure-mgmt-compute~=22.0.0',
    'azure-mgmt-consumption~=2.0',
    'azure-mgmt-containerinstance~=1.4',
    'azure-mgmt-containerregistry==8.0.0',
    'azure-mgmt-containerservice~=16.0.0',
    'azure-mgmt-cosmosdb~=6.4.0',
    'azure-mgmt-databoxedge~=1.0.0',
    'azure-mgmt-datalake-analytics~=0.2.1',
    'azure-mgmt-datalake-store~=0.5.0',
    'azure-mgmt-datamigration~=9.0.0',
    'azure-mgmt-deploymentmanager~=0.2.0',
    'azure-mgmt-devtestlabs~=4.0',
    'azure-mgmt-dns~=8.0.0',
    'azure-mgmt-eventgrid==9.0.0',
    'azure-mgmt-eventhub~=4.1.0',
    'azure-mgmt-extendedlocation~=1.0.0b2',
    'azure-mgmt-hdinsight~=8.0.0',
    'azure-mgmt-imagebuilder~=0.4.0',
    'azure-mgmt-iotcentral~=9.0.0b1',
    'azure-mgmt-iothub==2.0.0',
    'azure-mgmt-iothubprovisioningservices~=0.2.0',
    'azure-mgmt-keyvault==9.0.0',
    'azure-mgmt-kusto~=0.3.0',
    'azure-mgmt-loganalytics~=11.0.0',
    'azure-mgmt-managedservices~=1.0',
    'azure-mgmt-managementgroups~=0.1',
    'azure-mgmt-maps~=2.0.0',
    'azure-mgmt-marketplaceordering==1.1.0',
    'azure-mgmt-media~=3.0',
    'azure-mgmt-monitor~=2.0.0',
    'azure-mgmt-msi~=0.2',
    'azure-mgmt-netapp~=4.0.0',
    'azure-mgmt-network~=19.0.0',
    'azure-mgmt-policyinsights~=1.0.0',
    'azure-mgmt-privatedns~=1.0.0',
    'azure-mgmt-rdbms~=9.1.0b1',
    'azure-mgmt-recoveryservicesbackup~=0.14.0',
    'azure-mgmt-recoveryservices~=2.0.0',
    'azure-mgmt-redhatopenshift==0.1.0',
    'azure-mgmt-redis~=13.0.0',
    'azure-mgmt-relay~=0.1.0',
    'azure-mgmt-reservations==0.6.0',  # TODO: Use requirements.txt instead of '==' #9781
    'azure-mgmt-resource==18.0.0',
    # 'azure-mgmt-reservations~=0.6.0',
    'azure-mgmt-search~=8.0',
    'azure-mgmt-security~=0.6.0',
    'azure-mgmt-servicebus~=6.0.0',
    'azure-mgmt-servicefabric~=0.5.0',
    'azure-mgmt-servicefabricmanagedclusters~=1.0.0',
    'azure-mgmt-signalr~=1.0.0b2',
    'azure-mgmt-sqlvirtualmachine~=0.5.0',
<<<<<<< HEAD
    'azure-mgmt-sql~=3.0.0',
=======
    'azure-mgmt-sql~=3.0.1',
>>>>>>> a12f5762
    'azure-mgmt-storage~=18.0.0',
    'azure-mgmt-synapse~=2.0.0',
    'azure-mgmt-trafficmanager~=0.51.0',
    'azure-mgmt-web~=2.0.0',
    'azure-multiapi-storage~=0.6.2',
    'azure-storage-common~=1.4',
    'azure-synapse-accesscontrol~=0.5.0',
    'azure-synapse-artifacts~=0.6.0',
    'azure-synapse-spark~=0.2.0',
    'fabric~=2.4',
    'javaproperties==0.5.1',
    'jsmin~=2.2.2',
    'jsondiff==1.2.0',
    'packaging~=20.9',
    'PyGithub~=1.38',
    'PyNaCl~=1.4.0',
    'pytz==2019.1',
    'scp~=0.13.2',
    'semver==2.13.0',
    'sshtunnel~=0.1.4',
    'websocket-client~=0.56.0',
    'xmltodict~=0.12'
]

TESTS_REQUIRE = [
    'mock~=4.0'
]

with open('README.rst', 'r', encoding='utf-8') as f:
    README = f.read()

setup(
    name='azure-cli',
    version=VERSION,
    description='Microsoft Azure Command-Line Tools',
    long_description=README,
    license='MIT',
    author='Microsoft Corporation',
    author_email='azpycli@microsoft.com',
    url='https://github.com/Azure/azure-cli',
    zip_safe=False,
    classifiers=CLASSIFIERS,
    scripts=[
        'az',
        'az.completion.sh',
        'az.bat',
    ],
    packages=find_packages(exclude=["*.tests", "*.tests.*", "tests.*", "tests", "azure", "azure.cli"]),
    install_requires=DEPENDENCIES,
    python_requires='>=3.6.0',
    package_data={
        'azure.cli.command_modules.acr': ['*.json'],
        'azure.cli.command_modules.botservice': ['*.json', '*.config'],
        'azure.cli.command_modules.monitor.operations': ['autoscale-parameters-template.json'],
        'azure.cli.command_modules.servicefabric': [
            'template/windows/template.json',
            'template/windows/parameter.json',
            'template/linux/template.json',
            'template/linux/parameter.json',
            'template/service/template.json',
            'template/service/parameter.json'
        ],
        'azure.cli.command_modules.appservice': [
            'resources/WindowsFunctionsStacks.json',
            'resources/LinuxFunctionsStacks.json',
            'resources/WebappRuntimeStacks.json',
            'resources/GenerateRandomAppNames.json'
        ],
        'azure.cli.command_modules.rdbms': [
            'randomname/adjectives.txt',
            'randomname/nouns.txt',
            'templates/mysql_githubaction_template.yaml',
            'templates/postgresql_githubaction_template.yaml'
        ]
    },
    cmdclass=cmdclass
)<|MERGE_RESOLUTION|>--- conflicted
+++ resolved
@@ -124,11 +124,7 @@
     'azure-mgmt-servicefabricmanagedclusters~=1.0.0',
     'azure-mgmt-signalr~=1.0.0b2',
     'azure-mgmt-sqlvirtualmachine~=0.5.0',
-<<<<<<< HEAD
-    'azure-mgmt-sql~=3.0.0',
-=======
     'azure-mgmt-sql~=3.0.1',
->>>>>>> a12f5762
     'azure-mgmt-storage~=18.0.0',
     'azure-mgmt-synapse~=2.0.0',
     'azure-mgmt-trafficmanager~=0.51.0',
