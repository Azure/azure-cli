--- conflicted
+++ resolved
@@ -13,21 +13,13 @@
       ParameterSetName:
       - --name --resource-group --subnet-name
       User-Agent:
-<<<<<<< HEAD
-      - AZURECLI/2.37.0 azsdk-python-azure-mgmt-resource/21.1.0b1 Python/3.8.10 (Windows-10-10.0.22000-SP0)
-=======
       - AZURECLI/2.40.0 azsdk-python-azure-mgmt-resource/21.1.0b1 Python/3.10.6 (Linux-5.15.0-1019-azure-x86_64-with-glibc2.31)
         VSTS_0fb41ef4-5012-48a9-bf39-4ee3de03ee35_build_4949_0
->>>>>>> 1be1db21
     method: GET
     uri: https://management.azure.com/subscriptions/00000000-0000-0000-0000-000000000000/resourcegroups/cli_test_cosmosdb_account000001?api-version=2021-04-01
   response:
     body:
-<<<<<<< HEAD
-      string: '{"id":"/subscriptions/00000000-0000-0000-0000-000000000000/resourceGroups/cli_test_cosmosdb_account000001","name":"cli_test_cosmosdb_account000001","type":"Microsoft.Resources/resourceGroups","location":"westus","tags":{"product":"azurecli","cause":"automation","date":"2022-06-28T13:17:19Z"},"properties":{"provisioningState":"Succeeded"}}'
-=======
       string: '{"id":"/subscriptions/00000000-0000-0000-0000-000000000000/resourceGroups/cli_test_cosmosdb_account000001","name":"cli_test_cosmosdb_account000001","type":"Microsoft.Resources/resourceGroups","location":"westus","tags":{"product":"azurecli","cause":"automation","date":"2022-09-19T04:24:20Z"},"properties":{"provisioningState":"Succeeded"}}'
->>>>>>> 1be1db21
     headers:
       cache-control:
       - no-cache
@@ -36,11 +28,7 @@
       content-type:
       - application/json; charset=utf-8
       date:
-<<<<<<< HEAD
-      - Tue, 28 Jun 2022 13:17:21 GMT
-=======
       - Mon, 19 Sep 2022 04:24:21 GMT
->>>>>>> 1be1db21
       expires:
       - '-1'
       pragma:
@@ -75,37 +63,22 @@
       ParameterSetName:
       - --name --resource-group --subnet-name
       User-Agent:
-<<<<<<< HEAD
-      - AZURECLI/2.37.0 azsdk-python-azure-mgmt-network/20.0.0 Python/3.8.10 (Windows-10-10.0.22000-SP0)
-=======
       - AZURECLI/2.40.0 azsdk-python-azure-mgmt-network/21.0.1 Python/3.10.6 (Linux-5.15.0-1019-azure-x86_64-with-glibc2.31)
         VSTS_0fb41ef4-5012-48a9-bf39-4ee3de03ee35_build_4949_0
->>>>>>> 1be1db21
     method: PUT
     uri: https://management.azure.com/subscriptions/00000000-0000-0000-0000-000000000000/resourceGroups/cli_test_cosmosdb_account000001/providers/Microsoft.Network/virtualNetworks/cli000003?api-version=2022-01-01
   response:
     body:
       string: "{\r\n  \"name\": \"cli000003\",\r\n  \"id\": \"/subscriptions/00000000-0000-0000-0000-000000000000/resourceGroups/cli_test_cosmosdb_account000001/providers/Microsoft.Network/virtualNetworks/cli000003\",\r\n
-<<<<<<< HEAD
-        \ \"etag\": \"W/\\\"16b1613c-4253-435a-ac12-5c6a8e7bcba3\\\"\",\r\n  \"type\":
-        \"Microsoft.Network/virtualNetworks\",\r\n  \"location\": \"westus\",\r\n
-        \ \"tags\": {},\r\n  \"properties\": {\r\n    \"provisioningState\": \"Updating\",\r\n
-        \   \"resourceGuid\": \"1d4b0059-b7fa-4563-9f54-23e4a701a0c4\",\r\n    \"addressSpace\":
-=======
         \ \"etag\": \"W/\\\"81fc930b-fbc5-4213-aa1e-041baaf4d190\\\"\",\r\n  \"type\":
         \"Microsoft.Network/virtualNetworks\",\r\n  \"location\": \"westus\",\r\n
         \ \"tags\": {},\r\n  \"properties\": {\r\n    \"provisioningState\": \"Updating\",\r\n
         \   \"resourceGuid\": \"0875c714-7503-4fb6-91ab-f7dea4481370\",\r\n    \"addressSpace\":
->>>>>>> 1be1db21
         {\r\n      \"addressPrefixes\": [\r\n        \"10.0.0.0/16\"\r\n      ]\r\n
         \   },\r\n    \"dhcpOptions\": {\r\n      \"dnsServers\": []\r\n    },\r\n
         \   \"subnets\": [\r\n      {\r\n        \"name\": \"cli000004\",\r\n        \"id\":
         \"/subscriptions/00000000-0000-0000-0000-000000000000/resourceGroups/cli_test_cosmosdb_account000001/providers/Microsoft.Network/virtualNetworks/cli000003/subnets/cli000004\",\r\n
-<<<<<<< HEAD
-        \       \"etag\": \"W/\\\"16b1613c-4253-435a-ac12-5c6a8e7bcba3\\\"\",\r\n
-=======
         \       \"etag\": \"W/\\\"81fc930b-fbc5-4213-aa1e-041baaf4d190\\\"\",\r\n
->>>>>>> 1be1db21
         \       \"properties\": {\r\n          \"provisioningState\": \"Updating\",\r\n
         \         \"addressPrefix\": \"10.0.0.0/24\",\r\n          \"delegations\":
         [],\r\n          \"privateEndpointNetworkPolicies\": \"Disabled\",\r\n          \"privateLinkServiceNetworkPolicies\":
@@ -116,11 +89,7 @@
       azure-asyncnotification:
       - Enabled
       azure-asyncoperation:
-<<<<<<< HEAD
-      - https://management.azure.com/subscriptions/00000000-0000-0000-0000-000000000000/providers/Microsoft.Network/locations/westus/operations/0172b330-c9ce-4f94-8415-f5928fb0a637?api-version=2021-08-01
-=======
       - https://management.azure.com/subscriptions/00000000-0000-0000-0000-000000000000/providers/Microsoft.Network/locations/westus/operations/5f6f52db-c10e-4ff4-bf40-b30b15c4081a?api-version=2022-01-01
->>>>>>> 1be1db21
       cache-control:
       - no-cache
       content-length:
@@ -128,11 +97,7 @@
       content-type:
       - application/json; charset=utf-8
       date:
-<<<<<<< HEAD
-      - Tue, 28 Jun 2022 13:17:28 GMT
-=======
       - Mon, 19 Sep 2022 04:24:22 GMT
->>>>>>> 1be1db21
       expires:
       - '-1'
       pragma:
@@ -145,15 +110,9 @@
       x-content-type-options:
       - nosniff
       x-ms-arm-service-request-id:
-<<<<<<< HEAD
-      - 7e20ac52-ab8b-439d-a74e-d42375169313
-      x-ms-ratelimit-remaining-subscription-writes:
-      - '1198'
-=======
       - 46738afa-d11f-431a-b1f0-1504ec12edec
       x-ms-ratelimit-remaining-subscription-writes:
       - '1197'
->>>>>>> 1be1db21
     status:
       code: 201
       message: Created
@@ -171,16 +130,10 @@
       ParameterSetName:
       - --name --resource-group --subnet-name
       User-Agent:
-<<<<<<< HEAD
-      - AZURECLI/2.37.0 azsdk-python-azure-mgmt-network/20.0.0 Python/3.8.10 (Windows-10-10.0.22000-SP0)
-    method: GET
-    uri: https://management.azure.com/subscriptions/00000000-0000-0000-0000-000000000000/providers/Microsoft.Network/locations/westus/operations/0172b330-c9ce-4f94-8415-f5928fb0a637?api-version=2021-08-01
-=======
       - AZURECLI/2.40.0 azsdk-python-azure-mgmt-network/21.0.1 Python/3.10.6 (Linux-5.15.0-1019-azure-x86_64-with-glibc2.31)
         VSTS_0fb41ef4-5012-48a9-bf39-4ee3de03ee35_build_4949_0
     method: GET
     uri: https://management.azure.com/subscriptions/00000000-0000-0000-0000-000000000000/providers/Microsoft.Network/locations/westus/operations/5f6f52db-c10e-4ff4-bf40-b30b15c4081a?api-version=2022-01-01
->>>>>>> 1be1db21
   response:
     body:
       string: "{\r\n  \"status\": \"Succeeded\"\r\n}"
@@ -192,11 +145,7 @@
       content-type:
       - application/json; charset=utf-8
       date:
-<<<<<<< HEAD
-      - Tue, 28 Jun 2022 13:17:32 GMT
-=======
       - Mon, 19 Sep 2022 04:24:25 GMT
->>>>>>> 1be1db21
       expires:
       - '-1'
       pragma:
@@ -213,11 +162,7 @@
       x-content-type-options:
       - nosniff
       x-ms-arm-service-request-id:
-<<<<<<< HEAD
-      - 78e0393b-0424-45fd-8b32-f78a7368011f
-=======
       - b6b70d3e-7a9d-4fbf-bd59-9bae5232c90f
->>>>>>> 1be1db21
     status:
       code: 200
       message: OK
@@ -235,62 +180,32 @@
       ParameterSetName:
       - --name --resource-group --subnet-name
       User-Agent:
-<<<<<<< HEAD
-      - AZURECLI/2.37.0 azsdk-python-azure-mgmt-network/20.0.0 Python/3.8.10 (Windows-10-10.0.22000-SP0)
-=======
       - AZURECLI/2.40.0 azsdk-python-azure-mgmt-network/21.0.1 Python/3.10.6 (Linux-5.15.0-1019-azure-x86_64-with-glibc2.31)
         VSTS_0fb41ef4-5012-48a9-bf39-4ee3de03ee35_build_4949_0
->>>>>>> 1be1db21
     method: GET
     uri: https://management.azure.com/subscriptions/00000000-0000-0000-0000-000000000000/resourceGroups/cli_test_cosmosdb_account000001/providers/Microsoft.Network/virtualNetworks/cli000003?api-version=2022-01-01
   response:
     body:
       string: "{\r\n  \"name\": \"cli000003\",\r\n  \"id\": \"/subscriptions/00000000-0000-0000-0000-000000000000/resourceGroups/cli_test_cosmosdb_account000001/providers/Microsoft.Network/virtualNetworks/cli000003\",\r\n
-<<<<<<< HEAD
-        \ \"etag\": \"W/\\\"04e8a932-a9b3-4b5a-a516-4cc959f6b0cf\\\"\",\r\n  \"type\":
-        \"Microsoft.Network/virtualNetworks\",\r\n  \"location\": \"westus\",\r\n
-        \ \"tags\": {},\r\n  \"properties\": {\r\n    \"provisioningState\": \"Updating\",\r\n
-        \   \"resourceGuid\": \"1d4b0059-b7fa-4563-9f54-23e4a701a0c4\",\r\n    \"addressSpace\":
-=======
         \ \"etag\": \"W/\\\"c4a0db76-e172-4b2d-961c-54c9e7b81895\\\"\",\r\n  \"type\":
         \"Microsoft.Network/virtualNetworks\",\r\n  \"location\": \"westus\",\r\n
         \ \"tags\": {},\r\n  \"properties\": {\r\n    \"provisioningState\": \"Succeeded\",\r\n
         \   \"resourceGuid\": \"0875c714-7503-4fb6-91ab-f7dea4481370\",\r\n    \"addressSpace\":
->>>>>>> 1be1db21
         {\r\n      \"addressPrefixes\": [\r\n        \"10.0.0.0/16\"\r\n      ]\r\n
         \   },\r\n    \"dhcpOptions\": {\r\n      \"dnsServers\": []\r\n    },\r\n
         \   \"subnets\": [\r\n      {\r\n        \"name\": \"cli000004\",\r\n        \"id\":
         \"/subscriptions/00000000-0000-0000-0000-000000000000/resourceGroups/cli_test_cosmosdb_account000001/providers/Microsoft.Network/virtualNetworks/cli000003/subnets/cli000004\",\r\n
-<<<<<<< HEAD
-        \       \"etag\": \"W/\\\"04e8a932-a9b3-4b5a-a516-4cc959f6b0cf\\\"\",\r\n
-        \       \"properties\": {\r\n          \"provisioningState\": \"Updating\",\r\n
-        \         \"addressPrefix\": \"10.0.0.0/24\",\r\n          \"networkSecurityGroup\":
-        {\r\n            \"id\": \"/subscriptions/00000000-0000-0000-0000-000000000000/resourceGroups/cleanupservice/providers/Microsoft.Network/networkSecurityGroups/rg-cleanupservice-nsg\"\r\n
-        \         },\r\n          \"delegations\": [],\r\n          \"privateEndpointNetworkPolicies\":
-        \"Enabled\",\r\n          \"privateLinkServiceNetworkPolicies\": \"Enabled\"\r\n
-        \       },\r\n        \"type\": \"Microsoft.Network/virtualNetworks/subnets\"\r\n
-=======
         \       \"etag\": \"W/\\\"c4a0db76-e172-4b2d-961c-54c9e7b81895\\\"\",\r\n
         \       \"properties\": {\r\n          \"provisioningState\": \"Succeeded\",\r\n
         \         \"addressPrefix\": \"10.0.0.0/24\",\r\n          \"delegations\":
         [],\r\n          \"privateEndpointNetworkPolicies\": \"Disabled\",\r\n          \"privateLinkServiceNetworkPolicies\":
         \"Enabled\"\r\n        },\r\n        \"type\": \"Microsoft.Network/virtualNetworks/subnets\"\r\n
->>>>>>> 1be1db21
         \     }\r\n    ],\r\n    \"virtualNetworkPeerings\": [],\r\n    \"enableDdosProtection\":
         false\r\n  }\r\n}"
     headers:
       cache-control:
       - no-cache
       content-length:
-<<<<<<< HEAD
-      - '1557'
-      content-type:
-      - application/json; charset=utf-8
-      date:
-      - Tue, 28 Jun 2022 13:17:32 GMT
-      etag:
-      - W/"04e8a932-a9b3-4b5a-a516-4cc959f6b0cf"
-=======
       - '1334'
       content-type:
       - application/json; charset=utf-8
@@ -298,7 +213,6 @@
       - Mon, 19 Sep 2022 04:24:25 GMT
       etag:
       - W/"c4a0db76-e172-4b2d-961c-54c9e7b81895"
->>>>>>> 1be1db21
       expires:
       - '-1'
       pragma:
@@ -315,11 +229,7 @@
       x-content-type-options:
       - nosniff
       x-ms-arm-service-request-id:
-<<<<<<< HEAD
-      - a6dd50df-647f-41a3-9e58-86f920e1f082
-=======
       - dc07b2a5-39c8-425d-8b08-f7f4613528c8
->>>>>>> 1be1db21
     status:
       code: 200
       message: OK
@@ -337,21 +247,13 @@
       ParameterSetName:
       - -n -g --enable-virtual-network
       User-Agent:
-<<<<<<< HEAD
-      - AZURECLI/2.37.0 azsdk-python-azure-mgmt-resource/21.1.0b1 Python/3.8.10 (Windows-10-10.0.22000-SP0)
-=======
       - AZURECLI/2.40.0 azsdk-python-azure-mgmt-resource/21.1.0b1 Python/3.10.6 (Linux-5.15.0-1019-azure-x86_64-with-glibc2.31)
         VSTS_0fb41ef4-5012-48a9-bf39-4ee3de03ee35_build_4949_0
->>>>>>> 1be1db21
     method: GET
     uri: https://management.azure.com/subscriptions/00000000-0000-0000-0000-000000000000/resourcegroups/cli_test_cosmosdb_account000001?api-version=2021-04-01
   response:
     body:
-<<<<<<< HEAD
-      string: '{"id":"/subscriptions/00000000-0000-0000-0000-000000000000/resourceGroups/cli_test_cosmosdb_account000001","name":"cli_test_cosmosdb_account000001","type":"Microsoft.Resources/resourceGroups","location":"westus","tags":{"product":"azurecli","cause":"automation","date":"2022-06-28T13:17:19Z"},"properties":{"provisioningState":"Succeeded"}}'
-=======
       string: '{"id":"/subscriptions/00000000-0000-0000-0000-000000000000/resourceGroups/cli_test_cosmosdb_account000001","name":"cli_test_cosmosdb_account000001","type":"Microsoft.Resources/resourceGroups","location":"westus","tags":{"product":"azurecli","cause":"automation","date":"2022-09-19T04:24:20Z"},"properties":{"provisioningState":"Succeeded"}}'
->>>>>>> 1be1db21
     headers:
       cache-control:
       - no-cache
@@ -360,11 +262,7 @@
       content-type:
       - application/json; charset=utf-8
       date:
-<<<<<<< HEAD
-      - Tue, 28 Jun 2022 13:17:33 GMT
-=======
       - Mon, 19 Sep 2022 04:24:26 GMT
->>>>>>> 1be1db21
       expires:
       - '-1'
       pragma:
@@ -399,32 +297,6 @@
       ParameterSetName:
       - -n -g --enable-virtual-network
       User-Agent:
-<<<<<<< HEAD
-      - AZURECLI/2.37.0 azsdk-python-mgmt-cosmosdb/7.0.0b6 Python/3.8.10 (Windows-10-10.0.22000-SP0)
-    method: PUT
-    uri: https://management.azure.com/subscriptions/00000000-0000-0000-0000-000000000000/resourceGroups/cli_test_cosmosdb_account000001/providers/Microsoft.DocumentDB/databaseAccounts/cli000002?api-version=2022-02-15-preview
-  response:
-    body:
-      string: '{"id":"/subscriptions/00000000-0000-0000-0000-000000000000/resourceGroups/cli_test_cosmosdb_account000001/providers/Microsoft.DocumentDB/databaseAccounts/cli000002","name":"cli000002","location":"West
-        US","type":"Microsoft.DocumentDB/databaseAccounts","kind":"GlobalDocumentDB","tags":{},"systemData":{"createdAt":"2022-06-28T13:17:39.9361677Z"},"properties":{"provisioningState":"Creating","publicNetworkAccess":"Enabled","enableAutomaticFailover":false,"enableMultipleWriteLocations":false,"enablePartitionKeyMonitor":false,"isVirtualNetworkFilterEnabled":true,"virtualNetworkRules":[],"EnabledApiTypes":"Sql","disableKeyBasedMetadataWriteAccess":false,"enableFreeTier":false,"enableAnalyticalStorage":false,"analyticalStorageConfiguration":{"schemaType":"WellDefined"},"instanceId":"21549b21-c8e4-4d49-bd53-fad6e1301fb0","databaseAccountOfferType":"Standard","enableCassandraConnector":false,"connectorOffer":"","enableMaterializedViews":false,"defaultIdentity":"","networkAclBypass":"None","disableLocalAuth":false,"consistencyPolicy":{"defaultConsistencyLevel":"Session","maxIntervalInSeconds":5,"maxStalenessPrefix":100},"configurationOverrides":{},"writeLocations":[{"id":"cli000002-westus","locationName":"West
-        US","provisioningState":"Creating","failoverPriority":0,"isZoneRedundant":false}],"readLocations":[{"id":"cli000002-westus","locationName":"West
-        US","provisioningState":"Creating","failoverPriority":0,"isZoneRedundant":false}],"locations":[{"id":"cli000002-westus","locationName":"West
-        US","provisioningState":"Creating","failoverPriority":0,"isZoneRedundant":false}],"failoverPolicies":[{"id":"cli000002-westus","locationName":"West
-        US","failoverPriority":0}],"cors":[],"capabilities":[],"ipRules":[],"backupPolicy":{"type":"Periodic","periodicModeProperties":{"backupIntervalInMinutes":240,"backupRetentionIntervalInHours":8,"backupStorageRedundancy":"Invalid"}},"networkAclBypassResourceIds":[],"diagnosticLogSettings":{"enableFullTextQuery":"None"}},"identity":{"type":"None"}}'
-    headers:
-      azure-asyncoperation:
-      - https://management.azure.com/subscriptions/00000000-0000-0000-0000-000000000000/providers/Microsoft.DocumentDB/locations/westus/operationsStatus/0135653e-193f-4a31-a6d5-30c01d761d1d?api-version=2022-02-15-preview
-      cache-control:
-      - no-store, no-cache
-      content-length:
-      - '2000'
-      content-type:
-      - application/json
-      date:
-      - Tue, 28 Jun 2022 13:17:42 GMT
-      location:
-      - https://management.azure.com/subscriptions/00000000-0000-0000-0000-000000000000/resourceGroups/cli_test_cosmosdb_account000001/providers/Microsoft.DocumentDB/databaseAccounts/cli000002/operationResults/0135653e-193f-4a31-a6d5-30c01d761d1d?api-version=2022-02-15-preview
-=======
       - AZURECLI/2.40.0 azsdk-python-mgmt-cosmosdb/8.0.0 Python/3.10.6 (Linux-5.15.0-1019-azure-x86_64-with-glibc2.31)
         VSTS_0fb41ef4-5012-48a9-bf39-4ee3de03ee35_build_4949_0
     method: PUT
@@ -450,7 +322,6 @@
       - Mon, 19 Sep 2022 04:24:32 GMT
       location:
       - https://management.azure.com/subscriptions/00000000-0000-0000-0000-000000000000/resourceGroups/cli_test_cosmosdb_account000001/providers/Microsoft.DocumentDB/databaseAccounts/cli000002/operationResults/129e5007-e721-40d7-8346-29da16cf81f5?api-version=2022-08-15
->>>>>>> 1be1db21
       pragma:
       - no-cache
       server:
@@ -466,9 +337,6 @@
       x-ms-gatewayversion:
       - version=2.14.0
       x-ms-ratelimit-remaining-subscription-writes:
-<<<<<<< HEAD
-      - '1191'
-=======
       - '1190'
     status:
       code: 200
@@ -517,7 +385,6 @@
       - nosniff
       x-ms-gatewayversion:
       - version=2.14.0
->>>>>>> 1be1db21
     status:
       code: 200
       message: Ok
@@ -535,32 +402,22 @@
       ParameterSetName:
       - -n -g --enable-virtual-network
       User-Agent:
-<<<<<<< HEAD
-      - AZURECLI/2.37.0 azsdk-python-mgmt-cosmosdb/7.0.0b6 Python/3.8.10 (Windows-10-10.0.22000-SP0)
-    method: GET
-    uri: https://management.azure.com/subscriptions/00000000-0000-0000-0000-000000000000/providers/Microsoft.DocumentDB/locations/westus/operationsStatus/0135653e-193f-4a31-a6d5-30c01d761d1d?api-version=2022-02-15-preview
-=======
       - AZURECLI/2.40.0 azsdk-python-mgmt-cosmosdb/8.0.0 Python/3.10.6 (Linux-5.15.0-1019-azure-x86_64-with-glibc2.31)
         VSTS_0fb41ef4-5012-48a9-bf39-4ee3de03ee35_build_4949_0
     method: GET
     uri: https://management.azure.com/subscriptions/00000000-0000-0000-0000-000000000000/providers/Microsoft.DocumentDB/locations/westus/operationsStatus/129e5007-e721-40d7-8346-29da16cf81f5?api-version=2022-08-15
->>>>>>> 1be1db21
-  response:
-    body:
-      string: '{"status":"Dequeued"}'
-    headers:
-      cache-control:
-      - no-store, no-cache
-      content-length:
-      - '21'
-      content-type:
-      - application/json
-      date:
-<<<<<<< HEAD
-      - Tue, 28 Jun 2022 13:18:12 GMT
-=======
+  response:
+    body:
+      string: '{"status":"Dequeued"}'
+    headers:
+      cache-control:
+      - no-store, no-cache
+      content-length:
+      - '21'
+      content-type:
+      - application/json
+      date:
       - Mon, 19 Sep 2022 04:25:33 GMT
->>>>>>> 1be1db21
       pragma:
       - no-cache
       server:
@@ -592,32 +449,22 @@
       ParameterSetName:
       - -n -g --enable-virtual-network
       User-Agent:
-<<<<<<< HEAD
-      - AZURECLI/2.37.0 azsdk-python-mgmt-cosmosdb/7.0.0b6 Python/3.8.10 (Windows-10-10.0.22000-SP0)
-    method: GET
-    uri: https://management.azure.com/subscriptions/00000000-0000-0000-0000-000000000000/providers/Microsoft.DocumentDB/locations/westus/operationsStatus/0135653e-193f-4a31-a6d5-30c01d761d1d?api-version=2022-02-15-preview
-=======
       - AZURECLI/2.40.0 azsdk-python-mgmt-cosmosdb/8.0.0 Python/3.10.6 (Linux-5.15.0-1019-azure-x86_64-with-glibc2.31)
         VSTS_0fb41ef4-5012-48a9-bf39-4ee3de03ee35_build_4949_0
     method: GET
     uri: https://management.azure.com/subscriptions/00000000-0000-0000-0000-000000000000/providers/Microsoft.DocumentDB/locations/westus/operationsStatus/129e5007-e721-40d7-8346-29da16cf81f5?api-version=2022-08-15
->>>>>>> 1be1db21
-  response:
-    body:
-      string: '{"status":"Dequeued"}'
-    headers:
-      cache-control:
-      - no-store, no-cache
-      content-length:
-      - '21'
-      content-type:
-      - application/json
-      date:
-<<<<<<< HEAD
-      - Tue, 28 Jun 2022 13:18:44 GMT
-=======
+  response:
+    body:
+      string: '{"status":"Dequeued"}'
+    headers:
+      cache-control:
+      - no-store, no-cache
+      content-length:
+      - '21'
+      content-type:
+      - application/json
+      date:
       - Mon, 19 Sep 2022 04:26:03 GMT
->>>>>>> 1be1db21
       pragma:
       - no-cache
       server:
@@ -649,32 +496,22 @@
       ParameterSetName:
       - -n -g --enable-virtual-network
       User-Agent:
-<<<<<<< HEAD
-      - AZURECLI/2.37.0 azsdk-python-mgmt-cosmosdb/7.0.0b6 Python/3.8.10 (Windows-10-10.0.22000-SP0)
-    method: GET
-    uri: https://management.azure.com/subscriptions/00000000-0000-0000-0000-000000000000/providers/Microsoft.DocumentDB/locations/westus/operationsStatus/0135653e-193f-4a31-a6d5-30c01d761d1d?api-version=2022-02-15-preview
-=======
       - AZURECLI/2.40.0 azsdk-python-mgmt-cosmosdb/8.0.0 Python/3.10.6 (Linux-5.15.0-1019-azure-x86_64-with-glibc2.31)
         VSTS_0fb41ef4-5012-48a9-bf39-4ee3de03ee35_build_4949_0
     method: GET
     uri: https://management.azure.com/subscriptions/00000000-0000-0000-0000-000000000000/providers/Microsoft.DocumentDB/locations/westus/operationsStatus/129e5007-e721-40d7-8346-29da16cf81f5?api-version=2022-08-15
->>>>>>> 1be1db21
-  response:
-    body:
-      string: '{"status":"Dequeued"}'
-    headers:
-      cache-control:
-      - no-store, no-cache
-      content-length:
-      - '21'
-      content-type:
-      - application/json
-      date:
-<<<<<<< HEAD
-      - Tue, 28 Jun 2022 13:19:14 GMT
-=======
+  response:
+    body:
+      string: '{"status":"Dequeued"}'
+    headers:
+      cache-control:
+      - no-store, no-cache
+      content-length:
+      - '21'
+      content-type:
+      - application/json
+      date:
       - Mon, 19 Sep 2022 04:26:33 GMT
->>>>>>> 1be1db21
       pragma:
       - no-cache
       server:
@@ -706,16 +543,10 @@
       ParameterSetName:
       - -n -g --enable-virtual-network
       User-Agent:
-<<<<<<< HEAD
-      - AZURECLI/2.37.0 azsdk-python-mgmt-cosmosdb/7.0.0b6 Python/3.8.10 (Windows-10-10.0.22000-SP0)
-    method: GET
-    uri: https://management.azure.com/subscriptions/00000000-0000-0000-0000-000000000000/providers/Microsoft.DocumentDB/locations/westus/operationsStatus/0135653e-193f-4a31-a6d5-30c01d761d1d?api-version=2022-02-15-preview
-=======
       - AZURECLI/2.40.0 azsdk-python-mgmt-cosmosdb/8.0.0 Python/3.10.6 (Linux-5.15.0-1019-azure-x86_64-with-glibc2.31)
         VSTS_0fb41ef4-5012-48a9-bf39-4ee3de03ee35_build_4949_0
     method: GET
     uri: https://management.azure.com/subscriptions/00000000-0000-0000-0000-000000000000/providers/Microsoft.DocumentDB/locations/westus/operationsStatus/129e5007-e721-40d7-8346-29da16cf81f5?api-version=2022-08-15
->>>>>>> 1be1db21
   response:
     body:
       string: '{"status":"Succeeded"}'
@@ -727,11 +558,7 @@
       content-type:
       - application/json
       date:
-<<<<<<< HEAD
-      - Tue, 28 Jun 2022 13:19:45 GMT
-=======
       - Mon, 19 Sep 2022 04:27:04 GMT
->>>>>>> 1be1db21
       pragma:
       - no-cache
       server:
@@ -763,19 +590,6 @@
       ParameterSetName:
       - -n -g --enable-virtual-network
       User-Agent:
-<<<<<<< HEAD
-      - AZURECLI/2.37.0 azsdk-python-mgmt-cosmosdb/7.0.0b6 Python/3.8.10 (Windows-10-10.0.22000-SP0)
-    method: GET
-    uri: https://management.azure.com/subscriptions/00000000-0000-0000-0000-000000000000/resourceGroups/cli_test_cosmosdb_account000001/providers/Microsoft.DocumentDB/databaseAccounts/cli000002?api-version=2022-02-15-preview
-  response:
-    body:
-      string: '{"id":"/subscriptions/00000000-0000-0000-0000-000000000000/resourceGroups/cli_test_cosmosdb_account000001/providers/Microsoft.DocumentDB/databaseAccounts/cli000002","name":"cli000002","location":"West
-        US","type":"Microsoft.DocumentDB/databaseAccounts","kind":"GlobalDocumentDB","tags":{},"systemData":{"createdAt":"2022-06-28T13:19:22.3356258Z"},"properties":{"provisioningState":"Succeeded","documentEndpoint":"https://cli000002.documents.azure.com:443/","publicNetworkAccess":"Enabled","enableAutomaticFailover":false,"enableMultipleWriteLocations":false,"enablePartitionKeyMonitor":false,"isVirtualNetworkFilterEnabled":true,"virtualNetworkRules":[],"EnabledApiTypes":"Sql","disableKeyBasedMetadataWriteAccess":false,"enableFreeTier":false,"enableAnalyticalStorage":false,"analyticalStorageConfiguration":{"schemaType":"WellDefined"},"instanceId":"21549b21-c8e4-4d49-bd53-fad6e1301fb0","databaseAccountOfferType":"Standard","enableCassandraConnector":false,"connectorOffer":"","enableMaterializedViews":false,"defaultIdentity":"FirstPartyIdentity","networkAclBypass":"None","disableLocalAuth":false,"consistencyPolicy":{"defaultConsistencyLevel":"Session","maxIntervalInSeconds":5,"maxStalenessPrefix":100},"configurationOverrides":{},"writeLocations":[{"id":"cli000002-westus","locationName":"West
-        US","documentEndpoint":"https://cli000002-westus.documents.azure.com:443/","provisioningState":"Succeeded","failoverPriority":0,"isZoneRedundant":false}],"readLocations":[{"id":"cli000002-westus","locationName":"West
-        US","documentEndpoint":"https://cli000002-westus.documents.azure.com:443/","provisioningState":"Succeeded","failoverPriority":0,"isZoneRedundant":false}],"locations":[{"id":"cli000002-westus","locationName":"West
-        US","documentEndpoint":"https://cli000002-westus.documents.azure.com:443/","provisioningState":"Succeeded","failoverPriority":0,"isZoneRedundant":false}],"failoverPolicies":[{"id":"cli000002-westus","locationName":"West
-        US","failoverPriority":0}],"cors":[],"capabilities":[],"ipRules":[],"backupPolicy":{"type":"Periodic","periodicModeProperties":{"backupIntervalInMinutes":240,"backupRetentionIntervalInHours":8,"backupStorageRedundancy":"Geo"}},"networkAclBypassResourceIds":[],"diagnosticLogSettings":{"enableFullTextQuery":"None"}},"identity":{"type":"None"}}'
-=======
       - AZURECLI/2.40.0 azsdk-python-mgmt-cosmosdb/8.0.0 Python/3.10.6 (Linux-5.15.0-1019-azure-x86_64-with-glibc2.31)
         VSTS_0fb41ef4-5012-48a9-bf39-4ee3de03ee35_build_4949_0
     method: GET
@@ -788,24 +602,15 @@
         US","documentEndpoint":"https://cli000002-westus.documents.azure.com:443/","provisioningState":"Succeeded","failoverPriority":0,"isZoneRedundant":false}],"locations":[{"id":"cli000002-westus","locationName":"West
         US","documentEndpoint":"https://cli000002-westus.documents.azure.com:443/","provisioningState":"Succeeded","failoverPriority":0,"isZoneRedundant":false}],"failoverPolicies":[{"id":"cli000002-westus","locationName":"West
         US","failoverPriority":0}],"cors":[],"capabilities":[],"ipRules":[],"backupPolicy":{"type":"Periodic","periodicModeProperties":{"backupIntervalInMinutes":240,"backupRetentionIntervalInHours":8,"backupStorageRedundancy":"Geo"}},"networkAclBypassResourceIds":[],"keysMetadata":{"primaryMasterKey":{"generationTime":"2022-09-19T04:26:11.5759527Z"},"secondaryMasterKey":{"generationTime":"2022-09-19T04:26:11.5759527Z"},"primaryReadonlyMasterKey":{"generationTime":"2022-09-19T04:26:11.5759527Z"},"secondaryReadonlyMasterKey":{"generationTime":"2022-09-19T04:26:11.5759527Z"}}},"identity":{"type":"None"}}'
->>>>>>> 1be1db21
-    headers:
-      cache-control:
-      - no-store, no-cache
-      content-length:
-<<<<<<< HEAD
-      - '2295'
-      content-type:
-      - application/json
-      date:
-      - Tue, 28 Jun 2022 13:19:46 GMT
-=======
+    headers:
+      cache-control:
+      - no-store, no-cache
+      content-length:
       - '2497'
       content-type:
       - application/json
       date:
       - Mon, 19 Sep 2022 04:27:04 GMT
->>>>>>> 1be1db21
       pragma:
       - no-cache
       server:
@@ -837,19 +642,6 @@
       ParameterSetName:
       - -n -g --enable-virtual-network
       User-Agent:
-<<<<<<< HEAD
-      - AZURECLI/2.37.0 azsdk-python-mgmt-cosmosdb/7.0.0b6 Python/3.8.10 (Windows-10-10.0.22000-SP0)
-    method: GET
-    uri: https://management.azure.com/subscriptions/00000000-0000-0000-0000-000000000000/resourceGroups/cli_test_cosmosdb_account000001/providers/Microsoft.DocumentDB/databaseAccounts/cli000002?api-version=2022-02-15-preview
-  response:
-    body:
-      string: '{"id":"/subscriptions/00000000-0000-0000-0000-000000000000/resourceGroups/cli_test_cosmosdb_account000001/providers/Microsoft.DocumentDB/databaseAccounts/cli000002","name":"cli000002","location":"West
-        US","type":"Microsoft.DocumentDB/databaseAccounts","kind":"GlobalDocumentDB","tags":{},"systemData":{"createdAt":"2022-06-28T13:19:22.3356258Z"},"properties":{"provisioningState":"Succeeded","documentEndpoint":"https://cli000002.documents.azure.com:443/","publicNetworkAccess":"Enabled","enableAutomaticFailover":false,"enableMultipleWriteLocations":false,"enablePartitionKeyMonitor":false,"isVirtualNetworkFilterEnabled":true,"virtualNetworkRules":[],"EnabledApiTypes":"Sql","disableKeyBasedMetadataWriteAccess":false,"enableFreeTier":false,"enableAnalyticalStorage":false,"analyticalStorageConfiguration":{"schemaType":"WellDefined"},"instanceId":"21549b21-c8e4-4d49-bd53-fad6e1301fb0","databaseAccountOfferType":"Standard","enableCassandraConnector":false,"connectorOffer":"","enableMaterializedViews":false,"defaultIdentity":"FirstPartyIdentity","networkAclBypass":"None","disableLocalAuth":false,"consistencyPolicy":{"defaultConsistencyLevel":"Session","maxIntervalInSeconds":5,"maxStalenessPrefix":100},"configurationOverrides":{},"writeLocations":[{"id":"cli000002-westus","locationName":"West
-        US","documentEndpoint":"https://cli000002-westus.documents.azure.com:443/","provisioningState":"Succeeded","failoverPriority":0,"isZoneRedundant":false}],"readLocations":[{"id":"cli000002-westus","locationName":"West
-        US","documentEndpoint":"https://cli000002-westus.documents.azure.com:443/","provisioningState":"Succeeded","failoverPriority":0,"isZoneRedundant":false}],"locations":[{"id":"cli000002-westus","locationName":"West
-        US","documentEndpoint":"https://cli000002-westus.documents.azure.com:443/","provisioningState":"Succeeded","failoverPriority":0,"isZoneRedundant":false}],"failoverPolicies":[{"id":"cli000002-westus","locationName":"West
-        US","failoverPriority":0}],"cors":[],"capabilities":[],"ipRules":[],"backupPolicy":{"type":"Periodic","periodicModeProperties":{"backupIntervalInMinutes":240,"backupRetentionIntervalInHours":8,"backupStorageRedundancy":"Geo"}},"networkAclBypassResourceIds":[],"diagnosticLogSettings":{"enableFullTextQuery":"None"}},"identity":{"type":"None"}}'
-=======
       - AZURECLI/2.40.0 azsdk-python-mgmt-cosmosdb/8.0.0 Python/3.10.6 (Linux-5.15.0-1019-azure-x86_64-with-glibc2.31)
         VSTS_0fb41ef4-5012-48a9-bf39-4ee3de03ee35_build_4949_0
     method: GET
@@ -862,68 +654,46 @@
         US","documentEndpoint":"https://cli000002-westus.documents.azure.com:443/","provisioningState":"Succeeded","failoverPriority":0,"isZoneRedundant":false}],"locations":[{"id":"cli000002-westus","locationName":"West
         US","documentEndpoint":"https://cli000002-westus.documents.azure.com:443/","provisioningState":"Succeeded","failoverPriority":0,"isZoneRedundant":false}],"failoverPolicies":[{"id":"cli000002-westus","locationName":"West
         US","failoverPriority":0}],"cors":[],"capabilities":[],"ipRules":[],"backupPolicy":{"type":"Periodic","periodicModeProperties":{"backupIntervalInMinutes":240,"backupRetentionIntervalInHours":8,"backupStorageRedundancy":"Geo"}},"networkAclBypassResourceIds":[],"keysMetadata":{"primaryMasterKey":{"generationTime":"2022-09-19T04:26:11.5759527Z"},"secondaryMasterKey":{"generationTime":"2022-09-19T04:26:11.5759527Z"},"primaryReadonlyMasterKey":{"generationTime":"2022-09-19T04:26:11.5759527Z"},"secondaryReadonlyMasterKey":{"generationTime":"2022-09-19T04:26:11.5759527Z"}}},"identity":{"type":"None"}}'
->>>>>>> 1be1db21
-    headers:
-      cache-control:
-      - no-store, no-cache
-      content-length:
-<<<<<<< HEAD
-      - '2295'
-      content-type:
-      - application/json
-      date:
-      - Tue, 28 Jun 2022 13:19:46 GMT
-=======
+    headers:
+      cache-control:
+      - no-store, no-cache
+      content-length:
       - '2497'
       content-type:
       - application/json
       date:
       - Mon, 19 Sep 2022 04:27:04 GMT
->>>>>>> 1be1db21
-      pragma:
-      - no-cache
-      server:
-      - Microsoft-HTTPAPI/2.0
-      strict-transport-security:
-      - max-age=31536000; includeSubDomains
-      transfer-encoding:
-      - chunked
-      vary:
-      - Accept-Encoding
-      x-content-type-options:
-      - nosniff
-      x-ms-gatewayversion:
-      - version=2.14.0
-    status:
-      code: 200
-      message: Ok
-- request:
-    body: null
-    headers:
-      Accept:
-      - application/json
-      Accept-Encoding:
-      - gzip, deflate
-      CommandName:
-      - cosmosdb network-rule add
-      Connection:
-      - keep-alive
-      ParameterSetName:
-      - -n -g --virtual-network --subnet --ignore-missing-vnet-service-endpoint
-      User-Agent:
-<<<<<<< HEAD
-      - AZURECLI/2.37.0 azsdk-python-mgmt-cosmosdb/7.0.0b6 Python/3.8.10 (Windows-10-10.0.22000-SP0)
-    method: GET
-    uri: https://management.azure.com/subscriptions/00000000-0000-0000-0000-000000000000/resourceGroups/cli_test_cosmosdb_account000001/providers/Microsoft.DocumentDB/databaseAccounts/cli000002?api-version=2022-02-15-preview
-  response:
-    body:
-      string: '{"id":"/subscriptions/00000000-0000-0000-0000-000000000000/resourceGroups/cli_test_cosmosdb_account000001/providers/Microsoft.DocumentDB/databaseAccounts/cli000002","name":"cli000002","location":"West
-        US","type":"Microsoft.DocumentDB/databaseAccounts","kind":"GlobalDocumentDB","tags":{},"systemData":{"createdAt":"2022-06-28T13:19:22.3356258Z"},"properties":{"provisioningState":"Succeeded","documentEndpoint":"https://cli000002.documents.azure.com:443/","publicNetworkAccess":"Enabled","enableAutomaticFailover":false,"enableMultipleWriteLocations":false,"enablePartitionKeyMonitor":false,"isVirtualNetworkFilterEnabled":true,"virtualNetworkRules":[],"EnabledApiTypes":"Sql","disableKeyBasedMetadataWriteAccess":false,"enableFreeTier":false,"enableAnalyticalStorage":false,"analyticalStorageConfiguration":{"schemaType":"WellDefined"},"instanceId":"21549b21-c8e4-4d49-bd53-fad6e1301fb0","databaseAccountOfferType":"Standard","enableCassandraConnector":false,"connectorOffer":"","enableMaterializedViews":false,"defaultIdentity":"FirstPartyIdentity","networkAclBypass":"None","disableLocalAuth":false,"consistencyPolicy":{"defaultConsistencyLevel":"Session","maxIntervalInSeconds":5,"maxStalenessPrefix":100},"configurationOverrides":{},"writeLocations":[{"id":"cli000002-westus","locationName":"West
-        US","documentEndpoint":"https://cli000002-westus.documents.azure.com:443/","provisioningState":"Succeeded","failoverPriority":0,"isZoneRedundant":false}],"readLocations":[{"id":"cli000002-westus","locationName":"West
-        US","documentEndpoint":"https://cli000002-westus.documents.azure.com:443/","provisioningState":"Succeeded","failoverPriority":0,"isZoneRedundant":false}],"locations":[{"id":"cli000002-westus","locationName":"West
-        US","documentEndpoint":"https://cli000002-westus.documents.azure.com:443/","provisioningState":"Succeeded","failoverPriority":0,"isZoneRedundant":false}],"failoverPolicies":[{"id":"cli000002-westus","locationName":"West
-        US","failoverPriority":0}],"cors":[],"capabilities":[],"ipRules":[],"backupPolicy":{"type":"Periodic","periodicModeProperties":{"backupIntervalInMinutes":240,"backupRetentionIntervalInHours":8,"backupStorageRedundancy":"Geo"}},"networkAclBypassResourceIds":[],"diagnosticLogSettings":{"enableFullTextQuery":"None"}},"identity":{"type":"None"}}'
-=======
+      pragma:
+      - no-cache
+      server:
+      - Microsoft-HTTPAPI/2.0
+      strict-transport-security:
+      - max-age=31536000; includeSubDomains
+      transfer-encoding:
+      - chunked
+      vary:
+      - Accept-Encoding
+      x-content-type-options:
+      - nosniff
+      x-ms-gatewayversion:
+      - version=2.14.0
+    status:
+      code: 200
+      message: Ok
+- request:
+    body: null
+    headers:
+      Accept:
+      - application/json
+      Accept-Encoding:
+      - gzip, deflate
+      CommandName:
+      - cosmosdb network-rule add
+      Connection:
+      - keep-alive
+      ParameterSetName:
+      - -n -g --virtual-network --subnet --ignore-missing-vnet-service-endpoint
+      User-Agent:
       - AZURECLI/2.40.0 azsdk-python-mgmt-cosmosdb/8.0.0 Python/3.10.6 (Linux-5.15.0-1019-azure-x86_64-with-glibc2.31)
         VSTS_0fb41ef4-5012-48a9-bf39-4ee3de03ee35_build_4949_0
     method: GET
@@ -936,24 +706,15 @@
         US","documentEndpoint":"https://cli000002-westus.documents.azure.com:443/","provisioningState":"Succeeded","failoverPriority":0,"isZoneRedundant":false}],"locations":[{"id":"cli000002-westus","locationName":"West
         US","documentEndpoint":"https://cli000002-westus.documents.azure.com:443/","provisioningState":"Succeeded","failoverPriority":0,"isZoneRedundant":false}],"failoverPolicies":[{"id":"cli000002-westus","locationName":"West
         US","failoverPriority":0}],"cors":[],"capabilities":[],"ipRules":[],"backupPolicy":{"type":"Periodic","periodicModeProperties":{"backupIntervalInMinutes":240,"backupRetentionIntervalInHours":8,"backupStorageRedundancy":"Geo"}},"networkAclBypassResourceIds":[],"keysMetadata":{"primaryMasterKey":{"generationTime":"2022-09-19T04:26:11.5759527Z"},"secondaryMasterKey":{"generationTime":"2022-09-19T04:26:11.5759527Z"},"primaryReadonlyMasterKey":{"generationTime":"2022-09-19T04:26:11.5759527Z"},"secondaryReadonlyMasterKey":{"generationTime":"2022-09-19T04:26:11.5759527Z"}}},"identity":{"type":"None"}}'
->>>>>>> 1be1db21
-    headers:
-      cache-control:
-      - no-store, no-cache
-      content-length:
-<<<<<<< HEAD
-      - '2295'
-      content-type:
-      - application/json
-      date:
-      - Tue, 28 Jun 2022 13:19:47 GMT
-=======
+    headers:
+      cache-control:
+      - no-store, no-cache
+      content-length:
       - '2497'
       content-type:
       - application/json
       date:
       - Mon, 19 Sep 2022 04:27:04 GMT
->>>>>>> 1be1db21
       pragma:
       - no-cache
       server:
@@ -990,32 +751,6 @@
       ParameterSetName:
       - -n -g --virtual-network --subnet --ignore-missing-vnet-service-endpoint
       User-Agent:
-<<<<<<< HEAD
-      - AZURECLI/2.37.0 azsdk-python-mgmt-cosmosdb/7.0.0b6 Python/3.8.10 (Windows-10-10.0.22000-SP0)
-    method: PATCH
-    uri: https://management.azure.com/subscriptions/00000000-0000-0000-0000-000000000000/resourceGroups/cli_test_cosmosdb_account000001/providers/Microsoft.DocumentDB/databaseAccounts/cli000002?api-version=2022-02-15-preview
-  response:
-    body:
-      string: '{"id":"/subscriptions/00000000-0000-0000-0000-000000000000/resourceGroups/cli_test_cosmosdb_account000001/providers/Microsoft.DocumentDB/databaseAccounts/cli000002","name":"cli000002","location":"West
-        US","type":"Microsoft.DocumentDB/databaseAccounts","kind":"GlobalDocumentDB","tags":{},"systemData":{"createdAt":"2022-06-28T13:19:22.3356258Z"},"properties":{"provisioningState":"Updating","documentEndpoint":"https://cli000002.documents.azure.com:443/","publicNetworkAccess":"Enabled","enableAutomaticFailover":false,"enableMultipleWriteLocations":false,"enablePartitionKeyMonitor":false,"isVirtualNetworkFilterEnabled":true,"virtualNetworkRules":[],"EnabledApiTypes":"Sql","disableKeyBasedMetadataWriteAccess":false,"enableFreeTier":false,"enableAnalyticalStorage":false,"analyticalStorageConfiguration":{"schemaType":"WellDefined"},"instanceId":"21549b21-c8e4-4d49-bd53-fad6e1301fb0","databaseAccountOfferType":"Standard","enableCassandraConnector":false,"connectorOffer":"","enableMaterializedViews":false,"defaultIdentity":"FirstPartyIdentity","networkAclBypass":"None","disableLocalAuth":false,"consistencyPolicy":{"defaultConsistencyLevel":"Session","maxIntervalInSeconds":5,"maxStalenessPrefix":100},"configurationOverrides":{},"writeLocations":[{"id":"cli000002-westus","locationName":"West
-        US","documentEndpoint":"https://cli000002-westus.documents.azure.com:443/","provisioningState":"Succeeded","failoverPriority":0,"isZoneRedundant":false}],"readLocations":[{"id":"cli000002-westus","locationName":"West
-        US","documentEndpoint":"https://cli000002-westus.documents.azure.com:443/","provisioningState":"Succeeded","failoverPriority":0,"isZoneRedundant":false}],"locations":[{"id":"cli000002-westus","locationName":"West
-        US","documentEndpoint":"https://cli000002-westus.documents.azure.com:443/","provisioningState":"Succeeded","failoverPriority":0,"isZoneRedundant":false}],"failoverPolicies":[{"id":"cli000002-westus","locationName":"West
-        US","failoverPriority":0}],"cors":[],"capabilities":[],"ipRules":[],"backupPolicy":{"type":"Periodic","periodicModeProperties":{"backupIntervalInMinutes":240,"backupRetentionIntervalInHours":8,"backupStorageRedundancy":"Geo"}},"networkAclBypassResourceIds":[],"diagnosticLogSettings":{"enableFullTextQuery":"None"}},"identity":{"type":"None"}}'
-    headers:
-      azure-asyncoperation:
-      - https://management.azure.com/subscriptions/00000000-0000-0000-0000-000000000000/providers/Microsoft.DocumentDB/locations/westus/operationsStatus/d6229151-8086-4cf0-aa55-0ed9620fbfc1?api-version=2022-02-15-preview
-      cache-control:
-      - no-store, no-cache
-      content-length:
-      - '2294'
-      content-type:
-      - application/json
-      date:
-      - Tue, 28 Jun 2022 13:19:54 GMT
-      location:
-      - https://management.azure.com/subscriptions/00000000-0000-0000-0000-000000000000/resourceGroups/cli_test_cosmosdb_account000001/providers/Microsoft.DocumentDB/databaseAccounts/cli000002/operationResults/d6229151-8086-4cf0-aa55-0ed9620fbfc1?api-version=2022-02-15-preview
-=======
       - AZURECLI/2.40.0 azsdk-python-mgmt-cosmosdb/8.0.0 Python/3.10.6 (Linux-5.15.0-1019-azure-x86_64-with-glibc2.31)
         VSTS_0fb41ef4-5012-48a9-bf39-4ee3de03ee35_build_4949_0
     method: PATCH
@@ -1041,7 +776,6 @@
       - Mon, 19 Sep 2022 04:27:07 GMT
       location:
       - https://management.azure.com/subscriptions/00000000-0000-0000-0000-000000000000/resourceGroups/cli_test_cosmosdb_account000001/providers/Microsoft.DocumentDB/databaseAccounts/cli000002/operationResults/25424584-19f9-47be-be0a-e276b6840c5b?api-version=2022-08-15
->>>>>>> 1be1db21
       pragma:
       - no-cache
       server:
@@ -1057,29 +791,24 @@
       x-ms-gatewayversion:
       - version=2.14.0
       x-ms-ratelimit-remaining-subscription-writes:
-      - '1189'
-    status:
-      code: 200
-      message: Ok
-- request:
-    body: null
-    headers:
-      Accept:
-      - '*/*'
-      Accept-Encoding:
-      - gzip, deflate
-      CommandName:
-      - cosmosdb network-rule add
-      Connection:
-      - keep-alive
-      ParameterSetName:
-      - -n -g --virtual-network --subnet --ignore-missing-vnet-service-endpoint
-      User-Agent:
-<<<<<<< HEAD
-      - AZURECLI/2.37.0 azsdk-python-mgmt-cosmosdb/7.0.0b6 Python/3.8.10 (Windows-10-10.0.22000-SP0)
-    method: GET
-    uri: https://management.azure.com/subscriptions/00000000-0000-0000-0000-000000000000/providers/Microsoft.DocumentDB/locations/westus/operationsStatus/d6229151-8086-4cf0-aa55-0ed9620fbfc1?api-version=2022-02-15-preview
-=======
+      - '1190'
+    status:
+      code: 200
+      message: Ok
+- request:
+    body: null
+    headers:
+      Accept:
+      - '*/*'
+      Accept-Encoding:
+      - gzip, deflate
+      CommandName:
+      - cosmosdb network-rule add
+      Connection:
+      - keep-alive
+      ParameterSetName:
+      - -n -g --virtual-network --subnet --ignore-missing-vnet-service-endpoint
+      User-Agent:
       - AZURECLI/2.40.0 azsdk-python-mgmt-cosmosdb/8.0.0 Python/3.10.6 (Linux-5.15.0-1019-azure-x86_64-with-glibc2.31)
         VSTS_0fb41ef4-5012-48a9-bf39-4ee3de03ee35_build_4949_0
     method: GET
@@ -1131,976 +860,805 @@
         VSTS_0fb41ef4-5012-48a9-bf39-4ee3de03ee35_build_4949_0
     method: GET
     uri: https://management.azure.com/subscriptions/00000000-0000-0000-0000-000000000000/providers/Microsoft.DocumentDB/locations/westus/operationsStatus/25424584-19f9-47be-be0a-e276b6840c5b?api-version=2022-08-15
->>>>>>> 1be1db21
-  response:
-    body:
-      string: '{"status":"Dequeued"}'
-    headers:
-      cache-control:
-      - no-store, no-cache
-      content-length:
-      - '21'
-      content-type:
-      - application/json
-      date:
-<<<<<<< HEAD
-      - Tue, 28 Jun 2022 13:20:25 GMT
-=======
+  response:
+    body:
+      string: '{"status":"Dequeued"}'
+    headers:
+      cache-control:
+      - no-store, no-cache
+      content-length:
+      - '21'
+      content-type:
+      - application/json
+      date:
       - Mon, 19 Sep 2022 04:28:07 GMT
->>>>>>> 1be1db21
-      pragma:
-      - no-cache
-      server:
-      - Microsoft-HTTPAPI/2.0
-      strict-transport-security:
-      - max-age=31536000; includeSubDomains
-      transfer-encoding:
-      - chunked
-      vary:
-      - Accept-Encoding
-      x-content-type-options:
-      - nosniff
-      x-ms-gatewayversion:
-      - version=2.14.0
-    status:
-      code: 200
-      message: Ok
-- request:
-    body: null
-    headers:
-      Accept:
-      - '*/*'
-      Accept-Encoding:
-      - gzip, deflate
-      CommandName:
-      - cosmosdb network-rule add
-      Connection:
-      - keep-alive
-      ParameterSetName:
-      - -n -g --virtual-network --subnet --ignore-missing-vnet-service-endpoint
-      User-Agent:
-<<<<<<< HEAD
-      - AZURECLI/2.37.0 azsdk-python-mgmt-cosmosdb/7.0.0b6 Python/3.8.10 (Windows-10-10.0.22000-SP0)
-    method: GET
-    uri: https://management.azure.com/subscriptions/00000000-0000-0000-0000-000000000000/providers/Microsoft.DocumentDB/locations/westus/operationsStatus/d6229151-8086-4cf0-aa55-0ed9620fbfc1?api-version=2022-02-15-preview
-=======
+      pragma:
+      - no-cache
+      server:
+      - Microsoft-HTTPAPI/2.0
+      strict-transport-security:
+      - max-age=31536000; includeSubDomains
+      transfer-encoding:
+      - chunked
+      vary:
+      - Accept-Encoding
+      x-content-type-options:
+      - nosniff
+      x-ms-gatewayversion:
+      - version=2.14.0
+    status:
+      code: 200
+      message: Ok
+- request:
+    body: null
+    headers:
+      Accept:
+      - '*/*'
+      Accept-Encoding:
+      - gzip, deflate
+      CommandName:
+      - cosmosdb network-rule add
+      Connection:
+      - keep-alive
+      ParameterSetName:
+      - -n -g --virtual-network --subnet --ignore-missing-vnet-service-endpoint
+      User-Agent:
       - AZURECLI/2.40.0 azsdk-python-mgmt-cosmosdb/8.0.0 Python/3.10.6 (Linux-5.15.0-1019-azure-x86_64-with-glibc2.31)
         VSTS_0fb41ef4-5012-48a9-bf39-4ee3de03ee35_build_4949_0
     method: GET
     uri: https://management.azure.com/subscriptions/00000000-0000-0000-0000-000000000000/providers/Microsoft.DocumentDB/locations/westus/operationsStatus/25424584-19f9-47be-be0a-e276b6840c5b?api-version=2022-08-15
->>>>>>> 1be1db21
-  response:
-    body:
-      string: '{"status":"Dequeued"}'
-    headers:
-      cache-control:
-      - no-store, no-cache
-      content-length:
-      - '21'
-      content-type:
-      - application/json
-      date:
-<<<<<<< HEAD
-      - Tue, 28 Jun 2022 13:20:56 GMT
-=======
+  response:
+    body:
+      string: '{"status":"Dequeued"}'
+    headers:
+      cache-control:
+      - no-store, no-cache
+      content-length:
+      - '21'
+      content-type:
+      - application/json
+      date:
       - Mon, 19 Sep 2022 04:28:38 GMT
->>>>>>> 1be1db21
-      pragma:
-      - no-cache
-      server:
-      - Microsoft-HTTPAPI/2.0
-      strict-transport-security:
-      - max-age=31536000; includeSubDomains
-      transfer-encoding:
-      - chunked
-      vary:
-      - Accept-Encoding
-      x-content-type-options:
-      - nosniff
-      x-ms-gatewayversion:
-      - version=2.14.0
-    status:
-      code: 200
-      message: Ok
-- request:
-    body: null
-    headers:
-      Accept:
-      - '*/*'
-      Accept-Encoding:
-      - gzip, deflate
-      CommandName:
-      - cosmosdb network-rule add
-      Connection:
-      - keep-alive
-      ParameterSetName:
-      - -n -g --virtual-network --subnet --ignore-missing-vnet-service-endpoint
-      User-Agent:
-<<<<<<< HEAD
-      - AZURECLI/2.37.0 azsdk-python-mgmt-cosmosdb/7.0.0b6 Python/3.8.10 (Windows-10-10.0.22000-SP0)
-    method: GET
-    uri: https://management.azure.com/subscriptions/00000000-0000-0000-0000-000000000000/providers/Microsoft.DocumentDB/locations/westus/operationsStatus/d6229151-8086-4cf0-aa55-0ed9620fbfc1?api-version=2022-02-15-preview
-=======
+      pragma:
+      - no-cache
+      server:
+      - Microsoft-HTTPAPI/2.0
+      strict-transport-security:
+      - max-age=31536000; includeSubDomains
+      transfer-encoding:
+      - chunked
+      vary:
+      - Accept-Encoding
+      x-content-type-options:
+      - nosniff
+      x-ms-gatewayversion:
+      - version=2.14.0
+    status:
+      code: 200
+      message: Ok
+- request:
+    body: null
+    headers:
+      Accept:
+      - '*/*'
+      Accept-Encoding:
+      - gzip, deflate
+      CommandName:
+      - cosmosdb network-rule add
+      Connection:
+      - keep-alive
+      ParameterSetName:
+      - -n -g --virtual-network --subnet --ignore-missing-vnet-service-endpoint
+      User-Agent:
       - AZURECLI/2.40.0 azsdk-python-mgmt-cosmosdb/8.0.0 Python/3.10.6 (Linux-5.15.0-1019-azure-x86_64-with-glibc2.31)
         VSTS_0fb41ef4-5012-48a9-bf39-4ee3de03ee35_build_4949_0
     method: GET
     uri: https://management.azure.com/subscriptions/00000000-0000-0000-0000-000000000000/providers/Microsoft.DocumentDB/locations/westus/operationsStatus/25424584-19f9-47be-be0a-e276b6840c5b?api-version=2022-08-15
->>>>>>> 1be1db21
-  response:
-    body:
-      string: '{"status":"Dequeued"}'
-    headers:
-      cache-control:
-      - no-store, no-cache
-      content-length:
-      - '21'
-      content-type:
-      - application/json
-      date:
-<<<<<<< HEAD
-      - Tue, 28 Jun 2022 13:21:27 GMT
-=======
+  response:
+    body:
+      string: '{"status":"Dequeued"}'
+    headers:
+      cache-control:
+      - no-store, no-cache
+      content-length:
+      - '21'
+      content-type:
+      - application/json
+      date:
       - Mon, 19 Sep 2022 04:29:08 GMT
->>>>>>> 1be1db21
-      pragma:
-      - no-cache
-      server:
-      - Microsoft-HTTPAPI/2.0
-      strict-transport-security:
-      - max-age=31536000; includeSubDomains
-      transfer-encoding:
-      - chunked
-      vary:
-      - Accept-Encoding
-      x-content-type-options:
-      - nosniff
-      x-ms-gatewayversion:
-      - version=2.14.0
-    status:
-      code: 200
-      message: Ok
-- request:
-    body: null
-    headers:
-      Accept:
-      - '*/*'
-      Accept-Encoding:
-      - gzip, deflate
-      CommandName:
-      - cosmosdb network-rule add
-      Connection:
-      - keep-alive
-      ParameterSetName:
-      - -n -g --virtual-network --subnet --ignore-missing-vnet-service-endpoint
-      User-Agent:
-<<<<<<< HEAD
-      - AZURECLI/2.37.0 azsdk-python-mgmt-cosmosdb/7.0.0b6 Python/3.8.10 (Windows-10-10.0.22000-SP0)
-    method: GET
-    uri: https://management.azure.com/subscriptions/00000000-0000-0000-0000-000000000000/providers/Microsoft.DocumentDB/locations/westus/operationsStatus/d6229151-8086-4cf0-aa55-0ed9620fbfc1?api-version=2022-02-15-preview
-=======
+      pragma:
+      - no-cache
+      server:
+      - Microsoft-HTTPAPI/2.0
+      strict-transport-security:
+      - max-age=31536000; includeSubDomains
+      transfer-encoding:
+      - chunked
+      vary:
+      - Accept-Encoding
+      x-content-type-options:
+      - nosniff
+      x-ms-gatewayversion:
+      - version=2.14.0
+    status:
+      code: 200
+      message: Ok
+- request:
+    body: null
+    headers:
+      Accept:
+      - '*/*'
+      Accept-Encoding:
+      - gzip, deflate
+      CommandName:
+      - cosmosdb network-rule add
+      Connection:
+      - keep-alive
+      ParameterSetName:
+      - -n -g --virtual-network --subnet --ignore-missing-vnet-service-endpoint
+      User-Agent:
       - AZURECLI/2.40.0 azsdk-python-mgmt-cosmosdb/8.0.0 Python/3.10.6 (Linux-5.15.0-1019-azure-x86_64-with-glibc2.31)
         VSTS_0fb41ef4-5012-48a9-bf39-4ee3de03ee35_build_4949_0
     method: GET
     uri: https://management.azure.com/subscriptions/00000000-0000-0000-0000-000000000000/providers/Microsoft.DocumentDB/locations/westus/operationsStatus/25424584-19f9-47be-be0a-e276b6840c5b?api-version=2022-08-15
->>>>>>> 1be1db21
-  response:
-    body:
-      string: '{"status":"Dequeued"}'
-    headers:
-      cache-control:
-      - no-store, no-cache
-      content-length:
-      - '21'
-      content-type:
-      - application/json
-      date:
-<<<<<<< HEAD
-      - Tue, 28 Jun 2022 13:21:58 GMT
-=======
+  response:
+    body:
+      string: '{"status":"Dequeued"}'
+    headers:
+      cache-control:
+      - no-store, no-cache
+      content-length:
+      - '21'
+      content-type:
+      - application/json
+      date:
       - Mon, 19 Sep 2022 04:29:37 GMT
->>>>>>> 1be1db21
-      pragma:
-      - no-cache
-      server:
-      - Microsoft-HTTPAPI/2.0
-      strict-transport-security:
-      - max-age=31536000; includeSubDomains
-      transfer-encoding:
-      - chunked
-      vary:
-      - Accept-Encoding
-      x-content-type-options:
-      - nosniff
-      x-ms-gatewayversion:
-      - version=2.14.0
-    status:
-      code: 200
-      message: Ok
-- request:
-    body: null
-    headers:
-      Accept:
-      - '*/*'
-      Accept-Encoding:
-      - gzip, deflate
-      CommandName:
-      - cosmosdb network-rule add
-      Connection:
-      - keep-alive
-      ParameterSetName:
-      - -n -g --virtual-network --subnet --ignore-missing-vnet-service-endpoint
-      User-Agent:
-<<<<<<< HEAD
-      - AZURECLI/2.37.0 azsdk-python-mgmt-cosmosdb/7.0.0b6 Python/3.8.10 (Windows-10-10.0.22000-SP0)
-    method: GET
-    uri: https://management.azure.com/subscriptions/00000000-0000-0000-0000-000000000000/providers/Microsoft.DocumentDB/locations/westus/operationsStatus/d6229151-8086-4cf0-aa55-0ed9620fbfc1?api-version=2022-02-15-preview
-=======
+      pragma:
+      - no-cache
+      server:
+      - Microsoft-HTTPAPI/2.0
+      strict-transport-security:
+      - max-age=31536000; includeSubDomains
+      transfer-encoding:
+      - chunked
+      vary:
+      - Accept-Encoding
+      x-content-type-options:
+      - nosniff
+      x-ms-gatewayversion:
+      - version=2.14.0
+    status:
+      code: 200
+      message: Ok
+- request:
+    body: null
+    headers:
+      Accept:
+      - '*/*'
+      Accept-Encoding:
+      - gzip, deflate
+      CommandName:
+      - cosmosdb network-rule add
+      Connection:
+      - keep-alive
+      ParameterSetName:
+      - -n -g --virtual-network --subnet --ignore-missing-vnet-service-endpoint
+      User-Agent:
       - AZURECLI/2.40.0 azsdk-python-mgmt-cosmosdb/8.0.0 Python/3.10.6 (Linux-5.15.0-1019-azure-x86_64-with-glibc2.31)
         VSTS_0fb41ef4-5012-48a9-bf39-4ee3de03ee35_build_4949_0
     method: GET
     uri: https://management.azure.com/subscriptions/00000000-0000-0000-0000-000000000000/providers/Microsoft.DocumentDB/locations/westus/operationsStatus/25424584-19f9-47be-be0a-e276b6840c5b?api-version=2022-08-15
->>>>>>> 1be1db21
-  response:
-    body:
-      string: '{"status":"Dequeued"}'
-    headers:
-      cache-control:
-      - no-store, no-cache
-      content-length:
-      - '21'
-      content-type:
-      - application/json
-      date:
-<<<<<<< HEAD
-      - Tue, 28 Jun 2022 13:22:29 GMT
-=======
+  response:
+    body:
+      string: '{"status":"Dequeued"}'
+    headers:
+      cache-control:
+      - no-store, no-cache
+      content-length:
+      - '21'
+      content-type:
+      - application/json
+      date:
       - Mon, 19 Sep 2022 04:30:07 GMT
->>>>>>> 1be1db21
-      pragma:
-      - no-cache
-      server:
-      - Microsoft-HTTPAPI/2.0
-      strict-transport-security:
-      - max-age=31536000; includeSubDomains
-      transfer-encoding:
-      - chunked
-      vary:
-      - Accept-Encoding
-      x-content-type-options:
-      - nosniff
-      x-ms-gatewayversion:
-      - version=2.14.0
-    status:
-      code: 200
-      message: Ok
-- request:
-    body: null
-    headers:
-      Accept:
-      - '*/*'
-      Accept-Encoding:
-      - gzip, deflate
-      CommandName:
-      - cosmosdb network-rule add
-      Connection:
-      - keep-alive
-      ParameterSetName:
-      - -n -g --virtual-network --subnet --ignore-missing-vnet-service-endpoint
-      User-Agent:
-<<<<<<< HEAD
-      - AZURECLI/2.37.0 azsdk-python-mgmt-cosmosdb/7.0.0b6 Python/3.8.10 (Windows-10-10.0.22000-SP0)
-    method: GET
-    uri: https://management.azure.com/subscriptions/00000000-0000-0000-0000-000000000000/providers/Microsoft.DocumentDB/locations/westus/operationsStatus/d6229151-8086-4cf0-aa55-0ed9620fbfc1?api-version=2022-02-15-preview
-=======
+      pragma:
+      - no-cache
+      server:
+      - Microsoft-HTTPAPI/2.0
+      strict-transport-security:
+      - max-age=31536000; includeSubDomains
+      transfer-encoding:
+      - chunked
+      vary:
+      - Accept-Encoding
+      x-content-type-options:
+      - nosniff
+      x-ms-gatewayversion:
+      - version=2.14.0
+    status:
+      code: 200
+      message: Ok
+- request:
+    body: null
+    headers:
+      Accept:
+      - '*/*'
+      Accept-Encoding:
+      - gzip, deflate
+      CommandName:
+      - cosmosdb network-rule add
+      Connection:
+      - keep-alive
+      ParameterSetName:
+      - -n -g --virtual-network --subnet --ignore-missing-vnet-service-endpoint
+      User-Agent:
       - AZURECLI/2.40.0 azsdk-python-mgmt-cosmosdb/8.0.0 Python/3.10.6 (Linux-5.15.0-1019-azure-x86_64-with-glibc2.31)
         VSTS_0fb41ef4-5012-48a9-bf39-4ee3de03ee35_build_4949_0
     method: GET
     uri: https://management.azure.com/subscriptions/00000000-0000-0000-0000-000000000000/providers/Microsoft.DocumentDB/locations/westus/operationsStatus/25424584-19f9-47be-be0a-e276b6840c5b?api-version=2022-08-15
->>>>>>> 1be1db21
-  response:
-    body:
-      string: '{"status":"Dequeued"}'
-    headers:
-      cache-control:
-      - no-store, no-cache
-      content-length:
-      - '21'
-      content-type:
-      - application/json
-      date:
-<<<<<<< HEAD
-      - Tue, 28 Jun 2022 13:23:00 GMT
-=======
+  response:
+    body:
+      string: '{"status":"Dequeued"}'
+    headers:
+      cache-control:
+      - no-store, no-cache
+      content-length:
+      - '21'
+      content-type:
+      - application/json
+      date:
       - Mon, 19 Sep 2022 04:30:37 GMT
->>>>>>> 1be1db21
-      pragma:
-      - no-cache
-      server:
-      - Microsoft-HTTPAPI/2.0
-      strict-transport-security:
-      - max-age=31536000; includeSubDomains
-      transfer-encoding:
-      - chunked
-      vary:
-      - Accept-Encoding
-      x-content-type-options:
-      - nosniff
-      x-ms-gatewayversion:
-      - version=2.14.0
-    status:
-      code: 200
-      message: Ok
-- request:
-    body: null
-    headers:
-      Accept:
-      - '*/*'
-      Accept-Encoding:
-      - gzip, deflate
-      CommandName:
-      - cosmosdb network-rule add
-      Connection:
-      - keep-alive
-      ParameterSetName:
-      - -n -g --virtual-network --subnet --ignore-missing-vnet-service-endpoint
-      User-Agent:
-<<<<<<< HEAD
-      - AZURECLI/2.37.0 azsdk-python-mgmt-cosmosdb/7.0.0b6 Python/3.8.10 (Windows-10-10.0.22000-SP0)
-    method: GET
-    uri: https://management.azure.com/subscriptions/00000000-0000-0000-0000-000000000000/providers/Microsoft.DocumentDB/locations/westus/operationsStatus/d6229151-8086-4cf0-aa55-0ed9620fbfc1?api-version=2022-02-15-preview
-=======
+      pragma:
+      - no-cache
+      server:
+      - Microsoft-HTTPAPI/2.0
+      strict-transport-security:
+      - max-age=31536000; includeSubDomains
+      transfer-encoding:
+      - chunked
+      vary:
+      - Accept-Encoding
+      x-content-type-options:
+      - nosniff
+      x-ms-gatewayversion:
+      - version=2.14.0
+    status:
+      code: 200
+      message: Ok
+- request:
+    body: null
+    headers:
+      Accept:
+      - '*/*'
+      Accept-Encoding:
+      - gzip, deflate
+      CommandName:
+      - cosmosdb network-rule add
+      Connection:
+      - keep-alive
+      ParameterSetName:
+      - -n -g --virtual-network --subnet --ignore-missing-vnet-service-endpoint
+      User-Agent:
       - AZURECLI/2.40.0 azsdk-python-mgmt-cosmosdb/8.0.0 Python/3.10.6 (Linux-5.15.0-1019-azure-x86_64-with-glibc2.31)
         VSTS_0fb41ef4-5012-48a9-bf39-4ee3de03ee35_build_4949_0
     method: GET
     uri: https://management.azure.com/subscriptions/00000000-0000-0000-0000-000000000000/providers/Microsoft.DocumentDB/locations/westus/operationsStatus/25424584-19f9-47be-be0a-e276b6840c5b?api-version=2022-08-15
->>>>>>> 1be1db21
-  response:
-    body:
-      string: '{"status":"Dequeued"}'
-    headers:
-      cache-control:
-      - no-store, no-cache
-      content-length:
-      - '21'
-      content-type:
-      - application/json
-      date:
-<<<<<<< HEAD
-      - Tue, 28 Jun 2022 13:23:30 GMT
-=======
+  response:
+    body:
+      string: '{"status":"Dequeued"}'
+    headers:
+      cache-control:
+      - no-store, no-cache
+      content-length:
+      - '21'
+      content-type:
+      - application/json
+      date:
       - Mon, 19 Sep 2022 04:31:08 GMT
->>>>>>> 1be1db21
-      pragma:
-      - no-cache
-      server:
-      - Microsoft-HTTPAPI/2.0
-      strict-transport-security:
-      - max-age=31536000; includeSubDomains
-      transfer-encoding:
-      - chunked
-      vary:
-      - Accept-Encoding
-      x-content-type-options:
-      - nosniff
-      x-ms-gatewayversion:
-      - version=2.14.0
-    status:
-      code: 200
-      message: Ok
-- request:
-    body: null
-    headers:
-      Accept:
-      - '*/*'
-      Accept-Encoding:
-      - gzip, deflate
-      CommandName:
-      - cosmosdb network-rule add
-      Connection:
-      - keep-alive
-      ParameterSetName:
-      - -n -g --virtual-network --subnet --ignore-missing-vnet-service-endpoint
-      User-Agent:
-<<<<<<< HEAD
-      - AZURECLI/2.37.0 azsdk-python-mgmt-cosmosdb/7.0.0b6 Python/3.8.10 (Windows-10-10.0.22000-SP0)
-    method: GET
-    uri: https://management.azure.com/subscriptions/00000000-0000-0000-0000-000000000000/providers/Microsoft.DocumentDB/locations/westus/operationsStatus/d6229151-8086-4cf0-aa55-0ed9620fbfc1?api-version=2022-02-15-preview
-=======
+      pragma:
+      - no-cache
+      server:
+      - Microsoft-HTTPAPI/2.0
+      strict-transport-security:
+      - max-age=31536000; includeSubDomains
+      transfer-encoding:
+      - chunked
+      vary:
+      - Accept-Encoding
+      x-content-type-options:
+      - nosniff
+      x-ms-gatewayversion:
+      - version=2.14.0
+    status:
+      code: 200
+      message: Ok
+- request:
+    body: null
+    headers:
+      Accept:
+      - '*/*'
+      Accept-Encoding:
+      - gzip, deflate
+      CommandName:
+      - cosmosdb network-rule add
+      Connection:
+      - keep-alive
+      ParameterSetName:
+      - -n -g --virtual-network --subnet --ignore-missing-vnet-service-endpoint
+      User-Agent:
       - AZURECLI/2.40.0 azsdk-python-mgmt-cosmosdb/8.0.0 Python/3.10.6 (Linux-5.15.0-1019-azure-x86_64-with-glibc2.31)
         VSTS_0fb41ef4-5012-48a9-bf39-4ee3de03ee35_build_4949_0
     method: GET
     uri: https://management.azure.com/subscriptions/00000000-0000-0000-0000-000000000000/providers/Microsoft.DocumentDB/locations/westus/operationsStatus/25424584-19f9-47be-be0a-e276b6840c5b?api-version=2022-08-15
->>>>>>> 1be1db21
-  response:
-    body:
-      string: '{"status":"Dequeued"}'
-    headers:
-      cache-control:
-      - no-store, no-cache
-      content-length:
-      - '21'
-      content-type:
-      - application/json
-      date:
-<<<<<<< HEAD
-      - Tue, 28 Jun 2022 13:24:01 GMT
-=======
+  response:
+    body:
+      string: '{"status":"Dequeued"}'
+    headers:
+      cache-control:
+      - no-store, no-cache
+      content-length:
+      - '21'
+      content-type:
+      - application/json
+      date:
       - Mon, 19 Sep 2022 04:31:38 GMT
->>>>>>> 1be1db21
-      pragma:
-      - no-cache
-      server:
-      - Microsoft-HTTPAPI/2.0
-      strict-transport-security:
-      - max-age=31536000; includeSubDomains
-      transfer-encoding:
-      - chunked
-      vary:
-      - Accept-Encoding
-      x-content-type-options:
-      - nosniff
-      x-ms-gatewayversion:
-      - version=2.14.0
-    status:
-      code: 200
-      message: Ok
-- request:
-    body: null
-    headers:
-      Accept:
-      - '*/*'
-      Accept-Encoding:
-      - gzip, deflate
-      CommandName:
-      - cosmosdb network-rule add
-      Connection:
-      - keep-alive
-      ParameterSetName:
-      - -n -g --virtual-network --subnet --ignore-missing-vnet-service-endpoint
-      User-Agent:
-<<<<<<< HEAD
-      - AZURECLI/2.37.0 azsdk-python-mgmt-cosmosdb/7.0.0b6 Python/3.8.10 (Windows-10-10.0.22000-SP0)
-    method: GET
-    uri: https://management.azure.com/subscriptions/00000000-0000-0000-0000-000000000000/providers/Microsoft.DocumentDB/locations/westus/operationsStatus/d6229151-8086-4cf0-aa55-0ed9620fbfc1?api-version=2022-02-15-preview
-=======
+      pragma:
+      - no-cache
+      server:
+      - Microsoft-HTTPAPI/2.0
+      strict-transport-security:
+      - max-age=31536000; includeSubDomains
+      transfer-encoding:
+      - chunked
+      vary:
+      - Accept-Encoding
+      x-content-type-options:
+      - nosniff
+      x-ms-gatewayversion:
+      - version=2.14.0
+    status:
+      code: 200
+      message: Ok
+- request:
+    body: null
+    headers:
+      Accept:
+      - '*/*'
+      Accept-Encoding:
+      - gzip, deflate
+      CommandName:
+      - cosmosdb network-rule add
+      Connection:
+      - keep-alive
+      ParameterSetName:
+      - -n -g --virtual-network --subnet --ignore-missing-vnet-service-endpoint
+      User-Agent:
       - AZURECLI/2.40.0 azsdk-python-mgmt-cosmosdb/8.0.0 Python/3.10.6 (Linux-5.15.0-1019-azure-x86_64-with-glibc2.31)
         VSTS_0fb41ef4-5012-48a9-bf39-4ee3de03ee35_build_4949_0
     method: GET
     uri: https://management.azure.com/subscriptions/00000000-0000-0000-0000-000000000000/providers/Microsoft.DocumentDB/locations/westus/operationsStatus/25424584-19f9-47be-be0a-e276b6840c5b?api-version=2022-08-15
->>>>>>> 1be1db21
-  response:
-    body:
-      string: '{"status":"Dequeued"}'
-    headers:
-      cache-control:
-      - no-store, no-cache
-      content-length:
-      - '21'
-      content-type:
-      - application/json
-      date:
-<<<<<<< HEAD
-      - Tue, 28 Jun 2022 13:24:32 GMT
-=======
+  response:
+    body:
+      string: '{"status":"Dequeued"}'
+    headers:
+      cache-control:
+      - no-store, no-cache
+      content-length:
+      - '21'
+      content-type:
+      - application/json
+      date:
       - Mon, 19 Sep 2022 04:32:08 GMT
->>>>>>> 1be1db21
-      pragma:
-      - no-cache
-      server:
-      - Microsoft-HTTPAPI/2.0
-      strict-transport-security:
-      - max-age=31536000; includeSubDomains
-      transfer-encoding:
-      - chunked
-      vary:
-      - Accept-Encoding
-      x-content-type-options:
-      - nosniff
-      x-ms-gatewayversion:
-      - version=2.14.0
-    status:
-      code: 200
-      message: Ok
-- request:
-    body: null
-    headers:
-      Accept:
-      - '*/*'
-      Accept-Encoding:
-      - gzip, deflate
-      CommandName:
-      - cosmosdb network-rule add
-      Connection:
-      - keep-alive
-      ParameterSetName:
-      - -n -g --virtual-network --subnet --ignore-missing-vnet-service-endpoint
-      User-Agent:
-<<<<<<< HEAD
-      - AZURECLI/2.37.0 azsdk-python-mgmt-cosmosdb/7.0.0b6 Python/3.8.10 (Windows-10-10.0.22000-SP0)
-    method: GET
-    uri: https://management.azure.com/subscriptions/00000000-0000-0000-0000-000000000000/providers/Microsoft.DocumentDB/locations/westus/operationsStatus/d6229151-8086-4cf0-aa55-0ed9620fbfc1?api-version=2022-02-15-preview
-=======
+      pragma:
+      - no-cache
+      server:
+      - Microsoft-HTTPAPI/2.0
+      strict-transport-security:
+      - max-age=31536000; includeSubDomains
+      transfer-encoding:
+      - chunked
+      vary:
+      - Accept-Encoding
+      x-content-type-options:
+      - nosniff
+      x-ms-gatewayversion:
+      - version=2.14.0
+    status:
+      code: 200
+      message: Ok
+- request:
+    body: null
+    headers:
+      Accept:
+      - '*/*'
+      Accept-Encoding:
+      - gzip, deflate
+      CommandName:
+      - cosmosdb network-rule add
+      Connection:
+      - keep-alive
+      ParameterSetName:
+      - -n -g --virtual-network --subnet --ignore-missing-vnet-service-endpoint
+      User-Agent:
       - AZURECLI/2.40.0 azsdk-python-mgmt-cosmosdb/8.0.0 Python/3.10.6 (Linux-5.15.0-1019-azure-x86_64-with-glibc2.31)
         VSTS_0fb41ef4-5012-48a9-bf39-4ee3de03ee35_build_4949_0
     method: GET
     uri: https://management.azure.com/subscriptions/00000000-0000-0000-0000-000000000000/providers/Microsoft.DocumentDB/locations/westus/operationsStatus/25424584-19f9-47be-be0a-e276b6840c5b?api-version=2022-08-15
->>>>>>> 1be1db21
-  response:
-    body:
-      string: '{"status":"Dequeued"}'
-    headers:
-      cache-control:
-      - no-store, no-cache
-      content-length:
-      - '21'
-      content-type:
-      - application/json
-      date:
-<<<<<<< HEAD
-      - Tue, 28 Jun 2022 13:25:02 GMT
-=======
+  response:
+    body:
+      string: '{"status":"Dequeued"}'
+    headers:
+      cache-control:
+      - no-store, no-cache
+      content-length:
+      - '21'
+      content-type:
+      - application/json
+      date:
       - Mon, 19 Sep 2022 04:32:38 GMT
->>>>>>> 1be1db21
-      pragma:
-      - no-cache
-      server:
-      - Microsoft-HTTPAPI/2.0
-      strict-transport-security:
-      - max-age=31536000; includeSubDomains
-      transfer-encoding:
-      - chunked
-      vary:
-      - Accept-Encoding
-      x-content-type-options:
-      - nosniff
-      x-ms-gatewayversion:
-      - version=2.14.0
-    status:
-      code: 200
-      message: Ok
-- request:
-    body: null
-    headers:
-      Accept:
-      - '*/*'
-      Accept-Encoding:
-      - gzip, deflate
-      CommandName:
-      - cosmosdb network-rule add
-      Connection:
-      - keep-alive
-      ParameterSetName:
-      - -n -g --virtual-network --subnet --ignore-missing-vnet-service-endpoint
-      User-Agent:
-<<<<<<< HEAD
-      - AZURECLI/2.37.0 azsdk-python-mgmt-cosmosdb/7.0.0b6 Python/3.8.10 (Windows-10-10.0.22000-SP0)
-    method: GET
-    uri: https://management.azure.com/subscriptions/00000000-0000-0000-0000-000000000000/providers/Microsoft.DocumentDB/locations/westus/operationsStatus/d6229151-8086-4cf0-aa55-0ed9620fbfc1?api-version=2022-02-15-preview
-=======
+      pragma:
+      - no-cache
+      server:
+      - Microsoft-HTTPAPI/2.0
+      strict-transport-security:
+      - max-age=31536000; includeSubDomains
+      transfer-encoding:
+      - chunked
+      vary:
+      - Accept-Encoding
+      x-content-type-options:
+      - nosniff
+      x-ms-gatewayversion:
+      - version=2.14.0
+    status:
+      code: 200
+      message: Ok
+- request:
+    body: null
+    headers:
+      Accept:
+      - '*/*'
+      Accept-Encoding:
+      - gzip, deflate
+      CommandName:
+      - cosmosdb network-rule add
+      Connection:
+      - keep-alive
+      ParameterSetName:
+      - -n -g --virtual-network --subnet --ignore-missing-vnet-service-endpoint
+      User-Agent:
       - AZURECLI/2.40.0 azsdk-python-mgmt-cosmosdb/8.0.0 Python/3.10.6 (Linux-5.15.0-1019-azure-x86_64-with-glibc2.31)
         VSTS_0fb41ef4-5012-48a9-bf39-4ee3de03ee35_build_4949_0
     method: GET
     uri: https://management.azure.com/subscriptions/00000000-0000-0000-0000-000000000000/providers/Microsoft.DocumentDB/locations/westus/operationsStatus/25424584-19f9-47be-be0a-e276b6840c5b?api-version=2022-08-15
->>>>>>> 1be1db21
-  response:
-    body:
-      string: '{"status":"Dequeued"}'
-    headers:
-      cache-control:
-      - no-store, no-cache
-      content-length:
-      - '21'
-      content-type:
-      - application/json
-      date:
-<<<<<<< HEAD
-      - Tue, 28 Jun 2022 13:25:34 GMT
-=======
+  response:
+    body:
+      string: '{"status":"Dequeued"}'
+    headers:
+      cache-control:
+      - no-store, no-cache
+      content-length:
+      - '21'
+      content-type:
+      - application/json
+      date:
       - Mon, 19 Sep 2022 04:33:08 GMT
->>>>>>> 1be1db21
-      pragma:
-      - no-cache
-      server:
-      - Microsoft-HTTPAPI/2.0
-      strict-transport-security:
-      - max-age=31536000; includeSubDomains
-      transfer-encoding:
-      - chunked
-      vary:
-      - Accept-Encoding
-      x-content-type-options:
-      - nosniff
-      x-ms-gatewayversion:
-      - version=2.14.0
-    status:
-      code: 200
-      message: Ok
-- request:
-    body: null
-    headers:
-      Accept:
-      - '*/*'
-      Accept-Encoding:
-      - gzip, deflate
-      CommandName:
-      - cosmosdb network-rule add
-      Connection:
-      - keep-alive
-      ParameterSetName:
-      - -n -g --virtual-network --subnet --ignore-missing-vnet-service-endpoint
-      User-Agent:
-<<<<<<< HEAD
-      - AZURECLI/2.37.0 azsdk-python-mgmt-cosmosdb/7.0.0b6 Python/3.8.10 (Windows-10-10.0.22000-SP0)
-    method: GET
-    uri: https://management.azure.com/subscriptions/00000000-0000-0000-0000-000000000000/providers/Microsoft.DocumentDB/locations/westus/operationsStatus/d6229151-8086-4cf0-aa55-0ed9620fbfc1?api-version=2022-02-15-preview
-=======
+      pragma:
+      - no-cache
+      server:
+      - Microsoft-HTTPAPI/2.0
+      strict-transport-security:
+      - max-age=31536000; includeSubDomains
+      transfer-encoding:
+      - chunked
+      vary:
+      - Accept-Encoding
+      x-content-type-options:
+      - nosniff
+      x-ms-gatewayversion:
+      - version=2.14.0
+    status:
+      code: 200
+      message: Ok
+- request:
+    body: null
+    headers:
+      Accept:
+      - '*/*'
+      Accept-Encoding:
+      - gzip, deflate
+      CommandName:
+      - cosmosdb network-rule add
+      Connection:
+      - keep-alive
+      ParameterSetName:
+      - -n -g --virtual-network --subnet --ignore-missing-vnet-service-endpoint
+      User-Agent:
       - AZURECLI/2.40.0 azsdk-python-mgmt-cosmosdb/8.0.0 Python/3.10.6 (Linux-5.15.0-1019-azure-x86_64-with-glibc2.31)
         VSTS_0fb41ef4-5012-48a9-bf39-4ee3de03ee35_build_4949_0
     method: GET
     uri: https://management.azure.com/subscriptions/00000000-0000-0000-0000-000000000000/providers/Microsoft.DocumentDB/locations/westus/operationsStatus/25424584-19f9-47be-be0a-e276b6840c5b?api-version=2022-08-15
->>>>>>> 1be1db21
-  response:
-    body:
-      string: '{"status":"Dequeued"}'
-    headers:
-      cache-control:
-      - no-store, no-cache
-      content-length:
-      - '21'
-      content-type:
-      - application/json
-      date:
-<<<<<<< HEAD
-      - Tue, 28 Jun 2022 13:26:04 GMT
-=======
+  response:
+    body:
+      string: '{"status":"Dequeued"}'
+    headers:
+      cache-control:
+      - no-store, no-cache
+      content-length:
+      - '21'
+      content-type:
+      - application/json
+      date:
       - Mon, 19 Sep 2022 04:33:39 GMT
->>>>>>> 1be1db21
-      pragma:
-      - no-cache
-      server:
-      - Microsoft-HTTPAPI/2.0
-      strict-transport-security:
-      - max-age=31536000; includeSubDomains
-      transfer-encoding:
-      - chunked
-      vary:
-      - Accept-Encoding
-      x-content-type-options:
-      - nosniff
-      x-ms-gatewayversion:
-      - version=2.14.0
-    status:
-      code: 200
-      message: Ok
-- request:
-    body: null
-    headers:
-      Accept:
-      - '*/*'
-      Accept-Encoding:
-      - gzip, deflate
-      CommandName:
-      - cosmosdb network-rule add
-      Connection:
-      - keep-alive
-      ParameterSetName:
-      - -n -g --virtual-network --subnet --ignore-missing-vnet-service-endpoint
-      User-Agent:
-<<<<<<< HEAD
-      - AZURECLI/2.37.0 azsdk-python-mgmt-cosmosdb/7.0.0b6 Python/3.8.10 (Windows-10-10.0.22000-SP0)
-    method: GET
-    uri: https://management.azure.com/subscriptions/00000000-0000-0000-0000-000000000000/providers/Microsoft.DocumentDB/locations/westus/operationsStatus/d6229151-8086-4cf0-aa55-0ed9620fbfc1?api-version=2022-02-15-preview
-=======
+      pragma:
+      - no-cache
+      server:
+      - Microsoft-HTTPAPI/2.0
+      strict-transport-security:
+      - max-age=31536000; includeSubDomains
+      transfer-encoding:
+      - chunked
+      vary:
+      - Accept-Encoding
+      x-content-type-options:
+      - nosniff
+      x-ms-gatewayversion:
+      - version=2.14.0
+    status:
+      code: 200
+      message: Ok
+- request:
+    body: null
+    headers:
+      Accept:
+      - '*/*'
+      Accept-Encoding:
+      - gzip, deflate
+      CommandName:
+      - cosmosdb network-rule add
+      Connection:
+      - keep-alive
+      ParameterSetName:
+      - -n -g --virtual-network --subnet --ignore-missing-vnet-service-endpoint
+      User-Agent:
       - AZURECLI/2.40.0 azsdk-python-mgmt-cosmosdb/8.0.0 Python/3.10.6 (Linux-5.15.0-1019-azure-x86_64-with-glibc2.31)
         VSTS_0fb41ef4-5012-48a9-bf39-4ee3de03ee35_build_4949_0
     method: GET
     uri: https://management.azure.com/subscriptions/00000000-0000-0000-0000-000000000000/providers/Microsoft.DocumentDB/locations/westus/operationsStatus/25424584-19f9-47be-be0a-e276b6840c5b?api-version=2022-08-15
->>>>>>> 1be1db21
-  response:
-    body:
-      string: '{"status":"Dequeued"}'
-    headers:
-      cache-control:
-      - no-store, no-cache
-      content-length:
-      - '21'
-      content-type:
-      - application/json
-      date:
-<<<<<<< HEAD
-      - Tue, 28 Jun 2022 13:26:34 GMT
-=======
+  response:
+    body:
+      string: '{"status":"Dequeued"}'
+    headers:
+      cache-control:
+      - no-store, no-cache
+      content-length:
+      - '21'
+      content-type:
+      - application/json
+      date:
       - Mon, 19 Sep 2022 04:34:09 GMT
->>>>>>> 1be1db21
-      pragma:
-      - no-cache
-      server:
-      - Microsoft-HTTPAPI/2.0
-      strict-transport-security:
-      - max-age=31536000; includeSubDomains
-      transfer-encoding:
-      - chunked
-      vary:
-      - Accept-Encoding
-      x-content-type-options:
-      - nosniff
-      x-ms-gatewayversion:
-      - version=2.14.0
-    status:
-      code: 200
-      message: Ok
-- request:
-    body: null
-    headers:
-      Accept:
-      - '*/*'
-      Accept-Encoding:
-      - gzip, deflate
-      CommandName:
-      - cosmosdb network-rule add
-      Connection:
-      - keep-alive
-      ParameterSetName:
-      - -n -g --virtual-network --subnet --ignore-missing-vnet-service-endpoint
-      User-Agent:
-<<<<<<< HEAD
-      - AZURECLI/2.37.0 azsdk-python-mgmt-cosmosdb/7.0.0b6 Python/3.8.10 (Windows-10-10.0.22000-SP0)
-    method: GET
-    uri: https://management.azure.com/subscriptions/00000000-0000-0000-0000-000000000000/providers/Microsoft.DocumentDB/locations/westus/operationsStatus/d6229151-8086-4cf0-aa55-0ed9620fbfc1?api-version=2022-02-15-preview
-=======
+      pragma:
+      - no-cache
+      server:
+      - Microsoft-HTTPAPI/2.0
+      strict-transport-security:
+      - max-age=31536000; includeSubDomains
+      transfer-encoding:
+      - chunked
+      vary:
+      - Accept-Encoding
+      x-content-type-options:
+      - nosniff
+      x-ms-gatewayversion:
+      - version=2.14.0
+    status:
+      code: 200
+      message: Ok
+- request:
+    body: null
+    headers:
+      Accept:
+      - '*/*'
+      Accept-Encoding:
+      - gzip, deflate
+      CommandName:
+      - cosmosdb network-rule add
+      Connection:
+      - keep-alive
+      ParameterSetName:
+      - -n -g --virtual-network --subnet --ignore-missing-vnet-service-endpoint
+      User-Agent:
       - AZURECLI/2.40.0 azsdk-python-mgmt-cosmosdb/8.0.0 Python/3.10.6 (Linux-5.15.0-1019-azure-x86_64-with-glibc2.31)
         VSTS_0fb41ef4-5012-48a9-bf39-4ee3de03ee35_build_4949_0
     method: GET
     uri: https://management.azure.com/subscriptions/00000000-0000-0000-0000-000000000000/providers/Microsoft.DocumentDB/locations/westus/operationsStatus/25424584-19f9-47be-be0a-e276b6840c5b?api-version=2022-08-15
->>>>>>> 1be1db21
-  response:
-    body:
-      string: '{"status":"Dequeued"}'
-    headers:
-      cache-control:
-      - no-store, no-cache
-      content-length:
-      - '21'
-      content-type:
-      - application/json
-      date:
-<<<<<<< HEAD
-      - Tue, 28 Jun 2022 13:27:06 GMT
-=======
+  response:
+    body:
+      string: '{"status":"Dequeued"}'
+    headers:
+      cache-control:
+      - no-store, no-cache
+      content-length:
+      - '21'
+      content-type:
+      - application/json
+      date:
       - Mon, 19 Sep 2022 04:34:39 GMT
->>>>>>> 1be1db21
-      pragma:
-      - no-cache
-      server:
-      - Microsoft-HTTPAPI/2.0
-      strict-transport-security:
-      - max-age=31536000; includeSubDomains
-      transfer-encoding:
-      - chunked
-      vary:
-      - Accept-Encoding
-      x-content-type-options:
-      - nosniff
-      x-ms-gatewayversion:
-      - version=2.14.0
-    status:
-      code: 200
-      message: Ok
-- request:
-    body: null
-    headers:
-      Accept:
-      - '*/*'
-      Accept-Encoding:
-      - gzip, deflate
-      CommandName:
-      - cosmosdb network-rule add
-      Connection:
-      - keep-alive
-      ParameterSetName:
-      - -n -g --virtual-network --subnet --ignore-missing-vnet-service-endpoint
-      User-Agent:
-<<<<<<< HEAD
-      - AZURECLI/2.37.0 azsdk-python-mgmt-cosmosdb/7.0.0b6 Python/3.8.10 (Windows-10-10.0.22000-SP0)
-    method: GET
-    uri: https://management.azure.com/subscriptions/00000000-0000-0000-0000-000000000000/providers/Microsoft.DocumentDB/locations/westus/operationsStatus/d6229151-8086-4cf0-aa55-0ed9620fbfc1?api-version=2022-02-15-preview
-=======
+      pragma:
+      - no-cache
+      server:
+      - Microsoft-HTTPAPI/2.0
+      strict-transport-security:
+      - max-age=31536000; includeSubDomains
+      transfer-encoding:
+      - chunked
+      vary:
+      - Accept-Encoding
+      x-content-type-options:
+      - nosniff
+      x-ms-gatewayversion:
+      - version=2.14.0
+    status:
+      code: 200
+      message: Ok
+- request:
+    body: null
+    headers:
+      Accept:
+      - '*/*'
+      Accept-Encoding:
+      - gzip, deflate
+      CommandName:
+      - cosmosdb network-rule add
+      Connection:
+      - keep-alive
+      ParameterSetName:
+      - -n -g --virtual-network --subnet --ignore-missing-vnet-service-endpoint
+      User-Agent:
       - AZURECLI/2.40.0 azsdk-python-mgmt-cosmosdb/8.0.0 Python/3.10.6 (Linux-5.15.0-1019-azure-x86_64-with-glibc2.31)
         VSTS_0fb41ef4-5012-48a9-bf39-4ee3de03ee35_build_4949_0
     method: GET
     uri: https://management.azure.com/subscriptions/00000000-0000-0000-0000-000000000000/providers/Microsoft.DocumentDB/locations/westus/operationsStatus/25424584-19f9-47be-be0a-e276b6840c5b?api-version=2022-08-15
->>>>>>> 1be1db21
-  response:
-    body:
-      string: '{"status":"Dequeued"}'
-    headers:
-      cache-control:
-      - no-store, no-cache
-      content-length:
-      - '21'
-      content-type:
-      - application/json
-      date:
-<<<<<<< HEAD
-      - Tue, 28 Jun 2022 13:27:36 GMT
-=======
+  response:
+    body:
+      string: '{"status":"Dequeued"}'
+    headers:
+      cache-control:
+      - no-store, no-cache
+      content-length:
+      - '21'
+      content-type:
+      - application/json
+      date:
       - Mon, 19 Sep 2022 04:35:09 GMT
->>>>>>> 1be1db21
-      pragma:
-      - no-cache
-      server:
-      - Microsoft-HTTPAPI/2.0
-      strict-transport-security:
-      - max-age=31536000; includeSubDomains
-      transfer-encoding:
-      - chunked
-      vary:
-      - Accept-Encoding
-      x-content-type-options:
-      - nosniff
-      x-ms-gatewayversion:
-      - version=2.14.0
-    status:
-      code: 200
-      message: Ok
-- request:
-    body: null
-    headers:
-      Accept:
-      - '*/*'
-      Accept-Encoding:
-      - gzip, deflate
-      CommandName:
-      - cosmosdb network-rule add
-      Connection:
-      - keep-alive
-      ParameterSetName:
-      - -n -g --virtual-network --subnet --ignore-missing-vnet-service-endpoint
-      User-Agent:
-<<<<<<< HEAD
-      - AZURECLI/2.37.0 azsdk-python-mgmt-cosmosdb/7.0.0b6 Python/3.8.10 (Windows-10-10.0.22000-SP0)
-    method: GET
-    uri: https://management.azure.com/subscriptions/00000000-0000-0000-0000-000000000000/providers/Microsoft.DocumentDB/locations/westus/operationsStatus/d6229151-8086-4cf0-aa55-0ed9620fbfc1?api-version=2022-02-15-preview
-=======
+      pragma:
+      - no-cache
+      server:
+      - Microsoft-HTTPAPI/2.0
+      strict-transport-security:
+      - max-age=31536000; includeSubDomains
+      transfer-encoding:
+      - chunked
+      vary:
+      - Accept-Encoding
+      x-content-type-options:
+      - nosniff
+      x-ms-gatewayversion:
+      - version=2.14.0
+    status:
+      code: 200
+      message: Ok
+- request:
+    body: null
+    headers:
+      Accept:
+      - '*/*'
+      Accept-Encoding:
+      - gzip, deflate
+      CommandName:
+      - cosmosdb network-rule add
+      Connection:
+      - keep-alive
+      ParameterSetName:
+      - -n -g --virtual-network --subnet --ignore-missing-vnet-service-endpoint
+      User-Agent:
       - AZURECLI/2.40.0 azsdk-python-mgmt-cosmosdb/8.0.0 Python/3.10.6 (Linux-5.15.0-1019-azure-x86_64-with-glibc2.31)
         VSTS_0fb41ef4-5012-48a9-bf39-4ee3de03ee35_build_4949_0
     method: GET
     uri: https://management.azure.com/subscriptions/00000000-0000-0000-0000-000000000000/providers/Microsoft.DocumentDB/locations/westus/operationsStatus/25424584-19f9-47be-be0a-e276b6840c5b?api-version=2022-08-15
->>>>>>> 1be1db21
-  response:
-    body:
-      string: '{"status":"Dequeued"}'
-    headers:
-      cache-control:
-      - no-store, no-cache
-      content-length:
-      - '21'
-      content-type:
-      - application/json
-      date:
-<<<<<<< HEAD
-      - Tue, 28 Jun 2022 13:28:07 GMT
-=======
+  response:
+    body:
+      string: '{"status":"Dequeued"}'
+    headers:
+      cache-control:
+      - no-store, no-cache
+      content-length:
+      - '21'
+      content-type:
+      - application/json
+      date:
       - Mon, 19 Sep 2022 04:35:39 GMT
->>>>>>> 1be1db21
-      pragma:
-      - no-cache
-      server:
-      - Microsoft-HTTPAPI/2.0
-      strict-transport-security:
-      - max-age=31536000; includeSubDomains
-      transfer-encoding:
-      - chunked
-      vary:
-      - Accept-Encoding
-      x-content-type-options:
-      - nosniff
-      x-ms-gatewayversion:
-      - version=2.14.0
-    status:
-      code: 200
-      message: Ok
-- request:
-    body: null
-    headers:
-      Accept:
-      - '*/*'
-      Accept-Encoding:
-      - gzip, deflate
-      CommandName:
-      - cosmosdb network-rule add
-      Connection:
-      - keep-alive
-      ParameterSetName:
-      - -n -g --virtual-network --subnet --ignore-missing-vnet-service-endpoint
-      User-Agent:
-<<<<<<< HEAD
-      - AZURECLI/2.37.0 azsdk-python-mgmt-cosmosdb/7.0.0b6 Python/3.8.10 (Windows-10-10.0.22000-SP0)
-    method: GET
-    uri: https://management.azure.com/subscriptions/00000000-0000-0000-0000-000000000000/providers/Microsoft.DocumentDB/locations/westus/operationsStatus/d6229151-8086-4cf0-aa55-0ed9620fbfc1?api-version=2022-02-15-preview
-=======
+      pragma:
+      - no-cache
+      server:
+      - Microsoft-HTTPAPI/2.0
+      strict-transport-security:
+      - max-age=31536000; includeSubDomains
+      transfer-encoding:
+      - chunked
+      vary:
+      - Accept-Encoding
+      x-content-type-options:
+      - nosniff
+      x-ms-gatewayversion:
+      - version=2.14.0
+    status:
+      code: 200
+      message: Ok
+- request:
+    body: null
+    headers:
+      Accept:
+      - '*/*'
+      Accept-Encoding:
+      - gzip, deflate
+      CommandName:
+      - cosmosdb network-rule add
+      Connection:
+      - keep-alive
+      ParameterSetName:
+      - -n -g --virtual-network --subnet --ignore-missing-vnet-service-endpoint
+      User-Agent:
       - AZURECLI/2.40.0 azsdk-python-mgmt-cosmosdb/8.0.0 Python/3.10.6 (Linux-5.15.0-1019-azure-x86_64-with-glibc2.31)
         VSTS_0fb41ef4-5012-48a9-bf39-4ee3de03ee35_build_4949_0
     method: GET
     uri: https://management.azure.com/subscriptions/00000000-0000-0000-0000-000000000000/providers/Microsoft.DocumentDB/locations/westus/operationsStatus/25424584-19f9-47be-be0a-e276b6840c5b?api-version=2022-08-15
->>>>>>> 1be1db21
-  response:
-    body:
-      string: '{"status":"Dequeued"}'
-    headers:
-      cache-control:
-      - no-store, no-cache
-      content-length:
-      - '21'
-      content-type:
-      - application/json
-      date:
-<<<<<<< HEAD
-      - Tue, 28 Jun 2022 13:28:37 GMT
-=======
+  response:
+    body:
+      string: '{"status":"Dequeued"}'
+    headers:
+      cache-control:
+      - no-store, no-cache
+      content-length:
+      - '21'
+      content-type:
+      - application/json
+      date:
       - Mon, 19 Sep 2022 04:36:08 GMT
->>>>>>> 1be1db21
-      pragma:
-      - no-cache
-      server:
-      - Microsoft-HTTPAPI/2.0
-      strict-transport-security:
-      - max-age=31536000; includeSubDomains
-      transfer-encoding:
-      - chunked
-      vary:
-      - Accept-Encoding
-      x-content-type-options:
-      - nosniff
-      x-ms-gatewayversion:
-      - version=2.14.0
-    status:
-      code: 200
-      message: Ok
-- request:
-    body: null
-    headers:
-      Accept:
-      - '*/*'
-      Accept-Encoding:
-      - gzip, deflate
-      CommandName:
-      - cosmosdb network-rule add
-      Connection:
-      - keep-alive
-      ParameterSetName:
-      - -n -g --virtual-network --subnet --ignore-missing-vnet-service-endpoint
-      User-Agent:
-<<<<<<< HEAD
-      - AZURECLI/2.37.0 azsdk-python-mgmt-cosmosdb/7.0.0b6 Python/3.8.10 (Windows-10-10.0.22000-SP0)
-    method: GET
-    uri: https://management.azure.com/subscriptions/00000000-0000-0000-0000-000000000000/providers/Microsoft.DocumentDB/locations/westus/operationsStatus/d6229151-8086-4cf0-aa55-0ed9620fbfc1?api-version=2022-02-15-preview
-=======
+      pragma:
+      - no-cache
+      server:
+      - Microsoft-HTTPAPI/2.0
+      strict-transport-security:
+      - max-age=31536000; includeSubDomains
+      transfer-encoding:
+      - chunked
+      vary:
+      - Accept-Encoding
+      x-content-type-options:
+      - nosniff
+      x-ms-gatewayversion:
+      - version=2.14.0
+    status:
+      code: 200
+      message: Ok
+- request:
+    body: null
+    headers:
+      Accept:
+      - '*/*'
+      Accept-Encoding:
+      - gzip, deflate
+      CommandName:
+      - cosmosdb network-rule add
+      Connection:
+      - keep-alive
+      ParameterSetName:
+      - -n -g --virtual-network --subnet --ignore-missing-vnet-service-endpoint
+      User-Agent:
       - AZURECLI/2.40.0 azsdk-python-mgmt-cosmosdb/8.0.0 Python/3.10.6 (Linux-5.15.0-1019-azure-x86_64-with-glibc2.31)
         VSTS_0fb41ef4-5012-48a9-bf39-4ee3de03ee35_build_4949_0
     method: GET
     uri: https://management.azure.com/subscriptions/00000000-0000-0000-0000-000000000000/providers/Microsoft.DocumentDB/locations/westus/operationsStatus/25424584-19f9-47be-be0a-e276b6840c5b?api-version=2022-08-15
->>>>>>> 1be1db21
   response:
     body:
       string: '{"status":"Succeeded"}'
@@ -2112,55 +1670,38 @@
       content-type:
       - application/json
       date:
-<<<<<<< HEAD
-      - Tue, 28 Jun 2022 13:29:08 GMT
-=======
       - Mon, 19 Sep 2022 04:36:39 GMT
->>>>>>> 1be1db21
-      pragma:
-      - no-cache
-      server:
-      - Microsoft-HTTPAPI/2.0
-      strict-transport-security:
-      - max-age=31536000; includeSubDomains
-      transfer-encoding:
-      - chunked
-      vary:
-      - Accept-Encoding
-      x-content-type-options:
-      - nosniff
-      x-ms-gatewayversion:
-      - version=2.14.0
-    status:
-      code: 200
-      message: Ok
-- request:
-    body: null
-    headers:
-      Accept:
-      - '*/*'
-      Accept-Encoding:
-      - gzip, deflate
-      CommandName:
-      - cosmosdb network-rule add
-      Connection:
-      - keep-alive
-      ParameterSetName:
-      - -n -g --virtual-network --subnet --ignore-missing-vnet-service-endpoint
-      User-Agent:
-<<<<<<< HEAD
-      - AZURECLI/2.37.0 azsdk-python-mgmt-cosmosdb/7.0.0b6 Python/3.8.10 (Windows-10-10.0.22000-SP0)
-    method: GET
-    uri: https://management.azure.com/subscriptions/00000000-0000-0000-0000-000000000000/resourceGroups/cli_test_cosmosdb_account000001/providers/Microsoft.DocumentDB/databaseAccounts/cli000002?api-version=2022-02-15-preview
-  response:
-    body:
-      string: '{"id":"/subscriptions/00000000-0000-0000-0000-000000000000/resourceGroups/cli_test_cosmosdb_account000001/providers/Microsoft.DocumentDB/databaseAccounts/cli000002","name":"cli000002","location":"West
-        US","type":"Microsoft.DocumentDB/databaseAccounts","kind":"GlobalDocumentDB","tags":{},"systemData":{"createdAt":"2022-06-28T13:19:22.3356258Z"},"properties":{"provisioningState":"Succeeded","documentEndpoint":"https://cli000002.documents.azure.com:443/","publicNetworkAccess":"Enabled","enableAutomaticFailover":false,"enableMultipleWriteLocations":false,"enablePartitionKeyMonitor":false,"isVirtualNetworkFilterEnabled":true,"virtualNetworkRules":[{"id":"/subscriptions/00000000-0000-0000-0000-000000000000/resourceGroups/cli_test_cosmosdb_account000001/providers/Microsoft.Network/virtualNetworks/cli000003/subnets/cli000004","ignoreMissingVNetServiceEndpoint":true}],"EnabledApiTypes":"Sql","disableKeyBasedMetadataWriteAccess":false,"enableFreeTier":false,"enableAnalyticalStorage":false,"analyticalStorageConfiguration":{"schemaType":"WellDefined"},"instanceId":"21549b21-c8e4-4d49-bd53-fad6e1301fb0","databaseAccountOfferType":"Standard","enableCassandraConnector":false,"connectorOffer":"","enableMaterializedViews":false,"defaultIdentity":"FirstPartyIdentity","networkAclBypass":"None","disableLocalAuth":false,"consistencyPolicy":{"defaultConsistencyLevel":"Session","maxIntervalInSeconds":5,"maxStalenessPrefix":100},"configurationOverrides":{},"writeLocations":[{"id":"cli000002-westus","locationName":"West
-        US","documentEndpoint":"https://cli000002-westus.documents.azure.com:443/","provisioningState":"Succeeded","failoverPriority":0,"isZoneRedundant":false}],"readLocations":[{"id":"cli000002-westus","locationName":"West
-        US","documentEndpoint":"https://cli000002-westus.documents.azure.com:443/","provisioningState":"Succeeded","failoverPriority":0,"isZoneRedundant":false}],"locations":[{"id":"cli000002-westus","locationName":"West
-        US","documentEndpoint":"https://cli000002-westus.documents.azure.com:443/","provisioningState":"Succeeded","failoverPriority":0,"isZoneRedundant":false}],"failoverPolicies":[{"id":"cli000002-westus","locationName":"West
-        US","failoverPriority":0}],"cors":[],"capabilities":[],"ipRules":[],"backupPolicy":{"type":"Periodic","periodicModeProperties":{"backupIntervalInMinutes":240,"backupRetentionIntervalInHours":8,"backupStorageRedundancy":"Geo"}},"networkAclBypassResourceIds":[],"diagnosticLogSettings":{"enableFullTextQuery":"None"}},"identity":{"type":"None"}}'
-=======
+      pragma:
+      - no-cache
+      server:
+      - Microsoft-HTTPAPI/2.0
+      strict-transport-security:
+      - max-age=31536000; includeSubDomains
+      transfer-encoding:
+      - chunked
+      vary:
+      - Accept-Encoding
+      x-content-type-options:
+      - nosniff
+      x-ms-gatewayversion:
+      - version=2.14.0
+    status:
+      code: 200
+      message: Ok
+- request:
+    body: null
+    headers:
+      Accept:
+      - '*/*'
+      Accept-Encoding:
+      - gzip, deflate
+      CommandName:
+      - cosmosdb network-rule add
+      Connection:
+      - keep-alive
+      ParameterSetName:
+      - -n -g --virtual-network --subnet --ignore-missing-vnet-service-endpoint
+      User-Agent:
       - AZURECLI/2.40.0 azsdk-python-mgmt-cosmosdb/8.0.0 Python/3.10.6 (Linux-5.15.0-1019-azure-x86_64-with-glibc2.31)
         VSTS_0fb41ef4-5012-48a9-bf39-4ee3de03ee35_build_4949_0
     method: GET
@@ -2173,68 +1714,46 @@
         US","documentEndpoint":"https://cli000002-westus.documents.azure.com:443/","provisioningState":"Succeeded","failoverPriority":0,"isZoneRedundant":false}],"locations":[{"id":"cli000002-westus","locationName":"West
         US","documentEndpoint":"https://cli000002-westus.documents.azure.com:443/","provisioningState":"Succeeded","failoverPriority":0,"isZoneRedundant":false}],"failoverPolicies":[{"id":"cli000002-westus","locationName":"West
         US","failoverPriority":0}],"cors":[],"capabilities":[],"ipRules":[],"backupPolicy":{"type":"Periodic","periodicModeProperties":{"backupIntervalInMinutes":240,"backupRetentionIntervalInHours":8,"backupStorageRedundancy":"Geo"}},"networkAclBypassResourceIds":[],"keysMetadata":{"primaryMasterKey":{"generationTime":"2022-09-19T04:26:11.5759527Z"},"secondaryMasterKey":{"generationTime":"2022-09-19T04:26:11.5759527Z"},"primaryReadonlyMasterKey":{"generationTime":"2022-09-19T04:26:11.5759527Z"},"secondaryReadonlyMasterKey":{"generationTime":"2022-09-19T04:26:11.5759527Z"}}},"identity":{"type":"None"}}'
->>>>>>> 1be1db21
-    headers:
-      cache-control:
-      - no-store, no-cache
-      content-length:
-<<<<<<< HEAD
-      - '2514'
-      content-type:
-      - application/json
-      date:
-      - Tue, 28 Jun 2022 13:29:08 GMT
-=======
+    headers:
+      cache-control:
+      - no-store, no-cache
+      content-length:
       - '2716'
       content-type:
       - application/json
       date:
       - Mon, 19 Sep 2022 04:36:40 GMT
->>>>>>> 1be1db21
-      pragma:
-      - no-cache
-      server:
-      - Microsoft-HTTPAPI/2.0
-      strict-transport-security:
-      - max-age=31536000; includeSubDomains
-      transfer-encoding:
-      - chunked
-      vary:
-      - Accept-Encoding
-      x-content-type-options:
-      - nosniff
-      x-ms-gatewayversion:
-      - version=2.14.0
-    status:
-      code: 200
-      message: Ok
-- request:
-    body: null
-    headers:
-      Accept:
-      - application/json
-      Accept-Encoding:
-      - gzip, deflate
-      CommandName:
-      - cosmosdb network-rule add
-      Connection:
-      - keep-alive
-      ParameterSetName:
-      - -n -g --virtual-network --subnet --ignore-missing-vnet-service-endpoint
-      User-Agent:
-<<<<<<< HEAD
-      - AZURECLI/2.37.0 azsdk-python-mgmt-cosmosdb/7.0.0b6 Python/3.8.10 (Windows-10-10.0.22000-SP0)
-    method: GET
-    uri: https://management.azure.com/subscriptions/00000000-0000-0000-0000-000000000000/resourceGroups/cli_test_cosmosdb_account000001/providers/Microsoft.DocumentDB/databaseAccounts/cli000002?api-version=2022-02-15-preview
-  response:
-    body:
-      string: '{"id":"/subscriptions/00000000-0000-0000-0000-000000000000/resourceGroups/cli_test_cosmosdb_account000001/providers/Microsoft.DocumentDB/databaseAccounts/cli000002","name":"cli000002","location":"West
-        US","type":"Microsoft.DocumentDB/databaseAccounts","kind":"GlobalDocumentDB","tags":{},"systemData":{"createdAt":"2022-06-28T13:19:22.3356258Z"},"properties":{"provisioningState":"Succeeded","documentEndpoint":"https://cli000002.documents.azure.com:443/","publicNetworkAccess":"Enabled","enableAutomaticFailover":false,"enableMultipleWriteLocations":false,"enablePartitionKeyMonitor":false,"isVirtualNetworkFilterEnabled":true,"virtualNetworkRules":[{"id":"/subscriptions/00000000-0000-0000-0000-000000000000/resourceGroups/cli_test_cosmosdb_account000001/providers/Microsoft.Network/virtualNetworks/cli000003/subnets/cli000004","ignoreMissingVNetServiceEndpoint":true}],"EnabledApiTypes":"Sql","disableKeyBasedMetadataWriteAccess":false,"enableFreeTier":false,"enableAnalyticalStorage":false,"analyticalStorageConfiguration":{"schemaType":"WellDefined"},"instanceId":"21549b21-c8e4-4d49-bd53-fad6e1301fb0","databaseAccountOfferType":"Standard","enableCassandraConnector":false,"connectorOffer":"","enableMaterializedViews":false,"defaultIdentity":"FirstPartyIdentity","networkAclBypass":"None","disableLocalAuth":false,"consistencyPolicy":{"defaultConsistencyLevel":"Session","maxIntervalInSeconds":5,"maxStalenessPrefix":100},"configurationOverrides":{},"writeLocations":[{"id":"cli000002-westus","locationName":"West
-        US","documentEndpoint":"https://cli000002-westus.documents.azure.com:443/","provisioningState":"Succeeded","failoverPriority":0,"isZoneRedundant":false}],"readLocations":[{"id":"cli000002-westus","locationName":"West
-        US","documentEndpoint":"https://cli000002-westus.documents.azure.com:443/","provisioningState":"Succeeded","failoverPriority":0,"isZoneRedundant":false}],"locations":[{"id":"cli000002-westus","locationName":"West
-        US","documentEndpoint":"https://cli000002-westus.documents.azure.com:443/","provisioningState":"Succeeded","failoverPriority":0,"isZoneRedundant":false}],"failoverPolicies":[{"id":"cli000002-westus","locationName":"West
-        US","failoverPriority":0}],"cors":[],"capabilities":[],"ipRules":[],"backupPolicy":{"type":"Periodic","periodicModeProperties":{"backupIntervalInMinutes":240,"backupRetentionIntervalInHours":8,"backupStorageRedundancy":"Geo"}},"networkAclBypassResourceIds":[],"diagnosticLogSettings":{"enableFullTextQuery":"None"}},"identity":{"type":"None"}}'
-=======
+      pragma:
+      - no-cache
+      server:
+      - Microsoft-HTTPAPI/2.0
+      strict-transport-security:
+      - max-age=31536000; includeSubDomains
+      transfer-encoding:
+      - chunked
+      vary:
+      - Accept-Encoding
+      x-content-type-options:
+      - nosniff
+      x-ms-gatewayversion:
+      - version=2.14.0
+    status:
+      code: 200
+      message: Ok
+- request:
+    body: null
+    headers:
+      Accept:
+      - application/json
+      Accept-Encoding:
+      - gzip, deflate
+      CommandName:
+      - cosmosdb network-rule add
+      Connection:
+      - keep-alive
+      ParameterSetName:
+      - -n -g --virtual-network --subnet --ignore-missing-vnet-service-endpoint
+      User-Agent:
       - AZURECLI/2.40.0 azsdk-python-mgmt-cosmosdb/8.0.0 Python/3.10.6 (Linux-5.15.0-1019-azure-x86_64-with-glibc2.31)
         VSTS_0fb41ef4-5012-48a9-bf39-4ee3de03ee35_build_4949_0
     method: GET
@@ -2247,24 +1766,15 @@
         US","documentEndpoint":"https://cli000002-westus.documents.azure.com:443/","provisioningState":"Succeeded","failoverPriority":0,"isZoneRedundant":false}],"locations":[{"id":"cli000002-westus","locationName":"West
         US","documentEndpoint":"https://cli000002-westus.documents.azure.com:443/","provisioningState":"Succeeded","failoverPriority":0,"isZoneRedundant":false}],"failoverPolicies":[{"id":"cli000002-westus","locationName":"West
         US","failoverPriority":0}],"cors":[],"capabilities":[],"ipRules":[],"backupPolicy":{"type":"Periodic","periodicModeProperties":{"backupIntervalInMinutes":240,"backupRetentionIntervalInHours":8,"backupStorageRedundancy":"Geo"}},"networkAclBypassResourceIds":[],"keysMetadata":{"primaryMasterKey":{"generationTime":"2022-09-19T04:26:11.5759527Z"},"secondaryMasterKey":{"generationTime":"2022-09-19T04:26:11.5759527Z"},"primaryReadonlyMasterKey":{"generationTime":"2022-09-19T04:26:11.5759527Z"},"secondaryReadonlyMasterKey":{"generationTime":"2022-09-19T04:26:11.5759527Z"}}},"identity":{"type":"None"}}'
->>>>>>> 1be1db21
-    headers:
-      cache-control:
-      - no-store, no-cache
-      content-length:
-<<<<<<< HEAD
-      - '2514'
-      content-type:
-      - application/json
-      date:
-      - Tue, 28 Jun 2022 13:29:09 GMT
-=======
+    headers:
+      cache-control:
+      - no-store, no-cache
+      content-length:
       - '2716'
       content-type:
       - application/json
       date:
       - Mon, 19 Sep 2022 04:36:40 GMT
->>>>>>> 1be1db21
       pragma:
       - no-cache
       server:
@@ -2296,19 +1806,6 @@
       ParameterSetName:
       - -n -g --vnet-name --subnet --ignore-missing-endpoint
       User-Agent:
-<<<<<<< HEAD
-      - AZURECLI/2.37.0 azsdk-python-mgmt-cosmosdb/7.0.0b6 Python/3.8.10 (Windows-10-10.0.22000-SP0)
-    method: GET
-    uri: https://management.azure.com/subscriptions/00000000-0000-0000-0000-000000000000/resourceGroups/cli_test_cosmosdb_account000001/providers/Microsoft.DocumentDB/databaseAccounts/cli000002?api-version=2022-02-15-preview
-  response:
-    body:
-      string: '{"id":"/subscriptions/00000000-0000-0000-0000-000000000000/resourceGroups/cli_test_cosmosdb_account000001/providers/Microsoft.DocumentDB/databaseAccounts/cli000002","name":"cli000002","location":"West
-        US","type":"Microsoft.DocumentDB/databaseAccounts","kind":"GlobalDocumentDB","tags":{},"systemData":{"createdAt":"2022-06-28T13:19:22.3356258Z"},"properties":{"provisioningState":"Succeeded","documentEndpoint":"https://cli000002.documents.azure.com:443/","publicNetworkAccess":"Enabled","enableAutomaticFailover":false,"enableMultipleWriteLocations":false,"enablePartitionKeyMonitor":false,"isVirtualNetworkFilterEnabled":true,"virtualNetworkRules":[{"id":"/subscriptions/00000000-0000-0000-0000-000000000000/resourceGroups/cli_test_cosmosdb_account000001/providers/Microsoft.Network/virtualNetworks/cli000003/subnets/cli000004","ignoreMissingVNetServiceEndpoint":true}],"EnabledApiTypes":"Sql","disableKeyBasedMetadataWriteAccess":false,"enableFreeTier":false,"enableAnalyticalStorage":false,"analyticalStorageConfiguration":{"schemaType":"WellDefined"},"instanceId":"21549b21-c8e4-4d49-bd53-fad6e1301fb0","databaseAccountOfferType":"Standard","enableCassandraConnector":false,"connectorOffer":"","enableMaterializedViews":false,"defaultIdentity":"FirstPartyIdentity","networkAclBypass":"None","disableLocalAuth":false,"consistencyPolicy":{"defaultConsistencyLevel":"Session","maxIntervalInSeconds":5,"maxStalenessPrefix":100},"configurationOverrides":{},"writeLocations":[{"id":"cli000002-westus","locationName":"West
-        US","documentEndpoint":"https://cli000002-westus.documents.azure.com:443/","provisioningState":"Succeeded","failoverPriority":0,"isZoneRedundant":false}],"readLocations":[{"id":"cli000002-westus","locationName":"West
-        US","documentEndpoint":"https://cli000002-westus.documents.azure.com:443/","provisioningState":"Succeeded","failoverPriority":0,"isZoneRedundant":false}],"locations":[{"id":"cli000002-westus","locationName":"West
-        US","documentEndpoint":"https://cli000002-westus.documents.azure.com:443/","provisioningState":"Succeeded","failoverPriority":0,"isZoneRedundant":false}],"failoverPolicies":[{"id":"cli000002-westus","locationName":"West
-        US","failoverPriority":0}],"cors":[],"capabilities":[],"ipRules":[],"backupPolicy":{"type":"Periodic","periodicModeProperties":{"backupIntervalInMinutes":240,"backupRetentionIntervalInHours":8,"backupStorageRedundancy":"Geo"}},"networkAclBypassResourceIds":[],"diagnosticLogSettings":{"enableFullTextQuery":"None"}},"identity":{"type":"None"}}'
-=======
       - AZURECLI/2.40.0 azsdk-python-mgmt-cosmosdb/8.0.0 Python/3.10.6 (Linux-5.15.0-1019-azure-x86_64-with-glibc2.31)
         VSTS_0fb41ef4-5012-48a9-bf39-4ee3de03ee35_build_4949_0
     method: GET
@@ -2321,24 +1818,15 @@
         US","documentEndpoint":"https://cli000002-westus.documents.azure.com:443/","provisioningState":"Succeeded","failoverPriority":0,"isZoneRedundant":false}],"locations":[{"id":"cli000002-westus","locationName":"West
         US","documentEndpoint":"https://cli000002-westus.documents.azure.com:443/","provisioningState":"Succeeded","failoverPriority":0,"isZoneRedundant":false}],"failoverPolicies":[{"id":"cli000002-westus","locationName":"West
         US","failoverPriority":0}],"cors":[],"capabilities":[],"ipRules":[],"backupPolicy":{"type":"Periodic","periodicModeProperties":{"backupIntervalInMinutes":240,"backupRetentionIntervalInHours":8,"backupStorageRedundancy":"Geo"}},"networkAclBypassResourceIds":[],"keysMetadata":{"primaryMasterKey":{"generationTime":"2022-09-19T04:26:11.5759527Z"},"secondaryMasterKey":{"generationTime":"2022-09-19T04:26:11.5759527Z"},"primaryReadonlyMasterKey":{"generationTime":"2022-09-19T04:26:11.5759527Z"},"secondaryReadonlyMasterKey":{"generationTime":"2022-09-19T04:26:11.5759527Z"}}},"identity":{"type":"None"}}'
->>>>>>> 1be1db21
-    headers:
-      cache-control:
-      - no-store, no-cache
-      content-length:
-<<<<<<< HEAD
-      - '2514'
-      content-type:
-      - application/json
-      date:
-      - Tue, 28 Jun 2022 13:29:10 GMT
-=======
+    headers:
+      cache-control:
+      - no-store, no-cache
+      content-length:
       - '2716'
       content-type:
       - application/json
       date:
       - Mon, 19 Sep 2022 04:36:40 GMT
->>>>>>> 1be1db21
       pragma:
       - no-cache
       server:
@@ -2375,19 +1863,6 @@
       ParameterSetName:
       - -n -g --vnet-name --subnet --ignore-missing-endpoint
       User-Agent:
-<<<<<<< HEAD
-      - AZURECLI/2.37.0 azsdk-python-mgmt-cosmosdb/7.0.0b6 Python/3.8.10 (Windows-10-10.0.22000-SP0)
-    method: PATCH
-    uri: https://management.azure.com/subscriptions/00000000-0000-0000-0000-000000000000/resourceGroups/cli_test_cosmosdb_account000001/providers/Microsoft.DocumentDB/databaseAccounts/cli000002?api-version=2022-02-15-preview
-  response:
-    body:
-      string: '{"id":"/subscriptions/00000000-0000-0000-0000-000000000000/resourceGroups/cli_test_cosmosdb_account000001/providers/Microsoft.DocumentDB/databaseAccounts/cli000002","name":"cli000002","location":"West
-        US","type":"Microsoft.DocumentDB/databaseAccounts","kind":"GlobalDocumentDB","tags":{},"systemData":{"createdAt":"2022-06-28T13:19:22.3356258Z"},"properties":{"provisioningState":"Succeeded","documentEndpoint":"https://cli000002.documents.azure.com:443/","publicNetworkAccess":"Enabled","enableAutomaticFailover":false,"enableMultipleWriteLocations":false,"enablePartitionKeyMonitor":false,"isVirtualNetworkFilterEnabled":true,"virtualNetworkRules":[{"id":"/subscriptions/00000000-0000-0000-0000-000000000000/resourceGroups/cli_test_cosmosdb_account000001/providers/Microsoft.Network/virtualNetworks/cli000003/subnets/cli000004","ignoreMissingVNetServiceEndpoint":true}],"EnabledApiTypes":"Sql","disableKeyBasedMetadataWriteAccess":false,"enableFreeTier":false,"enableAnalyticalStorage":false,"analyticalStorageConfiguration":{"schemaType":"WellDefined"},"instanceId":"21549b21-c8e4-4d49-bd53-fad6e1301fb0","databaseAccountOfferType":"Standard","enableCassandraConnector":false,"connectorOffer":"","enableMaterializedViews":false,"defaultIdentity":"FirstPartyIdentity","networkAclBypass":"None","disableLocalAuth":false,"consistencyPolicy":{"defaultConsistencyLevel":"Session","maxIntervalInSeconds":5,"maxStalenessPrefix":100},"configurationOverrides":{},"writeLocations":[{"id":"cli000002-westus","locationName":"West
-        US","documentEndpoint":"https://cli000002-westus.documents.azure.com:443/","provisioningState":"Succeeded","failoverPriority":0,"isZoneRedundant":false}],"readLocations":[{"id":"cli000002-westus","locationName":"West
-        US","documentEndpoint":"https://cli000002-westus.documents.azure.com:443/","provisioningState":"Succeeded","failoverPriority":0,"isZoneRedundant":false}],"locations":[{"id":"cli000002-westus","locationName":"West
-        US","documentEndpoint":"https://cli000002-westus.documents.azure.com:443/","provisioningState":"Succeeded","failoverPriority":0,"isZoneRedundant":false}],"failoverPolicies":[{"id":"cli000002-westus","locationName":"West
-        US","failoverPriority":0}],"cors":[],"capabilities":[],"ipRules":[],"backupPolicy":{"type":"Periodic","periodicModeProperties":{"backupIntervalInMinutes":240,"backupRetentionIntervalInHours":8,"backupStorageRedundancy":"Geo"}},"networkAclBypassResourceIds":[],"diagnosticLogSettings":{"enableFullTextQuery":"None"}},"identity":{"type":"None"}}'
-=======
       - AZURECLI/2.40.0 azsdk-python-mgmt-cosmosdb/8.0.0 Python/3.10.6 (Linux-5.15.0-1019-azure-x86_64-with-glibc2.31)
         VSTS_0fb41ef4-5012-48a9-bf39-4ee3de03ee35_build_4949_0
     method: PATCH
@@ -2400,20 +1875,12 @@
         US","documentEndpoint":"https://cli000002-westus.documents.azure.com:443/","provisioningState":"Succeeded","failoverPriority":0,"isZoneRedundant":false}],"locations":[{"id":"cli000002-westus","locationName":"West
         US","documentEndpoint":"https://cli000002-westus.documents.azure.com:443/","provisioningState":"Succeeded","failoverPriority":0,"isZoneRedundant":false}],"failoverPolicies":[{"id":"cli000002-westus","locationName":"West
         US","failoverPriority":0}],"cors":[],"capabilities":[],"ipRules":[],"backupPolicy":{"type":"Periodic","periodicModeProperties":{"backupIntervalInMinutes":240,"backupRetentionIntervalInHours":8,"backupStorageRedundancy":"Geo"}},"networkAclBypassResourceIds":[],"keysMetadata":{"primaryMasterKey":{"generationTime":"2022-09-19T04:26:11.5759527Z"},"secondaryMasterKey":{"generationTime":"2022-09-19T04:26:11.5759527Z"},"primaryReadonlyMasterKey":{"generationTime":"2022-09-19T04:26:11.5759527Z"},"secondaryReadonlyMasterKey":{"generationTime":"2022-09-19T04:26:11.5759527Z"}}},"identity":{"type":"None"}}'
->>>>>>> 1be1db21
     headers:
       azure-asyncoperation:
       - https://management.azure.com/subscriptions/00000000-0000-0000-0000-000000000000/providers/Microsoft.DocumentDB/locations/westus/operationsStatus/504cef98-cb1a-44f5-bde6-8debb1d60235?api-version=2022-08-15
       cache-control:
       - no-store, no-cache
       content-length:
-<<<<<<< HEAD
-      - '2514'
-      content-type:
-      - application/json
-      date:
-      - Tue, 28 Jun 2022 13:29:17 GMT
-=======
       - '2715'
       content-type:
       - application/json
@@ -2421,7 +1888,6 @@
       - Mon, 19 Sep 2022 04:36:43 GMT
       location:
       - https://management.azure.com/subscriptions/00000000-0000-0000-0000-000000000000/resourceGroups/cli_test_cosmosdb_account000001/providers/Microsoft.DocumentDB/databaseAccounts/cli000002/operationResults/504cef98-cb1a-44f5-bde6-8debb1d60235?api-version=2022-08-15
->>>>>>> 1be1db21
       pragma:
       - no-cache
       server:
@@ -2437,9 +1903,6 @@
       x-ms-gatewayversion:
       - version=2.14.0
       x-ms-ratelimit-remaining-subscription-writes:
-<<<<<<< HEAD
-      - '1184'
-=======
       - '1196'
     status:
       code: 200
@@ -2540,7 +2003,6 @@
       - nosniff
       x-ms-gatewayversion:
       - version=2.14.0
->>>>>>> 1be1db21
     status:
       code: 200
       message: Ok
@@ -2558,19 +2020,6 @@
       ParameterSetName:
       - -n -g --vnet-name --subnet --ignore-missing-endpoint
       User-Agent:
-<<<<<<< HEAD
-      - AZURECLI/2.37.0 azsdk-python-mgmt-cosmosdb/7.0.0b6 Python/3.8.10 (Windows-10-10.0.22000-SP0)
-    method: GET
-    uri: https://management.azure.com/subscriptions/00000000-0000-0000-0000-000000000000/resourceGroups/cli_test_cosmosdb_account000001/providers/Microsoft.DocumentDB/databaseAccounts/cli000002?api-version=2022-02-15-preview
-  response:
-    body:
-      string: '{"id":"/subscriptions/00000000-0000-0000-0000-000000000000/resourceGroups/cli_test_cosmosdb_account000001/providers/Microsoft.DocumentDB/databaseAccounts/cli000002","name":"cli000002","location":"West
-        US","type":"Microsoft.DocumentDB/databaseAccounts","kind":"GlobalDocumentDB","tags":{},"systemData":{"createdAt":"2022-06-28T13:19:22.3356258Z"},"properties":{"provisioningState":"Succeeded","documentEndpoint":"https://cli000002.documents.azure.com:443/","publicNetworkAccess":"Enabled","enableAutomaticFailover":false,"enableMultipleWriteLocations":false,"enablePartitionKeyMonitor":false,"isVirtualNetworkFilterEnabled":true,"virtualNetworkRules":[{"id":"/subscriptions/00000000-0000-0000-0000-000000000000/resourceGroups/cli_test_cosmosdb_account000001/providers/Microsoft.Network/virtualNetworks/cli000003/subnets/cli000004","ignoreMissingVNetServiceEndpoint":true}],"EnabledApiTypes":"Sql","disableKeyBasedMetadataWriteAccess":false,"enableFreeTier":false,"enableAnalyticalStorage":false,"analyticalStorageConfiguration":{"schemaType":"WellDefined"},"instanceId":"21549b21-c8e4-4d49-bd53-fad6e1301fb0","databaseAccountOfferType":"Standard","enableCassandraConnector":false,"connectorOffer":"","enableMaterializedViews":false,"defaultIdentity":"FirstPartyIdentity","networkAclBypass":"None","disableLocalAuth":false,"consistencyPolicy":{"defaultConsistencyLevel":"Session","maxIntervalInSeconds":5,"maxStalenessPrefix":100},"configurationOverrides":{},"writeLocations":[{"id":"cli000002-westus","locationName":"West
-        US","documentEndpoint":"https://cli000002-westus.documents.azure.com:443/","provisioningState":"Succeeded","failoverPriority":0,"isZoneRedundant":false}],"readLocations":[{"id":"cli000002-westus","locationName":"West
-        US","documentEndpoint":"https://cli000002-westus.documents.azure.com:443/","provisioningState":"Succeeded","failoverPriority":0,"isZoneRedundant":false}],"locations":[{"id":"cli000002-westus","locationName":"West
-        US","documentEndpoint":"https://cli000002-westus.documents.azure.com:443/","provisioningState":"Succeeded","failoverPriority":0,"isZoneRedundant":false}],"failoverPolicies":[{"id":"cli000002-westus","locationName":"West
-        US","failoverPriority":0}],"cors":[],"capabilities":[],"ipRules":[],"backupPolicy":{"type":"Periodic","periodicModeProperties":{"backupIntervalInMinutes":240,"backupRetentionIntervalInHours":8,"backupStorageRedundancy":"Geo"}},"networkAclBypassResourceIds":[],"diagnosticLogSettings":{"enableFullTextQuery":"None"}},"identity":{"type":"None"}}'
-=======
       - AZURECLI/2.40.0 azsdk-python-mgmt-cosmosdb/8.0.0 Python/3.10.6 (Linux-5.15.0-1019-azure-x86_64-with-glibc2.31)
         VSTS_0fb41ef4-5012-48a9-bf39-4ee3de03ee35_build_4949_0
     method: GET
@@ -2583,24 +2032,15 @@
         US","documentEndpoint":"https://cli000002-westus.documents.azure.com:443/","provisioningState":"Succeeded","failoverPriority":0,"isZoneRedundant":false}],"locations":[{"id":"cli000002-westus","locationName":"West
         US","documentEndpoint":"https://cli000002-westus.documents.azure.com:443/","provisioningState":"Succeeded","failoverPriority":0,"isZoneRedundant":false}],"failoverPolicies":[{"id":"cli000002-westus","locationName":"West
         US","failoverPriority":0}],"cors":[],"capabilities":[],"ipRules":[],"backupPolicy":{"type":"Periodic","periodicModeProperties":{"backupIntervalInMinutes":240,"backupRetentionIntervalInHours":8,"backupStorageRedundancy":"Geo"}},"networkAclBypassResourceIds":[],"keysMetadata":{"primaryMasterKey":{"generationTime":"2022-09-19T04:26:11.5759527Z"},"secondaryMasterKey":{"generationTime":"2022-09-19T04:26:11.5759527Z"},"primaryReadonlyMasterKey":{"generationTime":"2022-09-19T04:26:11.5759527Z"},"secondaryReadonlyMasterKey":{"generationTime":"2022-09-19T04:26:11.5759527Z"}}},"identity":{"type":"None"}}'
->>>>>>> 1be1db21
-    headers:
-      cache-control:
-      - no-store, no-cache
-      content-length:
-<<<<<<< HEAD
-      - '2514'
-      content-type:
-      - application/json
-      date:
-      - Tue, 28 Jun 2022 13:29:18 GMT
-=======
+    headers:
+      cache-control:
+      - no-store, no-cache
+      content-length:
       - '2716'
       content-type:
       - application/json
       date:
       - Mon, 19 Sep 2022 04:37:13 GMT
->>>>>>> 1be1db21
       pragma:
       - no-cache
       server:
