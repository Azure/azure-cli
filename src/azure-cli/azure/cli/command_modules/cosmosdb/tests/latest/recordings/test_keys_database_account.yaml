interactions:
- request:
    body: null
    headers:
      Accept:
      - application/json
      Accept-Encoding:
      - gzip, deflate
      CommandName:
      - cosmosdb create
      Connection:
      - keep-alive
      ParameterSetName:
      - -n -g
      User-Agent:
<<<<<<< HEAD
      - python/3.6.5 (Windows-10-10.0.17134-SP0) msrest/0.6.10 msrest_azure/0.6.1
        azure-mgmt-resource/4.0.0 Azure-SDK-For-Python AZURECLI/2.0.74
=======
      - python/3.7.4 (Windows-10-10.0.18362-SP0) msrest/0.6.10 msrest_azure/0.6.2
        azure-mgmt-resource/4.0.0 Azure-SDK-For-Python AZURECLI/2.0.75
>>>>>>> 807faccc
      accept-language:
      - en-US
    method: GET
    uri: https://management.azure.com/subscriptions/00000000-0000-0000-0000-000000000000/resourcegroups/cli_test_cosmosdb_account000001?api-version=2019-07-01
  response:
    body:
<<<<<<< HEAD
      string: '{"id":"/subscriptions/00000000-0000-0000-0000-000000000000/resourceGroups/cli_test_cosmosdb_account000001","name":"cli_test_cosmosdb_account000001","type":"Microsoft.Resources/resourceGroups","location":"westus","tags":{"product":"azurecli","cause":"automation","date":"2019-10-08T20:09:13Z"},"properties":{"provisioningState":"Succeeded"}}'
=======
      string: '{"id":"/subscriptions/00000000-0000-0000-0000-000000000000/resourceGroups/cli_test_cosmosdb_account000001","name":"cli_test_cosmosdb_account000001","type":"Microsoft.Resources/resourceGroups","location":"westus","tags":{"product":"azurecli","cause":"automation","date":"2019-10-21T11:50:36Z"},"properties":{"provisioningState":"Succeeded"}}'
>>>>>>> 807faccc
    headers:
      cache-control:
      - no-cache
      content-length:
      - '428'
      content-type:
      - application/json; charset=utf-8
      date:
<<<<<<< HEAD
      - Tue, 08 Oct 2019 20:09:14 GMT
=======
      - Mon, 21 Oct 2019 11:50:42 GMT
>>>>>>> 807faccc
      expires:
      - '-1'
      pragma:
      - no-cache
      strict-transport-security:
      - max-age=31536000; includeSubDomains
      vary:
      - Accept-Encoding
      x-content-type-options:
      - nosniff
    status:
      code: 200
      message: OK
- request:
    body: '{"location": "westus", "kind": "GlobalDocumentDB", "properties": {"locations":
      [{"locationName": "westus", "failoverPriority": 0, "isZoneRedundant": false}],
      "databaseAccountOfferType": "Standard"}}'
    headers:
      Accept:
      - application/json
      Accept-Encoding:
      - gzip, deflate
      CommandName:
      - cosmosdb create
      Connection:
      - keep-alive
      Content-Length:
      - '198'
      Content-Type:
      - application/json; charset=utf-8
      ParameterSetName:
      - -n -g
      User-Agent:
<<<<<<< HEAD
      - python/3.6.5 (Windows-10-10.0.17134-SP0) msrest/0.6.10 msrest_azure/0.6.1
        azure-mgmt-cosmosdb/0.8.0 Azure-SDK-For-Python AZURECLI/2.0.74
=======
      - python/3.7.4 (Windows-10-10.0.18362-SP0) msrest/0.6.10 msrest_azure/0.6.2
        azure-mgmt-cosmosdb/0.8.0 Azure-SDK-For-Python AZURECLI/2.0.75
>>>>>>> 807faccc
      accept-language:
      - en-US
    method: PUT
    uri: https://management.azure.com/subscriptions/00000000-0000-0000-0000-000000000000/resourceGroups/cli_test_cosmosdb_account000001/providers/Microsoft.DocumentDB/databaseAccounts/cli000002?api-version=2015-04-08
  response:
    body:
      string: '{"id":"/subscriptions/00000000-0000-0000-0000-000000000000/resourceGroups/cli_test_cosmosdb_account000001/providers/Microsoft.DocumentDB/databaseAccounts/cli000002","name":"cli000002","location":"West
        US","type":"Microsoft.DocumentDB/databaseAccounts","kind":"GlobalDocumentDB","tags":{},"properties":{"provisioningState":"Initializing","ipRangeFilter":"","enableAutomaticFailover":false,"enableMultipleWriteLocations":false,"enablePartitionKeyMonitor":false,"isVirtualNetworkFilterEnabled":false,"virtualNetworkRules":[],"EnabledApiTypes":"Sql","disableKeyBasedMetadataWriteAccess":false,"databaseAccountOfferType":"Standard","consistencyPolicy":{"defaultConsistencyLevel":"Session","maxIntervalInSeconds":5,"maxStalenessPrefix":100},"configurationOverrides":{},"writeLocations":[{"id":"cli000002-westus","locationName":"West
        US","provisioningState":"Initializing","failoverPriority":0,"isZoneRedundant":false}],"readLocations":[{"id":"cli000002-westus","locationName":"West
        US","provisioningState":"Initializing","failoverPriority":0,"isZoneRedundant":false}],"locations":[{"id":"cli000002-westus","locationName":"West
        US","provisioningState":"Initializing","failoverPriority":0,"isZoneRedundant":false}],"failoverPolicies":[{"id":"cli000002-westus","locationName":"West
        US","failoverPriority":0}],"cors":[],"capabilities":[]}}'
    headers:
      azure-asyncoperation:
<<<<<<< HEAD
      - https://management.azure.com/subscriptions/00000000-0000-0000-0000-000000000000/providers/Microsoft.DocumentDB/locations/westus/operationsStatus/33ea0bad-a750-47d0-94c5-dae32b93fb79?api-version=2015-04-08
=======
      - https://management.azure.com/subscriptions/00000000-0000-0000-0000-000000000000/providers/Microsoft.DocumentDB/locations/westus/operationsStatus/97fc9f7e-f90f-4def-8d26-1b069714fb96?api-version=2015-04-08
>>>>>>> 807faccc
      cache-control:
      - no-store, no-cache
      content-length:
      - '1559'
      content-location:
<<<<<<< HEAD
      - https://management.documents.azure.com:450/subscriptions/fb3a3d6b-44c8-44f5-88c9-b20917c9b96b/resourceGroups/cli_test_cosmosdb_account7v4jh5ezvdi6cl2beolhd23wjeevpjzusxfpzvz2ouie76ccu7/providers/Microsoft.DocumentDB/databaseAccounts/clikxinwxglvqrl7yhtjffetd3ehuilnfdnarbxm?api-version=2015-04-08
      content-type:
      - application/json
      date:
      - Tue, 08 Oct 2019 20:09:16 GMT
      location:
      - https://management.azure.com/subscriptions/00000000-0000-0000-0000-000000000000/resourceGroups/cli_test_cosmosdb_account000001/providers/Microsoft.DocumentDB/databaseAccounts/cli000002/operationResults/33ea0bad-a750-47d0-94c5-dae32b93fb79?api-version=2015-04-08
=======
      - https://management.documents.azure.com:450/subscriptions/0b1f6471-1bf0-4dda-aec3-cb9272f09590/resourceGroups/cli_test_cosmosdb_account6gb4conryzxgboejmaga7b35odeqt6kq5x7lo3ef77tce4w33s/providers/Microsoft.DocumentDB/databaseAccounts/clio2ql76c2fc53bxzt5l77zta2huhuu4qt3fu5y?api-version=2015-04-08
      content-type:
      - application/json
      date:
      - Mon, 21 Oct 2019 11:50:46 GMT
      location:
      - https://management.azure.com/subscriptions/00000000-0000-0000-0000-000000000000/resourceGroups/cli_test_cosmosdb_account000001/providers/Microsoft.DocumentDB/databaseAccounts/cli000002/operationResults/97fc9f7e-f90f-4def-8d26-1b069714fb96?api-version=2015-04-08
>>>>>>> 807faccc
      pragma:
      - no-cache
      server:
      - Microsoft-HTTPAPI/2.0
      strict-transport-security:
      - max-age=31536000; includeSubDomains
      transfer-encoding:
      - chunked
      vary:
      - Accept-Encoding
      x-content-type-options:
      - nosniff
      x-ms-gatewayversion:
      - version=2.7.0
      x-ms-ratelimit-remaining-subscription-writes:
<<<<<<< HEAD
      - '1199'
    status:
      code: 200
      message: Ok
- request:
    body: null
    headers:
      Accept:
      - application/json
      Accept-Encoding:
      - gzip, deflate
      CommandName:
      - cosmosdb create
      Connection:
      - keep-alive
      ParameterSetName:
      - -n -g
      User-Agent:
      - python/3.6.5 (Windows-10-10.0.17134-SP0) msrest/0.6.10 msrest_azure/0.6.1
        azure-mgmt-cosmosdb/0.8.0 Azure-SDK-For-Python AZURECLI/2.0.74
    method: GET
    uri: https://management.azure.com/subscriptions/00000000-0000-0000-0000-000000000000/providers/Microsoft.DocumentDB/locations/westus/operationsStatus/33ea0bad-a750-47d0-94c5-dae32b93fb79?api-version=2015-04-08
  response:
    body:
      string: '{"status":"Dequeued","error":{}}'
    headers:
      cache-control:
      - no-store, no-cache
      content-length:
      - '32'
      content-location:
      - https://management.documents.azure.com:450/subscriptions/fb3a3d6b-44c8-44f5-88c9-b20917c9b96b/providers/Microsoft.DocumentDB/locations/westus/operationsStatus/33ea0bad-a750-47d0-94c5-dae32b93fb79?api-version=2015-04-08
      content-type:
      - application/json
      date:
      - Tue, 08 Oct 2019 20:09:47 GMT
      pragma:
      - no-cache
      server:
      - Microsoft-HTTPAPI/2.0
      strict-transport-security:
      - max-age=31536000; includeSubDomains
      transfer-encoding:
      - chunked
      vary:
      - Accept-Encoding
      x-content-type-options:
      - nosniff
      x-ms-gatewayversion:
      - version=2.7.0
    status:
      code: 200
      message: Ok
- request:
    body: null
    headers:
      Accept:
      - application/json
      Accept-Encoding:
      - gzip, deflate
      CommandName:
      - cosmosdb create
      Connection:
      - keep-alive
      ParameterSetName:
      - -n -g
      User-Agent:
      - python/3.6.5 (Windows-10-10.0.17134-SP0) msrest/0.6.10 msrest_azure/0.6.1
        azure-mgmt-cosmosdb/0.8.0 Azure-SDK-For-Python AZURECLI/2.0.74
    method: GET
    uri: https://management.azure.com/subscriptions/00000000-0000-0000-0000-000000000000/providers/Microsoft.DocumentDB/locations/westus/operationsStatus/33ea0bad-a750-47d0-94c5-dae32b93fb79?api-version=2015-04-08
  response:
    body:
      string: '{"status":"Dequeued","error":{}}'
    headers:
      cache-control:
      - no-store, no-cache
      content-length:
      - '32'
      content-location:
      - https://management.documents.azure.com:450/subscriptions/fb3a3d6b-44c8-44f5-88c9-b20917c9b96b/providers/Microsoft.DocumentDB/locations/westus/operationsStatus/33ea0bad-a750-47d0-94c5-dae32b93fb79?api-version=2015-04-08
      content-type:
      - application/json
      date:
      - Tue, 08 Oct 2019 20:10:17 GMT
      pragma:
      - no-cache
      server:
      - Microsoft-HTTPAPI/2.0
      strict-transport-security:
      - max-age=31536000; includeSubDomains
      transfer-encoding:
      - chunked
      vary:
      - Accept-Encoding
      x-content-type-options:
      - nosniff
      x-ms-gatewayversion:
      - version=2.7.0
    status:
      code: 200
      message: Ok
- request:
    body: null
    headers:
      Accept:
      - application/json
      Accept-Encoding:
      - gzip, deflate
      CommandName:
      - cosmosdb create
      Connection:
      - keep-alive
      ParameterSetName:
      - -n -g
      User-Agent:
      - python/3.6.5 (Windows-10-10.0.17134-SP0) msrest/0.6.10 msrest_azure/0.6.1
        azure-mgmt-cosmosdb/0.8.0 Azure-SDK-For-Python AZURECLI/2.0.74
    method: GET
    uri: https://management.azure.com/subscriptions/00000000-0000-0000-0000-000000000000/providers/Microsoft.DocumentDB/locations/westus/operationsStatus/33ea0bad-a750-47d0-94c5-dae32b93fb79?api-version=2015-04-08
  response:
    body:
      string: '{"status":"Dequeued","error":{}}'
    headers:
      cache-control:
      - no-store, no-cache
      content-length:
      - '32'
      content-location:
      - https://management.documents.azure.com:450/subscriptions/fb3a3d6b-44c8-44f5-88c9-b20917c9b96b/providers/Microsoft.DocumentDB/locations/westus/operationsStatus/33ea0bad-a750-47d0-94c5-dae32b93fb79?api-version=2015-04-08
      content-type:
      - application/json
      date:
      - Tue, 08 Oct 2019 20:10:48 GMT
      pragma:
      - no-cache
      server:
      - Microsoft-HTTPAPI/2.0
      strict-transport-security:
      - max-age=31536000; includeSubDomains
      transfer-encoding:
      - chunked
      vary:
      - Accept-Encoding
      x-content-type-options:
      - nosniff
      x-ms-gatewayversion:
      - version=2.7.0
    status:
      code: 200
      message: Ok
- request:
    body: null
    headers:
      Accept:
      - application/json
      Accept-Encoding:
      - gzip, deflate
      CommandName:
      - cosmosdb create
      Connection:
      - keep-alive
      ParameterSetName:
      - -n -g
      User-Agent:
      - python/3.6.5 (Windows-10-10.0.17134-SP0) msrest/0.6.10 msrest_azure/0.6.1
        azure-mgmt-cosmosdb/0.8.0 Azure-SDK-For-Python AZURECLI/2.0.74
    method: GET
    uri: https://management.azure.com/subscriptions/00000000-0000-0000-0000-000000000000/providers/Microsoft.DocumentDB/locations/westus/operationsStatus/33ea0bad-a750-47d0-94c5-dae32b93fb79?api-version=2015-04-08
  response:
    body:
      string: '{"status":"Dequeued","error":{}}'
    headers:
      cache-control:
      - no-store, no-cache
      content-length:
      - '32'
      content-location:
      - https://management.documents.azure.com:450/subscriptions/fb3a3d6b-44c8-44f5-88c9-b20917c9b96b/providers/Microsoft.DocumentDB/locations/westus/operationsStatus/33ea0bad-a750-47d0-94c5-dae32b93fb79?api-version=2015-04-08
      content-type:
      - application/json
      date:
      - Tue, 08 Oct 2019 20:11:18 GMT
      pragma:
      - no-cache
      server:
      - Microsoft-HTTPAPI/2.0
      strict-transport-security:
      - max-age=31536000; includeSubDomains
      transfer-encoding:
      - chunked
      vary:
      - Accept-Encoding
      x-content-type-options:
      - nosniff
      x-ms-gatewayversion:
      - version=2.7.0
    status:
      code: 200
      message: Ok
- request:
    body: null
    headers:
      Accept:
      - application/json
      Accept-Encoding:
      - gzip, deflate
      CommandName:
      - cosmosdb create
      Connection:
      - keep-alive
      ParameterSetName:
      - -n -g
      User-Agent:
      - python/3.6.5 (Windows-10-10.0.17134-SP0) msrest/0.6.10 msrest_azure/0.6.1
        azure-mgmt-cosmosdb/0.8.0 Azure-SDK-For-Python AZURECLI/2.0.74
    method: GET
    uri: https://management.azure.com/subscriptions/00000000-0000-0000-0000-000000000000/providers/Microsoft.DocumentDB/locations/westus/operationsStatus/33ea0bad-a750-47d0-94c5-dae32b93fb79?api-version=2015-04-08
  response:
    body:
      string: '{"status":"Dequeued","error":{}}'
    headers:
      cache-control:
      - no-store, no-cache
      content-length:
      - '32'
      content-location:
      - https://management.documents.azure.com:450/subscriptions/fb3a3d6b-44c8-44f5-88c9-b20917c9b96b/providers/Microsoft.DocumentDB/locations/westus/operationsStatus/33ea0bad-a750-47d0-94c5-dae32b93fb79?api-version=2015-04-08
      content-type:
      - application/json
      date:
      - Tue, 08 Oct 2019 20:11:48 GMT
      pragma:
      - no-cache
      server:
      - Microsoft-HTTPAPI/2.0
      strict-transport-security:
      - max-age=31536000; includeSubDomains
      transfer-encoding:
      - chunked
      vary:
      - Accept-Encoding
      x-content-type-options:
      - nosniff
      x-ms-gatewayversion:
      - version=2.7.0
    status:
      code: 200
      message: Ok
- request:
    body: null
    headers:
      Accept:
      - application/json
      Accept-Encoding:
      - gzip, deflate
      CommandName:
      - cosmosdb create
      Connection:
      - keep-alive
      ParameterSetName:
      - -n -g
      User-Agent:
      - python/3.6.5 (Windows-10-10.0.17134-SP0) msrest/0.6.10 msrest_azure/0.6.1
        azure-mgmt-cosmosdb/0.8.0 Azure-SDK-For-Python AZURECLI/2.0.74
    method: GET
    uri: https://management.azure.com/subscriptions/00000000-0000-0000-0000-000000000000/providers/Microsoft.DocumentDB/locations/westus/operationsStatus/33ea0bad-a750-47d0-94c5-dae32b93fb79?api-version=2015-04-08
  response:
    body:
      string: '{"status":"Dequeued","error":{}}'
    headers:
      cache-control:
      - no-store, no-cache
      content-length:
      - '32'
      content-location:
      - https://management.documents.azure.com:450/subscriptions/fb3a3d6b-44c8-44f5-88c9-b20917c9b96b/providers/Microsoft.DocumentDB/locations/westus/operationsStatus/33ea0bad-a750-47d0-94c5-dae32b93fb79?api-version=2015-04-08
      content-type:
      - application/json
      date:
      - Tue, 08 Oct 2019 20:12:19 GMT
      pragma:
      - no-cache
      server:
      - Microsoft-HTTPAPI/2.0
      strict-transport-security:
      - max-age=31536000; includeSubDomains
      transfer-encoding:
      - chunked
      vary:
      - Accept-Encoding
      x-content-type-options:
      - nosniff
      x-ms-gatewayversion:
      - version=2.7.0
    status:
      code: 200
      message: Ok
- request:
    body: null
    headers:
      Accept:
      - application/json
      Accept-Encoding:
      - gzip, deflate
      CommandName:
      - cosmosdb create
      Connection:
      - keep-alive
      ParameterSetName:
      - -n -g
      User-Agent:
      - python/3.6.5 (Windows-10-10.0.17134-SP0) msrest/0.6.10 msrest_azure/0.6.1
        azure-mgmt-cosmosdb/0.8.0 Azure-SDK-For-Python AZURECLI/2.0.74
    method: GET
    uri: https://management.azure.com/subscriptions/00000000-0000-0000-0000-000000000000/providers/Microsoft.DocumentDB/locations/westus/operationsStatus/33ea0bad-a750-47d0-94c5-dae32b93fb79?api-version=2015-04-08
  response:
    body:
      string: '{"status":"Dequeued","error":{}}'
    headers:
      cache-control:
      - no-store, no-cache
      content-length:
      - '32'
      content-location:
      - https://management.documents.azure.com:450/subscriptions/fb3a3d6b-44c8-44f5-88c9-b20917c9b96b/providers/Microsoft.DocumentDB/locations/westus/operationsStatus/33ea0bad-a750-47d0-94c5-dae32b93fb79?api-version=2015-04-08
      content-type:
      - application/json
      date:
      - Tue, 08 Oct 2019 20:12:49 GMT
      pragma:
      - no-cache
      server:
      - Microsoft-HTTPAPI/2.0
      strict-transport-security:
      - max-age=31536000; includeSubDomains
      transfer-encoding:
      - chunked
      vary:
      - Accept-Encoding
      x-content-type-options:
      - nosniff
      x-ms-gatewayversion:
      - version=2.7.0
    status:
      code: 200
      message: Ok
- request:
    body: null
    headers:
      Accept:
      - application/json
      Accept-Encoding:
      - gzip, deflate
      CommandName:
      - cosmosdb create
      Connection:
      - keep-alive
      ParameterSetName:
      - -n -g
      User-Agent:
      - python/3.6.5 (Windows-10-10.0.17134-SP0) msrest/0.6.10 msrest_azure/0.6.1
        azure-mgmt-cosmosdb/0.8.0 Azure-SDK-For-Python AZURECLI/2.0.74
    method: GET
    uri: https://management.azure.com/subscriptions/00000000-0000-0000-0000-000000000000/providers/Microsoft.DocumentDB/locations/westus/operationsStatus/33ea0bad-a750-47d0-94c5-dae32b93fb79?api-version=2015-04-08
  response:
    body:
      string: '{"status":"Dequeued","error":{}}'
    headers:
      cache-control:
      - no-store, no-cache
      content-length:
      - '32'
      content-location:
      - https://management.documents.azure.com:450/subscriptions/fb3a3d6b-44c8-44f5-88c9-b20917c9b96b/providers/Microsoft.DocumentDB/locations/westus/operationsStatus/33ea0bad-a750-47d0-94c5-dae32b93fb79?api-version=2015-04-08
      content-type:
      - application/json
      date:
      - Tue, 08 Oct 2019 20:13:20 GMT
      pragma:
      - no-cache
      server:
      - Microsoft-HTTPAPI/2.0
      strict-transport-security:
      - max-age=31536000; includeSubDomains
      transfer-encoding:
      - chunked
      vary:
      - Accept-Encoding
      x-content-type-options:
      - nosniff
      x-ms-gatewayversion:
      - version=2.7.0
    status:
      code: 200
      message: Ok
- request:
    body: null
    headers:
      Accept:
      - application/json
      Accept-Encoding:
      - gzip, deflate
      CommandName:
      - cosmosdb create
      Connection:
      - keep-alive
      ParameterSetName:
      - -n -g
      User-Agent:
      - python/3.6.5 (Windows-10-10.0.17134-SP0) msrest/0.6.10 msrest_azure/0.6.1
        azure-mgmt-cosmosdb/0.8.0 Azure-SDK-For-Python AZURECLI/2.0.74
    method: GET
    uri: https://management.azure.com/subscriptions/00000000-0000-0000-0000-000000000000/providers/Microsoft.DocumentDB/locations/westus/operationsStatus/33ea0bad-a750-47d0-94c5-dae32b93fb79?api-version=2015-04-08
  response:
    body:
      string: '{"status":"Dequeued","error":{}}'
    headers:
      cache-control:
      - no-store, no-cache
      content-length:
      - '32'
      content-location:
      - https://management.documents.azure.com:450/subscriptions/fb3a3d6b-44c8-44f5-88c9-b20917c9b96b/providers/Microsoft.DocumentDB/locations/westus/operationsStatus/33ea0bad-a750-47d0-94c5-dae32b93fb79?api-version=2015-04-08
      content-type:
      - application/json
      date:
      - Tue, 08 Oct 2019 20:13:50 GMT
      pragma:
      - no-cache
      server:
      - Microsoft-HTTPAPI/2.0
      strict-transport-security:
      - max-age=31536000; includeSubDomains
      transfer-encoding:
      - chunked
      vary:
      - Accept-Encoding
      x-content-type-options:
      - nosniff
      x-ms-gatewayversion:
      - version=2.7.0
    status:
      code: 200
      message: Ok
- request:
    body: null
    headers:
      Accept:
      - application/json
      Accept-Encoding:
      - gzip, deflate
      CommandName:
      - cosmosdb create
      Connection:
      - keep-alive
      ParameterSetName:
      - -n -g
      User-Agent:
      - python/3.6.5 (Windows-10-10.0.17134-SP0) msrest/0.6.10 msrest_azure/0.6.1
        azure-mgmt-cosmosdb/0.8.0 Azure-SDK-For-Python AZURECLI/2.0.74
    method: GET
    uri: https://management.azure.com/subscriptions/00000000-0000-0000-0000-000000000000/providers/Microsoft.DocumentDB/locations/westus/operationsStatus/33ea0bad-a750-47d0-94c5-dae32b93fb79?api-version=2015-04-08
  response:
    body:
      string: '{"status":"Dequeued","error":{}}'
    headers:
      cache-control:
      - no-store, no-cache
      content-length:
      - '32'
      content-location:
      - https://management.documents.azure.com:450/subscriptions/fb3a3d6b-44c8-44f5-88c9-b20917c9b96b/providers/Microsoft.DocumentDB/locations/westus/operationsStatus/33ea0bad-a750-47d0-94c5-dae32b93fb79?api-version=2015-04-08
      content-type:
      - application/json
      date:
      - Tue, 08 Oct 2019 20:14:21 GMT
      pragma:
      - no-cache
      server:
      - Microsoft-HTTPAPI/2.0
      strict-transport-security:
      - max-age=31536000; includeSubDomains
      transfer-encoding:
      - chunked
      vary:
      - Accept-Encoding
      x-content-type-options:
      - nosniff
      x-ms-gatewayversion:
      - version=2.7.0
    status:
      code: 200
      message: Ok
- request:
    body: null
    headers:
      Accept:
      - application/json
      Accept-Encoding:
      - gzip, deflate
      CommandName:
      - cosmosdb create
      Connection:
      - keep-alive
      ParameterSetName:
      - -n -g
      User-Agent:
      - python/3.6.5 (Windows-10-10.0.17134-SP0) msrest/0.6.10 msrest_azure/0.6.1
        azure-mgmt-cosmosdb/0.8.0 Azure-SDK-For-Python AZURECLI/2.0.74
    method: GET
    uri: https://management.azure.com/subscriptions/00000000-0000-0000-0000-000000000000/providers/Microsoft.DocumentDB/locations/westus/operationsStatus/33ea0bad-a750-47d0-94c5-dae32b93fb79?api-version=2015-04-08
  response:
    body:
      string: '{"status":"Dequeued","error":{}}'
    headers:
      cache-control:
      - no-store, no-cache
      content-length:
      - '32'
      content-location:
      - https://management.documents.azure.com:450/subscriptions/fb3a3d6b-44c8-44f5-88c9-b20917c9b96b/providers/Microsoft.DocumentDB/locations/westus/operationsStatus/33ea0bad-a750-47d0-94c5-dae32b93fb79?api-version=2015-04-08
      content-type:
      - application/json
      date:
      - Tue, 08 Oct 2019 20:14:51 GMT
      pragma:
      - no-cache
      server:
      - Microsoft-HTTPAPI/2.0
      strict-transport-security:
      - max-age=31536000; includeSubDomains
      transfer-encoding:
      - chunked
      vary:
      - Accept-Encoding
      x-content-type-options:
      - nosniff
      x-ms-gatewayversion:
      - version=2.7.0
    status:
      code: 200
      message: Ok
- request:
    body: null
    headers:
      Accept:
      - application/json
      Accept-Encoding:
      - gzip, deflate
      CommandName:
      - cosmosdb create
      Connection:
      - keep-alive
      ParameterSetName:
      - -n -g
      User-Agent:
      - python/3.6.5 (Windows-10-10.0.17134-SP0) msrest/0.6.10 msrest_azure/0.6.1
        azure-mgmt-cosmosdb/0.8.0 Azure-SDK-For-Python AZURECLI/2.0.74
    method: GET
    uri: https://management.azure.com/subscriptions/00000000-0000-0000-0000-000000000000/providers/Microsoft.DocumentDB/locations/westus/operationsStatus/33ea0bad-a750-47d0-94c5-dae32b93fb79?api-version=2015-04-08
  response:
    body:
      string: '{"status":"Dequeued","error":{}}'
    headers:
      cache-control:
      - no-store, no-cache
      content-length:
      - '32'
      content-location:
      - https://management.documents.azure.com:450/subscriptions/fb3a3d6b-44c8-44f5-88c9-b20917c9b96b/providers/Microsoft.DocumentDB/locations/westus/operationsStatus/33ea0bad-a750-47d0-94c5-dae32b93fb79?api-version=2015-04-08
      content-type:
      - application/json
      date:
      - Tue, 08 Oct 2019 20:15:22 GMT
      pragma:
      - no-cache
      server:
      - Microsoft-HTTPAPI/2.0
      strict-transport-security:
      - max-age=31536000; includeSubDomains
      transfer-encoding:
      - chunked
      vary:
      - Accept-Encoding
      x-content-type-options:
      - nosniff
      x-ms-gatewayversion:
      - version=2.7.0
    status:
      code: 200
      message: Ok
- request:
    body: null
    headers:
      Accept:
      - application/json
      Accept-Encoding:
      - gzip, deflate
      CommandName:
      - cosmosdb create
      Connection:
      - keep-alive
      ParameterSetName:
      - -n -g
      User-Agent:
      - python/3.6.5 (Windows-10-10.0.17134-SP0) msrest/0.6.10 msrest_azure/0.6.1
        azure-mgmt-cosmosdb/0.8.0 Azure-SDK-For-Python AZURECLI/2.0.74
    method: GET
    uri: https://management.azure.com/subscriptions/00000000-0000-0000-0000-000000000000/providers/Microsoft.DocumentDB/locations/westus/operationsStatus/33ea0bad-a750-47d0-94c5-dae32b93fb79?api-version=2015-04-08
  response:
    body:
      string: '{"status":"Dequeued","error":{}}'
    headers:
      cache-control:
      - no-store, no-cache
      content-length:
      - '32'
      content-location:
      - https://management.documents.azure.com:450/subscriptions/fb3a3d6b-44c8-44f5-88c9-b20917c9b96b/providers/Microsoft.DocumentDB/locations/westus/operationsStatus/33ea0bad-a750-47d0-94c5-dae32b93fb79?api-version=2015-04-08
      content-type:
      - application/json
      date:
      - Tue, 08 Oct 2019 20:15:52 GMT
      pragma:
      - no-cache
      server:
      - Microsoft-HTTPAPI/2.0
      strict-transport-security:
      - max-age=31536000; includeSubDomains
      transfer-encoding:
      - chunked
      vary:
      - Accept-Encoding
      x-content-type-options:
      - nosniff
      x-ms-gatewayversion:
      - version=2.7.0
    status:
      code: 200
      message: Ok
- request:
    body: null
    headers:
      Accept:
      - application/json
      Accept-Encoding:
      - gzip, deflate
      CommandName:
      - cosmosdb create
      Connection:
      - keep-alive
      ParameterSetName:
      - -n -g
      User-Agent:
      - python/3.6.5 (Windows-10-10.0.17134-SP0) msrest/0.6.10 msrest_azure/0.6.1
        azure-mgmt-cosmosdb/0.8.0 Azure-SDK-For-Python AZURECLI/2.0.74
    method: GET
    uri: https://management.azure.com/subscriptions/00000000-0000-0000-0000-000000000000/providers/Microsoft.DocumentDB/locations/westus/operationsStatus/33ea0bad-a750-47d0-94c5-dae32b93fb79?api-version=2015-04-08
  response:
    body:
      string: '{"status":"Dequeued","error":{}}'
    headers:
      cache-control:
      - no-store, no-cache
      content-length:
      - '32'
      content-location:
      - https://management.documents.azure.com:450/subscriptions/fb3a3d6b-44c8-44f5-88c9-b20917c9b96b/providers/Microsoft.DocumentDB/locations/westus/operationsStatus/33ea0bad-a750-47d0-94c5-dae32b93fb79?api-version=2015-04-08
      content-type:
      - application/json
      date:
      - Tue, 08 Oct 2019 20:16:22 GMT
      pragma:
      - no-cache
      server:
      - Microsoft-HTTPAPI/2.0
      strict-transport-security:
      - max-age=31536000; includeSubDomains
      transfer-encoding:
      - chunked
      vary:
      - Accept-Encoding
      x-content-type-options:
      - nosniff
      x-ms-gatewayversion:
      - version=2.7.0
    status:
      code: 200
      message: Ok
- request:
    body: null
    headers:
      Accept:
      - application/json
      Accept-Encoding:
      - gzip, deflate
      CommandName:
      - cosmosdb create
      Connection:
      - keep-alive
      ParameterSetName:
      - -n -g
      User-Agent:
      - python/3.6.5 (Windows-10-10.0.17134-SP0) msrest/0.6.10 msrest_azure/0.6.1
        azure-mgmt-cosmosdb/0.8.0 Azure-SDK-For-Python AZURECLI/2.0.74
    method: GET
    uri: https://management.azure.com/subscriptions/00000000-0000-0000-0000-000000000000/providers/Microsoft.DocumentDB/locations/westus/operationsStatus/33ea0bad-a750-47d0-94c5-dae32b93fb79?api-version=2015-04-08
  response:
    body:
      string: '{"status":"Dequeued","error":{}}'
    headers:
      cache-control:
      - no-store, no-cache
      content-length:
      - '32'
      content-location:
      - https://management.documents.azure.com:450/subscriptions/fb3a3d6b-44c8-44f5-88c9-b20917c9b96b/providers/Microsoft.DocumentDB/locations/westus/operationsStatus/33ea0bad-a750-47d0-94c5-dae32b93fb79?api-version=2015-04-08
      content-type:
      - application/json
      date:
      - Tue, 08 Oct 2019 20:16:53 GMT
      pragma:
      - no-cache
      server:
      - Microsoft-HTTPAPI/2.0
      strict-transport-security:
      - max-age=31536000; includeSubDomains
      transfer-encoding:
      - chunked
      vary:
      - Accept-Encoding
      x-content-type-options:
      - nosniff
      x-ms-gatewayversion:
      - version=2.7.0
    status:
      code: 200
      message: Ok
- request:
    body: null
    headers:
      Accept:
      - application/json
      Accept-Encoding:
      - gzip, deflate
      CommandName:
      - cosmosdb create
      Connection:
      - keep-alive
      ParameterSetName:
      - -n -g
      User-Agent:
      - python/3.6.5 (Windows-10-10.0.17134-SP0) msrest/0.6.10 msrest_azure/0.6.1
        azure-mgmt-cosmosdb/0.8.0 Azure-SDK-For-Python AZURECLI/2.0.74
    method: GET
    uri: https://management.azure.com/subscriptions/00000000-0000-0000-0000-000000000000/providers/Microsoft.DocumentDB/locations/westus/operationsStatus/33ea0bad-a750-47d0-94c5-dae32b93fb79?api-version=2015-04-08
  response:
    body:
      string: '{"status":"Dequeued","error":{}}'
    headers:
      cache-control:
      - no-store, no-cache
      content-length:
      - '32'
      content-location:
      - https://management.documents.azure.com:450/subscriptions/fb3a3d6b-44c8-44f5-88c9-b20917c9b96b/providers/Microsoft.DocumentDB/locations/westus/operationsStatus/33ea0bad-a750-47d0-94c5-dae32b93fb79?api-version=2015-04-08
      content-type:
      - application/json
      date:
      - Tue, 08 Oct 2019 20:17:23 GMT
      pragma:
      - no-cache
      server:
      - Microsoft-HTTPAPI/2.0
      strict-transport-security:
      - max-age=31536000; includeSubDomains
      transfer-encoding:
      - chunked
      vary:
      - Accept-Encoding
      x-content-type-options:
      - nosniff
      x-ms-gatewayversion:
      - version=2.7.0
=======
      - '1170'
>>>>>>> 807faccc
    status:
      code: 200
      message: Ok
- request:
    body: null
    headers:
      Accept:
      - application/json
      Accept-Encoding:
      - gzip, deflate
      CommandName:
      - cosmosdb create
      Connection:
      - keep-alive
      ParameterSetName:
      - -n -g
      User-Agent:
<<<<<<< HEAD
      - python/3.6.5 (Windows-10-10.0.17134-SP0) msrest/0.6.10 msrest_azure/0.6.1
        azure-mgmt-cosmosdb/0.8.0 Azure-SDK-For-Python AZURECLI/2.0.74
    method: GET
    uri: https://management.azure.com/subscriptions/00000000-0000-0000-0000-000000000000/providers/Microsoft.DocumentDB/locations/westus/operationsStatus/33ea0bad-a750-47d0-94c5-dae32b93fb79?api-version=2015-04-08
=======
      - python/3.7.4 (Windows-10-10.0.18362-SP0) msrest/0.6.10 msrest_azure/0.6.2
        azure-mgmt-cosmosdb/0.8.0 Azure-SDK-For-Python AZURECLI/2.0.75
    method: GET
    uri: https://management.azure.com/subscriptions/00000000-0000-0000-0000-000000000000/providers/Microsoft.DocumentDB/locations/westus/operationsStatus/97fc9f7e-f90f-4def-8d26-1b069714fb96?api-version=2015-04-08
>>>>>>> 807faccc
  response:
    body:
      string: '{"status":"Dequeued","error":{}}'
    headers:
      cache-control:
      - no-store, no-cache
      content-length:
      - '32'
      content-location:
<<<<<<< HEAD
      - https://management.documents.azure.com:450/subscriptions/fb3a3d6b-44c8-44f5-88c9-b20917c9b96b/providers/Microsoft.DocumentDB/locations/westus/operationsStatus/33ea0bad-a750-47d0-94c5-dae32b93fb79?api-version=2015-04-08
      content-type:
      - application/json
      date:
      - Tue, 08 Oct 2019 20:17:53 GMT
=======
      - https://management.documents.azure.com:450/subscriptions/0b1f6471-1bf0-4dda-aec3-cb9272f09590/providers/Microsoft.DocumentDB/locations/westus/operationsStatus/97fc9f7e-f90f-4def-8d26-1b069714fb96?api-version=2015-04-08
      content-type:
      - application/json
      date:
      - Mon, 21 Oct 2019 11:51:17 GMT
>>>>>>> 807faccc
      pragma:
      - no-cache
      server:
      - Microsoft-HTTPAPI/2.0
      strict-transport-security:
      - max-age=31536000; includeSubDomains
      transfer-encoding:
      - chunked
      vary:
      - Accept-Encoding
      x-content-type-options:
      - nosniff
      x-ms-gatewayversion:
      - version=2.7.0
    status:
      code: 200
      message: Ok
- request:
    body: null
    headers:
      Accept:
      - application/json
      Accept-Encoding:
      - gzip, deflate
      CommandName:
      - cosmosdb create
      Connection:
      - keep-alive
      ParameterSetName:
      - -n -g
      User-Agent:
<<<<<<< HEAD
      - python/3.6.5 (Windows-10-10.0.17134-SP0) msrest/0.6.10 msrest_azure/0.6.1
        azure-mgmt-cosmosdb/0.8.0 Azure-SDK-For-Python AZURECLI/2.0.74
    method: GET
    uri: https://management.azure.com/subscriptions/00000000-0000-0000-0000-000000000000/providers/Microsoft.DocumentDB/locations/westus/operationsStatus/33ea0bad-a750-47d0-94c5-dae32b93fb79?api-version=2015-04-08
=======
      - python/3.7.4 (Windows-10-10.0.18362-SP0) msrest/0.6.10 msrest_azure/0.6.2
        azure-mgmt-cosmosdb/0.8.0 Azure-SDK-For-Python AZURECLI/2.0.75
    method: GET
    uri: https://management.azure.com/subscriptions/00000000-0000-0000-0000-000000000000/providers/Microsoft.DocumentDB/locations/westus/operationsStatus/97fc9f7e-f90f-4def-8d26-1b069714fb96?api-version=2015-04-08
>>>>>>> 807faccc
  response:
    body:
      string: '{"status":"Dequeued","error":{}}'
    headers:
      cache-control:
      - no-store, no-cache
      content-length:
      - '32'
      content-location:
<<<<<<< HEAD
      - https://management.documents.azure.com:450/subscriptions/fb3a3d6b-44c8-44f5-88c9-b20917c9b96b/providers/Microsoft.DocumentDB/locations/westus/operationsStatus/33ea0bad-a750-47d0-94c5-dae32b93fb79?api-version=2015-04-08
      content-type:
      - application/json
      date:
      - Tue, 08 Oct 2019 20:18:24 GMT
=======
      - https://management.documents.azure.com:450/subscriptions/0b1f6471-1bf0-4dda-aec3-cb9272f09590/providers/Microsoft.DocumentDB/locations/westus/operationsStatus/97fc9f7e-f90f-4def-8d26-1b069714fb96?api-version=2015-04-08
      content-type:
      - application/json
      date:
      - Mon, 21 Oct 2019 11:51:48 GMT
>>>>>>> 807faccc
      pragma:
      - no-cache
      server:
      - Microsoft-HTTPAPI/2.0
      strict-transport-security:
      - max-age=31536000; includeSubDomains
      transfer-encoding:
      - chunked
      vary:
      - Accept-Encoding
      x-content-type-options:
      - nosniff
      x-ms-gatewayversion:
      - version=2.7.0
    status:
      code: 200
      message: Ok
- request:
    body: null
    headers:
      Accept:
      - application/json
      Accept-Encoding:
      - gzip, deflate
      CommandName:
      - cosmosdb create
      Connection:
      - keep-alive
      ParameterSetName:
      - -n -g
      User-Agent:
<<<<<<< HEAD
      - python/3.6.5 (Windows-10-10.0.17134-SP0) msrest/0.6.10 msrest_azure/0.6.1
        azure-mgmt-cosmosdb/0.8.0 Azure-SDK-For-Python AZURECLI/2.0.74
    method: GET
    uri: https://management.azure.com/subscriptions/00000000-0000-0000-0000-000000000000/providers/Microsoft.DocumentDB/locations/westus/operationsStatus/33ea0bad-a750-47d0-94c5-dae32b93fb79?api-version=2015-04-08
=======
      - python/3.7.4 (Windows-10-10.0.18362-SP0) msrest/0.6.10 msrest_azure/0.6.2
        azure-mgmt-cosmosdb/0.8.0 Azure-SDK-For-Python AZURECLI/2.0.75
    method: GET
    uri: https://management.azure.com/subscriptions/00000000-0000-0000-0000-000000000000/providers/Microsoft.DocumentDB/locations/westus/operationsStatus/97fc9f7e-f90f-4def-8d26-1b069714fb96?api-version=2015-04-08
>>>>>>> 807faccc
  response:
    body:
      string: '{"status":"Dequeued","error":{}}'
    headers:
      cache-control:
      - no-store, no-cache
      content-length:
      - '32'
      content-location:
<<<<<<< HEAD
      - https://management.documents.azure.com:450/subscriptions/fb3a3d6b-44c8-44f5-88c9-b20917c9b96b/providers/Microsoft.DocumentDB/locations/westus/operationsStatus/33ea0bad-a750-47d0-94c5-dae32b93fb79?api-version=2015-04-08
      content-type:
      - application/json
      date:
      - Tue, 08 Oct 2019 20:18:54 GMT
=======
      - https://management.documents.azure.com:450/subscriptions/0b1f6471-1bf0-4dda-aec3-cb9272f09590/providers/Microsoft.DocumentDB/locations/westus/operationsStatus/97fc9f7e-f90f-4def-8d26-1b069714fb96?api-version=2015-04-08
      content-type:
      - application/json
      date:
      - Mon, 21 Oct 2019 11:52:19 GMT
>>>>>>> 807faccc
      pragma:
      - no-cache
      server:
      - Microsoft-HTTPAPI/2.0
      strict-transport-security:
      - max-age=31536000; includeSubDomains
      transfer-encoding:
      - chunked
      vary:
      - Accept-Encoding
      x-content-type-options:
      - nosniff
      x-ms-gatewayversion:
      - version=2.7.0
    status:
      code: 200
      message: Ok
- request:
    body: null
    headers:
      Accept:
      - application/json
      Accept-Encoding:
      - gzip, deflate
      CommandName:
      - cosmosdb create
      Connection:
      - keep-alive
      ParameterSetName:
      - -n -g
      User-Agent:
<<<<<<< HEAD
      - python/3.6.5 (Windows-10-10.0.17134-SP0) msrest/0.6.10 msrest_azure/0.6.1
        azure-mgmt-cosmosdb/0.8.0 Azure-SDK-For-Python AZURECLI/2.0.74
    method: GET
    uri: https://management.azure.com/subscriptions/00000000-0000-0000-0000-000000000000/providers/Microsoft.DocumentDB/locations/westus/operationsStatus/33ea0bad-a750-47d0-94c5-dae32b93fb79?api-version=2015-04-08
=======
      - python/3.7.4 (Windows-10-10.0.18362-SP0) msrest/0.6.10 msrest_azure/0.6.2
        azure-mgmt-cosmosdb/0.8.0 Azure-SDK-For-Python AZURECLI/2.0.75
    method: GET
    uri: https://management.azure.com/subscriptions/00000000-0000-0000-0000-000000000000/providers/Microsoft.DocumentDB/locations/westus/operationsStatus/97fc9f7e-f90f-4def-8d26-1b069714fb96?api-version=2015-04-08
>>>>>>> 807faccc
  response:
    body:
      string: '{"status":"Dequeued","error":{}}'
    headers:
      cache-control:
      - no-store, no-cache
      content-length:
      - '32'
      content-location:
<<<<<<< HEAD
      - https://management.documents.azure.com:450/subscriptions/fb3a3d6b-44c8-44f5-88c9-b20917c9b96b/providers/Microsoft.DocumentDB/locations/westus/operationsStatus/33ea0bad-a750-47d0-94c5-dae32b93fb79?api-version=2015-04-08
      content-type:
      - application/json
      date:
      - Tue, 08 Oct 2019 20:19:24 GMT
=======
      - https://management.documents.azure.com:450/subscriptions/0b1f6471-1bf0-4dda-aec3-cb9272f09590/providers/Microsoft.DocumentDB/locations/westus/operationsStatus/97fc9f7e-f90f-4def-8d26-1b069714fb96?api-version=2015-04-08
      content-type:
      - application/json
      date:
      - Mon, 21 Oct 2019 11:52:49 GMT
>>>>>>> 807faccc
      pragma:
      - no-cache
      server:
      - Microsoft-HTTPAPI/2.0
      strict-transport-security:
      - max-age=31536000; includeSubDomains
      transfer-encoding:
      - chunked
      vary:
      - Accept-Encoding
      x-content-type-options:
      - nosniff
      x-ms-gatewayversion:
      - version=2.7.0
    status:
      code: 200
      message: Ok
- request:
    body: null
    headers:
      Accept:
      - application/json
      Accept-Encoding:
      - gzip, deflate
      CommandName:
      - cosmosdb create
      Connection:
      - keep-alive
      ParameterSetName:
      - -n -g
      User-Agent:
<<<<<<< HEAD
      - python/3.6.5 (Windows-10-10.0.17134-SP0) msrest/0.6.10 msrest_azure/0.6.1
        azure-mgmt-cosmosdb/0.8.0 Azure-SDK-For-Python AZURECLI/2.0.74
    method: GET
    uri: https://management.azure.com/subscriptions/00000000-0000-0000-0000-000000000000/providers/Microsoft.DocumentDB/locations/westus/operationsStatus/33ea0bad-a750-47d0-94c5-dae32b93fb79?api-version=2015-04-08
=======
      - python/3.7.4 (Windows-10-10.0.18362-SP0) msrest/0.6.10 msrest_azure/0.6.2
        azure-mgmt-cosmosdb/0.8.0 Azure-SDK-For-Python AZURECLI/2.0.75
    method: GET
    uri: https://management.azure.com/subscriptions/00000000-0000-0000-0000-000000000000/providers/Microsoft.DocumentDB/locations/westus/operationsStatus/97fc9f7e-f90f-4def-8d26-1b069714fb96?api-version=2015-04-08
>>>>>>> 807faccc
  response:
    body:
      string: '{"status":"Dequeued","error":{}}'
    headers:
      cache-control:
      - no-store, no-cache
      content-length:
      - '32'
      content-location:
<<<<<<< HEAD
      - https://management.documents.azure.com:450/subscriptions/fb3a3d6b-44c8-44f5-88c9-b20917c9b96b/providers/Microsoft.DocumentDB/locations/westus/operationsStatus/33ea0bad-a750-47d0-94c5-dae32b93fb79?api-version=2015-04-08
      content-type:
      - application/json
      date:
      - Tue, 08 Oct 2019 20:19:55 GMT
=======
      - https://management.documents.azure.com:450/subscriptions/0b1f6471-1bf0-4dda-aec3-cb9272f09590/providers/Microsoft.DocumentDB/locations/westus/operationsStatus/97fc9f7e-f90f-4def-8d26-1b069714fb96?api-version=2015-04-08
      content-type:
      - application/json
      date:
      - Mon, 21 Oct 2019 11:53:19 GMT
>>>>>>> 807faccc
      pragma:
      - no-cache
      server:
      - Microsoft-HTTPAPI/2.0
      strict-transport-security:
      - max-age=31536000; includeSubDomains
      transfer-encoding:
      - chunked
      vary:
      - Accept-Encoding
      x-content-type-options:
      - nosniff
      x-ms-gatewayversion:
      - version=2.7.0
    status:
      code: 200
      message: Ok
- request:
    body: null
    headers:
      Accept:
      - application/json
      Accept-Encoding:
      - gzip, deflate
      CommandName:
      - cosmosdb create
      Connection:
      - keep-alive
      ParameterSetName:
      - -n -g
      User-Agent:
<<<<<<< HEAD
      - python/3.6.5 (Windows-10-10.0.17134-SP0) msrest/0.6.10 msrest_azure/0.6.1
        azure-mgmt-cosmosdb/0.8.0 Azure-SDK-For-Python AZURECLI/2.0.74
    method: GET
    uri: https://management.azure.com/subscriptions/00000000-0000-0000-0000-000000000000/providers/Microsoft.DocumentDB/locations/westus/operationsStatus/33ea0bad-a750-47d0-94c5-dae32b93fb79?api-version=2015-04-08
=======
      - python/3.7.4 (Windows-10-10.0.18362-SP0) msrest/0.6.10 msrest_azure/0.6.2
        azure-mgmt-cosmosdb/0.8.0 Azure-SDK-For-Python AZURECLI/2.0.75
    method: GET
    uri: https://management.azure.com/subscriptions/00000000-0000-0000-0000-000000000000/providers/Microsoft.DocumentDB/locations/westus/operationsStatus/97fc9f7e-f90f-4def-8d26-1b069714fb96?api-version=2015-04-08
>>>>>>> 807faccc
  response:
    body:
      string: '{"status":"Dequeued","error":{}}'
    headers:
      cache-control:
      - no-store, no-cache
      content-length:
      - '32'
      content-location:
<<<<<<< HEAD
      - https://management.documents.azure.com:450/subscriptions/fb3a3d6b-44c8-44f5-88c9-b20917c9b96b/providers/Microsoft.DocumentDB/locations/westus/operationsStatus/33ea0bad-a750-47d0-94c5-dae32b93fb79?api-version=2015-04-08
      content-type:
      - application/json
      date:
      - Tue, 08 Oct 2019 20:20:24 GMT
=======
      - https://management.documents.azure.com:450/subscriptions/0b1f6471-1bf0-4dda-aec3-cb9272f09590/providers/Microsoft.DocumentDB/locations/westus/operationsStatus/97fc9f7e-f90f-4def-8d26-1b069714fb96?api-version=2015-04-08
      content-type:
      - application/json
      date:
      - Mon, 21 Oct 2019 11:53:51 GMT
>>>>>>> 807faccc
      pragma:
      - no-cache
      server:
      - Microsoft-HTTPAPI/2.0
      strict-transport-security:
      - max-age=31536000; includeSubDomains
      transfer-encoding:
      - chunked
      vary:
      - Accept-Encoding
      x-content-type-options:
      - nosniff
      x-ms-gatewayversion:
      - version=2.7.0
    status:
      code: 200
      message: Ok
- request:
    body: null
    headers:
      Accept:
      - application/json
      Accept-Encoding:
      - gzip, deflate
      CommandName:
      - cosmosdb create
      Connection:
      - keep-alive
      ParameterSetName:
      - -n -g
      User-Agent:
<<<<<<< HEAD
      - python/3.6.5 (Windows-10-10.0.17134-SP0) msrest/0.6.10 msrest_azure/0.6.1
        azure-mgmt-cosmosdb/0.8.0 Azure-SDK-For-Python AZURECLI/2.0.74
    method: GET
    uri: https://management.azure.com/subscriptions/00000000-0000-0000-0000-000000000000/providers/Microsoft.DocumentDB/locations/westus/operationsStatus/33ea0bad-a750-47d0-94c5-dae32b93fb79?api-version=2015-04-08
=======
      - python/3.7.4 (Windows-10-10.0.18362-SP0) msrest/0.6.10 msrest_azure/0.6.2
        azure-mgmt-cosmosdb/0.8.0 Azure-SDK-For-Python AZURECLI/2.0.75
    method: GET
    uri: https://management.azure.com/subscriptions/00000000-0000-0000-0000-000000000000/providers/Microsoft.DocumentDB/locations/westus/operationsStatus/97fc9f7e-f90f-4def-8d26-1b069714fb96?api-version=2015-04-08
>>>>>>> 807faccc
  response:
    body:
      string: '{"status":"Dequeued","error":{}}'
    headers:
      cache-control:
      - no-store, no-cache
      content-length:
      - '32'
      content-location:
<<<<<<< HEAD
      - https://management.documents.azure.com:450/subscriptions/fb3a3d6b-44c8-44f5-88c9-b20917c9b96b/providers/Microsoft.DocumentDB/locations/westus/operationsStatus/33ea0bad-a750-47d0-94c5-dae32b93fb79?api-version=2015-04-08
      content-type:
      - application/json
      date:
      - Tue, 08 Oct 2019 20:20:54 GMT
=======
      - https://management.documents.azure.com:450/subscriptions/0b1f6471-1bf0-4dda-aec3-cb9272f09590/providers/Microsoft.DocumentDB/locations/westus/operationsStatus/97fc9f7e-f90f-4def-8d26-1b069714fb96?api-version=2015-04-08
      content-type:
      - application/json
      date:
      - Mon, 21 Oct 2019 11:54:21 GMT
>>>>>>> 807faccc
      pragma:
      - no-cache
      server:
      - Microsoft-HTTPAPI/2.0
      strict-transport-security:
      - max-age=31536000; includeSubDomains
      transfer-encoding:
      - chunked
      vary:
      - Accept-Encoding
      x-content-type-options:
      - nosniff
      x-ms-gatewayversion:
      - version=2.7.0
    status:
      code: 200
      message: Ok
- request:
    body: null
    headers:
      Accept:
      - application/json
      Accept-Encoding:
      - gzip, deflate
      CommandName:
      - cosmosdb create
      Connection:
      - keep-alive
      ParameterSetName:
      - -n -g
      User-Agent:
<<<<<<< HEAD
      - python/3.6.5 (Windows-10-10.0.17134-SP0) msrest/0.6.10 msrest_azure/0.6.1
        azure-mgmt-cosmosdb/0.8.0 Azure-SDK-For-Python AZURECLI/2.0.74
    method: GET
    uri: https://management.azure.com/subscriptions/00000000-0000-0000-0000-000000000000/providers/Microsoft.DocumentDB/locations/westus/operationsStatus/33ea0bad-a750-47d0-94c5-dae32b93fb79?api-version=2015-04-08
=======
      - python/3.7.4 (Windows-10-10.0.18362-SP0) msrest/0.6.10 msrest_azure/0.6.2
        azure-mgmt-cosmosdb/0.8.0 Azure-SDK-For-Python AZURECLI/2.0.75
    method: GET
    uri: https://management.azure.com/subscriptions/00000000-0000-0000-0000-000000000000/providers/Microsoft.DocumentDB/locations/westus/operationsStatus/97fc9f7e-f90f-4def-8d26-1b069714fb96?api-version=2015-04-08
>>>>>>> 807faccc
  response:
    body:
      string: '{"status":"Dequeued","error":{}}'
    headers:
      cache-control:
      - no-store, no-cache
      content-length:
      - '32'
      content-location:
<<<<<<< HEAD
      - https://management.documents.azure.com:450/subscriptions/fb3a3d6b-44c8-44f5-88c9-b20917c9b96b/providers/Microsoft.DocumentDB/locations/westus/operationsStatus/33ea0bad-a750-47d0-94c5-dae32b93fb79?api-version=2015-04-08
      content-type:
      - application/json
      date:
      - Tue, 08 Oct 2019 20:21:25 GMT
=======
      - https://management.documents.azure.com:450/subscriptions/0b1f6471-1bf0-4dda-aec3-cb9272f09590/providers/Microsoft.DocumentDB/locations/westus/operationsStatus/97fc9f7e-f90f-4def-8d26-1b069714fb96?api-version=2015-04-08
      content-type:
      - application/json
      date:
      - Mon, 21 Oct 2019 11:54:52 GMT
>>>>>>> 807faccc
      pragma:
      - no-cache
      server:
      - Microsoft-HTTPAPI/2.0
      strict-transport-security:
      - max-age=31536000; includeSubDomains
      transfer-encoding:
      - chunked
      vary:
      - Accept-Encoding
      x-content-type-options:
      - nosniff
      x-ms-gatewayversion:
      - version=2.7.0
    status:
      code: 200
      message: Ok
- request:
    body: null
    headers:
      Accept:
      - application/json
      Accept-Encoding:
      - gzip, deflate
      CommandName:
      - cosmosdb create
      Connection:
      - keep-alive
      ParameterSetName:
      - -n -g
      User-Agent:
<<<<<<< HEAD
      - python/3.6.5 (Windows-10-10.0.17134-SP0) msrest/0.6.10 msrest_azure/0.6.1
        azure-mgmt-cosmosdb/0.8.0 Azure-SDK-For-Python AZURECLI/2.0.74
    method: GET
    uri: https://management.azure.com/subscriptions/00000000-0000-0000-0000-000000000000/providers/Microsoft.DocumentDB/locations/westus/operationsStatus/33ea0bad-a750-47d0-94c5-dae32b93fb79?api-version=2015-04-08
=======
      - python/3.7.4 (Windows-10-10.0.18362-SP0) msrest/0.6.10 msrest_azure/0.6.2
        azure-mgmt-cosmosdb/0.8.0 Azure-SDK-For-Python AZURECLI/2.0.75
    method: GET
    uri: https://management.azure.com/subscriptions/00000000-0000-0000-0000-000000000000/providers/Microsoft.DocumentDB/locations/westus/operationsStatus/97fc9f7e-f90f-4def-8d26-1b069714fb96?api-version=2015-04-08
>>>>>>> 807faccc
  response:
    body:
      string: '{"status":"Dequeued","error":{}}'
    headers:
      cache-control:
      - no-store, no-cache
      content-length:
      - '32'
      content-location:
<<<<<<< HEAD
      - https://management.documents.azure.com:450/subscriptions/fb3a3d6b-44c8-44f5-88c9-b20917c9b96b/providers/Microsoft.DocumentDB/locations/westus/operationsStatus/33ea0bad-a750-47d0-94c5-dae32b93fb79?api-version=2015-04-08
      content-type:
      - application/json
      date:
      - Tue, 08 Oct 2019 20:21:55 GMT
=======
      - https://management.documents.azure.com:450/subscriptions/0b1f6471-1bf0-4dda-aec3-cb9272f09590/providers/Microsoft.DocumentDB/locations/westus/operationsStatus/97fc9f7e-f90f-4def-8d26-1b069714fb96?api-version=2015-04-08
      content-type:
      - application/json
      date:
      - Mon, 21 Oct 2019 11:55:22 GMT
>>>>>>> 807faccc
      pragma:
      - no-cache
      server:
      - Microsoft-HTTPAPI/2.0
      strict-transport-security:
      - max-age=31536000; includeSubDomains
      transfer-encoding:
      - chunked
      vary:
      - Accept-Encoding
      x-content-type-options:
      - nosniff
      x-ms-gatewayversion:
      - version=2.7.0
    status:
      code: 200
      message: Ok
- request:
    body: null
    headers:
      Accept:
      - application/json
      Accept-Encoding:
      - gzip, deflate
      CommandName:
      - cosmosdb create
      Connection:
      - keep-alive
      ParameterSetName:
      - -n -g
      User-Agent:
<<<<<<< HEAD
      - python/3.6.5 (Windows-10-10.0.17134-SP0) msrest/0.6.10 msrest_azure/0.6.1
        azure-mgmt-cosmosdb/0.8.0 Azure-SDK-For-Python AZURECLI/2.0.74
    method: GET
    uri: https://management.azure.com/subscriptions/00000000-0000-0000-0000-000000000000/providers/Microsoft.DocumentDB/locations/westus/operationsStatus/33ea0bad-a750-47d0-94c5-dae32b93fb79?api-version=2015-04-08
=======
      - python/3.7.4 (Windows-10-10.0.18362-SP0) msrest/0.6.10 msrest_azure/0.6.2
        azure-mgmt-cosmosdb/0.8.0 Azure-SDK-For-Python AZURECLI/2.0.75
    method: GET
    uri: https://management.azure.com/subscriptions/00000000-0000-0000-0000-000000000000/providers/Microsoft.DocumentDB/locations/westus/operationsStatus/97fc9f7e-f90f-4def-8d26-1b069714fb96?api-version=2015-04-08
>>>>>>> 807faccc
  response:
    body:
      string: '{"status":"Dequeued","error":{}}'
    headers:
      cache-control:
      - no-store, no-cache
      content-length:
      - '32'
      content-location:
<<<<<<< HEAD
      - https://management.documents.azure.com:450/subscriptions/fb3a3d6b-44c8-44f5-88c9-b20917c9b96b/providers/Microsoft.DocumentDB/locations/westus/operationsStatus/33ea0bad-a750-47d0-94c5-dae32b93fb79?api-version=2015-04-08
      content-type:
      - application/json
      date:
      - Tue, 08 Oct 2019 20:22:26 GMT
=======
      - https://management.documents.azure.com:450/subscriptions/0b1f6471-1bf0-4dda-aec3-cb9272f09590/providers/Microsoft.DocumentDB/locations/westus/operationsStatus/97fc9f7e-f90f-4def-8d26-1b069714fb96?api-version=2015-04-08
      content-type:
      - application/json
      date:
      - Mon, 21 Oct 2019 11:55:52 GMT
>>>>>>> 807faccc
      pragma:
      - no-cache
      server:
      - Microsoft-HTTPAPI/2.0
      strict-transport-security:
      - max-age=31536000; includeSubDomains
      transfer-encoding:
      - chunked
      vary:
      - Accept-Encoding
      x-content-type-options:
      - nosniff
      x-ms-gatewayversion:
      - version=2.7.0
    status:
      code: 200
      message: Ok
- request:
    body: null
    headers:
      Accept:
      - application/json
      Accept-Encoding:
      - gzip, deflate
      CommandName:
      - cosmosdb create
      Connection:
      - keep-alive
      ParameterSetName:
      - -n -g
      User-Agent:
<<<<<<< HEAD
      - python/3.6.5 (Windows-10-10.0.17134-SP0) msrest/0.6.10 msrest_azure/0.6.1
        azure-mgmt-cosmosdb/0.8.0 Azure-SDK-For-Python AZURECLI/2.0.74
    method: GET
    uri: https://management.azure.com/subscriptions/00000000-0000-0000-0000-000000000000/providers/Microsoft.DocumentDB/locations/westus/operationsStatus/33ea0bad-a750-47d0-94c5-dae32b93fb79?api-version=2015-04-08
=======
      - python/3.7.4 (Windows-10-10.0.18362-SP0) msrest/0.6.10 msrest_azure/0.6.2
        azure-mgmt-cosmosdb/0.8.0 Azure-SDK-For-Python AZURECLI/2.0.75
    method: GET
    uri: https://management.azure.com/subscriptions/00000000-0000-0000-0000-000000000000/providers/Microsoft.DocumentDB/locations/westus/operationsStatus/97fc9f7e-f90f-4def-8d26-1b069714fb96?api-version=2015-04-08
>>>>>>> 807faccc
  response:
    body:
      string: '{"status":"Succeeded","error":{}}'
    headers:
      cache-control:
      - no-store, no-cache
      content-length:
      - '33'
      content-location:
<<<<<<< HEAD
      - https://management.documents.azure.com:450/subscriptions/fb3a3d6b-44c8-44f5-88c9-b20917c9b96b/providers/Microsoft.DocumentDB/locations/westus/operationsStatus/33ea0bad-a750-47d0-94c5-dae32b93fb79?api-version=2015-04-08
      content-type:
      - application/json
      date:
      - Tue, 08 Oct 2019 20:22:55 GMT
=======
      - https://management.documents.azure.com:450/subscriptions/0b1f6471-1bf0-4dda-aec3-cb9272f09590/providers/Microsoft.DocumentDB/locations/westus/operationsStatus/97fc9f7e-f90f-4def-8d26-1b069714fb96?api-version=2015-04-08
      content-type:
      - application/json
      date:
      - Mon, 21 Oct 2019 11:56:23 GMT
>>>>>>> 807faccc
      pragma:
      - no-cache
      server:
      - Microsoft-HTTPAPI/2.0
      strict-transport-security:
      - max-age=31536000; includeSubDomains
      transfer-encoding:
      - chunked
      vary:
      - Accept-Encoding
      x-content-type-options:
      - nosniff
      x-ms-gatewayversion:
      - version=2.7.0
    status:
      code: 200
      message: Ok
- request:
    body: null
    headers:
      Accept:
      - application/json
      Accept-Encoding:
      - gzip, deflate
      CommandName:
      - cosmosdb create
      Connection:
      - keep-alive
      ParameterSetName:
      - -n -g
      User-Agent:
<<<<<<< HEAD
      - python/3.6.5 (Windows-10-10.0.17134-SP0) msrest/0.6.10 msrest_azure/0.6.1
        azure-mgmt-cosmosdb/0.8.0 Azure-SDK-For-Python AZURECLI/2.0.74
    method: GET
    uri: https://management.azure.com/subscriptions/00000000-0000-0000-0000-000000000000/resourceGroups/cli_test_cosmosdb_account000001/providers/Microsoft.DocumentDB/databaseAccounts/cli000002?api-version=2015-04-08
=======
      - python/3.7.4 (Windows-10-10.0.18362-SP0) msrest/0.6.10 msrest_azure/0.6.2
        azure-mgmt-cosmosdb/0.8.0 Azure-SDK-For-Python AZURECLI/2.0.75
    method: GET
    uri: https://management.azure.com/subscriptions/00000000-0000-0000-0000-000000000000/providers/Microsoft.DocumentDB/locations/westus/operationsStatus/97fc9f7e-f90f-4def-8d26-1b069714fb96?api-version=2015-04-08
>>>>>>> 807faccc
  response:
    body:
      string: '{"id":"/subscriptions/00000000-0000-0000-0000-000000000000/resourceGroups/cli_test_cosmosdb_account000001/providers/Microsoft.DocumentDB/databaseAccounts/cli000002","name":"cli000002","location":"West
        US","type":"Microsoft.DocumentDB/databaseAccounts","kind":"GlobalDocumentDB","tags":{},"properties":{"provisioningState":"Succeeded","documentEndpoint":"https://cli000002.documents.azure.com:443/","ipRangeFilter":"","enableAutomaticFailover":false,"enableMultipleWriteLocations":false,"enablePartitionKeyMonitor":false,"isVirtualNetworkFilterEnabled":false,"virtualNetworkRules":[],"EnabledApiTypes":"Sql","disableKeyBasedMetadataWriteAccess":false,"databaseAccountOfferType":"Standard","consistencyPolicy":{"defaultConsistencyLevel":"Session","maxIntervalInSeconds":5,"maxStalenessPrefix":100},"configurationOverrides":{},"writeLocations":[{"id":"cli000002-westus","locationName":"West
        US","documentEndpoint":"https://cli000002-westus.documents.azure.com:443/","provisioningState":"Succeeded","failoverPriority":0,"isZoneRedundant":false}],"readLocations":[{"id":"cli000002-westus","locationName":"West
        US","documentEndpoint":"https://cli000002-westus.documents.azure.com:443/","provisioningState":"Succeeded","failoverPriority":0,"isZoneRedundant":false}],"locations":[{"id":"cli000002-westus","locationName":"West
        US","documentEndpoint":"https://cli000002-westus.documents.azure.com:443/","provisioningState":"Succeeded","failoverPriority":0,"isZoneRedundant":false}],"failoverPolicies":[{"id":"cli000002-westus","locationName":"West
        US","failoverPriority":0}],"cors":[],"capabilities":[]}}'
    headers:
      cache-control:
      - no-store, no-cache
      content-length:
      - '1948'
      content-location:
<<<<<<< HEAD
      - https://management.documents.azure.com:450/subscriptions/fb3a3d6b-44c8-44f5-88c9-b20917c9b96b/resourceGroups/cli_test_cosmosdb_account7v4jh5ezvdi6cl2beolhd23wjeevpjzusxfpzvz2ouie76ccu7/providers/Microsoft.DocumentDB/databaseAccounts/clikxinwxglvqrl7yhtjffetd3ehuilnfdnarbxm?api-version=2015-04-08
      content-type:
      - application/json
      date:
      - Tue, 08 Oct 2019 20:22:55 GMT
=======
      - https://management.documents.azure.com:450/subscriptions/0b1f6471-1bf0-4dda-aec3-cb9272f09590/providers/Microsoft.DocumentDB/locations/westus/operationsStatus/97fc9f7e-f90f-4def-8d26-1b069714fb96?api-version=2015-04-08
      content-type:
      - application/json
      date:
      - Mon, 21 Oct 2019 11:56:54 GMT
>>>>>>> 807faccc
      pragma:
      - no-cache
      server:
      - Microsoft-HTTPAPI/2.0
      strict-transport-security:
      - max-age=31536000; includeSubDomains
      transfer-encoding:
      - chunked
      vary:
      - Accept-Encoding
      x-content-type-options:
      - nosniff
      x-ms-gatewayversion:
      - version=2.7.0
    status:
      code: 200
      message: Ok
- request:
    body: null
    headers:
      Accept:
      - application/json
      Accept-Encoding:
      - gzip, deflate
      CommandName:
      - cosmosdb create
      Connection:
      - keep-alive
      ParameterSetName:
      - -n -g
      User-Agent:
<<<<<<< HEAD
      - python/3.6.5 (Windows-10-10.0.17134-SP0) msrest/0.6.10 msrest_azure/0.6.1
        azure-mgmt-cosmosdb/0.8.0 Azure-SDK-For-Python AZURECLI/2.0.74
      accept-language:
      - en-US
    method: GET
    uri: https://management.azure.com/subscriptions/00000000-0000-0000-0000-000000000000/resourceGroups/cli_test_cosmosdb_account000001/providers/Microsoft.DocumentDB/databaseAccounts/cli000002?api-version=2015-04-08
=======
      - python/3.7.4 (Windows-10-10.0.18362-SP0) msrest/0.6.10 msrest_azure/0.6.2
        azure-mgmt-cosmosdb/0.8.0 Azure-SDK-For-Python AZURECLI/2.0.75
    method: GET
    uri: https://management.azure.com/subscriptions/00000000-0000-0000-0000-000000000000/providers/Microsoft.DocumentDB/locations/westus/operationsStatus/97fc9f7e-f90f-4def-8d26-1b069714fb96?api-version=2015-04-08
>>>>>>> 807faccc
  response:
    body:
      string: '{"id":"/subscriptions/00000000-0000-0000-0000-000000000000/resourceGroups/cli_test_cosmosdb_account000001/providers/Microsoft.DocumentDB/databaseAccounts/cli000002","name":"cli000002","location":"West
        US","type":"Microsoft.DocumentDB/databaseAccounts","kind":"GlobalDocumentDB","tags":{},"properties":{"provisioningState":"Succeeded","documentEndpoint":"https://cli000002.documents.azure.com:443/","ipRangeFilter":"","enableAutomaticFailover":false,"enableMultipleWriteLocations":false,"enablePartitionKeyMonitor":false,"isVirtualNetworkFilterEnabled":false,"virtualNetworkRules":[],"EnabledApiTypes":"Sql","disableKeyBasedMetadataWriteAccess":false,"databaseAccountOfferType":"Standard","consistencyPolicy":{"defaultConsistencyLevel":"Session","maxIntervalInSeconds":5,"maxStalenessPrefix":100},"configurationOverrides":{},"writeLocations":[{"id":"cli000002-westus","locationName":"West
        US","documentEndpoint":"https://cli000002-westus.documents.azure.com:443/","provisioningState":"Succeeded","failoverPriority":0,"isZoneRedundant":false}],"readLocations":[{"id":"cli000002-westus","locationName":"West
        US","documentEndpoint":"https://cli000002-westus.documents.azure.com:443/","provisioningState":"Succeeded","failoverPriority":0,"isZoneRedundant":false}],"locations":[{"id":"cli000002-westus","locationName":"West
        US","documentEndpoint":"https://cli000002-westus.documents.azure.com:443/","provisioningState":"Succeeded","failoverPriority":0,"isZoneRedundant":false}],"failoverPolicies":[{"id":"cli000002-westus","locationName":"West
        US","failoverPriority":0}],"cors":[],"capabilities":[]}}'
    headers:
      cache-control:
      - no-store, no-cache
      content-length:
      - '1948'
      content-location:
<<<<<<< HEAD
      - https://management.documents.azure.com:450/subscriptions/fb3a3d6b-44c8-44f5-88c9-b20917c9b96b/resourceGroups/cli_test_cosmosdb_account7v4jh5ezvdi6cl2beolhd23wjeevpjzusxfpzvz2ouie76ccu7/providers/Microsoft.DocumentDB/databaseAccounts/clikxinwxglvqrl7yhtjffetd3ehuilnfdnarbxm?api-version=2015-04-08
      content-type:
      - application/json
      date:
      - Tue, 08 Oct 2019 20:22:56 GMT
=======
      - https://management.documents.azure.com:450/subscriptions/0b1f6471-1bf0-4dda-aec3-cb9272f09590/providers/Microsoft.DocumentDB/locations/westus/operationsStatus/97fc9f7e-f90f-4def-8d26-1b069714fb96?api-version=2015-04-08
      content-type:
      - application/json
      date:
      - Mon, 21 Oct 2019 11:57:24 GMT
>>>>>>> 807faccc
      pragma:
      - no-cache
      server:
      - Microsoft-HTTPAPI/2.0
      strict-transport-security:
      - max-age=31536000; includeSubDomains
      transfer-encoding:
      - chunked
      vary:
      - Accept-Encoding
      x-content-type-options:
      - nosniff
      x-ms-gatewayversion:
      - version=2.7.0
    status:
      code: 200
      message: Ok
- request:
    body: null
    headers:
      Accept:
      - application/json
      Accept-Encoding:
      - gzip, deflate
      CommandName:
      - cosmosdb keys list
      Connection:
      - keep-alive
      Content-Length:
      - '0'
      ParameterSetName:
      - -n -g
      User-Agent:
<<<<<<< HEAD
      - python/3.6.5 (Windows-10-10.0.17134-SP0) msrest/0.6.10 msrest_azure/0.6.1
        azure-mgmt-cosmosdb/0.8.0 Azure-SDK-For-Python AZURECLI/2.0.74
      accept-language:
      - en-US
    method: POST
    uri: https://management.azure.com/subscriptions/00000000-0000-0000-0000-000000000000/resourceGroups/cli_test_cosmosdb_account000001/providers/Microsoft.DocumentDB/databaseAccounts/cli000002/listKeys?api-version=2015-04-08
=======
      - python/3.7.4 (Windows-10-10.0.18362-SP0) msrest/0.6.10 msrest_azure/0.6.2
        azure-mgmt-cosmosdb/0.8.0 Azure-SDK-For-Python AZURECLI/2.0.75
    method: GET
    uri: https://management.azure.com/subscriptions/00000000-0000-0000-0000-000000000000/providers/Microsoft.DocumentDB/locations/westus/operationsStatus/97fc9f7e-f90f-4def-8d26-1b069714fb96?api-version=2015-04-08
>>>>>>> 807faccc
  response:
    body:
      string: '{"primaryMasterKey":"svcCpvfbdgwV875azpjHtPQJw7f15IimglSWDtUhJ5AJ6RdfRPoGEpTcuYr1yZmCxJRWjx8vZAvmyCatLnYu8Q==","secondaryMasterKey":"NnxgJZFt8IEHtA95JK0WbV3umkW2lLviwE6JKUcsd5hK6KqMYDBClwxjNV2lsFwAIj8b4cXcTrRqD7mwdqVUEw==","primaryReadonlyMasterKey":"nflrXfSu85FeLfHPUlOenlAA9qWHJazCwQgZsYboVG5VL78bIKMv2Y4wipcMGBLOeWQtv1ICm0pIOgy3fAuFEQ==","secondaryReadonlyMasterKey":"aPua444cKZrmzcivTMqpX7DrXWeNmUnQud6ZQ0YDGgJUcy1ALa2k8ZHx2w8yxyZBwyiFgRXIKmnVzeRDnAwmlA=="}'
    headers:
      cache-control:
      - no-store, no-cache
      content-length:
<<<<<<< HEAD
      - '461'
      content-type:
      - application/json
      date:
      - Tue, 08 Oct 2019 20:22:57 GMT
=======
      - '32'
      content-location:
      - https://management.documents.azure.com:450/subscriptions/0b1f6471-1bf0-4dda-aec3-cb9272f09590/providers/Microsoft.DocumentDB/locations/westus/operationsStatus/97fc9f7e-f90f-4def-8d26-1b069714fb96?api-version=2015-04-08
      content-type:
      - application/json
      date:
      - Mon, 21 Oct 2019 11:57:55 GMT
>>>>>>> 807faccc
      pragma:
      - no-cache
      server:
      - Microsoft-HTTPAPI/2.0
      strict-transport-security:
      - max-age=31536000; includeSubDomains
      transfer-encoding:
      - chunked
      vary:
      - Accept-Encoding
      x-content-type-options:
      - nosniff
      x-ms-gatewayversion:
      - version=2.7.0
<<<<<<< HEAD
      x-ms-ratelimit-remaining-subscription-writes:
      - '1199'
=======
>>>>>>> 807faccc
    status:
      code: 200
      message: Ok
- request:
    body: '{"keyKind": "primary"}'
    headers:
      Accept:
      - application/json
      Accept-Encoding:
      - gzip, deflate
      CommandName:
      - cosmosdb keys regenerate
      Connection:
      - keep-alive
      Content-Length:
      - '22'
      Content-Type:
      - application/json; charset=utf-8
      ParameterSetName:
      - -n -g --key-kind
      User-Agent:
      - python/3.6.5 (Windows-10-10.0.17134-SP0) msrest/0.6.10 msrest_azure/0.6.1
        azure-mgmt-cosmosdb/0.8.0 Azure-SDK-For-Python AZURECLI/2.0.74
      accept-language:
      - en-US
    method: POST
    uri: https://management.azure.com/subscriptions/00000000-0000-0000-0000-000000000000/resourceGroups/cli_test_cosmosdb_account000001/providers/Microsoft.DocumentDB/databaseAccounts/cli000002/regenerateKey?api-version=2015-04-08
  response:
    body:
      string: '{"status":"Enqueued","error":{}}'
    headers:
      azure-asyncoperation:
      - https://management.azure.com/subscriptions/00000000-0000-0000-0000-000000000000/providers/Microsoft.DocumentDB/locations/westus/operationsStatus/61942c14-a4e0-4616-9520-278b4dd4b999?api-version=2015-04-08
      cache-control:
      - no-store, no-cache
      content-length:
      - '32'
      content-type:
      - application/json
      date:
      - Tue, 08 Oct 2019 20:23:00 GMT
      location:
      - https://management.azure.com/subscriptions/00000000-0000-0000-0000-000000000000/resourceGroups/cli_test_cosmosdb_account000001/providers/Microsoft.DocumentDB/databaseAccounts/cli000002/regenerateKey/operationResults/61942c14-a4e0-4616-9520-278b4dd4b999?api-version=2015-04-08
      pragma:
      - no-cache
      server:
      - Microsoft-HTTPAPI/2.0
      strict-transport-security:
      - max-age=31536000; includeSubDomains
      x-content-type-options:
      - nosniff
      x-ms-gatewayversion:
      - version=2.7.0
      x-ms-ratelimit-remaining-subscription-writes:
      - '1199'
    status:
      code: 202
      message: Accepted
- request:
    body: null
    headers:
      Accept:
      - application/json
      Accept-Encoding:
      - gzip, deflate
      CommandName:
      - cosmosdb keys regenerate
      Connection:
      - keep-alive
      ParameterSetName:
      - -n -g --key-kind
      User-Agent:
<<<<<<< HEAD
      - python/3.6.5 (Windows-10-10.0.17134-SP0) msrest/0.6.10 msrest_azure/0.6.1
        azure-mgmt-cosmosdb/0.8.0 Azure-SDK-For-Python AZURECLI/2.0.74
    method: GET
    uri: https://management.azure.com/subscriptions/00000000-0000-0000-0000-000000000000/providers/Microsoft.DocumentDB/locations/westus/operationsStatus/61942c14-a4e0-4616-9520-278b4dd4b999?api-version=2015-04-08
=======
      - python/3.7.4 (Windows-10-10.0.18362-SP0) msrest/0.6.10 msrest_azure/0.6.2
        azure-mgmt-cosmosdb/0.8.0 Azure-SDK-For-Python AZURECLI/2.0.75
    method: GET
    uri: https://management.azure.com/subscriptions/00000000-0000-0000-0000-000000000000/providers/Microsoft.DocumentDB/locations/westus/operationsStatus/97fc9f7e-f90f-4def-8d26-1b069714fb96?api-version=2015-04-08
>>>>>>> 807faccc
  response:
    body:
      string: '{"status":"Dequeued","error":{}}'
    headers:
      cache-control:
      - no-store, no-cache
      content-length:
      - '32'
      content-location:
<<<<<<< HEAD
      - https://management.documents.azure.com:450/subscriptions/fb3a3d6b-44c8-44f5-88c9-b20917c9b96b/providers/Microsoft.DocumentDB/locations/westus/operationsStatus/61942c14-a4e0-4616-9520-278b4dd4b999?api-version=2015-04-08
      content-type:
      - application/json
      date:
      - Tue, 08 Oct 2019 20:23:31 GMT
=======
      - https://management.documents.azure.com:450/subscriptions/0b1f6471-1bf0-4dda-aec3-cb9272f09590/providers/Microsoft.DocumentDB/locations/westus/operationsStatus/97fc9f7e-f90f-4def-8d26-1b069714fb96?api-version=2015-04-08
      content-type:
      - application/json
      date:
      - Mon, 21 Oct 2019 11:58:26 GMT
>>>>>>> 807faccc
      pragma:
      - no-cache
      server:
      - Microsoft-HTTPAPI/2.0
      strict-transport-security:
      - max-age=31536000; includeSubDomains
      transfer-encoding:
      - chunked
      vary:
      - Accept-Encoding
      x-content-type-options:
      - nosniff
      x-ms-gatewayversion:
      - version=2.7.0
    status:
      code: 200
      message: Ok
- request:
    body: null
    headers:
      Accept:
      - application/json
      Accept-Encoding:
      - gzip, deflate
      CommandName:
      - cosmosdb keys regenerate
      Connection:
      - keep-alive
      ParameterSetName:
      - -n -g --key-kind
      User-Agent:
<<<<<<< HEAD
      - python/3.6.5 (Windows-10-10.0.17134-SP0) msrest/0.6.10 msrest_azure/0.6.1
        azure-mgmt-cosmosdb/0.8.0 Azure-SDK-For-Python AZURECLI/2.0.74
    method: GET
    uri: https://management.azure.com/subscriptions/00000000-0000-0000-0000-000000000000/providers/Microsoft.DocumentDB/locations/westus/operationsStatus/61942c14-a4e0-4616-9520-278b4dd4b999?api-version=2015-04-08
=======
      - python/3.7.4 (Windows-10-10.0.18362-SP0) msrest/0.6.10 msrest_azure/0.6.2
        azure-mgmt-cosmosdb/0.8.0 Azure-SDK-For-Python AZURECLI/2.0.75
    method: GET
    uri: https://management.azure.com/subscriptions/00000000-0000-0000-0000-000000000000/providers/Microsoft.DocumentDB/locations/westus/operationsStatus/97fc9f7e-f90f-4def-8d26-1b069714fb96?api-version=2015-04-08
>>>>>>> 807faccc
  response:
    body:
      string: '{"status":"Succeeded","error":{}}'
    headers:
      cache-control:
      - no-store, no-cache
      content-length:
      - '33'
      content-location:
<<<<<<< HEAD
      - https://management.documents.azure.com:450/subscriptions/fb3a3d6b-44c8-44f5-88c9-b20917c9b96b/providers/Microsoft.DocumentDB/locations/westus/operationsStatus/61942c14-a4e0-4616-9520-278b4dd4b999?api-version=2015-04-08
      content-type:
      - application/json
      date:
      - Tue, 08 Oct 2019 20:24:01 GMT
=======
      - https://management.documents.azure.com:450/subscriptions/0b1f6471-1bf0-4dda-aec3-cb9272f09590/providers/Microsoft.DocumentDB/locations/westus/operationsStatus/97fc9f7e-f90f-4def-8d26-1b069714fb96?api-version=2015-04-08
      content-type:
      - application/json
      date:
      - Mon, 21 Oct 2019 11:58:57 GMT
>>>>>>> 807faccc
      pragma:
      - no-cache
      server:
      - Microsoft-HTTPAPI/2.0
      strict-transport-security:
      - max-age=31536000; includeSubDomains
      transfer-encoding:
      - chunked
      vary:
      - Accept-Encoding
      x-content-type-options:
      - nosniff
      x-ms-gatewayversion:
      - version=2.7.0
    status:
      code: 200
      message: Ok
- request:
    body: null
    headers:
      Accept:
      - application/json
      Accept-Encoding:
      - gzip, deflate
      CommandName:
      - cosmosdb keys regenerate
      Connection:
      - keep-alive
      ParameterSetName:
      - -n -g --key-kind
      User-Agent:
<<<<<<< HEAD
      - python/3.6.5 (Windows-10-10.0.17134-SP0) msrest/0.6.10 msrest_azure/0.6.1
        azure-mgmt-cosmosdb/0.8.0 Azure-SDK-For-Python AZURECLI/2.0.74
    method: GET
    uri: https://management.azure.com/subscriptions/00000000-0000-0000-0000-000000000000/providers/Microsoft.DocumentDB/locations/westus/operationsStatus/61942c14-a4e0-4616-9520-278b4dd4b999?api-version=2015-04-08
=======
      - python/3.7.4 (Windows-10-10.0.18362-SP0) msrest/0.6.10 msrest_azure/0.6.2
        azure-mgmt-cosmosdb/0.8.0 Azure-SDK-For-Python AZURECLI/2.0.75
    method: GET
    uri: https://management.azure.com/subscriptions/00000000-0000-0000-0000-000000000000/resourceGroups/cli_test_cosmosdb_account000001/providers/Microsoft.DocumentDB/databaseAccounts/cli000002?api-version=2015-04-08
>>>>>>> 807faccc
  response:
    body:
      string: '{"id":"/subscriptions/00000000-0000-0000-0000-000000000000/resourceGroups/cli_test_cosmosdb_account000001/providers/Microsoft.DocumentDB/databaseAccounts/cli000002","name":"cli000002","location":"West
        US","type":"Microsoft.DocumentDB/databaseAccounts","kind":"GlobalDocumentDB","tags":{},"properties":{"provisioningState":"Succeeded","documentEndpoint":"https://cli000002.documents.azure.com:443/","ipRangeFilter":"","enableAutomaticFailover":false,"enableMultipleWriteLocations":false,"enablePartitionKeyMonitor":false,"isVirtualNetworkFilterEnabled":false,"virtualNetworkRules":[],"EnabledApiTypes":"Sql","disableKeyBasedMetadataWriteAccess":false,"databaseAccountOfferType":"Standard","consistencyPolicy":{"defaultConsistencyLevel":"Session","maxIntervalInSeconds":5,"maxStalenessPrefix":100},"configurationOverrides":{},"writeLocations":[{"id":"cli000002-westus","locationName":"West
        US","documentEndpoint":"https://cli000002-westus.documents.azure.com:443/","provisioningState":"Succeeded","failoverPriority":0,"isZoneRedundant":false}],"readLocations":[{"id":"cli000002-westus","locationName":"West
        US","documentEndpoint":"https://cli000002-westus.documents.azure.com:443/","provisioningState":"Succeeded","failoverPriority":0,"isZoneRedundant":false}],"locations":[{"id":"cli000002-westus","locationName":"West
        US","documentEndpoint":"https://cli000002-westus.documents.azure.com:443/","provisioningState":"Succeeded","failoverPriority":0,"isZoneRedundant":false}],"failoverPolicies":[{"id":"cli000002-westus","locationName":"West
        US","failoverPriority":0}],"cors":[],"capabilities":[]}}'
    headers:
      cache-control:
      - no-store, no-cache
      content-length:
      - '1948'
      content-location:
<<<<<<< HEAD
      - https://management.documents.azure.com:450/subscriptions/fb3a3d6b-44c8-44f5-88c9-b20917c9b96b/providers/Microsoft.DocumentDB/locations/westus/operationsStatus/61942c14-a4e0-4616-9520-278b4dd4b999?api-version=2015-04-08
      content-type:
      - application/json
      date:
      - Tue, 08 Oct 2019 20:24:32 GMT
=======
      - https://management.documents.azure.com:450/subscriptions/0b1f6471-1bf0-4dda-aec3-cb9272f09590/resourceGroups/cli_test_cosmosdb_account6gb4conryzxgboejmaga7b35odeqt6kq5x7lo3ef77tce4w33s/providers/Microsoft.DocumentDB/databaseAccounts/clio2ql76c2fc53bxzt5l77zta2huhuu4qt3fu5y?api-version=2015-04-08
      content-type:
      - application/json
      date:
      - Mon, 21 Oct 2019 11:58:58 GMT
>>>>>>> 807faccc
      pragma:
      - no-cache
      server:
      - Microsoft-HTTPAPI/2.0
      strict-transport-security:
      - max-age=31536000; includeSubDomains
      transfer-encoding:
      - chunked
      vary:
      - Accept-Encoding
      x-content-type-options:
      - nosniff
      x-ms-gatewayversion:
      - version=2.7.0
    status:
      code: 200
      message: Ok
- request:
    body: '{"keyKind": "primaryReadonly"}'
    headers:
      Accept:
      - application/json
      Accept-Encoding:
      - gzip, deflate
      CommandName:
      - cosmosdb keys regenerate
      Connection:
      - keep-alive
      Content-Length:
      - '30'
      Content-Type:
      - application/json; charset=utf-8
      ParameterSetName:
      - -n -g --key-kind
      User-Agent:
      - python/3.6.5 (Windows-10-10.0.17134-SP0) msrest/0.6.10 msrest_azure/0.6.1
        azure-mgmt-cosmosdb/0.8.0 Azure-SDK-For-Python AZURECLI/2.0.74
      accept-language:
      - en-US
    method: POST
    uri: https://management.azure.com/subscriptions/00000000-0000-0000-0000-000000000000/resourceGroups/cli_test_cosmosdb_account000001/providers/Microsoft.DocumentDB/databaseAccounts/cli000002/regenerateKey?api-version=2015-04-08
  response:
    body:
      string: '{"status":"Enqueued","error":{}}'
    headers:
      azure-asyncoperation:
      - https://management.azure.com/subscriptions/00000000-0000-0000-0000-000000000000/providers/Microsoft.DocumentDB/locations/westus/operationsStatus/426a5eab-9d13-4dfd-b14c-c2bd886dda27?api-version=2015-04-08
      cache-control:
      - no-store, no-cache
      content-length:
      - '32'
      content-type:
      - application/json
      date:
      - Tue, 08 Oct 2019 20:24:33 GMT
      location:
      - https://management.azure.com/subscriptions/00000000-0000-0000-0000-000000000000/resourceGroups/cli_test_cosmosdb_account000001/providers/Microsoft.DocumentDB/databaseAccounts/cli000002/regenerateKey/operationResults/426a5eab-9d13-4dfd-b14c-c2bd886dda27?api-version=2015-04-08
      pragma:
      - no-cache
      server:
      - Microsoft-HTTPAPI/2.0
      strict-transport-security:
      - max-age=31536000; includeSubDomains
      x-content-type-options:
      - nosniff
      x-ms-gatewayversion:
      - version=2.7.0
      x-ms-ratelimit-remaining-subscription-writes:
      - '1199'
    status:
      code: 202
      message: Accepted
- request:
    body: null
    headers:
      Accept:
      - application/json
      Accept-Encoding:
      - gzip, deflate
      CommandName:
      - cosmosdb keys regenerate
      Connection:
      - keep-alive
      ParameterSetName:
      - -n -g --key-kind
      User-Agent:
<<<<<<< HEAD
      - python/3.6.5 (Windows-10-10.0.17134-SP0) msrest/0.6.10 msrest_azure/0.6.1
        azure-mgmt-cosmosdb/0.8.0 Azure-SDK-For-Python AZURECLI/2.0.74
=======
      - python/3.7.4 (Windows-10-10.0.18362-SP0) msrest/0.6.10 msrest_azure/0.6.2
        azure-mgmt-cosmosdb/0.8.0 Azure-SDK-For-Python AZURECLI/2.0.75
      accept-language:
      - en-US
>>>>>>> 807faccc
    method: GET
    uri: https://management.azure.com/subscriptions/00000000-0000-0000-0000-000000000000/providers/Microsoft.DocumentDB/locations/westus/operationsStatus/426a5eab-9d13-4dfd-b14c-c2bd886dda27?api-version=2015-04-08
  response:
    body:
<<<<<<< HEAD
      string: '{"status":"Dequeued","error":{}}'
=======
      string: '{"id":"/subscriptions/00000000-0000-0000-0000-000000000000/resourceGroups/cli_test_cosmosdb_account000001/providers/Microsoft.DocumentDB/databaseAccounts/cli000002","name":"cli000002","location":"West
        US","type":"Microsoft.DocumentDB/databaseAccounts","kind":"GlobalDocumentDB","tags":{},"properties":{"provisioningState":"Succeeded","documentEndpoint":"https://cli000002.documents.azure.com:443/","ipRangeFilter":"","enableAutomaticFailover":false,"enableMultipleWriteLocations":false,"enablePartitionKeyMonitor":false,"isVirtualNetworkFilterEnabled":false,"virtualNetworkRules":[],"EnabledApiTypes":"Sql","disableKeyBasedMetadataWriteAccess":false,"databaseAccountOfferType":"Standard","consistencyPolicy":{"defaultConsistencyLevel":"Session","maxIntervalInSeconds":5,"maxStalenessPrefix":100},"configurationOverrides":{},"writeLocations":[{"id":"cli000002-westus","locationName":"West
        US","documentEndpoint":"https://cli000002-westus.documents.azure.com:443/","provisioningState":"Succeeded","failoverPriority":0,"isZoneRedundant":false}],"readLocations":[{"id":"cli000002-westus","locationName":"West
        US","documentEndpoint":"https://cli000002-westus.documents.azure.com:443/","provisioningState":"Succeeded","failoverPriority":0,"isZoneRedundant":false}],"locations":[{"id":"cli000002-westus","locationName":"West
        US","documentEndpoint":"https://cli000002-westus.documents.azure.com:443/","provisioningState":"Succeeded","failoverPriority":0,"isZoneRedundant":false}],"failoverPolicies":[{"id":"cli000002-westus","locationName":"West
        US","failoverPriority":0}],"cors":[],"capabilities":[]}}'
>>>>>>> 807faccc
    headers:
      cache-control:
      - no-store, no-cache
      content-length:
<<<<<<< HEAD
      - '32'
      content-location:
      - https://management.documents.azure.com:450/subscriptions/fb3a3d6b-44c8-44f5-88c9-b20917c9b96b/providers/Microsoft.DocumentDB/locations/westus/operationsStatus/426a5eab-9d13-4dfd-b14c-c2bd886dda27?api-version=2015-04-08
      content-type:
      - application/json
      date:
      - Tue, 08 Oct 2019 20:25:04 GMT
=======
      - '1948'
      content-location:
      - https://management.documents.azure.com:450/subscriptions/0b1f6471-1bf0-4dda-aec3-cb9272f09590/resourceGroups/cli_test_cosmosdb_account6gb4conryzxgboejmaga7b35odeqt6kq5x7lo3ef77tce4w33s/providers/Microsoft.DocumentDB/databaseAccounts/clio2ql76c2fc53bxzt5l77zta2huhuu4qt3fu5y?api-version=2015-04-08
      content-type:
      - application/json
      date:
      - Mon, 21 Oct 2019 11:59:00 GMT
>>>>>>> 807faccc
      pragma:
      - no-cache
      server:
      - Microsoft-HTTPAPI/2.0
      strict-transport-security:
      - max-age=31536000; includeSubDomains
      transfer-encoding:
      - chunked
      vary:
      - Accept-Encoding
      x-content-type-options:
      - nosniff
      x-ms-gatewayversion:
      - version=2.7.0
    status:
      code: 200
      message: Ok
- request:
    body: null
    headers:
      Accept:
      - application/json
      Accept-Encoding:
      - gzip, deflate
      CommandName:
<<<<<<< HEAD
      - cosmosdb keys regenerate
=======
      - cosmosdb keys list
>>>>>>> 807faccc
      Connection:
      - keep-alive
      Content-Length:
      - '0'
      ParameterSetName:
      - -n -g --key-kind
      User-Agent:
<<<<<<< HEAD
      - python/3.6.5 (Windows-10-10.0.17134-SP0) msrest/0.6.10 msrest_azure/0.6.1
        azure-mgmt-cosmosdb/0.8.0 Azure-SDK-For-Python AZURECLI/2.0.74
    method: GET
    uri: https://management.azure.com/subscriptions/00000000-0000-0000-0000-000000000000/providers/Microsoft.DocumentDB/locations/westus/operationsStatus/426a5eab-9d13-4dfd-b14c-c2bd886dda27?api-version=2015-04-08
  response:
    body:
      string: '{"status":"Dequeued","error":{}}'
=======
      - python/3.7.4 (Windows-10-10.0.18362-SP0) msrest/0.6.10 msrest_azure/0.6.2
        azure-mgmt-cosmosdb/0.8.0 Azure-SDK-For-Python AZURECLI/2.0.75
      accept-language:
      - en-US
    method: POST
    uri: https://management.azure.com/subscriptions/00000000-0000-0000-0000-000000000000/resourceGroups/cli_test_cosmosdb_account000001/providers/Microsoft.DocumentDB/databaseAccounts/cli000002/listKeys?api-version=2015-04-08
  response:
    body:
      string: '{"primaryMasterKey":"RJr1bVRrvR6gqfGKMMuWhymY5coOxlutDwAIdCBG8QxMh0eXDlRUHEbLMt4sUvQHlIhP1IoAgCzyc8gRkVTjPw==","secondaryMasterKey":"6LtlaaJCZgjpAywR7BebkxENlZozSaXXrwf9JAiXHcsjqogzewUCqIdKC2g53k1EwC3clnE4AY3sr9nftlhvYA==","primaryReadonlyMasterKey":"h3vtG2q2l3WAZBMhJpuzu3hxzYV7DoWftLKGM141OVu4Ypc814TZFDDwElEft0sOLeSE4W8tVz5uXy0w7pVGXA==","secondaryReadonlyMasterKey":"npouw3N2WcElExpnw9N1o6BEqySmTkvvPVwLLoK2sJuEEjrsWAlWMBzI2aQ7K39oGOdNDOEIyCo9Ad7FhgOLAA=="}'
>>>>>>> 807faccc
    headers:
      cache-control:
      - no-store, no-cache
      content-length:
<<<<<<< HEAD
      - '32'
      content-location:
      - https://management.documents.azure.com:450/subscriptions/fb3a3d6b-44c8-44f5-88c9-b20917c9b96b/providers/Microsoft.DocumentDB/locations/westus/operationsStatus/426a5eab-9d13-4dfd-b14c-c2bd886dda27?api-version=2015-04-08
      content-type:
      - application/json
      date:
      - Tue, 08 Oct 2019 20:25:34 GMT
=======
      - '461'
      content-type:
      - application/json
      date:
      - Mon, 21 Oct 2019 11:59:02 GMT
>>>>>>> 807faccc
      pragma:
      - no-cache
      server:
      - Microsoft-HTTPAPI/2.0
      strict-transport-security:
      - max-age=31536000; includeSubDomains
      transfer-encoding:
      - chunked
      vary:
      - Accept-Encoding
      x-content-type-options:
      - nosniff
      x-ms-gatewayversion:
      - version=2.7.0
<<<<<<< HEAD
=======
      x-ms-ratelimit-remaining-subscription-writes:
      - '1197'
>>>>>>> 807faccc
    status:
      code: 200
      message: Ok
- request:
    body: '{"keyKind": "primary"}'
    headers:
      Accept:
      - application/json
      Accept-Encoding:
      - gzip, deflate
      CommandName:
      - cosmosdb keys regenerate
      Connection:
      - keep-alive
<<<<<<< HEAD
      ParameterSetName:
      - -n -g --key-kind
      User-Agent:
      - python/3.6.5 (Windows-10-10.0.17134-SP0) msrest/0.6.10 msrest_azure/0.6.1
        azure-mgmt-cosmosdb/0.8.0 Azure-SDK-For-Python AZURECLI/2.0.74
    method: GET
    uri: https://management.azure.com/subscriptions/00000000-0000-0000-0000-000000000000/providers/Microsoft.DocumentDB/locations/westus/operationsStatus/426a5eab-9d13-4dfd-b14c-c2bd886dda27?api-version=2015-04-08
  response:
    body:
      string: '{"status":"Succeeded","error":{}}'
=======
      Content-Length:
      - '22'
      Content-Type:
      - application/json; charset=utf-8
      ParameterSetName:
      - -n -g --key-kind
      User-Agent:
      - python/3.7.4 (Windows-10-10.0.18362-SP0) msrest/0.6.10 msrest_azure/0.6.2
        azure-mgmt-cosmosdb/0.8.0 Azure-SDK-For-Python AZURECLI/2.0.75
      accept-language:
      - en-US
    method: POST
    uri: https://management.azure.com/subscriptions/00000000-0000-0000-0000-000000000000/resourceGroups/cli_test_cosmosdb_account000001/providers/Microsoft.DocumentDB/databaseAccounts/cli000002/regenerateKey?api-version=2015-04-08
  response:
    body:
      string: '{"status":"Enqueued","error":{}}'
>>>>>>> 807faccc
    headers:
      azure-asyncoperation:
      - https://management.azure.com/subscriptions/00000000-0000-0000-0000-000000000000/providers/Microsoft.DocumentDB/locations/westus/operationsStatus/d5d613ed-9934-4d2b-9525-5198e4483ace?api-version=2015-04-08
      cache-control:
      - no-store, no-cache
      content-length:
<<<<<<< HEAD
      - '33'
      content-location:
      - https://management.documents.azure.com:450/subscriptions/fb3a3d6b-44c8-44f5-88c9-b20917c9b96b/providers/Microsoft.DocumentDB/locations/westus/operationsStatus/426a5eab-9d13-4dfd-b14c-c2bd886dda27?api-version=2015-04-08
      content-type:
      - application/json
      date:
      - Tue, 08 Oct 2019 20:26:04 GMT
=======
      - '32'
      content-type:
      - application/json
      date:
      - Mon, 21 Oct 2019 11:59:05 GMT
      location:
      - https://management.azure.com/subscriptions/00000000-0000-0000-0000-000000000000/resourceGroups/cli_test_cosmosdb_account000001/providers/Microsoft.DocumentDB/databaseAccounts/cli000002/regenerateKey/operationResults/d5d613ed-9934-4d2b-9525-5198e4483ace?api-version=2015-04-08
      pragma:
      - no-cache
      server:
      - Microsoft-HTTPAPI/2.0
      strict-transport-security:
      - max-age=31536000; includeSubDomains
      x-content-type-options:
      - nosniff
      x-ms-gatewayversion:
      - version=2.7.0
      x-ms-ratelimit-remaining-subscription-writes:
      - '1186'
    status:
      code: 202
      message: Accepted
- request:
    body: null
    headers:
      Accept:
      - application/json
      Accept-Encoding:
      - gzip, deflate
      CommandName:
      - cosmosdb keys regenerate
      Connection:
      - keep-alive
      ParameterSetName:
      - -n -g --key-kind
      User-Agent:
      - python/3.7.4 (Windows-10-10.0.18362-SP0) msrest/0.6.10 msrest_azure/0.6.2
        azure-mgmt-cosmosdb/0.8.0 Azure-SDK-For-Python AZURECLI/2.0.75
    method: GET
    uri: https://management.azure.com/subscriptions/00000000-0000-0000-0000-000000000000/providers/Microsoft.DocumentDB/locations/westus/operationsStatus/d5d613ed-9934-4d2b-9525-5198e4483ace?api-version=2015-04-08
  response:
    body:
      string: '{"status":"Dequeued","error":{}}'
    headers:
      cache-control:
      - no-store, no-cache
      content-length:
      - '32'
      content-location:
      - https://management.documents.azure.com:450/subscriptions/0b1f6471-1bf0-4dda-aec3-cb9272f09590/providers/Microsoft.DocumentDB/locations/westus/operationsStatus/d5d613ed-9934-4d2b-9525-5198e4483ace?api-version=2015-04-08
      content-type:
      - application/json
      date:
      - Mon, 21 Oct 2019 11:59:36 GMT
>>>>>>> 807faccc
      pragma:
      - no-cache
      server:
      - Microsoft-HTTPAPI/2.0
      strict-transport-security:
      - max-age=31536000; includeSubDomains
      transfer-encoding:
      - chunked
      vary:
      - Accept-Encoding
      x-content-type-options:
      - nosniff
      x-ms-gatewayversion:
      - version=2.7.0
    status:
      code: 200
      message: Ok
- request:
<<<<<<< HEAD
    body: '{"keyKind": "secondary"}'
=======
    body: null
>>>>>>> 807faccc
    headers:
      Accept:
      - application/json
      Accept-Encoding:
      - gzip, deflate
      CommandName:
      - cosmosdb keys regenerate
      Connection:
      - keep-alive
<<<<<<< HEAD
      Content-Length:
      - '24'
      Content-Type:
      - application/json; charset=utf-8
      ParameterSetName:
      - -n -g --key-kind
      User-Agent:
      - python/3.6.5 (Windows-10-10.0.17134-SP0) msrest/0.6.10 msrest_azure/0.6.1
        azure-mgmt-cosmosdb/0.8.0 Azure-SDK-For-Python AZURECLI/2.0.74
      accept-language:
      - en-US
    method: POST
    uri: https://management.azure.com/subscriptions/00000000-0000-0000-0000-000000000000/resourceGroups/cli_test_cosmosdb_account000001/providers/Microsoft.DocumentDB/databaseAccounts/cli000002/regenerateKey?api-version=2015-04-08
=======
      ParameterSetName:
      - -n -g --key-kind
      User-Agent:
      - python/3.7.4 (Windows-10-10.0.18362-SP0) msrest/0.6.10 msrest_azure/0.6.2
        azure-mgmt-cosmosdb/0.8.0 Azure-SDK-For-Python AZURECLI/2.0.75
    method: GET
    uri: https://management.azure.com/subscriptions/00000000-0000-0000-0000-000000000000/providers/Microsoft.DocumentDB/locations/westus/operationsStatus/d5d613ed-9934-4d2b-9525-5198e4483ace?api-version=2015-04-08
>>>>>>> 807faccc
  response:
    body:
      string: '{"status":"Dequeued","error":{}}'
    headers:
<<<<<<< HEAD
      azure-asyncoperation:
      - https://management.azure.com/subscriptions/00000000-0000-0000-0000-000000000000/providers/Microsoft.DocumentDB/locations/westus/operationsStatus/a5ab89ef-37d7-4e54-9fb1-ff5481c13be0?api-version=2015-04-08
=======
>>>>>>> 807faccc
      cache-control:
      - no-store, no-cache
      content-length:
      - '32'
      content-location:
      - https://management.documents.azure.com:450/subscriptions/0b1f6471-1bf0-4dda-aec3-cb9272f09590/providers/Microsoft.DocumentDB/locations/westus/operationsStatus/d5d613ed-9934-4d2b-9525-5198e4483ace?api-version=2015-04-08
      content-type:
      - application/json
      date:
<<<<<<< HEAD
      - Tue, 08 Oct 2019 20:26:07 GMT
      location:
      - https://management.azure.com/subscriptions/00000000-0000-0000-0000-000000000000/resourceGroups/cli_test_cosmosdb_account000001/providers/Microsoft.DocumentDB/databaseAccounts/cli000002/regenerateKey/operationResults/a5ab89ef-37d7-4e54-9fb1-ff5481c13be0?api-version=2015-04-08
=======
      - Mon, 21 Oct 2019 12:00:06 GMT
>>>>>>> 807faccc
      pragma:
      - no-cache
      server:
      - Microsoft-HTTPAPI/2.0
      strict-transport-security:
      - max-age=31536000; includeSubDomains
      transfer-encoding:
      - chunked
      vary:
      - Accept-Encoding
      x-content-type-options:
      - nosniff
      x-ms-gatewayversion:
      - version=2.7.0
<<<<<<< HEAD
      x-ms-ratelimit-remaining-subscription-writes:
      - '1199'
=======
>>>>>>> 807faccc
    status:
      code: 200
      message: Ok
- request:
    body: null
    headers:
      Accept:
      - application/json
      Accept-Encoding:
      - gzip, deflate
      CommandName:
      - cosmosdb keys regenerate
      Connection:
      - keep-alive
      ParameterSetName:
      - -n -g --key-kind
      User-Agent:
<<<<<<< HEAD
      - python/3.6.5 (Windows-10-10.0.17134-SP0) msrest/0.6.10 msrest_azure/0.6.1
        azure-mgmt-cosmosdb/0.8.0 Azure-SDK-For-Python AZURECLI/2.0.74
    method: GET
    uri: https://management.azure.com/subscriptions/00000000-0000-0000-0000-000000000000/providers/Microsoft.DocumentDB/locations/westus/operationsStatus/a5ab89ef-37d7-4e54-9fb1-ff5481c13be0?api-version=2015-04-08
=======
      - python/3.7.4 (Windows-10-10.0.18362-SP0) msrest/0.6.10 msrest_azure/0.6.2
        azure-mgmt-cosmosdb/0.8.0 Azure-SDK-For-Python AZURECLI/2.0.75
    method: GET
    uri: https://management.azure.com/subscriptions/00000000-0000-0000-0000-000000000000/providers/Microsoft.DocumentDB/locations/westus/operationsStatus/d5d613ed-9934-4d2b-9525-5198e4483ace?api-version=2015-04-08
>>>>>>> 807faccc
  response:
    body:
      string: '{"status":"Dequeued","error":{}}'
    headers:
      cache-control:
      - no-store, no-cache
      content-length:
      - '32'
      content-location:
<<<<<<< HEAD
      - https://management.documents.azure.com:450/subscriptions/fb3a3d6b-44c8-44f5-88c9-b20917c9b96b/providers/Microsoft.DocumentDB/locations/westus/operationsStatus/a5ab89ef-37d7-4e54-9fb1-ff5481c13be0?api-version=2015-04-08
      content-type:
      - application/json
      date:
      - Tue, 08 Oct 2019 20:26:37 GMT
=======
      - https://management.documents.azure.com:450/subscriptions/0b1f6471-1bf0-4dda-aec3-cb9272f09590/providers/Microsoft.DocumentDB/locations/westus/operationsStatus/d5d613ed-9934-4d2b-9525-5198e4483ace?api-version=2015-04-08
      content-type:
      - application/json
      date:
      - Mon, 21 Oct 2019 12:00:37 GMT
>>>>>>> 807faccc
      pragma:
      - no-cache
      server:
      - Microsoft-HTTPAPI/2.0
      strict-transport-security:
      - max-age=31536000; includeSubDomains
      transfer-encoding:
      - chunked
      vary:
      - Accept-Encoding
      x-content-type-options:
      - nosniff
      x-ms-gatewayversion:
      - version=2.7.0
    status:
      code: 200
      message: Ok
- request:
    body: null
    headers:
      Accept:
      - application/json
      Accept-Encoding:
      - gzip, deflate
      CommandName:
      - cosmosdb keys regenerate
      Connection:
      - keep-alive
      ParameterSetName:
      - -n -g --key-kind
      User-Agent:
<<<<<<< HEAD
      - python/3.6.5 (Windows-10-10.0.17134-SP0) msrest/0.6.10 msrest_azure/0.6.1
        azure-mgmt-cosmosdb/0.8.0 Azure-SDK-For-Python AZURECLI/2.0.74
    method: GET
    uri: https://management.azure.com/subscriptions/00000000-0000-0000-0000-000000000000/providers/Microsoft.DocumentDB/locations/westus/operationsStatus/a5ab89ef-37d7-4e54-9fb1-ff5481c13be0?api-version=2015-04-08
=======
      - python/3.7.4 (Windows-10-10.0.18362-SP0) msrest/0.6.10 msrest_azure/0.6.2
        azure-mgmt-cosmosdb/0.8.0 Azure-SDK-For-Python AZURECLI/2.0.75
      accept-language:
      - en-US
    method: POST
    uri: https://management.azure.com/subscriptions/00000000-0000-0000-0000-000000000000/resourceGroups/cli_test_cosmosdb_account000001/providers/Microsoft.DocumentDB/databaseAccounts/cli000002/regenerateKey?api-version=2015-04-08
>>>>>>> 807faccc
  response:
    body:
      string: '{"status":"Dequeued","error":{}}'
    headers:
<<<<<<< HEAD
=======
      azure-asyncoperation:
      - https://management.azure.com/subscriptions/00000000-0000-0000-0000-000000000000/providers/Microsoft.DocumentDB/locations/westus/operationsStatus/ac1cf347-ed5e-4a21-9abc-a16ac5ef6ae9?api-version=2015-04-08
>>>>>>> 807faccc
      cache-control:
      - no-store, no-cache
      content-length:
      - '32'
      content-location:
      - https://management.documents.azure.com:450/subscriptions/fb3a3d6b-44c8-44f5-88c9-b20917c9b96b/providers/Microsoft.DocumentDB/locations/westus/operationsStatus/a5ab89ef-37d7-4e54-9fb1-ff5481c13be0?api-version=2015-04-08
      content-type:
      - application/json
      date:
<<<<<<< HEAD
      - Tue, 08 Oct 2019 20:27:09 GMT
=======
      - Mon, 21 Oct 2019 12:00:40 GMT
      location:
      - https://management.azure.com/subscriptions/00000000-0000-0000-0000-000000000000/resourceGroups/cli_test_cosmosdb_account000001/providers/Microsoft.DocumentDB/databaseAccounts/cli000002/regenerateKey/operationResults/ac1cf347-ed5e-4a21-9abc-a16ac5ef6ae9?api-version=2015-04-08
>>>>>>> 807faccc
      pragma:
      - no-cache
      server:
      - Microsoft-HTTPAPI/2.0
      strict-transport-security:
      - max-age=31536000; includeSubDomains
      transfer-encoding:
      - chunked
      vary:
      - Accept-Encoding
      x-content-type-options:
      - nosniff
      x-ms-gatewayversion:
      - version=2.7.0
<<<<<<< HEAD
=======
      x-ms-ratelimit-remaining-subscription-writes:
      - '1188'
>>>>>>> 807faccc
    status:
      code: 200
      message: Ok
- request:
    body: null
    headers:
      Accept:
      - application/json
      Accept-Encoding:
      - gzip, deflate
      CommandName:
      - cosmosdb keys regenerate
<<<<<<< HEAD
=======
      Connection:
      - keep-alive
      ParameterSetName:
      - -n -g --key-kind
      User-Agent:
      - python/3.7.4 (Windows-10-10.0.18362-SP0) msrest/0.6.10 msrest_azure/0.6.2
        azure-mgmt-cosmosdb/0.8.0 Azure-SDK-For-Python AZURECLI/2.0.75
    method: GET
    uri: https://management.azure.com/subscriptions/00000000-0000-0000-0000-000000000000/providers/Microsoft.DocumentDB/locations/westus/operationsStatus/ac1cf347-ed5e-4a21-9abc-a16ac5ef6ae9?api-version=2015-04-08
  response:
    body:
      string: '{"status":"Dequeued","error":{}}'
    headers:
      cache-control:
      - no-store, no-cache
      content-length:
      - '32'
      content-location:
      - https://management.documents.azure.com:450/subscriptions/0b1f6471-1bf0-4dda-aec3-cb9272f09590/providers/Microsoft.DocumentDB/locations/westus/operationsStatus/ac1cf347-ed5e-4a21-9abc-a16ac5ef6ae9?api-version=2015-04-08
      content-type:
      - application/json
      date:
      - Mon, 21 Oct 2019 12:01:12 GMT
      pragma:
      - no-cache
      server:
      - Microsoft-HTTPAPI/2.0
      strict-transport-security:
      - max-age=31536000; includeSubDomains
      transfer-encoding:
      - chunked
      vary:
      - Accept-Encoding
      x-content-type-options:
      - nosniff
      x-ms-gatewayversion:
      - version=2.7.0
    status:
      code: 200
      message: Ok
- request:
    body: null
    headers:
      Accept:
      - application/json
      Accept-Encoding:
      - gzip, deflate
      CommandName:
      - cosmosdb keys regenerate
>>>>>>> 807faccc
      Connection:
      - keep-alive
      ParameterSetName:
      - -n -g --key-kind
      User-Agent:
<<<<<<< HEAD
      - python/3.6.5 (Windows-10-10.0.17134-SP0) msrest/0.6.10 msrest_azure/0.6.1
        azure-mgmt-cosmosdb/0.8.0 Azure-SDK-For-Python AZURECLI/2.0.74
    method: GET
    uri: https://management.azure.com/subscriptions/00000000-0000-0000-0000-000000000000/providers/Microsoft.DocumentDB/locations/westus/operationsStatus/a5ab89ef-37d7-4e54-9fb1-ff5481c13be0?api-version=2015-04-08
=======
      - python/3.7.4 (Windows-10-10.0.18362-SP0) msrest/0.6.10 msrest_azure/0.6.2
        azure-mgmt-cosmosdb/0.8.0 Azure-SDK-For-Python AZURECLI/2.0.75
    method: GET
    uri: https://management.azure.com/subscriptions/00000000-0000-0000-0000-000000000000/providers/Microsoft.DocumentDB/locations/westus/operationsStatus/ac1cf347-ed5e-4a21-9abc-a16ac5ef6ae9?api-version=2015-04-08
  response:
    body:
      string: '{"status":"Dequeued","error":{}}'
    headers:
      cache-control:
      - no-store, no-cache
      content-length:
      - '32'
      content-location:
      - https://management.documents.azure.com:450/subscriptions/0b1f6471-1bf0-4dda-aec3-cb9272f09590/providers/Microsoft.DocumentDB/locations/westus/operationsStatus/ac1cf347-ed5e-4a21-9abc-a16ac5ef6ae9?api-version=2015-04-08
      content-type:
      - application/json
      date:
      - Mon, 21 Oct 2019 12:01:42 GMT
      pragma:
      - no-cache
      server:
      - Microsoft-HTTPAPI/2.0
      strict-transport-security:
      - max-age=31536000; includeSubDomains
      transfer-encoding:
      - chunked
      vary:
      - Accept-Encoding
      x-content-type-options:
      - nosniff
      x-ms-gatewayversion:
      - version=2.7.0
    status:
      code: 200
      message: Ok
- request:
    body: null
    headers:
      Accept:
      - application/json
      Accept-Encoding:
      - gzip, deflate
      CommandName:
      - cosmosdb keys regenerate
      Connection:
      - keep-alive
      ParameterSetName:
      - -n -g --key-kind
      User-Agent:
      - python/3.7.4 (Windows-10-10.0.18362-SP0) msrest/0.6.10 msrest_azure/0.6.2
        azure-mgmt-cosmosdb/0.8.0 Azure-SDK-For-Python AZURECLI/2.0.75
    method: GET
    uri: https://management.azure.com/subscriptions/00000000-0000-0000-0000-000000000000/providers/Microsoft.DocumentDB/locations/westus/operationsStatus/ac1cf347-ed5e-4a21-9abc-a16ac5ef6ae9?api-version=2015-04-08
>>>>>>> 807faccc
  response:
    body:
      string: '{"status":"Succeeded","error":{}}'
    headers:
      cache-control:
      - no-store, no-cache
      content-length:
      - '33'
      content-location:
<<<<<<< HEAD
      - https://management.documents.azure.com:450/subscriptions/fb3a3d6b-44c8-44f5-88c9-b20917c9b96b/providers/Microsoft.DocumentDB/locations/westus/operationsStatus/a5ab89ef-37d7-4e54-9fb1-ff5481c13be0?api-version=2015-04-08
      content-type:
      - application/json
      date:
      - Tue, 08 Oct 2019 20:27:39 GMT
=======
      - https://management.documents.azure.com:450/subscriptions/0b1f6471-1bf0-4dda-aec3-cb9272f09590/providers/Microsoft.DocumentDB/locations/westus/operationsStatus/ac1cf347-ed5e-4a21-9abc-a16ac5ef6ae9?api-version=2015-04-08
      content-type:
      - application/json
      date:
      - Mon, 21 Oct 2019 12:02:12 GMT
>>>>>>> 807faccc
      pragma:
      - no-cache
      server:
      - Microsoft-HTTPAPI/2.0
      strict-transport-security:
      - max-age=31536000; includeSubDomains
      transfer-encoding:
      - chunked
      vary:
      - Accept-Encoding
      x-content-type-options:
      - nosniff
      x-ms-gatewayversion:
      - version=2.7.0
    status:
      code: 200
      message: Ok
- request:
    body: '{"keyKind": "secondaryReadonly"}'
    headers:
      Accept:
      - application/json
      Accept-Encoding:
      - gzip, deflate
      CommandName:
      - cosmosdb keys regenerate
      Connection:
      - keep-alive
      Content-Length:
      - '32'
      Content-Type:
      - application/json; charset=utf-8
      ParameterSetName:
      - -n -g --key-kind
      User-Agent:
<<<<<<< HEAD
      - python/3.6.5 (Windows-10-10.0.17134-SP0) msrest/0.6.10 msrest_azure/0.6.1
        azure-mgmt-cosmosdb/0.8.0 Azure-SDK-For-Python AZURECLI/2.0.74
=======
      - python/3.7.4 (Windows-10-10.0.18362-SP0) msrest/0.6.10 msrest_azure/0.6.2
        azure-mgmt-cosmosdb/0.8.0 Azure-SDK-For-Python AZURECLI/2.0.75
>>>>>>> 807faccc
      accept-language:
      - en-US
    method: POST
    uri: https://management.azure.com/subscriptions/00000000-0000-0000-0000-000000000000/resourceGroups/cli_test_cosmosdb_account000001/providers/Microsoft.DocumentDB/databaseAccounts/cli000002/regenerateKey?api-version=2015-04-08
  response:
    body:
      string: '{"status":"Enqueued","error":{}}'
    headers:
      azure-asyncoperation:
<<<<<<< HEAD
      - https://management.azure.com/subscriptions/00000000-0000-0000-0000-000000000000/providers/Microsoft.DocumentDB/locations/westus/operationsStatus/f65661e2-1cb4-4301-8333-bfb6975a939e?api-version=2015-04-08
=======
      - https://management.azure.com/subscriptions/00000000-0000-0000-0000-000000000000/providers/Microsoft.DocumentDB/locations/westus/operationsStatus/9625d896-9168-4816-b390-fb8da3868968?api-version=2015-04-08
>>>>>>> 807faccc
      cache-control:
      - no-store, no-cache
      content-length:
      - '32'
      content-type:
      - application/json
      date:
<<<<<<< HEAD
      - Tue, 08 Oct 2019 20:27:41 GMT
      location:
      - https://management.azure.com/subscriptions/00000000-0000-0000-0000-000000000000/resourceGroups/cli_test_cosmosdb_account000001/providers/Microsoft.DocumentDB/databaseAccounts/cli000002/regenerateKey/operationResults/f65661e2-1cb4-4301-8333-bfb6975a939e?api-version=2015-04-08
=======
      - Mon, 21 Oct 2019 12:02:16 GMT
      location:
      - https://management.azure.com/subscriptions/00000000-0000-0000-0000-000000000000/resourceGroups/cli_test_cosmosdb_account000001/providers/Microsoft.DocumentDB/databaseAccounts/cli000002/regenerateKey/operationResults/9625d896-9168-4816-b390-fb8da3868968?api-version=2015-04-08
>>>>>>> 807faccc
      pragma:
      - no-cache
      server:
      - Microsoft-HTTPAPI/2.0
      strict-transport-security:
      - max-age=31536000; includeSubDomains
      x-content-type-options:
      - nosniff
      x-ms-gatewayversion:
      - version=2.7.0
      x-ms-ratelimit-remaining-subscription-writes:
      - '1199'
    status:
      code: 202
      message: Accepted
- request:
    body: null
    headers:
      Accept:
      - application/json
      Accept-Encoding:
      - gzip, deflate
      CommandName:
      - cosmosdb keys regenerate
<<<<<<< HEAD
=======
      Connection:
      - keep-alive
      ParameterSetName:
      - -n -g --key-kind
      User-Agent:
      - python/3.7.4 (Windows-10-10.0.18362-SP0) msrest/0.6.10 msrest_azure/0.6.2
        azure-mgmt-cosmosdb/0.8.0 Azure-SDK-For-Python AZURECLI/2.0.75
    method: GET
    uri: https://management.azure.com/subscriptions/00000000-0000-0000-0000-000000000000/providers/Microsoft.DocumentDB/locations/westus/operationsStatus/9625d896-9168-4816-b390-fb8da3868968?api-version=2015-04-08
  response:
    body:
      string: '{"status":"Dequeued","error":{}}'
    headers:
      cache-control:
      - no-store, no-cache
      content-length:
      - '32'
      content-location:
      - https://management.documents.azure.com:450/subscriptions/0b1f6471-1bf0-4dda-aec3-cb9272f09590/providers/Microsoft.DocumentDB/locations/westus/operationsStatus/9625d896-9168-4816-b390-fb8da3868968?api-version=2015-04-08
      content-type:
      - application/json
      date:
      - Mon, 21 Oct 2019 12:02:48 GMT
      pragma:
      - no-cache
      server:
      - Microsoft-HTTPAPI/2.0
      strict-transport-security:
      - max-age=31536000; includeSubDomains
      transfer-encoding:
      - chunked
      vary:
      - Accept-Encoding
      x-content-type-options:
      - nosniff
      x-ms-gatewayversion:
      - version=2.7.0
    status:
      code: 200
      message: Ok
- request:
    body: null
    headers:
      Accept:
      - application/json
      Accept-Encoding:
      - gzip, deflate
      CommandName:
      - cosmosdb keys regenerate
>>>>>>> 807faccc
      Connection:
      - keep-alive
      ParameterSetName:
      - -n -g --key-kind
      User-Agent:
<<<<<<< HEAD
      - python/3.6.5 (Windows-10-10.0.17134-SP0) msrest/0.6.10 msrest_azure/0.6.1
        azure-mgmt-cosmosdb/0.8.0 Azure-SDK-For-Python AZURECLI/2.0.74
    method: GET
    uri: https://management.azure.com/subscriptions/00000000-0000-0000-0000-000000000000/providers/Microsoft.DocumentDB/locations/westus/operationsStatus/f65661e2-1cb4-4301-8333-bfb6975a939e?api-version=2015-04-08
=======
      - python/3.7.4 (Windows-10-10.0.18362-SP0) msrest/0.6.10 msrest_azure/0.6.2
        azure-mgmt-cosmosdb/0.8.0 Azure-SDK-For-Python AZURECLI/2.0.75
    method: GET
    uri: https://management.azure.com/subscriptions/00000000-0000-0000-0000-000000000000/providers/Microsoft.DocumentDB/locations/westus/operationsStatus/9625d896-9168-4816-b390-fb8da3868968?api-version=2015-04-08
  response:
    body:
      string: '{"status":"Dequeued","error":{}}'
    headers:
      cache-control:
      - no-store, no-cache
      content-length:
      - '32'
      content-location:
      - https://management.documents.azure.com:450/subscriptions/0b1f6471-1bf0-4dda-aec3-cb9272f09590/providers/Microsoft.DocumentDB/locations/westus/operationsStatus/9625d896-9168-4816-b390-fb8da3868968?api-version=2015-04-08
      content-type:
      - application/json
      date:
      - Mon, 21 Oct 2019 12:03:19 GMT
      pragma:
      - no-cache
      server:
      - Microsoft-HTTPAPI/2.0
      strict-transport-security:
      - max-age=31536000; includeSubDomains
      transfer-encoding:
      - chunked
      vary:
      - Accept-Encoding
      x-content-type-options:
      - nosniff
      x-ms-gatewayversion:
      - version=2.7.0
    status:
      code: 200
      message: Ok
- request:
    body: null
    headers:
      Accept:
      - application/json
      Accept-Encoding:
      - gzip, deflate
      CommandName:
      - cosmosdb keys regenerate
      Connection:
      - keep-alive
      ParameterSetName:
      - -n -g --key-kind
      User-Agent:
      - python/3.7.4 (Windows-10-10.0.18362-SP0) msrest/0.6.10 msrest_azure/0.6.2
        azure-mgmt-cosmosdb/0.8.0 Azure-SDK-For-Python AZURECLI/2.0.75
    method: GET
    uri: https://management.azure.com/subscriptions/00000000-0000-0000-0000-000000000000/providers/Microsoft.DocumentDB/locations/westus/operationsStatus/9625d896-9168-4816-b390-fb8da3868968?api-version=2015-04-08
>>>>>>> 807faccc
  response:
    body:
      string: '{"status":"Dequeued","error":{}}'
    headers:
      cache-control:
      - no-store, no-cache
      content-length:
      - '32'
      content-location:
<<<<<<< HEAD
      - https://management.documents.azure.com:450/subscriptions/fb3a3d6b-44c8-44f5-88c9-b20917c9b96b/providers/Microsoft.DocumentDB/locations/westus/operationsStatus/f65661e2-1cb4-4301-8333-bfb6975a939e?api-version=2015-04-08
      content-type:
      - application/json
      date:
      - Tue, 08 Oct 2019 20:28:12 GMT
=======
      - https://management.documents.azure.com:450/subscriptions/0b1f6471-1bf0-4dda-aec3-cb9272f09590/providers/Microsoft.DocumentDB/locations/westus/operationsStatus/9625d896-9168-4816-b390-fb8da3868968?api-version=2015-04-08
      content-type:
      - application/json
      date:
      - Mon, 21 Oct 2019 12:03:49 GMT
>>>>>>> 807faccc
      pragma:
      - no-cache
      server:
      - Microsoft-HTTPAPI/2.0
      strict-transport-security:
      - max-age=31536000; includeSubDomains
      transfer-encoding:
      - chunked
      vary:
      - Accept-Encoding
      x-content-type-options:
      - nosniff
      x-ms-gatewayversion:
      - version=2.7.0
    status:
      code: 200
      message: Ok
- request:
    body: null
    headers:
      Accept:
      - application/json
      Accept-Encoding:
      - gzip, deflate
      CommandName:
      - cosmosdb keys regenerate
      Connection:
      - keep-alive
      ParameterSetName:
      - -n -g --key-kind
      User-Agent:
<<<<<<< HEAD
      - python/3.6.5 (Windows-10-10.0.17134-SP0) msrest/0.6.10 msrest_azure/0.6.1
        azure-mgmt-cosmosdb/0.8.0 Azure-SDK-For-Python AZURECLI/2.0.74
    method: GET
    uri: https://management.azure.com/subscriptions/00000000-0000-0000-0000-000000000000/providers/Microsoft.DocumentDB/locations/westus/operationsStatus/f65661e2-1cb4-4301-8333-bfb6975a939e?api-version=2015-04-08
=======
      - python/3.7.4 (Windows-10-10.0.18362-SP0) msrest/0.6.10 msrest_azure/0.6.2
        azure-mgmt-cosmosdb/0.8.0 Azure-SDK-For-Python AZURECLI/2.0.75
      accept-language:
      - en-US
    method: POST
    uri: https://management.azure.com/subscriptions/00000000-0000-0000-0000-000000000000/resourceGroups/cli_test_cosmosdb_account000001/providers/Microsoft.DocumentDB/databaseAccounts/cli000002/regenerateKey?api-version=2015-04-08
>>>>>>> 807faccc
  response:
    body:
      string: '{"status":"Dequeued","error":{}}'
    headers:
<<<<<<< HEAD
=======
      azure-asyncoperation:
      - https://management.azure.com/subscriptions/00000000-0000-0000-0000-000000000000/providers/Microsoft.DocumentDB/locations/westus/operationsStatus/ad70e824-1651-493b-9966-42355215de9f?api-version=2015-04-08
>>>>>>> 807faccc
      cache-control:
      - no-store, no-cache
      content-length:
      - '32'
      content-location:
      - https://management.documents.azure.com:450/subscriptions/fb3a3d6b-44c8-44f5-88c9-b20917c9b96b/providers/Microsoft.DocumentDB/locations/westus/operationsStatus/f65661e2-1cb4-4301-8333-bfb6975a939e?api-version=2015-04-08
      content-type:
      - application/json
      date:
<<<<<<< HEAD
      - Tue, 08 Oct 2019 20:28:42 GMT
=======
      - Mon, 21 Oct 2019 12:03:52 GMT
      location:
      - https://management.azure.com/subscriptions/00000000-0000-0000-0000-000000000000/resourceGroups/cli_test_cosmosdb_account000001/providers/Microsoft.DocumentDB/databaseAccounts/cli000002/regenerateKey/operationResults/ad70e824-1651-493b-9966-42355215de9f?api-version=2015-04-08
>>>>>>> 807faccc
      pragma:
      - no-cache
      server:
      - Microsoft-HTTPAPI/2.0
      strict-transport-security:
      - max-age=31536000; includeSubDomains
      transfer-encoding:
      - chunked
      vary:
      - Accept-Encoding
      x-content-type-options:
      - nosniff
      x-ms-gatewayversion:
      - version=2.7.0
<<<<<<< HEAD
=======
      x-ms-ratelimit-remaining-subscription-writes:
      - '1195'
>>>>>>> 807faccc
    status:
      code: 200
      message: Ok
- request:
    body: null
    headers:
      Accept:
      - application/json
      Accept-Encoding:
      - gzip, deflate
      CommandName:
      - cosmosdb keys regenerate
      Connection:
      - keep-alive
      ParameterSetName:
      - -n -g --key-kind
      User-Agent:
<<<<<<< HEAD
      - python/3.6.5 (Windows-10-10.0.17134-SP0) msrest/0.6.10 msrest_azure/0.6.1
        azure-mgmt-cosmosdb/0.8.0 Azure-SDK-For-Python AZURECLI/2.0.74
    method: GET
    uri: https://management.azure.com/subscriptions/00000000-0000-0000-0000-000000000000/providers/Microsoft.DocumentDB/locations/westus/operationsStatus/f65661e2-1cb4-4301-8333-bfb6975a939e?api-version=2015-04-08
=======
      - python/3.7.4 (Windows-10-10.0.18362-SP0) msrest/0.6.10 msrest_azure/0.6.2
        azure-mgmt-cosmosdb/0.8.0 Azure-SDK-For-Python AZURECLI/2.0.75
    method: GET
    uri: https://management.azure.com/subscriptions/00000000-0000-0000-0000-000000000000/providers/Microsoft.DocumentDB/locations/westus/operationsStatus/ad70e824-1651-493b-9966-42355215de9f?api-version=2015-04-08
  response:
    body:
      string: '{"status":"Dequeued","error":{}}'
    headers:
      cache-control:
      - no-store, no-cache
      content-length:
      - '32'
      content-location:
      - https://management.documents.azure.com:450/subscriptions/0b1f6471-1bf0-4dda-aec3-cb9272f09590/providers/Microsoft.DocumentDB/locations/westus/operationsStatus/ad70e824-1651-493b-9966-42355215de9f?api-version=2015-04-08
      content-type:
      - application/json
      date:
      - Mon, 21 Oct 2019 12:04:24 GMT
      pragma:
      - no-cache
      server:
      - Microsoft-HTTPAPI/2.0
      strict-transport-security:
      - max-age=31536000; includeSubDomains
      transfer-encoding:
      - chunked
      vary:
      - Accept-Encoding
      x-content-type-options:
      - nosniff
      x-ms-gatewayversion:
      - version=2.7.0
    status:
      code: 200
      message: Ok
- request:
    body: null
    headers:
      Accept:
      - application/json
      Accept-Encoding:
      - gzip, deflate
      CommandName:
      - cosmosdb keys regenerate
      Connection:
      - keep-alive
      ParameterSetName:
      - -n -g --key-kind
      User-Agent:
      - python/3.7.4 (Windows-10-10.0.18362-SP0) msrest/0.6.10 msrest_azure/0.6.2
        azure-mgmt-cosmosdb/0.8.0 Azure-SDK-For-Python AZURECLI/2.0.75
    method: GET
    uri: https://management.azure.com/subscriptions/00000000-0000-0000-0000-000000000000/providers/Microsoft.DocumentDB/locations/westus/operationsStatus/ad70e824-1651-493b-9966-42355215de9f?api-version=2015-04-08
  response:
    body:
      string: '{"status":"Dequeued","error":{}}'
    headers:
      cache-control:
      - no-store, no-cache
      content-length:
      - '32'
      content-location:
      - https://management.documents.azure.com:450/subscriptions/0b1f6471-1bf0-4dda-aec3-cb9272f09590/providers/Microsoft.DocumentDB/locations/westus/operationsStatus/ad70e824-1651-493b-9966-42355215de9f?api-version=2015-04-08
      content-type:
      - application/json
      date:
      - Mon, 21 Oct 2019 12:04:56 GMT
      pragma:
      - no-cache
      server:
      - Microsoft-HTTPAPI/2.0
      strict-transport-security:
      - max-age=31536000; includeSubDomains
      transfer-encoding:
      - chunked
      vary:
      - Accept-Encoding
      x-content-type-options:
      - nosniff
      x-ms-gatewayversion:
      - version=2.7.0
    status:
      code: 200
      message: Ok
- request:
    body: null
    headers:
      Accept:
      - application/json
      Accept-Encoding:
      - gzip, deflate
      CommandName:
      - cosmosdb keys regenerate
      Connection:
      - keep-alive
      ParameterSetName:
      - -n -g --key-kind
      User-Agent:
      - python/3.7.4 (Windows-10-10.0.18362-SP0) msrest/0.6.10 msrest_azure/0.6.2
        azure-mgmt-cosmosdb/0.8.0 Azure-SDK-For-Python AZURECLI/2.0.75
    method: GET
    uri: https://management.azure.com/subscriptions/00000000-0000-0000-0000-000000000000/providers/Microsoft.DocumentDB/locations/westus/operationsStatus/ad70e824-1651-493b-9966-42355215de9f?api-version=2015-04-08
>>>>>>> 807faccc
  response:
    body:
      string: '{"status":"Succeeded","error":{}}'
    headers:
      cache-control:
      - no-store, no-cache
      content-length:
      - '33'
      content-location:
<<<<<<< HEAD
      - https://management.documents.azure.com:450/subscriptions/fb3a3d6b-44c8-44f5-88c9-b20917c9b96b/providers/Microsoft.DocumentDB/locations/westus/operationsStatus/f65661e2-1cb4-4301-8333-bfb6975a939e?api-version=2015-04-08
      content-type:
      - application/json
      date:
      - Tue, 08 Oct 2019 20:29:12 GMT
=======
      - https://management.documents.azure.com:450/subscriptions/0b1f6471-1bf0-4dda-aec3-cb9272f09590/providers/Microsoft.DocumentDB/locations/westus/operationsStatus/ad70e824-1651-493b-9966-42355215de9f?api-version=2015-04-08
      content-type:
      - application/json
      date:
      - Mon, 21 Oct 2019 12:05:27 GMT
>>>>>>> 807faccc
      pragma:
      - no-cache
      server:
      - Microsoft-HTTPAPI/2.0
      strict-transport-security:
      - max-age=31536000; includeSubDomains
      transfer-encoding:
      - chunked
      vary:
      - Accept-Encoding
      x-content-type-options:
      - nosniff
      x-ms-gatewayversion:
      - version=2.7.0
    status:
      code: 200
      message: Ok
- request:
    body: null
    headers:
      Accept:
      - application/json
      Accept-Encoding:
      - gzip, deflate
      CommandName:
      - cosmosdb keys list
      Connection:
      - keep-alive
      Content-Length:
      - '0'
      ParameterSetName:
      - -n -g
      User-Agent:
<<<<<<< HEAD
      - python/3.6.5 (Windows-10-10.0.17134-SP0) msrest/0.6.10 msrest_azure/0.6.1
        azure-mgmt-cosmosdb/0.8.0 Azure-SDK-For-Python AZURECLI/2.0.74
=======
      - python/3.7.4 (Windows-10-10.0.18362-SP0) msrest/0.6.10 msrest_azure/0.6.2
        azure-mgmt-cosmosdb/0.8.0 Azure-SDK-For-Python AZURECLI/2.0.75
>>>>>>> 807faccc
      accept-language:
      - en-US
    method: POST
    uri: https://management.azure.com/subscriptions/00000000-0000-0000-0000-000000000000/resourceGroups/cli_test_cosmosdb_account000001/providers/Microsoft.DocumentDB/databaseAccounts/cli000002/listKeys?api-version=2015-04-08
  response:
    body:
<<<<<<< HEAD
      string: '{"primaryMasterKey":"NQaWx8qLswsJE98JKVYJK374yTUCybS9kZRSbEwUSfuyXuvfNFyL56DI0ZpgL84HuVVsh1SjsBF5lFMbH4XZlw==","secondaryMasterKey":"edXftjRZeYlKS4sjPnSHX2EcqNGNpzW1C8xfSD8Shx5EYGyS4imgVZmRSc2xjQaMI3HvYqVVfBbtyNfao5ZFqQ==","primaryReadonlyMasterKey":"GbJzp1MAdQFNyuWvsa0m8VfC5Ol2RcMJ81AJEaYallm7JbwTR0WYtwMTmE9RlyaM4L2aWqmarMW1467SoXSCig==","secondaryReadonlyMasterKey":"MDxRUQMaFhNF7qqEYtyK4d1SdE5vEQ6nNkG22bg97AZSyE5YWg3KCxOeoK2IymKHeiL2A1gFI88PwHV3UWvl7w=="}'
=======
      string: '{"primaryMasterKey":"WKAWOHuDRoRO3Q75sTbeR8cfLGzXDbA9A0CJ4Lk6IG5WQREWOVmZXA7Wei9wDddijEoXzHykc54EbxeakCak7g==","secondaryMasterKey":"SWFrahsG3zulLrHDhKcXjpJs6u6kuRc8YrhVckqZnwL8EseaN3phhW46ZETyJ6iWODxFuWJjIfH73TFu66Mi0g==","primaryReadonlyMasterKey":"EDRU3x84NfuKPzKcR64Rku8OUvrAcWaL9U8tVPx1PRQEDPOePzFXhe6I3YTf9qYA1kq2ZXHDKVHrp0MlWniB3w==","secondaryReadonlyMasterKey":"jWi6FosmoQELfFDNq2UG9vqM5JQzqFH3b1rozfpmu83Pc2oCw8e8Zuwmt8SqaSd79vhrBLg0fdD8zjp3OVAwig=="}'
>>>>>>> 807faccc
    headers:
      cache-control:
      - no-store, no-cache
      content-length:
      - '461'
      content-type:
      - application/json
      date:
<<<<<<< HEAD
      - Tue, 08 Oct 2019 20:29:14 GMT
=======
      - Mon, 21 Oct 2019 12:05:29 GMT
>>>>>>> 807faccc
      pragma:
      - no-cache
      server:
      - Microsoft-HTTPAPI/2.0
      strict-transport-security:
      - max-age=31536000; includeSubDomains
      transfer-encoding:
      - chunked
      vary:
      - Accept-Encoding
      x-content-type-options:
      - nosniff
      x-ms-gatewayversion:
      - version=2.7.0
      x-ms-ratelimit-remaining-subscription-writes:
<<<<<<< HEAD
      - '1199'
=======
      - '1194'
>>>>>>> 807faccc
    status:
      code: 200
      message: Ok
- request:
    body: null
    headers:
      Accept:
      - application/json
      Accept-Encoding:
      - gzip, deflate
      CommandName:
      - cosmosdb list-read-only-keys
      Connection:
      - keep-alive
      Content-Length:
      - '0'
      ParameterSetName:
      - -n -g
      User-Agent:
<<<<<<< HEAD
      - python/3.6.5 (Windows-10-10.0.17134-SP0) msrest/0.6.10 msrest_azure/0.6.1
        azure-mgmt-cosmosdb/0.8.0 Azure-SDK-For-Python AZURECLI/2.0.74
=======
      - python/3.7.4 (Windows-10-10.0.18362-SP0) msrest/0.6.10 msrest_azure/0.6.2
        azure-mgmt-cosmosdb/0.8.0 Azure-SDK-For-Python AZURECLI/2.0.75
>>>>>>> 807faccc
      accept-language:
      - en-US
    method: POST
    uri: https://management.azure.com/subscriptions/00000000-0000-0000-0000-000000000000/resourceGroups/cli_test_cosmosdb_account000001/providers/Microsoft.DocumentDB/databaseAccounts/cli000002/readonlykeys?api-version=2015-04-08
  response:
    body:
<<<<<<< HEAD
      string: '{"primaryReadonlyMasterKey":"GbJzp1MAdQFNyuWvsa0m8VfC5Ol2RcMJ81AJEaYallm7JbwTR0WYtwMTmE9RlyaM4L2aWqmarMW1467SoXSCig==","secondaryReadonlyMasterKey":"MDxRUQMaFhNF7qqEYtyK4d1SdE5vEQ6nNkG22bg97AZSyE5YWg3KCxOeoK2IymKHeiL2A1gFI88PwHV3UWvl7w=="}'
=======
      string: '{"primaryReadonlyMasterKey":"EDRU3x84NfuKPzKcR64Rku8OUvrAcWaL9U8tVPx1PRQEDPOePzFXhe6I3YTf9qYA1kq2ZXHDKVHrp0MlWniB3w==","secondaryReadonlyMasterKey":"jWi6FosmoQELfFDNq2UG9vqM5JQzqFH3b1rozfpmu83Pc2oCw8e8Zuwmt8SqaSd79vhrBLg0fdD8zjp3OVAwig=="}'
>>>>>>> 807faccc
    headers:
      cache-control:
      - no-store, no-cache
      content-length:
      - '239'
      content-type:
      - application/json
      date:
<<<<<<< HEAD
      - Tue, 08 Oct 2019 20:29:15 GMT
=======
      - Mon, 21 Oct 2019 12:05:32 GMT
>>>>>>> 807faccc
      pragma:
      - no-cache
      server:
      - Microsoft-HTTPAPI/2.0
      strict-transport-security:
      - max-age=31536000; includeSubDomains
      transfer-encoding:
      - chunked
      vary:
      - Accept-Encoding
      x-content-type-options:
      - nosniff
      x-ms-gatewayversion:
      - version=2.7.0
      x-ms-ratelimit-remaining-subscription-writes:
<<<<<<< HEAD
      - '1199'
=======
      - '1187'
>>>>>>> 807faccc
    status:
      code: 200
      message: Ok
- request:
    body: null
    headers:
      Accept:
      - application/json
      Accept-Encoding:
      - gzip, deflate
      CommandName:
      - cosmosdb list-keys
      Connection:
      - keep-alive
      Content-Length:
      - '0'
      ParameterSetName:
      - -n -g
      User-Agent:
<<<<<<< HEAD
      - python/3.6.5 (Windows-10-10.0.17134-SP0) msrest/0.6.10 msrest_azure/0.6.1
        azure-mgmt-cosmosdb/0.8.0 Azure-SDK-For-Python AZURECLI/2.0.74
=======
      - python/3.7.4 (Windows-10-10.0.18362-SP0) msrest/0.6.10 msrest_azure/0.6.2
        azure-mgmt-cosmosdb/0.8.0 Azure-SDK-For-Python AZURECLI/2.0.75
>>>>>>> 807faccc
      accept-language:
      - en-US
    method: POST
    uri: https://management.azure.com/subscriptions/00000000-0000-0000-0000-000000000000/resourceGroups/cli_test_cosmosdb_account000001/providers/Microsoft.DocumentDB/databaseAccounts/cli000002/listKeys?api-version=2015-04-08
  response:
    body:
<<<<<<< HEAD
      string: '{"primaryMasterKey":"NQaWx8qLswsJE98JKVYJK374yTUCybS9kZRSbEwUSfuyXuvfNFyL56DI0ZpgL84HuVVsh1SjsBF5lFMbH4XZlw==","secondaryMasterKey":"edXftjRZeYlKS4sjPnSHX2EcqNGNpzW1C8xfSD8Shx5EYGyS4imgVZmRSc2xjQaMI3HvYqVVfBbtyNfao5ZFqQ==","primaryReadonlyMasterKey":"GbJzp1MAdQFNyuWvsa0m8VfC5Ol2RcMJ81AJEaYallm7JbwTR0WYtwMTmE9RlyaM4L2aWqmarMW1467SoXSCig==","secondaryReadonlyMasterKey":"MDxRUQMaFhNF7qqEYtyK4d1SdE5vEQ6nNkG22bg97AZSyE5YWg3KCxOeoK2IymKHeiL2A1gFI88PwHV3UWvl7w=="}'
=======
      string: '{"primaryMasterKey":"WKAWOHuDRoRO3Q75sTbeR8cfLGzXDbA9A0CJ4Lk6IG5WQREWOVmZXA7Wei9wDddijEoXzHykc54EbxeakCak7g==","secondaryMasterKey":"SWFrahsG3zulLrHDhKcXjpJs6u6kuRc8YrhVckqZnwL8EseaN3phhW46ZETyJ6iWODxFuWJjIfH73TFu66Mi0g==","primaryReadonlyMasterKey":"EDRU3x84NfuKPzKcR64Rku8OUvrAcWaL9U8tVPx1PRQEDPOePzFXhe6I3YTf9qYA1kq2ZXHDKVHrp0MlWniB3w==","secondaryReadonlyMasterKey":"jWi6FosmoQELfFDNq2UG9vqM5JQzqFH3b1rozfpmu83Pc2oCw8e8Zuwmt8SqaSd79vhrBLg0fdD8zjp3OVAwig=="}'
>>>>>>> 807faccc
    headers:
      cache-control:
      - no-store, no-cache
      content-length:
      - '461'
      content-type:
      - application/json
      date:
<<<<<<< HEAD
      - Tue, 08 Oct 2019 20:29:15 GMT
=======
      - Mon, 21 Oct 2019 12:05:33 GMT
>>>>>>> 807faccc
      pragma:
      - no-cache
      server:
      - Microsoft-HTTPAPI/2.0
      strict-transport-security:
      - max-age=31536000; includeSubDomains
      transfer-encoding:
      - chunked
      vary:
      - Accept-Encoding
      x-content-type-options:
      - nosniff
      x-ms-gatewayversion:
      - version=2.7.0
      x-ms-ratelimit-remaining-subscription-writes:
<<<<<<< HEAD
      - '1199'
=======
      - '1186'
>>>>>>> 807faccc
    status:
      code: 200
      message: Ok
version: 1<|MERGE_RESOLUTION|>--- conflicted
+++ resolved
@@ -13,24 +13,15 @@
       ParameterSetName:
       - -n -g
       User-Agent:
-<<<<<<< HEAD
-      - python/3.6.5 (Windows-10-10.0.17134-SP0) msrest/0.6.10 msrest_azure/0.6.1
-        azure-mgmt-resource/4.0.0 Azure-SDK-For-Python AZURECLI/2.0.74
-=======
       - python/3.7.4 (Windows-10-10.0.18362-SP0) msrest/0.6.10 msrest_azure/0.6.2
         azure-mgmt-resource/4.0.0 Azure-SDK-For-Python AZURECLI/2.0.75
->>>>>>> 807faccc
       accept-language:
       - en-US
     method: GET
     uri: https://management.azure.com/subscriptions/00000000-0000-0000-0000-000000000000/resourcegroups/cli_test_cosmosdb_account000001?api-version=2019-07-01
   response:
     body:
-<<<<<<< HEAD
-      string: '{"id":"/subscriptions/00000000-0000-0000-0000-000000000000/resourceGroups/cli_test_cosmosdb_account000001","name":"cli_test_cosmosdb_account000001","type":"Microsoft.Resources/resourceGroups","location":"westus","tags":{"product":"azurecli","cause":"automation","date":"2019-10-08T20:09:13Z"},"properties":{"provisioningState":"Succeeded"}}'
-=======
       string: '{"id":"/subscriptions/00000000-0000-0000-0000-000000000000/resourceGroups/cli_test_cosmosdb_account000001","name":"cli_test_cosmosdb_account000001","type":"Microsoft.Resources/resourceGroups","location":"westus","tags":{"product":"azurecli","cause":"automation","date":"2019-10-21T11:50:36Z"},"properties":{"provisioningState":"Succeeded"}}'
->>>>>>> 807faccc
     headers:
       cache-control:
       - no-cache
@@ -39,11 +30,7 @@
       content-type:
       - application/json; charset=utf-8
       date:
-<<<<<<< HEAD
-      - Tue, 08 Oct 2019 20:09:14 GMT
-=======
       - Mon, 21 Oct 2019 11:50:42 GMT
->>>>>>> 807faccc
       expires:
       - '-1'
       pragma:
@@ -77,13 +64,8 @@
       ParameterSetName:
       - -n -g
       User-Agent:
-<<<<<<< HEAD
-      - python/3.6.5 (Windows-10-10.0.17134-SP0) msrest/0.6.10 msrest_azure/0.6.1
-        azure-mgmt-cosmosdb/0.8.0 Azure-SDK-For-Python AZURECLI/2.0.74
-=======
-      - python/3.7.4 (Windows-10-10.0.18362-SP0) msrest/0.6.10 msrest_azure/0.6.2
-        azure-mgmt-cosmosdb/0.8.0 Azure-SDK-For-Python AZURECLI/2.0.75
->>>>>>> 807faccc
+      - python/3.7.4 (Windows-10-10.0.18362-SP0) msrest/0.6.10 msrest_azure/0.6.2
+        azure-mgmt-cosmosdb/0.8.0 Azure-SDK-For-Python AZURECLI/2.0.75
       accept-language:
       - en-US
     method: PUT
@@ -98,25 +80,12 @@
         US","failoverPriority":0}],"cors":[],"capabilities":[]}}'
     headers:
       azure-asyncoperation:
-<<<<<<< HEAD
-      - https://management.azure.com/subscriptions/00000000-0000-0000-0000-000000000000/providers/Microsoft.DocumentDB/locations/westus/operationsStatus/33ea0bad-a750-47d0-94c5-dae32b93fb79?api-version=2015-04-08
-=======
       - https://management.azure.com/subscriptions/00000000-0000-0000-0000-000000000000/providers/Microsoft.DocumentDB/locations/westus/operationsStatus/97fc9f7e-f90f-4def-8d26-1b069714fb96?api-version=2015-04-08
->>>>>>> 807faccc
       cache-control:
       - no-store, no-cache
       content-length:
       - '1559'
       content-location:
-<<<<<<< HEAD
-      - https://management.documents.azure.com:450/subscriptions/fb3a3d6b-44c8-44f5-88c9-b20917c9b96b/resourceGroups/cli_test_cosmosdb_account7v4jh5ezvdi6cl2beolhd23wjeevpjzusxfpzvz2ouie76ccu7/providers/Microsoft.DocumentDB/databaseAccounts/clikxinwxglvqrl7yhtjffetd3ehuilnfdnarbxm?api-version=2015-04-08
-      content-type:
-      - application/json
-      date:
-      - Tue, 08 Oct 2019 20:09:16 GMT
-      location:
-      - https://management.azure.com/subscriptions/00000000-0000-0000-0000-000000000000/resourceGroups/cli_test_cosmosdb_account000001/providers/Microsoft.DocumentDB/databaseAccounts/cli000002/operationResults/33ea0bad-a750-47d0-94c5-dae32b93fb79?api-version=2015-04-08
-=======
       - https://management.documents.azure.com:450/subscriptions/0b1f6471-1bf0-4dda-aec3-cb9272f09590/resourceGroups/cli_test_cosmosdb_account6gb4conryzxgboejmaga7b35odeqt6kq5x7lo3ef77tce4w33s/providers/Microsoft.DocumentDB/databaseAccounts/clio2ql76c2fc53bxzt5l77zta2huhuu4qt3fu5y?api-version=2015-04-08
       content-type:
       - application/json
@@ -124,7 +93,6 @@
       - Mon, 21 Oct 2019 11:50:46 GMT
       location:
       - https://management.azure.com/subscriptions/00000000-0000-0000-0000-000000000000/resourceGroups/cli_test_cosmosdb_account000001/providers/Microsoft.DocumentDB/databaseAccounts/cli000002/operationResults/97fc9f7e-f90f-4def-8d26-1b069714fb96?api-version=2015-04-08
->>>>>>> 807faccc
       pragma:
       - no-cache
       server:
@@ -140,8 +108,7 @@
       x-ms-gatewayversion:
       - version=2.7.0
       x-ms-ratelimit-remaining-subscription-writes:
-<<<<<<< HEAD
-      - '1199'
+      - '1170'
     status:
       code: 200
       message: Ok
@@ -159,24 +126,24 @@
       ParameterSetName:
       - -n -g
       User-Agent:
-      - python/3.6.5 (Windows-10-10.0.17134-SP0) msrest/0.6.10 msrest_azure/0.6.1
-        azure-mgmt-cosmosdb/0.8.0 Azure-SDK-For-Python AZURECLI/2.0.74
-    method: GET
-    uri: https://management.azure.com/subscriptions/00000000-0000-0000-0000-000000000000/providers/Microsoft.DocumentDB/locations/westus/operationsStatus/33ea0bad-a750-47d0-94c5-dae32b93fb79?api-version=2015-04-08
-  response:
-    body:
-      string: '{"status":"Dequeued","error":{}}'
-    headers:
-      cache-control:
-      - no-store, no-cache
-      content-length:
-      - '32'
-      content-location:
-      - https://management.documents.azure.com:450/subscriptions/fb3a3d6b-44c8-44f5-88c9-b20917c9b96b/providers/Microsoft.DocumentDB/locations/westus/operationsStatus/33ea0bad-a750-47d0-94c5-dae32b93fb79?api-version=2015-04-08
-      content-type:
-      - application/json
-      date:
-      - Tue, 08 Oct 2019 20:09:47 GMT
+      - python/3.7.4 (Windows-10-10.0.18362-SP0) msrest/0.6.10 msrest_azure/0.6.2
+        azure-mgmt-cosmosdb/0.8.0 Azure-SDK-For-Python AZURECLI/2.0.75
+    method: GET
+    uri: https://management.azure.com/subscriptions/00000000-0000-0000-0000-000000000000/providers/Microsoft.DocumentDB/locations/westus/operationsStatus/97fc9f7e-f90f-4def-8d26-1b069714fb96?api-version=2015-04-08
+  response:
+    body:
+      string: '{"status":"Dequeued","error":{}}'
+    headers:
+      cache-control:
+      - no-store, no-cache
+      content-length:
+      - '32'
+      content-location:
+      - https://management.documents.azure.com:450/subscriptions/0b1f6471-1bf0-4dda-aec3-cb9272f09590/providers/Microsoft.DocumentDB/locations/westus/operationsStatus/97fc9f7e-f90f-4def-8d26-1b069714fb96?api-version=2015-04-08
+      content-type:
+      - application/json
+      date:
+      - Mon, 21 Oct 2019 11:51:17 GMT
       pragma:
       - no-cache
       server:
@@ -208,24 +175,24 @@
       ParameterSetName:
       - -n -g
       User-Agent:
-      - python/3.6.5 (Windows-10-10.0.17134-SP0) msrest/0.6.10 msrest_azure/0.6.1
-        azure-mgmt-cosmosdb/0.8.0 Azure-SDK-For-Python AZURECLI/2.0.74
-    method: GET
-    uri: https://management.azure.com/subscriptions/00000000-0000-0000-0000-000000000000/providers/Microsoft.DocumentDB/locations/westus/operationsStatus/33ea0bad-a750-47d0-94c5-dae32b93fb79?api-version=2015-04-08
-  response:
-    body:
-      string: '{"status":"Dequeued","error":{}}'
-    headers:
-      cache-control:
-      - no-store, no-cache
-      content-length:
-      - '32'
-      content-location:
-      - https://management.documents.azure.com:450/subscriptions/fb3a3d6b-44c8-44f5-88c9-b20917c9b96b/providers/Microsoft.DocumentDB/locations/westus/operationsStatus/33ea0bad-a750-47d0-94c5-dae32b93fb79?api-version=2015-04-08
-      content-type:
-      - application/json
-      date:
-      - Tue, 08 Oct 2019 20:10:17 GMT
+      - python/3.7.4 (Windows-10-10.0.18362-SP0) msrest/0.6.10 msrest_azure/0.6.2
+        azure-mgmt-cosmosdb/0.8.0 Azure-SDK-For-Python AZURECLI/2.0.75
+    method: GET
+    uri: https://management.azure.com/subscriptions/00000000-0000-0000-0000-000000000000/providers/Microsoft.DocumentDB/locations/westus/operationsStatus/97fc9f7e-f90f-4def-8d26-1b069714fb96?api-version=2015-04-08
+  response:
+    body:
+      string: '{"status":"Dequeued","error":{}}'
+    headers:
+      cache-control:
+      - no-store, no-cache
+      content-length:
+      - '32'
+      content-location:
+      - https://management.documents.azure.com:450/subscriptions/0b1f6471-1bf0-4dda-aec3-cb9272f09590/providers/Microsoft.DocumentDB/locations/westus/operationsStatus/97fc9f7e-f90f-4def-8d26-1b069714fb96?api-version=2015-04-08
+      content-type:
+      - application/json
+      date:
+      - Mon, 21 Oct 2019 11:51:48 GMT
       pragma:
       - no-cache
       server:
@@ -257,24 +224,24 @@
       ParameterSetName:
       - -n -g
       User-Agent:
-      - python/3.6.5 (Windows-10-10.0.17134-SP0) msrest/0.6.10 msrest_azure/0.6.1
-        azure-mgmt-cosmosdb/0.8.0 Azure-SDK-For-Python AZURECLI/2.0.74
-    method: GET
-    uri: https://management.azure.com/subscriptions/00000000-0000-0000-0000-000000000000/providers/Microsoft.DocumentDB/locations/westus/operationsStatus/33ea0bad-a750-47d0-94c5-dae32b93fb79?api-version=2015-04-08
-  response:
-    body:
-      string: '{"status":"Dequeued","error":{}}'
-    headers:
-      cache-control:
-      - no-store, no-cache
-      content-length:
-      - '32'
-      content-location:
-      - https://management.documents.azure.com:450/subscriptions/fb3a3d6b-44c8-44f5-88c9-b20917c9b96b/providers/Microsoft.DocumentDB/locations/westus/operationsStatus/33ea0bad-a750-47d0-94c5-dae32b93fb79?api-version=2015-04-08
-      content-type:
-      - application/json
-      date:
-      - Tue, 08 Oct 2019 20:10:48 GMT
+      - python/3.7.4 (Windows-10-10.0.18362-SP0) msrest/0.6.10 msrest_azure/0.6.2
+        azure-mgmt-cosmosdb/0.8.0 Azure-SDK-For-Python AZURECLI/2.0.75
+    method: GET
+    uri: https://management.azure.com/subscriptions/00000000-0000-0000-0000-000000000000/providers/Microsoft.DocumentDB/locations/westus/operationsStatus/97fc9f7e-f90f-4def-8d26-1b069714fb96?api-version=2015-04-08
+  response:
+    body:
+      string: '{"status":"Dequeued","error":{}}'
+    headers:
+      cache-control:
+      - no-store, no-cache
+      content-length:
+      - '32'
+      content-location:
+      - https://management.documents.azure.com:450/subscriptions/0b1f6471-1bf0-4dda-aec3-cb9272f09590/providers/Microsoft.DocumentDB/locations/westus/operationsStatus/97fc9f7e-f90f-4def-8d26-1b069714fb96?api-version=2015-04-08
+      content-type:
+      - application/json
+      date:
+      - Mon, 21 Oct 2019 11:52:19 GMT
       pragma:
       - no-cache
       server:
@@ -306,24 +273,24 @@
       ParameterSetName:
       - -n -g
       User-Agent:
-      - python/3.6.5 (Windows-10-10.0.17134-SP0) msrest/0.6.10 msrest_azure/0.6.1
-        azure-mgmt-cosmosdb/0.8.0 Azure-SDK-For-Python AZURECLI/2.0.74
-    method: GET
-    uri: https://management.azure.com/subscriptions/00000000-0000-0000-0000-000000000000/providers/Microsoft.DocumentDB/locations/westus/operationsStatus/33ea0bad-a750-47d0-94c5-dae32b93fb79?api-version=2015-04-08
-  response:
-    body:
-      string: '{"status":"Dequeued","error":{}}'
-    headers:
-      cache-control:
-      - no-store, no-cache
-      content-length:
-      - '32'
-      content-location:
-      - https://management.documents.azure.com:450/subscriptions/fb3a3d6b-44c8-44f5-88c9-b20917c9b96b/providers/Microsoft.DocumentDB/locations/westus/operationsStatus/33ea0bad-a750-47d0-94c5-dae32b93fb79?api-version=2015-04-08
-      content-type:
-      - application/json
-      date:
-      - Tue, 08 Oct 2019 20:11:18 GMT
+      - python/3.7.4 (Windows-10-10.0.18362-SP0) msrest/0.6.10 msrest_azure/0.6.2
+        azure-mgmt-cosmosdb/0.8.0 Azure-SDK-For-Python AZURECLI/2.0.75
+    method: GET
+    uri: https://management.azure.com/subscriptions/00000000-0000-0000-0000-000000000000/providers/Microsoft.DocumentDB/locations/westus/operationsStatus/97fc9f7e-f90f-4def-8d26-1b069714fb96?api-version=2015-04-08
+  response:
+    body:
+      string: '{"status":"Dequeued","error":{}}'
+    headers:
+      cache-control:
+      - no-store, no-cache
+      content-length:
+      - '32'
+      content-location:
+      - https://management.documents.azure.com:450/subscriptions/0b1f6471-1bf0-4dda-aec3-cb9272f09590/providers/Microsoft.DocumentDB/locations/westus/operationsStatus/97fc9f7e-f90f-4def-8d26-1b069714fb96?api-version=2015-04-08
+      content-type:
+      - application/json
+      date:
+      - Mon, 21 Oct 2019 11:52:49 GMT
       pragma:
       - no-cache
       server:
@@ -355,24 +322,24 @@
       ParameterSetName:
       - -n -g
       User-Agent:
-      - python/3.6.5 (Windows-10-10.0.17134-SP0) msrest/0.6.10 msrest_azure/0.6.1
-        azure-mgmt-cosmosdb/0.8.0 Azure-SDK-For-Python AZURECLI/2.0.74
-    method: GET
-    uri: https://management.azure.com/subscriptions/00000000-0000-0000-0000-000000000000/providers/Microsoft.DocumentDB/locations/westus/operationsStatus/33ea0bad-a750-47d0-94c5-dae32b93fb79?api-version=2015-04-08
-  response:
-    body:
-      string: '{"status":"Dequeued","error":{}}'
-    headers:
-      cache-control:
-      - no-store, no-cache
-      content-length:
-      - '32'
-      content-location:
-      - https://management.documents.azure.com:450/subscriptions/fb3a3d6b-44c8-44f5-88c9-b20917c9b96b/providers/Microsoft.DocumentDB/locations/westus/operationsStatus/33ea0bad-a750-47d0-94c5-dae32b93fb79?api-version=2015-04-08
-      content-type:
-      - application/json
-      date:
-      - Tue, 08 Oct 2019 20:11:48 GMT
+      - python/3.7.4 (Windows-10-10.0.18362-SP0) msrest/0.6.10 msrest_azure/0.6.2
+        azure-mgmt-cosmosdb/0.8.0 Azure-SDK-For-Python AZURECLI/2.0.75
+    method: GET
+    uri: https://management.azure.com/subscriptions/00000000-0000-0000-0000-000000000000/providers/Microsoft.DocumentDB/locations/westus/operationsStatus/97fc9f7e-f90f-4def-8d26-1b069714fb96?api-version=2015-04-08
+  response:
+    body:
+      string: '{"status":"Dequeued","error":{}}'
+    headers:
+      cache-control:
+      - no-store, no-cache
+      content-length:
+      - '32'
+      content-location:
+      - https://management.documents.azure.com:450/subscriptions/0b1f6471-1bf0-4dda-aec3-cb9272f09590/providers/Microsoft.DocumentDB/locations/westus/operationsStatus/97fc9f7e-f90f-4def-8d26-1b069714fb96?api-version=2015-04-08
+      content-type:
+      - application/json
+      date:
+      - Mon, 21 Oct 2019 11:53:19 GMT
       pragma:
       - no-cache
       server:
@@ -404,24 +371,24 @@
       ParameterSetName:
       - -n -g
       User-Agent:
-      - python/3.6.5 (Windows-10-10.0.17134-SP0) msrest/0.6.10 msrest_azure/0.6.1
-        azure-mgmt-cosmosdb/0.8.0 Azure-SDK-For-Python AZURECLI/2.0.74
-    method: GET
-    uri: https://management.azure.com/subscriptions/00000000-0000-0000-0000-000000000000/providers/Microsoft.DocumentDB/locations/westus/operationsStatus/33ea0bad-a750-47d0-94c5-dae32b93fb79?api-version=2015-04-08
-  response:
-    body:
-      string: '{"status":"Dequeued","error":{}}'
-    headers:
-      cache-control:
-      - no-store, no-cache
-      content-length:
-      - '32'
-      content-location:
-      - https://management.documents.azure.com:450/subscriptions/fb3a3d6b-44c8-44f5-88c9-b20917c9b96b/providers/Microsoft.DocumentDB/locations/westus/operationsStatus/33ea0bad-a750-47d0-94c5-dae32b93fb79?api-version=2015-04-08
-      content-type:
-      - application/json
-      date:
-      - Tue, 08 Oct 2019 20:12:19 GMT
+      - python/3.7.4 (Windows-10-10.0.18362-SP0) msrest/0.6.10 msrest_azure/0.6.2
+        azure-mgmt-cosmosdb/0.8.0 Azure-SDK-For-Python AZURECLI/2.0.75
+    method: GET
+    uri: https://management.azure.com/subscriptions/00000000-0000-0000-0000-000000000000/providers/Microsoft.DocumentDB/locations/westus/operationsStatus/97fc9f7e-f90f-4def-8d26-1b069714fb96?api-version=2015-04-08
+  response:
+    body:
+      string: '{"status":"Dequeued","error":{}}'
+    headers:
+      cache-control:
+      - no-store, no-cache
+      content-length:
+      - '32'
+      content-location:
+      - https://management.documents.azure.com:450/subscriptions/0b1f6471-1bf0-4dda-aec3-cb9272f09590/providers/Microsoft.DocumentDB/locations/westus/operationsStatus/97fc9f7e-f90f-4def-8d26-1b069714fb96?api-version=2015-04-08
+      content-type:
+      - application/json
+      date:
+      - Mon, 21 Oct 2019 11:53:51 GMT
       pragma:
       - no-cache
       server:
@@ -453,24 +420,24 @@
       ParameterSetName:
       - -n -g
       User-Agent:
-      - python/3.6.5 (Windows-10-10.0.17134-SP0) msrest/0.6.10 msrest_azure/0.6.1
-        azure-mgmt-cosmosdb/0.8.0 Azure-SDK-For-Python AZURECLI/2.0.74
-    method: GET
-    uri: https://management.azure.com/subscriptions/00000000-0000-0000-0000-000000000000/providers/Microsoft.DocumentDB/locations/westus/operationsStatus/33ea0bad-a750-47d0-94c5-dae32b93fb79?api-version=2015-04-08
-  response:
-    body:
-      string: '{"status":"Dequeued","error":{}}'
-    headers:
-      cache-control:
-      - no-store, no-cache
-      content-length:
-      - '32'
-      content-location:
-      - https://management.documents.azure.com:450/subscriptions/fb3a3d6b-44c8-44f5-88c9-b20917c9b96b/providers/Microsoft.DocumentDB/locations/westus/operationsStatus/33ea0bad-a750-47d0-94c5-dae32b93fb79?api-version=2015-04-08
-      content-type:
-      - application/json
-      date:
-      - Tue, 08 Oct 2019 20:12:49 GMT
+      - python/3.7.4 (Windows-10-10.0.18362-SP0) msrest/0.6.10 msrest_azure/0.6.2
+        azure-mgmt-cosmosdb/0.8.0 Azure-SDK-For-Python AZURECLI/2.0.75
+    method: GET
+    uri: https://management.azure.com/subscriptions/00000000-0000-0000-0000-000000000000/providers/Microsoft.DocumentDB/locations/westus/operationsStatus/97fc9f7e-f90f-4def-8d26-1b069714fb96?api-version=2015-04-08
+  response:
+    body:
+      string: '{"status":"Dequeued","error":{}}'
+    headers:
+      cache-control:
+      - no-store, no-cache
+      content-length:
+      - '32'
+      content-location:
+      - https://management.documents.azure.com:450/subscriptions/0b1f6471-1bf0-4dda-aec3-cb9272f09590/providers/Microsoft.DocumentDB/locations/westus/operationsStatus/97fc9f7e-f90f-4def-8d26-1b069714fb96?api-version=2015-04-08
+      content-type:
+      - application/json
+      date:
+      - Mon, 21 Oct 2019 11:54:21 GMT
       pragma:
       - no-cache
       server:
@@ -502,24 +469,24 @@
       ParameterSetName:
       - -n -g
       User-Agent:
-      - python/3.6.5 (Windows-10-10.0.17134-SP0) msrest/0.6.10 msrest_azure/0.6.1
-        azure-mgmt-cosmosdb/0.8.0 Azure-SDK-For-Python AZURECLI/2.0.74
-    method: GET
-    uri: https://management.azure.com/subscriptions/00000000-0000-0000-0000-000000000000/providers/Microsoft.DocumentDB/locations/westus/operationsStatus/33ea0bad-a750-47d0-94c5-dae32b93fb79?api-version=2015-04-08
-  response:
-    body:
-      string: '{"status":"Dequeued","error":{}}'
-    headers:
-      cache-control:
-      - no-store, no-cache
-      content-length:
-      - '32'
-      content-location:
-      - https://management.documents.azure.com:450/subscriptions/fb3a3d6b-44c8-44f5-88c9-b20917c9b96b/providers/Microsoft.DocumentDB/locations/westus/operationsStatus/33ea0bad-a750-47d0-94c5-dae32b93fb79?api-version=2015-04-08
-      content-type:
-      - application/json
-      date:
-      - Tue, 08 Oct 2019 20:13:20 GMT
+      - python/3.7.4 (Windows-10-10.0.18362-SP0) msrest/0.6.10 msrest_azure/0.6.2
+        azure-mgmt-cosmosdb/0.8.0 Azure-SDK-For-Python AZURECLI/2.0.75
+    method: GET
+    uri: https://management.azure.com/subscriptions/00000000-0000-0000-0000-000000000000/providers/Microsoft.DocumentDB/locations/westus/operationsStatus/97fc9f7e-f90f-4def-8d26-1b069714fb96?api-version=2015-04-08
+  response:
+    body:
+      string: '{"status":"Dequeued","error":{}}'
+    headers:
+      cache-control:
+      - no-store, no-cache
+      content-length:
+      - '32'
+      content-location:
+      - https://management.documents.azure.com:450/subscriptions/0b1f6471-1bf0-4dda-aec3-cb9272f09590/providers/Microsoft.DocumentDB/locations/westus/operationsStatus/97fc9f7e-f90f-4def-8d26-1b069714fb96?api-version=2015-04-08
+      content-type:
+      - application/json
+      date:
+      - Mon, 21 Oct 2019 11:54:52 GMT
       pragma:
       - no-cache
       server:
@@ -551,24 +518,24 @@
       ParameterSetName:
       - -n -g
       User-Agent:
-      - python/3.6.5 (Windows-10-10.0.17134-SP0) msrest/0.6.10 msrest_azure/0.6.1
-        azure-mgmt-cosmosdb/0.8.0 Azure-SDK-For-Python AZURECLI/2.0.74
-    method: GET
-    uri: https://management.azure.com/subscriptions/00000000-0000-0000-0000-000000000000/providers/Microsoft.DocumentDB/locations/westus/operationsStatus/33ea0bad-a750-47d0-94c5-dae32b93fb79?api-version=2015-04-08
-  response:
-    body:
-      string: '{"status":"Dequeued","error":{}}'
-    headers:
-      cache-control:
-      - no-store, no-cache
-      content-length:
-      - '32'
-      content-location:
-      - https://management.documents.azure.com:450/subscriptions/fb3a3d6b-44c8-44f5-88c9-b20917c9b96b/providers/Microsoft.DocumentDB/locations/westus/operationsStatus/33ea0bad-a750-47d0-94c5-dae32b93fb79?api-version=2015-04-08
-      content-type:
-      - application/json
-      date:
-      - Tue, 08 Oct 2019 20:13:50 GMT
+      - python/3.7.4 (Windows-10-10.0.18362-SP0) msrest/0.6.10 msrest_azure/0.6.2
+        azure-mgmt-cosmosdb/0.8.0 Azure-SDK-For-Python AZURECLI/2.0.75
+    method: GET
+    uri: https://management.azure.com/subscriptions/00000000-0000-0000-0000-000000000000/providers/Microsoft.DocumentDB/locations/westus/operationsStatus/97fc9f7e-f90f-4def-8d26-1b069714fb96?api-version=2015-04-08
+  response:
+    body:
+      string: '{"status":"Dequeued","error":{}}'
+    headers:
+      cache-control:
+      - no-store, no-cache
+      content-length:
+      - '32'
+      content-location:
+      - https://management.documents.azure.com:450/subscriptions/0b1f6471-1bf0-4dda-aec3-cb9272f09590/providers/Microsoft.DocumentDB/locations/westus/operationsStatus/97fc9f7e-f90f-4def-8d26-1b069714fb96?api-version=2015-04-08
+      content-type:
+      - application/json
+      date:
+      - Mon, 21 Oct 2019 11:55:22 GMT
       pragma:
       - no-cache
       server:
@@ -600,24 +567,24 @@
       ParameterSetName:
       - -n -g
       User-Agent:
-      - python/3.6.5 (Windows-10-10.0.17134-SP0) msrest/0.6.10 msrest_azure/0.6.1
-        azure-mgmt-cosmosdb/0.8.0 Azure-SDK-For-Python AZURECLI/2.0.74
-    method: GET
-    uri: https://management.azure.com/subscriptions/00000000-0000-0000-0000-000000000000/providers/Microsoft.DocumentDB/locations/westus/operationsStatus/33ea0bad-a750-47d0-94c5-dae32b93fb79?api-version=2015-04-08
-  response:
-    body:
-      string: '{"status":"Dequeued","error":{}}'
-    headers:
-      cache-control:
-      - no-store, no-cache
-      content-length:
-      - '32'
-      content-location:
-      - https://management.documents.azure.com:450/subscriptions/fb3a3d6b-44c8-44f5-88c9-b20917c9b96b/providers/Microsoft.DocumentDB/locations/westus/operationsStatus/33ea0bad-a750-47d0-94c5-dae32b93fb79?api-version=2015-04-08
-      content-type:
-      - application/json
-      date:
-      - Tue, 08 Oct 2019 20:14:21 GMT
+      - python/3.7.4 (Windows-10-10.0.18362-SP0) msrest/0.6.10 msrest_azure/0.6.2
+        azure-mgmt-cosmosdb/0.8.0 Azure-SDK-For-Python AZURECLI/2.0.75
+    method: GET
+    uri: https://management.azure.com/subscriptions/00000000-0000-0000-0000-000000000000/providers/Microsoft.DocumentDB/locations/westus/operationsStatus/97fc9f7e-f90f-4def-8d26-1b069714fb96?api-version=2015-04-08
+  response:
+    body:
+      string: '{"status":"Dequeued","error":{}}'
+    headers:
+      cache-control:
+      - no-store, no-cache
+      content-length:
+      - '32'
+      content-location:
+      - https://management.documents.azure.com:450/subscriptions/0b1f6471-1bf0-4dda-aec3-cb9272f09590/providers/Microsoft.DocumentDB/locations/westus/operationsStatus/97fc9f7e-f90f-4def-8d26-1b069714fb96?api-version=2015-04-08
+      content-type:
+      - application/json
+      date:
+      - Mon, 21 Oct 2019 11:55:52 GMT
       pragma:
       - no-cache
       server:
@@ -649,24 +616,24 @@
       ParameterSetName:
       - -n -g
       User-Agent:
-      - python/3.6.5 (Windows-10-10.0.17134-SP0) msrest/0.6.10 msrest_azure/0.6.1
-        azure-mgmt-cosmosdb/0.8.0 Azure-SDK-For-Python AZURECLI/2.0.74
-    method: GET
-    uri: https://management.azure.com/subscriptions/00000000-0000-0000-0000-000000000000/providers/Microsoft.DocumentDB/locations/westus/operationsStatus/33ea0bad-a750-47d0-94c5-dae32b93fb79?api-version=2015-04-08
-  response:
-    body:
-      string: '{"status":"Dequeued","error":{}}'
-    headers:
-      cache-control:
-      - no-store, no-cache
-      content-length:
-      - '32'
-      content-location:
-      - https://management.documents.azure.com:450/subscriptions/fb3a3d6b-44c8-44f5-88c9-b20917c9b96b/providers/Microsoft.DocumentDB/locations/westus/operationsStatus/33ea0bad-a750-47d0-94c5-dae32b93fb79?api-version=2015-04-08
-      content-type:
-      - application/json
-      date:
-      - Tue, 08 Oct 2019 20:14:51 GMT
+      - python/3.7.4 (Windows-10-10.0.18362-SP0) msrest/0.6.10 msrest_azure/0.6.2
+        azure-mgmt-cosmosdb/0.8.0 Azure-SDK-For-Python AZURECLI/2.0.75
+    method: GET
+    uri: https://management.azure.com/subscriptions/00000000-0000-0000-0000-000000000000/providers/Microsoft.DocumentDB/locations/westus/operationsStatus/97fc9f7e-f90f-4def-8d26-1b069714fb96?api-version=2015-04-08
+  response:
+    body:
+      string: '{"status":"Dequeued","error":{}}'
+    headers:
+      cache-control:
+      - no-store, no-cache
+      content-length:
+      - '32'
+      content-location:
+      - https://management.documents.azure.com:450/subscriptions/0b1f6471-1bf0-4dda-aec3-cb9272f09590/providers/Microsoft.DocumentDB/locations/westus/operationsStatus/97fc9f7e-f90f-4def-8d26-1b069714fb96?api-version=2015-04-08
+      content-type:
+      - application/json
+      date:
+      - Mon, 21 Oct 2019 11:56:23 GMT
       pragma:
       - no-cache
       server:
@@ -698,24 +665,24 @@
       ParameterSetName:
       - -n -g
       User-Agent:
-      - python/3.6.5 (Windows-10-10.0.17134-SP0) msrest/0.6.10 msrest_azure/0.6.1
-        azure-mgmt-cosmosdb/0.8.0 Azure-SDK-For-Python AZURECLI/2.0.74
-    method: GET
-    uri: https://management.azure.com/subscriptions/00000000-0000-0000-0000-000000000000/providers/Microsoft.DocumentDB/locations/westus/operationsStatus/33ea0bad-a750-47d0-94c5-dae32b93fb79?api-version=2015-04-08
-  response:
-    body:
-      string: '{"status":"Dequeued","error":{}}'
-    headers:
-      cache-control:
-      - no-store, no-cache
-      content-length:
-      - '32'
-      content-location:
-      - https://management.documents.azure.com:450/subscriptions/fb3a3d6b-44c8-44f5-88c9-b20917c9b96b/providers/Microsoft.DocumentDB/locations/westus/operationsStatus/33ea0bad-a750-47d0-94c5-dae32b93fb79?api-version=2015-04-08
-      content-type:
-      - application/json
-      date:
-      - Tue, 08 Oct 2019 20:15:22 GMT
+      - python/3.7.4 (Windows-10-10.0.18362-SP0) msrest/0.6.10 msrest_azure/0.6.2
+        azure-mgmt-cosmosdb/0.8.0 Azure-SDK-For-Python AZURECLI/2.0.75
+    method: GET
+    uri: https://management.azure.com/subscriptions/00000000-0000-0000-0000-000000000000/providers/Microsoft.DocumentDB/locations/westus/operationsStatus/97fc9f7e-f90f-4def-8d26-1b069714fb96?api-version=2015-04-08
+  response:
+    body:
+      string: '{"status":"Dequeued","error":{}}'
+    headers:
+      cache-control:
+      - no-store, no-cache
+      content-length:
+      - '32'
+      content-location:
+      - https://management.documents.azure.com:450/subscriptions/0b1f6471-1bf0-4dda-aec3-cb9272f09590/providers/Microsoft.DocumentDB/locations/westus/operationsStatus/97fc9f7e-f90f-4def-8d26-1b069714fb96?api-version=2015-04-08
+      content-type:
+      - application/json
+      date:
+      - Mon, 21 Oct 2019 11:56:54 GMT
       pragma:
       - no-cache
       server:
@@ -747,24 +714,24 @@
       ParameterSetName:
       - -n -g
       User-Agent:
-      - python/3.6.5 (Windows-10-10.0.17134-SP0) msrest/0.6.10 msrest_azure/0.6.1
-        azure-mgmt-cosmosdb/0.8.0 Azure-SDK-For-Python AZURECLI/2.0.74
-    method: GET
-    uri: https://management.azure.com/subscriptions/00000000-0000-0000-0000-000000000000/providers/Microsoft.DocumentDB/locations/westus/operationsStatus/33ea0bad-a750-47d0-94c5-dae32b93fb79?api-version=2015-04-08
-  response:
-    body:
-      string: '{"status":"Dequeued","error":{}}'
-    headers:
-      cache-control:
-      - no-store, no-cache
-      content-length:
-      - '32'
-      content-location:
-      - https://management.documents.azure.com:450/subscriptions/fb3a3d6b-44c8-44f5-88c9-b20917c9b96b/providers/Microsoft.DocumentDB/locations/westus/operationsStatus/33ea0bad-a750-47d0-94c5-dae32b93fb79?api-version=2015-04-08
-      content-type:
-      - application/json
-      date:
-      - Tue, 08 Oct 2019 20:15:52 GMT
+      - python/3.7.4 (Windows-10-10.0.18362-SP0) msrest/0.6.10 msrest_azure/0.6.2
+        azure-mgmt-cosmosdb/0.8.0 Azure-SDK-For-Python AZURECLI/2.0.75
+    method: GET
+    uri: https://management.azure.com/subscriptions/00000000-0000-0000-0000-000000000000/providers/Microsoft.DocumentDB/locations/westus/operationsStatus/97fc9f7e-f90f-4def-8d26-1b069714fb96?api-version=2015-04-08
+  response:
+    body:
+      string: '{"status":"Dequeued","error":{}}'
+    headers:
+      cache-control:
+      - no-store, no-cache
+      content-length:
+      - '32'
+      content-location:
+      - https://management.documents.azure.com:450/subscriptions/0b1f6471-1bf0-4dda-aec3-cb9272f09590/providers/Microsoft.DocumentDB/locations/westus/operationsStatus/97fc9f7e-f90f-4def-8d26-1b069714fb96?api-version=2015-04-08
+      content-type:
+      - application/json
+      date:
+      - Mon, 21 Oct 2019 11:57:24 GMT
       pragma:
       - no-cache
       server:
@@ -796,24 +763,24 @@
       ParameterSetName:
       - -n -g
       User-Agent:
-      - python/3.6.5 (Windows-10-10.0.17134-SP0) msrest/0.6.10 msrest_azure/0.6.1
-        azure-mgmt-cosmosdb/0.8.0 Azure-SDK-For-Python AZURECLI/2.0.74
-    method: GET
-    uri: https://management.azure.com/subscriptions/00000000-0000-0000-0000-000000000000/providers/Microsoft.DocumentDB/locations/westus/operationsStatus/33ea0bad-a750-47d0-94c5-dae32b93fb79?api-version=2015-04-08
-  response:
-    body:
-      string: '{"status":"Dequeued","error":{}}'
-    headers:
-      cache-control:
-      - no-store, no-cache
-      content-length:
-      - '32'
-      content-location:
-      - https://management.documents.azure.com:450/subscriptions/fb3a3d6b-44c8-44f5-88c9-b20917c9b96b/providers/Microsoft.DocumentDB/locations/westus/operationsStatus/33ea0bad-a750-47d0-94c5-dae32b93fb79?api-version=2015-04-08
-      content-type:
-      - application/json
-      date:
-      - Tue, 08 Oct 2019 20:16:22 GMT
+      - python/3.7.4 (Windows-10-10.0.18362-SP0) msrest/0.6.10 msrest_azure/0.6.2
+        azure-mgmt-cosmosdb/0.8.0 Azure-SDK-For-Python AZURECLI/2.0.75
+    method: GET
+    uri: https://management.azure.com/subscriptions/00000000-0000-0000-0000-000000000000/providers/Microsoft.DocumentDB/locations/westus/operationsStatus/97fc9f7e-f90f-4def-8d26-1b069714fb96?api-version=2015-04-08
+  response:
+    body:
+      string: '{"status":"Dequeued","error":{}}'
+    headers:
+      cache-control:
+      - no-store, no-cache
+      content-length:
+      - '32'
+      content-location:
+      - https://management.documents.azure.com:450/subscriptions/0b1f6471-1bf0-4dda-aec3-cb9272f09590/providers/Microsoft.DocumentDB/locations/westus/operationsStatus/97fc9f7e-f90f-4def-8d26-1b069714fb96?api-version=2015-04-08
+      content-type:
+      - application/json
+      date:
+      - Mon, 21 Oct 2019 11:57:55 GMT
       pragma:
       - no-cache
       server:
@@ -845,24 +812,24 @@
       ParameterSetName:
       - -n -g
       User-Agent:
-      - python/3.6.5 (Windows-10-10.0.17134-SP0) msrest/0.6.10 msrest_azure/0.6.1
-        azure-mgmt-cosmosdb/0.8.0 Azure-SDK-For-Python AZURECLI/2.0.74
-    method: GET
-    uri: https://management.azure.com/subscriptions/00000000-0000-0000-0000-000000000000/providers/Microsoft.DocumentDB/locations/westus/operationsStatus/33ea0bad-a750-47d0-94c5-dae32b93fb79?api-version=2015-04-08
-  response:
-    body:
-      string: '{"status":"Dequeued","error":{}}'
-    headers:
-      cache-control:
-      - no-store, no-cache
-      content-length:
-      - '32'
-      content-location:
-      - https://management.documents.azure.com:450/subscriptions/fb3a3d6b-44c8-44f5-88c9-b20917c9b96b/providers/Microsoft.DocumentDB/locations/westus/operationsStatus/33ea0bad-a750-47d0-94c5-dae32b93fb79?api-version=2015-04-08
-      content-type:
-      - application/json
-      date:
-      - Tue, 08 Oct 2019 20:16:53 GMT
+      - python/3.7.4 (Windows-10-10.0.18362-SP0) msrest/0.6.10 msrest_azure/0.6.2
+        azure-mgmt-cosmosdb/0.8.0 Azure-SDK-For-Python AZURECLI/2.0.75
+    method: GET
+    uri: https://management.azure.com/subscriptions/00000000-0000-0000-0000-000000000000/providers/Microsoft.DocumentDB/locations/westus/operationsStatus/97fc9f7e-f90f-4def-8d26-1b069714fb96?api-version=2015-04-08
+  response:
+    body:
+      string: '{"status":"Dequeued","error":{}}'
+    headers:
+      cache-control:
+      - no-store, no-cache
+      content-length:
+      - '32'
+      content-location:
+      - https://management.documents.azure.com:450/subscriptions/0b1f6471-1bf0-4dda-aec3-cb9272f09590/providers/Microsoft.DocumentDB/locations/westus/operationsStatus/97fc9f7e-f90f-4def-8d26-1b069714fb96?api-version=2015-04-08
+      content-type:
+      - application/json
+      date:
+      - Mon, 21 Oct 2019 11:58:26 GMT
       pragma:
       - no-cache
       server:
@@ -894,41 +861,38 @@
       ParameterSetName:
       - -n -g
       User-Agent:
-      - python/3.6.5 (Windows-10-10.0.17134-SP0) msrest/0.6.10 msrest_azure/0.6.1
-        azure-mgmt-cosmosdb/0.8.0 Azure-SDK-For-Python AZURECLI/2.0.74
-    method: GET
-    uri: https://management.azure.com/subscriptions/00000000-0000-0000-0000-000000000000/providers/Microsoft.DocumentDB/locations/westus/operationsStatus/33ea0bad-a750-47d0-94c5-dae32b93fb79?api-version=2015-04-08
-  response:
-    body:
-      string: '{"status":"Dequeued","error":{}}'
-    headers:
-      cache-control:
-      - no-store, no-cache
-      content-length:
-      - '32'
-      content-location:
-      - https://management.documents.azure.com:450/subscriptions/fb3a3d6b-44c8-44f5-88c9-b20917c9b96b/providers/Microsoft.DocumentDB/locations/westus/operationsStatus/33ea0bad-a750-47d0-94c5-dae32b93fb79?api-version=2015-04-08
-      content-type:
-      - application/json
-      date:
-      - Tue, 08 Oct 2019 20:17:23 GMT
-      pragma:
-      - no-cache
-      server:
-      - Microsoft-HTTPAPI/2.0
-      strict-transport-security:
-      - max-age=31536000; includeSubDomains
-      transfer-encoding:
-      - chunked
-      vary:
-      - Accept-Encoding
-      x-content-type-options:
-      - nosniff
-      x-ms-gatewayversion:
-      - version=2.7.0
-=======
-      - '1170'
->>>>>>> 807faccc
+      - python/3.7.4 (Windows-10-10.0.18362-SP0) msrest/0.6.10 msrest_azure/0.6.2
+        azure-mgmt-cosmosdb/0.8.0 Azure-SDK-For-Python AZURECLI/2.0.75
+    method: GET
+    uri: https://management.azure.com/subscriptions/00000000-0000-0000-0000-000000000000/providers/Microsoft.DocumentDB/locations/westus/operationsStatus/97fc9f7e-f90f-4def-8d26-1b069714fb96?api-version=2015-04-08
+  response:
+    body:
+      string: '{"status":"Succeeded","error":{}}'
+    headers:
+      cache-control:
+      - no-store, no-cache
+      content-length:
+      - '33'
+      content-location:
+      - https://management.documents.azure.com:450/subscriptions/0b1f6471-1bf0-4dda-aec3-cb9272f09590/providers/Microsoft.DocumentDB/locations/westus/operationsStatus/97fc9f7e-f90f-4def-8d26-1b069714fb96?api-version=2015-04-08
+      content-type:
+      - application/json
+      date:
+      - Mon, 21 Oct 2019 11:58:57 GMT
+      pragma:
+      - no-cache
+      server:
+      - Microsoft-HTTPAPI/2.0
+      strict-transport-security:
+      - max-age=31536000; includeSubDomains
+      transfer-encoding:
+      - chunked
+      vary:
+      - Accept-Encoding
+      x-content-type-options:
+      - nosniff
+      x-ms-gatewayversion:
+      - version=2.7.0
     status:
       code: 200
       message: Ok
@@ -946,721 +910,10 @@
       ParameterSetName:
       - -n -g
       User-Agent:
-<<<<<<< HEAD
-      - python/3.6.5 (Windows-10-10.0.17134-SP0) msrest/0.6.10 msrest_azure/0.6.1
-        azure-mgmt-cosmosdb/0.8.0 Azure-SDK-For-Python AZURECLI/2.0.74
-    method: GET
-    uri: https://management.azure.com/subscriptions/00000000-0000-0000-0000-000000000000/providers/Microsoft.DocumentDB/locations/westus/operationsStatus/33ea0bad-a750-47d0-94c5-dae32b93fb79?api-version=2015-04-08
-=======
-      - python/3.7.4 (Windows-10-10.0.18362-SP0) msrest/0.6.10 msrest_azure/0.6.2
-        azure-mgmt-cosmosdb/0.8.0 Azure-SDK-For-Python AZURECLI/2.0.75
-    method: GET
-    uri: https://management.azure.com/subscriptions/00000000-0000-0000-0000-000000000000/providers/Microsoft.DocumentDB/locations/westus/operationsStatus/97fc9f7e-f90f-4def-8d26-1b069714fb96?api-version=2015-04-08
->>>>>>> 807faccc
-  response:
-    body:
-      string: '{"status":"Dequeued","error":{}}'
-    headers:
-      cache-control:
-      - no-store, no-cache
-      content-length:
-      - '32'
-      content-location:
-<<<<<<< HEAD
-      - https://management.documents.azure.com:450/subscriptions/fb3a3d6b-44c8-44f5-88c9-b20917c9b96b/providers/Microsoft.DocumentDB/locations/westus/operationsStatus/33ea0bad-a750-47d0-94c5-dae32b93fb79?api-version=2015-04-08
-      content-type:
-      - application/json
-      date:
-      - Tue, 08 Oct 2019 20:17:53 GMT
-=======
-      - https://management.documents.azure.com:450/subscriptions/0b1f6471-1bf0-4dda-aec3-cb9272f09590/providers/Microsoft.DocumentDB/locations/westus/operationsStatus/97fc9f7e-f90f-4def-8d26-1b069714fb96?api-version=2015-04-08
-      content-type:
-      - application/json
-      date:
-      - Mon, 21 Oct 2019 11:51:17 GMT
->>>>>>> 807faccc
-      pragma:
-      - no-cache
-      server:
-      - Microsoft-HTTPAPI/2.0
-      strict-transport-security:
-      - max-age=31536000; includeSubDomains
-      transfer-encoding:
-      - chunked
-      vary:
-      - Accept-Encoding
-      x-content-type-options:
-      - nosniff
-      x-ms-gatewayversion:
-      - version=2.7.0
-    status:
-      code: 200
-      message: Ok
-- request:
-    body: null
-    headers:
-      Accept:
-      - application/json
-      Accept-Encoding:
-      - gzip, deflate
-      CommandName:
-      - cosmosdb create
-      Connection:
-      - keep-alive
-      ParameterSetName:
-      - -n -g
-      User-Agent:
-<<<<<<< HEAD
-      - python/3.6.5 (Windows-10-10.0.17134-SP0) msrest/0.6.10 msrest_azure/0.6.1
-        azure-mgmt-cosmosdb/0.8.0 Azure-SDK-For-Python AZURECLI/2.0.74
-    method: GET
-    uri: https://management.azure.com/subscriptions/00000000-0000-0000-0000-000000000000/providers/Microsoft.DocumentDB/locations/westus/operationsStatus/33ea0bad-a750-47d0-94c5-dae32b93fb79?api-version=2015-04-08
-=======
-      - python/3.7.4 (Windows-10-10.0.18362-SP0) msrest/0.6.10 msrest_azure/0.6.2
-        azure-mgmt-cosmosdb/0.8.0 Azure-SDK-For-Python AZURECLI/2.0.75
-    method: GET
-    uri: https://management.azure.com/subscriptions/00000000-0000-0000-0000-000000000000/providers/Microsoft.DocumentDB/locations/westus/operationsStatus/97fc9f7e-f90f-4def-8d26-1b069714fb96?api-version=2015-04-08
->>>>>>> 807faccc
-  response:
-    body:
-      string: '{"status":"Dequeued","error":{}}'
-    headers:
-      cache-control:
-      - no-store, no-cache
-      content-length:
-      - '32'
-      content-location:
-<<<<<<< HEAD
-      - https://management.documents.azure.com:450/subscriptions/fb3a3d6b-44c8-44f5-88c9-b20917c9b96b/providers/Microsoft.DocumentDB/locations/westus/operationsStatus/33ea0bad-a750-47d0-94c5-dae32b93fb79?api-version=2015-04-08
-      content-type:
-      - application/json
-      date:
-      - Tue, 08 Oct 2019 20:18:24 GMT
-=======
-      - https://management.documents.azure.com:450/subscriptions/0b1f6471-1bf0-4dda-aec3-cb9272f09590/providers/Microsoft.DocumentDB/locations/westus/operationsStatus/97fc9f7e-f90f-4def-8d26-1b069714fb96?api-version=2015-04-08
-      content-type:
-      - application/json
-      date:
-      - Mon, 21 Oct 2019 11:51:48 GMT
->>>>>>> 807faccc
-      pragma:
-      - no-cache
-      server:
-      - Microsoft-HTTPAPI/2.0
-      strict-transport-security:
-      - max-age=31536000; includeSubDomains
-      transfer-encoding:
-      - chunked
-      vary:
-      - Accept-Encoding
-      x-content-type-options:
-      - nosniff
-      x-ms-gatewayversion:
-      - version=2.7.0
-    status:
-      code: 200
-      message: Ok
-- request:
-    body: null
-    headers:
-      Accept:
-      - application/json
-      Accept-Encoding:
-      - gzip, deflate
-      CommandName:
-      - cosmosdb create
-      Connection:
-      - keep-alive
-      ParameterSetName:
-      - -n -g
-      User-Agent:
-<<<<<<< HEAD
-      - python/3.6.5 (Windows-10-10.0.17134-SP0) msrest/0.6.10 msrest_azure/0.6.1
-        azure-mgmt-cosmosdb/0.8.0 Azure-SDK-For-Python AZURECLI/2.0.74
-    method: GET
-    uri: https://management.azure.com/subscriptions/00000000-0000-0000-0000-000000000000/providers/Microsoft.DocumentDB/locations/westus/operationsStatus/33ea0bad-a750-47d0-94c5-dae32b93fb79?api-version=2015-04-08
-=======
-      - python/3.7.4 (Windows-10-10.0.18362-SP0) msrest/0.6.10 msrest_azure/0.6.2
-        azure-mgmt-cosmosdb/0.8.0 Azure-SDK-For-Python AZURECLI/2.0.75
-    method: GET
-    uri: https://management.azure.com/subscriptions/00000000-0000-0000-0000-000000000000/providers/Microsoft.DocumentDB/locations/westus/operationsStatus/97fc9f7e-f90f-4def-8d26-1b069714fb96?api-version=2015-04-08
->>>>>>> 807faccc
-  response:
-    body:
-      string: '{"status":"Dequeued","error":{}}'
-    headers:
-      cache-control:
-      - no-store, no-cache
-      content-length:
-      - '32'
-      content-location:
-<<<<<<< HEAD
-      - https://management.documents.azure.com:450/subscriptions/fb3a3d6b-44c8-44f5-88c9-b20917c9b96b/providers/Microsoft.DocumentDB/locations/westus/operationsStatus/33ea0bad-a750-47d0-94c5-dae32b93fb79?api-version=2015-04-08
-      content-type:
-      - application/json
-      date:
-      - Tue, 08 Oct 2019 20:18:54 GMT
-=======
-      - https://management.documents.azure.com:450/subscriptions/0b1f6471-1bf0-4dda-aec3-cb9272f09590/providers/Microsoft.DocumentDB/locations/westus/operationsStatus/97fc9f7e-f90f-4def-8d26-1b069714fb96?api-version=2015-04-08
-      content-type:
-      - application/json
-      date:
-      - Mon, 21 Oct 2019 11:52:19 GMT
->>>>>>> 807faccc
-      pragma:
-      - no-cache
-      server:
-      - Microsoft-HTTPAPI/2.0
-      strict-transport-security:
-      - max-age=31536000; includeSubDomains
-      transfer-encoding:
-      - chunked
-      vary:
-      - Accept-Encoding
-      x-content-type-options:
-      - nosniff
-      x-ms-gatewayversion:
-      - version=2.7.0
-    status:
-      code: 200
-      message: Ok
-- request:
-    body: null
-    headers:
-      Accept:
-      - application/json
-      Accept-Encoding:
-      - gzip, deflate
-      CommandName:
-      - cosmosdb create
-      Connection:
-      - keep-alive
-      ParameterSetName:
-      - -n -g
-      User-Agent:
-<<<<<<< HEAD
-      - python/3.6.5 (Windows-10-10.0.17134-SP0) msrest/0.6.10 msrest_azure/0.6.1
-        azure-mgmt-cosmosdb/0.8.0 Azure-SDK-For-Python AZURECLI/2.0.74
-    method: GET
-    uri: https://management.azure.com/subscriptions/00000000-0000-0000-0000-000000000000/providers/Microsoft.DocumentDB/locations/westus/operationsStatus/33ea0bad-a750-47d0-94c5-dae32b93fb79?api-version=2015-04-08
-=======
-      - python/3.7.4 (Windows-10-10.0.18362-SP0) msrest/0.6.10 msrest_azure/0.6.2
-        azure-mgmt-cosmosdb/0.8.0 Azure-SDK-For-Python AZURECLI/2.0.75
-    method: GET
-    uri: https://management.azure.com/subscriptions/00000000-0000-0000-0000-000000000000/providers/Microsoft.DocumentDB/locations/westus/operationsStatus/97fc9f7e-f90f-4def-8d26-1b069714fb96?api-version=2015-04-08
->>>>>>> 807faccc
-  response:
-    body:
-      string: '{"status":"Dequeued","error":{}}'
-    headers:
-      cache-control:
-      - no-store, no-cache
-      content-length:
-      - '32'
-      content-location:
-<<<<<<< HEAD
-      - https://management.documents.azure.com:450/subscriptions/fb3a3d6b-44c8-44f5-88c9-b20917c9b96b/providers/Microsoft.DocumentDB/locations/westus/operationsStatus/33ea0bad-a750-47d0-94c5-dae32b93fb79?api-version=2015-04-08
-      content-type:
-      - application/json
-      date:
-      - Tue, 08 Oct 2019 20:19:24 GMT
-=======
-      - https://management.documents.azure.com:450/subscriptions/0b1f6471-1bf0-4dda-aec3-cb9272f09590/providers/Microsoft.DocumentDB/locations/westus/operationsStatus/97fc9f7e-f90f-4def-8d26-1b069714fb96?api-version=2015-04-08
-      content-type:
-      - application/json
-      date:
-      - Mon, 21 Oct 2019 11:52:49 GMT
->>>>>>> 807faccc
-      pragma:
-      - no-cache
-      server:
-      - Microsoft-HTTPAPI/2.0
-      strict-transport-security:
-      - max-age=31536000; includeSubDomains
-      transfer-encoding:
-      - chunked
-      vary:
-      - Accept-Encoding
-      x-content-type-options:
-      - nosniff
-      x-ms-gatewayversion:
-      - version=2.7.0
-    status:
-      code: 200
-      message: Ok
-- request:
-    body: null
-    headers:
-      Accept:
-      - application/json
-      Accept-Encoding:
-      - gzip, deflate
-      CommandName:
-      - cosmosdb create
-      Connection:
-      - keep-alive
-      ParameterSetName:
-      - -n -g
-      User-Agent:
-<<<<<<< HEAD
-      - python/3.6.5 (Windows-10-10.0.17134-SP0) msrest/0.6.10 msrest_azure/0.6.1
-        azure-mgmt-cosmosdb/0.8.0 Azure-SDK-For-Python AZURECLI/2.0.74
-    method: GET
-    uri: https://management.azure.com/subscriptions/00000000-0000-0000-0000-000000000000/providers/Microsoft.DocumentDB/locations/westus/operationsStatus/33ea0bad-a750-47d0-94c5-dae32b93fb79?api-version=2015-04-08
-=======
-      - python/3.7.4 (Windows-10-10.0.18362-SP0) msrest/0.6.10 msrest_azure/0.6.2
-        azure-mgmt-cosmosdb/0.8.0 Azure-SDK-For-Python AZURECLI/2.0.75
-    method: GET
-    uri: https://management.azure.com/subscriptions/00000000-0000-0000-0000-000000000000/providers/Microsoft.DocumentDB/locations/westus/operationsStatus/97fc9f7e-f90f-4def-8d26-1b069714fb96?api-version=2015-04-08
->>>>>>> 807faccc
-  response:
-    body:
-      string: '{"status":"Dequeued","error":{}}'
-    headers:
-      cache-control:
-      - no-store, no-cache
-      content-length:
-      - '32'
-      content-location:
-<<<<<<< HEAD
-      - https://management.documents.azure.com:450/subscriptions/fb3a3d6b-44c8-44f5-88c9-b20917c9b96b/providers/Microsoft.DocumentDB/locations/westus/operationsStatus/33ea0bad-a750-47d0-94c5-dae32b93fb79?api-version=2015-04-08
-      content-type:
-      - application/json
-      date:
-      - Tue, 08 Oct 2019 20:19:55 GMT
-=======
-      - https://management.documents.azure.com:450/subscriptions/0b1f6471-1bf0-4dda-aec3-cb9272f09590/providers/Microsoft.DocumentDB/locations/westus/operationsStatus/97fc9f7e-f90f-4def-8d26-1b069714fb96?api-version=2015-04-08
-      content-type:
-      - application/json
-      date:
-      - Mon, 21 Oct 2019 11:53:19 GMT
->>>>>>> 807faccc
-      pragma:
-      - no-cache
-      server:
-      - Microsoft-HTTPAPI/2.0
-      strict-transport-security:
-      - max-age=31536000; includeSubDomains
-      transfer-encoding:
-      - chunked
-      vary:
-      - Accept-Encoding
-      x-content-type-options:
-      - nosniff
-      x-ms-gatewayversion:
-      - version=2.7.0
-    status:
-      code: 200
-      message: Ok
-- request:
-    body: null
-    headers:
-      Accept:
-      - application/json
-      Accept-Encoding:
-      - gzip, deflate
-      CommandName:
-      - cosmosdb create
-      Connection:
-      - keep-alive
-      ParameterSetName:
-      - -n -g
-      User-Agent:
-<<<<<<< HEAD
-      - python/3.6.5 (Windows-10-10.0.17134-SP0) msrest/0.6.10 msrest_azure/0.6.1
-        azure-mgmt-cosmosdb/0.8.0 Azure-SDK-For-Python AZURECLI/2.0.74
-    method: GET
-    uri: https://management.azure.com/subscriptions/00000000-0000-0000-0000-000000000000/providers/Microsoft.DocumentDB/locations/westus/operationsStatus/33ea0bad-a750-47d0-94c5-dae32b93fb79?api-version=2015-04-08
-=======
-      - python/3.7.4 (Windows-10-10.0.18362-SP0) msrest/0.6.10 msrest_azure/0.6.2
-        azure-mgmt-cosmosdb/0.8.0 Azure-SDK-For-Python AZURECLI/2.0.75
-    method: GET
-    uri: https://management.azure.com/subscriptions/00000000-0000-0000-0000-000000000000/providers/Microsoft.DocumentDB/locations/westus/operationsStatus/97fc9f7e-f90f-4def-8d26-1b069714fb96?api-version=2015-04-08
->>>>>>> 807faccc
-  response:
-    body:
-      string: '{"status":"Dequeued","error":{}}'
-    headers:
-      cache-control:
-      - no-store, no-cache
-      content-length:
-      - '32'
-      content-location:
-<<<<<<< HEAD
-      - https://management.documents.azure.com:450/subscriptions/fb3a3d6b-44c8-44f5-88c9-b20917c9b96b/providers/Microsoft.DocumentDB/locations/westus/operationsStatus/33ea0bad-a750-47d0-94c5-dae32b93fb79?api-version=2015-04-08
-      content-type:
-      - application/json
-      date:
-      - Tue, 08 Oct 2019 20:20:24 GMT
-=======
-      - https://management.documents.azure.com:450/subscriptions/0b1f6471-1bf0-4dda-aec3-cb9272f09590/providers/Microsoft.DocumentDB/locations/westus/operationsStatus/97fc9f7e-f90f-4def-8d26-1b069714fb96?api-version=2015-04-08
-      content-type:
-      - application/json
-      date:
-      - Mon, 21 Oct 2019 11:53:51 GMT
->>>>>>> 807faccc
-      pragma:
-      - no-cache
-      server:
-      - Microsoft-HTTPAPI/2.0
-      strict-transport-security:
-      - max-age=31536000; includeSubDomains
-      transfer-encoding:
-      - chunked
-      vary:
-      - Accept-Encoding
-      x-content-type-options:
-      - nosniff
-      x-ms-gatewayversion:
-      - version=2.7.0
-    status:
-      code: 200
-      message: Ok
-- request:
-    body: null
-    headers:
-      Accept:
-      - application/json
-      Accept-Encoding:
-      - gzip, deflate
-      CommandName:
-      - cosmosdb create
-      Connection:
-      - keep-alive
-      ParameterSetName:
-      - -n -g
-      User-Agent:
-<<<<<<< HEAD
-      - python/3.6.5 (Windows-10-10.0.17134-SP0) msrest/0.6.10 msrest_azure/0.6.1
-        azure-mgmt-cosmosdb/0.8.0 Azure-SDK-For-Python AZURECLI/2.0.74
-    method: GET
-    uri: https://management.azure.com/subscriptions/00000000-0000-0000-0000-000000000000/providers/Microsoft.DocumentDB/locations/westus/operationsStatus/33ea0bad-a750-47d0-94c5-dae32b93fb79?api-version=2015-04-08
-=======
-      - python/3.7.4 (Windows-10-10.0.18362-SP0) msrest/0.6.10 msrest_azure/0.6.2
-        azure-mgmt-cosmosdb/0.8.0 Azure-SDK-For-Python AZURECLI/2.0.75
-    method: GET
-    uri: https://management.azure.com/subscriptions/00000000-0000-0000-0000-000000000000/providers/Microsoft.DocumentDB/locations/westus/operationsStatus/97fc9f7e-f90f-4def-8d26-1b069714fb96?api-version=2015-04-08
->>>>>>> 807faccc
-  response:
-    body:
-      string: '{"status":"Dequeued","error":{}}'
-    headers:
-      cache-control:
-      - no-store, no-cache
-      content-length:
-      - '32'
-      content-location:
-<<<<<<< HEAD
-      - https://management.documents.azure.com:450/subscriptions/fb3a3d6b-44c8-44f5-88c9-b20917c9b96b/providers/Microsoft.DocumentDB/locations/westus/operationsStatus/33ea0bad-a750-47d0-94c5-dae32b93fb79?api-version=2015-04-08
-      content-type:
-      - application/json
-      date:
-      - Tue, 08 Oct 2019 20:20:54 GMT
-=======
-      - https://management.documents.azure.com:450/subscriptions/0b1f6471-1bf0-4dda-aec3-cb9272f09590/providers/Microsoft.DocumentDB/locations/westus/operationsStatus/97fc9f7e-f90f-4def-8d26-1b069714fb96?api-version=2015-04-08
-      content-type:
-      - application/json
-      date:
-      - Mon, 21 Oct 2019 11:54:21 GMT
->>>>>>> 807faccc
-      pragma:
-      - no-cache
-      server:
-      - Microsoft-HTTPAPI/2.0
-      strict-transport-security:
-      - max-age=31536000; includeSubDomains
-      transfer-encoding:
-      - chunked
-      vary:
-      - Accept-Encoding
-      x-content-type-options:
-      - nosniff
-      x-ms-gatewayversion:
-      - version=2.7.0
-    status:
-      code: 200
-      message: Ok
-- request:
-    body: null
-    headers:
-      Accept:
-      - application/json
-      Accept-Encoding:
-      - gzip, deflate
-      CommandName:
-      - cosmosdb create
-      Connection:
-      - keep-alive
-      ParameterSetName:
-      - -n -g
-      User-Agent:
-<<<<<<< HEAD
-      - python/3.6.5 (Windows-10-10.0.17134-SP0) msrest/0.6.10 msrest_azure/0.6.1
-        azure-mgmt-cosmosdb/0.8.0 Azure-SDK-For-Python AZURECLI/2.0.74
-    method: GET
-    uri: https://management.azure.com/subscriptions/00000000-0000-0000-0000-000000000000/providers/Microsoft.DocumentDB/locations/westus/operationsStatus/33ea0bad-a750-47d0-94c5-dae32b93fb79?api-version=2015-04-08
-=======
-      - python/3.7.4 (Windows-10-10.0.18362-SP0) msrest/0.6.10 msrest_azure/0.6.2
-        azure-mgmt-cosmosdb/0.8.0 Azure-SDK-For-Python AZURECLI/2.0.75
-    method: GET
-    uri: https://management.azure.com/subscriptions/00000000-0000-0000-0000-000000000000/providers/Microsoft.DocumentDB/locations/westus/operationsStatus/97fc9f7e-f90f-4def-8d26-1b069714fb96?api-version=2015-04-08
->>>>>>> 807faccc
-  response:
-    body:
-      string: '{"status":"Dequeued","error":{}}'
-    headers:
-      cache-control:
-      - no-store, no-cache
-      content-length:
-      - '32'
-      content-location:
-<<<<<<< HEAD
-      - https://management.documents.azure.com:450/subscriptions/fb3a3d6b-44c8-44f5-88c9-b20917c9b96b/providers/Microsoft.DocumentDB/locations/westus/operationsStatus/33ea0bad-a750-47d0-94c5-dae32b93fb79?api-version=2015-04-08
-      content-type:
-      - application/json
-      date:
-      - Tue, 08 Oct 2019 20:21:25 GMT
-=======
-      - https://management.documents.azure.com:450/subscriptions/0b1f6471-1bf0-4dda-aec3-cb9272f09590/providers/Microsoft.DocumentDB/locations/westus/operationsStatus/97fc9f7e-f90f-4def-8d26-1b069714fb96?api-version=2015-04-08
-      content-type:
-      - application/json
-      date:
-      - Mon, 21 Oct 2019 11:54:52 GMT
->>>>>>> 807faccc
-      pragma:
-      - no-cache
-      server:
-      - Microsoft-HTTPAPI/2.0
-      strict-transport-security:
-      - max-age=31536000; includeSubDomains
-      transfer-encoding:
-      - chunked
-      vary:
-      - Accept-Encoding
-      x-content-type-options:
-      - nosniff
-      x-ms-gatewayversion:
-      - version=2.7.0
-    status:
-      code: 200
-      message: Ok
-- request:
-    body: null
-    headers:
-      Accept:
-      - application/json
-      Accept-Encoding:
-      - gzip, deflate
-      CommandName:
-      - cosmosdb create
-      Connection:
-      - keep-alive
-      ParameterSetName:
-      - -n -g
-      User-Agent:
-<<<<<<< HEAD
-      - python/3.6.5 (Windows-10-10.0.17134-SP0) msrest/0.6.10 msrest_azure/0.6.1
-        azure-mgmt-cosmosdb/0.8.0 Azure-SDK-For-Python AZURECLI/2.0.74
-    method: GET
-    uri: https://management.azure.com/subscriptions/00000000-0000-0000-0000-000000000000/providers/Microsoft.DocumentDB/locations/westus/operationsStatus/33ea0bad-a750-47d0-94c5-dae32b93fb79?api-version=2015-04-08
-=======
-      - python/3.7.4 (Windows-10-10.0.18362-SP0) msrest/0.6.10 msrest_azure/0.6.2
-        azure-mgmt-cosmosdb/0.8.0 Azure-SDK-For-Python AZURECLI/2.0.75
-    method: GET
-    uri: https://management.azure.com/subscriptions/00000000-0000-0000-0000-000000000000/providers/Microsoft.DocumentDB/locations/westus/operationsStatus/97fc9f7e-f90f-4def-8d26-1b069714fb96?api-version=2015-04-08
->>>>>>> 807faccc
-  response:
-    body:
-      string: '{"status":"Dequeued","error":{}}'
-    headers:
-      cache-control:
-      - no-store, no-cache
-      content-length:
-      - '32'
-      content-location:
-<<<<<<< HEAD
-      - https://management.documents.azure.com:450/subscriptions/fb3a3d6b-44c8-44f5-88c9-b20917c9b96b/providers/Microsoft.DocumentDB/locations/westus/operationsStatus/33ea0bad-a750-47d0-94c5-dae32b93fb79?api-version=2015-04-08
-      content-type:
-      - application/json
-      date:
-      - Tue, 08 Oct 2019 20:21:55 GMT
-=======
-      - https://management.documents.azure.com:450/subscriptions/0b1f6471-1bf0-4dda-aec3-cb9272f09590/providers/Microsoft.DocumentDB/locations/westus/operationsStatus/97fc9f7e-f90f-4def-8d26-1b069714fb96?api-version=2015-04-08
-      content-type:
-      - application/json
-      date:
-      - Mon, 21 Oct 2019 11:55:22 GMT
->>>>>>> 807faccc
-      pragma:
-      - no-cache
-      server:
-      - Microsoft-HTTPAPI/2.0
-      strict-transport-security:
-      - max-age=31536000; includeSubDomains
-      transfer-encoding:
-      - chunked
-      vary:
-      - Accept-Encoding
-      x-content-type-options:
-      - nosniff
-      x-ms-gatewayversion:
-      - version=2.7.0
-    status:
-      code: 200
-      message: Ok
-- request:
-    body: null
-    headers:
-      Accept:
-      - application/json
-      Accept-Encoding:
-      - gzip, deflate
-      CommandName:
-      - cosmosdb create
-      Connection:
-      - keep-alive
-      ParameterSetName:
-      - -n -g
-      User-Agent:
-<<<<<<< HEAD
-      - python/3.6.5 (Windows-10-10.0.17134-SP0) msrest/0.6.10 msrest_azure/0.6.1
-        azure-mgmt-cosmosdb/0.8.0 Azure-SDK-For-Python AZURECLI/2.0.74
-    method: GET
-    uri: https://management.azure.com/subscriptions/00000000-0000-0000-0000-000000000000/providers/Microsoft.DocumentDB/locations/westus/operationsStatus/33ea0bad-a750-47d0-94c5-dae32b93fb79?api-version=2015-04-08
-=======
-      - python/3.7.4 (Windows-10-10.0.18362-SP0) msrest/0.6.10 msrest_azure/0.6.2
-        azure-mgmt-cosmosdb/0.8.0 Azure-SDK-For-Python AZURECLI/2.0.75
-    method: GET
-    uri: https://management.azure.com/subscriptions/00000000-0000-0000-0000-000000000000/providers/Microsoft.DocumentDB/locations/westus/operationsStatus/97fc9f7e-f90f-4def-8d26-1b069714fb96?api-version=2015-04-08
->>>>>>> 807faccc
-  response:
-    body:
-      string: '{"status":"Dequeued","error":{}}'
-    headers:
-      cache-control:
-      - no-store, no-cache
-      content-length:
-      - '32'
-      content-location:
-<<<<<<< HEAD
-      - https://management.documents.azure.com:450/subscriptions/fb3a3d6b-44c8-44f5-88c9-b20917c9b96b/providers/Microsoft.DocumentDB/locations/westus/operationsStatus/33ea0bad-a750-47d0-94c5-dae32b93fb79?api-version=2015-04-08
-      content-type:
-      - application/json
-      date:
-      - Tue, 08 Oct 2019 20:22:26 GMT
-=======
-      - https://management.documents.azure.com:450/subscriptions/0b1f6471-1bf0-4dda-aec3-cb9272f09590/providers/Microsoft.DocumentDB/locations/westus/operationsStatus/97fc9f7e-f90f-4def-8d26-1b069714fb96?api-version=2015-04-08
-      content-type:
-      - application/json
-      date:
-      - Mon, 21 Oct 2019 11:55:52 GMT
->>>>>>> 807faccc
-      pragma:
-      - no-cache
-      server:
-      - Microsoft-HTTPAPI/2.0
-      strict-transport-security:
-      - max-age=31536000; includeSubDomains
-      transfer-encoding:
-      - chunked
-      vary:
-      - Accept-Encoding
-      x-content-type-options:
-      - nosniff
-      x-ms-gatewayversion:
-      - version=2.7.0
-    status:
-      code: 200
-      message: Ok
-- request:
-    body: null
-    headers:
-      Accept:
-      - application/json
-      Accept-Encoding:
-      - gzip, deflate
-      CommandName:
-      - cosmosdb create
-      Connection:
-      - keep-alive
-      ParameterSetName:
-      - -n -g
-      User-Agent:
-<<<<<<< HEAD
-      - python/3.6.5 (Windows-10-10.0.17134-SP0) msrest/0.6.10 msrest_azure/0.6.1
-        azure-mgmt-cosmosdb/0.8.0 Azure-SDK-For-Python AZURECLI/2.0.74
-    method: GET
-    uri: https://management.azure.com/subscriptions/00000000-0000-0000-0000-000000000000/providers/Microsoft.DocumentDB/locations/westus/operationsStatus/33ea0bad-a750-47d0-94c5-dae32b93fb79?api-version=2015-04-08
-=======
-      - python/3.7.4 (Windows-10-10.0.18362-SP0) msrest/0.6.10 msrest_azure/0.6.2
-        azure-mgmt-cosmosdb/0.8.0 Azure-SDK-For-Python AZURECLI/2.0.75
-    method: GET
-    uri: https://management.azure.com/subscriptions/00000000-0000-0000-0000-000000000000/providers/Microsoft.DocumentDB/locations/westus/operationsStatus/97fc9f7e-f90f-4def-8d26-1b069714fb96?api-version=2015-04-08
->>>>>>> 807faccc
-  response:
-    body:
-      string: '{"status":"Succeeded","error":{}}'
-    headers:
-      cache-control:
-      - no-store, no-cache
-      content-length:
-      - '33'
-      content-location:
-<<<<<<< HEAD
-      - https://management.documents.azure.com:450/subscriptions/fb3a3d6b-44c8-44f5-88c9-b20917c9b96b/providers/Microsoft.DocumentDB/locations/westus/operationsStatus/33ea0bad-a750-47d0-94c5-dae32b93fb79?api-version=2015-04-08
-      content-type:
-      - application/json
-      date:
-      - Tue, 08 Oct 2019 20:22:55 GMT
-=======
-      - https://management.documents.azure.com:450/subscriptions/0b1f6471-1bf0-4dda-aec3-cb9272f09590/providers/Microsoft.DocumentDB/locations/westus/operationsStatus/97fc9f7e-f90f-4def-8d26-1b069714fb96?api-version=2015-04-08
-      content-type:
-      - application/json
-      date:
-      - Mon, 21 Oct 2019 11:56:23 GMT
->>>>>>> 807faccc
-      pragma:
-      - no-cache
-      server:
-      - Microsoft-HTTPAPI/2.0
-      strict-transport-security:
-      - max-age=31536000; includeSubDomains
-      transfer-encoding:
-      - chunked
-      vary:
-      - Accept-Encoding
-      x-content-type-options:
-      - nosniff
-      x-ms-gatewayversion:
-      - version=2.7.0
-    status:
-      code: 200
-      message: Ok
-- request:
-    body: null
-    headers:
-      Accept:
-      - application/json
-      Accept-Encoding:
-      - gzip, deflate
-      CommandName:
-      - cosmosdb create
-      Connection:
-      - keep-alive
-      ParameterSetName:
-      - -n -g
-      User-Agent:
-<<<<<<< HEAD
-      - python/3.6.5 (Windows-10-10.0.17134-SP0) msrest/0.6.10 msrest_azure/0.6.1
-        azure-mgmt-cosmosdb/0.8.0 Azure-SDK-For-Python AZURECLI/2.0.74
+      - python/3.7.4 (Windows-10-10.0.18362-SP0) msrest/0.6.10 msrest_azure/0.6.2
+        azure-mgmt-cosmosdb/0.8.0 Azure-SDK-For-Python AZURECLI/2.0.75
     method: GET
     uri: https://management.azure.com/subscriptions/00000000-0000-0000-0000-000000000000/resourceGroups/cli_test_cosmosdb_account000001/providers/Microsoft.DocumentDB/databaseAccounts/cli000002?api-version=2015-04-08
-=======
-      - python/3.7.4 (Windows-10-10.0.18362-SP0) msrest/0.6.10 msrest_azure/0.6.2
-        azure-mgmt-cosmosdb/0.8.0 Azure-SDK-For-Python AZURECLI/2.0.75
-    method: GET
-    uri: https://management.azure.com/subscriptions/00000000-0000-0000-0000-000000000000/providers/Microsoft.DocumentDB/locations/westus/operationsStatus/97fc9f7e-f90f-4def-8d26-1b069714fb96?api-version=2015-04-08
->>>>>>> 807faccc
   response:
     body:
       string: '{"id":"/subscriptions/00000000-0000-0000-0000-000000000000/resourceGroups/cli_test_cosmosdb_account000001/providers/Microsoft.DocumentDB/databaseAccounts/cli000002","name":"cli000002","location":"West
@@ -1675,19 +928,11 @@
       content-length:
       - '1948'
       content-location:
-<<<<<<< HEAD
-      - https://management.documents.azure.com:450/subscriptions/fb3a3d6b-44c8-44f5-88c9-b20917c9b96b/resourceGroups/cli_test_cosmosdb_account7v4jh5ezvdi6cl2beolhd23wjeevpjzusxfpzvz2ouie76ccu7/providers/Microsoft.DocumentDB/databaseAccounts/clikxinwxglvqrl7yhtjffetd3ehuilnfdnarbxm?api-version=2015-04-08
-      content-type:
-      - application/json
-      date:
-      - Tue, 08 Oct 2019 20:22:55 GMT
-=======
-      - https://management.documents.azure.com:450/subscriptions/0b1f6471-1bf0-4dda-aec3-cb9272f09590/providers/Microsoft.DocumentDB/locations/westus/operationsStatus/97fc9f7e-f90f-4def-8d26-1b069714fb96?api-version=2015-04-08
-      content-type:
-      - application/json
-      date:
-      - Mon, 21 Oct 2019 11:56:54 GMT
->>>>>>> 807faccc
+      - https://management.documents.azure.com:450/subscriptions/0b1f6471-1bf0-4dda-aec3-cb9272f09590/resourceGroups/cli_test_cosmosdb_account6gb4conryzxgboejmaga7b35odeqt6kq5x7lo3ef77tce4w33s/providers/Microsoft.DocumentDB/databaseAccounts/clio2ql76c2fc53bxzt5l77zta2huhuu4qt3fu5y?api-version=2015-04-08
+      content-type:
+      - application/json
+      date:
+      - Mon, 21 Oct 2019 11:58:58 GMT
       pragma:
       - no-cache
       server:
@@ -1719,19 +964,12 @@
       ParameterSetName:
       - -n -g
       User-Agent:
-<<<<<<< HEAD
-      - python/3.6.5 (Windows-10-10.0.17134-SP0) msrest/0.6.10 msrest_azure/0.6.1
-        azure-mgmt-cosmosdb/0.8.0 Azure-SDK-For-Python AZURECLI/2.0.74
+      - python/3.7.4 (Windows-10-10.0.18362-SP0) msrest/0.6.10 msrest_azure/0.6.2
+        azure-mgmt-cosmosdb/0.8.0 Azure-SDK-For-Python AZURECLI/2.0.75
       accept-language:
       - en-US
     method: GET
     uri: https://management.azure.com/subscriptions/00000000-0000-0000-0000-000000000000/resourceGroups/cli_test_cosmosdb_account000001/providers/Microsoft.DocumentDB/databaseAccounts/cli000002?api-version=2015-04-08
-=======
-      - python/3.7.4 (Windows-10-10.0.18362-SP0) msrest/0.6.10 msrest_azure/0.6.2
-        azure-mgmt-cosmosdb/0.8.0 Azure-SDK-For-Python AZURECLI/2.0.75
-    method: GET
-    uri: https://management.azure.com/subscriptions/00000000-0000-0000-0000-000000000000/providers/Microsoft.DocumentDB/locations/westus/operationsStatus/97fc9f7e-f90f-4def-8d26-1b069714fb96?api-version=2015-04-08
->>>>>>> 807faccc
   response:
     body:
       string: '{"id":"/subscriptions/00000000-0000-0000-0000-000000000000/resourceGroups/cli_test_cosmosdb_account000001/providers/Microsoft.DocumentDB/databaseAccounts/cli000002","name":"cli000002","location":"West
@@ -1746,19 +984,11 @@
       content-length:
       - '1948'
       content-location:
-<<<<<<< HEAD
-      - https://management.documents.azure.com:450/subscriptions/fb3a3d6b-44c8-44f5-88c9-b20917c9b96b/resourceGroups/cli_test_cosmosdb_account7v4jh5ezvdi6cl2beolhd23wjeevpjzusxfpzvz2ouie76ccu7/providers/Microsoft.DocumentDB/databaseAccounts/clikxinwxglvqrl7yhtjffetd3ehuilnfdnarbxm?api-version=2015-04-08
-      content-type:
-      - application/json
-      date:
-      - Tue, 08 Oct 2019 20:22:56 GMT
-=======
-      - https://management.documents.azure.com:450/subscriptions/0b1f6471-1bf0-4dda-aec3-cb9272f09590/providers/Microsoft.DocumentDB/locations/westus/operationsStatus/97fc9f7e-f90f-4def-8d26-1b069714fb96?api-version=2015-04-08
-      content-type:
-      - application/json
-      date:
-      - Mon, 21 Oct 2019 11:57:24 GMT
->>>>>>> 807faccc
+      - https://management.documents.azure.com:450/subscriptions/0b1f6471-1bf0-4dda-aec3-cb9272f09590/resourceGroups/cli_test_cosmosdb_account6gb4conryzxgboejmaga7b35odeqt6kq5x7lo3ef77tce4w33s/providers/Microsoft.DocumentDB/databaseAccounts/clio2ql76c2fc53bxzt5l77zta2huhuu4qt3fu5y?api-version=2015-04-08
+      content-type:
+      - application/json
+      date:
+      - Mon, 21 Oct 2019 11:59:00 GMT
       pragma:
       - no-cache
       server:
@@ -1792,60 +1022,40 @@
       ParameterSetName:
       - -n -g
       User-Agent:
-<<<<<<< HEAD
-      - python/3.6.5 (Windows-10-10.0.17134-SP0) msrest/0.6.10 msrest_azure/0.6.1
-        azure-mgmt-cosmosdb/0.8.0 Azure-SDK-For-Python AZURECLI/2.0.74
+      - python/3.7.4 (Windows-10-10.0.18362-SP0) msrest/0.6.10 msrest_azure/0.6.2
+        azure-mgmt-cosmosdb/0.8.0 Azure-SDK-For-Python AZURECLI/2.0.75
       accept-language:
       - en-US
     method: POST
     uri: https://management.azure.com/subscriptions/00000000-0000-0000-0000-000000000000/resourceGroups/cli_test_cosmosdb_account000001/providers/Microsoft.DocumentDB/databaseAccounts/cli000002/listKeys?api-version=2015-04-08
-=======
-      - python/3.7.4 (Windows-10-10.0.18362-SP0) msrest/0.6.10 msrest_azure/0.6.2
-        azure-mgmt-cosmosdb/0.8.0 Azure-SDK-For-Python AZURECLI/2.0.75
-    method: GET
-    uri: https://management.azure.com/subscriptions/00000000-0000-0000-0000-000000000000/providers/Microsoft.DocumentDB/locations/westus/operationsStatus/97fc9f7e-f90f-4def-8d26-1b069714fb96?api-version=2015-04-08
->>>>>>> 807faccc
-  response:
-    body:
-      string: '{"primaryMasterKey":"svcCpvfbdgwV875azpjHtPQJw7f15IimglSWDtUhJ5AJ6RdfRPoGEpTcuYr1yZmCxJRWjx8vZAvmyCatLnYu8Q==","secondaryMasterKey":"NnxgJZFt8IEHtA95JK0WbV3umkW2lLviwE6JKUcsd5hK6KqMYDBClwxjNV2lsFwAIj8b4cXcTrRqD7mwdqVUEw==","primaryReadonlyMasterKey":"nflrXfSu85FeLfHPUlOenlAA9qWHJazCwQgZsYboVG5VL78bIKMv2Y4wipcMGBLOeWQtv1ICm0pIOgy3fAuFEQ==","secondaryReadonlyMasterKey":"aPua444cKZrmzcivTMqpX7DrXWeNmUnQud6ZQ0YDGgJUcy1ALa2k8ZHx2w8yxyZBwyiFgRXIKmnVzeRDnAwmlA=="}'
-    headers:
-      cache-control:
-      - no-store, no-cache
-      content-length:
-<<<<<<< HEAD
+  response:
+    body:
+      string: '{"primaryMasterKey":"RJr1bVRrvR6gqfGKMMuWhymY5coOxlutDwAIdCBG8QxMh0eXDlRUHEbLMt4sUvQHlIhP1IoAgCzyc8gRkVTjPw==","secondaryMasterKey":"6LtlaaJCZgjpAywR7BebkxENlZozSaXXrwf9JAiXHcsjqogzewUCqIdKC2g53k1EwC3clnE4AY3sr9nftlhvYA==","primaryReadonlyMasterKey":"h3vtG2q2l3WAZBMhJpuzu3hxzYV7DoWftLKGM141OVu4Ypc814TZFDDwElEft0sOLeSE4W8tVz5uXy0w7pVGXA==","secondaryReadonlyMasterKey":"npouw3N2WcElExpnw9N1o6BEqySmTkvvPVwLLoK2sJuEEjrsWAlWMBzI2aQ7K39oGOdNDOEIyCo9Ad7FhgOLAA=="}'
+    headers:
+      cache-control:
+      - no-store, no-cache
+      content-length:
       - '461'
       content-type:
       - application/json
       date:
-      - Tue, 08 Oct 2019 20:22:57 GMT
-=======
-      - '32'
-      content-location:
-      - https://management.documents.azure.com:450/subscriptions/0b1f6471-1bf0-4dda-aec3-cb9272f09590/providers/Microsoft.DocumentDB/locations/westus/operationsStatus/97fc9f7e-f90f-4def-8d26-1b069714fb96?api-version=2015-04-08
-      content-type:
-      - application/json
-      date:
-      - Mon, 21 Oct 2019 11:57:55 GMT
->>>>>>> 807faccc
-      pragma:
-      - no-cache
-      server:
-      - Microsoft-HTTPAPI/2.0
-      strict-transport-security:
-      - max-age=31536000; includeSubDomains
-      transfer-encoding:
-      - chunked
-      vary:
-      - Accept-Encoding
-      x-content-type-options:
-      - nosniff
-      x-ms-gatewayversion:
-      - version=2.7.0
-<<<<<<< HEAD
+      - Mon, 21 Oct 2019 11:59:02 GMT
+      pragma:
+      - no-cache
+      server:
+      - Microsoft-HTTPAPI/2.0
+      strict-transport-security:
+      - max-age=31536000; includeSubDomains
+      transfer-encoding:
+      - chunked
+      vary:
+      - Accept-Encoding
+      x-content-type-options:
+      - nosniff
+      x-ms-gatewayversion:
+      - version=2.7.0
       x-ms-ratelimit-remaining-subscription-writes:
-      - '1199'
-=======
->>>>>>> 807faccc
+      - '1197'
     status:
       code: 200
       message: Ok
@@ -1867,8 +1077,8 @@
       ParameterSetName:
       - -n -g --key-kind
       User-Agent:
-      - python/3.6.5 (Windows-10-10.0.17134-SP0) msrest/0.6.10 msrest_azure/0.6.1
-        azure-mgmt-cosmosdb/0.8.0 Azure-SDK-For-Python AZURECLI/2.0.74
+      - python/3.7.4 (Windows-10-10.0.18362-SP0) msrest/0.6.10 msrest_azure/0.6.2
+        azure-mgmt-cosmosdb/0.8.0 Azure-SDK-For-Python AZURECLI/2.0.75
       accept-language:
       - en-US
     method: POST
@@ -1878,17 +1088,17 @@
       string: '{"status":"Enqueued","error":{}}'
     headers:
       azure-asyncoperation:
-      - https://management.azure.com/subscriptions/00000000-0000-0000-0000-000000000000/providers/Microsoft.DocumentDB/locations/westus/operationsStatus/61942c14-a4e0-4616-9520-278b4dd4b999?api-version=2015-04-08
-      cache-control:
-      - no-store, no-cache
-      content-length:
-      - '32'
-      content-type:
-      - application/json
-      date:
-      - Tue, 08 Oct 2019 20:23:00 GMT
+      - https://management.azure.com/subscriptions/00000000-0000-0000-0000-000000000000/providers/Microsoft.DocumentDB/locations/westus/operationsStatus/d5d613ed-9934-4d2b-9525-5198e4483ace?api-version=2015-04-08
+      cache-control:
+      - no-store, no-cache
+      content-length:
+      - '32'
+      content-type:
+      - application/json
+      date:
+      - Mon, 21 Oct 2019 11:59:05 GMT
       location:
-      - https://management.azure.com/subscriptions/00000000-0000-0000-0000-000000000000/resourceGroups/cli_test_cosmosdb_account000001/providers/Microsoft.DocumentDB/databaseAccounts/cli000002/regenerateKey/operationResults/61942c14-a4e0-4616-9520-278b4dd4b999?api-version=2015-04-08
+      - https://management.azure.com/subscriptions/00000000-0000-0000-0000-000000000000/resourceGroups/cli_test_cosmosdb_account000001/providers/Microsoft.DocumentDB/databaseAccounts/cli000002/regenerateKey/operationResults/d5d613ed-9934-4d2b-9525-5198e4483ace?api-version=2015-04-08
       pragma:
       - no-cache
       server:
@@ -1900,7 +1110,7 @@
       x-ms-gatewayversion:
       - version=2.7.0
       x-ms-ratelimit-remaining-subscription-writes:
-      - '1199'
+      - '1186'
     status:
       code: 202
       message: Accepted
@@ -1918,39 +1128,24 @@
       ParameterSetName:
       - -n -g --key-kind
       User-Agent:
-<<<<<<< HEAD
-      - python/3.6.5 (Windows-10-10.0.17134-SP0) msrest/0.6.10 msrest_azure/0.6.1
-        azure-mgmt-cosmosdb/0.8.0 Azure-SDK-For-Python AZURECLI/2.0.74
-    method: GET
-    uri: https://management.azure.com/subscriptions/00000000-0000-0000-0000-000000000000/providers/Microsoft.DocumentDB/locations/westus/operationsStatus/61942c14-a4e0-4616-9520-278b4dd4b999?api-version=2015-04-08
-=======
-      - python/3.7.4 (Windows-10-10.0.18362-SP0) msrest/0.6.10 msrest_azure/0.6.2
-        azure-mgmt-cosmosdb/0.8.0 Azure-SDK-For-Python AZURECLI/2.0.75
-    method: GET
-    uri: https://management.azure.com/subscriptions/00000000-0000-0000-0000-000000000000/providers/Microsoft.DocumentDB/locations/westus/operationsStatus/97fc9f7e-f90f-4def-8d26-1b069714fb96?api-version=2015-04-08
->>>>>>> 807faccc
-  response:
-    body:
-      string: '{"status":"Dequeued","error":{}}'
-    headers:
-      cache-control:
-      - no-store, no-cache
-      content-length:
-      - '32'
-      content-location:
-<<<<<<< HEAD
-      - https://management.documents.azure.com:450/subscriptions/fb3a3d6b-44c8-44f5-88c9-b20917c9b96b/providers/Microsoft.DocumentDB/locations/westus/operationsStatus/61942c14-a4e0-4616-9520-278b4dd4b999?api-version=2015-04-08
-      content-type:
-      - application/json
-      date:
-      - Tue, 08 Oct 2019 20:23:31 GMT
-=======
-      - https://management.documents.azure.com:450/subscriptions/0b1f6471-1bf0-4dda-aec3-cb9272f09590/providers/Microsoft.DocumentDB/locations/westus/operationsStatus/97fc9f7e-f90f-4def-8d26-1b069714fb96?api-version=2015-04-08
-      content-type:
-      - application/json
-      date:
-      - Mon, 21 Oct 2019 11:58:26 GMT
->>>>>>> 807faccc
+      - python/3.7.4 (Windows-10-10.0.18362-SP0) msrest/0.6.10 msrest_azure/0.6.2
+        azure-mgmt-cosmosdb/0.8.0 Azure-SDK-For-Python AZURECLI/2.0.75
+    method: GET
+    uri: https://management.azure.com/subscriptions/00000000-0000-0000-0000-000000000000/providers/Microsoft.DocumentDB/locations/westus/operationsStatus/d5d613ed-9934-4d2b-9525-5198e4483ace?api-version=2015-04-08
+  response:
+    body:
+      string: '{"status":"Dequeued","error":{}}'
+    headers:
+      cache-control:
+      - no-store, no-cache
+      content-length:
+      - '32'
+      content-location:
+      - https://management.documents.azure.com:450/subscriptions/0b1f6471-1bf0-4dda-aec3-cb9272f09590/providers/Microsoft.DocumentDB/locations/westus/operationsStatus/d5d613ed-9934-4d2b-9525-5198e4483ace?api-version=2015-04-08
+      content-type:
+      - application/json
+      date:
+      - Mon, 21 Oct 2019 11:59:36 GMT
       pragma:
       - no-cache
       server:
@@ -1982,17 +1177,59 @@
       ParameterSetName:
       - -n -g --key-kind
       User-Agent:
-<<<<<<< HEAD
-      - python/3.6.5 (Windows-10-10.0.17134-SP0) msrest/0.6.10 msrest_azure/0.6.1
-        azure-mgmt-cosmosdb/0.8.0 Azure-SDK-For-Python AZURECLI/2.0.74
-    method: GET
-    uri: https://management.azure.com/subscriptions/00000000-0000-0000-0000-000000000000/providers/Microsoft.DocumentDB/locations/westus/operationsStatus/61942c14-a4e0-4616-9520-278b4dd4b999?api-version=2015-04-08
-=======
-      - python/3.7.4 (Windows-10-10.0.18362-SP0) msrest/0.6.10 msrest_azure/0.6.2
-        azure-mgmt-cosmosdb/0.8.0 Azure-SDK-For-Python AZURECLI/2.0.75
-    method: GET
-    uri: https://management.azure.com/subscriptions/00000000-0000-0000-0000-000000000000/providers/Microsoft.DocumentDB/locations/westus/operationsStatus/97fc9f7e-f90f-4def-8d26-1b069714fb96?api-version=2015-04-08
->>>>>>> 807faccc
+      - python/3.7.4 (Windows-10-10.0.18362-SP0) msrest/0.6.10 msrest_azure/0.6.2
+        azure-mgmt-cosmosdb/0.8.0 Azure-SDK-For-Python AZURECLI/2.0.75
+    method: GET
+    uri: https://management.azure.com/subscriptions/00000000-0000-0000-0000-000000000000/providers/Microsoft.DocumentDB/locations/westus/operationsStatus/d5d613ed-9934-4d2b-9525-5198e4483ace?api-version=2015-04-08
+  response:
+    body:
+      string: '{"status":"Dequeued","error":{}}'
+    headers:
+      cache-control:
+      - no-store, no-cache
+      content-length:
+      - '32'
+      content-location:
+      - https://management.documents.azure.com:450/subscriptions/0b1f6471-1bf0-4dda-aec3-cb9272f09590/providers/Microsoft.DocumentDB/locations/westus/operationsStatus/d5d613ed-9934-4d2b-9525-5198e4483ace?api-version=2015-04-08
+      content-type:
+      - application/json
+      date:
+      - Mon, 21 Oct 2019 12:00:06 GMT
+      pragma:
+      - no-cache
+      server:
+      - Microsoft-HTTPAPI/2.0
+      strict-transport-security:
+      - max-age=31536000; includeSubDomains
+      transfer-encoding:
+      - chunked
+      vary:
+      - Accept-Encoding
+      x-content-type-options:
+      - nosniff
+      x-ms-gatewayversion:
+      - version=2.7.0
+    status:
+      code: 200
+      message: Ok
+- request:
+    body: null
+    headers:
+      Accept:
+      - application/json
+      Accept-Encoding:
+      - gzip, deflate
+      CommandName:
+      - cosmosdb keys regenerate
+      Connection:
+      - keep-alive
+      ParameterSetName:
+      - -n -g --key-kind
+      User-Agent:
+      - python/3.7.4 (Windows-10-10.0.18362-SP0) msrest/0.6.10 msrest_azure/0.6.2
+        azure-mgmt-cosmosdb/0.8.0 Azure-SDK-For-Python AZURECLI/2.0.75
+    method: GET
+    uri: https://management.azure.com/subscriptions/00000000-0000-0000-0000-000000000000/providers/Microsoft.DocumentDB/locations/westus/operationsStatus/d5d613ed-9934-4d2b-9525-5198e4483ace?api-version=2015-04-08
   response:
     body:
       string: '{"status":"Succeeded","error":{}}'
@@ -2002,88 +1239,11 @@
       content-length:
       - '33'
       content-location:
-<<<<<<< HEAD
-      - https://management.documents.azure.com:450/subscriptions/fb3a3d6b-44c8-44f5-88c9-b20917c9b96b/providers/Microsoft.DocumentDB/locations/westus/operationsStatus/61942c14-a4e0-4616-9520-278b4dd4b999?api-version=2015-04-08
-      content-type:
-      - application/json
-      date:
-      - Tue, 08 Oct 2019 20:24:01 GMT
-=======
-      - https://management.documents.azure.com:450/subscriptions/0b1f6471-1bf0-4dda-aec3-cb9272f09590/providers/Microsoft.DocumentDB/locations/westus/operationsStatus/97fc9f7e-f90f-4def-8d26-1b069714fb96?api-version=2015-04-08
-      content-type:
-      - application/json
-      date:
-      - Mon, 21 Oct 2019 11:58:57 GMT
->>>>>>> 807faccc
-      pragma:
-      - no-cache
-      server:
-      - Microsoft-HTTPAPI/2.0
-      strict-transport-security:
-      - max-age=31536000; includeSubDomains
-      transfer-encoding:
-      - chunked
-      vary:
-      - Accept-Encoding
-      x-content-type-options:
-      - nosniff
-      x-ms-gatewayversion:
-      - version=2.7.0
-    status:
-      code: 200
-      message: Ok
-- request:
-    body: null
-    headers:
-      Accept:
-      - application/json
-      Accept-Encoding:
-      - gzip, deflate
-      CommandName:
-      - cosmosdb keys regenerate
-      Connection:
-      - keep-alive
-      ParameterSetName:
-      - -n -g --key-kind
-      User-Agent:
-<<<<<<< HEAD
-      - python/3.6.5 (Windows-10-10.0.17134-SP0) msrest/0.6.10 msrest_azure/0.6.1
-        azure-mgmt-cosmosdb/0.8.0 Azure-SDK-For-Python AZURECLI/2.0.74
-    method: GET
-    uri: https://management.azure.com/subscriptions/00000000-0000-0000-0000-000000000000/providers/Microsoft.DocumentDB/locations/westus/operationsStatus/61942c14-a4e0-4616-9520-278b4dd4b999?api-version=2015-04-08
-=======
-      - python/3.7.4 (Windows-10-10.0.18362-SP0) msrest/0.6.10 msrest_azure/0.6.2
-        azure-mgmt-cosmosdb/0.8.0 Azure-SDK-For-Python AZURECLI/2.0.75
-    method: GET
-    uri: https://management.azure.com/subscriptions/00000000-0000-0000-0000-000000000000/resourceGroups/cli_test_cosmosdb_account000001/providers/Microsoft.DocumentDB/databaseAccounts/cli000002?api-version=2015-04-08
->>>>>>> 807faccc
-  response:
-    body:
-      string: '{"id":"/subscriptions/00000000-0000-0000-0000-000000000000/resourceGroups/cli_test_cosmosdb_account000001/providers/Microsoft.DocumentDB/databaseAccounts/cli000002","name":"cli000002","location":"West
-        US","type":"Microsoft.DocumentDB/databaseAccounts","kind":"GlobalDocumentDB","tags":{},"properties":{"provisioningState":"Succeeded","documentEndpoint":"https://cli000002.documents.azure.com:443/","ipRangeFilter":"","enableAutomaticFailover":false,"enableMultipleWriteLocations":false,"enablePartitionKeyMonitor":false,"isVirtualNetworkFilterEnabled":false,"virtualNetworkRules":[],"EnabledApiTypes":"Sql","disableKeyBasedMetadataWriteAccess":false,"databaseAccountOfferType":"Standard","consistencyPolicy":{"defaultConsistencyLevel":"Session","maxIntervalInSeconds":5,"maxStalenessPrefix":100},"configurationOverrides":{},"writeLocations":[{"id":"cli000002-westus","locationName":"West
-        US","documentEndpoint":"https://cli000002-westus.documents.azure.com:443/","provisioningState":"Succeeded","failoverPriority":0,"isZoneRedundant":false}],"readLocations":[{"id":"cli000002-westus","locationName":"West
-        US","documentEndpoint":"https://cli000002-westus.documents.azure.com:443/","provisioningState":"Succeeded","failoverPriority":0,"isZoneRedundant":false}],"locations":[{"id":"cli000002-westus","locationName":"West
-        US","documentEndpoint":"https://cli000002-westus.documents.azure.com:443/","provisioningState":"Succeeded","failoverPriority":0,"isZoneRedundant":false}],"failoverPolicies":[{"id":"cli000002-westus","locationName":"West
-        US","failoverPriority":0}],"cors":[],"capabilities":[]}}'
-    headers:
-      cache-control:
-      - no-store, no-cache
-      content-length:
-      - '1948'
-      content-location:
-<<<<<<< HEAD
-      - https://management.documents.azure.com:450/subscriptions/fb3a3d6b-44c8-44f5-88c9-b20917c9b96b/providers/Microsoft.DocumentDB/locations/westus/operationsStatus/61942c14-a4e0-4616-9520-278b4dd4b999?api-version=2015-04-08
-      content-type:
-      - application/json
-      date:
-      - Tue, 08 Oct 2019 20:24:32 GMT
-=======
-      - https://management.documents.azure.com:450/subscriptions/0b1f6471-1bf0-4dda-aec3-cb9272f09590/resourceGroups/cli_test_cosmosdb_account6gb4conryzxgboejmaga7b35odeqt6kq5x7lo3ef77tce4w33s/providers/Microsoft.DocumentDB/databaseAccounts/clio2ql76c2fc53bxzt5l77zta2huhuu4qt3fu5y?api-version=2015-04-08
-      content-type:
-      - application/json
-      date:
-      - Mon, 21 Oct 2019 11:58:58 GMT
->>>>>>> 807faccc
+      - https://management.documents.azure.com:450/subscriptions/0b1f6471-1bf0-4dda-aec3-cb9272f09590/providers/Microsoft.DocumentDB/locations/westus/operationsStatus/d5d613ed-9934-4d2b-9525-5198e4483ace?api-version=2015-04-08
+      content-type:
+      - application/json
+      date:
+      - Mon, 21 Oct 2019 12:00:37 GMT
       pragma:
       - no-cache
       server:
@@ -2119,8 +1279,8 @@
       ParameterSetName:
       - -n -g --key-kind
       User-Agent:
-      - python/3.6.5 (Windows-10-10.0.17134-SP0) msrest/0.6.10 msrest_azure/0.6.1
-        azure-mgmt-cosmosdb/0.8.0 Azure-SDK-For-Python AZURECLI/2.0.74
+      - python/3.7.4 (Windows-10-10.0.18362-SP0) msrest/0.6.10 msrest_azure/0.6.2
+        azure-mgmt-cosmosdb/0.8.0 Azure-SDK-For-Python AZURECLI/2.0.75
       accept-language:
       - en-US
     method: POST
@@ -2130,17 +1290,17 @@
       string: '{"status":"Enqueued","error":{}}'
     headers:
       azure-asyncoperation:
-      - https://management.azure.com/subscriptions/00000000-0000-0000-0000-000000000000/providers/Microsoft.DocumentDB/locations/westus/operationsStatus/426a5eab-9d13-4dfd-b14c-c2bd886dda27?api-version=2015-04-08
-      cache-control:
-      - no-store, no-cache
-      content-length:
-      - '32'
-      content-type:
-      - application/json
-      date:
-      - Tue, 08 Oct 2019 20:24:33 GMT
+      - https://management.azure.com/subscriptions/00000000-0000-0000-0000-000000000000/providers/Microsoft.DocumentDB/locations/westus/operationsStatus/ac1cf347-ed5e-4a21-9abc-a16ac5ef6ae9?api-version=2015-04-08
+      cache-control:
+      - no-store, no-cache
+      content-length:
+      - '32'
+      content-type:
+      - application/json
+      date:
+      - Mon, 21 Oct 2019 12:00:40 GMT
       location:
-      - https://management.azure.com/subscriptions/00000000-0000-0000-0000-000000000000/resourceGroups/cli_test_cosmosdb_account000001/providers/Microsoft.DocumentDB/databaseAccounts/cli000002/regenerateKey/operationResults/426a5eab-9d13-4dfd-b14c-c2bd886dda27?api-version=2015-04-08
+      - https://management.azure.com/subscriptions/00000000-0000-0000-0000-000000000000/resourceGroups/cli_test_cosmosdb_account000001/providers/Microsoft.DocumentDB/databaseAccounts/cli000002/regenerateKey/operationResults/ac1cf347-ed5e-4a21-9abc-a16ac5ef6ae9?api-version=2015-04-08
       pragma:
       - no-cache
       server:
@@ -2152,7 +1312,7 @@
       x-ms-gatewayversion:
       - version=2.7.0
       x-ms-ratelimit-remaining-subscription-writes:
-      - '1199'
+      - '1188'
     status:
       code: 202
       message: Accepted
@@ -2170,96 +1330,559 @@
       ParameterSetName:
       - -n -g --key-kind
       User-Agent:
-<<<<<<< HEAD
-      - python/3.6.5 (Windows-10-10.0.17134-SP0) msrest/0.6.10 msrest_azure/0.6.1
-        azure-mgmt-cosmosdb/0.8.0 Azure-SDK-For-Python AZURECLI/2.0.74
-=======
+      - python/3.7.4 (Windows-10-10.0.18362-SP0) msrest/0.6.10 msrest_azure/0.6.2
+        azure-mgmt-cosmosdb/0.8.0 Azure-SDK-For-Python AZURECLI/2.0.75
+    method: GET
+    uri: https://management.azure.com/subscriptions/00000000-0000-0000-0000-000000000000/providers/Microsoft.DocumentDB/locations/westus/operationsStatus/ac1cf347-ed5e-4a21-9abc-a16ac5ef6ae9?api-version=2015-04-08
+  response:
+    body:
+      string: '{"status":"Dequeued","error":{}}'
+    headers:
+      cache-control:
+      - no-store, no-cache
+      content-length:
+      - '32'
+      content-location:
+      - https://management.documents.azure.com:450/subscriptions/0b1f6471-1bf0-4dda-aec3-cb9272f09590/providers/Microsoft.DocumentDB/locations/westus/operationsStatus/ac1cf347-ed5e-4a21-9abc-a16ac5ef6ae9?api-version=2015-04-08
+      content-type:
+      - application/json
+      date:
+      - Mon, 21 Oct 2019 12:01:12 GMT
+      pragma:
+      - no-cache
+      server:
+      - Microsoft-HTTPAPI/2.0
+      strict-transport-security:
+      - max-age=31536000; includeSubDomains
+      transfer-encoding:
+      - chunked
+      vary:
+      - Accept-Encoding
+      x-content-type-options:
+      - nosniff
+      x-ms-gatewayversion:
+      - version=2.7.0
+    status:
+      code: 200
+      message: Ok
+- request:
+    body: null
+    headers:
+      Accept:
+      - application/json
+      Accept-Encoding:
+      - gzip, deflate
+      CommandName:
+      - cosmosdb keys regenerate
+      Connection:
+      - keep-alive
+      ParameterSetName:
+      - -n -g --key-kind
+      User-Agent:
+      - python/3.7.4 (Windows-10-10.0.18362-SP0) msrest/0.6.10 msrest_azure/0.6.2
+        azure-mgmt-cosmosdb/0.8.0 Azure-SDK-For-Python AZURECLI/2.0.75
+    method: GET
+    uri: https://management.azure.com/subscriptions/00000000-0000-0000-0000-000000000000/providers/Microsoft.DocumentDB/locations/westus/operationsStatus/ac1cf347-ed5e-4a21-9abc-a16ac5ef6ae9?api-version=2015-04-08
+  response:
+    body:
+      string: '{"status":"Dequeued","error":{}}'
+    headers:
+      cache-control:
+      - no-store, no-cache
+      content-length:
+      - '32'
+      content-location:
+      - https://management.documents.azure.com:450/subscriptions/0b1f6471-1bf0-4dda-aec3-cb9272f09590/providers/Microsoft.DocumentDB/locations/westus/operationsStatus/ac1cf347-ed5e-4a21-9abc-a16ac5ef6ae9?api-version=2015-04-08
+      content-type:
+      - application/json
+      date:
+      - Mon, 21 Oct 2019 12:01:42 GMT
+      pragma:
+      - no-cache
+      server:
+      - Microsoft-HTTPAPI/2.0
+      strict-transport-security:
+      - max-age=31536000; includeSubDomains
+      transfer-encoding:
+      - chunked
+      vary:
+      - Accept-Encoding
+      x-content-type-options:
+      - nosniff
+      x-ms-gatewayversion:
+      - version=2.7.0
+    status:
+      code: 200
+      message: Ok
+- request:
+    body: null
+    headers:
+      Accept:
+      - application/json
+      Accept-Encoding:
+      - gzip, deflate
+      CommandName:
+      - cosmosdb keys regenerate
+      Connection:
+      - keep-alive
+      ParameterSetName:
+      - -n -g --key-kind
+      User-Agent:
+      - python/3.7.4 (Windows-10-10.0.18362-SP0) msrest/0.6.10 msrest_azure/0.6.2
+        azure-mgmt-cosmosdb/0.8.0 Azure-SDK-For-Python AZURECLI/2.0.75
+    method: GET
+    uri: https://management.azure.com/subscriptions/00000000-0000-0000-0000-000000000000/providers/Microsoft.DocumentDB/locations/westus/operationsStatus/ac1cf347-ed5e-4a21-9abc-a16ac5ef6ae9?api-version=2015-04-08
+  response:
+    body:
+      string: '{"status":"Succeeded","error":{}}'
+    headers:
+      cache-control:
+      - no-store, no-cache
+      content-length:
+      - '33'
+      content-location:
+      - https://management.documents.azure.com:450/subscriptions/0b1f6471-1bf0-4dda-aec3-cb9272f09590/providers/Microsoft.DocumentDB/locations/westus/operationsStatus/ac1cf347-ed5e-4a21-9abc-a16ac5ef6ae9?api-version=2015-04-08
+      content-type:
+      - application/json
+      date:
+      - Mon, 21 Oct 2019 12:02:12 GMT
+      pragma:
+      - no-cache
+      server:
+      - Microsoft-HTTPAPI/2.0
+      strict-transport-security:
+      - max-age=31536000; includeSubDomains
+      transfer-encoding:
+      - chunked
+      vary:
+      - Accept-Encoding
+      x-content-type-options:
+      - nosniff
+      x-ms-gatewayversion:
+      - version=2.7.0
+    status:
+      code: 200
+      message: Ok
+- request:
+    body: '{"keyKind": "secondary"}'
+    headers:
+      Accept:
+      - application/json
+      Accept-Encoding:
+      - gzip, deflate
+      CommandName:
+      - cosmosdb keys regenerate
+      Connection:
+      - keep-alive
+      Content-Length:
+      - '24'
+      Content-Type:
+      - application/json; charset=utf-8
+      ParameterSetName:
+      - -n -g --key-kind
+      User-Agent:
       - python/3.7.4 (Windows-10-10.0.18362-SP0) msrest/0.6.10 msrest_azure/0.6.2
         azure-mgmt-cosmosdb/0.8.0 Azure-SDK-For-Python AZURECLI/2.0.75
       accept-language:
       - en-US
->>>>>>> 807faccc
-    method: GET
-    uri: https://management.azure.com/subscriptions/00000000-0000-0000-0000-000000000000/providers/Microsoft.DocumentDB/locations/westus/operationsStatus/426a5eab-9d13-4dfd-b14c-c2bd886dda27?api-version=2015-04-08
-  response:
-    body:
-<<<<<<< HEAD
-      string: '{"status":"Dequeued","error":{}}'
-=======
-      string: '{"id":"/subscriptions/00000000-0000-0000-0000-000000000000/resourceGroups/cli_test_cosmosdb_account000001/providers/Microsoft.DocumentDB/databaseAccounts/cli000002","name":"cli000002","location":"West
-        US","type":"Microsoft.DocumentDB/databaseAccounts","kind":"GlobalDocumentDB","tags":{},"properties":{"provisioningState":"Succeeded","documentEndpoint":"https://cli000002.documents.azure.com:443/","ipRangeFilter":"","enableAutomaticFailover":false,"enableMultipleWriteLocations":false,"enablePartitionKeyMonitor":false,"isVirtualNetworkFilterEnabled":false,"virtualNetworkRules":[],"EnabledApiTypes":"Sql","disableKeyBasedMetadataWriteAccess":false,"databaseAccountOfferType":"Standard","consistencyPolicy":{"defaultConsistencyLevel":"Session","maxIntervalInSeconds":5,"maxStalenessPrefix":100},"configurationOverrides":{},"writeLocations":[{"id":"cli000002-westus","locationName":"West
-        US","documentEndpoint":"https://cli000002-westus.documents.azure.com:443/","provisioningState":"Succeeded","failoverPriority":0,"isZoneRedundant":false}],"readLocations":[{"id":"cli000002-westus","locationName":"West
-        US","documentEndpoint":"https://cli000002-westus.documents.azure.com:443/","provisioningState":"Succeeded","failoverPriority":0,"isZoneRedundant":false}],"locations":[{"id":"cli000002-westus","locationName":"West
-        US","documentEndpoint":"https://cli000002-westus.documents.azure.com:443/","provisioningState":"Succeeded","failoverPriority":0,"isZoneRedundant":false}],"failoverPolicies":[{"id":"cli000002-westus","locationName":"West
-        US","failoverPriority":0}],"cors":[],"capabilities":[]}}'
->>>>>>> 807faccc
-    headers:
-      cache-control:
-      - no-store, no-cache
-      content-length:
-<<<<<<< HEAD
-      - '32'
-      content-location:
-      - https://management.documents.azure.com:450/subscriptions/fb3a3d6b-44c8-44f5-88c9-b20917c9b96b/providers/Microsoft.DocumentDB/locations/westus/operationsStatus/426a5eab-9d13-4dfd-b14c-c2bd886dda27?api-version=2015-04-08
-      content-type:
-      - application/json
-      date:
-      - Tue, 08 Oct 2019 20:25:04 GMT
-=======
-      - '1948'
-      content-location:
-      - https://management.documents.azure.com:450/subscriptions/0b1f6471-1bf0-4dda-aec3-cb9272f09590/resourceGroups/cli_test_cosmosdb_account6gb4conryzxgboejmaga7b35odeqt6kq5x7lo3ef77tce4w33s/providers/Microsoft.DocumentDB/databaseAccounts/clio2ql76c2fc53bxzt5l77zta2huhuu4qt3fu5y?api-version=2015-04-08
-      content-type:
-      - application/json
-      date:
-      - Mon, 21 Oct 2019 11:59:00 GMT
->>>>>>> 807faccc
-      pragma:
-      - no-cache
-      server:
-      - Microsoft-HTTPAPI/2.0
-      strict-transport-security:
-      - max-age=31536000; includeSubDomains
-      transfer-encoding:
-      - chunked
-      vary:
-      - Accept-Encoding
-      x-content-type-options:
-      - nosniff
-      x-ms-gatewayversion:
-      - version=2.7.0
-    status:
-      code: 200
-      message: Ok
-- request:
-    body: null
-    headers:
-      Accept:
-      - application/json
-      Accept-Encoding:
-      - gzip, deflate
-      CommandName:
-<<<<<<< HEAD
+    method: POST
+    uri: https://management.azure.com/subscriptions/00000000-0000-0000-0000-000000000000/resourceGroups/cli_test_cosmosdb_account000001/providers/Microsoft.DocumentDB/databaseAccounts/cli000002/regenerateKey?api-version=2015-04-08
+  response:
+    body:
+      string: '{"status":"Enqueued","error":{}}'
+    headers:
+      azure-asyncoperation:
+      - https://management.azure.com/subscriptions/00000000-0000-0000-0000-000000000000/providers/Microsoft.DocumentDB/locations/westus/operationsStatus/9625d896-9168-4816-b390-fb8da3868968?api-version=2015-04-08
+      cache-control:
+      - no-store, no-cache
+      content-length:
+      - '32'
+      content-type:
+      - application/json
+      date:
+      - Mon, 21 Oct 2019 12:02:16 GMT
+      location:
+      - https://management.azure.com/subscriptions/00000000-0000-0000-0000-000000000000/resourceGroups/cli_test_cosmosdb_account000001/providers/Microsoft.DocumentDB/databaseAccounts/cli000002/regenerateKey/operationResults/9625d896-9168-4816-b390-fb8da3868968?api-version=2015-04-08
+      pragma:
+      - no-cache
+      server:
+      - Microsoft-HTTPAPI/2.0
+      strict-transport-security:
+      - max-age=31536000; includeSubDomains
+      x-content-type-options:
+      - nosniff
+      x-ms-gatewayversion:
+      - version=2.7.0
+      x-ms-ratelimit-remaining-subscription-writes:
+      - '1196'
+    status:
+      code: 202
+      message: Accepted
+- request:
+    body: null
+    headers:
+      Accept:
+      - application/json
+      Accept-Encoding:
+      - gzip, deflate
+      CommandName:
       - cosmosdb keys regenerate
-=======
+      Connection:
+      - keep-alive
+      ParameterSetName:
+      - -n -g --key-kind
+      User-Agent:
+      - python/3.7.4 (Windows-10-10.0.18362-SP0) msrest/0.6.10 msrest_azure/0.6.2
+        azure-mgmt-cosmosdb/0.8.0 Azure-SDK-For-Python AZURECLI/2.0.75
+    method: GET
+    uri: https://management.azure.com/subscriptions/00000000-0000-0000-0000-000000000000/providers/Microsoft.DocumentDB/locations/westus/operationsStatus/9625d896-9168-4816-b390-fb8da3868968?api-version=2015-04-08
+  response:
+    body:
+      string: '{"status":"Dequeued","error":{}}'
+    headers:
+      cache-control:
+      - no-store, no-cache
+      content-length:
+      - '32'
+      content-location:
+      - https://management.documents.azure.com:450/subscriptions/0b1f6471-1bf0-4dda-aec3-cb9272f09590/providers/Microsoft.DocumentDB/locations/westus/operationsStatus/9625d896-9168-4816-b390-fb8da3868968?api-version=2015-04-08
+      content-type:
+      - application/json
+      date:
+      - Mon, 21 Oct 2019 12:02:48 GMT
+      pragma:
+      - no-cache
+      server:
+      - Microsoft-HTTPAPI/2.0
+      strict-transport-security:
+      - max-age=31536000; includeSubDomains
+      transfer-encoding:
+      - chunked
+      vary:
+      - Accept-Encoding
+      x-content-type-options:
+      - nosniff
+      x-ms-gatewayversion:
+      - version=2.7.0
+    status:
+      code: 200
+      message: Ok
+- request:
+    body: null
+    headers:
+      Accept:
+      - application/json
+      Accept-Encoding:
+      - gzip, deflate
+      CommandName:
+      - cosmosdb keys regenerate
+      Connection:
+      - keep-alive
+      ParameterSetName:
+      - -n -g --key-kind
+      User-Agent:
+      - python/3.7.4 (Windows-10-10.0.18362-SP0) msrest/0.6.10 msrest_azure/0.6.2
+        azure-mgmt-cosmosdb/0.8.0 Azure-SDK-For-Python AZURECLI/2.0.75
+    method: GET
+    uri: https://management.azure.com/subscriptions/00000000-0000-0000-0000-000000000000/providers/Microsoft.DocumentDB/locations/westus/operationsStatus/9625d896-9168-4816-b390-fb8da3868968?api-version=2015-04-08
+  response:
+    body:
+      string: '{"status":"Dequeued","error":{}}'
+    headers:
+      cache-control:
+      - no-store, no-cache
+      content-length:
+      - '32'
+      content-location:
+      - https://management.documents.azure.com:450/subscriptions/0b1f6471-1bf0-4dda-aec3-cb9272f09590/providers/Microsoft.DocumentDB/locations/westus/operationsStatus/9625d896-9168-4816-b390-fb8da3868968?api-version=2015-04-08
+      content-type:
+      - application/json
+      date:
+      - Mon, 21 Oct 2019 12:03:19 GMT
+      pragma:
+      - no-cache
+      server:
+      - Microsoft-HTTPAPI/2.0
+      strict-transport-security:
+      - max-age=31536000; includeSubDomains
+      transfer-encoding:
+      - chunked
+      vary:
+      - Accept-Encoding
+      x-content-type-options:
+      - nosniff
+      x-ms-gatewayversion:
+      - version=2.7.0
+    status:
+      code: 200
+      message: Ok
+- request:
+    body: null
+    headers:
+      Accept:
+      - application/json
+      Accept-Encoding:
+      - gzip, deflate
+      CommandName:
+      - cosmosdb keys regenerate
+      Connection:
+      - keep-alive
+      ParameterSetName:
+      - -n -g --key-kind
+      User-Agent:
+      - python/3.7.4 (Windows-10-10.0.18362-SP0) msrest/0.6.10 msrest_azure/0.6.2
+        azure-mgmt-cosmosdb/0.8.0 Azure-SDK-For-Python AZURECLI/2.0.75
+    method: GET
+    uri: https://management.azure.com/subscriptions/00000000-0000-0000-0000-000000000000/providers/Microsoft.DocumentDB/locations/westus/operationsStatus/9625d896-9168-4816-b390-fb8da3868968?api-version=2015-04-08
+  response:
+    body:
+      string: '{"status":"Succeeded","error":{}}'
+    headers:
+      cache-control:
+      - no-store, no-cache
+      content-length:
+      - '33'
+      content-location:
+      - https://management.documents.azure.com:450/subscriptions/0b1f6471-1bf0-4dda-aec3-cb9272f09590/providers/Microsoft.DocumentDB/locations/westus/operationsStatus/9625d896-9168-4816-b390-fb8da3868968?api-version=2015-04-08
+      content-type:
+      - application/json
+      date:
+      - Mon, 21 Oct 2019 12:03:49 GMT
+      pragma:
+      - no-cache
+      server:
+      - Microsoft-HTTPAPI/2.0
+      strict-transport-security:
+      - max-age=31536000; includeSubDomains
+      transfer-encoding:
+      - chunked
+      vary:
+      - Accept-Encoding
+      x-content-type-options:
+      - nosniff
+      x-ms-gatewayversion:
+      - version=2.7.0
+    status:
+      code: 200
+      message: Ok
+- request:
+    body: '{"keyKind": "secondaryReadonly"}'
+    headers:
+      Accept:
+      - application/json
+      Accept-Encoding:
+      - gzip, deflate
+      CommandName:
+      - cosmosdb keys regenerate
+      Connection:
+      - keep-alive
+      Content-Length:
+      - '32'
+      Content-Type:
+      - application/json; charset=utf-8
+      ParameterSetName:
+      - -n -g --key-kind
+      User-Agent:
+      - python/3.7.4 (Windows-10-10.0.18362-SP0) msrest/0.6.10 msrest_azure/0.6.2
+        azure-mgmt-cosmosdb/0.8.0 Azure-SDK-For-Python AZURECLI/2.0.75
+      accept-language:
+      - en-US
+    method: POST
+    uri: https://management.azure.com/subscriptions/00000000-0000-0000-0000-000000000000/resourceGroups/cli_test_cosmosdb_account000001/providers/Microsoft.DocumentDB/databaseAccounts/cli000002/regenerateKey?api-version=2015-04-08
+  response:
+    body:
+      string: '{"status":"Enqueued","error":{}}'
+    headers:
+      azure-asyncoperation:
+      - https://management.azure.com/subscriptions/00000000-0000-0000-0000-000000000000/providers/Microsoft.DocumentDB/locations/westus/operationsStatus/ad70e824-1651-493b-9966-42355215de9f?api-version=2015-04-08
+      cache-control:
+      - no-store, no-cache
+      content-length:
+      - '32'
+      content-type:
+      - application/json
+      date:
+      - Mon, 21 Oct 2019 12:03:52 GMT
+      location:
+      - https://management.azure.com/subscriptions/00000000-0000-0000-0000-000000000000/resourceGroups/cli_test_cosmosdb_account000001/providers/Microsoft.DocumentDB/databaseAccounts/cli000002/regenerateKey/operationResults/ad70e824-1651-493b-9966-42355215de9f?api-version=2015-04-08
+      pragma:
+      - no-cache
+      server:
+      - Microsoft-HTTPAPI/2.0
+      strict-transport-security:
+      - max-age=31536000; includeSubDomains
+      x-content-type-options:
+      - nosniff
+      x-ms-gatewayversion:
+      - version=2.7.0
+      x-ms-ratelimit-remaining-subscription-writes:
+      - '1195'
+    status:
+      code: 202
+      message: Accepted
+- request:
+    body: null
+    headers:
+      Accept:
+      - application/json
+      Accept-Encoding:
+      - gzip, deflate
+      CommandName:
+      - cosmosdb keys regenerate
+      Connection:
+      - keep-alive
+      ParameterSetName:
+      - -n -g --key-kind
+      User-Agent:
+      - python/3.7.4 (Windows-10-10.0.18362-SP0) msrest/0.6.10 msrest_azure/0.6.2
+        azure-mgmt-cosmosdb/0.8.0 Azure-SDK-For-Python AZURECLI/2.0.75
+    method: GET
+    uri: https://management.azure.com/subscriptions/00000000-0000-0000-0000-000000000000/providers/Microsoft.DocumentDB/locations/westus/operationsStatus/ad70e824-1651-493b-9966-42355215de9f?api-version=2015-04-08
+  response:
+    body:
+      string: '{"status":"Dequeued","error":{}}'
+    headers:
+      cache-control:
+      - no-store, no-cache
+      content-length:
+      - '32'
+      content-location:
+      - https://management.documents.azure.com:450/subscriptions/0b1f6471-1bf0-4dda-aec3-cb9272f09590/providers/Microsoft.DocumentDB/locations/westus/operationsStatus/ad70e824-1651-493b-9966-42355215de9f?api-version=2015-04-08
+      content-type:
+      - application/json
+      date:
+      - Mon, 21 Oct 2019 12:04:24 GMT
+      pragma:
+      - no-cache
+      server:
+      - Microsoft-HTTPAPI/2.0
+      strict-transport-security:
+      - max-age=31536000; includeSubDomains
+      transfer-encoding:
+      - chunked
+      vary:
+      - Accept-Encoding
+      x-content-type-options:
+      - nosniff
+      x-ms-gatewayversion:
+      - version=2.7.0
+    status:
+      code: 200
+      message: Ok
+- request:
+    body: null
+    headers:
+      Accept:
+      - application/json
+      Accept-Encoding:
+      - gzip, deflate
+      CommandName:
+      - cosmosdb keys regenerate
+      Connection:
+      - keep-alive
+      ParameterSetName:
+      - -n -g --key-kind
+      User-Agent:
+      - python/3.7.4 (Windows-10-10.0.18362-SP0) msrest/0.6.10 msrest_azure/0.6.2
+        azure-mgmt-cosmosdb/0.8.0 Azure-SDK-For-Python AZURECLI/2.0.75
+    method: GET
+    uri: https://management.azure.com/subscriptions/00000000-0000-0000-0000-000000000000/providers/Microsoft.DocumentDB/locations/westus/operationsStatus/ad70e824-1651-493b-9966-42355215de9f?api-version=2015-04-08
+  response:
+    body:
+      string: '{"status":"Dequeued","error":{}}'
+    headers:
+      cache-control:
+      - no-store, no-cache
+      content-length:
+      - '32'
+      content-location:
+      - https://management.documents.azure.com:450/subscriptions/0b1f6471-1bf0-4dda-aec3-cb9272f09590/providers/Microsoft.DocumentDB/locations/westus/operationsStatus/ad70e824-1651-493b-9966-42355215de9f?api-version=2015-04-08
+      content-type:
+      - application/json
+      date:
+      - Mon, 21 Oct 2019 12:04:56 GMT
+      pragma:
+      - no-cache
+      server:
+      - Microsoft-HTTPAPI/2.0
+      strict-transport-security:
+      - max-age=31536000; includeSubDomains
+      transfer-encoding:
+      - chunked
+      vary:
+      - Accept-Encoding
+      x-content-type-options:
+      - nosniff
+      x-ms-gatewayversion:
+      - version=2.7.0
+    status:
+      code: 200
+      message: Ok
+- request:
+    body: null
+    headers:
+      Accept:
+      - application/json
+      Accept-Encoding:
+      - gzip, deflate
+      CommandName:
+      - cosmosdb keys regenerate
+      Connection:
+      - keep-alive
+      ParameterSetName:
+      - -n -g --key-kind
+      User-Agent:
+      - python/3.7.4 (Windows-10-10.0.18362-SP0) msrest/0.6.10 msrest_azure/0.6.2
+        azure-mgmt-cosmosdb/0.8.0 Azure-SDK-For-Python AZURECLI/2.0.75
+    method: GET
+    uri: https://management.azure.com/subscriptions/00000000-0000-0000-0000-000000000000/providers/Microsoft.DocumentDB/locations/westus/operationsStatus/ad70e824-1651-493b-9966-42355215de9f?api-version=2015-04-08
+  response:
+    body:
+      string: '{"status":"Succeeded","error":{}}'
+    headers:
+      cache-control:
+      - no-store, no-cache
+      content-length:
+      - '33'
+      content-location:
+      - https://management.documents.azure.com:450/subscriptions/0b1f6471-1bf0-4dda-aec3-cb9272f09590/providers/Microsoft.DocumentDB/locations/westus/operationsStatus/ad70e824-1651-493b-9966-42355215de9f?api-version=2015-04-08
+      content-type:
+      - application/json
+      date:
+      - Mon, 21 Oct 2019 12:05:27 GMT
+      pragma:
+      - no-cache
+      server:
+      - Microsoft-HTTPAPI/2.0
+      strict-transport-security:
+      - max-age=31536000; includeSubDomains
+      transfer-encoding:
+      - chunked
+      vary:
+      - Accept-Encoding
+      x-content-type-options:
+      - nosniff
+      x-ms-gatewayversion:
+      - version=2.7.0
+    status:
+      code: 200
+      message: Ok
+- request:
+    body: null
+    headers:
+      Accept:
+      - application/json
+      Accept-Encoding:
+      - gzip, deflate
+      CommandName:
       - cosmosdb keys list
->>>>>>> 807faccc
       Connection:
       - keep-alive
       Content-Length:
       - '0'
       ParameterSetName:
-      - -n -g --key-kind
-      User-Agent:
-<<<<<<< HEAD
-      - python/3.6.5 (Windows-10-10.0.17134-SP0) msrest/0.6.10 msrest_azure/0.6.1
-        azure-mgmt-cosmosdb/0.8.0 Azure-SDK-For-Python AZURECLI/2.0.74
-    method: GET
-    uri: https://management.azure.com/subscriptions/00000000-0000-0000-0000-000000000000/providers/Microsoft.DocumentDB/locations/westus/operationsStatus/426a5eab-9d13-4dfd-b14c-c2bd886dda27?api-version=2015-04-08
-  response:
-    body:
-      string: '{"status":"Dequeued","error":{}}'
-=======
+      - -n -g
+      User-Agent:
       - python/3.7.4 (Windows-10-10.0.18362-SP0) msrest/0.6.10 msrest_azure/0.6.2
         azure-mgmt-cosmosdb/0.8.0 Azure-SDK-For-Python AZURECLI/2.0.75
       accept-language:
@@ -2268,1044 +1891,97 @@
     uri: https://management.azure.com/subscriptions/00000000-0000-0000-0000-000000000000/resourceGroups/cli_test_cosmosdb_account000001/providers/Microsoft.DocumentDB/databaseAccounts/cli000002/listKeys?api-version=2015-04-08
   response:
     body:
-      string: '{"primaryMasterKey":"RJr1bVRrvR6gqfGKMMuWhymY5coOxlutDwAIdCBG8QxMh0eXDlRUHEbLMt4sUvQHlIhP1IoAgCzyc8gRkVTjPw==","secondaryMasterKey":"6LtlaaJCZgjpAywR7BebkxENlZozSaXXrwf9JAiXHcsjqogzewUCqIdKC2g53k1EwC3clnE4AY3sr9nftlhvYA==","primaryReadonlyMasterKey":"h3vtG2q2l3WAZBMhJpuzu3hxzYV7DoWftLKGM141OVu4Ypc814TZFDDwElEft0sOLeSE4W8tVz5uXy0w7pVGXA==","secondaryReadonlyMasterKey":"npouw3N2WcElExpnw9N1o6BEqySmTkvvPVwLLoK2sJuEEjrsWAlWMBzI2aQ7K39oGOdNDOEIyCo9Ad7FhgOLAA=="}'
->>>>>>> 807faccc
-    headers:
-      cache-control:
-      - no-store, no-cache
-      content-length:
-<<<<<<< HEAD
-      - '32'
-      content-location:
-      - https://management.documents.azure.com:450/subscriptions/fb3a3d6b-44c8-44f5-88c9-b20917c9b96b/providers/Microsoft.DocumentDB/locations/westus/operationsStatus/426a5eab-9d13-4dfd-b14c-c2bd886dda27?api-version=2015-04-08
-      content-type:
-      - application/json
-      date:
-      - Tue, 08 Oct 2019 20:25:34 GMT
-=======
+      string: '{"primaryMasterKey":"WKAWOHuDRoRO3Q75sTbeR8cfLGzXDbA9A0CJ4Lk6IG5WQREWOVmZXA7Wei9wDddijEoXzHykc54EbxeakCak7g==","secondaryMasterKey":"SWFrahsG3zulLrHDhKcXjpJs6u6kuRc8YrhVckqZnwL8EseaN3phhW46ZETyJ6iWODxFuWJjIfH73TFu66Mi0g==","primaryReadonlyMasterKey":"EDRU3x84NfuKPzKcR64Rku8OUvrAcWaL9U8tVPx1PRQEDPOePzFXhe6I3YTf9qYA1kq2ZXHDKVHrp0MlWniB3w==","secondaryReadonlyMasterKey":"jWi6FosmoQELfFDNq2UG9vqM5JQzqFH3b1rozfpmu83Pc2oCw8e8Zuwmt8SqaSd79vhrBLg0fdD8zjp3OVAwig=="}'
+    headers:
+      cache-control:
+      - no-store, no-cache
+      content-length:
       - '461'
       content-type:
       - application/json
       date:
-      - Mon, 21 Oct 2019 11:59:02 GMT
->>>>>>> 807faccc
-      pragma:
-      - no-cache
-      server:
-      - Microsoft-HTTPAPI/2.0
-      strict-transport-security:
-      - max-age=31536000; includeSubDomains
-      transfer-encoding:
-      - chunked
-      vary:
-      - Accept-Encoding
-      x-content-type-options:
-      - nosniff
-      x-ms-gatewayversion:
-      - version=2.7.0
-<<<<<<< HEAD
-=======
+      - Mon, 21 Oct 2019 12:05:29 GMT
+      pragma:
+      - no-cache
+      server:
+      - Microsoft-HTTPAPI/2.0
+      strict-transport-security:
+      - max-age=31536000; includeSubDomains
+      transfer-encoding:
+      - chunked
+      vary:
+      - Accept-Encoding
+      x-content-type-options:
+      - nosniff
+      x-ms-gatewayversion:
+      - version=2.7.0
       x-ms-ratelimit-remaining-subscription-writes:
-      - '1197'
->>>>>>> 807faccc
-    status:
-      code: 200
-      message: Ok
-- request:
-    body: '{"keyKind": "primary"}'
-    headers:
-      Accept:
-      - application/json
-      Accept-Encoding:
-      - gzip, deflate
-      CommandName:
-      - cosmosdb keys regenerate
-      Connection:
-      - keep-alive
-<<<<<<< HEAD
-      ParameterSetName:
-      - -n -g --key-kind
-      User-Agent:
-      - python/3.6.5 (Windows-10-10.0.17134-SP0) msrest/0.6.10 msrest_azure/0.6.1
-        azure-mgmt-cosmosdb/0.8.0 Azure-SDK-For-Python AZURECLI/2.0.74
-    method: GET
-    uri: https://management.azure.com/subscriptions/00000000-0000-0000-0000-000000000000/providers/Microsoft.DocumentDB/locations/westus/operationsStatus/426a5eab-9d13-4dfd-b14c-c2bd886dda27?api-version=2015-04-08
-  response:
-    body:
-      string: '{"status":"Succeeded","error":{}}'
-=======
+      - '1194'
+    status:
+      code: 200
+      message: Ok
+- request:
+    body: null
+    headers:
+      Accept:
+      - application/json
+      Accept-Encoding:
+      - gzip, deflate
+      CommandName:
+      - cosmosdb list-read-only-keys
+      Connection:
+      - keep-alive
       Content-Length:
-      - '22'
-      Content-Type:
-      - application/json; charset=utf-8
-      ParameterSetName:
-      - -n -g --key-kind
+      - '0'
+      ParameterSetName:
+      - -n -g
       User-Agent:
       - python/3.7.4 (Windows-10-10.0.18362-SP0) msrest/0.6.10 msrest_azure/0.6.2
         azure-mgmt-cosmosdb/0.8.0 Azure-SDK-For-Python AZURECLI/2.0.75
       accept-language:
       - en-US
     method: POST
-    uri: https://management.azure.com/subscriptions/00000000-0000-0000-0000-000000000000/resourceGroups/cli_test_cosmosdb_account000001/providers/Microsoft.DocumentDB/databaseAccounts/cli000002/regenerateKey?api-version=2015-04-08
-  response:
-    body:
-      string: '{"status":"Enqueued","error":{}}'
->>>>>>> 807faccc
-    headers:
-      azure-asyncoperation:
-      - https://management.azure.com/subscriptions/00000000-0000-0000-0000-000000000000/providers/Microsoft.DocumentDB/locations/westus/operationsStatus/d5d613ed-9934-4d2b-9525-5198e4483ace?api-version=2015-04-08
-      cache-control:
-      - no-store, no-cache
-      content-length:
-<<<<<<< HEAD
-      - '33'
-      content-location:
-      - https://management.documents.azure.com:450/subscriptions/fb3a3d6b-44c8-44f5-88c9-b20917c9b96b/providers/Microsoft.DocumentDB/locations/westus/operationsStatus/426a5eab-9d13-4dfd-b14c-c2bd886dda27?api-version=2015-04-08
-      content-type:
-      - application/json
-      date:
-      - Tue, 08 Oct 2019 20:26:04 GMT
-=======
-      - '32'
-      content-type:
-      - application/json
-      date:
-      - Mon, 21 Oct 2019 11:59:05 GMT
-      location:
-      - https://management.azure.com/subscriptions/00000000-0000-0000-0000-000000000000/resourceGroups/cli_test_cosmosdb_account000001/providers/Microsoft.DocumentDB/databaseAccounts/cli000002/regenerateKey/operationResults/d5d613ed-9934-4d2b-9525-5198e4483ace?api-version=2015-04-08
-      pragma:
-      - no-cache
-      server:
-      - Microsoft-HTTPAPI/2.0
-      strict-transport-security:
-      - max-age=31536000; includeSubDomains
+    uri: https://management.azure.com/subscriptions/00000000-0000-0000-0000-000000000000/resourceGroups/cli_test_cosmosdb_account000001/providers/Microsoft.DocumentDB/databaseAccounts/cli000002/readonlykeys?api-version=2015-04-08
+  response:
+    body:
+      string: '{"primaryReadonlyMasterKey":"EDRU3x84NfuKPzKcR64Rku8OUvrAcWaL9U8tVPx1PRQEDPOePzFXhe6I3YTf9qYA1kq2ZXHDKVHrp0MlWniB3w==","secondaryReadonlyMasterKey":"jWi6FosmoQELfFDNq2UG9vqM5JQzqFH3b1rozfpmu83Pc2oCw8e8Zuwmt8SqaSd79vhrBLg0fdD8zjp3OVAwig=="}'
+    headers:
+      cache-control:
+      - no-store, no-cache
+      content-length:
+      - '239'
+      content-type:
+      - application/json
+      date:
+      - Mon, 21 Oct 2019 12:05:32 GMT
+      pragma:
+      - no-cache
+      server:
+      - Microsoft-HTTPAPI/2.0
+      strict-transport-security:
+      - max-age=31536000; includeSubDomains
+      transfer-encoding:
+      - chunked
+      vary:
+      - Accept-Encoding
       x-content-type-options:
       - nosniff
       x-ms-gatewayversion:
       - version=2.7.0
       x-ms-ratelimit-remaining-subscription-writes:
-      - '1186'
-    status:
-      code: 202
-      message: Accepted
-- request:
-    body: null
-    headers:
-      Accept:
-      - application/json
-      Accept-Encoding:
-      - gzip, deflate
-      CommandName:
-      - cosmosdb keys regenerate
-      Connection:
-      - keep-alive
-      ParameterSetName:
-      - -n -g --key-kind
-      User-Agent:
-      - python/3.7.4 (Windows-10-10.0.18362-SP0) msrest/0.6.10 msrest_azure/0.6.2
-        azure-mgmt-cosmosdb/0.8.0 Azure-SDK-For-Python AZURECLI/2.0.75
-    method: GET
-    uri: https://management.azure.com/subscriptions/00000000-0000-0000-0000-000000000000/providers/Microsoft.DocumentDB/locations/westus/operationsStatus/d5d613ed-9934-4d2b-9525-5198e4483ace?api-version=2015-04-08
-  response:
-    body:
-      string: '{"status":"Dequeued","error":{}}'
-    headers:
-      cache-control:
-      - no-store, no-cache
-      content-length:
-      - '32'
-      content-location:
-      - https://management.documents.azure.com:450/subscriptions/0b1f6471-1bf0-4dda-aec3-cb9272f09590/providers/Microsoft.DocumentDB/locations/westus/operationsStatus/d5d613ed-9934-4d2b-9525-5198e4483ace?api-version=2015-04-08
-      content-type:
-      - application/json
-      date:
-      - Mon, 21 Oct 2019 11:59:36 GMT
->>>>>>> 807faccc
-      pragma:
-      - no-cache
-      server:
-      - Microsoft-HTTPAPI/2.0
-      strict-transport-security:
-      - max-age=31536000; includeSubDomains
-      transfer-encoding:
-      - chunked
-      vary:
-      - Accept-Encoding
-      x-content-type-options:
-      - nosniff
-      x-ms-gatewayversion:
-      - version=2.7.0
-    status:
-      code: 200
-      message: Ok
-- request:
-<<<<<<< HEAD
-    body: '{"keyKind": "secondary"}'
-=======
-    body: null
->>>>>>> 807faccc
-    headers:
-      Accept:
-      - application/json
-      Accept-Encoding:
-      - gzip, deflate
-      CommandName:
-      - cosmosdb keys regenerate
-      Connection:
-      - keep-alive
-<<<<<<< HEAD
-      Content-Length:
-      - '24'
-      Content-Type:
-      - application/json; charset=utf-8
-      ParameterSetName:
-      - -n -g --key-kind
-      User-Agent:
-      - python/3.6.5 (Windows-10-10.0.17134-SP0) msrest/0.6.10 msrest_azure/0.6.1
-        azure-mgmt-cosmosdb/0.8.0 Azure-SDK-For-Python AZURECLI/2.0.74
-      accept-language:
-      - en-US
-    method: POST
-    uri: https://management.azure.com/subscriptions/00000000-0000-0000-0000-000000000000/resourceGroups/cli_test_cosmosdb_account000001/providers/Microsoft.DocumentDB/databaseAccounts/cli000002/regenerateKey?api-version=2015-04-08
-=======
-      ParameterSetName:
-      - -n -g --key-kind
-      User-Agent:
-      - python/3.7.4 (Windows-10-10.0.18362-SP0) msrest/0.6.10 msrest_azure/0.6.2
-        azure-mgmt-cosmosdb/0.8.0 Azure-SDK-For-Python AZURECLI/2.0.75
-    method: GET
-    uri: https://management.azure.com/subscriptions/00000000-0000-0000-0000-000000000000/providers/Microsoft.DocumentDB/locations/westus/operationsStatus/d5d613ed-9934-4d2b-9525-5198e4483ace?api-version=2015-04-08
->>>>>>> 807faccc
-  response:
-    body:
-      string: '{"status":"Dequeued","error":{}}'
-    headers:
-<<<<<<< HEAD
-      azure-asyncoperation:
-      - https://management.azure.com/subscriptions/00000000-0000-0000-0000-000000000000/providers/Microsoft.DocumentDB/locations/westus/operationsStatus/a5ab89ef-37d7-4e54-9fb1-ff5481c13be0?api-version=2015-04-08
-=======
->>>>>>> 807faccc
-      cache-control:
-      - no-store, no-cache
-      content-length:
-      - '32'
-      content-location:
-      - https://management.documents.azure.com:450/subscriptions/0b1f6471-1bf0-4dda-aec3-cb9272f09590/providers/Microsoft.DocumentDB/locations/westus/operationsStatus/d5d613ed-9934-4d2b-9525-5198e4483ace?api-version=2015-04-08
-      content-type:
-      - application/json
-      date:
-<<<<<<< HEAD
-      - Tue, 08 Oct 2019 20:26:07 GMT
-      location:
-      - https://management.azure.com/subscriptions/00000000-0000-0000-0000-000000000000/resourceGroups/cli_test_cosmosdb_account000001/providers/Microsoft.DocumentDB/databaseAccounts/cli000002/regenerateKey/operationResults/a5ab89ef-37d7-4e54-9fb1-ff5481c13be0?api-version=2015-04-08
-=======
-      - Mon, 21 Oct 2019 12:00:06 GMT
->>>>>>> 807faccc
-      pragma:
-      - no-cache
-      server:
-      - Microsoft-HTTPAPI/2.0
-      strict-transport-security:
-      - max-age=31536000; includeSubDomains
-      transfer-encoding:
-      - chunked
-      vary:
-      - Accept-Encoding
-      x-content-type-options:
-      - nosniff
-      x-ms-gatewayversion:
-      - version=2.7.0
-<<<<<<< HEAD
-      x-ms-ratelimit-remaining-subscription-writes:
-      - '1199'
-=======
->>>>>>> 807faccc
-    status:
-      code: 200
-      message: Ok
-- request:
-    body: null
-    headers:
-      Accept:
-      - application/json
-      Accept-Encoding:
-      - gzip, deflate
-      CommandName:
-      - cosmosdb keys regenerate
-      Connection:
-      - keep-alive
-      ParameterSetName:
-      - -n -g --key-kind
-      User-Agent:
-<<<<<<< HEAD
-      - python/3.6.5 (Windows-10-10.0.17134-SP0) msrest/0.6.10 msrest_azure/0.6.1
-        azure-mgmt-cosmosdb/0.8.0 Azure-SDK-For-Python AZURECLI/2.0.74
-    method: GET
-    uri: https://management.azure.com/subscriptions/00000000-0000-0000-0000-000000000000/providers/Microsoft.DocumentDB/locations/westus/operationsStatus/a5ab89ef-37d7-4e54-9fb1-ff5481c13be0?api-version=2015-04-08
-=======
-      - python/3.7.4 (Windows-10-10.0.18362-SP0) msrest/0.6.10 msrest_azure/0.6.2
-        azure-mgmt-cosmosdb/0.8.0 Azure-SDK-For-Python AZURECLI/2.0.75
-    method: GET
-    uri: https://management.azure.com/subscriptions/00000000-0000-0000-0000-000000000000/providers/Microsoft.DocumentDB/locations/westus/operationsStatus/d5d613ed-9934-4d2b-9525-5198e4483ace?api-version=2015-04-08
->>>>>>> 807faccc
-  response:
-    body:
-      string: '{"status":"Dequeued","error":{}}'
-    headers:
-      cache-control:
-      - no-store, no-cache
-      content-length:
-      - '32'
-      content-location:
-<<<<<<< HEAD
-      - https://management.documents.azure.com:450/subscriptions/fb3a3d6b-44c8-44f5-88c9-b20917c9b96b/providers/Microsoft.DocumentDB/locations/westus/operationsStatus/a5ab89ef-37d7-4e54-9fb1-ff5481c13be0?api-version=2015-04-08
-      content-type:
-      - application/json
-      date:
-      - Tue, 08 Oct 2019 20:26:37 GMT
-=======
-      - https://management.documents.azure.com:450/subscriptions/0b1f6471-1bf0-4dda-aec3-cb9272f09590/providers/Microsoft.DocumentDB/locations/westus/operationsStatus/d5d613ed-9934-4d2b-9525-5198e4483ace?api-version=2015-04-08
-      content-type:
-      - application/json
-      date:
-      - Mon, 21 Oct 2019 12:00:37 GMT
->>>>>>> 807faccc
-      pragma:
-      - no-cache
-      server:
-      - Microsoft-HTTPAPI/2.0
-      strict-transport-security:
-      - max-age=31536000; includeSubDomains
-      transfer-encoding:
-      - chunked
-      vary:
-      - Accept-Encoding
-      x-content-type-options:
-      - nosniff
-      x-ms-gatewayversion:
-      - version=2.7.0
-    status:
-      code: 200
-      message: Ok
-- request:
-    body: null
-    headers:
-      Accept:
-      - application/json
-      Accept-Encoding:
-      - gzip, deflate
-      CommandName:
-      - cosmosdb keys regenerate
-      Connection:
-      - keep-alive
-      ParameterSetName:
-      - -n -g --key-kind
-      User-Agent:
-<<<<<<< HEAD
-      - python/3.6.5 (Windows-10-10.0.17134-SP0) msrest/0.6.10 msrest_azure/0.6.1
-        azure-mgmt-cosmosdb/0.8.0 Azure-SDK-For-Python AZURECLI/2.0.74
-    method: GET
-    uri: https://management.azure.com/subscriptions/00000000-0000-0000-0000-000000000000/providers/Microsoft.DocumentDB/locations/westus/operationsStatus/a5ab89ef-37d7-4e54-9fb1-ff5481c13be0?api-version=2015-04-08
-=======
-      - python/3.7.4 (Windows-10-10.0.18362-SP0) msrest/0.6.10 msrest_azure/0.6.2
-        azure-mgmt-cosmosdb/0.8.0 Azure-SDK-For-Python AZURECLI/2.0.75
-      accept-language:
-      - en-US
-    method: POST
-    uri: https://management.azure.com/subscriptions/00000000-0000-0000-0000-000000000000/resourceGroups/cli_test_cosmosdb_account000001/providers/Microsoft.DocumentDB/databaseAccounts/cli000002/regenerateKey?api-version=2015-04-08
->>>>>>> 807faccc
-  response:
-    body:
-      string: '{"status":"Dequeued","error":{}}'
-    headers:
-<<<<<<< HEAD
-=======
-      azure-asyncoperation:
-      - https://management.azure.com/subscriptions/00000000-0000-0000-0000-000000000000/providers/Microsoft.DocumentDB/locations/westus/operationsStatus/ac1cf347-ed5e-4a21-9abc-a16ac5ef6ae9?api-version=2015-04-08
->>>>>>> 807faccc
-      cache-control:
-      - no-store, no-cache
-      content-length:
-      - '32'
-      content-location:
-      - https://management.documents.azure.com:450/subscriptions/fb3a3d6b-44c8-44f5-88c9-b20917c9b96b/providers/Microsoft.DocumentDB/locations/westus/operationsStatus/a5ab89ef-37d7-4e54-9fb1-ff5481c13be0?api-version=2015-04-08
-      content-type:
-      - application/json
-      date:
-<<<<<<< HEAD
-      - Tue, 08 Oct 2019 20:27:09 GMT
-=======
-      - Mon, 21 Oct 2019 12:00:40 GMT
-      location:
-      - https://management.azure.com/subscriptions/00000000-0000-0000-0000-000000000000/resourceGroups/cli_test_cosmosdb_account000001/providers/Microsoft.DocumentDB/databaseAccounts/cli000002/regenerateKey/operationResults/ac1cf347-ed5e-4a21-9abc-a16ac5ef6ae9?api-version=2015-04-08
->>>>>>> 807faccc
-      pragma:
-      - no-cache
-      server:
-      - Microsoft-HTTPAPI/2.0
-      strict-transport-security:
-      - max-age=31536000; includeSubDomains
-      transfer-encoding:
-      - chunked
-      vary:
-      - Accept-Encoding
-      x-content-type-options:
-      - nosniff
-      x-ms-gatewayversion:
-      - version=2.7.0
-<<<<<<< HEAD
-=======
-      x-ms-ratelimit-remaining-subscription-writes:
-      - '1188'
->>>>>>> 807faccc
-    status:
-      code: 200
-      message: Ok
-- request:
-    body: null
-    headers:
-      Accept:
-      - application/json
-      Accept-Encoding:
-      - gzip, deflate
-      CommandName:
-      - cosmosdb keys regenerate
-<<<<<<< HEAD
-=======
-      Connection:
-      - keep-alive
-      ParameterSetName:
-      - -n -g --key-kind
-      User-Agent:
-      - python/3.7.4 (Windows-10-10.0.18362-SP0) msrest/0.6.10 msrest_azure/0.6.2
-        azure-mgmt-cosmosdb/0.8.0 Azure-SDK-For-Python AZURECLI/2.0.75
-    method: GET
-    uri: https://management.azure.com/subscriptions/00000000-0000-0000-0000-000000000000/providers/Microsoft.DocumentDB/locations/westus/operationsStatus/ac1cf347-ed5e-4a21-9abc-a16ac5ef6ae9?api-version=2015-04-08
-  response:
-    body:
-      string: '{"status":"Dequeued","error":{}}'
-    headers:
-      cache-control:
-      - no-store, no-cache
-      content-length:
-      - '32'
-      content-location:
-      - https://management.documents.azure.com:450/subscriptions/0b1f6471-1bf0-4dda-aec3-cb9272f09590/providers/Microsoft.DocumentDB/locations/westus/operationsStatus/ac1cf347-ed5e-4a21-9abc-a16ac5ef6ae9?api-version=2015-04-08
-      content-type:
-      - application/json
-      date:
-      - Mon, 21 Oct 2019 12:01:12 GMT
-      pragma:
-      - no-cache
-      server:
-      - Microsoft-HTTPAPI/2.0
-      strict-transport-security:
-      - max-age=31536000; includeSubDomains
-      transfer-encoding:
-      - chunked
-      vary:
-      - Accept-Encoding
-      x-content-type-options:
-      - nosniff
-      x-ms-gatewayversion:
-      - version=2.7.0
-    status:
-      code: 200
-      message: Ok
-- request:
-    body: null
-    headers:
-      Accept:
-      - application/json
-      Accept-Encoding:
-      - gzip, deflate
-      CommandName:
-      - cosmosdb keys regenerate
->>>>>>> 807faccc
-      Connection:
-      - keep-alive
-      ParameterSetName:
-      - -n -g --key-kind
-      User-Agent:
-<<<<<<< HEAD
-      - python/3.6.5 (Windows-10-10.0.17134-SP0) msrest/0.6.10 msrest_azure/0.6.1
-        azure-mgmt-cosmosdb/0.8.0 Azure-SDK-For-Python AZURECLI/2.0.74
-    method: GET
-    uri: https://management.azure.com/subscriptions/00000000-0000-0000-0000-000000000000/providers/Microsoft.DocumentDB/locations/westus/operationsStatus/a5ab89ef-37d7-4e54-9fb1-ff5481c13be0?api-version=2015-04-08
-=======
-      - python/3.7.4 (Windows-10-10.0.18362-SP0) msrest/0.6.10 msrest_azure/0.6.2
-        azure-mgmt-cosmosdb/0.8.0 Azure-SDK-For-Python AZURECLI/2.0.75
-    method: GET
-    uri: https://management.azure.com/subscriptions/00000000-0000-0000-0000-000000000000/providers/Microsoft.DocumentDB/locations/westus/operationsStatus/ac1cf347-ed5e-4a21-9abc-a16ac5ef6ae9?api-version=2015-04-08
-  response:
-    body:
-      string: '{"status":"Dequeued","error":{}}'
-    headers:
-      cache-control:
-      - no-store, no-cache
-      content-length:
-      - '32'
-      content-location:
-      - https://management.documents.azure.com:450/subscriptions/0b1f6471-1bf0-4dda-aec3-cb9272f09590/providers/Microsoft.DocumentDB/locations/westus/operationsStatus/ac1cf347-ed5e-4a21-9abc-a16ac5ef6ae9?api-version=2015-04-08
-      content-type:
-      - application/json
-      date:
-      - Mon, 21 Oct 2019 12:01:42 GMT
-      pragma:
-      - no-cache
-      server:
-      - Microsoft-HTTPAPI/2.0
-      strict-transport-security:
-      - max-age=31536000; includeSubDomains
-      transfer-encoding:
-      - chunked
-      vary:
-      - Accept-Encoding
-      x-content-type-options:
-      - nosniff
-      x-ms-gatewayversion:
-      - version=2.7.0
-    status:
-      code: 200
-      message: Ok
-- request:
-    body: null
-    headers:
-      Accept:
-      - application/json
-      Accept-Encoding:
-      - gzip, deflate
-      CommandName:
-      - cosmosdb keys regenerate
-      Connection:
-      - keep-alive
-      ParameterSetName:
-      - -n -g --key-kind
-      User-Agent:
-      - python/3.7.4 (Windows-10-10.0.18362-SP0) msrest/0.6.10 msrest_azure/0.6.2
-        azure-mgmt-cosmosdb/0.8.0 Azure-SDK-For-Python AZURECLI/2.0.75
-    method: GET
-    uri: https://management.azure.com/subscriptions/00000000-0000-0000-0000-000000000000/providers/Microsoft.DocumentDB/locations/westus/operationsStatus/ac1cf347-ed5e-4a21-9abc-a16ac5ef6ae9?api-version=2015-04-08
->>>>>>> 807faccc
-  response:
-    body:
-      string: '{"status":"Succeeded","error":{}}'
-    headers:
-      cache-control:
-      - no-store, no-cache
-      content-length:
-      - '33'
-      content-location:
-<<<<<<< HEAD
-      - https://management.documents.azure.com:450/subscriptions/fb3a3d6b-44c8-44f5-88c9-b20917c9b96b/providers/Microsoft.DocumentDB/locations/westus/operationsStatus/a5ab89ef-37d7-4e54-9fb1-ff5481c13be0?api-version=2015-04-08
-      content-type:
-      - application/json
-      date:
-      - Tue, 08 Oct 2019 20:27:39 GMT
-=======
-      - https://management.documents.azure.com:450/subscriptions/0b1f6471-1bf0-4dda-aec3-cb9272f09590/providers/Microsoft.DocumentDB/locations/westus/operationsStatus/ac1cf347-ed5e-4a21-9abc-a16ac5ef6ae9?api-version=2015-04-08
-      content-type:
-      - application/json
-      date:
-      - Mon, 21 Oct 2019 12:02:12 GMT
->>>>>>> 807faccc
-      pragma:
-      - no-cache
-      server:
-      - Microsoft-HTTPAPI/2.0
-      strict-transport-security:
-      - max-age=31536000; includeSubDomains
-      transfer-encoding:
-      - chunked
-      vary:
-      - Accept-Encoding
-      x-content-type-options:
-      - nosniff
-      x-ms-gatewayversion:
-      - version=2.7.0
-    status:
-      code: 200
-      message: Ok
-- request:
-    body: '{"keyKind": "secondaryReadonly"}'
-    headers:
-      Accept:
-      - application/json
-      Accept-Encoding:
-      - gzip, deflate
-      CommandName:
-      - cosmosdb keys regenerate
-      Connection:
-      - keep-alive
-      Content-Length:
-      - '32'
-      Content-Type:
-      - application/json; charset=utf-8
-      ParameterSetName:
-      - -n -g --key-kind
-      User-Agent:
-<<<<<<< HEAD
-      - python/3.6.5 (Windows-10-10.0.17134-SP0) msrest/0.6.10 msrest_azure/0.6.1
-        azure-mgmt-cosmosdb/0.8.0 Azure-SDK-For-Python AZURECLI/2.0.74
-=======
-      - python/3.7.4 (Windows-10-10.0.18362-SP0) msrest/0.6.10 msrest_azure/0.6.2
-        azure-mgmt-cosmosdb/0.8.0 Azure-SDK-For-Python AZURECLI/2.0.75
->>>>>>> 807faccc
-      accept-language:
-      - en-US
-    method: POST
-    uri: https://management.azure.com/subscriptions/00000000-0000-0000-0000-000000000000/resourceGroups/cli_test_cosmosdb_account000001/providers/Microsoft.DocumentDB/databaseAccounts/cli000002/regenerateKey?api-version=2015-04-08
-  response:
-    body:
-      string: '{"status":"Enqueued","error":{}}'
-    headers:
-      azure-asyncoperation:
-<<<<<<< HEAD
-      - https://management.azure.com/subscriptions/00000000-0000-0000-0000-000000000000/providers/Microsoft.DocumentDB/locations/westus/operationsStatus/f65661e2-1cb4-4301-8333-bfb6975a939e?api-version=2015-04-08
-=======
-      - https://management.azure.com/subscriptions/00000000-0000-0000-0000-000000000000/providers/Microsoft.DocumentDB/locations/westus/operationsStatus/9625d896-9168-4816-b390-fb8da3868968?api-version=2015-04-08
->>>>>>> 807faccc
-      cache-control:
-      - no-store, no-cache
-      content-length:
-      - '32'
-      content-type:
-      - application/json
-      date:
-<<<<<<< HEAD
-      - Tue, 08 Oct 2019 20:27:41 GMT
-      location:
-      - https://management.azure.com/subscriptions/00000000-0000-0000-0000-000000000000/resourceGroups/cli_test_cosmosdb_account000001/providers/Microsoft.DocumentDB/databaseAccounts/cli000002/regenerateKey/operationResults/f65661e2-1cb4-4301-8333-bfb6975a939e?api-version=2015-04-08
-=======
-      - Mon, 21 Oct 2019 12:02:16 GMT
-      location:
-      - https://management.azure.com/subscriptions/00000000-0000-0000-0000-000000000000/resourceGroups/cli_test_cosmosdb_account000001/providers/Microsoft.DocumentDB/databaseAccounts/cli000002/regenerateKey/operationResults/9625d896-9168-4816-b390-fb8da3868968?api-version=2015-04-08
->>>>>>> 807faccc
-      pragma:
-      - no-cache
-      server:
-      - Microsoft-HTTPAPI/2.0
-      strict-transport-security:
-      - max-age=31536000; includeSubDomains
-      x-content-type-options:
-      - nosniff
-      x-ms-gatewayversion:
-      - version=2.7.0
-      x-ms-ratelimit-remaining-subscription-writes:
-      - '1199'
-    status:
-      code: 202
-      message: Accepted
-- request:
-    body: null
-    headers:
-      Accept:
-      - application/json
-      Accept-Encoding:
-      - gzip, deflate
-      CommandName:
-      - cosmosdb keys regenerate
-<<<<<<< HEAD
-=======
-      Connection:
-      - keep-alive
-      ParameterSetName:
-      - -n -g --key-kind
-      User-Agent:
-      - python/3.7.4 (Windows-10-10.0.18362-SP0) msrest/0.6.10 msrest_azure/0.6.2
-        azure-mgmt-cosmosdb/0.8.0 Azure-SDK-For-Python AZURECLI/2.0.75
-    method: GET
-    uri: https://management.azure.com/subscriptions/00000000-0000-0000-0000-000000000000/providers/Microsoft.DocumentDB/locations/westus/operationsStatus/9625d896-9168-4816-b390-fb8da3868968?api-version=2015-04-08
-  response:
-    body:
-      string: '{"status":"Dequeued","error":{}}'
-    headers:
-      cache-control:
-      - no-store, no-cache
-      content-length:
-      - '32'
-      content-location:
-      - https://management.documents.azure.com:450/subscriptions/0b1f6471-1bf0-4dda-aec3-cb9272f09590/providers/Microsoft.DocumentDB/locations/westus/operationsStatus/9625d896-9168-4816-b390-fb8da3868968?api-version=2015-04-08
-      content-type:
-      - application/json
-      date:
-      - Mon, 21 Oct 2019 12:02:48 GMT
-      pragma:
-      - no-cache
-      server:
-      - Microsoft-HTTPAPI/2.0
-      strict-transport-security:
-      - max-age=31536000; includeSubDomains
-      transfer-encoding:
-      - chunked
-      vary:
-      - Accept-Encoding
-      x-content-type-options:
-      - nosniff
-      x-ms-gatewayversion:
-      - version=2.7.0
-    status:
-      code: 200
-      message: Ok
-- request:
-    body: null
-    headers:
-      Accept:
-      - application/json
-      Accept-Encoding:
-      - gzip, deflate
-      CommandName:
-      - cosmosdb keys regenerate
->>>>>>> 807faccc
-      Connection:
-      - keep-alive
-      ParameterSetName:
-      - -n -g --key-kind
-      User-Agent:
-<<<<<<< HEAD
-      - python/3.6.5 (Windows-10-10.0.17134-SP0) msrest/0.6.10 msrest_azure/0.6.1
-        azure-mgmt-cosmosdb/0.8.0 Azure-SDK-For-Python AZURECLI/2.0.74
-    method: GET
-    uri: https://management.azure.com/subscriptions/00000000-0000-0000-0000-000000000000/providers/Microsoft.DocumentDB/locations/westus/operationsStatus/f65661e2-1cb4-4301-8333-bfb6975a939e?api-version=2015-04-08
-=======
-      - python/3.7.4 (Windows-10-10.0.18362-SP0) msrest/0.6.10 msrest_azure/0.6.2
-        azure-mgmt-cosmosdb/0.8.0 Azure-SDK-For-Python AZURECLI/2.0.75
-    method: GET
-    uri: https://management.azure.com/subscriptions/00000000-0000-0000-0000-000000000000/providers/Microsoft.DocumentDB/locations/westus/operationsStatus/9625d896-9168-4816-b390-fb8da3868968?api-version=2015-04-08
-  response:
-    body:
-      string: '{"status":"Dequeued","error":{}}'
-    headers:
-      cache-control:
-      - no-store, no-cache
-      content-length:
-      - '32'
-      content-location:
-      - https://management.documents.azure.com:450/subscriptions/0b1f6471-1bf0-4dda-aec3-cb9272f09590/providers/Microsoft.DocumentDB/locations/westus/operationsStatus/9625d896-9168-4816-b390-fb8da3868968?api-version=2015-04-08
-      content-type:
-      - application/json
-      date:
-      - Mon, 21 Oct 2019 12:03:19 GMT
-      pragma:
-      - no-cache
-      server:
-      - Microsoft-HTTPAPI/2.0
-      strict-transport-security:
-      - max-age=31536000; includeSubDomains
-      transfer-encoding:
-      - chunked
-      vary:
-      - Accept-Encoding
-      x-content-type-options:
-      - nosniff
-      x-ms-gatewayversion:
-      - version=2.7.0
-    status:
-      code: 200
-      message: Ok
-- request:
-    body: null
-    headers:
-      Accept:
-      - application/json
-      Accept-Encoding:
-      - gzip, deflate
-      CommandName:
-      - cosmosdb keys regenerate
-      Connection:
-      - keep-alive
-      ParameterSetName:
-      - -n -g --key-kind
-      User-Agent:
-      - python/3.7.4 (Windows-10-10.0.18362-SP0) msrest/0.6.10 msrest_azure/0.6.2
-        azure-mgmt-cosmosdb/0.8.0 Azure-SDK-For-Python AZURECLI/2.0.75
-    method: GET
-    uri: https://management.azure.com/subscriptions/00000000-0000-0000-0000-000000000000/providers/Microsoft.DocumentDB/locations/westus/operationsStatus/9625d896-9168-4816-b390-fb8da3868968?api-version=2015-04-08
->>>>>>> 807faccc
-  response:
-    body:
-      string: '{"status":"Dequeued","error":{}}'
-    headers:
-      cache-control:
-      - no-store, no-cache
-      content-length:
-      - '32'
-      content-location:
-<<<<<<< HEAD
-      - https://management.documents.azure.com:450/subscriptions/fb3a3d6b-44c8-44f5-88c9-b20917c9b96b/providers/Microsoft.DocumentDB/locations/westus/operationsStatus/f65661e2-1cb4-4301-8333-bfb6975a939e?api-version=2015-04-08
-      content-type:
-      - application/json
-      date:
-      - Tue, 08 Oct 2019 20:28:12 GMT
-=======
-      - https://management.documents.azure.com:450/subscriptions/0b1f6471-1bf0-4dda-aec3-cb9272f09590/providers/Microsoft.DocumentDB/locations/westus/operationsStatus/9625d896-9168-4816-b390-fb8da3868968?api-version=2015-04-08
-      content-type:
-      - application/json
-      date:
-      - Mon, 21 Oct 2019 12:03:49 GMT
->>>>>>> 807faccc
-      pragma:
-      - no-cache
-      server:
-      - Microsoft-HTTPAPI/2.0
-      strict-transport-security:
-      - max-age=31536000; includeSubDomains
-      transfer-encoding:
-      - chunked
-      vary:
-      - Accept-Encoding
-      x-content-type-options:
-      - nosniff
-      x-ms-gatewayversion:
-      - version=2.7.0
-    status:
-      code: 200
-      message: Ok
-- request:
-    body: null
-    headers:
-      Accept:
-      - application/json
-      Accept-Encoding:
-      - gzip, deflate
-      CommandName:
-      - cosmosdb keys regenerate
-      Connection:
-      - keep-alive
-      ParameterSetName:
-      - -n -g --key-kind
-      User-Agent:
-<<<<<<< HEAD
-      - python/3.6.5 (Windows-10-10.0.17134-SP0) msrest/0.6.10 msrest_azure/0.6.1
-        azure-mgmt-cosmosdb/0.8.0 Azure-SDK-For-Python AZURECLI/2.0.74
-    method: GET
-    uri: https://management.azure.com/subscriptions/00000000-0000-0000-0000-000000000000/providers/Microsoft.DocumentDB/locations/westus/operationsStatus/f65661e2-1cb4-4301-8333-bfb6975a939e?api-version=2015-04-08
-=======
-      - python/3.7.4 (Windows-10-10.0.18362-SP0) msrest/0.6.10 msrest_azure/0.6.2
-        azure-mgmt-cosmosdb/0.8.0 Azure-SDK-For-Python AZURECLI/2.0.75
-      accept-language:
-      - en-US
-    method: POST
-    uri: https://management.azure.com/subscriptions/00000000-0000-0000-0000-000000000000/resourceGroups/cli_test_cosmosdb_account000001/providers/Microsoft.DocumentDB/databaseAccounts/cli000002/regenerateKey?api-version=2015-04-08
->>>>>>> 807faccc
-  response:
-    body:
-      string: '{"status":"Dequeued","error":{}}'
-    headers:
-<<<<<<< HEAD
-=======
-      azure-asyncoperation:
-      - https://management.azure.com/subscriptions/00000000-0000-0000-0000-000000000000/providers/Microsoft.DocumentDB/locations/westus/operationsStatus/ad70e824-1651-493b-9966-42355215de9f?api-version=2015-04-08
->>>>>>> 807faccc
-      cache-control:
-      - no-store, no-cache
-      content-length:
-      - '32'
-      content-location:
-      - https://management.documents.azure.com:450/subscriptions/fb3a3d6b-44c8-44f5-88c9-b20917c9b96b/providers/Microsoft.DocumentDB/locations/westus/operationsStatus/f65661e2-1cb4-4301-8333-bfb6975a939e?api-version=2015-04-08
-      content-type:
-      - application/json
-      date:
-<<<<<<< HEAD
-      - Tue, 08 Oct 2019 20:28:42 GMT
-=======
-      - Mon, 21 Oct 2019 12:03:52 GMT
-      location:
-      - https://management.azure.com/subscriptions/00000000-0000-0000-0000-000000000000/resourceGroups/cli_test_cosmosdb_account000001/providers/Microsoft.DocumentDB/databaseAccounts/cli000002/regenerateKey/operationResults/ad70e824-1651-493b-9966-42355215de9f?api-version=2015-04-08
->>>>>>> 807faccc
-      pragma:
-      - no-cache
-      server:
-      - Microsoft-HTTPAPI/2.0
-      strict-transport-security:
-      - max-age=31536000; includeSubDomains
-      transfer-encoding:
-      - chunked
-      vary:
-      - Accept-Encoding
-      x-content-type-options:
-      - nosniff
-      x-ms-gatewayversion:
-      - version=2.7.0
-<<<<<<< HEAD
-=======
-      x-ms-ratelimit-remaining-subscription-writes:
-      - '1195'
->>>>>>> 807faccc
-    status:
-      code: 200
-      message: Ok
-- request:
-    body: null
-    headers:
-      Accept:
-      - application/json
-      Accept-Encoding:
-      - gzip, deflate
-      CommandName:
-      - cosmosdb keys regenerate
-      Connection:
-      - keep-alive
-      ParameterSetName:
-      - -n -g --key-kind
-      User-Agent:
-<<<<<<< HEAD
-      - python/3.6.5 (Windows-10-10.0.17134-SP0) msrest/0.6.10 msrest_azure/0.6.1
-        azure-mgmt-cosmosdb/0.8.0 Azure-SDK-For-Python AZURECLI/2.0.74
-    method: GET
-    uri: https://management.azure.com/subscriptions/00000000-0000-0000-0000-000000000000/providers/Microsoft.DocumentDB/locations/westus/operationsStatus/f65661e2-1cb4-4301-8333-bfb6975a939e?api-version=2015-04-08
-=======
-      - python/3.7.4 (Windows-10-10.0.18362-SP0) msrest/0.6.10 msrest_azure/0.6.2
-        azure-mgmt-cosmosdb/0.8.0 Azure-SDK-For-Python AZURECLI/2.0.75
-    method: GET
-    uri: https://management.azure.com/subscriptions/00000000-0000-0000-0000-000000000000/providers/Microsoft.DocumentDB/locations/westus/operationsStatus/ad70e824-1651-493b-9966-42355215de9f?api-version=2015-04-08
-  response:
-    body:
-      string: '{"status":"Dequeued","error":{}}'
-    headers:
-      cache-control:
-      - no-store, no-cache
-      content-length:
-      - '32'
-      content-location:
-      - https://management.documents.azure.com:450/subscriptions/0b1f6471-1bf0-4dda-aec3-cb9272f09590/providers/Microsoft.DocumentDB/locations/westus/operationsStatus/ad70e824-1651-493b-9966-42355215de9f?api-version=2015-04-08
-      content-type:
-      - application/json
-      date:
-      - Mon, 21 Oct 2019 12:04:24 GMT
-      pragma:
-      - no-cache
-      server:
-      - Microsoft-HTTPAPI/2.0
-      strict-transport-security:
-      - max-age=31536000; includeSubDomains
-      transfer-encoding:
-      - chunked
-      vary:
-      - Accept-Encoding
-      x-content-type-options:
-      - nosniff
-      x-ms-gatewayversion:
-      - version=2.7.0
-    status:
-      code: 200
-      message: Ok
-- request:
-    body: null
-    headers:
-      Accept:
-      - application/json
-      Accept-Encoding:
-      - gzip, deflate
-      CommandName:
-      - cosmosdb keys regenerate
-      Connection:
-      - keep-alive
-      ParameterSetName:
-      - -n -g --key-kind
-      User-Agent:
-      - python/3.7.4 (Windows-10-10.0.18362-SP0) msrest/0.6.10 msrest_azure/0.6.2
-        azure-mgmt-cosmosdb/0.8.0 Azure-SDK-For-Python AZURECLI/2.0.75
-    method: GET
-    uri: https://management.azure.com/subscriptions/00000000-0000-0000-0000-000000000000/providers/Microsoft.DocumentDB/locations/westus/operationsStatus/ad70e824-1651-493b-9966-42355215de9f?api-version=2015-04-08
-  response:
-    body:
-      string: '{"status":"Dequeued","error":{}}'
-    headers:
-      cache-control:
-      - no-store, no-cache
-      content-length:
-      - '32'
-      content-location:
-      - https://management.documents.azure.com:450/subscriptions/0b1f6471-1bf0-4dda-aec3-cb9272f09590/providers/Microsoft.DocumentDB/locations/westus/operationsStatus/ad70e824-1651-493b-9966-42355215de9f?api-version=2015-04-08
-      content-type:
-      - application/json
-      date:
-      - Mon, 21 Oct 2019 12:04:56 GMT
-      pragma:
-      - no-cache
-      server:
-      - Microsoft-HTTPAPI/2.0
-      strict-transport-security:
-      - max-age=31536000; includeSubDomains
-      transfer-encoding:
-      - chunked
-      vary:
-      - Accept-Encoding
-      x-content-type-options:
-      - nosniff
-      x-ms-gatewayversion:
-      - version=2.7.0
-    status:
-      code: 200
-      message: Ok
-- request:
-    body: null
-    headers:
-      Accept:
-      - application/json
-      Accept-Encoding:
-      - gzip, deflate
-      CommandName:
-      - cosmosdb keys regenerate
-      Connection:
-      - keep-alive
-      ParameterSetName:
-      - -n -g --key-kind
-      User-Agent:
-      - python/3.7.4 (Windows-10-10.0.18362-SP0) msrest/0.6.10 msrest_azure/0.6.2
-        azure-mgmt-cosmosdb/0.8.0 Azure-SDK-For-Python AZURECLI/2.0.75
-    method: GET
-    uri: https://management.azure.com/subscriptions/00000000-0000-0000-0000-000000000000/providers/Microsoft.DocumentDB/locations/westus/operationsStatus/ad70e824-1651-493b-9966-42355215de9f?api-version=2015-04-08
->>>>>>> 807faccc
-  response:
-    body:
-      string: '{"status":"Succeeded","error":{}}'
-    headers:
-      cache-control:
-      - no-store, no-cache
-      content-length:
-      - '33'
-      content-location:
-<<<<<<< HEAD
-      - https://management.documents.azure.com:450/subscriptions/fb3a3d6b-44c8-44f5-88c9-b20917c9b96b/providers/Microsoft.DocumentDB/locations/westus/operationsStatus/f65661e2-1cb4-4301-8333-bfb6975a939e?api-version=2015-04-08
-      content-type:
-      - application/json
-      date:
-      - Tue, 08 Oct 2019 20:29:12 GMT
-=======
-      - https://management.documents.azure.com:450/subscriptions/0b1f6471-1bf0-4dda-aec3-cb9272f09590/providers/Microsoft.DocumentDB/locations/westus/operationsStatus/ad70e824-1651-493b-9966-42355215de9f?api-version=2015-04-08
-      content-type:
-      - application/json
-      date:
-      - Mon, 21 Oct 2019 12:05:27 GMT
->>>>>>> 807faccc
-      pragma:
-      - no-cache
-      server:
-      - Microsoft-HTTPAPI/2.0
-      strict-transport-security:
-      - max-age=31536000; includeSubDomains
-      transfer-encoding:
-      - chunked
-      vary:
-      - Accept-Encoding
-      x-content-type-options:
-      - nosniff
-      x-ms-gatewayversion:
-      - version=2.7.0
-    status:
-      code: 200
-      message: Ok
-- request:
-    body: null
-    headers:
-      Accept:
-      - application/json
-      Accept-Encoding:
-      - gzip, deflate
-      CommandName:
-      - cosmosdb keys list
+      - '1187'
+    status:
+      code: 200
+      message: Ok
+- request:
+    body: null
+    headers:
+      Accept:
+      - application/json
+      Accept-Encoding:
+      - gzip, deflate
+      CommandName:
+      - cosmosdb list-keys
       Connection:
       - keep-alive
       Content-Length:
@@ -3313,24 +1989,15 @@
       ParameterSetName:
       - -n -g
       User-Agent:
-<<<<<<< HEAD
-      - python/3.6.5 (Windows-10-10.0.17134-SP0) msrest/0.6.10 msrest_azure/0.6.1
-        azure-mgmt-cosmosdb/0.8.0 Azure-SDK-For-Python AZURECLI/2.0.74
-=======
-      - python/3.7.4 (Windows-10-10.0.18362-SP0) msrest/0.6.10 msrest_azure/0.6.2
-        azure-mgmt-cosmosdb/0.8.0 Azure-SDK-For-Python AZURECLI/2.0.75
->>>>>>> 807faccc
+      - python/3.7.4 (Windows-10-10.0.18362-SP0) msrest/0.6.10 msrest_azure/0.6.2
+        azure-mgmt-cosmosdb/0.8.0 Azure-SDK-For-Python AZURECLI/2.0.75
       accept-language:
       - en-US
     method: POST
     uri: https://management.azure.com/subscriptions/00000000-0000-0000-0000-000000000000/resourceGroups/cli_test_cosmosdb_account000001/providers/Microsoft.DocumentDB/databaseAccounts/cli000002/listKeys?api-version=2015-04-08
   response:
     body:
-<<<<<<< HEAD
-      string: '{"primaryMasterKey":"NQaWx8qLswsJE98JKVYJK374yTUCybS9kZRSbEwUSfuyXuvfNFyL56DI0ZpgL84HuVVsh1SjsBF5lFMbH4XZlw==","secondaryMasterKey":"edXftjRZeYlKS4sjPnSHX2EcqNGNpzW1C8xfSD8Shx5EYGyS4imgVZmRSc2xjQaMI3HvYqVVfBbtyNfao5ZFqQ==","primaryReadonlyMasterKey":"GbJzp1MAdQFNyuWvsa0m8VfC5Ol2RcMJ81AJEaYallm7JbwTR0WYtwMTmE9RlyaM4L2aWqmarMW1467SoXSCig==","secondaryReadonlyMasterKey":"MDxRUQMaFhNF7qqEYtyK4d1SdE5vEQ6nNkG22bg97AZSyE5YWg3KCxOeoK2IymKHeiL2A1gFI88PwHV3UWvl7w=="}'
-=======
       string: '{"primaryMasterKey":"WKAWOHuDRoRO3Q75sTbeR8cfLGzXDbA9A0CJ4Lk6IG5WQREWOVmZXA7Wei9wDddijEoXzHykc54EbxeakCak7g==","secondaryMasterKey":"SWFrahsG3zulLrHDhKcXjpJs6u6kuRc8YrhVckqZnwL8EseaN3phhW46ZETyJ6iWODxFuWJjIfH73TFu66Mi0g==","primaryReadonlyMasterKey":"EDRU3x84NfuKPzKcR64Rku8OUvrAcWaL9U8tVPx1PRQEDPOePzFXhe6I3YTf9qYA1kq2ZXHDKVHrp0MlWniB3w==","secondaryReadonlyMasterKey":"jWi6FosmoQELfFDNq2UG9vqM5JQzqFH3b1rozfpmu83Pc2oCw8e8Zuwmt8SqaSd79vhrBLg0fdD8zjp3OVAwig=="}'
->>>>>>> 807faccc
     headers:
       cache-control:
       - no-store, no-cache
@@ -3339,11 +2006,7 @@
       content-type:
       - application/json
       date:
-<<<<<<< HEAD
-      - Tue, 08 Oct 2019 20:29:14 GMT
-=======
-      - Mon, 21 Oct 2019 12:05:29 GMT
->>>>>>> 807faccc
+      - Mon, 21 Oct 2019 12:05:33 GMT
       pragma:
       - no-cache
       server:
@@ -3359,151 +2022,7 @@
       x-ms-gatewayversion:
       - version=2.7.0
       x-ms-ratelimit-remaining-subscription-writes:
-<<<<<<< HEAD
-      - '1199'
-=======
-      - '1194'
->>>>>>> 807faccc
-    status:
-      code: 200
-      message: Ok
-- request:
-    body: null
-    headers:
-      Accept:
-      - application/json
-      Accept-Encoding:
-      - gzip, deflate
-      CommandName:
-      - cosmosdb list-read-only-keys
-      Connection:
-      - keep-alive
-      Content-Length:
-      - '0'
-      ParameterSetName:
-      - -n -g
-      User-Agent:
-<<<<<<< HEAD
-      - python/3.6.5 (Windows-10-10.0.17134-SP0) msrest/0.6.10 msrest_azure/0.6.1
-        azure-mgmt-cosmosdb/0.8.0 Azure-SDK-For-Python AZURECLI/2.0.74
-=======
-      - python/3.7.4 (Windows-10-10.0.18362-SP0) msrest/0.6.10 msrest_azure/0.6.2
-        azure-mgmt-cosmosdb/0.8.0 Azure-SDK-For-Python AZURECLI/2.0.75
->>>>>>> 807faccc
-      accept-language:
-      - en-US
-    method: POST
-    uri: https://management.azure.com/subscriptions/00000000-0000-0000-0000-000000000000/resourceGroups/cli_test_cosmosdb_account000001/providers/Microsoft.DocumentDB/databaseAccounts/cli000002/readonlykeys?api-version=2015-04-08
-  response:
-    body:
-<<<<<<< HEAD
-      string: '{"primaryReadonlyMasterKey":"GbJzp1MAdQFNyuWvsa0m8VfC5Ol2RcMJ81AJEaYallm7JbwTR0WYtwMTmE9RlyaM4L2aWqmarMW1467SoXSCig==","secondaryReadonlyMasterKey":"MDxRUQMaFhNF7qqEYtyK4d1SdE5vEQ6nNkG22bg97AZSyE5YWg3KCxOeoK2IymKHeiL2A1gFI88PwHV3UWvl7w=="}'
-=======
-      string: '{"primaryReadonlyMasterKey":"EDRU3x84NfuKPzKcR64Rku8OUvrAcWaL9U8tVPx1PRQEDPOePzFXhe6I3YTf9qYA1kq2ZXHDKVHrp0MlWniB3w==","secondaryReadonlyMasterKey":"jWi6FosmoQELfFDNq2UG9vqM5JQzqFH3b1rozfpmu83Pc2oCw8e8Zuwmt8SqaSd79vhrBLg0fdD8zjp3OVAwig=="}'
->>>>>>> 807faccc
-    headers:
-      cache-control:
-      - no-store, no-cache
-      content-length:
-      - '239'
-      content-type:
-      - application/json
-      date:
-<<<<<<< HEAD
-      - Tue, 08 Oct 2019 20:29:15 GMT
-=======
-      - Mon, 21 Oct 2019 12:05:32 GMT
->>>>>>> 807faccc
-      pragma:
-      - no-cache
-      server:
-      - Microsoft-HTTPAPI/2.0
-      strict-transport-security:
-      - max-age=31536000; includeSubDomains
-      transfer-encoding:
-      - chunked
-      vary:
-      - Accept-Encoding
-      x-content-type-options:
-      - nosniff
-      x-ms-gatewayversion:
-      - version=2.7.0
-      x-ms-ratelimit-remaining-subscription-writes:
-<<<<<<< HEAD
-      - '1199'
-=======
-      - '1187'
->>>>>>> 807faccc
-    status:
-      code: 200
-      message: Ok
-- request:
-    body: null
-    headers:
-      Accept:
-      - application/json
-      Accept-Encoding:
-      - gzip, deflate
-      CommandName:
-      - cosmosdb list-keys
-      Connection:
-      - keep-alive
-      Content-Length:
-      - '0'
-      ParameterSetName:
-      - -n -g
-      User-Agent:
-<<<<<<< HEAD
-      - python/3.6.5 (Windows-10-10.0.17134-SP0) msrest/0.6.10 msrest_azure/0.6.1
-        azure-mgmt-cosmosdb/0.8.0 Azure-SDK-For-Python AZURECLI/2.0.74
-=======
-      - python/3.7.4 (Windows-10-10.0.18362-SP0) msrest/0.6.10 msrest_azure/0.6.2
-        azure-mgmt-cosmosdb/0.8.0 Azure-SDK-For-Python AZURECLI/2.0.75
->>>>>>> 807faccc
-      accept-language:
-      - en-US
-    method: POST
-    uri: https://management.azure.com/subscriptions/00000000-0000-0000-0000-000000000000/resourceGroups/cli_test_cosmosdb_account000001/providers/Microsoft.DocumentDB/databaseAccounts/cli000002/listKeys?api-version=2015-04-08
-  response:
-    body:
-<<<<<<< HEAD
-      string: '{"primaryMasterKey":"NQaWx8qLswsJE98JKVYJK374yTUCybS9kZRSbEwUSfuyXuvfNFyL56DI0ZpgL84HuVVsh1SjsBF5lFMbH4XZlw==","secondaryMasterKey":"edXftjRZeYlKS4sjPnSHX2EcqNGNpzW1C8xfSD8Shx5EYGyS4imgVZmRSc2xjQaMI3HvYqVVfBbtyNfao5ZFqQ==","primaryReadonlyMasterKey":"GbJzp1MAdQFNyuWvsa0m8VfC5Ol2RcMJ81AJEaYallm7JbwTR0WYtwMTmE9RlyaM4L2aWqmarMW1467SoXSCig==","secondaryReadonlyMasterKey":"MDxRUQMaFhNF7qqEYtyK4d1SdE5vEQ6nNkG22bg97AZSyE5YWg3KCxOeoK2IymKHeiL2A1gFI88PwHV3UWvl7w=="}'
-=======
-      string: '{"primaryMasterKey":"WKAWOHuDRoRO3Q75sTbeR8cfLGzXDbA9A0CJ4Lk6IG5WQREWOVmZXA7Wei9wDddijEoXzHykc54EbxeakCak7g==","secondaryMasterKey":"SWFrahsG3zulLrHDhKcXjpJs6u6kuRc8YrhVckqZnwL8EseaN3phhW46ZETyJ6iWODxFuWJjIfH73TFu66Mi0g==","primaryReadonlyMasterKey":"EDRU3x84NfuKPzKcR64Rku8OUvrAcWaL9U8tVPx1PRQEDPOePzFXhe6I3YTf9qYA1kq2ZXHDKVHrp0MlWniB3w==","secondaryReadonlyMasterKey":"jWi6FosmoQELfFDNq2UG9vqM5JQzqFH3b1rozfpmu83Pc2oCw8e8Zuwmt8SqaSd79vhrBLg0fdD8zjp3OVAwig=="}'
->>>>>>> 807faccc
-    headers:
-      cache-control:
-      - no-store, no-cache
-      content-length:
-      - '461'
-      content-type:
-      - application/json
-      date:
-<<<<<<< HEAD
-      - Tue, 08 Oct 2019 20:29:15 GMT
-=======
-      - Mon, 21 Oct 2019 12:05:33 GMT
->>>>>>> 807faccc
-      pragma:
-      - no-cache
-      server:
-      - Microsoft-HTTPAPI/2.0
-      strict-transport-security:
-      - max-age=31536000; includeSubDomains
-      transfer-encoding:
-      - chunked
-      vary:
-      - Accept-Encoding
-      x-content-type-options:
-      - nosniff
-      x-ms-gatewayversion:
-      - version=2.7.0
-      x-ms-ratelimit-remaining-subscription-writes:
-<<<<<<< HEAD
-      - '1199'
-=======
       - '1186'
->>>>>>> 807faccc
     status:
       code: 200
       message: Ok
