--- conflicted
+++ resolved
@@ -702,19 +702,10 @@
     for operation in ['create', 'update']:
         with self.argument_context('managedapp definition {}'.format(operation)) as c:
             c.argument('lock_level', arg_type=get_enum_type(ApplicationLockLevel), help='The type of lock restriction.')
-<<<<<<< HEAD
-            c.argument('authorizations', options_list=['--authorizations', '-a'], nargs='+',
-                       help="space-separated authorization pairs in a format of `<principalId>:<roleDefinitionId>`")
-            c.argument('create_ui_definition', options_list=[
-                       '--create-ui-definition', '-c'], help='JSON formatted string or a path to a file with such content', type=file_type)
-            c.argument('main_template', options_list=[
-                       '--main-template', '-t'], help='JSON formatted string or a path to a file with such content', type=file_type)
-=======
             c.argument('authorizations', options_list=['--authorizations', '-a'], nargs='+', help="space-separated authorization pairs in a format of `<principalId>:<roleDefinitionId>`")
             c.argument('create_ui_definition', options_list=['--create-ui-definition', '-c'], help='JSON formatted string or a path to a file with such content', type=file_type)
             c.argument('main_template', options_list=['--main-template', '-t'], help='JSON formatted string or a path to a file with such content', type=file_type)
             c.argument('deployment_mode', arg_type=get_enum_type(self.get_models('DeploymentMode')), help='The managed application deployment mode.')
->>>>>>> 6c3fe842
 
     with self.argument_context('account') as c:
         c.argument('subscription', options_list=['--subscription', '-s'],
