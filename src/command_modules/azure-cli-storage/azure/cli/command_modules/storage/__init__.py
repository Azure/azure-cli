from __future__ import print_function
import os
<<<<<<< HEAD
import shutil
import subprocess
from sys import stderr, modules
import tempfile
=======
from sys import stderr, modules
>>>>>>> 0fbb74b5

from azure.storage.blob import PublicAccess, BlockBlobService, AppendBlobService, PageBlobService
from azure.storage.file import FileService
from azure.storage import CloudStorageAccount
from azure.mgmt.storage import StorageManagementClient, StorageManagementClientConfiguration
from azure.mgmt.storage.models import AccountType
from azure.mgmt.storage.operations import StorageAccountsOperations

from azure.cli.commands import (CommandTable, LongRunningOperation)
from azure.cli.commands._command_creation import get_mgmt_service_client, get_data_service_client
from azure.cli.commands._auto_command import build_operation, AutoCommandDefinition
from azure.cli._locale import L

from ._params import PARAMETER_ALIASES, STORAGE_DATA_CLIENT_ARGS
from ._validators import validate_key_value_pairs

command_table = CommandTable()

# FACTORIES

def _storage_client_factory(_):
    return get_mgmt_service_client(StorageManagementClient, StorageManagementClientConfiguration)

def _file_data_service_factory(args):
    return get_data_service_client(
        FileService,
        args.pop('account_name', None),
        args.pop('account_key', None),
        connection_string=args.pop('connection_string', None),
        sas_token=args.pop('sas_token', None))

def _blob_data_service_factory(args):
    blob_type = args.get('type')
    blob_service = blob_types.get(blob_type, BlockBlobService)
    return get_data_service_client(
        blob_service,
        args.pop('account_name', None),
        args.pop('account_key', None),
        connection_string=args.pop('connection_string', None),
        sas_token=args.pop('sas_token', None))

def _cloud_storage_account_service_factory(args):
    account_name = args.pop('account_name', None)
    account_key = args.pop('account_key', None)
    sas_token = args.pop('sas_token', None)
    connection_string = args.pop('connection_string', None)
    if connection_string:
        # CloudStorageAccount doesn't accept connection string directly, so we must parse
        # out the account name and key manually
        conn_dict = validate_key_value_pairs(connection_string)
        account_name = conn_dict['AccountName']
        account_key = conn_dict['AccountKey']
    return CloudStorageAccount(account_name, account_key, sas_token)

def _update_progress(current, total):
    if total:
        message = 'Percent complete: %'
        percent_done = current * 100 / total
        message += '{: >5.1f}'.format(percent_done)
        print('\b' * len(message) + message, end='', file=stderr)
        stderr.flush()

#### ACCOUNT COMMANDS #############################################################################

build_operation(
    'storage account', 'storage_accounts', _storage_client_factory,
    [
        AutoCommandDefinition(StorageAccountsOperations.check_name_availability,
                              'Result', 'check-name'),
        AutoCommandDefinition(StorageAccountsOperations.delete, None),
        AutoCommandDefinition(StorageAccountsOperations.get_properties, 'StorageAccount', 'show')
    ], command_table, PARAMETER_ALIASES)

build_operation(
    'storage account', None, _cloud_storage_account_service_factory,
    [
        AutoCommandDefinition(CloudStorageAccount.generate_shared_access_signature,
                              'SAS', 'generate-sas')
    ], command_table, PARAMETER_ALIASES, STORAGE_DATA_CLIENT_ARGS)

@command_table.command('storage account list', description=L('List storage accounts.'))
@command_table.option(**PARAMETER_ALIASES['optional_resource_group_name'])
def list_accounts(args):
    from azure.mgmt.storage.models import StorageAccount
    from msrestazure.azure_active_directory import UserPassCredentials
    smc = _storage_client_factory({})
    group = args.get('resourcegroup')
    if group:
        accounts = smc.storage_accounts.list_by_resource_group(group)
    else:
        accounts = smc.storage_accounts.list()
    return list(accounts)

build_operation(
    'storage account keys', 'storage_accounts', _storage_client_factory,
    [
        AutoCommandDefinition(StorageAccountsOperations.list_keys, '[StorageAccountKeys]', 'list')
    ], command_table, PARAMETER_ALIASES)

key_options = ['key1', 'key2']
@command_table.command('storage account keys renew')
@command_table.description(L('Regenerate one or both keys for a storage account.'))
@command_table.option(**PARAMETER_ALIASES['resource_group_name'])
@command_table.option(**PARAMETER_ALIASES['account_name'])
@command_table.option('--key -y', default=key_options,
                      choices=key_options, help=L('Key to renew'))
def renew_account_keys(args):
    smc = _storage_client_factory({})
    keys_to_renew = args.get('key')
    for key in keys_to_renew if isinstance(keys_to_renew, list) else [keys_to_renew]:
        result = smc.storage_accounts.regenerate_key(
            resource_group_name=args.get('resourcegroup'),
            account_name=args.get('account_name'),
            key_name=key)
    return result

@command_table.command('storage account usage')
@command_table.description(
    L('Show the current count and limit of the storage accounts under the subscription.'))
def show_account_usage(_):
    smc = _storage_client_factory({})
    return next((x for x in smc.usage.list() if x.name.value == 'StorageAccounts'), None)

@command_table.command('storage account connection-string')
@command_table.description(L('Show the connection string for a storage account.'))
@command_table.option(**PARAMETER_ALIASES['resource_group_name'])
@command_table.option(**PARAMETER_ALIASES['account_name_required'])
@command_table.option('--use-http', action='store_const', const='http', default='https',
                      help=L('use http as the default endpoint protocol'))
def show_storage_connection_string(args):
    smc = _storage_client_factory({})
    endpoint_protocol = args.get('use_http')
    storage_account = args.get('account_name')
    keys = smc.storage_accounts.list_keys(args.get('resourcegroup'), storage_account)

    connection_string = 'DefaultEndpointsProtocol={};AccountName={};AccountKey={}'.format(
        endpoint_protocol,
        storage_account,
        keys.key1) #pylint: disable=no-member
    return {'ConnectionString':connection_string}

# TODO: update this once enums are supported in commands first-class (task #115175885)
storage_account_types = {'Standard_LRS': AccountType.standard_lrs,
                         'Standard_ZRS': AccountType.standard_zrs,
                         'Standard_GRS': AccountType.standard_grs,
                         'Standard_RAGRS': AccountType.standard_ragrs,
                         'Premium_LRS': AccountType.premium_lrs}

@command_table.command('storage account create')
@command_table.description(L('Create a storage account.'))
@command_table.option(**PARAMETER_ALIASES['resource_group_name'])
@command_table.option(**PARAMETER_ALIASES['account_name_required'])
@command_table.option(**PARAMETER_ALIASES['location'])
@command_table.option('--type', choices=storage_account_types.keys(), required=True)
@command_table.option(**PARAMETER_ALIASES['tags'])
def create_account(args):
    from azure.mgmt.storage.models import StorageAccountCreateParameters
    smc = _storage_client_factory({})

    resource_group = args.get('resourcegroup')
    account_name = args.get('account_name')
    account_type = storage_account_types[args.get('type')]
    params = StorageAccountCreateParameters(args.get('location'),
                                            account_type,
                                            args.get('tags'))

    op = LongRunningOperation('Creating storage account', 'Storage account created')
    poller = smc.storage_accounts.create(resource_group, account_name, params)
    return op(poller)

@command_table.command('storage account set')
@command_table.description(L('Update storage account property (only one at a time).'))
@command_table.option(**PARAMETER_ALIASES['resource_group_name'])
@command_table.option(**PARAMETER_ALIASES['account_name_required'])
@command_table.option('--type',
                      choices=storage_account_types.keys())
@command_table.option(**PARAMETER_ALIASES['tags'])
@command_table.option('--custom-domain', help=L('the custom domain name'))
@command_table.option('--subdomain', help=L('use indirect CNAME validation'))
def set_account(args):
    from azure.mgmt.storage.models import StorageAccountUpdateParameters, CustomDomain
    smc = _storage_client_factory({})

    resource_group = args.get('resourcegroup')
    account_name = args.get('account_name')
    domain = args.get('custom_domain')
    account_type = storage_account_types[args.get('type')] if args.get('type') else None

    params = StorageAccountUpdateParameters(args.get('tags'), account_type, domain)
    return smc.storage_accounts.update(resource_group, account_name, params)

#### BLOB COMMANDS ################################################################################

# CONTAINER COMMANDS

build_operation(
    'storage container', None, _blob_data_service_factory,
    [
        AutoCommandDefinition(BlockBlobService.list_containers, '[Container]', 'list'),
        AutoCommandDefinition(BlockBlobService.delete_container, 'Bool', 'delete'),
        AutoCommandDefinition(BlockBlobService.get_container_properties,
                              'ContainerProperties', 'show'),
        AutoCommandDefinition(BlockBlobService.create_container, 'Bool', 'create'),
        AutoCommandDefinition(BlockBlobService.generate_container_shared_access_signature,
                              'SAS', 'generate-sas')
    ], command_table, PARAMETER_ALIASES, STORAGE_DATA_CLIENT_ARGS)

build_operation(
    'storage container acl', None, _blob_data_service_factory,
    [
        AutoCommandDefinition(BlockBlobService.set_container_acl, 'StoredAccessPolicy', 'set'),
        AutoCommandDefinition(BlockBlobService.get_container_acl, '[StoredAccessPolicy]', 'show'),
    ], command_table, PARAMETER_ALIASES, STORAGE_DATA_CLIENT_ARGS)

build_operation(
    'storage container metadata', None, _blob_data_service_factory,
    [
        AutoCommandDefinition(BlockBlobService.set_container_metadata, 'Properties', 'set'),
        AutoCommandDefinition(BlockBlobService.get_container_metadata, 'Metadata', 'show'),
    ], command_table, PARAMETER_ALIASES, STORAGE_DATA_CLIENT_ARGS)

# TODO: update this once enums are supported in commands first-class (task #115175885)
public_access_types = {'none': None,
                       'blob': PublicAccess.Blob,
                       'container': PublicAccess.Container}

@command_table.command('storage container exists')
@command_table.description(L('Check if a storage container exists.'))
@command_table.option(**PARAMETER_ALIASES['container_name'])
@command_table.option_set(STORAGE_DATA_CLIENT_ARGS)
@command_table.option('--snapshot', help=L('UTC datetime value which specifies a snapshot'))
@command_table.option(**PARAMETER_ALIASES['timeout'])
def exists_container(args):
    bbs = _blob_data_service_factory(args)
    return bbs.exists(
        container_name=args.get('container_name'),
        snapshot=args.get('snapshot'),
        timeout=args.get('timeout'))

lease_duration_values = {'min':15, 'max':60, 'infinite':-1}
lease_duration_values_string = 'Between {} and {} seconds. ({} for infinite)'.format(
    lease_duration_values['min'],
    lease_duration_values['max'],
    lease_duration_values['infinite'])

build_operation(
    'storage container lease', None, _blob_data_service_factory,
    [
        AutoCommandDefinition(BlockBlobService.acquire_container_lease, 'LeaseID', 'acquire'),
        AutoCommandDefinition(BlockBlobService.renew_container_lease, 'LeaseID', 'renew'),
        AutoCommandDefinition(BlockBlobService.release_container_lease, None, 'release'),
        AutoCommandDefinition(BlockBlobService.change_container_lease, None, 'change'),
        AutoCommandDefinition(BlockBlobService.break_container_lease, 'Int', 'break')
    ], command_table, PARAMETER_ALIASES, STORAGE_DATA_CLIENT_ARGS)

# BLOB COMMANDS

build_operation(
    'storage blob', None, _blob_data_service_factory,
    [
        AutoCommandDefinition(BlockBlobService.list_blobs, '[Blob]', 'list'),
        AutoCommandDefinition(BlockBlobService.delete_blob, None, 'delete'),
        AutoCommandDefinition(BlockBlobService.generate_blob_shared_access_signature,
                              'SAS', 'generate-sas'),
        AutoCommandDefinition(BlockBlobService.make_blob_url, 'URL', 'url'),
        AutoCommandDefinition(BlockBlobService.snapshot_blob, 'SnapshotProperties', 'snapshot'),
        AutoCommandDefinition(BlockBlobService.get_blob_properties, 'Properties', 'show'),
        AutoCommandDefinition(BlockBlobService.set_blob_properties, 'Propeties', 'set')
    ], command_table, PARAMETER_ALIASES, STORAGE_DATA_CLIENT_ARGS)

build_operation(
    'storage blob service-properties', None, _blob_data_service_factory,
    [
        AutoCommandDefinition(BlockBlobService.get_blob_service_properties,
                              '[ServiceProperties]', 'show'),
        AutoCommandDefinition(BlockBlobService.set_blob_service_properties,
                              'ServiceProperties', 'set')
    ], command_table, PARAMETER_ALIASES, STORAGE_DATA_CLIENT_ARGS)

build_operation(
    'storage blob metadata', None, _blob_data_service_factory,
    [
        AutoCommandDefinition(BlockBlobService.get_blob_metadata, 'Metadata', 'show'),
        AutoCommandDefinition(BlockBlobService.set_blob_metadata, 'Metadata', 'set')
    ], command_table, PARAMETER_ALIASES, STORAGE_DATA_CLIENT_ARGS)

blob_types = {
    'block': BlockBlobService,
    'page': PageBlobService,
    'append': AppendBlobService
}
blob_types_str = ' '.join(blob_types.keys())

@command_table.command('storage blob upload')
@command_table.description(L('Upload a blob to a container.'))
@command_table.option(**PARAMETER_ALIASES['container_name'])
@command_table.option(**PARAMETER_ALIASES['blob_name'])
@command_table.option('--type', required=True, choices=blob_types.keys(),
                      help=L('type of blob to upload ({})'.format(blob_types_str)))
@command_table.option('--upload-from', required=True,
                      help=L('local path to upload from'))
@command_table.option_set(STORAGE_DATA_CLIENT_ARGS)
@command_table.option('--container.public-access', default=None,
                      choices=public_access_types.keys(),
                      type=lambda x: public_access_types.get(x, ValueError))
@command_table.option('--content.type')
@command_table.option('--content.disposition')
@command_table.option('--content.encoding')
@command_table.option('--content.language')
@command_table.option('--content.md5')
@command_table.option('--content.cache-control')
def upload_blob(args):
    from azure.storage.blob import ContentSettings
    bds = _blob_data_service_factory(args)
    blob_type = args.get('type')
    container_name = args.get('container_name')
    blob_name = args.get('blob_name')
    file_path = args.get('upload_from')
    content_settings = ContentSettings(
        content_type=args.get('content.type'),
        content_disposition=args.get('content.disposition'),
        content_encoding=args.get('content.encoding'),
        content_language=args.get('content.language'),
        content_md5=args.get('content.md5'),
        cache_control=args.get('content.cache-control')
    )

    def upload_append_blob():
        if not bds.exists(container_name, blob_name):
            bds.create_blob(
                container_name=container_name,
                blob_name=blob_name,
                content_settings=content_settings)
        return bds.append_blob_from_path(
            container_name=container_name,
            blob_name=blob_name,
            file_path=file_path,
            progress_callback=_update_progress
        )

    def upload_block_blob():
        return bds.create_blob_from_path(
            container_name=container_name,
            blob_name=blob_name,
            file_path=file_path,
            progress_callback=_update_progress,
            content_settings=content_settings
<<<<<<< HEAD
        )

    def upload_page_blob():
        temp_file_path = None
        fsize = os.path.getsize(file_path)
        path = file_path
        mod = fsize % 512
        if mod:
            (fd, temp_file_path) = tempfile.mkstemp()
            os.fdopen(fd, 'r').close()
            shutil.copyfile(file_path, temp_file_path)
            with open(temp_file_path, 'r+b') as stream:
                padding = 512 - mod
                stream.seek(fsize + padding - 1)
                stream.write(str.encode('\0'))
            path = temp_file_path
        result = bds.create_blob_from_path(
            container_name=container_name,
            blob_name=blob_name,
            file_path=path,
            progress_callback=_update_progress,
            content_settings=content_settings
=======
>>>>>>> 0fbb74b5
        )
        if temp_file_path and os.path.isfile(temp_file_path):
            os.remove(temp_file_path)
        return result

    type_func = {
        'append': upload_append_blob,
        'block': upload_block_blob,
        'page': upload_page_blob
    }
    return type_func[blob_type]()

    def upload_page_blob():
        fsize = os.path.getsize(file_path)
        mod = fsize % 512
        if mod:
            with open(file_path, 'r+b') as stream:
                padding = 512 - mod
                stream.seek(fsize + padding - 1)
                stream.write(str.encode('\0'))
        result = bds.create_blob_from_path(
            container_name=container_name,
            blob_name=blob_name,
            file_path=file_path,
            progress_callback=_update_progress,
            content_settings=content_settings
        )
        if mod:
            with open(file_path, 'r+b') as stream:
                stream.seek(fsize)
                stream.truncate()
        return result

    type_func = {
        'append': upload_append_blob,
        'block': upload_block_blob,
        'page': upload_page_blob
    }
    return type_func[blob_type]()

@command_table.command('storage blob download')
@command_table.description(L('Download the specified blob.'))
@command_table.option(**PARAMETER_ALIASES['container_name'])
@command_table.option(**PARAMETER_ALIASES['blob_name'])
@command_table.option('--download-to', help=L('the file path to download to'), required=True)
@command_table.option_set(STORAGE_DATA_CLIENT_ARGS)
def download_blob(args):
    bbs = _blob_data_service_factory(args)

    # show dot indicator of download progress (one for every 10%)
    bbs.get_blob_to_path(args.get('container_name'),
                         args.get('blob_name'),
                         args.get('download_to'),
                         progress_callback=_update_progress)

@command_table.command('storage blob exists')
@command_table.description(L('Check if a storage blob exists.'))
@command_table.option(**PARAMETER_ALIASES['container_name'])
@command_table.option(**PARAMETER_ALIASES['blob_name'])
@command_table.option_set(STORAGE_DATA_CLIENT_ARGS)
@command_table.option('--snapshot', help=L('UTC datetime value which specifies a snapshot'))
@command_table.option(**PARAMETER_ALIASES['timeout'])
def exists_blob(args):
    bbs = _blob_data_service_factory(args)
    return bbs.exists(
        blob_name=args.get('blob_name'),
        container_name=args.get('container_name'),
        snapshot=args.get('snapshot'),
        timeout=args.get('timeout'))

build_operation(
    'storage blob lease', None, _blob_data_service_factory,
    [
        AutoCommandDefinition(BlockBlobService.acquire_blob_lease, 'LeaseID', 'acquire'),
        AutoCommandDefinition(BlockBlobService.renew_blob_lease, 'LeaseID', 'renew'),
        AutoCommandDefinition(BlockBlobService.release_blob_lease, None, 'release'),
        AutoCommandDefinition(BlockBlobService.change_blob_lease, None, 'change'),
        AutoCommandDefinition(BlockBlobService.break_blob_lease, 'Int', 'break')
    ], command_table, PARAMETER_ALIASES, STORAGE_DATA_CLIENT_ARGS)

build_operation(
    'storage blob copy', None, _blob_data_service_factory,
    [
        AutoCommandDefinition(BlockBlobService.copy_blob, 'CopyOperationProperties', 'start'),
        AutoCommandDefinition(BlockBlobService.abort_copy_blob, None, 'cancel'),
    ], command_table, PARAMETER_ALIASES, STORAGE_DATA_CLIENT_ARGS)

#### FILE COMMANDS ################################################################################

# SHARE COMMANDS

build_operation(
    'storage share', None, _file_data_service_factory,
    [
        AutoCommandDefinition(FileService.list_shares, '[Share]', 'list'),
        AutoCommandDefinition(FileService.list_directories_and_files,
                              '[ShareContents]', 'contents'),
        AutoCommandDefinition(FileService.create_share, 'Boolean', 'create'),
        AutoCommandDefinition(FileService.delete_share, 'Boolean', 'delete'),
        AutoCommandDefinition(FileService.generate_share_shared_access_signature,
                              'SAS', 'generate-sas'),
        AutoCommandDefinition(FileService.get_share_stats, 'ShareStats', 'stats'),
        AutoCommandDefinition(FileService.get_share_properties, 'Properties', 'show'),
        AutoCommandDefinition(FileService.set_share_properties, 'Properties', 'set')

    ], command_table, PARAMETER_ALIASES, STORAGE_DATA_CLIENT_ARGS)

build_operation(
    'storage share metadata', None, _file_data_service_factory,
    [
        AutoCommandDefinition(FileService.get_share_metadata, 'Metadata', 'show'),
        AutoCommandDefinition(FileService.set_share_metadata, 'Metadata', 'set')
    ], command_table, PARAMETER_ALIASES, STORAGE_DATA_CLIENT_ARGS)

build_operation(
    'storage share acl', None, _file_data_service_factory,
    [
        AutoCommandDefinition(FileService.set_share_acl, '[StoredAccessPolicy]', 'set'),
        AutoCommandDefinition(FileService.get_share_acl, 'StoredAccessPolicy', 'show'),
    ], command_table, PARAMETER_ALIASES, STORAGE_DATA_CLIENT_ARGS)

@command_table.command('storage share exists')
@command_table.description(L('Check if a file share exists.'))
@command_table.option(**PARAMETER_ALIASES['share_name'])
@command_table.option_set(STORAGE_DATA_CLIENT_ARGS)
def exist_share(args):
    fsc = _file_data_service_factory(args)
    return fsc.exists(share_name=args.get('share_name'))

@command_table.command('storage share mount')
@command_table.description(L('Mount an SMB file share.'))
@command_table.option(**PARAMETER_ALIASES['share_name'])
@command_table.option('--drive', required=True, help=L('the desired drive letter identified'))
@command_table.option(**PARAMETER_ALIASES['account_name'])
@command_table.option(**PARAMETER_ALIASES['account_key'])
def mount_share(args):
    drive = args.get('drive')
    share_name = args.get('share_name')
    account_name = args.get('account_name')
    account_key = args.get('account_key')
    if os.name == 'nt':
        # TODO: Do some stuff on Windows!!
        #command = 'cmdkey /add:{}.file.core.windows.net /user:{} /pass:{}'.format(
        #    account_name, account_name, account_key)
        #subprocess.call(command.split())
        command = 'net use {}: \\\\{}.file.core.windows.net\\{} {} /user:{}'.format(
            drive, account_name, share_name, account_key, account_name)
        print(command)
        subprocess.call(command.split())
    elif os.name == 'posix':
        # TODO: Do some stuff on Linux!!
        pass
    return 'banoodle {}'.format(os.name)

# DIRECTORY COMMANDS

build_operation(
    'storage directory', None, _file_data_service_factory,
    [
        AutoCommandDefinition(FileService.create_directory, 'Boolean', 'create'),
        AutoCommandDefinition(FileService.delete_directory, 'Boolean', 'delete'),
        AutoCommandDefinition(FileService.get_directory_properties, 'Properties', 'show')
    ], command_table, PARAMETER_ALIASES, STORAGE_DATA_CLIENT_ARGS)

build_operation(
    'storage directory metadata', None, _file_data_service_factory,
    [
        AutoCommandDefinition(FileService.get_directory_metadata, 'Metadata', 'show'),
        AutoCommandDefinition(FileService.set_directory_metadata, 'Metadata', 'set')
    ], command_table, PARAMETER_ALIASES, STORAGE_DATA_CLIENT_ARGS)

@command_table.command('storage directory exists')
@command_table.description(L('Check if a directory exists.'))
@command_table.option(**PARAMETER_ALIASES['share_name'])
@command_table.option('--directory-name -d', help=L('the directory name'), required=True)
@command_table.option_set(STORAGE_DATA_CLIENT_ARGS)
def exist_directory(args):
    fsc = _file_data_service_factory(args)
    return fsc.exists(share_name=args.get('share_name'),
                      directory_name=args.get('directory_name'))

# FILE COMMANDS

FILE_PARAM_ALIASES = PARAMETER_ALIASES.copy()
FILE_PARAM_ALIASES.update({
    'directory_name': {
        'name': '--directory-name -d',
        'required': False
    }
})

build_operation(
    'storage file', None, _file_data_service_factory,
    [
        AutoCommandDefinition(FileService.delete_file, 'Boolean', 'delete'),
        AutoCommandDefinition(FileService.resize_file, 'Result', 'resize'),
        AutoCommandDefinition(FileService.make_file_url, 'URL', 'url'),
        AutoCommandDefinition(FileService.generate_file_shared_access_signature,
                              'SAS', 'generate-sas'),
        AutoCommandDefinition(FileService.get_file_properties, 'Properties', 'show'),
        AutoCommandDefinition(FileService.set_file_properties, 'Properties', 'set')
    ], command_table, FILE_PARAM_ALIASES, STORAGE_DATA_CLIENT_ARGS)

build_operation(
    'storage file metadata', None, _file_data_service_factory,
    [
        AutoCommandDefinition(FileService.get_file_metadata, 'Metadata', 'show'),
        AutoCommandDefinition(FileService.set_file_metadata, 'Metadata', 'set')
    ], command_table, FILE_PARAM_ALIASES, STORAGE_DATA_CLIENT_ARGS)

build_operation(
    'storage file service-properties', None, _file_data_service_factory,
    [
        AutoCommandDefinition(FileService.get_file_service_properties, 'ServiceProperties', 'show'),
        AutoCommandDefinition(FileService.set_file_service_properties, 'ServiceProperties', 'set')
    ], command_table, FILE_PARAM_ALIASES, STORAGE_DATA_CLIENT_ARGS)

@command_table.command('storage file download')
@command_table.option(**PARAMETER_ALIASES['share_name'])
@command_table.option('--file-name -f', help=L('the file name'), required=True)
@command_table.option('--local-file-name', help=L('the path to the local file'), required=True)
@command_table.option('--directory-name -d', help=L('the directory name'))
@command_table.option_set(STORAGE_DATA_CLIENT_ARGS)
def storage_file_download(args):
    fsc = _file_data_service_factory(args)
    fsc.get_file_to_path(args.get('share_name'),
                         args.get('directory_name'),
                         args.get('file_name'),
                         args.get('local_file_name'),
                         progress_callback=_update_progress)

@command_table.command('storage file exists')
@command_table.description(L('Check if a file exists.'))
@command_table.option(**PARAMETER_ALIASES['share_name'])
@command_table.option('--file-name -f', help=L('the file name to check'), required=True)
@command_table.option('--directory-name -d', help=L('subdirectory path to the file'))
@command_table.option_set(STORAGE_DATA_CLIENT_ARGS)
def exist_file(args):
    fsc = _file_data_service_factory(args)
    return fsc.exists(share_name=args.get('share_name'),
                      directory_name=args.get('directory_name'),
                      file_name=args.get('file_name'))

@command_table.command('storage file upload')
@command_table.option(**PARAMETER_ALIASES['share_name'])
@command_table.option('--file-name -f', help=L('the destination file name'), required=True)
@command_table.option('--local-file-name', help=L('the file name to upload'), required=True)
@command_table.option('--directory-name -d', help=L('the destination directory to upload to'))
@command_table.option_set(STORAGE_DATA_CLIENT_ARGS)
def storage_file_upload(args):
    fsc = _file_data_service_factory(args)
    fsc.create_file_from_path(args.get('share_name'),
                              args.get('directory_name'),
                              args.get('file_name'),
                              args.get('local_file_name'),
                              progress_callback=_update_progress)

build_operation(
    'storage file copy', None, _file_data_service_factory,
    [
        AutoCommandDefinition(FileService.copy_file, 'CopyOperationPropeties', 'start'),
        AutoCommandDefinition(FileService.abort_copy_file, None, 'cancel'),
    ], command_table, PARAMETER_ALIASES, STORAGE_DATA_CLIENT_ARGS)<|MERGE_RESOLUTION|>--- conflicted
+++ resolved
@@ -1,13 +1,8 @@
 from __future__ import print_function
 import os
-<<<<<<< HEAD
 import shutil
 import subprocess
 from sys import stderr, modules
-import tempfile
-=======
-from sys import stderr, modules
->>>>>>> 0fbb74b5
 
 from azure.storage.blob import PublicAccess, BlockBlobService, AppendBlobService, PageBlobService
 from azure.storage.file import FileService
@@ -355,42 +350,7 @@
             file_path=file_path,
             progress_callback=_update_progress,
             content_settings=content_settings
-<<<<<<< HEAD
         )
-
-    def upload_page_blob():
-        temp_file_path = None
-        fsize = os.path.getsize(file_path)
-        path = file_path
-        mod = fsize % 512
-        if mod:
-            (fd, temp_file_path) = tempfile.mkstemp()
-            os.fdopen(fd, 'r').close()
-            shutil.copyfile(file_path, temp_file_path)
-            with open(temp_file_path, 'r+b') as stream:
-                padding = 512 - mod
-                stream.seek(fsize + padding - 1)
-                stream.write(str.encode('\0'))
-            path = temp_file_path
-        result = bds.create_blob_from_path(
-            container_name=container_name,
-            blob_name=blob_name,
-            file_path=path,
-            progress_callback=_update_progress,
-            content_settings=content_settings
-=======
->>>>>>> 0fbb74b5
-        )
-        if temp_file_path and os.path.isfile(temp_file_path):
-            os.remove(temp_file_path)
-        return result
-
-    type_func = {
-        'append': upload_append_blob,
-        'block': upload_block_blob,
-        'page': upload_page_blob
-    }
-    return type_func[blob_type]()
 
     def upload_page_blob():
         fsize = os.path.getsize(file_path)
