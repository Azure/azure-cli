--- conflicted
+++ resolved
@@ -766,10 +766,6 @@
     result = client.trigger(vault_name, resource_group_name, fabric_name,
                             container_uri, item_uri, rp_name,
                             trigger_restore_request, raw=True, polling=False).result()
-<<<<<<< HEAD
-
-=======
->>>>>>> a30097e6
     return _track_backup_job(cmd.cli_ctx, result, vault_name, resource_group_name)
 
 
