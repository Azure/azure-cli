# --------------------------------------------------------------------------------------------
# Copyright (c) Microsoft Corporation. All rights reserved.
# Licensed under the MIT License. See License.txt in the project root for license information.
# --------------------------------------------------------------------------------------------

# pylint: disable=line-too-long
from knack.log import get_logger
from knack.util import CLIError
from azure.appconfiguration import AzureAppConfigurationClient
from azure.core.exceptions import HttpResponseError
from azure.cli.core.azclierror import (ValidationError,
                                       AzureResponseError,
                                       InvalidArgumentValueError,
                                       ResourceNotFoundError,
                                       RequiredArgumentMissingError,
                                       MutuallyExclusiveArgumentError)

from ._client_factory import cf_configstore
from ._constants import HttpHeaders, FeatureFlagConstants

logger = get_logger(__name__)


def construct_connection_string(cmd, config_store_name):
    connection_string_template = 'Endpoint={};Id={};Secret={}'
    # If the logged in user/Service Principal does not have 'Reader' or 'Contributor' role
    # assigned for the requested AppConfig, resolve_store_metadata will raise CLI error
    resource_group_name, endpoint = resolve_store_metadata(cmd, config_store_name)

    try:
        config_store_client = cf_configstore(cmd.cli_ctx)
        access_keys = config_store_client.list_keys(resource_group_name, config_store_name)
        for entry in access_keys:
            if not entry.read_only:
                return connection_string_template.format(endpoint, entry.id, entry.value)
    except HttpResponseError as ex:
        raise CLIError('Failed to get access keys for the App Configuration "{}". Make sure that the account that logged in has sufficient permissions to access the App Configuration store.\n{}'.format(config_store_name, str(ex)))

    raise CLIError('Cannot find a read write access key for the App Configuration {}'.format(config_store_name))


def resolve_store_metadata(cmd, config_store_name):
    resource_group = None
    endpoint = None
    try:
        config_store_client = cf_configstore(cmd.cli_ctx)
        all_stores = config_store_client.list()
        for store in all_stores:
            if store.name.lower() == config_store_name.lower():
                if resource_group is None:
                    # Id has a fixed structure /subscriptions/subscriptionName/resourceGroups/groupName/providers/providerName/configurationStores/storeName"
                    resource_group = store.id.split('/')[4]
                    endpoint = store.endpoint
                else:
                    raise ValidationError('Multiple configuration stores found with name {}.'.format(config_store_name))
    except HttpResponseError as ex:
        raise AzureResponseError("Failed to get the list of App Configuration stores for the current user. Make sure that the account that logged in has sufficient permissions to access the App Configuration store.\n{}".format(str(ex)))

    if resource_group is not None and endpoint is not None:
        return resource_group, endpoint

    raise ResourceNotFoundError("Failed to find the App Configuration store '{}'.".format(config_store_name))


def resolve_deleted_store_metadata(cmd, config_store_name, resource_group_name=None, location=None):
    resource_group = None
    metadata_location = None
    try:
        client = cf_configstore(cmd.cli_ctx)
        deleted_stores = client.list_deleted()
        for deleted_store in deleted_stores:
            # configuration_store_id has a fixed structure /subscriptions/subscription_id/resourceGroups/resource_group_name/providers/Microsoft.AppConfiguration/configurationStores/configuration_store_name
            metadata_resource_group = deleted_store.configuration_store_id.split('/')[4]
            # match the name and additionally match resource group and location if available.
            if deleted_store.name.lower() == config_store_name.lower() and (resource_group_name is None or resource_group_name.lower() == metadata_resource_group.lower()) and (location is None or location == deleted_store.location):
                if metadata_location is None:
                    resource_group = metadata_resource_group
                    metadata_location = deleted_store.location
                else:
                    # It should reach here only when the user has provided only name. If they provide either location or resource group, we should be able to uniquely find the store.
                    raise ValidationError('Multiple configuration stores found with name {}.'.format(config_store_name))
    except HttpResponseError as ex:
        raise AzureResponseError("Failed to get the list of deleted App Configuration stores for the current user. Make sure that the account that logged in has sufficient permissions to access the App Configuration store.\n{}".format(str(ex)))

    if resource_group is not None and metadata_location is not None:
        return resource_group, metadata_location

    raise ResourceNotFoundError("Failed to find the deleted App Configuration store '{}'. If you think that the store name is correct, please validate all your input parameters again.".format(config_store_name))


def resolve_connection_string(cmd, config_store_name=None, connection_string=None):
    error_message = '''You may have specified both store name and connection string, which is a conflict.
Please specify exactly ONE (suggest connection string) in one of the following options:\n
1 pass in App Configuration store name as a parameter\n
2 pass in connection string as a parameter\n
3 preset App Configuration store name using 'az configure --defaults app_configuration_store=xxxx'\n
4 preset connection string using 'az configure --defaults appconfig_connection_string=xxxx'\n
5 preset connection in environment variable like set AZURE_APPCONFIG_CONNECTION_STRING=xxxx'''

    connection_string_from_args = ''

    if config_store_name:
        connection_string_from_args = construct_connection_string(cmd, config_store_name)

    if connection_string:
        if not is_valid_connection_string(connection_string):
            raise ValidationError(
                "The connection string argument is invalid. Correct format should be Endpoint=https://example.appconfig.io;Id=xxxxx;Secret=xxxx")

        # If both connection string specified and name specified, ensure that both arguments reference the same store
        if connection_string_from_args:
            if ';'.join(sorted(connection_string.split(';'))) != connection_string_from_args:
                raise MutuallyExclusiveArgumentError(error_message)
        else:
            connection_string_from_args = connection_string

    if connection_string_from_args:
        return connection_string_from_args

    raise RequiredArgumentMissingError(
        'Please specify config store name or connection string(suggested).')


def is_valid_connection_string(connection_string):
    if connection_string is not None:
        segments = connection_string.split(';')
        if len(segments) != 3:
            return False

        segments.sort()
        if segments[0].startswith('Endpoint=') and segments[1].startswith('Id=') and segments[2].startswith('Secret='):
            return True
    return False


def get_store_name_from_connection_string(connection_string):
    endpoint = get_store_endpoint_from_connection_string(connection_string)
    if endpoint:
        return endpoint.split("//")[1].split('.')[0]
    return None


def get_store_endpoint_from_connection_string(connection_string):
    if is_valid_connection_string(connection_string):
        segments = dict(seg.split("=", 1) for seg in connection_string.split(";"))
        return segments.get("Endpoint")
    return None


def prep_label_filter_for_url_encoding(label=None):
    if label is not None:
        import ast
        # ast library requires quotes around string
        label = '"{0}"'.format(label)
        label = ast.literal_eval(label)
    return label


def get_appconfig_data_client(cmd, name, connection_string, auth_mode, endpoint):
    azconfig_client = None
    if auth_mode == "key":
        connection_string = resolve_connection_string(cmd, name, connection_string)
        try:
            azconfig_client = AzureAppConfigurationClient.from_connection_string(connection_string=connection_string,
                                                                                 user_agent=HttpHeaders.USER_AGENT)
        except ValueError as ex:
            raise CLIError("Failed to initialize AzureAppConfigurationClient due to an exception: {}".format(str(ex)))

    if auth_mode == "login":
        if not endpoint:
            try:
                if name:
                    _, endpoint = resolve_store_metadata(cmd, name)
                else:
                    raise RequiredArgumentMissingError("App Configuration endpoint or name should be provided if auth mode is 'login'.")
            except Exception as ex:
                raise CLIError(str(ex) + "\nYou may be able to resolve this issue by providing App Configuration endpoint instead of name.")

        from azure.cli.core._profile import Profile
        from azure.cli.core.cloud import get_active_cloud
        from ._credential import AppConfigurationCliCredential
        profile = Profile(cli_ctx=cmd.cli_ctx)
        cred, _, _ = profile.get_login_credentials()

        current_cloud = get_active_cloud(cmd.cli_ctx)
        token_audience = None
        if hasattr(current_cloud.endpoints, "appconfig_auth_token_audience"):
            token_audience = current_cloud.endpoints.appconfig_auth_token_audience

        try:
<<<<<<< HEAD
            azconfig_client = AzureAppConfigurationClient(credential=AppConfigurationCliCredential(cred, token_audience),  # pylint: disable=protected-access
=======
            azconfig_client = AzureAppConfigurationClient(credential=AppConfigurationCliCredential(cred, token_audience),
>>>>>>> 15c9554d
                                                          base_url=endpoint,
                                                          user_agent=HttpHeaders.USER_AGENT)
        except (ValueError, TypeError) as ex:
            raise CLIError("Failed to initialize AzureAppConfigurationClient due to an exception: {}".format(str(ex)))

    return azconfig_client


def is_json_content_type(content_type):
    if not content_type:
        return False

    content_type = content_type.strip().lower()
    mime_type = content_type.split(';')[0].strip()

    type_parts = mime_type.split('/')
    if len(type_parts) != 2:
        return False

    (main_type, sub_type) = type_parts
    if main_type != "application":
        return False

    sub_types = sub_type.split('+')
    if "json" in sub_types:
        return True

    return False


def validate_feature_flag_name(feature):
    if feature:
        INVALID_FEATURE_CHARACTERS = ("%", ":")
        if any(invalid_char in feature for invalid_char in INVALID_FEATURE_CHARACTERS):
            raise InvalidArgumentValueError(
                "Feature name cannot contain the following characters: '{}'.".format("', '".join(INVALID_FEATURE_CHARACTERS)))

    else:
        raise InvalidArgumentValueError("Feature name cannot be empty.")


def validate_feature_flag_key(key):
    input_key = str(key).lower()
    if '%' in input_key:
        raise InvalidArgumentValueError("Feature flag key cannot contain the '%' character.")
    if not input_key.startswith(FeatureFlagConstants.FEATURE_FLAG_PREFIX):
        raise InvalidArgumentValueError("Feature flag key must start with the reserved prefix '{0}'.".format(FeatureFlagConstants.FEATURE_FLAG_PREFIX))
    if len(input_key) == len(FeatureFlagConstants.FEATURE_FLAG_PREFIX):
        raise InvalidArgumentValueError("Feature flag key must contain more characters after the reserved prefix '{0}'.".format(FeatureFlagConstants.FEATURE_FLAG_PREFIX))<|MERGE_RESOLUTION|>--- conflicted
+++ resolved
@@ -188,11 +188,7 @@
             token_audience = current_cloud.endpoints.appconfig_auth_token_audience
 
         try:
-<<<<<<< HEAD
-            azconfig_client = AzureAppConfigurationClient(credential=AppConfigurationCliCredential(cred, token_audience),  # pylint: disable=protected-access
-=======
             azconfig_client = AzureAppConfigurationClient(credential=AppConfigurationCliCredential(cred, token_audience),
->>>>>>> 15c9554d
                                                           base_url=endpoint,
                                                           user_agent=HttpHeaders.USER_AGENT)
         except (ValueError, TypeError) as ex:
