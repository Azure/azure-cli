--- conflicted
+++ resolved
@@ -16,7 +16,7 @@
     method: PUT
     uri: https://management.azure.com/subscriptions/00000000-0000-0000-0000-000000000000/resourcegroups/cli_test_storage_service_endpoints000001?api-version=2018-05-01
   response:
-    body: {string: '{"id":"/subscriptions/00000000-0000-0000-0000-000000000000/resourceGroups/cli_test_storage_service_endpoints000001","name":"cli_test_storage_service_endpoints000001","location":"westus","tags":{"product":"azurecli","cause":"automation","date":"2018-06-28T20:19:55Z"},"properties":{"provisioningState":"Succeeded"}}'}
+    body: {string: '{"id":"/subscriptions/00000000-0000-0000-0000-000000000000/resourceGroups/cli_test_storage_service_endpoints000001","name":"cli_test_storage_service_endpoints000001","location":"westus","tags":{"product":"azurecli","cause":"automation","date":"2018-04-04T18:19:44Z"},"properties":{"provisioningState":"Succeeded"}}'}
     headers:
       cache-control: [no-cache]
       content-length: ['384']
@@ -108,18 +108,15 @@
       cache-control: [no-cache]
       content-length: ['288']
       content-type: [application/json]
-      date: ['Thu, 28 Jun 2018 20:20:15 GMT']
-      expires: ['-1']
-      pragma: [no-cache]
-      server: ['Microsoft-Azure-Storage-Resource-Provider/1.0,Microsoft-HTTPAPI/2.0
-          Microsoft-HTTPAPI/2.0']
-      strict-transport-security: [max-age=31536000; includeSubDomains]
-      transfer-encoding: [chunked]
-      vary: [Accept-Encoding]
-      x-content-type-options: [nosniff]
-<<<<<<< HEAD
-      x-ms-ratelimit-remaining-subscription-writes: ['1199']
-=======
+      date: ['Wed, 04 Apr 2018 18:20:05 GMT']
+      expires: ['-1']
+      pragma: [no-cache]
+      server: ['Microsoft-Azure-Storage-Resource-Provider/1.0,Microsoft-HTTPAPI/2.0
+          Microsoft-HTTPAPI/2.0']
+      strict-transport-security: [max-age=31536000; includeSubDomains]
+      transfer-encoding: [chunked]
+      vary: [Accept-Encoding]
+      x-content-type-options: [nosniff]
       x-ms-ratelimit-remaining-subscription-writes: ['1198']
     status: {code: 200, message: OK}
 - request:
@@ -148,10 +145,9 @@
       strict-transport-security: [max-age=31536000; includeSubDomains]
       vary: [Accept-Encoding]
       x-content-type-options: [nosniff]
->>>>>>> c9139e9a
-    status: {code: 200, message: OK}
-- request:
-    body: '{"sku": {"name": "Standard_RAGRS"}, "kind": "Storage", "location": "eastus2",
+    status: {code: 200, message: OK}
+- request:
+    body: '{"sku": {"name": "Standard_RAGRS"}, "kind": "Storage", "location": "westus",
       "properties": {"networkAcls": {"bypass": "Metrics", "defaultAction": "Deny"},
       "supportsHttpsTrafficOnly": false}}'
     headers:
@@ -159,6 +155,192 @@
       Accept-Encoding: ['gzip, deflate']
       CommandName: [storage account create]
       Connection: [keep-alive]
+      Content-Length: ['190']
+      Content-Type: [application/json; charset=utf-8]
+      User-Agent: [python/3.6.1 (Windows-10-10.0.16299-SP0) requests/2.18.4 msrest/0.4.27
+          msrest_azure/0.4.25 azure-mgmt-storage/1.5.0 Azure-SDK-For-Python AZURECLI/2.0.31]
+      accept-language: [en-US]
+    method: PUT
+    uri: https://management.azure.com/subscriptions/00000000-0000-0000-0000-000000000000/resourceGroups/cli_test_storage_service_endpoints000001/providers/Microsoft.Storage/storageAccounts/clitest000002?api-version=2017-10-01
+  response:
+    body: {string: '{"sku":{"name":"Standard_RAGRS","tier":"Standard"},"kind":"Storage","id":"/subscriptions/00000000-0000-0000-0000-000000000000/resourceGroups/cli_test_storage_service_endpoints000001/providers/Microsoft.Storage/storageAccounts/clitest000002","name":"clitest000002","type":"Microsoft.Storage/storageAccounts","location":"westus","tags":{},"properties":{"networkAcls":{"bypass":"Metrics","virtualNetworkRules":[],"ipRules":[],"defaultAction":"Deny"},"trustedDirectories":["54826b22-38d6-4fb2-bad9-b7b93a3e9c5a"],"supportsHttpsTrafficOnly":false,"encryption":{"services":{"file":{"enabled":true,"lastEnabledTime":"2018-04-04T18:19:47.6247946Z"},"blob":{"enabled":true,"lastEnabledTime":"2018-04-04T18:19:47.6247946Z"}},"keySource":"Microsoft.Storage"},"provisioningState":"Succeeded","creationTime":"2018-04-04T18:19:47.5622932Z","primaryEndpoints":{"blob":"https://clitest000002.blob.core.windows.net/","queue":"https://clitest000002.queue.core.windows.net/","table":"https://clitest000002.table.core.windows.net/","file":"https://clitest000002.file.core.windows.net/"},"primaryLocation":"westus","statusOfPrimary":"available","secondaryEndpoints":{"blob":"https://clitest000002-secondary.blob.core.windows.net/","queue":"https://clitest000002-secondary.queue.core.windows.net/","table":"https://clitest000002-secondary.table.core.windows.net/"}}}'}
+    headers:
+      cache-control: [no-cache]
+      content-length: ['1478']
+      content-type: [application/json]
+      date: ['Wed, 04 Apr 2018 18:20:07 GMT']
+      expires: ['-1']
+      pragma: [no-cache]
+      server: ['Microsoft-Azure-Storage-Resource-Provider/1.0,Microsoft-HTTPAPI/2.0
+          Microsoft-HTTPAPI/2.0']
+      strict-transport-security: [max-age=31536000; includeSubDomains]
+      transfer-encoding: [chunked]
+      vary: [Accept-Encoding]
+      x-content-type-options: [nosniff]
+      x-ms-ratelimit-remaining-subscription-writes: ['1197']
+    status: {code: 200, message: OK}
+- request:
+    body: null
+    headers:
+      Accept: [application/json]
+      Accept-Encoding: ['gzip, deflate']
+      CommandName: [storage account update]
+      Connection: [keep-alive]
+      Content-Type: [application/json; charset=utf-8]
+      User-Agent: [python/3.6.1 (Windows-10-10.0.16299-SP0) requests/2.18.4 msrest/0.4.27
+          msrest_azure/0.4.25 azure-mgmt-storage/1.5.0 Azure-SDK-For-Python AZURECLI/2.0.31]
+      accept-language: [en-US]
+    method: GET
+    uri: https://management.azure.com/subscriptions/00000000-0000-0000-0000-000000000000/resourceGroups/cli_test_storage_service_endpoints000001/providers/Microsoft.Storage/storageAccounts/clitest000002?api-version=2017-10-01
+  response:
+    body: {string: '{"sku":{"name":"Standard_RAGRS","tier":"Standard"},"kind":"Storage","id":"/subscriptions/00000000-0000-0000-0000-000000000000/resourceGroups/cli_test_storage_service_endpoints000001/providers/Microsoft.Storage/storageAccounts/clitest000002","name":"clitest000002","type":"Microsoft.Storage/storageAccounts","location":"westus","tags":{},"properties":{"networkAcls":{"bypass":"Metrics","virtualNetworkRules":[],"ipRules":[],"defaultAction":"Deny"},"trustedDirectories":["54826b22-38d6-4fb2-bad9-b7b93a3e9c5a"],"supportsHttpsTrafficOnly":false,"encryption":{"services":{"file":{"enabled":true,"lastEnabledTime":"2018-04-04T18:19:47.6247946Z"},"blob":{"enabled":true,"lastEnabledTime":"2018-04-04T18:19:47.6247946Z"}},"keySource":"Microsoft.Storage"},"provisioningState":"Succeeded","creationTime":"2018-04-04T18:19:47.5622932Z","primaryEndpoints":{"blob":"https://clitest000002.blob.core.windows.net/","queue":"https://clitest000002.queue.core.windows.net/","table":"https://clitest000002.table.core.windows.net/","file":"https://clitest000002.file.core.windows.net/"},"primaryLocation":"westus","statusOfPrimary":"available","secondaryEndpoints":{"blob":"https://clitest000002-secondary.blob.core.windows.net/","queue":"https://clitest000002-secondary.queue.core.windows.net/","table":"https://clitest000002-secondary.table.core.windows.net/"}}}'}
+    headers:
+      cache-control: [no-cache]
+      content-length: ['1478']
+      content-type: [application/json]
+      date: ['Wed, 04 Apr 2018 18:20:07 GMT']
+      expires: ['-1']
+      pragma: [no-cache]
+      server: ['Microsoft-Azure-Storage-Resource-Provider/1.0,Microsoft-HTTPAPI/2.0
+          Microsoft-HTTPAPI/2.0']
+      strict-transport-security: [max-age=31536000; includeSubDomains]
+      transfer-encoding: [chunked]
+      vary: [Accept-Encoding]
+      x-content-type-options: [nosniff]
+    status: {code: 200, message: OK}
+- request:
+    body: '{"sku": {"name": "Standard_RAGRS"}, "tags": {}, "properties": {"encryption":
+      {"services": {"blob": {"enabled": true}, "file": {"enabled": true}}, "keySource":
+      "Microsoft.Storage"}, "supportsHttpsTrafficOnly": false, "networkAcls": {"bypass":
+      "Logging", "virtualNetworkRules": [], "ipRules": [], "defaultAction": "Allow"}}}'
+    headers:
+      Accept: [application/json]
+      Accept-Encoding: ['gzip, deflate']
+      CommandName: [storage account update]
+      Connection: [keep-alive]
+      Content-Length: ['322']
+      Content-Type: [application/json; charset=utf-8]
+      User-Agent: [python/3.6.1 (Windows-10-10.0.16299-SP0) requests/2.18.4 msrest/0.4.27
+          msrest_azure/0.4.25 azure-mgmt-storage/1.5.0 Azure-SDK-For-Python AZURECLI/2.0.31]
+      accept-language: [en-US]
+    method: PATCH
+    uri: https://management.azure.com/subscriptions/00000000-0000-0000-0000-000000000000/resourceGroups/cli_test_storage_service_endpoints000001/providers/Microsoft.Storage/storageAccounts/clitest000002?api-version=2017-10-01
+  response:
+    body: {string: '{"sku":{"name":"Standard_RAGRS","tier":"Standard"},"kind":"Storage","id":"/subscriptions/00000000-0000-0000-0000-000000000000/resourceGroups/cli_test_storage_service_endpoints000001/providers/Microsoft.Storage/storageAccounts/clitest000002","name":"clitest000002","type":"Microsoft.Storage/storageAccounts","location":"westus","tags":{},"properties":{"networkAcls":{"bypass":"Logging","virtualNetworkRules":[],"ipRules":[],"defaultAction":"Allow"},"trustedDirectories":["54826b22-38d6-4fb2-bad9-b7b93a3e9c5a"],"supportsHttpsTrafficOnly":false,"encryption":{"services":{"file":{"enabled":true,"lastEnabledTime":"2018-04-04T18:19:47.6247946Z"},"blob":{"enabled":true,"lastEnabledTime":"2018-04-04T18:19:47.6247946Z"}},"keySource":"Microsoft.Storage"},"provisioningState":"Succeeded","creationTime":"2018-04-04T18:19:47.5622932Z","primaryEndpoints":{"blob":"https://clitest000002.blob.core.windows.net/","queue":"https://clitest000002.queue.core.windows.net/","table":"https://clitest000002.table.core.windows.net/","file":"https://clitest000002.file.core.windows.net/"},"primaryLocation":"westus","statusOfPrimary":"available","secondaryEndpoints":{"blob":"https://clitest000002-secondary.blob.core.windows.net/","queue":"https://clitest000002-secondary.queue.core.windows.net/","table":"https://clitest000002-secondary.table.core.windows.net/"}}}'}
+    headers:
+      cache-control: [no-cache]
+      content-length: ['1479']
+      content-type: [application/json]
+      date: ['Wed, 04 Apr 2018 18:20:08 GMT']
+      expires: ['-1']
+      pragma: [no-cache]
+      server: ['Microsoft-Azure-Storage-Resource-Provider/1.0,Microsoft-HTTPAPI/2.0
+          Microsoft-HTTPAPI/2.0']
+      strict-transport-security: [max-age=31536000; includeSubDomains]
+      transfer-encoding: [chunked]
+      vary: [Accept-Encoding]
+      x-content-type-options: [nosniff]
+      x-ms-ratelimit-remaining-subscription-writes: ['1195']
+    status: {code: 200, message: OK}
+- request:
+    body: null
+    headers:
+      Accept: [application/json]
+      Accept-Encoding: ['gzip, deflate']
+      CommandName: [storage account update]
+      Connection: [keep-alive]
+      Content-Type: [application/json; charset=utf-8]
+      User-Agent: [python/3.6.1 (Windows-10-10.0.16299-SP0) requests/2.18.4 msrest/0.4.27
+          msrest_azure/0.4.25 azure-mgmt-storage/1.5.0 Azure-SDK-For-Python AZURECLI/2.0.31]
+      accept-language: [en-US]
+    method: GET
+    uri: https://management.azure.com/subscriptions/00000000-0000-0000-0000-000000000000/resourceGroups/cli_test_storage_service_endpoints000001/providers/Microsoft.Storage/storageAccounts/clitest000002?api-version=2017-10-01
+  response:
+    body: {string: '{"sku":{"name":"Standard_RAGRS","tier":"Standard"},"kind":"Storage","id":"/subscriptions/00000000-0000-0000-0000-000000000000/resourceGroups/cli_test_storage_service_endpoints000001/providers/Microsoft.Storage/storageAccounts/clitest000002","name":"clitest000002","type":"Microsoft.Storage/storageAccounts","location":"westus","tags":{},"properties":{"networkAcls":{"bypass":"Logging","virtualNetworkRules":[],"ipRules":[],"defaultAction":"Allow"},"trustedDirectories":["54826b22-38d6-4fb2-bad9-b7b93a3e9c5a"],"supportsHttpsTrafficOnly":false,"encryption":{"services":{"file":{"enabled":true,"lastEnabledTime":"2018-04-04T18:19:47.6247946Z"},"blob":{"enabled":true,"lastEnabledTime":"2018-04-04T18:19:47.6247946Z"}},"keySource":"Microsoft.Storage"},"provisioningState":"Succeeded","creationTime":"2018-04-04T18:19:47.5622932Z","primaryEndpoints":{"blob":"https://clitest000002.blob.core.windows.net/","queue":"https://clitest000002.queue.core.windows.net/","table":"https://clitest000002.table.core.windows.net/","file":"https://clitest000002.file.core.windows.net/"},"primaryLocation":"westus","statusOfPrimary":"available","secondaryEndpoints":{"blob":"https://clitest000002-secondary.blob.core.windows.net/","queue":"https://clitest000002-secondary.queue.core.windows.net/","table":"https://clitest000002-secondary.table.core.windows.net/"}}}'}
+    headers:
+      cache-control: [no-cache]
+      content-length: ['1479']
+      content-type: [application/json]
+      date: ['Wed, 04 Apr 2018 18:20:09 GMT']
+      expires: ['-1']
+      pragma: [no-cache]
+      server: ['Microsoft-Azure-Storage-Resource-Provider/1.0,Microsoft-HTTPAPI/2.0
+          Microsoft-HTTPAPI/2.0']
+      strict-transport-security: [max-age=31536000; includeSubDomains]
+      transfer-encoding: [chunked]
+      vary: [Accept-Encoding]
+      x-content-type-options: [nosniff]
+    status: {code: 200, message: OK}
+- request:
+    body: '{"sku": {"name": "Standard_RAGRS"}, "tags": {}, "properties": {"encryption":
+      {"services": {"blob": {"enabled": true}, "file": {"enabled": true}}, "keySource":
+      "Microsoft.Storage"}, "supportsHttpsTrafficOnly": false, "networkAcls": {"bypass":
+      "Logging", "virtualNetworkRules": [], "ipRules": [], "defaultAction": "Deny"}}}'
+    headers:
+      Accept: [application/json]
+      Accept-Encoding: ['gzip, deflate']
+      CommandName: [storage account update]
+      Connection: [keep-alive]
+      Content-Length: ['321']
+      Content-Type: [application/json; charset=utf-8]
+      User-Agent: [python/3.6.1 (Windows-10-10.0.16299-SP0) requests/2.18.4 msrest/0.4.27
+          msrest_azure/0.4.25 azure-mgmt-storage/1.5.0 Azure-SDK-For-Python AZURECLI/2.0.31]
+      accept-language: [en-US]
+    method: PATCH
+    uri: https://management.azure.com/subscriptions/00000000-0000-0000-0000-000000000000/resourceGroups/cli_test_storage_service_endpoints000001/providers/Microsoft.Storage/storageAccounts/clitest000002?api-version=2017-10-01
+  response:
+    body: {string: '{"sku":{"name":"Standard_RAGRS","tier":"Standard"},"kind":"Storage","id":"/subscriptions/00000000-0000-0000-0000-000000000000/resourceGroups/cli_test_storage_service_endpoints000001/providers/Microsoft.Storage/storageAccounts/clitest000002","name":"clitest000002","type":"Microsoft.Storage/storageAccounts","location":"westus","tags":{},"properties":{"networkAcls":{"bypass":"Logging","virtualNetworkRules":[],"ipRules":[],"defaultAction":"Deny"},"trustedDirectories":["54826b22-38d6-4fb2-bad9-b7b93a3e9c5a"],"supportsHttpsTrafficOnly":false,"encryption":{"services":{"file":{"enabled":true,"lastEnabledTime":"2018-04-04T18:19:47.6247946Z"},"blob":{"enabled":true,"lastEnabledTime":"2018-04-04T18:19:47.6247946Z"}},"keySource":"Microsoft.Storage"},"provisioningState":"Succeeded","creationTime":"2018-04-04T18:19:47.5622932Z","primaryEndpoints":{"blob":"https://clitest000002.blob.core.windows.net/","queue":"https://clitest000002.queue.core.windows.net/","table":"https://clitest000002.table.core.windows.net/","file":"https://clitest000002.file.core.windows.net/"},"primaryLocation":"westus","statusOfPrimary":"available","secondaryEndpoints":{"blob":"https://clitest000002-secondary.blob.core.windows.net/","queue":"https://clitest000002-secondary.queue.core.windows.net/","table":"https://clitest000002-secondary.table.core.windows.net/"}}}'}
+    headers:
+      cache-control: [no-cache]
+      content-length: ['1478']
+      content-type: [application/json]
+      date: ['Wed, 04 Apr 2018 18:20:10 GMT']
+      expires: ['-1']
+      pragma: [no-cache]
+      server: ['Microsoft-Azure-Storage-Resource-Provider/1.0,Microsoft-HTTPAPI/2.0
+          Microsoft-HTTPAPI/2.0']
+      strict-transport-security: [max-age=31536000; includeSubDomains]
+      transfer-encoding: [chunked]
+      vary: [Accept-Encoding]
+      x-content-type-options: [nosniff]
+      x-ms-ratelimit-remaining-subscription-writes: ['1199']
+    status: {code: 200, message: OK}
+- request:
+    body: null
+    headers:
+      Accept: [application/json]
+      Accept-Encoding: ['gzip, deflate']
+      CommandName: [network vnet create]
+      Connection: [keep-alive]
+      Content-Type: [application/json; charset=utf-8]
+      User-Agent: [python/3.6.1 (Windows-10-10.0.16299-SP0) requests/2.18.4 msrest/0.4.27
+          msrest_azure/0.4.25 resourcemanagementclient/1.2.1 Azure-SDK-For-Python
+          AZURECLI/2.0.31]
+      accept-language: [en-US]
+    method: GET
+    uri: https://management.azure.com/subscriptions/00000000-0000-0000-0000-000000000000/resourcegroups/cli_test_storage_service_endpoints000001?api-version=2018-05-01
+  response:
+    body: {string: '{"id":"/subscriptions/00000000-0000-0000-0000-000000000000/resourceGroups/cli_test_storage_service_endpoints000001","name":"cli_test_storage_service_endpoints000001","location":"westus","tags":{"product":"azurecli","cause":"automation","date":"2018-04-04T18:19:44Z"},"properties":{"provisioningState":"Succeeded"}}'}
+    headers:
+      cache-control: [no-cache]
+      content-length: ['384']
+      content-type: [application/json; charset=utf-8]
+      date: ['Wed, 04 Apr 2018 18:20:10 GMT']
+      expires: ['-1']
+      pragma: [no-cache]
+      strict-transport-security: [max-age=31536000; includeSubDomains]
+      vary: [Accept-Encoding]
+      x-content-type-options: [nosniff]
+    status: {code: 200, message: OK}
+- request:
+    body: '{"location": "westus", "tags": {}, "properties": {"addressSpace": {"addressPrefixes":
+      ["10.0.0.0/16"]}, "dhcpOptions": {}, "subnets": [{"properties": {"addressPrefix":
+      "10.0.0.0/24"}, "name": "subnet1"}]}}'
+    headers:
+      Accept: [application/json]
+      Accept-Encoding: ['gzip, deflate']
+      CommandName: [storage account create]
+      Connection: [keep-alive]
       Content-Length: ['191']
       Content-Type: [application/json; charset=utf-8]
       User-Agent: [python/3.6.2 (Windows-10-10.0.17134-SP0) requests/2.18.4 msrest/0.4.29
@@ -167,308 +349,10 @@
     method: PUT
     uri: https://management.azure.com/subscriptions/00000000-0000-0000-0000-000000000000/resourceGroups/cli_test_storage_service_endpoints000001/providers/Microsoft.Storage/storageAccounts/clitest000002?api-version=2017-10-01
   response:
-<<<<<<< HEAD
     body: {string: '{"error":{"code":"InvalidResourceLocation","message":"The resource
         ''clitest000002'' already exists in location ''westus'' in resource group
         ''cli_test_storage_service_endpoints000001''. A resource with the same name
         cannot be created in location ''eastus2''. Please select a new resource name."}}'}
-=======
-    body: {string: '{"sku":{"name":"Standard_RAGRS","tier":"Standard"},"kind":"Storage","id":"/subscriptions/00000000-0000-0000-0000-000000000000/resourceGroups/cli_test_storage_service_endpoints000001/providers/Microsoft.Storage/storageAccounts/clitest000002","name":"clitest000002","type":"Microsoft.Storage/storageAccounts","location":"westus","tags":{},"properties":{"networkAcls":{"bypass":"Metrics","virtualNetworkRules":[],"ipRules":[],"defaultAction":"Deny"},"trustedDirectories":["54826b22-38d6-4fb2-bad9-b7b93a3e9c5a"],"supportsHttpsTrafficOnly":false,"encryption":{"services":{"file":{"enabled":true,"lastEnabledTime":"2018-04-04T18:19:47.6247946Z"},"blob":{"enabled":true,"lastEnabledTime":"2018-04-04T18:19:47.6247946Z"}},"keySource":"Microsoft.Storage"},"provisioningState":"Succeeded","creationTime":"2018-04-04T18:19:47.5622932Z","primaryEndpoints":{"blob":"https://clitest000002.blob.core.windows.net/","queue":"https://clitest000002.queue.core.windows.net/","table":"https://clitest000002.table.core.windows.net/","file":"https://clitest000002.file.core.windows.net/"},"primaryLocation":"westus","statusOfPrimary":"available","secondaryEndpoints":{"blob":"https://clitest000002-secondary.blob.core.windows.net/","queue":"https://clitest000002-secondary.queue.core.windows.net/","table":"https://clitest000002-secondary.table.core.windows.net/"}}}'}
-    headers:
-      cache-control: [no-cache]
-      content-length: ['1478']
-      content-type: [application/json]
-      date: ['Wed, 04 Apr 2018 18:20:07 GMT']
-      expires: ['-1']
-      pragma: [no-cache]
-      server: ['Microsoft-Azure-Storage-Resource-Provider/1.0,Microsoft-HTTPAPI/2.0
-          Microsoft-HTTPAPI/2.0']
-      strict-transport-security: [max-age=31536000; includeSubDomains]
-      transfer-encoding: [chunked]
-      vary: [Accept-Encoding]
-      x-content-type-options: [nosniff]
-      x-ms-ratelimit-remaining-subscription-writes: ['1197']
-    status: {code: 200, message: OK}
-- request:
-    body: null
-    headers:
-      Accept: [application/json]
-      Accept-Encoding: ['gzip, deflate']
-      CommandName: [storage account update]
-      Connection: [keep-alive]
-      Content-Type: [application/json; charset=utf-8]
-      User-Agent: [python/3.6.1 (Windows-10-10.0.16299-SP0) requests/2.18.4 msrest/0.4.27
-          msrest_azure/0.4.25 azure-mgmt-storage/1.5.0 Azure-SDK-For-Python AZURECLI/2.0.31]
-      accept-language: [en-US]
-    method: GET
-    uri: https://management.azure.com/subscriptions/00000000-0000-0000-0000-000000000000/resourceGroups/cli_test_storage_service_endpoints000001/providers/Microsoft.Storage/storageAccounts/clitest000002?api-version=2017-10-01
-  response:
-    body: {string: '{"sku":{"name":"Standard_RAGRS","tier":"Standard"},"kind":"Storage","id":"/subscriptions/00000000-0000-0000-0000-000000000000/resourceGroups/cli_test_storage_service_endpoints000001/providers/Microsoft.Storage/storageAccounts/clitest000002","name":"clitest000002","type":"Microsoft.Storage/storageAccounts","location":"westus","tags":{},"properties":{"networkAcls":{"bypass":"Metrics","virtualNetworkRules":[],"ipRules":[],"defaultAction":"Deny"},"trustedDirectories":["54826b22-38d6-4fb2-bad9-b7b93a3e9c5a"],"supportsHttpsTrafficOnly":false,"encryption":{"services":{"file":{"enabled":true,"lastEnabledTime":"2018-04-04T18:19:47.6247946Z"},"blob":{"enabled":true,"lastEnabledTime":"2018-04-04T18:19:47.6247946Z"}},"keySource":"Microsoft.Storage"},"provisioningState":"Succeeded","creationTime":"2018-04-04T18:19:47.5622932Z","primaryEndpoints":{"blob":"https://clitest000002.blob.core.windows.net/","queue":"https://clitest000002.queue.core.windows.net/","table":"https://clitest000002.table.core.windows.net/","file":"https://clitest000002.file.core.windows.net/"},"primaryLocation":"westus","statusOfPrimary":"available","secondaryEndpoints":{"blob":"https://clitest000002-secondary.blob.core.windows.net/","queue":"https://clitest000002-secondary.queue.core.windows.net/","table":"https://clitest000002-secondary.table.core.windows.net/"}}}'}
-    headers:
-      cache-control: [no-cache]
-      content-length: ['1478']
-      content-type: [application/json]
-      date: ['Wed, 04 Apr 2018 18:20:07 GMT']
-      expires: ['-1']
-      pragma: [no-cache]
-      server: ['Microsoft-Azure-Storage-Resource-Provider/1.0,Microsoft-HTTPAPI/2.0
-          Microsoft-HTTPAPI/2.0']
-      strict-transport-security: [max-age=31536000; includeSubDomains]
-      transfer-encoding: [chunked]
-      vary: [Accept-Encoding]
-      x-content-type-options: [nosniff]
-    status: {code: 200, message: OK}
-- request:
-    body: '{"sku": {"name": "Standard_RAGRS"}, "tags": {}, "properties": {"encryption":
-      {"services": {"blob": {"enabled": true}, "file": {"enabled": true}}, "keySource":
-      "Microsoft.Storage"}, "supportsHttpsTrafficOnly": false, "networkAcls": {"bypass":
-      "Logging", "virtualNetworkRules": [], "ipRules": [], "defaultAction": "Allow"}}}'
-    headers:
-      Accept: [application/json]
-      Accept-Encoding: ['gzip, deflate']
-      CommandName: [storage account update]
-      Connection: [keep-alive]
-      Content-Length: ['322']
-      Content-Type: [application/json; charset=utf-8]
-      User-Agent: [python/3.6.1 (Windows-10-10.0.16299-SP0) requests/2.18.4 msrest/0.4.27
-          msrest_azure/0.4.25 azure-mgmt-storage/1.5.0 Azure-SDK-For-Python AZURECLI/2.0.31]
-      accept-language: [en-US]
-    method: PATCH
-    uri: https://management.azure.com/subscriptions/00000000-0000-0000-0000-000000000000/resourceGroups/cli_test_storage_service_endpoints000001/providers/Microsoft.Storage/storageAccounts/clitest000002?api-version=2017-10-01
-  response:
-    body: {string: '{"sku":{"name":"Standard_RAGRS","tier":"Standard"},"kind":"Storage","id":"/subscriptions/00000000-0000-0000-0000-000000000000/resourceGroups/cli_test_storage_service_endpoints000001/providers/Microsoft.Storage/storageAccounts/clitest000002","name":"clitest000002","type":"Microsoft.Storage/storageAccounts","location":"westus","tags":{},"properties":{"networkAcls":{"bypass":"Logging","virtualNetworkRules":[],"ipRules":[],"defaultAction":"Allow"},"trustedDirectories":["54826b22-38d6-4fb2-bad9-b7b93a3e9c5a"],"supportsHttpsTrafficOnly":false,"encryption":{"services":{"file":{"enabled":true,"lastEnabledTime":"2018-04-04T18:19:47.6247946Z"},"blob":{"enabled":true,"lastEnabledTime":"2018-04-04T18:19:47.6247946Z"}},"keySource":"Microsoft.Storage"},"provisioningState":"Succeeded","creationTime":"2018-04-04T18:19:47.5622932Z","primaryEndpoints":{"blob":"https://clitest000002.blob.core.windows.net/","queue":"https://clitest000002.queue.core.windows.net/","table":"https://clitest000002.table.core.windows.net/","file":"https://clitest000002.file.core.windows.net/"},"primaryLocation":"westus","statusOfPrimary":"available","secondaryEndpoints":{"blob":"https://clitest000002-secondary.blob.core.windows.net/","queue":"https://clitest000002-secondary.queue.core.windows.net/","table":"https://clitest000002-secondary.table.core.windows.net/"}}}'}
-    headers:
-      cache-control: [no-cache]
-      content-length: ['1479']
-      content-type: [application/json]
-      date: ['Wed, 04 Apr 2018 18:20:08 GMT']
-      expires: ['-1']
-      pragma: [no-cache]
-      server: ['Microsoft-Azure-Storage-Resource-Provider/1.0,Microsoft-HTTPAPI/2.0
-          Microsoft-HTTPAPI/2.0']
-      strict-transport-security: [max-age=31536000; includeSubDomains]
-      transfer-encoding: [chunked]
-      vary: [Accept-Encoding]
-      x-content-type-options: [nosniff]
-      x-ms-ratelimit-remaining-subscription-writes: ['1195']
-    status: {code: 200, message: OK}
-- request:
-    body: null
-    headers:
-      Accept: [application/json]
-      Accept-Encoding: ['gzip, deflate']
-      CommandName: [storage account update]
-      Connection: [keep-alive]
-      Content-Type: [application/json; charset=utf-8]
-      User-Agent: [python/3.6.1 (Windows-10-10.0.16299-SP0) requests/2.18.4 msrest/0.4.27
-          msrest_azure/0.4.25 azure-mgmt-storage/1.5.0 Azure-SDK-For-Python AZURECLI/2.0.31]
-      accept-language: [en-US]
-    method: GET
-    uri: https://management.azure.com/subscriptions/00000000-0000-0000-0000-000000000000/resourceGroups/cli_test_storage_service_endpoints000001/providers/Microsoft.Storage/storageAccounts/clitest000002?api-version=2017-10-01
-  response:
-    body: {string: '{"sku":{"name":"Standard_RAGRS","tier":"Standard"},"kind":"Storage","id":"/subscriptions/00000000-0000-0000-0000-000000000000/resourceGroups/cli_test_storage_service_endpoints000001/providers/Microsoft.Storage/storageAccounts/clitest000002","name":"clitest000002","type":"Microsoft.Storage/storageAccounts","location":"westus","tags":{},"properties":{"networkAcls":{"bypass":"Logging","virtualNetworkRules":[],"ipRules":[],"defaultAction":"Allow"},"trustedDirectories":["54826b22-38d6-4fb2-bad9-b7b93a3e9c5a"],"supportsHttpsTrafficOnly":false,"encryption":{"services":{"file":{"enabled":true,"lastEnabledTime":"2018-04-04T18:19:47.6247946Z"},"blob":{"enabled":true,"lastEnabledTime":"2018-04-04T18:19:47.6247946Z"}},"keySource":"Microsoft.Storage"},"provisioningState":"Succeeded","creationTime":"2018-04-04T18:19:47.5622932Z","primaryEndpoints":{"blob":"https://clitest000002.blob.core.windows.net/","queue":"https://clitest000002.queue.core.windows.net/","table":"https://clitest000002.table.core.windows.net/","file":"https://clitest000002.file.core.windows.net/"},"primaryLocation":"westus","statusOfPrimary":"available","secondaryEndpoints":{"blob":"https://clitest000002-secondary.blob.core.windows.net/","queue":"https://clitest000002-secondary.queue.core.windows.net/","table":"https://clitest000002-secondary.table.core.windows.net/"}}}'}
-    headers:
-      cache-control: [no-cache]
-      content-length: ['1479']
-      content-type: [application/json]
-      date: ['Wed, 04 Apr 2018 18:20:09 GMT']
-      expires: ['-1']
-      pragma: [no-cache]
-      server: ['Microsoft-Azure-Storage-Resource-Provider/1.0,Microsoft-HTTPAPI/2.0
-          Microsoft-HTTPAPI/2.0']
-      strict-transport-security: [max-age=31536000; includeSubDomains]
-      transfer-encoding: [chunked]
-      vary: [Accept-Encoding]
-      x-content-type-options: [nosniff]
-    status: {code: 200, message: OK}
-- request:
-    body: '{"sku": {"name": "Standard_RAGRS"}, "tags": {}, "properties": {"encryption":
-      {"services": {"blob": {"enabled": true}, "file": {"enabled": true}}, "keySource":
-      "Microsoft.Storage"}, "supportsHttpsTrafficOnly": false, "networkAcls": {"bypass":
-      "Logging", "virtualNetworkRules": [], "ipRules": [], "defaultAction": "Deny"}}}'
-    headers:
-      Accept: [application/json]
-      Accept-Encoding: ['gzip, deflate']
-      CommandName: [storage account update]
-      Connection: [keep-alive]
-      Content-Length: ['321']
-      Content-Type: [application/json; charset=utf-8]
-      User-Agent: [python/3.6.1 (Windows-10-10.0.16299-SP0) requests/2.18.4 msrest/0.4.27
-          msrest_azure/0.4.25 azure-mgmt-storage/1.5.0 Azure-SDK-For-Python AZURECLI/2.0.31]
-      accept-language: [en-US]
-    method: PATCH
-    uri: https://management.azure.com/subscriptions/00000000-0000-0000-0000-000000000000/resourceGroups/cli_test_storage_service_endpoints000001/providers/Microsoft.Storage/storageAccounts/clitest000002?api-version=2017-10-01
-  response:
-    body: {string: '{"sku":{"name":"Standard_RAGRS","tier":"Standard"},"kind":"Storage","id":"/subscriptions/00000000-0000-0000-0000-000000000000/resourceGroups/cli_test_storage_service_endpoints000001/providers/Microsoft.Storage/storageAccounts/clitest000002","name":"clitest000002","type":"Microsoft.Storage/storageAccounts","location":"westus","tags":{},"properties":{"networkAcls":{"bypass":"Logging","virtualNetworkRules":[],"ipRules":[],"defaultAction":"Deny"},"trustedDirectories":["54826b22-38d6-4fb2-bad9-b7b93a3e9c5a"],"supportsHttpsTrafficOnly":false,"encryption":{"services":{"file":{"enabled":true,"lastEnabledTime":"2018-04-04T18:19:47.6247946Z"},"blob":{"enabled":true,"lastEnabledTime":"2018-04-04T18:19:47.6247946Z"}},"keySource":"Microsoft.Storage"},"provisioningState":"Succeeded","creationTime":"2018-04-04T18:19:47.5622932Z","primaryEndpoints":{"blob":"https://clitest000002.blob.core.windows.net/","queue":"https://clitest000002.queue.core.windows.net/","table":"https://clitest000002.table.core.windows.net/","file":"https://clitest000002.file.core.windows.net/"},"primaryLocation":"westus","statusOfPrimary":"available","secondaryEndpoints":{"blob":"https://clitest000002-secondary.blob.core.windows.net/","queue":"https://clitest000002-secondary.queue.core.windows.net/","table":"https://clitest000002-secondary.table.core.windows.net/"}}}'}
-    headers:
-      cache-control: [no-cache]
-      content-length: ['1478']
-      content-type: [application/json]
-      date: ['Wed, 04 Apr 2018 18:20:10 GMT']
-      expires: ['-1']
-      pragma: [no-cache]
-      server: ['Microsoft-Azure-Storage-Resource-Provider/1.0,Microsoft-HTTPAPI/2.0
-          Microsoft-HTTPAPI/2.0']
-      strict-transport-security: [max-age=31536000; includeSubDomains]
-      transfer-encoding: [chunked]
-      vary: [Accept-Encoding]
-      x-content-type-options: [nosniff]
-      x-ms-ratelimit-remaining-subscription-writes: ['1199']
-    status: {code: 200, message: OK}
-- request:
-    body: null
-    headers:
-      Accept: [application/json]
-      Accept-Encoding: ['gzip, deflate']
-      CommandName: [network vnet create]
-      Connection: [keep-alive]
-      Content-Type: [application/json; charset=utf-8]
-      User-Agent: [python/3.6.1 (Windows-10-10.0.16299-SP0) requests/2.18.4 msrest/0.4.27
-          msrest_azure/0.4.25 resourcemanagementclient/1.2.1 Azure-SDK-For-Python
-          AZURECLI/2.0.31]
-      accept-language: [en-US]
-    method: GET
-    uri: https://management.azure.com/subscriptions/00000000-0000-0000-0000-000000000000/resourcegroups/cli_test_storage_service_endpoints000001?api-version=2018-05-01
-  response:
-    body: {string: '{"id":"/subscriptions/00000000-0000-0000-0000-000000000000/resourceGroups/cli_test_storage_service_endpoints000001","name":"cli_test_storage_service_endpoints000001","location":"westus","tags":{"product":"azurecli","cause":"automation","date":"2018-04-04T18:19:44Z"},"properties":{"provisioningState":"Succeeded"}}'}
-    headers:
-      cache-control: [no-cache]
-      content-length: ['384']
-      content-type: [application/json; charset=utf-8]
-      date: ['Wed, 04 Apr 2018 18:20:10 GMT']
-      expires: ['-1']
-      pragma: [no-cache]
-      strict-transport-security: [max-age=31536000; includeSubDomains]
-      vary: [Accept-Encoding]
-      x-content-type-options: [nosniff]
-    status: {code: 200, message: OK}
-- request:
-    body: '{"location": "westus", "tags": {}, "properties": {"addressSpace": {"addressPrefixes":
-      ["10.0.0.0/16"]}, "dhcpOptions": {}, "subnets": [{"properties": {"addressPrefix":
-      "10.0.0.0/24"}, "name": "subnet1"}]}}'
-    headers:
-      Accept: [application/json]
-      Accept-Encoding: ['gzip, deflate']
-      CommandName: [network vnet create]
-      Connection: [keep-alive]
-      Content-Length: ['205']
-      Content-Type: [application/json; charset=utf-8]
-      User-Agent: [python/3.6.1 (Windows-10-10.0.16299-SP0) requests/2.18.4 msrest/0.4.27
-          msrest_azure/0.4.25 networkmanagementclient/2.0.0rc2 Azure-SDK-For-Python
-          AZURECLI/2.0.31]
-      accept-language: [en-US]
-    method: PUT
-    uri: https://management.azure.com/subscriptions/00000000-0000-0000-0000-000000000000/resourceGroups/cli_test_storage_service_endpoints000001/providers/Microsoft.Network/virtualNetworks/vnet1?api-version=2018-02-01
-  response:
-    body: {string: "{\r\n  \"name\": \"vnet1\",\r\n  \"id\": \"/subscriptions/00000000-0000-0000-0000-000000000000/resourceGroups/cli_test_storage_service_endpoints000001/providers/Microsoft.Network/virtualNetworks/vnet1\"\
-        ,\r\n  \"etag\": \"W/\\\"5d72da09-4ebd-475b-8531-2ee87d015f8e\\\"\",\r\n \
-        \ \"type\": \"Microsoft.Network/virtualNetworks\",\r\n  \"location\": \"westus\"\
-        ,\r\n  \"tags\": {},\r\n  \"properties\": {\r\n    \"provisioningState\":\
-        \ \"Updating\",\r\n    \"resourceGuid\": \"7d82c69e-97c9-4b3a-a990-9c56412f1b85\"\
-        ,\r\n    \"addressSpace\": {\r\n      \"addressPrefixes\": [\r\n        \"\
-        10.0.0.0/16\"\r\n      ]\r\n    },\r\n    \"dhcpOptions\": {\r\n      \"dnsServers\"\
-        : []\r\n    },\r\n    \"subnets\": [\r\n      {\r\n        \"name\": \"subnet1\"\
-        ,\r\n        \"id\": \"/subscriptions/00000000-0000-0000-0000-000000000000/resourceGroups/cli_test_storage_service_endpoints000001/providers/Microsoft.Network/virtualNetworks/vnet1/subnets/subnet1\"\
-        ,\r\n        \"etag\": \"W/\\\"5d72da09-4ebd-475b-8531-2ee87d015f8e\\\"\"\
-        ,\r\n        \"properties\": {\r\n          \"provisioningState\": \"Updating\"\
-        ,\r\n          \"addressPrefix\": \"10.0.0.0/24\"\r\n        }\r\n      }\r\
-        \n    ],\r\n    \"virtualNetworkPeerings\": [],\r\n    \"enableDdosProtection\"\
-        : false,\r\n    \"enableVmProtection\": false\r\n  }\r\n}"}
-    headers:
-      azure-asyncoperation: ['https://management.azure.com/subscriptions/00000000-0000-0000-0000-000000000000/providers/Microsoft.Network/locations/westus/operations/9cc37ec6-0395-43a5-be35-9d10956b20f3?api-version=2018-02-01']
-      cache-control: [no-cache]
-      content-length: ['1230']
-      content-type: [application/json; charset=utf-8]
-      date: ['Wed, 04 Apr 2018 18:20:11 GMT']
-      expires: ['-1']
-      pragma: [no-cache]
-      server: [Microsoft-HTTPAPI/2.0, Microsoft-HTTPAPI/2.0]
-      strict-transport-security: [max-age=31536000; includeSubDomains]
-      x-content-type-options: [nosniff]
-      x-ms-ratelimit-remaining-subscription-writes: ['1197']
-    status: {code: 201, message: Created}
-- request:
-    body: null
-    headers:
-      Accept: [application/json]
-      Accept-Encoding: ['gzip, deflate']
-      CommandName: [network vnet create]
-      Connection: [keep-alive]
-      User-Agent: [python/3.6.1 (Windows-10-10.0.16299-SP0) requests/2.18.4 msrest/0.4.27
-          msrest_azure/0.4.25 networkmanagementclient/2.0.0rc2 Azure-SDK-For-Python
-          AZURECLI/2.0.31]
-    method: GET
-    uri: https://management.azure.com/subscriptions/00000000-0000-0000-0000-000000000000/providers/Microsoft.Network/locations/westus/operations/9cc37ec6-0395-43a5-be35-9d10956b20f3?api-version=2018-02-01
-  response:
-    body: {string: "{\r\n  \"status\": \"InProgress\"\r\n}"}
-    headers:
-      cache-control: [no-cache]
-      content-length: ['30']
-      content-type: [application/json; charset=utf-8]
-      date: ['Wed, 04 Apr 2018 18:20:15 GMT']
-      expires: ['-1']
-      pragma: [no-cache]
-      server: [Microsoft-HTTPAPI/2.0, Microsoft-HTTPAPI/2.0]
-      strict-transport-security: [max-age=31536000; includeSubDomains]
-      transfer-encoding: [chunked]
-      vary: [Accept-Encoding]
-      x-content-type-options: [nosniff]
-    status: {code: 200, message: OK}
-- request:
-    body: null
-    headers:
-      Accept: [application/json]
-      Accept-Encoding: ['gzip, deflate']
-      CommandName: [network vnet create]
-      Connection: [keep-alive]
-      User-Agent: [python/3.6.1 (Windows-10-10.0.16299-SP0) requests/2.18.4 msrest/0.4.27
-          msrest_azure/0.4.25 networkmanagementclient/2.0.0rc2 Azure-SDK-For-Python
-          AZURECLI/2.0.31]
-    method: GET
-    uri: https://management.azure.com/subscriptions/00000000-0000-0000-0000-000000000000/providers/Microsoft.Network/locations/westus/operations/9cc37ec6-0395-43a5-be35-9d10956b20f3?api-version=2018-02-01
-  response:
-    body: {string: "{\r\n  \"status\": \"Succeeded\"\r\n}"}
-    headers:
-      cache-control: [no-cache]
-      content-length: ['29']
-      content-type: [application/json; charset=utf-8]
-      date: ['Wed, 04 Apr 2018 18:20:25 GMT']
-      expires: ['-1']
-      pragma: [no-cache]
-      server: [Microsoft-HTTPAPI/2.0, Microsoft-HTTPAPI/2.0]
-      strict-transport-security: [max-age=31536000; includeSubDomains]
-      transfer-encoding: [chunked]
-      vary: [Accept-Encoding]
-      x-content-type-options: [nosniff]
-    status: {code: 200, message: OK}
-- request:
-    body: null
-    headers:
-      Accept: [application/json]
-      Accept-Encoding: ['gzip, deflate']
-      CommandName: [network vnet create]
-      Connection: [keep-alive]
-      User-Agent: [python/3.6.1 (Windows-10-10.0.16299-SP0) requests/2.18.4 msrest/0.4.27
-          msrest_azure/0.4.25 networkmanagementclient/2.0.0rc2 Azure-SDK-For-Python
-          AZURECLI/2.0.31]
-    method: GET
-    uri: https://management.azure.com/subscriptions/00000000-0000-0000-0000-000000000000/resourceGroups/cli_test_storage_service_endpoints000001/providers/Microsoft.Network/virtualNetworks/vnet1?api-version=2018-02-01
-  response:
-    body: {string: "{\r\n  \"name\": \"vnet1\",\r\n  \"id\": \"/subscriptions/00000000-0000-0000-0000-000000000000/resourceGroups/cli_test_storage_service_endpoints000001/providers/Microsoft.Network/virtualNetworks/vnet1\"\
-        ,\r\n  \"etag\": \"W/\\\"fcbfa7a6-5dd9-4213-9ec6-7fac99135368\\\"\",\r\n \
-        \ \"type\": \"Microsoft.Network/virtualNetworks\",\r\n  \"location\": \"westus\"\
-        ,\r\n  \"tags\": {},\r\n  \"properties\": {\r\n    \"provisioningState\":\
-        \ \"Succeeded\",\r\n    \"resourceGuid\": \"7d82c69e-97c9-4b3a-a990-9c56412f1b85\"\
-        ,\r\n    \"addressSpace\": {\r\n      \"addressPrefixes\": [\r\n        \"\
-        10.0.0.0/16\"\r\n      ]\r\n    },\r\n    \"dhcpOptions\": {\r\n      \"dnsServers\"\
-        : []\r\n    },\r\n    \"subnets\": [\r\n      {\r\n        \"name\": \"subnet1\"\
-        ,\r\n        \"id\": \"/subscriptions/00000000-0000-0000-0000-000000000000/resourceGroups/cli_test_storage_service_endpoints000001/providers/Microsoft.Network/virtualNetworks/vnet1/subnets/subnet1\"\
-        ,\r\n        \"etag\": \"W/\\\"fcbfa7a6-5dd9-4213-9ec6-7fac99135368\\\"\"\
-        ,\r\n        \"properties\": {\r\n          \"provisioningState\": \"Succeeded\"\
-        ,\r\n          \"addressPrefix\": \"10.0.0.0/24\"\r\n        }\r\n      }\r\
-        \n    ],\r\n    \"virtualNetworkPeerings\": [],\r\n    \"enableDdosProtection\"\
-        : false,\r\n    \"enableVmProtection\": false\r\n  }\r\n}"}
->>>>>>> c9139e9a
     headers:
       cache-control: [no-cache]
       content-length: ['335']
@@ -494,468 +378,6 @@
           AZURECLI/2.0.34]
       accept-language: [en-US]
     method: DELETE
-    uri: https://management.azure.com/subscriptions/00000000-0000-0000-0000-000000000000/resourcegroups/cli_test_storage_service_endpoints000001?api-version=2017-05-10
-  response:
-    body: {string: ''}
-    headers:
-      cache-control: [no-cache]
-      content-length: ['0']
-      date: ['Thu, 28 Jun 2018 20:20:17 GMT']
-      expires: ['-1']
-      location: ['https://management.azure.com/subscriptions/00000000-0000-0000-0000-000000000000/operationresults/eyJqb2JJZCI6IlJFU09VUkNFR1JPVVBERUxFVElPTkpPQi1DTEk6NUZURVNUOjVGU1RPUkFHRTo1RlNFUlZJQ0U6NUZFTkRQT0lOVFNZSEVWVHxCQ0E5QjY4Mjg2QjYzNDBFLVdFU1RVUyIsImpvYkxvY2F0aW9uIjoid2VzdHVzIn0?api-version=2017-05-10']
-      pragma: [no-cache]
-      strict-transport-security: [max-age=31536000; includeSubDomains]
-      x-content-type-options: [nosniff]
-<<<<<<< HEAD
-      x-ms-ratelimit-remaining-subscription-deletes: ['14998']
-=======
-      x-ms-ratelimit-remaining-subscription-writes: ['1197']
-    status: {code: 200, message: OK}
-- request:
-    body: null
-    headers:
-      Accept: [application/json]
-      Accept-Encoding: ['gzip, deflate']
-      CommandName: [network vnet subnet update]
-      Connection: [keep-alive]
-      User-Agent: [python/3.6.1 (Windows-10-10.0.16299-SP0) requests/2.18.4 msrest/0.4.27
-          msrest_azure/0.4.25 networkmanagementclient/2.0.0rc2 Azure-SDK-For-Python
-          AZURECLI/2.0.31]
-    method: GET
-    uri: https://management.azure.com/subscriptions/00000000-0000-0000-0000-000000000000/providers/Microsoft.Network/locations/westus/operations/a418b8fe-519a-48eb-b336-a1bb9b7209cb?api-version=2018-02-01
-  response:
-    body: {string: "{\r\n  \"status\": \"Succeeded\"\r\n}"}
-    headers:
-      cache-control: [no-cache]
-      content-length: ['29']
-      content-type: [application/json; charset=utf-8]
-      date: ['Wed, 04 Apr 2018 18:20:31 GMT']
-      expires: ['-1']
-      pragma: [no-cache]
-      server: [Microsoft-HTTPAPI/2.0, Microsoft-HTTPAPI/2.0]
-      strict-transport-security: [max-age=31536000; includeSubDomains]
-      transfer-encoding: [chunked]
-      vary: [Accept-Encoding]
-      x-content-type-options: [nosniff]
-    status: {code: 200, message: OK}
-- request:
-    body: null
-    headers:
-      Accept: [application/json]
-      Accept-Encoding: ['gzip, deflate']
-      CommandName: [network vnet subnet update]
-      Connection: [keep-alive]
-      User-Agent: [python/3.6.1 (Windows-10-10.0.16299-SP0) requests/2.18.4 msrest/0.4.27
-          msrest_azure/0.4.25 networkmanagementclient/2.0.0rc2 Azure-SDK-For-Python
-          AZURECLI/2.0.31]
-    method: GET
-    uri: https://management.azure.com/subscriptions/00000000-0000-0000-0000-000000000000/resourceGroups/cli_test_storage_service_endpoints000001/providers/Microsoft.Network/virtualNetworks/vnet1/subnets/subnet1?api-version=2018-02-01
-  response:
-    body: {string: "{\r\n  \"name\": \"subnet1\",\r\n  \"id\": \"/subscriptions/00000000-0000-0000-0000-000000000000/resourceGroups/cli_test_storage_service_endpoints000001/providers/Microsoft.Network/virtualNetworks/vnet1/subnets/subnet1\"\
-        ,\r\n  \"etag\": \"W/\\\"b5052a24-23e5-45b1-b1c1-799fb50ec51f\\\"\",\r\n \
-        \ \"properties\": {\r\n    \"provisioningState\": \"Succeeded\",\r\n    \"\
-        addressPrefix\": \"10.0.0.0/24\",\r\n    \"serviceEndpoints\": [\r\n     \
-        \ {\r\n        \"provisioningState\": \"Succeeded\",\r\n        \"service\"\
-        : \"Microsoft.Storage\",\r\n        \"locations\": [\r\n          \"westus\"\
-        ,\r\n          \"eastus\"\r\n        ]\r\n      }\r\n    ]\r\n  }\r\n}"}
-    headers:
-      cache-control: [no-cache]
-      content-length: ['616']
-      content-type: [application/json; charset=utf-8]
-      date: ['Wed, 04 Apr 2018 18:20:31 GMT']
-      etag: [W/"b5052a24-23e5-45b1-b1c1-799fb50ec51f"]
-      expires: ['-1']
-      pragma: [no-cache]
-      server: [Microsoft-HTTPAPI/2.0, Microsoft-HTTPAPI/2.0]
-      strict-transport-security: [max-age=31536000; includeSubDomains]
-      transfer-encoding: [chunked]
-      vary: [Accept-Encoding]
-      x-content-type-options: [nosniff]
-    status: {code: 200, message: OK}
-- request:
-    body: null
-    headers:
-      Accept: [application/json]
-      Accept-Encoding: ['gzip, deflate']
-      CommandName: [storage account network-rule add]
-      Connection: [keep-alive]
-      Content-Type: [application/json; charset=utf-8]
-      User-Agent: [python/3.6.1 (Windows-10-10.0.16299-SP0) requests/2.18.4 msrest/0.4.27
-          msrest_azure/0.4.25 azure-mgmt-storage/1.5.0 Azure-SDK-For-Python AZURECLI/2.0.31]
-      accept-language: [en-US]
-    method: GET
-    uri: https://management.azure.com/subscriptions/00000000-0000-0000-0000-000000000000/resourceGroups/cli_test_storage_service_endpoints000001/providers/Microsoft.Storage/storageAccounts/clitest000002?api-version=2017-10-01
-  response:
-    body: {string: '{"sku":{"name":"Standard_RAGRS","tier":"Standard"},"kind":"Storage","id":"/subscriptions/00000000-0000-0000-0000-000000000000/resourceGroups/cli_test_storage_service_endpoints000001/providers/Microsoft.Storage/storageAccounts/clitest000002","name":"clitest000002","type":"Microsoft.Storage/storageAccounts","location":"westus","tags":{},"properties":{"networkAcls":{"bypass":"Logging","virtualNetworkRules":[],"ipRules":[],"defaultAction":"Deny"},"trustedDirectories":["54826b22-38d6-4fb2-bad9-b7b93a3e9c5a"],"supportsHttpsTrafficOnly":false,"encryption":{"services":{"file":{"enabled":true,"lastEnabledTime":"2018-04-04T18:19:47.6247946Z"},"blob":{"enabled":true,"lastEnabledTime":"2018-04-04T18:19:47.6247946Z"}},"keySource":"Microsoft.Storage"},"provisioningState":"Succeeded","creationTime":"2018-04-04T18:19:47.5622932Z","primaryEndpoints":{"blob":"https://clitest000002.blob.core.windows.net/","queue":"https://clitest000002.queue.core.windows.net/","table":"https://clitest000002.table.core.windows.net/","file":"https://clitest000002.file.core.windows.net/"},"primaryLocation":"westus","statusOfPrimary":"available","secondaryEndpoints":{"blob":"https://clitest000002-secondary.blob.core.windows.net/","queue":"https://clitest000002-secondary.queue.core.windows.net/","table":"https://clitest000002-secondary.table.core.windows.net/"}}}'}
-    headers:
-      cache-control: [no-cache]
-      content-length: ['1478']
-      content-type: [application/json]
-      date: ['Wed, 04 Apr 2018 18:20:32 GMT']
-      expires: ['-1']
-      pragma: [no-cache]
-      server: ['Microsoft-Azure-Storage-Resource-Provider/1.0,Microsoft-HTTPAPI/2.0
-          Microsoft-HTTPAPI/2.0']
-      strict-transport-security: [max-age=31536000; includeSubDomains]
-      transfer-encoding: [chunked]
-      vary: [Accept-Encoding]
-      x-content-type-options: [nosniff]
-    status: {code: 200, message: OK}
-- request:
-    body: '{"properties": {"supportsHttpsTrafficOnly": false, "networkAcls": {"bypass":
-      "Logging", "virtualNetworkRules": [], "ipRules": [{"value": "25.1.2.3", "action":
-      "Allow"}], "defaultAction": "Deny"}}}'
-    headers:
-      Accept: [application/json]
-      Accept-Encoding: ['gzip, deflate']
-      CommandName: [storage account network-rule add]
-      Connection: [keep-alive]
-      Content-Length: ['196']
-      Content-Type: [application/json; charset=utf-8]
-      User-Agent: [python/3.6.1 (Windows-10-10.0.16299-SP0) requests/2.18.4 msrest/0.4.27
-          msrest_azure/0.4.25 azure-mgmt-storage/1.5.0 Azure-SDK-For-Python AZURECLI/2.0.31]
-      accept-language: [en-US]
-    method: PATCH
-    uri: https://management.azure.com/subscriptions/00000000-0000-0000-0000-000000000000/resourceGroups/cli_test_storage_service_endpoints000001/providers/Microsoft.Storage/storageAccounts/clitest000002?api-version=2017-10-01
-  response:
-    body: {string: '{"sku":{"name":"Standard_RAGRS","tier":"Standard"},"kind":"Storage","id":"/subscriptions/00000000-0000-0000-0000-000000000000/resourceGroups/cli_test_storage_service_endpoints000001/providers/Microsoft.Storage/storageAccounts/clitest000002","name":"clitest000002","type":"Microsoft.Storage/storageAccounts","location":"westus","tags":{},"properties":{"networkAcls":{"bypass":"Logging","virtualNetworkRules":[],"ipRules":[{"value":"25.1.2.3","action":"Allow"}],"defaultAction":"Deny"},"trustedDirectories":["54826b22-38d6-4fb2-bad9-b7b93a3e9c5a"],"supportsHttpsTrafficOnly":false,"encryption":{"services":{"file":{"enabled":true,"lastEnabledTime":"2018-04-04T18:19:47.6247946Z"},"blob":{"enabled":true,"lastEnabledTime":"2018-04-04T18:19:47.6247946Z"}},"keySource":"Microsoft.Storage"},"provisioningState":"Succeeded","creationTime":"2018-04-04T18:19:47.5622932Z","primaryEndpoints":{"blob":"https://clitest000002.blob.core.windows.net/","queue":"https://clitest000002.queue.core.windows.net/","table":"https://clitest000002.table.core.windows.net/","file":"https://clitest000002.file.core.windows.net/"},"primaryLocation":"westus","statusOfPrimary":"available","secondaryEndpoints":{"blob":"https://clitest000002-secondary.blob.core.windows.net/","queue":"https://clitest000002-secondary.queue.core.windows.net/","table":"https://clitest000002-secondary.table.core.windows.net/"}}}'}
-    headers:
-      cache-control: [no-cache]
-      content-length: ['1515']
-      content-type: [application/json]
-      date: ['Wed, 04 Apr 2018 18:20:31 GMT']
-      expires: ['-1']
-      pragma: [no-cache]
-      server: ['Microsoft-Azure-Storage-Resource-Provider/1.0,Microsoft-HTTPAPI/2.0
-          Microsoft-HTTPAPI/2.0']
-      strict-transport-security: [max-age=31536000; includeSubDomains]
-      transfer-encoding: [chunked]
-      vary: [Accept-Encoding]
-      x-content-type-options: [nosniff]
-      x-ms-ratelimit-remaining-subscription-writes: ['1197']
-    status: {code: 200, message: OK}
-- request:
-    body: null
-    headers:
-      Accept: [application/json]
-      Accept-Encoding: ['gzip, deflate']
-      CommandName: [storage account network-rule add]
-      Connection: [keep-alive]
-      Content-Type: [application/json; charset=utf-8]
-      User-Agent: [python/3.6.1 (Windows-10-10.0.16299-SP0) requests/2.18.4 msrest/0.4.27
-          msrest_azure/0.4.25 azure-mgmt-storage/1.5.0 Azure-SDK-For-Python AZURECLI/2.0.31]
-      accept-language: [en-US]
-    method: GET
-    uri: https://management.azure.com/subscriptions/00000000-0000-0000-0000-000000000000/resourceGroups/cli_test_storage_service_endpoints000001/providers/Microsoft.Storage/storageAccounts/clitest000002?api-version=2017-10-01
-  response:
-    body: {string: '{"sku":{"name":"Standard_RAGRS","tier":"Standard"},"kind":"Storage","id":"/subscriptions/00000000-0000-0000-0000-000000000000/resourceGroups/cli_test_storage_service_endpoints000001/providers/Microsoft.Storage/storageAccounts/clitest000002","name":"clitest000002","type":"Microsoft.Storage/storageAccounts","location":"westus","tags":{},"properties":{"networkAcls":{"bypass":"Logging","virtualNetworkRules":[],"ipRules":[{"value":"25.1.2.3","action":"Allow"}],"defaultAction":"Deny"},"trustedDirectories":["54826b22-38d6-4fb2-bad9-b7b93a3e9c5a"],"supportsHttpsTrafficOnly":false,"encryption":{"services":{"file":{"enabled":true,"lastEnabledTime":"2018-04-04T18:19:47.6247946Z"},"blob":{"enabled":true,"lastEnabledTime":"2018-04-04T18:19:47.6247946Z"}},"keySource":"Microsoft.Storage"},"provisioningState":"Succeeded","creationTime":"2018-04-04T18:19:47.5622932Z","primaryEndpoints":{"blob":"https://clitest000002.blob.core.windows.net/","queue":"https://clitest000002.queue.core.windows.net/","table":"https://clitest000002.table.core.windows.net/","file":"https://clitest000002.file.core.windows.net/"},"primaryLocation":"westus","statusOfPrimary":"available","secondaryEndpoints":{"blob":"https://clitest000002-secondary.blob.core.windows.net/","queue":"https://clitest000002-secondary.queue.core.windows.net/","table":"https://clitest000002-secondary.table.core.windows.net/"}}}'}
-    headers:
-      cache-control: [no-cache]
-      content-length: ['1515']
-      content-type: [application/json]
-      date: ['Wed, 04 Apr 2018 18:20:32 GMT']
-      expires: ['-1']
-      pragma: [no-cache]
-      server: ['Microsoft-Azure-Storage-Resource-Provider/1.0,Microsoft-HTTPAPI/2.0
-          Microsoft-HTTPAPI/2.0']
-      strict-transport-security: [max-age=31536000; includeSubDomains]
-      transfer-encoding: [chunked]
-      vary: [Accept-Encoding]
-      x-content-type-options: [nosniff]
-    status: {code: 200, message: OK}
-- request:
-    body: '{"properties": {"supportsHttpsTrafficOnly": false, "networkAcls": {"bypass":
-      "Logging", "virtualNetworkRules": [], "ipRules": [{"value": "25.1.2.3", "action":
-      "Allow"}, {"value": "25.2.0.0/24", "action": "Allow"}], "defaultAction": "Deny"}}}'
-    headers:
-      Accept: [application/json]
-      Accept-Encoding: ['gzip, deflate']
-      CommandName: [storage account network-rule add]
-      Connection: [keep-alive]
-      Content-Length: ['241']
-      Content-Type: [application/json; charset=utf-8]
-      User-Agent: [python/3.6.1 (Windows-10-10.0.16299-SP0) requests/2.18.4 msrest/0.4.27
-          msrest_azure/0.4.25 azure-mgmt-storage/1.5.0 Azure-SDK-For-Python AZURECLI/2.0.31]
-      accept-language: [en-US]
-    method: PATCH
-    uri: https://management.azure.com/subscriptions/00000000-0000-0000-0000-000000000000/resourceGroups/cli_test_storage_service_endpoints000001/providers/Microsoft.Storage/storageAccounts/clitest000002?api-version=2017-10-01
-  response:
-    body: {string: '{"sku":{"name":"Standard_RAGRS","tier":"Standard"},"kind":"Storage","id":"/subscriptions/00000000-0000-0000-0000-000000000000/resourceGroups/cli_test_storage_service_endpoints000001/providers/Microsoft.Storage/storageAccounts/clitest000002","name":"clitest000002","type":"Microsoft.Storage/storageAccounts","location":"westus","tags":{},"properties":{"networkAcls":{"bypass":"Logging","virtualNetworkRules":[],"ipRules":[{"value":"25.1.2.3","action":"Allow"},{"value":"25.2.0.0/24","action":"Allow"}],"defaultAction":"Deny"},"trustedDirectories":["54826b22-38d6-4fb2-bad9-b7b93a3e9c5a"],"supportsHttpsTrafficOnly":false,"encryption":{"services":{"file":{"enabled":true,"lastEnabledTime":"2018-04-04T18:19:47.6247946Z"},"blob":{"enabled":true,"lastEnabledTime":"2018-04-04T18:19:47.6247946Z"}},"keySource":"Microsoft.Storage"},"provisioningState":"Succeeded","creationTime":"2018-04-04T18:19:47.5622932Z","primaryEndpoints":{"blob":"https://clitest000002.blob.core.windows.net/","queue":"https://clitest000002.queue.core.windows.net/","table":"https://clitest000002.table.core.windows.net/","file":"https://clitest000002.file.core.windows.net/"},"primaryLocation":"westus","statusOfPrimary":"available","secondaryEndpoints":{"blob":"https://clitest000002-secondary.blob.core.windows.net/","queue":"https://clitest000002-secondary.queue.core.windows.net/","table":"https://clitest000002-secondary.table.core.windows.net/"}}}'}
-    headers:
-      cache-control: [no-cache]
-      content-length: ['1556']
-      content-type: [application/json]
-      date: ['Wed, 04 Apr 2018 18:20:33 GMT']
-      expires: ['-1']
-      pragma: [no-cache]
-      server: ['Microsoft-Azure-Storage-Resource-Provider/1.0,Microsoft-HTTPAPI/2.0
-          Microsoft-HTTPAPI/2.0']
-      strict-transport-security: [max-age=31536000; includeSubDomains]
-      transfer-encoding: [chunked]
-      vary: [Accept-Encoding]
-      x-content-type-options: [nosniff]
-      x-ms-ratelimit-remaining-subscription-writes: ['1196']
-    status: {code: 200, message: OK}
-- request:
-    body: null
-    headers:
-      Accept: [application/json]
-      Accept-Encoding: ['gzip, deflate']
-      CommandName: [storage account network-rule add]
-      Connection: [keep-alive]
-      Content-Type: [application/json; charset=utf-8]
-      User-Agent: [python/3.6.1 (Windows-10-10.0.16299-SP0) requests/2.18.4 msrest/0.4.27
-          msrest_azure/0.4.25 azure-mgmt-storage/1.5.0 Azure-SDK-For-Python AZURECLI/2.0.31]
-      accept-language: [en-US]
-    method: GET
-    uri: https://management.azure.com/subscriptions/00000000-0000-0000-0000-000000000000/resourceGroups/cli_test_storage_service_endpoints000001/providers/Microsoft.Storage/storageAccounts/clitest000002?api-version=2017-10-01
-  response:
-    body: {string: '{"sku":{"name":"Standard_RAGRS","tier":"Standard"},"kind":"Storage","id":"/subscriptions/00000000-0000-0000-0000-000000000000/resourceGroups/cli_test_storage_service_endpoints000001/providers/Microsoft.Storage/storageAccounts/clitest000002","name":"clitest000002","type":"Microsoft.Storage/storageAccounts","location":"westus","tags":{},"properties":{"networkAcls":{"bypass":"Logging","virtualNetworkRules":[],"ipRules":[{"value":"25.1.2.3","action":"Allow"},{"value":"25.2.0.0/24","action":"Allow"}],"defaultAction":"Deny"},"trustedDirectories":["54826b22-38d6-4fb2-bad9-b7b93a3e9c5a"],"supportsHttpsTrafficOnly":false,"encryption":{"services":{"file":{"enabled":true,"lastEnabledTime":"2018-04-04T18:19:47.6247946Z"},"blob":{"enabled":true,"lastEnabledTime":"2018-04-04T18:19:47.6247946Z"}},"keySource":"Microsoft.Storage"},"provisioningState":"Succeeded","creationTime":"2018-04-04T18:19:47.5622932Z","primaryEndpoints":{"blob":"https://clitest000002.blob.core.windows.net/","queue":"https://clitest000002.queue.core.windows.net/","table":"https://clitest000002.table.core.windows.net/","file":"https://clitest000002.file.core.windows.net/"},"primaryLocation":"westus","statusOfPrimary":"available","secondaryEndpoints":{"blob":"https://clitest000002-secondary.blob.core.windows.net/","queue":"https://clitest000002-secondary.queue.core.windows.net/","table":"https://clitest000002-secondary.table.core.windows.net/"}}}'}
-    headers:
-      cache-control: [no-cache]
-      content-length: ['1556']
-      content-type: [application/json]
-      date: ['Wed, 04 Apr 2018 18:20:34 GMT']
-      expires: ['-1']
-      pragma: [no-cache]
-      server: ['Microsoft-Azure-Storage-Resource-Provider/1.0,Microsoft-HTTPAPI/2.0
-          Microsoft-HTTPAPI/2.0']
-      strict-transport-security: [max-age=31536000; includeSubDomains]
-      transfer-encoding: [chunked]
-      vary: [Accept-Encoding]
-      x-content-type-options: [nosniff]
-    status: {code: 200, message: OK}
-- request:
-    body: 'b''{"properties": {"supportsHttpsTrafficOnly": false, "networkAcls": {"bypass":
-      "Logging", "virtualNetworkRules": [{"id": "/subscriptions/00000000-0000-0000-0000-000000000000/resourceGroups/cli_test_storage_service_endpoints000001/providers/Microsoft.Network/virtualNetworks/vnet1/subnets/subnet1",
-      "action": "Allow"}], "ipRules": [{"value": "25.1.2.3", "action": "Allow"}, {"value":
-      "25.2.0.0/24", "action": "Allow"}], "defaultAction": "Deny"}}}'''
-    headers:
-      Accept: [application/json]
-      Accept-Encoding: ['gzip, deflate']
-      CommandName: [storage account network-rule add]
-      Connection: [keep-alive]
-      Content-Length: ['478']
-      Content-Type: [application/json; charset=utf-8]
-      User-Agent: [python/3.6.1 (Windows-10-10.0.16299-SP0) requests/2.18.4 msrest/0.4.27
-          msrest_azure/0.4.25 azure-mgmt-storage/1.5.0 Azure-SDK-For-Python AZURECLI/2.0.31]
-      accept-language: [en-US]
-    method: PATCH
-    uri: https://management.azure.com/subscriptions/00000000-0000-0000-0000-000000000000/resourceGroups/cli_test_storage_service_endpoints000001/providers/Microsoft.Storage/storageAccounts/clitest000002?api-version=2017-10-01
-  response:
-    body: {string: '{"sku":{"name":"Standard_RAGRS","tier":"Standard"},"kind":"Storage","id":"/subscriptions/00000000-0000-0000-0000-000000000000/resourceGroups/cli_test_storage_service_endpoints000001/providers/Microsoft.Storage/storageAccounts/clitest000002","name":"clitest000002","type":"Microsoft.Storage/storageAccounts","location":"westus","tags":{},"properties":{"networkAcls":{"bypass":"Logging","virtualNetworkRules":[{"id":"/subscriptions/00000000-0000-0000-0000-000000000000/resourceGroups/cli_test_storage_service_endpoints000001/providers/Microsoft.Network/virtualNetworks/vnet1/subnets/subnet1","action":"Allow","state":"Succeeded"}],"ipRules":[{"value":"25.1.2.3","action":"Allow"},{"value":"25.2.0.0/24","action":"Allow"}],"defaultAction":"Deny"},"trustedDirectories":["54826b22-38d6-4fb2-bad9-b7b93a3e9c5a"],"supportsHttpsTrafficOnly":false,"encryption":{"services":{"file":{"enabled":true,"lastEnabledTime":"2018-04-04T18:19:47.6247946Z"},"blob":{"enabled":true,"lastEnabledTime":"2018-04-04T18:19:47.6247946Z"}},"keySource":"Microsoft.Storage"},"provisioningState":"Succeeded","creationTime":"2018-04-04T18:19:47.5622932Z","primaryEndpoints":{"blob":"https://clitest000002.blob.core.windows.net/","queue":"https://clitest000002.queue.core.windows.net/","table":"https://clitest000002.table.core.windows.net/","file":"https://clitest000002.file.core.windows.net/"},"primaryLocation":"westus","statusOfPrimary":"available","secondaryEndpoints":{"blob":"https://clitest000002-secondary.blob.core.windows.net/","queue":"https://clitest000002-secondary.queue.core.windows.net/","table":"https://clitest000002-secondary.table.core.windows.net/"}}}'}
-    headers:
-      cache-control: [no-cache]
-      content-length: ['1810']
-      content-type: [application/json]
-      date: ['Wed, 04 Apr 2018 18:20:36 GMT']
-      expires: ['-1']
-      pragma: [no-cache]
-      server: ['Microsoft-Azure-Storage-Resource-Provider/1.0,Microsoft-HTTPAPI/2.0
-          Microsoft-HTTPAPI/2.0']
-      strict-transport-security: [max-age=31536000; includeSubDomains]
-      transfer-encoding: [chunked]
-      vary: [Accept-Encoding]
-      x-content-type-options: [nosniff]
-      x-ms-ratelimit-remaining-subscription-writes: ['1199']
-    status: {code: 200, message: OK}
-- request:
-    body: null
-    headers:
-      Accept: [application/json]
-      Accept-Encoding: ['gzip, deflate']
-      CommandName: [storage account network-rule list]
-      Connection: [keep-alive]
-      Content-Type: [application/json; charset=utf-8]
-      User-Agent: [python/3.6.1 (Windows-10-10.0.16299-SP0) requests/2.18.4 msrest/0.4.27
-          msrest_azure/0.4.25 azure-mgmt-storage/1.5.0 Azure-SDK-For-Python AZURECLI/2.0.31]
-      accept-language: [en-US]
-    method: GET
-    uri: https://management.azure.com/subscriptions/00000000-0000-0000-0000-000000000000/resourceGroups/cli_test_storage_service_endpoints000001/providers/Microsoft.Storage/storageAccounts/clitest000002?api-version=2017-10-01
-  response:
-    body: {string: '{"sku":{"name":"Standard_RAGRS","tier":"Standard"},"kind":"Storage","id":"/subscriptions/00000000-0000-0000-0000-000000000000/resourceGroups/cli_test_storage_service_endpoints000001/providers/Microsoft.Storage/storageAccounts/clitest000002","name":"clitest000002","type":"Microsoft.Storage/storageAccounts","location":"westus","tags":{},"properties":{"networkAcls":{"bypass":"Logging","virtualNetworkRules":[{"id":"/subscriptions/00000000-0000-0000-0000-000000000000/resourceGroups/cli_test_storage_service_endpoints000001/providers/Microsoft.Network/virtualNetworks/vnet1/subnets/subnet1","action":"Allow","state":"Succeeded"}],"ipRules":[{"value":"25.1.2.3","action":"Allow"},{"value":"25.2.0.0/24","action":"Allow"}],"defaultAction":"Deny"},"trustedDirectories":["54826b22-38d6-4fb2-bad9-b7b93a3e9c5a"],"supportsHttpsTrafficOnly":false,"encryption":{"services":{"file":{"enabled":true,"lastEnabledTime":"2018-04-04T18:19:47.6247946Z"},"blob":{"enabled":true,"lastEnabledTime":"2018-04-04T18:19:47.6247946Z"}},"keySource":"Microsoft.Storage"},"provisioningState":"Succeeded","creationTime":"2018-04-04T18:19:47.5622932Z","primaryEndpoints":{"blob":"https://clitest000002.blob.core.windows.net/","queue":"https://clitest000002.queue.core.windows.net/","table":"https://clitest000002.table.core.windows.net/","file":"https://clitest000002.file.core.windows.net/"},"primaryLocation":"westus","statusOfPrimary":"available","secondaryEndpoints":{"blob":"https://clitest000002-secondary.blob.core.windows.net/","queue":"https://clitest000002-secondary.queue.core.windows.net/","table":"https://clitest000002-secondary.table.core.windows.net/"}}}'}
-    headers:
-      cache-control: [no-cache]
-      content-length: ['1810']
-      content-type: [application/json]
-      date: ['Wed, 04 Apr 2018 18:20:35 GMT']
-      expires: ['-1']
-      pragma: [no-cache]
-      server: ['Microsoft-Azure-Storage-Resource-Provider/1.0,Microsoft-HTTPAPI/2.0
-          Microsoft-HTTPAPI/2.0']
-      strict-transport-security: [max-age=31536000; includeSubDomains]
-      transfer-encoding: [chunked]
-      vary: [Accept-Encoding]
-      x-content-type-options: [nosniff]
-    status: {code: 200, message: OK}
-- request:
-    body: null
-    headers:
-      Accept: [application/json]
-      Accept-Encoding: ['gzip, deflate']
-      CommandName: [storage account network-rule remove]
-      Connection: [keep-alive]
-      Content-Type: [application/json; charset=utf-8]
-      User-Agent: [python/3.6.1 (Windows-10-10.0.16299-SP0) requests/2.18.4 msrest/0.4.27
-          msrest_azure/0.4.25 azure-mgmt-storage/1.5.0 Azure-SDK-For-Python AZURECLI/2.0.31]
-      accept-language: [en-US]
-    method: GET
-    uri: https://management.azure.com/subscriptions/00000000-0000-0000-0000-000000000000/resourceGroups/cli_test_storage_service_endpoints000001/providers/Microsoft.Storage/storageAccounts/clitest000002?api-version=2017-10-01
-  response:
-    body: {string: '{"sku":{"name":"Standard_RAGRS","tier":"Standard"},"kind":"Storage","id":"/subscriptions/00000000-0000-0000-0000-000000000000/resourceGroups/cli_test_storage_service_endpoints000001/providers/Microsoft.Storage/storageAccounts/clitest000002","name":"clitest000002","type":"Microsoft.Storage/storageAccounts","location":"westus","tags":{},"properties":{"networkAcls":{"bypass":"Logging","virtualNetworkRules":[{"id":"/subscriptions/00000000-0000-0000-0000-000000000000/resourceGroups/cli_test_storage_service_endpoints000001/providers/Microsoft.Network/virtualNetworks/vnet1/subnets/subnet1","action":"Allow","state":"Succeeded"}],"ipRules":[{"value":"25.1.2.3","action":"Allow"},{"value":"25.2.0.0/24","action":"Allow"}],"defaultAction":"Deny"},"trustedDirectories":["54826b22-38d6-4fb2-bad9-b7b93a3e9c5a"],"supportsHttpsTrafficOnly":false,"encryption":{"services":{"file":{"enabled":true,"lastEnabledTime":"2018-04-04T18:19:47.6247946Z"},"blob":{"enabled":true,"lastEnabledTime":"2018-04-04T18:19:47.6247946Z"}},"keySource":"Microsoft.Storage"},"provisioningState":"Succeeded","creationTime":"2018-04-04T18:19:47.5622932Z","primaryEndpoints":{"blob":"https://clitest000002.blob.core.windows.net/","queue":"https://clitest000002.queue.core.windows.net/","table":"https://clitest000002.table.core.windows.net/","file":"https://clitest000002.file.core.windows.net/"},"primaryLocation":"westus","statusOfPrimary":"available","secondaryEndpoints":{"blob":"https://clitest000002-secondary.blob.core.windows.net/","queue":"https://clitest000002-secondary.queue.core.windows.net/","table":"https://clitest000002-secondary.table.core.windows.net/"}}}'}
-    headers:
-      cache-control: [no-cache]
-      content-length: ['1810']
-      content-type: [application/json]
-      date: ['Wed, 04 Apr 2018 18:20:36 GMT']
-      expires: ['-1']
-      pragma: [no-cache]
-      server: ['Microsoft-Azure-Storage-Resource-Provider/1.0,Microsoft-HTTPAPI/2.0
-          Microsoft-HTTPAPI/2.0']
-      strict-transport-security: [max-age=31536000; includeSubDomains]
-      transfer-encoding: [chunked]
-      vary: [Accept-Encoding]
-      x-content-type-options: [nosniff]
-    status: {code: 200, message: OK}
-- request:
-    body: 'b''{"properties": {"supportsHttpsTrafficOnly": false, "networkAcls": {"bypass":
-      "Logging", "virtualNetworkRules": [{"id": "/subscriptions/00000000-0000-0000-0000-000000000000/resourceGroups/cli_test_storage_service_endpoints000001/providers/Microsoft.Network/virtualNetworks/vnet1/subnets/subnet1",
-      "action": "Allow", "state": "succeeded"}], "ipRules": [{"value": "25.2.0.0/24",
-      "action": "Allow"}], "defaultAction": "Deny"}}}'''
-    headers:
-      Accept: [application/json]
-      Accept-Encoding: ['gzip, deflate']
-      CommandName: [storage account network-rule remove]
-      Connection: [keep-alive]
-      Content-Length: ['458']
-      Content-Type: [application/json; charset=utf-8]
-      User-Agent: [python/3.6.1 (Windows-10-10.0.16299-SP0) requests/2.18.4 msrest/0.4.27
-          msrest_azure/0.4.25 azure-mgmt-storage/1.5.0 Azure-SDK-For-Python AZURECLI/2.0.31]
-      accept-language: [en-US]
-    method: PATCH
-    uri: https://management.azure.com/subscriptions/00000000-0000-0000-0000-000000000000/resourceGroups/cli_test_storage_service_endpoints000001/providers/Microsoft.Storage/storageAccounts/clitest000002?api-version=2017-10-01
-  response:
-    body: {string: '{"sku":{"name":"Standard_RAGRS","tier":"Standard"},"kind":"Storage","id":"/subscriptions/00000000-0000-0000-0000-000000000000/resourceGroups/cli_test_storage_service_endpoints000001/providers/Microsoft.Storage/storageAccounts/clitest000002","name":"clitest000002","type":"Microsoft.Storage/storageAccounts","location":"westus","tags":{},"properties":{"networkAcls":{"bypass":"Logging","virtualNetworkRules":[{"id":"/subscriptions/00000000-0000-0000-0000-000000000000/resourceGroups/cli_test_storage_service_endpoints000001/providers/Microsoft.Network/virtualNetworks/vnet1/subnets/subnet1","action":"Allow","state":"Succeeded"}],"ipRules":[{"value":"25.2.0.0/24","action":"Allow"}],"defaultAction":"Deny"},"trustedDirectories":["54826b22-38d6-4fb2-bad9-b7b93a3e9c5a"],"supportsHttpsTrafficOnly":false,"encryption":{"services":{"file":{"enabled":true,"lastEnabledTime":"2018-04-04T18:19:47.6247946Z"},"blob":{"enabled":true,"lastEnabledTime":"2018-04-04T18:19:47.6247946Z"}},"keySource":"Microsoft.Storage"},"provisioningState":"Succeeded","creationTime":"2018-04-04T18:19:47.5622932Z","primaryEndpoints":{"blob":"https://clitest000002.blob.core.windows.net/","queue":"https://clitest000002.queue.core.windows.net/","table":"https://clitest000002.table.core.windows.net/","file":"https://clitest000002.file.core.windows.net/"},"primaryLocation":"westus","statusOfPrimary":"available","secondaryEndpoints":{"blob":"https://clitest000002-secondary.blob.core.windows.net/","queue":"https://clitest000002-secondary.queue.core.windows.net/","table":"https://clitest000002-secondary.table.core.windows.net/"}}}'}
-    headers:
-      cache-control: [no-cache]
-      content-length: ['1772']
-      content-type: [application/json]
-      date: ['Wed, 04 Apr 2018 18:20:39 GMT']
-      expires: ['-1']
-      pragma: [no-cache]
-      server: ['Microsoft-Azure-Storage-Resource-Provider/1.0,Microsoft-HTTPAPI/2.0
-          Microsoft-HTTPAPI/2.0']
-      strict-transport-security: [max-age=31536000; includeSubDomains]
-      transfer-encoding: [chunked]
-      vary: [Accept-Encoding]
-      x-content-type-options: [nosniff]
-      x-ms-ratelimit-remaining-subscription-writes: ['1197']
-    status: {code: 200, message: OK}
-- request:
-    body: null
-    headers:
-      Accept: [application/json]
-      Accept-Encoding: ['gzip, deflate']
-      CommandName: [storage account network-rule remove]
-      Connection: [keep-alive]
-      Content-Type: [application/json; charset=utf-8]
-      User-Agent: [python/3.6.1 (Windows-10-10.0.16299-SP0) requests/2.18.4 msrest/0.4.27
-          msrest_azure/0.4.25 azure-mgmt-storage/1.5.0 Azure-SDK-For-Python AZURECLI/2.0.31]
-      accept-language: [en-US]
-    method: GET
-    uri: https://management.azure.com/subscriptions/00000000-0000-0000-0000-000000000000/resourceGroups/cli_test_storage_service_endpoints000001/providers/Microsoft.Storage/storageAccounts/clitest000002?api-version=2017-10-01
-  response:
-    body: {string: '{"sku":{"name":"Standard_RAGRS","tier":"Standard"},"kind":"Storage","id":"/subscriptions/00000000-0000-0000-0000-000000000000/resourceGroups/cli_test_storage_service_endpoints000001/providers/Microsoft.Storage/storageAccounts/clitest000002","name":"clitest000002","type":"Microsoft.Storage/storageAccounts","location":"westus","tags":{},"properties":{"networkAcls":{"bypass":"Logging","virtualNetworkRules":[{"id":"/subscriptions/00000000-0000-0000-0000-000000000000/resourceGroups/cli_test_storage_service_endpoints000001/providers/Microsoft.Network/virtualNetworks/vnet1/subnets/subnet1","action":"Allow","state":"Succeeded"}],"ipRules":[{"value":"25.2.0.0/24","action":"Allow"}],"defaultAction":"Deny"},"trustedDirectories":["54826b22-38d6-4fb2-bad9-b7b93a3e9c5a"],"supportsHttpsTrafficOnly":false,"encryption":{"services":{"file":{"enabled":true,"lastEnabledTime":"2018-04-04T18:19:47.6247946Z"},"blob":{"enabled":true,"lastEnabledTime":"2018-04-04T18:19:47.6247946Z"}},"keySource":"Microsoft.Storage"},"provisioningState":"Succeeded","creationTime":"2018-04-04T18:19:47.5622932Z","primaryEndpoints":{"blob":"https://clitest000002.blob.core.windows.net/","queue":"https://clitest000002.queue.core.windows.net/","table":"https://clitest000002.table.core.windows.net/","file":"https://clitest000002.file.core.windows.net/"},"primaryLocation":"westus","statusOfPrimary":"available","secondaryEndpoints":{"blob":"https://clitest000002-secondary.blob.core.windows.net/","queue":"https://clitest000002-secondary.queue.core.windows.net/","table":"https://clitest000002-secondary.table.core.windows.net/"}}}'}
-    headers:
-      cache-control: [no-cache]
-      content-length: ['1772']
-      content-type: [application/json]
-      date: ['Wed, 04 Apr 2018 18:20:39 GMT']
-      expires: ['-1']
-      pragma: [no-cache]
-      server: ['Microsoft-Azure-Storage-Resource-Provider/1.0,Microsoft-HTTPAPI/2.0
-          Microsoft-HTTPAPI/2.0']
-      strict-transport-security: [max-age=31536000; includeSubDomains]
-      transfer-encoding: [chunked]
-      vary: [Accept-Encoding]
-      x-content-type-options: [nosniff]
-    status: {code: 200, message: OK}
-- request:
-    body: '{"properties": {"supportsHttpsTrafficOnly": false, "networkAcls": {"bypass":
-      "Logging", "virtualNetworkRules": [], "ipRules": [{"value": "25.2.0.0/24", "action":
-      "Allow"}], "defaultAction": "Deny"}}}'
-    headers:
-      Accept: [application/json]
-      Accept-Encoding: ['gzip, deflate']
-      CommandName: [storage account network-rule remove]
-      Connection: [keep-alive]
-      Content-Length: ['199']
-      Content-Type: [application/json; charset=utf-8]
-      User-Agent: [python/3.6.1 (Windows-10-10.0.16299-SP0) requests/2.18.4 msrest/0.4.27
-          msrest_azure/0.4.25 azure-mgmt-storage/1.5.0 Azure-SDK-For-Python AZURECLI/2.0.31]
-      accept-language: [en-US]
-    method: PATCH
-    uri: https://management.azure.com/subscriptions/00000000-0000-0000-0000-000000000000/resourceGroups/cli_test_storage_service_endpoints000001/providers/Microsoft.Storage/storageAccounts/clitest000002?api-version=2017-10-01
-  response:
-    body: {string: '{"sku":{"name":"Standard_RAGRS","tier":"Standard"},"kind":"Storage","id":"/subscriptions/00000000-0000-0000-0000-000000000000/resourceGroups/cli_test_storage_service_endpoints000001/providers/Microsoft.Storage/storageAccounts/clitest000002","name":"clitest000002","type":"Microsoft.Storage/storageAccounts","location":"westus","tags":{},"properties":{"networkAcls":{"bypass":"Logging","virtualNetworkRules":[],"ipRules":[{"value":"25.2.0.0/24","action":"Allow"}],"defaultAction":"Deny"},"trustedDirectories":["54826b22-38d6-4fb2-bad9-b7b93a3e9c5a"],"supportsHttpsTrafficOnly":false,"encryption":{"services":{"file":{"enabled":true,"lastEnabledTime":"2018-04-04T18:19:47.6247946Z"},"blob":{"enabled":true,"lastEnabledTime":"2018-04-04T18:19:47.6247946Z"}},"keySource":"Microsoft.Storage"},"provisioningState":"Succeeded","creationTime":"2018-04-04T18:19:47.5622932Z","primaryEndpoints":{"blob":"https://clitest000002.blob.core.windows.net/","queue":"https://clitest000002.queue.core.windows.net/","table":"https://clitest000002.table.core.windows.net/","file":"https://clitest000002.file.core.windows.net/"},"primaryLocation":"westus","statusOfPrimary":"available","secondaryEndpoints":{"blob":"https://clitest000002-secondary.blob.core.windows.net/","queue":"https://clitest000002-secondary.queue.core.windows.net/","table":"https://clitest000002-secondary.table.core.windows.net/"}}}'}
-    headers:
-      cache-control: [no-cache]
-      content-length: ['1518']
-      content-type: [application/json]
-      date: ['Wed, 04 Apr 2018 18:20:41 GMT']
-      expires: ['-1']
-      pragma: [no-cache]
-      server: ['Microsoft-Azure-Storage-Resource-Provider/1.0,Microsoft-HTTPAPI/2.0
-          Microsoft-HTTPAPI/2.0']
-      strict-transport-security: [max-age=31536000; includeSubDomains]
-      transfer-encoding: [chunked]
-      vary: [Accept-Encoding]
-      x-content-type-options: [nosniff]
-      x-ms-ratelimit-remaining-subscription-writes: ['1197']
-    status: {code: 200, message: OK}
-- request:
-    body: null
-    headers:
-      Accept: [application/json]
-      Accept-Encoding: ['gzip, deflate']
-      CommandName: [storage account network-rule list]
-      Connection: [keep-alive]
-      Content-Type: [application/json; charset=utf-8]
-      User-Agent: [python/3.6.1 (Windows-10-10.0.16299-SP0) requests/2.18.4 msrest/0.4.27
-          msrest_azure/0.4.25 azure-mgmt-storage/1.5.0 Azure-SDK-For-Python AZURECLI/2.0.31]
-      accept-language: [en-US]
-    method: GET
-    uri: https://management.azure.com/subscriptions/00000000-0000-0000-0000-000000000000/resourceGroups/cli_test_storage_service_endpoints000001/providers/Microsoft.Storage/storageAccounts/clitest000002?api-version=2017-10-01
-  response:
-    body: {string: '{"sku":{"name":"Standard_RAGRS","tier":"Standard"},"kind":"Storage","id":"/subscriptions/00000000-0000-0000-0000-000000000000/resourceGroups/cli_test_storage_service_endpoints000001/providers/Microsoft.Storage/storageAccounts/clitest000002","name":"clitest000002","type":"Microsoft.Storage/storageAccounts","location":"westus","tags":{},"properties":{"networkAcls":{"bypass":"Logging","virtualNetworkRules":[],"ipRules":[{"value":"25.2.0.0/24","action":"Allow"}],"defaultAction":"Deny"},"trustedDirectories":["54826b22-38d6-4fb2-bad9-b7b93a3e9c5a"],"supportsHttpsTrafficOnly":false,"encryption":{"services":{"file":{"enabled":true,"lastEnabledTime":"2018-04-04T18:19:47.6247946Z"},"blob":{"enabled":true,"lastEnabledTime":"2018-04-04T18:19:47.6247946Z"}},"keySource":"Microsoft.Storage"},"provisioningState":"Succeeded","creationTime":"2018-04-04T18:19:47.5622932Z","primaryEndpoints":{"blob":"https://clitest000002.blob.core.windows.net/","queue":"https://clitest000002.queue.core.windows.net/","table":"https://clitest000002.table.core.windows.net/","file":"https://clitest000002.file.core.windows.net/"},"primaryLocation":"westus","statusOfPrimary":"available","secondaryEndpoints":{"blob":"https://clitest000002-secondary.blob.core.windows.net/","queue":"https://clitest000002-secondary.queue.core.windows.net/","table":"https://clitest000002-secondary.table.core.windows.net/"}}}'}
-    headers:
-      cache-control: [no-cache]
-      content-length: ['1518']
-      content-type: [application/json]
-      date: ['Wed, 04 Apr 2018 18:20:42 GMT']
-      expires: ['-1']
-      pragma: [no-cache]
-      server: ['Microsoft-Azure-Storage-Resource-Provider/1.0,Microsoft-HTTPAPI/2.0
-          Microsoft-HTTPAPI/2.0']
-      strict-transport-security: [max-age=31536000; includeSubDomains]
-      transfer-encoding: [chunked]
-      vary: [Accept-Encoding]
-      x-content-type-options: [nosniff]
-    status: {code: 200, message: OK}
-- request:
-    body: null
-    headers:
-      Accept: [application/json]
-      Accept-Encoding: ['gzip, deflate']
-      CommandName: [group delete]
-      Connection: [keep-alive]
-      Content-Length: ['0']
-      Content-Type: [application/json; charset=utf-8]
-      User-Agent: [python/3.6.1 (Windows-10-10.0.16299-SP0) requests/2.18.4 msrest/0.4.27
-          msrest_azure/0.4.25 resourcemanagementclient/1.2.1 Azure-SDK-For-Python
-          AZURECLI/2.0.31]
-      accept-language: [en-US]
-    method: DELETE
     uri: https://management.azure.com/subscriptions/00000000-0000-0000-0000-000000000000/resourcegroups/cli_test_storage_service_endpoints000001?api-version=2018-05-01
   response:
     body: {string: ''}
@@ -968,7 +390,6 @@
       pragma: [no-cache]
       strict-transport-security: [max-age=31536000; includeSubDomains]
       x-content-type-options: [nosniff]
-      x-ms-ratelimit-remaining-subscription-writes: ['1196']
->>>>>>> c9139e9a
+      x-ms-ratelimit-remaining-subscription-deletes: ['14998']
     status: {code: 202, message: Accepted}
 version: 1