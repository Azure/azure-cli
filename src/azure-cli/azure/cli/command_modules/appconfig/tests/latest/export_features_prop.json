<<<<<<< HEAD
#Mon Feb 22 13:02:20 China Standard Time 2021
=======
#Tue Feb 23 09:35:27 China Standard Time 2021
>>>>>>> 7bdbf686
Color=Red
Region=West US
feature-management.FalseFeature=false
feature-management.FeatureSample.enabled-for[0].Name=Filter1
feature-management.FeatureSample.enabled-for[0].Parameters.paramforfilter1=value1
feature-management.FeatureSample.enabled-for[1].Name=Filter2
feature-management.FeatureSample.enabled-for[2].Name=Filter@3
feature-management.FeatureSample.enabled-for[3].Name=filter.4
feature-management.FeatureSample.enabled-for[3].Parameters.EmptyValue=
feature-management.FeatureSample.enabled-for[3].Parameters.dotInFilter.Param=?
feature-management.TrueFeature=true<|MERGE_RESOLUTION|>--- conflicted
+++ resolved
@@ -1,8 +1,4 @@
-<<<<<<< HEAD
-#Mon Feb 22 13:02:20 China Standard Time 2021
-=======
 #Tue Feb 23 09:35:27 China Standard Time 2021
->>>>>>> 7bdbf686
 Color=Red
 Region=West US
 feature-management.FalseFeature=false
