--- conflicted
+++ resolved
@@ -13,14 +13,10 @@
       ParameterSetName:
       - --sku
       User-Agent:
-<<<<<<< HEAD
-      - AZURECLI/2.75.0 azsdk-python-core/1.31.0 Python/3.10.11 (Windows-10-10.0.26100-SP0)
-=======
       - AZURECLI/2.75.0 azsdk-python-core/1.31.0 Python/3.12.11 (Linux-6.8.0-1031-azure-x86_64-with-glibc2.35)
         VSTS_7b238909-6802-4b65-b90d-184bca47f458_build_220_0
->>>>>>> db8472d2
     method: GET
-    uri: https://management.azure.com/subscriptions/00000000-0000-0000-0000-000000000000/providers/Microsoft.Web?api-version=2025-04-01
+    uri: https://management.azure.com/subscriptions/00000000-0000-0000-0000-000000000000/providers/Microsoft.Web?api-version=2024-11-01
   response:
     body:
       string: '{"id":"/subscriptions/00000000-0000-0000-0000-000000000000/providers/Microsoft.Web","namespace":"Microsoft.Web","authorizations":[{"applicationId":"abfa0a7c-a6b6-4736-8310-5855508787cd","roleDefinitionId":"f47ed98b-b063-4a5b-9e10-4b9b44fa7735","managedByRoleDefinitionId":"c29dde9f-14fa-40fb-9fe8-5a07be183f1e"}],"resourceTypes":[{"resourceType":"publishingUsers","locations":["Central
@@ -646,11 +642,7 @@
       content-type:
       - application/json; charset=utf-8
       date:
-<<<<<<< HEAD
-      - Fri, 04 Jul 2025 06:36:41 GMT
-=======
       - Mon, 14 Jul 2025 19:36:25 GMT
->>>>>>> db8472d2
       expires:
       - '-1'
       pragma:
@@ -664,11 +656,7 @@
       x-ms-ratelimit-remaining-subscription-global-reads:
       - '3749'
       x-msedge-ref:
-<<<<<<< HEAD
-      - 'Ref A: 7D6EBED61C1F4598B7383343DA4AB193 Ref B: TYO01EDGE3914 Ref C: 2025-07-04T06:36:41Z'
-=======
       - 'Ref A: F781881CD78E46B9B6C68AFDC79CDDF7 Ref B: BN1AA2051013019 Ref C: 2025-07-14T19:36:25Z'
->>>>>>> db8472d2
     status:
       code: 200
       message: OK
@@ -686,12 +674,8 @@
       ParameterSetName:
       - --sku
       User-Agent:
-<<<<<<< HEAD
-      - AZURECLI/2.75.0 azsdk-python-core/1.31.0 Python/3.10.11 (Windows-10-10.0.26100-SP0)
-=======
       - AZURECLI/2.75.0 azsdk-python-core/1.31.0 Python/3.12.11 (Linux-6.8.0-1031-azure-x86_64-with-glibc2.35)
         VSTS_7b238909-6802-4b65-b90d-184bca47f458_build_220_0
->>>>>>> db8472d2
     method: GET
     uri: https://management.azure.com/subscriptions/00000000-0000-0000-0000-000000000000/providers/Microsoft.Web/geoRegions?sku=FREE&api-version=2024-11-01
   response:
@@ -843,31 +827,19 @@
         Central","orgDomain":"ZONEREDUNDANCY;PUBLIC;DSERIES;LINUX;LINUXDSERIES;XENON;XENONV3;WINDOWSV3;LINUXV3;ELASTICPREMIUM;ELASTICLINUX;FUNCTIONS;DYNAMIC;MSFTPUBLIC;LINUXDYNAMIC;XENONMV3;WINDOWSMV3;LINUXMV3;WINDOWSP0V3;LINUXP0V3;LINUXFREE","subDomains":""}},{"id":"/subscriptions/00000000-0000-0000-0000-000000000000/providers/Microsoft.Web/geoRegions/Israel
         Northwest","name":"Israel Northwest","type":"Microsoft.Web/geoRegions","properties":{"name":"Israel
         Northwest","description":null,"sortOrder":2147483647,"displayName":"Israel
-<<<<<<< HEAD
-        Northwest","orgDomain":"ZONEREDUNDANCY;PUBLIC;DSERIES;LINUX;LINUXDSERIES;XENON;XENONV3;WINDOWSV3;LINUXV3;ELASTICPREMIUM;ELASTICLINUX;FUNCTIONS;DYNAMIC;MSFTPUBLIC;LINUXDYNAMIC;WINDOWSMV3;LINUXMV3;WINDOWSP0V3;LINUXP0V3;LINUXFREE","subDomains":""}}],"nextLink":null,"id":null}'
-=======
         Northwest","orgDomain":"ZONEREDUNDANCY;PUBLIC;DSERIES;LINUX;LINUXDSERIES;XENON;XENONV3;WINDOWSV3;LINUXV3;ELASTICPREMIUM;ELASTICLINUX;FUNCTIONS;DYNAMIC;MSFTPUBLIC;LINUXDYNAMIC;WINDOWSMV3;LINUXMV3;WINDOWSP0V3;LINUXP0V3;LINUXFREE","subDomains":""}},{"id":"/subscriptions/00000000-0000-0000-0000-000000000000/providers/Microsoft.Web/geoRegions/Southeast
         US 5","name":"Southeast US 5","type":"Microsoft.Web/geoRegions","properties":{"name":"Southeast
         US 5","description":"Southeast US 5","sortOrder":2147483647,"displayName":"Southeast
         US 5","orgDomain":"PUBLIC","subDomains":""}}],"nextLink":null,"id":null}'
->>>>>>> db8472d2
     headers:
       cache-control:
       - no-cache
       content-length:
-<<<<<<< HEAD
-      - '35127'
-      content-type:
-      - application/json
-      date:
-      - Fri, 04 Jul 2025 06:36:43 GMT
-=======
       - '35457'
       content-type:
       - application/json
       date:
       - Mon, 14 Jul 2025 19:36:25 GMT
->>>>>>> db8472d2
       expires:
       - '-1'
       pragma:
@@ -881,19 +853,11 @@
       x-content-type-options:
       - nosniff
       x-ms-operation-identifier:
-<<<<<<< HEAD
-      - tenantId=213e87ed-8e08-4eb4-a63c-c073058f7b00,objectId=5c08bcb5-6bd6-45f5-b8be-e844d7d448d9/japaneast/0ab89406-2fd8-41ed-80e6-5114c977b368
-      x-ms-ratelimit-remaining-subscription-global-reads:
-      - '3749'
-      x-msedge-ref:
-      - 'Ref A: CEDEC35D6BBC4D6C9012B3A552424F89 Ref B: TYO01EDGE3214 Ref C: 2025-07-04T06:36:42Z'
-=======
       - appId=780b0786-4007-4688-8198-cfe48ee40b16,tenantId=213e87ed-8e08-4eb4-a63c-c073058f7b00,objectId=c713b965-a548-4034-a880-1613a7fcaa90/eastus/6a81e8c7-4329-4f68-8588-a385d5119e34
       x-ms-ratelimit-remaining-subscription-global-reads:
       - '3749'
       x-msedge-ref:
       - 'Ref A: F8E78E137B55448FB9F0167A5FB4A468 Ref B: BN1AA2051013031 Ref C: 2025-07-14T19:36:26Z'
->>>>>>> db8472d2
       x-powered-by:
       - ASP.NET
     status:
@@ -913,14 +877,10 @@
       ParameterSetName:
       - --sku
       User-Agent:
-<<<<<<< HEAD
-      - AZURECLI/2.75.0 azsdk-python-core/1.31.0 Python/3.10.11 (Windows-10-10.0.26100-SP0)
-=======
       - AZURECLI/2.75.0 azsdk-python-core/1.31.0 Python/3.12.11 (Linux-6.8.0-1031-azure-x86_64-with-glibc2.35)
         VSTS_7b238909-6802-4b65-b90d-184bca47f458_build_220_0
->>>>>>> db8472d2
     method: GET
-    uri: https://management.azure.com/subscriptions/00000000-0000-0000-0000-000000000000/providers/Microsoft.Web?api-version=2025-04-01
+    uri: https://management.azure.com/subscriptions/00000000-0000-0000-0000-000000000000/providers/Microsoft.Web?api-version=2024-11-01
   response:
     body:
       string: '{"id":"/subscriptions/00000000-0000-0000-0000-000000000000/providers/Microsoft.Web","namespace":"Microsoft.Web","authorizations":[{"applicationId":"abfa0a7c-a6b6-4736-8310-5855508787cd","roleDefinitionId":"f47ed98b-b063-4a5b-9e10-4b9b44fa7735","managedByRoleDefinitionId":"c29dde9f-14fa-40fb-9fe8-5a07be183f1e"}],"resourceTypes":[{"resourceType":"publishingUsers","locations":["Central
@@ -1546,11 +1506,7 @@
       content-type:
       - application/json; charset=utf-8
       date:
-<<<<<<< HEAD
-      - Fri, 04 Jul 2025 06:36:44 GMT
-=======
       - Mon, 14 Jul 2025 19:36:26 GMT
->>>>>>> db8472d2
       expires:
       - '-1'
       pragma:
@@ -1562,13 +1518,9 @@
       x-content-type-options:
       - nosniff
       x-ms-ratelimit-remaining-subscription-global-reads:
-      - '3748'
+      - '3749'
       x-msedge-ref:
-<<<<<<< HEAD
-      - 'Ref A: 364567F13B10414FB75BFE3E24066C48 Ref B: TYO01EDGE1115 Ref C: 2025-07-04T06:36:44Z'
-=======
       - 'Ref A: 0FD3EDAD8EBD4152A701721A473379FD Ref B: BN1AA2051014035 Ref C: 2025-07-14T19:36:26Z'
->>>>>>> db8472d2
     status:
       code: 200
       message: OK
@@ -1586,12 +1538,8 @@
       ParameterSetName:
       - --sku
       User-Agent:
-<<<<<<< HEAD
-      - AZURECLI/2.75.0 azsdk-python-core/1.31.0 Python/3.10.11 (Windows-10-10.0.26100-SP0)
-=======
       - AZURECLI/2.75.0 azsdk-python-core/1.31.0 Python/3.12.11 (Linux-6.8.0-1031-azure-x86_64-with-glibc2.35)
         VSTS_7b238909-6802-4b65-b90d-184bca47f458_build_220_0
->>>>>>> db8472d2
     method: GET
     uri: https://management.azure.com/subscriptions/00000000-0000-0000-0000-000000000000/providers/Microsoft.Web/geoRegions?sku=FREE&api-version=2024-11-01
   response:
@@ -1743,31 +1691,19 @@
         Central","orgDomain":"ZONEREDUNDANCY;PUBLIC;DSERIES;LINUX;LINUXDSERIES;XENON;XENONV3;WINDOWSV3;LINUXV3;ELASTICPREMIUM;ELASTICLINUX;FUNCTIONS;DYNAMIC;MSFTPUBLIC;LINUXDYNAMIC;XENONMV3;WINDOWSMV3;LINUXMV3;WINDOWSP0V3;LINUXP0V3;LINUXFREE","subDomains":""}},{"id":"/subscriptions/00000000-0000-0000-0000-000000000000/providers/Microsoft.Web/geoRegions/Israel
         Northwest","name":"Israel Northwest","type":"Microsoft.Web/geoRegions","properties":{"name":"Israel
         Northwest","description":null,"sortOrder":2147483647,"displayName":"Israel
-<<<<<<< HEAD
-        Northwest","orgDomain":"ZONEREDUNDANCY;PUBLIC;DSERIES;LINUX;LINUXDSERIES;XENON;XENONV3;WINDOWSV3;LINUXV3;ELASTICPREMIUM;ELASTICLINUX;FUNCTIONS;DYNAMIC;MSFTPUBLIC;LINUXDYNAMIC;WINDOWSMV3;LINUXMV3;WINDOWSP0V3;LINUXP0V3;LINUXFREE","subDomains":""}}],"nextLink":null,"id":null}'
-=======
         Northwest","orgDomain":"ZONEREDUNDANCY;PUBLIC;DSERIES;LINUX;LINUXDSERIES;XENON;XENONV3;WINDOWSV3;LINUXV3;ELASTICPREMIUM;ELASTICLINUX;FUNCTIONS;DYNAMIC;MSFTPUBLIC;LINUXDYNAMIC;WINDOWSMV3;LINUXMV3;WINDOWSP0V3;LINUXP0V3;LINUXFREE","subDomains":""}},{"id":"/subscriptions/00000000-0000-0000-0000-000000000000/providers/Microsoft.Web/geoRegions/Southeast
         US 5","name":"Southeast US 5","type":"Microsoft.Web/geoRegions","properties":{"name":"Southeast
         US 5","description":"Southeast US 5","sortOrder":2147483647,"displayName":"Southeast
         US 5","orgDomain":"PUBLIC","subDomains":""}}],"nextLink":null,"id":null}'
->>>>>>> db8472d2
     headers:
       cache-control:
       - no-cache
       content-length:
-<<<<<<< HEAD
-      - '35127'
-      content-type:
-      - application/json
-      date:
-      - Fri, 04 Jul 2025 06:36:45 GMT
-=======
       - '35457'
       content-type:
       - application/json
       date:
       - Mon, 14 Jul 2025 19:36:26 GMT
->>>>>>> db8472d2
       expires:
       - '-1'
       pragma:
@@ -1781,19 +1717,11 @@
       x-content-type-options:
       - nosniff
       x-ms-operation-identifier:
-<<<<<<< HEAD
-      - tenantId=213e87ed-8e08-4eb4-a63c-c073058f7b00,objectId=5c08bcb5-6bd6-45f5-b8be-e844d7d448d9/japaneast/c20c01a9-b9bb-4745-968b-af084a903c30
-      x-ms-ratelimit-remaining-subscription-global-reads:
-      - '3749'
-      x-msedge-ref:
-      - 'Ref A: B5DDC932F1F04809A5B827C6FFF1DC25 Ref B: TYO01EDGE3217 Ref C: 2025-07-04T06:36:45Z'
-=======
       - appId=780b0786-4007-4688-8198-cfe48ee40b16,tenantId=213e87ed-8e08-4eb4-a63c-c073058f7b00,objectId=c713b965-a548-4034-a880-1613a7fcaa90/eastus2/356ec6a2-f8e0-4bfb-8c50-7f99283f160f
       x-ms-ratelimit-remaining-subscription-global-reads:
       - '3749'
       x-msedge-ref:
       - 'Ref A: 78F8305D0ACB4C2094F76856029D53A9 Ref B: BN1AA2051014031 Ref C: 2025-07-14T19:36:26Z'
->>>>>>> db8472d2
       x-powered-by:
       - ASP.NET
     status:
