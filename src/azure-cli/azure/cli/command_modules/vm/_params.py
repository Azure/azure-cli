# --------------------------------------------------------------------------------------------
# Copyright (c) Microsoft Corporation. All rights reserved.
# Licensed under the MIT License. See License.txt in the project root for license information.
# --------------------------------------------------------------------------------------------

# pylint: disable=line-too-long, too-many-lines
from argcomplete.completers import FilesCompleter

from knack.arguments import CLIArgumentType

from azure.cli.core.profiles import ResourceType
from azure.cli.core.commands.parameters import get_datetime_type
from azure.cli.core.commands.validators import (
    get_default_location_from_resource_group, validate_file_or_dict)
from azure.cli.core.commands.parameters import (
    get_location_type, get_resource_name_completion_list, tags_type, get_three_state_flag,
    file_type, get_enum_type, zone_type, zones_type)
from azure.cli.command_modules.vm._actions import _resource_not_exists
from azure.cli.command_modules.vm._completers import (
    get_urn_aliases_completion_list, get_vm_size_completion_list, get_vm_run_command_completion_list)
from azure.cli.command_modules.vm._constants import COMPATIBLE_SECURITY_TYPE_VALUE
from azure.cli.command_modules.vm._validators import (
    validate_nsg_name, validate_vm_nics, validate_vm_nic, validate_vmss_disk,
    validate_asg_names_or_ids, validate_keyvault, _validate_proximity_placement_group,
    validate_vm_name_for_monitor_metrics)

from azure.cli.command_modules.vm._vm_utils import MSI_LOCAL_ID
from azure.cli.command_modules.vm._image_builder import ScriptType

from azure.cli.command_modules.monitor.validators import validate_metric_dimension
from azure.cli.command_modules.monitor.actions import get_period_type


# pylint: disable=too-many-statements, too-many-branches, too-many-locals, too-many-lines
def load_arguments(self, _):
    # Model imports
    DiskStorageAccountTypes = self.get_models('DiskStorageAccountTypes', operation_group='disks')
    SnapshotStorageAccountTypes = self.get_models('SnapshotStorageAccountTypes', operation_group='snapshots')
    UpgradeMode, CachingTypes, OperatingSystemTypes = self.get_models('UpgradeMode', 'CachingTypes', 'OperatingSystemTypes')
    HyperVGenerationTypes = self.get_models('HyperVGenerationTypes')
    DedicatedHostLicenseTypes = self.get_models('DedicatedHostLicenseTypes')
    OrchestrationServiceNames, OrchestrationServiceStateAction = self.get_models('OrchestrationServiceNames', 'OrchestrationServiceStateAction', operation_group='virtual_machine_scale_sets')
    RebootSetting, VMGuestPatchClassificationWindows, VMGuestPatchClassificationLinux = self.get_models('VMGuestPatchRebootSetting', 'VMGuestPatchClassificationWindows', 'VMGuestPatchClassificationLinux')
    ReplicationMode = self.get_models('ReplicationMode', operation_group='gallery_image_versions')
    DiskControllerTypes = self.get_models('DiskControllerTypes', operation_group='virtual_machines')

    # REUSABLE ARGUMENT DEFINITIONS
    name_arg_type = CLIArgumentType(options_list=['--name', '-n'], metavar='NAME')
    multi_ids_type = CLIArgumentType(nargs='+')
    existing_vm_name = CLIArgumentType(overrides=name_arg_type,
                                       configured_default='vm',
                                       help="The name of the Virtual Machine. You can configure the default using `az configure --defaults vm=<name>`",
                                       completer=get_resource_name_completion_list('Microsoft.Compute/virtualMachines'), id_part='name')
    existing_disk_name = CLIArgumentType(overrides=name_arg_type, help='The name of the managed disk', completer=get_resource_name_completion_list('Microsoft.Compute/disks'), id_part='name')
    existing_snapshot_name = CLIArgumentType(overrides=name_arg_type, help='The name of the snapshot', completer=get_resource_name_completion_list('Microsoft.Compute/snapshots'), id_part='name')
    vmss_name_type = CLIArgumentType(name_arg_type,
                                     configured_default='vmss',
                                     completer=get_resource_name_completion_list('Microsoft.Compute/virtualMachineScaleSets'),
                                     help="Scale set name. You can configure the default using `az configure --defaults vmss=<name>`",
                                     id_part='name')

    extension_instance_name_type = CLIArgumentType(help="Name of extension instance, which can be customized. Default: name of the extension.")
    image_template_name_type = CLIArgumentType(overrides=name_arg_type, id_part='name')
    disk_encryption_set_name = CLIArgumentType(overrides=name_arg_type, help='Name of disk encryption set.', id_part='name')
    ephemeral_placement_type = CLIArgumentType(options_list=['--ephemeral-os-disk-placement', '--ephemeral-placement'], arg_type=get_enum_type(self.get_models('DiffDiskPlacement')), min_api='2019-12-01')

    license_type = CLIArgumentType(
        help="Specifies that the Windows image or disk was licensed on-premises. To enable Azure Hybrid Benefit for "
             "Windows Server, use 'Windows_Server'. To enable Multi-tenant Hosting Rights for Windows 10, "
             "use 'Windows_Client'. For more information see the Azure Windows VM online docs.",
        arg_type=get_enum_type(['Windows_Server', 'Windows_Client', 'RHEL_BYOS', 'SLES_BYOS', 'RHEL_BASE',
                                'RHEL_SAPAPPS', 'RHEL_SAPHA', 'RHEL_EUS', 'RHEL_BASESAPAPPS', 'RHEL_BASESAPHA', 'SLES_STANDARD', 'SLES', 'SLES_SAP', 'SLES_HPC',
                                'None', 'RHEL_ELS_6', 'UBUNTU_PRO', 'UBUNTU']))

    # StorageAccountTypes renamed to DiskStorageAccountTypes in 2018_06_01 of azure-mgmt-compute
    DiskStorageAccountTypes = DiskStorageAccountTypes or self.get_models('StorageAccountTypes')

    if DiskStorageAccountTypes:
        disk_sku = CLIArgumentType(arg_type=get_enum_type(DiskStorageAccountTypes))
    else:
        # StorageAccountTypes introduced in api version 2016_04_30_preview of Resource.MGMT.Compute package..
        # However, 2017-03-09-profile targets version 2016-03-30 of compute package.
        disk_sku = CLIArgumentType(arg_type=get_enum_type(['Premium_LRS', 'Standard_LRS']))

    if SnapshotStorageAccountTypes:
        snapshot_sku = CLIArgumentType(arg_type=get_enum_type(SnapshotStorageAccountTypes))
    else:
        # SnapshotStorageAccountTypes introduced in api version 2018_04_01 of Resource.MGMT.Compute package..
        # However, 2017-03-09-profile targets version 2016-03-30 of compute package.
        snapshot_sku = CLIArgumentType(arg_type=get_enum_type(['Premium_LRS', 'Standard_LRS']))

    # special case for `network nic scale-set list` command alias
    with self.argument_context('network nic scale-set list') as c:
        c.argument('virtual_machine_scale_set_name', options_list=['--vmss-name'], completer=get_resource_name_completion_list('Microsoft.Compute/virtualMachineScaleSets'), id_part='name')

    HyperVGenerationTypes = HyperVGenerationTypes or self.get_models('HyperVGeneration', operation_group='disks')
    if HyperVGenerationTypes:
        hyper_v_gen_sku = CLIArgumentType(arg_type=get_enum_type(HyperVGenerationTypes, default="V1"))
    else:
        hyper_v_gen_sku = CLIArgumentType(arg_type=get_enum_type(["V1", "V2"], default="V1"))
    disk_snapshot_hyper_v_gen_sku = get_enum_type(HyperVGenerationTypes) if HyperVGenerationTypes else get_enum_type(["V1", "V2"])

    ultra_ssd_enabled_type = CLIArgumentType(
        arg_type=get_three_state_flag(), min_api='2018-06-01',
        help='Enables or disables the capability to have 1 or more managed data disks with UltraSSD_LRS storage account')

    scale_in_policy_type = CLIArgumentType(
        nargs='+', arg_type=get_enum_type(self.get_models('VirtualMachineScaleSetScaleInRules')),
        help='Specify the scale-in policy (space delimited) that decides which virtual machines are chosen for removal when a Virtual Machine Scale Set is scaled-in.'
    )

    edge_zone_type = CLIArgumentType(
        help='The name of edge zone.',
        min_api='2020-12-01'
    )

    t_shared_to = self.get_models('SharedToValues', operation_group='shared_galleries')
    shared_to_type = CLIArgumentType(
        arg_type=get_enum_type(t_shared_to),
        help='The query parameter to decide what shared galleries to fetch when doing listing operations. '
             'If not specified, list by subscription id.'
    )

    marker_type = CLIArgumentType(
        help='A string value that identifies the portion of the list of containers to be '
             'returned with the next listing operation. The operation returns the NextMarker value within '
             'the response body if the listing operation did not return all containers remaining to be listed '
             'with the current page. If specified, this generator will begin returning results from the point '
             'where the previous generator stopped.')

    enable_vtpm_type = CLIArgumentType(arg_type=get_three_state_flag(), min_api='2020-12-01', help='Enable vTPM.')
    enable_secure_boot_type = CLIArgumentType(arg_type=get_three_state_flag(), min_api='2020-12-01', help='Enable secure boot.')
    # The `Standard` is used for backward compatibility to allow customers to keep their current behavior after changing the default values to Trusted Launch VMs in the future.
    t_security = [x.value for x in self.get_models('SecurityTypes') or []] + [COMPATIBLE_SECURITY_TYPE_VALUE]
    security_type = CLIArgumentType(arg_type=get_enum_type(t_security), min_api='2020-12-01', help='Specify the security type of the virtual machine.')
    enable_auto_os_upgrade_type = CLIArgumentType(arg_type=get_three_state_flag(), min_api='2018-10-01',
                                                  help='Indicate whether OS upgrades should automatically be applied to scale set instances in a rolling fashion when a newer version of the OS image becomes available.')
    gallery_image_name_type = CLIArgumentType(options_list=['--gallery-image-definition', '-i'], help='The name of the community gallery image definition from which the image versions are to be listed.', id_part='child_name_2')
    gallery_image_name_version_type = CLIArgumentType(options_list=['--gallery-image-version', '-e'], help='The name of the gallery image version to be created. Needs to follow semantic version name pattern: The allowed characters are digit and period. Digits must be within the range of a 32-bit integer. Format: <MajorVersion>.<MinorVersion>.<Patch>', id_part='child_name_3')
    public_gallery_name_type = CLIArgumentType(help='The public name of community gallery.', id_part='child_name_1')
    disk_controller_type = CLIArgumentType(help='Specify the disk controller type configured for the VM or VMSS.', arg_type=get_enum_type(DiskControllerTypes), arg_group='Storage', is_preview=True)

    # region MixedScopes
    for scope in ['vm', 'disk', 'snapshot', 'image', 'sig']:
        with self.argument_context(scope) as c:
            c.argument('tags', tags_type)

    for scope in ['disk', 'snapshot']:
        with self.argument_context(scope) as c:
            c.ignore('source_blob_uri', 'source_disk', 'source_snapshot', 'source_restore_point')
            c.argument('source_storage_account_id', help='used when source blob is in a different subscription')
            c.argument('size_gb', options_list=['--size-gb', '-z'], help='size in GB. Max size: 4095 GB (certain preview disks can be larger).', type=int)
            c.argument('duration_in_seconds', help='Time duration in seconds until the SAS access expires', type=int)
            if self.supported_api_version(min_api='2018-09-30', operation_group='disks'):
                c.argument('access_level', arg_type=get_enum_type(['Read', 'Write']), default='Read', help='access level')
                c.argument('hyper_v_generation', arg_type=disk_snapshot_hyper_v_gen_sku, help='The hypervisor generation of the Virtual Machine. Applicable to OS disks only.')
            else:
                c.ignore('access_level', 'for_upload', 'hyper_v_generation')
            c.argument('encryption_type', min_api='2019-07-01', arg_type=get_enum_type(self.get_models('EncryptionType', operation_group='disks')),
                       help='Encryption type. EncryptionAtRestWithPlatformKey: Disk is encrypted with XStore managed key at rest. It is the default encryption type. EncryptionAtRestWithCustomerKey: Disk is encrypted with Customer managed key at rest.')
            c.argument('disk_encryption_set', min_api='2019-07-01', help='Name or ID of disk encryption set that is used to encrypt the disk.')
            c.argument('location', help='Location. Values from: `az account list-locations`. You can configure the default location using `az configure --defaults location=<location>`. If location is not specified and no default location specified, location will be automatically set as same as the resource group.')
            operation_group = 'disks' if scope == 'disk' else 'snapshots'
            c.argument('network_access_policy', min_api='2020-05-01', help='Policy for accessing the disk via network.', arg_type=get_enum_type(self.get_models('NetworkAccessPolicy', operation_group=operation_group)))
            c.argument('disk_access', min_api='2020-05-01', help='Name or ID of the disk access resource for using private endpoints on disks.')
            c.argument('enable_bursting', arg_type=get_three_state_flag(), help='Enable on-demand bursting beyond the provisioned performance target of the disk. On-demand bursting is disabled by default, and it does not apply to Ultra disks.')
            c.argument('public_network_access', arg_type=get_enum_type(['Disabled', 'Enabled']), min_api='2021-04-01', is_preview=True, help='Customers can set on Managed Disks or Snapshots to control the export policy on the disk.')
            c.argument('accelerated_network', arg_type=get_three_state_flag(), min_api='2021-04-01', is_preview=True, help='Customers can set on Managed Disks or Snapshots to enable the accelerated networking if the OS disk image support.')

    for scope in ['disk create', 'snapshot create']:
        with self.argument_context(scope) as c:
            c.argument('source', help='source to create the disk/snapshot from, including unmanaged blob uri, managed disk id or name, or snapshot id or name')
            c.argument('secure_vm_disk_encryption_set', min_api='2021-08-01', help='Name or ID of disk encryption set created with ConfidentialVmEncryptedWithCustomerKey encryption type.')
    # endregion

    # region Disks
    with self.argument_context('disk', resource_type=ResourceType.MGMT_COMPUTE, operation_group='disks') as c:
        # The `Standard` is used for backward compatibility to allow customers to keep their current behavior after changing the default values to Trusted Launch VMs in the future.
        t_disk_security = [x.value for x in self.get_models('DiskSecurityTypes', operation_group='disks') or []] + [COMPATIBLE_SECURITY_TYPE_VALUE]

        c.argument('zone', zone_type, min_api='2017-03-30', options_list=['--zone'])  # TODO: --size-gb currently has claimed -z. We can do a breaking change later if we want to.
        c.argument('disk_name', existing_disk_name, completer=get_resource_name_completion_list('Microsoft.Compute/disks'))
        c.argument('name', arg_type=name_arg_type)
        c.argument('sku', arg_type=disk_sku, help='Underlying storage SKU')
        c.argument('os_type', arg_type=get_enum_type(OperatingSystemTypes), help='The Operating System type of the Disk.')
        c.argument('disk_iops_read_write', type=int, min_api='2018-06-01', help='The number of IOPS allowed for this disk. Only settable for UltraSSD disks. One operation can transfer between 4k and 256k bytes')
        c.argument('disk_mbps_read_write', type=int, min_api='2018-06-01', help="The bandwidth allowed for this disk. Only settable for UltraSSD disks. MBps means millions of bytes per second with ISO notation of powers of 10")
        c.argument('upload_size_bytes', type=int, min_api='2019-03-01',
                   help='The size (in bytes) of the contents of the upload including the VHD footer. Min value: 20972032. Max value: 35183298347520. This parameter is required if --upload-type is specified')
        c.argument('max_shares', type=int, help='The maximum number of VMs that can attach to the disk at the same time. Value greater than one indicates a disk that can be mounted on multiple VMs at the same time')
        c.argument('disk_iops_read_only', type=int, help='The total number of IOPS that will be allowed across all VMs mounting the shared disk as ReadOnly. One operation can transfer between 4k and 256k bytes')
        c.argument('disk_mbps_read_only', type=int, help='The total throughput (MBps) that will be allowed across all VMs mounting the shared disk as ReadOnly. MBps means millions of bytes per second - MB here uses the ISO notation, of powers of 10')
        c.argument('image_reference', help='ID or URN (publisher:offer:sku:version) of the image from which to create a disk')
        c.argument('image_reference_lun', type=int, help='If the disk is created from an image\'s data disk, this is an index that indicates which of the data disks in the image to use. For OS disks, this field is null')
        c.argument('gallery_image_reference', help='ID of the Compute, Shared or Community Gallery image version from which to create a disk. For details about valid format, please refer to the help sample')
        c.ignore('gallery_image_reference_type')
        c.argument('gallery_image_reference_lun', type=int, help='If the disk is created from an image\'s data disk, this is an index that indicates which of the data disks in the image to use. For OS disks, this field is null')
        c.argument('logical_sector_size', type=int, help='Logical sector size in bytes for Ultra disks. Supported values are 512 ad 4096. 4096 is the default.')
        c.argument('tier', help='Performance tier of the disk (e.g, P4, S10) as described here: https://azure.microsoft.com/pricing/details/managed-disks/. Does not apply to Ultra disks.')
        c.argument('edge_zone', edge_zone_type)
        c.argument('security_type', arg_type=get_enum_type(t_disk_security), help='The security type of the VM. Applicable for OS disks only.', min_api='2020-12-01')
        c.argument('support_hibernation', arg_type=get_three_state_flag(), help='Indicate the OS on a disk supports hibernation.', min_api='2020-12-01')
        c.argument('architecture', arg_type=get_enum_type(self.get_models('Architecture', operation_group='disks')), min_api='2021-12-01', help='CPU architecture.')
        c.argument('data_access_auth_mode', arg_type=get_enum_type(['AzureActiveDirectory', 'None']), min_api='2021-12-01', help='Specify the auth mode when exporting or uploading to a disk or snapshot.')
        c.argument('optimized_for_frequent_attach', arg_type=get_three_state_flag(), min_api='2023-04-02',
                   help='Setting this property to true improves reliability and performance of data disks that are frequently (more than 5 times a day) by detached from one virtual machine and attached to another. '
                        'This property should not be set for disks that are not detached and attached frequently as it causes the disks to not align with the fault domain of the virtual machine.')
    # endregion

    # region Disks
    with self.argument_context('disk create', resource_type=ResourceType.MGMT_COMPUTE, operation_group='disks') as c:
        c.argument('security_data_uri', min_api='2022-03-02', help='Please specify the blob URI of VHD to be imported into VM guest state')
        c.argument('for_upload', arg_type=get_three_state_flag(), min_api='2018-09-30',
                   deprecate_info=c.deprecate(target='--for-upload', redirect='--upload-type Upload', hide=True),
                   help='Create the disk for uploading blobs. Replaced by "--upload-type Upload"')
        c.argument('upload_type', arg_type=get_enum_type(['Upload', 'UploadWithSecurityData']), min_api='2018-09-30',
                   help="Create the disk for upload scenario. 'Upload' is for Standard disk only upload. 'UploadWithSecurityData' is for OS Disk upload along with VM Guest State. Please note the 'UploadWithSecurityData' is not valid for data disk upload, it only to be used for OS Disk upload at present.")
        c.argument('performance_plus', arg_type=get_three_state_flag(), min_api='2022-07-02', help='Set this flag to true to get a boost on the performance target of the disk deployed. This flag can only be set on disk creation time and cannot be disabled after enabled')
    # endregion

    # region Snapshots
    with self.argument_context('snapshot', resource_type=ResourceType.MGMT_COMPUTE, operation_group='snapshots') as c:
        c.argument('snapshot_name', existing_snapshot_name, id_part='name', completer=get_resource_name_completion_list('Microsoft.Compute/snapshots'))
        c.argument('name', arg_type=name_arg_type)
        c.argument('sku', arg_type=snapshot_sku)
        c.argument('incremental', arg_type=get_three_state_flag(), min_api='2019-03-01',
                   help='Whether a snapshot is incremental. Incremental snapshots on the same disk occupy less space than full snapshots and can be diffed')
        c.argument('edge_zone', edge_zone_type)
        c.argument('copy_start', arg_type=get_three_state_flag(), min_api='2021-04-01',
                   help='Create snapshot by using a deep copy process, where the resource creation is considered complete only after all data has been copied from the source.')
        c.argument('architecture', arg_type=get_enum_type(self.get_models('Architecture', operation_group='snapshots')), min_api='2021-12-01', help='CPU architecture.')
        c.argument('for_upload', arg_type=get_three_state_flag(), min_api='2018-09-30',
                   help='Create the snapshot for uploading blobs later on through storage commands. Run "az snapshot grant-access --access-level Write" to retrieve the snapshot\'s SAS token.')
        c.argument('elastic_san_resource_id', min_api='2023-04-02',
                   options_list=['--elastic-san-resource-id', '--elastic-san-id'],
                   help='This is the ARM id of the source elastic san volume snapshot.')
        c.argument('bandwidth_copy_speed', min_api='2023-10-02',
                   help='If this field is set on a snapshot and createOption is CopyStart, the snapshot will be copied at a quicker speed.',
                   arg_type=get_enum_type(["None", "Enhanced"]))
    # endregion

    # region Images
    with self.argument_context('image') as c:
        c.argument('os_type', arg_type=get_enum_type(['Windows', 'Linux']))
        c.argument('image_name', arg_type=name_arg_type, id_part='name', completer=get_resource_name_completion_list('Microsoft.Compute/images'))
        c.argument('tags', tags_type)

    with self.argument_context('image create') as c:
        # here we collpase all difference image sources to under 2 common arguments --os-disk-source --data-disk-sources
        c.argument('name', arg_type=name_arg_type, help='new image name')
        c.argument('source', help='OS disk source from the same region, including a virtual machine ID or name, OS disk blob URI, managed OS disk ID or name, or OS snapshot ID or name')
        c.argument('data_disk_sources', nargs='+', help='Space-separated list of data disk sources, including unmanaged blob URI, managed disk ID or name, or snapshot ID or name')
        c.argument('zone_resilient', min_api='2017-12-01', arg_type=get_three_state_flag(), help='Specifies whether an image is zone resilient or not. '
                   'Default is false. Zone resilient images can be created only in regions that provide Zone Redundant Storage')
        c.argument('storage_sku', arg_type=disk_sku, help='The SKU of the storage account with which to create the VM image. Unused if source VM is specified.')
        c.argument('os_disk_caching', arg_type=get_enum_type(CachingTypes), help="Storage caching type for the image's OS disk.")
        c.argument('data_disk_caching', arg_type=get_enum_type(CachingTypes),
                   help="Storage caching type for the image's data disk.")
        c.argument('hyper_v_generation', arg_type=hyper_v_gen_sku, min_api="2019-03-01", help='The hypervisor generation of the Virtual Machine created from the image.')
        c.ignore('source_virtual_machine', 'os_blob_uri', 'os_disk', 'os_snapshot', 'data_blob_uris', 'data_disks', 'data_snapshots')
        c.argument('edge_zone', edge_zone_type, )
    # endregion

    # region Image Templates
    with self.argument_context('image builder') as c:
        ib_output_name_help = "Name of the image builder run output."

        c.argument('location', get_location_type(self.cli_ctx))
        c.argument('scripts', nargs='+', help="Space-separated list of shell or powershell scripts to customize the image with. Each script must be a publicly accessible URL."
                                              " Infers type of script from file extension ('.sh' or'.ps1') or from source type. More more customizer options and flexibility, see: 'az image template customizer add'")
        c.argument('source', options_list=["--image-source", "-i"], help="The base image to customize. Must be a valid platform image URN, platform image alias, Red Hat ISO image URI, managed image name/ID, or shared image version ID.")
        c.argument('image_template_name', image_template_name_type, help="The name of the image template.")
        c.argument('checksum', help="The SHA256 checksum of the Red Hat ISO image")
        c.argument('managed_image_destinations', nargs='+', help='Managed image output distributor information. Space-separated list of key-value pairs. E.g "image_1=westus2 image_2=westus". Each key is the name or resource ID of the managed image to be created. Each value is the location of the image.')
        c.argument('shared_image_destinations', nargs='+', help='Shared image gallery (sig) output distributor information. Space-separated list of key-value pairs. E.g "my_gallery_1/image_def_1=eastus,westus  my_gallery_2/image_def_2=uksouth,canadaeast,francesouth." '
                                                                'Each key is the sig image definition ID or sig gallery name and sig image definition delimited by a "/". Each value is a comma-delimited list of replica locations.')
        c.argument('output_name', help=ib_output_name_help)
        c.ignore('destinations_lists', 'scripts_list', 'source_dict')

    with self.argument_context('image builder create') as c:
        ib_source_type = CLIArgumentType(arg_group="Image Source")
        ib_customizer_type = CLIArgumentType(arg_group="Customizer")
        ib_cutput_type = CLIArgumentType(arg_group="Output")

        c.argument('build_timeout', type=int, help="The Maximum duration to wait while building the image template, in minutes. Default is 60.")
        c.argument('image_template', help='Local path or URL to an image template file. When using --image-template, all other parameters are ignored except -g and -n. Reference: https://learn.microsoft.com/azure/virtual-machines/linux/image-builder-json')
        c.argument('identity', nargs='+', help='List of user assigned identities (name or ID, space delimited) of the image template.')
        c.argument('staging_resource_group', min_api='2022-02-14', help='The staging resource group id in the same subscription as the image template that will be used to build the image.')

        # VM profile
        c.argument('vm_size', help='Size of the virtual machine used to build, customize and capture images. Omit or specify empty string to use the default (Standard_D1_v2)')
        c.argument('os_disk_size', type=int, help='Size of the OS disk in GB. Omit or specify 0 to use Azure\'s default OS disk size')
        c.argument('vnet', help='Name of VNET to deploy the build virtual machine. You should only specify it when subnet is a name')
        c.argument('subnet', help='Name or ID of subnet to deploy the build virtual machine')
        c.argument('proxy_vm_size', help='Size of the virtual machine used to build, customize and capture images (Standard_D1_v2 for Gen1 images and Standard_D2ds_v4 for Gen2 images).')
        c.argument('build_vm_identities', nargs='+', help='Optional configuration of the virtual network to use to deploy the build virtual machine in. Omit if no specific virtual network needs to be used.')
        c.argument('validator', nargs='+', min_api='2022-07-01',
                   help='The type of validation you want to use on the Image. For example, "Shell" can be shell validation.')

        # Image Source Arguments
        c.argument('source', arg_type=ib_source_type)
        c.argument('checksum', arg_type=ib_source_type)
        c.argument('', arg_type=ib_source_type)

        # Image Customizer Arguments
        c.argument('scripts', arg_type=ib_customizer_type)
        c.argument('', arg_type=ib_customizer_type)
        c.argument('', arg_type=ib_customizer_type)

        # Image Output Arguments
        c.argument('managed_image_destinations', arg_type=ib_cutput_type)
        c.argument('shared_image_destinations', arg_type=ib_cutput_type)
        c.argument('output_name', arg_type=ib_cutput_type)

    for scope in ['image builder identity assign', 'image builder identity remove']:
        with self.argument_context(scope, min_api='2022-02-14') as c:
            c.argument('user_assigned', arg_group='Managed Identity', nargs='*', help='Specify one user assigned identity (name or ID, space delimited) of the image template.')

    with self.argument_context('image builder output') as c:
        ib_sig_regions_help = "Space-separated list of regions to replicate the image version into."
        ib_img_location_help = "Location where the customized image will be created."

        c.argument('gallery_image_definition', arg_group="Shared Image Gallery", help="Name or ID of the existing SIG image definition to create the customized image version with.")
        c.argument('gallery_name', arg_group="Shared Image Gallery", help="Shared image gallery name, if image definition name and not ID was provided.")
        c.argument('gallery_replication_regions', arg_group="Shared Image Gallery", nargs='+', help=ib_sig_regions_help)
        c.argument('managed_image', arg_group="Managed Image", help="Name or ID of the customized managed image to be created.")
        c.argument('managed_image_location', arg_group="Managed Image", help=ib_img_location_help)

    with self.argument_context('image builder output add') as c:
        ib_artifact_tags_help = "Tags that will be applied to the output artifact once it has been created by the distributor. " + tags_type.settings['help']
        ib_artifact_tags_type = CLIArgumentType(overrides=tags_type, help=ib_artifact_tags_help, options_list=["--artifact-tags"])
        ib_default_loc_help = " Defaults to resource group's location."

        c.argument('output_name', help=ib_output_name_help + " Defaults to the name of the managed image or sig image definition.")
        c.argument('gallery_replication_regions', arg_group="Shared Image Gallery", nargs='+', help=ib_sig_regions_help + ib_default_loc_help)
        c.argument('managed_image_location', arg_group="Managed Image", help=ib_img_location_help + ib_default_loc_help)
        c.argument('is_vhd', arg_group="VHD", help="The output is a VHD distributor.", action='store_true')
        c.argument('vhd_uri', arg_group="VHD", help="Optional Azure Storage URI for the distributed VHD blob. Omit to use the default (empty string) in which case VHD would be published to the storage account in the staging resource group.")
        c.argument('versioning', get_enum_type(['Latest', 'Source']), help="Describe how to generate new x.y.z version number for distribution.")
        c.argument('tags', arg_type=ib_artifact_tags_type)
        c.ignore('location')

    with self.argument_context('image builder output versioning set') as c:
        c.argument('scheme', get_enum_type(['Latest', 'Source']), help='Version numbering scheme to be used.')
        c.argument('major', type=int, help='Major version for the generated version number. Determine what is "latest" based on versions with this value as the major version. -1 is equivalent to leaving it unset.')

    with self.argument_context('image builder customizer') as c:
        ib_win_restart_type = CLIArgumentType(arg_group="Windows Restart")
        ib_win_update_type = CLIArgumentType(arg_group="Windows Update")
        ib_script_type = CLIArgumentType(arg_group="Shell and Powershell")
        ib_powershell_type = CLIArgumentType(arg_group="Powershell")
        ib_file_customizer_type = CLIArgumentType(arg_group="File")

        c.argument('customizer_name', help="Name of the customizer.")
        c.argument('customizer_type', options_list=['--type', '-t'], help="Type of customizer to be added to the image template.", arg_type=get_enum_type(ScriptType))

        # Script Args
        c.argument('script_url', arg_type=ib_script_type, help="URL of script to customize the image with. The URL must be publicly accessible.")
        c.argument('inline_script', arg_type=ib_script_type, nargs='+', help="Space-separated list of inline script lines to customize the image with.")

        # Powershell Specific Args
        c.argument('valid_exit_codes', options_list=['--exit-codes', '-e'], arg_type=ib_powershell_type, nargs='+', help="Space-separated list of valid exit codes, as integers")

        # Windows Restart Specific Args
        c.argument('restart_command', arg_type=ib_win_restart_type, help="Command to execute the restart operation.")
        c.argument('restart_check_command', arg_type=ib_win_restart_type, help="Command to verify that restart succeeded.")
        c.argument('restart_timeout', arg_type=ib_win_restart_type, help="Restart timeout specified as a string consisting of a magnitude and unit, e.g. '5m' (5 minutes) or '2h' (2 hours)", default="5m")

        # Windows Update Specific Args
        c.argument('search_criteria', arg_type=ib_win_update_type, help='Criteria to search updates. Omit or specify empty string to use the default (search all). Refer to above link for examples and detailed description of this field.')
        c.argument('filters', arg_type=ib_win_update_type, nargs='+', help='Space delimited filters to select updates to apply. Omit or specify empty array to use the default (no filter)')
        c.argument('update_limit', arg_type=ib_win_update_type, help='Maximum number of updates to apply at a time. Omit or specify 0 to use the default (1000)')

        # File Args
        c.argument('file_source', arg_type=ib_file_customizer_type, help="The URI of the file to be downloaded into the image. It can be a github link, SAS URI for Azure Storage, etc.")
        c.argument('dest_path', arg_type=ib_file_customizer_type, help="The absolute destination path where the file specified in --file-source will be downloaded to in the image")

    with self.argument_context('image builder validator add', min_api='2022-02-14') as c:
        c.argument('dis_on_failure', options_list=['--continue-distribute-on-failure', '--dis-on-failure'], arg_type=get_three_state_flag(), help="If validation fails and this parameter is set to false, output image(s) will not be distributed.")
        c.argument('source_validation_only', arg_type=get_three_state_flag(), help="If this parameter is set to true, the image specified in the 'source' section will directly be validated. No separate build will be run to generate and then validate a customized image.")

    for scope in ['image builder optimizer add', 'image builder optimizer update']:
        with self.argument_context(scope, min_api='2022-07-01') as c:
            c.argument('enable_vm_boot', arg_type=get_three_state_flag(), help='If this parameter is set to true, VM boot time will be improved by optimizing the final customized image output.')

    with self.argument_context('image builder error-handler add', min_api='2023-07-01') as c:
        from azure.mgmt.imagebuilder.models import OnBuildError
        c.argument('on_customizer_error', arg_type=get_enum_type(OnBuildError),
                   help='If there is a customizer error and this field is set to "cleanup", the build VM and associated network resources will be cleaned up. This is the default behavior. '
                        'If there is a customizer error and this field is set to "abort", the build VM will be preserved.')
        c.argument('on_validation_error', arg_type=get_enum_type(OnBuildError),
                   help='If there is a validation error and this field is set to "cleanup", the build VM and associated network resources will be cleaned up. This is the default behavior. '
                        'If there is a validation error and this field is set to "abort", the build VM will be preserved.')
    # endregion

    # region AvailabilitySets
    with self.argument_context('vm availability-set') as c:
        c.argument('availability_set_name', name_arg_type, id_part='name', completer=get_resource_name_completion_list('Microsoft.Compute/availabilitySets'), help='Name of the availability set')

    with self.argument_context('vm availability-set create') as c:
        c.argument('availability_set_name', name_arg_type, validator=get_default_location_from_resource_group, help='Name of the availability set')
        c.argument('platform_update_domain_count', type=int, help='Update Domain count. If unspecified, the server will pick the most optimal number like 5.')
        c.argument('platform_fault_domain_count', type=int, help='Fault Domain count.')
        c.argument('validate', help='Generate and validate the ARM template without creating any resources.', action='store_true')
        c.argument('unmanaged', action='store_true', min_api='2016-04-30-preview', help='contained VMs should use unmanaged disks')

    with self.argument_context('vm availability-set update') as c:
        if self.supported_api_version(max_api='2016-04-30-preview', operation_group='virtual_machines'):
            c.argument('name', name_arg_type, id_part='name', completer=get_resource_name_completion_list('Microsoft.Compute/availabilitySets'), help='Name of the availability set')
            c.argument('availability_set_name', options_list=['--availability-set-name'])
    # endregion

    # region VirtualMachines
    with self.argument_context('vm') as c:
        c.argument('vm_name', existing_vm_name)
        c.argument('size', completer=get_vm_size_completion_list)
        c.argument('name', arg_type=name_arg_type)
        c.argument('zone', zone_type, min_api='2017-03-30')
        c.argument('caching', help='Disk caching policy', arg_type=get_enum_type(CachingTypes))
        c.argument('nsg', help='The name to use when creating a new Network Security Group (default) or referencing an existing one. Can also reference an existing NSG by ID or specify "" for none.', arg_group='Network')
        c.argument('nsg_rule', help='NSG rule to create when creating a new NSG. Defaults to open ports for allowing RDP on Windows and allowing SSH on Linux.', arg_group='Network', arg_type=get_enum_type(['RDP', 'SSH']))
        c.argument('application_security_groups', min_api='2017-09-01', nargs='+', options_list=['--asgs'], help='Space-separated list of existing application security groups to associate with the VM.', arg_group='Network')
        c.argument('workspace', is_preview=True, arg_group='Monitor', help='Name or ID of Log Analytics Workspace. If you specify the workspace through its name, the workspace should be in the same resource group with the vm, otherwise a new workspace will be created.')
    with self.argument_context('vm capture') as c:
        c.argument('overwrite', action='store_true')

    with self.argument_context('vm update') as c:
        c.argument('os_disk', min_api='2017-12-01', help="Managed OS disk ID or name to swap to")
        c.argument('write_accelerator', nargs='*', min_api='2017-12-01',
                   help="enable/disable disk write accelerator. Use singular value 'true/false' to apply across, or specify individual disks, e.g.'os=true 1=true 2=true' for os disk and data disks with lun of 1 & 2")
        c.argument('disk_caching', nargs='*', help="Use singular value to apply across, or specify individual disks, e.g. 'os=ReadWrite 0=None 1=ReadOnly' should enable update os disk and 2 data disks")
        c.argument('ultra_ssd_enabled', ultra_ssd_enabled_type)
        c.argument('enable_secure_boot', enable_secure_boot_type)
        c.argument('enable_vtpm', enable_vtpm_type)
        c.argument('size', help='The new size of the virtual machine. See https://azure.microsoft.com/pricing/details/virtual-machines/ for size info.', is_preview=True)
        c.argument('ephemeral_os_disk_placement', arg_type=ephemeral_placement_type,
                   help='Only applicable when used with `--size`. Allows you to choose the Ephemeral OS disk provisioning location.')
        c.argument('enable_hibernation', arg_type=get_three_state_flag(), min_api='2021-03-01', help='The flag that enable or disable hibernation capability on the VM.')
        c.argument('security_type', arg_type=get_enum_type(["TrustedLaunch"], default=None), min_api='2022-11-01', help='Specify the security type of the virtual machine.')

    with self.argument_context('vm create') as c:
        c.argument('name', name_arg_type, validator=_resource_not_exists(self.cli_ctx, 'Microsoft.Compute/virtualMachines'))
        c.argument('vm_name', name_arg_type, id_part=None, help='Name of the virtual machine.', completer=None)
        c.argument('os_disk_size_gb', type=int, help='the size of the os disk in GB', arg_group='Storage')
        c.argument('availability_set', help='Name or ID of an existing availability set to add the VM to. None by default.')
        c.argument('vmss', help='Name or ID of an existing virtual machine scale set that the virtual machine should be assigned to. None by default.')
        c.argument('nsg', help='The name to use when creating a new Network Security Group (default) or referencing an existing one. Can also reference an existing NSG by ID or specify "" for none (\'""\' in Azure CLI using PowerShell or --% operator).', arg_group='Network')
        c.argument('nsg_rule', help='NSG rule to create when creating a new NSG. Defaults to open ports for allowing RDP on Windows and allowing SSH on Linux. NONE represents no NSG rule', arg_group='Network', arg_type=get_enum_type(['RDP', 'SSH', 'NONE']))
        c.argument('application_security_groups', resource_type=ResourceType.MGMT_NETWORK, min_api='2017-09-01', nargs='+', options_list=['--asgs'], help='Space-separated list of existing application security groups to associate with the VM.', arg_group='Network', validator=validate_asg_names_or_ids)
        c.argument('boot_diagnostics_storage',
                   help='pre-existing storage account name or its blob uri to capture boot diagnostics. Its sku should be one of Standard_GRS, Standard_LRS and Standard_RAGRS')
        c.argument('accelerated_networking', resource_type=ResourceType.MGMT_NETWORK, min_api='2016-09-01', arg_type=get_three_state_flag(), arg_group='Network',
                   help="enable accelerated networking. Unless specified, CLI will enable it based on machine image and size")
        if self.supported_api_version(min_api='2019-03-01', resource_type=ResourceType.MGMT_COMPUTE):
            VirtualMachineEvictionPolicyTypes = self.get_models('VirtualMachineEvictionPolicyTypes', resource_type=ResourceType.MGMT_COMPUTE)
            c.argument('eviction_policy', resource_type=ResourceType.MGMT_COMPUTE, min_api='2019-03-01',
                       arg_type=get_enum_type(VirtualMachineEvictionPolicyTypes, default=None),
                       help="The eviction policy for the Spot priority virtual machine. Default eviction policy is Deallocate for a Spot priority virtual machine")
        c.argument('enable_agent', arg_type=get_three_state_flag(), min_api='2018-06-01',
                   help='Indicates whether virtual machine agent should be provisioned on the virtual machine. When this property is not specified, default behavior is to set it to true. This will ensure that VM Agent is installed on the VM so that extensions can be added to the VM later')
        c.argument('enable_auto_update', arg_type=get_three_state_flag(), min_api='2020-06-01',
                   help='Indicate whether Automatic Updates is enabled for the Windows virtual machine')
        c.argument('patch_mode', arg_type=get_enum_type(['AutomaticByOS', 'AutomaticByPlatform', 'Manual', 'ImageDefault']), min_api='2020-12-01',
                   help='Mode of in-guest patching to IaaS virtual machine. Allowed values for Windows VM: AutomaticByOS, AutomaticByPlatform, Manual. Allowed values for Linux VM: AutomaticByPlatform, ImageDefault. Manual - You control the application of patches to a virtual machine. You do this by applying patches manually inside the VM. In this mode, automatic updates are disabled; the paramater --enable-auto-update must be false. AutomaticByOS - The virtual machine will automatically be updated by the OS. The parameter --enable-auto-update must be true. AutomaticByPlatform - the virtual machine will automatically updated by the OS. ImageDefault - The virtual machine\'s default patching configuration is used. The parameter --enable-agent and --enable-auto-update must be true')
        c.argument('ssh_key_name', help='Use it as public key in virtual machine. It should be an existing SSH key resource in Azure.')
        c.argument('enable_hotpatching', arg_type=get_three_state_flag(), help='Patch VMs without requiring a reboot. --enable-agent must be set and --patch-mode must be set to AutomaticByPlatform', min_api='2020-12-01')
        c.argument('platform_fault_domain', min_api='2020-06-01',
                   help='Specify the scale set logical fault domain into which the virtual machine will be created. By default, the virtual machine will be automatically assigned to a fault domain that best maintains balance across available fault domains. This is applicable only if the virtualMachineScaleSet property of this virtual machine is set. The virtual machine scale set that is referenced, must have platform fault domain count. This property cannot be updated once the virtual machine is created. Fault domain assignment can be viewed in the virtual machine instance view')
        c.argument('count', type=int, is_preview=True,
                   help='Number of virtual machines to create. Value range is [2, 250], inclusive. Don\'t specify this parameter if you want to create a normal single VM. The VMs are created in parallel. The output of this command is an array of VMs instead of one single VM. Each VM has its own public IP, NIC. VNET and NSG are shared. It is recommended that no existing public IP, NIC, VNET and NSG are in resource group. When --count is specified, --attach-data-disks, --attach-os-disk, --boot-diagnostics-storage, --computer-name, --host, --host-group, --nics, --os-disk-name, --private-ip-address, --public-ip-address, --public-ip-address-dns-name, --storage-account, --storage-container-name, --subnet, --use-unmanaged-disk, --vnet-name are not allowed.')
        c.argument('security_type', security_type)
        c.argument('enable_secure_boot', enable_secure_boot_type)
        c.argument('enable_vtpm', enable_vtpm_type)
        c.argument('user_data', help='UserData for the VM. It can be passed in as file or string.', completer=FilesCompleter(), type=file_type, min_api='2021-03-01')
        c.argument('enable_hibernation', arg_type=get_three_state_flag(), min_api='2021-03-01', help='The flag that enable or disable hibernation capability on the VM.')

    with self.argument_context('vm create', arg_group='Storage') as c:
        c.argument('attach_os_disk', help='Attach an existing OS disk to the VM. Can use the name or ID of a managed disk or the URI to an unmanaged disk VHD.')
        c.argument('attach_data_disks', nargs='+', help='Attach existing data disks to the VM. Can use the name or ID of a managed disk or the URI to an unmanaged disk VHD.')
        c.argument('os_disk_delete_option', arg_type=get_enum_type(self.get_models('DiskDeleteOptionTypes')), min_api='2021-03-01', help='Specify the behavior of the managed disk when the VM gets deleted i.e whether the managed disk is deleted or detached.')
        c.argument('data_disk_delete_option', options_list=['--data-disk-delete-option', self.deprecate(target='--data-delete-option', redirect='--data-disk-delete-option', hide=True)], nargs='+', min_api='2021-03-01', help='Specify whether data disk should be deleted or detached upon VM deletion. If a single data disk is attached, the allowed values are Delete and Detach. For multiple data disks are attached, please use "<data_disk>=Delete <data_disk2>=Detach" to configure each disk')
        c.argument('source_snapshots_or_disks', options_list=['--source-snapshots-or-disks', '--source-resource'], nargs='+', min_api='2024-03-01', help='Create a data disk from a snapshot or another disk. Can use the ID of a disk or snapshot.')
        c.argument('source_snapshots_or_disks_size_gb', options_list=['--source-snapshots-or-disks-size-gb', '--source-resource-size'], nargs='+', type=int, min_api='2024-03-01', help='The size of the source disk in GB')
        c.argument('source_disk_restore_point', options_list=['--source-disk-restore-point', '--source-disk-rp'], nargs='+', min_api='2024-03-01', help='create a data disk from a disk restore point. Can use the ID of a disk restore point.')
        c.argument('source_disk_restore_point_size_gb', options_list=['--source-disk-restore-point-size-gb', '--source-rp-size'], nargs='+', type=int, min_api='2024-03-01', help='The size of the source disk restore point in GB')

    with self.argument_context('vm create', arg_group='Dedicated Host', min_api='2019-03-01') as c:
        c.argument('dedicated_host_group', options_list=['--host-group'], is_preview=True, help="Name or resource ID of the dedicated host group that the VM will reside in. --host and --host-group can't be used together.")
        c.argument('dedicated_host', options_list=['--host'], is_preview=True, help="Resource ID of the dedicated host that the VM will reside in. --host and --host-group can't be used together.")

    with self.argument_context('vm update', arg_group='Dedicated Host', min_api='2019-03-01') as c:
        c.argument('dedicated_host_group', options_list=['--host-group'], is_preview=True, help="Name or resource ID of the dedicated host group that the VM will reside in. --host and --host-group can't be used together. You should deallocate the VM before update, and start the VM after update. Please check out help for more examples.")
        c.argument('dedicated_host', options_list=['--host'], is_preview=True, help="Resource ID of the dedicated host that the VM will reside in. --host and --host-group can't be used together. You should deallocate the VM before update, and start the VM after update. Please check out help for more examples.")

    with self.argument_context('vm open-port') as c:
        c.argument('vm_name', name_arg_type, help='The name of the virtual machine to open inbound traffic on.')
        c.argument('network_security_group_name', options_list=('--nsg-name',), help='The name of the network security group to create if one does not exist. Ignored if an NSG already exists.', validator=validate_nsg_name)
        c.argument('apply_to_subnet', help='Allow inbound traffic on the subnet instead of the NIC', action='store_true')
        c.argument('port', help="The port or port range (ex: 80-100) to open inbound traffic to. Use '*' to allow traffic to all ports. Use comma separated values to specify more than one port or port range.")
        c.argument('priority', help='Rule priority, between 100 (highest priority) and 4096 (lowest priority). Must be unique for each rule in the collection.', type=int)

    with self.argument_context('vm list') as c:
        c.argument('vmss', min_api='2021-11-01', help='List VM instances in a specific VMSS. Please specify the VMSS id or VMSS name')

    for scope in ['vm show', 'vm list']:
        with self.argument_context(scope) as c:
            c.argument('show_details', action='store_true', options_list=['--show-details', '-d'], help='show public ip address, FQDN, and power states. command will run slow')

    for scope in ['vm show', 'vmss show']:
        with self.argument_context(scope) as c:
            c.argument('include_user_data', action='store_true', options_list=['--include-user-data', '-u'], help='Include the user data properties in the query result.', min_api='2021-03-01')

    for scope in ['vm get-instance-view', 'vm wait', 'vmss wait']:
        with self.argument_context(scope) as c:
            c.ignore('include_user_data')

    with self.argument_context('vm diagnostics') as c:
        c.argument('vm_name', arg_type=existing_vm_name, options_list=['--vm-name'])

    with self.argument_context('vm diagnostics set') as c:
        c.argument('storage_account', completer=get_resource_name_completion_list('Microsoft.Storage/storageAccounts'))

    with self.argument_context('vm install-patches') as c:
        c.argument('maximum_duration', type=str, help='Specify the maximum amount of time that the operation will run. It must be an ISO 8601-compliant duration string such as PT4H (4 hours)')
        c.argument('reboot_setting', arg_type=get_enum_type(RebootSetting), help='Define when it is acceptable to reboot a VM during a software update operation.')
        c.argument('classifications_to_include_win', nargs='+', arg_type=get_enum_type(VMGuestPatchClassificationWindows), help='Space-separated list of classifications to include for Windows VM.')
        c.argument('classifications_to_include_linux', nargs='+', arg_type=get_enum_type(VMGuestPatchClassificationLinux), help='Space-separated list of classifications to include for Linux VM.')
        c.argument('kb_numbers_to_include', nargs='+', help='Space-separated list of KBs to include in the patch operation. Applicable to Windows VM only')
        c.argument('kb_numbers_to_exclude', nargs='+', help='Space-separated list of KBs to exclude in the patch operation. Applicable to Windows VM only')
        c.argument('exclude_kbs_requiring_reboot', arg_type=get_three_state_flag(), help="Filter out KBs that don't have a reboot behavior of 'NeverReboots' when this is set. Applicable to Windows VM only")
        c.argument('package_name_masks_to_include', nargs='+', help='Space-separated list of packages to include in the patch operation. Format: packageName_packageVersion. Applicable to Linux VM only')
        c.argument('package_name_masks_to_exclude', nargs='+', help='Space-separated list of packages to exclude in the patch operation. Format: packageName_packageVersion. Applicable to Linux VM only')
        c.argument('max_patch_publish_date', arg_type=get_datetime_type(help='ISO 8601 time value for install patch that were published on or before this given max published date.'))

    with self.argument_context('vm disk') as c:
        c.argument('vm_name', options_list=['--vm-name'], id_part=None, completer=get_resource_name_completion_list('Microsoft.Compute/virtualMachines'))
        c.argument('new', action='store_true', help='create a new disk')
        c.argument('sku', arg_type=disk_sku, help='Underlying storage SKU')
        c.argument('size_gb', options_list=['--size-gb', '-z'], help='size in GB. Max size: 4095 GB (certain preview disks can be larger).', type=int)
        c.argument('lun', type=int, help='0-based logical unit number (LUN). Max value depends on the Virtual Machine size.')

    with self.argument_context('vm disk attach') as c:
        c.argument('enable_write_accelerator', min_api='2017-12-01', action='store_true', help='enable write accelerator')
        c.argument('disk', options_list=['--name', '-n', c.deprecate(target='--disk', redirect='--name', hide=True)],
                   help="The name or ID of the managed disk", id_part='name',
                   completer=get_resource_name_completion_list('Microsoft.Compute/disks'))
        c.argument('disks', nargs='*', help="One or more names or IDs of the managed disk (space-delimited).",
                   completer=get_resource_name_completion_list('Microsoft.Compute/disks'))
        c.argument('ids', deprecate_info=c.deprecate(target='--ids', redirect='--disks', hide=True))
        c.argument('disk_ids', nargs='+', min_api='2024-03-01', help='The disk IDs of the managed disk (space-delimited).')

    with self.argument_context('vm disk detach') as c:
        c.argument('disk_name', arg_type=name_arg_type, help='The data disk name.')
        c.argument('force_detach', action='store_true', min_api='2020-12-01', help='Force detach managed data disks from a VM.')
        c.argument('disk_ids', nargs='+', min_api='2024-03-01', help='The disk IDs of the managed disk (space-delimited).')

    with self.argument_context('vm encryption enable') as c:
        c.argument('encrypt_format_all', action='store_true', help='Encrypts-formats data disks instead of encrypting them. Encrypt-formatting is a lot faster than in-place encryption but wipes out the partition getting encrypt-formatted. (Only supported for Linux virtual machines.)')
        # Place aad arguments in their own group
        aad_arguments = 'Azure Active Directory'
        c.argument('aad_client_id', arg_group=aad_arguments)
        c.argument('aad_client_secret', arg_group=aad_arguments)
        c.argument('aad_client_cert_thumbprint', arg_group=aad_arguments)

    with self.argument_context('vm extension') as c:
        c.argument('vm_extension_name', name_arg_type, completer=get_resource_name_completion_list('Microsoft.Compute/virtualMachines/extensions'), help='Name of the extension.', id_part='child_name_1')
        c.argument('vm_name', arg_type=existing_vm_name, options_list=['--vm-name'], id_part='name')
        c.argument('expand', help='The expand expression to apply on the operation.', deprecate_info=c.deprecate(expiration='3.0.0', hide=True))

    with self.argument_context('vm extension list') as c:
        c.argument('vm_name', arg_type=existing_vm_name, options_list=['--vm-name'])

    with self.argument_context('vm extension show') as c:
        c.argument('instance_view', action='store_true', help='The instance view of a virtual machine extension.')

    with self.argument_context('vm secret') as c:
        c.argument('secrets', multi_ids_type, options_list=['--secrets', '-s'], help='Space-separated list of key vault secret URIs. Perhaps, produced by \'az keyvault secret list-versions --vault-name vaultname -n cert1 --query "[?attributes.enabled].id" -o tsv\'')
        c.argument('keyvault', help='Name or ID of the key vault.', validator=validate_keyvault)
        c.argument('certificate', help='key vault certificate name or its full secret URL')
        c.argument('certificate_store', help='Windows certificate store names. Default: My')

    with self.argument_context('vm secret list') as c:
        c.argument('vm_name', arg_type=existing_vm_name, id_part=None)

    with self.argument_context('vm image') as c:
        c.argument('publisher_name', options_list=['--publisher', '-p'], help='image publisher')
        c.argument('publisher', options_list=['--publisher', '-p'], help='image publisher')
        c.argument('offer', options_list=['--offer', '-f'], help='image offer')
        c.argument('plan', help='image billing plan')
        c.argument('sku', options_list=['--sku', '-s'], help='image sku')
        c.argument('version', help="image sku's version")
        c.argument('urn', help="URN, in format of 'publisher:offer:sku:version' or 'publisher:offer:sku:edge_zone:version'. If specified, other argument values can be omitted")

    with self.argument_context('vm image list') as c:
        c.argument('image_location', get_location_type(self.cli_ctx))
        c.argument('edge_zone', edge_zone_type)
        c.argument('architecture', help='The name of architecture. ', arg_type=get_enum_type(["x64", "Arm64"]))

    with self.argument_context('vm image list-offers') as c:
        c.argument('edge_zone', edge_zone_type)

    with self.argument_context('vm image list-skus') as c:
        c.argument('edge_zone', edge_zone_type)

    with self.argument_context('vm image list-publishers') as c:
        c.argument('edge_zone', edge_zone_type)

    with self.argument_context('vm image show') as c:
        c.argument('skus', options_list=['--sku', '-s'])
        c.argument('edge_zone', edge_zone_type)

    with self.argument_context('vm image terms') as c:
        c.argument('urn', help='URN, in the format of \'publisher:offer:sku:version\'. If specified, other argument values can be omitted')
        c.argument('publisher', help='Image publisher')
        c.argument('offer', help='Image offer')
        c.argument('plan', help='Image billing plan')

    with self.argument_context('vm nic') as c:
        c.argument('vm_name', existing_vm_name, options_list=['--vm-name'], id_part=None)
        c.argument('nics', nargs='+', help='Names or IDs of NICs.', validator=validate_vm_nics)
        c.argument('primary_nic', help='Name or ID of the primary NIC. If missing, the first NIC in the list will be the primary.')

    with self.argument_context('vm nic show') as c:
        c.argument('nic', help='NIC name or ID.', validator=validate_vm_nic)

    with self.argument_context('vm unmanaged-disk') as c:
        c.argument('new', action='store_true', help='Create a new disk.')
        c.argument('lun', type=int, help='0-based logical unit number (LUN). Max value depends on the Virtual Machine size.')
        c.argument('vhd_uri', help="Virtual hard disk URI. For example: https://mystorage.blob.core.windows.net/vhds/d1.vhd")

    with self.argument_context('vm unmanaged-disk attach') as c:
        c.argument('disk_name', options_list=['--name', '-n'], help='The data disk name.')
        c.argument('size_gb', options_list=['--size-gb', '-z'], help='size in GB. Max size: 4095 GB (certain preview disks can be larger).', type=int)

    with self.argument_context('vm unmanaged-disk detach') as c:
        c.argument('disk_name', options_list=['--name', '-n'], help='The data disk name.')

    for scope in ['vm unmanaged-disk attach', 'vm unmanaged-disk detach']:
        with self.argument_context(scope) as c:
            c.argument('vm_name', arg_type=existing_vm_name, options_list=['--vm-name'], id_part=None)

    with self.argument_context('vm unmanaged-disk list') as c:
        c.argument('vm_name', options_list=['--vm-name', '--name', '-n'], arg_type=existing_vm_name, id_part=None)

    with self.argument_context('vm user') as c:
        c.argument('username', options_list=['--username', '-u'], help='The user name')
        c.argument('password', options_list=['--password', '-p'], help='The user password')

    with self.argument_context('vm list-skus') as c:
        c.argument('size', options_list=['--size', '-s'], help="size name, partial name is accepted")
        c.argument('zone', options_list=['--zone', '-z'], arg_type=get_three_state_flag(), help="show skus supporting availability zones")
        c.argument('show_all', options_list=['--all'], arg_type=get_three_state_flag(),
                   help="show all information including vm sizes not available under the current subscription")
        c.argument('resource_type', options_list=['--resource-type', '-r'], help='resource types e.g. "availabilitySets", "snapshots", "disks", etc')

    with self.argument_context('vm restart') as c:
        c.argument('force', action='store_true', help='Force the VM to restart by redeploying it. Use if the VM is unresponsive.')

    with self.argument_context('vm host') as c:
        c.argument('host_group_name', options_list=['--host-group'], id_part='name', help="Name of the Dedicated Host Group")
        c.argument('host_name', name_arg_type, id_part='child_name_1', help="Name of the Dedicated Host")
        c.ignore('expand')

    with self.argument_context('vm host create') as c:
        c.argument('platform_fault_domain', options_list=['--platform-fault-domain', '-d'], type=int,
                   help="Fault domain of the host within a group. Allowed values: 0, 1, 2")
        c.argument('auto_replace_on_failure', options_list=['--auto-replace'], arg_type=get_three_state_flag(),
                   help="Replace the host automatically if a failure occurs")
        c.argument('license_type', arg_type=get_enum_type(DedicatedHostLicenseTypes),
                   help="The software license type that will be applied to the VMs deployed on the dedicated host.")
        c.argument('sku', help="SKU of the dedicated host. Available SKUs: https://azure.microsoft.com/pricing/details/virtual-machines/dedicated-host/")

    with self.argument_context('vm host group') as c:
        c.argument('host_group_name', name_arg_type, id_part='name', help="Name of the Dedicated Host Group")
        c.argument('automatic_placement', arg_type=get_three_state_flag(), min_api='2020-06-01',
                   help='Specify whether virtual machines or virtual machine scale sets can be placed automatically '
                        'on the dedicated host group. Automatic placement means resources are allocated on dedicated '
                        'hosts, that are chosen by Azure, under the dedicated host group. The value is defaulted to '
                        'false when not provided.')

    with self.argument_context('vm host group create') as c:
        c.argument('platform_fault_domain_count', options_list=["--platform-fault-domain-count", "-c"], type=int,
                   help="Number of fault domains that the host group can span.")
        c.argument('zones', zone_type)
        c.argument('ultra_ssd_enabled', arg_type=get_three_state_flag(), min_api='2022-03-01', help='Enable a capability to have UltraSSD Enabled Virtual Machines on Dedicated Hosts of the Dedicated Host Group.')

    for scope in ["vm host", "vm host group"]:
        with self.argument_context("{} create".format(scope)) as c:
            location_type = get_location_type(self.cli_ctx)
            custom_location_msg = " Otherwise, location will default to the resource group's location"
            custom_location_type = CLIArgumentType(overrides=location_type,
                                                   help=location_type.settings["help"] + custom_location_msg)
            c.argument('location', arg_type=custom_location_type)
    # endregion

    # region VMSS
    scaleset_name_aliases = ['vm_scale_set_name', 'virtual_machine_scale_set_name', 'name']

    with self.argument_context('vmss') as c:
        c.argument('zones', zones_type, min_api='2017-03-30')
        c.argument('instance_id', id_part='child_name_1')
        c.argument('instance_ids', multi_ids_type, help='Space-separated list of IDs (ex: 1 2 3 ...) or * for all instances. If not provided, the action will be applied on the scaleset itself')
        c.argument('tags', tags_type)
        c.argument('caching', help='Disk caching policy', arg_type=get_enum_type(CachingTypes))
        for dest in scaleset_name_aliases:
            c.argument(dest, vmss_name_type)
        c.argument('host_group', min_api='2020-06-01',
                   help='Name or ID of dedicated host group that the virtual machine scale set resides in')

    for scope in ['vmss deallocate', 'vmss delete-instances', 'vmss restart', 'vmss start', 'vmss stop', 'vmss show', 'vmss update-instances', 'vmss simulate-eviction']:
        with self.argument_context(scope) as c:
            for dest in scaleset_name_aliases:
                c.argument(dest, vmss_name_type, id_part=None)  # due to instance-ids parameter

    with self.argument_context('vmss deallocate', operation_group='virtual_machine_scale_sets') as c:
        c.argument('hibernate', arg_type=get_three_state_flag(), help='Hibernate a virtual machine from the VM scale set. Available for VMSS with Flexible OrchestrationMode only.', min_api='2023-03-01')

    with self.argument_context('vmss reimage') as c:
        c.argument('instance_ids', nargs='+',
                   help='Space-separated list of VM instance ID. If missing, reimage all instances.',
                   options_list=['--instance-ids', c.deprecate(target='--instance-id', redirect='--instance-ids', hide=True)])
        c.argument('force_update_os_disk_for_ephemeral', options_list=['--force-update-os-disk-for-ephemeral', '--update-os-disk'], arg_type=get_three_state_flag(), min_api='2024-03-01', help='Force update ephemeral OS disk for a virtual machine scale set VM.')

    with self.argument_context('vmss create', operation_group='virtual_machine_scale_sets') as c:
        VirtualMachineEvictionPolicyTypes = self.get_models('VirtualMachineEvictionPolicyTypes', resource_type=ResourceType.MGMT_COMPUTE)

        c.argument('name', name_arg_type)
        c.argument('nat_backend_port', default=None, help='Backend port to open with NAT rules. Defaults to 22 on Linux and 3389 on Windows.')
        c.argument('single_placement_group', arg_type=get_three_state_flag(), help="Limit the scale set to a single placement group."
                   " See https://learn.microsoft.com/azure/virtual-machine-scale-sets/virtual-machine-scale-sets-placement-groups for details.")
        c.argument('platform_fault_domain_count', type=int, help='Fault Domain count for each placement group in the availability zone', min_api='2017-12-01')
        c.argument('vmss_name', name_arg_type, id_part=None, help='Name of the virtual machine scale set.')
        c.argument('instance_count', help='Number of VMs in the scale set.', type=int)
        c.argument('disable_overprovision', help='Overprovision option (see https://azure.microsoft.com/documentation/articles/virtual-machine-scale-sets-overview/ for details).', action='store_true')
        c.argument('health_probe', help='Probe name from the existing load balancer, mainly used for rolling upgrade or automatic repairs')
        c.argument('vm_sku', help='Size of VMs in the scale set. Default to "Standard_DS1_v2". See https://azure.microsoft.com/pricing/details/virtual-machines/ for size info.')
        c.argument('nsg', help='Name or ID of an existing Network Security Group.', arg_group='Network')
        c.argument('eviction_policy', resource_type=ResourceType.MGMT_COMPUTE, min_api='2017-12-01', arg_type=get_enum_type(VirtualMachineEvictionPolicyTypes, default=None),
                   help="The eviction policy for virtual machines in a Spot priority scale set. Default eviction policy is Deallocate for a Spot priority scale set")
        c.argument('application_security_groups', resource_type=ResourceType.MGMT_COMPUTE, min_api='2018-06-01', nargs='+', options_list=['--asgs'], help='Space-separated list of existing application security groups to associate with the VM.', arg_group='Network', validator=validate_asg_names_or_ids)
        c.argument('computer_name_prefix', help='Computer name prefix for all of the virtual machines in the scale set. Computer name prefixes must be 1 to 15 characters long')
        c.argument('orchestration_mode', help='Choose how virtual machines are managed by the scale set. In Uniform mode, you define a virtual machine model and Azure will generate identical instances based on that model. In Flexible mode, you manually create and add a virtual machine of any configuration to the scale set or generate identical instances based on virtual machine model defined for the scale set.',
                   arg_type=get_enum_type(['Uniform', 'Flexible']), default='Flexible', min_api='2020-12-01')
        c.argument('orchestration_mode', help='Choose how virtual machines are managed by the scale set. In Uniform mode, you define a virtual machine model and Azure will generate identical instances based on that model.',
                   arg_type=get_enum_type(['Uniform']), default='Uniform', max_api='2020-09-30')
        c.argument('scale_in_policy', scale_in_policy_type)
        c.argument('automatic_repairs_grace_period', min_api='2018-10-01',
                   help='The amount of time (in minutes, between 30 and 90) for which automatic repairs are suspended due to a state change on VM.')
        c.argument('automatic_repairs_action', arg_type=get_enum_type(['Replace', 'Restart', 'Reimage']), min_api='2021-11-01', help='Type of repair action that will be used for repairing unhealthy virtual machines in the scale set.')
        c.argument('user_data', help='UserData for the virtual machines in the scale set. It can be passed in as file or string.', completer=FilesCompleter(), type=file_type, min_api='2021-03-01')
        c.argument('network_api_version', min_api='2021-03-01',
                   help="Specify the Microsoft.Network API version used when creating networking resources in the Network "
                        "Interface Configurations for Virtual Machine Scale Set with orchestration mode 'Flexible'. Default "
                        "value is 2020-11-01.")
        c.argument('enable_spot_restore', arg_type=get_three_state_flag(), min_api='2021-04-01', help='Enable the Spot-Try-Restore feature where evicted VMSS SPOT instances will be tried to be restored opportunistically based on capacity availability and pricing constraints')
        c.argument('spot_restore_timeout', min_api='2021-04-01', help='Timeout value expressed as an ISO 8601 time duration after which the platform will not try to restore the VMSS SPOT instances')
        c.argument('enable_agent', arg_type=get_three_state_flag(), min_api='2018-06-01',
                   help='Indicate whether virtual machine agent should be provisioned on the virtual machine. When this property is not specified, default behavior is to set it to true. This will ensure that VM Agent is installed on the VM so that extensions can be added to the VM later')
        c.argument('enable_auto_update', arg_type=get_three_state_flag(), min_api='2020-06-01',
                   help='Indicate whether Automatic Updates is enabled for the Windows virtual machine')
        c.argument('patch_mode', arg_type=get_enum_type(['AutomaticByOS', 'AutomaticByPlatform', 'Manual', 'ImageDefault']), min_api='2020-12-01',
                   help='Mode of in-guest patching to IaaS virtual machine. Allowed values for Windows VM: AutomaticByOS, AutomaticByPlatform, Manual. Allowed values for Linux VM: AutomaticByPlatform, ImageDefault. Manual - You control the application of patches to a virtual machine. You do this by applying patches manually inside the VM. In this mode, automatic updates are disabled; the paramater --enable-auto-update must be false. AutomaticByOS - The virtual machine will automatically be updated by the OS. The parameter --enable-auto-update must be true. AutomaticByPlatform - the virtual machine will automatically updated by the OS. ImageDefault - The virtual machine\'s default patching configuration is used. The parameter --enable-agent and --enable-auto-update must be true')
        c.argument('enable_hibernation', arg_type=get_three_state_flag(), min_api='2021-03-01', help='The flag that enable or disable hibernation capability on the VMSS.')
        c.argument('security_type', security_type)
        c.argument('enable_secure_boot', enable_secure_boot_type)
        c.argument('enable_vtpm', enable_vtpm_type)
        c.argument('os_disk_delete_option', arg_type=get_enum_type(self.get_models('DiskDeleteOptionTypes')), min_api='2022-03-01', arg_group='Storage', help='Specify whether OS disk should be deleted or detached upon VMSS Flex deletion (This feature is only for VMSS with flexible orchestration mode).')
        c.argument('data_disk_delete_option', arg_type=get_enum_type(self.get_models('DiskDeleteOptionTypes')), min_api='2022-03-01', arg_group='Storage', help='Specify whether data disk should be deleted or detached upon VMSS Flex deletion (This feature is only for VMSS with flexible orchestration mode)')
<<<<<<< HEAD
=======
        c.argument('security_posture_reference_id', min_api='2023-03-01',
                   options_list=['--security-posture-reference-id', '--security-posture-id'],
                   help='The security posture reference id in the form of /CommunityGalleries/{communityGalleryName}/securityPostures/{securityPostureName}/versions/{major.minor.patch}|{major.*}|latest')
        c.argument('security_posture_reference_exclude_extensions', min_api='2023-03-01', type=validate_file_or_dict,
                   options_list=['--security-posture-reference-exclude-extensions', '--exclude-extensions'],
                   help='List of virtual machine extensions to exclude when applying the Security Posture. Either a Json string or a file path is acceptable. '
                        'Please refer to https://learn.microsoft.com/rest/api/compute/virtualmachinescalesets/get#virtualmachineextension for the data format.')
>>>>>>> 1bc87030
        c.argument('skuprofile_vmsizes', nargs='+', min_api='2024-07-01', help='A list of VM sizes in the scale set. See https://azure.microsoft.com/pricing/details/virtual-machines/ for size info.')
        c.argument('skuprofile_allostrat', options_list=['--skuprofile-allocation-strategy', '--sku-allocat-strat'], arg_type=get_enum_type(['LowestPrice', 'CapacityOptimized']), min_api='2024-07-01', help='Allocation strategy for vm sizes in SKU profile.')

    with self.argument_context('vmss create', arg_group='Network Balancer') as c:
        c.argument('application_gateway', help='Name to use when creating a new application gateway (default) or referencing an existing one. Can also reference an existing application gateway by ID or specify "" for none.', options_list=['--app-gateway'])
        c.argument('app_gateway_capacity', help='The number of instances to use when creating a new application gateway.')
        c.argument('app_gateway_sku', help='SKU when creating a new application gateway.')
        c.argument('app_gateway_subnet_address_prefix', help='The subnet IP address prefix to use when creating a new application gateway in CIDR format.')
        c.argument('backend_pool_name', help='Name to use for the backend pool when creating a new load balancer or application gateway.')
        c.argument('backend_port', help='When creating a new load balancer, backend port to open with NAT rules (Defaults to 22 on Linux and 3389 on Windows). When creating an application gateway, the backend port to use for the backend HTTP settings.', type=int)
        c.argument('load_balancer', help='Name to use when creating a new load balancer (default) or referencing an existing one. Can also reference an existing load balancer by ID or specify "" for none.', options_list=['--load-balancer', '--lb'])
        c.argument('load_balancer_sku', resource_type=ResourceType.MGMT_NETWORK, min_api='2017-08-01', max_api='2021-02-01', options_list=['--lb-sku'], arg_type=get_enum_type(['Basic', 'Standard']),
                   help="Sku of the Load Balancer to create. Default to 'Standard' when single placement group is turned off; otherwise, default to 'Basic'. The public IP is supported to be created on edge zone only when it is 'Standard'")
        c.argument('load_balancer_sku', resource_type=ResourceType.MGMT_NETWORK, min_api='2021-02-01', options_list=['--lb-sku'], arg_type=get_enum_type(['Basic', 'Standard', 'Gateway'], default='Standard'),
                   help="Sku of the Load Balancer to create. The public IP is supported to be created on edge zone only when it is 'Standard'")
        c.argument('nat_pool_name', help='Name to use for the NAT pool when creating a new load balancer.', options_list=['--lb-nat-pool-name', '--nat-pool-name'], deprecate_info=c.deprecate(target='--nat-pool-name', redirect='--nat-rule-name', hide=True))
        c.argument('nat_rule_name', help='Name to use for the NAT rule v2 when creating a new load balancer. (NAT rule V2 is used to replace NAT pool)', options_list=['--lb-nat-rule-name', '--nat-rule-name'])

    with self.argument_context('vmss create', min_api='2017-03-30', arg_group='Network') as c:
        c.argument('public_ip_per_vm', action='store_true', help="Each VM instance will have a public ip. For security, you can use '--nsg' to apply appropriate rules")
        c.argument('vm_domain_name', help="domain name of VM instances, once configured, the FQDN is `vm<vm-index>.<vm-domain-name>.<..rest..>`")
        c.argument('dns_servers', nargs='+', help="space-separated IP addresses of DNS servers, e.g. 10.0.0.5 10.0.0.6")
        c.argument('accelerated_networking', arg_type=get_three_state_flag(),
                   help="enable accelerated networking. Unless specified, CLI will enable it based on machine image and size")

    with self.argument_context('vmss update') as c:
        protection_policy_type = CLIArgumentType(overrides=get_three_state_flag(), arg_group="Protection Policy", min_api='2019-03-01')
        c.argument('protect_from_scale_in', arg_type=protection_policy_type, help="Protect the VM instance from scale-in operations.")
        c.argument('protect_from_scale_set_actions', arg_type=protection_policy_type, help="Protect the VM instance from scale set actions (including scale-in).")
        c.argument('enable_terminate_notification', min_api='2019-03-01', arg_type=get_three_state_flag(),
                   help='Enable terminate notification')
        c.argument('ultra_ssd_enabled', ultra_ssd_enabled_type)
        c.argument('scale_in_policy', scale_in_policy_type)
        c.argument('force_deletion', action='store_true', is_preview=True, help='This property allow you to specify if virtual machines chosen for removal have to be force deleted when a virtual machine scale set is being scaled-in.')
        c.argument('user_data', help='UserData for the virtual machines in the scale set. It can be passed in as file or string. If empty string is passed in, the existing value will be deleted.', completer=FilesCompleter(), type=file_type, min_api='2021-03-01')
        c.argument('enable_spot_restore', arg_type=get_three_state_flag(), min_api='2021-04-01',
                   help='Enable the Spot-Try-Restore feature where evicted VMSS SPOT instances will be tried to be restored opportunistically based on capacity availability and pricing constraints')
        c.argument('spot_restore_timeout', min_api='2021-04-01',
                   help='Timeout value expressed as an ISO 8601 time duration after which the platform will not try to restore the VMSS SPOT instances')
        c.argument('vm_sku', help='The new size of the virtual machine instances in the scale set. Default to "Standard_DS1_v2". See https://azure.microsoft.com/pricing/details/virtual-machines/ for size info.', is_preview=True)
        c.argument('ephemeral_os_disk_placement', arg_type=ephemeral_placement_type,
                   help='Only applicable when used with `--vm-sku`. Allows you to choose the Ephemeral OS disk provisioning location.')
        c.argument('enable_hibernation', arg_type=get_three_state_flag(), min_api='2021-03-01', help='The flag that enable or disable hibernation capability on the VMSS.')
        c.argument('enable_secure_boot', enable_secure_boot_type)
        c.argument('enable_vtpm', enable_vtpm_type)
        c.argument('custom_data', help='Custom init script file or text (cloud-init, cloud-config, etc..)', completer=FilesCompleter(), type=file_type)
        c.argument('security_type', arg_type=get_enum_type(["TrustedLaunch", "Standard"]), min_api='2020-06-01', help='Specify the security type of the virtual machine scale set.')
<<<<<<< HEAD
=======
        c.argument('security_posture_reference_id', min_api='2023-03-01',
                   options_list=['--security-posture-reference-id', '--security-posture-id'],
                   help='The security posture reference id in the form of /CommunityGalleries/{communityGalleryName}/securityPostures/{securityPostureName}/versions/{major.minor.patch}|{major.*}|latest')
        c.argument('security_posture_reference_exclude_extensions', min_api='2023-03-01', type=validate_file_or_dict,
                   options_list=['--security-posture-reference-exclude-extensions', '--exclude-extensions'],
                   help='List of virtual machine extensions to exclude when applying the Security Posture. Either a Json string or a file path is acceptable. '
                        'Please refer to https://learn.microsoft.com/rest/api/compute/virtualmachinescalesets/get#virtualmachineextension for the data format.')
>>>>>>> 1bc87030
        c.argument('ephemeral_os_disk', arg_type=get_three_state_flag(), min_api='2024-03-01', help='Allow you to specify the ephemeral disk settings for the operating system disk. Specify it to false to set ephemeral disk setting as empty and migrate it to non ephemeral')
        c.argument('ephemeral_os_disk_option', options_list=['--ephemeral-os-disk-option', '--ephemeral-option'], arg_type=get_enum_type(self.get_models('DiffDiskOptions')), min_api='2024-03-01', help='Specify the ephemeral disk settings for operating system disk.')
        c.argument('zones', zones_type, min_api='2023-03-01')
        c.argument('skuprofile_vmsizes', nargs='+', min_api='2024-07-01', help='A list of VM sizes in the scale set. See https://azure.microsoft.com/pricing/details/virtual-machines/ for size info.')
        c.argument('skuprofile_allostrat', options_list=['--skuprofile-allocation-strategy', '--sku-allocat-strat'], arg_type=get_enum_type(['LowestPrice', 'CapacityOptimized']), min_api='2024-07-01', help='Allocation strategy for vm sizes in SKU profile.')

    with self.argument_context('vmss update', min_api='2018-10-01', arg_group='Automatic Repairs') as c:

        c.argument('enable_automatic_repairs', arg_type=get_three_state_flag(), help='Enable automatic repairs')
        c.argument(
            'automatic_repairs_grace_period',
            help='The amount of time (in minutes, between 30 and 90) for which automatic repairs are suspended due to a state change on VM.'
        )
        c.argument('automatic_repairs_action', arg_type=get_enum_type(['Replace', 'Restart', 'Reimage']), min_api='2021-11-01', help='Type of repair action that will be used for repairing unhealthy virtual machines in the scale set.')

    for scope in ['vmss create', 'vmss update']:
        with self.argument_context(scope) as c:
            c.argument('terminate_notification_time', min_api='2019-03-01',
                       help='Length of time (in minutes, between 5 and 15) a notification to be sent to the VM on the instance metadata server till the VM gets deleted')
            c.argument('max_batch_instance_percent', type=int, min_api='2020-12-01',
                       help='The maximum percent of total virtual machine instances that will be upgraded simultaneously by the rolling upgrade in one batch. Default: 20%')
            c.argument('max_unhealthy_instance_percent', type=int, min_api='2020-12-01',
                       help='The maximum percentage of the total virtual machine instances in the scale set that can be simultaneously unhealthy. Default: 20%')
            c.argument('max_unhealthy_upgraded_instance_percent', type=int, min_api='2020-12-01',
                       help='The maximum percentage of upgraded virtual machine instances that can be found to be in an unhealthy state. Default: 20%')
            c.argument('pause_time_between_batches', min_api='2020-12-01',
                       help='The wait time between completing the update for all virtual machines in one batch and starting the next batch. Default: 0 seconds')
            c.argument('enable_cross_zone_upgrade', arg_type=get_three_state_flag(), min_api='2020-12-01',
                       help='Set this Boolean property will allow VMSS to ignore AZ boundaries when constructing upgrade batches, and only consider Update Domain and maxBatchInstancePercent to determine the batch size')
            c.argument('prioritize_unhealthy_instances', arg_type=get_three_state_flag(), min_api='2020-12-01',
                       help='Set this Boolean property will lead to all unhealthy instances in a scale set getting upgraded before any healthy instances')
            c.argument('max_surge', arg_type=get_three_state_flag(), min_api='2022-11-01', is_preview=True,
                       help='Specify it to create new virtual machines to upgrade the scale set, rather than updating the existing virtual machines.')
            c.argument('regular_priority_count', type=int, min_api='2022-08-01', is_preview=True, help='The base number of regular priority VMs that will be created in this scale set as it scales out. Must be greater than 0.')
            c.argument('regular_priority_percentage', type=int, min_api='2022-08-01', is_preview=True, help='The percentage of VM instances, after the base regular priority count has been reached, that are expected to use regular priority. Must be between 0 and 100.')
            c.argument('enable_osimage_notification', arg_type=get_three_state_flag(), min_api='2022-11-01', help='Specify whether the OS Image Scheduled event is enabled or disabled.')
            c.argument('enable_resilient_creation', arg_type=get_three_state_flag(), min_api='2023-09-01', help='Automatically recover customers from OS Provisioning Timeout and VM Start Timeout errors experienced during a VM Create operation by deleting and recreating the affected VM.')
            c.argument('enable_resilient_deletion', arg_type=get_three_state_flag(), min_api='2023-09-01', help='Retry VM Delete requests asynchronously in the event of a failed delete operation.')
            c.argument('additional_scheduled_events', options_list=['--additional-scheduled-events', '--scheduled-event-additional-publishing-target-event-grid-and-resource-graph', '--additional-events'], arg_type=get_three_state_flag(), min_api='2024-03-01', help='The configuration parameter used while creating event grid and resource graph scheduled event setting.')
            c.argument('enable_user_reboot_scheduled_events', options_list=['--enable-user-reboot-scheduled-events', '--enable-reboot'], arg_type=get_three_state_flag(), min_api='2024-03-01', help='The configuration parameter used while publishing scheduled events additional publishing targets.')
            c.argument('enable_user_redeploy_scheduled_events', options_list=['--enable-user-redeploy-scheduled-events', '--enable-redeploy'], arg_type=get_three_state_flag(), min_api='2024-03-01', help='The configuration parameter used while creating user initiated redeploy scheduled event setting creation.')
            c.argument('enable_auto_os_upgrade', enable_auto_os_upgrade_type)
            c.argument('upgrade_policy_mode', help='Specify the mode of an upgrade to virtual machines in the scale set.', arg_type=get_enum_type(UpgradeMode))
            c.argument('security_posture_reference_id', min_api='2023-03-01',
                       options_list=['--security-posture-reference-id', '--security-posture-id'],
                       help='The security posture reference id in the form of /CommunityGalleries/{communityGalleryName}/securityPostures/{securityPostureName}/versions/{major.minor.patch}|{major.*}|latest')
            c.argument('security_posture_reference_exclude_extensions', min_api='2023-03-01', nargs='*',
                       options_list=['--security-posture-reference-exclude-extensions', '--exclude-extensions'],
                       help='List of virtual machine extensions to exclude when applying the Security Posture. Either a Json string or a file path is acceptable. '
                            'Please refer to https://docs.microsoft.com/rest/api/compute/virtualmachinescalesets/get#virtualmachineextension for the data format.')
            c.argument('security_posture_reference_is_overridable', arg_type=get_three_state_flag(), min_api='2024-03-01', options_list=['--security-posture-reference-is-overridable', '--is-overridable'], help='Whether the security posture can be overridden by the user.')

    with self.argument_context('vmss update') as c:
        c.argument('instance_id', id_part='child_name_1', help="Update the VM instance with this ID. If missing, update the VMSS.")
    with self.argument_context('vmss wait') as c:
        c.argument('instance_id', id_part='child_name_1', help="Wait on the VM instance with this ID. If missing, wait on the VMSS.")

    for scope in ['vmss update-instances', 'vmss delete-instances']:
        with self.argument_context(scope) as c:
            c.argument('instance_ids', multi_ids_type, help='Space-separated list of IDs (ex: 1 2 3 ...) or * for all instances.')

    with self.argument_context('vmss diagnostics') as c:
        c.argument('vmss_name', id_part=None, help='Scale set name')

    with self.argument_context('vmss disk') as c:
        options_list = ['--vmss-name'] + [c.deprecate(target=opt, redirect='--vmss-name', hide=True)for opt in name_arg_type.settings['options_list']]
        new_vmss_name_type = CLIArgumentType(overrides=vmss_name_type, options_list=options_list)

        c.argument('lun', type=int, help='0-based logical unit number (LUN). Max value depends on the Virtual Machine instance size.')
        c.argument('size_gb', options_list=['--size-gb', '-z'], help='size in GB. Max size: 4095 GB (certain preview disks can be larger).', type=int)
        c.argument('vmss_name', new_vmss_name_type, completer=get_resource_name_completion_list('Microsoft.Compute/virtualMachineScaleSets'))
        c.argument('disk', validator=validate_vmss_disk, help='existing disk name or ID to attach or detach from VM instances',
                   min_api='2017-12-01', completer=get_resource_name_completion_list('Microsoft.Compute/disks'))
        c.argument('instance_id', help='Scale set VM instance id', min_api='2017-12-01')
        c.argument('sku', arg_type=disk_sku, help='Underlying storage SKU')

    with self.argument_context('vmss encryption') as c:
        c.argument('vmss_name', vmss_name_type, completer=get_resource_name_completion_list('Microsoft.Compute/virtualMachineScaleSets'))

    with self.argument_context('vmss extension') as c:
        c.argument('extension_name', name_arg_type, help='Name of the extension.')
        c.argument('vmss_name', vmss_name_type, options_list=['--vmss-name'], id_part=None)

    with self.argument_context('vmss set-orchestration-service-state') as c:
        c.argument('service_name', arg_type=get_enum_type(OrchestrationServiceNames), help='The name of the orchestration service.')
        c.argument('action', arg_type=get_enum_type(OrchestrationServiceStateAction), help='The action to be performed.')
    # endregion

    # region VM & VMSS Shared
    for scope in ['vm', 'vmss']:
        with self.argument_context(scope) as c:
            c.argument('no_auto_upgrade',
                       options_list=['--no-auto-upgrade-minor-version', c.deprecate(target='--no-auto-upgrade', redirect='--no-auto-upgrade-minor-version')],
                       arg_type=get_three_state_flag(),
                       help='If set, the extension service will not automatically pick or upgrade to the latest minor version, even if the extension is redeployed.')

    for scope in ['vm', 'vmss']:
        with self.argument_context('{} run-command'.format(scope)) as c:
            c.argument('command_id', completer=get_vm_run_command_completion_list, help="The command id. Use 'az {} run-command list' to get the list".format(scope))
            if scope == 'vmss':
                c.argument('vmss_name', vmss_name_type)

    for scope in ['vm', 'vmss']:
        with self.argument_context('{} run-command invoke'.format(scope)) as c:
            c.argument('parameters', nargs='+', help="space-separated parameters in the format of '[name=]value'")
            c.argument('scripts', nargs='+', help="Space-separated script lines. Use @{file} to load script from a file")

    for scope in ['vm', 'vmss']:
        with self.argument_context('{} stop'.format(scope)) as c:
            c.argument('skip_shutdown', action='store_true', help='Skip shutdown and power-off immediately.', min_api='2019-03-01')

    run_cmd_name_type = CLIArgumentType(options_list=['--name', '--run-command-name'], help='The name of the virtual machine run command.')
    run_cmd_vm_name = CLIArgumentType(options_list=['--vm-name'], help='The name of the virtual machine')
    for scope in ['create', 'update']:
        with self.argument_context('vm run-command {}'.format(scope)) as c:
            c.argument('vm_name', run_cmd_vm_name)
            c.argument('run_command_name', run_cmd_name_type)
            c.argument('location', arg_type=get_location_type(self.cli_ctx), required=False,
                       validator=get_default_location_from_resource_group)
            c.argument('tags', tags_type)
            c.argument('script', help='Contain the powershell or bash script to execute on the VM.')
            c.argument('script_uri', help='Contain a uri to the script to execute on the VM. Uri can be any link accessible from the VM or a storage blob without SAS. If subscription has access to the storage blob, then SAS will be auto-generated. ')
            c.argument('command_id', help='Specify a command id of predefined script. All command ids can be listed using "list" command.')
            c.argument('parameters', nargs='+', help='Set custom parameters in a name-value pair.')
            c.argument('protected_parameters', nargs='+', help='Set custom parameters in a name-value pair. These parameters will be encrypted during transmission and will not be logged.')
            c.argument('async_execution', arg_type=get_three_state_flag(), help='Optional. If set to true, provisioning '
                       'will complete as soon as the script starts and will not wait for script to complete.')
            c.argument('run_as_user', help='By default script process runs under system/root user. Specify custom user to host the process.')
            c.argument('run_as_password', help='Password if needed for using run-as-user parameter. It will be encrypted and not logged. ')
            c.argument('timeout_in_seconds', type=int, help='The timeout in seconds to execute the run command.')
            c.argument('output_blob_uri', help='Specify the Azure storage blob (SAS URI) where script output stream will be uploaded.')
            c.argument('error_blob_uri', help='Specify the Azure storage blob where script error stream will be uploaded.')

    with self.argument_context('vm run-command delete') as c:
        c.argument('vm_name', run_cmd_vm_name)
        c.argument('run_command_name', run_cmd_name_type)

    with self.argument_context('vm run-command list') as c:
        c.argument('vm_name', run_cmd_vm_name, id_part=None)
        c.argument('expand', help='The expand expression to apply on the operation.')
        c.argument('location', arg_type=get_location_type(self.cli_ctx))

    with self.argument_context('vm run-command show') as c:
        c.argument('vm_name', run_cmd_vm_name)
        c.argument('run_command_name', run_cmd_name_type)
        c.argument('expand', help='The expand expression to apply on the operation.', deprecate_info=c.deprecate(hide=True))
        c.argument('instance_view', action='store_true', help='The instance view of a run command.')
        c.argument('location', arg_type=get_location_type(self.cli_ctx))
        c.argument('command_id', help='The command id.')

    with self.argument_context('vm run-command wait') as c:
        c.argument('vm_name', run_cmd_vm_name)
        c.argument('run_command_name', run_cmd_name_type)
        c.argument('expand', help='The expand expression to apply on the operation.', deprecate_info=c.deprecate(hide=True))
        c.argument('instance_view', action='store_true', help='The instance view of a run command.')
        c.argument('location', arg_type=get_location_type(self.cli_ctx))
        c.argument('command_id', help='The command id.')

    run_cmd_vmss_name = CLIArgumentType(options_list=['--vmss-name'], help='The name of the VM scale set.')
    for scope in ['create', 'update']:
        with self.argument_context('vmss run-command {}'.format(scope)) as c:
            c.argument('vmss_name', run_cmd_vmss_name)
            c.argument('instance_id', help='The instance ID of the virtual machine.')
            c.argument('run_command_name', run_cmd_name_type)
            c.argument('location', arg_type=get_location_type(self.cli_ctx), required=False,
                       validator=get_default_location_from_resource_group)
            c.argument('tags', tags_type)
            c.argument('script', help='Contain the powershell or bash script to execute on the VM.')
            c.argument('script_uri',
                       help='Contain a uri to the script to execute on the VM. Uri can be any link accessible from the VM or a storage blob without SAS. If subscription has access to the storage blob, then SAS will be auto-generated. ')
            c.argument('command_id',
                       help='Specify a command id of predefined script. All command ids can be listed using "list" command.')
            c.argument('parameters', nargs='+', help='Set custom parameters in a name-value pair.')
            c.argument('protected_parameters', nargs='+',
                       help='Set custom parameters in a name-value pair. These parameters will be encrypted during transmission and will not be logged.')
            c.argument('async_execution', arg_type=get_three_state_flag(), help='Optional. If set to true, provisioning '
                                                                                'will complete as soon as the script starts and will not wait for script to complete.')
            c.argument('run_as_user',
                       help='By default script process runs under system/root user. Specify custom user to host the process.')
            c.argument('run_as_password',
                       help='Password if needed for using run-as-user parameter. It will be encrypted and not logged. ')
            c.argument('timeout_in_seconds', type=int, help='The timeout in seconds to execute the run command.')
            c.argument('output_blob_uri', help='Uri (without SAS) to an append blob where the script output will be uploaded.')
            c.argument('error_blob_uri', help='Uri (without SAS) to an append blob where the script error stream will be uploaded.')

    with self.argument_context('vmss run-command delete') as c:
        c.argument('vmss_name', run_cmd_vmss_name)
        c.argument('instance_id', help='The instance ID of the virtual machine.')
        c.argument('run_command_name', run_cmd_name_type)

    with self.argument_context('vmss run-command list') as c:
        c.argument('vmss_name', run_cmd_vmss_name, id_part=None)
        c.argument('instance_id', help='The instance ID of the virtual machine.')
        c.argument('expand', help='The expand expression to apply on the operation.')

    with self.argument_context('vmss run-command show') as c:
        c.argument('vmss_name', run_cmd_vmss_name)
        c.argument('instance_id', help='The instance ID of the virtual machine.')
        c.argument('run_command_name', run_cmd_name_type)
        c.argument('expand', help='The expand expression to apply on the operation.', deprecate_info=c.deprecate(hide=True))
        c.argument('instance_view', action='store_true', help='The instance view of a run command.')

    for scope in ['vm identity assign', 'vmss identity assign']:
        with self.argument_context(scope) as c:
            c.argument('assign_identity', options_list=['--identities'], nargs='*', help="Space-separated identities to assign. Use '{0}' to refer to the system assigned identity. Default: '{0}'".format(MSI_LOCAL_ID))
            c.argument('vm_name', existing_vm_name)
            c.argument('vmss_name', vmss_name_type)

    for scope in ['vm identity remove', 'vmss identity remove']:
        with self.argument_context(scope) as c:
            c.argument('identities', nargs='+', help="Space-separated identities to remove. Use '{0}' to refer to the system assigned identity. Default: '{0}'".format(MSI_LOCAL_ID))
            c.argument('vm_name', existing_vm_name)
            c.argument('vmss_name', vmss_name_type)

    for scope in ['vm identity show', 'vmss identity show']:
        with self.argument_context(scope) as c:
            c.argument('vm_name', existing_vm_name)
            c.argument('vmss_name', vmss_name_type)

    for scope in ['vm application set', 'vmss application set']:
        with self.argument_context(scope) as c:
            c.argument('vm', existing_vm_name)
            c.argument('vmss_name', vmss_name_type)
            c.argument('application_version_ids', options_list=['--app-version-ids'], nargs='*', help="Space-separated application version ids to set to VM.")
            c.argument('order_applications', action='store_true', help='Whether to set order index at each gallery application. If specified, the first app version id gets specified an order = 1, then the next one 2, and so on. This parameter is meant to be used when the VMApplications specified by app version ids must be installed in a particular order; the lowest order is installed first.')
            c.argument('application_configuration_overrides', options_list=['--app-config-overrides'], nargs='*',
                       help='Space-separated application configuration overrides for each application version ids. '
                       'It should have the same number of items as the application version ids. Null is available for a application '
                       'which does not have a configuration override.')
            c.argument('treat_deployment_as_failure', nargs='*', help="Space-separated list of true or false corresponding to the application version ids. If set to true, failure to install or update gallery application version operation will fail this operation")

    for scope in ['vm application list', 'vmss application list']:
        with self.argument_context(scope) as c:
            c.argument('vm_name', options_list=['--vm-name', '--name', '-n'], arg_type=existing_vm_name, id_part=None)
            c.argument('vmss_name', vmss_name_type, id_part=None)

    for scope in ['vm create', 'vmss create']:
        with self.argument_context(scope) as c:
            c.argument('location', get_location_type(self.cli_ctx), help='Location in which to create VM and related resources. If default location is not configured, will default to the resource group\'s location')
            c.argument('tags', tags_type)
            c.argument('no_wait', help='Do not wait for the long-running operation to finish.')
            c.argument('validate', options_list=['--validate'], help='Generate and validate the ARM template without creating any resources.', action='store_true')
            c.argument('size', help='The VM size to be created. See https://azure.microsoft.com/pricing/details/virtual-machines/ for size info.')
            c.argument('image', completer=get_urn_aliases_completion_list)
            c.argument('custom_data', help='Custom init script file or text (cloud-init, cloud-config, etc..)', completer=FilesCompleter(), type=file_type)
            c.argument('secrets', multi_ids_type, help='One or many Key Vault secrets as JSON strings or files via `@{path}` containing `[{ "sourceVault": { "id": "value" }, "vaultCertificates": [{ "certificateUrl": "value", "certificateStore": "cert store name (only on windows)"}] }]`', type=file_type, completer=FilesCompleter())
            c.argument('assign_identity', nargs='*', arg_group='Managed Service Identity', help="accept system or user assigned identities separated by spaces. Use '[system]' to refer system assigned identity, or a resource id to refer user assigned identity. Check out help for more examples")
            c.ignore('aux_subscriptions')
            c.argument('edge_zone', edge_zone_type)
            c.argument('accept_term', action='store_true', help="Accept the license agreement and privacy statement.")
            c.argument('disable_integrity_monitoring', action='store_true', min_api='2020-12-01', help='Disable installing guest attestation extension and enabling System Assigned Identity for Trusted Launch enabled VMs and VMSS. It will become the default behavior, so it will become useless', deprecate_info=c.deprecate(hide=True))
            c.argument('enable_integrity_monitoring', action='store_true', min_api='2020-12-01', help='Enable installing Microsoft propietary and not security supported guest attestation extension and enabling System Assigned Identity for Trusted Launch enabled VMs and VMSS.')
            c.argument('os_disk_security_encryption_type', arg_type=get_enum_type(self.get_models('SecurityEncryptionTypes')), min_api='2021-11-01', help='Specify the encryption type of the OS managed disk.')
            c.argument('os_disk_secure_vm_disk_encryption_set', min_api='2021-11-01', help='Specify the customer managed disk encryption set resource ID or name for the managed disk that is used for customer managed key encrypted Confidential VM OS disk and VM guest blob.')
            c.argument('disable_integrity_monitoring_autoupgrade', action='store_true', min_api='2020-12-01', help='Disable auto upgrade of guest attestation extension for Trusted Launch enabled VMs and VMSS.')

    for scope in ['vm create', 'vmss create']:
        with self.argument_context(scope, arg_group='Authentication') as c:
            c.argument('generate_ssh_keys', action='store_true', help='Generate SSH public and private key files if missing. The keys will be stored in the ~/.ssh directory')
            c.argument('ssh_key_type', arg_type=get_enum_type(['RSA', 'Ed25519']), default='RSA', min_api='2023-09-01', help='Specify the type of SSH public and private key files to be generated if missing.')
            c.argument('admin_username', help='Username for the VM. Default value is current username of OS. If the default value is system reserved, then default value will be set to azureuser. Please refer to https://learn.microsoft.com/rest/api/compute/virtualmachines/createorupdate#osprofile to get a full list of reserved values.')
            c.argument('admin_password', help="Password for the VM if authentication type is 'Password'.")
            c.argument('ssh_key_value', options_list=['--ssh-key-values'], completer=FilesCompleter(), type=file_type, nargs='+')
            c.argument('ssh_dest_key_path', help='Destination file path on the VM for the SSH key. If the file already exists, the specified key(s) are appended to the file. Destination path for SSH public keys is currently limited to its default value "/home/username/.ssh/authorized_keys" due to a known issue in Linux provisioning agent.')
            c.argument('authentication_type', help='Type of authentication to use with the VM. Defaults to password for Windows and SSH public key for Linux. "all" enables both ssh and password authentication. ', arg_type=get_enum_type(['ssh', 'password', 'all']))

    for scope in ['vm create', 'vmss create']:
        with self.argument_context(scope, arg_group='Storage') as c:
            if DiskStorageAccountTypes:
                allowed_values = ", ".join([sku.value for sku in DiskStorageAccountTypes])
            else:
                allowed_values = ", ".join(['Premium_LRS', 'Standard_LRS'])

            usage = 'Usage: [--storage-sku SKU | --storage-sku ID=SKU ID=SKU ID=SKU...], where each ID is "os" or a 0-indexed lun.'
            allowed_values = 'Allowed values: {}.'.format(allowed_values)
            storage_sku_help = 'The SKU of the storage account with which to persist VM. Use a singular sku that would be applied across all disks, ' \
                               'or specify individual disks. {} {}'.format(usage, allowed_values)

            c.argument('os_disk_name', help='The name of the new VM OS disk.')
            c.argument('os_type', help='Type of OS installed on a custom VHD. Do not use when specifying an URN or URN alias.', arg_type=get_enum_type(['windows', 'linux']))
            c.argument('storage_account', help="Only applicable when used with `--use-unmanaged-disk`. The name to use when creating a new storage account or referencing an existing one. If omitted, an appropriate storage account in the same resource group and location will be used, or a new one will be created.")
            c.argument('storage_sku', nargs='+', help=storage_sku_help)
            c.argument('storage_container_name', help="Only applicable when used with `--use-unmanaged-disk`. Name of the storage container for the VM OS disk. Default: vhds")
            c.ignore('os_publisher', 'os_offer', 'os_sku', 'os_version', 'storage_profile')
            c.argument('use_unmanaged_disk', action='store_true', help='Do not use managed disk to persist VM')
            c.argument('os_disk_size_gb', type=int, help='OS disk size in GB to create.')
            c.argument('data_disk_sizes_gb', nargs='+', type=int, help='space-separated empty managed data disk sizes in GB to create')
            c.ignore('disk_info', 'storage_account_type', 'public_ip_address_type', 'nsg_type', 'nic_type', 'vnet_type', 'load_balancer_type', 'app_gateway_type')
            c.argument('os_caching', options_list=[self.deprecate(target='--storage-caching', redirect='--os-disk-caching', hide=True), '--os-disk-caching'], help='Storage caching type for the VM OS disk. Default: ReadWrite', arg_type=get_enum_type(CachingTypes))
            c.argument('data_caching', options_list=['--data-disk-caching'], nargs='+',
                       help="storage caching type for data disk(s), including 'None', 'ReadOnly', 'ReadWrite', etc. Use a singular value to apply on all disks, or use `<lun>=<vaule1> <lun>=<value2>` to configure individual disk")
            c.argument('ultra_ssd_enabled', ultra_ssd_enabled_type)
            c.argument('ephemeral_os_disk', arg_type=get_three_state_flag(), min_api='2018-06-01',
                       help='Allows you to create an OS disk directly on the host node, providing local disk performance and faster VM/VMSS reimage time.')
            c.argument('ephemeral_os_disk_placement', arg_type=ephemeral_placement_type,
                       help='Only applicable when used with `--ephemeral-os-disk`. Allows you to choose the Ephemeral OS disk provisioning location.')
            c.argument('os_disk_encryption_set', min_api='2019-07-01', help='Name or ID of disk encryption set for OS disk.')
            c.argument('data_disk_encryption_sets', nargs='+', min_api='2019-07-01',
                       help='Names or IDs (space delimited) of disk encryption sets for data disks.')
            c.argument('data_disk_iops', min_api='2019-07-01', nargs='+', type=int, help='Specify the Read-Write IOPS (space delimited) for the managed disk. Should be used only when StorageAccountType is UltraSSD_LRS. If not specified, a default value would be assigned based on diskSizeGB.')
            c.argument('data_disk_mbps', min_api='2019-07-01', nargs='+', type=int, help='Specify the bandwidth in MB per second (space delimited) for the managed disk. Should be used only when StorageAccountType is UltraSSD_LRS. If not specified, a default value would be assigned based on diskSizeGB.')
            c.argument('specialized', arg_type=get_three_state_flag(), help='Indicate whether the source image is specialized.')
            c.argument('encryption_at_host', arg_type=get_three_state_flag(), help='Enable Host Encryption for the VM or VMSS. This will enable the encryption for all the disks including Resource/Temp disk at host itself.')

    for scope in ['vm create', 'vmss create']:
        with self.argument_context(scope, arg_group='Network') as c:
            c.argument('vnet_name', help='Name of the virtual network when creating a new one or referencing an existing one.')
            c.argument('vnet_address_prefix', help='The IP address prefix to use when creating a new VNet in CIDR format.')
            c.argument('subnet', help='The name of the subnet when creating a new VNet or referencing an existing one. Can also reference an existing subnet by ID. If both vnet-name and subnet are omitted, an appropriate VNet and subnet will be selected automatically, or a new one will be created.')
            c.argument('subnet_address_prefix', help='The subnet IP address prefix to use when creating a new VNet in CIDR format.')
            c.argument('nics', nargs='+', help='Names or IDs of existing NICs to attach to the VM. The first NIC will be designated as primary. If omitted, a new NIC will be created. If an existing NIC is specified, do not specify subnet, VNet, public IP or NSG.')
            c.argument('private_ip_address', help='Static private IP address (e.g. 10.0.0.5).')
            c.argument('public_ip_address', help='Name of the public IP address when creating one (default) or referencing an existing one. Can also reference an existing public IP by ID or specify "" or \'\' for None (\'""\' in Azure CLI using PowerShell).')
            c.argument('public_ip_address_allocation', help=None, default=None, arg_type=get_enum_type(['dynamic', 'static']))
            c.argument('public_ip_address_dns_name', help='Globally unique DNS name for a newly created public IP.')

            if self.supported_api_version(min_api='2017-08-01', resource_type=ResourceType.MGMT_NETWORK):
                c.argument('public_ip_sku', help='Public IP SKU. The public IP is supported to be created on edge zone only when it is \'Standard\'',
                           default='Standard', arg_type=get_enum_type(['Basic', 'Standard']))

            c.argument('nic_delete_option', nargs='+', min_api='2021-03-01',
                       help='Specify what happens to the network interface when the VM is deleted. Use a singular '
                       'value to apply on all resources, or use <Name>=<Value> to configure '
                       'the delete behavior for individual resources. Possible options are Delete and Detach.')

    for scope in ['vm create', 'vmss create']:
        with self.argument_context(scope, arg_group='Marketplace Image Plan') as c:
            c.argument('plan_name', help='plan name')
            c.argument('plan_product', help='plan product')
            c.argument('plan_publisher', help='plan publisher')
            c.argument('plan_promotion_code', help='plan promotion code')

    for scope in ['vm create', 'vmss create', 'vm identity assign', 'vmss identity assign']:
        with self.argument_context(scope) as c:
            arg_group = 'Managed Service Identity' if scope.split()[-1] == 'create' else None
            c.argument('identity_scope', options_list=['--scope'], arg_group=arg_group,
                       help="Scope that the system assigned identity can access. ")
            c.ignore('identity_role_id')

    for scope in ['vm create', 'vmss create']:
        with self.argument_context(scope) as c:
            c.argument('identity_role', options_list=['--role'], arg_group='Managed Service Identity',
                       help='Role name or id the system assigned identity will have. ')

    for scope in ['vm identity assign', 'vmss identity assign']:
        with self.argument_context(scope) as c:
            c.argument('identity_role', options_list=['--role'],
                       help='Role name or id the system assigned identity will have.')

    with self.argument_context('vm auto-shutdown') as c:
        c.argument('off', action='store_true', help='Turn off auto-shutdown for VM. Configuration will be cleared.')
        c.argument('email', help='The email recipient to send notifications to (can be a list of semi-colon separated email addresses)')
        c.argument('time', help='The UTC time of day the schedule will occur every day. Format: hhmm. Example: 1730')
        c.argument('webhook', help='The webhook URL to which the notification will be sent')
        c.argument('location', validator=get_default_location_from_resource_group)

    for scope in ['vm diagnostics', 'vmss diagnostics']:
        with self.argument_context(scope) as c:
            c.argument('version', help='version of the diagnostics extension. Will use the latest if not specfied')
            c.argument('settings', help='json string or a file path, which defines data to be collected.', type=validate_file_or_dict, completer=FilesCompleter())
            c.argument('protected_settings', help='json string or a file path containing private configurations such as storage account keys, etc.', type=validate_file_or_dict, completer=FilesCompleter())
            c.argument('is_windows_os', action='store_true', help='for Windows VMs')

    for scope in ['vm encryption', 'vmss encryption']:
        with self.argument_context(scope) as c:
            c.argument('volume_type', help='Type of volume that the encryption operation is performed on', arg_type=get_enum_type(['DATA', 'OS', 'ALL']))
            c.argument('force', action='store_true', help='continue by ignoring client side validation errors')
            c.argument('disk_encryption_keyvault', help='Name or ID of the key vault where the generated encryption key will be placed.')
            c.argument('key_encryption_key', help='Key vault key name or URL used to encrypt the disk encryption key.')
            c.argument('key_encryption_keyvault', help='Name or ID of the key vault containing the key encryption key used to encrypt the disk encryption key. If missing, CLI will use `--disk-encryption-keyvault`.')

    for scope in ['vm extension', 'vmss extension']:
        with self.argument_context(scope) as c:
            c.argument('publisher', help='The name of the extension publisher.')
            c.argument('settings', type=validate_file_or_dict, help='Extension settings in JSON format. A JSON file path is also accepted.')
            c.argument('protected_settings', type=validate_file_or_dict, help='Protected settings in JSON format for sensitive information like credentials. A JSON file path is also accepted.')
            c.argument('version', help='The version of the extension. To pin extension version to this value, please specify --no-auto-upgrade-minor-version.')
            c.argument('enable_auto_upgrade', arg_type=get_three_state_flag(),
                       help='Indicate the extension should be automatically upgraded by the platform if there is a newer version of the extension available.')

    with self.argument_context('vm extension set') as c:
        c.argument('vm_extension_name', name_arg_type,
                   completer=get_resource_name_completion_list('Microsoft.Compute/virtualMachines/extensions'),
                   help='Name of the extension.', id_part=None)
        c.argument('force_update', action='store_true', help='force to update even if the extension configuration has not changed.')
        c.argument('extension_instance_name', extension_instance_name_type)

    with self.argument_context('vmss extension set', min_api='2017-12-01') as c:
        c.argument('force_update', action='store_true', help='force to update even if the extension configuration has not changed.')
        c.argument('extension_instance_name', extension_instance_name_type)
        c.argument('provision_after_extensions', nargs='+', help='Space-separated list of extension names after which this extension should be provisioned. These extensions must already be set on the vm.')

    for scope in ['vm extension image', 'vmss extension image']:
        with self.argument_context(scope) as c:
            c.argument('image_location', options_list=['--location', '-l'], help='Image location.')
            c.argument('name', help='Image name', id_part=None)
            c.argument('publisher_name', options_list=['--publisher', '-p'], help='Image publisher name')
            c.argument('type', options_list=['--name', '-n'], help='Name of the extension')
            c.argument('latest', action='store_true', help='Show the latest version only.')
            c.argument('version', help='Extension version')
            c.argument('orderby', help="the $orderby odata query option")
            c.argument('top', help='the $top odata query option')

    for scope in ['vm create', 'vm update', 'vmss create', 'vmss update']:
        with self.argument_context(scope) as c:
            c.argument('license_type', license_type)
            c.argument('priority', resource_type=ResourceType.MGMT_COMPUTE, min_api='2019-03-01',
                       arg_type=get_enum_type(self.get_models('VirtualMachinePriorityTypes'), default=None),
                       help="Priority. Use 'Spot' to run short-lived workloads in a cost-effective way. 'Low' enum will be deprecated in the future. Please use 'Spot' to deploy Azure spot VM and/or VMSS. Default to Regular.")
            c.argument('max_price', min_api='2019-03-01', type=float, is_preview=True,
                       help='The maximum price (in US Dollars) you are willing to pay for a Spot VM/VMSS. -1 indicates that the Spot VM/VMSS should not be evicted for price reasons')
            c.argument('capacity_reservation_group', options_list=['--capacity-reservation-group', '--crg'],
                       help='The ID or name of the capacity reservation group that is used to allocate. Pass in "None" to disassociate the capacity reservation group. Please note that if you want to delete a VM/VMSS that has been associated with capacity reservation group, you need to disassociate the capacity reservation group first.',
                       min_api='2021-04-01', is_preview=True)
            c.argument('v_cpus_available', type=int, min_api='2021-11-01', help='Specify the number of vCPUs available')
            c.argument('v_cpus_per_core', type=int, min_api='2021-11-01', help='Specify the ratio of vCPU to physical core. Setting this property to 1 also means that hyper-threading is disabled.')
            c.argument('disk_controller_type', disk_controller_type)
            c.argument('enable_proxy_agent', arg_type=get_three_state_flag(), min_api='2023-09-01', help='Specify whether proxy agent feature should be enabled on the virtual machine or virtual machine scale set.')
            c.argument('proxy_agent_mode', arg_type=get_enum_type(self.get_models('Mode')), min_api='2023-09-01', help='Specify the mode that proxy agent will execute on if the feature is enabled.')

    with self.argument_context('vm update') as c:
        c.argument('license_type', license_type)
        c.argument('user_data', help='UserData for the VM. It can be passed in as file or string. If empty string is passed in, the existing value will be deleted.', completer=FilesCompleter(), type=file_type, min_api='2021-03-01')

    with self.argument_context('vmss create') as c:
        c.argument('priority', resource_type=ResourceType.MGMT_COMPUTE, min_api='2017-12-01',
                   arg_type=get_enum_type(self.get_models('VirtualMachinePriorityTypes'), default=None),
                   help="Priority. Use 'Spot' to run short-lived workloads in a cost-effective way. 'Low' enum will be deprecated in the future. Please use 'Spot' to deploy Azure spot VM and/or VMSS. Default to Regular.")

    with self.argument_context('sig') as c:
        c.argument('gallery_name', options_list=['--gallery-name', '-r'], help='gallery name')
        c.argument('gallery_image_name', options_list=['--gallery-image-definition', '-i'], help='gallery image definition')
        c.argument('gallery_image_version', options_list=['--gallery-image-version', '-e'], help='gallery image version')

    for scope in ['sig share add', 'sig share remove']:
        with self.argument_context(scope) as c:
            c.argument('gallery_name', type=str, help='The name of the Shared Image Gallery.', id_part='name')
            c.argument('subscription_ids', nargs='+', help='A list of subscription ids to share the gallery.')
            c.argument('tenant_ids', nargs='+', help='A list of tenant ids to share the gallery.')

    with self.argument_context('sig share add') as c:
        c.argument('op_type', default='Add', deprecate_info=c.deprecate(hide=True),
                   help='distinguish add operation and remove operation')

    with self.argument_context('sig share remove') as c:
        c.argument('op_type', default='Remove', deprecate_info=c.deprecate(hide=True),
                   help='distinguish add operation and remove operation')

    with self.argument_context('sig share reset') as c:
        c.argument('gallery_name', type=str, help='The name of the Shared Image Gallery.', id_part='name')

    with self.argument_context('sig image-definition create') as c:
        c.argument('offer', options_list=['--offer', '-f'], help='image offer')
        c.argument('sku', options_list=['--sku', '-s'], help='image sku')
        c.argument('publisher', options_list=['--publisher', '-p'], help='image publisher')
        c.argument('os_type', arg_type=get_enum_type(['Windows', 'Linux']), help='the type of the OS that is included in the disk if creating a VM from user-image or a specialized VHD')
        c.argument('os_state', arg_type=get_enum_type(self.get_models('OperatingSystemStateTypes')), help="This property allows the user to specify whether the virtual machines created under this image are 'Generalized' or 'Specialized'.")
        c.argument('hyper_v_generation', arg_type=get_enum_type(self.get_models('HyperVGenerationTypes')), help='The hypervisor generation of the Virtual Machine. Applicable to OS disks only.')
        c.argument('minimum_cpu_core', type=int, arg_group='Recommendation', help='minimum cpu cores')
        c.argument('maximum_cpu_core', type=int, arg_group='Recommendation', help='maximum cpu cores')
        c.argument('minimum_memory', type=int, arg_group='Recommendation', help='minimum memory in MB')
        c.argument('maximum_memory', type=int, arg_group='Recommendation', help='maximum memory in MB')

        c.argument('plan_publisher', help='plan publisher', arg_group='Purchase plan')
        c.argument('plan_name', help='plan name', arg_group='Purchase plan')
        c.argument('plan_product', help='plan product', arg_group='Purchase plan')

        c.argument('eula', help='The Eula agreement for the gallery image')
        c.argument('privacy_statement_uri', help='The privacy statement uri')
        c.argument('release_note_uri', help='The release note uri')
        c.argument('end_of_life_date', help="the end of life date, e.g. '2020-12-31'")
        c.argument('disallowed_disk_types', nargs='*', help='disk types which would not work with the image, e.g., Standard_LRS')
        c.argument('features', help='A list of gallery image features. E.g. "IsSecureBootSupported=true IsMeasuredBootSupported=false"')
        c.argument('architecture', arg_type=get_enum_type(self.get_models('Architecture', operation_group='gallery_images')), min_api='2021-10-01', help='CPU architecture.')

    with self.argument_context('sig image-definition list-shared') as c:
        c.argument('location', arg_type=get_location_type(self.cli_ctx), id_part='name')
        c.argument('gallery_unique_name', type=str, help='The unique name of the Shared Gallery.',
                   id_part='child_name_1')
        c.argument('shared_to', shared_to_type)
        c.argument('marker', arg_type=marker_type)
        c.argument('show_next_marker', action='store_true', help='Show nextMarker in result when specified.')

    with self.argument_context('sig image-definition create') as c:
        c.argument('description', help='the description of the gallery image definition')
    with self.argument_context('sig image-definition update') as c:
        c.ignore('gallery_image')

    with self.argument_context('sig image-version') as c:
        deprecated_option = c.deprecate(target='--gallery-image-version-name', redirect='--gallery-image-version', hide=True, expiration="3.0.0")
        c.argument('gallery_image_version_name', options_list=['--gallery-image-version', '-e', deprecated_option],
                   help='Gallery image version in semantic version pattern. The allowed characters are digit and period. Digits must be within the range of a 32-bit integer, e.g. `<MajorVersion>.<MinorVersion>.<Patch>`')

    for scope in ['sig image-version create', 'sig image-version undelete']:
        with self.argument_context(scope, resource_type=ResourceType.MGMT_COMPUTE, operation_group='gallery_image_versions') as c:
            c.argument('gallery_image_version', options_list=['--gallery-image-version', '-e'],
                       help='Gallery image version in semantic version pattern. The allowed characters are digit and period. Digits must be within the range of a 32-bit integer, e.g. `<MajorVersion>.<MinorVersion>.<Patch>`')

    with self.argument_context('sig image-version create', resource_type=ResourceType.MGMT_COMPUTE, operation_group='gallery_image_versions') as c:
        c.argument('description', help='the description of the gallery image version')
        c.argument('managed_image', help='image name(if in the same resource group) or resource id')
        c.argument('os_snapshot', help='Name or ID of OS disk snapshot')
        c.argument('data_snapshots', nargs='+', help='Names or IDs (space-delimited) of data disk snapshots')
        c.argument('data_snapshot_luns', nargs='+', help='Logical unit numbers (space-delimited) of data disk snapshots')
        c.argument('exclude_from_latest', arg_type=get_three_state_flag(), help='The flag means that if it is set to true, people deploying VMs with version omitted will not use this version.')
        c.argument('version', help='image version')
        c.argument('end_of_life_date', help="the end of life date, e.g. '2020-12-31'")
        c.argument('storage_account_type', help="The default storage account type to be used per region. To set regional storage account types, use --target-regions",
                   arg_type=get_enum_type(["Standard_LRS", "Standard_ZRS", "Premium_LRS"]), min_api='2019-03-01')
        c.argument('target_region_encryption', nargs='+',
                   help='Space-separated list of customer managed keys for encrypting the OS and data disks in the gallery artifact for each region. Format for each region: `<os_des>,<lun1>,<lun1_des>,<lun2>,<lun2_des>`. Use "null" as a placeholder.')
        c.argument('os_vhd_uri', help='Source VHD URI of OS disk')
        c.argument('os_vhd_storage_account', help='Name or ID of storage account of source VHD URI of OS disk')
        c.argument('data_vhds_uris', nargs='+', help='Source VHD URIs (space-delimited) of data disks')
        c.argument('data_vhds_luns', nargs='+', help='Logical unit numbers (space-delimited) of source VHD URIs of data disks')
        c.argument('data_vhds_storage_accounts', options_list=['--data-vhds-storage-accounts', '--data-vhds-sa'], nargs='+', help='Names or IDs (space-delimited) of storage accounts of source VHD URIs of data disks')
        c.argument('replication_mode', min_api='2021-07-01', arg_type=get_enum_type(ReplicationMode), help='Optional parameter which specifies the mode to be used for replication. This property is not updatable.')
        c.argument('target_region_cvm_encryption', nargs='+', min_api='2021-10-01', help='Space-separated list of customer managed key for Confidential VM encrypting the OS disk in the gallery artifact for each region. Format for each region: `<os_cvm_encryption_type>,<os_cvm_des>`. The valid values for os_cvm_encryption_type are EncryptedVMGuestStateOnlyWithPmk, EncryptedWithPmk, EncryptedWithCmk.')
        c.argument('virtual_machine', help='Resource id of VM source')
        c.argument('image_version', help='Resource id of gallery image version source')
        c.argument('target_zone_encryption', nargs='+', min_api='2022-01-03',
                   options_list=['--target-edge-zone-encryption', '--zone-encryption'],
                   help='Space-separated list of customer managed keys for encrypting the OS and data disks in the gallery artifact for each region. '
                        'Format for each edge zone: <edge zone>,<os_des>,<lun1>,<lun1_des>,<lun2>,<lun2_des>.')

    with self.argument_context('sig image-version list-shared') as c:
        c.argument('location', arg_type=get_location_type(self.cli_ctx), id_part='name')
        c.argument('gallery_unique_name', type=str, help='The unique name of the Shared Gallery.',
                   id_part='child_name_1')
        c.argument('gallery_image_name', options_list=['--gallery-image-definition', '-i'], type=str, help='The name '
                   'of the Shared Gallery Image Definition from which the Image Versions are to be listed.',
                   id_part='child_name_2')
        c.argument('shared_to', shared_to_type)
        c.argument('marker', arg_type=marker_type)
        c.argument('show_next_marker', action='store_true', help='Show nextMarker in result when specified.')

    with self.argument_context('sig image-version show') as c:
        c.argument('expand', help="The expand expression to apply on the operation, e.g. 'ReplicationStatus'")

    with self.argument_context('sig image-version show-shared') as c:
        c.argument('location', arg_type=get_location_type(self.cli_ctx), id_part='name')
        c.argument('gallery_unique_name', type=str, help='The unique name of the Shared Gallery.',
                   id_part='child_name_1')
        c.argument('gallery_image_name', options_list=['--gallery-image-definition', '-i'], type=str, help='The name '
                   'of the Shared Gallery Image Definition from which the Image Versions are to be listed.',
                   id_part='child_name_2')
        c.argument('gallery_image_version_name', options_list=['--gallery-image-version', '-e'], type=str, help='The '
                   'name of the gallery image version to be created. Needs to follow semantic version name pattern: '
                   'The allowed characters are digit and period. Digits must be within the range of a 32-bit integer. '
                   'Format: <MajorVersion>.<MinorVersion>.<Patch>', id_part='child_name_3')

    for scope in ['sig image-version create', 'sig image-version update']:
        with self.argument_context(scope, operation_group='gallery_image_versions') as c:
            c.argument('target_regions', nargs='*',
                       help='Space-separated list of regions and their replica counts. Use `<region>[=<replica count>][=<storage account type>]` to optionally set the replica count and/or storage account type for each region. '
                            'If a replica count is not specified, the default replica count will be used. If a storage account type is not specified, the default storage account type will be used')
            c.argument('replica_count', help='The default number of replicas to be created per region. To set regional replication counts, use --target-regions', type=int)
            c.argument('target_edge_zones', nargs='*', min_api='2022-01-03',
                       help='Space-separated list of regions, edge zones, replica counts and storage types. Use <region>=<edge zone>[=<replica count>][=<storage account type>] to optionally set the replica count and/or storage account type for each region. '
                            'If a replica count is not specified, the default replica count will be used. If a storage account type is not specified, the default storage account type will be used. '
                            'If "--target-edge-zones None" is specified, the target extended locations will be cleared.')

    for scope in ['sig image-version create', 'sig image-version update', 'sig image-version undelete']:
        with self.argument_context(scope, operation_group='gallery_image_versions') as c:
            c.argument('allow_replicated_location_deletion', arg_type=get_three_state_flag(), min_api='2022-03-03', help='Indicate whether or not removing this gallery image version from replicated regions is allowed.')

    with self.argument_context('sig list-community') as c:
        c.argument('location', arg_type=get_location_type(self.cli_ctx))
        c.argument('marker', arg_type=marker_type)
        c.argument('show_next_marker', action='store_true', help='Show nextMarker in result when specified.')

    with self.argument_context('sig image-definition show-community') as c:
        c.argument('location', arg_type=get_location_type(self.cli_ctx), id_part='name')
        c.argument('public_gallery_name', public_gallery_name_type)
        c.argument('gallery_image_name', gallery_image_name_type)

    with self.argument_context('sig image-definition list-community') as c:
        c.argument('location', arg_type=get_location_type(self.cli_ctx), id_part='name')
        c.argument('public_gallery_name', public_gallery_name_type)
        c.argument('marker', arg_type=marker_type)
        c.argument('show_next_marker', action='store_true', help='Show nextMarker in result when specified.')

    with self.argument_context('sig image-version show-community') as c:
        c.argument('location', arg_type=get_location_type(self.cli_ctx), id_part='name')
        c.argument('public_gallery_name', public_gallery_name_type)
        c.argument('gallery_image_name', gallery_image_name_type)
        c.argument('gallery_image_version_name', gallery_image_name_version_type)

    with self.argument_context('sig image-version list-community') as c:
        c.argument('location', arg_type=get_location_type(self.cli_ctx), id_part='name')
        c.argument('public_gallery_name', public_gallery_name_type)
        c.argument('gallery_image_name', gallery_image_name_type)
        c.argument('marker', arg_type=marker_type)
        c.argument('show_next_marker', action='store_true', help='Show nextMarker in result when specified.')

    with self.argument_context('sig share enable-community') as c:
        c.argument('gallery_name', type=str, help='The name of the Shared Image Gallery.', id_part='name')
        c.argument('subscription_ids', nargs='+', help='A list of subscription ids to share the gallery.')
        c.argument('tenant_ids', nargs='+', help='A list of tenant ids to share the gallery.')
        c.argument('op_type', default='EnableCommunity', deprecate_info=c.deprecate(hide=True),
                   help='distinguish add operation and remove operation')

    # endregion

    # region Gallery applications
    with self.argument_context('sig gallery-application') as c:
        c.argument('gallery_application_name', options_list=['--name', '-n', '--application-name'],
                   help='The name of the gallery Application')

    with self.argument_context('sig gallery-application create') as c:
        c.argument('location', arg_type=get_location_type(self.cli_ctx), required=False,
                   validator=get_default_location_from_resource_group)
        c.argument('description', help='The description of this gallery Application Definition resource. '
                   'This property is updatable.')
        c.argument('os_type', arg_type=get_enum_type(['Windows', 'Linux']), help='This property allows you '
                   'to specify the supported type of the OS that application is built for. <br><br> Possible values '
                   'are: <br><br> **Windows** <br><br> **Linux**')

    with self.argument_context('sig gallery-application update') as c:
        c.argument('location', arg_type=get_location_type(self.cli_ctx), required=False,
                   validator=get_default_location_from_resource_group)
        c.argument('description', help='The description of this gallery Application Definition resource. '
                   'This property is updatable.')

    with self.argument_context('sig gallery-application version') as c:
        c.argument('gallery_application_name', options_list=['--application-name'],
                   help='The name of the gallery Application')
        c.argument('gallery_application_version_name', options_list=['--name', '-n', '--version-name'],
                   help='The name of the gallery Application Version')

    with self.argument_context('sig gallery-application version create') as c:
        c.argument('package_file_name', help='The name to assign the downloaded package file on the VM. This is limited to 4096 characters.'
                                             'If not specified, the package file will be named the same as the Gallery Application name.')
        c.argument('config_file_name', help='The name to assign the downloaded config file on the VM. This is limited to 4096 characters. '
                                            'If not specified, the config file will be named the Gallery Application name appended with "_config"')

    for scope in ['create', 'update']:
        with self.argument_context('sig gallery-application version {}'.format(scope)) as c:
            c.argument('location', arg_type=get_location_type(self.cli_ctx), required=False,
                       validator=get_default_location_from_resource_group)
            c.argument('tags', tags_type)
            c.argument('package_file_link', help='The mediaLink of the artifact, must be a readable storage page blob.')
            c.argument('install_command', help='The path and arguments to install the gallery application.')
            c.argument('remove_command', help='The path and arguments to remove the gallery application.')
            c.argument('update_command', help='The path and arguments to update the gallery application. If not present,'
                                              ' then update operation will invoke remove command on the previous version'
                                              ' and install command on the current version of the gallery application.')
            c.argument('target_regions', type=validate_file_or_dict, help='The target regions where the Image Version is'
                       'going to be replicated to. This property is updatable. Expected value: '
                       'json-string/json-file/@json-file.')
            c.argument('default_file_link', help='The default configuration link of the artifact, must be a readable storage page blob.')
            c.argument('exclude_from', arg_type=get_three_state_flag(), help='If set to true, Virtual Machines '
                       'deployed from the latest version of the Image Definition won\'t use this Image Version.',
                       arg_group='Publishing Profile')
            c.argument('end_of_life_date', help='The end of life date of the gallery image version. This property can be '
                       'used for decommissioning purposes. This property is updatable.', arg_group='Publishing Profile')
    # endregion

    # region Proximity Placement Group
    with self.argument_context('ppg', min_api='2018-04-01') as c:
        c.argument('proximity_placement_group_name', arg_type=name_arg_type, help="The name of the proximity placement group.")

    with self.argument_context('ppg create') as c:
        c.argument('tags', tags_type, min_api='2018-04-01')
        c.argument('zone', zone_type, min_api='2021-11-01')

    for scope in ['ppg create', 'ppg update']:
        with self.argument_context(scope) as c:
            c.argument('ppg_type', options_list=['--type', '-t'], arg_type=get_enum_type(self.get_models('ProximityPlacementGroupType')), min_api='2018-04-01', help="The type of the proximity placement group.")
            c.argument('intent_vm_sizes', nargs='*', min_api='2021-11-01', help="Specify possible sizes of virtual machines that can be created in the proximity placement group.")

    with self.argument_context('vm create', min_api='2018-04-01') as c:
        c.argument('proximity_placement_group', options_list=['--ppg'], help="The name or ID of the proximity placement group the VM should be associated with.",
                   validator=_validate_proximity_placement_group)

    with self.argument_context('vmss create', min_api='2018-04-01') as c:
        c.argument('proximity_placement_group', options_list=['--ppg'], help="The name or ID of the proximity placement group the VMSS should be associated with.",
                   validator=_validate_proximity_placement_group)

    with self.argument_context('vm availability-set create', min_api='2018-04-01') as c:
        c.argument('proximity_placement_group', options_list=['--ppg'], help="The name or ID of the proximity placement group the availability set should be associated with.",
                   validator=_validate_proximity_placement_group)

    with self.argument_context('vm update', min_api='2018-04-01') as c:
        c.argument('proximity_placement_group', options_list=['--ppg'], help="The name or ID of the proximity placement group the VM should be associated with.",
                   validator=_validate_proximity_placement_group)

    with self.argument_context('vmss update', min_api='2018-04-01') as c:
        c.argument('proximity_placement_group', options_list=['--ppg'], help="The name or ID of the proximity placement group the VMSS should be associated with.",
                   validator=_validate_proximity_placement_group)

    with self.argument_context('vm availability-set update', min_api='2018-04-01') as c:
        c.argument('proximity_placement_group', options_list=['--ppg'], help="The name or ID of the proximity placement group the availability set should be associated with.",
                   validator=_validate_proximity_placement_group)
    # endregion

    # region VM Monitor
    with self.argument_context('vm monitor log show') as c:
        c.argument('analytics_query', options_list=['--analytics-query', '-q'], help="Query to execute over Log Analytics data.")
        c.argument('timespan', help="Timespan over which to query. Defaults to querying all available data.")

    with self.argument_context('vm monitor metrics') as c:
        c.argument('metricnamespace', options_list=['--namespace'],
                   help='Namespace to query metric definitions for.')

    with self.argument_context('vm monitor metrics tail') as c:
        from azure.mgmt.monitor.models import AggregationType
        c.extra('resource_group_name', required=True)
        c.argument('resource', arg_type=existing_vm_name, help='Name or ID of a virtual machine', validator=validate_vm_name_for_monitor_metrics, id_part=None)
        c.argument('metadata', action='store_true')
        c.argument('dimension', nargs='*', validator=validate_metric_dimension)
        c.argument('aggregation', arg_type=get_enum_type(t for t in AggregationType if t.name != 'none'), nargs='*')
        c.argument('metrics', nargs='*')
        c.argument('orderby',
                   help='Aggregation to use for sorting results and the direction of the sort. Only one order can be specificed. Examples: sum asc')
        c.argument('top', help='Max number of records to retrieve. Valid only if --filter used.')
        c.argument('filters', options_list=['--filter'])
        c.argument('metric_namespace', options_list=['--namespace'])

    with self.argument_context('vm monitor metrics tail', arg_group='Time') as c:
        c.argument('start_time', arg_type=get_datetime_type(help='Start time of the query.'))
        c.argument('end_time', arg_type=get_datetime_type(help='End time of the query. Defaults to the current time.'))
        c.argument('offset', type=get_period_type(as_timedelta=True))
        c.argument('interval', arg_group='Time', type=get_period_type())

    with self.argument_context('vm monitor metrics list-definitions') as c:
        c.extra('resource_group_name', required=True)
        c.argument('resource_uri', arg_type=existing_vm_name, help='Name or ID of a virtual machine', validator=validate_vm_name_for_monitor_metrics, id_part=None)
    # endregion

    # region disk encryption set
    with self.argument_context('disk-encryption-set') as c:
        c.argument('disk_encryption_set_name', disk_encryption_set_name)
        c.argument('key_url', help='URL pointing to a key or secret in KeyVault.')
        c.argument('source_vault', help='Name or ID of the KeyVault containing the key or secret.')
        c.argument('encryption_type', arg_type=get_enum_type(['EncryptionAtRestWithPlatformKey', 'EncryptionAtRestWithCustomerKey', 'EncryptionAtRestWithPlatformAndCustomerKeys', 'ConfidentialVmEncryptedWithCustomerKey']),
                   help='The type of key used to encrypt the data of the disk. EncryptionAtRestWithPlatformKey: Disk is encrypted at rest with Platform managed key. It is the default encryption type. EncryptionAtRestWithCustomerKey: Disk is encrypted at rest with Customer managed key that can be changed and revoked by a customer. EncryptionAtRestWithPlatformAndCustomerKeys: Disk is encrypted at rest with 2 layers of encryption. One of the keys is Customer managed and the other key is Platform managed. ConfidentialVmEncryptedWithCustomerKey: An additional encryption type accepted for confidential VM. Disk is encrypted at rest with Customer managed key.')
        c.argument('location', validator=get_default_location_from_resource_group)
        c.argument('tags', tags_type)
        c.argument('enable_auto_key_rotation', arg_type=get_three_state_flag(), min_api='2020-12-01',
                   options_list=['--enable-auto-key-rotation', '--auto-rotation'],
                   help='Enable automatic rotation of keys.')

    with self.argument_context('disk-encryption-set create', operation_group='disk_encryption_sets',
                               min_api='2022-03-02') as c:
        c.argument('federated_client_id', help='The federated client id used in cross tenant scenario.')
        c.argument('mi_system_assigned', arg_group='Managed Identity', arg_type=get_three_state_flag(),
                   help='Provide this flag to use system assigned identity. Check out help for more examples')
        c.argument('mi_user_assigned', arg_group='Managed Identity', nargs='+',
                   help='User Assigned Identity ids to be used for disk encryption set. '
                        'Check out help for more examples')

    with self.argument_context('disk-encryption-set update', operation_group='disk_encryption_sets',
                               min_api='2022-03-02') as c:
        c.argument('federated_client_id', help='The federated client id used in cross tenant scenario.')

    with self.argument_context('disk-encryption-set identity', operation_group='disk_encryption_sets',
                               min_api='2022-03-02') as c:
        c.argument('mi_system_assigned', options_list=['--system-assigned'],
                   arg_group='Managed Identity', arg_type=get_three_state_flag(),
                   help='Provide this flag to use system assigned identity for disk encryption set. '
                        'Check out help for more examples')
        c.argument('mi_user_assigned', options_list=['--user-assigned'], arg_group='Managed Identity', nargs='*',
                   help='User Assigned Identity ids to be used for disk encryption set. '
                        'Check out help for more examples')
    # endregion

    # region DiskAccess
    with self.argument_context('disk-access', resource_type=ResourceType.MGMT_COMPUTE, operation_group='disk_accesses') as c:
        c.argument('disk_access_name', arg_type=name_arg_type, help='Name of the disk access resource.', id_part='name')
        c.argument('location', validator=get_default_location_from_resource_group)
        c.argument('tags', tags_type)
    # endRegion

    # region Capacity
    with self.argument_context('capacity reservation group') as c:
        c.argument('location', arg_type=get_location_type(self.cli_ctx), validator=get_default_location_from_resource_group)
        c.argument('capacity_reservation_group_name', options_list=['--capacity-reservation-group', '-n'],
                   help='The name of the capacity reservation group.')
        c.argument('tags', tags_type)
        c.argument('sharing_profile', nargs='*', help='Space-separated subscription resource IDs or nothing. Specify the settings to enable sharing across subscriptions for the capacity reservation group resource. Specify it to nothing to unsharing.')

    with self.argument_context('capacity reservation group create') as c:
        c.argument('zones', zones_type, help='Availability Zones to use for this capacity reservation group. If not provided, the group supports only regional resources in the region. If provided, enforces each capacity reservation in the group to be in one of the zones.')

    with self.argument_context('capacity reservation group show') as c:
        c.argument('instance_view', action='store_true', options_list=['--instance-view', '-i'], help='Retrieve the list of instance views of the capacity reservations under the capacity reservation group which is a snapshot of the runtime properties of a capacity reservation that is managed by the platform and can change outside of control plane operations.')

    with self.argument_context('capacity reservation') as c:
        c.argument('location', arg_type=get_location_type(self.cli_ctx), validator=get_default_location_from_resource_group)
        c.argument('capacity_reservation_group_name', options_list=['--capacity-reservation-group', '-c'],
                   help='The name of the capacity reservation group.')
        c.argument('capacity_reservation_name', options_list=['--capacity-reservation-name', '-n'],
                   help='The name of the capacity reservation.')
        c.argument('capacity', type=int, help='Specify the number of virtual machines in the scale set.')
        c.argument('tags', tags_type)

    with self.argument_context('capacity reservation create') as c:
        c.argument('zone', zone_type, help='Availability Zone to use for this capacity reservation. The zone has to be single value and also should be part for the list of zones specified during the capacity reservation group creation. If not provided, the reservation supports only non-zonal deployments. If provided, enforces VM/VMSS using this capacity reservation to be in same zone.')
        c.argument('sku_name', options_list=['--sku', '-s'], required=True, help='The SKU of the resource for which capacity needs be reserved. Currently VM Skus with the capability called "CapacityReservationSupported" set to true are supported. Refer to List Microsoft.Compute SKUs in a region (https://learn.microsoft.com/rest/api/compute/resourceskus/list) for supported values.')

    with self.argument_context('capacity reservation show') as c:
        c.argument('instance_view', action='store_true', options_list=['--instance-view', '-i'], help='Retrieve a snapshot of the runtime properties of the capacity reservation that is managed by the platform and can change outside of control plane operations.')
    # endRegion

    # region Restore point
    with self.argument_context('restore-point') as c:
        c.argument('restore_point_collection_name', options_list=['--collection-name'],
                   help='The name of the restore point collection.')

    with self.argument_context('restore-point create') as c:
        c.argument('restore_point_name', options_list=['--name', '-n', '--restore-point-name'],
                   help='The name of the restore point.')
        c.argument('exclude_disks', nargs='+', help='List of disk resource ids that the '
                   'customer wishes to exclude from the restore point. If no disks are specified, all disks will be '
                   'included.')
        c.argument('source_restore_point', help='Resource Id of the source restore point from which a copy needs to be created')
        c.argument('consistency_mode', arg_type=get_enum_type(self.get_models('ConsistencyModeTypes')), is_preview=True, min_api='2021-07-01', help='Consistency mode of the restore point. Can be specified in the input while creating a restore point. For now, only CrashConsistent is accepted as a valid input. Please refer to https://aka.ms/RestorePoints for more details.')
        c.argument('source_os_resource', help='Resource Id of the source OS disk')
        c.argument('os_restore_point_encryption_set', help='Customer managed OS disk encryption set resource id')
        c.argument('os_restore_point_encryption_type', arg_type=get_enum_type(self.get_models('RestorePointEncryptionType')), help='The type of key used to encrypt the data of the OS disk restore point.')
        c.argument('source_data_disk_resource', nargs='+', help='Resource Id of the source data disk')
        c.argument('data_disk_restore_point_encryption_set', nargs='+', help='Customer managed data disk encryption set resource id')
        c.argument('data_disk_restore_point_encryption_type', nargs='+', arg_type=get_enum_type(self.get_models('RestorePointEncryptionType')), help='The type of key used to encrypt the data of the data disk restore point.')

    with self.argument_context('restore-point show') as c:
        c.argument('restore_point_name', options_list=['--name', '-n', '--restore-point-name'],
                   help='The name of the restore point.')
        c.argument('expand', help='The expand expression to apply on the operation.',
                   deprecate_info=c.deprecate(hide=True))
        c.argument('instance_view', action='store_true', help='Show the instance view of a restore point.')

    with self.argument_context('restore-point wait') as c:
        c.argument('restore_point_name', options_list=['--name', '-n', '--restore-point-name'],
                   help='The name of the restore point.')
    # endRegion

    # region Restore point collection
    with self.argument_context('restore-point collection create') as c:
        c.argument('location', arg_type=get_location_type(self.cli_ctx), required=False,
                   validator=get_default_location_from_resource_group)
        c.argument('tags', tags_type)
        c.argument('source_id', help='Resource Id of the source resource used to create this restore point collection',
                   arg_group='Source')

    with self.argument_context('restore-point collection update') as c:
        c.argument('tags', tags_type)

    with self.argument_context('restore-point collection show') as c:
        c.argument('expand', help='The expand expression to apply on the operation.',
                   deprecate_info=c.deprecate(hide=True))
        c.argument('restore_points', action='store_true', help='Show all contained restore points in the restore point collection.')
    # endRegion<|MERGE_RESOLUTION|>--- conflicted
+++ resolved
@@ -766,16 +766,6 @@
         c.argument('enable_vtpm', enable_vtpm_type)
         c.argument('os_disk_delete_option', arg_type=get_enum_type(self.get_models('DiskDeleteOptionTypes')), min_api='2022-03-01', arg_group='Storage', help='Specify whether OS disk should be deleted or detached upon VMSS Flex deletion (This feature is only for VMSS with flexible orchestration mode).')
         c.argument('data_disk_delete_option', arg_type=get_enum_type(self.get_models('DiskDeleteOptionTypes')), min_api='2022-03-01', arg_group='Storage', help='Specify whether data disk should be deleted or detached upon VMSS Flex deletion (This feature is only for VMSS with flexible orchestration mode)')
-<<<<<<< HEAD
-=======
-        c.argument('security_posture_reference_id', min_api='2023-03-01',
-                   options_list=['--security-posture-reference-id', '--security-posture-id'],
-                   help='The security posture reference id in the form of /CommunityGalleries/{communityGalleryName}/securityPostures/{securityPostureName}/versions/{major.minor.patch}|{major.*}|latest')
-        c.argument('security_posture_reference_exclude_extensions', min_api='2023-03-01', type=validate_file_or_dict,
-                   options_list=['--security-posture-reference-exclude-extensions', '--exclude-extensions'],
-                   help='List of virtual machine extensions to exclude when applying the Security Posture. Either a Json string or a file path is acceptable. '
-                        'Please refer to https://learn.microsoft.com/rest/api/compute/virtualmachinescalesets/get#virtualmachineextension for the data format.')
->>>>>>> 1bc87030
         c.argument('skuprofile_vmsizes', nargs='+', min_api='2024-07-01', help='A list of VM sizes in the scale set. See https://azure.microsoft.com/pricing/details/virtual-machines/ for size info.')
         c.argument('skuprofile_allostrat', options_list=['--skuprofile-allocation-strategy', '--sku-allocat-strat'], arg_type=get_enum_type(['LowestPrice', 'CapacityOptimized']), min_api='2024-07-01', help='Allocation strategy for vm sizes in SKU profile.')
 
@@ -823,16 +813,6 @@
         c.argument('enable_vtpm', enable_vtpm_type)
         c.argument('custom_data', help='Custom init script file or text (cloud-init, cloud-config, etc..)', completer=FilesCompleter(), type=file_type)
         c.argument('security_type', arg_type=get_enum_type(["TrustedLaunch", "Standard"]), min_api='2020-06-01', help='Specify the security type of the virtual machine scale set.')
-<<<<<<< HEAD
-=======
-        c.argument('security_posture_reference_id', min_api='2023-03-01',
-                   options_list=['--security-posture-reference-id', '--security-posture-id'],
-                   help='The security posture reference id in the form of /CommunityGalleries/{communityGalleryName}/securityPostures/{securityPostureName}/versions/{major.minor.patch}|{major.*}|latest')
-        c.argument('security_posture_reference_exclude_extensions', min_api='2023-03-01', type=validate_file_or_dict,
-                   options_list=['--security-posture-reference-exclude-extensions', '--exclude-extensions'],
-                   help='List of virtual machine extensions to exclude when applying the Security Posture. Either a Json string or a file path is acceptable. '
-                        'Please refer to https://learn.microsoft.com/rest/api/compute/virtualmachinescalesets/get#virtualmachineextension for the data format.')
->>>>>>> 1bc87030
         c.argument('ephemeral_os_disk', arg_type=get_three_state_flag(), min_api='2024-03-01', help='Allow you to specify the ephemeral disk settings for the operating system disk. Specify it to false to set ephemeral disk setting as empty and migrate it to non ephemeral')
         c.argument('ephemeral_os_disk_option', options_list=['--ephemeral-os-disk-option', '--ephemeral-option'], arg_type=get_enum_type(self.get_models('DiffDiskOptions')), min_api='2024-03-01', help='Specify the ephemeral disk settings for operating system disk.')
         c.argument('zones', zones_type, min_api='2023-03-01')
