--- conflicted
+++ resolved
@@ -76,13 +76,8 @@
     'azure-mgmt-consumption~=2.0',
     'azure-mgmt-containerinstance~=1.4',
     'azure-mgmt-containerregistry~=3.0.0rc11',
-<<<<<<< HEAD
-    'azure-mgmt-containerservice~=9.0.0',
+    'azure-mgmt-containerservice~=9.0.1',
     'azure-mgmt-cosmosdb~=0.13.0',
-=======
-    'azure-mgmt-containerservice~=9.0.1',
-    'azure-mgmt-cosmosdb~=0.12.0',
->>>>>>> 29899466
     'azure-mgmt-datalake-analytics~=0.2.1',
     'azure-mgmt-datalake-store~=0.5.0',
     'azure-mgmt-datamigration~=0.1.0',
