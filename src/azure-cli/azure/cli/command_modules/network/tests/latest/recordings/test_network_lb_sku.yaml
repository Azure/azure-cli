interactions:
- request:
    body: null
    headers:
      Accept:
      - application/json
      Accept-Encoding:
      - gzip, deflate
      CommandName:
      - network lb create
      Connection:
      - keep-alive
      ParameterSetName:
      - -g -l -n --sku --public-ip-address
      User-Agent:
<<<<<<< HEAD
      - python/3.6.5 (Windows-10-10.0.17134-SP0) msrest/0.6.10 msrest_azure/0.6.2
=======
      - python/3.7.4 (Windows-10-10.0.18362-SP0) msrest/0.6.10 msrest_azure/0.6.2
>>>>>>> 15b3674b
        azure-mgmt-resource/4.0.0 Azure-SDK-For-Python AZURECLI/2.0.74
      accept-language:
      - en-US
    method: GET
    uri: https://management.azure.com/subscriptions/00000000-0000-0000-0000-000000000000/resources?$filter=resourceGroup%20eq%20%27cli_test_network_lb_sku000001%27%20and%20name%20eq%20%27pubip1%27%20and%20resourceType%20eq%20%27Microsoft.Network%2FpublicIPAddresses%27&api-version=2019-07-01
  response:
    body:
      string: '{"value":[]}'
    headers:
      cache-control:
      - no-cache
      content-length:
      - '12'
      content-type:
      - application/json; charset=utf-8
      date:
<<<<<<< HEAD
      - Sun, 13 Oct 2019 06:40:29 GMT
=======
      - Thu, 10 Oct 2019 10:38:10 GMT
>>>>>>> 15b3674b
      expires:
      - '-1'
      pragma:
      - no-cache
      strict-transport-security:
      - max-age=31536000; includeSubDomains
      vary:
      - Accept-Encoding
      x-content-type-options:
      - nosniff
    status:
      code: 200
      message: OK
- request:
    body: 'b''{"properties": {"template": {"$schema": "https://schema.management.azure.com/schemas/2015-01-01/deploymentTemplate.json#",
      "contentVersion": "1.0.0.0", "parameters": {}, "variables": {}, "resources":
      [{"apiVersion": "2019-08-01", "type": "Microsoft.Network/publicIPAddresses",
      "name": "pubip1", "location": "eastus2", "tags": {}, "dependsOn": [], "properties":
      {"publicIPAllocationMethod": "Static"}, "sku": {"name": "Standard"}}, {"type":
      "Microsoft.Network/loadBalancers", "name": "lb1", "location": "eastus2", "tags":
      {}, "apiVersion": "2019-08-01", "dependsOn": ["Microsoft.Network/publicIpAddresses/pubip1"],
      "properties": {"backendAddressPools": [{"name": "lb1bepool"}], "frontendIPConfigurations":
      [{"name": "LoadBalancerFrontEnd", "properties": {"publicIPAddress": {"id": "/subscriptions/00000000-0000-0000-0000-000000000000/resourceGroups/cli_test_network_lb_sku000001/providers/Microsoft.Network/publicIPAddresses/pubip1"},
      "privateIPAddressVersion": "IPv4"}}]}, "sku": {"name": "Standard"}}], "outputs":
      {"loadBalancer": {"type": "object", "value": "[reference(\''lb1\'')]"}}}, "parameters":
      {}, "mode": "Incremental"}}'''
    headers:
      Accept:
      - application/json
      Accept-Encoding:
      - gzip, deflate
      CommandName:
      - network lb create
      Connection:
      - keep-alive
      Content-Length:
      - '1172'
      Content-Type:
      - application/json; charset=utf-8
      ParameterSetName:
      - -g -l -n --sku --public-ip-address
      User-Agent:
<<<<<<< HEAD
      - python/3.6.5 (Windows-10-10.0.17134-SP0) msrest/0.6.10 msrest_azure/0.6.2
=======
      - python/3.7.4 (Windows-10-10.0.18362-SP0) msrest/0.6.10 msrest_azure/0.6.2
>>>>>>> 15b3674b
        azure-mgmt-resource/4.0.0 Azure-SDK-For-Python AZURECLI/2.0.74
      accept-language:
      - en-US
    method: PUT
    uri: https://management.azure.com/subscriptions/00000000-0000-0000-0000-000000000000/resourcegroups/cli_test_network_lb_sku000001/providers/Microsoft.Resources/deployments/mock-deployment?api-version=2019-07-01
  response:
    body:
<<<<<<< HEAD
      string: '{"id":"/subscriptions/00000000-0000-0000-0000-000000000000/resourceGroups/cli_test_network_lb_sku000001/providers/Microsoft.Resources/deployments/lb_deploy_vJGB9rGLBd8XYhxRxCJm3PrK3eT1MhDv","name":"lb_deploy_vJGB9rGLBd8XYhxRxCJm3PrK3eT1MhDv","type":"Microsoft.Resources/deployments","properties":{"templateHash":"11787562171210985238","parameters":{},"mode":"Incremental","provisioningState":"Accepted","timestamp":"2019-10-13T06:40:30.8706351Z","duration":"PT0.5543302S","correlationId":"291c32d7-0751-4147-a361-dbb65cdbc46e","providers":[{"namespace":"Microsoft.Network","resourceTypes":[{"resourceType":"publicIPAddresses","locations":["eastus2"]},{"resourceType":"loadBalancers","locations":["eastus2"]}]}],"dependencies":[{"dependsOn":[{"id":"/subscriptions/00000000-0000-0000-0000-000000000000/resourceGroups/cli_test_network_lb_sku000001/providers/Microsoft.Network/publicIPAddresses/pubip1","resourceType":"Microsoft.Network/publicIPAddresses","resourceName":"pubip1"}],"id":"/subscriptions/00000000-0000-0000-0000-000000000000/resourceGroups/cli_test_network_lb_sku000001/providers/Microsoft.Network/loadBalancers/lb1","resourceType":"Microsoft.Network/loadBalancers","resourceName":"lb1"}]}}'
    headers:
      azure-asyncoperation:
      - https://management.azure.com/subscriptions/00000000-0000-0000-0000-000000000000/resourcegroups/cli_test_network_lb_sku000001/providers/Microsoft.Resources/deployments/lb_deploy_vJGB9rGLBd8XYhxRxCJm3PrK3eT1MhDv/operationStatuses/08586306580551613122?api-version=2019-07-01
=======
      string: '{"id":"/subscriptions/00000000-0000-0000-0000-000000000000/resourceGroups/cli_test_network_lb_sku000001/providers/Microsoft.Resources/deployments/lb_deploy_LkZDoCnvXnczETfTNknBIGMJKhbr4SRo","name":"lb_deploy_LkZDoCnvXnczETfTNknBIGMJKhbr4SRo","type":"Microsoft.Resources/deployments","properties":{"templateHash":"5772456199681815814","parameters":{},"mode":"Incremental","provisioningState":"Accepted","timestamp":"2019-10-10T10:38:15.4562782Z","duration":"PT3.1835615S","correlationId":"c86a7a5d-d078-46f9-878c-c0dc530a2332","providers":[{"namespace":"Microsoft.Network","resourceTypes":[{"resourceType":"publicIPAddresses","locations":["eastus2"]},{"resourceType":"loadBalancers","locations":["eastus2"]}]}],"dependencies":[{"dependsOn":[{"id":"/subscriptions/00000000-0000-0000-0000-000000000000/resourceGroups/cli_test_network_lb_sku000001/providers/Microsoft.Network/publicIPAddresses/pubip1","resourceType":"Microsoft.Network/publicIPAddresses","resourceName":"pubip1"}],"id":"/subscriptions/00000000-0000-0000-0000-000000000000/resourceGroups/cli_test_network_lb_sku000001/providers/Microsoft.Network/loadBalancers/lb1","resourceType":"Microsoft.Network/loadBalancers","resourceName":"lb1"}]}}'
    headers:
      azure-asyncoperation:
      - https://management.azure.com/subscriptions/00000000-0000-0000-0000-000000000000/resourcegroups/cli_test_network_lb_sku000001/providers/Microsoft.Resources/deployments/lb_deploy_LkZDoCnvXnczETfTNknBIGMJKhbr4SRo/operationStatuses/08586309029932048981?api-version=2019-05-10
>>>>>>> 15b3674b
      cache-control:
      - no-cache
      content-length:
      - '1339'
      content-type:
      - application/json; charset=utf-8
      date:
<<<<<<< HEAD
      - Sun, 13 Oct 2019 06:40:30 GMT
=======
      - Thu, 10 Oct 2019 10:38:15 GMT
>>>>>>> 15b3674b
      expires:
      - '-1'
      pragma:
      - no-cache
      strict-transport-security:
      - max-age=31536000; includeSubDomains
      x-content-type-options:
      - nosniff
      x-ms-ratelimit-remaining-subscription-writes:
<<<<<<< HEAD
      - '1199'
=======
      - '1198'
>>>>>>> 15b3674b
    status:
      code: 201
      message: Created
- request:
    body: null
    headers:
      Accept:
      - application/json
      Accept-Encoding:
      - gzip, deflate
      CommandName:
      - network lb create
      Connection:
      - keep-alive
      ParameterSetName:
      - -g -l -n --sku --public-ip-address
      User-Agent:
<<<<<<< HEAD
      - python/3.6.5 (Windows-10-10.0.17134-SP0) msrest/0.6.10 msrest_azure/0.6.2
        azure-mgmt-resource/4.0.0 Azure-SDK-For-Python AZURECLI/2.0.74
    method: GET
    uri: https://management.azure.com/subscriptions/00000000-0000-0000-0000-000000000000/resourcegroups/cli_test_network_lb_sku000001/providers/Microsoft.Resources/deployments/mock-deployment/operationStatuses/08586306580551613122?api-version=2019-07-01
=======
      - python/3.7.4 (Windows-10-10.0.18362-SP0) msrest/0.6.10 msrest_azure/0.6.2
        azure-mgmt-resource/4.0.0 Azure-SDK-For-Python AZURECLI/2.0.74
    method: GET
    uri: https://management.azure.com/subscriptions/00000000-0000-0000-0000-000000000000/resourcegroups/cli_test_network_lb_sku000001/providers/Microsoft.Resources/deployments/mock-deployment/operationStatuses/08586309029932048981?api-version=2019-05-10
  response:
    body:
      string: '{"status":"Running"}'
    headers:
      cache-control:
      - no-cache
      content-length:
      - '20'
      content-type:
      - application/json; charset=utf-8
      date:
      - Thu, 10 Oct 2019 10:38:46 GMT
      expires:
      - '-1'
      pragma:
      - no-cache
      strict-transport-security:
      - max-age=31536000; includeSubDomains
      vary:
      - Accept-Encoding
      x-content-type-options:
      - nosniff
    status:
      code: 200
      message: OK
- request:
    body: null
    headers:
      Accept:
      - application/json
      Accept-Encoding:
      - gzip, deflate
      CommandName:
      - network lb create
      Connection:
      - keep-alive
      ParameterSetName:
      - -g -l -n --sku --public-ip-address
      User-Agent:
      - python/3.7.4 (Windows-10-10.0.18362-SP0) msrest/0.6.10 msrest_azure/0.6.2
        azure-mgmt-resource/4.0.0 Azure-SDK-For-Python AZURECLI/2.0.74
    method: GET
    uri: https://management.azure.com/subscriptions/00000000-0000-0000-0000-000000000000/resourcegroups/cli_test_network_lb_sku000001/providers/Microsoft.Resources/deployments/mock-deployment/operationStatuses/08586309029932048981?api-version=2019-05-10
  response:
    body:
      string: '{"status":"Running"}'
    headers:
      cache-control:
      - no-cache
      content-length:
      - '20'
      content-type:
      - application/json; charset=utf-8
      date:
      - Thu, 10 Oct 2019 10:39:16 GMT
      expires:
      - '-1'
      pragma:
      - no-cache
      strict-transport-security:
      - max-age=31536000; includeSubDomains
      vary:
      - Accept-Encoding
      x-content-type-options:
      - nosniff
    status:
      code: 200
      message: OK
- request:
    body: null
    headers:
      Accept:
      - application/json
      Accept-Encoding:
      - gzip, deflate
      CommandName:
      - network lb create
      Connection:
      - keep-alive
      ParameterSetName:
      - -g -l -n --sku --public-ip-address
      User-Agent:
      - python/3.7.4 (Windows-10-10.0.18362-SP0) msrest/0.6.10 msrest_azure/0.6.2
        azure-mgmt-resource/4.0.0 Azure-SDK-For-Python AZURECLI/2.0.74
    method: GET
    uri: https://management.azure.com/subscriptions/00000000-0000-0000-0000-000000000000/resourcegroups/cli_test_network_lb_sku000001/providers/Microsoft.Resources/deployments/mock-deployment/operationStatuses/08586309029932048981?api-version=2019-05-10
  response:
    body:
      string: '{"status":"Running"}'
    headers:
      cache-control:
      - no-cache
      content-length:
      - '20'
      content-type:
      - application/json; charset=utf-8
      date:
      - Thu, 10 Oct 2019 10:39:46 GMT
      expires:
      - '-1'
      pragma:
      - no-cache
      strict-transport-security:
      - max-age=31536000; includeSubDomains
      vary:
      - Accept-Encoding
      x-content-type-options:
      - nosniff
    status:
      code: 200
      message: OK
- request:
    body: null
    headers:
      Accept:
      - application/json
      Accept-Encoding:
      - gzip, deflate
      CommandName:
      - network lb create
      Connection:
      - keep-alive
      ParameterSetName:
      - -g -l -n --sku --public-ip-address
      User-Agent:
      - python/3.7.4 (Windows-10-10.0.18362-SP0) msrest/0.6.10 msrest_azure/0.6.2
        azure-mgmt-resource/4.0.0 Azure-SDK-For-Python AZURECLI/2.0.74
    method: GET
    uri: https://management.azure.com/subscriptions/00000000-0000-0000-0000-000000000000/resourcegroups/cli_test_network_lb_sku000001/providers/Microsoft.Resources/deployments/mock-deployment/operationStatuses/08586309029932048981?api-version=2019-05-10
  response:
    body:
      string: '{"status":"Running"}'
    headers:
      cache-control:
      - no-cache
      content-length:
      - '20'
      content-type:
      - application/json; charset=utf-8
      date:
      - Thu, 10 Oct 2019 10:40:18 GMT
      expires:
      - '-1'
      pragma:
      - no-cache
      strict-transport-security:
      - max-age=31536000; includeSubDomains
      vary:
      - Accept-Encoding
      x-content-type-options:
      - nosniff
    status:
      code: 200
      message: OK
- request:
    body: null
    headers:
      Accept:
      - application/json
      Accept-Encoding:
      - gzip, deflate
      CommandName:
      - network lb create
      Connection:
      - keep-alive
      ParameterSetName:
      - -g -l -n --sku --public-ip-address
      User-Agent:
      - python/3.7.4 (Windows-10-10.0.18362-SP0) msrest/0.6.10 msrest_azure/0.6.2
        azure-mgmt-resource/4.0.0 Azure-SDK-For-Python AZURECLI/2.0.74
    method: GET
    uri: https://management.azure.com/subscriptions/00000000-0000-0000-0000-000000000000/resourcegroups/cli_test_network_lb_sku000001/providers/Microsoft.Resources/deployments/mock-deployment/operationStatuses/08586309029932048981?api-version=2019-05-10
  response:
    body:
      string: '{"status":"Running"}'
    headers:
      cache-control:
      - no-cache
      content-length:
      - '20'
      content-type:
      - application/json; charset=utf-8
      date:
      - Thu, 10 Oct 2019 10:40:48 GMT
      expires:
      - '-1'
      pragma:
      - no-cache
      strict-transport-security:
      - max-age=31536000; includeSubDomains
      vary:
      - Accept-Encoding
      x-content-type-options:
      - nosniff
    status:
      code: 200
      message: OK
- request:
    body: null
    headers:
      Accept:
      - application/json
      Accept-Encoding:
      - gzip, deflate
      CommandName:
      - network lb create
      Connection:
      - keep-alive
      ParameterSetName:
      - -g -l -n --sku --public-ip-address
      User-Agent:
      - python/3.7.4 (Windows-10-10.0.18362-SP0) msrest/0.6.10 msrest_azure/0.6.2
        azure-mgmt-resource/4.0.0 Azure-SDK-For-Python AZURECLI/2.0.74
    method: GET
    uri: https://management.azure.com/subscriptions/00000000-0000-0000-0000-000000000000/resourcegroups/cli_test_network_lb_sku000001/providers/Microsoft.Resources/deployments/mock-deployment/operationStatuses/08586309029932048981?api-version=2019-05-10
  response:
    body:
      string: '{"status":"Running"}'
    headers:
      cache-control:
      - no-cache
      content-length:
      - '20'
      content-type:
      - application/json; charset=utf-8
      date:
      - Thu, 10 Oct 2019 10:41:18 GMT
      expires:
      - '-1'
      pragma:
      - no-cache
      strict-transport-security:
      - max-age=31536000; includeSubDomains
      vary:
      - Accept-Encoding
      x-content-type-options:
      - nosniff
    status:
      code: 200
      message: OK
- request:
    body: null
    headers:
      Accept:
      - application/json
      Accept-Encoding:
      - gzip, deflate
      CommandName:
      - network lb create
      Connection:
      - keep-alive
      ParameterSetName:
      - -g -l -n --sku --public-ip-address
      User-Agent:
      - python/3.7.4 (Windows-10-10.0.18362-SP0) msrest/0.6.10 msrest_azure/0.6.2
        azure-mgmt-resource/4.0.0 Azure-SDK-For-Python AZURECLI/2.0.74
    method: GET
    uri: https://management.azure.com/subscriptions/00000000-0000-0000-0000-000000000000/resourcegroups/cli_test_network_lb_sku000001/providers/Microsoft.Resources/deployments/mock-deployment/operationStatuses/08586309029932048981?api-version=2019-05-10
>>>>>>> 15b3674b
  response:
    body:
      string: '{"status":"Succeeded"}'
    headers:
      cache-control:
      - no-cache
      content-length:
      - '22'
      content-type:
      - application/json; charset=utf-8
      date:
<<<<<<< HEAD
      - Sun, 13 Oct 2019 06:41:00 GMT
=======
      - Thu, 10 Oct 2019 10:41:49 GMT
>>>>>>> 15b3674b
      expires:
      - '-1'
      pragma:
      - no-cache
      strict-transport-security:
      - max-age=31536000; includeSubDomains
      vary:
      - Accept-Encoding
      x-content-type-options:
      - nosniff
    status:
      code: 200
      message: OK
- request:
    body: null
    headers:
      Accept:
      - application/json
      Accept-Encoding:
      - gzip, deflate
      CommandName:
      - network lb create
      Connection:
      - keep-alive
      ParameterSetName:
      - -g -l -n --sku --public-ip-address
      User-Agent:
<<<<<<< HEAD
      - python/3.6.5 (Windows-10-10.0.17134-SP0) msrest/0.6.10 msrest_azure/0.6.2
=======
      - python/3.7.4 (Windows-10-10.0.18362-SP0) msrest/0.6.10 msrest_azure/0.6.2
>>>>>>> 15b3674b
        azure-mgmt-resource/4.0.0 Azure-SDK-For-Python AZURECLI/2.0.74
    method: GET
    uri: https://management.azure.com/subscriptions/00000000-0000-0000-0000-000000000000/resourcegroups/cli_test_network_lb_sku000001/providers/Microsoft.Resources/deployments/mock-deployment?api-version=2019-07-01
  response:
    body:
<<<<<<< HEAD
      string: '{"id":"/subscriptions/00000000-0000-0000-0000-000000000000/resourceGroups/cli_test_network_lb_sku000001/providers/Microsoft.Resources/deployments/lb_deploy_vJGB9rGLBd8XYhxRxCJm3PrK3eT1MhDv","name":"lb_deploy_vJGB9rGLBd8XYhxRxCJm3PrK3eT1MhDv","type":"Microsoft.Resources/deployments","properties":{"templateHash":"11787562171210985238","parameters":{},"mode":"Incremental","provisioningState":"Succeeded","timestamp":"2019-10-13T06:40:47.0060444Z","duration":"PT16.6897395S","correlationId":"291c32d7-0751-4147-a361-dbb65cdbc46e","providers":[{"namespace":"Microsoft.Network","resourceTypes":[{"resourceType":"publicIPAddresses","locations":["eastus2"]},{"resourceType":"loadBalancers","locations":["eastus2"]}]}],"dependencies":[{"dependsOn":[{"id":"/subscriptions/00000000-0000-0000-0000-000000000000/resourceGroups/cli_test_network_lb_sku000001/providers/Microsoft.Network/publicIPAddresses/pubip1","resourceType":"Microsoft.Network/publicIPAddresses","resourceName":"pubip1"}],"id":"/subscriptions/00000000-0000-0000-0000-000000000000/resourceGroups/cli_test_network_lb_sku000001/providers/Microsoft.Network/loadBalancers/lb1","resourceType":"Microsoft.Network/loadBalancers","resourceName":"lb1"}],"outputs":{"loadBalancer":{"type":"Object","value":{"provisioningState":"Succeeded","resourceGuid":"fa07b1c6-1a74-4a4c-a70a-46ca91d2b450","frontendIPConfigurations":[{"name":"LoadBalancerFrontEnd","id":"/subscriptions/00000000-0000-0000-0000-000000000000/resourceGroups/cli_test_network_lb_sku000001/providers/Microsoft.Network/loadBalancers/lb1/frontendIPConfigurations/LoadBalancerFrontEnd","etag":"W/\"2c85de27-e611-4e90-9d09-d90f04c53237\"","type":"Microsoft.Network/loadBalancers/frontendIPConfigurations","properties":{"provisioningState":"Succeeded","privateIPAllocationMethod":"Dynamic","publicIPAddress":{"id":"/subscriptions/00000000-0000-0000-0000-000000000000/resourceGroups/cli_test_network_lb_sku000001/providers/Microsoft.Network/publicIPAddresses/pubip1"},"privateIPAddressVersion":"IPv4"}}],"backendAddressPools":[{"name":"lb1bepool","id":"/subscriptions/00000000-0000-0000-0000-000000000000/resourceGroups/cli_test_network_lb_sku000001/providers/Microsoft.Network/loadBalancers/lb1/backendAddressPools/lb1bepool","etag":"W/\"2c85de27-e611-4e90-9d09-d90f04c53237\"","properties":{"provisioningState":"Succeeded"},"type":"Microsoft.Network/loadBalancers/backendAddressPools"}],"loadBalancingRules":[],"probes":[],"inboundNatRules":[],"outboundRules":[],"inboundNatPools":[]}}},"outputResources":[{"id":"/subscriptions/00000000-0000-0000-0000-000000000000/resourceGroups/cli_test_network_lb_sku000001/providers/Microsoft.Network/loadBalancers/lb1"},{"id":"/subscriptions/00000000-0000-0000-0000-000000000000/resourceGroups/cli_test_network_lb_sku000001/providers/Microsoft.Network/publicIPAddresses/pubip1"}]}}'
=======
      string: '{"id":"/subscriptions/00000000-0000-0000-0000-000000000000/resourceGroups/cli_test_network_lb_sku000001/providers/Microsoft.Resources/deployments/lb_deploy_LkZDoCnvXnczETfTNknBIGMJKhbr4SRo","name":"lb_deploy_LkZDoCnvXnczETfTNknBIGMJKhbr4SRo","type":"Microsoft.Resources/deployments","properties":{"templateHash":"5772456199681815814","parameters":{},"mode":"Incremental","provisioningState":"Succeeded","timestamp":"2019-10-10T10:41:30.1759835Z","duration":"PT3M17.9032668S","correlationId":"c86a7a5d-d078-46f9-878c-c0dc530a2332","providers":[{"namespace":"Microsoft.Network","resourceTypes":[{"resourceType":"publicIPAddresses","locations":["eastus2"]},{"resourceType":"loadBalancers","locations":["eastus2"]}]}],"dependencies":[{"dependsOn":[{"id":"/subscriptions/00000000-0000-0000-0000-000000000000/resourceGroups/cli_test_network_lb_sku000001/providers/Microsoft.Network/publicIPAddresses/pubip1","resourceType":"Microsoft.Network/publicIPAddresses","resourceName":"pubip1"}],"id":"/subscriptions/00000000-0000-0000-0000-000000000000/resourceGroups/cli_test_network_lb_sku000001/providers/Microsoft.Network/loadBalancers/lb1","resourceType":"Microsoft.Network/loadBalancers","resourceName":"lb1"}],"outputs":{"loadBalancer":{"type":"Object","value":{"provisioningState":"Succeeded","resourceGuid":"43edc0b0-3a4c-480b-a85f-5a0ac4f3c350","frontendIPConfigurations":[{"name":"LoadBalancerFrontEnd","id":"/subscriptions/00000000-0000-0000-0000-000000000000/resourceGroups/cli_test_network_lb_sku000001/providers/Microsoft.Network/loadBalancers/lb1/frontendIPConfigurations/LoadBalancerFrontEnd","etag":"W/\"cdf6bb0b-f822-4b9a-9f4c-7e6f0193fb1d\"","type":"Microsoft.Network/loadBalancers/frontendIPConfigurations","properties":{"provisioningState":"Succeeded","privateIPAllocationMethod":"Dynamic","publicIPAddress":{"id":"/subscriptions/00000000-0000-0000-0000-000000000000/resourceGroups/cli_test_network_lb_sku000001/providers/Microsoft.Network/publicIPAddresses/pubip1"},"privateIPAddressVersion":"IPv4"}}],"backendAddressPools":[{"name":"lb1bepool","id":"/subscriptions/00000000-0000-0000-0000-000000000000/resourceGroups/cli_test_network_lb_sku000001/providers/Microsoft.Network/loadBalancers/lb1/backendAddressPools/lb1bepool","etag":"W/\"cdf6bb0b-f822-4b9a-9f4c-7e6f0193fb1d\"","properties":{"provisioningState":"Succeeded"},"type":"Microsoft.Network/loadBalancers/backendAddressPools"}],"loadBalancingRules":[],"probes":[],"inboundNatRules":[],"outboundRules":[],"inboundNatPools":[]}}},"outputResources":[{"id":"/subscriptions/00000000-0000-0000-0000-000000000000/resourceGroups/cli_test_network_lb_sku000001/providers/Microsoft.Network/loadBalancers/lb1"},{"id":"/subscriptions/00000000-0000-0000-0000-000000000000/resourceGroups/cli_test_network_lb_sku000001/providers/Microsoft.Network/publicIPAddresses/pubip1"}]}}'
>>>>>>> 15b3674b
    headers:
      cache-control:
      - no-cache
      content-length:
<<<<<<< HEAD
      - '3195'
      content-type:
      - application/json; charset=utf-8
      date:
      - Sun, 13 Oct 2019 06:41:00 GMT
=======
      - '3196'
      content-type:
      - application/json; charset=utf-8
      date:
      - Thu, 10 Oct 2019 10:41:50 GMT
>>>>>>> 15b3674b
      expires:
      - '-1'
      pragma:
      - no-cache
      strict-transport-security:
      - max-age=31536000; includeSubDomains
      vary:
      - Accept-Encoding
      x-content-type-options:
      - nosniff
    status:
      code: 200
      message: OK
- request:
    body: null
    headers:
      Accept:
      - application/json
      Accept-Encoding:
      - gzip, deflate
      CommandName:
      - network lb show
      Connection:
      - keep-alive
      ParameterSetName:
      - -g -n
      User-Agent:
<<<<<<< HEAD
      - python/3.6.5 (Windows-10-10.0.17134-SP0) msrest/0.6.10 msrest_azure/0.6.2
        azure-mgmt-network/4.0.0 Azure-SDK-For-Python AZURECLI/2.0.74
=======
      - python/3.7.4 (Windows-10-10.0.18362-SP0) msrest/0.6.10 msrest_azure/0.6.2
        azure-mgmt-network/6.0.0 Azure-SDK-For-Python AZURECLI/2.0.74
>>>>>>> 15b3674b
      accept-language:
      - en-US
    method: GET
    uri: https://management.azure.com/subscriptions/00000000-0000-0000-0000-000000000000/resourceGroups/cli_test_network_lb_sku000001/providers/Microsoft.Network/loadBalancers/lb1?api-version=2019-08-01
  response:
    body:
      string: "{\r\n  \"name\": \"lb1\",\r\n  \"id\": \"/subscriptions/00000000-0000-0000-0000-000000000000/resourceGroups/cli_test_network_lb_sku000001/providers/Microsoft.Network/loadBalancers/lb1\",\r\n
<<<<<<< HEAD
        \ \"etag\": \"W/\\\"2c85de27-e611-4e90-9d09-d90f04c53237\\\"\",\r\n  \"type\":
        \"Microsoft.Network/loadBalancers\",\r\n  \"location\": \"eastus2\",\r\n  \"tags\":
        {},\r\n  \"properties\": {\r\n    \"provisioningState\": \"Succeeded\",\r\n
        \   \"resourceGuid\": \"fa07b1c6-1a74-4a4c-a70a-46ca91d2b450\",\r\n    \"frontendIPConfigurations\":
        [\r\n      {\r\n        \"name\": \"LoadBalancerFrontEnd\",\r\n        \"id\":
        \"/subscriptions/00000000-0000-0000-0000-000000000000/resourceGroups/cli_test_network_lb_sku000001/providers/Microsoft.Network/loadBalancers/lb1/frontendIPConfigurations/LoadBalancerFrontEnd\",\r\n
        \       \"etag\": \"W/\\\"2c85de27-e611-4e90-9d09-d90f04c53237\\\"\",\r\n
=======
        \ \"etag\": \"W/\\\"cdf6bb0b-f822-4b9a-9f4c-7e6f0193fb1d\\\"\",\r\n  \"type\":
        \"Microsoft.Network/loadBalancers\",\r\n  \"location\": \"eastus2\",\r\n  \"tags\":
        {},\r\n  \"properties\": {\r\n    \"provisioningState\": \"Succeeded\",\r\n
        \   \"resourceGuid\": \"43edc0b0-3a4c-480b-a85f-5a0ac4f3c350\",\r\n    \"frontendIPConfigurations\":
        [\r\n      {\r\n        \"name\": \"LoadBalancerFrontEnd\",\r\n        \"id\":
        \"/subscriptions/00000000-0000-0000-0000-000000000000/resourceGroups/cli_test_network_lb_sku000001/providers/Microsoft.Network/loadBalancers/lb1/frontendIPConfigurations/LoadBalancerFrontEnd\",\r\n
        \       \"etag\": \"W/\\\"cdf6bb0b-f822-4b9a-9f4c-7e6f0193fb1d\\\"\",\r\n
>>>>>>> 15b3674b
        \       \"type\": \"Microsoft.Network/loadBalancers/frontendIPConfigurations\",\r\n
        \       \"properties\": {\r\n          \"provisioningState\": \"Succeeded\",\r\n
        \         \"privateIPAllocationMethod\": \"Dynamic\",\r\n          \"publicIPAddress\":
        {\r\n            \"id\": \"/subscriptions/00000000-0000-0000-0000-000000000000/resourceGroups/cli_test_network_lb_sku000001/providers/Microsoft.Network/publicIPAddresses/pubip1\"\r\n
        \         },\r\n          \"privateIPAddressVersion\": \"IPv4\"\r\n        }\r\n
        \     }\r\n    ],\r\n    \"backendAddressPools\": [\r\n      {\r\n        \"name\":
        \"lb1bepool\",\r\n        \"id\": \"/subscriptions/00000000-0000-0000-0000-000000000000/resourceGroups/cli_test_network_lb_sku000001/providers/Microsoft.Network/loadBalancers/lb1/backendAddressPools/lb1bepool\",\r\n
<<<<<<< HEAD
        \       \"etag\": \"W/\\\"2c85de27-e611-4e90-9d09-d90f04c53237\\\"\",\r\n
=======
        \       \"etag\": \"W/\\\"cdf6bb0b-f822-4b9a-9f4c-7e6f0193fb1d\\\"\",\r\n
>>>>>>> 15b3674b
        \       \"properties\": {\r\n          \"provisioningState\": \"Succeeded\"\r\n
        \       },\r\n        \"type\": \"Microsoft.Network/loadBalancers/backendAddressPools\"\r\n
        \     }\r\n    ],\r\n    \"loadBalancingRules\": [],\r\n    \"probes\": [],\r\n
        \   \"inboundNatRules\": [],\r\n    \"outboundRules\": [],\r\n    \"inboundNatPools\":
        []\r\n  },\r\n  \"sku\": {\r\n    \"name\": \"Standard\",\r\n    \"tier\":
        \"Regional\"\r\n  }\r\n}"
    headers:
      cache-control:
      - no-cache
      content-length:
      - '2162'
      content-type:
      - application/json; charset=utf-8
      date:
<<<<<<< HEAD
      - Sun, 13 Oct 2019 06:41:01 GMT
      etag:
      - W/"2c85de27-e611-4e90-9d09-d90f04c53237"
=======
      - Thu, 10 Oct 2019 10:41:51 GMT
      etag:
      - W/"cdf6bb0b-f822-4b9a-9f4c-7e6f0193fb1d"
>>>>>>> 15b3674b
      expires:
      - '-1'
      pragma:
      - no-cache
      server:
      - Microsoft-HTTPAPI/2.0
      - Microsoft-HTTPAPI/2.0
      strict-transport-security:
      - max-age=31536000; includeSubDomains
      transfer-encoding:
      - chunked
      vary:
      - Accept-Encoding
      x-content-type-options:
      - nosniff
      x-ms-arm-service-request-id:
<<<<<<< HEAD
      - 801e61ca-8f29-410c-b08c-4775ffea80df
=======
      - 0df0c670-c646-4b1b-a1fc-38a45a21c559
>>>>>>> 15b3674b
    status:
      code: 200
      message: OK
- request:
    body: null
    headers:
      Accept:
      - application/json
      Accept-Encoding:
      - gzip, deflate
      CommandName:
      - network public-ip show
      Connection:
      - keep-alive
      ParameterSetName:
      - -g -n
      User-Agent:
<<<<<<< HEAD
      - python/3.6.5 (Windows-10-10.0.17134-SP0) msrest/0.6.10 msrest_azure/0.6.2
        azure-mgmt-network/4.0.0 Azure-SDK-For-Python AZURECLI/2.0.74
=======
      - python/3.7.4 (Windows-10-10.0.18362-SP0) msrest/0.6.10 msrest_azure/0.6.2
        azure-mgmt-network/6.0.0 Azure-SDK-For-Python AZURECLI/2.0.74
>>>>>>> 15b3674b
      accept-language:
      - en-US
    method: GET
    uri: https://management.azure.com/subscriptions/00000000-0000-0000-0000-000000000000/resourceGroups/cli_test_network_lb_sku000001/providers/Microsoft.Network/publicIPAddresses/pubip1?api-version=2019-08-01
  response:
    body:
      string: "{\r\n  \"name\": \"pubip1\",\r\n  \"id\": \"/subscriptions/00000000-0000-0000-0000-000000000000/resourceGroups/cli_test_network_lb_sku000001/providers/Microsoft.Network/publicIPAddresses/pubip1\",\r\n
<<<<<<< HEAD
        \ \"etag\": \"W/\\\"289a4b32-ec6a-4137-b729-f74a6380989a\\\"\",\r\n  \"location\":
        \"eastus2\",\r\n  \"tags\": {},\r\n  \"properties\": {\r\n    \"provisioningState\":
        \"Succeeded\",\r\n    \"resourceGuid\": \"76cbad34-4da8-449a-af84-876402f086a1\",\r\n
        \   \"ipAddress\": \"40.67.159.0\",\r\n    \"publicIPAddressVersion\": \"IPv4\",\r\n
        \   \"publicIPAllocationMethod\": \"Static\",\r\n    \"idleTimeoutInMinutes\":
=======
        \ \"etag\": \"W/\\\"cc9c9ba8-61eb-457a-8eac-8159e8d8812c\\\"\",\r\n  \"location\":
        \"eastus2\",\r\n  \"tags\": {},\r\n  \"properties\": {\r\n    \"provisioningState\":
        \"Succeeded\",\r\n    \"resourceGuid\": \"5ad12f66-95d0-492a-8206-5b9f301a8498\",\r\n
        \   \"ipAddress\": \"52.179.231.162\",\r\n    \"publicIPAddressVersion\":
        \"IPv4\",\r\n    \"publicIPAllocationMethod\": \"Static\",\r\n    \"idleTimeoutInMinutes\":
>>>>>>> 15b3674b
        4,\r\n    \"ipTags\": [],\r\n    \"ipConfiguration\": {\r\n      \"id\": \"/subscriptions/00000000-0000-0000-0000-000000000000/resourceGroups/cli_test_network_lb_sku000001/providers/Microsoft.Network/loadBalancers/lb1/frontendIPConfigurations/LoadBalancerFrontEnd\"\r\n
        \   }\r\n  },\r\n  \"type\": \"Microsoft.Network/publicIPAddresses\",\r\n
        \ \"sku\": {\r\n    \"name\": \"Standard\",\r\n    \"tier\": \"Regional\"\r\n
        \ }\r\n}"
    headers:
      cache-control:
      - no-cache
      content-length:
      - '1021'
      content-type:
      - application/json; charset=utf-8
      date:
<<<<<<< HEAD
      - Sun, 13 Oct 2019 06:41:02 GMT
      etag:
      - W/"289a4b32-ec6a-4137-b729-f74a6380989a"
=======
      - Thu, 10 Oct 2019 10:41:52 GMT
      etag:
      - W/"cc9c9ba8-61eb-457a-8eac-8159e8d8812c"
>>>>>>> 15b3674b
      expires:
      - '-1'
      pragma:
      - no-cache
      server:
      - Microsoft-HTTPAPI/2.0
      - Microsoft-HTTPAPI/2.0
      strict-transport-security:
      - max-age=31536000; includeSubDomains
      transfer-encoding:
      - chunked
      vary:
      - Accept-Encoding
      x-content-type-options:
      - nosniff
      x-ms-arm-service-request-id:
<<<<<<< HEAD
      - 5147638d-ac58-4f1e-8559-901a628000c1
=======
      - cd914622-10cf-412e-bce8-d291c88cc9d9
>>>>>>> 15b3674b
    status:
      code: 200
      message: OK
version: 1<|MERGE_RESOLUTION|>--- conflicted
+++ resolved
@@ -13,11 +13,7 @@
       ParameterSetName:
       - -g -l -n --sku --public-ip-address
       User-Agent:
-<<<<<<< HEAD
-      - python/3.6.5 (Windows-10-10.0.17134-SP0) msrest/0.6.10 msrest_azure/0.6.2
-=======
-      - python/3.7.4 (Windows-10-10.0.18362-SP0) msrest/0.6.10 msrest_azure/0.6.2
->>>>>>> 15b3674b
+      - python/3.7.4 (Windows-10-10.0.18362-SP0) msrest/0.6.10 msrest_azure/0.6.2
         azure-mgmt-resource/4.0.0 Azure-SDK-For-Python AZURECLI/2.0.74
       accept-language:
       - en-US
@@ -34,11 +30,7 @@
       content-type:
       - application/json; charset=utf-8
       date:
-<<<<<<< HEAD
-      - Sun, 13 Oct 2019 06:40:29 GMT
-=======
       - Thu, 10 Oct 2019 10:38:10 GMT
->>>>>>> 15b3674b
       expires:
       - '-1'
       pragma:
@@ -81,11 +73,7 @@
       ParameterSetName:
       - -g -l -n --sku --public-ip-address
       User-Agent:
-<<<<<<< HEAD
-      - python/3.6.5 (Windows-10-10.0.17134-SP0) msrest/0.6.10 msrest_azure/0.6.2
-=======
-      - python/3.7.4 (Windows-10-10.0.18362-SP0) msrest/0.6.10 msrest_azure/0.6.2
->>>>>>> 15b3674b
+      - python/3.7.4 (Windows-10-10.0.18362-SP0) msrest/0.6.10 msrest_azure/0.6.2
         azure-mgmt-resource/4.0.0 Azure-SDK-For-Python AZURECLI/2.0.74
       accept-language:
       - en-US
@@ -93,17 +81,10 @@
     uri: https://management.azure.com/subscriptions/00000000-0000-0000-0000-000000000000/resourcegroups/cli_test_network_lb_sku000001/providers/Microsoft.Resources/deployments/mock-deployment?api-version=2019-07-01
   response:
     body:
-<<<<<<< HEAD
-      string: '{"id":"/subscriptions/00000000-0000-0000-0000-000000000000/resourceGroups/cli_test_network_lb_sku000001/providers/Microsoft.Resources/deployments/lb_deploy_vJGB9rGLBd8XYhxRxCJm3PrK3eT1MhDv","name":"lb_deploy_vJGB9rGLBd8XYhxRxCJm3PrK3eT1MhDv","type":"Microsoft.Resources/deployments","properties":{"templateHash":"11787562171210985238","parameters":{},"mode":"Incremental","provisioningState":"Accepted","timestamp":"2019-10-13T06:40:30.8706351Z","duration":"PT0.5543302S","correlationId":"291c32d7-0751-4147-a361-dbb65cdbc46e","providers":[{"namespace":"Microsoft.Network","resourceTypes":[{"resourceType":"publicIPAddresses","locations":["eastus2"]},{"resourceType":"loadBalancers","locations":["eastus2"]}]}],"dependencies":[{"dependsOn":[{"id":"/subscriptions/00000000-0000-0000-0000-000000000000/resourceGroups/cli_test_network_lb_sku000001/providers/Microsoft.Network/publicIPAddresses/pubip1","resourceType":"Microsoft.Network/publicIPAddresses","resourceName":"pubip1"}],"id":"/subscriptions/00000000-0000-0000-0000-000000000000/resourceGroups/cli_test_network_lb_sku000001/providers/Microsoft.Network/loadBalancers/lb1","resourceType":"Microsoft.Network/loadBalancers","resourceName":"lb1"}]}}'
-    headers:
-      azure-asyncoperation:
-      - https://management.azure.com/subscriptions/00000000-0000-0000-0000-000000000000/resourcegroups/cli_test_network_lb_sku000001/providers/Microsoft.Resources/deployments/lb_deploy_vJGB9rGLBd8XYhxRxCJm3PrK3eT1MhDv/operationStatuses/08586306580551613122?api-version=2019-07-01
-=======
       string: '{"id":"/subscriptions/00000000-0000-0000-0000-000000000000/resourceGroups/cli_test_network_lb_sku000001/providers/Microsoft.Resources/deployments/lb_deploy_LkZDoCnvXnczETfTNknBIGMJKhbr4SRo","name":"lb_deploy_LkZDoCnvXnczETfTNknBIGMJKhbr4SRo","type":"Microsoft.Resources/deployments","properties":{"templateHash":"5772456199681815814","parameters":{},"mode":"Incremental","provisioningState":"Accepted","timestamp":"2019-10-10T10:38:15.4562782Z","duration":"PT3.1835615S","correlationId":"c86a7a5d-d078-46f9-878c-c0dc530a2332","providers":[{"namespace":"Microsoft.Network","resourceTypes":[{"resourceType":"publicIPAddresses","locations":["eastus2"]},{"resourceType":"loadBalancers","locations":["eastus2"]}]}],"dependencies":[{"dependsOn":[{"id":"/subscriptions/00000000-0000-0000-0000-000000000000/resourceGroups/cli_test_network_lb_sku000001/providers/Microsoft.Network/publicIPAddresses/pubip1","resourceType":"Microsoft.Network/publicIPAddresses","resourceName":"pubip1"}],"id":"/subscriptions/00000000-0000-0000-0000-000000000000/resourceGroups/cli_test_network_lb_sku000001/providers/Microsoft.Network/loadBalancers/lb1","resourceType":"Microsoft.Network/loadBalancers","resourceName":"lb1"}]}}'
     headers:
       azure-asyncoperation:
       - https://management.azure.com/subscriptions/00000000-0000-0000-0000-000000000000/resourcegroups/cli_test_network_lb_sku000001/providers/Microsoft.Resources/deployments/lb_deploy_LkZDoCnvXnczETfTNknBIGMJKhbr4SRo/operationStatuses/08586309029932048981?api-version=2019-05-10
->>>>>>> 15b3674b
       cache-control:
       - no-cache
       content-length:
@@ -111,11 +92,7 @@
       content-type:
       - application/json; charset=utf-8
       date:
-<<<<<<< HEAD
-      - Sun, 13 Oct 2019 06:40:30 GMT
-=======
       - Thu, 10 Oct 2019 10:38:15 GMT
->>>>>>> 15b3674b
       expires:
       - '-1'
       pragma:
@@ -125,11 +102,7 @@
       x-content-type-options:
       - nosniff
       x-ms-ratelimit-remaining-subscription-writes:
-<<<<<<< HEAD
-      - '1199'
-=======
       - '1198'
->>>>>>> 15b3674b
     status:
       code: 201
       message: Created
@@ -147,12 +120,6 @@
       ParameterSetName:
       - -g -l -n --sku --public-ip-address
       User-Agent:
-<<<<<<< HEAD
-      - python/3.6.5 (Windows-10-10.0.17134-SP0) msrest/0.6.10 msrest_azure/0.6.2
-        azure-mgmt-resource/4.0.0 Azure-SDK-For-Python AZURECLI/2.0.74
-    method: GET
-    uri: https://management.azure.com/subscriptions/00000000-0000-0000-0000-000000000000/resourcegroups/cli_test_network_lb_sku000001/providers/Microsoft.Resources/deployments/mock-deployment/operationStatuses/08586306580551613122?api-version=2019-07-01
-=======
       - python/3.7.4 (Windows-10-10.0.18362-SP0) msrest/0.6.10 msrest_azure/0.6.2
         azure-mgmt-resource/4.0.0 Azure-SDK-For-Python AZURECLI/2.0.74
     method: GET
@@ -415,7 +382,6 @@
         azure-mgmt-resource/4.0.0 Azure-SDK-For-Python AZURECLI/2.0.74
     method: GET
     uri: https://management.azure.com/subscriptions/00000000-0000-0000-0000-000000000000/resourcegroups/cli_test_network_lb_sku000001/providers/Microsoft.Resources/deployments/mock-deployment/operationStatuses/08586309029932048981?api-version=2019-05-10
->>>>>>> 15b3674b
   response:
     body:
       string: '{"status":"Succeeded"}'
@@ -427,70 +393,50 @@
       content-type:
       - application/json; charset=utf-8
       date:
-<<<<<<< HEAD
-      - Sun, 13 Oct 2019 06:41:00 GMT
-=======
       - Thu, 10 Oct 2019 10:41:49 GMT
->>>>>>> 15b3674b
-      expires:
-      - '-1'
-      pragma:
-      - no-cache
-      strict-transport-security:
-      - max-age=31536000; includeSubDomains
-      vary:
-      - Accept-Encoding
-      x-content-type-options:
-      - nosniff
-    status:
-      code: 200
-      message: OK
-- request:
-    body: null
-    headers:
-      Accept:
-      - application/json
-      Accept-Encoding:
-      - gzip, deflate
-      CommandName:
-      - network lb create
-      Connection:
-      - keep-alive
-      ParameterSetName:
-      - -g -l -n --sku --public-ip-address
-      User-Agent:
-<<<<<<< HEAD
-      - python/3.6.5 (Windows-10-10.0.17134-SP0) msrest/0.6.10 msrest_azure/0.6.2
-=======
-      - python/3.7.4 (Windows-10-10.0.18362-SP0) msrest/0.6.10 msrest_azure/0.6.2
->>>>>>> 15b3674b
+      expires:
+      - '-1'
+      pragma:
+      - no-cache
+      strict-transport-security:
+      - max-age=31536000; includeSubDomains
+      vary:
+      - Accept-Encoding
+      x-content-type-options:
+      - nosniff
+    status:
+      code: 200
+      message: OK
+- request:
+    body: null
+    headers:
+      Accept:
+      - application/json
+      Accept-Encoding:
+      - gzip, deflate
+      CommandName:
+      - network lb create
+      Connection:
+      - keep-alive
+      ParameterSetName:
+      - -g -l -n --sku --public-ip-address
+      User-Agent:
+      - python/3.7.4 (Windows-10-10.0.18362-SP0) msrest/0.6.10 msrest_azure/0.6.2
         azure-mgmt-resource/4.0.0 Azure-SDK-For-Python AZURECLI/2.0.74
     method: GET
     uri: https://management.azure.com/subscriptions/00000000-0000-0000-0000-000000000000/resourcegroups/cli_test_network_lb_sku000001/providers/Microsoft.Resources/deployments/mock-deployment?api-version=2019-07-01
   response:
     body:
-<<<<<<< HEAD
-      string: '{"id":"/subscriptions/00000000-0000-0000-0000-000000000000/resourceGroups/cli_test_network_lb_sku000001/providers/Microsoft.Resources/deployments/lb_deploy_vJGB9rGLBd8XYhxRxCJm3PrK3eT1MhDv","name":"lb_deploy_vJGB9rGLBd8XYhxRxCJm3PrK3eT1MhDv","type":"Microsoft.Resources/deployments","properties":{"templateHash":"11787562171210985238","parameters":{},"mode":"Incremental","provisioningState":"Succeeded","timestamp":"2019-10-13T06:40:47.0060444Z","duration":"PT16.6897395S","correlationId":"291c32d7-0751-4147-a361-dbb65cdbc46e","providers":[{"namespace":"Microsoft.Network","resourceTypes":[{"resourceType":"publicIPAddresses","locations":["eastus2"]},{"resourceType":"loadBalancers","locations":["eastus2"]}]}],"dependencies":[{"dependsOn":[{"id":"/subscriptions/00000000-0000-0000-0000-000000000000/resourceGroups/cli_test_network_lb_sku000001/providers/Microsoft.Network/publicIPAddresses/pubip1","resourceType":"Microsoft.Network/publicIPAddresses","resourceName":"pubip1"}],"id":"/subscriptions/00000000-0000-0000-0000-000000000000/resourceGroups/cli_test_network_lb_sku000001/providers/Microsoft.Network/loadBalancers/lb1","resourceType":"Microsoft.Network/loadBalancers","resourceName":"lb1"}],"outputs":{"loadBalancer":{"type":"Object","value":{"provisioningState":"Succeeded","resourceGuid":"fa07b1c6-1a74-4a4c-a70a-46ca91d2b450","frontendIPConfigurations":[{"name":"LoadBalancerFrontEnd","id":"/subscriptions/00000000-0000-0000-0000-000000000000/resourceGroups/cli_test_network_lb_sku000001/providers/Microsoft.Network/loadBalancers/lb1/frontendIPConfigurations/LoadBalancerFrontEnd","etag":"W/\"2c85de27-e611-4e90-9d09-d90f04c53237\"","type":"Microsoft.Network/loadBalancers/frontendIPConfigurations","properties":{"provisioningState":"Succeeded","privateIPAllocationMethod":"Dynamic","publicIPAddress":{"id":"/subscriptions/00000000-0000-0000-0000-000000000000/resourceGroups/cli_test_network_lb_sku000001/providers/Microsoft.Network/publicIPAddresses/pubip1"},"privateIPAddressVersion":"IPv4"}}],"backendAddressPools":[{"name":"lb1bepool","id":"/subscriptions/00000000-0000-0000-0000-000000000000/resourceGroups/cli_test_network_lb_sku000001/providers/Microsoft.Network/loadBalancers/lb1/backendAddressPools/lb1bepool","etag":"W/\"2c85de27-e611-4e90-9d09-d90f04c53237\"","properties":{"provisioningState":"Succeeded"},"type":"Microsoft.Network/loadBalancers/backendAddressPools"}],"loadBalancingRules":[],"probes":[],"inboundNatRules":[],"outboundRules":[],"inboundNatPools":[]}}},"outputResources":[{"id":"/subscriptions/00000000-0000-0000-0000-000000000000/resourceGroups/cli_test_network_lb_sku000001/providers/Microsoft.Network/loadBalancers/lb1"},{"id":"/subscriptions/00000000-0000-0000-0000-000000000000/resourceGroups/cli_test_network_lb_sku000001/providers/Microsoft.Network/publicIPAddresses/pubip1"}]}}'
-=======
       string: '{"id":"/subscriptions/00000000-0000-0000-0000-000000000000/resourceGroups/cli_test_network_lb_sku000001/providers/Microsoft.Resources/deployments/lb_deploy_LkZDoCnvXnczETfTNknBIGMJKhbr4SRo","name":"lb_deploy_LkZDoCnvXnczETfTNknBIGMJKhbr4SRo","type":"Microsoft.Resources/deployments","properties":{"templateHash":"5772456199681815814","parameters":{},"mode":"Incremental","provisioningState":"Succeeded","timestamp":"2019-10-10T10:41:30.1759835Z","duration":"PT3M17.9032668S","correlationId":"c86a7a5d-d078-46f9-878c-c0dc530a2332","providers":[{"namespace":"Microsoft.Network","resourceTypes":[{"resourceType":"publicIPAddresses","locations":["eastus2"]},{"resourceType":"loadBalancers","locations":["eastus2"]}]}],"dependencies":[{"dependsOn":[{"id":"/subscriptions/00000000-0000-0000-0000-000000000000/resourceGroups/cli_test_network_lb_sku000001/providers/Microsoft.Network/publicIPAddresses/pubip1","resourceType":"Microsoft.Network/publicIPAddresses","resourceName":"pubip1"}],"id":"/subscriptions/00000000-0000-0000-0000-000000000000/resourceGroups/cli_test_network_lb_sku000001/providers/Microsoft.Network/loadBalancers/lb1","resourceType":"Microsoft.Network/loadBalancers","resourceName":"lb1"}],"outputs":{"loadBalancer":{"type":"Object","value":{"provisioningState":"Succeeded","resourceGuid":"43edc0b0-3a4c-480b-a85f-5a0ac4f3c350","frontendIPConfigurations":[{"name":"LoadBalancerFrontEnd","id":"/subscriptions/00000000-0000-0000-0000-000000000000/resourceGroups/cli_test_network_lb_sku000001/providers/Microsoft.Network/loadBalancers/lb1/frontendIPConfigurations/LoadBalancerFrontEnd","etag":"W/\"cdf6bb0b-f822-4b9a-9f4c-7e6f0193fb1d\"","type":"Microsoft.Network/loadBalancers/frontendIPConfigurations","properties":{"provisioningState":"Succeeded","privateIPAllocationMethod":"Dynamic","publicIPAddress":{"id":"/subscriptions/00000000-0000-0000-0000-000000000000/resourceGroups/cli_test_network_lb_sku000001/providers/Microsoft.Network/publicIPAddresses/pubip1"},"privateIPAddressVersion":"IPv4"}}],"backendAddressPools":[{"name":"lb1bepool","id":"/subscriptions/00000000-0000-0000-0000-000000000000/resourceGroups/cli_test_network_lb_sku000001/providers/Microsoft.Network/loadBalancers/lb1/backendAddressPools/lb1bepool","etag":"W/\"cdf6bb0b-f822-4b9a-9f4c-7e6f0193fb1d\"","properties":{"provisioningState":"Succeeded"},"type":"Microsoft.Network/loadBalancers/backendAddressPools"}],"loadBalancingRules":[],"probes":[],"inboundNatRules":[],"outboundRules":[],"inboundNatPools":[]}}},"outputResources":[{"id":"/subscriptions/00000000-0000-0000-0000-000000000000/resourceGroups/cli_test_network_lb_sku000001/providers/Microsoft.Network/loadBalancers/lb1"},{"id":"/subscriptions/00000000-0000-0000-0000-000000000000/resourceGroups/cli_test_network_lb_sku000001/providers/Microsoft.Network/publicIPAddresses/pubip1"}]}}'
->>>>>>> 15b3674b
-    headers:
-      cache-control:
-      - no-cache
-      content-length:
-<<<<<<< HEAD
-      - '3195'
-      content-type:
-      - application/json; charset=utf-8
-      date:
-      - Sun, 13 Oct 2019 06:41:00 GMT
-=======
+    headers:
+      cache-control:
+      - no-cache
+      content-length:
       - '3196'
       content-type:
       - application/json; charset=utf-8
       date:
       - Thu, 10 Oct 2019 10:41:50 GMT
->>>>>>> 15b3674b
       expires:
       - '-1'
       pragma:
@@ -518,13 +464,8 @@
       ParameterSetName:
       - -g -n
       User-Agent:
-<<<<<<< HEAD
-      - python/3.6.5 (Windows-10-10.0.17134-SP0) msrest/0.6.10 msrest_azure/0.6.2
-        azure-mgmt-network/4.0.0 Azure-SDK-For-Python AZURECLI/2.0.74
-=======
       - python/3.7.4 (Windows-10-10.0.18362-SP0) msrest/0.6.10 msrest_azure/0.6.2
         azure-mgmt-network/6.0.0 Azure-SDK-For-Python AZURECLI/2.0.74
->>>>>>> 15b3674b
       accept-language:
       - en-US
     method: GET
@@ -532,15 +473,6 @@
   response:
     body:
       string: "{\r\n  \"name\": \"lb1\",\r\n  \"id\": \"/subscriptions/00000000-0000-0000-0000-000000000000/resourceGroups/cli_test_network_lb_sku000001/providers/Microsoft.Network/loadBalancers/lb1\",\r\n
-<<<<<<< HEAD
-        \ \"etag\": \"W/\\\"2c85de27-e611-4e90-9d09-d90f04c53237\\\"\",\r\n  \"type\":
-        \"Microsoft.Network/loadBalancers\",\r\n  \"location\": \"eastus2\",\r\n  \"tags\":
-        {},\r\n  \"properties\": {\r\n    \"provisioningState\": \"Succeeded\",\r\n
-        \   \"resourceGuid\": \"fa07b1c6-1a74-4a4c-a70a-46ca91d2b450\",\r\n    \"frontendIPConfigurations\":
-        [\r\n      {\r\n        \"name\": \"LoadBalancerFrontEnd\",\r\n        \"id\":
-        \"/subscriptions/00000000-0000-0000-0000-000000000000/resourceGroups/cli_test_network_lb_sku000001/providers/Microsoft.Network/loadBalancers/lb1/frontendIPConfigurations/LoadBalancerFrontEnd\",\r\n
-        \       \"etag\": \"W/\\\"2c85de27-e611-4e90-9d09-d90f04c53237\\\"\",\r\n
-=======
         \ \"etag\": \"W/\\\"cdf6bb0b-f822-4b9a-9f4c-7e6f0193fb1d\\\"\",\r\n  \"type\":
         \"Microsoft.Network/loadBalancers\",\r\n  \"location\": \"eastus2\",\r\n  \"tags\":
         {},\r\n  \"properties\": {\r\n    \"provisioningState\": \"Succeeded\",\r\n
@@ -548,7 +480,6 @@
         [\r\n      {\r\n        \"name\": \"LoadBalancerFrontEnd\",\r\n        \"id\":
         \"/subscriptions/00000000-0000-0000-0000-000000000000/resourceGroups/cli_test_network_lb_sku000001/providers/Microsoft.Network/loadBalancers/lb1/frontendIPConfigurations/LoadBalancerFrontEnd\",\r\n
         \       \"etag\": \"W/\\\"cdf6bb0b-f822-4b9a-9f4c-7e6f0193fb1d\\\"\",\r\n
->>>>>>> 15b3674b
         \       \"type\": \"Microsoft.Network/loadBalancers/frontendIPConfigurations\",\r\n
         \       \"properties\": {\r\n          \"provisioningState\": \"Succeeded\",\r\n
         \         \"privateIPAllocationMethod\": \"Dynamic\",\r\n          \"publicIPAddress\":
@@ -556,11 +487,7 @@
         \         },\r\n          \"privateIPAddressVersion\": \"IPv4\"\r\n        }\r\n
         \     }\r\n    ],\r\n    \"backendAddressPools\": [\r\n      {\r\n        \"name\":
         \"lb1bepool\",\r\n        \"id\": \"/subscriptions/00000000-0000-0000-0000-000000000000/resourceGroups/cli_test_network_lb_sku000001/providers/Microsoft.Network/loadBalancers/lb1/backendAddressPools/lb1bepool\",\r\n
-<<<<<<< HEAD
-        \       \"etag\": \"W/\\\"2c85de27-e611-4e90-9d09-d90f04c53237\\\"\",\r\n
-=======
         \       \"etag\": \"W/\\\"cdf6bb0b-f822-4b9a-9f4c-7e6f0193fb1d\\\"\",\r\n
->>>>>>> 15b3674b
         \       \"properties\": {\r\n          \"provisioningState\": \"Succeeded\"\r\n
         \       },\r\n        \"type\": \"Microsoft.Network/loadBalancers/backendAddressPools\"\r\n
         \     }\r\n    ],\r\n    \"loadBalancingRules\": [],\r\n    \"probes\": [],\r\n
@@ -575,15 +502,9 @@
       content-type:
       - application/json; charset=utf-8
       date:
-<<<<<<< HEAD
-      - Sun, 13 Oct 2019 06:41:01 GMT
-      etag:
-      - W/"2c85de27-e611-4e90-9d09-d90f04c53237"
-=======
       - Thu, 10 Oct 2019 10:41:51 GMT
       etag:
       - W/"cdf6bb0b-f822-4b9a-9f4c-7e6f0193fb1d"
->>>>>>> 15b3674b
       expires:
       - '-1'
       pragma:
@@ -600,11 +521,7 @@
       x-content-type-options:
       - nosniff
       x-ms-arm-service-request-id:
-<<<<<<< HEAD
-      - 801e61ca-8f29-410c-b08c-4775ffea80df
-=======
       - 0df0c670-c646-4b1b-a1fc-38a45a21c559
->>>>>>> 15b3674b
     status:
       code: 200
       message: OK
@@ -622,13 +539,8 @@
       ParameterSetName:
       - -g -n
       User-Agent:
-<<<<<<< HEAD
-      - python/3.6.5 (Windows-10-10.0.17134-SP0) msrest/0.6.10 msrest_azure/0.6.2
-        azure-mgmt-network/4.0.0 Azure-SDK-For-Python AZURECLI/2.0.74
-=======
       - python/3.7.4 (Windows-10-10.0.18362-SP0) msrest/0.6.10 msrest_azure/0.6.2
         azure-mgmt-network/6.0.0 Azure-SDK-For-Python AZURECLI/2.0.74
->>>>>>> 15b3674b
       accept-language:
       - en-US
     method: GET
@@ -636,19 +548,11 @@
   response:
     body:
       string: "{\r\n  \"name\": \"pubip1\",\r\n  \"id\": \"/subscriptions/00000000-0000-0000-0000-000000000000/resourceGroups/cli_test_network_lb_sku000001/providers/Microsoft.Network/publicIPAddresses/pubip1\",\r\n
-<<<<<<< HEAD
-        \ \"etag\": \"W/\\\"289a4b32-ec6a-4137-b729-f74a6380989a\\\"\",\r\n  \"location\":
-        \"eastus2\",\r\n  \"tags\": {},\r\n  \"properties\": {\r\n    \"provisioningState\":
-        \"Succeeded\",\r\n    \"resourceGuid\": \"76cbad34-4da8-449a-af84-876402f086a1\",\r\n
-        \   \"ipAddress\": \"40.67.159.0\",\r\n    \"publicIPAddressVersion\": \"IPv4\",\r\n
-        \   \"publicIPAllocationMethod\": \"Static\",\r\n    \"idleTimeoutInMinutes\":
-=======
         \ \"etag\": \"W/\\\"cc9c9ba8-61eb-457a-8eac-8159e8d8812c\\\"\",\r\n  \"location\":
         \"eastus2\",\r\n  \"tags\": {},\r\n  \"properties\": {\r\n    \"provisioningState\":
         \"Succeeded\",\r\n    \"resourceGuid\": \"5ad12f66-95d0-492a-8206-5b9f301a8498\",\r\n
         \   \"ipAddress\": \"52.179.231.162\",\r\n    \"publicIPAddressVersion\":
         \"IPv4\",\r\n    \"publicIPAllocationMethod\": \"Static\",\r\n    \"idleTimeoutInMinutes\":
->>>>>>> 15b3674b
         4,\r\n    \"ipTags\": [],\r\n    \"ipConfiguration\": {\r\n      \"id\": \"/subscriptions/00000000-0000-0000-0000-000000000000/resourceGroups/cli_test_network_lb_sku000001/providers/Microsoft.Network/loadBalancers/lb1/frontendIPConfigurations/LoadBalancerFrontEnd\"\r\n
         \   }\r\n  },\r\n  \"type\": \"Microsoft.Network/publicIPAddresses\",\r\n
         \ \"sku\": {\r\n    \"name\": \"Standard\",\r\n    \"tier\": \"Regional\"\r\n
@@ -661,15 +565,9 @@
       content-type:
       - application/json; charset=utf-8
       date:
-<<<<<<< HEAD
-      - Sun, 13 Oct 2019 06:41:02 GMT
-      etag:
-      - W/"289a4b32-ec6a-4137-b729-f74a6380989a"
-=======
       - Thu, 10 Oct 2019 10:41:52 GMT
       etag:
       - W/"cc9c9ba8-61eb-457a-8eac-8159e8d8812c"
->>>>>>> 15b3674b
       expires:
       - '-1'
       pragma:
@@ -686,11 +584,7 @@
       x-content-type-options:
       - nosniff
       x-ms-arm-service-request-id:
-<<<<<<< HEAD
-      - 5147638d-ac58-4f1e-8559-901a628000c1
-=======
       - cd914622-10cf-412e-bce8-d291c88cc9d9
->>>>>>> 15b3674b
     status:
       code: 200
       message: OK
