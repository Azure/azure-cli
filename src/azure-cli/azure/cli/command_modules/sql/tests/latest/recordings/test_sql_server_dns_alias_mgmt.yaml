--- conflicted
+++ resolved
@@ -23,17 +23,10 @@
     uri: https://management.azure.com/subscriptions/00000000-0000-0000-0000-000000000000/resourceGroups/clitest.rg000001/providers/Microsoft.Sql/servers/clitestserver000003?api-version=2021-02-01-preview
   response:
     body:
-<<<<<<< HEAD
-      string: '{"operation":"UpsertLogicalServer","startTime":"2021-06-29T08:27:48.183Z"}'
-    headers:
-      azure-asyncoperation:
-      - https://management.azure.com/subscriptions/00000000-0000-0000-0000-000000000000/resourceGroups/clitest.rg000001/providers/Microsoft.Sql/locations/eastus/serverAzureAsyncOperation/25ace3f8-251b-4392-9c89-80f348eb67b5?api-version=2021-02-01-preview
-=======
       string: '{"operation":"UpsertLogicalServer","startTime":"2021-07-02T21:23:33.793Z"}'
     headers:
       azure-asyncoperation:
       - https://management.azure.com/subscriptions/00000000-0000-0000-0000-000000000000/resourceGroups/clitest.rg000001/providers/Microsoft.Sql/locations/eastus/serverAzureAsyncOperation/73820782-42cb-428a-bba5-ef14cf96534f?api-version=2021-02-01-preview
->>>>>>> 574cacd3
       cache-control:
       - no-cache
       content-length:
@@ -41,19 +34,11 @@
       content-type:
       - application/json; charset=utf-8
       date:
-<<<<<<< HEAD
-      - Tue, 29 Jun 2021 08:27:47 GMT
-      expires:
-      - '-1'
-      location:
-      - https://management.azure.com/subscriptions/00000000-0000-0000-0000-000000000000/resourceGroups/clitest.rg000001/providers/Microsoft.Sql/locations/eastus/serverOperationResults/25ace3f8-251b-4392-9c89-80f348eb67b5?api-version=2021-02-01-preview
-=======
       - Fri, 02 Jul 2021 21:23:33 GMT
       expires:
       - '-1'
       location:
       - https://management.azure.com/subscriptions/00000000-0000-0000-0000-000000000000/resourceGroups/clitest.rg000001/providers/Microsoft.Sql/locations/eastus/serverOperationResults/73820782-42cb-428a-bba5-ef14cf96534f?api-version=2021-02-01-preview
->>>>>>> 574cacd3
       pragma:
       - no-cache
       server:
@@ -72,8 +57,6 @@
     headers:
       Accept:
       - '*/*'
-<<<<<<< HEAD
-=======
       Accept-Encoding:
       - gzip, deflate
       CommandName:
@@ -120,29 +103,21 @@
     headers:
       Accept:
       - '*/*'
->>>>>>> 574cacd3
-      Accept-Encoding:
-      - gzip, deflate
-      CommandName:
-      - sql server create
-      Connection:
-      - keep-alive
-      ParameterSetName:
-      - -l -g -n -u -p
-      User-Agent:
-      - AZURECLI/2.25.0 azsdk-python-mgmt-sql/3.0.0 Python/3.8.10 (macOS-10.16-x86_64-i386-64bit)
-    method: GET
-<<<<<<< HEAD
-    uri: https://management.azure.com/subscriptions/00000000-0000-0000-0000-000000000000/resourceGroups/clitest.rg000001/providers/Microsoft.Sql/locations/eastus/serverAzureAsyncOperation/25ace3f8-251b-4392-9c89-80f348eb67b5?api-version=2021-02-01-preview
-  response:
-    body:
-      string: '{"name":"25ace3f8-251b-4392-9c89-80f348eb67b5","status":"InProgress","startTime":"2021-06-29T08:27:48.183Z"}'
-=======
+      Accept-Encoding:
+      - gzip, deflate
+      CommandName:
+      - sql server create
+      Connection:
+      - keep-alive
+      ParameterSetName:
+      - -l -g -n -u -p
+      User-Agent:
+      - AZURECLI/2.25.0 azsdk-python-mgmt-sql/3.0.0 Python/3.8.10 (macOS-10.16-x86_64-i386-64bit)
+    method: GET
     uri: https://management.azure.com/subscriptions/00000000-0000-0000-0000-000000000000/resourceGroups/clitest.rg000001/providers/Microsoft.Sql/locations/eastus/serverAzureAsyncOperation/73820782-42cb-428a-bba5-ef14cf96534f?api-version=2021-02-01-preview
   response:
     body:
       string: '{"name":"73820782-42cb-428a-bba5-ef14cf96534f","status":"InProgress","startTime":"2021-07-02T21:23:33.793Z"}'
->>>>>>> 574cacd3
     headers:
       cache-control:
       - no-cache
@@ -151,55 +126,44 @@
       content-type:
       - application/json; charset=utf-8
       date:
-<<<<<<< HEAD
-      - Tue, 29 Jun 2021 08:27:49 GMT
-=======
       - Fri, 02 Jul 2021 21:23:35 GMT
->>>>>>> 574cacd3
-      expires:
-      - '-1'
-      pragma:
-      - no-cache
-      server:
-      - Microsoft-HTTPAPI/2.0
-      strict-transport-security:
-      - max-age=31536000; includeSubDomains
-      transfer-encoding:
-      - chunked
-      vary:
-      - Accept-Encoding
-      x-content-type-options:
-      - nosniff
-    status:
-      code: 200
-      message: OK
-- request:
-    body: null
-    headers:
-      Accept:
-      - '*/*'
-      Accept-Encoding:
-      - gzip, deflate
-      CommandName:
-      - sql server create
-      Connection:
-      - keep-alive
-      ParameterSetName:
-      - -l -g -n -u -p
-      User-Agent:
-      - AZURECLI/2.25.0 azsdk-python-mgmt-sql/3.0.0 Python/3.8.10 (macOS-10.16-x86_64-i386-64bit)
-    method: GET
-<<<<<<< HEAD
-    uri: https://management.azure.com/subscriptions/00000000-0000-0000-0000-000000000000/resourceGroups/clitest.rg000001/providers/Microsoft.Sql/locations/eastus/serverAzureAsyncOperation/25ace3f8-251b-4392-9c89-80f348eb67b5?api-version=2021-02-01-preview
-  response:
-    body:
-      string: '{"name":"25ace3f8-251b-4392-9c89-80f348eb67b5","status":"InProgress","startTime":"2021-06-29T08:27:48.183Z"}'
-=======
+      expires:
+      - '-1'
+      pragma:
+      - no-cache
+      server:
+      - Microsoft-HTTPAPI/2.0
+      strict-transport-security:
+      - max-age=31536000; includeSubDomains
+      transfer-encoding:
+      - chunked
+      vary:
+      - Accept-Encoding
+      x-content-type-options:
+      - nosniff
+    status:
+      code: 200
+      message: OK
+- request:
+    body: null
+    headers:
+      Accept:
+      - '*/*'
+      Accept-Encoding:
+      - gzip, deflate
+      CommandName:
+      - sql server create
+      Connection:
+      - keep-alive
+      ParameterSetName:
+      - -l -g -n -u -p
+      User-Agent:
+      - AZURECLI/2.25.0 azsdk-python-mgmt-sql/3.0.0 Python/3.8.10 (macOS-10.16-x86_64-i386-64bit)
+    method: GET
     uri: https://management.azure.com/subscriptions/00000000-0000-0000-0000-000000000000/resourceGroups/clitest.rg000001/providers/Microsoft.Sql/locations/eastus/serverAzureAsyncOperation/73820782-42cb-428a-bba5-ef14cf96534f?api-version=2021-02-01-preview
   response:
     body:
       string: '{"name":"73820782-42cb-428a-bba5-ef14cf96534f","status":"InProgress","startTime":"2021-07-02T21:23:33.793Z"}'
->>>>>>> 574cacd3
     headers:
       cache-control:
       - no-cache
@@ -208,55 +172,44 @@
       content-type:
       - application/json; charset=utf-8
       date:
-<<<<<<< HEAD
-      - Tue, 29 Jun 2021 08:27:52 GMT
-=======
       - Fri, 02 Jul 2021 21:23:37 GMT
->>>>>>> 574cacd3
-      expires:
-      - '-1'
-      pragma:
-      - no-cache
-      server:
-      - Microsoft-HTTPAPI/2.0
-      strict-transport-security:
-      - max-age=31536000; includeSubDomains
-      transfer-encoding:
-      - chunked
-      vary:
-      - Accept-Encoding
-      x-content-type-options:
-      - nosniff
-    status:
-      code: 200
-      message: OK
-- request:
-    body: null
-    headers:
-      Accept:
-      - '*/*'
-      Accept-Encoding:
-      - gzip, deflate
-      CommandName:
-      - sql server create
-      Connection:
-      - keep-alive
-      ParameterSetName:
-      - -l -g -n -u -p
-      User-Agent:
-      - AZURECLI/2.25.0 azsdk-python-mgmt-sql/3.0.0 Python/3.8.10 (macOS-10.16-x86_64-i386-64bit)
-    method: GET
-<<<<<<< HEAD
-    uri: https://management.azure.com/subscriptions/00000000-0000-0000-0000-000000000000/resourceGroups/clitest.rg000001/providers/Microsoft.Sql/locations/eastus/serverAzureAsyncOperation/25ace3f8-251b-4392-9c89-80f348eb67b5?api-version=2021-02-01-preview
-  response:
-    body:
-      string: '{"name":"25ace3f8-251b-4392-9c89-80f348eb67b5","status":"InProgress","startTime":"2021-06-29T08:27:48.183Z"}'
-=======
+      expires:
+      - '-1'
+      pragma:
+      - no-cache
+      server:
+      - Microsoft-HTTPAPI/2.0
+      strict-transport-security:
+      - max-age=31536000; includeSubDomains
+      transfer-encoding:
+      - chunked
+      vary:
+      - Accept-Encoding
+      x-content-type-options:
+      - nosniff
+    status:
+      code: 200
+      message: OK
+- request:
+    body: null
+    headers:
+      Accept:
+      - '*/*'
+      Accept-Encoding:
+      - gzip, deflate
+      CommandName:
+      - sql server create
+      Connection:
+      - keep-alive
+      ParameterSetName:
+      - -l -g -n -u -p
+      User-Agent:
+      - AZURECLI/2.25.0 azsdk-python-mgmt-sql/3.0.0 Python/3.8.10 (macOS-10.16-x86_64-i386-64bit)
+    method: GET
     uri: https://management.azure.com/subscriptions/00000000-0000-0000-0000-000000000000/resourceGroups/clitest.rg000001/providers/Microsoft.Sql/locations/eastus/serverAzureAsyncOperation/73820782-42cb-428a-bba5-ef14cf96534f?api-version=2021-02-01-preview
   response:
     body:
       string: '{"name":"73820782-42cb-428a-bba5-ef14cf96534f","status":"InProgress","startTime":"2021-07-02T21:23:33.793Z"}'
->>>>>>> 574cacd3
     headers:
       cache-control:
       - no-cache
@@ -265,55 +218,44 @@
       content-type:
       - application/json; charset=utf-8
       date:
-<<<<<<< HEAD
-      - Tue, 29 Jun 2021 08:28:13 GMT
-=======
       - Fri, 02 Jul 2021 21:23:38 GMT
->>>>>>> 574cacd3
-      expires:
-      - '-1'
-      pragma:
-      - no-cache
-      server:
-      - Microsoft-HTTPAPI/2.0
-      strict-transport-security:
-      - max-age=31536000; includeSubDomains
-      transfer-encoding:
-      - chunked
-      vary:
-      - Accept-Encoding
-      x-content-type-options:
-      - nosniff
-    status:
-      code: 200
-      message: OK
-- request:
-    body: null
-    headers:
-      Accept:
-      - '*/*'
-      Accept-Encoding:
-      - gzip, deflate
-      CommandName:
-      - sql server create
-      Connection:
-      - keep-alive
-      ParameterSetName:
-      - -l -g -n -u -p
-      User-Agent:
-      - AZURECLI/2.25.0 azsdk-python-mgmt-sql/3.0.0 Python/3.8.10 (macOS-10.16-x86_64-i386-64bit)
-    method: GET
-<<<<<<< HEAD
-    uri: https://management.azure.com/subscriptions/00000000-0000-0000-0000-000000000000/resourceGroups/clitest.rg000001/providers/Microsoft.Sql/locations/eastus/serverAzureAsyncOperation/25ace3f8-251b-4392-9c89-80f348eb67b5?api-version=2021-02-01-preview
-  response:
-    body:
-      string: '{"name":"25ace3f8-251b-4392-9c89-80f348eb67b5","status":"InProgress","startTime":"2021-06-29T08:27:48.183Z"}'
-=======
+      expires:
+      - '-1'
+      pragma:
+      - no-cache
+      server:
+      - Microsoft-HTTPAPI/2.0
+      strict-transport-security:
+      - max-age=31536000; includeSubDomains
+      transfer-encoding:
+      - chunked
+      vary:
+      - Accept-Encoding
+      x-content-type-options:
+      - nosniff
+    status:
+      code: 200
+      message: OK
+- request:
+    body: null
+    headers:
+      Accept:
+      - '*/*'
+      Accept-Encoding:
+      - gzip, deflate
+      CommandName:
+      - sql server create
+      Connection:
+      - keep-alive
+      ParameterSetName:
+      - -l -g -n -u -p
+      User-Agent:
+      - AZURECLI/2.25.0 azsdk-python-mgmt-sql/3.0.0 Python/3.8.10 (macOS-10.16-x86_64-i386-64bit)
+    method: GET
     uri: https://management.azure.com/subscriptions/00000000-0000-0000-0000-000000000000/resourceGroups/clitest.rg000001/providers/Microsoft.Sql/locations/eastus/serverAzureAsyncOperation/73820782-42cb-428a-bba5-ef14cf96534f?api-version=2021-02-01-preview
   response:
     body:
       string: '{"name":"73820782-42cb-428a-bba5-ef14cf96534f","status":"InProgress","startTime":"2021-07-02T21:23:33.793Z"}'
->>>>>>> 574cacd3
     headers:
       cache-control:
       - no-cache
@@ -322,55 +264,44 @@
       content-type:
       - application/json; charset=utf-8
       date:
-<<<<<<< HEAD
-      - Tue, 29 Jun 2021 08:28:34 GMT
-=======
       - Fri, 02 Jul 2021 21:23:39 GMT
->>>>>>> 574cacd3
-      expires:
-      - '-1'
-      pragma:
-      - no-cache
-      server:
-      - Microsoft-HTTPAPI/2.0
-      strict-transport-security:
-      - max-age=31536000; includeSubDomains
-      transfer-encoding:
-      - chunked
-      vary:
-      - Accept-Encoding
-      x-content-type-options:
-      - nosniff
-    status:
-      code: 200
-      message: OK
-- request:
-    body: null
-    headers:
-      Accept:
-      - '*/*'
-      Accept-Encoding:
-      - gzip, deflate
-      CommandName:
-      - sql server create
-      Connection:
-      - keep-alive
-      ParameterSetName:
-      - -l -g -n -u -p
-      User-Agent:
-      - AZURECLI/2.25.0 azsdk-python-mgmt-sql/3.0.0 Python/3.8.10 (macOS-10.16-x86_64-i386-64bit)
-    method: GET
-<<<<<<< HEAD
-    uri: https://management.azure.com/subscriptions/00000000-0000-0000-0000-000000000000/resourceGroups/clitest.rg000001/providers/Microsoft.Sql/locations/eastus/serverAzureAsyncOperation/25ace3f8-251b-4392-9c89-80f348eb67b5?api-version=2021-02-01-preview
-  response:
-    body:
-      string: '{"name":"25ace3f8-251b-4392-9c89-80f348eb67b5","status":"Succeeded","startTime":"2021-06-29T08:27:48.183Z"}'
-=======
+      expires:
+      - '-1'
+      pragma:
+      - no-cache
+      server:
+      - Microsoft-HTTPAPI/2.0
+      strict-transport-security:
+      - max-age=31536000; includeSubDomains
+      transfer-encoding:
+      - chunked
+      vary:
+      - Accept-Encoding
+      x-content-type-options:
+      - nosniff
+    status:
+      code: 200
+      message: OK
+- request:
+    body: null
+    headers:
+      Accept:
+      - '*/*'
+      Accept-Encoding:
+      - gzip, deflate
+      CommandName:
+      - sql server create
+      Connection:
+      - keep-alive
+      ParameterSetName:
+      - -l -g -n -u -p
+      User-Agent:
+      - AZURECLI/2.25.0 azsdk-python-mgmt-sql/3.0.0 Python/3.8.10 (macOS-10.16-x86_64-i386-64bit)
+    method: GET
     uri: https://management.azure.com/subscriptions/00000000-0000-0000-0000-000000000000/resourceGroups/clitest.rg000001/providers/Microsoft.Sql/locations/eastus/serverAzureAsyncOperation/73820782-42cb-428a-bba5-ef14cf96534f?api-version=2021-02-01-preview
   response:
     body:
       string: '{"name":"73820782-42cb-428a-bba5-ef14cf96534f","status":"InProgress","startTime":"2021-07-02T21:23:33.793Z"}'
->>>>>>> 574cacd3
     headers:
       cache-control:
       - no-cache
@@ -379,9 +310,6 @@
       content-type:
       - application/json; charset=utf-8
       date:
-<<<<<<< HEAD
-      - Tue, 29 Jun 2021 08:28:54 GMT
-=======
       - Fri, 02 Jul 2021 21:23:59 GMT
       expires:
       - '-1'
@@ -429,114 +357,98 @@
       - application/json; charset=utf-8
       date:
       - Fri, 02 Jul 2021 21:24:19 GMT
->>>>>>> 574cacd3
-      expires:
-      - '-1'
-      pragma:
-      - no-cache
-      server:
-      - Microsoft-HTTPAPI/2.0
-      strict-transport-security:
-      - max-age=31536000; includeSubDomains
-      transfer-encoding:
-      - chunked
-      vary:
-      - Accept-Encoding
-      x-content-type-options:
-      - nosniff
-    status:
-      code: 200
-      message: OK
-- request:
-    body: null
-    headers:
-      Accept:
-      - '*/*'
-      Accept-Encoding:
-      - gzip, deflate
-      CommandName:
-      - sql server create
-      Connection:
-      - keep-alive
-      ParameterSetName:
-      - -l -g -n -u -p
-      User-Agent:
-      - AZURECLI/2.25.0 azsdk-python-mgmt-sql/3.0.0 Python/3.8.10 (macOS-10.16-x86_64-i386-64bit)
-    method: GET
-<<<<<<< HEAD
+      expires:
+      - '-1'
+      pragma:
+      - no-cache
+      server:
+      - Microsoft-HTTPAPI/2.0
+      strict-transport-security:
+      - max-age=31536000; includeSubDomains
+      transfer-encoding:
+      - chunked
+      vary:
+      - Accept-Encoding
+      x-content-type-options:
+      - nosniff
+    status:
+      code: 200
+      message: OK
+- request:
+    body: null
+    headers:
+      Accept:
+      - '*/*'
+      Accept-Encoding:
+      - gzip, deflate
+      CommandName:
+      - sql server create
+      Connection:
+      - keep-alive
+      ParameterSetName:
+      - -l -g -n -u -p
+      User-Agent:
+      - AZURECLI/2.25.0 azsdk-python-mgmt-sql/3.0.0 Python/3.8.10 (macOS-10.16-x86_64-i386-64bit)
+    method: GET
+    uri: https://management.azure.com/subscriptions/00000000-0000-0000-0000-000000000000/resourceGroups/clitest.rg000001/providers/Microsoft.Sql/locations/eastus/serverAzureAsyncOperation/73820782-42cb-428a-bba5-ef14cf96534f?api-version=2021-02-01-preview
+  response:
+    body:
+      string: '{"name":"73820782-42cb-428a-bba5-ef14cf96534f","status":"Succeeded","startTime":"2021-07-02T21:23:33.793Z"}'
+    headers:
+      cache-control:
+      - no-cache
+      content-length:
+      - '107'
+      content-type:
+      - application/json; charset=utf-8
+      date:
+      - Fri, 02 Jul 2021 21:24:39 GMT
+      expires:
+      - '-1'
+      pragma:
+      - no-cache
+      server:
+      - Microsoft-HTTPAPI/2.0
+      strict-transport-security:
+      - max-age=31536000; includeSubDomains
+      transfer-encoding:
+      - chunked
+      vary:
+      - Accept-Encoding
+      x-content-type-options:
+      - nosniff
+    status:
+      code: 200
+      message: OK
+- request:
+    body: null
+    headers:
+      Accept:
+      - '*/*'
+      Accept-Encoding:
+      - gzip, deflate
+      CommandName:
+      - sql server create
+      Connection:
+      - keep-alive
+      ParameterSetName:
+      - -l -g -n -u -p
+      User-Agent:
+      - AZURECLI/2.25.0 azsdk-python-mgmt-sql/3.0.0 Python/3.8.10 (macOS-10.16-x86_64-i386-64bit)
+    method: GET
     uri: https://management.azure.com/subscriptions/00000000-0000-0000-0000-000000000000/resourceGroups/clitest.rg000001/providers/Microsoft.Sql/servers/clitestserver000003?api-version=2021-02-01-preview
   response:
     body:
       string: '{"kind":"v12.0","properties":{"administratorLogin":"admin123","version":"12.0","state":"Ready","fullyQualifiedDomainName":"clitestserver000003.database.windows.net","privateEndpointConnections":[],"publicNetworkAccess":"Enabled","restrictOutboundNetworkAccess":"Disabled"},"location":"eastus","id":"/subscriptions/00000000-0000-0000-0000-000000000000/resourceGroups/clitest.rg000001/providers/Microsoft.Sql/servers/clitestserver000003","name":"clitestserver000003","type":"Microsoft.Sql/servers"}'
-=======
-    uri: https://management.azure.com/subscriptions/00000000-0000-0000-0000-000000000000/resourceGroups/clitest.rg000001/providers/Microsoft.Sql/locations/eastus/serverAzureAsyncOperation/73820782-42cb-428a-bba5-ef14cf96534f?api-version=2021-02-01-preview
-  response:
-    body:
-      string: '{"name":"73820782-42cb-428a-bba5-ef14cf96534f","status":"Succeeded","startTime":"2021-07-02T21:23:33.793Z"}'
->>>>>>> 574cacd3
-    headers:
-      cache-control:
-      - no-cache
-      content-length:
-<<<<<<< HEAD
+    headers:
+      cache-control:
+      - no-cache
+      content-length:
       - '684'
       content-type:
       - application/json; charset=utf-8
       date:
-      - Tue, 29 Jun 2021 08:28:55 GMT
-=======
-      - '107'
-      content-type:
-      - application/json; charset=utf-8
-      date:
       - Fri, 02 Jul 2021 21:24:39 GMT
-      expires:
-      - '-1'
-      pragma:
-      - no-cache
-      server:
-      - Microsoft-HTTPAPI/2.0
-      strict-transport-security:
-      - max-age=31536000; includeSubDomains
-      transfer-encoding:
-      - chunked
-      vary:
-      - Accept-Encoding
-      x-content-type-options:
-      - nosniff
-    status:
-      code: 200
-      message: OK
-- request:
-    body: null
-    headers:
-      Accept:
-      - '*/*'
-      Accept-Encoding:
-      - gzip, deflate
-      CommandName:
-      - sql server create
-      Connection:
-      - keep-alive
-      ParameterSetName:
-      - -l -g -n -u -p
-      User-Agent:
-      - AZURECLI/2.25.0 azsdk-python-mgmt-sql/3.0.0 Python/3.8.10 (macOS-10.16-x86_64-i386-64bit)
-    method: GET
-    uri: https://management.azure.com/subscriptions/00000000-0000-0000-0000-000000000000/resourceGroups/clitest.rg000001/providers/Microsoft.Sql/servers/clitestserver000003?api-version=2021-02-01-preview
-  response:
-    body:
-      string: '{"kind":"v12.0","properties":{"administratorLogin":"admin123","version":"12.0","state":"Ready","fullyQualifiedDomainName":"clitestserver000003.database.windows.net","privateEndpointConnections":[],"publicNetworkAccess":"Enabled","restrictOutboundNetworkAccess":"Disabled"},"location":"eastus","id":"/subscriptions/00000000-0000-0000-0000-000000000000/resourceGroups/clitest.rg000001/providers/Microsoft.Sql/servers/clitestserver000003","name":"clitestserver000003","type":"Microsoft.Sql/servers"}'
-    headers:
-      cache-control:
-      - no-cache
-      content-length:
-      - '684'
-      content-type:
-      - application/json; charset=utf-8
-      date:
-      - Fri, 02 Jul 2021 21:24:39 GMT
->>>>>>> 574cacd3
       expires:
       - '-1'
       pragma:
@@ -578,17 +490,10 @@
     uri: https://management.azure.com/subscriptions/00000000-0000-0000-0000-000000000000/resourceGroups/clitest.rg000001/providers/Microsoft.Sql/servers/clitestserver000004?api-version=2021-02-01-preview
   response:
     body:
-<<<<<<< HEAD
-      string: '{"operation":"UpsertLogicalServer","startTime":"2021-06-29T08:28:58.857Z"}'
-    headers:
-      azure-asyncoperation:
-      - https://management.azure.com/subscriptions/00000000-0000-0000-0000-000000000000/resourceGroups/clitest.rg000001/providers/Microsoft.Sql/locations/eastus/serverAzureAsyncOperation/5cd8dd53-f514-497d-8990-fc375fa24d65?api-version=2021-02-01-preview
-=======
       string: '{"operation":"UpsertLogicalServer","startTime":"2021-07-02T21:24:42.983Z"}'
     headers:
       azure-asyncoperation:
       - https://management.azure.com/subscriptions/00000000-0000-0000-0000-000000000000/resourceGroups/clitest.rg000001/providers/Microsoft.Sql/locations/eastus/serverAzureAsyncOperation/b70f4957-d330-4ca0-b6e2-1375e7029a8c?api-version=2021-02-01-preview
->>>>>>> 574cacd3
       cache-control:
       - no-cache
       content-length:
@@ -596,19 +501,11 @@
       content-type:
       - application/json; charset=utf-8
       date:
-<<<<<<< HEAD
-      - Tue, 29 Jun 2021 08:28:58 GMT
-      expires:
-      - '-1'
-      location:
-      - https://management.azure.com/subscriptions/00000000-0000-0000-0000-000000000000/resourceGroups/clitest.rg000001/providers/Microsoft.Sql/locations/eastus/serverOperationResults/5cd8dd53-f514-497d-8990-fc375fa24d65?api-version=2021-02-01-preview
-=======
       - Fri, 02 Jul 2021 21:24:43 GMT
       expires:
       - '-1'
       location:
       - https://management.azure.com/subscriptions/00000000-0000-0000-0000-000000000000/resourceGroups/clitest.rg000001/providers/Microsoft.Sql/locations/eastus/serverOperationResults/b70f4957-d330-4ca0-b6e2-1375e7029a8c?api-version=2021-02-01-preview
->>>>>>> 574cacd3
       pragma:
       - no-cache
       server:
@@ -627,8 +524,6 @@
     headers:
       Accept:
       - '*/*'
-<<<<<<< HEAD
-=======
       Accept-Encoding:
       - gzip, deflate
       CommandName:
@@ -767,19 +662,16 @@
     headers:
       Accept:
       - '*/*'
->>>>>>> 574cacd3
-      Accept-Encoding:
-      - gzip, deflate
-      CommandName:
-      - sql server create
-      Connection:
-      - keep-alive
-      ParameterSetName:
-      - -l -g -n -u -p
-      User-Agent:
-      - AZURECLI/2.25.0 azsdk-python-mgmt-sql/3.0.0 Python/3.8.10 (macOS-10.16-x86_64-i386-64bit)
-<<<<<<< HEAD
-=======
+      Accept-Encoding:
+      - gzip, deflate
+      CommandName:
+      - sql server create
+      Connection:
+      - keep-alive
+      ParameterSetName:
+      - -l -g -n -u -p
+      User-Agent:
+      - AZURECLI/2.25.0 azsdk-python-mgmt-sql/3.0.0 Python/3.8.10 (macOS-10.16-x86_64-i386-64bit)
     method: GET
     uri: https://management.azure.com/subscriptions/00000000-0000-0000-0000-000000000000/resourceGroups/clitest.rg000001/providers/Microsoft.Sql/locations/eastus/serverAzureAsyncOperation/b70f4957-d330-4ca0-b6e2-1375e7029a8c?api-version=2021-02-01-preview
   response:
@@ -2921,27 +2813,20 @@
       - -s -g
       User-Agent:
       - AZURECLI/2.25.0 azsdk-python-mgmt-sql/3.0.0 Python/3.8.10 (macOS-10.16-x86_64-i386-64bit)
->>>>>>> 574cacd3
-    method: GET
-    uri: https://management.azure.com/subscriptions/00000000-0000-0000-0000-000000000000/resourceGroups/clitest.rg000001/providers/Microsoft.Sql/locations/eastus/serverAzureAsyncOperation/5cd8dd53-f514-497d-8990-fc375fa24d65?api-version=2021-02-01-preview
-  response:
-    body:
-      string: '{"name":"5cd8dd53-f514-497d-8990-fc375fa24d65","status":"Failed","startTime":"2021-06-29T08:28:58.857Z","error":{"code":"ServerQuotaExceeded","message":"Cannot
-        move or create server. Subscription ''e64f3e8e-ab91-4a65-8cdd-5cd2f47d00b4''
-        will exceed server quota."}}'
-    headers:
-      cache-control:
-      - no-cache
-      content-length:
-      - '263'
-      content-type:
-      - application/json; charset=utf-8
-      date:
-<<<<<<< HEAD
-      - Tue, 29 Jun 2021 08:28:59 GMT
-=======
+    method: GET
+    uri: https://management.azure.com/subscriptions/00000000-0000-0000-0000-000000000000/resourceGroups/clitest.rg000002/providers/Microsoft.Sql/servers/clitestserver000005/dnsAliases?api-version=2020-11-01-preview
+  response:
+    body:
+      string: '{"value":[]}'
+    headers:
+      cache-control:
+      - no-cache
+      content-length:
+      - '12'
+      content-type:
+      - application/json; charset=utf-8
+      date:
       - Fri, 02 Jul 2021 21:28:38 GMT
->>>>>>> 574cacd3
       expires:
       - '-1'
       pragma:
