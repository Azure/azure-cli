--- conflicted
+++ resolved
@@ -2278,12 +2278,8 @@
                    options_list=['--service-principal-type'],
                    arg_type=get_enum_type(ServicePrincipalType),
                    required=False,
-<<<<<<< HEAD
-                   help='Service Principal type to be used for this Managed Instance. Possible values are SystemAssigned and None')
-=======
                    help='Service Principal type to be used for this Managed Instance. '
                    'Possible values are SystemAssigned and None')
->>>>>>> 813da51a
 
     with self.argument_context('sql mi update') as c:
         # Create args that will be used to build up the ManagedInstance object
@@ -2342,12 +2338,8 @@
                    options_list=['--service-principal-type'],
                    arg_type=get_enum_type(ServicePrincipalType),
                    required=False,
-<<<<<<< HEAD
-                   help='Service Principal type to be used for this Managed Instance. Possible values are SystemAssigned and None')
-=======
                    help='Service Principal type to be used for this Managed Instance. '
                    'Possible values are SystemAssigned and None')
->>>>>>> 813da51a
 
     with self.argument_context('sql mi show') as c:
         c.argument('expand_ad_admin',
