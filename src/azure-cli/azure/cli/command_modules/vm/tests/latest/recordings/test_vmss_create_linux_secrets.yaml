--- conflicted
+++ resolved
@@ -13,59 +13,27 @@
       ParameterSetName:
       - -g -n
       User-Agent:
-<<<<<<< HEAD
-      - AZURECLI/2.25.0 azsdk-python-azure-mgmt-keyvault/9.0.0 Python/3.7.9 (Windows-10-10.0.19041-SP0)
-=======
-      - python/3.7.7 (Windows-10-10.0.19041-SP0) msrest/0.6.21 msrest_azure/0.6.3
-        azure-graphrbac/0.60.0 Azure-SDK-For-Python
-      accept-language:
-      - en-US
->>>>>>> 37b16e95
+      - AZURECLI/2.26.0 azsdk-python-azure-mgmt-keyvault/9.0.0 Python/3.7.9 (Windows-10-10.0.19041-SP0)
     method: GET
     uri: https://management.azure.com/subscriptions/00000000-0000-0000-0000-000000000000/resourceGroups/cli_test_vmss_create_linux_secrets000001/providers/Microsoft.KeyVault/vaults/vmsslinuxkv000002?api-version=2021-04-01-preview
   response:
     body:
-<<<<<<< HEAD
-      string: '{"id":"/subscriptions/00000000-0000-0000-0000-000000000000/resourceGroups/cli_test_vmss_create_linux_secrets000001/providers/Microsoft.KeyVault/vaults/vmsslinuxkv000002","name":"vmsslinuxkv000002","type":"Microsoft.KeyVault/vaults","location":"westus","tags":{},"systemData":{"createdBy":"yishiwang@microsoft.com","createdByType":"User","createdAt":"1970-01-19T19:09:19.282Z","lastModifiedBy":"yishiwang@microsoft.com","lastModifiedByType":"User","lastModifiedAt":"1970-01-19T19:09:19.282Z"},"properties":{"sku":{"family":"A","name":"standard"},"tenantId":"54826b22-38d6-4fb2-bad9-b7b93a3e9c5a","accessPolicies":[{"tenantId":"54826b22-38d6-4fb2-bad9-b7b93a3e9c5a","objectId":"3707fb2f-ac10-4591-a04f-8b0d786ea37d","permissions":{"keys":["get","create","delete","list","update","import","backup","restore","recover"],"secrets":["get","list","set","delete","backup","restore","recover"],"certificates":["get","list","delete","create","import","update","managecontacts","getissuers","listissuers","setissuers","deleteissuers","manageissuers","recover"],"storage":["get","list","delete","set","update","regeneratekey","setsas","listsas","getsas","deletesas"]}}],"enabledForDeployment":true,"enabledForTemplateDeployment":true,"enableSoftDelete":true,"softDeleteRetentionInDays":7,"vaultUri":"https://vmsslinuxkv000002.vault.azure.net/","provisioningState":"Succeeded"}}'
-=======
-      string: '{"odata.metadata":"https://graph.windows.net/00000000-0000-0000-0000-000000000000/$metadata#directoryObjects/@Element","odata.type":"Microsoft.DirectoryServices.User","objectType":"User","objectId":"21cd756e-e290-4a26-9547-93e8cc1a8923","deletionTimestamp":null,"accountEnabled":true,"ageGroup":null,"assignedLicenses":[],"assignedPlans":[],"city":null,"companyName":null,"consentProvidedForMinor":null,"country":null,"createdDateTime":"2019-06-21T01:32:03Z","creationType":"Invitation","department":null,"dirSyncEnabled":null,"displayName":"Zunli
-        Hu","employeeId":null,"facsimileTelephoneNumber":null,"givenName":null,"immutableId":null,"isCompromised":null,"jobTitle":null,"lastDirSyncTime":null,"legalAgeGroupClassification":null,"mail":"zuh@microsoft.com","mailNickname":"zuh_microsoft.com#EXT#","mobile":null,"onPremisesDistinguishedName":null,"onPremisesSecurityIdentifier":null,"otherMails":["zuh@microsoft.com"],"passwordPolicies":null,"passwordProfile":null,"physicalDeliveryOfficeName":null,"postalCode":null,"preferredLanguage":null,"provisionedPlans":[],"provisioningErrors":[],"proxyAddresses":["SMTP:zuh@microsoft.com"],"refreshTokensValidFromDateTime":"2019-06-21T01:32:03Z","showInAddressList":false,"signInNames":[],"sipProxyAddress":null,"state":null,"streetAddress":null,"surname":null,"telephoneNumber":null,"thumbnailPhoto@odata.mediaEditLink":"directoryObjects/21cd756e-e290-4a26-9547-93e8cc1a8923/Microsoft.DirectoryServices.User/thumbnailPhoto","usageLocation":null,"userIdentities":[],"userPrincipalName":"zuh_microsoft.com#EXT#@AzureSDKTeam.onmicrosoft.com","userState":"Accepted","userStateChangedOn":"2019-06-24T01:43:59Z","userType":"Guest"}'
->>>>>>> 37b16e95
-    headers:
-      cache-control:
-      - no-cache
-      content-length:
-<<<<<<< HEAD
+      string: '{"id":"/subscriptions/00000000-0000-0000-0000-000000000000/resourceGroups/cli_test_vmss_create_linux_secrets000001/providers/Microsoft.KeyVault/vaults/vmsslinuxkv000002","name":"vmsslinuxkv000002","type":"Microsoft.KeyVault/vaults","location":"westus","tags":{},"systemData":{"createdBy":"yishiwang@microsoft.com","createdByType":"User","createdAt":"1970-01-19T19:41:07.244Z","lastModifiedBy":"yishiwang@microsoft.com","lastModifiedByType":"User","lastModifiedAt":"1970-01-19T19:41:07.244Z"},"properties":{"sku":{"family":"A","name":"standard"},"tenantId":"54826b22-38d6-4fb2-bad9-b7b93a3e9c5a","accessPolicies":[{"tenantId":"54826b22-38d6-4fb2-bad9-b7b93a3e9c5a","objectId":"3707fb2f-ac10-4591-a04f-8b0d786ea37d","permissions":{"keys":["get","create","delete","list","update","import","backup","restore","recover"],"secrets":["get","list","set","delete","backup","restore","recover"],"certificates":["get","list","delete","create","import","update","managecontacts","getissuers","listissuers","setissuers","deleteissuers","manageissuers","recover"],"storage":["get","list","delete","set","update","regeneratekey","setsas","listsas","getsas","deletesas"]}}],"enabledForDeployment":true,"enabledForTemplateDeployment":true,"enableSoftDelete":true,"softDeleteRetentionInDays":7,"vaultUri":"https://vmsslinuxkv000002.vault.azure.net/","provisioningState":"Succeeded"}}'
+    headers:
+      cache-control:
+      - no-cache
+      content-length:
       - '1409'
-=======
-      - '1670'
->>>>>>> 37b16e95
-      content-type:
-      - application/json; charset=utf-8
-      date:
-<<<<<<< HEAD
-      - Sun, 20 Jun 2021 03:21:57 GMT
+      content-type:
+      - application/json; charset=utf-8
+      date:
+      - Mon, 12 Jul 2021 05:21:19 GMT
       expires:
       - '-1'
       pragma:
       - no-cache
       server:
       - Microsoft-IIS/10.0
-=======
-      - Wed, 09 Jun 2021 05:51:26 GMT
-      duration:
-      - '2597615'
-      expires:
-      - '-1'
-      ocp-aad-diagnostics-server-name:
-      - drVoQfj9Pw0aD51RlmG7HU0sdOVCdfaVmVTeuuJf2uQ=
-      ocp-aad-session-key:
-      - GMoX8fFdbDZKgGTOfjOkrOWpYDbD_ej6F26a7nd9FXm50-dxOHWM7Rt1ePepI_gG309WsI5q9GoDVS4eQvs91Zc-en6IA0F23_beeT9fhohvtpdeNqhjXysgLGlB3sfq.ifPwZt1T4Jjglocsq37LCmkIUgPTNA8gUtwR5-khq3Y
-      pragma:
-      - no-cache
-      request-id:
-      - 3c8f29a1-f050-45c4-ad26-e821ba0de571
->>>>>>> 37b16e95
       strict-transport-security:
       - max-age=31536000; includeSubDomains
       transfer-encoding:
@@ -77,28 +45,14 @@
       x-content-type-options:
       - nosniff
       x-ms-keyvault-service-version:
-      - 1.5.23.0
+      - 1.5.23.5
       x-powered-by:
       - ASP.NET
     status:
       code: 200
       message: OK
 - request:
-<<<<<<< HEAD
     body: ''
-=======
-    body: '{"location": "westus", "properties": {"tenantId": "54826b22-38d6-4fb2-bad9-b7b93a3e9c5a",
-      "sku": {"family": "A", "name": "standard"}, "accessPolicies": [{"tenantId":
-      "54826b22-38d6-4fb2-bad9-b7b93a3e9c5a", "objectId": "21cd756e-e290-4a26-9547-93e8cc1a8923",
-      "permissions": {"keys": ["get", "create", "delete", "list", "update", "import",
-      "backup", "restore", "recover"], "secrets": ["get", "list", "set", "delete",
-      "backup", "restore", "recover"], "certificates": ["get", "list", "delete", "create",
-      "import", "update", "managecontacts", "getissuers", "listissuers", "setissuers",
-      "deleteissuers", "manageissuers", "recover"], "storage": ["get", "list", "delete",
-      "set", "update", "regeneratekey", "setsas", "listsas", "getsas", "deletesas"]}}],
-      "enabledForDeployment": true, "enabledForTemplateDeployment": true, "softDeleteRetentionInDays":
-      90, "networkAcls": {"bypass": "AzureServices", "defaultAction": "Allow"}}}'
->>>>>>> 37b16e95
     headers:
       Accept:
       - application/json
@@ -129,7 +83,7 @@
       content-type:
       - application/json; charset=utf-8
       date:
-      - Sun, 20 Jun 2021 03:21:58 GMT
+      - Mon, 12 Jul 2021 05:21:20 GMT
       expires:
       - '-1'
       pragma:
@@ -142,7 +96,7 @@
       x-content-type-options:
       - nosniff
       x-ms-keyvault-network-info:
-      - conn_type=Ipv4;addr=167.220.255.21;act_addr_fam=InterNetwork;
+      - conn_type=Ipv4;addr=167.220.255.19;act_addr_fam=InterNetwork;
       x-ms-keyvault-region:
       - westus
       x-ms-keyvault-service-version:
@@ -173,7 +127,6 @@
       Content-Type:
       - application/json; charset=utf-8
       User-Agent:
-<<<<<<< HEAD
       - python/3.7.9 (Windows-10-10.0.19041-SP0) msrest/0.6.21 msrest_azure/0.6.3
         azure-keyvault/7.0 Azure-SDK-For-Python
       accept-language:
@@ -182,38 +135,22 @@
     uri: https://vmsslinuxkv000002.vault.azure.net/certificates/cert1/create?api-version=7.0
   response:
     body:
-      string: '{"id":"https://vmsslinuxkv000002.vault.azure.net/certificates/cert1/pending","issuer":{"name":"Self"},"csr":"MIIDBTCCAe0CAQAwdTEdMBsGA1UEAxMUd3d3Lm15dGVzdGRvbWFpbi5jb20xEzARBgNVBAsTClRlc3ROdWdnZXQxFDASBgNVBAoTC1Rlc3QgTm9vZGxlMQ8wDQYDVQQHEwZSZWRtb24xCzAJBgNVBAgTAldBMQswCQYDVQQGEwJVUzCCASIwDQYJKoZIhvcNAQEBBQADggEPADCCAQoCggEBANjjZJkLCqyJwijB0Q1aKoUQo0rTjlgRhnOH4VW19yju0oUioRyrbonmzwX69nZAA/qkBgwtD7tnMIP26sdNI7bpJQ8Fba56E6UU44HJw+vc6g7KnUeGQB46l9L4VX64ZEqjR6sme3prosH0915p24DeXbcPOE9eZROKVHRFueuptB0tqQEDkC0YZ7CQfg4xMNDXkA9FcQarvBYIA8PUC6+CWTfKxTAIVWiFILgU1IZrSjlDz3vS5/L/xchrid+wgg+lgoEm7eM6MHUSWVq5JVMtagRmH8/s2xUI6CH3RqsWWASWdY15JsCQqFWWK0H7Bqw3h2QeoJC7f0tcAheMOKECAwEAAaBLMEkGCSqGSIb3DQEJDjE8MDowDgYDVR0PAQH/BAQDAgLsMB0GA1UdJQQWMBQGCCsGAQUFBwMBBggrBgEFBQcDAjAJBgNVHRMEAjAAMA0GCSqGSIb3DQEBCwUAA4IBAQCF4whamW0DBmK2G2kAU+06vUr0TUkMxnhDD3z21Kt0HvesIgereqwZuVx/0McnbpLsXqM2MxxmIzCRXuoyI6X+jN5mC2TxNND9p2IxWfhibxeyCcqjcx5udkCQLcJbgQHktERVEycheLSouP4JYqKJnCGXWiPZy5joWjiys0O8oQ01PBtCSXoZIBFslUDtKvF75f0Sg2kjaqpL6L/tZ7Qj92E+YURC3cFdTG8NOT9iRCAdq59hRxCDiiIFOpsDtAUZlGYmXr4kBy7S8LPiQ66SuvD2V9rsMcju7MswQVIHxMtC/JYAcoTJieazLMsJPeHPHLGIG6XpYEGHutepztzQ","cancellation_requested":false,"status":"inProgress","status_details":"Pending
+      string: '{"id":"https://vmsslinuxkv000002.vault.azure.net/certificates/cert1/pending","issuer":{"name":"Self"},"csr":"MIIDBTCCAe0CAQAwdTEdMBsGA1UEAxMUd3d3Lm15dGVzdGRvbWFpbi5jb20xEzARBgNVBAsTClRlc3ROdWdnZXQxFDASBgNVBAoTC1Rlc3QgTm9vZGxlMQ8wDQYDVQQHEwZSZWRtb24xCzAJBgNVBAgTAldBMQswCQYDVQQGEwJVUzCCASIwDQYJKoZIhvcNAQEBBQADggEPADCCAQoCggEBALllJEAy9ZRZ6w2yY4wehWO32HLKKictRhI+ZAelpXlvOgKvPOlQVEFtwqcGUSpC62lErPOEE6YVWU1cCZADLTF6gEIUSK4v4AlyvC1XIG+DgLF0YANZMWfJP3UD2pOD+CmR1J4XJkXakSgaTZ8pK6b2Qow5SvuYgaVLoyAKzSnonNotHP7B4aU5CQRi9Wp26vJ5mB9Vb6lvK4RQg0j+AIRFyj7CI/FJsw0t9QY7bIDQQfG7dlrRv7BA8bK8/N+I7YfisMm4v2CKyxPnszBfpQiz8QGaJAtfHW9xSta4E2asTaRAXCE9CRBKVr2hS8Hzit7A4T5y05MfU5iHg5xbSTECAwEAAaBLMEkGCSqGSIb3DQEJDjE8MDowDgYDVR0PAQH/BAQDAgLsMB0GA1UdJQQWMBQGCCsGAQUFBwMBBggrBgEFBQcDAjAJBgNVHRMEAjAAMA0GCSqGSIb3DQEBCwUAA4IBAQCH8dtvykx27KKjTCXun/vRfkxJmMH4vKn0UXftNtW7FZmtjhJzorIjqr/X9lcM8gLbtkCdu8zoIhJTwMcuqlBEdeikQI8bQKfJJL7HXYaSTL8Tn81uEgk4YvOT6NDZqJTw3Z90Fe3ZCSRWPaAC4Fj0Wc2F5WK08xO5RveQHDOiTKuvpSDv/FUmRPofv9XnVLdXT9RwIha99tx1c9CfLRr0wxL7W5sswwk87EKMkVj9je5u0E4bDJkmc3kxEo/vDUCYNqjd1uwIMW2FfnXfWhL7u5Wx8KRye7qadJTOFbbb1WY8nI8NWfdKnOWKVweAYoRexy1rXaPOXXL68E9Cxsi0","cancellation_requested":false,"status":"inProgress","status_details":"Pending
         certificate created. Certificate request is in progress. This may take some
-        time based on the issuer provider. Please check again later.","request_id":"29ae2b74dc6541b4b4148368472f09a5"}'
-=======
-      - AZURECLI/2.24.0 azsdk-python-azure-mgmt-keyvault/9.0.0 Python/3.7.7 (Windows-10-10.0.19041-SP0)
-    method: PUT
-    uri: https://management.azure.com/subscriptions/00000000-0000-0000-0000-000000000000/resourceGroups/cli_test_vmss_create_linux_secrets000001/providers/Microsoft.KeyVault/vaults/vmsslinuxkv000002?api-version=2021-04-01-preview
-  response:
-    body:
-      string: '{"id":"/subscriptions/00000000-0000-0000-0000-000000000000/resourceGroups/cli_test_vmss_create_linux_secrets000001/providers/Microsoft.KeyVault/vaults/vmsslinuxkv000002","name":"vmsslinuxkv000002","type":"Microsoft.KeyVault/vaults","location":"westus","tags":{},"systemData":{"createdBy":"zuh@microsoft.com","createdByType":"User","createdAt":"1970-01-19T18:53:37.894Z","lastModifiedBy":"zuh@microsoft.com","lastModifiedByType":"User","lastModifiedAt":"1970-01-19T18:53:37.894Z"},"properties":{"sku":{"family":"A","name":"standard"},"tenantId":"54826b22-38d6-4fb2-bad9-b7b93a3e9c5a","accessPolicies":[{"tenantId":"54826b22-38d6-4fb2-bad9-b7b93a3e9c5a","objectId":"21cd756e-e290-4a26-9547-93e8cc1a8923","permissions":{"keys":["get","create","delete","list","update","import","backup","restore","recover"],"secrets":["get","list","set","delete","backup","restore","recover"],"certificates":["get","list","delete","create","import","update","managecontacts","getissuers","listissuers","setissuers","deleteissuers","manageissuers","recover"],"storage":["get","list","delete","set","update","regeneratekey","setsas","listsas","getsas","deletesas"]}}],"enabledForDeployment":true,"enabledForTemplateDeployment":true,"enableSoftDelete":true,"softDeleteRetentionInDays":90,"vaultUri":"https://vmsslinuxkv000002.vault.azure.net","provisioningState":"RegisteringDns"}}'
->>>>>>> 37b16e95
-    headers:
-      cache-control:
-      - no-cache
-      content-length:
-<<<<<<< HEAD
+        time based on the issuer provider. Please check again later.","request_id":"97cb516d8bc4452e92214b12d8d37555"}'
+    headers:
+      cache-control:
+      - no-cache
+      content-length:
       - '1415'
       content-type:
       - application/json; charset=utf-8
       date:
-      - Sun, 20 Jun 2021 03:22:03 GMT
-=======
-      - '1402'
-      content-type:
-      - application/json; charset=utf-8
-      date:
-      - Wed, 09 Jun 2021 05:51:36 GMT
->>>>>>> 37b16e95
+      - Mon, 12 Jul 2021 05:21:21 GMT
       expires:
       - '-1'
       location:
-      - https://vmsslinuxkv000002.vault.azure.net/certificates/cert1/pending?api-version=7.0&request_id=29ae2b74dc6541b4b4148368472f09a5
+      - https://vmsslinuxkv000002.vault.azure.net/certificates/cert1/pending?api-version=7.0&request_id=97cb516d8bc4452e92214b12d8d37555
       pragma:
       - no-cache
       strict-transport-security:
@@ -221,490 +158,7 @@
       x-content-type-options:
       - nosniff
       x-ms-keyvault-network-info:
-      - conn_type=Ipv4;addr=167.220.255.21;act_addr_fam=InterNetwork;
-      x-ms-keyvault-region:
-      - westus
-      x-ms-keyvault-service-version:
-<<<<<<< HEAD
-      - 1.9.12.0
-      x-powered-by:
-      - ASP.NET
-    status:
-      code: 202
-      message: Accepted
-- request:
-    body: null
-    headers:
-      Accept:
-      - application/json
-      Accept-Encoding:
-      - gzip, deflate
-      Connection:
-      - keep-alive
-      Content-Type:
-      - application/json; charset=utf-8
-      User-Agent:
-      - python/3.7.9 (Windows-10-10.0.19041-SP0) msrest/0.6.21 msrest_azure/0.6.3
-        azure-keyvault/7.0 Azure-SDK-For-Python
-      accept-language:
-      - en-US
-    method: GET
-    uri: https://vmsslinuxkv000002.vault.azure.net/certificates/cert1/pending?api-version=7.0
-  response:
-    body:
-      string: '{"id":"https://vmsslinuxkv000002.vault.azure.net/certificates/cert1/pending","issuer":{"name":"Self"},"csr":"MIIDBTCCAe0CAQAwdTEdMBsGA1UEAxMUd3d3Lm15dGVzdGRvbWFpbi5jb20xEzARBgNVBAsTClRlc3ROdWdnZXQxFDASBgNVBAoTC1Rlc3QgTm9vZGxlMQ8wDQYDVQQHEwZSZWRtb24xCzAJBgNVBAgTAldBMQswCQYDVQQGEwJVUzCCASIwDQYJKoZIhvcNAQEBBQADggEPADCCAQoCggEBANjjZJkLCqyJwijB0Q1aKoUQo0rTjlgRhnOH4VW19yju0oUioRyrbonmzwX69nZAA/qkBgwtD7tnMIP26sdNI7bpJQ8Fba56E6UU44HJw+vc6g7KnUeGQB46l9L4VX64ZEqjR6sme3prosH0915p24DeXbcPOE9eZROKVHRFueuptB0tqQEDkC0YZ7CQfg4xMNDXkA9FcQarvBYIA8PUC6+CWTfKxTAIVWiFILgU1IZrSjlDz3vS5/L/xchrid+wgg+lgoEm7eM6MHUSWVq5JVMtagRmH8/s2xUI6CH3RqsWWASWdY15JsCQqFWWK0H7Bqw3h2QeoJC7f0tcAheMOKECAwEAAaBLMEkGCSqGSIb3DQEJDjE8MDowDgYDVR0PAQH/BAQDAgLsMB0GA1UdJQQWMBQGCCsGAQUFBwMBBggrBgEFBQcDAjAJBgNVHRMEAjAAMA0GCSqGSIb3DQEBCwUAA4IBAQCF4whamW0DBmK2G2kAU+06vUr0TUkMxnhDD3z21Kt0HvesIgereqwZuVx/0McnbpLsXqM2MxxmIzCRXuoyI6X+jN5mC2TxNND9p2IxWfhibxeyCcqjcx5udkCQLcJbgQHktERVEycheLSouP4JYqKJnCGXWiPZy5joWjiys0O8oQ01PBtCSXoZIBFslUDtKvF75f0Sg2kjaqpL6L/tZ7Qj92E+YURC3cFdTG8NOT9iRCAdq59hRxCDiiIFOpsDtAUZlGYmXr4kBy7S8LPiQ66SuvD2V9rsMcju7MswQVIHxMtC/JYAcoTJieazLMsJPeHPHLGIG6XpYEGHutepztzQ","cancellation_requested":false,"status":"inProgress","status_details":"Pending
-        certificate created. Certificate request is in progress. This may take some
-        time based on the issuer provider. Please check again later.","request_id":"29ae2b74dc6541b4b4148368472f09a5"}'
-    headers:
-      cache-control:
-      - no-cache
-      content-length:
-      - '1415'
-      content-type:
-      - application/json; charset=utf-8
-      date:
-      - Sun, 20 Jun 2021 03:22:04 GMT
-      expires:
-      - '-1'
-      pragma:
-      - no-cache
-      strict-transport-security:
-      - max-age=31536000;includeSubDomains
-      x-content-type-options:
-      - nosniff
-      x-ms-keyvault-network-info:
-      - conn_type=Ipv4;addr=167.220.255.21;act_addr_fam=InterNetwork;
-      x-ms-keyvault-region:
-      - westus
-      x-ms-keyvault-service-version:
-      - 1.9.12.0
-=======
-      - 1.5.20.0
-      x-ms-ratelimit-remaining-subscription-writes:
-      - '1199'
->>>>>>> 37b16e95
-      x-powered-by:
-      - ASP.NET
-    status:
-      code: 200
-      message: OK
-- request:
-    body: null
-    headers:
-      Accept:
-      - application/json
-      Accept-Encoding:
-      - gzip, deflate
-      Connection:
-      - keep-alive
-      Content-Type:
-      - application/json; charset=utf-8
-      User-Agent:
-<<<<<<< HEAD
-      - python/3.7.9 (Windows-10-10.0.19041-SP0) msrest/0.6.21 msrest_azure/0.6.3
-        azure-keyvault/7.0 Azure-SDK-For-Python
-      accept-language:
-      - en-US
-=======
-      - AZURECLI/2.24.0 azsdk-python-azure-mgmt-keyvault/9.0.0 Python/3.7.7 (Windows-10-10.0.19041-SP0)
->>>>>>> 37b16e95
-    method: GET
-    uri: https://vmsslinuxkv000002.vault.azure.net/certificates/cert1/pending?api-version=7.0
-  response:
-    body:
-<<<<<<< HEAD
-      string: '{"id":"https://vmsslinuxkv000002.vault.azure.net/certificates/cert1/pending","issuer":{"name":"Self"},"csr":"MIIDBTCCAe0CAQAwdTEdMBsGA1UEAxMUd3d3Lm15dGVzdGRvbWFpbi5jb20xEzARBgNVBAsTClRlc3ROdWdnZXQxFDASBgNVBAoTC1Rlc3QgTm9vZGxlMQ8wDQYDVQQHEwZSZWRtb24xCzAJBgNVBAgTAldBMQswCQYDVQQGEwJVUzCCASIwDQYJKoZIhvcNAQEBBQADggEPADCCAQoCggEBANjjZJkLCqyJwijB0Q1aKoUQo0rTjlgRhnOH4VW19yju0oUioRyrbonmzwX69nZAA/qkBgwtD7tnMIP26sdNI7bpJQ8Fba56E6UU44HJw+vc6g7KnUeGQB46l9L4VX64ZEqjR6sme3prosH0915p24DeXbcPOE9eZROKVHRFueuptB0tqQEDkC0YZ7CQfg4xMNDXkA9FcQarvBYIA8PUC6+CWTfKxTAIVWiFILgU1IZrSjlDz3vS5/L/xchrid+wgg+lgoEm7eM6MHUSWVq5JVMtagRmH8/s2xUI6CH3RqsWWASWdY15JsCQqFWWK0H7Bqw3h2QeoJC7f0tcAheMOKECAwEAAaBLMEkGCSqGSIb3DQEJDjE8MDowDgYDVR0PAQH/BAQDAgLsMB0GA1UdJQQWMBQGCCsGAQUFBwMBBggrBgEFBQcDAjAJBgNVHRMEAjAAMA0GCSqGSIb3DQEBCwUAA4IBAQCF4whamW0DBmK2G2kAU+06vUr0TUkMxnhDD3z21Kt0HvesIgereqwZuVx/0McnbpLsXqM2MxxmIzCRXuoyI6X+jN5mC2TxNND9p2IxWfhibxeyCcqjcx5udkCQLcJbgQHktERVEycheLSouP4JYqKJnCGXWiPZy5joWjiys0O8oQ01PBtCSXoZIBFslUDtKvF75f0Sg2kjaqpL6L/tZ7Qj92E+YURC3cFdTG8NOT9iRCAdq59hRxCDiiIFOpsDtAUZlGYmXr4kBy7S8LPiQ66SuvD2V9rsMcju7MswQVIHxMtC/JYAcoTJieazLMsJPeHPHLGIG6XpYEGHutepztzQ","cancellation_requested":false,"status":"inProgress","status_details":"Pending
-        certificate created. Certificate request is in progress. This may take some
-        time based on the issuer provider. Please check again later.","request_id":"29ae2b74dc6541b4b4148368472f09a5"}'
-=======
-      string: '{"id":"/subscriptions/00000000-0000-0000-0000-000000000000/resourceGroups/cli_test_vmss_create_linux_secrets000001/providers/Microsoft.KeyVault/vaults/vmsslinuxkv000002","name":"vmsslinuxkv000002","type":"Microsoft.KeyVault/vaults","location":"westus","tags":{},"systemData":{"createdBy":"zuh@microsoft.com","createdByType":"User","createdAt":"1970-01-19T18:53:37.894Z","lastModifiedBy":"zuh@microsoft.com","lastModifiedByType":"User","lastModifiedAt":"1970-01-19T18:53:37.894Z"},"properties":{"sku":{"family":"A","name":"standard"},"tenantId":"54826b22-38d6-4fb2-bad9-b7b93a3e9c5a","accessPolicies":[{"tenantId":"54826b22-38d6-4fb2-bad9-b7b93a3e9c5a","objectId":"21cd756e-e290-4a26-9547-93e8cc1a8923","permissions":{"keys":["get","create","delete","list","update","import","backup","restore","recover"],"secrets":["get","list","set","delete","backup","restore","recover"],"certificates":["get","list","delete","create","import","update","managecontacts","getissuers","listissuers","setissuers","deleteissuers","manageissuers","recover"],"storage":["get","list","delete","set","update","regeneratekey","setsas","listsas","getsas","deletesas"]}}],"enabledForDeployment":true,"enabledForTemplateDeployment":true,"enableSoftDelete":true,"softDeleteRetentionInDays":90,"vaultUri":"https://vmsslinuxkv000002.vault.azure.net/","provisioningState":"Succeeded"}}'
->>>>>>> 37b16e95
-    headers:
-      cache-control:
-      - no-cache
-      content-length:
-<<<<<<< HEAD
-      - '1415'
-      content-type:
-      - application/json; charset=utf-8
-      date:
-      - Sun, 20 Jun 2021 03:22:16 GMT
-=======
-      - '1398'
-      content-type:
-      - application/json; charset=utf-8
-      date:
-      - Wed, 09 Jun 2021 05:52:06 GMT
->>>>>>> 37b16e95
-      expires:
-      - '-1'
-      pragma:
-      - no-cache
-      strict-transport-security:
-      - max-age=31536000;includeSubDomains
-      x-content-type-options:
-      - nosniff
-      x-ms-keyvault-network-info:
-      - conn_type=Ipv4;addr=167.220.255.21;act_addr_fam=InterNetwork;
-      x-ms-keyvault-region:
-      - westus
-      x-ms-keyvault-service-version:
-<<<<<<< HEAD
-      - 1.9.12.0
-=======
-      - 1.5.20.0
->>>>>>> 37b16e95
-      x-powered-by:
-      - ASP.NET
-    status:
-      code: 200
-      message: OK
-- request:
-    body: null
-    headers:
-      Accept:
-      - application/json
-      Accept-Encoding:
-      - gzip, deflate
-      Connection:
-      - keep-alive
-      Content-Type:
-      - application/json; charset=utf-8
-      User-Agent:
-<<<<<<< HEAD
-      - python/3.7.9 (Windows-10-10.0.19041-SP0) msrest/0.6.21 msrest_azure/0.6.3
-=======
-      - python/3.7.7 (Windows-10-10.0.19041-SP0) msrest/0.6.21 msrest_azure/0.6.3
->>>>>>> 37b16e95
-        azure-keyvault/7.0 Azure-SDK-For-Python
-      accept-language:
-      - en-US
-    method: GET
-    uri: https://vmsslinuxkv000002.vault.azure.net/certificates/cert1/pending?api-version=7.0
-  response:
-    body:
-<<<<<<< HEAD
-      string: '{"id":"https://vmsslinuxkv000002.vault.azure.net/certificates/cert1/pending","issuer":{"name":"Self"},"csr":"MIIDBTCCAe0CAQAwdTEdMBsGA1UEAxMUd3d3Lm15dGVzdGRvbWFpbi5jb20xEzARBgNVBAsTClRlc3ROdWdnZXQxFDASBgNVBAoTC1Rlc3QgTm9vZGxlMQ8wDQYDVQQHEwZSZWRtb24xCzAJBgNVBAgTAldBMQswCQYDVQQGEwJVUzCCASIwDQYJKoZIhvcNAQEBBQADggEPADCCAQoCggEBANjjZJkLCqyJwijB0Q1aKoUQo0rTjlgRhnOH4VW19yju0oUioRyrbonmzwX69nZAA/qkBgwtD7tnMIP26sdNI7bpJQ8Fba56E6UU44HJw+vc6g7KnUeGQB46l9L4VX64ZEqjR6sme3prosH0915p24DeXbcPOE9eZROKVHRFueuptB0tqQEDkC0YZ7CQfg4xMNDXkA9FcQarvBYIA8PUC6+CWTfKxTAIVWiFILgU1IZrSjlDz3vS5/L/xchrid+wgg+lgoEm7eM6MHUSWVq5JVMtagRmH8/s2xUI6CH3RqsWWASWdY15JsCQqFWWK0H7Bqw3h2QeoJC7f0tcAheMOKECAwEAAaBLMEkGCSqGSIb3DQEJDjE8MDowDgYDVR0PAQH/BAQDAgLsMB0GA1UdJQQWMBQGCCsGAQUFBwMBBggrBgEFBQcDAjAJBgNVHRMEAjAAMA0GCSqGSIb3DQEBCwUAA4IBAQCF4whamW0DBmK2G2kAU+06vUr0TUkMxnhDD3z21Kt0HvesIgereqwZuVx/0McnbpLsXqM2MxxmIzCRXuoyI6X+jN5mC2TxNND9p2IxWfhibxeyCcqjcx5udkCQLcJbgQHktERVEycheLSouP4JYqKJnCGXWiPZy5joWjiys0O8oQ01PBtCSXoZIBFslUDtKvF75f0Sg2kjaqpL6L/tZ7Qj92E+YURC3cFdTG8NOT9iRCAdq59hRxCDiiIFOpsDtAUZlGYmXr4kBy7S8LPiQ66SuvD2V9rsMcju7MswQVIHxMtC/JYAcoTJieazLMsJPeHPHLGIG6XpYEGHutepztzQ","cancellation_requested":false,"status":"inProgress","status_details":"Pending
-        certificate created. Certificate request is in progress. This may take some
-        time based on the issuer provider. Please check again later.","request_id":"29ae2b74dc6541b4b4148368472f09a5"}'
-=======
-      string: '{"error":{"code":"Unauthorized","message":"AKV10000: Request is missing
-        a Bearer or PoP token."}}'
->>>>>>> 37b16e95
-    headers:
-      cache-control:
-      - no-cache
-      content-length:
-<<<<<<< HEAD
-      - '1415'
-      content-type:
-      - application/json; charset=utf-8
-      date:
-      - Sun, 20 Jun 2021 03:22:28 GMT
-=======
-      - '97'
-      content-type:
-      - application/json; charset=utf-8
-      date:
-      - Wed, 09 Jun 2021 05:53:08 GMT
->>>>>>> 37b16e95
-      expires:
-      - '-1'
-      pragma:
-      - no-cache
-      strict-transport-security:
-      - max-age=31536000;includeSubDomains
-      x-content-type-options:
-      - nosniff
-      x-ms-keyvault-network-info:
-<<<<<<< HEAD
-      - conn_type=Ipv4;addr=167.220.255.21;act_addr_fam=InterNetwork;
-      x-ms-keyvault-region:
-      - westus
-      x-ms-keyvault-service-version:
-      - 1.9.12.0
-=======
-      - conn_type=Ipv4;addr=167.220.255.115;act_addr_fam=InterNetwork;
-      x-ms-keyvault-region:
-      - westus
-      x-ms-keyvault-service-version:
-      - 1.2.297.0
->>>>>>> 37b16e95
-      x-powered-by:
-      - ASP.NET
-    status:
-      code: 200
-      message: OK
-- request:
-    body: null
-    headers:
-      Accept:
-      - application/json
-      Accept-Encoding:
-      - gzip, deflate
-      Connection:
-      - keep-alive
-      Content-Type:
-      - application/json; charset=utf-8
-      User-Agent:
-<<<<<<< HEAD
-      - python/3.7.9 (Windows-10-10.0.19041-SP0) msrest/0.6.21 msrest_azure/0.6.3
-=======
-      - python/3.7.7 (Windows-10-10.0.19041-SP0) msrest/0.6.21 msrest_azure/0.6.3
->>>>>>> 37b16e95
-        azure-keyvault/7.0 Azure-SDK-For-Python
-      accept-language:
-      - en-US
-    method: GET
-    uri: https://vmsslinuxkv000002.vault.azure.net/certificates/cert1/pending?api-version=7.0
-  response:
-    body:
-<<<<<<< HEAD
-      string: '{"id":"https://vmsslinuxkv000002.vault.azure.net/certificates/cert1/pending","issuer":{"name":"Self"},"csr":"MIIDBTCCAe0CAQAwdTEdMBsGA1UEAxMUd3d3Lm15dGVzdGRvbWFpbi5jb20xEzARBgNVBAsTClRlc3ROdWdnZXQxFDASBgNVBAoTC1Rlc3QgTm9vZGxlMQ8wDQYDVQQHEwZSZWRtb24xCzAJBgNVBAgTAldBMQswCQYDVQQGEwJVUzCCASIwDQYJKoZIhvcNAQEBBQADggEPADCCAQoCggEBANjjZJkLCqyJwijB0Q1aKoUQo0rTjlgRhnOH4VW19yju0oUioRyrbonmzwX69nZAA/qkBgwtD7tnMIP26sdNI7bpJQ8Fba56E6UU44HJw+vc6g7KnUeGQB46l9L4VX64ZEqjR6sme3prosH0915p24DeXbcPOE9eZROKVHRFueuptB0tqQEDkC0YZ7CQfg4xMNDXkA9FcQarvBYIA8PUC6+CWTfKxTAIVWiFILgU1IZrSjlDz3vS5/L/xchrid+wgg+lgoEm7eM6MHUSWVq5JVMtagRmH8/s2xUI6CH3RqsWWASWdY15JsCQqFWWK0H7Bqw3h2QeoJC7f0tcAheMOKECAwEAAaBLMEkGCSqGSIb3DQEJDjE8MDowDgYDVR0PAQH/BAQDAgLsMB0GA1UdJQQWMBQGCCsGAQUFBwMBBggrBgEFBQcDAjAJBgNVHRMEAjAAMA0GCSqGSIb3DQEBCwUAA4IBAQCF4whamW0DBmK2G2kAU+06vUr0TUkMxnhDD3z21Kt0HvesIgereqwZuVx/0McnbpLsXqM2MxxmIzCRXuoyI6X+jN5mC2TxNND9p2IxWfhibxeyCcqjcx5udkCQLcJbgQHktERVEycheLSouP4JYqKJnCGXWiPZy5joWjiys0O8oQ01PBtCSXoZIBFslUDtKvF75f0Sg2kjaqpL6L/tZ7Qj92E+YURC3cFdTG8NOT9iRCAdq59hRxCDiiIFOpsDtAUZlGYmXr4kBy7S8LPiQ66SuvD2V9rsMcju7MswQVIHxMtC/JYAcoTJieazLMsJPeHPHLGIG6XpYEGHutepztzQ","cancellation_requested":false,"status":"inProgress","status_details":"Pending
-        certificate created. Certificate request is in progress. This may take some
-        time based on the issuer provider. Please check again later.","request_id":"29ae2b74dc6541b4b4148368472f09a5"}'
-=======
-      string: '{"id":"https://vmsslinuxkv000002.vault.azure.net/certificates/cert1/pending","issuer":{"name":"Self"},"csr":"MIIDBTCCAe0CAQAwdTEdMBsGA1UEAxMUd3d3Lm15dGVzdGRvbWFpbi5jb20xEzARBgNVBAsTClRlc3ROdWdnZXQxFDASBgNVBAoTC1Rlc3QgTm9vZGxlMQ8wDQYDVQQHEwZSZWRtb24xCzAJBgNVBAgTAldBMQswCQYDVQQGEwJVUzCCASIwDQYJKoZIhvcNAQEBBQADggEPADCCAQoCggEBAKJBWoncN6wr4lMyceqKFyMtMITRfy4SCK2rpxsMZlh+jmazcoVwRcaq/W3UmLyTW5JSBhIqPdtRUiktrTJeqwE2SxbsBJ4zDeuUqFUqhGevlJDNnYKwr3YXIVxSFGSJabw0vcoWKIgsTKrNpbLR6Q8KGrGN+m8dNRdTsXOp1xRUC/PTdlgl7ZxMvFVoKUOiBlP58smKhelHkcbZYJeqkmhK97yJs9Rw9hs0t5fEH0ELJZgckTQhflaMaRJztUsnkoBEeKFsIoqmRYesJLWnHhjgepEQ4bqGglBwtVPxk5J+SdVDLfSdowxDzprzdfp2ClNF3JXr1TuvZIGQKDqO5SkCAwEAAaBLMEkGCSqGSIb3DQEJDjE8MDowDgYDVR0PAQH/BAQDAgLsMB0GA1UdJQQWMBQGCCsGAQUFBwMBBggrBgEFBQcDAjAJBgNVHRMEAjAAMA0GCSqGSIb3DQEBCwUAA4IBAQCGn6TVvopMGrmvFAzks9RGM2WmJNzXszhu0KzrZkqD6UIGbEINbFsEnsNF+CjAbZ8Wfy9MArzVaT/d0cfzd/ANN92PWXG4a0bWrUsCGiER5F1AC1P7LWHB8NndeI0BEZ99f9M3Lp3CM2T+66T8azQe2CiWPqTU18a0N1zLzP+AgxL4hB4tiHcJnAhwVXGVUAUBm2yhva3zFxWvcptu+yUAiZBXMN1Q7ABMXCiCaDhJBfxULD74baY0OF8+607u4nTQql0hYTqnm6j2RG0y2jguin9eDBbqrOarXC6Ao5s7VP1F+xgQR0cLvf5hPK6tVnXYacnGjcs9s38AEh/ibInh","cancellation_requested":false,"status":"inProgress","status_details":"Pending
-        certificate created. Certificate request is in progress. This may take some
-        time based on the issuer provider. Please check again later.","request_id":"870bb4d65e4a4eebb540492335ebd235"}'
->>>>>>> 37b16e95
-    headers:
-      cache-control:
-      - no-cache
-      content-length:
-      - '1415'
-      content-type:
-      - application/json; charset=utf-8
-      date:
-<<<<<<< HEAD
-      - Sun, 20 Jun 2021 03:22:40 GMT
-      expires:
-      - '-1'
-=======
-      - Wed, 09 Jun 2021 05:53:10 GMT
-      expires:
-      - '-1'
-      location:
-      - https://vmsslinuxkv000002.vault.azure.net/certificates/cert1/pending?api-version=7.0&request_id=870bb4d65e4a4eebb540492335ebd235
->>>>>>> 37b16e95
-      pragma:
-      - no-cache
-      strict-transport-security:
-      - max-age=31536000;includeSubDomains
-      x-content-type-options:
-      - nosniff
-      x-ms-keyvault-network-info:
-<<<<<<< HEAD
-      - conn_type=Ipv4;addr=167.220.255.21;act_addr_fam=InterNetwork;
-      x-ms-keyvault-region:
-      - westus
-      x-ms-keyvault-service-version:
-      - 1.9.12.0
-=======
-      - conn_type=Ipv4;addr=167.220.255.115;act_addr_fam=InterNetwork;
-      x-ms-keyvault-region:
-      - westus
-      x-ms-keyvault-service-version:
-      - 1.2.297.0
->>>>>>> 37b16e95
-      x-powered-by:
-      - ASP.NET
-    status:
-      code: 200
-      message: OK
-- request:
-    body: null
-    headers:
-      Accept:
-      - application/json
-      Accept-Encoding:
-      - gzip, deflate
-      Connection:
-      - keep-alive
-      Content-Type:
-      - application/json; charset=utf-8
-      User-Agent:
-<<<<<<< HEAD
-      - python/3.7.9 (Windows-10-10.0.19041-SP0) msrest/0.6.21 msrest_azure/0.6.3
-=======
-      - python/3.7.7 (Windows-10-10.0.19041-SP0) msrest/0.6.21 msrest_azure/0.6.3
->>>>>>> 37b16e95
-        azure-keyvault/7.0 Azure-SDK-For-Python
-      accept-language:
-      - en-US
-    method: GET
-    uri: https://vmsslinuxkv000002.vault.azure.net/certificates/cert1/pending?api-version=7.0
-  response:
-    body:
-<<<<<<< HEAD
-      string: '{"id":"https://vmsslinuxkv000002.vault.azure.net/certificates/cert1/pending","issuer":{"name":"Self"},"csr":"MIIDBTCCAe0CAQAwdTEdMBsGA1UEAxMUd3d3Lm15dGVzdGRvbWFpbi5jb20xEzARBgNVBAsTClRlc3ROdWdnZXQxFDASBgNVBAoTC1Rlc3QgTm9vZGxlMQ8wDQYDVQQHEwZSZWRtb24xCzAJBgNVBAgTAldBMQswCQYDVQQGEwJVUzCCASIwDQYJKoZIhvcNAQEBBQADggEPADCCAQoCggEBANjjZJkLCqyJwijB0Q1aKoUQo0rTjlgRhnOH4VW19yju0oUioRyrbonmzwX69nZAA/qkBgwtD7tnMIP26sdNI7bpJQ8Fba56E6UU44HJw+vc6g7KnUeGQB46l9L4VX64ZEqjR6sme3prosH0915p24DeXbcPOE9eZROKVHRFueuptB0tqQEDkC0YZ7CQfg4xMNDXkA9FcQarvBYIA8PUC6+CWTfKxTAIVWiFILgU1IZrSjlDz3vS5/L/xchrid+wgg+lgoEm7eM6MHUSWVq5JVMtagRmH8/s2xUI6CH3RqsWWASWdY15JsCQqFWWK0H7Bqw3h2QeoJC7f0tcAheMOKECAwEAAaBLMEkGCSqGSIb3DQEJDjE8MDowDgYDVR0PAQH/BAQDAgLsMB0GA1UdJQQWMBQGCCsGAQUFBwMBBggrBgEFBQcDAjAJBgNVHRMEAjAAMA0GCSqGSIb3DQEBCwUAA4IBAQCF4whamW0DBmK2G2kAU+06vUr0TUkMxnhDD3z21Kt0HvesIgereqwZuVx/0McnbpLsXqM2MxxmIzCRXuoyI6X+jN5mC2TxNND9p2IxWfhibxeyCcqjcx5udkCQLcJbgQHktERVEycheLSouP4JYqKJnCGXWiPZy5joWjiys0O8oQ01PBtCSXoZIBFslUDtKvF75f0Sg2kjaqpL6L/tZ7Qj92E+YURC3cFdTG8NOT9iRCAdq59hRxCDiiIFOpsDtAUZlGYmXr4kBy7S8LPiQ66SuvD2V9rsMcju7MswQVIHxMtC/JYAcoTJieazLMsJPeHPHLGIG6XpYEGHutepztzQ","cancellation_requested":false,"status":"inProgress","status_details":"Pending
-        certificate created. Certificate request is in progress. This may take some
-        time based on the issuer provider. Please check again later.","request_id":"29ae2b74dc6541b4b4148368472f09a5"}'
-=======
-      string: '{"id":"https://vmsslinuxkv000002.vault.azure.net/certificates/cert1/pending","issuer":{"name":"Self"},"csr":"MIIDBTCCAe0CAQAwdTEdMBsGA1UEAxMUd3d3Lm15dGVzdGRvbWFpbi5jb20xEzARBgNVBAsTClRlc3ROdWdnZXQxFDASBgNVBAoTC1Rlc3QgTm9vZGxlMQ8wDQYDVQQHEwZSZWRtb24xCzAJBgNVBAgTAldBMQswCQYDVQQGEwJVUzCCASIwDQYJKoZIhvcNAQEBBQADggEPADCCAQoCggEBAKJBWoncN6wr4lMyceqKFyMtMITRfy4SCK2rpxsMZlh+jmazcoVwRcaq/W3UmLyTW5JSBhIqPdtRUiktrTJeqwE2SxbsBJ4zDeuUqFUqhGevlJDNnYKwr3YXIVxSFGSJabw0vcoWKIgsTKrNpbLR6Q8KGrGN+m8dNRdTsXOp1xRUC/PTdlgl7ZxMvFVoKUOiBlP58smKhelHkcbZYJeqkmhK97yJs9Rw9hs0t5fEH0ELJZgckTQhflaMaRJztUsnkoBEeKFsIoqmRYesJLWnHhjgepEQ4bqGglBwtVPxk5J+SdVDLfSdowxDzprzdfp2ClNF3JXr1TuvZIGQKDqO5SkCAwEAAaBLMEkGCSqGSIb3DQEJDjE8MDowDgYDVR0PAQH/BAQDAgLsMB0GA1UdJQQWMBQGCCsGAQUFBwMBBggrBgEFBQcDAjAJBgNVHRMEAjAAMA0GCSqGSIb3DQEBCwUAA4IBAQCGn6TVvopMGrmvFAzks9RGM2WmJNzXszhu0KzrZkqD6UIGbEINbFsEnsNF+CjAbZ8Wfy9MArzVaT/d0cfzd/ANN92PWXG4a0bWrUsCGiER5F1AC1P7LWHB8NndeI0BEZ99f9M3Lp3CM2T+66T8azQe2CiWPqTU18a0N1zLzP+AgxL4hB4tiHcJnAhwVXGVUAUBm2yhva3zFxWvcptu+yUAiZBXMN1Q7ABMXCiCaDhJBfxULD74baY0OF8+607u4nTQql0hYTqnm6j2RG0y2jguin9eDBbqrOarXC6Ao5s7VP1F+xgQR0cLvf5hPK6tVnXYacnGjcs9s38AEh/ibInh","cancellation_requested":false,"status":"inProgress","status_details":"Pending
-        certificate created. Certificate request is in progress. This may take some
-        time based on the issuer provider. Please check again later.","request_id":"870bb4d65e4a4eebb540492335ebd235"}'
->>>>>>> 37b16e95
-    headers:
-      cache-control:
-      - no-cache
-      content-length:
-      - '1415'
-      content-type:
-      - application/json; charset=utf-8
-      date:
-<<<<<<< HEAD
-      - Sun, 20 Jun 2021 03:22:52 GMT
-=======
-      - Wed, 09 Jun 2021 05:53:11 GMT
->>>>>>> 37b16e95
-      expires:
-      - '-1'
-      pragma:
-      - no-cache
-      strict-transport-security:
-      - max-age=31536000;includeSubDomains
-      x-content-type-options:
-      - nosniff
-      x-ms-keyvault-network-info:
-<<<<<<< HEAD
-      - conn_type=Ipv4;addr=167.220.255.21;act_addr_fam=InterNetwork;
-      x-ms-keyvault-region:
-      - westus
-      x-ms-keyvault-service-version:
-      - 1.9.12.0
-=======
-      - conn_type=Ipv4;addr=167.220.255.115;act_addr_fam=InterNetwork;
-      x-ms-keyvault-region:
-      - westus
-      x-ms-keyvault-service-version:
-      - 1.2.297.0
->>>>>>> 37b16e95
-      x-powered-by:
-      - ASP.NET
-    status:
-      code: 200
-      message: OK
-- request:
-    body: null
-    headers:
-      Accept:
-      - application/json
-      Accept-Encoding:
-      - gzip, deflate
-      Connection:
-      - keep-alive
-      Content-Type:
-      - application/json; charset=utf-8
-      User-Agent:
-<<<<<<< HEAD
-      - python/3.7.9 (Windows-10-10.0.19041-SP0) msrest/0.6.21 msrest_azure/0.6.3
-=======
-      - python/3.7.7 (Windows-10-10.0.19041-SP0) msrest/0.6.21 msrest_azure/0.6.3
->>>>>>> 37b16e95
-        azure-keyvault/7.0 Azure-SDK-For-Python
-      accept-language:
-      - en-US
-    method: GET
-    uri: https://vmsslinuxkv000002.vault.azure.net/certificates/cert1/pending?api-version=7.0
-  response:
-    body:
-<<<<<<< HEAD
-      string: '{"id":"https://vmsslinuxkv000002.vault.azure.net/certificates/cert1/pending","issuer":{"name":"Self"},"csr":"MIIDBTCCAe0CAQAwdTEdMBsGA1UEAxMUd3d3Lm15dGVzdGRvbWFpbi5jb20xEzARBgNVBAsTClRlc3ROdWdnZXQxFDASBgNVBAoTC1Rlc3QgTm9vZGxlMQ8wDQYDVQQHEwZSZWRtb24xCzAJBgNVBAgTAldBMQswCQYDVQQGEwJVUzCCASIwDQYJKoZIhvcNAQEBBQADggEPADCCAQoCggEBANjjZJkLCqyJwijB0Q1aKoUQo0rTjlgRhnOH4VW19yju0oUioRyrbonmzwX69nZAA/qkBgwtD7tnMIP26sdNI7bpJQ8Fba56E6UU44HJw+vc6g7KnUeGQB46l9L4VX64ZEqjR6sme3prosH0915p24DeXbcPOE9eZROKVHRFueuptB0tqQEDkC0YZ7CQfg4xMNDXkA9FcQarvBYIA8PUC6+CWTfKxTAIVWiFILgU1IZrSjlDz3vS5/L/xchrid+wgg+lgoEm7eM6MHUSWVq5JVMtagRmH8/s2xUI6CH3RqsWWASWdY15JsCQqFWWK0H7Bqw3h2QeoJC7f0tcAheMOKECAwEAAaBLMEkGCSqGSIb3DQEJDjE8MDowDgYDVR0PAQH/BAQDAgLsMB0GA1UdJQQWMBQGCCsGAQUFBwMBBggrBgEFBQcDAjAJBgNVHRMEAjAAMA0GCSqGSIb3DQEBCwUAA4IBAQCF4whamW0DBmK2G2kAU+06vUr0TUkMxnhDD3z21Kt0HvesIgereqwZuVx/0McnbpLsXqM2MxxmIzCRXuoyI6X+jN5mC2TxNND9p2IxWfhibxeyCcqjcx5udkCQLcJbgQHktERVEycheLSouP4JYqKJnCGXWiPZy5joWjiys0O8oQ01PBtCSXoZIBFslUDtKvF75f0Sg2kjaqpL6L/tZ7Qj92E+YURC3cFdTG8NOT9iRCAdq59hRxCDiiIFOpsDtAUZlGYmXr4kBy7S8LPiQ66SuvD2V9rsMcju7MswQVIHxMtC/JYAcoTJieazLMsJPeHPHLGIG6XpYEGHutepztzQ","cancellation_requested":false,"status":"inProgress","status_details":"Pending
-        certificate created. Certificate request is in progress. This may take some
-        time based on the issuer provider. Please check again later.","request_id":"29ae2b74dc6541b4b4148368472f09a5"}'
-=======
-      string: '{"id":"https://vmsslinuxkv000002.vault.azure.net/certificates/cert1/pending","issuer":{"name":"Self"},"csr":"MIIDBTCCAe0CAQAwdTEdMBsGA1UEAxMUd3d3Lm15dGVzdGRvbWFpbi5jb20xEzARBgNVBAsTClRlc3ROdWdnZXQxFDASBgNVBAoTC1Rlc3QgTm9vZGxlMQ8wDQYDVQQHEwZSZWRtb24xCzAJBgNVBAgTAldBMQswCQYDVQQGEwJVUzCCASIwDQYJKoZIhvcNAQEBBQADggEPADCCAQoCggEBAKJBWoncN6wr4lMyceqKFyMtMITRfy4SCK2rpxsMZlh+jmazcoVwRcaq/W3UmLyTW5JSBhIqPdtRUiktrTJeqwE2SxbsBJ4zDeuUqFUqhGevlJDNnYKwr3YXIVxSFGSJabw0vcoWKIgsTKrNpbLR6Q8KGrGN+m8dNRdTsXOp1xRUC/PTdlgl7ZxMvFVoKUOiBlP58smKhelHkcbZYJeqkmhK97yJs9Rw9hs0t5fEH0ELJZgckTQhflaMaRJztUsnkoBEeKFsIoqmRYesJLWnHhjgepEQ4bqGglBwtVPxk5J+SdVDLfSdowxDzprzdfp2ClNF3JXr1TuvZIGQKDqO5SkCAwEAAaBLMEkGCSqGSIb3DQEJDjE8MDowDgYDVR0PAQH/BAQDAgLsMB0GA1UdJQQWMBQGCCsGAQUFBwMBBggrBgEFBQcDAjAJBgNVHRMEAjAAMA0GCSqGSIb3DQEBCwUAA4IBAQCGn6TVvopMGrmvFAzks9RGM2WmJNzXszhu0KzrZkqD6UIGbEINbFsEnsNF+CjAbZ8Wfy9MArzVaT/d0cfzd/ANN92PWXG4a0bWrUsCGiER5F1AC1P7LWHB8NndeI0BEZ99f9M3Lp3CM2T+66T8azQe2CiWPqTU18a0N1zLzP+AgxL4hB4tiHcJnAhwVXGVUAUBm2yhva3zFxWvcptu+yUAiZBXMN1Q7ABMXCiCaDhJBfxULD74baY0OF8+607u4nTQql0hYTqnm6j2RG0y2jguin9eDBbqrOarXC6Ao5s7VP1F+xgQR0cLvf5hPK6tVnXYacnGjcs9s38AEh/ibInh","cancellation_requested":false,"status":"inProgress","status_details":"Pending
-        certificate created. Certificate request is in progress. This may take some
-        time based on the issuer provider. Please check again later.","request_id":"870bb4d65e4a4eebb540492335ebd235"}'
->>>>>>> 37b16e95
-    headers:
-      cache-control:
-      - no-cache
-      content-length:
-      - '1415'
-      content-type:
-      - application/json; charset=utf-8
-      date:
-<<<<<<< HEAD
-      - Sun, 20 Jun 2021 03:23:04 GMT
-=======
-      - Wed, 09 Jun 2021 05:53:23 GMT
->>>>>>> 37b16e95
-      expires:
-      - '-1'
-      pragma:
-      - no-cache
-      strict-transport-security:
-      - max-age=31536000;includeSubDomains
-      x-content-type-options:
-      - nosniff
-      x-ms-keyvault-network-info:
-<<<<<<< HEAD
-      - conn_type=Ipv4;addr=167.220.255.21;act_addr_fam=InterNetwork;
-      x-ms-keyvault-region:
-      - westus
-      x-ms-keyvault-service-version:
-      - 1.9.12.0
-=======
-      - conn_type=Ipv4;addr=167.220.255.115;act_addr_fam=InterNetwork;
-      x-ms-keyvault-region:
-      - westus
-      x-ms-keyvault-service-version:
-      - 1.2.297.0
->>>>>>> 37b16e95
-      x-powered-by:
-      - ASP.NET
-    status:
-      code: 200
-      message: OK
-- request:
-    body: null
-    headers:
-      Accept:
-      - application/json
-      Accept-Encoding:
-      - gzip, deflate
-      Connection:
-      - keep-alive
-      Content-Type:
-      - application/json; charset=utf-8
-      User-Agent:
-<<<<<<< HEAD
-      - python/3.7.9 (Windows-10-10.0.19041-SP0) msrest/0.6.21 msrest_azure/0.6.3
-=======
-      - python/3.7.7 (Windows-10-10.0.19041-SP0) msrest/0.6.21 msrest_azure/0.6.3
->>>>>>> 37b16e95
-        azure-keyvault/7.0 Azure-SDK-For-Python
-      accept-language:
-      - en-US
-    method: GET
-    uri: https://vmsslinuxkv000002.vault.azure.net/certificates/cert1/pending?api-version=7.0
-  response:
-    body:
-<<<<<<< HEAD
-      string: '{"id":"https://vmsslinuxkv000002.vault.azure.net/certificates/cert1/pending","issuer":{"name":"Self"},"csr":"MIIDBTCCAe0CAQAwdTEdMBsGA1UEAxMUd3d3Lm15dGVzdGRvbWFpbi5jb20xEzARBgNVBAsTClRlc3ROdWdnZXQxFDASBgNVBAoTC1Rlc3QgTm9vZGxlMQ8wDQYDVQQHEwZSZWRtb24xCzAJBgNVBAgTAldBMQswCQYDVQQGEwJVUzCCASIwDQYJKoZIhvcNAQEBBQADggEPADCCAQoCggEBANjjZJkLCqyJwijB0Q1aKoUQo0rTjlgRhnOH4VW19yju0oUioRyrbonmzwX69nZAA/qkBgwtD7tnMIP26sdNI7bpJQ8Fba56E6UU44HJw+vc6g7KnUeGQB46l9L4VX64ZEqjR6sme3prosH0915p24DeXbcPOE9eZROKVHRFueuptB0tqQEDkC0YZ7CQfg4xMNDXkA9FcQarvBYIA8PUC6+CWTfKxTAIVWiFILgU1IZrSjlDz3vS5/L/xchrid+wgg+lgoEm7eM6MHUSWVq5JVMtagRmH8/s2xUI6CH3RqsWWASWdY15JsCQqFWWK0H7Bqw3h2QeoJC7f0tcAheMOKECAwEAAaBLMEkGCSqGSIb3DQEJDjE8MDowDgYDVR0PAQH/BAQDAgLsMB0GA1UdJQQWMBQGCCsGAQUFBwMBBggrBgEFBQcDAjAJBgNVHRMEAjAAMA0GCSqGSIb3DQEBCwUAA4IBAQCF4whamW0DBmK2G2kAU+06vUr0TUkMxnhDD3z21Kt0HvesIgereqwZuVx/0McnbpLsXqM2MxxmIzCRXuoyI6X+jN5mC2TxNND9p2IxWfhibxeyCcqjcx5udkCQLcJbgQHktERVEycheLSouP4JYqKJnCGXWiPZy5joWjiys0O8oQ01PBtCSXoZIBFslUDtKvF75f0Sg2kjaqpL6L/tZ7Qj92E+YURC3cFdTG8NOT9iRCAdq59hRxCDiiIFOpsDtAUZlGYmXr4kBy7S8LPiQ66SuvD2V9rsMcju7MswQVIHxMtC/JYAcoTJieazLMsJPeHPHLGIG6XpYEGHutepztzQ","cancellation_requested":false,"status":"inProgress","status_details":"Pending
-        certificate created. Certificate request is in progress. This may take some
-        time based on the issuer provider. Please check again later.","request_id":"29ae2b74dc6541b4b4148368472f09a5"}'
-    headers:
-      cache-control:
-      - no-cache
-      content-length:
-      - '1415'
-      content-type:
-      - application/json; charset=utf-8
-      date:
-      - Sun, 20 Jun 2021 03:23:16 GMT
-      expires:
-      - '-1'
-      pragma:
-      - no-cache
-      strict-transport-security:
-      - max-age=31536000;includeSubDomains
-      x-content-type-options:
-      - nosniff
-      x-ms-keyvault-network-info:
-      - conn_type=Ipv4;addr=167.220.255.21;act_addr_fam=InterNetwork;
+      - conn_type=Ipv4;addr=167.220.255.19;act_addr_fam=InterNetwork;
       x-ms-keyvault-region:
       - westus
       x-ms-keyvault-service-version:
@@ -712,8 +166,8 @@
       x-powered-by:
       - ASP.NET
     status:
-      code: 200
-      message: OK
+      code: 202
+      message: Accepted
 - request:
     body: null
     headers:
@@ -734,9 +188,9 @@
     uri: https://vmsslinuxkv000002.vault.azure.net/certificates/cert1/pending?api-version=7.0
   response:
     body:
-      string: '{"id":"https://vmsslinuxkv000002.vault.azure.net/certificates/cert1/pending","issuer":{"name":"Self"},"csr":"MIIDBTCCAe0CAQAwdTEdMBsGA1UEAxMUd3d3Lm15dGVzdGRvbWFpbi5jb20xEzARBgNVBAsTClRlc3ROdWdnZXQxFDASBgNVBAoTC1Rlc3QgTm9vZGxlMQ8wDQYDVQQHEwZSZWRtb24xCzAJBgNVBAgTAldBMQswCQYDVQQGEwJVUzCCASIwDQYJKoZIhvcNAQEBBQADggEPADCCAQoCggEBANjjZJkLCqyJwijB0Q1aKoUQo0rTjlgRhnOH4VW19yju0oUioRyrbonmzwX69nZAA/qkBgwtD7tnMIP26sdNI7bpJQ8Fba56E6UU44HJw+vc6g7KnUeGQB46l9L4VX64ZEqjR6sme3prosH0915p24DeXbcPOE9eZROKVHRFueuptB0tqQEDkC0YZ7CQfg4xMNDXkA9FcQarvBYIA8PUC6+CWTfKxTAIVWiFILgU1IZrSjlDz3vS5/L/xchrid+wgg+lgoEm7eM6MHUSWVq5JVMtagRmH8/s2xUI6CH3RqsWWASWdY15JsCQqFWWK0H7Bqw3h2QeoJC7f0tcAheMOKECAwEAAaBLMEkGCSqGSIb3DQEJDjE8MDowDgYDVR0PAQH/BAQDAgLsMB0GA1UdJQQWMBQGCCsGAQUFBwMBBggrBgEFBQcDAjAJBgNVHRMEAjAAMA0GCSqGSIb3DQEBCwUAA4IBAQCF4whamW0DBmK2G2kAU+06vUr0TUkMxnhDD3z21Kt0HvesIgereqwZuVx/0McnbpLsXqM2MxxmIzCRXuoyI6X+jN5mC2TxNND9p2IxWfhibxeyCcqjcx5udkCQLcJbgQHktERVEycheLSouP4JYqKJnCGXWiPZy5joWjiys0O8oQ01PBtCSXoZIBFslUDtKvF75f0Sg2kjaqpL6L/tZ7Qj92E+YURC3cFdTG8NOT9iRCAdq59hRxCDiiIFOpsDtAUZlGYmXr4kBy7S8LPiQ66SuvD2V9rsMcju7MswQVIHxMtC/JYAcoTJieazLMsJPeHPHLGIG6XpYEGHutepztzQ","cancellation_requested":false,"status":"inProgress","status_details":"Pending
+      string: '{"id":"https://vmsslinuxkv000002.vault.azure.net/certificates/cert1/pending","issuer":{"name":"Self"},"csr":"MIIDBTCCAe0CAQAwdTEdMBsGA1UEAxMUd3d3Lm15dGVzdGRvbWFpbi5jb20xEzARBgNVBAsTClRlc3ROdWdnZXQxFDASBgNVBAoTC1Rlc3QgTm9vZGxlMQ8wDQYDVQQHEwZSZWRtb24xCzAJBgNVBAgTAldBMQswCQYDVQQGEwJVUzCCASIwDQYJKoZIhvcNAQEBBQADggEPADCCAQoCggEBALllJEAy9ZRZ6w2yY4wehWO32HLKKictRhI+ZAelpXlvOgKvPOlQVEFtwqcGUSpC62lErPOEE6YVWU1cCZADLTF6gEIUSK4v4AlyvC1XIG+DgLF0YANZMWfJP3UD2pOD+CmR1J4XJkXakSgaTZ8pK6b2Qow5SvuYgaVLoyAKzSnonNotHP7B4aU5CQRi9Wp26vJ5mB9Vb6lvK4RQg0j+AIRFyj7CI/FJsw0t9QY7bIDQQfG7dlrRv7BA8bK8/N+I7YfisMm4v2CKyxPnszBfpQiz8QGaJAtfHW9xSta4E2asTaRAXCE9CRBKVr2hS8Hzit7A4T5y05MfU5iHg5xbSTECAwEAAaBLMEkGCSqGSIb3DQEJDjE8MDowDgYDVR0PAQH/BAQDAgLsMB0GA1UdJQQWMBQGCCsGAQUFBwMBBggrBgEFBQcDAjAJBgNVHRMEAjAAMA0GCSqGSIb3DQEBCwUAA4IBAQCH8dtvykx27KKjTCXun/vRfkxJmMH4vKn0UXftNtW7FZmtjhJzorIjqr/X9lcM8gLbtkCdu8zoIhJTwMcuqlBEdeikQI8bQKfJJL7HXYaSTL8Tn81uEgk4YvOT6NDZqJTw3Z90Fe3ZCSRWPaAC4Fj0Wc2F5WK08xO5RveQHDOiTKuvpSDv/FUmRPofv9XnVLdXT9RwIha99tx1c9CfLRr0wxL7W5sswwk87EKMkVj9je5u0E4bDJkmc3kxEo/vDUCYNqjd1uwIMW2FfnXfWhL7u5Wx8KRye7qadJTOFbbb1WY8nI8NWfdKnOWKVweAYoRexy1rXaPOXXL68E9Cxsi0","cancellation_requested":false,"status":"inProgress","status_details":"Pending
         certificate created. Certificate request is in progress. This may take some
-        time based on the issuer provider. Please check again later.","request_id":"29ae2b74dc6541b4b4148368472f09a5"}'
+        time based on the issuer provider. Please check again later.","request_id":"97cb516d8bc4452e92214b12d8d37555"}'
     headers:
       cache-control:
       - no-cache
@@ -745,7 +199,7 @@
       content-type:
       - application/json; charset=utf-8
       date:
-      - Sun, 20 Jun 2021 03:23:28 GMT
+      - Mon, 12 Jul 2021 05:21:22 GMT
       expires:
       - '-1'
       pragma:
@@ -755,7 +209,7 @@
       x-content-type-options:
       - nosniff
       x-ms-keyvault-network-info:
-      - conn_type=Ipv4;addr=167.220.255.21;act_addr_fam=InterNetwork;
+      - conn_type=Ipv4;addr=167.220.255.19;act_addr_fam=InterNetwork;
       x-ms-keyvault-region:
       - westus
       x-ms-keyvault-service-version:
@@ -785,23 +239,18 @@
     uri: https://vmsslinuxkv000002.vault.azure.net/certificates/cert1/pending?api-version=7.0
   response:
     body:
-      string: '{"id":"https://vmsslinuxkv000002.vault.azure.net/certificates/cert1/pending","issuer":{"name":"Self"},"csr":"MIIDBTCCAe0CAQAwdTEdMBsGA1UEAxMUd3d3Lm15dGVzdGRvbWFpbi5jb20xEzARBgNVBAsTClRlc3ROdWdnZXQxFDASBgNVBAoTC1Rlc3QgTm9vZGxlMQ8wDQYDVQQHEwZSZWRtb24xCzAJBgNVBAgTAldBMQswCQYDVQQGEwJVUzCCASIwDQYJKoZIhvcNAQEBBQADggEPADCCAQoCggEBANjjZJkLCqyJwijB0Q1aKoUQo0rTjlgRhnOH4VW19yju0oUioRyrbonmzwX69nZAA/qkBgwtD7tnMIP26sdNI7bpJQ8Fba56E6UU44HJw+vc6g7KnUeGQB46l9L4VX64ZEqjR6sme3prosH0915p24DeXbcPOE9eZROKVHRFueuptB0tqQEDkC0YZ7CQfg4xMNDXkA9FcQarvBYIA8PUC6+CWTfKxTAIVWiFILgU1IZrSjlDz3vS5/L/xchrid+wgg+lgoEm7eM6MHUSWVq5JVMtagRmH8/s2xUI6CH3RqsWWASWdY15JsCQqFWWK0H7Bqw3h2QeoJC7f0tcAheMOKECAwEAAaBLMEkGCSqGSIb3DQEJDjE8MDowDgYDVR0PAQH/BAQDAgLsMB0GA1UdJQQWMBQGCCsGAQUFBwMBBggrBgEFBQcDAjAJBgNVHRMEAjAAMA0GCSqGSIb3DQEBCwUAA4IBAQCF4whamW0DBmK2G2kAU+06vUr0TUkMxnhDD3z21Kt0HvesIgereqwZuVx/0McnbpLsXqM2MxxmIzCRXuoyI6X+jN5mC2TxNND9p2IxWfhibxeyCcqjcx5udkCQLcJbgQHktERVEycheLSouP4JYqKJnCGXWiPZy5joWjiys0O8oQ01PBtCSXoZIBFslUDtKvF75f0Sg2kjaqpL6L/tZ7Qj92E+YURC3cFdTG8NOT9iRCAdq59hRxCDiiIFOpsDtAUZlGYmXr4kBy7S8LPiQ66SuvD2V9rsMcju7MswQVIHxMtC/JYAcoTJieazLMsJPeHPHLGIG6XpYEGHutepztzQ","cancellation_requested":false,"status":"completed","target":"https://vmsslinuxkv000002.vault.azure.net/certificates/cert1","request_id":"29ae2b74dc6541b4b4148368472f09a5"}'
-=======
-      string: '{"id":"https://vmsslinuxkv000002.vault.azure.net/certificates/cert1/pending","issuer":{"name":"Self"},"csr":"MIIDBTCCAe0CAQAwdTEdMBsGA1UEAxMUd3d3Lm15dGVzdGRvbWFpbi5jb20xEzARBgNVBAsTClRlc3ROdWdnZXQxFDASBgNVBAoTC1Rlc3QgTm9vZGxlMQ8wDQYDVQQHEwZSZWRtb24xCzAJBgNVBAgTAldBMQswCQYDVQQGEwJVUzCCASIwDQYJKoZIhvcNAQEBBQADggEPADCCAQoCggEBAKJBWoncN6wr4lMyceqKFyMtMITRfy4SCK2rpxsMZlh+jmazcoVwRcaq/W3UmLyTW5JSBhIqPdtRUiktrTJeqwE2SxbsBJ4zDeuUqFUqhGevlJDNnYKwr3YXIVxSFGSJabw0vcoWKIgsTKrNpbLR6Q8KGrGN+m8dNRdTsXOp1xRUC/PTdlgl7ZxMvFVoKUOiBlP58smKhelHkcbZYJeqkmhK97yJs9Rw9hs0t5fEH0ELJZgckTQhflaMaRJztUsnkoBEeKFsIoqmRYesJLWnHhjgepEQ4bqGglBwtVPxk5J+SdVDLfSdowxDzprzdfp2ClNF3JXr1TuvZIGQKDqO5SkCAwEAAaBLMEkGCSqGSIb3DQEJDjE8MDowDgYDVR0PAQH/BAQDAgLsMB0GA1UdJQQWMBQGCCsGAQUFBwMBBggrBgEFBQcDAjAJBgNVHRMEAjAAMA0GCSqGSIb3DQEBCwUAA4IBAQCGn6TVvopMGrmvFAzks9RGM2WmJNzXszhu0KzrZkqD6UIGbEINbFsEnsNF+CjAbZ8Wfy9MArzVaT/d0cfzd/ANN92PWXG4a0bWrUsCGiER5F1AC1P7LWHB8NndeI0BEZ99f9M3Lp3CM2T+66T8azQe2CiWPqTU18a0N1zLzP+AgxL4hB4tiHcJnAhwVXGVUAUBm2yhva3zFxWvcptu+yUAiZBXMN1Q7ABMXCiCaDhJBfxULD74baY0OF8+607u4nTQql0hYTqnm6j2RG0y2jguin9eDBbqrOarXC6Ao5s7VP1F+xgQR0cLvf5hPK6tVnXYacnGjcs9s38AEh/ibInh","cancellation_requested":false,"status":"completed","target":"https://vmsslinuxkv000002.vault.azure.net/certificates/cert1","request_id":"870bb4d65e4a4eebb540492335ebd235"}'
->>>>>>> 37b16e95
-    headers:
-      cache-control:
-      - no-cache
-      content-length:
-      - '1325'
-      content-type:
-      - application/json; charset=utf-8
-      date:
-<<<<<<< HEAD
-      - Sun, 20 Jun 2021 03:23:40 GMT
-=======
-      - Wed, 09 Jun 2021 05:53:34 GMT
->>>>>>> 37b16e95
+      string: '{"id":"https://vmsslinuxkv000002.vault.azure.net/certificates/cert1/pending","issuer":{"name":"Self"},"csr":"MIIDBTCCAe0CAQAwdTEdMBsGA1UEAxMUd3d3Lm15dGVzdGRvbWFpbi5jb20xEzARBgNVBAsTClRlc3ROdWdnZXQxFDASBgNVBAoTC1Rlc3QgTm9vZGxlMQ8wDQYDVQQHEwZSZWRtb24xCzAJBgNVBAgTAldBMQswCQYDVQQGEwJVUzCCASIwDQYJKoZIhvcNAQEBBQADggEPADCCAQoCggEBALllJEAy9ZRZ6w2yY4wehWO32HLKKictRhI+ZAelpXlvOgKvPOlQVEFtwqcGUSpC62lErPOEE6YVWU1cCZADLTF6gEIUSK4v4AlyvC1XIG+DgLF0YANZMWfJP3UD2pOD+CmR1J4XJkXakSgaTZ8pK6b2Qow5SvuYgaVLoyAKzSnonNotHP7B4aU5CQRi9Wp26vJ5mB9Vb6lvK4RQg0j+AIRFyj7CI/FJsw0t9QY7bIDQQfG7dlrRv7BA8bK8/N+I7YfisMm4v2CKyxPnszBfpQiz8QGaJAtfHW9xSta4E2asTaRAXCE9CRBKVr2hS8Hzit7A4T5y05MfU5iHg5xbSTECAwEAAaBLMEkGCSqGSIb3DQEJDjE8MDowDgYDVR0PAQH/BAQDAgLsMB0GA1UdJQQWMBQGCCsGAQUFBwMBBggrBgEFBQcDAjAJBgNVHRMEAjAAMA0GCSqGSIb3DQEBCwUAA4IBAQCH8dtvykx27KKjTCXun/vRfkxJmMH4vKn0UXftNtW7FZmtjhJzorIjqr/X9lcM8gLbtkCdu8zoIhJTwMcuqlBEdeikQI8bQKfJJL7HXYaSTL8Tn81uEgk4YvOT6NDZqJTw3Z90Fe3ZCSRWPaAC4Fj0Wc2F5WK08xO5RveQHDOiTKuvpSDv/FUmRPofv9XnVLdXT9RwIha99tx1c9CfLRr0wxL7W5sswwk87EKMkVj9je5u0E4bDJkmc3kxEo/vDUCYNqjd1uwIMW2FfnXfWhL7u5Wx8KRye7qadJTOFbbb1WY8nI8NWfdKnOWKVweAYoRexy1rXaPOXXL68E9Cxsi0","cancellation_requested":false,"status":"inProgress","status_details":"Pending
+        certificate created. Certificate request is in progress. This may take some
+        time based on the issuer provider. Please check again later.","request_id":"97cb516d8bc4452e92214b12d8d37555"}'
+    headers:
+      cache-control:
+      - no-cache
+      content-length:
+      - '1415'
+      content-type:
+      - application/json; charset=utf-8
+      date:
+      - Mon, 12 Jul 2021 05:21:34 GMT
       expires:
       - '-1'
       pragma:
@@ -811,19 +260,11 @@
       x-content-type-options:
       - nosniff
       x-ms-keyvault-network-info:
-<<<<<<< HEAD
-      - conn_type=Ipv4;addr=167.220.255.21;act_addr_fam=InterNetwork;
+      - conn_type=Ipv4;addr=167.220.255.19;act_addr_fam=InterNetwork;
       x-ms-keyvault-region:
       - westus
       x-ms-keyvault-service-version:
       - 1.9.12.0
-=======
-      - conn_type=Ipv4;addr=167.220.255.115;act_addr_fam=InterNetwork;
-      x-ms-keyvault-region:
-      - westus
-      x-ms-keyvault-service-version:
-      - 1.2.297.0
->>>>>>> 37b16e95
       x-powered-by:
       - ASP.NET
     status:
@@ -841,36 +282,26 @@
       Content-Type:
       - application/json; charset=utf-8
       User-Agent:
-<<<<<<< HEAD
       - python/3.7.9 (Windows-10-10.0.19041-SP0) msrest/0.6.21 msrest_azure/0.6.3
-=======
-      - python/3.7.7 (Windows-10-10.0.19041-SP0) msrest/0.6.21 msrest_azure/0.6.3
->>>>>>> 37b16e95
         azure-keyvault/7.0 Azure-SDK-For-Python
       accept-language:
       - en-US
     method: GET
-    uri: https://vmsslinuxkv000002.vault.azure.net/secrets/cert1/versions?api-version=7.0
-  response:
-    body:
-<<<<<<< HEAD
-      string: '{"value":[{"contentType":"application/x-pkcs12","id":"https://vmsslinuxkv000002.vault.azure.net/secrets/cert1/0c600df5e25d4e83a82a9758a4bbda71","managed":true,"attributes":{"enabled":false,"nbf":1624158722,"exp":1781925722,"created":1624159322,"updated":1624159322,"recoveryLevel":"CustomizedRecoverable+Purgeable"}},{"contentType":"application/x-pkcs12","id":"https://vmsslinuxkv000002.vault.azure.net/secrets/cert1/43a04cd8419646f78368eb6121440b5e","managed":true,"attributes":{"enabled":true,"nbf":1624158816,"exp":1781925816,"created":1624159417,"updated":1624159417,"recoveryLevel":"CustomizedRecoverable+Purgeable"}}],"nextLink":null}'
-=======
-      string: '{"value":[{"contentType":"application/x-pkcs12","id":"https://vmsslinuxkv000002.vault.azure.net/secrets/cert1/56ead5815aae4d84a623279321f7846f","managed":true,"attributes":{"enabled":false,"nbf":1623217390,"exp":1780984390,"created":1623217990,"updated":1623217990,"recoveryLevel":"Recoverable+Purgeable"}},{"contentType":"application/x-pkcs12","id":"https://vmsslinuxkv000002.vault.azure.net/secrets/cert1/76dc0b8c3141480094deb26251fc7171","managed":true,"attributes":{"enabled":true,"nbf":1623217404,"exp":1780984404,"created":1623218004,"updated":1623218004,"recoveryLevel":"Recoverable+Purgeable"}}],"nextLink":null}'
->>>>>>> 37b16e95
-    headers:
-      cache-control:
-      - no-cache
-      content-length:
-      - '646'
-      content-type:
-      - application/json; charset=utf-8
-      date:
-<<<<<<< HEAD
-      - Sun, 20 Jun 2021 03:23:41 GMT
-=======
-      - Wed, 09 Jun 2021 05:53:35 GMT
->>>>>>> 37b16e95
+    uri: https://vmsslinuxkv000002.vault.azure.net/certificates/cert1/pending?api-version=7.0
+  response:
+    body:
+      string: '{"id":"https://vmsslinuxkv000002.vault.azure.net/certificates/cert1/pending","issuer":{"name":"Self"},"csr":"MIIDBTCCAe0CAQAwdTEdMBsGA1UEAxMUd3d3Lm15dGVzdGRvbWFpbi5jb20xEzARBgNVBAsTClRlc3ROdWdnZXQxFDASBgNVBAoTC1Rlc3QgTm9vZGxlMQ8wDQYDVQQHEwZSZWRtb24xCzAJBgNVBAgTAldBMQswCQYDVQQGEwJVUzCCASIwDQYJKoZIhvcNAQEBBQADggEPADCCAQoCggEBALllJEAy9ZRZ6w2yY4wehWO32HLKKictRhI+ZAelpXlvOgKvPOlQVEFtwqcGUSpC62lErPOEE6YVWU1cCZADLTF6gEIUSK4v4AlyvC1XIG+DgLF0YANZMWfJP3UD2pOD+CmR1J4XJkXakSgaTZ8pK6b2Qow5SvuYgaVLoyAKzSnonNotHP7B4aU5CQRi9Wp26vJ5mB9Vb6lvK4RQg0j+AIRFyj7CI/FJsw0t9QY7bIDQQfG7dlrRv7BA8bK8/N+I7YfisMm4v2CKyxPnszBfpQiz8QGaJAtfHW9xSta4E2asTaRAXCE9CRBKVr2hS8Hzit7A4T5y05MfU5iHg5xbSTECAwEAAaBLMEkGCSqGSIb3DQEJDjE8MDowDgYDVR0PAQH/BAQDAgLsMB0GA1UdJQQWMBQGCCsGAQUFBwMBBggrBgEFBQcDAjAJBgNVHRMEAjAAMA0GCSqGSIb3DQEBCwUAA4IBAQCH8dtvykx27KKjTCXun/vRfkxJmMH4vKn0UXftNtW7FZmtjhJzorIjqr/X9lcM8gLbtkCdu8zoIhJTwMcuqlBEdeikQI8bQKfJJL7HXYaSTL8Tn81uEgk4YvOT6NDZqJTw3Z90Fe3ZCSRWPaAC4Fj0Wc2F5WK08xO5RveQHDOiTKuvpSDv/FUmRPofv9XnVLdXT9RwIha99tx1c9CfLRr0wxL7W5sswwk87EKMkVj9je5u0E4bDJkmc3kxEo/vDUCYNqjd1uwIMW2FfnXfWhL7u5Wx8KRye7qadJTOFbbb1WY8nI8NWfdKnOWKVweAYoRexy1rXaPOXXL68E9Cxsi0","cancellation_requested":false,"status":"inProgress","status_details":"Pending
+        certificate created. Certificate request is in progress. This may take some
+        time based on the issuer provider. Please check again later.","request_id":"97cb516d8bc4452e92214b12d8d37555"}'
+    headers:
+      cache-control:
+      - no-cache
+      content-length:
+      - '1415'
+      content-type:
+      - application/json; charset=utf-8
+      date:
+      - Mon, 12 Jul 2021 05:21:45 GMT
       expires:
       - '-1'
       pragma:
@@ -880,19 +311,62 @@
       x-content-type-options:
       - nosniff
       x-ms-keyvault-network-info:
-<<<<<<< HEAD
-      - conn_type=Ipv4;addr=167.220.255.21;act_addr_fam=InterNetwork;
+      - conn_type=Ipv4;addr=167.220.255.19;act_addr_fam=InterNetwork;
       x-ms-keyvault-region:
       - westus
       x-ms-keyvault-service-version:
       - 1.9.12.0
-=======
-      - conn_type=Ipv4;addr=167.220.255.115;act_addr_fam=InterNetwork;
+      x-powered-by:
+      - ASP.NET
+    status:
+      code: 200
+      message: OK
+- request:
+    body: null
+    headers:
+      Accept:
+      - application/json
+      Accept-Encoding:
+      - gzip, deflate
+      Connection:
+      - keep-alive
+      Content-Type:
+      - application/json; charset=utf-8
+      User-Agent:
+      - python/3.7.9 (Windows-10-10.0.19041-SP0) msrest/0.6.21 msrest_azure/0.6.3
+        azure-keyvault/7.0 Azure-SDK-For-Python
+      accept-language:
+      - en-US
+    method: GET
+    uri: https://vmsslinuxkv000002.vault.azure.net/certificates/cert1/pending?api-version=7.0
+  response:
+    body:
+      string: '{"id":"https://vmsslinuxkv000002.vault.azure.net/certificates/cert1/pending","issuer":{"name":"Self"},"csr":"MIIDBTCCAe0CAQAwdTEdMBsGA1UEAxMUd3d3Lm15dGVzdGRvbWFpbi5jb20xEzARBgNVBAsTClRlc3ROdWdnZXQxFDASBgNVBAoTC1Rlc3QgTm9vZGxlMQ8wDQYDVQQHEwZSZWRtb24xCzAJBgNVBAgTAldBMQswCQYDVQQGEwJVUzCCASIwDQYJKoZIhvcNAQEBBQADggEPADCCAQoCggEBALllJEAy9ZRZ6w2yY4wehWO32HLKKictRhI+ZAelpXlvOgKvPOlQVEFtwqcGUSpC62lErPOEE6YVWU1cCZADLTF6gEIUSK4v4AlyvC1XIG+DgLF0YANZMWfJP3UD2pOD+CmR1J4XJkXakSgaTZ8pK6b2Qow5SvuYgaVLoyAKzSnonNotHP7B4aU5CQRi9Wp26vJ5mB9Vb6lvK4RQg0j+AIRFyj7CI/FJsw0t9QY7bIDQQfG7dlrRv7BA8bK8/N+I7YfisMm4v2CKyxPnszBfpQiz8QGaJAtfHW9xSta4E2asTaRAXCE9CRBKVr2hS8Hzit7A4T5y05MfU5iHg5xbSTECAwEAAaBLMEkGCSqGSIb3DQEJDjE8MDowDgYDVR0PAQH/BAQDAgLsMB0GA1UdJQQWMBQGCCsGAQUFBwMBBggrBgEFBQcDAjAJBgNVHRMEAjAAMA0GCSqGSIb3DQEBCwUAA4IBAQCH8dtvykx27KKjTCXun/vRfkxJmMH4vKn0UXftNtW7FZmtjhJzorIjqr/X9lcM8gLbtkCdu8zoIhJTwMcuqlBEdeikQI8bQKfJJL7HXYaSTL8Tn81uEgk4YvOT6NDZqJTw3Z90Fe3ZCSRWPaAC4Fj0Wc2F5WK08xO5RveQHDOiTKuvpSDv/FUmRPofv9XnVLdXT9RwIha99tx1c9CfLRr0wxL7W5sswwk87EKMkVj9je5u0E4bDJkmc3kxEo/vDUCYNqjd1uwIMW2FfnXfWhL7u5Wx8KRye7qadJTOFbbb1WY8nI8NWfdKnOWKVweAYoRexy1rXaPOXXL68E9Cxsi0","cancellation_requested":false,"status":"inProgress","status_details":"Pending
+        certificate created. Certificate request is in progress. This may take some
+        time based on the issuer provider. Please check again later.","request_id":"97cb516d8bc4452e92214b12d8d37555"}'
+    headers:
+      cache-control:
+      - no-cache
+      content-length:
+      - '1415'
+      content-type:
+      - application/json; charset=utf-8
+      date:
+      - Mon, 12 Jul 2021 05:21:57 GMT
+      expires:
+      - '-1'
+      pragma:
+      - no-cache
+      strict-transport-security:
+      - max-age=31536000;includeSubDomains
+      x-content-type-options:
+      - nosniff
+      x-ms-keyvault-network-info:
+      - conn_type=Ipv4;addr=167.220.255.19;act_addr_fam=InterNetwork;
       x-ms-keyvault-region:
       - westus
       x-ms-keyvault-service-version:
-      - 1.2.297.0
->>>>>>> 37b16e95
+      - 1.9.12.0
       x-powered-by:
       - ASP.NET
     status:
@@ -905,6 +379,155 @@
       - application/json
       Accept-Encoding:
       - gzip, deflate
+      Connection:
+      - keep-alive
+      Content-Type:
+      - application/json; charset=utf-8
+      User-Agent:
+      - python/3.7.9 (Windows-10-10.0.19041-SP0) msrest/0.6.21 msrest_azure/0.6.3
+        azure-keyvault/7.0 Azure-SDK-For-Python
+      accept-language:
+      - en-US
+    method: GET
+    uri: https://vmsslinuxkv000002.vault.azure.net/certificates/cert1/pending?api-version=7.0
+  response:
+    body:
+      string: '{"id":"https://vmsslinuxkv000002.vault.azure.net/certificates/cert1/pending","issuer":{"name":"Self"},"csr":"MIIDBTCCAe0CAQAwdTEdMBsGA1UEAxMUd3d3Lm15dGVzdGRvbWFpbi5jb20xEzARBgNVBAsTClRlc3ROdWdnZXQxFDASBgNVBAoTC1Rlc3QgTm9vZGxlMQ8wDQYDVQQHEwZSZWRtb24xCzAJBgNVBAgTAldBMQswCQYDVQQGEwJVUzCCASIwDQYJKoZIhvcNAQEBBQADggEPADCCAQoCggEBALllJEAy9ZRZ6w2yY4wehWO32HLKKictRhI+ZAelpXlvOgKvPOlQVEFtwqcGUSpC62lErPOEE6YVWU1cCZADLTF6gEIUSK4v4AlyvC1XIG+DgLF0YANZMWfJP3UD2pOD+CmR1J4XJkXakSgaTZ8pK6b2Qow5SvuYgaVLoyAKzSnonNotHP7B4aU5CQRi9Wp26vJ5mB9Vb6lvK4RQg0j+AIRFyj7CI/FJsw0t9QY7bIDQQfG7dlrRv7BA8bK8/N+I7YfisMm4v2CKyxPnszBfpQiz8QGaJAtfHW9xSta4E2asTaRAXCE9CRBKVr2hS8Hzit7A4T5y05MfU5iHg5xbSTECAwEAAaBLMEkGCSqGSIb3DQEJDjE8MDowDgYDVR0PAQH/BAQDAgLsMB0GA1UdJQQWMBQGCCsGAQUFBwMBBggrBgEFBQcDAjAJBgNVHRMEAjAAMA0GCSqGSIb3DQEBCwUAA4IBAQCH8dtvykx27KKjTCXun/vRfkxJmMH4vKn0UXftNtW7FZmtjhJzorIjqr/X9lcM8gLbtkCdu8zoIhJTwMcuqlBEdeikQI8bQKfJJL7HXYaSTL8Tn81uEgk4YvOT6NDZqJTw3Z90Fe3ZCSRWPaAC4Fj0Wc2F5WK08xO5RveQHDOiTKuvpSDv/FUmRPofv9XnVLdXT9RwIha99tx1c9CfLRr0wxL7W5sswwk87EKMkVj9je5u0E4bDJkmc3kxEo/vDUCYNqjd1uwIMW2FfnXfWhL7u5Wx8KRye7qadJTOFbbb1WY8nI8NWfdKnOWKVweAYoRexy1rXaPOXXL68E9Cxsi0","cancellation_requested":false,"status":"inProgress","status_details":"Pending
+        certificate created. Certificate request is in progress. This may take some
+        time based on the issuer provider. Please check again later.","request_id":"97cb516d8bc4452e92214b12d8d37555"}'
+    headers:
+      cache-control:
+      - no-cache
+      content-length:
+      - '1415'
+      content-type:
+      - application/json; charset=utf-8
+      date:
+      - Mon, 12 Jul 2021 05:22:08 GMT
+      expires:
+      - '-1'
+      pragma:
+      - no-cache
+      strict-transport-security:
+      - max-age=31536000;includeSubDomains
+      x-content-type-options:
+      - nosniff
+      x-ms-keyvault-network-info:
+      - conn_type=Ipv4;addr=167.220.255.19;act_addr_fam=InterNetwork;
+      x-ms-keyvault-region:
+      - westus
+      x-ms-keyvault-service-version:
+      - 1.9.12.0
+      x-powered-by:
+      - ASP.NET
+    status:
+      code: 200
+      message: OK
+- request:
+    body: null
+    headers:
+      Accept:
+      - application/json
+      Accept-Encoding:
+      - gzip, deflate
+      Connection:
+      - keep-alive
+      Content-Type:
+      - application/json; charset=utf-8
+      User-Agent:
+      - python/3.7.9 (Windows-10-10.0.19041-SP0) msrest/0.6.21 msrest_azure/0.6.3
+        azure-keyvault/7.0 Azure-SDK-For-Python
+      accept-language:
+      - en-US
+    method: GET
+    uri: https://vmsslinuxkv000002.vault.azure.net/certificates/cert1/pending?api-version=7.0
+  response:
+    body:
+      string: '{"id":"https://vmsslinuxkv000002.vault.azure.net/certificates/cert1/pending","issuer":{"name":"Self"},"csr":"MIIDBTCCAe0CAQAwdTEdMBsGA1UEAxMUd3d3Lm15dGVzdGRvbWFpbi5jb20xEzARBgNVBAsTClRlc3ROdWdnZXQxFDASBgNVBAoTC1Rlc3QgTm9vZGxlMQ8wDQYDVQQHEwZSZWRtb24xCzAJBgNVBAgTAldBMQswCQYDVQQGEwJVUzCCASIwDQYJKoZIhvcNAQEBBQADggEPADCCAQoCggEBALllJEAy9ZRZ6w2yY4wehWO32HLKKictRhI+ZAelpXlvOgKvPOlQVEFtwqcGUSpC62lErPOEE6YVWU1cCZADLTF6gEIUSK4v4AlyvC1XIG+DgLF0YANZMWfJP3UD2pOD+CmR1J4XJkXakSgaTZ8pK6b2Qow5SvuYgaVLoyAKzSnonNotHP7B4aU5CQRi9Wp26vJ5mB9Vb6lvK4RQg0j+AIRFyj7CI/FJsw0t9QY7bIDQQfG7dlrRv7BA8bK8/N+I7YfisMm4v2CKyxPnszBfpQiz8QGaJAtfHW9xSta4E2asTaRAXCE9CRBKVr2hS8Hzit7A4T5y05MfU5iHg5xbSTECAwEAAaBLMEkGCSqGSIb3DQEJDjE8MDowDgYDVR0PAQH/BAQDAgLsMB0GA1UdJQQWMBQGCCsGAQUFBwMBBggrBgEFBQcDAjAJBgNVHRMEAjAAMA0GCSqGSIb3DQEBCwUAA4IBAQCH8dtvykx27KKjTCXun/vRfkxJmMH4vKn0UXftNtW7FZmtjhJzorIjqr/X9lcM8gLbtkCdu8zoIhJTwMcuqlBEdeikQI8bQKfJJL7HXYaSTL8Tn81uEgk4YvOT6NDZqJTw3Z90Fe3ZCSRWPaAC4Fj0Wc2F5WK08xO5RveQHDOiTKuvpSDv/FUmRPofv9XnVLdXT9RwIha99tx1c9CfLRr0wxL7W5sswwk87EKMkVj9je5u0E4bDJkmc3kxEo/vDUCYNqjd1uwIMW2FfnXfWhL7u5Wx8KRye7qadJTOFbbb1WY8nI8NWfdKnOWKVweAYoRexy1rXaPOXXL68E9Cxsi0","cancellation_requested":false,"status":"completed","target":"https://vmsslinuxkv000002.vault.azure.net/certificates/cert1","request_id":"97cb516d8bc4452e92214b12d8d37555"}'
+    headers:
+      cache-control:
+      - no-cache
+      content-length:
+      - '1325'
+      content-type:
+      - application/json; charset=utf-8
+      date:
+      - Mon, 12 Jul 2021 05:22:20 GMT
+      expires:
+      - '-1'
+      pragma:
+      - no-cache
+      strict-transport-security:
+      - max-age=31536000;includeSubDomains
+      x-content-type-options:
+      - nosniff
+      x-ms-keyvault-network-info:
+      - conn_type=Ipv4;addr=167.220.255.19;act_addr_fam=InterNetwork;
+      x-ms-keyvault-region:
+      - westus
+      x-ms-keyvault-service-version:
+      - 1.9.12.0
+      x-powered-by:
+      - ASP.NET
+    status:
+      code: 200
+      message: OK
+- request:
+    body: null
+    headers:
+      Accept:
+      - application/json
+      Accept-Encoding:
+      - gzip, deflate
+      Connection:
+      - keep-alive
+      Content-Type:
+      - application/json; charset=utf-8
+      User-Agent:
+      - python/3.7.9 (Windows-10-10.0.19041-SP0) msrest/0.6.21 msrest_azure/0.6.3
+        azure-keyvault/7.0 Azure-SDK-For-Python
+      accept-language:
+      - en-US
+    method: GET
+    uri: https://vmsslinuxkv000002.vault.azure.net/secrets/cert1/versions?api-version=7.0
+  response:
+    body:
+      string: '{"value":[{"contentType":"application/x-pkcs12","id":"https://vmsslinuxkv000002.vault.azure.net/secrets/cert1/07bce0d253314526afdc216b7ced0cbe","managed":true,"attributes":{"enabled":false,"nbf":1626066681,"exp":1783833681,"created":1626067281,"updated":1626067281,"recoveryLevel":"CustomizedRecoverable+Purgeable"}},{"contentType":"application/x-pkcs12","id":"https://vmsslinuxkv000002.vault.azure.net/secrets/cert1/80c3d050d16e4ceb93ec82f96e748c06","managed":true,"attributes":{"enabled":true,"nbf":1626066730,"exp":1783833730,"created":1626067330,"updated":1626067330,"recoveryLevel":"CustomizedRecoverable+Purgeable"}}],"nextLink":null}'
+    headers:
+      cache-control:
+      - no-cache
+      content-length:
+      - '646'
+      content-type:
+      - application/json; charset=utf-8
+      date:
+      - Mon, 12 Jul 2021 05:22:21 GMT
+      expires:
+      - '-1'
+      pragma:
+      - no-cache
+      strict-transport-security:
+      - max-age=31536000;includeSubDomains
+      x-content-type-options:
+      - nosniff
+      x-ms-keyvault-network-info:
+      - conn_type=Ipv4;addr=167.220.255.19;act_addr_fam=InterNetwork;
+      x-ms-keyvault-region:
+      - westus
+      x-ms-keyvault-service-version:
+      - 1.9.12.0
+      x-powered-by:
+      - ASP.NET
+    status:
+      code: 200
+      message: OK
+- request:
+    body: null
+    headers:
+      Accept:
+      - application/json
+      Accept-Encoding:
+      - gzip, deflate
       CommandName:
       - vm secret format
       Connection:
@@ -912,37 +535,21 @@
       ParameterSetName:
       - -s
       User-Agent:
-<<<<<<< HEAD
-      - AZURECLI/2.25.0 azsdk-python-azure-mgmt-keyvault/9.0.0 Python/3.7.9 (Windows-10-10.0.19041-SP0)
-=======
-      - AZURECLI/2.24.0 azsdk-python-azure-mgmt-keyvault/9.0.0 Python/3.7.7 (Windows-10-10.0.19041-SP0)
->>>>>>> 37b16e95
+      - AZURECLI/2.26.0 azsdk-python-azure-mgmt-keyvault/9.0.0 Python/3.7.9 (Windows-10-10.0.19041-SP0)
     method: GET
     uri: https://management.azure.com/subscriptions/00000000-0000-0000-0000-000000000000/resources?$filter=resourceType%20eq%20%27Microsoft.KeyVault%2Fvaults%27&api-version=2015-11-01
   response:
     body:
-<<<<<<< HEAD
-      string: '{"value":[{"id":"/subscriptions/00000000-0000-0000-0000-000000000000/resourceGroups/azps-test-group/providers/Microsoft.KeyVault/vaults/azps-test-kv2","name":"azps-test-kv2","type":"Microsoft.KeyVault/vaults","location":"eastus","tags":{}},{"id":"/subscriptions/00000000-0000-0000-0000-000000000000/resourceGroups/azps-test-group/providers/Microsoft.KeyVault/vaults/azps-test-kv4","name":"azps-test-kv4","type":"Microsoft.KeyVault/vaults","location":"southcentralus","tags":{}},{"id":"/subscriptions/00000000-0000-0000-0000-000000000000/resourceGroups/cli_test_vm_encryptionp27h2frasrwuzbqu5ugmy7y3mceeqfedwnallz3ztpogjbpqcufby/providers/Microsoft.KeyVault/vaults/vaultk5lbp","name":"vaultk5lbp","type":"Microsoft.KeyVault/vaults","location":"westus","tags":{}},{"id":"/subscriptions/00000000-0000-0000-0000-000000000000/resourceGroups/cli_test_vmss_create_linux_secrets000001/providers/Microsoft.KeyVault/vaults/vmsslinuxkv000002","name":"vmsslinuxkv000002","type":"Microsoft.KeyVault/vaults","location":"westus","tags":{}},{"id":"/subscriptions/00000000-0000-0000-0000-000000000000/resourceGroups/cli_test_vmss_encryptioneiv3n534wc4bgpuezunal53qjj2hsqjr4m2gglqwmqacgtueboq/providers/Microsoft.KeyVault/vaults/vaulti6hu26jpkmoxm55","name":"vaulti6hu26jpkmoxm55","type":"Microsoft.KeyVault/vaults","location":"westus","tags":{}},{"id":"/subscriptions/00000000-0000-0000-0000-000000000000/resourceGroups/fytest/providers/Microsoft.KeyVault/vaults/vault1569","name":"vault1569","type":"Microsoft.KeyVault/vaults","location":"centraluseuap","tags":{}},{"id":"/subscriptions/00000000-0000-0000-0000-000000000000/resourceGroups/jiasli-cli-dev/providers/Microsoft.KeyVault/vaults/cli-sni-kv","name":"cli-sni-kv","type":"Microsoft.KeyVault/vaults","location":"westus","tags":{}},{"id":"/subscriptions/00000000-0000-0000-0000-000000000000/resourceGroups/ljin-test/providers/Microsoft.KeyVault/vaults/kv-ljin-sni","name":"kv-ljin-sni","type":"Microsoft.KeyVault/vaults","location":"eastus","tags":{}}]}'
-=======
-      string: '{"value":[{"id":"/subscriptions/00000000-0000-0000-0000-000000000000/resourceGroups/acctestRG-eventhub-rg09/providers/Microsoft.KeyVault/vaults/acctestkv-test09","name":"acctestkv-test09","type":"Microsoft.KeyVault/vaults","location":"eastus","tags":{}},{"id":"/subscriptions/00000000-0000-0000-0000-000000000000/resourceGroups/azps-test-group/providers/Microsoft.KeyVault/vaults/azps-test-kv2","name":"azps-test-kv2","type":"Microsoft.KeyVault/vaults","location":"eastus","tags":{}},{"id":"/subscriptions/00000000-0000-0000-0000-000000000000/resourceGroups/azps-test-group/providers/Microsoft.KeyVault/vaults/azps-test-kv4","name":"azps-test-kv4","type":"Microsoft.KeyVault/vaults","location":"southcentralus","tags":{}},{"id":"/subscriptions/00000000-0000-0000-0000-000000000000/resourceGroups/cli_test_vmss_create_linux_secrets000001/providers/Microsoft.KeyVault/vaults/vmsslinuxkv000002","name":"vmsslinuxkv000002","type":"Microsoft.KeyVault/vaults","location":"westus","tags":{}},{"id":"/subscriptions/00000000-0000-0000-0000-000000000000/resourceGroups/fytest/providers/Microsoft.KeyVault/vaults/vault1569","name":"vault1569","type":"Microsoft.KeyVault/vaults","location":"centraluseuap","tags":{}},{"id":"/subscriptions/00000000-0000-0000-0000-000000000000/resourceGroups/jiasli-cli-dev/providers/Microsoft.KeyVault/vaults/cli-sni-kv","name":"cli-sni-kv","type":"Microsoft.KeyVault/vaults","location":"westus","tags":{}},{"id":"/subscriptions/00000000-0000-0000-0000-000000000000/resourceGroups/ljin-test/providers/Microsoft.KeyVault/vaults/kv-ljin-sni","name":"kv-ljin-sni","type":"Microsoft.KeyVault/vaults","location":"eastus","tags":{}}]}'
->>>>>>> 37b16e95
-    headers:
-      cache-control:
-      - no-cache
-      content-length:
-<<<<<<< HEAD
-      - '2034'
-      content-type:
-      - application/json; charset=utf-8
-      date:
-      - Sun, 20 Jun 2021 03:23:43 GMT
-=======
-      - '1690'
-      content-type:
-      - application/json; charset=utf-8
-      date:
-      - Wed, 09 Jun 2021 05:53:36 GMT
->>>>>>> 37b16e95
+      string: '{"value":[{"id":"/subscriptions/00000000-0000-0000-0000-000000000000/resourceGroups/azps-test-group/providers/Microsoft.KeyVault/vaults/azps-test-kv2","name":"azps-test-kv2","type":"Microsoft.KeyVault/vaults","location":"eastus","tags":{}},{"id":"/subscriptions/00000000-0000-0000-0000-000000000000/resourceGroups/azps-test-group/providers/Microsoft.KeyVault/vaults/azps-test-kv4","name":"azps-test-kv4","type":"Microsoft.KeyVault/vaults","location":"southcentralus","tags":{}},{"id":"/subscriptions/00000000-0000-0000-0000-000000000000/resourceGroups/bez-rg/providers/Microsoft.KeyVault/vaults/bez-kv0701","name":"bez-kv0701","type":"Microsoft.KeyVault/vaults","location":"eastus","tags":{}},{"id":"/subscriptions/00000000-0000-0000-0000-000000000000/resourceGroups/cli_test_vmss_create_linux_secrets000001/providers/Microsoft.KeyVault/vaults/vmsslinuxkv000002","name":"vmsslinuxkv000002","type":"Microsoft.KeyVault/vaults","location":"westus","tags":{}},{"id":"/subscriptions/00000000-0000-0000-0000-000000000000/resourceGroups/fytest/providers/Microsoft.KeyVault/vaults/vault1569","name":"vault1569","type":"Microsoft.KeyVault/vaults","location":"centraluseuap","tags":{}},{"id":"/subscriptions/00000000-0000-0000-0000-000000000000/resourceGroups/jiasli-cli-dev/providers/Microsoft.KeyVault/vaults/cli-sni-kv","name":"cli-sni-kv","type":"Microsoft.KeyVault/vaults","location":"westus","tags":{}},{"id":"/subscriptions/00000000-0000-0000-0000-000000000000/resourceGroups/ljin-test/providers/Microsoft.KeyVault/vaults/kv-ljin-sni","name":"kv-ljin-sni","type":"Microsoft.KeyVault/vaults","location":"eastus","tags":{}}]}'
+    headers:
+      cache-control:
+      - no-cache
+      content-length:
+      - '1661'
+      content-type:
+      - application/json; charset=utf-8
+      date:
+      - Mon, 12 Jul 2021 05:22:23 GMT
       expires:
       - '-1'
       pragma:
@@ -970,37 +577,21 @@
       ParameterSetName:
       - -s
       User-Agent:
-<<<<<<< HEAD
-      - AZURECLI/2.25.0 azsdk-python-azure-mgmt-keyvault/9.0.0 Python/3.7.9 (Windows-10-10.0.19041-SP0)
-=======
-      - AZURECLI/2.24.0 azsdk-python-azure-mgmt-keyvault/9.0.0 Python/3.7.7 (Windows-10-10.0.19041-SP0)
->>>>>>> 37b16e95
+      - AZURECLI/2.26.0 azsdk-python-azure-mgmt-keyvault/9.0.0 Python/3.7.9 (Windows-10-10.0.19041-SP0)
     method: GET
     uri: https://management.azure.com/subscriptions/00000000-0000-0000-0000-000000000000/resourceGroups/cli_test_vmss_create_linux_secrets000001/providers/Microsoft.KeyVault/vaults/vmsslinuxkv000002?api-version=2021-04-01-preview
   response:
     body:
-<<<<<<< HEAD
-      string: '{"id":"/subscriptions/00000000-0000-0000-0000-000000000000/resourceGroups/cli_test_vmss_create_linux_secrets000001/providers/Microsoft.KeyVault/vaults/vmsslinuxkv000002","name":"vmsslinuxkv000002","type":"Microsoft.KeyVault/vaults","location":"westus","tags":{},"systemData":{"createdBy":"yishiwang@microsoft.com","createdByType":"User","createdAt":"1970-01-19T19:09:19.282Z","lastModifiedBy":"yishiwang@microsoft.com","lastModifiedByType":"User","lastModifiedAt":"1970-01-19T19:09:19.282Z"},"properties":{"sku":{"family":"A","name":"standard"},"tenantId":"54826b22-38d6-4fb2-bad9-b7b93a3e9c5a","accessPolicies":[{"tenantId":"54826b22-38d6-4fb2-bad9-b7b93a3e9c5a","objectId":"3707fb2f-ac10-4591-a04f-8b0d786ea37d","permissions":{"keys":["get","create","delete","list","update","import","backup","restore","recover"],"secrets":["get","list","set","delete","backup","restore","recover"],"certificates":["get","list","delete","create","import","update","managecontacts","getissuers","listissuers","setissuers","deleteissuers","manageissuers","recover"],"storage":["get","list","delete","set","update","regeneratekey","setsas","listsas","getsas","deletesas"]}}],"enabledForDeployment":true,"enabledForTemplateDeployment":true,"enableSoftDelete":true,"softDeleteRetentionInDays":7,"vaultUri":"https://vmsslinuxkv000002.vault.azure.net/","provisioningState":"Succeeded"}}'
-=======
-      string: '{"id":"/subscriptions/00000000-0000-0000-0000-000000000000/resourceGroups/cli_test_vmss_create_linux_secrets000001/providers/Microsoft.KeyVault/vaults/vmsslinuxkv000002","name":"vmsslinuxkv000002","type":"Microsoft.KeyVault/vaults","location":"westus","tags":{},"systemData":{"createdBy":"zuh@microsoft.com","createdByType":"User","createdAt":"1970-01-19T18:53:37.894Z","lastModifiedBy":"zuh@microsoft.com","lastModifiedByType":"User","lastModifiedAt":"1970-01-19T18:53:37.894Z"},"properties":{"sku":{"family":"A","name":"standard"},"tenantId":"54826b22-38d6-4fb2-bad9-b7b93a3e9c5a","accessPolicies":[{"tenantId":"54826b22-38d6-4fb2-bad9-b7b93a3e9c5a","objectId":"21cd756e-e290-4a26-9547-93e8cc1a8923","permissions":{"keys":["get","create","delete","list","update","import","backup","restore","recover"],"secrets":["get","list","set","delete","backup","restore","recover"],"certificates":["get","list","delete","create","import","update","managecontacts","getissuers","listissuers","setissuers","deleteissuers","manageissuers","recover"],"storage":["get","list","delete","set","update","regeneratekey","setsas","listsas","getsas","deletesas"]}}],"enabledForDeployment":true,"enabledForTemplateDeployment":true,"enableSoftDelete":true,"softDeleteRetentionInDays":90,"vaultUri":"https://vmsslinuxkv000002.vault.azure.net/","provisioningState":"Succeeded"}}'
->>>>>>> 37b16e95
-    headers:
-      cache-control:
-      - no-cache
-      content-length:
-<<<<<<< HEAD
+      string: '{"id":"/subscriptions/00000000-0000-0000-0000-000000000000/resourceGroups/cli_test_vmss_create_linux_secrets000001/providers/Microsoft.KeyVault/vaults/vmsslinuxkv000002","name":"vmsslinuxkv000002","type":"Microsoft.KeyVault/vaults","location":"westus","tags":{},"systemData":{"createdBy":"yishiwang@microsoft.com","createdByType":"User","createdAt":"1970-01-19T19:41:07.244Z","lastModifiedBy":"yishiwang@microsoft.com","lastModifiedByType":"User","lastModifiedAt":"1970-01-19T19:41:07.244Z"},"properties":{"sku":{"family":"A","name":"standard"},"tenantId":"54826b22-38d6-4fb2-bad9-b7b93a3e9c5a","accessPolicies":[{"tenantId":"54826b22-38d6-4fb2-bad9-b7b93a3e9c5a","objectId":"3707fb2f-ac10-4591-a04f-8b0d786ea37d","permissions":{"keys":["get","create","delete","list","update","import","backup","restore","recover"],"secrets":["get","list","set","delete","backup","restore","recover"],"certificates":["get","list","delete","create","import","update","managecontacts","getissuers","listissuers","setissuers","deleteissuers","manageissuers","recover"],"storage":["get","list","delete","set","update","regeneratekey","setsas","listsas","getsas","deletesas"]}}],"enabledForDeployment":true,"enabledForTemplateDeployment":true,"enableSoftDelete":true,"softDeleteRetentionInDays":7,"vaultUri":"https://vmsslinuxkv000002.vault.azure.net/","provisioningState":"Succeeded"}}'
+    headers:
+      cache-control:
+      - no-cache
+      content-length:
       - '1409'
       content-type:
       - application/json; charset=utf-8
       date:
-      - Sun, 20 Jun 2021 03:23:45 GMT
-=======
-      - '1398'
-      content-type:
-      - application/json; charset=utf-8
-      date:
-      - Wed, 09 Jun 2021 05:53:38 GMT
->>>>>>> 37b16e95
+      - Mon, 12 Jul 2021 05:22:24 GMT
       expires:
       - '-1'
       pragma:
@@ -1018,11 +609,7 @@
       x-content-type-options:
       - nosniff
       x-ms-keyvault-service-version:
-<<<<<<< HEAD
-      - 1.5.23.0
-=======
-      - 1.5.20.0
->>>>>>> 37b16e95
+      - 1.5.23.5
       x-powered-by:
       - ASP.NET
     status:
@@ -1042,20 +629,12 @@
       ParameterSetName:
       - -n -g --image --admin-username --ssh-key-value --secrets
       User-Agent:
-<<<<<<< HEAD
-      - AZURECLI/2.25.0 azsdk-python-azure-mgmt-resource/18.0.0 Python/3.7.9 (Windows-10-10.0.19041-SP0)
-=======
-      - AZURECLI/2.24.0 azsdk-python-azure-mgmt-resource/18.0.0 Python/3.7.7 (Windows-10-10.0.19041-SP0)
->>>>>>> 37b16e95
+      - AZURECLI/2.26.0 azsdk-python-azure-mgmt-resource/18.0.0 Python/3.7.9 (Windows-10-10.0.19041-SP0)
     method: GET
     uri: https://management.azure.com/subscriptions/00000000-0000-0000-0000-000000000000/resourcegroups/cli_test_vmss_create_linux_secrets000001?api-version=2020-10-01
   response:
     body:
-<<<<<<< HEAD
-      string: '{"id":"/subscriptions/00000000-0000-0000-0000-000000000000/resourceGroups/cli_test_vmss_create_linux_secrets000001","name":"cli_test_vmss_create_linux_secrets000001","type":"Microsoft.Resources/resourceGroups","location":"westus","tags":{"product":"azurecli","cause":"automation","date":"2021-06-20T03:21:06Z"},"properties":{"provisioningState":"Succeeded"}}'
-=======
-      string: '{"id":"/subscriptions/00000000-0000-0000-0000-000000000000/resourceGroups/cli_test_vmss_create_linux_secrets000001","name":"cli_test_vmss_create_linux_secrets000001","type":"Microsoft.Resources/resourceGroups","location":"westus","tags":{"product":"azurecli","cause":"automation","date":"2021-06-09T05:51:21Z"},"properties":{"provisioningState":"Succeeded"}}'
->>>>>>> 37b16e95
+      string: '{"id":"/subscriptions/00000000-0000-0000-0000-000000000000/resourceGroups/cli_test_vmss_create_linux_secrets000001","name":"cli_test_vmss_create_linux_secrets000001","type":"Microsoft.Resources/resourceGroups","location":"westus","tags":{"product":"azurecli","cause":"automation","date":"2021-07-12T05:20:36Z"},"properties":{"provisioningState":"Succeeded"}}'
     headers:
       cache-control:
       - no-cache
@@ -1064,11 +643,7 @@
       content-type:
       - application/json; charset=utf-8
       date:
-<<<<<<< HEAD
-      - Sun, 20 Jun 2021 03:23:46 GMT
-=======
-      - Wed, 09 Jun 2021 05:53:39 GMT
->>>>>>> 37b16e95
+      - Mon, 12 Jul 2021 05:22:24 GMT
       expires:
       - '-1'
       pragma:
@@ -1103,34 +678,35 @@
         \"object\",\n      \"value\": {\n        \"Linux\": {\n          \"CentOS\":
         {\n            \"publisher\": \"OpenLogic\",\n            \"offer\": \"CentOS\",\n
         \           \"sku\": \"7.5\",\n            \"version\": \"latest\"\n          },\n
-        \         \"CoreOS\": {\n            \"publisher\": \"CoreOS\",\n            \"offer\":
-        \"CoreOS\",\n            \"sku\": \"Stable\",\n            \"version\": \"latest\"\n
-        \         },\n          \"Debian\": {\n            \"publisher\": \"Debian\",\n
-        \           \"offer\": \"debian-10\",\n            \"sku\": \"10\",\n            \"version\":
-        \"latest\"\n          },\n          \"openSUSE-Leap\": {\n            \"publisher\":
-        \"SUSE\",\n            \"offer\": \"openSUSE-Leap\",\n            \"sku\":
-        \"42.3\",\n            \"version\": \"latest\"\n          },\n          \"RHEL\":
-        {\n            \"publisher\": \"RedHat\",\n            \"offer\": \"RHEL\",\n
-        \           \"sku\": \"7-LVM\",\n            \"version\": \"latest\"\n          },\n
-        \         \"SLES\": {\n            \"publisher\": \"SUSE\",\n            \"offer\":
-        \"SLES\",\n            \"sku\": \"15\",\n            \"version\": \"latest\"\n
-        \         },\n          \"UbuntuLTS\": {\n            \"publisher\": \"Canonical\",\n
-        \           \"offer\": \"UbuntuServer\",\n            \"sku\": \"18.04-LTS\",\n
-        \           \"version\": \"latest\"\n          }\n        },\n        \"Windows\":
-        {\n          \"Win2019Datacenter\": {\n            \"publisher\": \"MicrosoftWindowsServer\",\n
-        \           \"offer\": \"WindowsServer\",\n            \"sku\": \"2019-Datacenter\",\n
-        \           \"version\": \"latest\"\n          },\n          \"Win2016Datacenter\":
+        \         \"Debian\": {\n            \"publisher\": \"Debian\",\n            \"offer\":
+        \"debian-10\",\n            \"sku\": \"10\",\n            \"version\": \"latest\"\n
+        \         },\n          \"Flatcar\": {\n            \"publisher\": \"kinvolk\",\n
+        \           \"offer\": \"flatcar-container-linux-free\",\n            \"sku\":
+        \"stable\",\n            \"version\": \"latest\"\n          },\n          \"openSUSE-Leap\":
+        {\n            \"publisher\": \"SUSE\",\n            \"offer\": \"openSUSE-Leap\",\n
+        \           \"sku\": \"42.3\",\n            \"version\": \"latest\"\n          },\n
+        \         \"RHEL\": {\n            \"publisher\": \"RedHat\",\n            \"offer\":
+        \"RHEL\",\n            \"sku\": \"7-LVM\",\n            \"version\": \"latest\"\n
+        \         },\n          \"SLES\": {\n            \"publisher\": \"SUSE\",\n
+        \           \"offer\": \"SLES\",\n            \"sku\": \"15\",\n            \"version\":
+        \"latest\"\n          },\n          \"UbuntuLTS\": {\n            \"publisher\":
+        \"Canonical\",\n            \"offer\": \"UbuntuServer\",\n            \"sku\":
+        \"18.04-LTS\",\n            \"version\": \"latest\"\n          }\n        },\n
+        \       \"Windows\": {\n          \"Win2019Datacenter\": {\n            \"publisher\":
+        \"MicrosoftWindowsServer\",\n            \"offer\": \"WindowsServer\",\n            \"sku\":
+        \"2019-Datacenter\",\n            \"version\": \"latest\"\n          },\n
+        \         \"Win2016Datacenter\": {\n            \"publisher\": \"MicrosoftWindowsServer\",\n
+        \           \"offer\": \"WindowsServer\",\n            \"sku\": \"2016-Datacenter\",\n
+        \           \"version\": \"latest\"\n          },\n          \"Win2012R2Datacenter\":
         {\n            \"publisher\": \"MicrosoftWindowsServer\",\n            \"offer\":
-        \"WindowsServer\",\n            \"sku\": \"2016-Datacenter\",\n            \"version\":
-        \"latest\"\n          },\n          \"Win2012R2Datacenter\": {\n            \"publisher\":
+        \"WindowsServer\",\n            \"sku\": \"2012-R2-Datacenter\",\n            \"version\":
+        \"latest\"\n          },\n          \"Win2012Datacenter\": {\n            \"publisher\":
         \"MicrosoftWindowsServer\",\n            \"offer\": \"WindowsServer\",\n            \"sku\":
-        \"2012-R2-Datacenter\",\n            \"version\": \"latest\"\n          },\n
-        \         \"Win2012Datacenter\": {\n            \"publisher\": \"MicrosoftWindowsServer\",\n
-        \           \"offer\": \"WindowsServer\",\n            \"sku\": \"2012-Datacenter\",\n
-        \           \"version\": \"latest\"\n          },\n          \"Win2008R2SP1\":
-        {\n            \"publisher\": \"MicrosoftWindowsServer\",\n            \"offer\":
-        \"WindowsServer\",\n            \"sku\": \"2008-R2-SP1\",\n            \"version\":
-        \"latest\"\n          }\n        }\n      }\n    }\n  }\n}\n"
+        \"2012-Datacenter\",\n            \"version\": \"latest\"\n          },\n
+        \         \"Win2008R2SP1\": {\n            \"publisher\": \"MicrosoftWindowsServer\",\n
+        \           \"offer\": \"WindowsServer\",\n            \"sku\": \"2008-R2-SP1\",\n
+        \           \"version\": \"latest\"\n          }\n        }\n      }\n    }\n
+        \ }\n}\n"
     headers:
       accept-ranges:
       - bytes
@@ -1141,29 +717,19 @@
       connection:
       - keep-alive
       content-length:
-      - '2501'
+      - '2525'
       content-security-policy:
       - default-src 'none'; style-src 'unsafe-inline'; sandbox
       content-type:
       - text/plain; charset=utf-8
       date:
-<<<<<<< HEAD
-      - Sun, 20 Jun 2021 03:23:47 GMT
+      - Mon, 12 Jul 2021 05:22:25 GMT
       etag:
-      - W/"540044b4084c3c314537f1baa1770f248628b2bc9ba0328f1004c33862e049da"
-      expires:
-      - Sun, 20 Jun 2021 03:28:47 GMT
+      - W/"54bceef15b892f2aa7f4c2145a49f1b5e33608722acdbb47933d7b6cbebbd7f4"
+      expires:
+      - Mon, 12 Jul 2021 05:27:25 GMT
       source-age:
-      - '259'
-=======
-      - Wed, 09 Jun 2021 05:53:39 GMT
-      etag:
-      - W/"540044b4084c3c314537f1baa1770f248628b2bc9ba0328f1004c33862e049da"
-      expires:
-      - Wed, 09 Jun 2021 05:58:39 GMT
-      source-age:
-      - '113'
->>>>>>> 37b16e95
+      - '275'
       strict-transport-security:
       - max-age=31536000
       vary:
@@ -1177,27 +743,15 @@
       x-content-type-options:
       - nosniff
       x-fastly-request-id:
-<<<<<<< HEAD
-      - 916554a6181c36bb24e1332559f027e627b8f935
+      - f55cafa57ccfe7e42a9d908edb2c64ae4f980c09
       x-frame-options:
       - deny
       x-github-request-id:
-      - 1478:35FA:509F51:603FCA:60CE63BB
+      - B988:3D35:4ECD4C:5FD8B9:60EBB072
       x-served-by:
-      - cache-qpg1243-QPG
+      - cache-qpg1264-QPG
       x-timer:
-      - S1624159427.246008,VS0,VE0
-=======
-      - 5fe78a03480edc84e64b040d8b3ec9ee2ef4dcd9
-      x-frame-options:
-      - deny
-      x-github-request-id:
-      - FFD8:4261:5D64D:74BE4:60C01213
-      x-served-by:
-      - cache-qpg1280-QPG
-      x-timer:
-      - S1623218020.635683,VS0,VE0
->>>>>>> 37b16e95
+      - S1626067346.728772,VS0,VE0
       x-xss-protection:
       - 1; mode=block
     status:
@@ -1217,11 +771,7 @@
       ParameterSetName:
       - -n -g --image --admin-username --ssh-key-value --secrets
       User-Agent:
-<<<<<<< HEAD
-      - AZURECLI/2.25.0 azsdk-python-azure-mgmt-network/19.0.0 Python/3.7.9 (Windows-10-10.0.19041-SP0)
-=======
-      - AZURECLI/2.24.0 azsdk-python-azure-mgmt-network/19.0.0 Python/3.7.7 (Windows-10-10.0.19041-SP0)
->>>>>>> 37b16e95
+      - AZURECLI/2.26.0 azsdk-python-azure-mgmt-network/19.0.0 Python/3.7.9 (Windows-10-10.0.19041-SP0)
     method: GET
     uri: https://management.azure.com/subscriptions/00000000-0000-0000-0000-000000000000/resourceGroups/cli_test_vmss_create_linux_secrets000001/providers/Microsoft.Network/virtualNetworks?api-version=2018-01-01
   response:
@@ -1235,11 +785,7 @@
       content-type:
       - application/json; charset=utf-8
       date:
-<<<<<<< HEAD
-      - Sun, 20 Jun 2021 03:23:47 GMT
-=======
-      - Wed, 09 Jun 2021 05:53:39 GMT
->>>>>>> 37b16e95
+      - Mon, 12 Jul 2021 05:22:25 GMT
       expires:
       - '-1'
       pragma:
@@ -1273,50 +819,26 @@
       "properties": {"publicIPAddress": {"id": "/subscriptions/00000000-0000-0000-0000-000000000000/resourceGroups/cli_test_vmss_create_linux_secrets000001/providers/Microsoft.Network/publicIPAddresses/vmss1-nameLBPublicIP"}}}]}},
       {"type": "Microsoft.Compute/virtualMachineScaleSets", "name": "vmss1-name",
       "location": "westus", "tags": {}, "apiVersion": "2021-03-01", "dependsOn": ["Microsoft.Network/virtualNetworks/vmss1-nameVNET",
-<<<<<<< HEAD
-      "Microsoft.Network/loadBalancers/vmss1-nameLB"], "sku": {"name": "Standard_DS1_v2",
-      "capacity": 2}, "properties": {"overprovision": true, "upgradePolicy": {"mode":
-      "manual", "rollingUpgradePolicy": {}}, "virtualMachineProfile": {"storageProfile":
-      {"osDisk": {"createOption": "FromImage", "caching": "ReadWrite", "managedDisk":
-      {"storageAccountType": null}}, "imageReference": {"publisher": "Debian", "offer":
-      "debian-10", "sku": "10", "version": "latest"}}, "networkProfile": {"networkInterfaceConfigurations":
-      [{"name": "vmss174f5Nic", "properties": {"primary": "true", "ipConfigurations":
-      [{"name": "vmss174f5IPConfig", "properties": {"subnet": {"id": "/subscriptions/00000000-0000-0000-0000-000000000000/resourceGroups/cli_test_vmss_create_linux_secrets000001/providers/Microsoft.Network/virtualNetworks/vmss1-nameVNET/subnets/vmss1-nameSubnet"},
-      "loadBalancerBackendAddressPools": [{"id": "/subscriptions/00000000-0000-0000-0000-000000000000/resourceGroups/cli_test_vmss_create_linux_secrets000001/providers/Microsoft.Network/loadBalancers/vmss1-nameLB/backendAddressPools/vmss1-nameLBBEPool"}],
-      "loadBalancerInboundNatPools": [{"id": "/subscriptions/00000000-0000-0000-0000-000000000000/resourceGroups/cli_test_vmss_create_linux_secrets000001/providers/Microsoft.Network/loadBalancers/vmss1-nameLB/inboundNatPools/vmss1-nameLBNatPool"}]}}]}}]},
-      "osProfile": {"computerNamePrefix": "vmss174f5", "adminUsername": "deploy",
-      "linuxConfiguration": {"disablePasswordAuthentication": true, "ssh": {"publicKeys":
-      [{"path": "/home/deploy/.ssh/authorized_keys", "keyData": "ssh-rsa AAAAB3NzaC1yc2EAAAADAQABAAACAQCbIg1guRHbI0lV11wWDt1r2cUdcNd27CJsg+SfgC7miZeubtwUhbsPdhMQsfDyhOWHq1+ZL0M+nJZV63d/1dhmhtgyOqejUwrPlzKhydsbrsdUor+JmNJDdW01v7BXHyuymT8G4s09jCasNOwiufbP/qp72ruu0bIA1nySsvlf9pCQAuFkAnVnf/rFhUlOkhtRpwcq8SUNY2zRHR/EKb/4NWY1JzR4sa3q2fWIJdrrX0DvLoa5g9bIEd4Df79ba7v+yiUBOS0zT2ll+z4g9izHK3EO5d8hL4jYxcjKs+wcslSYRWrascfscLgMlMGh0CdKeNTDjHpGPncaf3Z+FwwwjWeuiNBxv7bJo13/8B/098KlVDl4GZqsoBCEjPyJfV6hO0y/LkRGkk7oHWKgeWAfKtfLItRp00eZ4fcJNK9kCaSMmEugoZWcI7NGbZXzqFWqbpRI7NcDP9+WIQ+i9U5vqWsqd/zng4kbuAJ6UuKqIzB0upYrLShfQE3SAck8oaLhJqqq56VfDuASNpJKidV+zq27HfSBmbXnkR/5AK337dc3MXKJypoK/QPMLKUAP5XLPbs+NddJQV7EZXd29DLgp+fRIg3edpKdO7ZErWhv7d+3Kws+e1Y+ypmR2WIVSwVyBEUfgv2C8Ts9gnTF4pNcEY/S2aBicz5Ew2+jdyGNQQ==
+      "Microsoft.Network/loadBalancers/vmss1-nameLB"], "properties": {"overprovision":
+      true, "upgradePolicy": {"mode": "manual", "rollingUpgradePolicy": {}}, "singlePlacementGroup":
+      null, "virtualMachineProfile": {"storageProfile": {"osDisk": {"createOption":
+      "FromImage", "caching": "ReadWrite", "managedDisk": {"storageAccountType": null}},
+      "imageReference": {"publisher": "Debian", "offer": "debian-10", "sku": "10",
+      "version": "latest"}}, "osProfile": {"computerNamePrefix": "vmss19875", "adminUsername":
+      "deploy", "linuxConfiguration": {"disablePasswordAuthentication": true, "ssh":
+      {"publicKeys": [{"path": "/home/deploy/.ssh/authorized_keys", "keyData": "ssh-rsa
+      AAAAB3NzaC1yc2EAAAADAQABAAACAQCbIg1guRHbI0lV11wWDt1r2cUdcNd27CJsg+SfgC7miZeubtwUhbsPdhMQsfDyhOWHq1+ZL0M+nJZV63d/1dhmhtgyOqejUwrPlzKhydsbrsdUor+JmNJDdW01v7BXHyuymT8G4s09jCasNOwiufbP/qp72ruu0bIA1nySsvlf9pCQAuFkAnVnf/rFhUlOkhtRpwcq8SUNY2zRHR/EKb/4NWY1JzR4sa3q2fWIJdrrX0DvLoa5g9bIEd4Df79ba7v+yiUBOS0zT2ll+z4g9izHK3EO5d8hL4jYxcjKs+wcslSYRWrascfscLgMlMGh0CdKeNTDjHpGPncaf3Z+FwwwjWeuiNBxv7bJo13/8B/098KlVDl4GZqsoBCEjPyJfV6hO0y/LkRGkk7oHWKgeWAfKtfLItRp00eZ4fcJNK9kCaSMmEugoZWcI7NGbZXzqFWqbpRI7NcDP9+WIQ+i9U5vqWsqd/zng4kbuAJ6UuKqIzB0upYrLShfQE3SAck8oaLhJqqq56VfDuASNpJKidV+zq27HfSBmbXnkR/5AK337dc3MXKJypoK/QPMLKUAP5XLPbs+NddJQV7EZXd29DLgp+fRIg3edpKdO7ZErWhv7d+3Kws+e1Y+ypmR2WIVSwVyBEUfgv2C8Ts9gnTF4pNcEY/S2aBicz5Ew2+jdyGNQQ==
       test@example.com\n"}]}}, "secrets": [{"sourceVault": {"id": "/subscriptions/00000000-0000-0000-0000-000000000000/resourceGroups/cli_test_vmss_create_linux_secrets000001/providers/Microsoft.KeyVault/vaults/vmsslinuxkv000002"},
-      "vaultCertificates": [{"certificateUrl": "https://vmsslinuxkv000002.vault.azure.net/secrets/cert1/43a04cd8419646f78368eb6121440b5e"}]}]}},
-      "singlePlacementGroup": null}}], "outputs": {"VMSS": {"type": "object", "value":
-      "[reference(resourceId(''Microsoft.Compute/virtualMachineScaleSets'', ''vmss1-name''),providers(''Microsoft.Compute'',
-      ''virtualMachineScaleSets'').apiVersions[0])]"}}}, "parameters": {}, "mode":
-      "incremental"}}'
-=======
-      "Microsoft.Network/loadBalancers/vmss1-nameLB"], "properties": {"overprovision":
-      true, "upgradePolicy": {"mode": "manual", "rollingUpgradePolicy": {"maxBatchInstancePercent":
-      null, "maxUnhealthyInstancePercent": null, "maxUnhealthyUpgradedInstancePercent":
-      null, "pauseTimeBetweenBatches": null, "enableCrossZoneUpgrade": null, "prioritizeUnhealthyInstances":
-      null}}, "singlePlacementGroup": null, "virtualMachineProfile": {"storageProfile":
-      {"osDisk": {"createOption": "FromImage", "caching": "ReadWrite", "managedDisk":
-      {"storageAccountType": null}}, "imageReference": {"publisher": "Debian", "offer":
-      "debian-10", "sku": "10", "version": "latest"}}, "osProfile": {"computerNamePrefix":
-      "vmss16bc8", "adminUsername": "deploy", "linuxConfiguration": {"disablePasswordAuthentication":
-      true, "ssh": {"publicKeys": [{"path": "/home/deploy/.ssh/authorized_keys", "keyData":
-      "ssh-rsa AAAAB3NzaC1yc2EAAAADAQABAAACAQCbIg1guRHbI0lV11wWDt1r2cUdcNd27CJsg+SfgC7miZeubtwUhbsPdhMQsfDyhOWHq1+ZL0M+nJZV63d/1dhmhtgyOqejUwrPlzKhydsbrsdUor+JmNJDdW01v7BXHyuymT8G4s09jCasNOwiufbP/qp72ruu0bIA1nySsvlf9pCQAuFkAnVnf/rFhUlOkhtRpwcq8SUNY2zRHR/EKb/4NWY1JzR4sa3q2fWIJdrrX0DvLoa5g9bIEd4Df79ba7v+yiUBOS0zT2ll+z4g9izHK3EO5d8hL4jYxcjKs+wcslSYRWrascfscLgMlMGh0CdKeNTDjHpGPncaf3Z+FwwwjWeuiNBxv7bJo13/8B/098KlVDl4GZqsoBCEjPyJfV6hO0y/LkRGkk7oHWKgeWAfKtfLItRp00eZ4fcJNK9kCaSMmEugoZWcI7NGbZXzqFWqbpRI7NcDP9+WIQ+i9U5vqWsqd/zng4kbuAJ6UuKqIzB0upYrLShfQE3SAck8oaLhJqqq56VfDuASNpJKidV+zq27HfSBmbXnkR/5AK337dc3MXKJypoK/QPMLKUAP5XLPbs+NddJQV7EZXd29DLgp+fRIg3edpKdO7ZErWhv7d+3Kws+e1Y+ypmR2WIVSwVyBEUfgv2C8Ts9gnTF4pNcEY/S2aBicz5Ew2+jdyGNQQ==
-      test@example.com\n"}]}}, "secrets": [{"sourceVault": {"id": "/subscriptions/00000000-0000-0000-0000-000000000000/resourceGroups/cli_test_vmss_create_linux_secrets000001/providers/Microsoft.KeyVault/vaults/vmsslinuxkv000002"},
-      "vaultCertificates": [{"certificateUrl": "https://vmsslinuxkv000002.vault.azure.net/secrets/cert1/76dc0b8c3141480094deb26251fc7171"}]}]},
-      "networkProfile": {"networkInterfaceConfigurations": [{"name": "vmss16bc8Nic",
-      "properties": {"ipConfigurations": [{"name": "vmss16bc8IPConfig", "properties":
+      "vaultCertificates": [{"certificateUrl": "https://vmsslinuxkv000002.vault.azure.net/secrets/cert1/80c3d050d16e4ceb93ec82f96e748c06"}]}]},
+      "networkProfile": {"networkInterfaceConfigurations": [{"name": "vmss19875Nic",
+      "properties": {"ipConfigurations": [{"name": "vmss19875IPConfig", "properties":
       {"subnet": {"id": "/subscriptions/00000000-0000-0000-0000-000000000000/resourceGroups/cli_test_vmss_create_linux_secrets000001/providers/Microsoft.Network/virtualNetworks/vmss1-nameVNET/subnets/vmss1-nameSubnet"},
       "loadBalancerBackendAddressPools": [{"id": "/subscriptions/00000000-0000-0000-0000-000000000000/resourceGroups/cli_test_vmss_create_linux_secrets000001/providers/Microsoft.Network/loadBalancers/vmss1-nameLB/backendAddressPools/vmss1-nameLBBEPool"}],
       "loadBalancerInboundNatPools": [{"id": "/subscriptions/00000000-0000-0000-0000-000000000000/resourceGroups/cli_test_vmss_create_linux_secrets000001/providers/Microsoft.Network/loadBalancers/vmss1-nameLB/inboundNatPools/vmss1-nameLBNatPool"}]}}],
-      "primary": "true"}}]}}}, "sku": {"name": "Standard_DS1_v2", "capacity": 2}}],
-      "outputs": {"VMSS": {"type": "object", "value": "[reference(resourceId(''Microsoft.Compute/virtualMachineScaleSets'',
+      "primary": "true"}}]}}, "orchestrationMode": "Uniform"}, "sku": {"name": "Standard_DS1_v2",
+      "capacity": 2}}], "outputs": {"VMSS": {"type": "object", "value": "[reference(resourceId(''Microsoft.Compute/virtualMachineScaleSets'',
       ''vmss1-name''),providers(''Microsoft.Compute'', ''virtualMachineScaleSets'').apiVersions[0])]"}}},
       "parameters": {}, "mode": "incremental"}}'
->>>>>>> 37b16e95
     headers:
       Accept:
       - application/json
@@ -1327,32 +849,21 @@
       Connection:
       - keep-alive
       Content-Length:
-      - '5013'
+      - '5045'
       Content-Type:
       - application/json
       ParameterSetName:
       - -n -g --image --admin-username --ssh-key-value --secrets
       User-Agent:
-<<<<<<< HEAD
-      - AZURECLI/2.25.0 azsdk-python-azure-mgmt-resource/18.0.0 Python/3.7.9 (Windows-10-10.0.19041-SP0)
-=======
-      - AZURECLI/2.24.0 azsdk-python-azure-mgmt-resource/18.0.0 Python/3.7.7 (Windows-10-10.0.19041-SP0)
->>>>>>> 37b16e95
+      - AZURECLI/2.26.0 azsdk-python-azure-mgmt-resource/18.0.0 Python/3.7.9 (Windows-10-10.0.19041-SP0)
     method: PUT
     uri: https://management.azure.com/subscriptions/00000000-0000-0000-0000-000000000000/resourcegroups/cli_test_vmss_create_linux_secrets000001/providers/Microsoft.Resources/deployments/mock-deployment?api-version=2020-10-01
   response:
     body:
-<<<<<<< HEAD
-      string: '{"id":"/subscriptions/00000000-0000-0000-0000-000000000000/resourceGroups/cli_test_vmss_create_linux_secrets000001/providers/Microsoft.Resources/deployments/vmss_deploy_ceJGZQUWUEYrrCvEM6fmhmZvJ3y7o7u1","name":"vmss_deploy_ceJGZQUWUEYrrCvEM6fmhmZvJ3y7o7u1","type":"Microsoft.Resources/deployments","properties":{"templateHash":"10915454514791242970","parameters":{},"mode":"Incremental","provisioningState":"Accepted","timestamp":"2021-06-20T03:23:54.2065302Z","duration":"PT2.5609555S","correlationId":"3e3b0185-a31e-4c23-b749-864dba302fd0","providers":[{"namespace":"Microsoft.Network","resourceTypes":[{"resourceType":"virtualNetworks","locations":["westus"]},{"resourceType":"publicIPAddresses","locations":["westus"]},{"resourceType":"loadBalancers","locations":["westus"]}]},{"namespace":"Microsoft.Compute","resourceTypes":[{"resourceType":"virtualMachineScaleSets","locations":["westus"]}]}],"dependencies":[{"dependsOn":[{"id":"/subscriptions/00000000-0000-0000-0000-000000000000/resourceGroups/cli_test_vmss_create_linux_secrets000001/providers/Microsoft.Network/virtualNetworks/vmss1-nameVNET","resourceType":"Microsoft.Network/virtualNetworks","resourceName":"vmss1-nameVNET"},{"id":"/subscriptions/00000000-0000-0000-0000-000000000000/resourceGroups/cli_test_vmss_create_linux_secrets000001/providers/Microsoft.Network/publicIPAddresses/vmss1-nameLBPublicIP","resourceType":"Microsoft.Network/publicIPAddresses","resourceName":"vmss1-nameLBPublicIP"}],"id":"/subscriptions/00000000-0000-0000-0000-000000000000/resourceGroups/cli_test_vmss_create_linux_secrets000001/providers/Microsoft.Network/loadBalancers/vmss1-nameLB","resourceType":"Microsoft.Network/loadBalancers","resourceName":"vmss1-nameLB"},{"dependsOn":[{"id":"/subscriptions/00000000-0000-0000-0000-000000000000/resourceGroups/cli_test_vmss_create_linux_secrets000001/providers/Microsoft.Network/virtualNetworks/vmss1-nameVNET","resourceType":"Microsoft.Network/virtualNetworks","resourceName":"vmss1-nameVNET"},{"id":"/subscriptions/00000000-0000-0000-0000-000000000000/resourceGroups/cli_test_vmss_create_linux_secrets000001/providers/Microsoft.Network/loadBalancers/vmss1-nameLB","resourceType":"Microsoft.Network/loadBalancers","resourceName":"vmss1-nameLB"}],"id":"/subscriptions/00000000-0000-0000-0000-000000000000/resourceGroups/cli_test_vmss_create_linux_secrets000001/providers/Microsoft.Compute/virtualMachineScaleSets/vmss1-name","resourceType":"Microsoft.Compute/virtualMachineScaleSets","resourceName":"vmss1-name"}]}}'
+      string: '{"id":"/subscriptions/00000000-0000-0000-0000-000000000000/resourceGroups/cli_test_vmss_create_linux_secrets000001/providers/Microsoft.Resources/deployments/vmss_deploy_n70Wya0TZWfEXjtzh98J0L79us724qzm","name":"vmss_deploy_n70Wya0TZWfEXjtzh98J0L79us724qzm","type":"Microsoft.Resources/deployments","properties":{"templateHash":"13751581481703726372","parameters":{},"mode":"Incremental","provisioningState":"Accepted","timestamp":"2021-07-12T05:22:30.5108033Z","duration":"PT1.2599576S","correlationId":"90cd067e-3f13-48ef-8bc1-ff4a11b745b0","providers":[{"namespace":"Microsoft.Network","resourceTypes":[{"resourceType":"virtualNetworks","locations":["westus"]},{"resourceType":"publicIPAddresses","locations":["westus"]},{"resourceType":"loadBalancers","locations":["westus"]}]},{"namespace":"Microsoft.Compute","resourceTypes":[{"resourceType":"virtualMachineScaleSets","locations":["westus"]}]}],"dependencies":[{"dependsOn":[{"id":"/subscriptions/00000000-0000-0000-0000-000000000000/resourceGroups/cli_test_vmss_create_linux_secrets000001/providers/Microsoft.Network/virtualNetworks/vmss1-nameVNET","resourceType":"Microsoft.Network/virtualNetworks","resourceName":"vmss1-nameVNET"},{"id":"/subscriptions/00000000-0000-0000-0000-000000000000/resourceGroups/cli_test_vmss_create_linux_secrets000001/providers/Microsoft.Network/publicIPAddresses/vmss1-nameLBPublicIP","resourceType":"Microsoft.Network/publicIPAddresses","resourceName":"vmss1-nameLBPublicIP"}],"id":"/subscriptions/00000000-0000-0000-0000-000000000000/resourceGroups/cli_test_vmss_create_linux_secrets000001/providers/Microsoft.Network/loadBalancers/vmss1-nameLB","resourceType":"Microsoft.Network/loadBalancers","resourceName":"vmss1-nameLB"},{"dependsOn":[{"id":"/subscriptions/00000000-0000-0000-0000-000000000000/resourceGroups/cli_test_vmss_create_linux_secrets000001/providers/Microsoft.Network/virtualNetworks/vmss1-nameVNET","resourceType":"Microsoft.Network/virtualNetworks","resourceName":"vmss1-nameVNET"},{"id":"/subscriptions/00000000-0000-0000-0000-000000000000/resourceGroups/cli_test_vmss_create_linux_secrets000001/providers/Microsoft.Network/loadBalancers/vmss1-nameLB","resourceType":"Microsoft.Network/loadBalancers","resourceName":"vmss1-nameLB"}],"id":"/subscriptions/00000000-0000-0000-0000-000000000000/resourceGroups/cli_test_vmss_create_linux_secrets000001/providers/Microsoft.Compute/virtualMachineScaleSets/vmss1-name","resourceType":"Microsoft.Compute/virtualMachineScaleSets","resourceName":"vmss1-name"}]}}'
     headers:
       azure-asyncoperation:
-      - https://management.azure.com/subscriptions/00000000-0000-0000-0000-000000000000/resourcegroups/cli_test_vmss_create_linux_secrets000001/providers/Microsoft.Resources/deployments/vmss_deploy_ceJGZQUWUEYrrCvEM6fmhmZvJ3y7o7u1/operationStatuses/08585774474538320564?api-version=2020-10-01
-=======
-      string: '{"id":"/subscriptions/00000000-0000-0000-0000-000000000000/resourceGroups/cli_test_vmss_create_linux_secrets000001/providers/Microsoft.Resources/deployments/vmss_deploy_IDHEOZEUsZnKyqE456I4tVn54vpWQ4go","name":"vmss_deploy_IDHEOZEUsZnKyqE456I4tVn54vpWQ4go","type":"Microsoft.Resources/deployments","properties":{"templateHash":"17956735843653615492","parameters":{},"mode":"Incremental","provisioningState":"Accepted","timestamp":"2021-06-09T05:53:45.2088971Z","duration":"PT2.3380015S","correlationId":"d83842d9-205c-4f4e-9c47-8abf488f8cc8","providers":[{"namespace":"Microsoft.Network","resourceTypes":[{"resourceType":"virtualNetworks","locations":["westus"]},{"resourceType":"publicIPAddresses","locations":["westus"]},{"resourceType":"loadBalancers","locations":["westus"]}]},{"namespace":"Microsoft.Compute","resourceTypes":[{"resourceType":"virtualMachineScaleSets","locations":["westus"]}]}],"dependencies":[{"dependsOn":[{"id":"/subscriptions/00000000-0000-0000-0000-000000000000/resourceGroups/cli_test_vmss_create_linux_secrets000001/providers/Microsoft.Network/virtualNetworks/vmss1-nameVNET","resourceType":"Microsoft.Network/virtualNetworks","resourceName":"vmss1-nameVNET"},{"id":"/subscriptions/00000000-0000-0000-0000-000000000000/resourceGroups/cli_test_vmss_create_linux_secrets000001/providers/Microsoft.Network/publicIPAddresses/vmss1-nameLBPublicIP","resourceType":"Microsoft.Network/publicIPAddresses","resourceName":"vmss1-nameLBPublicIP"}],"id":"/subscriptions/00000000-0000-0000-0000-000000000000/resourceGroups/cli_test_vmss_create_linux_secrets000001/providers/Microsoft.Network/loadBalancers/vmss1-nameLB","resourceType":"Microsoft.Network/loadBalancers","resourceName":"vmss1-nameLB"},{"dependsOn":[{"id":"/subscriptions/00000000-0000-0000-0000-000000000000/resourceGroups/cli_test_vmss_create_linux_secrets000001/providers/Microsoft.Network/virtualNetworks/vmss1-nameVNET","resourceType":"Microsoft.Network/virtualNetworks","resourceName":"vmss1-nameVNET"},{"id":"/subscriptions/00000000-0000-0000-0000-000000000000/resourceGroups/cli_test_vmss_create_linux_secrets000001/providers/Microsoft.Network/loadBalancers/vmss1-nameLB","resourceType":"Microsoft.Network/loadBalancers","resourceName":"vmss1-nameLB"}],"id":"/subscriptions/00000000-0000-0000-0000-000000000000/resourceGroups/cli_test_vmss_create_linux_secrets000001/providers/Microsoft.Compute/virtualMachineScaleSets/vmss1-name","resourceType":"Microsoft.Compute/virtualMachineScaleSets","resourceName":"vmss1-name"}]}}'
-    headers:
-      azure-asyncoperation:
-      - https://management.azure.com/subscriptions/00000000-0000-0000-0000-000000000000/resourcegroups/cli_test_vmss_create_linux_secrets000001/providers/Microsoft.Resources/deployments/vmss_deploy_IDHEOZEUsZnKyqE456I4tVn54vpWQ4go/operationStatuses/08585783888626067348?api-version=2020-10-01
->>>>>>> 37b16e95
+      - https://management.azure.com/subscriptions/00000000-0000-0000-0000-000000000000/resourcegroups/cli_test_vmss_create_linux_secrets000001/providers/Microsoft.Resources/deployments/vmss_deploy_n70Wya0TZWfEXjtzh98J0L79us724qzm/operationStatuses/08585755395362267840?api-version=2020-10-01
       cache-control:
       - no-cache
       content-length:
@@ -1360,11 +871,7 @@
       content-type:
       - application/json; charset=utf-8
       date:
-<<<<<<< HEAD
-      - Sun, 20 Jun 2021 03:23:56 GMT
-=======
-      - Wed, 09 Jun 2021 05:53:47 GMT
->>>>>>> 37b16e95
+      - Mon, 12 Jul 2021 05:22:31 GMT
       expires:
       - '-1'
       pragma:
@@ -1374,7 +881,7 @@
       x-content-type-options:
       - nosniff
       x-ms-ratelimit-remaining-subscription-writes:
-      - '1199'
+      - '1198'
     status:
       code: 201
       message: Created
@@ -1392,15 +899,9 @@
       ParameterSetName:
       - -n -g --image --admin-username --ssh-key-value --secrets
       User-Agent:
-<<<<<<< HEAD
-      - AZURECLI/2.25.0 azsdk-python-azure-mgmt-resource/18.0.0 Python/3.7.9 (Windows-10-10.0.19041-SP0)
-    method: GET
-    uri: https://management.azure.com/subscriptions/00000000-0000-0000-0000-000000000000/resourcegroups/cli_test_vmss_create_linux_secrets000001/providers/Microsoft.Resources/deployments/mock-deployment/operationStatuses/08585774474538320564?api-version=2020-10-01
-=======
-      - AZURECLI/2.24.0 azsdk-python-azure-mgmt-resource/18.0.0 Python/3.7.7 (Windows-10-10.0.19041-SP0)
-    method: GET
-    uri: https://management.azure.com/subscriptions/00000000-0000-0000-0000-000000000000/resourcegroups/cli_test_vmss_create_linux_secrets000001/providers/Microsoft.Resources/deployments/mock-deployment/operationStatuses/08585783888626067348?api-version=2020-10-01
->>>>>>> 37b16e95
+      - AZURECLI/2.26.0 azsdk-python-azure-mgmt-resource/18.0.0 Python/3.7.9 (Windows-10-10.0.19041-SP0)
+    method: GET
+    uri: https://management.azure.com/subscriptions/00000000-0000-0000-0000-000000000000/resourcegroups/cli_test_vmss_create_linux_secrets000001/providers/Microsoft.Resources/deployments/mock-deployment/operationStatuses/08585755395362267840?api-version=2020-10-01
   response:
     body:
       string: '{"status":"Running"}'
@@ -1412,11 +913,7 @@
       content-type:
       - application/json; charset=utf-8
       date:
-<<<<<<< HEAD
-      - Sun, 20 Jun 2021 03:24:27 GMT
-=======
-      - Wed, 09 Jun 2021 05:54:18 GMT
->>>>>>> 37b16e95
+      - Mon, 12 Jul 2021 05:23:03 GMT
       expires:
       - '-1'
       pragma:
@@ -1444,31 +941,21 @@
       ParameterSetName:
       - -n -g --image --admin-username --ssh-key-value --secrets
       User-Agent:
-<<<<<<< HEAD
-      - AZURECLI/2.25.0 azsdk-python-azure-mgmt-resource/18.0.0 Python/3.7.9 (Windows-10-10.0.19041-SP0)
-    method: GET
-    uri: https://management.azure.com/subscriptions/00000000-0000-0000-0000-000000000000/resourcegroups/cli_test_vmss_create_linux_secrets000001/providers/Microsoft.Resources/deployments/mock-deployment/operationStatuses/08585774474538320564?api-version=2020-10-01
-=======
-      - AZURECLI/2.24.0 azsdk-python-azure-mgmt-resource/18.0.0 Python/3.7.7 (Windows-10-10.0.19041-SP0)
-    method: GET
-    uri: https://management.azure.com/subscriptions/00000000-0000-0000-0000-000000000000/resourcegroups/cli_test_vmss_create_linux_secrets000001/providers/Microsoft.Resources/deployments/mock-deployment/operationStatuses/08585783888626067348?api-version=2020-10-01
->>>>>>> 37b16e95
-  response:
-    body:
-      string: '{"status":"Running"}'
-    headers:
-      cache-control:
-      - no-cache
-      content-length:
-      - '20'
-      content-type:
-      - application/json; charset=utf-8
-      date:
-<<<<<<< HEAD
-      - Sun, 20 Jun 2021 03:24:58 GMT
-=======
-      - Wed, 09 Jun 2021 05:54:48 GMT
->>>>>>> 37b16e95
+      - AZURECLI/2.26.0 azsdk-python-azure-mgmt-resource/18.0.0 Python/3.7.9 (Windows-10-10.0.19041-SP0)
+    method: GET
+    uri: https://management.azure.com/subscriptions/00000000-0000-0000-0000-000000000000/resourcegroups/cli_test_vmss_create_linux_secrets000001/providers/Microsoft.Resources/deployments/mock-deployment/operationStatuses/08585755395362267840?api-version=2020-10-01
+  response:
+    body:
+      string: '{"status":"Succeeded"}'
+    headers:
+      cache-control:
+      - no-cache
+      content-length:
+      - '22'
+      content-type:
+      - application/json; charset=utf-8
+      date:
+      - Mon, 12 Jul 2021 05:23:33 GMT
       expires:
       - '-1'
       pragma:
@@ -1496,31 +983,23 @@
       ParameterSetName:
       - -n -g --image --admin-username --ssh-key-value --secrets
       User-Agent:
-<<<<<<< HEAD
-      - AZURECLI/2.25.0 azsdk-python-azure-mgmt-resource/18.0.0 Python/3.7.9 (Windows-10-10.0.19041-SP0)
-    method: GET
-    uri: https://management.azure.com/subscriptions/00000000-0000-0000-0000-000000000000/resourcegroups/cli_test_vmss_create_linux_secrets000001/providers/Microsoft.Resources/deployments/mock-deployment/operationStatuses/08585774474538320564?api-version=2020-10-01
-=======
-      - AZURECLI/2.24.0 azsdk-python-azure-mgmt-resource/18.0.0 Python/3.7.7 (Windows-10-10.0.19041-SP0)
-    method: GET
-    uri: https://management.azure.com/subscriptions/00000000-0000-0000-0000-000000000000/resourcegroups/cli_test_vmss_create_linux_secrets000001/providers/Microsoft.Resources/deployments/mock-deployment/operationStatuses/08585783888626067348?api-version=2020-10-01
->>>>>>> 37b16e95
-  response:
-    body:
-      string: '{"status":"Succeeded"}'
-    headers:
-      cache-control:
-      - no-cache
-      content-length:
-      - '22'
-      content-type:
-      - application/json; charset=utf-8
-      date:
-<<<<<<< HEAD
-      - Sun, 20 Jun 2021 03:25:28 GMT
-=======
-      - Wed, 09 Jun 2021 05:55:19 GMT
->>>>>>> 37b16e95
+      - AZURECLI/2.26.0 azsdk-python-azure-mgmt-resource/18.0.0 Python/3.7.9 (Windows-10-10.0.19041-SP0)
+    method: GET
+    uri: https://management.azure.com/subscriptions/00000000-0000-0000-0000-000000000000/resourcegroups/cli_test_vmss_create_linux_secrets000001/providers/Microsoft.Resources/deployments/mock-deployment?api-version=2020-10-01
+  response:
+    body:
+      string: '{"id":"/subscriptions/00000000-0000-0000-0000-000000000000/resourceGroups/cli_test_vmss_create_linux_secrets000001/providers/Microsoft.Resources/deployments/vmss_deploy_n70Wya0TZWfEXjtzh98J0L79us724qzm","name":"vmss_deploy_n70Wya0TZWfEXjtzh98J0L79us724qzm","type":"Microsoft.Resources/deployments","properties":{"templateHash":"13751581481703726372","parameters":{},"mode":"Incremental","provisioningState":"Succeeded","timestamp":"2021-07-12T05:23:23.5771242Z","duration":"PT54.3262785S","correlationId":"90cd067e-3f13-48ef-8bc1-ff4a11b745b0","providers":[{"namespace":"Microsoft.Network","resourceTypes":[{"resourceType":"virtualNetworks","locations":["westus"]},{"resourceType":"publicIPAddresses","locations":["westus"]},{"resourceType":"loadBalancers","locations":["westus"]}]},{"namespace":"Microsoft.Compute","resourceTypes":[{"resourceType":"virtualMachineScaleSets","locations":["westus"]}]}],"dependencies":[{"dependsOn":[{"id":"/subscriptions/00000000-0000-0000-0000-000000000000/resourceGroups/cli_test_vmss_create_linux_secrets000001/providers/Microsoft.Network/virtualNetworks/vmss1-nameVNET","resourceType":"Microsoft.Network/virtualNetworks","resourceName":"vmss1-nameVNET"},{"id":"/subscriptions/00000000-0000-0000-0000-000000000000/resourceGroups/cli_test_vmss_create_linux_secrets000001/providers/Microsoft.Network/publicIPAddresses/vmss1-nameLBPublicIP","resourceType":"Microsoft.Network/publicIPAddresses","resourceName":"vmss1-nameLBPublicIP"}],"id":"/subscriptions/00000000-0000-0000-0000-000000000000/resourceGroups/cli_test_vmss_create_linux_secrets000001/providers/Microsoft.Network/loadBalancers/vmss1-nameLB","resourceType":"Microsoft.Network/loadBalancers","resourceName":"vmss1-nameLB"},{"dependsOn":[{"id":"/subscriptions/00000000-0000-0000-0000-000000000000/resourceGroups/cli_test_vmss_create_linux_secrets000001/providers/Microsoft.Network/virtualNetworks/vmss1-nameVNET","resourceType":"Microsoft.Network/virtualNetworks","resourceName":"vmss1-nameVNET"},{"id":"/subscriptions/00000000-0000-0000-0000-000000000000/resourceGroups/cli_test_vmss_create_linux_secrets000001/providers/Microsoft.Network/loadBalancers/vmss1-nameLB","resourceType":"Microsoft.Network/loadBalancers","resourceName":"vmss1-nameLB"}],"id":"/subscriptions/00000000-0000-0000-0000-000000000000/resourceGroups/cli_test_vmss_create_linux_secrets000001/providers/Microsoft.Compute/virtualMachineScaleSets/vmss1-name","resourceType":"Microsoft.Compute/virtualMachineScaleSets","resourceName":"vmss1-name"}],"outputs":{"vmss":{"type":"Object","value":{"singlePlacementGroup":true,"upgradePolicy":{"mode":"Manual","rollingUpgradePolicy":{"maxBatchInstancePercent":20,"maxUnhealthyInstancePercent":20,"maxUnhealthyUpgradedInstancePercent":20,"pauseTimeBetweenBatches":"PT0S"}},"virtualMachineProfile":{"osProfile":{"computerNamePrefix":"vmss19875","adminUsername":"deploy","linuxConfiguration":{"disablePasswordAuthentication":true,"ssh":{"publicKeys":[{"path":"/home/deploy/.ssh/authorized_keys","keyData":"ssh-rsa
+        AAAAB3NzaC1yc2EAAAADAQABAAACAQCbIg1guRHbI0lV11wWDt1r2cUdcNd27CJsg+SfgC7miZeubtwUhbsPdhMQsfDyhOWHq1+ZL0M+nJZV63d/1dhmhtgyOqejUwrPlzKhydsbrsdUor+JmNJDdW01v7BXHyuymT8G4s09jCasNOwiufbP/qp72ruu0bIA1nySsvlf9pCQAuFkAnVnf/rFhUlOkhtRpwcq8SUNY2zRHR/EKb/4NWY1JzR4sa3q2fWIJdrrX0DvLoa5g9bIEd4Df79ba7v+yiUBOS0zT2ll+z4g9izHK3EO5d8hL4jYxcjKs+wcslSYRWrascfscLgMlMGh0CdKeNTDjHpGPncaf3Z+FwwwjWeuiNBxv7bJo13/8B/098KlVDl4GZqsoBCEjPyJfV6hO0y/LkRGkk7oHWKgeWAfKtfLItRp00eZ4fcJNK9kCaSMmEugoZWcI7NGbZXzqFWqbpRI7NcDP9+WIQ+i9U5vqWsqd/zng4kbuAJ6UuKqIzB0upYrLShfQE3SAck8oaLhJqqq56VfDuASNpJKidV+zq27HfSBmbXnkR/5AK337dc3MXKJypoK/QPMLKUAP5XLPbs+NddJQV7EZXd29DLgp+fRIg3edpKdO7ZErWhv7d+3Kws+e1Y+ypmR2WIVSwVyBEUfgv2C8Ts9gnTF4pNcEY/S2aBicz5Ew2+jdyGNQQ==
+        test@example.com\n"}]},"provisionVMAgent":true},"secrets":[{"sourceVault":{"id":"/subscriptions/00000000-0000-0000-0000-000000000000/resourceGroups/cli_test_vmss_create_linux_secrets000001/providers/Microsoft.KeyVault/vaults/vmsslinuxkv000002"},"vaultCertificates":[{"certificateUrl":"https://vmsslinuxkv000002.vault.azure.net/secrets/cert1/80c3d050d16e4ceb93ec82f96e748c06"}]}],"allowExtensionOperations":true,"requireGuestProvisionSignal":true},"storageProfile":{"osDisk":{"osType":"Linux","createOption":"FromImage","caching":"ReadWrite","managedDisk":{"storageAccountType":"Premium_LRS"},"diskSizeGB":30},"imageReference":{"publisher":"Debian","offer":"debian-10","sku":"10","version":"latest"}},"networkProfile":{"networkInterfaceConfigurations":[{"name":"vmss19875Nic","properties":{"primary":true,"enableAcceleratedNetworking":false,"dnsSettings":{"dnsServers":[]},"enableIPForwarding":false,"ipConfigurations":[{"name":"vmss19875IPConfig","properties":{"subnet":{"id":"/subscriptions/00000000-0000-0000-0000-000000000000/resourceGroups/cli_test_vmss_create_linux_secrets000001/providers/Microsoft.Network/virtualNetworks/vmss1-nameVNET/subnets/vmss1-nameSubnet"},"privateIPAddressVersion":"IPv4","loadBalancerBackendAddressPools":[{"id":"/subscriptions/00000000-0000-0000-0000-000000000000/resourceGroups/cli_test_vmss_create_linux_secrets000001/providers/Microsoft.Network/loadBalancers/vmss1-nameLB/backendAddressPools/vmss1-nameLBBEPool"}],"loadBalancerInboundNatPools":[{"id":"/subscriptions/00000000-0000-0000-0000-000000000000/resourceGroups/cli_test_vmss_create_linux_secrets000001/providers/Microsoft.Network/loadBalancers/vmss1-nameLB/inboundNatPools/vmss1-nameLBNatPool"}]}}]}}]}},"provisioningState":"Succeeded","overprovision":true,"doNotRunExtensionsOnOverprovisionedVMs":false,"uniqueId":"2680f760-b5af-46fd-b103-927f5b00fe27"}}},"outputResources":[{"id":"/subscriptions/00000000-0000-0000-0000-000000000000/resourceGroups/cli_test_vmss_create_linux_secrets000001/providers/Microsoft.Compute/virtualMachineScaleSets/vmss1-name"},{"id":"/subscriptions/00000000-0000-0000-0000-000000000000/resourceGroups/cli_test_vmss_create_linux_secrets000001/providers/Microsoft.Network/loadBalancers/vmss1-nameLB"},{"id":"/subscriptions/00000000-0000-0000-0000-000000000000/resourceGroups/cli_test_vmss_create_linux_secrets000001/providers/Microsoft.Network/publicIPAddresses/vmss1-nameLBPublicIP"},{"id":"/subscriptions/00000000-0000-0000-0000-000000000000/resourceGroups/cli_test_vmss_create_linux_secrets000001/providers/Microsoft.Network/virtualNetworks/vmss1-nameVNET"}]}}'
+    headers:
+      cache-control:
+      - no-cache
+      content-length:
+      - '6848'
+      content-type:
+      - application/json; charset=utf-8
+      date:
+      - Mon, 12 Jul 2021 05:23:34 GMT
       expires:
       - '-1'
       pragma:
@@ -1538,64 +1017,6 @@
     body: null
     headers:
       Accept:
-      - '*/*'
-      Accept-Encoding:
-      - gzip, deflate
-      CommandName:
-      - vmss create
-      Connection:
-      - keep-alive
-      ParameterSetName:
-      - -n -g --image --admin-username --ssh-key-value --secrets
-      User-Agent:
-<<<<<<< HEAD
-      - AZURECLI/2.25.0 azsdk-python-azure-mgmt-resource/18.0.0 Python/3.7.9 (Windows-10-10.0.19041-SP0)
-=======
-      - AZURECLI/2.24.0 azsdk-python-azure-mgmt-resource/18.0.0 Python/3.7.7 (Windows-10-10.0.19041-SP0)
->>>>>>> 37b16e95
-    method: GET
-    uri: https://management.azure.com/subscriptions/00000000-0000-0000-0000-000000000000/resourcegroups/cli_test_vmss_create_linux_secrets000001/providers/Microsoft.Resources/deployments/mock-deployment?api-version=2020-10-01
-  response:
-    body:
-<<<<<<< HEAD
-      string: '{"id":"/subscriptions/00000000-0000-0000-0000-000000000000/resourceGroups/cli_test_vmss_create_linux_secrets000001/providers/Microsoft.Resources/deployments/vmss_deploy_ceJGZQUWUEYrrCvEM6fmhmZvJ3y7o7u1","name":"vmss_deploy_ceJGZQUWUEYrrCvEM6fmhmZvJ3y7o7u1","type":"Microsoft.Resources/deployments","properties":{"templateHash":"10915454514791242970","parameters":{},"mode":"Incremental","provisioningState":"Succeeded","timestamp":"2021-06-20T03:25:25.5503518Z","duration":"PT1M33.9047771S","correlationId":"3e3b0185-a31e-4c23-b749-864dba302fd0","providers":[{"namespace":"Microsoft.Network","resourceTypes":[{"resourceType":"virtualNetworks","locations":["westus"]},{"resourceType":"publicIPAddresses","locations":["westus"]},{"resourceType":"loadBalancers","locations":["westus"]}]},{"namespace":"Microsoft.Compute","resourceTypes":[{"resourceType":"virtualMachineScaleSets","locations":["westus"]}]}],"dependencies":[{"dependsOn":[{"id":"/subscriptions/00000000-0000-0000-0000-000000000000/resourceGroups/cli_test_vmss_create_linux_secrets000001/providers/Microsoft.Network/virtualNetworks/vmss1-nameVNET","resourceType":"Microsoft.Network/virtualNetworks","resourceName":"vmss1-nameVNET"},{"id":"/subscriptions/00000000-0000-0000-0000-000000000000/resourceGroups/cli_test_vmss_create_linux_secrets000001/providers/Microsoft.Network/publicIPAddresses/vmss1-nameLBPublicIP","resourceType":"Microsoft.Network/publicIPAddresses","resourceName":"vmss1-nameLBPublicIP"}],"id":"/subscriptions/00000000-0000-0000-0000-000000000000/resourceGroups/cli_test_vmss_create_linux_secrets000001/providers/Microsoft.Network/loadBalancers/vmss1-nameLB","resourceType":"Microsoft.Network/loadBalancers","resourceName":"vmss1-nameLB"},{"dependsOn":[{"id":"/subscriptions/00000000-0000-0000-0000-000000000000/resourceGroups/cli_test_vmss_create_linux_secrets000001/providers/Microsoft.Network/virtualNetworks/vmss1-nameVNET","resourceType":"Microsoft.Network/virtualNetworks","resourceName":"vmss1-nameVNET"},{"id":"/subscriptions/00000000-0000-0000-0000-000000000000/resourceGroups/cli_test_vmss_create_linux_secrets000001/providers/Microsoft.Network/loadBalancers/vmss1-nameLB","resourceType":"Microsoft.Network/loadBalancers","resourceName":"vmss1-nameLB"}],"id":"/subscriptions/00000000-0000-0000-0000-000000000000/resourceGroups/cli_test_vmss_create_linux_secrets000001/providers/Microsoft.Compute/virtualMachineScaleSets/vmss1-name","resourceType":"Microsoft.Compute/virtualMachineScaleSets","resourceName":"vmss1-name"}],"outputs":{"vmss":{"type":"Object","value":{"singlePlacementGroup":true,"upgradePolicy":{"mode":"Manual","rollingUpgradePolicy":{"maxBatchInstancePercent":20,"maxUnhealthyInstancePercent":20,"maxUnhealthyUpgradedInstancePercent":20,"pauseTimeBetweenBatches":"PT0S"}},"virtualMachineProfile":{"osProfile":{"computerNamePrefix":"vmss174f5","adminUsername":"deploy","linuxConfiguration":{"disablePasswordAuthentication":true,"ssh":{"publicKeys":[{"path":"/home/deploy/.ssh/authorized_keys","keyData":"ssh-rsa
-        AAAAB3NzaC1yc2EAAAADAQABAAACAQCbIg1guRHbI0lV11wWDt1r2cUdcNd27CJsg+SfgC7miZeubtwUhbsPdhMQsfDyhOWHq1+ZL0M+nJZV63d/1dhmhtgyOqejUwrPlzKhydsbrsdUor+JmNJDdW01v7BXHyuymT8G4s09jCasNOwiufbP/qp72ruu0bIA1nySsvlf9pCQAuFkAnVnf/rFhUlOkhtRpwcq8SUNY2zRHR/EKb/4NWY1JzR4sa3q2fWIJdrrX0DvLoa5g9bIEd4Df79ba7v+yiUBOS0zT2ll+z4g9izHK3EO5d8hL4jYxcjKs+wcslSYRWrascfscLgMlMGh0CdKeNTDjHpGPncaf3Z+FwwwjWeuiNBxv7bJo13/8B/098KlVDl4GZqsoBCEjPyJfV6hO0y/LkRGkk7oHWKgeWAfKtfLItRp00eZ4fcJNK9kCaSMmEugoZWcI7NGbZXzqFWqbpRI7NcDP9+WIQ+i9U5vqWsqd/zng4kbuAJ6UuKqIzB0upYrLShfQE3SAck8oaLhJqqq56VfDuASNpJKidV+zq27HfSBmbXnkR/5AK337dc3MXKJypoK/QPMLKUAP5XLPbs+NddJQV7EZXd29DLgp+fRIg3edpKdO7ZErWhv7d+3Kws+e1Y+ypmR2WIVSwVyBEUfgv2C8Ts9gnTF4pNcEY/S2aBicz5Ew2+jdyGNQQ==
-        test@example.com\n"}]},"provisionVMAgent":true},"secrets":[{"sourceVault":{"id":"/subscriptions/00000000-0000-0000-0000-000000000000/resourceGroups/cli_test_vmss_create_linux_secrets000001/providers/Microsoft.KeyVault/vaults/vmsslinuxkv000002"},"vaultCertificates":[{"certificateUrl":"https://vmsslinuxkv000002.vault.azure.net/secrets/cert1/43a04cd8419646f78368eb6121440b5e"}]}],"allowExtensionOperations":true,"requireGuestProvisionSignal":true},"storageProfile":{"osDisk":{"osType":"Linux","createOption":"FromImage","caching":"ReadWrite","managedDisk":{"storageAccountType":"Premium_LRS"},"diskSizeGB":30},"imageReference":{"publisher":"Debian","offer":"debian-10","sku":"10","version":"latest"}},"networkProfile":{"networkInterfaceConfigurations":[{"name":"vmss174f5Nic","properties":{"primary":true,"enableAcceleratedNetworking":false,"dnsSettings":{"dnsServers":[]},"enableIPForwarding":false,"ipConfigurations":[{"name":"vmss174f5IPConfig","properties":{"subnet":{"id":"/subscriptions/00000000-0000-0000-0000-000000000000/resourceGroups/cli_test_vmss_create_linux_secrets000001/providers/Microsoft.Network/virtualNetworks/vmss1-nameVNET/subnets/vmss1-nameSubnet"},"privateIPAddressVersion":"IPv4","loadBalancerBackendAddressPools":[{"id":"/subscriptions/00000000-0000-0000-0000-000000000000/resourceGroups/cli_test_vmss_create_linux_secrets000001/providers/Microsoft.Network/loadBalancers/vmss1-nameLB/backendAddressPools/vmss1-nameLBBEPool"}],"loadBalancerInboundNatPools":[{"id":"/subscriptions/00000000-0000-0000-0000-000000000000/resourceGroups/cli_test_vmss_create_linux_secrets000001/providers/Microsoft.Network/loadBalancers/vmss1-nameLB/inboundNatPools/vmss1-nameLBNatPool"}]}}]}}]}},"provisioningState":"Succeeded","overprovision":true,"doNotRunExtensionsOnOverprovisionedVMs":false,"uniqueId":"a1ca5bcc-87c6-4d96-b50b-ef2bfa6a1c08"}}},"outputResources":[{"id":"/subscriptions/00000000-0000-0000-0000-000000000000/resourceGroups/cli_test_vmss_create_linux_secrets000001/providers/Microsoft.Compute/virtualMachineScaleSets/vmss1-name"},{"id":"/subscriptions/00000000-0000-0000-0000-000000000000/resourceGroups/cli_test_vmss_create_linux_secrets000001/providers/Microsoft.Network/loadBalancers/vmss1-nameLB"},{"id":"/subscriptions/00000000-0000-0000-0000-000000000000/resourceGroups/cli_test_vmss_create_linux_secrets000001/providers/Microsoft.Network/publicIPAddresses/vmss1-nameLBPublicIP"},{"id":"/subscriptions/00000000-0000-0000-0000-000000000000/resourceGroups/cli_test_vmss_create_linux_secrets000001/providers/Microsoft.Network/virtualNetworks/vmss1-nameVNET"}]}}'
-=======
-      string: '{"id":"/subscriptions/00000000-0000-0000-0000-000000000000/resourceGroups/cli_test_vmss_create_linux_secrets000001/providers/Microsoft.Resources/deployments/vmss_deploy_IDHEOZEUsZnKyqE456I4tVn54vpWQ4go","name":"vmss_deploy_IDHEOZEUsZnKyqE456I4tVn54vpWQ4go","type":"Microsoft.Resources/deployments","properties":{"templateHash":"17956735843653615492","parameters":{},"mode":"Incremental","provisioningState":"Succeeded","timestamp":"2021-06-09T05:55:06.0148233Z","duration":"PT1M23.1439277S","correlationId":"d83842d9-205c-4f4e-9c47-8abf488f8cc8","providers":[{"namespace":"Microsoft.Network","resourceTypes":[{"resourceType":"virtualNetworks","locations":["westus"]},{"resourceType":"publicIPAddresses","locations":["westus"]},{"resourceType":"loadBalancers","locations":["westus"]}]},{"namespace":"Microsoft.Compute","resourceTypes":[{"resourceType":"virtualMachineScaleSets","locations":["westus"]}]}],"dependencies":[{"dependsOn":[{"id":"/subscriptions/00000000-0000-0000-0000-000000000000/resourceGroups/cli_test_vmss_create_linux_secrets000001/providers/Microsoft.Network/virtualNetworks/vmss1-nameVNET","resourceType":"Microsoft.Network/virtualNetworks","resourceName":"vmss1-nameVNET"},{"id":"/subscriptions/00000000-0000-0000-0000-000000000000/resourceGroups/cli_test_vmss_create_linux_secrets000001/providers/Microsoft.Network/publicIPAddresses/vmss1-nameLBPublicIP","resourceType":"Microsoft.Network/publicIPAddresses","resourceName":"vmss1-nameLBPublicIP"}],"id":"/subscriptions/00000000-0000-0000-0000-000000000000/resourceGroups/cli_test_vmss_create_linux_secrets000001/providers/Microsoft.Network/loadBalancers/vmss1-nameLB","resourceType":"Microsoft.Network/loadBalancers","resourceName":"vmss1-nameLB"},{"dependsOn":[{"id":"/subscriptions/00000000-0000-0000-0000-000000000000/resourceGroups/cli_test_vmss_create_linux_secrets000001/providers/Microsoft.Network/virtualNetworks/vmss1-nameVNET","resourceType":"Microsoft.Network/virtualNetworks","resourceName":"vmss1-nameVNET"},{"id":"/subscriptions/00000000-0000-0000-0000-000000000000/resourceGroups/cli_test_vmss_create_linux_secrets000001/providers/Microsoft.Network/loadBalancers/vmss1-nameLB","resourceType":"Microsoft.Network/loadBalancers","resourceName":"vmss1-nameLB"}],"id":"/subscriptions/00000000-0000-0000-0000-000000000000/resourceGroups/cli_test_vmss_create_linux_secrets000001/providers/Microsoft.Compute/virtualMachineScaleSets/vmss1-name","resourceType":"Microsoft.Compute/virtualMachineScaleSets","resourceName":"vmss1-name"}],"outputs":{"vmss":{"type":"Object","value":{"singlePlacementGroup":true,"upgradePolicy":{"mode":"Manual","rollingUpgradePolicy":{"maxBatchInstancePercent":20,"maxUnhealthyInstancePercent":20,"maxUnhealthyUpgradedInstancePercent":20,"pauseTimeBetweenBatches":"PT0S"}},"virtualMachineProfile":{"osProfile":{"computerNamePrefix":"vmss16bc8","adminUsername":"deploy","linuxConfiguration":{"disablePasswordAuthentication":true,"ssh":{"publicKeys":[{"path":"/home/deploy/.ssh/authorized_keys","keyData":"ssh-rsa
-        AAAAB3NzaC1yc2EAAAADAQABAAACAQCbIg1guRHbI0lV11wWDt1r2cUdcNd27CJsg+SfgC7miZeubtwUhbsPdhMQsfDyhOWHq1+ZL0M+nJZV63d/1dhmhtgyOqejUwrPlzKhydsbrsdUor+JmNJDdW01v7BXHyuymT8G4s09jCasNOwiufbP/qp72ruu0bIA1nySsvlf9pCQAuFkAnVnf/rFhUlOkhtRpwcq8SUNY2zRHR/EKb/4NWY1JzR4sa3q2fWIJdrrX0DvLoa5g9bIEd4Df79ba7v+yiUBOS0zT2ll+z4g9izHK3EO5d8hL4jYxcjKs+wcslSYRWrascfscLgMlMGh0CdKeNTDjHpGPncaf3Z+FwwwjWeuiNBxv7bJo13/8B/098KlVDl4GZqsoBCEjPyJfV6hO0y/LkRGkk7oHWKgeWAfKtfLItRp00eZ4fcJNK9kCaSMmEugoZWcI7NGbZXzqFWqbpRI7NcDP9+WIQ+i9U5vqWsqd/zng4kbuAJ6UuKqIzB0upYrLShfQE3SAck8oaLhJqqq56VfDuASNpJKidV+zq27HfSBmbXnkR/5AK337dc3MXKJypoK/QPMLKUAP5XLPbs+NddJQV7EZXd29DLgp+fRIg3edpKdO7ZErWhv7d+3Kws+e1Y+ypmR2WIVSwVyBEUfgv2C8Ts9gnTF4pNcEY/S2aBicz5Ew2+jdyGNQQ==
-        test@example.com\n"}]},"provisionVMAgent":true},"secrets":[{"sourceVault":{"id":"/subscriptions/00000000-0000-0000-0000-000000000000/resourceGroups/cli_test_vmss_create_linux_secrets000001/providers/Microsoft.KeyVault/vaults/vmsslinuxkv000002"},"vaultCertificates":[{"certificateUrl":"https://vmsslinuxkv000002.vault.azure.net/secrets/cert1/76dc0b8c3141480094deb26251fc7171"}]}],"allowExtensionOperations":true,"requireGuestProvisionSignal":true},"storageProfile":{"osDisk":{"osType":"Linux","createOption":"FromImage","caching":"ReadWrite","managedDisk":{"storageAccountType":"Premium_LRS"},"diskSizeGB":30},"imageReference":{"publisher":"Debian","offer":"debian-10","sku":"10","version":"latest"}},"networkProfile":{"networkInterfaceConfigurations":[{"name":"vmss16bc8Nic","properties":{"primary":true,"enableAcceleratedNetworking":false,"dnsSettings":{"dnsServers":[]},"enableIPForwarding":false,"ipConfigurations":[{"name":"vmss16bc8IPConfig","properties":{"subnet":{"id":"/subscriptions/00000000-0000-0000-0000-000000000000/resourceGroups/cli_test_vmss_create_linux_secrets000001/providers/Microsoft.Network/virtualNetworks/vmss1-nameVNET/subnets/vmss1-nameSubnet"},"privateIPAddressVersion":"IPv4","loadBalancerBackendAddressPools":[{"id":"/subscriptions/00000000-0000-0000-0000-000000000000/resourceGroups/cli_test_vmss_create_linux_secrets000001/providers/Microsoft.Network/loadBalancers/vmss1-nameLB/backendAddressPools/vmss1-nameLBBEPool"}],"loadBalancerInboundNatPools":[{"id":"/subscriptions/00000000-0000-0000-0000-000000000000/resourceGroups/cli_test_vmss_create_linux_secrets000001/providers/Microsoft.Network/loadBalancers/vmss1-nameLB/inboundNatPools/vmss1-nameLBNatPool"}]}}]}}]}},"provisioningState":"Succeeded","overprovision":true,"doNotRunExtensionsOnOverprovisionedVMs":false,"uniqueId":"74329326-d22f-4228-98ec-db1b1dc3776b"}}},"outputResources":[{"id":"/subscriptions/00000000-0000-0000-0000-000000000000/resourceGroups/cli_test_vmss_create_linux_secrets000001/providers/Microsoft.Compute/virtualMachineScaleSets/vmss1-name"},{"id":"/subscriptions/00000000-0000-0000-0000-000000000000/resourceGroups/cli_test_vmss_create_linux_secrets000001/providers/Microsoft.Network/loadBalancers/vmss1-nameLB"},{"id":"/subscriptions/00000000-0000-0000-0000-000000000000/resourceGroups/cli_test_vmss_create_linux_secrets000001/providers/Microsoft.Network/publicIPAddresses/vmss1-nameLBPublicIP"},{"id":"/subscriptions/00000000-0000-0000-0000-000000000000/resourceGroups/cli_test_vmss_create_linux_secrets000001/providers/Microsoft.Network/virtualNetworks/vmss1-nameVNET"}]}}'
->>>>>>> 37b16e95
-    headers:
-      cache-control:
-      - no-cache
-      content-length:
-      - '6850'
-      content-type:
-      - application/json; charset=utf-8
-      date:
-<<<<<<< HEAD
-      - Sun, 20 Jun 2021 03:25:28 GMT
-=======
-      - Wed, 09 Jun 2021 05:55:19 GMT
->>>>>>> 37b16e95
-      expires:
-      - '-1'
-      pragma:
-      - no-cache
-      strict-transport-security:
-      - max-age=31536000; includeSubDomains
-      vary:
-      - Accept-Encoding
-      x-content-type-options:
-      - nosniff
-    status:
-      code: 200
-      message: OK
-- request:
-    body: null
-    headers:
-      Accept:
       - application/json
       Accept-Encoding:
       - gzip, deflate
@@ -1606,11 +1027,7 @@
       ParameterSetName:
       - -n -g
       User-Agent:
-<<<<<<< HEAD
-      - AZURECLI/2.25.0 azsdk-python-azure-mgmt-compute/21.0.0 Python/3.7.9 (Windows-10-10.0.19041-SP0)
-=======
-      - AZURECLI/2.24.0 azsdk-python-azure-mgmt-compute/21.0.0 Python/3.7.7 (Windows-10-10.0.19041-SP0)
->>>>>>> 37b16e95
+      - AZURECLI/2.26.0 azsdk-python-azure-mgmt-compute/21.0.0 Python/3.7.9 (Windows-10-10.0.19041-SP0)
     method: GET
     uri: https://management.azure.com/subscriptions/00000000-0000-0000-0000-000000000000/resourceGroups/cli_test_vmss_create_linux_secrets000001/providers/Microsoft.Compute/virtualMachineScaleSets/vmss1-name?api-version=2021-03-01
   response:
@@ -1624,11 +1041,7 @@
         20,\r\n        \"maxUnhealthyInstancePercent\": 20,\r\n        \"maxUnhealthyUpgradedInstancePercent\":
         20,\r\n        \"pauseTimeBetweenBatches\": \"PT0S\"\r\n      }\r\n    },\r\n
         \   \"virtualMachineProfile\": {\r\n      \"osProfile\": {\r\n        \"computerNamePrefix\":
-<<<<<<< HEAD
-        \"vmss174f5\",\r\n        \"adminUsername\": \"deploy\",\r\n        \"linuxConfiguration\":
-=======
-        \"vmss16bc8\",\r\n        \"adminUsername\": \"deploy\",\r\n        \"linuxConfiguration\":
->>>>>>> 37b16e95
+        \"vmss19875\",\r\n        \"adminUsername\": \"deploy\",\r\n        \"linuxConfiguration\":
         {\r\n          \"disablePasswordAuthentication\": true,\r\n          \"ssh\":
         {\r\n            \"publicKeys\": [\r\n              {\r\n                \"path\":
         \"/home/deploy/.ssh/authorized_keys\",\r\n                \"keyData\": \"ssh-rsa
@@ -1638,11 +1051,7 @@
         [\r\n          {\r\n            \"sourceVault\": {\r\n              \"id\":
         \"/subscriptions/00000000-0000-0000-0000-000000000000/resourceGroups/cli_test_vmss_create_linux_secrets000001/providers/Microsoft.KeyVault/vaults/vmsslinuxkv000002\"\r\n
         \           },\r\n            \"vaultCertificates\": [\r\n              {\r\n
-<<<<<<< HEAD
-        \               \"certificateUrl\": \"https://vmsslinuxkv000002.vault.azure.net/secrets/cert1/43a04cd8419646f78368eb6121440b5e\"\r\n
-=======
-        \               \"certificateUrl\": \"https://vmsslinuxkv000002.vault.azure.net/secrets/cert1/76dc0b8c3141480094deb26251fc7171\"\r\n
->>>>>>> 37b16e95
+        \               \"certificateUrl\": \"https://vmsslinuxkv000002.vault.azure.net/secrets/cert1/80c3d050d16e4ceb93ec82f96e748c06\"\r\n
         \             }\r\n            ]\r\n          }\r\n        ],\r\n        \"allowExtensionOperations\":
         true,\r\n        \"requireGuestProvisionSignal\": true\r\n      },\r\n      \"storageProfile\":
         {\r\n        \"osDisk\": {\r\n          \"osType\": \"Linux\",\r\n          \"createOption\":
@@ -1651,17 +1060,10 @@
         \         \"diskSizeGB\": 30\r\n        },\r\n        \"imageReference\":
         {\r\n          \"publisher\": \"Debian\",\r\n          \"offer\": \"debian-10\",\r\n
         \         \"sku\": \"10\",\r\n          \"version\": \"latest\"\r\n        }\r\n
-<<<<<<< HEAD
-        \     },\r\n      \"networkProfile\": {\"networkInterfaceConfigurations\":[{\"name\":\"vmss174f5Nic\",\"properties\":{\"primary\":true,\"enableAcceleratedNetworking\":false,\"dnsSettings\":{\"dnsServers\":[]},\"enableIPForwarding\":false,\"ipConfigurations\":[{\"name\":\"vmss174f5IPConfig\",\"properties\":{\"subnet\":{\"id\":\"/subscriptions/00000000-0000-0000-0000-000000000000/resourceGroups/cli_test_vmss_create_linux_secrets000001/providers/Microsoft.Network/virtualNetworks/vmss1-nameVNET/subnets/vmss1-nameSubnet\"},\"privateIPAddressVersion\":\"IPv4\",\"loadBalancerBackendAddressPools\":[{\"id\":\"/subscriptions/00000000-0000-0000-0000-000000000000/resourceGroups/cli_test_vmss_create_linux_secrets000001/providers/Microsoft.Network/loadBalancers/vmss1-nameLB/backendAddressPools/vmss1-nameLBBEPool\"}],\"loadBalancerInboundNatPools\":[{\"id\":\"/subscriptions/00000000-0000-0000-0000-000000000000/resourceGroups/cli_test_vmss_create_linux_secrets000001/providers/Microsoft.Network/loadBalancers/vmss1-nameLB/inboundNatPools/vmss1-nameLBNatPool\"}]}}]}}]}\r\n
+        \     },\r\n      \"networkProfile\": {\"networkInterfaceConfigurations\":[{\"name\":\"vmss19875Nic\",\"properties\":{\"primary\":true,\"enableAcceleratedNetworking\":false,\"dnsSettings\":{\"dnsServers\":[]},\"enableIPForwarding\":false,\"ipConfigurations\":[{\"name\":\"vmss19875IPConfig\",\"properties\":{\"subnet\":{\"id\":\"/subscriptions/00000000-0000-0000-0000-000000000000/resourceGroups/cli_test_vmss_create_linux_secrets000001/providers/Microsoft.Network/virtualNetworks/vmss1-nameVNET/subnets/vmss1-nameSubnet\"},\"privateIPAddressVersion\":\"IPv4\",\"loadBalancerBackendAddressPools\":[{\"id\":\"/subscriptions/00000000-0000-0000-0000-000000000000/resourceGroups/cli_test_vmss_create_linux_secrets000001/providers/Microsoft.Network/loadBalancers/vmss1-nameLB/backendAddressPools/vmss1-nameLBBEPool\"}],\"loadBalancerInboundNatPools\":[{\"id\":\"/subscriptions/00000000-0000-0000-0000-000000000000/resourceGroups/cli_test_vmss_create_linux_secrets000001/providers/Microsoft.Network/loadBalancers/vmss1-nameLB/inboundNatPools/vmss1-nameLBNatPool\"}]}}]}}]}\r\n
         \   },\r\n    \"provisioningState\": \"Succeeded\",\r\n    \"overprovision\":
         true,\r\n    \"doNotRunExtensionsOnOverprovisionedVMs\": false,\r\n    \"uniqueId\":
-        \"a1ca5bcc-87c6-4d96-b50b-ef2bfa6a1c08\"\r\n  }\r\n}"
-=======
-        \     },\r\n      \"networkProfile\": {\"networkInterfaceConfigurations\":[{\"name\":\"vmss16bc8Nic\",\"properties\":{\"primary\":true,\"enableAcceleratedNetworking\":false,\"dnsSettings\":{\"dnsServers\":[]},\"enableIPForwarding\":false,\"ipConfigurations\":[{\"name\":\"vmss16bc8IPConfig\",\"properties\":{\"subnet\":{\"id\":\"/subscriptions/00000000-0000-0000-0000-000000000000/resourceGroups/cli_test_vmss_create_linux_secrets000001/providers/Microsoft.Network/virtualNetworks/vmss1-nameVNET/subnets/vmss1-nameSubnet\"},\"privateIPAddressVersion\":\"IPv4\",\"loadBalancerBackendAddressPools\":[{\"id\":\"/subscriptions/00000000-0000-0000-0000-000000000000/resourceGroups/cli_test_vmss_create_linux_secrets000001/providers/Microsoft.Network/loadBalancers/vmss1-nameLB/backendAddressPools/vmss1-nameLBBEPool\"}],\"loadBalancerInboundNatPools\":[{\"id\":\"/subscriptions/00000000-0000-0000-0000-000000000000/resourceGroups/cli_test_vmss_create_linux_secrets000001/providers/Microsoft.Network/loadBalancers/vmss1-nameLB/inboundNatPools/vmss1-nameLBNatPool\"}]}}]}}]}\r\n
-        \   },\r\n    \"provisioningState\": \"Succeeded\",\r\n    \"overprovision\":
-        true,\r\n    \"doNotRunExtensionsOnOverprovisionedVMs\": false,\r\n    \"uniqueId\":
-        \"74329326-d22f-4228-98ec-db1b1dc3776b\"\r\n  }\r\n}"
->>>>>>> 37b16e95
+        \"2680f760-b5af-46fd-b103-927f5b00fe27\"\r\n  }\r\n}"
     headers:
       cache-control:
       - no-cache
@@ -1670,11 +1072,7 @@
       content-type:
       - application/json; charset=utf-8
       date:
-<<<<<<< HEAD
-      - Sun, 20 Jun 2021 03:25:30 GMT
-=======
-      - Wed, 09 Jun 2021 05:55:20 GMT
->>>>>>> 37b16e95
+      - Mon, 12 Jul 2021 05:23:34 GMT
       expires:
       - '-1'
       pragma:
@@ -1691,11 +1089,7 @@
       x-content-type-options:
       - nosniff
       x-ms-ratelimit-remaining-resource:
-<<<<<<< HEAD
       - Microsoft.Compute/GetVMScaleSet3Min;396,Microsoft.Compute/GetVMScaleSet30Min;2596
-=======
-      - Microsoft.Compute/GetVMScaleSet3Min;396,Microsoft.Compute/GetVMScaleSet30Min;2593
->>>>>>> 37b16e95
     status:
       code: 200
       message: OK
