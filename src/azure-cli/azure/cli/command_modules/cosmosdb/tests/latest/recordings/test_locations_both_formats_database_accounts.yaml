--- conflicted
+++ resolved
@@ -13,20 +13,12 @@
       ParameterSetName:
       - -n -g --locations --locations
       User-Agent:
-<<<<<<< HEAD
-      - AZURECLI/2.45.0 azsdk-python-azure-mgmt-resource/21.1.0b1 Python/3.8.10 (Windows-10-10.0.22621-SP0)
-=======
       - AZURECLI/2.45.0 azsdk-python-azure-mgmt-resource/21.1.0b1 Python/3.10.10 (Windows-10-10.0.22621-SP0)
->>>>>>> 81f8e181
     method: GET
     uri: https://management.azure.com/subscriptions/00000000-0000-0000-0000-000000000000/resourcegroups/cli_test_cosmosdb_account000001?api-version=2021-04-01
   response:
     body:
-<<<<<<< HEAD
-      string: '{"id":"/subscriptions/00000000-0000-0000-0000-000000000000/resourceGroups/cli_test_cosmosdb_account000001","name":"cli_test_cosmosdb_account000001","type":"Microsoft.Resources/resourceGroups","location":"westus","tags":{"product":"azurecli","cause":"automation","date":"2023-02-23T08:09:06Z"},"properties":{"provisioningState":"Succeeded"}}'
-=======
       string: '{"id":"/subscriptions/00000000-0000-0000-0000-000000000000/resourceGroups/cli_test_cosmosdb_account000001","name":"cli_test_cosmosdb_account000001","type":"Microsoft.Resources/resourceGroups","location":"westus","tags":{"product":"azurecli","cause":"automation","date":"2023-02-28T23:04:41Z"},"properties":{"provisioningState":"Succeeded"}}'
->>>>>>> 81f8e181
     headers:
       cache-control:
       - no-cache
@@ -35,11 +27,7 @@
       content-type:
       - application/json; charset=utf-8
       date:
-<<<<<<< HEAD
-      - Thu, 23 Feb 2023 08:09:09 GMT
-=======
       - Tue, 28 Feb 2023 23:04:44 GMT
->>>>>>> 81f8e181
       expires:
       - '-1'
       pragma:
@@ -74,36 +62,12 @@
       ParameterSetName:
       - -n -g --locations --locations
       User-Agent:
-<<<<<<< HEAD
-      - AZURECLI/2.45.0 azsdk-python-mgmt-cosmosdb/9.0.0 Python/3.8.10 (Windows-10-10.0.22621-SP0)
-=======
-      - AZURECLI/2.45.0 azsdk-python-mgmt-cosmosdb/9.0.0 Python/3.10.10 (Windows-10-10.0.22621-SP0)
->>>>>>> 81f8e181
+      - AZURECLI/2.45.0 azsdk-python-mgmt-cosmosdb/9.0.0 Python/3.10.10 (Windows-10-10.0.22621-SP0)
     method: PUT
     uri: https://management.azure.com/subscriptions/00000000-0000-0000-0000-000000000000/resourceGroups/cli_test_cosmosdb_account000001/providers/Microsoft.DocumentDB/databaseAccounts/cli000002?api-version=2022-11-15
   response:
     body:
       string: '{"id":"/subscriptions/00000000-0000-0000-0000-000000000000/resourceGroups/cli_test_cosmosdb_account000001/providers/Microsoft.DocumentDB/databaseAccounts/cli000002","name":"cli000002","location":"West
-<<<<<<< HEAD
-        US","type":"Microsoft.DocumentDB/databaseAccounts","kind":"GlobalDocumentDB","tags":{},"systemData":{"createdAt":"2023-02-23T08:09:20.55192Z"},"properties":{"provisioningState":"Creating","publicNetworkAccess":"Enabled","enableAutomaticFailover":false,"enableMultipleWriteLocations":false,"enablePartitionKeyMonitor":false,"isVirtualNetworkFilterEnabled":false,"virtualNetworkRules":[],"EnabledApiTypes":"Sql","disableKeyBasedMetadataWriteAccess":false,"enableFreeTier":false,"enableAnalyticalStorage":false,"analyticalStorageConfiguration":{"schemaType":"WellDefined"},"instanceId":"919f1f05-44de-402d-9dee-ef68e2015503","databaseAccountOfferType":"Standard","enableFullFidelityChangeFeed":false,"defaultIdentity":"","networkAclBypass":"None","disableLocalAuth":false,"enablePartitionMerge":false,"minimalTlsVersion":"Tls","consistencyPolicy":{"defaultConsistencyLevel":"Session","maxIntervalInSeconds":5,"maxStalenessPrefix":100},"configurationOverrides":{},"writeLocations":[{"id":"cli000002-eastus","locationName":"East
-        US","provisioningState":"Creating","failoverPriority":0,"isZoneRedundant":false}],"readLocations":[{"id":"cli000002-eastus","locationName":"East
-        US","provisioningState":"Creating","failoverPriority":0,"isZoneRedundant":false}],"locations":[{"id":"cli000002-eastus","locationName":"East
-        US","provisioningState":"Creating","failoverPriority":0,"isZoneRedundant":false}],"failoverPolicies":[{"id":"cli000002-eastus","locationName":"East
-        US","failoverPriority":0}],"cors":[],"capabilities":[],"ipRules":[],"backupPolicy":{"type":"Periodic","periodicModeProperties":{"backupIntervalInMinutes":240,"backupRetentionIntervalInHours":8,"backupStorageRedundancy":"Invalid"}},"networkAclBypassResourceIds":[],"keysMetadata":{"primaryMasterKey":{"generationTime":"2023-02-23T08:09:20.55192Z"},"secondaryMasterKey":{"generationTime":"2023-02-23T08:09:20.55192Z"},"primaryReadonlyMasterKey":{"generationTime":"2023-02-23T08:09:20.55192Z"},"secondaryReadonlyMasterKey":{"generationTime":"2023-02-23T08:09:20.55192Z"}}},"identity":{"type":"None"}}'
-    headers:
-      azure-asyncoperation:
-      - https://management.azure.com/subscriptions/00000000-0000-0000-0000-000000000000/providers/Microsoft.DocumentDB/locations/westus/operationsStatus/416b1840-65a4-4197-8c56-76b78baeae1e?api-version=2022-11-15
-      cache-control:
-      - no-store, no-cache
-      content-length:
-      - '2256'
-      content-type:
-      - application/json
-      date:
-      - Thu, 23 Feb 2023 08:09:26 GMT
-      location:
-      - https://management.azure.com/subscriptions/00000000-0000-0000-0000-000000000000/resourceGroups/cli_test_cosmosdb_account000001/providers/Microsoft.DocumentDB/databaseAccounts/cli000002/operationResults/416b1840-65a4-4197-8c56-76b78baeae1e?api-version=2022-11-15
-=======
         US","type":"Microsoft.DocumentDB/databaseAccounts","kind":"GlobalDocumentDB","tags":{},"systemData":{"createdAt":"2023-02-28T23:04:48.4061444Z"},"properties":{"provisioningState":"Creating","publicNetworkAccess":"Enabled","enableAutomaticFailover":false,"enableMultipleWriteLocations":false,"enablePartitionKeyMonitor":false,"isVirtualNetworkFilterEnabled":false,"virtualNetworkRules":[],"EnabledApiTypes":"Sql","disableKeyBasedMetadataWriteAccess":false,"enableFreeTier":false,"enableAnalyticalStorage":false,"analyticalStorageConfiguration":{"schemaType":"WellDefined"},"instanceId":"271474be-b384-45da-a659-1007a07ab124","databaseAccountOfferType":"Standard","defaultIdentity":"","networkAclBypass":"None","disableLocalAuth":false,"enablePartitionMerge":false,"minimalTlsVersion":"Tls","consistencyPolicy":{"defaultConsistencyLevel":"Session","maxIntervalInSeconds":5,"maxStalenessPrefix":100},"configurationOverrides":{},"writeLocations":[{"id":"cli000002-eastus","locationName":"East
         US","provisioningState":"Creating","failoverPriority":0,"isZoneRedundant":false}],"readLocations":[{"id":"cli000002-eastus","locationName":"East
         US","provisioningState":"Creating","failoverPriority":0,"isZoneRedundant":false}],"locations":[{"id":"cli000002-eastus","locationName":"East
@@ -122,7 +86,6 @@
       - Tue, 28 Feb 2023 23:04:53 GMT
       location:
       - https://management.azure.com/subscriptions/00000000-0000-0000-0000-000000000000/resourceGroups/cli_test_cosmosdb_account000001/providers/Microsoft.DocumentDB/databaseAccounts/cli000002/operationResults/1526aa8e-686f-4632-b958-b6f709190134?api-version=2022-11-15
->>>>>>> 81f8e181
       pragma:
       - no-cache
       server:
@@ -138,365 +101,300 @@
       x-ms-gatewayversion:
       - version=2.14.0
       x-ms-ratelimit-remaining-subscription-writes:
-      - '1198'
-    status:
-      code: 200
-      message: Ok
-- request:
-    body: null
-    headers:
-      Accept:
-      - '*/*'
-      Accept-Encoding:
-      - gzip, deflate
-      CommandName:
-      - cosmosdb create
-      Connection:
-      - keep-alive
-      ParameterSetName:
-      - -n -g --locations --locations
-      User-Agent:
-<<<<<<< HEAD
-      - AZURECLI/2.45.0 azsdk-python-mgmt-cosmosdb/9.0.0 Python/3.8.10 (Windows-10-10.0.22621-SP0)
-    method: GET
-    uri: https://management.azure.com/subscriptions/00000000-0000-0000-0000-000000000000/providers/Microsoft.DocumentDB/locations/westus/operationsStatus/416b1840-65a4-4197-8c56-76b78baeae1e?api-version=2022-11-15
-=======
-      - AZURECLI/2.45.0 azsdk-python-mgmt-cosmosdb/9.0.0 Python/3.10.10 (Windows-10-10.0.22621-SP0)
-    method: GET
-    uri: https://management.azure.com/subscriptions/00000000-0000-0000-0000-000000000000/providers/Microsoft.DocumentDB/locations/westus/operationsStatus/1526aa8e-686f-4632-b958-b6f709190134?api-version=2022-11-15
->>>>>>> 81f8e181
-  response:
-    body:
-      string: '{"status":"Dequeued"}'
-    headers:
-      cache-control:
-      - no-store, no-cache
-      content-length:
-      - '21'
-      content-type:
-      - application/json
-      date:
-<<<<<<< HEAD
-      - Thu, 23 Feb 2023 08:09:57 GMT
-=======
+      - '1199'
+    status:
+      code: 200
+      message: Ok
+- request:
+    body: null
+    headers:
+      Accept:
+      - '*/*'
+      Accept-Encoding:
+      - gzip, deflate
+      CommandName:
+      - cosmosdb create
+      Connection:
+      - keep-alive
+      ParameterSetName:
+      - -n -g --locations --locations
+      User-Agent:
+      - AZURECLI/2.45.0 azsdk-python-mgmt-cosmosdb/9.0.0 Python/3.10.10 (Windows-10-10.0.22621-SP0)
+    method: GET
+    uri: https://management.azure.com/subscriptions/00000000-0000-0000-0000-000000000000/providers/Microsoft.DocumentDB/locations/westus/operationsStatus/1526aa8e-686f-4632-b958-b6f709190134?api-version=2022-11-15
+  response:
+    body:
+      string: '{"status":"Dequeued"}'
+    headers:
+      cache-control:
+      - no-store, no-cache
+      content-length:
+      - '21'
+      content-type:
+      - application/json
+      date:
       - Tue, 28 Feb 2023 23:05:23 GMT
->>>>>>> 81f8e181
-      pragma:
-      - no-cache
-      server:
-      - Microsoft-HTTPAPI/2.0
-      strict-transport-security:
-      - max-age=31536000; includeSubDomains
-      transfer-encoding:
-      - chunked
-      vary:
-      - Accept-Encoding
-      x-content-type-options:
-      - nosniff
-      x-ms-gatewayversion:
-      - version=2.14.0
-    status:
-      code: 200
-      message: Ok
-- request:
-    body: null
-    headers:
-      Accept:
-      - '*/*'
-      Accept-Encoding:
-      - gzip, deflate
-      CommandName:
-      - cosmosdb create
-      Connection:
-      - keep-alive
-      ParameterSetName:
-      - -n -g --locations --locations
-      User-Agent:
-<<<<<<< HEAD
-      - AZURECLI/2.45.0 azsdk-python-mgmt-cosmosdb/9.0.0 Python/3.8.10 (Windows-10-10.0.22621-SP0)
-    method: GET
-    uri: https://management.azure.com/subscriptions/00000000-0000-0000-0000-000000000000/providers/Microsoft.DocumentDB/locations/westus/operationsStatus/416b1840-65a4-4197-8c56-76b78baeae1e?api-version=2022-11-15
-=======
-      - AZURECLI/2.45.0 azsdk-python-mgmt-cosmosdb/9.0.0 Python/3.10.10 (Windows-10-10.0.22621-SP0)
-    method: GET
-    uri: https://management.azure.com/subscriptions/00000000-0000-0000-0000-000000000000/providers/Microsoft.DocumentDB/locations/westus/operationsStatus/1526aa8e-686f-4632-b958-b6f709190134?api-version=2022-11-15
->>>>>>> 81f8e181
-  response:
-    body:
-      string: '{"status":"Dequeued"}'
-    headers:
-      cache-control:
-      - no-store, no-cache
-      content-length:
-      - '21'
-      content-type:
-      - application/json
-      date:
-<<<<<<< HEAD
-      - Thu, 23 Feb 2023 08:10:28 GMT
-=======
+      pragma:
+      - no-cache
+      server:
+      - Microsoft-HTTPAPI/2.0
+      strict-transport-security:
+      - max-age=31536000; includeSubDomains
+      transfer-encoding:
+      - chunked
+      vary:
+      - Accept-Encoding
+      x-content-type-options:
+      - nosniff
+      x-ms-gatewayversion:
+      - version=2.14.0
+    status:
+      code: 200
+      message: Ok
+- request:
+    body: null
+    headers:
+      Accept:
+      - '*/*'
+      Accept-Encoding:
+      - gzip, deflate
+      CommandName:
+      - cosmosdb create
+      Connection:
+      - keep-alive
+      ParameterSetName:
+      - -n -g --locations --locations
+      User-Agent:
+      - AZURECLI/2.45.0 azsdk-python-mgmt-cosmosdb/9.0.0 Python/3.10.10 (Windows-10-10.0.22621-SP0)
+    method: GET
+    uri: https://management.azure.com/subscriptions/00000000-0000-0000-0000-000000000000/providers/Microsoft.DocumentDB/locations/westus/operationsStatus/1526aa8e-686f-4632-b958-b6f709190134?api-version=2022-11-15
+  response:
+    body:
+      string: '{"status":"Dequeued"}'
+    headers:
+      cache-control:
+      - no-store, no-cache
+      content-length:
+      - '21'
+      content-type:
+      - application/json
+      date:
       - Tue, 28 Feb 2023 23:05:53 GMT
->>>>>>> 81f8e181
-      pragma:
-      - no-cache
-      server:
-      - Microsoft-HTTPAPI/2.0
-      strict-transport-security:
-      - max-age=31536000; includeSubDomains
-      transfer-encoding:
-      - chunked
-      vary:
-      - Accept-Encoding
-      x-content-type-options:
-      - nosniff
-      x-ms-gatewayversion:
-      - version=2.14.0
-    status:
-      code: 200
-      message: Ok
-- request:
-    body: null
-    headers:
-      Accept:
-      - '*/*'
-      Accept-Encoding:
-      - gzip, deflate
-      CommandName:
-      - cosmosdb create
-      Connection:
-      - keep-alive
-      ParameterSetName:
-      - -n -g --locations --locations
-      User-Agent:
-<<<<<<< HEAD
-      - AZURECLI/2.45.0 azsdk-python-mgmt-cosmosdb/9.0.0 Python/3.8.10 (Windows-10-10.0.22621-SP0)
-    method: GET
-    uri: https://management.azure.com/subscriptions/00000000-0000-0000-0000-000000000000/providers/Microsoft.DocumentDB/locations/westus/operationsStatus/416b1840-65a4-4197-8c56-76b78baeae1e?api-version=2022-11-15
-=======
-      - AZURECLI/2.45.0 azsdk-python-mgmt-cosmosdb/9.0.0 Python/3.10.10 (Windows-10-10.0.22621-SP0)
-    method: GET
-    uri: https://management.azure.com/subscriptions/00000000-0000-0000-0000-000000000000/providers/Microsoft.DocumentDB/locations/westus/operationsStatus/1526aa8e-686f-4632-b958-b6f709190134?api-version=2022-11-15
->>>>>>> 81f8e181
-  response:
-    body:
-      string: '{"status":"Dequeued"}'
-    headers:
-      cache-control:
-      - no-store, no-cache
-      content-length:
-      - '21'
-      content-type:
-      - application/json
-      date:
-<<<<<<< HEAD
-      - Thu, 23 Feb 2023 08:10:57 GMT
-=======
+      pragma:
+      - no-cache
+      server:
+      - Microsoft-HTTPAPI/2.0
+      strict-transport-security:
+      - max-age=31536000; includeSubDomains
+      transfer-encoding:
+      - chunked
+      vary:
+      - Accept-Encoding
+      x-content-type-options:
+      - nosniff
+      x-ms-gatewayversion:
+      - version=2.14.0
+    status:
+      code: 200
+      message: Ok
+- request:
+    body: null
+    headers:
+      Accept:
+      - '*/*'
+      Accept-Encoding:
+      - gzip, deflate
+      CommandName:
+      - cosmosdb create
+      Connection:
+      - keep-alive
+      ParameterSetName:
+      - -n -g --locations --locations
+      User-Agent:
+      - AZURECLI/2.45.0 azsdk-python-mgmt-cosmosdb/9.0.0 Python/3.10.10 (Windows-10-10.0.22621-SP0)
+    method: GET
+    uri: https://management.azure.com/subscriptions/00000000-0000-0000-0000-000000000000/providers/Microsoft.DocumentDB/locations/westus/operationsStatus/1526aa8e-686f-4632-b958-b6f709190134?api-version=2022-11-15
+  response:
+    body:
+      string: '{"status":"Dequeued"}'
+    headers:
+      cache-control:
+      - no-store, no-cache
+      content-length:
+      - '21'
+      content-type:
+      - application/json
+      date:
       - Tue, 28 Feb 2023 23:06:23 GMT
->>>>>>> 81f8e181
-      pragma:
-      - no-cache
-      server:
-      - Microsoft-HTTPAPI/2.0
-      strict-transport-security:
-      - max-age=31536000; includeSubDomains
-      transfer-encoding:
-      - chunked
-      vary:
-      - Accept-Encoding
-      x-content-type-options:
-      - nosniff
-      x-ms-gatewayversion:
-      - version=2.14.0
-    status:
-      code: 200
-      message: Ok
-- request:
-    body: null
-    headers:
-      Accept:
-      - '*/*'
-      Accept-Encoding:
-      - gzip, deflate
-      CommandName:
-      - cosmosdb create
-      Connection:
-      - keep-alive
-      ParameterSetName:
-      - -n -g --locations --locations
-      User-Agent:
-<<<<<<< HEAD
-      - AZURECLI/2.45.0 azsdk-python-mgmt-cosmosdb/9.0.0 Python/3.8.10 (Windows-10-10.0.22621-SP0)
-    method: GET
-    uri: https://management.azure.com/subscriptions/00000000-0000-0000-0000-000000000000/providers/Microsoft.DocumentDB/locations/westus/operationsStatus/416b1840-65a4-4197-8c56-76b78baeae1e?api-version=2022-11-15
-=======
-      - AZURECLI/2.45.0 azsdk-python-mgmt-cosmosdb/9.0.0 Python/3.10.10 (Windows-10-10.0.22621-SP0)
-    method: GET
-    uri: https://management.azure.com/subscriptions/00000000-0000-0000-0000-000000000000/providers/Microsoft.DocumentDB/locations/westus/operationsStatus/1526aa8e-686f-4632-b958-b6f709190134?api-version=2022-11-15
->>>>>>> 81f8e181
-  response:
-    body:
-      string: '{"status":"Dequeued"}'
-    headers:
-      cache-control:
-      - no-store, no-cache
-      content-length:
-      - '21'
-      content-type:
-      - application/json
-      date:
-<<<<<<< HEAD
-      - Thu, 23 Feb 2023 08:11:28 GMT
-=======
+      pragma:
+      - no-cache
+      server:
+      - Microsoft-HTTPAPI/2.0
+      strict-transport-security:
+      - max-age=31536000; includeSubDomains
+      transfer-encoding:
+      - chunked
+      vary:
+      - Accept-Encoding
+      x-content-type-options:
+      - nosniff
+      x-ms-gatewayversion:
+      - version=2.14.0
+    status:
+      code: 200
+      message: Ok
+- request:
+    body: null
+    headers:
+      Accept:
+      - '*/*'
+      Accept-Encoding:
+      - gzip, deflate
+      CommandName:
+      - cosmosdb create
+      Connection:
+      - keep-alive
+      ParameterSetName:
+      - -n -g --locations --locations
+      User-Agent:
+      - AZURECLI/2.45.0 azsdk-python-mgmt-cosmosdb/9.0.0 Python/3.10.10 (Windows-10-10.0.22621-SP0)
+    method: GET
+    uri: https://management.azure.com/subscriptions/00000000-0000-0000-0000-000000000000/providers/Microsoft.DocumentDB/locations/westus/operationsStatus/1526aa8e-686f-4632-b958-b6f709190134?api-version=2022-11-15
+  response:
+    body:
+      string: '{"status":"Dequeued"}'
+    headers:
+      cache-control:
+      - no-store, no-cache
+      content-length:
+      - '21'
+      content-type:
+      - application/json
+      date:
       - Tue, 28 Feb 2023 23:06:53 GMT
->>>>>>> 81f8e181
-      pragma:
-      - no-cache
-      server:
-      - Microsoft-HTTPAPI/2.0
-      strict-transport-security:
-      - max-age=31536000; includeSubDomains
-      transfer-encoding:
-      - chunked
-      vary:
-      - Accept-Encoding
-      x-content-type-options:
-      - nosniff
-      x-ms-gatewayversion:
-      - version=2.14.0
-    status:
-      code: 200
-      message: Ok
-- request:
-    body: null
-    headers:
-      Accept:
-      - '*/*'
-      Accept-Encoding:
-      - gzip, deflate
-      CommandName:
-      - cosmosdb create
-      Connection:
-      - keep-alive
-      ParameterSetName:
-      - -n -g --locations --locations
-      User-Agent:
-<<<<<<< HEAD
-      - AZURECLI/2.45.0 azsdk-python-mgmt-cosmosdb/9.0.0 Python/3.8.10 (Windows-10-10.0.22621-SP0)
-    method: GET
-    uri: https://management.azure.com/subscriptions/00000000-0000-0000-0000-000000000000/providers/Microsoft.DocumentDB/locations/westus/operationsStatus/416b1840-65a4-4197-8c56-76b78baeae1e?api-version=2022-11-15
-=======
-      - AZURECLI/2.45.0 azsdk-python-mgmt-cosmosdb/9.0.0 Python/3.10.10 (Windows-10-10.0.22621-SP0)
-    method: GET
-    uri: https://management.azure.com/subscriptions/00000000-0000-0000-0000-000000000000/providers/Microsoft.DocumentDB/locations/westus/operationsStatus/1526aa8e-686f-4632-b958-b6f709190134?api-version=2022-11-15
->>>>>>> 81f8e181
-  response:
-    body:
-      string: '{"status":"Dequeued"}'
-    headers:
-      cache-control:
-      - no-store, no-cache
-      content-length:
-      - '21'
-      content-type:
-      - application/json
-      date:
-<<<<<<< HEAD
-      - Thu, 23 Feb 2023 08:11:58 GMT
-=======
+      pragma:
+      - no-cache
+      server:
+      - Microsoft-HTTPAPI/2.0
+      strict-transport-security:
+      - max-age=31536000; includeSubDomains
+      transfer-encoding:
+      - chunked
+      vary:
+      - Accept-Encoding
+      x-content-type-options:
+      - nosniff
+      x-ms-gatewayversion:
+      - version=2.14.0
+    status:
+      code: 200
+      message: Ok
+- request:
+    body: null
+    headers:
+      Accept:
+      - '*/*'
+      Accept-Encoding:
+      - gzip, deflate
+      CommandName:
+      - cosmosdb create
+      Connection:
+      - keep-alive
+      ParameterSetName:
+      - -n -g --locations --locations
+      User-Agent:
+      - AZURECLI/2.45.0 azsdk-python-mgmt-cosmosdb/9.0.0 Python/3.10.10 (Windows-10-10.0.22621-SP0)
+    method: GET
+    uri: https://management.azure.com/subscriptions/00000000-0000-0000-0000-000000000000/providers/Microsoft.DocumentDB/locations/westus/operationsStatus/1526aa8e-686f-4632-b958-b6f709190134?api-version=2022-11-15
+  response:
+    body:
+      string: '{"status":"Dequeued"}'
+    headers:
+      cache-control:
+      - no-store, no-cache
+      content-length:
+      - '21'
+      content-type:
+      - application/json
+      date:
       - Tue, 28 Feb 2023 23:07:24 GMT
->>>>>>> 81f8e181
-      pragma:
-      - no-cache
-      server:
-      - Microsoft-HTTPAPI/2.0
-      strict-transport-security:
-      - max-age=31536000; includeSubDomains
-      transfer-encoding:
-      - chunked
-      vary:
-      - Accept-Encoding
-      x-content-type-options:
-      - nosniff
-      x-ms-gatewayversion:
-      - version=2.14.0
-    status:
-      code: 200
-      message: Ok
-- request:
-    body: null
-    headers:
-      Accept:
-      - '*/*'
-      Accept-Encoding:
-      - gzip, deflate
-      CommandName:
-      - cosmosdb create
-      Connection:
-      - keep-alive
-      ParameterSetName:
-      - -n -g --locations --locations
-      User-Agent:
-<<<<<<< HEAD
-      - AZURECLI/2.45.0 azsdk-python-mgmt-cosmosdb/9.0.0 Python/3.8.10 (Windows-10-10.0.22621-SP0)
-    method: GET
-    uri: https://management.azure.com/subscriptions/00000000-0000-0000-0000-000000000000/providers/Microsoft.DocumentDB/locations/westus/operationsStatus/416b1840-65a4-4197-8c56-76b78baeae1e?api-version=2022-11-15
-=======
-      - AZURECLI/2.45.0 azsdk-python-mgmt-cosmosdb/9.0.0 Python/3.10.10 (Windows-10-10.0.22621-SP0)
-    method: GET
-    uri: https://management.azure.com/subscriptions/00000000-0000-0000-0000-000000000000/providers/Microsoft.DocumentDB/locations/westus/operationsStatus/1526aa8e-686f-4632-b958-b6f709190134?api-version=2022-11-15
->>>>>>> 81f8e181
-  response:
-    body:
-      string: '{"status":"Dequeued"}'
-    headers:
-      cache-control:
-      - no-store, no-cache
-      content-length:
-      - '21'
-      content-type:
-      - application/json
-      date:
-<<<<<<< HEAD
-      - Thu, 23 Feb 2023 08:12:28 GMT
-=======
+      pragma:
+      - no-cache
+      server:
+      - Microsoft-HTTPAPI/2.0
+      strict-transport-security:
+      - max-age=31536000; includeSubDomains
+      transfer-encoding:
+      - chunked
+      vary:
+      - Accept-Encoding
+      x-content-type-options:
+      - nosniff
+      x-ms-gatewayversion:
+      - version=2.14.0
+    status:
+      code: 200
+      message: Ok
+- request:
+    body: null
+    headers:
+      Accept:
+      - '*/*'
+      Accept-Encoding:
+      - gzip, deflate
+      CommandName:
+      - cosmosdb create
+      Connection:
+      - keep-alive
+      ParameterSetName:
+      - -n -g --locations --locations
+      User-Agent:
+      - AZURECLI/2.45.0 azsdk-python-mgmt-cosmosdb/9.0.0 Python/3.10.10 (Windows-10-10.0.22621-SP0)
+    method: GET
+    uri: https://management.azure.com/subscriptions/00000000-0000-0000-0000-000000000000/providers/Microsoft.DocumentDB/locations/westus/operationsStatus/1526aa8e-686f-4632-b958-b6f709190134?api-version=2022-11-15
+  response:
+    body:
+      string: '{"status":"Dequeued"}'
+    headers:
+      cache-control:
+      - no-store, no-cache
+      content-length:
+      - '21'
+      content-type:
+      - application/json
+      date:
       - Tue, 28 Feb 2023 23:07:53 GMT
->>>>>>> 81f8e181
-      pragma:
-      - no-cache
-      server:
-      - Microsoft-HTTPAPI/2.0
-      strict-transport-security:
-      - max-age=31536000; includeSubDomains
-      transfer-encoding:
-      - chunked
-      vary:
-      - Accept-Encoding
-      x-content-type-options:
-      - nosniff
-      x-ms-gatewayversion:
-      - version=2.14.0
-    status:
-      code: 200
-      message: Ok
-- request:
-    body: null
-    headers:
-      Accept:
-      - '*/*'
-      Accept-Encoding:
-      - gzip, deflate
-      CommandName:
-      - cosmosdb create
-      Connection:
-      - keep-alive
-      ParameterSetName:
-      - -n -g --locations --locations
-      User-Agent:
-<<<<<<< HEAD
-      - AZURECLI/2.45.0 azsdk-python-mgmt-cosmosdb/9.0.0 Python/3.8.10 (Windows-10-10.0.22621-SP0)
-    method: GET
-    uri: https://management.azure.com/subscriptions/00000000-0000-0000-0000-000000000000/providers/Microsoft.DocumentDB/locations/westus/operationsStatus/416b1840-65a4-4197-8c56-76b78baeae1e?api-version=2022-11-15
-=======
+      pragma:
+      - no-cache
+      server:
+      - Microsoft-HTTPAPI/2.0
+      strict-transport-security:
+      - max-age=31536000; includeSubDomains
+      transfer-encoding:
+      - chunked
+      vary:
+      - Accept-Encoding
+      x-content-type-options:
+      - nosniff
+      x-ms-gatewayversion:
+      - version=2.14.0
+    status:
+      code: 200
+      message: Ok
+- request:
+    body: null
+    headers:
+      Accept:
+      - '*/*'
+      Accept-Encoding:
+      - gzip, deflate
+      CommandName:
+      - cosmosdb create
+      Connection:
+      - keep-alive
+      ParameterSetName:
+      - -n -g --locations --locations
+      User-Agent:
       - AZURECLI/2.45.0 azsdk-python-mgmt-cosmosdb/9.0.0 Python/3.10.10 (Windows-10-10.0.22621-SP0)
     method: GET
     uri: https://management.azure.com/subscriptions/00000000-0000-0000-0000-000000000000/providers/Microsoft.DocumentDB/locations/westus/operationsStatus/1526aa8e-686f-4632-b958-b6f709190134?api-version=2022-11-15
@@ -592,7 +490,6 @@
       - AZURECLI/2.45.0 azsdk-python-mgmt-cosmosdb/9.0.0 Python/3.10.10 (Windows-10-10.0.22621-SP0)
     method: GET
     uri: https://management.azure.com/subscriptions/00000000-0000-0000-0000-000000000000/providers/Microsoft.DocumentDB/locations/westus/operationsStatus/1526aa8e-686f-4632-b958-b6f709190134?api-version=2022-11-15
->>>>>>> 81f8e181
   response:
     body:
       string: '{"status":"Succeeded"}'
@@ -604,157 +501,113 @@
       content-type:
       - application/json
       date:
-<<<<<<< HEAD
-      - Thu, 23 Feb 2023 08:12:59 GMT
-=======
       - Tue, 28 Feb 2023 23:09:24 GMT
->>>>>>> 81f8e181
-      pragma:
-      - no-cache
-      server:
-      - Microsoft-HTTPAPI/2.0
-      strict-transport-security:
-      - max-age=31536000; includeSubDomains
-      transfer-encoding:
-      - chunked
-      vary:
-      - Accept-Encoding
-      x-content-type-options:
-      - nosniff
-      x-ms-gatewayversion:
-      - version=2.14.0
-    status:
-      code: 200
-      message: Ok
-- request:
-    body: null
-    headers:
-      Accept:
-      - '*/*'
-      Accept-Encoding:
-      - gzip, deflate
-      CommandName:
-      - cosmosdb create
-      Connection:
-      - keep-alive
-      ParameterSetName:
-      - -n -g --locations --locations
-      User-Agent:
-<<<<<<< HEAD
-      - AZURECLI/2.45.0 azsdk-python-mgmt-cosmosdb/9.0.0 Python/3.8.10 (Windows-10-10.0.22621-SP0)
-=======
-      - AZURECLI/2.45.0 azsdk-python-mgmt-cosmosdb/9.0.0 Python/3.10.10 (Windows-10-10.0.22621-SP0)
->>>>>>> 81f8e181
+      pragma:
+      - no-cache
+      server:
+      - Microsoft-HTTPAPI/2.0
+      strict-transport-security:
+      - max-age=31536000; includeSubDomains
+      transfer-encoding:
+      - chunked
+      vary:
+      - Accept-Encoding
+      x-content-type-options:
+      - nosniff
+      x-ms-gatewayversion:
+      - version=2.14.0
+    status:
+      code: 200
+      message: Ok
+- request:
+    body: null
+    headers:
+      Accept:
+      - '*/*'
+      Accept-Encoding:
+      - gzip, deflate
+      CommandName:
+      - cosmosdb create
+      Connection:
+      - keep-alive
+      ParameterSetName:
+      - -n -g --locations --locations
+      User-Agent:
+      - AZURECLI/2.45.0 azsdk-python-mgmt-cosmosdb/9.0.0 Python/3.10.10 (Windows-10-10.0.22621-SP0)
     method: GET
     uri: https://management.azure.com/subscriptions/00000000-0000-0000-0000-000000000000/resourceGroups/cli_test_cosmosdb_account000001/providers/Microsoft.DocumentDB/databaseAccounts/cli000002?api-version=2022-11-15
   response:
     body:
       string: '{"id":"/subscriptions/00000000-0000-0000-0000-000000000000/resourceGroups/cli_test_cosmosdb_account000001/providers/Microsoft.DocumentDB/databaseAccounts/cli000002","name":"cli000002","location":"West
-<<<<<<< HEAD
-        US","type":"Microsoft.DocumentDB/databaseAccounts","kind":"GlobalDocumentDB","tags":{},"systemData":{"createdAt":"2023-02-23T08:10:58.3422898Z"},"properties":{"provisioningState":"Succeeded","documentEndpoint":"https://cli000002.documents.azure.com:443/","sqlEndpoint":"https://cli000002.documents.azure.com:443/","publicNetworkAccess":"Enabled","enableAutomaticFailover":false,"enableMultipleWriteLocations":false,"enablePartitionKeyMonitor":false,"isVirtualNetworkFilterEnabled":false,"virtualNetworkRules":[],"EnabledApiTypes":"Sql","disableKeyBasedMetadataWriteAccess":false,"enableFreeTier":false,"enableAnalyticalStorage":false,"analyticalStorageConfiguration":{"schemaType":"WellDefined"},"instanceId":"919f1f05-44de-402d-9dee-ef68e2015503","databaseAccountOfferType":"Standard","enableFullFidelityChangeFeed":false,"defaultIdentity":"FirstPartyIdentity","networkAclBypass":"None","disableLocalAuth":false,"enablePartitionMerge":false,"minimalTlsVersion":"Tls","consistencyPolicy":{"defaultConsistencyLevel":"Session","maxIntervalInSeconds":5,"maxStalenessPrefix":100},"configurationOverrides":{},"writeLocations":[{"id":"cli000002-eastus","locationName":"East
-=======
         US","type":"Microsoft.DocumentDB/databaseAccounts","kind":"GlobalDocumentDB","tags":{},"systemData":{"createdAt":"2023-02-28T23:06:37.5249067Z"},"properties":{"provisioningState":"Succeeded","documentEndpoint":"https://cli000002.documents.azure.com:443/","sqlEndpoint":"https://cli000002.documents.azure.com:443/","publicNetworkAccess":"Enabled","enableAutomaticFailover":false,"enableMultipleWriteLocations":false,"enablePartitionKeyMonitor":false,"isVirtualNetworkFilterEnabled":false,"virtualNetworkRules":[],"EnabledApiTypes":"Sql","disableKeyBasedMetadataWriteAccess":false,"enableFreeTier":false,"enableAnalyticalStorage":false,"analyticalStorageConfiguration":{"schemaType":"WellDefined"},"instanceId":"271474be-b384-45da-a659-1007a07ab124","databaseAccountOfferType":"Standard","defaultIdentity":"FirstPartyIdentity","networkAclBypass":"None","disableLocalAuth":false,"enablePartitionMerge":false,"minimalTlsVersion":"Tls","consistencyPolicy":{"defaultConsistencyLevel":"Session","maxIntervalInSeconds":5,"maxStalenessPrefix":100},"configurationOverrides":{},"writeLocations":[{"id":"cli000002-eastus","locationName":"East
->>>>>>> 81f8e181
         US","documentEndpoint":"https://cli000002-eastus.documents.azure.com:443/","provisioningState":"Succeeded","failoverPriority":0,"isZoneRedundant":false}],"readLocations":[{"id":"cli000002-eastus","locationName":"East
         US","documentEndpoint":"https://cli000002-eastus.documents.azure.com:443/","provisioningState":"Succeeded","failoverPriority":0,"isZoneRedundant":false},{"id":"cli000002-westus","locationName":"West
         US","documentEndpoint":"https://cli000002-westus.documents.azure.com:443/","provisioningState":"Succeeded","failoverPriority":1,"isZoneRedundant":false}],"locations":[{"id":"cli000002-eastus","locationName":"East
         US","documentEndpoint":"https://cli000002-eastus.documents.azure.com:443/","provisioningState":"Succeeded","failoverPriority":0,"isZoneRedundant":false},{"id":"cli000002-westus","locationName":"West
         US","documentEndpoint":"https://cli000002-westus.documents.azure.com:443/","provisioningState":"Succeeded","failoverPriority":1,"isZoneRedundant":false}],"failoverPolicies":[{"id":"cli000002-eastus","locationName":"East
-<<<<<<< HEAD
-        US","failoverPriority":0},{"id":"cli000002-westus","locationName":"West US","failoverPriority":1}],"cors":[],"capabilities":[],"ipRules":[],"backupPolicy":{"type":"Periodic","periodicModeProperties":{"backupIntervalInMinutes":240,"backupRetentionIntervalInHours":8,"backupStorageRedundancy":"Geo"}},"networkAclBypassResourceIds":[],"keysMetadata":{"primaryMasterKey":{"generationTime":"2023-02-23T08:10:58.3422898Z"},"secondaryMasterKey":{"generationTime":"2023-02-23T08:10:58.3422898Z"},"primaryReadonlyMasterKey":{"generationTime":"2023-02-23T08:10:58.3422898Z"},"secondaryReadonlyMasterKey":{"generationTime":"2023-02-23T08:10:58.3422898Z"}}},"identity":{"type":"None"}}'
-=======
         US","failoverPriority":0},{"id":"cli000002-westus","locationName":"West US","failoverPriority":1}],"cors":[],"capabilities":[],"ipRules":[],"backupPolicy":{"type":"Periodic","periodicModeProperties":{"backupIntervalInMinutes":240,"backupRetentionIntervalInHours":8,"backupStorageRedundancy":"Geo"}},"networkAclBypassResourceIds":[],"keysMetadata":{"primaryMasterKey":{"generationTime":"2023-02-28T23:06:37.5249067Z"},"secondaryMasterKey":{"generationTime":"2023-02-28T23:06:37.5249067Z"},"primaryReadonlyMasterKey":{"generationTime":"2023-02-28T23:06:37.5249067Z"},"secondaryReadonlyMasterKey":{"generationTime":"2023-02-28T23:06:37.5249067Z"}}},"identity":{"type":"None"}}'
->>>>>>> 81f8e181
-    headers:
-      cache-control:
-      - no-store, no-cache
-      content-length:
-<<<<<<< HEAD
-      - '3090'
-      content-type:
-      - application/json
-      date:
-      - Thu, 23 Feb 2023 08:12:59 GMT
-=======
+    headers:
+      cache-control:
+      - no-store, no-cache
+      content-length:
       - '3053'
       content-type:
       - application/json
       date:
       - Tue, 28 Feb 2023 23:09:24 GMT
->>>>>>> 81f8e181
-      pragma:
-      - no-cache
-      server:
-      - Microsoft-HTTPAPI/2.0
-      strict-transport-security:
-      - max-age=31536000; includeSubDomains
-      transfer-encoding:
-      - chunked
-      vary:
-      - Accept-Encoding
-      x-content-type-options:
-      - nosniff
-      x-ms-gatewayversion:
-      - version=2.14.0
-    status:
-      code: 200
-      message: Ok
-- request:
-    body: null
-    headers:
-      Accept:
-      - application/json
-      Accept-Encoding:
-      - gzip, deflate
-      CommandName:
-      - cosmosdb create
-      Connection:
-      - keep-alive
-      ParameterSetName:
-      - -n -g --locations --locations
-      User-Agent:
-<<<<<<< HEAD
-      - AZURECLI/2.45.0 azsdk-python-mgmt-cosmosdb/9.0.0 Python/3.8.10 (Windows-10-10.0.22621-SP0)
-=======
-      - AZURECLI/2.45.0 azsdk-python-mgmt-cosmosdb/9.0.0 Python/3.10.10 (Windows-10-10.0.22621-SP0)
->>>>>>> 81f8e181
+      pragma:
+      - no-cache
+      server:
+      - Microsoft-HTTPAPI/2.0
+      strict-transport-security:
+      - max-age=31536000; includeSubDomains
+      transfer-encoding:
+      - chunked
+      vary:
+      - Accept-Encoding
+      x-content-type-options:
+      - nosniff
+      x-ms-gatewayversion:
+      - version=2.14.0
+    status:
+      code: 200
+      message: Ok
+- request:
+    body: null
+    headers:
+      Accept:
+      - application/json
+      Accept-Encoding:
+      - gzip, deflate
+      CommandName:
+      - cosmosdb create
+      Connection:
+      - keep-alive
+      ParameterSetName:
+      - -n -g --locations --locations
+      User-Agent:
+      - AZURECLI/2.45.0 azsdk-python-mgmt-cosmosdb/9.0.0 Python/3.10.10 (Windows-10-10.0.22621-SP0)
     method: GET
     uri: https://management.azure.com/subscriptions/00000000-0000-0000-0000-000000000000/resourceGroups/cli_test_cosmosdb_account000001/providers/Microsoft.DocumentDB/databaseAccounts/cli000002?api-version=2022-11-15
   response:
     body:
       string: '{"id":"/subscriptions/00000000-0000-0000-0000-000000000000/resourceGroups/cli_test_cosmosdb_account000001/providers/Microsoft.DocumentDB/databaseAccounts/cli000002","name":"cli000002","location":"West
-<<<<<<< HEAD
-        US","type":"Microsoft.DocumentDB/databaseAccounts","kind":"GlobalDocumentDB","tags":{},"systemData":{"createdAt":"2023-02-23T08:10:58.3422898Z"},"properties":{"provisioningState":"Succeeded","documentEndpoint":"https://cli000002.documents.azure.com:443/","sqlEndpoint":"https://cli000002.documents.azure.com:443/","publicNetworkAccess":"Enabled","enableAutomaticFailover":false,"enableMultipleWriteLocations":false,"enablePartitionKeyMonitor":false,"isVirtualNetworkFilterEnabled":false,"virtualNetworkRules":[],"EnabledApiTypes":"Sql","disableKeyBasedMetadataWriteAccess":false,"enableFreeTier":false,"enableAnalyticalStorage":false,"analyticalStorageConfiguration":{"schemaType":"WellDefined"},"instanceId":"919f1f05-44de-402d-9dee-ef68e2015503","databaseAccountOfferType":"Standard","enableFullFidelityChangeFeed":false,"defaultIdentity":"FirstPartyIdentity","networkAclBypass":"None","disableLocalAuth":false,"enablePartitionMerge":false,"minimalTlsVersion":"Tls","consistencyPolicy":{"defaultConsistencyLevel":"Session","maxIntervalInSeconds":5,"maxStalenessPrefix":100},"configurationOverrides":{},"writeLocations":[{"id":"cli000002-eastus","locationName":"East
-=======
         US","type":"Microsoft.DocumentDB/databaseAccounts","kind":"GlobalDocumentDB","tags":{},"systemData":{"createdAt":"2023-02-28T23:06:37.5249067Z"},"properties":{"provisioningState":"Succeeded","documentEndpoint":"https://cli000002.documents.azure.com:443/","sqlEndpoint":"https://cli000002.documents.azure.com:443/","publicNetworkAccess":"Enabled","enableAutomaticFailover":false,"enableMultipleWriteLocations":false,"enablePartitionKeyMonitor":false,"isVirtualNetworkFilterEnabled":false,"virtualNetworkRules":[],"EnabledApiTypes":"Sql","disableKeyBasedMetadataWriteAccess":false,"enableFreeTier":false,"enableAnalyticalStorage":false,"analyticalStorageConfiguration":{"schemaType":"WellDefined"},"instanceId":"271474be-b384-45da-a659-1007a07ab124","databaseAccountOfferType":"Standard","defaultIdentity":"FirstPartyIdentity","networkAclBypass":"None","disableLocalAuth":false,"enablePartitionMerge":false,"minimalTlsVersion":"Tls","consistencyPolicy":{"defaultConsistencyLevel":"Session","maxIntervalInSeconds":5,"maxStalenessPrefix":100},"configurationOverrides":{},"writeLocations":[{"id":"cli000002-eastus","locationName":"East
->>>>>>> 81f8e181
         US","documentEndpoint":"https://cli000002-eastus.documents.azure.com:443/","provisioningState":"Succeeded","failoverPriority":0,"isZoneRedundant":false}],"readLocations":[{"id":"cli000002-eastus","locationName":"East
         US","documentEndpoint":"https://cli000002-eastus.documents.azure.com:443/","provisioningState":"Succeeded","failoverPriority":0,"isZoneRedundant":false},{"id":"cli000002-westus","locationName":"West
         US","documentEndpoint":"https://cli000002-westus.documents.azure.com:443/","provisioningState":"Succeeded","failoverPriority":1,"isZoneRedundant":false}],"locations":[{"id":"cli000002-eastus","locationName":"East
         US","documentEndpoint":"https://cli000002-eastus.documents.azure.com:443/","provisioningState":"Succeeded","failoverPriority":0,"isZoneRedundant":false},{"id":"cli000002-westus","locationName":"West
         US","documentEndpoint":"https://cli000002-westus.documents.azure.com:443/","provisioningState":"Succeeded","failoverPriority":1,"isZoneRedundant":false}],"failoverPolicies":[{"id":"cli000002-eastus","locationName":"East
-<<<<<<< HEAD
-        US","failoverPriority":0},{"id":"cli000002-westus","locationName":"West US","failoverPriority":1}],"cors":[],"capabilities":[],"ipRules":[],"backupPolicy":{"type":"Periodic","periodicModeProperties":{"backupIntervalInMinutes":240,"backupRetentionIntervalInHours":8,"backupStorageRedundancy":"Geo"}},"networkAclBypassResourceIds":[],"keysMetadata":{"primaryMasterKey":{"generationTime":"2023-02-23T08:10:58.3422898Z"},"secondaryMasterKey":{"generationTime":"2023-02-23T08:10:58.3422898Z"},"primaryReadonlyMasterKey":{"generationTime":"2023-02-23T08:10:58.3422898Z"},"secondaryReadonlyMasterKey":{"generationTime":"2023-02-23T08:10:58.3422898Z"}}},"identity":{"type":"None"}}'
-=======
         US","failoverPriority":0},{"id":"cli000002-westus","locationName":"West US","failoverPriority":1}],"cors":[],"capabilities":[],"ipRules":[],"backupPolicy":{"type":"Periodic","periodicModeProperties":{"backupIntervalInMinutes":240,"backupRetentionIntervalInHours":8,"backupStorageRedundancy":"Geo"}},"networkAclBypassResourceIds":[],"keysMetadata":{"primaryMasterKey":{"generationTime":"2023-02-28T23:06:37.5249067Z"},"secondaryMasterKey":{"generationTime":"2023-02-28T23:06:37.5249067Z"},"primaryReadonlyMasterKey":{"generationTime":"2023-02-28T23:06:37.5249067Z"},"secondaryReadonlyMasterKey":{"generationTime":"2023-02-28T23:06:37.5249067Z"}}},"identity":{"type":"None"}}'
->>>>>>> 81f8e181
-    headers:
-      cache-control:
-      - no-store, no-cache
-      content-length:
-<<<<<<< HEAD
-      - '3090'
-      content-type:
-      - application/json
-      date:
-      - Thu, 23 Feb 2023 08:13:00 GMT
-=======
+    headers:
+      cache-control:
+      - no-store, no-cache
+      content-length:
       - '3053'
       content-type:
       - application/json
       date:
       - Tue, 28 Feb 2023 23:09:24 GMT
->>>>>>> 81f8e181
       pragma:
       - no-cache
       server:
