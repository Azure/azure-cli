--- conflicted
+++ resolved
@@ -23,17 +23,10 @@
     uri: https://management.azure.com/subscriptions/00000000-0000-0000-0000-000000000000/resourceGroups/clitest.rg000001/providers/Microsoft.Sql/servers/clitestserver000002?api-version=2021-02-01-preview
   response:
     body:
-<<<<<<< HEAD
-      string: '{"operation":"UpsertLogicalServer","startTime":"2021-06-29T08:29:11.253Z"}'
-    headers:
-      azure-asyncoperation:
-      - https://management.azure.com/subscriptions/00000000-0000-0000-0000-000000000000/resourceGroups/clitest.rg000001/providers/Microsoft.Sql/locations/eastus/serverAzureAsyncOperation/a194d179-df33-4c52-b48f-1d31912e1efa?api-version=2021-02-01-preview
-=======
       string: '{"operation":"UpsertLogicalServer","startTime":"2021-07-03T19:03:27.847Z"}'
     headers:
       azure-asyncoperation:
       - https://management.azure.com/subscriptions/00000000-0000-0000-0000-000000000000/resourceGroups/clitest.rg000001/providers/Microsoft.Sql/locations/eastus/serverAzureAsyncOperation/d3668eeb-367d-4251-887f-068c2d775455?api-version=2021-02-01-preview
->>>>>>> 574cacd3
       cache-control:
       - no-cache
       content-length:
@@ -41,19 +34,11 @@
       content-type:
       - application/json; charset=utf-8
       date:
-<<<<<<< HEAD
-      - Tue, 29 Jun 2021 08:29:11 GMT
-      expires:
-      - '-1'
-      location:
-      - https://management.azure.com/subscriptions/00000000-0000-0000-0000-000000000000/resourceGroups/clitest.rg000001/providers/Microsoft.Sql/locations/eastus/serverOperationResults/a194d179-df33-4c52-b48f-1d31912e1efa?api-version=2021-02-01-preview
-=======
       - Sat, 03 Jul 2021 19:03:27 GMT
       expires:
       - '-1'
       location:
       - https://management.azure.com/subscriptions/00000000-0000-0000-0000-000000000000/resourceGroups/clitest.rg000001/providers/Microsoft.Sql/locations/eastus/serverOperationResults/d3668eeb-367d-4251-887f-068c2d775455?api-version=2021-02-01-preview
->>>>>>> 574cacd3
       pragma:
       - no-cache
       server:
@@ -63,7 +48,7 @@
       x-content-type-options:
       - nosniff
       x-ms-ratelimit-remaining-subscription-writes:
-      - '1198'
+      - '1199'
     status:
       code: 202
       message: Accepted
@@ -72,8 +57,6 @@
     headers:
       Accept:
       - '*/*'
-<<<<<<< HEAD
-=======
       Accept-Encoding:
       - gzip, deflate
       CommandName:
@@ -350,7 +333,6 @@
     headers:
       Accept:
       - '*/*'
->>>>>>> 574cacd3
       Accept-Encoding:
       - gzip, deflate
       CommandName:
@@ -361,8 +343,6 @@
       - -l -g -n -u -p
       User-Agent:
       - AZURECLI/2.25.0 azsdk-python-mgmt-sql/3.0.0 Python/3.8.10 (macOS-10.16-x86_64-i386-64bit)
-<<<<<<< HEAD
-=======
     method: GET
     uri: https://management.azure.com/subscriptions/00000000-0000-0000-0000-000000000000/resourceGroups/clitest.rg000001/providers/Microsoft.Sql/locations/eastus/serverAzureAsyncOperation/d3668eeb-367d-4251-887f-068c2d775455?api-version=2021-02-01-preview
   response:
@@ -2790,27 +2770,20 @@
       - -g -s
       User-Agent:
       - AZURECLI/2.25.0 azsdk-python-mgmt-sql/3.0.0 Python/3.8.10 (macOS-10.16-x86_64-i386-64bit)
->>>>>>> 574cacd3
-    method: GET
-    uri: https://management.azure.com/subscriptions/00000000-0000-0000-0000-000000000000/resourceGroups/clitest.rg000001/providers/Microsoft.Sql/locations/eastus/serverAzureAsyncOperation/a194d179-df33-4c52-b48f-1d31912e1efa?api-version=2021-02-01-preview
-  response:
-    body:
-      string: '{"name":"a194d179-df33-4c52-b48f-1d31912e1efa","status":"Failed","startTime":"2021-06-29T08:29:11.253Z","error":{"code":"ServerQuotaExceeded","message":"Cannot
-        move or create server. Subscription ''e64f3e8e-ab91-4a65-8cdd-5cd2f47d00b4''
-        will exceed server quota."}}'
-    headers:
-      cache-control:
-      - no-cache
-      content-length:
-      - '263'
-      content-type:
-      - application/json; charset=utf-8
-      date:
-<<<<<<< HEAD
-      - Tue, 29 Jun 2021 08:29:12 GMT
-=======
+    method: GET
+    uri: https://management.azure.com/subscriptions/00000000-0000-0000-0000-000000000000/resourceGroups/clitest.rg000001/providers/Microsoft.Sql/servers/clitestserver000002/keys?api-version=2020-11-01-preview
+  response:
+    body:
+      string: '{"value":[{"kind":"servicemanaged","properties":{"serverKeyType":"ServiceManaged","autoRotationEnabled":false},"id":"/subscriptions/00000000-0000-0000-0000-000000000000/resourceGroups/clitest.rg000001/providers/Microsoft.Sql/servers/clitestserver000002/keys/ServiceManaged","name":"ServiceManaged","type":"Microsoft.Sql/servers/keys"}]}'
+    headers:
+      cache-control:
+      - no-cache
+      content-length:
+      - '438'
+      content-type:
+      - application/json; charset=utf-8
+      date:
       - Sat, 03 Jul 2021 19:06:39 GMT
->>>>>>> 574cacd3
       expires:
       - '-1'
       pragma:
