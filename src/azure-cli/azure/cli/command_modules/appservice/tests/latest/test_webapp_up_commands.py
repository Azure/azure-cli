--- conflicted
+++ resolved
@@ -687,29 +687,17 @@
 
         # test dryrun operation
         result = self.cmd(
-<<<<<<< HEAD
             'webapp up -n {} -g {} --plan {} --runtime "PYTHON|3.7" --sku S1 --dryrun'.format(webapp_name, resource_group, plan)).get_output_in_json()
-=======
-            'webapp up -n {} -g {} --plan {} --runtime "PYTHON|3.9" --sku S1 --dryrun'.format(webapp_name, resource_group, plan)).get_output_in_json()
->>>>>>> 06da1ec7
         self.assertEqual(result['sku'].lower(), 'standard')
         self.assertTrue(result['name'].startswith(webapp_name))
         self.assertTrue(result['src_path'].replace(
             os.sep + os.sep, os.sep), up_working_dir)
-<<<<<<< HEAD
         self.assertEqual(result['runtime_version'].lower(), 'python|3.7')
-=======
-        self.assertEqual(result['runtime_version'], 'PYTHON|3.9')
->>>>>>> 06da1ec7
         self.assertEqual(result['os'].lower(), 'linux')
 
         # test the full E2E operation works
         full_result = self.cmd(
-<<<<<<< HEAD
             'webapp up -n {} -g {} --plan {} --runtime "PYTHON|3.7" --sku "S1"'.format(webapp_name, resource_group, plan)).get_output_in_json()
-=======
-            'webapp up -n {} -g {} --plan {} --runtime "PYTHON|3.9" --sku "S1"'.format(webapp_name, resource_group, plan)).get_output_in_json()
->>>>>>> 06da1ec7
         self.assertEqual(result['name'], full_result['name'])
 
         # Verify app is created
@@ -722,11 +710,7 @@
         ])
 
         self.cmd('webapp config show', checks=[
-<<<<<<< HEAD
             JMESPathCheck('linuxFxVersion', 'PYTHON|3.7'),
-=======
-            JMESPathCheck('linuxFxVersion', 'PYTHON|3.9'),
->>>>>>> 06da1ec7
             JMESPathCheck('tags.cli', 'None')
         ])
 
@@ -1139,11 +1123,7 @@
         self.assertTrue(result['name'].startswith(linux_webapp_name))
         self.assertTrue(result['src_path'].replace(
             os.sep + os.sep, os.sep), up_working_dir)
-<<<<<<< HEAD
         self.assertEqual(result['runtime_version'].lower(), 'node|16-lts')
-=======
-        self.assertEqual(result['runtime_version'], 'node|10.14')
->>>>>>> 06da1ec7
         self.assertEqual(result['os'].lower(), 'linux')
 
         # test the full linux E2E operation works
@@ -1161,11 +1141,7 @@
         ])
 
         self.cmd('webapp config show', checks=[
-<<<<<<< HEAD
             JMESPathCheck('linuxFxVersion', 'NODE|16-lts'),
-=======
-            JMESPathCheck('linuxFxVersion', 'NODE|10.14'),
->>>>>>> 06da1ec7
             JMESPathCheck('tags.cli', 'None'),
         ])
 
@@ -1175,21 +1151,13 @@
         ])
 
         # test windows dryrun operation
-<<<<<<< HEAD
         result = self.cmd("webapp up -n {} --sku  S1 --dryrun -r 'node|14lts' --os-type windows --plan {}"
-=======
-        result = self.cmd("webapp up -n {} --sku  S1 --dryrun -r 'node|10.14' --os-type windows --plan {}"
->>>>>>> 06da1ec7
                           .format(windows_webapp_name, windows_plan)).get_output_in_json()
         self.assertEqual(result['sku'].lower(), 'standard')
         self.assertTrue(result['name'].startswith(windows_webapp_name))
         self.assertTrue(result['src_path'].replace(
             os.sep + os.sep, os.sep), up_working_dir)
-<<<<<<< HEAD
         self.assertEqual(result['runtime_version'].lower(), 'node|14lts')
-=======
-        self.assertEqual(result['runtime_version'], 'node|10.14')
->>>>>>> 06da1ec7
         self.assertEqual(result['os'].lower(), 'windows')
 
         # test the full windows E2E operation works
