#!/usr/bin/env python

# --------------------------------------------------------------------------------------------
# Copyright (c) Microsoft Corporation. All rights reserved.
# Licensed under the MIT License. See License.txt in the project root for license information.
# --------------------------------------------------------------------------------------------

from __future__ import print_function
from codecs import open
from setuptools import setup, find_packages

try:
    from azure_bdist_wheel import cmdclass
except ImportError:
    from distutils import log as logger

    logger.warn("Wheel is not available, disabling bdist_wheel hook")
    cmdclass = {}

VERSION = "2.0.77"
# If we have source, validate that our version numbers match
# This should prevent uploading releases with mismatched versions.
try:
    with open('azure/cli/__init__.py', 'r', encoding='utf-8') as f:
        content = f.read()
except OSError:
    pass
else:
    import re
    import sys

    m = re.search(r'__version__\s*=\s*[\'"](.+?)[\'"]', content)
    if not m:
        print('Could not find __version__ in azure/cli/__init__.py')
        sys.exit(1)
    if m.group(1) != VERSION:
        print('Expected __version__ = "{}"; found "{}"'.format(VERSION, m.group(1)))
        sys.exit(1)

CLASSIFIERS = [
    'Development Status :: 5 - Production/Stable',
    'Intended Audience :: Developers',
    'Intended Audience :: System Administrators',
    'Programming Language :: Python',
    'Programming Language :: Python :: 2',
    'Programming Language :: Python :: 2.7',
    'Programming Language :: Python :: 3',
    'Programming Language :: Python :: 3.5',
    'Programming Language :: Python :: 3.6',
    'Programming Language :: Python :: 3.7',
    'Programming Language :: Python :: 3.8',
    'License :: OSI Approved :: MIT License',
]

DEPENDENCIES = [
    'azure-batch~=8.0',
    'azure-cli-command_modules-nspkg~=2.0',
    'azure-cli-core=={}.*'.format(VERSION),
    'azure-cli-nspkg~=3.0,>=3.0.3',
    'azure-cli-telemetry>=1.0.2,<2.0',
    'azure-cosmos~=3.0,>=3.0.2',
    'azure-datalake-store~=0.0.48',
    'azure-functions-devops-build~=0.0.22',
    'azure-graphrbac~=0.60.0',
    'azure-keyvault~=1.1',
    'azure-mgmt-advisor>=2.0.1,<3.0.0',
    'azure-mgmt-apimanagement>=0.1.0',
    'azure-mgmt-applicationinsights~=0.1.1',
    'azure-mgmt-appconfiguration~=0.3.0',
    'azure-mgmt-authorization~=0.52.0',
    'azure-mgmt-batch~=7.0',
    'azure-mgmt-batchai~=2.0',
    'azure-mgmt-billing~=0.2',
    'azure-mgmt-botservice~=0.2.0',
    'azure-mgmt-cdn~=3.1',
    'azure-mgmt-cognitiveservices~=5.0.0',
    'azure-mgmt-compute~=10.0',
    'azure-mgmt-consumption~=2.0',
    'azure-mgmt-containerinstance~=1.4',
    'azure-mgmt-containerregistry~=3.0.0rc7',
    'azure-mgmt-containerservice~=8.0.0',
    'azure-mgmt-cosmosdb~=0.8.0',
    'azure-mgmt-datalake-analytics~=0.2.1',
    'azure-mgmt-datalake-store~=0.5.0',
    'azure-mgmt-datamigration~=0.1.0',
    'azure-mgmt-deploymentmanager~=0.1.0',
    'azure-mgmt-devtestlabs~=2.2',
    'azure-mgmt-dns~=2.1',
    'azure-mgmt-eventgrid~=2.2',
    'azure-mgmt-eventhub~=2.6',
    'azure-mgmt-hdinsight~=1.1.0',
    'azure-mgmt-imagebuilder~=0.2.1',
    'azure-mgmt-iotcentral~=1.0',
    'azure-mgmt-iothub~=0.8.2',
    'azure-mgmt-iothubprovisioningservices~=0.2.0',
    'azure-mgmt-keyvault~=1.1',
    'azure-mgmt-kusto~=0.3.0',
    'azure-mgmt-loganalytics~=0.2',
    'azure-mgmt-managedservices~=1.0',
    'azure-mgmt-managementgroups~=0.1',
    'azure-mgmt-maps~=0.1.0',
    'azure-mgmt-marketplaceordering~=0.1',
    'azure-mgmt-media~=1.1,>=1.1.1',
    'azure-mgmt-monitor~=0.7.0',
    'azure-mgmt-msi~=0.2',
    'azure-mgmt-netapp~=0.7.0',
    'azure-mgmt-network~=7.0.0',
    'azure-mgmt-policyinsights~=0.3.1',
    'azure-mgmt-privatedns~=0.1.0',
    'azure-mgmt-rdbms~=1.8',
    'azure-mgmt-recoveryservices~=0.4.0',
    'azure-mgmt-recoveryservicesbackup~=0.4.0',
    'azure-mgmt-redis~=7.0.0rc1',
    'azure-mgmt-relay~=0.1.0',
    # 'azure-mgmt-reservations~=0.6.0',
    'azure-mgmt-reservations==0.6.0',  # TODO: Use requirements.txt instead of '==' #9781
    'azure-mgmt-resource~=6.0',
    'azure-mgmt-search~=2.0',
    'azure-mgmt-security~=0.1.0',
    'azure-mgmt-servicebus~=0.6.0',
    'azure-mgmt-servicefabric~=0.2.0',
    'azure-mgmt-signalr~=0.3.0',
<<<<<<< HEAD
    'azure-mgmt-sql~=0.13',
    'azure-mgmt-sqlvirtualmachine~=0.5.0',
=======
    'azure-mgmt-sql~=0.15',
    'azure-mgmt-sqlvirtualmachine~=0.4.0',
>>>>>>> 78e201ff
    'azure-mgmt-storage~=5.0.0',
    'azure-mgmt-trafficmanager~=0.51.0',
    'azure-mgmt-web~=0.42.0',
    'azure-multiapi-storage~=0.2.4',
    'azure-loganalytics~=0.1.0',
    'azure-storage-blob>=1.3.1,<2.0.0',
    'colorama~=0.4.1',
    'cryptography>=2.3.1,<3.0.0',
    'fabric~=2.4',
    'jsmin~=2.2.2',
    'knack~=0.6,>=0.6.3',
    'mock~=2.0',
    'paramiko>=2.0.8,<3.0.0',
    'pydocumentdb>=2.0.1,<3.0.0',
    'pygments~=2.4',
    'pyOpenSSL>=17.1.0',
    'pytz==2019.1',
    'pyyaml~=5.1',
    'psutil~=5.6',
    'requests~=2.22',
    'scp~=0.13.2',
    'six~=1.12',
    'sshtunnel~=0.1.4',
    'urllib3[secure]~=1.18',
    'vsts-cd-manager~=1.0.0,>=1.0.2',
    'websocket-client~=0.56.0',
    'xmltodict~=0.12',
    'javaproperties==0.5.1',
    'jsondiff==1.2.0'
]

with open('README.rst', 'r', encoding='utf-8') as f:
    README = f.read()
with open('HISTORY.rst', 'r', encoding='utf-8') as f:
    HISTORY = f.read()

setup(
    name='azure-cli',
    version=VERSION,
    description='Microsoft Azure Command-Line Tools',
    long_description=README + '\n\n' + HISTORY,
    license='MIT',
    author='Microsoft Corporation',
    author_email='azpycli@microsoft.com',
    url='https://github.com/Azure/azure-cli',
    zip_safe=False,
    classifiers=CLASSIFIERS,
    scripts=[
        'az',
        'az.completion.sh',
        'az.bat',
    ],
    packages=find_packages(exclude=["*.tests", "*.tests.*", "tests.*", "tests"]),
    install_requires=DEPENDENCIES,
    package_data={
        'azure.cli.core': ['auth_landing_pages/*.html'],
        'azure.cli.command_modules.acr': ['*.json'],
        'azure.cli.command_modules.botservice': ['*.json', '*.config'],
        'azure.cli.command_modules.monitor.operations': ['autoscale-parameters-template.json'],
        'azure.cli.command_modules.servicefabric': [
            'template/windows/template.json',
            'template/linux/template.json',
            'template/windows/parameter.json',
            'template/linux/parameter.json',
        ],
    },
    cmdclass=cmdclass
)<|MERGE_RESOLUTION|>--- conflicted
+++ resolved
@@ -120,13 +120,8 @@
     'azure-mgmt-servicebus~=0.6.0',
     'azure-mgmt-servicefabric~=0.2.0',
     'azure-mgmt-signalr~=0.3.0',
-<<<<<<< HEAD
-    'azure-mgmt-sql~=0.13',
+    'azure-mgmt-sql~=0.15',
     'azure-mgmt-sqlvirtualmachine~=0.5.0',
-=======
-    'azure-mgmt-sql~=0.15',
-    'azure-mgmt-sqlvirtualmachine~=0.4.0',
->>>>>>> 78e201ff
     'azure-mgmt-storage~=5.0.0',
     'azure-mgmt-trafficmanager~=0.51.0',
     'azure-mgmt-web~=0.42.0',
