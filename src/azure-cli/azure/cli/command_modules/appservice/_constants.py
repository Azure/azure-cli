--- conflicted
+++ resolved
@@ -140,21 +140,6 @@
 FLEX_RUNTIMES = [
     {
         'runtime': 'dotnet-isolated',
-<<<<<<< HEAD
-        'version': '6'
-    },
-    {
-        'runtime': 'dotnet-isolated',
-        'version': '8'
-    },
-    {
-        'runtime': 'java',
-        'version': '17.0'
-    },
-    {
-        'runtime': 'java',
-        'version': '11.0'
-=======
         'version': '8.0'
     },
     {
@@ -168,7 +153,6 @@
     {
         'runtime': 'node',
         'version': '20'
->>>>>>> 2750c65e
     },
     {
         'runtime': 'node',
@@ -176,19 +160,11 @@
     },
     {
         'runtime': 'python',
-<<<<<<< HEAD
-        'version': '3.10'
-    },
-    {
-        'runtime': 'python',
-        'version': '3.11'
-=======
         'version': '3.11'
     },
     {
         'runtime': 'python',
         'version': '3.10'
->>>>>>> 2750c65e
     },
     {
         'runtime': 'powershell',
@@ -198,258 +174,10 @@
 
 FLEX_SUBNET_DELEGATION = "Microsoft.App/environments"
 
-<<<<<<< HEAD
-DEPLOYMENT_STORAGE_AUTH_TYPES = ['SystemAssignedIdentity', 'UserAssignedIdentity', 'StorageAccountConnectionString']
-
-STORAGE_BLOB_DATA_CONTRIBUTOR_ROLE_ID = 'ba92f5b4-2d11-453d-a403-e96b0029c9fe'
-
-SAMPLE = r"""
-{
-  "value": [
-    {
-      "id": null,
-      "name": "python",
-      "type": "Microsoft.Web/functionAppStacks?stackOsType=All",
-      "properties": {
-        "displayText": "Python",
-        "value": "python",
-        "preferredOs": "linux",
-        "majorVersions": [
-          {
-            "displayText": "Python 3",
-            "value": "3",
-            "minorVersions": [
-              {
-                "displayText": "Python 3.11",
-                "value": "3.11",
-                "stackSettings": {
-                  "linuxRuntimeSettings": {
-                    "runtimeVersion": "Python|3.11",
-                    "remoteDebuggingSupported": false,
-                    "isPreview": false,
-                    "isDefault": true,
-                    "isHidden": false,
-                    "appInsightsSettings": {
-                      "isSupported": true
-                    },
-                    "gitHubActionSettings": {
-                      "isSupported": true,
-                      "supportedVersion": "3.11"
-                    },
-                    "appSettingsDictionary": {
-                      "FUNCTIONS_WORKER_RUNTIME": "python"
-                    },
-                    "siteConfigPropertiesDictionary": {
-                      "use32BitWorkerProcess": false,
-                      "linuxFxVersion": "Python|3.11"
-                    },
-                    "supportedFunctionsExtensionVersions": [
-                      "~4"
-                    ],
-                    "endOfLifeDate": "Sun Oct 31 2027 00:00:00 GMT+0000 (Coordinated Universal Time)",
-                    "Sku": [
-                      {
-                        "skuCode": "FC",
-                        "instanceMemoryMB": [
-                          {
-                            "size": 512,
-                            "isDefault": false
-                          },
-                          {
-                            "size": 2048,
-                            "isDefault": true
-                          },
-                          {
-                            "size": 4096,
-                            "isDefault": false
-                          }
-                        ],
-                        "maximumInstanceCount": {
-                          "lowestMaximumInstanceCount": 40,
-                          "highestMaximumInstanceCount": 1000,
-                          "defaultValue": 100
-                        },
-                        "functionAppConfigProperties": {
-                          "runtime": {
-                            "name": "python",
-                            "version": "3.11"
-                          }
-                        }
-                      }
-                    ]
-                  }
-                }
-              },
-              {
-                "displayText": "Python 3.10",
-                "value": "3.10",
-                "stackSettings": {
-                  "linuxRuntimeSettings": {
-                    "runtimeVersion": "Python|3.10",
-                    "remoteDebuggingSupported": false,
-                    "isPreview": false,
-                    "isDefault": true,
-                    "isHidden": false,
-                    "appInsightsSettings": {
-                      "isSupported": true
-                    },
-                    "gitHubActionSettings": {
-                      "isSupported": true,
-                      "supportedVersion": "3.10"
-                    },
-                    "appSettingsDictionary": {
-                      "FUNCTIONS_WORKER_RUNTIME": "python"
-                    },
-                    "siteConfigPropertiesDictionary": {
-                      "use32BitWorkerProcess": false,
-                      "linuxFxVersion": "Python|3.10"
-                    },
-                    "supportedFunctionsExtensionVersions": [
-                      "~4"
-                    ],
-                    "endOfLifeDate": "Sat Oct 31 2026 00:00:00 GMT+0000 (Coordinated Universal Time)",
-                    "Sku": [
-                      {
-                        "skuCode": "FC",
-                        "instanceMemoryMB": [
-                          {
-                            "size": 512,
-                            "isDefault": false
-                          },
-                          {
-                            "size": 2048,
-                            "isDefault": true
-                          },
-                          {
-                            "size": 4096,
-                            "isDefault": false
-                          }
-                        ],
-                        "maximumInstanceCount": {
-                          "lowestMaximumInstanceCount": 40,
-                          "highestMaximumInstanceCount": 1000,
-                          "defaultValue": 100
-                        },
-                        "functionAppConfigProperties": {
-                          "runtime": {
-                            "name": "python",
-                            "version": "3.10"
-                          }
-                        }
-                      }
-                    ]
-                  }
-                }
-              },
-              {
-                "displayText": "Python 3.9",
-                "value": "3.9",
-                "stackSettings": {
-                  "linuxRuntimeSettings": {
-                    "runtimeVersion": "Python|3.9",
-                    "remoteDebuggingSupported": false,
-                    "isPreview": false,
-                    "isDefault": false,
-                    "appInsightsSettings": {
-                      "isSupported": true
-                    },
-                    "gitHubActionSettings": {
-                      "isSupported": true,
-                      "supportedVersion": "3.9"
-                    },
-                    "appSettingsDictionary": {
-                      "FUNCTIONS_WORKER_RUNTIME": "python"
-                    },
-                    "siteConfigPropertiesDictionary": {
-                      "use32BitWorkerProcess": false,
-                      "linuxFxVersion": "Python|3.9"
-                    },
-                    "supportedFunctionsExtensionVersions": [
-                      "~4",
-                      "~3"
-                    ],
-                    "endOfLifeDate": "Fri Oct 31 2025 00:00:00 GMT+0000 (Coordinated Universal Time)",
-                    "Sku": null
-                  }
-                }
-              },
-              {
-                "displayText": "Python 3.8",
-                "value": "3.8",
-                "stackSettings": {
-                  "linuxRuntimeSettings": {
-                    "runtimeVersion": "Python|3.8",
-                    "remoteDebuggingSupported": false,
-                    "appInsightsSettings": {
-                      "isSupported": true
-                    },
-                    "gitHubActionSettings": {
-                      "isSupported": true,
-                      "supportedVersion": "3.8"
-                    },
-                    "appSettingsDictionary": {
-                      "FUNCTIONS_WORKER_RUNTIME": "python"
-                    },
-                    "siteConfigPropertiesDictionary": {
-                      "use32BitWorkerProcess": false,
-                      "linuxFxVersion": "Python|3.8"
-                    },
-                    "supportedFunctionsExtensionVersions": [
-                      "~4",
-                      "~3"
-                    ],
-                    "endOfLifeDate": "Thu Oct 31 2024 00:00:00 GMT+0000 (Coordinated Universal Time)",
-                    "Sku": null
-                  }
-                }
-              },
-              {
-                "displayText": "Python 3.7",
-                "value": "3.7",
-                "stackSettings": {
-                  "linuxRuntimeSettings": {
-                    "runtimeVersion": "Python|3.7",
-                    "remoteDebuggingSupported": false,
-                    "appInsightsSettings": {
-                      "isSupported": true
-                    },
-                    "gitHubActionSettings": {
-                      "isSupported": true,
-                      "supportedVersion": "3.7"
-                    },
-                    "appSettingsDictionary": {
-                      "FUNCTIONS_WORKER_RUNTIME": "python"
-                    },
-                    "siteConfigPropertiesDictionary": {
-                      "use32BitWorkerProcess": false,
-                      "linuxFxVersion": "Python|3.7"
-                    },
-                    "supportedFunctionsExtensionVersions": [
-                      "~4",
-                      "~3",
-                      "~2"
-                    ],
-                    "endOfLifeDate": "Fri Jun 30 2023 00:00:00 GMT+0000 (Coordinated Universal Time)",
-                    "Sku": null
-                  }
-                }
-              }
-            ]
-          }
-        ]
-      }
-    }
-  ],
-  "nextLink": null,
-  "id": null
-}
-"""
-=======
 DEFAULT_INSTANCE_SIZE = 2048
 
 DEFAULT_MAXIMUM_INSTANCE_COUNT = 100
 
 DEPLOYMENT_STORAGE_AUTH_TYPES = ['SystemAssignedIdentity', 'UserAssignedIdentity', 'StorageAccountConnectionString']
 
-STORAGE_BLOB_DATA_CONTRIBUTOR_ROLE_ID = 'ba92f5b4-2d11-453d-a403-e96b0029c9fe'
->>>>>>> 2750c65e
+STORAGE_BLOB_DATA_CONTRIBUTOR_ROLE_ID = 'ba92f5b4-2d11-453d-a403-e96b0029c9fe'