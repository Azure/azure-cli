--- conflicted
+++ resolved
@@ -10,15 +10,8 @@
     get_sql_servers_operations,
     get_sql_firewall_rules_operations,
     get_sql_databases_operations,
-<<<<<<< HEAD
     get_sql_elastic_pools_operations,
     get_sql_capabilities_operations)
-from azure.cli.core.sdk.util import (
-    create_service_adapter,
-    ServiceGroup)
-=======
-    get_sql_elastic_pools_operations)
->>>>>>> ce0a819c
 
 custom_path = 'azure.cli.command_modules.sql.custom#{}'
 
