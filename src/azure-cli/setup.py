#!/usr/bin/env python

# --------------------------------------------------------------------------------------------
# Copyright (c) Microsoft Corporation. All rights reserved.
# Licensed under the MIT License. See License.txt in the project root for license information.
# --------------------------------------------------------------------------------------------

from codecs import open
from setuptools import setup, find_packages
import sys

try:
    from azure_cli_bdist_wheel import cmdclass
except ImportError:
    from distutils import log as logger

    logger.warn("Wheel is not available, disabling bdist_wheel hook")
    cmdclass = {}

VERSION = "2.25.0"
# If we have source, validate that our version numbers match
# This should prevent uploading releases with mismatched versions.
try:
    with open('azure/cli/__main__.py', 'r', encoding='utf-8') as f:
        content = f.read()
except OSError:
    pass
else:
    import re

    m = re.search(r'__version__\s*=\s*[\'"](.+?)[\'"]', content)
    if not m:
        print('Could not find __version__ in azure/cli/__main__.py')
        sys.exit(1)
    if m.group(1) != VERSION:
        print('Expected __version__ = "{}"; found "{}"'.format(VERSION, m.group(1)))
        sys.exit(1)

CLASSIFIERS = [
    'Development Status :: 5 - Production/Stable',
    'Intended Audience :: Developers',
    'Intended Audience :: System Administrators',
    'Programming Language :: Python',
    'Programming Language :: Python :: 3',
    'Programming Language :: Python :: 3.6',
    'Programming Language :: Python :: 3.7',
    'Programming Language :: Python :: 3.8',
    'Programming Language :: Python :: 3.9',
    'License :: OSI Approved :: MIT License',
]

DEPENDENCIES = [
    'antlr4-python3-runtime~=4.7.2',
    'azure-appconfiguration~=1.1.1',
    'azure-batch~=10.0.0',
    'azure-cli-core=={}'.format(VERSION),
    'azure-cosmos~=3.0,>=3.0.2',
    'azure-datalake-store~=0.0.49',
    'azure-functions-devops-build~=0.0.22',
    'azure-graphrbac~=0.60.0',
    'azure-identity',
    'azure-keyvault-administration==4.0.0b3',
    'azure-keyvault~=1.1.0',
    'azure-loganalytics~=0.1.0',
    'azure-mgmt-advisor==9.0.0',
    'azure-mgmt-apimanagement~=0.2.0',
    'azure-mgmt-appconfiguration~=1.0.1',
    'azure-mgmt-applicationinsights~=1.0.0',
    'azure-mgmt-authorization~=0.61.0',
    'azure-mgmt-batchai~=2.0',
    'azure-mgmt-batch~=15.0.0',
    'azure-mgmt-billing==6.0.0',
    'azure-mgmt-botservice~=0.3.0',
    'azure-mgmt-cdn==11.0.0',
    'azure-mgmt-cognitiveservices~=12.0.0',
    'azure-mgmt-compute~=21.0.0',
    'azure-mgmt-consumption~=2.0',
    'azure-mgmt-containerinstance~=1.4',
    'azure-mgmt-containerregistry==3.0.0rc17',
    'azure-mgmt-containerservice~=16.0.0',
    'azure-mgmt-cosmosdb~=6.4.0',
<<<<<<< HEAD
    'azure-mgmt-databoxedge~=1.0.0',
=======
    'azure-mgmt-databoxedge~=0.2.0',
>>>>>>> da53572d
    'azure-mgmt-datalake-analytics~=0.2.1',
    'azure-mgmt-datalake-store~=0.5.0',
    'azure-mgmt-datamigration~=4.1.0',
    'azure-mgmt-deploymentmanager~=0.2.0',
    'azure-mgmt-devtestlabs~=4.0',
    'azure-mgmt-dns~=8.0.0',
    'azure-mgmt-eventgrid==9.0.0',
    'azure-mgmt-eventhub~=4.1.0',
    'azure-mgmt-extendedlocation~=1.0.0b2',
    'azure-mgmt-hdinsight~=8.0.0',
    'azure-mgmt-imagebuilder~=0.4.0',
    'azure-mgmt-iotcentral~=4.1.0',
    'azure-mgmt-iothub==2.0.0',
    'azure-mgmt-iothubprovisioningservices~=0.2.0',
    'azure-mgmt-keyvault==9.0.0',
    'azure-mgmt-kusto~=0.3.0',
    'azure-mgmt-loganalytics~=8.0.0',
    'azure-mgmt-managedservices~=1.0',
    'azure-mgmt-managementgroups~=0.1',
    'azure-mgmt-maps~=0.1.0',
    'azure-mgmt-marketplaceordering==1.1.0',
    'azure-mgmt-media~=3.0',
    'azure-mgmt-monitor~=2.0.0',
    'azure-mgmt-msi~=0.2',
    'azure-mgmt-netapp~=3.0.0',
    'azure-mgmt-network~=19.0.0',
    'azure-mgmt-policyinsights~=0.5.0',
    'azure-mgmt-privatedns~=1.0.0',
    'azure-mgmt-rdbms~=8.1.0b4',
    'azure-mgmt-recoveryservicesbackup~=0.12.0',
    'azure-mgmt-recoveryservices~=1.0.0',
    'azure-mgmt-redhatopenshift==0.1.0',
    'azure-mgmt-redis~=7.0.0rc1',
    'azure-mgmt-relay~=0.1.0',
    'azure-mgmt-reservations==0.6.0',  # TODO: Use requirements.txt instead of '==' #9781
    'azure-mgmt-resource==18.0.0',
    # 'azure-mgmt-reservations~=0.6.0',
    'azure-mgmt-search~=8.0',
    'azure-mgmt-security~=0.6.0',
    'azure-mgmt-servicebus~=6.0.0',
    'azure-mgmt-servicefabric~=0.5.0',
    'azure-mgmt-servicefabricmanagedclusters~=1.0.0',
    'azure-mgmt-signalr~=1.0.0b2',
    'azure-mgmt-sqlvirtualmachine~=0.5.0',
    'azure-mgmt-sql~=0.28.0',
    'azure-mgmt-storage~=18.0.0',
    'azure-mgmt-synapse~=2.0.0',
    'azure-mgmt-trafficmanager~=0.51.0',
    'azure-mgmt-web~=2.0.0',
    'azure-multiapi-storage~=0.6.2',
    'azure-storage-common~=1.4',
    'azure-synapse-accesscontrol~=0.5.0',
    'azure-synapse-artifacts~=0.6.0',
    'azure-synapse-spark~=0.2.0',
    'fabric~=2.4',
    'javaproperties==0.5.1',
    'jsmin~=2.2.2',
    'jsondiff==1.2.0',
    'packaging~=20.9',
    'PyGithub==1.38',
    'pytz==2019.1',
    'scp~=0.13.2',
    'semver==2.13.0',
    'sshtunnel~=0.1.4',
    'vsts-cd-manager~=1.0.0,>=1.0.2',
    'websocket-client~=0.56.0',
    'xmltodict~=0.12'
]

TESTS_REQUIRE = [
    'mock~=4.0'
]

with open('README.rst', 'r', encoding='utf-8') as f:
    README = f.read()

setup(
    name='azure-cli',
    version=VERSION,
    description='Microsoft Azure Command-Line Tools',
    long_description=README,
    license='MIT',
    author='Microsoft Corporation',
    author_email='azpycli@microsoft.com',
    url='https://github.com/Azure/azure-cli',
    zip_safe=False,
    classifiers=CLASSIFIERS,
    scripts=[
        'az',
        'az.completion.sh',
        'az.bat',
    ],
    packages=find_packages(exclude=["*.tests", "*.tests.*", "tests.*", "tests", "azure", "azure.cli"]),
    install_requires=DEPENDENCIES,
    python_requires='>=3.6.0',
    package_data={
        'azure.cli.command_modules.acr': ['*.json'],
        'azure.cli.command_modules.botservice': ['*.json', '*.config'],
        'azure.cli.command_modules.monitor.operations': ['autoscale-parameters-template.json'],
        'azure.cli.command_modules.servicefabric': [
            'template/windows/template.json',
            'template/windows/parameter.json',
            'template/linux/template.json',
            'template/linux/parameter.json',
            'template/service/template.json',
            'template/service/parameter.json'
        ],
        'azure.cli.command_modules.appservice': [
            'resources/WindowsFunctionsStacks.json',
            'resources/LinuxFunctionsStacks.json',
            'resources/WebappRuntimeStacks.json',
            'resources/GenerateRandomAppNames.json'
        ],
        'azure.cli.command_modules.rdbms': [
            'randomname/adjectives.txt',
            'randomname/nouns.txt',
            'templates/mysql_githubaction_template.yaml',
            'templates/postgresql_githubaction_template.yaml'
        ]
    },
    cmdclass=cmdclass
)<|MERGE_RESOLUTION|>--- conflicted
+++ resolved
@@ -79,11 +79,7 @@
     'azure-mgmt-containerregistry==3.0.0rc17',
     'azure-mgmt-containerservice~=16.0.0',
     'azure-mgmt-cosmosdb~=6.4.0',
-<<<<<<< HEAD
-    'azure-mgmt-databoxedge~=1.0.0',
-=======
     'azure-mgmt-databoxedge~=0.2.0',
->>>>>>> da53572d
     'azure-mgmt-datalake-analytics~=0.2.1',
     'azure-mgmt-datalake-store~=0.5.0',
     'azure-mgmt-datamigration~=4.1.0',
