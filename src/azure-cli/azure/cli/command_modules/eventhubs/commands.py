--- conflicted
+++ resolved
@@ -95,25 +95,6 @@
         g.command('delete', 'delete')
         g.generic_update_command('update', custom_func_name='cli_eheventhub_update')
 
-<<<<<<< HEAD
-# ConsumerGroup Region
-    with self.command_group('eventhubs eventhub consumer-group', eh_consumer_groups_util, resource_type=ResourceType.MGMT_EVENTHUB, client_factory=consumer_groups_mgmt_client_factory) as g:
-        g.custom_command('create', 'cli_consumergroup_create')
-        g.show_command('show', 'get')
-        g.command('list', 'list_by_event_hub')
-        g.command('delete', 'delete')
-        g.generic_update_command('update', custom_func_name='cli_consumergroup_update', custom_func_type=eventhubs_custom)
-=======
-    with self.command_group('eventhubs eventhub authorization-rule', eh_event_hub_util, resource_type=ResourceType.MGMT_EVENTHUB, client_factory=event_hub_mgmt_client_factory) as g:
-        g.custom_command('create', 'cli_eventhubautho_create')
-        g.show_command('show', 'get_authorization_rule')
-        g.command('list', 'list_authorization_rules')
-        g.command('keys list', 'list_keys')
-        g.custom_command('keys renew', 'cli_eventhub_keys_renew')
-        g.command('delete', 'delete_authorization_rule')
-        g.generic_update_command('update', getter_name='get_authorization_rule', setter_name='create_or_update_authorization_rule', custom_func_name='cli_autho_update')
->>>>>>> 6fb53fdd
-
 # DisasterRecoveryConfigs Region
     with self.command_group('eventhubs georecovery-alias', eh_geodr_util, resource_type=ResourceType.MGMT_EVENTHUB, client_factory=disaster_recovery_mgmt_client_factory) as g:
         g.custom_command('set', 'cli_geodr_create')
