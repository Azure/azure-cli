--- conflicted
+++ resolved
@@ -17,12 +17,8 @@
       ParameterSetName:
       - --storage-account -g -n --enabled-protocols --root-squash
       User-Agent:
-<<<<<<< HEAD
-      - AZURECLI/2.50.0 (PIP) azsdk-python-azure-mgmt-storage/0.1.0 Python/3.9.6 (Windows-10-10.0.19045-SP0)
-=======
-      - AZURECLI/2.53.0 azsdk-python-azure-mgmt-storage/21.1.0 Python/3.10.13 (Linux-5.15.0-1047-azure-x86_64-with-glibc2.31)
-        VSTS_7b238909-6802-4b65-b90d-184bca47f458_build_220_0
->>>>>>> da1007ab
+      - AZURECLI/2.53.0 azsdk-python-azure-mgmt-storage/21.1.0 Python/3.10.13 (Linux-5.15.0-1047-azure-x86_64-with-glibc2.31)
+        VSTS_7b238909-6802-4b65-b90d-184bca47f458_build_220_0
     method: PUT
     uri: https://management.azure.com/subscriptions/00000000-0000-0000-0000-000000000000/resourceGroups/cli_nfs000001/providers/Microsoft.Storage/storageAccounts/nfs000002/fileServices/default/shares/share000003?api-version=2023-01-01
   response:
@@ -36,15 +32,9 @@
       content-type:
       - application/json
       date:
-<<<<<<< HEAD
-      - Thu, 06 Jul 2023 03:49:21 GMT
-      etag:
-      - '"0x8DB7DD3FB83593F"'
-=======
       - Thu, 19 Oct 2023 09:45:41 GMT
       etag:
       - '"0x8DBD0882855E8E4"'
->>>>>>> da1007ab
       expires:
       - '-1'
       pragma:
@@ -56,11 +46,7 @@
       x-content-type-options:
       - nosniff
       x-ms-ratelimit-remaining-subscription-writes:
-<<<<<<< HEAD
-      - '1130'
-=======
       - '1190'
->>>>>>> da1007ab
     status:
       code: 201
       message: Created
@@ -78,21 +64,13 @@
       ParameterSetName:
       - --storage-account -g -n --root-squash
       User-Agent:
-<<<<<<< HEAD
-      - AZURECLI/2.50.0 (PIP) azsdk-python-azure-mgmt-storage/0.1.0 Python/3.9.6 (Windows-10-10.0.19045-SP0)
-=======
-      - AZURECLI/2.53.0 azsdk-python-azure-mgmt-storage/21.1.0 Python/3.10.13 (Linux-5.15.0-1047-azure-x86_64-with-glibc2.31)
-        VSTS_7b238909-6802-4b65-b90d-184bca47f458_build_220_0
->>>>>>> da1007ab
+      - AZURECLI/2.53.0 azsdk-python-azure-mgmt-storage/21.1.0 Python/3.10.13 (Linux-5.15.0-1047-azure-x86_64-with-glibc2.31)
+        VSTS_7b238909-6802-4b65-b90d-184bca47f458_build_220_0
     method: GET
     uri: https://management.azure.com/subscriptions/00000000-0000-0000-0000-000000000000/resourceGroups/cli_nfs000001/providers/Microsoft.Storage/storageAccounts/nfs000002/fileServices/default/shares/share000003?api-version=2023-01-01
   response:
     body:
-<<<<<<< HEAD
-      string: '{"id":"/subscriptions/00000000-0000-0000-0000-000000000000/resourceGroups/cli_nfs000001/providers/Microsoft.Storage/storageAccounts/nfs000002/fileServices/default/shares/share000003","name":"share000003","type":"Microsoft.Storage/storageAccounts/fileServices/shares","etag":"\"0x8DB7DD3FB83593F\"","properties":{"leaseStatus":"unlocked","leaseState":"available","signedIdentifiers":[],"accessTier":"Premium","lastModifiedTime":"2023-07-06T03:49:21.0000000Z","shareQuota":32,"enabledProtocols":"NFS","rootSquash":"AllSquash"}}'
-=======
       string: '{"id":"/subscriptions/00000000-0000-0000-0000-000000000000/resourceGroups/cli_nfs000001/providers/Microsoft.Storage/storageAccounts/nfs000002/fileServices/default/shares/share000003","name":"share000003","type":"Microsoft.Storage/storageAccounts/fileServices/shares","etag":"\"0x8DBD0882855E8E4\"","properties":{"leaseStatus":"unlocked","leaseState":"available","signedIdentifiers":[],"accessTier":"Premium","lastModifiedTime":"2023-10-19T09:45:41.0000000Z","shareQuota":32,"enabledProtocols":"NFS","rootSquash":"AllSquash"}}'
->>>>>>> da1007ab
     headers:
       cache-control:
       - no-cache
@@ -101,15 +79,9 @@
       content-type:
       - application/json
       date:
-<<<<<<< HEAD
-      - Thu, 06 Jul 2023 03:49:21 GMT
-      etag:
-      - '"0x8DB7DD3FB83593F"'
-=======
       - Thu, 19 Oct 2023 09:45:40 GMT
       etag:
       - '"0x8DBD0882855E8E4"'
->>>>>>> da1007ab
       expires:
       - '-1'
       pragma:
@@ -142,12 +114,8 @@
       ParameterSetName:
       - --storage-account -g -n --root-squash
       User-Agent:
-<<<<<<< HEAD
-      - AZURECLI/2.50.0 (PIP) azsdk-python-azure-mgmt-storage/0.1.0 Python/3.9.6 (Windows-10-10.0.19045-SP0)
-=======
-      - AZURECLI/2.53.0 azsdk-python-azure-mgmt-storage/21.1.0 Python/3.10.13 (Linux-5.15.0-1047-azure-x86_64-with-glibc2.31)
-        VSTS_7b238909-6802-4b65-b90d-184bca47f458_build_220_0
->>>>>>> da1007ab
+      - AZURECLI/2.53.0 azsdk-python-azure-mgmt-storage/21.1.0 Python/3.10.13 (Linux-5.15.0-1047-azure-x86_64-with-glibc2.31)
+        VSTS_7b238909-6802-4b65-b90d-184bca47f458_build_220_0
     method: PATCH
     uri: https://management.azure.com/subscriptions/00000000-0000-0000-0000-000000000000/resourceGroups/cli_nfs000001/providers/Microsoft.Storage/storageAccounts/nfs000002/fileServices/default/shares/share000003?api-version=2023-01-01
   response:
@@ -161,15 +129,9 @@
       content-type:
       - application/json
       date:
-<<<<<<< HEAD
-      - Thu, 06 Jul 2023 03:49:24 GMT
-      etag:
-      - '"0x8DB7DD3FD2E59AB"'
-=======
       - Thu, 19 Oct 2023 09:45:41 GMT
       etag:
       - '"0x8DBD088289AB003"'
->>>>>>> da1007ab
       expires:
       - '-1'
       pragma:
@@ -181,11 +143,7 @@
       x-content-type-options:
       - nosniff
       x-ms-ratelimit-remaining-subscription-writes:
-<<<<<<< HEAD
-      - '1121'
-=======
       - '1184'
->>>>>>> da1007ab
     status:
       code: 200
       message: OK
@@ -203,21 +161,13 @@
       ParameterSetName:
       - --storage-account -g -n
       User-Agent:
-<<<<<<< HEAD
-      - AZURECLI/2.50.0 (PIP) azsdk-python-azure-mgmt-storage/0.1.0 Python/3.9.6 (Windows-10-10.0.19045-SP0)
-=======
-      - AZURECLI/2.53.0 azsdk-python-azure-mgmt-storage/21.1.0 Python/3.10.13 (Linux-5.15.0-1047-azure-x86_64-with-glibc2.31)
-        VSTS_7b238909-6802-4b65-b90d-184bca47f458_build_220_0
->>>>>>> da1007ab
+      - AZURECLI/2.53.0 azsdk-python-azure-mgmt-storage/21.1.0 Python/3.10.13 (Linux-5.15.0-1047-azure-x86_64-with-glibc2.31)
+        VSTS_7b238909-6802-4b65-b90d-184bca47f458_build_220_0
     method: GET
     uri: https://management.azure.com/subscriptions/00000000-0000-0000-0000-000000000000/resourceGroups/cli_nfs000001/providers/Microsoft.Storage/storageAccounts/nfs000002/fileServices/default/shares/share000003?api-version=2023-01-01
   response:
     body:
-<<<<<<< HEAD
-      string: '{"id":"/subscriptions/00000000-0000-0000-0000-000000000000/resourceGroups/cli_nfs000001/providers/Microsoft.Storage/storageAccounts/nfs000002/fileServices/default/shares/share000003","name":"share000003","type":"Microsoft.Storage/storageAccounts/fileServices/shares","etag":"\"0x8DB7DD3FD2E59AB\"","properties":{"leaseStatus":"unlocked","leaseState":"available","signedIdentifiers":[],"accessTier":"Premium","lastModifiedTime":"2023-07-06T03:49:24.0000000Z","shareQuota":32,"enabledProtocols":"NFS","rootSquash":"NoRootSquash"}}'
-=======
       string: '{"id":"/subscriptions/00000000-0000-0000-0000-000000000000/resourceGroups/cli_nfs000001/providers/Microsoft.Storage/storageAccounts/nfs000002/fileServices/default/shares/share000003","name":"share000003","type":"Microsoft.Storage/storageAccounts/fileServices/shares","etag":"\"0x8DBD088289AB003\"","properties":{"leaseStatus":"unlocked","leaseState":"available","signedIdentifiers":[],"accessTier":"Premium","lastModifiedTime":"2023-10-19T09:45:41.0000000Z","shareQuota":32,"enabledProtocols":"NFS","rootSquash":"NoRootSquash"}}'
->>>>>>> da1007ab
     headers:
       cache-control:
       - no-cache
@@ -226,15 +176,9 @@
       content-type:
       - application/json
       date:
-<<<<<<< HEAD
-      - Thu, 06 Jul 2023 03:49:25 GMT
-      etag:
-      - '"0x8DB7DD3FD2E59AB"'
-=======
       - Thu, 19 Oct 2023 09:45:41 GMT
       etag:
       - '"0x8DBD088289AB003"'
->>>>>>> da1007ab
       expires:
       - '-1'
       pragma:
@@ -266,21 +210,13 @@
       ParameterSetName:
       - --storage-account -g
       User-Agent:
-<<<<<<< HEAD
-      - AZURECLI/2.50.0 (PIP) azsdk-python-azure-mgmt-storage/0.1.0 Python/3.9.6 (Windows-10-10.0.19045-SP0)
-=======
-      - AZURECLI/2.53.0 azsdk-python-azure-mgmt-storage/21.1.0 Python/3.10.13 (Linux-5.15.0-1047-azure-x86_64-with-glibc2.31)
-        VSTS_7b238909-6802-4b65-b90d-184bca47f458_build_220_0
->>>>>>> da1007ab
+      - AZURECLI/2.53.0 azsdk-python-azure-mgmt-storage/21.1.0 Python/3.10.13 (Linux-5.15.0-1047-azure-x86_64-with-glibc2.31)
+        VSTS_7b238909-6802-4b65-b90d-184bca47f458_build_220_0
     method: GET
     uri: https://management.azure.com/subscriptions/00000000-0000-0000-0000-000000000000/resourceGroups/cli_nfs000001/providers/Microsoft.Storage/storageAccounts/nfs000002/fileServices/default/shares?api-version=2023-01-01
   response:
     body:
-<<<<<<< HEAD
-      string: '{"value":[{"id":"/subscriptions/00000000-0000-0000-0000-000000000000/resourceGroups/cli_nfs000001/providers/Microsoft.Storage/storageAccounts/nfs000002/fileServices/default/shares/share000003","name":"share000003","type":"Microsoft.Storage/storageAccounts/fileServices/shares","etag":"\"0x8DB7DD3FD2E59AB\"","properties":{"leaseStatus":"unlocked","leaseState":"available","accessTier":"Premium","lastModifiedTime":"2023-07-06T03:49:24.0000000Z","shareQuota":32,"enabledProtocols":"NFS","rootSquash":"NoRootSquash"}}]}'
-=======
       string: '{"value":[{"id":"/subscriptions/00000000-0000-0000-0000-000000000000/resourceGroups/cli_nfs000001/providers/Microsoft.Storage/storageAccounts/nfs000002/fileServices/default/shares/share000003","name":"share000003","type":"Microsoft.Storage/storageAccounts/fileServices/shares","etag":"\"0x8DBD088289AB003\"","properties":{"leaseStatus":"unlocked","leaseState":"available","accessTier":"Premium","lastModifiedTime":"2023-10-19T09:45:41.0000000Z","shareQuota":32,"enabledProtocols":"NFS","rootSquash":"NoRootSquash"}}]}'
->>>>>>> da1007ab
     headers:
       cache-control:
       - no-cache
@@ -289,11 +225,7 @@
       content-type:
       - application/json
       date:
-<<<<<<< HEAD
-      - Thu, 06 Jul 2023 03:49:26 GMT
-=======
       - Thu, 19 Oct 2023 09:45:42 GMT
->>>>>>> da1007ab
       expires:
       - '-1'
       pragma:
@@ -323,12 +255,8 @@
       ParameterSetName:
       - --storage-account -g -n -y
       User-Agent:
-<<<<<<< HEAD
-      - AZURECLI/2.50.0 (PIP) azsdk-python-azure-mgmt-storage/0.1.0 Python/3.9.6 (Windows-10-10.0.19045-SP0)
-=======
-      - AZURECLI/2.53.0 azsdk-python-azure-mgmt-storage/21.1.0 Python/3.10.13 (Linux-5.15.0-1047-azure-x86_64-with-glibc2.31)
-        VSTS_7b238909-6802-4b65-b90d-184bca47f458_build_220_0
->>>>>>> da1007ab
+      - AZURECLI/2.53.0 azsdk-python-azure-mgmt-storage/21.1.0 Python/3.10.13 (Linux-5.15.0-1047-azure-x86_64-with-glibc2.31)
+        VSTS_7b238909-6802-4b65-b90d-184bca47f458_build_220_0
     method: DELETE
     uri: https://management.azure.com/subscriptions/00000000-0000-0000-0000-000000000000/resourceGroups/cli_nfs000001/providers/Microsoft.Storage/storageAccounts/nfs000002/fileServices/default/shares/share000003?api-version=2023-01-01&$include=none
   response:
@@ -342,11 +270,7 @@
       content-type:
       - text/plain; charset=utf-8
       date:
-<<<<<<< HEAD
-      - Thu, 06 Jul 2023 03:49:27 GMT
-=======
       - Thu, 19 Oct 2023 09:45:42 GMT
->>>>>>> da1007ab
       expires:
       - '-1'
       pragma:
@@ -358,11 +282,7 @@
       x-content-type-options:
       - nosniff
       x-ms-ratelimit-remaining-subscription-deletes:
-<<<<<<< HEAD
-      - '14976'
-=======
       - '14995'
->>>>>>> da1007ab
     status:
       code: 200
       message: OK
@@ -380,12 +300,8 @@
       ParameterSetName:
       - --storage-account -g
       User-Agent:
-<<<<<<< HEAD
-      - AZURECLI/2.50.0 (PIP) azsdk-python-azure-mgmt-storage/0.1.0 Python/3.9.6 (Windows-10-10.0.19045-SP0)
-=======
-      - AZURECLI/2.53.0 azsdk-python-azure-mgmt-storage/21.1.0 Python/3.10.13 (Linux-5.15.0-1047-azure-x86_64-with-glibc2.31)
-        VSTS_7b238909-6802-4b65-b90d-184bca47f458_build_220_0
->>>>>>> da1007ab
+      - AZURECLI/2.53.0 azsdk-python-azure-mgmt-storage/21.1.0 Python/3.10.13 (Linux-5.15.0-1047-azure-x86_64-with-glibc2.31)
+        VSTS_7b238909-6802-4b65-b90d-184bca47f458_build_220_0
     method: GET
     uri: https://management.azure.com/subscriptions/00000000-0000-0000-0000-000000000000/resourceGroups/cli_nfs000001/providers/Microsoft.Storage/storageAccounts/nfs000002/fileServices/default/shares?api-version=2023-01-01
   response:
@@ -399,11 +315,7 @@
       content-type:
       - application/json
       date:
-<<<<<<< HEAD
-      - Thu, 06 Jul 2023 03:49:30 GMT
-=======
       - Thu, 19 Oct 2023 09:45:42 GMT
->>>>>>> da1007ab
       expires:
       - '-1'
       pragma:
