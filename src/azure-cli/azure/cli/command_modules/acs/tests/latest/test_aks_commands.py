--- conflicted
+++ resolved
@@ -6017,40 +6017,12 @@
         ])
 
     @AllowLargeResponse()
-<<<<<<< HEAD
-    @ResourceGroupPreparer(random_name_length=17, name_prefix='clitest', location='westus2')
-    def test_aks_create_with_fips(self, resource_group, resource_group_location):
-        # reset the count so in replay mode the random names will start with 0
-        self.test_resources_count = 0
-        # kwargs for string formatting
-=======
     @AKSCustomResourceGroupPreparer(random_name_length=17, name_prefix='clitest', location='westus2')
     def test_aks_custom_headers(self, resource_group, resource_group_location):
->>>>>>> 94766787
-        aks_name = self.create_random_name('cliakstest', 16)
-        self.kwargs.update({
-            'resource_group': resource_group,
-            'name': aks_name,
-<<<<<<< HEAD
-            'dns_name_prefix': self.create_random_name('cliaksdns', 16),
-            'location': resource_group_location,
-            'resource_type': 'Microsoft.ContainerService/ManagedClusters',
-            'nodepool2_name': 'np2',
-        })
-
-        # create
-        create_cmd = 'aks create --resource-group={resource_group} --name={name} --enable-fips-image ' \
-                     '--generate-ssh-keys '
-        self.cmd(create_cmd, checks=[
-            self.check('provisioningState', 'Succeeded'),
-            self.check('agentPoolProfiles[0].enableFips', True)
-        ])
-
-        # nodepool add
-        self.cmd('aks nodepool add --resource-group={resource_group} --cluster-name={name} --name={nodepool2_name} --enable-fips-image', checks=[
-            self.check('provisioningState', 'Succeeded'),
-            self.check('enableFips', True)
-=======
+        aks_name = self.create_random_name('cliakstest', 16)
+        self.kwargs.update({
+            'resource_group': resource_group,
+            'name': aks_name,
             'location': resource_group_location,
             'ssh_key_value': self.generate_ssh_keys()
         })
@@ -6073,7 +6045,40 @@
         self.cmd(update_cmd, checks=[
             self.check('provisioningState', 'Succeeded'),
             self.check('autoUpgradeProfile.upgradeChannel', 'stable')
->>>>>>> 94766787
+        ])
+
+        # delete
+        self.cmd(
+            'aks delete -g {resource_group} -n {name} --yes --no-wait', checks=[self.is_empty()])
+
+    @AllowLargeResponse()
+    @ResourceGroupPreparer(random_name_length=17, name_prefix='clitest', location='westus2')
+    def test_aks_create_with_fips(self, resource_group, resource_group_location):
+        # reset the count so in replay mode the random names will start with 0
+        self.test_resources_count = 0
+        # kwargs for string formatting
+        aks_name = self.create_random_name('cliakstest', 16)
+        self.kwargs.update({
+            'resource_group': resource_group,
+            'name': aks_name,
+            'dns_name_prefix': self.create_random_name('cliaksdns', 16),
+            'location': resource_group_location,
+            'resource_type': 'Microsoft.ContainerService/ManagedClusters',
+            'nodepool2_name': 'np2',
+        })
+
+        # create
+        create_cmd = 'aks create --resource-group={resource_group} --name={name} --enable-fips-image ' \
+                     '--generate-ssh-keys '
+        self.cmd(create_cmd, checks=[
+            self.check('provisioningState', 'Succeeded'),
+            self.check('agentPoolProfiles[0].enableFips', True)
+        ])
+
+        # nodepool add
+        self.cmd('aks nodepool add --resource-group={resource_group} --cluster-name={name} --name={nodepool2_name} --enable-fips-image', checks=[
+            self.check('provisioningState', 'Succeeded'),
+            self.check('enableFips', True)
         ])
 
         # delete
