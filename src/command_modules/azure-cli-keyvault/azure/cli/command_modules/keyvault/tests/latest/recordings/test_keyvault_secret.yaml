--- conflicted
+++ resolved
@@ -1,11 +1,7 @@
 interactions:
 - request:
     body: '{"location": "westus", "tags": {"product": "azurecli", "cause": "automation",
-<<<<<<< HEAD
-      "date": "2018-04-13T07:35:25Z"}}'
-=======
       "date": "2018-06-30T01:19:03Z"}}'
->>>>>>> 1dd89c70
     headers:
       Accept: [application/json]
       Accept-Encoding: ['gzip, deflate']
@@ -13,33 +9,19 @@
       Connection: [keep-alive]
       Content-Length: ['110']
       Content-Type: [application/json; charset=utf-8]
-<<<<<<< HEAD
-      User-Agent: [python/3.6.2 (Windows-10-10.0.16299-SP0) requests/2.18.4 msrest/0.4.26
-          msrest_azure/0.4.25 resourcemanagementclient/1.2.1 Azure-SDK-For-Python
-          AZURECLI/2.0.31]
-=======
       User-Agent: [python/3.6.2 (Windows-10-10.0.17134-SP0) requests/2.18.4 msrest/0.4.29
           msrest_azure/0.4.31 resourcemanagementclient/2.0.0rc2 Azure-SDK-For-Python
           AZURECLI/2.0.41]
->>>>>>> 1dd89c70
       accept-language: [en-US]
     method: PUT
     uri: https://management.azure.com/subscriptions/00000000-0000-0000-0000-000000000000/resourcegroups/cli_test_keyvault_secret000001?api-version=2018-05-01
   response:
-<<<<<<< HEAD
-    body: {string: '{"id":"/subscriptions/00000000-0000-0000-0000-000000000000/resourceGroups/cli_test_keyvault_secret000001","name":"cli_test_keyvault_secret000001","location":"westus","tags":{"product":"azurecli","cause":"automation","date":"2018-04-13T07:35:25Z"},"properties":{"provisioningState":"Succeeded"}}'}
-=======
     body: {string: '{"id":"/subscriptions/00000000-0000-0000-0000-000000000000/resourceGroups/cli_test_keyvault_secret000001","name":"cli_test_keyvault_secret000001","location":"westus","tags":{"product":"azurecli","cause":"automation","date":"2018-06-30T01:19:03Z"},"properties":{"provisioningState":"Succeeded"}}'}
->>>>>>> 1dd89c70
     headers:
       cache-control: [no-cache]
       content-length: ['384']
       content-type: [application/json; charset=utf-8]
-<<<<<<< HEAD
-      date: ['Fri, 13 Apr 2018 07:35:28 GMT']
-=======
       date: ['Sat, 30 Jun 2018 01:19:04 GMT']
->>>>>>> 1dd89c70
       expires: ['-1']
       pragma: [no-cache]
       strict-transport-security: [max-age=31536000; includeSubDomains]
@@ -53,28 +35,16 @@
       Accept-Encoding: ['gzip, deflate']
       Connection: [keep-alive]
       Content-Type: [application/json; charset=utf-8]
-<<<<<<< HEAD
-      User-Agent: [python/3.6.2 (Windows-10-10.0.16299-SP0) requests/2.18.4 msrest/0.4.26
-          msrest_azure/0.4.25 azure-graphrbac/0.40.0 Azure-SDK-For-Python]
-=======
       User-Agent: [python/3.6.2 (Windows-10-10.0.17134-SP0) requests/2.18.4 msrest/0.4.29
           msrest_azure/0.4.31 azure-graphrbac/0.40.0 Azure-SDK-For-Python]
->>>>>>> 1dd89c70
       accept-language: [en-US]
     method: GET
     uri: https://graph.windows.net/00000000-0000-0000-0000-000000000000/me?api-version=1.6
   response:
-<<<<<<< HEAD
-    body: {string: '{"odata.metadata":"https://graph.windows.net/00000000-0000-0000-0000-000000000000/$metadata#directoryObjects/Microsoft.DirectoryServices.User/@Element","odata.type":"Microsoft.DirectoryServices.User","objectType":"User","objectId":"6ff0a69b-8c04-4618-873e-4a1ee85e5296","deletionTimestamp":null,"accountEnabled":true,"ageGroup":null,"assignedLicenses":[{"disabledPlans":[],"skuId":"488ba24a-39a9-4473-8ee5-19291e71b002"},{"disabledPlans":[],"skuId":"b05e124f-c7cc-45a0-a6aa-8cf78c946968"},{"disabledPlans":["0b03f40b-c404-40c3-8651-2aceb74365fa","b650d915-9886-424b-a08d-633cede56f57","e95bec33-7c88-4a70-8e19-b10bd9d0c014","5dbe027f-2339-4123-9542-606e4d348a72","fe71d6c3-a2ea-4499-9778-da042bf08063","fafd7243-e5c1-4a3a-9e40-495efcb1d3c3"],"skuId":"ea126fc5-a19e-42e2-a731-da9d437bffcf"},{"disabledPlans":[],"skuId":"c7df2760-2c81-4ef7-b578-5b5392b571df"},{"disabledPlans":[],"skuId":"c5928f49-12ba-48f7-ada3-0d743a3601d5"},{"disabledPlans":["e95bec33-7c88-4a70-8e19-b10bd9d0c014","5dbe027f-2339-4123-9542-606e4d348a72"],"skuId":"f82a60b8-1ee3-4cfb-a4fe-1c6a53c2656c"},{"disabledPlans":[],"skuId":"d3b4fe1f-9992-4930-8acb-ca6ec609365e"},{"disabledPlans":[],"skuId":"c52ea49f-fe5d-4e95-93ba-1de91d380f89"}],"assignedPlans":[{"assignedTimestamp":"2018-03-17T22:50:44Z","capabilityStatus":"Enabled","service":"SharePoint","servicePlanId":"fe71d6c3-a2ea-4499-9778-da042bf08063"},{"assignedTimestamp":"2018-03-17T22:50:44Z","capabilityStatus":"Enabled","service":"SharePoint","servicePlanId":"e95bec33-7c88-4a70-8e19-b10bd9d0c014"},{"assignedTimestamp":"2018-03-17T22:50:44Z","capabilityStatus":"Enabled","service":"SharePoint","servicePlanId":"5dbe027f-2339-4123-9542-606e4d348a72"},{"assignedTimestamp":"2018-03-17T22:50:44Z","capabilityStatus":"Enabled","service":"MicrosoftOffice","servicePlanId":"fafd7243-e5c1-4a3a-9e40-495efcb1d3c3"},{"assignedTimestamp":"2018-03-17T05:59:32Z","capabilityStatus":"Enabled","service":"WindowsDefenderATP","servicePlanId":"871d91ec-ec1a-452b-a83f-bd76c7d770ef"},{"assignedTimestamp":"2018-03-17T05:59:32Z","capabilityStatus":"Enabled","service":"AzureAdvancedThreatAnalytics","servicePlanId":"14ab5db5-e6c4-4b20-b4bc-13e36fd2227f"},{"assignedTimestamp":"2018-03-17T05:59:32Z","capabilityStatus":"Enabled","service":"Windows","servicePlanId":"e7c91390-7625-45be-94e0-e16907e03118"},{"assignedTimestamp":"2018-01-09T10:41:20Z","capabilityStatus":"Enabled","service":"ProjectWorkManagement","servicePlanId":"b737dad2-2f6c-4c65-90e3-ca563267e8b9"},{"assignedTimestamp":"2017-12-31T22:19:35Z","capabilityStatus":"Enabled","service":"AADPremiumService","servicePlanId":"41781fb2-bc02-4b7c-bd55-b576c07bb09d"},{"assignedTimestamp":"2017-12-31T22:19:35Z","capabilityStatus":"Enabled","service":"MultiFactorService","servicePlanId":"8a256a2b-b617-496d-b51b-e76466e88db0"},{"assignedTimestamp":"2017-12-31T05:12:40Z","capabilityStatus":"Deleted","service":"Adallom","servicePlanId":"932ad362-64a8-4783-9106-97849a1a30b9"},{"assignedTimestamp":"2017-12-17T05:58:58Z","capabilityStatus":"Enabled","service":"SharePoint","servicePlanId":"2bdbaf8f-738f-4ac7-9234-3c3ee2ce7d0f"},{"assignedTimestamp":"2017-12-17T05:58:58Z","capabilityStatus":"Enabled","service":"SharePoint","servicePlanId":"da792a53-cbc0-4184-a10d-e544dd34b3c1"},{"assignedTimestamp":"2017-12-17T05:58:58Z","capabilityStatus":"Enabled","service":"To-Do","servicePlanId":"3fb82609-8c27-4f7b-bd51-30634711ee67"},{"assignedTimestamp":"2017-12-17T05:58:58Z","capabilityStatus":"Enabled","service":"RMSOnline","servicePlanId":"5689bec4-755d-4753-8b61-40975025187c"},{"assignedTimestamp":"2017-12-17T05:58:58Z","capabilityStatus":"Enabled","service":"Adallom","servicePlanId":"2e2ddb96-6af9-4b1d-a3f0-d6ecfd22edb2"},{"assignedTimestamp":"2017-01-26T06:07:42Z","capabilityStatus":"Enabled","service":"Adallom","servicePlanId":"8c098270-9dd4-4350-9b30-ba4703f3b36b"},{"assignedTimestamp":"2017-10-07T00:35:04Z","capabilityStatus":"Enabled","service":"Netbreeze","servicePlanId":"03acaee3-9492-4f40-aed4-bcb6b32981b6"},{"assignedTimestamp":"2017-10-07T00:35:04Z","capabilityStatus":"Enabled","service":"RMSOnline","servicePlanId":"bea4c11e-220a-4e6d-8eb8-8ea15d019f90"},{"assignedTimestamp":"2017-10-07T00:35:04Z","capabilityStatus":"Enabled","service":"RMSOnline","servicePlanId":"6c57d4b6-3b23-47a5-9bc9-69f17b4947b3"},{"assignedTimestamp":"2017-10-07T00:35:04Z","capabilityStatus":"Enabled","service":"CRM","servicePlanId":"d56f3deb-50d8-465a-bedb-f079817ccac1"},{"assignedTimestamp":"2017-07-06T20:16:37Z","capabilityStatus":"Enabled","service":"MicrosoftCommunicationsOnline","servicePlanId":"4828c8ec-dc2e-4779-b502-87ac9ce28ab7"},{"assignedTimestamp":"2017-07-06T20:16:37Z","capabilityStatus":"Enabled","service":"MicrosoftCommunicationsOnline","servicePlanId":"3e26ee1f-8a5f-4d52-aee2-b81ce45c8f40"},{"assignedTimestamp":"2017-07-06T20:16:36Z","capabilityStatus":"Enabled","service":"TeamspaceAPI","servicePlanId":"57ff2da0-773e-42df-b2af-ffb7a2317929"},{"assignedTimestamp":"2017-07-06T20:16:36Z","capabilityStatus":"Deleted","service":"ProcessSimple","servicePlanId":"76846ad7-7776-4c40-a281-a386362dd1b9"},{"assignedTimestamp":"2017-07-06T20:16:36Z","capabilityStatus":"Deleted","service":"PowerAppsService","servicePlanId":"c68f8d98-5534-41c8-bf36-22fa496fa792"},{"assignedTimestamp":"2017-07-06T20:16:36Z","capabilityStatus":"Enabled","service":"YammerEnterprise","servicePlanId":"7547a3fe-08ee-4ccb-b430-5077c5041653"},{"assignedTimestamp":"2017-07-06T20:16:36Z","capabilityStatus":"Enabled","service":"Sway","servicePlanId":"a23b959c-7ce8-4e57-9140-b90eb88a9e97"},{"assignedTimestamp":"2017-07-06T20:16:36Z","capabilityStatus":"Enabled","service":"MicrosoftCommunicationsOnline","servicePlanId":"0feaeb32-d00e-4d66-bd5a-43b5b83db82c"},{"assignedTimestamp":"2017-07-06T20:16:36Z","capabilityStatus":"Enabled","service":"Deskless","servicePlanId":"8c7d2df8-86f0-4902-b2ed-a0458298f3b3"},{"assignedTimestamp":"2017-07-06T20:16:36Z","capabilityStatus":"Deleted","service":"MicrosoftStream","servicePlanId":"9e700747-8b1d-45e5-ab8d-ef187ceec156"},{"assignedTimestamp":"2017-07-06T20:16:36Z","capabilityStatus":"Enabled","service":"exchange","servicePlanId":"efb87545-963c-4e0d-99df-69c6916d9eb0"},{"assignedTimestamp":"2017-07-06T20:16:36Z","capabilityStatus":"Enabled","service":"MicrosoftOffice","servicePlanId":"43de0ff5-c92c-492b-9116-175376d08c38"},{"assignedTimestamp":"2017-07-06T20:16:36Z","capabilityStatus":"Deleted","service":"OfficeForms","servicePlanId":"2789c901-c14e-48ab-a76a-be334d9d793a"},{"assignedTimestamp":"2017-07-06T20:16:35Z","capabilityStatus":"Enabled","service":"OfficeForms","servicePlanId":"e212cbc7-0961-4c40-9825-01117710dcb1"},{"assignedTimestamp":"2017-07-06T20:16:35Z","capabilityStatus":"Enabled","service":"OfficeForms","servicePlanId":"159f4cd6-e380-449f-a816-af1a9ef76344"},{"assignedTimestamp":"2017-06-12T01:37:17Z","capabilityStatus":"Enabled","service":"MicrosoftStream","servicePlanId":"6c6042f5-6f01-4d67-b8c1-eb99d36eed3e"},{"assignedTimestamp":"2017-06-12T01:37:17Z","capabilityStatus":"Enabled","service":"AADPremiumService","servicePlanId":"eec0eb4f-6444-4f95-aba0-50c24d67f998"},{"assignedTimestamp":"2017-06-12T01:37:17Z","capabilityStatus":"Enabled","service":"SCO","servicePlanId":"c1ec4a95-1f05-45b3-a911-aa3fa01094f5"},{"assignedTimestamp":"2017-05-13T00:29:58Z","capabilityStatus":"Enabled","service":"exchange","servicePlanId":"8e0c0a52-6a6c-4d40-8370-dd62790dcd70"},{"assignedTimestamp":"2017-01-26T06:07:42Z","capabilityStatus":"Enabled","service":"exchange","servicePlanId":"9f431833-0334-42de-a7dc-70aa40db46db"},{"assignedTimestamp":"2017-01-26T06:07:42Z","capabilityStatus":"Enabled","service":"PowerBI","servicePlanId":"70d33638-9c74-4d01-bfd3-562de28bd4ba"},{"assignedTimestamp":"2017-01-26T06:07:42Z","capabilityStatus":"Enabled","service":"exchange","servicePlanId":"4de31727-a228-4ec3-a5bf-8e45b5ca48cc"},{"assignedTimestamp":"2017-01-26T06:07:42Z","capabilityStatus":"Deleted","service":"SharePoint","servicePlanId":"c4048e79-4474-4c74-ba9b-c31ff225e511"},{"assignedTimestamp":"2017-01-26T06:07:42Z","capabilityStatus":"Deleted","service":"AzureAnalysis","servicePlanId":"2049e525-b859-401b-b2a0-e0a31c4b1fe4"},{"assignedTimestamp":"2017-01-26T06:07:42Z","capabilityStatus":"Enabled","service":"exchange","servicePlanId":"34c0d7a0-a70f-4668-9238-47f9fc208882"},{"assignedTimestamp":"2016-12-19T03:37:31Z","capabilityStatus":"Deleted","service":"PowerBI","servicePlanId":"fc0a60aa-feee-4746-a0e3-aecfe81a38dd"},{"assignedTimestamp":"2016-12-19T03:37:31Z","capabilityStatus":"Deleted","service":"SharePoint","servicePlanId":"2125cfd7-2110-4567-83c4-c1cd5275163d"},{"assignedTimestamp":"2016-11-18T19:22:29Z","capabilityStatus":"Enabled","service":"PowerAppsService","servicePlanId":"9c0dab89-a30c-4117-86e7-97bda240acd2"},{"assignedTimestamp":"2016-11-18T19:22:29Z","capabilityStatus":"Enabled","service":"ProcessSimple","servicePlanId":"07699545-9485-468e-95b6-2fca3738be01"},{"assignedTimestamp":"2012-10-30T00:30:38Z","capabilityStatus":"Enabled","service":"MicrosoftOffice","servicePlanId":"663a804f-1c30-4ff0-9915-9db84f0d1cea"},{"assignedTimestamp":"2015-07-30T05:48:04Z","capabilityStatus":"Enabled","service":"MicrosoftCommunicationsOnline","servicePlanId":"5a10155d-f5c1-411a-a8ec-e99aae125390"},{"assignedTimestamp":"2015-07-30T05:48:04Z","capabilityStatus":"Deleted","service":"MicrosoftCommunicationsOnline","servicePlanId":"27216c54-caf8-4d0d-97e2-517afb5c08f6"}],"city":"REDMOND","companyName":"MICROSOFT","consentProvidedForMinor":null,"country":null,"creationType":null,"department":"Azure
-        Key Vault ENG","dirSyncEnabled":true,"displayName":"Scott Schaab","employeeId":null,"facsimileTelephoneNumber":null,"givenName":"Scott","immutableId":"267213","isCompromised":null,"jobTitle":"SENIOR
-        SOFTWARE ENGINEER","lastDirSyncTime":"2018-04-07T06:40:55Z","legalAgeGroupClassification":null,"mail":"sschaab@microsoft.com","mailNickname":"sschaab","mobile":null,"onPremisesDistinguishedName":"CN=Scott
-        Schaab,OU=UserAccounts,DC=redmond,DC=corp,DC=microsoft,DC=com","onPremisesSecurityIdentifier":"S-1-5-21-2127521184-1604012920-1887927527-2412997","otherMails":[],"passwordPolicies":"DisablePasswordExpiration","passwordProfile":null,"physicalDeliveryOfficeName":"27/2560","postalCode":null,"preferredLanguage":null,"provisionedPlans":[{"capabilityStatus":"Enabled","provisioningStatus":"Success","service":"SharePoint"},{"capabilityStatus":"Enabled","provisioningStatus":"Success","service":"SharePoint"},{"capabilityStatus":"Enabled","provisioningStatus":"Success","service":"SharePoint"},{"capabilityStatus":"Enabled","provisioningStatus":"Success","service":"SharePoint"},{"capabilityStatus":"Enabled","provisioningStatus":"Success","service":"SharePoint"},{"capabilityStatus":"Enabled","provisioningStatus":"Success","service":"Netbreeze"},{"capabilityStatus":"Enabled","provisioningStatus":"Success","service":"CRM"},{"capabilityStatus":"Enabled","provisioningStatus":"Success","service":"MicrosoftCommunicationsOnline"},{"capabilityStatus":"Enabled","provisioningStatus":"Success","service":"MicrosoftCommunicationsOnline"},{"capabilityStatus":"Enabled","provisioningStatus":"Success","service":"MicrosoftCommunicationsOnline"},{"capabilityStatus":"Enabled","provisioningStatus":"Success","service":"exchange"},{"capabilityStatus":"Enabled","provisioningStatus":"Success","service":"exchange"},{"capabilityStatus":"Deleted","provisioningStatus":"Success","service":"SharePoint"},{"capabilityStatus":"Enabled","provisioningStatus":"Success","service":"exchange"},{"capabilityStatus":"Enabled","provisioningStatus":"Success","service":"exchange"},{"capabilityStatus":"Enabled","provisioningStatus":"Success","service":"exchange"},{"capabilityStatus":"Deleted","provisioningStatus":"Success","service":"SharePoint"},{"capabilityStatus":"Enabled","provisioningStatus":"Success","service":"MicrosoftOffice"},{"capabilityStatus":"Enabled","provisioningStatus":"Success","service":"MicrosoftOffice"},{"capabilityStatus":"Enabled","provisioningStatus":"Success","service":"MicrosoftCommunicationsOnline"},{"capabilityStatus":"Deleted","provisioningStatus":"Success","service":"MicrosoftCommunicationsOnline"},{"capabilityStatus":"Enabled","provisioningStatus":"Success","service":"MicrosoftOffice"}],"provisioningErrors":[],"proxyAddresses":["X500:/O=Nokia/OU=HUB/cn=Recipients/cn=sschaab","X500:/O=microsoft/ou=External
-=======
     body: {string: '{"odata.metadata":"https://graph.windows.net/00000000-0000-0000-0000-000000000000/$metadata#directoryObjects/Microsoft.DirectoryServices.User/@Element","odata.type":"Microsoft.DirectoryServices.User","objectType":"User","objectId":"6ff0a69b-8c04-4618-873e-4a1ee85e5296","deletionTimestamp":null,"accountEnabled":true,"ageGroup":null,"assignedLicenses":[{"disabledPlans":[],"skuId":"488ba24a-39a9-4473-8ee5-19291e71b002"},{"disabledPlans":[],"skuId":"b05e124f-c7cc-45a0-a6aa-8cf78c946968"},{"disabledPlans":["0b03f40b-c404-40c3-8651-2aceb74365fa","b650d915-9886-424b-a08d-633cede56f57","e95bec33-7c88-4a70-8e19-b10bd9d0c014","5dbe027f-2339-4123-9542-606e4d348a72","fe71d6c3-a2ea-4499-9778-da042bf08063","fafd7243-e5c1-4a3a-9e40-495efcb1d3c3"],"skuId":"ea126fc5-a19e-42e2-a731-da9d437bffcf"},{"disabledPlans":[],"skuId":"c7df2760-2c81-4ef7-b578-5b5392b571df"},{"disabledPlans":[],"skuId":"c5928f49-12ba-48f7-ada3-0d743a3601d5"},{"disabledPlans":["e95bec33-7c88-4a70-8e19-b10bd9d0c014","5dbe027f-2339-4123-9542-606e4d348a72"],"skuId":"f82a60b8-1ee3-4cfb-a4fe-1c6a53c2656c"},{"disabledPlans":[],"skuId":"d3b4fe1f-9992-4930-8acb-ca6ec609365e"},{"disabledPlans":[],"skuId":"c52ea49f-fe5d-4e95-93ba-1de91d380f89"}],"assignedPlans":[{"assignedTimestamp":"2018-04-24T02:39:03Z","capabilityStatus":"Enabled","service":"SharePoint","servicePlanId":"fe71d6c3-a2ea-4499-9778-da042bf08063"},{"assignedTimestamp":"2018-04-24T02:39:03Z","capabilityStatus":"Enabled","service":"SharePoint","servicePlanId":"2bdbaf8f-738f-4ac7-9234-3c3ee2ce7d0f"},{"assignedTimestamp":"2018-04-24T02:39:03Z","capabilityStatus":"Deleted","service":"SharePoint","servicePlanId":"2125cfd7-2110-4567-83c4-c1cd5275163d"},{"assignedTimestamp":"2018-04-24T02:39:03Z","capabilityStatus":"Enabled","service":"SharePoint","servicePlanId":"da792a53-cbc0-4184-a10d-e544dd34b3c1"},{"assignedTimestamp":"2018-04-24T02:39:03Z","capabilityStatus":"Deleted","service":"SharePoint","servicePlanId":"c4048e79-4474-4c74-ba9b-c31ff225e511"},{"assignedTimestamp":"2018-04-24T02:39:03Z","capabilityStatus":"Enabled","service":"SharePoint","servicePlanId":"e95bec33-7c88-4a70-8e19-b10bd9d0c014"},{"assignedTimestamp":"2018-04-24T02:39:03Z","capabilityStatus":"Enabled","service":"SharePoint","servicePlanId":"5dbe027f-2339-4123-9542-606e4d348a72"},{"assignedTimestamp":"2018-03-17T22:50:44Z","capabilityStatus":"Enabled","service":"MicrosoftOffice","servicePlanId":"fafd7243-e5c1-4a3a-9e40-495efcb1d3c3"},{"assignedTimestamp":"2018-03-17T05:59:32Z","capabilityStatus":"Enabled","service":"WindowsDefenderATP","servicePlanId":"871d91ec-ec1a-452b-a83f-bd76c7d770ef"},{"assignedTimestamp":"2018-03-17T05:59:32Z","capabilityStatus":"Enabled","service":"AzureAdvancedThreatAnalytics","servicePlanId":"14ab5db5-e6c4-4b20-b4bc-13e36fd2227f"},{"assignedTimestamp":"2018-03-17T05:59:32Z","capabilityStatus":"Enabled","service":"Windows","servicePlanId":"e7c91390-7625-45be-94e0-e16907e03118"},{"assignedTimestamp":"2018-01-09T10:41:20Z","capabilityStatus":"Enabled","service":"ProjectWorkManagement","servicePlanId":"b737dad2-2f6c-4c65-90e3-ca563267e8b9"},{"assignedTimestamp":"2017-12-31T22:19:35Z","capabilityStatus":"Enabled","service":"AADPremiumService","servicePlanId":"41781fb2-bc02-4b7c-bd55-b576c07bb09d"},{"assignedTimestamp":"2017-12-31T22:19:35Z","capabilityStatus":"Enabled","service":"MultiFactorService","servicePlanId":"8a256a2b-b617-496d-b51b-e76466e88db0"},{"assignedTimestamp":"2017-12-31T05:12:40Z","capabilityStatus":"Deleted","service":"Adallom","servicePlanId":"932ad362-64a8-4783-9106-97849a1a30b9"},{"assignedTimestamp":"2017-12-17T05:58:58Z","capabilityStatus":"Enabled","service":"To-Do","servicePlanId":"3fb82609-8c27-4f7b-bd51-30634711ee67"},{"assignedTimestamp":"2017-12-17T05:58:58Z","capabilityStatus":"Enabled","service":"RMSOnline","servicePlanId":"5689bec4-755d-4753-8b61-40975025187c"},{"assignedTimestamp":"2017-12-17T05:58:58Z","capabilityStatus":"Enabled","service":"Adallom","servicePlanId":"2e2ddb96-6af9-4b1d-a3f0-d6ecfd22edb2"},{"assignedTimestamp":"2017-01-26T06:07:42Z","capabilityStatus":"Enabled","service":"Adallom","servicePlanId":"8c098270-9dd4-4350-9b30-ba4703f3b36b"},{"assignedTimestamp":"2017-10-07T00:35:04Z","capabilityStatus":"Enabled","service":"Netbreeze","servicePlanId":"03acaee3-9492-4f40-aed4-bcb6b32981b6"},{"assignedTimestamp":"2017-10-07T00:35:04Z","capabilityStatus":"Enabled","service":"RMSOnline","servicePlanId":"bea4c11e-220a-4e6d-8eb8-8ea15d019f90"},{"assignedTimestamp":"2017-10-07T00:35:04Z","capabilityStatus":"Enabled","service":"RMSOnline","servicePlanId":"6c57d4b6-3b23-47a5-9bc9-69f17b4947b3"},{"assignedTimestamp":"2017-10-07T00:35:04Z","capabilityStatus":"Enabled","service":"CRM","servicePlanId":"d56f3deb-50d8-465a-bedb-f079817ccac1"},{"assignedTimestamp":"2017-07-06T20:16:37Z","capabilityStatus":"Enabled","service":"MicrosoftCommunicationsOnline","servicePlanId":"4828c8ec-dc2e-4779-b502-87ac9ce28ab7"},{"assignedTimestamp":"2017-07-06T20:16:37Z","capabilityStatus":"Enabled","service":"MicrosoftCommunicationsOnline","servicePlanId":"3e26ee1f-8a5f-4d52-aee2-b81ce45c8f40"},{"assignedTimestamp":"2017-07-06T20:16:36Z","capabilityStatus":"Enabled","service":"TeamspaceAPI","servicePlanId":"57ff2da0-773e-42df-b2af-ffb7a2317929"},{"assignedTimestamp":"2017-07-06T20:16:36Z","capabilityStatus":"Deleted","service":"ProcessSimple","servicePlanId":"76846ad7-7776-4c40-a281-a386362dd1b9"},{"assignedTimestamp":"2017-07-06T20:16:36Z","capabilityStatus":"Deleted","service":"PowerAppsService","servicePlanId":"c68f8d98-5534-41c8-bf36-22fa496fa792"},{"assignedTimestamp":"2017-07-06T20:16:36Z","capabilityStatus":"Enabled","service":"YammerEnterprise","servicePlanId":"7547a3fe-08ee-4ccb-b430-5077c5041653"},{"assignedTimestamp":"2017-07-06T20:16:36Z","capabilityStatus":"Enabled","service":"Sway","servicePlanId":"a23b959c-7ce8-4e57-9140-b90eb88a9e97"},{"assignedTimestamp":"2017-07-06T20:16:36Z","capabilityStatus":"Enabled","service":"MicrosoftCommunicationsOnline","servicePlanId":"0feaeb32-d00e-4d66-bd5a-43b5b83db82c"},{"assignedTimestamp":"2017-07-06T20:16:36Z","capabilityStatus":"Enabled","service":"Deskless","servicePlanId":"8c7d2df8-86f0-4902-b2ed-a0458298f3b3"},{"assignedTimestamp":"2017-07-06T20:16:36Z","capabilityStatus":"Deleted","service":"MicrosoftStream","servicePlanId":"9e700747-8b1d-45e5-ab8d-ef187ceec156"},{"assignedTimestamp":"2017-07-06T20:16:36Z","capabilityStatus":"Enabled","service":"exchange","servicePlanId":"efb87545-963c-4e0d-99df-69c6916d9eb0"},{"assignedTimestamp":"2017-07-06T20:16:36Z","capabilityStatus":"Enabled","service":"MicrosoftOffice","servicePlanId":"43de0ff5-c92c-492b-9116-175376d08c38"},{"assignedTimestamp":"2017-07-06T20:16:36Z","capabilityStatus":"Deleted","service":"OfficeForms","servicePlanId":"2789c901-c14e-48ab-a76a-be334d9d793a"},{"assignedTimestamp":"2017-07-06T20:16:35Z","capabilityStatus":"Enabled","service":"OfficeForms","servicePlanId":"e212cbc7-0961-4c40-9825-01117710dcb1"},{"assignedTimestamp":"2017-07-06T20:16:35Z","capabilityStatus":"Enabled","service":"OfficeForms","servicePlanId":"159f4cd6-e380-449f-a816-af1a9ef76344"},{"assignedTimestamp":"2017-06-12T01:37:17Z","capabilityStatus":"Enabled","service":"MicrosoftStream","servicePlanId":"6c6042f5-6f01-4d67-b8c1-eb99d36eed3e"},{"assignedTimestamp":"2017-06-12T01:37:17Z","capabilityStatus":"Enabled","service":"AADPremiumService","servicePlanId":"eec0eb4f-6444-4f95-aba0-50c24d67f998"},{"assignedTimestamp":"2017-06-12T01:37:17Z","capabilityStatus":"Enabled","service":"SCO","servicePlanId":"c1ec4a95-1f05-45b3-a911-aa3fa01094f5"},{"assignedTimestamp":"2017-05-13T00:29:58Z","capabilityStatus":"Enabled","service":"exchange","servicePlanId":"8e0c0a52-6a6c-4d40-8370-dd62790dcd70"},{"assignedTimestamp":"2017-01-26T06:07:42Z","capabilityStatus":"Enabled","service":"exchange","servicePlanId":"9f431833-0334-42de-a7dc-70aa40db46db"},{"assignedTimestamp":"2017-01-26T06:07:42Z","capabilityStatus":"Enabled","service":"PowerBI","servicePlanId":"70d33638-9c74-4d01-bfd3-562de28bd4ba"},{"assignedTimestamp":"2017-01-26T06:07:42Z","capabilityStatus":"Enabled","service":"exchange","servicePlanId":"4de31727-a228-4ec3-a5bf-8e45b5ca48cc"},{"assignedTimestamp":"2017-01-26T06:07:42Z","capabilityStatus":"Deleted","service":"AzureAnalysis","servicePlanId":"2049e525-b859-401b-b2a0-e0a31c4b1fe4"},{"assignedTimestamp":"2017-01-26T06:07:42Z","capabilityStatus":"Enabled","service":"exchange","servicePlanId":"34c0d7a0-a70f-4668-9238-47f9fc208882"},{"assignedTimestamp":"2016-12-19T03:37:31Z","capabilityStatus":"Deleted","service":"PowerBI","servicePlanId":"fc0a60aa-feee-4746-a0e3-aecfe81a38dd"},{"assignedTimestamp":"2016-11-18T19:22:29Z","capabilityStatus":"Enabled","service":"PowerAppsService","servicePlanId":"9c0dab89-a30c-4117-86e7-97bda240acd2"},{"assignedTimestamp":"2016-11-18T19:22:29Z","capabilityStatus":"Enabled","service":"ProcessSimple","servicePlanId":"07699545-9485-468e-95b6-2fca3738be01"},{"assignedTimestamp":"2012-10-30T00:30:38Z","capabilityStatus":"Enabled","service":"MicrosoftOffice","servicePlanId":"663a804f-1c30-4ff0-9915-9db84f0d1cea"},{"assignedTimestamp":"2015-07-30T05:48:04Z","capabilityStatus":"Enabled","service":"MicrosoftCommunicationsOnline","servicePlanId":"5a10155d-f5c1-411a-a8ec-e99aae125390"},{"assignedTimestamp":"2015-07-30T05:48:04Z","capabilityStatus":"Deleted","service":"MicrosoftCommunicationsOnline","servicePlanId":"27216c54-caf8-4d0d-97e2-517afb5c08f6"}],"city":"REDMOND","companyName":"MICROSOFT","consentProvidedForMinor":null,"country":null,"createdDateTime":null,"creationType":null,"department":"Azure
         Key Vault ENG","dirSyncEnabled":true,"displayName":"Scott Schaab","employeeId":null,"facsimileTelephoneNumber":null,"givenName":"Scott","immutableId":"267213","isCompromised":null,"jobTitle":"SENIOR
         SOFTWARE ENGINEER","lastDirSyncTime":"2018-06-11T16:52:13Z","legalAgeGroupClassification":null,"mail":"sschaab@microsoft.com","mailNickname":"sschaab","mobile":null,"onPremisesDistinguishedName":"CN=Scott
         Schaab,OU=UserAccounts,DC=redmond,DC=corp,DC=microsoft,DC=com","onPremisesSecurityIdentifier":"S-1-5-21-2127521184-1604012920-1887927527-2412997","otherMails":[],"passwordPolicies":"DisablePasswordExpiration","passwordProfile":null,"physicalDeliveryOfficeName":"27/2558","postalCode":null,"preferredLanguage":null,"provisionedPlans":[{"capabilityStatus":"Deleted","provisioningStatus":"Success","service":"SharePoint"},{"capabilityStatus":"Enabled","provisioningStatus":"Success","service":"SharePoint"},{"capabilityStatus":"Enabled","provisioningStatus":"Success","service":"SharePoint"},{"capabilityStatus":"Deleted","provisioningStatus":"Success","service":"SharePoint"},{"capabilityStatus":"Enabled","provisioningStatus":"Success","service":"SharePoint"},{"capabilityStatus":"Enabled","provisioningStatus":"Success","service":"SharePoint"},{"capabilityStatus":"Enabled","provisioningStatus":"Success","service":"SharePoint"},{"capabilityStatus":"Enabled","provisioningStatus":"Success","service":"Netbreeze"},{"capabilityStatus":"Enabled","provisioningStatus":"Success","service":"CRM"},{"capabilityStatus":"Enabled","provisioningStatus":"Success","service":"MicrosoftCommunicationsOnline"},{"capabilityStatus":"Enabled","provisioningStatus":"Success","service":"MicrosoftCommunicationsOnline"},{"capabilityStatus":"Enabled","provisioningStatus":"Success","service":"MicrosoftCommunicationsOnline"},{"capabilityStatus":"Enabled","provisioningStatus":"Success","service":"exchange"},{"capabilityStatus":"Enabled","provisioningStatus":"Success","service":"exchange"},{"capabilityStatus":"Enabled","provisioningStatus":"Success","service":"exchange"},{"capabilityStatus":"Enabled","provisioningStatus":"Success","service":"exchange"},{"capabilityStatus":"Enabled","provisioningStatus":"Success","service":"exchange"},{"capabilityStatus":"Enabled","provisioningStatus":"Success","service":"MicrosoftOffice"},{"capabilityStatus":"Enabled","provisioningStatus":"Success","service":"MicrosoftOffice"},{"capabilityStatus":"Enabled","provisioningStatus":"Success","service":"MicrosoftCommunicationsOnline"},{"capabilityStatus":"Deleted","provisioningStatus":"Success","service":"MicrosoftCommunicationsOnline"},{"capabilityStatus":"Enabled","provisioningStatus":"Success","service":"MicrosoftOffice"}],"provisioningErrors":[],"proxyAddresses":["X500:/O=Nokia/OU=HUB/cn=Recipients/cn=sschaab","X500:/O=microsoft/ou=External
->>>>>>> 1dd89c70
         (FYDIBOHF25SPDLT)/cn=Recipients/cn=944cb790112943169ec88996419db2be","X500:/o=SDF/ou=Exchange
         Administrative Group (FYDIBOHF23SPDLT)/cn=Recipients/cn=sdflabs.com-51490-Scott
         Schaabdfa2a918","X500:/o=microsoft/ou=First Administrative Group/cn=Recipients/cn=sschaab","X500:/o=microsoft/ou=Exchange
@@ -85,29 +55,13 @@
         Administrative Group (FYDIBOHF23SPDLT)/cn=Recipients/cn=sschaab93f6f89e09","X500:/o=ExchangeLabs/ou=Exchange
         Administrative Group (FYDIBOHF23SPDLT)/cn=Recipients/cn=microsoft.onmicrosoft.com-55760-Scott
         Schaab","X500:/O=microsoft/OU=northamerica/cn=Recipients/cn=sschaab","X500:/o=MMS/ou=Exchange
-<<<<<<< HEAD
-        Administrative Group (FYDIBOHF23SPDLT)/cn=Recipients/cn=Scott Schaab65cf6002-c6c1-4ed7-b2d3-2b2104a6be0f","SMTP:sschaab@microsoft.com","smtp:sschaab@Service.microsoft.com"],"refreshTokensValidFromDateTime":"2018-04-02T20:24:03Z","showInAddressList":true,"signInNames":[],"sipProxyAddress":"sschaab@microsoft.com","state":null,"streetAddress":null,"surname":"Schaab","telephoneNumber":"+1
-=======
         Administrative Group (FYDIBOHF23SPDLT)/cn=Recipients/cn=Scott Schaab65cf6002-c6c1-4ed7-b2d3-2b2104a6be0f","SMTP:sschaab@microsoft.com","smtp:sschaab@Service.microsoft.com"],"refreshTokensValidFromDateTime":"2018-06-11T16:20:00Z","showInAddressList":true,"signInNames":[],"sipProxyAddress":"sschaab@microsoft.com","state":null,"streetAddress":null,"surname":"Schaab","telephoneNumber":"+1
->>>>>>> 1dd89c70
         (425) 7055948","thumbnailPhoto@odata.mediaContentType":"image/Jpeg","usageLocation":"US","userIdentities":[],"userPrincipalName":"sschaab@microsoft.com","userType":null,"extension_18e31482d3fb4a8ea958aa96b662f508_SupervisorInd":"N","extension_18e31482d3fb4a8ea958aa96b662f508_ProfitCenterCode":"P10161081","extension_18e31482d3fb4a8ea958aa96b662f508_CostCenterCode":"10161081","extension_18e31482d3fb4a8ea958aa96b662f508_ReportsToPersonnelNbr":"86712","extension_18e31482d3fb4a8ea958aa96b662f508_ReportsToFullName":"Randall,
         Richard J.","extension_18e31482d3fb4a8ea958aa96b662f508_ReportsToEmailName":"RRANDALL","extension_18e31482d3fb4a8ea958aa96b662f508_PositionNumber":"91386158","extension_18e31482d3fb4a8ea958aa96b662f508_BuildingName":"27","extension_18e31482d3fb4a8ea958aa96b662f508_BuildingID":"25","extension_18e31482d3fb4a8ea958aa96b662f508_AddressLine1":"1
         Microsoft Way","extension_18e31482d3fb4a8ea958aa96b662f508_CityName":"REDMOND","extension_18e31482d3fb4a8ea958aa96b662f508_CompanyCode":"1010","extension_18e31482d3fb4a8ea958aa96b662f508_CountryShortCode":"US","extension_18e31482d3fb4a8ea958aa96b662f508_LocationAreaCode":"US","extension_18e31482d3fb4a8ea958aa96b662f508_PersonnelNumber":"267213","extension_18e31482d3fb4a8ea958aa96b662f508_StateProvinceCode":"WA","extension_18e31482d3fb4a8ea958aa96b662f508_ZipCode":"98052"}'}
     headers:
       access-control-allow-origin: ['*']
       cache-control: [no-cache]
-<<<<<<< HEAD
-      content-length: ['15198']
-      content-type: [application/json; odata=minimalmetadata; streaming=true; charset=utf-8]
-      dataserviceversion: [3.0;]
-      date: ['Fri, 13 Apr 2018 07:35:29 GMT']
-      duration: ['1103387']
-      expires: ['-1']
-      ocp-aad-diagnostics-server-name: [zPeOuJeNLZ5N5CAKU8XN6jsJ5sC6cSv6Gh6WpNy3E8g=]
-      ocp-aad-session-key: [N4DFHgTUJRDBp4hBOYzK5uiAsbNzolWcHzJMxpsZpTA4aRjJtrwqvJcNquCkTPqN86nn3zyJ-uGQaVbSh4_8daNf6GMx23EICRU31GtWEzjm0U7n3jo8VbIUwisFDTPq.B6i2ye07hS4OueL9e5pFy7f1eBASLm3yMz6fh4iSU44]
-      pragma: [no-cache]
-      request-id: [0220b63f-1860-400c-8e36-10e8ba06845e]
-=======
       content-length: ['15221']
       content-type: [application/json; odata=minimalmetadata; streaming=true; charset=utf-8]
       dataserviceversion: [3.0;]
@@ -118,7 +72,6 @@
       ocp-aad-session-key: [_Bb1eyVwkKevcEGZppZynlARje4lnmosFujSkVZHZk14vX5FVBre1EDoNXjdCrNX5GpehxxBhvxpd1HZswwLq6QqYmF8l4TYhMV5ukHPApqy0x41CSALQHAwEUIl4vwC.IQJy-BmR5mFwLMia69FkPpOLrZO5Ygsj8-OOdTvIkhc]
       pragma: [no-cache]
       request-id: [a093fd26-41b2-4e74-bd6d-c1b3aa30b51e]
->>>>>>> 1dd89c70
       server: [Microsoft-IIS/10.0]
       strict-transport-security: [max-age=31536000; includeSubDomains]
       x-aspnet-version: [4.0.30319]
@@ -143,30 +96,18 @@
       Connection: [keep-alive]
       Content-Length: ['745']
       Content-Type: [application/json; charset=utf-8]
-<<<<<<< HEAD
-      User-Agent: [python/3.6.2 (Windows-10-10.0.16299-SP0) requests/2.18.4 msrest/0.4.26
-          msrest_azure/0.4.25 azure-mgmt-keyvault/1.0.0b1 Azure-SDK-For-Python AZURECLI/2.0.31]
-      accept-language: [en-US]
-    method: PUT
-    uri: https://management.azure.com/subscriptions/00000000-0000-0000-0000-000000000000/resourceGroups/cli_test_keyvault_secret000001/providers/Microsoft.KeyVault/vaults/cli-test-kevault-000002?api-version=2018-02-14-preview
-=======
       User-Agent: [python/3.6.2 (Windows-10-10.0.17134-SP0) requests/2.18.4 msrest/0.4.29
           msrest_azure/0.4.31 azure-mgmt-keyvault/1.0.0 Azure-SDK-For-Python AZURECLI/2.0.41]
       accept-language: [en-US]
     method: PUT
     uri: https://management.azure.com/subscriptions/00000000-0000-0000-0000-000000000000/resourceGroups/cli_test_keyvault_secret000001/providers/Microsoft.KeyVault/vaults/cli-test-kevault-000002?api-version=2018-02-14
->>>>>>> 1dd89c70
   response:
     body: {string: '{"id":"/subscriptions/00000000-0000-0000-0000-000000000000/resourceGroups/cli_test_keyvault_secret000001/providers/Microsoft.KeyVault/vaults/cli-test-kevault-000002","name":"cli-test-kevault-000002","type":"Microsoft.KeyVault/vaults","location":"westus","tags":{},"properties":{"sku":{"family":"A","name":"premium"},"tenantId":"72f988bf-86f1-41af-91ab-2d7cd011db47","accessPolicies":[{"tenantId":"72f988bf-86f1-41af-91ab-2d7cd011db47","objectId":"6ff0a69b-8c04-4618-873e-4a1ee85e5296","permissions":{"keys":["get","create","delete","list","update","import","backup","restore","recover"],"secrets":["get","list","set","delete","backup","restore","recover"],"certificates":["get","list","delete","create","import","update","managecontacts","getissuers","listissuers","setissuers","deleteissuers","manageissuers","recover"],"storage":["get","list","delete","set","update","regeneratekey","setsas","listsas","getsas","deletesas"]}}],"enabledForDeployment":false,"vaultUri":"https://cli-test-kevault-000002.vault.azure.net","provisioningState":"RegisteringDns"}}'}
     headers:
       cache-control: [no-cache]
       content-length: ['1105']
       content-type: [application/json; charset=utf-8]
-<<<<<<< HEAD
-      date: ['Fri, 13 Apr 2018 07:35:31 GMT']
-=======
       date: ['Sat, 30 Jun 2018 01:19:07 GMT']
->>>>>>> 1dd89c70
       expires: ['-1']
       pragma: [no-cache]
       server: [Microsoft-IIS/10.0]
@@ -175,11 +116,7 @@
       vary: [Accept-Encoding]
       x-aspnet-version: [4.0.30319]
       x-content-type-options: [nosniff]
-<<<<<<< HEAD
-      x-ms-keyvault-service-version: [1.0.0.213]
-=======
       x-ms-keyvault-service-version: [1.0.0.220]
->>>>>>> 1dd89c70
       x-ms-ratelimit-remaining-subscription-writes: ['1199']
       x-powered-by: [ASP.NET]
     status: {code: 200, message: OK}
@@ -190,27 +127,26 @@
       Accept-Encoding: ['gzip, deflate']
       CommandName: [keyvault create]
       Connection: [keep-alive]
-<<<<<<< HEAD
-      User-Agent: [python/3.6.2 (Windows-10-10.0.16299-SP0) requests/2.18.4 msrest/0.4.26
-          msrest_azure/0.4.25 azure-mgmt-keyvault/1.0.0b1 Azure-SDK-For-Python AZURECLI/2.0.31]
-    method: GET
-    uri: https://management.azure.com/subscriptions/00000000-0000-0000-0000-000000000000/resourceGroups/cli_test_keyvault_secret000001/providers/Microsoft.KeyVault/vaults/cli-test-kevault-000002?api-version=2018-02-14-preview
+      User-Agent: [python/3.6.2 (Windows-10-10.0.17134-SP0) requests/2.18.4 msrest/0.4.29
+          msrest_azure/0.4.31 azure-mgmt-keyvault/1.0.0 Azure-SDK-For-Python AZURECLI/2.0.41]
+    method: GET
+    uri: https://management.azure.com/subscriptions/00000000-0000-0000-0000-000000000000/resourceGroups/cli_test_keyvault_secret000001/providers/Microsoft.KeyVault/vaults/cli-test-kevault-000002?api-version=2018-02-14
   response:
     body: {string: '{"id":"/subscriptions/00000000-0000-0000-0000-000000000000/resourceGroups/cli_test_keyvault_secret000001/providers/Microsoft.KeyVault/vaults/cli-test-kevault-000002","name":"cli-test-kevault-000002","type":"Microsoft.KeyVault/vaults","location":"westus","tags":{},"properties":{"sku":{"family":"A","name":"premium"},"tenantId":"72f988bf-86f1-41af-91ab-2d7cd011db47","accessPolicies":[{"tenantId":"72f988bf-86f1-41af-91ab-2d7cd011db47","objectId":"6ff0a69b-8c04-4618-873e-4a1ee85e5296","permissions":{"keys":["get","create","delete","list","update","import","backup","restore","recover"],"secrets":["get","list","set","delete","backup","restore","recover"],"certificates":["get","list","delete","create","import","update","managecontacts","getissuers","listissuers","setissuers","deleteissuers","manageissuers","recover"],"storage":["get","list","delete","set","update","regeneratekey","setsas","listsas","getsas","deletesas"]}}],"enabledForDeployment":false,"vaultUri":"https://cli-test-kevault-000002.vault.azure.net/","provisioningState":"Succeeded"}}'}
     headers:
       cache-control: [no-cache]
       content-length: ['1101']
       content-type: [application/json; charset=utf-8]
-      date: ['Fri, 13 Apr 2018 07:36:02 GMT']
-      expires: ['-1']
-      pragma: [no-cache]
-      server: [Microsoft-IIS/8.5]
+      date: ['Sat, 30 Jun 2018 01:19:39 GMT']
+      expires: ['-1']
+      pragma: [no-cache]
+      server: [Microsoft-IIS/10.0]
       strict-transport-security: [max-age=31536000; includeSubDomains]
       transfer-encoding: [chunked]
       vary: [Accept-Encoding]
       x-aspnet-version: [4.0.30319]
       x-content-type-options: [nosniff]
-      x-ms-keyvault-service-version: [1.0.0.213]
+      x-ms-keyvault-service-version: [1.0.0.220]
       x-powered-by: [ASP.NET]
     status: {code: 200, message: OK}
 - request:
@@ -221,170 +157,68 @@
       Connection: [keep-alive]
       Content-Length: [0]
       Content-Type: [application/json; charset=utf-8]
-      User-Agent: [python/3.6.2 (Windows-10-10.0.16299-SP0) requests/2.18.4 msrest/0.4.26
-          msrest_azure/0.4.25 azure-keyvault/1.0.0b1 Azure-SDK-For-Python]
-      accept-language: [en-US]
-    method: GET
-    uri: https://cli-test-kevault-000002.vault.azure.net/keys?api-version=7.0-preview
-=======
-      User-Agent: [python/3.6.2 (Windows-10-10.0.17134-SP0) requests/2.18.4 msrest/0.4.29
-          msrest_azure/0.4.31 azure-mgmt-keyvault/1.0.0 Azure-SDK-For-Python AZURECLI/2.0.41]
-    method: GET
-    uri: https://management.azure.com/subscriptions/00000000-0000-0000-0000-000000000000/resourceGroups/cli_test_keyvault_secret000001/providers/Microsoft.KeyVault/vaults/cli-test-kevault-000002?api-version=2018-02-14
->>>>>>> 1dd89c70
-  response:
-    body: {string: '{"id":"/subscriptions/00000000-0000-0000-0000-000000000000/resourceGroups/cli_test_keyvault_secret000001/providers/Microsoft.KeyVault/vaults/cli-test-kevault-000002","name":"cli-test-kevault-000002","type":"Microsoft.KeyVault/vaults","location":"westus","tags":{},"properties":{"sku":{"family":"A","name":"premium"},"tenantId":"72f988bf-86f1-41af-91ab-2d7cd011db47","accessPolicies":[{"tenantId":"72f988bf-86f1-41af-91ab-2d7cd011db47","objectId":"6ff0a69b-8c04-4618-873e-4a1ee85e5296","permissions":{"keys":["get","create","delete","list","update","import","backup","restore","recover"],"secrets":["get","list","set","delete","backup","restore","recover"],"certificates":["get","list","delete","create","import","update","managecontacts","getissuers","listissuers","setissuers","deleteissuers","manageissuers","recover"],"storage":["get","list","delete","set","update","regeneratekey","setsas","listsas","getsas","deletesas"]}}],"enabledForDeployment":false,"vaultUri":"https://cli-test-kevault-000002.vault.azure.net/","provisioningState":"Succeeded"}}'}
-    headers:
-      cache-control: [no-cache]
-<<<<<<< HEAD
+      User-Agent: [python/3.6.2 (Windows-10-10.0.17134-SP0) requests/2.18.4 msrest/0.4.29
+          msrest_azure/0.4.31 azure-keyvault/1.0.0 Azure-SDK-For-Python]
+      accept-language: [en-US]
+    method: PUT
+    uri: https://cli-test-kevault-000002.vault.azure.net/secrets/secret1?api-version=7.0
+  response:
+    body: {string: ''}
+    headers:
+      cache-control: [no-cache]
       content-length: ['0']
-      date: ['Fri, 13 Apr 2018 07:36:13 GMT']
-      expires: ['-1']
-      pragma: [no-cache]
-      server: [Microsoft-IIS/8.5]
+      date: ['Sat, 30 Jun 2018 01:19:40 GMT']
+      expires: ['-1']
+      pragma: [no-cache]
+      server: [Microsoft-IIS/10.0]
       strict-transport-security: [max-age=31536000;includeSubDomains]
       www-authenticate: ['Bearer authorization="https://login.windows.net/72f988bf-86f1-41af-91ab-2d7cd011db47",
           resource="https://vault.azure.net"']
       x-aspnet-version: [4.0.30319]
       x-content-type-options: [nosniff]
-      x-ms-keyvault-network-info: [addr=167.220.0.218;act_addr_fam=InterNetwork;]
-      x-ms-keyvault-region: [westus]
-      x-ms-keyvault-service-version: [1.0.0.844]
-=======
-      content-length: ['1101']
-      content-type: [application/json; charset=utf-8]
-      date: ['Sat, 30 Jun 2018 01:19:39 GMT']
-      expires: ['-1']
-      pragma: [no-cache]
-      server: [Microsoft-IIS/10.0]
-      strict-transport-security: [max-age=31536000; includeSubDomains]
-      transfer-encoding: [chunked]
-      vary: [Accept-Encoding]
-      x-aspnet-version: [4.0.30319]
-      x-content-type-options: [nosniff]
-      x-ms-keyvault-service-version: [1.0.0.220]
->>>>>>> 1dd89c70
-      x-powered-by: [ASP.NET]
-    status: {code: 200, message: OK}
-- request:
-    body: ''
-    headers:
-      Accept: [application/json]
-      Accept-Encoding: ['gzip, deflate']
-      Connection: [keep-alive]
-      Content-Length: [0]
-      Content-Type: [application/json; charset=utf-8]
-<<<<<<< HEAD
-      User-Agent: [python/3.6.2 (Windows-10-10.0.16299-SP0) requests/2.18.4 msrest/0.4.26
-          msrest_azure/0.4.25 azure-keyvault/1.0.0b1 Azure-SDK-For-Python]
-      accept-language: [en-US]
-    method: GET
-    uri: https://cli-test-kevault-000002.vault.azure.net/keys?api-version=7.0-preview
-=======
+      x-ms-keyvault-network-info: [addr=167.220.0.182;act_addr_fam=InterNetwork;]
+      x-ms-keyvault-region: [westus]
+      x-ms-keyvault-service-version: [1.0.0.852]
+      x-powered-by: [ASP.NET]
+    status: {code: 401, message: Unauthorized}
+- request:
+    body: '{"value": "ABC123", "tags": {"file-encoding": "utf-8"}}'
+    headers:
+      Accept: [application/json]
+      Accept-Encoding: ['gzip, deflate']
+      Connection: [keep-alive]
+      Content-Length: ['55']
+      Content-Type: [application/json; charset=utf-8]
       User-Agent: [python/3.6.2 (Windows-10-10.0.17134-SP0) requests/2.18.4 msrest/0.4.29
           msrest_azure/0.4.31 azure-keyvault/1.0.0 Azure-SDK-For-Python]
       accept-language: [en-US]
     method: PUT
     uri: https://cli-test-kevault-000002.vault.azure.net/secrets/secret1?api-version=7.0
->>>>>>> 1dd89c70
-  response:
-    body: {string: ''}
-    headers:
-      cache-control: [no-cache]
-<<<<<<< HEAD
-      content-length: ['30']
-      content-type: [application/json; charset=utf-8]
-      date: ['Fri, 13 Apr 2018 07:36:15 GMT']
-=======
-      content-length: ['0']
-      date: ['Sat, 30 Jun 2018 01:19:40 GMT']
->>>>>>> 1dd89c70
-      expires: ['-1']
-      pragma: [no-cache]
-      server: [Microsoft-IIS/10.0]
-      strict-transport-security: [max-age=31536000;includeSubDomains]
-      www-authenticate: ['Bearer authorization="https://login.windows.net/72f988bf-86f1-41af-91ab-2d7cd011db47",
-          resource="https://vault.azure.net"']
-      x-aspnet-version: [4.0.30319]
-      x-content-type-options: [nosniff]
-<<<<<<< HEAD
-      x-ms-keyvault-network-info: [addr=167.220.0.218;act_addr_fam=InterNetwork;]
-      x-ms-keyvault-region: [westus]
-      x-ms-keyvault-service-version: [1.0.0.844]
-=======
-      x-ms-keyvault-network-info: [addr=167.220.0.182;act_addr_fam=InterNetwork;]
-      x-ms-keyvault-region: [westus]
-      x-ms-keyvault-service-version: [1.0.0.852]
->>>>>>> 1dd89c70
-      x-powered-by: [ASP.NET]
-    status: {code: 401, message: Unauthorized}
-- request:
-    body: '{"value": "ABC123", "tags": {"file-encoding": "utf-8"}}'
-    headers:
-      Accept: [application/json]
-      Accept-Encoding: ['gzip, deflate']
-      Connection: [keep-alive]
-      Content-Length: ['55']
-      Content-Type: [application/json; charset=utf-8]
-<<<<<<< HEAD
-      User-Agent: [python/3.6.2 (Windows-10-10.0.16299-SP0) requests/2.18.4 msrest/0.4.26
-          msrest_azure/0.4.25 azure-keyvault/1.0.0b1 Azure-SDK-For-Python]
-      accept-language: [en-US]
-    method: PUT
-    uri: https://cli-test-kevault-000002.vault.azure.net/secrets/secret1?api-version=7.0-preview
-  response:
-    body: {string: '{"value":"ABC123","id":"https://cli-test-kevault-000002.vault.azure.net/secrets/secret1/b641e7099ac941909e21af6f37a6677e","attributes":{"enabled":true,"created":1523604975,"updated":1523604975,"recoveryLevel":"Purgeable"},"tags":{"file-encoding":"utf-8"}}'}
-=======
-      User-Agent: [python/3.6.2 (Windows-10-10.0.17134-SP0) requests/2.18.4 msrest/0.4.29
-          msrest_azure/0.4.31 azure-keyvault/1.0.0 Azure-SDK-For-Python]
-      accept-language: [en-US]
-    method: PUT
-    uri: https://cli-test-kevault-000002.vault.azure.net/secrets/secret1?api-version=7.0
   response:
     body: {string: '{"value":"ABC123","id":"https://cli-test-kevault-000002.vault.azure.net/secrets/secret1/623f210702cb48f4ba9ca311fc492960","attributes":{"enabled":true,"created":1530321582,"updated":1530321582,"recoveryLevel":"Purgeable"},"tags":{"file-encoding":"utf-8"}}'}
->>>>>>> 1dd89c70
     headers:
       cache-control: [no-cache]
       content-length: ['256']
       content-type: [application/json; charset=utf-8]
-<<<<<<< HEAD
-      date: ['Fri, 13 Apr 2018 07:36:15 GMT']
-=======
       date: ['Sat, 30 Jun 2018 01:19:42 GMT']
->>>>>>> 1dd89c70
-      expires: ['-1']
-      pragma: [no-cache]
-      server: [Microsoft-IIS/10.0]
-      strict-transport-security: [max-age=31536000;includeSubDomains]
-      x-aspnet-version: [4.0.30319]
-      x-content-type-options: [nosniff]
-<<<<<<< HEAD
-      x-ms-keyvault-network-info: [addr=167.220.0.218;act_addr_fam=InterNetwork;]
-      x-ms-keyvault-region: [westus]
-      x-ms-keyvault-service-version: [1.0.0.844]
-=======
-      x-ms-keyvault-network-info: [addr=167.220.0.182;act_addr_fam=InterNetwork;]
-      x-ms-keyvault-region: [westus]
-      x-ms-keyvault-service-version: [1.0.0.852]
->>>>>>> 1dd89c70
-      x-powered-by: [ASP.NET]
-    status: {code: 200, message: OK}
-- request:
-    body: null
-    headers:
-      Accept: [application/json]
-      Accept-Encoding: ['gzip, deflate']
-      Connection: [keep-alive]
-      Content-Type: [application/json; charset=utf-8]
-<<<<<<< HEAD
-      User-Agent: [python/3.6.2 (Windows-10-10.0.16299-SP0) requests/2.18.4 msrest/0.4.26
-          msrest_azure/0.4.25 azure-keyvault/1.0.0b1 Azure-SDK-For-Python]
-      accept-language: [en-US]
-    method: GET
-    uri: https://cli-test-kevault-000002.vault.azure.net/secrets?api-version=7.0-preview
-  response:
-    body: {string: '{"value":[{"id":"https://cli-test-kevault-000002.vault.azure.net/secrets/secret1","attributes":{"enabled":true,"created":1523604975,"updated":1523604975,"recoveryLevel":"Purgeable"},"tags":{"file-encoding":"utf-8"}}],"nextLink":null}'}
-=======
+      expires: ['-1']
+      pragma: [no-cache]
+      server: [Microsoft-IIS/10.0]
+      strict-transport-security: [max-age=31536000;includeSubDomains]
+      x-aspnet-version: [4.0.30319]
+      x-content-type-options: [nosniff]
+      x-ms-keyvault-network-info: [addr=167.220.0.182;act_addr_fam=InterNetwork;]
+      x-ms-keyvault-region: [westus]
+      x-ms-keyvault-service-version: [1.0.0.852]
+      x-powered-by: [ASP.NET]
+    status: {code: 200, message: OK}
+- request:
+    body: null
+    headers:
+      Accept: [application/json]
+      Accept-Encoding: ['gzip, deflate']
+      Connection: [keep-alive]
+      Content-Type: [application/json; charset=utf-8]
       User-Agent: [python/3.6.2 (Windows-10-10.0.17134-SP0) requests/2.18.4 msrest/0.4.29
           msrest_azure/0.4.31 azure-keyvault/1.0.0 Azure-SDK-For-Python]
       accept-language: [en-US]
@@ -392,31 +226,20 @@
     uri: https://cli-test-kevault-000002.vault.azure.net/secrets?api-version=7.0
   response:
     body: {string: '{"value":[{"id":"https://cli-test-kevault-000002.vault.azure.net/secrets/secret1","attributes":{"enabled":true,"created":1530321582,"updated":1530321582,"recoveryLevel":"Purgeable"},"tags":{"file-encoding":"utf-8"}}],"nextLink":null}'}
->>>>>>> 1dd89c70
     headers:
       cache-control: [no-cache]
       content-length: ['234']
       content-type: [application/json; charset=utf-8]
-<<<<<<< HEAD
-      date: ['Fri, 13 Apr 2018 07:36:15 GMT']
-=======
       date: ['Sat, 30 Jun 2018 01:19:43 GMT']
->>>>>>> 1dd89c70
-      expires: ['-1']
-      pragma: [no-cache]
-      server: [Microsoft-IIS/10.0]
-      strict-transport-security: [max-age=31536000;includeSubDomains]
-      x-aspnet-version: [4.0.30319]
-      x-content-type-options: [nosniff]
-<<<<<<< HEAD
-      x-ms-keyvault-network-info: [addr=167.220.0.218;act_addr_fam=InterNetwork;]
-      x-ms-keyvault-region: [westus]
-      x-ms-keyvault-service-version: [1.0.0.844]
-=======
-      x-ms-keyvault-network-info: [addr=167.220.0.182;act_addr_fam=InterNetwork;]
-      x-ms-keyvault-region: [westus]
-      x-ms-keyvault-service-version: [1.0.0.852]
->>>>>>> 1dd89c70
+      expires: ['-1']
+      pragma: [no-cache]
+      server: [Microsoft-IIS/10.0]
+      strict-transport-security: [max-age=31536000;includeSubDomains]
+      x-aspnet-version: [4.0.30319]
+      x-content-type-options: [nosniff]
+      x-ms-keyvault-network-info: [addr=167.220.0.182;act_addr_fam=InterNetwork;]
+      x-ms-keyvault-region: [westus]
+      x-ms-keyvault-service-version: [1.0.0.852]
       x-powered-by: [ASP.NET]
     status: {code: 200, message: OK}
 - request:
@@ -428,15 +251,6 @@
       Connection: [keep-alive]
       Content-Length: ['98']
       Content-Type: [application/json; charset=utf-8]
-<<<<<<< HEAD
-      User-Agent: [python/3.6.2 (Windows-10-10.0.16299-SP0) requests/2.18.4 msrest/0.4.26
-          msrest_azure/0.4.25 azure-keyvault/1.0.0b1 Azure-SDK-For-Python]
-      accept-language: [en-US]
-    method: PUT
-    uri: https://cli-test-kevault-000002.vault.azure.net/secrets/secret1?api-version=7.0-preview
-  response:
-    body: {string: '{"value":"DEF456","contentType":"test type","id":"https://cli-test-kevault-000002.vault.azure.net/secrets/secret1/50fa9ee0e469450692a41914328a341d","attributes":{"enabled":true,"created":1523604976,"updated":1523604976,"recoveryLevel":"Purgeable"},"tags":{"test":"foo","file-encoding":"utf-8"}}'}
-=======
       User-Agent: [python/3.6.2 (Windows-10-10.0.17134-SP0) requests/2.18.4 msrest/0.4.29
           msrest_azure/0.4.31 azure-keyvault/1.0.0 Azure-SDK-For-Python]
       accept-language: [en-US]
@@ -444,49 +258,29 @@
     uri: https://cli-test-kevault-000002.vault.azure.net/secrets/secret1?api-version=7.0
   response:
     body: {string: '{"value":"DEF456","contentType":"test type","id":"https://cli-test-kevault-000002.vault.azure.net/secrets/secret1/a0a7caf1b0ac463a9586406bb85312ab","attributes":{"enabled":true,"created":1530321583,"updated":1530321583,"recoveryLevel":"Purgeable"},"tags":{"test":"foo","file-encoding":"utf-8"}}'}
->>>>>>> 1dd89c70
     headers:
       cache-control: [no-cache]
       content-length: ['295']
       content-type: [application/json; charset=utf-8]
-<<<<<<< HEAD
-      date: ['Fri, 13 Apr 2018 07:36:16 GMT']
-=======
       date: ['Sat, 30 Jun 2018 01:19:43 GMT']
->>>>>>> 1dd89c70
-      expires: ['-1']
-      pragma: [no-cache]
-      server: [Microsoft-IIS/10.0]
-      strict-transport-security: [max-age=31536000;includeSubDomains]
-      x-aspnet-version: [4.0.30319]
-      x-content-type-options: [nosniff]
-<<<<<<< HEAD
-      x-ms-keyvault-network-info: [addr=167.220.0.218;act_addr_fam=InterNetwork;]
-      x-ms-keyvault-region: [westus]
-      x-ms-keyvault-service-version: [1.0.0.844]
-=======
-      x-ms-keyvault-network-info: [addr=167.220.0.182;act_addr_fam=InterNetwork;]
-      x-ms-keyvault-region: [westus]
-      x-ms-keyvault-service-version: [1.0.0.852]
->>>>>>> 1dd89c70
-      x-powered-by: [ASP.NET]
-    status: {code: 200, message: OK}
-- request:
-    body: null
-    headers:
-      Accept: [application/json]
-      Accept-Encoding: ['gzip, deflate']
-      Connection: [keep-alive]
-      Content-Type: [application/json; charset=utf-8]
-<<<<<<< HEAD
-      User-Agent: [python/3.6.2 (Windows-10-10.0.16299-SP0) requests/2.18.4 msrest/0.4.26
-          msrest_azure/0.4.25 azure-keyvault/1.0.0b1 Azure-SDK-For-Python]
-      accept-language: [en-US]
-    method: GET
-    uri: https://cli-test-kevault-000002.vault.azure.net/secrets/secret1/versions?api-version=7.0-preview
-  response:
-    body: {string: '{"value":[{"contentType":"test type","id":"https://cli-test-kevault-000002.vault.azure.net/secrets/secret1/50fa9ee0e469450692a41914328a341d","attributes":{"enabled":true,"created":1523604976,"updated":1523604976,"recoveryLevel":"Purgeable"},"tags":{"test":"foo","file-encoding":"utf-8"}},{"id":"https://cli-test-kevault-000002.vault.azure.net/secrets/secret1/b641e7099ac941909e21af6f37a6677e","attributes":{"enabled":true,"created":1523604975,"updated":1523604975,"recoveryLevel":"Purgeable"},"tags":{"file-encoding":"utf-8"}}],"nextLink":null}'}
-=======
+      expires: ['-1']
+      pragma: [no-cache]
+      server: [Microsoft-IIS/10.0]
+      strict-transport-security: [max-age=31536000;includeSubDomains]
+      x-aspnet-version: [4.0.30319]
+      x-content-type-options: [nosniff]
+      x-ms-keyvault-network-info: [addr=167.220.0.182;act_addr_fam=InterNetwork;]
+      x-ms-keyvault-region: [westus]
+      x-ms-keyvault-service-version: [1.0.0.852]
+      x-powered-by: [ASP.NET]
+    status: {code: 200, message: OK}
+- request:
+    body: null
+    headers:
+      Accept: [application/json]
+      Accept-Encoding: ['gzip, deflate']
+      Connection: [keep-alive]
+      Content-Type: [application/json; charset=utf-8]
       User-Agent: [python/3.6.2 (Windows-10-10.0.17134-SP0) requests/2.18.4 msrest/0.4.29
           msrest_azure/0.4.31 azure-keyvault/1.0.0 Azure-SDK-For-Python]
       accept-language: [en-US]
@@ -495,49 +289,29 @@
   response:
     body: {string: '{"value":[{"id":"https://cli-test-kevault-000002.vault.azure.net/secrets/secret1/623f210702cb48f4ba9ca311fc492960","attributes":{"enabled":true,"created":1530321582,"updated":1530321582,"recoveryLevel":"Purgeable"},"tags":{"file-encoding":"utf-8"}},{"contentType":"test
         type","id":"https://cli-test-kevault-000002.vault.azure.net/secrets/secret1/a0a7caf1b0ac463a9586406bb85312ab","attributes":{"enabled":true,"created":1530321583,"updated":1530321583,"recoveryLevel":"Purgeable"},"tags":{"test":"foo","file-encoding":"utf-8"}}],"nextLink":null}'}
->>>>>>> 1dd89c70
     headers:
       cache-control: [no-cache]
       content-length: ['546']
       content-type: [application/json; charset=utf-8]
-<<<<<<< HEAD
-      date: ['Fri, 13 Apr 2018 07:36:16 GMT']
-=======
       date: ['Sat, 30 Jun 2018 01:19:43 GMT']
->>>>>>> 1dd89c70
-      expires: ['-1']
-      pragma: [no-cache]
-      server: [Microsoft-IIS/10.0]
-      strict-transport-security: [max-age=31536000;includeSubDomains]
-      x-aspnet-version: [4.0.30319]
-      x-content-type-options: [nosniff]
-<<<<<<< HEAD
-      x-ms-keyvault-network-info: [addr=167.220.0.218;act_addr_fam=InterNetwork;]
-      x-ms-keyvault-region: [westus]
-      x-ms-keyvault-service-version: [1.0.0.844]
-=======
-      x-ms-keyvault-network-info: [addr=167.220.0.182;act_addr_fam=InterNetwork;]
-      x-ms-keyvault-region: [westus]
-      x-ms-keyvault-service-version: [1.0.0.852]
->>>>>>> 1dd89c70
-      x-powered-by: [ASP.NET]
-    status: {code: 200, message: OK}
-- request:
-    body: null
-    headers:
-      Accept: [application/json]
-      Accept-Encoding: ['gzip, deflate']
-      Connection: [keep-alive]
-      Content-Type: [application/json; charset=utf-8]
-<<<<<<< HEAD
-      User-Agent: [python/3.6.2 (Windows-10-10.0.16299-SP0) requests/2.18.4 msrest/0.4.26
-          msrest_azure/0.4.25 azure-keyvault/1.0.0b1 Azure-SDK-For-Python]
-      accept-language: [en-US]
-    method: GET
-    uri: https://cli-test-kevault-000002.vault.azure.net/secrets/secret1/?api-version=7.0-preview
-  response:
-    body: {string: '{"value":"DEF456","contentType":"test type","id":"https://cli-test-kevault-000002.vault.azure.net/secrets/secret1/50fa9ee0e469450692a41914328a341d","attributes":{"enabled":true,"created":1523604976,"updated":1523604976,"recoveryLevel":"Purgeable"},"tags":{"test":"foo","file-encoding":"utf-8"}}'}
-=======
+      expires: ['-1']
+      pragma: [no-cache]
+      server: [Microsoft-IIS/10.0]
+      strict-transport-security: [max-age=31536000;includeSubDomains]
+      x-aspnet-version: [4.0.30319]
+      x-content-type-options: [nosniff]
+      x-ms-keyvault-network-info: [addr=167.220.0.182;act_addr_fam=InterNetwork;]
+      x-ms-keyvault-region: [westus]
+      x-ms-keyvault-service-version: [1.0.0.852]
+      x-powered-by: [ASP.NET]
+    status: {code: 200, message: OK}
+- request:
+    body: null
+    headers:
+      Accept: [application/json]
+      Accept-Encoding: ['gzip, deflate']
+      Connection: [keep-alive]
+      Content-Type: [application/json; charset=utf-8]
       User-Agent: [python/3.6.2 (Windows-10-10.0.17134-SP0) requests/2.18.4 msrest/0.4.29
           msrest_azure/0.4.31 azure-keyvault/1.0.0 Azure-SDK-For-Python]
       accept-language: [en-US]
@@ -545,49 +319,29 @@
     uri: https://cli-test-kevault-000002.vault.azure.net/secrets/secret1/?api-version=7.0
   response:
     body: {string: '{"value":"DEF456","contentType":"test type","id":"https://cli-test-kevault-000002.vault.azure.net/secrets/secret1/a0a7caf1b0ac463a9586406bb85312ab","attributes":{"enabled":true,"created":1530321583,"updated":1530321583,"recoveryLevel":"Purgeable"},"tags":{"test":"foo","file-encoding":"utf-8"}}'}
->>>>>>> 1dd89c70
     headers:
       cache-control: [no-cache]
       content-length: ['295']
       content-type: [application/json; charset=utf-8]
-<<<<<<< HEAD
-      date: ['Fri, 13 Apr 2018 07:36:18 GMT']
-=======
       date: ['Sat, 30 Jun 2018 01:19:44 GMT']
->>>>>>> 1dd89c70
-      expires: ['-1']
-      pragma: [no-cache]
-      server: [Microsoft-IIS/10.0]
-      strict-transport-security: [max-age=31536000;includeSubDomains]
-      x-aspnet-version: [4.0.30319]
-      x-content-type-options: [nosniff]
-<<<<<<< HEAD
-      x-ms-keyvault-network-info: [addr=167.220.0.218;act_addr_fam=InterNetwork;]
-      x-ms-keyvault-region: [westus]
-      x-ms-keyvault-service-version: [1.0.0.844]
-=======
-      x-ms-keyvault-network-info: [addr=167.220.0.182;act_addr_fam=InterNetwork;]
-      x-ms-keyvault-region: [westus]
-      x-ms-keyvault-service-version: [1.0.0.852]
->>>>>>> 1dd89c70
-      x-powered-by: [ASP.NET]
-    status: {code: 200, message: OK}
-- request:
-    body: null
-    headers:
-      Accept: [application/json]
-      Accept-Encoding: ['gzip, deflate']
-      Connection: [keep-alive]
-      Content-Type: [application/json; charset=utf-8]
-<<<<<<< HEAD
-      User-Agent: [python/3.6.2 (Windows-10-10.0.16299-SP0) requests/2.18.4 msrest/0.4.26
-          msrest_azure/0.4.25 azure-keyvault/1.0.0b1 Azure-SDK-For-Python]
-      accept-language: [en-US]
-    method: GET
-    uri: https://cli-test-kevault-000002.vault.azure.net/secrets/secret1/b641e7099ac941909e21af6f37a6677e?api-version=7.0-preview
-  response:
-    body: {string: '{"value":"ABC123","id":"https://cli-test-kevault-000002.vault.azure.net/secrets/secret1/b641e7099ac941909e21af6f37a6677e","attributes":{"enabled":true,"created":1523604975,"updated":1523604975,"recoveryLevel":"Purgeable"},"tags":{"file-encoding":"utf-8"}}'}
-=======
+      expires: ['-1']
+      pragma: [no-cache]
+      server: [Microsoft-IIS/10.0]
+      strict-transport-security: [max-age=31536000;includeSubDomains]
+      x-aspnet-version: [4.0.30319]
+      x-content-type-options: [nosniff]
+      x-ms-keyvault-network-info: [addr=167.220.0.182;act_addr_fam=InterNetwork;]
+      x-ms-keyvault-region: [westus]
+      x-ms-keyvault-service-version: [1.0.0.852]
+      x-powered-by: [ASP.NET]
+    status: {code: 200, message: OK}
+- request:
+    body: null
+    headers:
+      Accept: [application/json]
+      Accept-Encoding: ['gzip, deflate']
+      Connection: [keep-alive]
+      Content-Type: [application/json; charset=utf-8]
       User-Agent: [python/3.6.2 (Windows-10-10.0.17134-SP0) requests/2.18.4 msrest/0.4.29
           msrest_azure/0.4.31 azure-keyvault/1.0.0 Azure-SDK-For-Python]
       accept-language: [en-US]
@@ -595,23 +349,10 @@
     uri: https://cli-test-kevault-000002.vault.azure.net/secrets/secret1/623f210702cb48f4ba9ca311fc492960?api-version=7.0
   response:
     body: {string: '{"value":"ABC123","id":"https://cli-test-kevault-000002.vault.azure.net/secrets/secret1/623f210702cb48f4ba9ca311fc492960","attributes":{"enabled":true,"created":1530321582,"updated":1530321582,"recoveryLevel":"Purgeable"},"tags":{"file-encoding":"utf-8"}}'}
->>>>>>> 1dd89c70
     headers:
       cache-control: [no-cache]
       content-length: ['256']
       content-type: [application/json; charset=utf-8]
-<<<<<<< HEAD
-      date: ['Fri, 13 Apr 2018 07:36:17 GMT']
-      expires: ['-1']
-      pragma: [no-cache]
-      server: [Microsoft-IIS/8.5]
-      strict-transport-security: [max-age=31536000;includeSubDomains]
-      x-aspnet-version: [4.0.30319]
-      x-content-type-options: [nosniff]
-      x-ms-keyvault-network-info: [addr=167.220.0.218;act_addr_fam=InterNetwork;]
-      x-ms-keyvault-region: [westus]
-      x-ms-keyvault-service-version: [1.0.0.844]
-=======
       date: ['Sat, 30 Jun 2018 01:19:44 GMT']
       expires: ['-1']
       pragma: [no-cache]
@@ -652,7 +393,6 @@
       x-ms-keyvault-network-info: [addr=167.220.0.182;act_addr_fam=InterNetwork;]
       x-ms-keyvault-region: [westus]
       x-ms-keyvault-service-version: [1.0.0.852]
->>>>>>> 1dd89c70
       x-powered-by: [ASP.NET]
     status: {code: 200, message: OK}
 - request:
@@ -663,15 +403,6 @@
       Connection: [keep-alive]
       Content-Length: ['34']
       Content-Type: [application/json; charset=utf-8]
-<<<<<<< HEAD
-      User-Agent: [python/3.6.2 (Windows-10-10.0.16299-SP0) requests/2.18.4 msrest/0.4.26
-          msrest_azure/0.4.25 azure-keyvault/1.0.0b1 Azure-SDK-For-Python]
-      accept-language: [en-US]
-    method: PATCH
-    uri: https://cli-test-kevault-000002.vault.azure.net/secrets/secret1/?api-version=7.0-preview
-  response:
-    body: {string: '{"contentType":"test type","id":"https://cli-test-kevault-000002.vault.azure.net/secrets/secret1/50fa9ee0e469450692a41914328a341d","attributes":{"enabled":false,"created":1523604976,"updated":1523604979,"recoveryLevel":"Purgeable"},"tags":{"test":"foo","file-encoding":"utf-8"}}'}
-=======
       User-Agent: [python/3.6.2 (Windows-10-10.0.17134-SP0) requests/2.18.4 msrest/0.4.29
           msrest_azure/0.4.31 azure-keyvault/1.0.0 Azure-SDK-For-Python]
       accept-language: [en-US]
@@ -679,23 +410,10 @@
     uri: https://cli-test-kevault-000002.vault.azure.net/secrets/secret1/?api-version=7.0
   response:
     body: {string: '{"contentType":"test type","id":"https://cli-test-kevault-000002.vault.azure.net/secrets/secret1/a0a7caf1b0ac463a9586406bb85312ab","attributes":{"enabled":false,"created":1530321583,"updated":1530321585,"recoveryLevel":"Purgeable"},"tags":{"test":"foo","file-encoding":"utf-8"}}'}
->>>>>>> 1dd89c70
     headers:
       cache-control: [no-cache]
       content-length: ['279']
       content-type: [application/json; charset=utf-8]
-<<<<<<< HEAD
-      date: ['Fri, 13 Apr 2018 07:36:18 GMT']
-      expires: ['-1']
-      pragma: [no-cache]
-      server: [Microsoft-IIS/8.5]
-      strict-transport-security: [max-age=31536000;includeSubDomains]
-      x-aspnet-version: [4.0.30319]
-      x-content-type-options: [nosniff]
-      x-ms-keyvault-network-info: [addr=167.220.0.218;act_addr_fam=InterNetwork;]
-      x-ms-keyvault-region: [westus]
-      x-ms-keyvault-service-version: [1.0.0.844]
-=======
       date: ['Sat, 30 Jun 2018 01:19:45 GMT']
       expires: ['-1']
       pragma: [no-cache]
@@ -706,7 +424,6 @@
       x-ms-keyvault-network-info: [addr=167.220.0.182;act_addr_fam=InterNetwork;]
       x-ms-keyvault-region: [westus]
       x-ms-keyvault-service-version: [1.0.0.852]
->>>>>>> 1dd89c70
       x-powered-by: [ASP.NET]
     status: {code: 200, message: OK}
 - request:
@@ -717,15 +434,6 @@
       Connection: [keep-alive]
       Content-Length: ['0']
       Content-Type: [application/json; charset=utf-8]
-<<<<<<< HEAD
-      User-Agent: [python/3.6.2 (Windows-10-10.0.16299-SP0) requests/2.18.4 msrest/0.4.26
-          msrest_azure/0.4.25 azure-keyvault/1.0.0b1 Azure-SDK-For-Python]
-      accept-language: [en-US]
-    method: DELETE
-    uri: https://cli-test-kevault-000002.vault.azure.net/secrets/secret1?api-version=7.0-preview
-  response:
-    body: {string: '{"contentType":"test type","id":"https://cli-test-kevault-000002.vault.azure.net/secrets/secret1/50fa9ee0e469450692a41914328a341d","attributes":{"enabled":false,"created":1523604976,"updated":1523604979,"recoveryLevel":"Purgeable"},"tags":{"test":"foo","file-encoding":"utf-8"}}'}
-=======
       User-Agent: [python/3.6.2 (Windows-10-10.0.17134-SP0) requests/2.18.4 msrest/0.4.29
           msrest_azure/0.4.31 azure-keyvault/1.0.0 Azure-SDK-For-Python]
       accept-language: [en-US]
@@ -733,79 +441,50 @@
     uri: https://cli-test-kevault-000002.vault.azure.net/secrets/secret1?api-version=7.0
   response:
     body: {string: '{"contentType":"test type","id":"https://cli-test-kevault-000002.vault.azure.net/secrets/secret1/a0a7caf1b0ac463a9586406bb85312ab","attributes":{"enabled":false,"created":1530321583,"updated":1530321585,"recoveryLevel":"Purgeable"},"tags":{"test":"foo","file-encoding":"utf-8"}}'}
->>>>>>> 1dd89c70
     headers:
       cache-control: [no-cache]
       content-length: ['279']
       content-type: [application/json; charset=utf-8]
-<<<<<<< HEAD
-      date: ['Fri, 13 Apr 2018 07:36:19 GMT']
-=======
       date: ['Sat, 30 Jun 2018 01:19:46 GMT']
->>>>>>> 1dd89c70
-      expires: ['-1']
-      pragma: [no-cache]
-      server: [Microsoft-IIS/10.0]
-      strict-transport-security: [max-age=31536000;includeSubDomains]
-      x-aspnet-version: [4.0.30319]
-      x-content-type-options: [nosniff]
-<<<<<<< HEAD
-      x-ms-keyvault-network-info: [addr=167.220.0.218;act_addr_fam=InterNetwork;]
-      x-ms-keyvault-region: [westus]
-      x-ms-keyvault-service-version: [1.0.0.844]
-=======
-      x-ms-keyvault-network-info: [addr=167.220.0.182;act_addr_fam=InterNetwork;]
-      x-ms-keyvault-region: [westus]
-      x-ms-keyvault-service-version: [1.0.0.852]
->>>>>>> 1dd89c70
-      x-powered-by: [ASP.NET]
-    status: {code: 200, message: OK}
-- request:
-    body: null
-    headers:
-      Accept: [application/json]
-      Accept-Encoding: ['gzip, deflate']
-      Connection: [keep-alive]
-      Content-Type: [application/json; charset=utf-8]
-<<<<<<< HEAD
-      User-Agent: [python/3.6.2 (Windows-10-10.0.16299-SP0) requests/2.18.4 msrest/0.4.26
-          msrest_azure/0.4.25 azure-keyvault/1.0.0b1 Azure-SDK-For-Python]
-      accept-language: [en-US]
-    method: GET
-    uri: https://cli-test-kevault-000002.vault.azure.net/secrets?api-version=7.0-preview
-=======
+      expires: ['-1']
+      pragma: [no-cache]
+      server: [Microsoft-IIS/10.0]
+      strict-transport-security: [max-age=31536000;includeSubDomains]
+      x-aspnet-version: [4.0.30319]
+      x-content-type-options: [nosniff]
+      x-ms-keyvault-network-info: [addr=167.220.0.182;act_addr_fam=InterNetwork;]
+      x-ms-keyvault-region: [westus]
+      x-ms-keyvault-service-version: [1.0.0.852]
+      x-powered-by: [ASP.NET]
+    status: {code: 200, message: OK}
+- request:
+    body: null
+    headers:
+      Accept: [application/json]
+      Accept-Encoding: ['gzip, deflate']
+      Connection: [keep-alive]
+      Content-Type: [application/json; charset=utf-8]
       User-Agent: [python/3.6.2 (Windows-10-10.0.17134-SP0) requests/2.18.4 msrest/0.4.29
           msrest_azure/0.4.31 azure-keyvault/1.0.0 Azure-SDK-For-Python]
       accept-language: [en-US]
     method: GET
     uri: https://cli-test-kevault-000002.vault.azure.net/secrets?api-version=7.0
->>>>>>> 1dd89c70
   response:
     body: {string: '{"value":[],"nextLink":null}'}
     headers:
       cache-control: [no-cache]
       content-length: ['28']
       content-type: [application/json; charset=utf-8]
-<<<<<<< HEAD
-      date: ['Fri, 13 Apr 2018 07:36:19 GMT']
-=======
       date: ['Sat, 30 Jun 2018 01:19:46 GMT']
->>>>>>> 1dd89c70
-      expires: ['-1']
-      pragma: [no-cache]
-      server: [Microsoft-IIS/10.0]
-      strict-transport-security: [max-age=31536000;includeSubDomains]
-      x-aspnet-version: [4.0.30319]
-      x-content-type-options: [nosniff]
-<<<<<<< HEAD
-      x-ms-keyvault-network-info: [addr=167.220.0.218;act_addr_fam=InterNetwork;]
-      x-ms-keyvault-region: [westus]
-      x-ms-keyvault-service-version: [1.0.0.844]
-=======
-      x-ms-keyvault-network-info: [addr=167.220.0.182;act_addr_fam=InterNetwork;]
-      x-ms-keyvault-region: [westus]
-      x-ms-keyvault-service-version: [1.0.0.852]
->>>>>>> 1dd89c70
+      expires: ['-1']
+      pragma: [no-cache]
+      server: [Microsoft-IIS/10.0]
+      strict-transport-security: [max-age=31536000;includeSubDomains]
+      x-aspnet-version: [4.0.30319]
+      x-content-type-options: [nosniff]
+      x-ms-keyvault-network-info: [addr=167.220.0.182;act_addr_fam=InterNetwork;]
+      x-ms-keyvault-region: [westus]
+      x-ms-keyvault-service-version: [1.0.0.852]
       x-powered-by: [ASP.NET]
     status: {code: 200, message: OK}
 - request:
@@ -817,15 +496,6 @@
       Connection: [keep-alive]
       Content-Length: ['91']
       Content-Type: [application/json; charset=utf-8]
-<<<<<<< HEAD
-      User-Agent: [python/3.6.2 (Windows-10-10.0.16299-SP0) requests/2.18.4 msrest/0.4.26
-          msrest_azure/0.4.25 azure-keyvault/1.0.0b1 Azure-SDK-For-Python]
-      accept-language: [en-US]
-    method: PUT
-    uri: https://cli-test-kevault-000002.vault.azure.net/secrets/download-utf-8?api-version=7.0-preview
-  response:
-    body: {string: '{"value":"TestSecretTestSecretTestSecretTestSecret\n","id":"https://cli-test-kevault-000002.vault.azure.net/secrets/download-utf-8/1e703b07e80c4fd1ad78e6c58d930344","attributes":{"enabled":true,"created":1523604980,"updated":1523604980,"recoveryLevel":"Purgeable"},"tags":{"file-encoding":"utf-8"}}'}
-=======
       User-Agent: [python/3.6.2 (Windows-10-10.0.17134-SP0) requests/2.18.4 msrest/0.4.29
           msrest_azure/0.4.31 azure-keyvault/1.0.0 Azure-SDK-For-Python]
       accept-language: [en-US]
@@ -833,49 +503,29 @@
     uri: https://cli-test-kevault-000002.vault.azure.net/secrets/download-utf-8?api-version=7.0
   response:
     body: {string: '{"value":"TestSecretTestSecretTestSecretTestSecret\n","id":"https://cli-test-kevault-000002.vault.azure.net/secrets/download-utf-8/d251382c917b4a269fce668b5d265f4c","attributes":{"enabled":true,"created":1530321587,"updated":1530321587,"recoveryLevel":"Purgeable"},"tags":{"file-encoding":"utf-8"}}'}
->>>>>>> 1dd89c70
     headers:
       cache-control: [no-cache]
       content-length: ['299']
       content-type: [application/json; charset=utf-8]
-<<<<<<< HEAD
-      date: ['Fri, 13 Apr 2018 07:36:19 GMT']
-=======
       date: ['Sat, 30 Jun 2018 01:19:47 GMT']
->>>>>>> 1dd89c70
-      expires: ['-1']
-      pragma: [no-cache]
-      server: [Microsoft-IIS/10.0]
-      strict-transport-security: [max-age=31536000;includeSubDomains]
-      x-aspnet-version: [4.0.30319]
-      x-content-type-options: [nosniff]
-<<<<<<< HEAD
-      x-ms-keyvault-network-info: [addr=167.220.0.218;act_addr_fam=InterNetwork;]
-      x-ms-keyvault-region: [westus]
-      x-ms-keyvault-service-version: [1.0.0.844]
-=======
-      x-ms-keyvault-network-info: [addr=167.220.0.182;act_addr_fam=InterNetwork;]
-      x-ms-keyvault-region: [westus]
-      x-ms-keyvault-service-version: [1.0.0.852]
->>>>>>> 1dd89c70
-      x-powered-by: [ASP.NET]
-    status: {code: 200, message: OK}
-- request:
-    body: null
-    headers:
-      Accept: [application/json]
-      Accept-Encoding: ['gzip, deflate']
-      Connection: [keep-alive]
-      Content-Type: [application/json; charset=utf-8]
-<<<<<<< HEAD
-      User-Agent: [python/3.6.2 (Windows-10-10.0.16299-SP0) requests/2.18.4 msrest/0.4.26
-          msrest_azure/0.4.25 azure-keyvault/1.0.0b1 Azure-SDK-For-Python]
-      accept-language: [en-US]
-    method: GET
-    uri: https://cli-test-kevault-000002.vault.azure.net/secrets/download-utf-8/?api-version=7.0-preview
-  response:
-    body: {string: '{"value":"TestSecretTestSecretTestSecretTestSecret\n","id":"https://cli-test-kevault-000002.vault.azure.net/secrets/download-utf-8/1e703b07e80c4fd1ad78e6c58d930344","attributes":{"enabled":true,"created":1523604980,"updated":1523604980,"recoveryLevel":"Purgeable"},"tags":{"file-encoding":"utf-8"}}'}
-=======
+      expires: ['-1']
+      pragma: [no-cache]
+      server: [Microsoft-IIS/10.0]
+      strict-transport-security: [max-age=31536000;includeSubDomains]
+      x-aspnet-version: [4.0.30319]
+      x-content-type-options: [nosniff]
+      x-ms-keyvault-network-info: [addr=167.220.0.182;act_addr_fam=InterNetwork;]
+      x-ms-keyvault-region: [westus]
+      x-ms-keyvault-service-version: [1.0.0.852]
+      x-powered-by: [ASP.NET]
+    status: {code: 200, message: OK}
+- request:
+    body: null
+    headers:
+      Accept: [application/json]
+      Accept-Encoding: ['gzip, deflate']
+      Connection: [keep-alive]
+      Content-Type: [application/json; charset=utf-8]
       User-Agent: [python/3.6.2 (Windows-10-10.0.17134-SP0) requests/2.18.4 msrest/0.4.29
           msrest_azure/0.4.31 azure-keyvault/1.0.0 Azure-SDK-For-Python]
       accept-language: [en-US]
@@ -883,31 +533,20 @@
     uri: https://cli-test-kevault-000002.vault.azure.net/secrets/download-utf-8/?api-version=7.0
   response:
     body: {string: '{"value":"TestSecretTestSecretTestSecretTestSecret\n","id":"https://cli-test-kevault-000002.vault.azure.net/secrets/download-utf-8/d251382c917b4a269fce668b5d265f4c","attributes":{"enabled":true,"created":1530321587,"updated":1530321587,"recoveryLevel":"Purgeable"},"tags":{"file-encoding":"utf-8"}}'}
->>>>>>> 1dd89c70
     headers:
       cache-control: [no-cache]
       content-length: ['299']
       content-type: [application/json; charset=utf-8]
-<<<<<<< HEAD
-      date: ['Fri, 13 Apr 2018 07:36:20 GMT']
-=======
       date: ['Sat, 30 Jun 2018 01:19:47 GMT']
->>>>>>> 1dd89c70
-      expires: ['-1']
-      pragma: [no-cache]
-      server: [Microsoft-IIS/10.0]
-      strict-transport-security: [max-age=31536000;includeSubDomains]
-      x-aspnet-version: [4.0.30319]
-      x-content-type-options: [nosniff]
-<<<<<<< HEAD
-      x-ms-keyvault-network-info: [addr=167.220.0.218;act_addr_fam=InterNetwork;]
-      x-ms-keyvault-region: [westus]
-      x-ms-keyvault-service-version: [1.0.0.844]
-=======
-      x-ms-keyvault-network-info: [addr=167.220.0.182;act_addr_fam=InterNetwork;]
-      x-ms-keyvault-region: [westus]
-      x-ms-keyvault-service-version: [1.0.0.852]
->>>>>>> 1dd89c70
+      expires: ['-1']
+      pragma: [no-cache]
+      server: [Microsoft-IIS/10.0]
+      strict-transport-security: [max-age=31536000;includeSubDomains]
+      x-aspnet-version: [4.0.30319]
+      x-content-type-options: [nosniff]
+      x-ms-keyvault-network-info: [addr=167.220.0.182;act_addr_fam=InterNetwork;]
+      x-ms-keyvault-region: [westus]
+      x-ms-keyvault-service-version: [1.0.0.852]
       x-powered-by: [ASP.NET]
     status: {code: 200, message: OK}
 - request:
@@ -919,15 +558,6 @@
       Connection: [keep-alive]
       Content-Length: ['94']
       Content-Type: [application/json; charset=utf-8]
-<<<<<<< HEAD
-      User-Agent: [python/3.6.2 (Windows-10-10.0.16299-SP0) requests/2.18.4 msrest/0.4.26
-          msrest_azure/0.4.25 azure-keyvault/1.0.0b1 Azure-SDK-For-Python]
-      accept-language: [en-US]
-    method: PUT
-    uri: https://cli-test-kevault-000002.vault.azure.net/secrets/download-utf-16le?api-version=7.0-preview
-  response:
-    body: {string: '{"value":"TestSecretTestSecretTestSecretTestSecret\n","id":"https://cli-test-kevault-000002.vault.azure.net/secrets/download-utf-16le/4bc20a6f43f542f5ac6433df032b76bc","attributes":{"enabled":true,"created":1523604980,"updated":1523604980,"recoveryLevel":"Purgeable"},"tags":{"file-encoding":"utf-16le"}}'}
-=======
       User-Agent: [python/3.6.2 (Windows-10-10.0.17134-SP0) requests/2.18.4 msrest/0.4.29
           msrest_azure/0.4.31 azure-keyvault/1.0.0 Azure-SDK-For-Python]
       accept-language: [en-US]
@@ -935,49 +565,29 @@
     uri: https://cli-test-kevault-000002.vault.azure.net/secrets/download-utf-16le?api-version=7.0
   response:
     body: {string: '{"value":"TestSecretTestSecretTestSecretTestSecret\n","id":"https://cli-test-kevault-000002.vault.azure.net/secrets/download-utf-16le/593d8486dd8449499d07a164eda4cd27","attributes":{"enabled":true,"created":1530321588,"updated":1530321588,"recoveryLevel":"Purgeable"},"tags":{"file-encoding":"utf-16le"}}'}
->>>>>>> 1dd89c70
     headers:
       cache-control: [no-cache]
       content-length: ['305']
       content-type: [application/json; charset=utf-8]
-<<<<<<< HEAD
-      date: ['Fri, 13 Apr 2018 07:36:20 GMT']
-=======
       date: ['Sat, 30 Jun 2018 01:19:47 GMT']
->>>>>>> 1dd89c70
-      expires: ['-1']
-      pragma: [no-cache]
-      server: [Microsoft-IIS/10.0]
-      strict-transport-security: [max-age=31536000;includeSubDomains]
-      x-aspnet-version: [4.0.30319]
-      x-content-type-options: [nosniff]
-<<<<<<< HEAD
-      x-ms-keyvault-network-info: [addr=167.220.0.218;act_addr_fam=InterNetwork;]
-      x-ms-keyvault-region: [westus]
-      x-ms-keyvault-service-version: [1.0.0.844]
-=======
-      x-ms-keyvault-network-info: [addr=167.220.0.182;act_addr_fam=InterNetwork;]
-      x-ms-keyvault-region: [westus]
-      x-ms-keyvault-service-version: [1.0.0.852]
->>>>>>> 1dd89c70
-      x-powered-by: [ASP.NET]
-    status: {code: 200, message: OK}
-- request:
-    body: null
-    headers:
-      Accept: [application/json]
-      Accept-Encoding: ['gzip, deflate']
-      Connection: [keep-alive]
-      Content-Type: [application/json; charset=utf-8]
-<<<<<<< HEAD
-      User-Agent: [python/3.6.2 (Windows-10-10.0.16299-SP0) requests/2.18.4 msrest/0.4.26
-          msrest_azure/0.4.25 azure-keyvault/1.0.0b1 Azure-SDK-For-Python]
-      accept-language: [en-US]
-    method: GET
-    uri: https://cli-test-kevault-000002.vault.azure.net/secrets/download-utf-16le/?api-version=7.0-preview
-  response:
-    body: {string: '{"value":"TestSecretTestSecretTestSecretTestSecret\n","id":"https://cli-test-kevault-000002.vault.azure.net/secrets/download-utf-16le/4bc20a6f43f542f5ac6433df032b76bc","attributes":{"enabled":true,"created":1523604980,"updated":1523604980,"recoveryLevel":"Purgeable"},"tags":{"file-encoding":"utf-16le"}}'}
-=======
+      expires: ['-1']
+      pragma: [no-cache]
+      server: [Microsoft-IIS/10.0]
+      strict-transport-security: [max-age=31536000;includeSubDomains]
+      x-aspnet-version: [4.0.30319]
+      x-content-type-options: [nosniff]
+      x-ms-keyvault-network-info: [addr=167.220.0.182;act_addr_fam=InterNetwork;]
+      x-ms-keyvault-region: [westus]
+      x-ms-keyvault-service-version: [1.0.0.852]
+      x-powered-by: [ASP.NET]
+    status: {code: 200, message: OK}
+- request:
+    body: null
+    headers:
+      Accept: [application/json]
+      Accept-Encoding: ['gzip, deflate']
+      Connection: [keep-alive]
+      Content-Type: [application/json; charset=utf-8]
       User-Agent: [python/3.6.2 (Windows-10-10.0.17134-SP0) requests/2.18.4 msrest/0.4.29
           msrest_azure/0.4.31 azure-keyvault/1.0.0 Azure-SDK-For-Python]
       accept-language: [en-US]
@@ -985,31 +595,20 @@
     uri: https://cli-test-kevault-000002.vault.azure.net/secrets/download-utf-16le/?api-version=7.0
   response:
     body: {string: '{"value":"TestSecretTestSecretTestSecretTestSecret\n","id":"https://cli-test-kevault-000002.vault.azure.net/secrets/download-utf-16le/593d8486dd8449499d07a164eda4cd27","attributes":{"enabled":true,"created":1530321588,"updated":1530321588,"recoveryLevel":"Purgeable"},"tags":{"file-encoding":"utf-16le"}}'}
->>>>>>> 1dd89c70
     headers:
       cache-control: [no-cache]
       content-length: ['305']
       content-type: [application/json; charset=utf-8]
-<<<<<<< HEAD
-      date: ['Fri, 13 Apr 2018 07:36:20 GMT']
-=======
       date: ['Sat, 30 Jun 2018 01:19:48 GMT']
->>>>>>> 1dd89c70
-      expires: ['-1']
-      pragma: [no-cache]
-      server: [Microsoft-IIS/10.0]
-      strict-transport-security: [max-age=31536000;includeSubDomains]
-      x-aspnet-version: [4.0.30319]
-      x-content-type-options: [nosniff]
-<<<<<<< HEAD
-      x-ms-keyvault-network-info: [addr=167.220.0.218;act_addr_fam=InterNetwork;]
-      x-ms-keyvault-region: [westus]
-      x-ms-keyvault-service-version: [1.0.0.844]
-=======
-      x-ms-keyvault-network-info: [addr=167.220.0.182;act_addr_fam=InterNetwork;]
-      x-ms-keyvault-region: [westus]
-      x-ms-keyvault-service-version: [1.0.0.852]
->>>>>>> 1dd89c70
+      expires: ['-1']
+      pragma: [no-cache]
+      server: [Microsoft-IIS/10.0]
+      strict-transport-security: [max-age=31536000;includeSubDomains]
+      x-aspnet-version: [4.0.30319]
+      x-content-type-options: [nosniff]
+      x-ms-keyvault-network-info: [addr=167.220.0.182;act_addr_fam=InterNetwork;]
+      x-ms-keyvault-region: [westus]
+      x-ms-keyvault-service-version: [1.0.0.852]
       x-powered-by: [ASP.NET]
     status: {code: 200, message: OK}
 - request:
@@ -1021,15 +620,6 @@
       Connection: [keep-alive]
       Content-Length: ['94']
       Content-Type: [application/json; charset=utf-8]
-<<<<<<< HEAD
-      User-Agent: [python/3.6.2 (Windows-10-10.0.16299-SP0) requests/2.18.4 msrest/0.4.26
-          msrest_azure/0.4.25 azure-keyvault/1.0.0b1 Azure-SDK-For-Python]
-      accept-language: [en-US]
-    method: PUT
-    uri: https://cli-test-kevault-000002.vault.azure.net/secrets/download-utf-16be?api-version=7.0-preview
-  response:
-    body: {string: '{"value":"TestSecretTestSecretTestSecretTestSecret\n","id":"https://cli-test-kevault-000002.vault.azure.net/secrets/download-utf-16be/9472f9f59a924d1aa8ea5c7a3ec52f25","attributes":{"enabled":true,"created":1523604981,"updated":1523604981,"recoveryLevel":"Purgeable"},"tags":{"file-encoding":"utf-16be"}}'}
-=======
       User-Agent: [python/3.6.2 (Windows-10-10.0.17134-SP0) requests/2.18.4 msrest/0.4.29
           msrest_azure/0.4.31 azure-keyvault/1.0.0 Azure-SDK-For-Python]
       accept-language: [en-US]
@@ -1037,49 +627,29 @@
     uri: https://cli-test-kevault-000002.vault.azure.net/secrets/download-utf-16be?api-version=7.0
   response:
     body: {string: '{"value":"TestSecretTestSecretTestSecretTestSecret\n","id":"https://cli-test-kevault-000002.vault.azure.net/secrets/download-utf-16be/70c3463f807d45228100d907cb55c591","attributes":{"enabled":true,"created":1530321589,"updated":1530321589,"recoveryLevel":"Purgeable"},"tags":{"file-encoding":"utf-16be"}}'}
->>>>>>> 1dd89c70
     headers:
       cache-control: [no-cache]
       content-length: ['305']
       content-type: [application/json; charset=utf-8]
-<<<<<<< HEAD
-      date: ['Fri, 13 Apr 2018 07:36:21 GMT']
-=======
       date: ['Sat, 30 Jun 2018 01:19:48 GMT']
->>>>>>> 1dd89c70
-      expires: ['-1']
-      pragma: [no-cache]
-      server: [Microsoft-IIS/10.0]
-      strict-transport-security: [max-age=31536000;includeSubDomains]
-      x-aspnet-version: [4.0.30319]
-      x-content-type-options: [nosniff]
-<<<<<<< HEAD
-      x-ms-keyvault-network-info: [addr=167.220.0.218;act_addr_fam=InterNetwork;]
-      x-ms-keyvault-region: [westus]
-      x-ms-keyvault-service-version: [1.0.0.844]
-=======
-      x-ms-keyvault-network-info: [addr=167.220.0.182;act_addr_fam=InterNetwork;]
-      x-ms-keyvault-region: [westus]
-      x-ms-keyvault-service-version: [1.0.0.852]
->>>>>>> 1dd89c70
-      x-powered-by: [ASP.NET]
-    status: {code: 200, message: OK}
-- request:
-    body: null
-    headers:
-      Accept: [application/json]
-      Accept-Encoding: ['gzip, deflate']
-      Connection: [keep-alive]
-      Content-Type: [application/json; charset=utf-8]
-<<<<<<< HEAD
-      User-Agent: [python/3.6.2 (Windows-10-10.0.16299-SP0) requests/2.18.4 msrest/0.4.26
-          msrest_azure/0.4.25 azure-keyvault/1.0.0b1 Azure-SDK-For-Python]
-      accept-language: [en-US]
-    method: GET
-    uri: https://cli-test-kevault-000002.vault.azure.net/secrets/download-utf-16be/?api-version=7.0-preview
-  response:
-    body: {string: '{"value":"TestSecretTestSecretTestSecretTestSecret\n","id":"https://cli-test-kevault-000002.vault.azure.net/secrets/download-utf-16be/9472f9f59a924d1aa8ea5c7a3ec52f25","attributes":{"enabled":true,"created":1523604981,"updated":1523604981,"recoveryLevel":"Purgeable"},"tags":{"file-encoding":"utf-16be"}}'}
-=======
+      expires: ['-1']
+      pragma: [no-cache]
+      server: [Microsoft-IIS/10.0]
+      strict-transport-security: [max-age=31536000;includeSubDomains]
+      x-aspnet-version: [4.0.30319]
+      x-content-type-options: [nosniff]
+      x-ms-keyvault-network-info: [addr=167.220.0.182;act_addr_fam=InterNetwork;]
+      x-ms-keyvault-region: [westus]
+      x-ms-keyvault-service-version: [1.0.0.852]
+      x-powered-by: [ASP.NET]
+    status: {code: 200, message: OK}
+- request:
+    body: null
+    headers:
+      Accept: [application/json]
+      Accept-Encoding: ['gzip, deflate']
+      Connection: [keep-alive]
+      Content-Type: [application/json; charset=utf-8]
       User-Agent: [python/3.6.2 (Windows-10-10.0.17134-SP0) requests/2.18.4 msrest/0.4.29
           msrest_azure/0.4.31 azure-keyvault/1.0.0 Azure-SDK-For-Python]
       accept-language: [en-US]
@@ -1087,31 +657,20 @@
     uri: https://cli-test-kevault-000002.vault.azure.net/secrets/download-utf-16be/?api-version=7.0
   response:
     body: {string: '{"value":"TestSecretTestSecretTestSecretTestSecret\n","id":"https://cli-test-kevault-000002.vault.azure.net/secrets/download-utf-16be/70c3463f807d45228100d907cb55c591","attributes":{"enabled":true,"created":1530321589,"updated":1530321589,"recoveryLevel":"Purgeable"},"tags":{"file-encoding":"utf-16be"}}'}
->>>>>>> 1dd89c70
     headers:
       cache-control: [no-cache]
       content-length: ['305']
       content-type: [application/json; charset=utf-8]
-<<<<<<< HEAD
-      date: ['Fri, 13 Apr 2018 07:36:22 GMT']
-=======
       date: ['Sat, 30 Jun 2018 01:19:49 GMT']
->>>>>>> 1dd89c70
-      expires: ['-1']
-      pragma: [no-cache]
-      server: [Microsoft-IIS/10.0]
-      strict-transport-security: [max-age=31536000;includeSubDomains]
-      x-aspnet-version: [4.0.30319]
-      x-content-type-options: [nosniff]
-<<<<<<< HEAD
-      x-ms-keyvault-network-info: [addr=167.220.0.218;act_addr_fam=InterNetwork;]
-      x-ms-keyvault-region: [westus]
-      x-ms-keyvault-service-version: [1.0.0.844]
-=======
-      x-ms-keyvault-network-info: [addr=167.220.0.182;act_addr_fam=InterNetwork;]
-      x-ms-keyvault-region: [westus]
-      x-ms-keyvault-service-version: [1.0.0.852]
->>>>>>> 1dd89c70
+      expires: ['-1']
+      pragma: [no-cache]
+      server: [Microsoft-IIS/10.0]
+      strict-transport-security: [max-age=31536000;includeSubDomains]
+      x-aspnet-version: [4.0.30319]
+      x-content-type-options: [nosniff]
+      x-ms-keyvault-network-info: [addr=167.220.0.182;act_addr_fam=InterNetwork;]
+      x-ms-keyvault-region: [westus]
+      x-ms-keyvault-service-version: [1.0.0.852]
       x-powered-by: [ASP.NET]
     status: {code: 200, message: OK}
 - request:
@@ -1123,15 +682,6 @@
       Connection: [keep-alive]
       Content-Length: ['91']
       Content-Type: [application/json; charset=utf-8]
-<<<<<<< HEAD
-      User-Agent: [python/3.6.2 (Windows-10-10.0.16299-SP0) requests/2.18.4 msrest/0.4.26
-          msrest_azure/0.4.25 azure-keyvault/1.0.0b1 Azure-SDK-For-Python]
-      accept-language: [en-US]
-    method: PUT
-    uri: https://cli-test-kevault-000002.vault.azure.net/secrets/download-ascii?api-version=7.0-preview
-  response:
-    body: {string: '{"value":"TestSecretTestSecretTestSecretTestSecret\n","id":"https://cli-test-kevault-000002.vault.azure.net/secrets/download-ascii/8bf6e9996c3247ecbca6387f0d4070b9","attributes":{"enabled":true,"created":1523604982,"updated":1523604982,"recoveryLevel":"Purgeable"},"tags":{"file-encoding":"ascii"}}'}
-=======
       User-Agent: [python/3.6.2 (Windows-10-10.0.17134-SP0) requests/2.18.4 msrest/0.4.29
           msrest_azure/0.4.31 azure-keyvault/1.0.0 Azure-SDK-For-Python]
       accept-language: [en-US]
@@ -1139,49 +689,29 @@
     uri: https://cli-test-kevault-000002.vault.azure.net/secrets/download-ascii?api-version=7.0
   response:
     body: {string: '{"value":"TestSecretTestSecretTestSecretTestSecret\n","id":"https://cli-test-kevault-000002.vault.azure.net/secrets/download-ascii/5e410c89c52146f1a439f6b3db94548a","attributes":{"enabled":true,"created":1530321589,"updated":1530321589,"recoveryLevel":"Purgeable"},"tags":{"file-encoding":"ascii"}}'}
->>>>>>> 1dd89c70
     headers:
       cache-control: [no-cache]
       content-length: ['299']
       content-type: [application/json; charset=utf-8]
-<<<<<<< HEAD
-      date: ['Fri, 13 Apr 2018 07:36:22 GMT']
-=======
       date: ['Sat, 30 Jun 2018 01:19:50 GMT']
->>>>>>> 1dd89c70
-      expires: ['-1']
-      pragma: [no-cache]
-      server: [Microsoft-IIS/10.0]
-      strict-transport-security: [max-age=31536000;includeSubDomains]
-      x-aspnet-version: [4.0.30319]
-      x-content-type-options: [nosniff]
-<<<<<<< HEAD
-      x-ms-keyvault-network-info: [addr=167.220.0.218;act_addr_fam=InterNetwork;]
-      x-ms-keyvault-region: [westus]
-      x-ms-keyvault-service-version: [1.0.0.844]
-=======
-      x-ms-keyvault-network-info: [addr=167.220.0.182;act_addr_fam=InterNetwork;]
-      x-ms-keyvault-region: [westus]
-      x-ms-keyvault-service-version: [1.0.0.852]
->>>>>>> 1dd89c70
-      x-powered-by: [ASP.NET]
-    status: {code: 200, message: OK}
-- request:
-    body: null
-    headers:
-      Accept: [application/json]
-      Accept-Encoding: ['gzip, deflate']
-      Connection: [keep-alive]
-      Content-Type: [application/json; charset=utf-8]
-<<<<<<< HEAD
-      User-Agent: [python/3.6.2 (Windows-10-10.0.16299-SP0) requests/2.18.4 msrest/0.4.26
-          msrest_azure/0.4.25 azure-keyvault/1.0.0b1 Azure-SDK-For-Python]
-      accept-language: [en-US]
-    method: GET
-    uri: https://cli-test-kevault-000002.vault.azure.net/secrets/download-ascii/?api-version=7.0-preview
-  response:
-    body: {string: '{"value":"TestSecretTestSecretTestSecretTestSecret\n","id":"https://cli-test-kevault-000002.vault.azure.net/secrets/download-ascii/8bf6e9996c3247ecbca6387f0d4070b9","attributes":{"enabled":true,"created":1523604982,"updated":1523604982,"recoveryLevel":"Purgeable"},"tags":{"file-encoding":"ascii"}}'}
-=======
+      expires: ['-1']
+      pragma: [no-cache]
+      server: [Microsoft-IIS/10.0]
+      strict-transport-security: [max-age=31536000;includeSubDomains]
+      x-aspnet-version: [4.0.30319]
+      x-content-type-options: [nosniff]
+      x-ms-keyvault-network-info: [addr=167.220.0.182;act_addr_fam=InterNetwork;]
+      x-ms-keyvault-region: [westus]
+      x-ms-keyvault-service-version: [1.0.0.852]
+      x-powered-by: [ASP.NET]
+    status: {code: 200, message: OK}
+- request:
+    body: null
+    headers:
+      Accept: [application/json]
+      Accept-Encoding: ['gzip, deflate']
+      Connection: [keep-alive]
+      Content-Type: [application/json; charset=utf-8]
       User-Agent: [python/3.6.2 (Windows-10-10.0.17134-SP0) requests/2.18.4 msrest/0.4.29
           msrest_azure/0.4.31 azure-keyvault/1.0.0 Azure-SDK-For-Python]
       accept-language: [en-US]
@@ -1189,31 +719,20 @@
     uri: https://cli-test-kevault-000002.vault.azure.net/secrets/download-ascii/?api-version=7.0
   response:
     body: {string: '{"value":"TestSecretTestSecretTestSecretTestSecret\n","id":"https://cli-test-kevault-000002.vault.azure.net/secrets/download-ascii/5e410c89c52146f1a439f6b3db94548a","attributes":{"enabled":true,"created":1530321589,"updated":1530321589,"recoveryLevel":"Purgeable"},"tags":{"file-encoding":"ascii"}}'}
->>>>>>> 1dd89c70
     headers:
       cache-control: [no-cache]
       content-length: ['299']
       content-type: [application/json; charset=utf-8]
-<<<<<<< HEAD
-      date: ['Fri, 13 Apr 2018 07:36:22 GMT']
-=======
       date: ['Sat, 30 Jun 2018 01:19:49 GMT']
->>>>>>> 1dd89c70
-      expires: ['-1']
-      pragma: [no-cache]
-      server: [Microsoft-IIS/10.0]
-      strict-transport-security: [max-age=31536000;includeSubDomains]
-      x-aspnet-version: [4.0.30319]
-      x-content-type-options: [nosniff]
-<<<<<<< HEAD
-      x-ms-keyvault-network-info: [addr=167.220.0.218;act_addr_fam=InterNetwork;]
-      x-ms-keyvault-region: [westus]
-      x-ms-keyvault-service-version: [1.0.0.844]
-=======
-      x-ms-keyvault-network-info: [addr=167.220.0.182;act_addr_fam=InterNetwork;]
-      x-ms-keyvault-region: [westus]
-      x-ms-keyvault-service-version: [1.0.0.852]
->>>>>>> 1dd89c70
+      expires: ['-1']
+      pragma: [no-cache]
+      server: [Microsoft-IIS/10.0]
+      strict-transport-security: [max-age=31536000;includeSubDomains]
+      x-aspnet-version: [4.0.30319]
+      x-content-type-options: [nosniff]
+      x-ms-keyvault-network-info: [addr=167.220.0.182;act_addr_fam=InterNetwork;]
+      x-ms-keyvault-region: [westus]
+      x-ms-keyvault-service-version: [1.0.0.852]
       x-powered-by: [ASP.NET]
     status: {code: 200, message: OK}
 - request:
@@ -1225,15 +744,6 @@
       Connection: [keep-alive]
       Content-Length: ['108']
       Content-Type: [application/json; charset=utf-8]
-<<<<<<< HEAD
-      User-Agent: [python/3.6.2 (Windows-10-10.0.16299-SP0) requests/2.18.4 msrest/0.4.26
-          msrest_azure/0.4.25 azure-keyvault/1.0.0b1 Azure-SDK-For-Python]
-      accept-language: [en-US]
-    method: PUT
-    uri: https://cli-test-kevault-000002.vault.azure.net/secrets/download-base64?api-version=7.0-preview
-  response:
-    body: {string: '{"value":"VGVzdFNlY3JldFRlc3RTZWNyZXRUZXN0U2VjcmV0VGVzdFNlY3JldAo=\n","id":"https://cli-test-kevault-000002.vault.azure.net/secrets/download-base64/cb93452746f04c689fc64808842a0a5d","attributes":{"enabled":true,"created":1523604983,"updated":1523604983,"recoveryLevel":"Purgeable"},"tags":{"file-encoding":"base64"}}'}
-=======
       User-Agent: [python/3.6.2 (Windows-10-10.0.17134-SP0) requests/2.18.4 msrest/0.4.29
           msrest_azure/0.4.31 azure-keyvault/1.0.0 Azure-SDK-For-Python]
       accept-language: [en-US]
@@ -1241,49 +751,29 @@
     uri: https://cli-test-kevault-000002.vault.azure.net/secrets/download-base64?api-version=7.0
   response:
     body: {string: '{"value":"VGVzdFNlY3JldFRlc3RTZWNyZXRUZXN0U2VjcmV0VGVzdFNlY3JldAo=\n","id":"https://cli-test-kevault-000002.vault.azure.net/secrets/download-base64/cde18eee408e43009c795db62c06704b","attributes":{"enabled":true,"created":1530321590,"updated":1530321590,"recoveryLevel":"Purgeable"},"tags":{"file-encoding":"base64"}}'}
->>>>>>> 1dd89c70
     headers:
       cache-control: [no-cache]
       content-length: ['317']
       content-type: [application/json; charset=utf-8]
-<<<<<<< HEAD
-      date: ['Fri, 13 Apr 2018 07:36:22 GMT']
-=======
       date: ['Sat, 30 Jun 2018 01:19:50 GMT']
->>>>>>> 1dd89c70
-      expires: ['-1']
-      pragma: [no-cache]
-      server: [Microsoft-IIS/10.0]
-      strict-transport-security: [max-age=31536000;includeSubDomains]
-      x-aspnet-version: [4.0.30319]
-      x-content-type-options: [nosniff]
-<<<<<<< HEAD
-      x-ms-keyvault-network-info: [addr=167.220.0.218;act_addr_fam=InterNetwork;]
-      x-ms-keyvault-region: [westus]
-      x-ms-keyvault-service-version: [1.0.0.844]
-=======
-      x-ms-keyvault-network-info: [addr=167.220.0.182;act_addr_fam=InterNetwork;]
-      x-ms-keyvault-region: [westus]
-      x-ms-keyvault-service-version: [1.0.0.852]
->>>>>>> 1dd89c70
-      x-powered-by: [ASP.NET]
-    status: {code: 200, message: OK}
-- request:
-    body: null
-    headers:
-      Accept: [application/json]
-      Accept-Encoding: ['gzip, deflate']
-      Connection: [keep-alive]
-      Content-Type: [application/json; charset=utf-8]
-<<<<<<< HEAD
-      User-Agent: [python/3.6.2 (Windows-10-10.0.16299-SP0) requests/2.18.4 msrest/0.4.26
-          msrest_azure/0.4.25 azure-keyvault/1.0.0b1 Azure-SDK-For-Python]
-      accept-language: [en-US]
-    method: GET
-    uri: https://cli-test-kevault-000002.vault.azure.net/secrets/download-base64/?api-version=7.0-preview
-  response:
-    body: {string: '{"value":"VGVzdFNlY3JldFRlc3RTZWNyZXRUZXN0U2VjcmV0VGVzdFNlY3JldAo=\n","id":"https://cli-test-kevault-000002.vault.azure.net/secrets/download-base64/cb93452746f04c689fc64808842a0a5d","attributes":{"enabled":true,"created":1523604983,"updated":1523604983,"recoveryLevel":"Purgeable"},"tags":{"file-encoding":"base64"}}'}
-=======
+      expires: ['-1']
+      pragma: [no-cache]
+      server: [Microsoft-IIS/10.0]
+      strict-transport-security: [max-age=31536000;includeSubDomains]
+      x-aspnet-version: [4.0.30319]
+      x-content-type-options: [nosniff]
+      x-ms-keyvault-network-info: [addr=167.220.0.182;act_addr_fam=InterNetwork;]
+      x-ms-keyvault-region: [westus]
+      x-ms-keyvault-service-version: [1.0.0.852]
+      x-powered-by: [ASP.NET]
+    status: {code: 200, message: OK}
+- request:
+    body: null
+    headers:
+      Accept: [application/json]
+      Accept-Encoding: ['gzip, deflate']
+      Connection: [keep-alive]
+      Content-Type: [application/json; charset=utf-8]
       User-Agent: [python/3.6.2 (Windows-10-10.0.17134-SP0) requests/2.18.4 msrest/0.4.29
           msrest_azure/0.4.31 azure-keyvault/1.0.0 Azure-SDK-For-Python]
       accept-language: [en-US]
@@ -1291,31 +781,20 @@
     uri: https://cli-test-kevault-000002.vault.azure.net/secrets/download-base64/?api-version=7.0
   response:
     body: {string: '{"value":"VGVzdFNlY3JldFRlc3RTZWNyZXRUZXN0U2VjcmV0VGVzdFNlY3JldAo=\n","id":"https://cli-test-kevault-000002.vault.azure.net/secrets/download-base64/cde18eee408e43009c795db62c06704b","attributes":{"enabled":true,"created":1530321590,"updated":1530321590,"recoveryLevel":"Purgeable"},"tags":{"file-encoding":"base64"}}'}
->>>>>>> 1dd89c70
     headers:
       cache-control: [no-cache]
       content-length: ['317']
       content-type: [application/json; charset=utf-8]
-<<<<<<< HEAD
-      date: ['Fri, 13 Apr 2018 07:36:23 GMT']
-=======
       date: ['Sat, 30 Jun 2018 01:19:50 GMT']
->>>>>>> 1dd89c70
-      expires: ['-1']
-      pragma: [no-cache]
-      server: [Microsoft-IIS/10.0]
-      strict-transport-security: [max-age=31536000;includeSubDomains]
-      x-aspnet-version: [4.0.30319]
-      x-content-type-options: [nosniff]
-<<<<<<< HEAD
-      x-ms-keyvault-network-info: [addr=167.220.0.218;act_addr_fam=InterNetwork;]
-      x-ms-keyvault-region: [westus]
-      x-ms-keyvault-service-version: [1.0.0.844]
-=======
-      x-ms-keyvault-network-info: [addr=167.220.0.182;act_addr_fam=InterNetwork;]
-      x-ms-keyvault-region: [westus]
-      x-ms-keyvault-service-version: [1.0.0.852]
->>>>>>> 1dd89c70
+      expires: ['-1']
+      pragma: [no-cache]
+      server: [Microsoft-IIS/10.0]
+      strict-transport-security: [max-age=31536000;includeSubDomains]
+      x-aspnet-version: [4.0.30319]
+      x-content-type-options: [nosniff]
+      x-ms-keyvault-network-info: [addr=167.220.0.182;act_addr_fam=InterNetwork;]
+      x-ms-keyvault-region: [westus]
+      x-ms-keyvault-service-version: [1.0.0.852]
       x-powered-by: [ASP.NET]
     status: {code: 200, message: OK}
 - request:
@@ -1327,15 +806,6 @@
       Connection: [keep-alive]
       Content-Length: ['129']
       Content-Type: [application/json; charset=utf-8]
-<<<<<<< HEAD
-      User-Agent: [python/3.6.2 (Windows-10-10.0.16299-SP0) requests/2.18.4 msrest/0.4.26
-          msrest_azure/0.4.25 azure-keyvault/1.0.0b1 Azure-SDK-For-Python]
-      accept-language: [en-US]
-    method: PUT
-    uri: https://cli-test-kevault-000002.vault.azure.net/secrets/download-hex?api-version=7.0-preview
-  response:
-    body: {string: '{"value":"546573745365637265745465737453656372657454657374536563726574546573745365637265740a","id":"https://cli-test-kevault-000002.vault.azure.net/secrets/download-hex/86e6b35d09ce40aa8034bfb42dcb28bb","attributes":{"enabled":true,"created":1523604983,"updated":1523604983,"recoveryLevel":"Purgeable"},"tags":{"file-encoding":"hex"}}'}
-=======
       User-Agent: [python/3.6.2 (Windows-10-10.0.17134-SP0) requests/2.18.4 msrest/0.4.29
           msrest_azure/0.4.31 azure-keyvault/1.0.0 Azure-SDK-For-Python]
       accept-language: [en-US]
@@ -1343,49 +813,29 @@
     uri: https://cli-test-kevault-000002.vault.azure.net/secrets/download-hex?api-version=7.0
   response:
     body: {string: '{"value":"546573745365637265745465737453656372657454657374536563726574546573745365637265740a","id":"https://cli-test-kevault-000002.vault.azure.net/secrets/download-hex/d39724debb14444dbc47549cbdb49e04","attributes":{"enabled":true,"created":1530321591,"updated":1530321591,"recoveryLevel":"Purgeable"},"tags":{"file-encoding":"hex"}}'}
->>>>>>> 1dd89c70
     headers:
       cache-control: [no-cache]
       content-length: ['335']
       content-type: [application/json; charset=utf-8]
-<<<<<<< HEAD
-      date: ['Fri, 13 Apr 2018 07:36:23 GMT']
-=======
       date: ['Sat, 30 Jun 2018 01:19:51 GMT']
->>>>>>> 1dd89c70
-      expires: ['-1']
-      pragma: [no-cache]
-      server: [Microsoft-IIS/10.0]
-      strict-transport-security: [max-age=31536000;includeSubDomains]
-      x-aspnet-version: [4.0.30319]
-      x-content-type-options: [nosniff]
-<<<<<<< HEAD
-      x-ms-keyvault-network-info: [addr=167.220.0.218;act_addr_fam=InterNetwork;]
-      x-ms-keyvault-region: [westus]
-      x-ms-keyvault-service-version: [1.0.0.844]
-=======
-      x-ms-keyvault-network-info: [addr=167.220.0.182;act_addr_fam=InterNetwork;]
-      x-ms-keyvault-region: [westus]
-      x-ms-keyvault-service-version: [1.0.0.852]
->>>>>>> 1dd89c70
-      x-powered-by: [ASP.NET]
-    status: {code: 200, message: OK}
-- request:
-    body: null
-    headers:
-      Accept: [application/json]
-      Accept-Encoding: ['gzip, deflate']
-      Connection: [keep-alive]
-      Content-Type: [application/json; charset=utf-8]
-<<<<<<< HEAD
-      User-Agent: [python/3.6.2 (Windows-10-10.0.16299-SP0) requests/2.18.4 msrest/0.4.26
-          msrest_azure/0.4.25 azure-keyvault/1.0.0b1 Azure-SDK-For-Python]
-      accept-language: [en-US]
-    method: GET
-    uri: https://cli-test-kevault-000002.vault.azure.net/secrets/download-hex/?api-version=7.0-preview
-  response:
-    body: {string: '{"value":"546573745365637265745465737453656372657454657374536563726574546573745365637265740a","id":"https://cli-test-kevault-000002.vault.azure.net/secrets/download-hex/86e6b35d09ce40aa8034bfb42dcb28bb","attributes":{"enabled":true,"created":1523604983,"updated":1523604983,"recoveryLevel":"Purgeable"},"tags":{"file-encoding":"hex"}}'}
-=======
+      expires: ['-1']
+      pragma: [no-cache]
+      server: [Microsoft-IIS/10.0]
+      strict-transport-security: [max-age=31536000;includeSubDomains]
+      x-aspnet-version: [4.0.30319]
+      x-content-type-options: [nosniff]
+      x-ms-keyvault-network-info: [addr=167.220.0.182;act_addr_fam=InterNetwork;]
+      x-ms-keyvault-region: [westus]
+      x-ms-keyvault-service-version: [1.0.0.852]
+      x-powered-by: [ASP.NET]
+    status: {code: 200, message: OK}
+- request:
+    body: null
+    headers:
+      Accept: [application/json]
+      Accept-Encoding: ['gzip, deflate']
+      Connection: [keep-alive]
+      Content-Type: [application/json; charset=utf-8]
       User-Agent: [python/3.6.2 (Windows-10-10.0.17134-SP0) requests/2.18.4 msrest/0.4.29
           msrest_azure/0.4.31 azure-keyvault/1.0.0 Azure-SDK-For-Python]
       accept-language: [en-US]
@@ -1393,31 +843,20 @@
     uri: https://cli-test-kevault-000002.vault.azure.net/secrets/download-hex/?api-version=7.0
   response:
     body: {string: '{"value":"546573745365637265745465737453656372657454657374536563726574546573745365637265740a","id":"https://cli-test-kevault-000002.vault.azure.net/secrets/download-hex/d39724debb14444dbc47549cbdb49e04","attributes":{"enabled":true,"created":1530321591,"updated":1530321591,"recoveryLevel":"Purgeable"},"tags":{"file-encoding":"hex"}}'}
->>>>>>> 1dd89c70
     headers:
       cache-control: [no-cache]
       content-length: ['335']
       content-type: [application/json; charset=utf-8]
-<<<<<<< HEAD
-      date: ['Fri, 13 Apr 2018 07:36:24 GMT']
-=======
       date: ['Sat, 30 Jun 2018 01:19:51 GMT']
->>>>>>> 1dd89c70
-      expires: ['-1']
-      pragma: [no-cache]
-      server: [Microsoft-IIS/10.0]
-      strict-transport-security: [max-age=31536000;includeSubDomains]
-      x-aspnet-version: [4.0.30319]
-      x-content-type-options: [nosniff]
-<<<<<<< HEAD
-      x-ms-keyvault-network-info: [addr=167.220.0.218;act_addr_fam=InterNetwork;]
-      x-ms-keyvault-region: [westus]
-      x-ms-keyvault-service-version: [1.0.0.844]
-=======
-      x-ms-keyvault-network-info: [addr=167.220.0.182;act_addr_fam=InterNetwork;]
-      x-ms-keyvault-region: [westus]
-      x-ms-keyvault-service-version: [1.0.0.852]
->>>>>>> 1dd89c70
+      expires: ['-1']
+      pragma: [no-cache]
+      server: [Microsoft-IIS/10.0]
+      strict-transport-security: [max-age=31536000;includeSubDomains]
+      x-aspnet-version: [4.0.30319]
+      x-content-type-options: [nosniff]
+      x-ms-keyvault-network-info: [addr=167.220.0.182;act_addr_fam=InterNetwork;]
+      x-ms-keyvault-region: [westus]
+      x-ms-keyvault-service-version: [1.0.0.852]
       x-powered-by: [ASP.NET]
     status: {code: 200, message: OK}
 - request:
@@ -1429,15 +868,9 @@
       Connection: [keep-alive]
       Content-Length: ['0']
       Content-Type: [application/json; charset=utf-8]
-<<<<<<< HEAD
-      User-Agent: [python/3.6.2 (Windows-10-10.0.16299-SP0) requests/2.18.4 msrest/0.4.26
-          msrest_azure/0.4.25 resourcemanagementclient/1.2.1 Azure-SDK-For-Python
-          AZURECLI/2.0.31]
-=======
       User-Agent: [python/3.6.2 (Windows-10-10.0.17134-SP0) requests/2.18.4 msrest/0.4.29
           msrest_azure/0.4.31 resourcemanagementclient/2.0.0rc2 Azure-SDK-For-Python
           AZURECLI/2.0.41]
->>>>>>> 1dd89c70
       accept-language: [en-US]
     method: DELETE
     uri: https://management.azure.com/subscriptions/00000000-0000-0000-0000-000000000000/resourcegroups/cli_test_keyvault_secret000001?api-version=2018-05-01
@@ -1446,22 +879,12 @@
     headers:
       cache-control: [no-cache]
       content-length: ['0']
-<<<<<<< HEAD
-      date: ['Fri, 13 Apr 2018 07:36:24 GMT']
-      expires: ['-1']
-      location: ['https://management.azure.com/subscriptions/00000000-0000-0000-0000-000000000000/operationresults/eyJqb2JJZCI6IlJFU09VUkNFR1JPVVBERUxFVElPTkpPQi1DTEk6NUZURVNUOjVGS0VZVkFVTFQ6NUZTRUNSRVRMRkpWRklEUUJDRFBMNklBV3wwRkM2OTFCRDZBOTlBQjM3LVdFU1RVUyIsImpvYkxvY2F0aW9uIjoid2VzdHVzIn0?api-version=2017-05-10']
+      date: ['Sat, 30 Jun 2018 01:19:52 GMT']
+      expires: ['-1']
+      location: ['https://management.azure.com/subscriptions/00000000-0000-0000-0000-000000000000/operationresults/eyJqb2JJZCI6IlJFU09VUkNFR1JPVVBERUxFVElPTkpPQi1DTEk6NUZURVNUOjVGS0VZVkFVTFQ6NUZTRUNSRVRDWUFOVVhOUFk2QjZOM1lBSXxDNjREMUYzODEyOTg5NDRCLVdFU1RVUyIsImpvYkxvY2F0aW9uIjoid2VzdHVzIn0?api-version=2018-05-01']
       pragma: [no-cache]
       strict-transport-security: [max-age=31536000; includeSubDomains]
       x-content-type-options: [nosniff]
-      x-ms-ratelimit-remaining-subscription-writes: ['1199']
-=======
-      date: ['Sat, 30 Jun 2018 01:19:52 GMT']
-      expires: ['-1']
-      location: ['https://management.azure.com/subscriptions/00000000-0000-0000-0000-000000000000/operationresults/eyJqb2JJZCI6IlJFU09VUkNFR1JPVVBERUxFVElPTkpPQi1DTEk6NUZURVNUOjVGS0VZVkFVTFQ6NUZTRUNSRVRDWUFOVVhOUFk2QjZOM1lBSXxDNjREMUYzODEyOTg5NDRCLVdFU1RVUyIsImpvYkxvY2F0aW9uIjoid2VzdHVzIn0?api-version=2018-05-01']
-      pragma: [no-cache]
-      strict-transport-security: [max-age=31536000; includeSubDomains]
-      x-content-type-options: [nosniff]
       x-ms-ratelimit-remaining-subscription-deletes: ['14999']
->>>>>>> 1dd89c70
     status: {code: 202, message: Accepted}
 version: 1