Color: Red
Region: West US
feature-management:
  Beta: false
  Timestamp:
    enabled-for:
    - Name: Local Tests
      Parameters:
<<<<<<< HEAD
        EndTime: '2019-09-01T00:00:00Z'
        StartTime: '2019-01-01T00:00:00Z'
    - Name: Production Tests
      Parameters:
        EndTime: '2019-11-01T00:00:00Z'
        StartTime: '2019-09-02T00:00:00Z'
=======
        StartTime: '2019-01-01T00:00:00Z'
        EndTime: '2019-09-01T00:00:00Z'
    - Name: Production Tests
      Parameters:
        StartTime: '2019-09-02T00:00:00Z'
        EndTime: '2019-11-01T00:00:00Z'
>>>>>>> c9e1b504
<|MERGE_RESOLUTION|>--- conflicted
+++ resolved
@@ -6,18 +6,9 @@
     enabled-for:
     - Name: Local Tests
       Parameters:
-<<<<<<< HEAD
-        EndTime: '2019-09-01T00:00:00Z'
-        StartTime: '2019-01-01T00:00:00Z'
-    - Name: Production Tests
-      Parameters:
-        EndTime: '2019-11-01T00:00:00Z'
-        StartTime: '2019-09-02T00:00:00Z'
-=======
         StartTime: '2019-01-01T00:00:00Z'
         EndTime: '2019-09-01T00:00:00Z'
     - Name: Production Tests
       Parameters:
         StartTime: '2019-09-02T00:00:00Z'
-        EndTime: '2019-11-01T00:00:00Z'
->>>>>>> c9e1b504
+        EndTime: '2019-11-01T00:00:00Z'