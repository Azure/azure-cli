# --------------------------------------------------------------------------------------------
# Copyright (c) Microsoft Corporation. All rights reserved.
# Licensed under the MIT License. See License.txt in the project root for license information.
# --------------------------------------------------------------------------------------------
# pylint: disable=line-too-long
# pylint: disable=too-many-statements

from azure.cli.core.commands.parameters import tags_type, get_enum_type, resource_group_name_type, name_type,\
    get_location_type, get_three_state_flag, get_resource_name_completion_list
from azure.cli.core.commands.validators import get_default_location_from_resource_group
from azure.cli.command_modules.servicebus.action import AlertAddEncryption, AlertAddIpRule, AlertAddVirtualNetwork
from azure.cli.core.profiles import ResourceType


def load_arguments_sb(self, _):
    from azure.cli.command_modules.servicebus._completers import get_queue_command_completion_list, \
        get_rules_command_completion_list, get_subscriptions_command_completion_list, get_topic_command_completion_list
    from azure.cli.command_modules.servicebus._validators import _validate_auto_delete_on_idle, \
        _validate_duplicate_detection_history_time_window, \
        _validate_default_message_time_to_live, \
        _validate_lock_duration, validate_partner_namespace, validate_premiumsku_capacity

    (SkuName, FilterType, TlsVersion) = self.get_models('SkuName', 'FilterType', 'TlsVersion', resource_type=ResourceType.MGMT_SERVICEBUS)

    with self.argument_context('servicebus') as c:
        c.argument('resource_group_name', arg_type=resource_group_name_type)
        c.argument('namespace_name', options_list=['--namespace-name'], id_part='name', help='Name of Namespace')

    with self.argument_context('servicebus namespace') as c:
        c.argument('namespace_name', id_part='name', arg_type=name_type, completer=get_resource_name_completion_list('Microsoft.ServiceBus/namespaces'), help='Name of Namespace')
        c.argument('tags', arg_type=tags_type)
        c.argument('sku', arg_type=get_enum_type(SkuName), help='Namespace SKU.')
        c.argument('tier', arg_type=get_enum_type(SkuName), help='The billing tier of this particular SKU.')
        c.argument('disable_local_auth', options_list=['--disable-local-auth'], is_preview=True, arg_type=get_three_state_flag(),
                   help='A boolean value that indicates whether SAS authentication is enabled/disabled for the Service Bus')
        c.argument('capacity', type=int, choices=[1, 2, 4, 8, 16], help='Number of message units. This property is only applicable to namespaces of Premium SKU', validator=validate_premiumsku_capacity)
        c.argument('mi_system_assigned', arg_group='Managed Identity', arg_type=get_three_state_flag(),
                   help='Enable System Assigned Identity')
        c.argument('mi_user_assigned', arg_group='Managed Identity', nargs='+', help='List of User Assigned Identity ids.')
        c.argument('encryption_config', action=AlertAddEncryption, nargs='+',
                   help='List of KeyVaultProperties objects.')
        c.argument('minimum_tls_version', options_list=['--minimum-tls-version', '--min-tls'], arg_type=get_enum_type(TlsVersion),
                   help='The minimum TLS version for the cluster to support, e.g. 1.2')
        c.argument('require_infrastructure_encryption', options_list=['--infra-encryption'], is_preview=True,
                   arg_type=get_three_state_flag(),
                   help='A boolean value that indicates whether Infrastructure Encryption (Double Encryption)')
        c.argument('public_network_access', options_list=['--public-network-access', '--public-network'],
                   arg_type=get_enum_type(['Enabled', 'Disabled']),
                   help='This determines if traffic is allowed over public network. By default it is enabled. If value is SecuredByPerimeter then Inbound and Outbound communication is controlled by the network security perimeter and profile\' access rules.')
        c.argument('premium_messaging_partitions', options_list=['--premium-messaging-partitions', '--premium-partitions'], type=int, help='The number of partitions of a Service Bus namespace. This property is only applicable to Premium SKU namespaces. The default value is 1 and possible values are 1, 2 and 4')
        c.argument('alternate_name', help='Alternate name specified when alias and namespace names are same.')

    with self.argument_context('servicebus namespace create') as c:
        c.argument('location', arg_type=get_location_type(self.cli_ctx), validator=get_default_location_from_resource_group)
        c.argument('zone_redundant', options_list=['--zone-redundant'], is_preview=True, arg_type=get_three_state_flag(),
                   help='Enabling this property creates a ServiceBus Zone Redundant Namespace in regions supported availability zones')

    # region Queue
    with self.argument_context('servicebus queue') as c:
        c.argument('queue_name', arg_type=name_type, id_part='child_name_1', completer=get_queue_command_completion_list, help='Name of Queue')

    # region - Queue Create
    for scope in ['create', 'update']:
        with self.argument_context('servicebus queue {}'.format(scope)) as c:
            c.argument('queue_name', arg_type=name_type, id_part='child_name_1', help='Name of Queue')
            c.argument('lock_duration', validator=_validate_lock_duration, help='String ISO 8601 timespan or duration format for duration of a peek-lock; that is, the amount of time that the message is locked for other receivers. The maximum value for LockDuration is 5 minutes; the default value is 1 minute.')
            c.argument('max_size_in_megabytes', options_list=['--max-size'], type=int, choices=[1024, 2048, 3072, 4096, 5120, 10240, 20480, 40960, 81920], help='Maximum size of queue in megabytes, which is the size of the memory allocated for the queue. Default is 1024. Max for Standard SKU is 5120 and for Premium SKU is 81920')
            c.argument('max_message_size_in_kilobytes', options_list=['--max-message-size', '--max-message-size-in-kilobytes'], type=int, help='Maximum size (in KB) of the message payload that can be accepted by the queue. This property is only used in Premium today and default is 1024.')
            c.argument('requires_duplicate_detection', options_list=['--enable-duplicate-detection'], arg_type=get_three_state_flag(), help='A boolean value indicating if this queue requires duplicate detection.')
            c.argument('requires_session', options_list=['--enable-session'], arg_type=get_three_state_flag(), help='A boolean value indicating whether the queue supports the concept of sessions.')
            c.argument('default_message_time_to_live', validator=_validate_default_message_time_to_live, help='ISO 8601 timespan or duration time format for default message to live value. This is the duration after which the message expires, starting from when the message is sent to Service Bus. This is the default value used when TimeToLive is not set on a message itself.')
            c.argument('dead_lettering_on_message_expiration', options_list=['--enable-dead-lettering-on-message-expiration'], arg_type=get_three_state_flag(), help='A boolean value that indicates whether this queue has dead letter support when a message expires.')
            c.argument('duplicate_detection_history_time_window', validator=_validate_duplicate_detection_history_time_window, help='ISO 8601 timeSpan structure that defines the duration of the duplicate detection history. The default value is 10 minutes.')
            c.argument('max_delivery_count', type=int, help='The maximum delivery count. A message is automatically deadlettered after this number of deliveries. default value is 10.')
            c.argument('status', arg_type=get_enum_type(['Active', 'Disabled', 'SendDisabled', 'ReceiveDisabled']), help='Enumerates the possible values for the status of a messaging entity.')
            c.argument('auto_delete_on_idle', validator=_validate_auto_delete_on_idle, help='ISO 8601 timeSpan or duration time format for idle interval after which the queue is automatically deleted. The minimum duration is 5 minutes.')
            c.argument('enable_partitioning', arg_type=get_three_state_flag(), help='A boolean value that indicates whether the queue is to be partitioned across multiple message brokers.')
            c.argument('enable_express', arg_type=get_three_state_flag(), help='A boolean value that indicates whether Express Entities are enabled. An express queue holds a message in memory temporarily before writing it to persistent storage.')
            c.argument('forward_to', help='Queue/Topic name to forward the messages')
            c.argument('forward_dead_lettered_messages_to', help='Queue/Topic name to forward the Dead Letter message')
            c.argument('enable_batched_operations', arg_type=get_three_state_flag(), help='Allow server-side batched operations.')

    with self.argument_context('servicebus queue update') as c:
        c.argument('enable_partitioning', arg_type=get_three_state_flag(),
                   help='A boolean value that indicates whether the queue is to be partitioned across multiple message brokers.', deprecate_info=c.deprecate(hide=True, expiration='2.49.0'))
        c.argument('requires_session', options_list=['--enable-session'], arg_type=get_three_state_flag(), help='A boolean value indicating whether the queue supports the concept of sessions.', deprecate_info=c.deprecate(hide=True, expiration='2.49.0'))
        c.argument('requires_duplicate_detection', options_list=['--enable-duplicate-detection'],
                   arg_type=get_three_state_flag(),
                   help='A boolean value indicating if this queue requires duplicate detection.', deprecate_info=c.deprecate(hide=True, expiration='2.49.0'))

    with self.argument_context('servicebus queue list') as c:
        c.argument('namespace_name', id_part=None, options_list=['--namespace-name'], help='Name of Namespace')

    # region - Topic
    for scope in ['servicebus topic show', 'servicebus topic delete']:
        with self.argument_context(scope) as c:
            c.argument('topic_name', arg_type=name_type, id_part='child_name_1', completer=get_topic_command_completion_list, help='Name of Topic')

    # region - Topic Create
    for scope in ['create', 'update']:
        with self.argument_context('servicebus topic {}'.format(scope)) as c:
            c.argument('topic_name', arg_type=name_type, id_part='child_name_1', completer=get_topic_command_completion_list, help='Name of Topic')
            c.argument('default_message_time_to_live', validator=_validate_default_message_time_to_live, help='ISO 8601 or duration time format for Default message timespan to live value. This is the duration after which the message expires, starting from when the message is sent to Service Bus. This is the default value used when TimeToLive is not set on a message itself.')
            c.argument('max_size_in_megabytes', options_list=['--max-size'], type=int, choices=[1024, 2048, 3072, 4096, 5120, 10240, 20480, 40960, 81920], help='Maximum size of topic in megabytes, which is the size of the memory allocated for the topic. Default is 1024. Max for Standard SKU is 5120 and for Premium SKU is 81920')
            c.argument('requires_duplicate_detection', options_list=['--enable-duplicate-detection'], arg_type=get_three_state_flag(), help='A boolean value indicating if this topic requires duplicate detection.')
            c.argument('duplicate_detection_history_time_window', validator=_validate_duplicate_detection_history_time_window, help='ISO 8601 timespan or duration time format for structure that defines the duration of the duplicate detection history. The default value is 10 minutes.')
            c.argument('enable_batched_operations', arg_type=get_three_state_flag(), help='Allow server-side batched operations.')
            c.argument('status', arg_type=get_enum_type(['Active', 'Disabled', 'SendDisabled']), help='Enumerates the possible values for the status of a messaging entity.')
            c.argument('support_ordering', options_list=['--enable-ordering'], arg_type=get_three_state_flag(), help='A boolean value that indicates whether the topic supports ordering.')
            c.argument('auto_delete_on_idle', validator=_validate_auto_delete_on_idle, help='ISO 8601 timespan or duration time format for idle interval after which the topic is automatically deleted. The minimum duration is 5 minutes.')
            c.argument('enable_partitioning', arg_type=get_three_state_flag(), help='A boolean value that indicates whether the topic to be partitioned across multiple message brokers is enabled.')
            c.argument('enable_express', arg_type=get_three_state_flag(), help='A boolean value that indicates whether Express Entities are enabled. An express topic holds a message in memory temporarily before writing it to persistent storage.')
            c.argument('max_message_size_in_kilobytes', options_list=['--max-message-size', '--max-message-size-in-kilobytes'], type=int, help='Maximum size (in KB) of the message payload that can be accepted by the queue. This property is only used in Premium today and default is 1024.')

    for scope in ['servicebus topic show', 'servicebus topic delete']:
        with self.argument_context(scope) as c:
            c.argument('topic_name', arg_type=name_type, id_part='child_name_1', completer=get_topic_command_completion_list, help='Name of Topic')

    with self.argument_context('servicebus topic list') as c:
        c.argument('namespace_name', id_part=None, options_list=['--namespace-name'], help='Name of Namespace')

    with self.argument_context('servicebus topic subscription') as c:
        c.argument('subscription_name', arg_type=name_type, id_part='child_name_2', completer=get_subscriptions_command_completion_list, help='Name of Subscription')
        c.argument('topic_name', id_part='child_name_1', options_list=['--topic-name'], help='Name of Topic')

    # region - Subscription Create and update
    for scope in ['create', 'update']:
        with self.argument_context('servicebus topic subscription {}'.format(scope)) as c:
            c.argument('lock_duration', validator=_validate_lock_duration, help='ISO 8601 or duration format (day:minute:seconds) for lock duration timespan for the subscription. The default value is 1 minute.')
            c.argument('requires_session', options_list=['--enable-session'], arg_type=get_three_state_flag(), help='A boolean value indicating if a subscription supports the concept of sessions.')
            c.argument('default_message_time_to_live', validator=_validate_default_message_time_to_live, help='ISO 8601 or duration time format for Default message timespan to live value. This is the duration after which the message expires, starting from when the message is sent to Service Bus. This is the default value used when TimeToLive is not set on a message itself.')
            c.argument('dead_lettering_on_message_expiration', options_list=['--enable-dead-lettering-on-message-expiration'], arg_type=get_three_state_flag(), help='A boolean Value that indicates whether a subscription has dead letter support when a message expires.')
            c.argument('max_delivery_count', type=int, help='Number of maximum deliveries.')
            c.argument('status', arg_type=get_enum_type(['Active', 'Disabled', 'SendDisabled', 'ReceiveDisabled']), help='Enumerates the possible values for the status of a messaging entity.')
            c.argument('enable_batched_operations', arg_type=get_three_state_flag(), help='Allow server-side batched operations.')
            c.argument('auto_delete_on_idle', validator=_validate_auto_delete_on_idle, options_list=['--auto-delete-on-idle'], help='ISO 8601 timeSpan  or duration time format for idle interval after which the subscription is automatically deleted. The minimum duration is 5 minutes.')
            c.argument('forward_to', help='Queue/Topic name to forward the messages')
            c.argument('forward_dead_lettered_messages_to', help='Queue/Topic name to forward the Dead Letter message')
            c.argument('dead_lettering_on_filter_evaluation_exceptions', options_list=['--dead-letter-on-filter-exceptions'], arg_type=get_three_state_flag(), help='Allow dead lettering when filter evaluation exceptions occur.')

    with self.argument_context('servicebus topic subscription create') as c:
        c.argument('is_client_affine', arg_type=get_three_state_flag(), help='Value that indicates whether the subscription has an affinity to the client id.')
        c.argument('client_id', help='Indicates the Client ID of the application that created the client-affine subscription.')
        c.argument('is_shared', arg_type=get_three_state_flag(), help='For client-affine subscriptions, this value indicates whether the subscription is shared or not.')
        c.argument('is_durable', arg_type=get_three_state_flag(), help='For client-affine subscriptions, this value indicates whether the subscription is durable or not.')

    with self.argument_context('servicebus topic subscription list') as c:
        c.argument('namespace_name', options_list=['--namespace-name'], id_part=None, help='Name of Namespace')
        c.argument('topic_name', options_list=['--topic-name'], id_part=None, help='Name of Topic')

# Region Subscription Rules
    with self.argument_context('servicebus topic subscription rule') as c:
        c.argument('rule_name', arg_type=name_type, id_part='child_name_3', completer=get_rules_command_completion_list, help='Name of Rule')
        c.argument('subscription_name', options_list=['--subscription-name'], id_part='child_name_2', help='Name of Subscription')
        c.argument('topic_name', options_list=['--topic-name'], id_part='child_name_1', help='Name of Topic')

    for scope in ['servicebus topic subscription rule create', 'servicebus topic subscription rule update']:
        with self.argument_context(scope, arg_group='Action') as c:
            c.argument('filter_type', arg_type=get_enum_type(FilterType), help='Rule Filter types')
            c.argument('action_sql_expression', help='Action SQL expression.')
            c.argument('action_compatibility_level', type=int, help='This property is reserved for future use. An integer value showing the compatibility level, currently hard-coded to 20.')
            c.argument('action_requires_preprocessing', options_list=['--enable-action-preprocessing'], arg_type=get_three_state_flag(), help='A boolean value that indicates whether the rule action requires preprocessing.')
        with self.argument_context(scope, arg_group='SQL Filter') as c:
            c.argument('filter_sql_expression', help='SQL expression. e.g. myproperty=test')
            c.argument('filter_requires_preprocessing', options_list=['--enable-sql-preprocessing'], arg_type=get_three_state_flag(), help='A boolean value that indicates whether the rule action requires preprocessing.')
        with self.argument_context(scope, arg_group='Correlation Filter') as c:
            c.argument('correlation_id', help='Identifier of correlation.')
            c.argument('message_id', help='Identifier of message.')
            c.argument('to', help='Address to send to.')
            c.argument('reply_to', help='Address of the queue to reply to.')
            c.argument('label', help='Application specific label.')
            c.argument('session_id', help='Session identifier')
            c.argument('reply_to_session_id', help='Session identifier to reply to.')
            c.argument('content_type', help='Content type of message.')
            c.argument('requires_preprocessing', options_list=['--enable-correlation-preprocessing'], arg_type=get_three_state_flag(), help='A boolean value that indicates whether the rule action requires preprocessing.')
            c.argument('tags', options_list=['--correlation-filter-property', '--correlation-filter'], arg_type=tags_type, help='dictionary object for custom filters')

    with self.argument_context('servicebus topic subscription rule list') as c:
        c.argument('subscription_name', options_list=['--subscription-name'], id_part=None, help='Name of Subscription')
        c.argument('topic_name', options_list=['--topic-name'], id_part=None, help='Name of Topic')
        c.argument('namespace_name', options_list=['--namespace-name'], id_part=None, help='Name of Namespace')

# Geo DR - Disaster Recovery Configs - Alias  : Region
    with self.argument_context('servicebus georecovery-alias set') as c:
        c.argument('resource_group_name', arg_type=resource_group_name_type)
        c.argument('namespace_name', options_list=['--namespace-name'], id_part='name', help='Name of Namespace')
        c.argument('alias', options_list=['--alias', '-a'], help='Name of the Geo-Disaster Recovery Configuration Alias')
        c.argument('partner_namespace', required=True, options_list=['--partner-namespace'], validator=validate_partner_namespace, help='Name (if within the same resource group) or ARM Id of Primary/Secondary Service Bus  namespace name, which is part of GEO DR pairing')
        c.argument('alternate_name', help='Alternate Name (Post failover) for Primary Namespace, when Namespace name and Alias name are same')

<<<<<<< HEAD
    for scope in ['servicebus georecovery-alias authorization-rule show', 'servicebus georecovery-alias authorization-rule keys list']:
        with self.argument_context(scope)as c:
            c.argument('authorization_rule_name', arg_type=name_type, id_part='child_name_2', help='name of Namespace Authorization Rule')

    with self.argument_context('servicebus georecovery-alias list') as c:
        c.argument('namespace_name', options_list=['--namespace-name'], id_part=None, help='Name of Namespace')

    with self.argument_context('servicebus georecovery-alias authorization-rule list') as c:
        c.argument('alias', options_list=['--alias', '-a'], help='Name of Geo-Disaster Recovery Configuration Alias')
        c.argument('namespace_name', options_list=['--namespace-name'], id_part=None, help='Name of Namespace')

    with self.argument_context('servicebus georecovery-alias authorization-rule keys list') as c:
        c.argument('alias', options_list=['--alias', '-a'], id_part=None, help='Name of Geo-Disaster Recovery Configuration Alias')
        c.argument('namespace_name', options_list=['--namespace-name'], id_part=None, help='Name of Namespace')
        c.argument('authorization_rule_name', arg_type=name_type, help='Name of Namespace AuthorizationRule')

    # Standard to Premium Migration: Region

    with self.argument_context('servicebus migration start') as c:
        c.ignore('config_name')
        c.argument('namespace_name', arg_type=name_type, help='Name of Standard Namespace used as source of the migration')
        # c.argument('config_name', options_list=['--config-name'], id_part=None, help='Name of configuration. Should always be "$default"')
        c.argument('target_namespace', options_list=['--target-namespace'], validator=validate_target_namespace, help='Name (if within the same resource group) or ARM Id of empty Premium Service Bus namespace name that will be target of the migration')
        c.argument('post_migration_name', options_list=['--post-migration-name'], help='Post migration name is the name that can be used to connect to standard namespace after migration is complete.')

    for scope in ['show', 'complete', 'abort']:
        with self.argument_context('servicebus migration {}'.format(scope)) as c:
            c.ignore('config_name')
            c.argument('namespace_name', arg_type=name_type, help='Name of Standard Namespace')

=======
>>>>>>> 0c35ea85
# Region Namespace NetworkRuleSet
    with self.argument_context('servicebus namespace network-rule-set') as c:
        c.argument('namespace_name', options_list=['--namespace-name', '--name', '-n'], id_part=None,
                   help='Name of the Namespace')
    for scope in ['servicebus namespace network-rule-set ip-rule add', 'servicebus namespace network-rule-set ip-rule remove']:
        with self.argument_context(scope) as c:
<<<<<<< HEAD
            c.argument('ip_rule', action=AlertAddIpRule, nargs='+', help='List VirtualNetwork Rules.')
            c.argument('namespace_name', options_list=['--namespace-name', '--name', '-n'], id_part=None,
                       help='Name of the Namespace')
    for scope in ['servicebus namespace network-rule-set virtual-network-rule add', 'servicebus namespace network-rule-set virtual-network-rule remove']:
        with self.argument_context(scope) as c:
            c.argument('namespace_name', options_list=['--namespace-name', '--name', '-n'], id_part=None,
                       help='Name of the Namespace')
            c.argument('subnet', action=AlertAddVirtualNetwork, nargs='+', help='List VirtualNetwork Rules.')
=======
            c.argument('subnet', arg_group='Virtual Network Rule', options_list=['--subnet'], help='Name or ID of subnet. If name is supplied, `--vnet-name` must be supplied.')
            c.argument('ip_mask', arg_group='IP Address Rule', options_list=['--ip-address'], help='IPv4 address or CIDR range.')
            c.argument('namespace_name', options_list=['--namespace-name'], id_part=None, help='Name of the Namespace')
            c.extra('vnet_name', arg_group='Virtual Network Rule', options_list=['--vnet-name'], help='Name of the Virtual Network')

    with self.argument_context('servicebus namespace network-rule update', resource_type=ResourceType.MGMT_SERVICEBUS,
                               min_api='2017-04-01') as c:
        c.argument('public_network_access', options_list=['--public-network-access', '--public-network'],
                   arg_type=get_enum_type(['Enabled', 'Disabled']),
                   help='This determines if traffic is allowed over public network. By default it is enabled. If value is SecuredByPerimeter then Inbound and Outbound communication is controlled by the network security perimeter and profile\' access rules.')
        c.argument('trusted_service_access_enabled', options_list=['--enable-trusted-service-access', '-t'],
                   arg_type=get_three_state_flag(),
                   help='A boolean value that indicates whether Trusted Service Access is enabled for Network Rule Set.')
        c.argument('default_action', arg_group='networkrule', options_list=['--default-action'],
                   arg_type=get_enum_type(['Allow', 'Deny']),
                   help='Default Action for Network Rule Set.')

    with self.argument_context('servicebus namespace network-rule add') as c:
        c.argument('ignore_missing_vnet_service_endpoint', arg_group='Virtual Network Rule', options_list=['--ignore-missing-endpoint'], arg_type=get_three_state_flag(), help='A boolean value that indicates whether to ignore missing vnet Service Endpoint')
        c.argument('action', arg_group='IP Address Rule', options_list=['--action'], arg_type=get_enum_type(['Allow']), help='Action of the IP rule')
>>>>>>> 0c35ea85

# Private end point connection
    with self.argument_context('servicebus namespace private-endpoint-connection') as c:
        c.argument('namespace_name', options_list=['--namespace-name'], id_part=None, help='Name of the Namespace')
        c.argument('private_endpoint_connection_name', options_list=['--name', '-n'],
                   help='The name of the private endpoint connection associated with the Service bus Namespace.')
    for item in ['approve', 'reject', 'show', 'delete']:
        with self.argument_context('servicebus namespace private-endpoint-connection {}'.format(item)) as c:
            c.argument('private_endpoint_connection_name', options_list=['--name', '-n'], required=False,
                       help='The name of the private endpoint connection associated with the Service Bus Namespace.')
            c.extra('connection_id', options_list=['--id'],
                    help='The ID of the private endpoint connection associated with the Service Bus Namespace. You can get '
                         'it using `az servicebus namespace show`.')
            c.argument('namespace_name', help='The Service Bus namesapce name.', required=False)
            c.argument('resource_group_name', help='The resource group name of specified Service bus namespace.',
                       required=False)
            c.argument('description', help='Comments for {} operation.'.format(item))

# Private end point connection
    with self.argument_context('servicebus namespace private-link-resource') as c:
        c.argument('namespace_name', options_list=['--namespace-name'], id_part=None, help='Name of the Namespace')
# Identity
    with self.argument_context('servicebus namespace identity',
                               resource_type=ResourceType.MGMT_SERVICEBUS) as c:
        c.argument('namespace_name', options_list=['--namespace-name'], id_part=None, help='Name of the Namespace')

    for scope in ['servicebus namespace identity assign', 'servicebus namespace identity remove']:
        with self.argument_context(scope, resource_type=ResourceType.MGMT_SERVICEBUS) as c:
            c.argument('namespace_name', options_list=['--namespace-name'], id_part=None, help='Name of the Namespace')
            c.argument('system_assigned', arg_type=get_three_state_flag(), help='System Assigned Identity')
            c.argument('user_assigned', nargs='+', help='User Assigned Identity')

# Encryption
    with self.argument_context('servicebus namespace encryption', resource_type=ResourceType.MGMT_SERVICEBUS) as c:
        c.argument('namespace_name', options_list=['--namespace-name'], id_part=None, help='Name of the Namespace')

    for scope in ['servicebus namespace encryption add', 'servicebus namespace encryption remove']:
        with self.argument_context(scope, resource_type=ResourceType.MGMT_SERVICEBUS) as c:
            c.argument('encryption_config', action=AlertAddEncryption, nargs='+', help='List of KeyVaultProperties objects.')
            c.argument('require_infrastructure_encryption', options_list=['--infra-encryption'], is_preview=True,
                       arg_type=get_three_state_flag(),
                       help='A boolean value that indicates whether Infrastructure Encryption (Double Encryption)')<|MERGE_RESOLUTION|>--- conflicted
+++ resolved
@@ -188,46 +188,12 @@
         c.argument('partner_namespace', required=True, options_list=['--partner-namespace'], validator=validate_partner_namespace, help='Name (if within the same resource group) or ARM Id of Primary/Secondary Service Bus  namespace name, which is part of GEO DR pairing')
         c.argument('alternate_name', help='Alternate Name (Post failover) for Primary Namespace, when Namespace name and Alias name are same')
 
-<<<<<<< HEAD
-    for scope in ['servicebus georecovery-alias authorization-rule show', 'servicebus georecovery-alias authorization-rule keys list']:
-        with self.argument_context(scope)as c:
-            c.argument('authorization_rule_name', arg_type=name_type, id_part='child_name_2', help='name of Namespace Authorization Rule')
-
-    with self.argument_context('servicebus georecovery-alias list') as c:
-        c.argument('namespace_name', options_list=['--namespace-name'], id_part=None, help='Name of Namespace')
-
-    with self.argument_context('servicebus georecovery-alias authorization-rule list') as c:
-        c.argument('alias', options_list=['--alias', '-a'], help='Name of Geo-Disaster Recovery Configuration Alias')
-        c.argument('namespace_name', options_list=['--namespace-name'], id_part=None, help='Name of Namespace')
-
-    with self.argument_context('servicebus georecovery-alias authorization-rule keys list') as c:
-        c.argument('alias', options_list=['--alias', '-a'], id_part=None, help='Name of Geo-Disaster Recovery Configuration Alias')
-        c.argument('namespace_name', options_list=['--namespace-name'], id_part=None, help='Name of Namespace')
-        c.argument('authorization_rule_name', arg_type=name_type, help='Name of Namespace AuthorizationRule')
-
-    # Standard to Premium Migration: Region
-
-    with self.argument_context('servicebus migration start') as c:
-        c.ignore('config_name')
-        c.argument('namespace_name', arg_type=name_type, help='Name of Standard Namespace used as source of the migration')
-        # c.argument('config_name', options_list=['--config-name'], id_part=None, help='Name of configuration. Should always be "$default"')
-        c.argument('target_namespace', options_list=['--target-namespace'], validator=validate_target_namespace, help='Name (if within the same resource group) or ARM Id of empty Premium Service Bus namespace name that will be target of the migration')
-        c.argument('post_migration_name', options_list=['--post-migration-name'], help='Post migration name is the name that can be used to connect to standard namespace after migration is complete.')
-
-    for scope in ['show', 'complete', 'abort']:
-        with self.argument_context('servicebus migration {}'.format(scope)) as c:
-            c.ignore('config_name')
-            c.argument('namespace_name', arg_type=name_type, help='Name of Standard Namespace')
-
-=======
->>>>>>> 0c35ea85
 # Region Namespace NetworkRuleSet
     with self.argument_context('servicebus namespace network-rule-set') as c:
         c.argument('namespace_name', options_list=['--namespace-name', '--name', '-n'], id_part=None,
                    help='Name of the Namespace')
     for scope in ['servicebus namespace network-rule-set ip-rule add', 'servicebus namespace network-rule-set ip-rule remove']:
         with self.argument_context(scope) as c:
-<<<<<<< HEAD
             c.argument('ip_rule', action=AlertAddIpRule, nargs='+', help='List VirtualNetwork Rules.')
             c.argument('namespace_name', options_list=['--namespace-name', '--name', '-n'], id_part=None,
                        help='Name of the Namespace')
@@ -236,28 +202,7 @@
             c.argument('namespace_name', options_list=['--namespace-name', '--name', '-n'], id_part=None,
                        help='Name of the Namespace')
             c.argument('subnet', action=AlertAddVirtualNetwork, nargs='+', help='List VirtualNetwork Rules.')
-=======
-            c.argument('subnet', arg_group='Virtual Network Rule', options_list=['--subnet'], help='Name or ID of subnet. If name is supplied, `--vnet-name` must be supplied.')
-            c.argument('ip_mask', arg_group='IP Address Rule', options_list=['--ip-address'], help='IPv4 address or CIDR range.')
             c.argument('namespace_name', options_list=['--namespace-name'], id_part=None, help='Name of the Namespace')
-            c.extra('vnet_name', arg_group='Virtual Network Rule', options_list=['--vnet-name'], help='Name of the Virtual Network')
-
-    with self.argument_context('servicebus namespace network-rule update', resource_type=ResourceType.MGMT_SERVICEBUS,
-                               min_api='2017-04-01') as c:
-        c.argument('public_network_access', options_list=['--public-network-access', '--public-network'],
-                   arg_type=get_enum_type(['Enabled', 'Disabled']),
-                   help='This determines if traffic is allowed over public network. By default it is enabled. If value is SecuredByPerimeter then Inbound and Outbound communication is controlled by the network security perimeter and profile\' access rules.')
-        c.argument('trusted_service_access_enabled', options_list=['--enable-trusted-service-access', '-t'],
-                   arg_type=get_three_state_flag(),
-                   help='A boolean value that indicates whether Trusted Service Access is enabled for Network Rule Set.')
-        c.argument('default_action', arg_group='networkrule', options_list=['--default-action'],
-                   arg_type=get_enum_type(['Allow', 'Deny']),
-                   help='Default Action for Network Rule Set.')
-
-    with self.argument_context('servicebus namespace network-rule add') as c:
-        c.argument('ignore_missing_vnet_service_endpoint', arg_group='Virtual Network Rule', options_list=['--ignore-missing-endpoint'], arg_type=get_three_state_flag(), help='A boolean value that indicates whether to ignore missing vnet Service Endpoint')
-        c.argument('action', arg_group='IP Address Rule', options_list=['--action'], arg_type=get_enum_type(['Allow']), help='Action of the IP rule')
->>>>>>> 0c35ea85
 
 # Private end point connection
     with self.argument_context('servicebus namespace private-endpoint-connection') as c:
