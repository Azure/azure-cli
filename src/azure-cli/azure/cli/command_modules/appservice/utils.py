--- conflicted
+++ resolved
@@ -168,16 +168,11 @@
 
 
 def is_flex_functionapp(cli_ctx, resource_group, name):
-<<<<<<< HEAD
-    logger.warning("resource_group: %s   name: %s", resource_group, name)
-=======
->>>>>>> 10f345d0
     client = web_client_factory(cli_ctx)
     app = client.web_apps.get(resource_group, name)
     parse_plan_id = parse_resource_id(app.server_farm_id)
     plan_info = client.app_service_plans.get(parse_plan_id['resource_group'], parse_plan_id['name'])
     return plan_info.sku.tier.lower() == 'flexconsumption'
-
 
 def _list_app(cli_ctx, resource_group_name=None):
     client = web_client_factory(cli_ctx)
