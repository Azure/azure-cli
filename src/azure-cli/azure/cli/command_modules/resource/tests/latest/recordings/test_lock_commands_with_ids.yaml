--- conflicted
+++ resolved
@@ -82,11 +82,7 @@
         false,\r\n    \"enableVmProtection\": false\r\n  }\r\n}"
     headers:
       azure-asyncoperation:
-<<<<<<< HEAD
-      - https://management.azure.com/subscriptions/00000000-0000-0000-0000-000000000000/providers/Microsoft.Network/locations/westus/operations/f67ae568-c814-4f8b-830c-03a513c0466d?api-version=2019-04-01
-=======
       - https://management.azure.com/subscriptions/00000000-0000-0000-0000-000000000000/providers/Microsoft.Network/locations/westus/operations/889d7874-de99-4bec-b92f-76f0ee6867f5?api-version=2019-08-01
->>>>>>> 15b3674b
       cache-control:
       - no-cache
       content-length:
@@ -130,11 +126,7 @@
       - python/3.6.5 (Windows-10-10.0.17134-SP0) msrest/0.6.10 msrest_azure/0.6.1
         azure-mgmt-network/4.0.0 Azure-SDK-For-Python AZURECLI/2.0.74
     method: GET
-<<<<<<< HEAD
-    uri: https://management.azure.com/subscriptions/00000000-0000-0000-0000-000000000000/providers/Microsoft.Network/locations/westus/operations/f67ae568-c814-4f8b-830c-03a513c0466d?api-version=2019-04-01
-=======
     uri: https://management.azure.com/subscriptions/00000000-0000-0000-0000-000000000000/providers/Microsoft.Network/locations/westus/operations/889d7874-de99-4bec-b92f-76f0ee6867f5?api-version=2019-08-01
->>>>>>> 15b3674b
   response:
     body:
       string: "{\r\n  \"status\": \"Succeeded\"\r\n}"
@@ -339,11 +331,7 @@
         false,\r\n    \"enableVmProtection\": false\r\n  }\r\n}"
     headers:
       azure-asyncoperation:
-<<<<<<< HEAD
-      - https://management.azure.com/subscriptions/00000000-0000-0000-0000-000000000000/providers/Microsoft.Network/locations/westus/operations/24a04ca9-83df-43a1-b160-4d57b7badb3a?api-version=2019-04-01
-=======
       - https://management.azure.com/subscriptions/00000000-0000-0000-0000-000000000000/providers/Microsoft.Network/locations/westus/operations/be8aae51-3ab0-4d35-b771-1380265b7cdb?api-version=2019-08-01
->>>>>>> 15b3674b
       cache-control:
       - no-cache
       content-length:
@@ -391,11 +379,7 @@
       - python/3.6.5 (Windows-10-10.0.17134-SP0) msrest/0.6.10 msrest_azure/0.6.1
         azure-mgmt-network/4.0.0 Azure-SDK-For-Python AZURECLI/2.0.74
     method: GET
-<<<<<<< HEAD
-    uri: https://management.azure.com/subscriptions/00000000-0000-0000-0000-000000000000/providers/Microsoft.Network/locations/westus/operations/24a04ca9-83df-43a1-b160-4d57b7badb3a?api-version=2019-04-01
-=======
     uri: https://management.azure.com/subscriptions/00000000-0000-0000-0000-000000000000/providers/Microsoft.Network/locations/westus/operations/be8aae51-3ab0-4d35-b771-1380265b7cdb?api-version=2019-08-01
->>>>>>> 15b3674b
   response:
     body:
       string: "{\r\n  \"status\": \"Succeeded\"\r\n}"
