interactions:
- request:
    body: null
    headers:
      Accept:
      - application/json
      Accept-Encoding:
      - gzip, deflate
      CommandName:
      - network private-endpoint list
      Connection:
      - keep-alive
      User-Agent:
      - python/3.7.4 (Windows-10-10.0.18362-SP0) msrest/0.6.10 msrest_azure/0.6.2
        azure-mgmt-network/7.0.0 Azure-SDK-For-Python AZURECLI/2.0.75
      accept-language:
      - en-US
    method: GET
    uri: https://management.azure.com/subscriptions/00000000-0000-0000-0000-000000000000/providers/Microsoft.Network/privateEndpoints?api-version=2019-09-01
  response:
    body:
      string: "{\r\n  \"value\": [\r\n    {\r\n      \"name\": \"pe1\",\r\n      \"id\":
        \"/subscriptions/00000000-0000-0000-0000-000000000000/resourceGroups/0927pe/providers/Microsoft.Network/privateEndpoints/pe1\",\r\n
        \     \"etag\": \"W/\\\"95f28914-f313-4872-90f3-7d7adea2535c\\\"\",\r\n      \"type\":
        \"Microsoft.Network/privateEndpoints\",\r\n      \"location\": \"centralus\",\r\n
        \     \"properties\": {\r\n        \"provisioningState\": \"Updating\",\r\n
        \       \"resourceGuid\": \"42956033-bd6f-4b32-95a2-aa0d445e8b9e\",\r\n        \"privateLinkServiceConnections\":
        [\r\n          {\r\n            \"name\": \"tttt\",\r\n            \"id\":
        \"/subscriptions/00000000-0000-0000-0000-000000000000/resourceGroups/0927pe/providers/Microsoft.Network/privateEndpoints/pe1/privateLinkServiceConnections/tttt\",\r\n
        \           \"etag\": \"W/\\\"95f28914-f313-4872-90f3-7d7adea2535c\\\"\",\r\n
        \           \"properties\": {\r\n              \"provisioningState\": \"Succeeded\",\r\n
        \             \"privateLinkServiceId\": \"/subscriptions/00000000-0000-0000-0000-000000000000/resourceGroups/0927pe/providers/Microsoft.Network/privateLinkServices/lks1\",\r\n
        \             \"requestMessage\": \"test\",\r\n              \"privateLinkServiceConnectionState\":
        {\r\n                \"status\": \"Approved\",\r\n                \"description\":
        \"\",\r\n                \"actionsRequired\": \"None\"\r\n              }\r\n
        \           },\r\n            \"type\": \"Microsoft.Network/privateEndpoints/privateLinkServiceConnections\"\r\n
        \         }\r\n        ],\r\n        \"manualPrivateLinkServiceConnections\":
        [],\r\n        \"subnet\": {\r\n          \"id\": \"/subscriptions/00000000-0000-0000-0000-000000000000/resourceGroups/0927pe/providers/Microsoft.Network/virtualNetworks/vnet1/subnets/subnet2\"\r\n
        \       },\r\n        \"networkInterfaces\": [\r\n          {\r\n            \"id\":
        \"/subscriptions/00000000-0000-0000-0000-000000000000/resourceGroups/0927pe/providers/Microsoft.Network/networkInterfaces/pe1.nic.42302fcd-0ffa-4e8d-8094-9f06c8639a3e\"\r\n
        \         }\r\n        ]\r\n      }\r\n    }\r\n  ]\r\n}"
    headers:
      cache-control:
      - no-cache
      content-length:
      - '1921'
      content-type:
      - application/json; charset=utf-8
      date:
      - Thu, 24 Oct 2019 07:02:04 GMT
      expires:
      - '-1'
      pragma:
      - no-cache
      server:
      - Microsoft-HTTPAPI/2.0
      - Microsoft-HTTPAPI/2.0
      strict-transport-security:
      - max-age=31536000; includeSubDomains
      transfer-encoding:
      - chunked
      vary:
      - Accept-Encoding
      x-content-type-options:
      - nosniff
      x-ms-arm-service-request-id:
      - 7905608f-e5e3-4c7e-8ae3-839822725716
    status:
      code: 200
      message: OK
- request:
    body: null
    headers:
      Accept:
      - application/json
      Accept-Encoding:
      - gzip, deflate
      CommandName:
      - network private-endpoint list
      Connection:
      - keep-alive
      ParameterSetName:
      - -g
      User-Agent:
      - python/3.7.4 (Windows-10-10.0.18362-SP0) msrest/0.6.10 msrest_azure/0.6.2
        azure-mgmt-network/7.0.0 Azure-SDK-For-Python AZURECLI/2.0.75
      accept-language:
      - en-US
    method: GET
    uri: https://management.azure.com/subscriptions/00000000-0000-0000-0000-000000000000/resourceGroups/cli_test_network_private_link_service000001/providers/Microsoft.Network/privateEndpoints?api-version=2019-09-01
  response:
    body:
      string: '{"value":[]}'
    headers:
      cache-control:
      - no-cache
      content-length:
      - '12'
      content-type:
      - application/json; charset=utf-8
      date:
      - Thu, 24 Oct 2019 07:02:04 GMT
      expires:
      - '-1'
      pragma:
      - no-cache
      strict-transport-security:
      - max-age=31536000; includeSubDomains
      vary:
      - Accept-Encoding
      x-content-type-options:
      - nosniff
    status:
      code: 200
      message: OK
- request:
    body: '{"location": "centralus", "tags": {}, "properties": {"addressSpace": {"addressPrefixes":
      ["10.0.0.0/16"]}, "dhcpOptions": {}, "subnets": [{"properties": {"addressPrefix":
      "10.0.0.0/24"}, "name": "subnet1"}]}}'
    headers:
      Accept:
      - application/json
      Accept-Encoding:
      - gzip, deflate
      CommandName:
      - network vnet create
      Connection:
      - keep-alive
      Content-Length:
      - '208'
      Content-Type:
      - application/json; charset=utf-8
      ParameterSetName:
      - -g -n --subnet-name -l
      User-Agent:
      - python/3.7.4 (Windows-10-10.0.18362-SP0) msrest/0.6.10 msrest_azure/0.6.2
        azure-mgmt-network/7.0.0 Azure-SDK-For-Python AZURECLI/2.0.75
      accept-language:
      - en-US
    method: PUT
    uri: https://management.azure.com/subscriptions/00000000-0000-0000-0000-000000000000/resourceGroups/cli_test_network_private_link_service000001/providers/Microsoft.Network/virtualNetworks/vnet1?api-version=2019-09-01
  response:
    body:
      string: "{\r\n  \"name\": \"vnet1\",\r\n  \"id\": \"/subscriptions/00000000-0000-0000-0000-000000000000/resourceGroups/cli_test_network_private_link_service000001/providers/Microsoft.Network/virtualNetworks/vnet1\",\r\n
        \ \"etag\": \"W/\\\"320cd89e-1ca7-42fc-9b79-95aa62b00fa9\\\"\",\r\n  \"type\":
        \"Microsoft.Network/virtualNetworks\",\r\n  \"location\": \"centralus\",\r\n
        \ \"tags\": {},\r\n  \"properties\": {\r\n    \"provisioningState\": \"Updating\",\r\n
        \   \"resourceGuid\": \"a77c8362-7091-4c25-8e39-445f73836f4d\",\r\n    \"addressSpace\":
        {\r\n      \"addressPrefixes\": [\r\n        \"10.0.0.0/16\"\r\n      ]\r\n
        \   },\r\n    \"dhcpOptions\": {\r\n      \"dnsServers\": []\r\n    },\r\n
        \   \"subnets\": [\r\n      {\r\n        \"name\": \"subnet1\",\r\n        \"id\":
        \"/subscriptions/00000000-0000-0000-0000-000000000000/resourceGroups/cli_test_network_private_link_service000001/providers/Microsoft.Network/virtualNetworks/vnet1/subnets/subnet1\",\r\n
        \       \"etag\": \"W/\\\"320cd89e-1ca7-42fc-9b79-95aa62b00fa9\\\"\",\r\n
        \       \"properties\": {\r\n          \"provisioningState\": \"Updating\",\r\n
        \         \"addressPrefix\": \"10.0.0.0/24\",\r\n          \"delegations\":
        [],\r\n          \"privateEndpointNetworkPolicies\": \"Enabled\",\r\n          \"privateLinkServiceNetworkPolicies\":
        \"Enabled\"\r\n        },\r\n        \"type\": \"Microsoft.Network/virtualNetworks/subnets\"\r\n
        \     }\r\n    ],\r\n    \"virtualNetworkPeerings\": [],\r\n    \"enableDdosProtection\":
        false,\r\n    \"enableVmProtection\": false\r\n  }\r\n}"
    headers:
      azure-asyncoperation:
      - https://management.azure.com/subscriptions/00000000-0000-0000-0000-000000000000/providers/Microsoft.Network/locations/centralus/operations/7d04406a-c325-43d6-982d-9e5a3cd8fac6?api-version=2019-09-01
      cache-control:
      - no-cache
      content-length:
      - '1440'
      content-type:
      - application/json; charset=utf-8
      date:
      - Thu, 24 Oct 2019 07:02:09 GMT
      expires:
      - '-1'
      pragma:
      - no-cache
      server:
      - Microsoft-HTTPAPI/2.0
      - Microsoft-HTTPAPI/2.0
      strict-transport-security:
      - max-age=31536000; includeSubDomains
      x-content-type-options:
      - nosniff
      x-ms-arm-service-request-id:
      - 1f468efb-9a78-4398-92ca-8f29811ef925
      x-ms-ratelimit-remaining-subscription-writes:
      - '1199'
    status:
      code: 201
      message: Created
- request:
    body: null
    headers:
      Accept:
      - application/json
      Accept-Encoding:
      - gzip, deflate
      CommandName:
      - network vnet create
      Connection:
      - keep-alive
      ParameterSetName:
      - -g -n --subnet-name -l
      User-Agent:
      - python/3.7.4 (Windows-10-10.0.18362-SP0) msrest/0.6.10 msrest_azure/0.6.2
        azure-mgmt-network/7.0.0 Azure-SDK-For-Python AZURECLI/2.0.75
    method: GET
    uri: https://management.azure.com/subscriptions/00000000-0000-0000-0000-000000000000/providers/Microsoft.Network/locations/centralus/operations/7d04406a-c325-43d6-982d-9e5a3cd8fac6?api-version=2019-09-01
  response:
    body:
      string: "{\r\n  \"status\": \"Succeeded\"\r\n}"
    headers:
      cache-control:
      - no-cache
      content-length:
      - '29'
      content-type:
      - application/json; charset=utf-8
      date:
      - Thu, 24 Oct 2019 07:02:14 GMT
      expires:
      - '-1'
      pragma:
      - no-cache
      server:
      - Microsoft-HTTPAPI/2.0
      - Microsoft-HTTPAPI/2.0
      strict-transport-security:
      - max-age=31536000; includeSubDomains
      transfer-encoding:
      - chunked
      vary:
      - Accept-Encoding
      x-content-type-options:
      - nosniff
      x-ms-arm-service-request-id:
      - 698523b4-e14c-43e5-8855-16a48c85a75e
    status:
      code: 200
      message: OK
- request:
    body: null
    headers:
      Accept:
      - application/json
      Accept-Encoding:
      - gzip, deflate
      CommandName:
      - network vnet create
      Connection:
      - keep-alive
      ParameterSetName:
      - -g -n --subnet-name -l
      User-Agent:
      - python/3.7.4 (Windows-10-10.0.18362-SP0) msrest/0.6.10 msrest_azure/0.6.2
        azure-mgmt-network/7.0.0 Azure-SDK-For-Python AZURECLI/2.0.75
    method: GET
    uri: https://management.azure.com/subscriptions/00000000-0000-0000-0000-000000000000/resourceGroups/cli_test_network_private_link_service000001/providers/Microsoft.Network/virtualNetworks/vnet1?api-version=2019-09-01
  response:
    body:
      string: "{\r\n  \"name\": \"vnet1\",\r\n  \"id\": \"/subscriptions/00000000-0000-0000-0000-000000000000/resourceGroups/cli_test_network_private_link_service000001/providers/Microsoft.Network/virtualNetworks/vnet1\",\r\n
        \ \"etag\": \"W/\\\"a077771c-1bff-4256-a6bc-135a774948b2\\\"\",\r\n  \"type\":
        \"Microsoft.Network/virtualNetworks\",\r\n  \"location\": \"centralus\",\r\n
        \ \"tags\": {},\r\n  \"properties\": {\r\n    \"provisioningState\": \"Succeeded\",\r\n
        \   \"resourceGuid\": \"a77c8362-7091-4c25-8e39-445f73836f4d\",\r\n    \"addressSpace\":
        {\r\n      \"addressPrefixes\": [\r\n        \"10.0.0.0/16\"\r\n      ]\r\n
        \   },\r\n    \"dhcpOptions\": {\r\n      \"dnsServers\": []\r\n    },\r\n
        \   \"subnets\": [\r\n      {\r\n        \"name\": \"subnet1\",\r\n        \"id\":
        \"/subscriptions/00000000-0000-0000-0000-000000000000/resourceGroups/cli_test_network_private_link_service000001/providers/Microsoft.Network/virtualNetworks/vnet1/subnets/subnet1\",\r\n
        \       \"etag\": \"W/\\\"a077771c-1bff-4256-a6bc-135a774948b2\\\"\",\r\n
        \       \"properties\": {\r\n          \"provisioningState\": \"Succeeded\",\r\n
        \         \"addressPrefix\": \"10.0.0.0/24\",\r\n          \"delegations\":
        [],\r\n          \"privateEndpointNetworkPolicies\": \"Enabled\",\r\n          \"privateLinkServiceNetworkPolicies\":
        \"Enabled\"\r\n        },\r\n        \"type\": \"Microsoft.Network/virtualNetworks/subnets\"\r\n
        \     }\r\n    ],\r\n    \"virtualNetworkPeerings\": [],\r\n    \"enableDdosProtection\":
        false,\r\n    \"enableVmProtection\": false\r\n  }\r\n}"
    headers:
      cache-control:
      - no-cache
      content-length:
      - '1442'
      content-type:
      - application/json; charset=utf-8
      date:
      - Thu, 24 Oct 2019 07:02:14 GMT
      etag:
      - W/"a077771c-1bff-4256-a6bc-135a774948b2"
      expires:
      - '-1'
      pragma:
      - no-cache
      server:
      - Microsoft-HTTPAPI/2.0
      - Microsoft-HTTPAPI/2.0
      strict-transport-security:
      - max-age=31536000; includeSubDomains
      transfer-encoding:
      - chunked
      vary:
      - Accept-Encoding
      x-content-type-options:
      - nosniff
      x-ms-arm-service-request-id:
      - 21eb8bfe-0fde-4119-ac23-28d00e44872c
    status:
      code: 200
      message: OK
- request:
    body: null
    headers:
      Accept:
      - application/json
      Accept-Encoding:
      - gzip, deflate
      CommandName:
      - network lb create
      Connection:
      - keep-alive
      ParameterSetName:
      - -g -l -n --public-ip-address --sku
      User-Agent:
      - python/3.7.4 (Windows-10-10.0.18362-SP0) msrest/0.6.10 msrest_azure/0.6.2
        azure-mgmt-resource/4.0.0 Azure-SDK-For-Python AZURECLI/2.0.75
      accept-language:
      - en-US
    method: GET
    uri: https://management.azure.com/subscriptions/00000000-0000-0000-0000-000000000000/resources?$filter=resourceGroup%20eq%20%27cli_test_network_private_link_service000001%27%20and%20name%20eq%20%27pubip1%27%20and%20resourceType%20eq%20%27Microsoft.Network%2FpublicIPAddresses%27&api-version=2019-07-01
  response:
    body:
      string: '{"value":[]}'
    headers:
      cache-control:
      - no-cache
      content-length:
      - '12'
      content-type:
      - application/json; charset=utf-8
      date:
      - Thu, 24 Oct 2019 07:02:14 GMT
      expires:
      - '-1'
      pragma:
      - no-cache
      strict-transport-security:
      - max-age=31536000; includeSubDomains
      vary:
      - Accept-Encoding
      x-content-type-options:
      - nosniff
    status:
      code: 200
      message: OK
- request:
    body: 'b''{"properties": {"template": {"$schema": "https://schema.management.azure.com/schemas/2015-01-01/deploymentTemplate.json#",
      "contentVersion": "1.0.0.0", "parameters": {}, "variables": {}, "resources":
      [{"apiVersion": "2019-09-01", "type": "Microsoft.Network/publicIPAddresses",
      "name": "pubip1", "location": "centralus", "tags": {}, "dependsOn": [], "properties":
      {"publicIPAllocationMethod": "Static"}, "sku": {"name": "Standard"}}, {"type":
      "Microsoft.Network/loadBalancers", "name": "lb1", "location": "centralus", "tags":
      {}, "apiVersion": "2019-09-01", "dependsOn": ["Microsoft.Network/publicIpAddresses/pubip1"],
      "properties": {"backendAddressPools": [{"name": "lb1bepool"}], "frontendIPConfigurations":
      [{"name": "LoadBalancerFrontEnd", "properties": {"publicIPAddress": {"id": "/subscriptions/00000000-0000-0000-0000-000000000000/resourceGroups/cli_test_network_private_link_service000001/providers/Microsoft.Network/publicIPAddresses/pubip1"},
      "privateIPAddressVersion": "IPv4"}}]}, "sku": {"name": "Standard"}}], "outputs":
      {"loadBalancer": {"type": "object", "value": "[reference(\''lb1\'')]"}}}, "parameters":
      {}, "mode": "Incremental"}}'''
    headers:
      Accept:
      - application/json
      Accept-Encoding:
      - gzip, deflate
      CommandName:
      - network lb create
      Connection:
      - keep-alive
      Content-Length:
      - '1176'
      Content-Type:
      - application/json; charset=utf-8
      ParameterSetName:
      - -g -l -n --public-ip-address --sku
      User-Agent:
      - python/3.7.4 (Windows-10-10.0.18362-SP0) msrest/0.6.10 msrest_azure/0.6.2
        azure-mgmt-resource/4.0.0 Azure-SDK-For-Python AZURECLI/2.0.75
      accept-language:
      - en-US
    method: PUT
    uri: https://management.azure.com/subscriptions/00000000-0000-0000-0000-000000000000/resourcegroups/cli_test_network_private_link_service000001/providers/Microsoft.Resources/deployments/mock-deployment?api-version=2019-07-01
  response:
    body:
      string: '{"id":"/subscriptions/00000000-0000-0000-0000-000000000000/resourceGroups/cli_test_network_private_link_service000001/providers/Microsoft.Resources/deployments/lb_deploy_sR7ES6p3QD7h9BJeywfR5EmYjTekxuYE","name":"lb_deploy_sR7ES6p3QD7h9BJeywfR5EmYjTekxuYE","type":"Microsoft.Resources/deployments","properties":{"templateHash":"12502700895034059982","parameters":{},"mode":"Incremental","provisioningState":"Accepted","timestamp":"2019-10-24T07:02:18.8348996Z","duration":"PT2.4730478S","correlationId":"5f062828-7bda-4264-a7d8-0bdd7163bf23","providers":[{"namespace":"Microsoft.Network","resourceTypes":[{"resourceType":"publicIPAddresses","locations":["centralus"]},{"resourceType":"loadBalancers","locations":["centralus"]}]}],"dependencies":[{"dependsOn":[{"id":"/subscriptions/00000000-0000-0000-0000-000000000000/resourceGroups/cli_test_network_private_link_service000001/providers/Microsoft.Network/publicIPAddresses/pubip1","resourceType":"Microsoft.Network/publicIPAddresses","resourceName":"pubip1"}],"id":"/subscriptions/00000000-0000-0000-0000-000000000000/resourceGroups/cli_test_network_private_link_service000001/providers/Microsoft.Network/loadBalancers/lb1","resourceType":"Microsoft.Network/loadBalancers","resourceName":"lb1"}]}}'
    headers:
      azure-asyncoperation:
      - https://management.azure.com/subscriptions/00000000-0000-0000-0000-000000000000/resourcegroups/cli_test_network_private_link_service000001/providers/Microsoft.Resources/deployments/lb_deploy_sR7ES6p3QD7h9BJeywfR5EmYjTekxuYE/operationStatuses/08586297063491157633?api-version=2019-07-01
      cache-control:
      - no-cache
      content-length:
      - '1342'
      content-type:
      - application/json; charset=utf-8
      date:
      - Thu, 24 Oct 2019 07:02:19 GMT
      expires:
      - '-1'
      pragma:
      - no-cache
      strict-transport-security:
      - max-age=31536000; includeSubDomains
      x-content-type-options:
      - nosniff
      x-ms-ratelimit-remaining-subscription-writes:
      - '1198'
    status:
      code: 201
      message: Created
- request:
    body: null
    headers:
      Accept:
      - application/json
      Accept-Encoding:
      - gzip, deflate
      CommandName:
      - network lb create
      Connection:
      - keep-alive
      ParameterSetName:
      - -g -l -n --public-ip-address --sku
      User-Agent:
      - python/3.7.4 (Windows-10-10.0.18362-SP0) msrest/0.6.10 msrest_azure/0.6.2
        azure-mgmt-resource/4.0.0 Azure-SDK-For-Python AZURECLI/2.0.75
    method: GET
    uri: https://management.azure.com/subscriptions/00000000-0000-0000-0000-000000000000/resourcegroups/cli_test_network_private_link_service000001/providers/Microsoft.Resources/deployments/mock-deployment/operationStatuses/08586297063491157633?api-version=2019-07-01
  response:
    body:
      string: '{"status":"Running"}'
    headers:
      cache-control:
      - no-cache
      content-length:
      - '20'
      content-type:
      - application/json; charset=utf-8
      date:
      - Thu, 24 Oct 2019 07:02:50 GMT
      expires:
      - '-1'
      pragma:
      - no-cache
      strict-transport-security:
      - max-age=31536000; includeSubDomains
      vary:
      - Accept-Encoding
      x-content-type-options:
      - nosniff
    status:
      code: 200
      message: OK
- request:
    body: null
    headers:
      Accept:
      - application/json
      Accept-Encoding:
      - gzip, deflate
      CommandName:
      - network lb create
      Connection:
      - keep-alive
      ParameterSetName:
      - -g -l -n --public-ip-address --sku
      User-Agent:
      - python/3.7.4 (Windows-10-10.0.18362-SP0) msrest/0.6.10 msrest_azure/0.6.2
        azure-mgmt-resource/4.0.0 Azure-SDK-For-Python AZURECLI/2.0.75
    method: GET
    uri: https://management.azure.com/subscriptions/00000000-0000-0000-0000-000000000000/resourcegroups/cli_test_network_private_link_service000001/providers/Microsoft.Resources/deployments/mock-deployment/operationStatuses/08586297063491157633?api-version=2019-07-01
  response:
    body:
      string: '{"status":"Running"}'
    headers:
      cache-control:
      - no-cache
      content-length:
      - '20'
      content-type:
      - application/json; charset=utf-8
      date:
      - Thu, 24 Oct 2019 07:03:20 GMT
      expires:
      - '-1'
      pragma:
      - no-cache
      strict-transport-security:
      - max-age=31536000; includeSubDomains
      vary:
      - Accept-Encoding
      x-content-type-options:
      - nosniff
    status:
      code: 200
      message: OK
- request:
    body: null
    headers:
      Accept:
      - application/json
      Accept-Encoding:
      - gzip, deflate
      CommandName:
      - network lb create
      Connection:
      - keep-alive
      ParameterSetName:
      - -g -l -n --public-ip-address --sku
      User-Agent:
      - python/3.7.4 (Windows-10-10.0.18362-SP0) msrest/0.6.10 msrest_azure/0.6.2
        azure-mgmt-resource/4.0.0 Azure-SDK-For-Python AZURECLI/2.0.75
    method: GET
    uri: https://management.azure.com/subscriptions/00000000-0000-0000-0000-000000000000/resourcegroups/cli_test_network_private_link_service000001/providers/Microsoft.Resources/deployments/mock-deployment/operationStatuses/08586297063491157633?api-version=2019-07-01
  response:
    body:
      string: '{"status":"Running"}'
    headers:
      cache-control:
      - no-cache
      content-length:
      - '20'
      content-type:
      - application/json; charset=utf-8
      date:
      - Thu, 24 Oct 2019 07:03:51 GMT
      expires:
      - '-1'
      pragma:
      - no-cache
      strict-transport-security:
      - max-age=31536000; includeSubDomains
      vary:
      - Accept-Encoding
      x-content-type-options:
      - nosniff
    status:
      code: 200
      message: OK
- request:
    body: null
    headers:
      Accept:
      - application/json
      Accept-Encoding:
      - gzip, deflate
      CommandName:
      - network lb create
      Connection:
      - keep-alive
      ParameterSetName:
      - -g -l -n --public-ip-address --sku
      User-Agent:
      - python/3.7.4 (Windows-10-10.0.18362-SP0) msrest/0.6.10 msrest_azure/0.6.2
        azure-mgmt-resource/4.0.0 Azure-SDK-For-Python AZURECLI/2.0.75
    method: GET
    uri: https://management.azure.com/subscriptions/00000000-0000-0000-0000-000000000000/resourcegroups/cli_test_network_private_link_service000001/providers/Microsoft.Resources/deployments/mock-deployment/operationStatuses/08586297063491157633?api-version=2019-07-01
  response:
    body:
      string: '{"status":"Succeeded"}'
    headers:
      cache-control:
      - no-cache
      content-length:
      - '22'
      content-type:
      - application/json; charset=utf-8
      date:
      - Thu, 24 Oct 2019 07:04:21 GMT
      expires:
      - '-1'
      pragma:
      - no-cache
      strict-transport-security:
      - max-age=31536000; includeSubDomains
      vary:
      - Accept-Encoding
      x-content-type-options:
      - nosniff
    status:
      code: 200
      message: OK
- request:
    body: null
    headers:
      Accept:
      - application/json
      Accept-Encoding:
      - gzip, deflate
      CommandName:
      - network lb create
      Connection:
      - keep-alive
      ParameterSetName:
      - -g -l -n --public-ip-address --sku
      User-Agent:
      - python/3.7.4 (Windows-10-10.0.18362-SP0) msrest/0.6.10 msrest_azure/0.6.2
        azure-mgmt-resource/4.0.0 Azure-SDK-For-Python AZURECLI/2.0.75
    method: GET
    uri: https://management.azure.com/subscriptions/00000000-0000-0000-0000-000000000000/resourcegroups/cli_test_network_private_link_service000001/providers/Microsoft.Resources/deployments/mock-deployment?api-version=2019-07-01
  response:
    body:
      string: '{"id":"/subscriptions/00000000-0000-0000-0000-000000000000/resourceGroups/cli_test_network_private_link_service000001/providers/Microsoft.Resources/deployments/lb_deploy_sR7ES6p3QD7h9BJeywfR5EmYjTekxuYE","name":"lb_deploy_sR7ES6p3QD7h9BJeywfR5EmYjTekxuYE","type":"Microsoft.Resources/deployments","properties":{"templateHash":"12502700895034059982","parameters":{},"mode":"Incremental","provisioningState":"Succeeded","timestamp":"2019-10-24T07:04:18.4512555Z","duration":"PT2M2.0894037S","correlationId":"5f062828-7bda-4264-a7d8-0bdd7163bf23","providers":[{"namespace":"Microsoft.Network","resourceTypes":[{"resourceType":"publicIPAddresses","locations":["centralus"]},{"resourceType":"loadBalancers","locations":["centralus"]}]}],"dependencies":[{"dependsOn":[{"id":"/subscriptions/00000000-0000-0000-0000-000000000000/resourceGroups/cli_test_network_private_link_service000001/providers/Microsoft.Network/publicIPAddresses/pubip1","resourceType":"Microsoft.Network/publicIPAddresses","resourceName":"pubip1"}],"id":"/subscriptions/00000000-0000-0000-0000-000000000000/resourceGroups/cli_test_network_private_link_service000001/providers/Microsoft.Network/loadBalancers/lb1","resourceType":"Microsoft.Network/loadBalancers","resourceName":"lb1"}],"outputs":{"loadBalancer":{"type":"Object","value":{"provisioningState":"Succeeded","resourceGuid":"8b136dd4-c705-47ce-bfb4-521ee3324f21","frontendIPConfigurations":[{"name":"LoadBalancerFrontEnd","id":"/subscriptions/00000000-0000-0000-0000-000000000000/resourceGroups/cli_test_network_private_link_service000001/providers/Microsoft.Network/loadBalancers/lb1/frontendIPConfigurations/LoadBalancerFrontEnd","etag":"W/\"900ce6ab-0e10-4c09-88f9-8b96ec5b1b7d\"","type":"Microsoft.Network/loadBalancers/frontendIPConfigurations","properties":{"provisioningState":"Succeeded","privateIPAllocationMethod":"Dynamic","publicIPAddress":{"id":"/subscriptions/00000000-0000-0000-0000-000000000000/resourceGroups/cli_test_network_private_link_service000001/providers/Microsoft.Network/publicIPAddresses/pubip1"},"privateIPAddressVersion":"IPv4"}}],"backendAddressPools":[{"name":"lb1bepool","id":"/subscriptions/00000000-0000-0000-0000-000000000000/resourceGroups/cli_test_network_private_link_service000001/providers/Microsoft.Network/loadBalancers/lb1/backendAddressPools/lb1bepool","etag":"W/\"900ce6ab-0e10-4c09-88f9-8b96ec5b1b7d\"","properties":{"provisioningState":"Succeeded"},"type":"Microsoft.Network/loadBalancers/backendAddressPools"}],"loadBalancingRules":[],"probes":[],"inboundNatRules":[],"outboundRules":[],"inboundNatPools":[]}}},"outputResources":[{"id":"/subscriptions/00000000-0000-0000-0000-000000000000/resourceGroups/cli_test_network_private_link_service000001/providers/Microsoft.Network/loadBalancers/lb1"},{"id":"/subscriptions/00000000-0000-0000-0000-000000000000/resourceGroups/cli_test_network_private_link_service000001/providers/Microsoft.Network/publicIPAddresses/pubip1"}]}}'
    headers:
      cache-control:
      - no-cache
      content-length:
      - '3200'
      content-type:
      - application/json; charset=utf-8
      date:
      - Thu, 24 Oct 2019 07:04:22 GMT
      expires:
      - '-1'
      pragma:
      - no-cache
      strict-transport-security:
      - max-age=31536000; includeSubDomains
      vary:
      - Accept-Encoding
      x-content-type-options:
      - nosniff
    status:
      code: 200
      message: OK
- request:
    body: null
    headers:
      Accept:
      - application/json
      Accept-Encoding:
      - gzip, deflate
      CommandName:
      - network vnet subnet update
      Connection:
      - keep-alive
      ParameterSetName:
      - -g -n --vnet-name --disable-private-link-service-network-policies
      User-Agent:
      - python/3.7.4 (Windows-10-10.0.18362-SP0) msrest/0.6.10 msrest_azure/0.6.2
        azure-mgmt-network/7.0.0 Azure-SDK-For-Python AZURECLI/2.0.75
      accept-language:
      - en-US
    method: GET
    uri: https://management.azure.com/subscriptions/00000000-0000-0000-0000-000000000000/resourceGroups/cli_test_network_private_link_service000001/providers/Microsoft.Network/virtualNetworks/vnet1/subnets/subnet1?api-version=2019-09-01
  response:
    body:
      string: "{\r\n  \"name\": \"subnet1\",\r\n  \"id\": \"/subscriptions/00000000-0000-0000-0000-000000000000/resourceGroups/cli_test_network_private_link_service000001/providers/Microsoft.Network/virtualNetworks/vnet1/subnets/subnet1\",\r\n
        \ \"etag\": \"W/\\\"a077771c-1bff-4256-a6bc-135a774948b2\\\"\",\r\n  \"properties\":
        {\r\n    \"provisioningState\": \"Succeeded\",\r\n    \"addressPrefix\": \"10.0.0.0/24\",\r\n
        \   \"delegations\": [],\r\n    \"privateEndpointNetworkPolicies\": \"Enabled\",\r\n
        \   \"privateLinkServiceNetworkPolicies\": \"Enabled\"\r\n  },\r\n  \"type\":
        \"Microsoft.Network/virtualNetworks/subnets\"\r\n}"
    headers:
      cache-control:
      - no-cache
      content-length:
      - '586'
      content-type:
      - application/json; charset=utf-8
      date:
      - Thu, 24 Oct 2019 07:04:23 GMT
      etag:
      - W/"a077771c-1bff-4256-a6bc-135a774948b2"
      expires:
      - '-1'
      pragma:
      - no-cache
      server:
      - Microsoft-HTTPAPI/2.0
      - Microsoft-HTTPAPI/2.0
      strict-transport-security:
      - max-age=31536000; includeSubDomains
      transfer-encoding:
      - chunked
      vary:
      - Accept-Encoding
      x-content-type-options:
      - nosniff
      x-ms-arm-service-request-id:
      - fa41ba8d-7ff9-487d-b6e6-a4164d55f36c
    status:
      code: 200
      message: OK
- request:
    body: 'b''{"id": "/subscriptions/00000000-0000-0000-0000-000000000000/resourceGroups/cli_test_network_private_link_service000001/providers/Microsoft.Network/virtualNetworks/vnet1/subnets/subnet1",
      "properties": {"addressPrefix": "10.0.0.0/24", "delegations": [], "privateEndpointNetworkPolicies":
      "Enabled", "privateLinkServiceNetworkPolicies": "Disabled"}, "name": "subnet1"}'''
    headers:
      Accept:
      - application/json
      Accept-Encoding:
      - gzip, deflate
      CommandName:
      - network vnet subnet update
      Connection:
      - keep-alive
      Content-Length:
      - '398'
      Content-Type:
      - application/json; charset=utf-8
      ParameterSetName:
      - -g -n --vnet-name --disable-private-link-service-network-policies
      User-Agent:
      - python/3.7.4 (Windows-10-10.0.18362-SP0) msrest/0.6.10 msrest_azure/0.6.2
        azure-mgmt-network/7.0.0 Azure-SDK-For-Python AZURECLI/2.0.75
      accept-language:
      - en-US
    method: PUT
    uri: https://management.azure.com/subscriptions/00000000-0000-0000-0000-000000000000/resourceGroups/cli_test_network_private_link_service000001/providers/Microsoft.Network/virtualNetworks/vnet1/subnets/subnet1?api-version=2019-09-01
  response:
    body:
      string: "{\r\n  \"name\": \"subnet1\",\r\n  \"id\": \"/subscriptions/00000000-0000-0000-0000-000000000000/resourceGroups/cli_test_network_private_link_service000001/providers/Microsoft.Network/virtualNetworks/vnet1/subnets/subnet1\",\r\n
        \ \"etag\": \"W/\\\"199a0894-91e7-4bc3-9a75-271c4abc1dee\\\"\",\r\n  \"properties\":
        {\r\n    \"provisioningState\": \"Updating\",\r\n    \"addressPrefix\": \"10.0.0.0/24\",\r\n
        \   \"delegations\": [],\r\n    \"privateEndpointNetworkPolicies\": \"Enabled\",\r\n
        \   \"privateLinkServiceNetworkPolicies\": \"Disabled\"\r\n  },\r\n  \"type\":
        \"Microsoft.Network/virtualNetworks/subnets\"\r\n}"
    headers:
      azure-asyncoperation:
      - https://management.azure.com/subscriptions/00000000-0000-0000-0000-000000000000/providers/Microsoft.Network/locations/centralus/operations/4c23a767-98bb-46b9-afe8-97a23cdcee01?api-version=2019-09-01
      cache-control:
      - no-cache
      content-length:
      - '586'
      content-type:
      - application/json; charset=utf-8
      date:
      - Thu, 24 Oct 2019 07:04:24 GMT
      expires:
      - '-1'
      pragma:
      - no-cache
      server:
      - Microsoft-HTTPAPI/2.0
      - Microsoft-HTTPAPI/2.0
      strict-transport-security:
      - max-age=31536000; includeSubDomains
      transfer-encoding:
      - chunked
      vary:
      - Accept-Encoding
      x-content-type-options:
      - nosniff
      x-ms-arm-service-request-id:
      - 95edff94-c575-491d-9b07-3972273a4ec1
      x-ms-ratelimit-remaining-subscription-writes:
      - '1199'
    status:
      code: 200
      message: OK
- request:
    body: null
    headers:
      Accept:
      - application/json
      Accept-Encoding:
      - gzip, deflate
      CommandName:
      - network vnet subnet update
      Connection:
      - keep-alive
      ParameterSetName:
      - -g -n --vnet-name --disable-private-link-service-network-policies
      User-Agent:
      - python/3.7.4 (Windows-10-10.0.18362-SP0) msrest/0.6.10 msrest_azure/0.6.2
        azure-mgmt-network/7.0.0 Azure-SDK-For-Python AZURECLI/2.0.75
    method: GET
    uri: https://management.azure.com/subscriptions/00000000-0000-0000-0000-000000000000/providers/Microsoft.Network/locations/centralus/operations/4c23a767-98bb-46b9-afe8-97a23cdcee01?api-version=2019-09-01
  response:
    body:
      string: "{\r\n  \"status\": \"InProgress\"\r\n}"
    headers:
      cache-control:
      - no-cache
      content-length:
      - '30'
      content-type:
      - application/json; charset=utf-8
      date:
      - Thu, 24 Oct 2019 07:04:28 GMT
      expires:
      - '-1'
      pragma:
      - no-cache
      server:
      - Microsoft-HTTPAPI/2.0
      - Microsoft-HTTPAPI/2.0
      strict-transport-security:
      - max-age=31536000; includeSubDomains
      transfer-encoding:
      - chunked
      vary:
      - Accept-Encoding
      x-content-type-options:
      - nosniff
      x-ms-arm-service-request-id:
      - d106c25a-79ad-4f42-bdfa-05915467cec0
    status:
      code: 200
      message: OK
- request:
    body: null
    headers:
      Accept:
      - application/json
      Accept-Encoding:
      - gzip, deflate
      CommandName:
      - network vnet subnet update
      Connection:
      - keep-alive
      ParameterSetName:
      - -g -n --vnet-name --disable-private-link-service-network-policies
      User-Agent:
      - python/3.7.4 (Windows-10-10.0.18362-SP0) msrest/0.6.10 msrest_azure/0.6.2
        azure-mgmt-network/7.0.0 Azure-SDK-For-Python AZURECLI/2.0.75
    method: GET
    uri: https://management.azure.com/subscriptions/00000000-0000-0000-0000-000000000000/providers/Microsoft.Network/locations/centralus/operations/4c23a767-98bb-46b9-afe8-97a23cdcee01?api-version=2019-09-01
  response:
    body:
      string: "{\r\n  \"status\": \"InProgress\"\r\n}"
    headers:
      cache-control:
      - no-cache
      content-length:
      - '30'
      content-type:
      - application/json; charset=utf-8
      date:
      - Thu, 24 Oct 2019 07:04:39 GMT
      expires:
      - '-1'
      pragma:
      - no-cache
      server:
      - Microsoft-HTTPAPI/2.0
      - Microsoft-HTTPAPI/2.0
      strict-transport-security:
      - max-age=31536000; includeSubDomains
      transfer-encoding:
      - chunked
      vary:
      - Accept-Encoding
      x-content-type-options:
      - nosniff
      x-ms-arm-service-request-id:
      - ea7e2270-8d51-44d1-aa62-d313e014d1f4
    status:
      code: 200
      message: OK
- request:
    body: null
    headers:
      Accept:
      - application/json
      Accept-Encoding:
      - gzip, deflate
      CommandName:
      - network vnet subnet update
      Connection:
      - keep-alive
      ParameterSetName:
      - -g -n --vnet-name --disable-private-link-service-network-policies
      User-Agent:
      - python/3.7.4 (Windows-10-10.0.18362-SP0) msrest/0.6.10 msrest_azure/0.6.2
        azure-mgmt-network/7.0.0 Azure-SDK-For-Python AZURECLI/2.0.75
    method: GET
    uri: https://management.azure.com/subscriptions/00000000-0000-0000-0000-000000000000/providers/Microsoft.Network/locations/centralus/operations/4c23a767-98bb-46b9-afe8-97a23cdcee01?api-version=2019-09-01
  response:
    body:
      string: "{\r\n  \"status\": \"InProgress\"\r\n}"
    headers:
      cache-control:
      - no-cache
      content-length:
      - '30'
      content-type:
      - application/json; charset=utf-8
      date:
      - Thu, 24 Oct 2019 07:04:49 GMT
      expires:
      - '-1'
      pragma:
      - no-cache
      server:
      - Microsoft-HTTPAPI/2.0
      - Microsoft-HTTPAPI/2.0
      strict-transport-security:
      - max-age=31536000; includeSubDomains
      transfer-encoding:
      - chunked
      vary:
      - Accept-Encoding
      x-content-type-options:
      - nosniff
      x-ms-arm-service-request-id:
      - 1c9b0990-d4b0-4570-8638-75bdf86432f1
    status:
      code: 200
      message: OK
- request:
    body: null
    headers:
      Accept:
      - application/json
      Accept-Encoding:
      - gzip, deflate
      CommandName:
      - network vnet subnet update
      Connection:
      - keep-alive
      ParameterSetName:
      - -g -n --vnet-name --disable-private-link-service-network-policies
      User-Agent:
      - python/3.7.4 (Windows-10-10.0.18362-SP0) msrest/0.6.10 msrest_azure/0.6.2
        azure-mgmt-network/7.0.0 Azure-SDK-For-Python AZURECLI/2.0.75
    method: GET
    uri: https://management.azure.com/subscriptions/00000000-0000-0000-0000-000000000000/providers/Microsoft.Network/locations/centralus/operations/4c23a767-98bb-46b9-afe8-97a23cdcee01?api-version=2019-09-01
  response:
    body:
      string: "{\r\n  \"status\": \"InProgress\"\r\n}"
    headers:
      cache-control:
      - no-cache
      content-length:
      - '30'
      content-type:
      - application/json; charset=utf-8
      date:
      - Thu, 24 Oct 2019 07:04:59 GMT
      expires:
      - '-1'
      pragma:
      - no-cache
      server:
      - Microsoft-HTTPAPI/2.0
      - Microsoft-HTTPAPI/2.0
      strict-transport-security:
      - max-age=31536000; includeSubDomains
      transfer-encoding:
      - chunked
      vary:
      - Accept-Encoding
      x-content-type-options:
      - nosniff
      x-ms-arm-service-request-id:
      - bab1e876-2344-42d8-9042-f6bb4e03a077
    status:
      code: 200
      message: OK
- request:
    body: null
    headers:
      Accept:
      - application/json
      Accept-Encoding:
      - gzip, deflate
      CommandName:
      - network vnet subnet update
      Connection:
      - keep-alive
      ParameterSetName:
      - -g -n --vnet-name --disable-private-link-service-network-policies
      User-Agent:
      - python/3.7.4 (Windows-10-10.0.18362-SP0) msrest/0.6.10 msrest_azure/0.6.2
        azure-mgmt-network/7.0.0 Azure-SDK-For-Python AZURECLI/2.0.75
    method: GET
    uri: https://management.azure.com/subscriptions/00000000-0000-0000-0000-000000000000/providers/Microsoft.Network/locations/centralus/operations/4c23a767-98bb-46b9-afe8-97a23cdcee01?api-version=2019-09-01
  response:
    body:
      string: "{\r\n  \"status\": \"Succeeded\"\r\n}"
    headers:
      cache-control:
      - no-cache
      content-length:
      - '29'
      content-type:
      - application/json; charset=utf-8
      date:
      - Thu, 24 Oct 2019 07:05:10 GMT
      expires:
      - '-1'
      pragma:
      - no-cache
      server:
      - Microsoft-HTTPAPI/2.0
      - Microsoft-HTTPAPI/2.0
      strict-transport-security:
      - max-age=31536000; includeSubDomains
      transfer-encoding:
      - chunked
      vary:
      - Accept-Encoding
      x-content-type-options:
      - nosniff
      x-ms-arm-service-request-id:
      - aec8dff5-2421-4ea3-8fd5-ac60eef513cb
    status:
      code: 200
      message: OK
- request:
    body: null
    headers:
      Accept:
      - application/json
      Accept-Encoding:
      - gzip, deflate
      CommandName:
      - network vnet subnet update
      Connection:
      - keep-alive
      ParameterSetName:
      - -g -n --vnet-name --disable-private-link-service-network-policies
      User-Agent:
      - python/3.7.4 (Windows-10-10.0.18362-SP0) msrest/0.6.10 msrest_azure/0.6.2
        azure-mgmt-network/7.0.0 Azure-SDK-For-Python AZURECLI/2.0.75
    method: GET
    uri: https://management.azure.com/subscriptions/00000000-0000-0000-0000-000000000000/resourceGroups/cli_test_network_private_link_service000001/providers/Microsoft.Network/virtualNetworks/vnet1/subnets/subnet1?api-version=2019-09-01
  response:
    body:
      string: "{\r\n  \"name\": \"subnet1\",\r\n  \"id\": \"/subscriptions/00000000-0000-0000-0000-000000000000/resourceGroups/cli_test_network_private_link_service000001/providers/Microsoft.Network/virtualNetworks/vnet1/subnets/subnet1\",\r\n
        \ \"etag\": \"W/\\\"1904d760-a641-44a4-bbac-c9ec88866f74\\\"\",\r\n  \"properties\":
        {\r\n    \"provisioningState\": \"Succeeded\",\r\n    \"addressPrefix\": \"10.0.0.0/24\",\r\n
        \   \"delegations\": [],\r\n    \"privateEndpointNetworkPolicies\": \"Enabled\",\r\n
        \   \"privateLinkServiceNetworkPolicies\": \"Disabled\"\r\n  },\r\n  \"type\":
        \"Microsoft.Network/virtualNetworks/subnets\"\r\n}"
    headers:
      cache-control:
      - no-cache
      content-length:
      - '587'
      content-type:
      - application/json; charset=utf-8
      date:
      - Thu, 24 Oct 2019 07:05:11 GMT
      etag:
      - W/"1904d760-a641-44a4-bbac-c9ec88866f74"
      expires:
      - '-1'
      pragma:
      - no-cache
      server:
      - Microsoft-HTTPAPI/2.0
      - Microsoft-HTTPAPI/2.0
      strict-transport-security:
      - max-age=31536000; includeSubDomains
      transfer-encoding:
      - chunked
      vary:
      - Accept-Encoding
      x-content-type-options:
      - nosniff
      x-ms-arm-service-request-id:
      - eb947251-5565-47c1-a8fc-b0753b9259fe
    status:
      code: 200
      message: OK
- request:
    body: null
    headers:
      Accept:
      - application/json
      Accept-Encoding:
      - gzip, deflate
      CommandName:
      - network vnet subnet create
      Connection:
      - keep-alive
      ParameterSetName:
      - -g -n --vnet-name --address-prefixes
      User-Agent:
      - python/3.7.4 (Windows-10-10.0.18362-SP0) msrest/0.6.10 msrest_azure/0.6.2
        azure-mgmt-network/7.0.0 Azure-SDK-For-Python AZURECLI/2.0.75
      accept-language:
      - en-US
    method: GET
    uri: https://management.azure.com/subscriptions/00000000-0000-0000-0000-000000000000/resourceGroups/cli_test_network_private_link_service000001/providers/Microsoft.Network/virtualNetworks/vnet1?api-version=2019-09-01
  response:
    body:
      string: "{\r\n  \"name\": \"vnet1\",\r\n  \"id\": \"/subscriptions/00000000-0000-0000-0000-000000000000/resourceGroups/cli_test_network_private_link_service000001/providers/Microsoft.Network/virtualNetworks/vnet1\",\r\n
        \ \"etag\": \"W/\\\"1904d760-a641-44a4-bbac-c9ec88866f74\\\"\",\r\n  \"type\":
        \"Microsoft.Network/virtualNetworks\",\r\n  \"location\": \"centralus\",\r\n
        \ \"tags\": {},\r\n  \"properties\": {\r\n    \"provisioningState\": \"Succeeded\",\r\n
        \   \"resourceGuid\": \"a77c8362-7091-4c25-8e39-445f73836f4d\",\r\n    \"addressSpace\":
        {\r\n      \"addressPrefixes\": [\r\n        \"10.0.0.0/16\"\r\n      ]\r\n
        \   },\r\n    \"dhcpOptions\": {\r\n      \"dnsServers\": []\r\n    },\r\n
        \   \"subnets\": [\r\n      {\r\n        \"name\": \"subnet1\",\r\n        \"id\":
        \"/subscriptions/00000000-0000-0000-0000-000000000000/resourceGroups/cli_test_network_private_link_service000001/providers/Microsoft.Network/virtualNetworks/vnet1/subnets/subnet1\",\r\n
        \       \"etag\": \"W/\\\"1904d760-a641-44a4-bbac-c9ec88866f74\\\"\",\r\n
        \       \"properties\": {\r\n          \"provisioningState\": \"Succeeded\",\r\n
        \         \"addressPrefix\": \"10.0.0.0/24\",\r\n          \"delegations\":
        [],\r\n          \"privateEndpointNetworkPolicies\": \"Enabled\",\r\n          \"privateLinkServiceNetworkPolicies\":
        \"Disabled\"\r\n        },\r\n        \"type\": \"Microsoft.Network/virtualNetworks/subnets\"\r\n
        \     }\r\n    ],\r\n    \"virtualNetworkPeerings\": [],\r\n    \"enableDdosProtection\":
        false,\r\n    \"enableVmProtection\": false\r\n  }\r\n}"
    headers:
      cache-control:
      - no-cache
      content-length:
      - '1443'
      content-type:
      - application/json; charset=utf-8
      date:
      - Thu, 24 Oct 2019 07:05:12 GMT
      etag:
      - W/"1904d760-a641-44a4-bbac-c9ec88866f74"
      expires:
      - '-1'
      pragma:
      - no-cache
      server:
      - Microsoft-HTTPAPI/2.0
      - Microsoft-HTTPAPI/2.0
      strict-transport-security:
      - max-age=31536000; includeSubDomains
      transfer-encoding:
      - chunked
      vary:
      - Accept-Encoding
      x-content-type-options:
      - nosniff
      x-ms-arm-service-request-id:
      - d8fd5433-79bb-4fe2-8505-f99ae4d437e2
    status:
      code: 200
      message: OK
- request:
    body: 'b''{"id": "/subscriptions/00000000-0000-0000-0000-000000000000/resourceGroups/cli_test_network_private_link_service000001/providers/Microsoft.Network/virtualNetworks/vnet1",
      "location": "centralus", "tags": {}, "properties": {"addressSpace": {"addressPrefixes":
      ["10.0.0.0/16"]}, "dhcpOptions": {"dnsServers": []}, "subnets": [{"id": "/subscriptions/00000000-0000-0000-0000-000000000000/resourceGroups/cli_test_network_private_link_service000001/providers/Microsoft.Network/virtualNetworks/vnet1/subnets/subnet1",
      "properties": {"addressPrefix": "10.0.0.0/24", "delegations": [], "privateEndpointNetworkPolicies":
      "Enabled", "privateLinkServiceNetworkPolicies": "Disabled"}, "name": "subnet1"},
      {"properties": {"addressPrefix": "10.0.2.0/24"}, "name": "subnet2"}], "virtualNetworkPeerings":
      [], "enableDdosProtection": false, "enableVmProtection": false}}'''
    headers:
      Accept:
      - application/json
      Accept-Encoding:
      - gzip, deflate
      CommandName:
      - network vnet subnet create
      Connection:
      - keep-alive
      Content-Length:
      - '916'
      Content-Type:
      - application/json; charset=utf-8
      ParameterSetName:
      - -g -n --vnet-name --address-prefixes
      User-Agent:
      - python/3.7.4 (Windows-10-10.0.18362-SP0) msrest/0.6.10 msrest_azure/0.6.2
        azure-mgmt-network/7.0.0 Azure-SDK-For-Python AZURECLI/2.0.75
      accept-language:
      - en-US
    method: PUT
    uri: https://management.azure.com/subscriptions/00000000-0000-0000-0000-000000000000/resourceGroups/cli_test_network_private_link_service000001/providers/Microsoft.Network/virtualNetworks/vnet1?api-version=2019-09-01
  response:
    body:
      string: "{\r\n  \"name\": \"vnet1\",\r\n  \"id\": \"/subscriptions/00000000-0000-0000-0000-000000000000/resourceGroups/cli_test_network_private_link_service000001/providers/Microsoft.Network/virtualNetworks/vnet1\",\r\n
        \ \"etag\": \"W/\\\"057527c2-bbcb-402e-a7cc-c4c57bacbaad\\\"\",\r\n  \"type\":
        \"Microsoft.Network/virtualNetworks\",\r\n  \"location\": \"centralus\",\r\n
        \ \"tags\": {},\r\n  \"properties\": {\r\n    \"provisioningState\": \"Updating\",\r\n
        \   \"resourceGuid\": \"a77c8362-7091-4c25-8e39-445f73836f4d\",\r\n    \"addressSpace\":
        {\r\n      \"addressPrefixes\": [\r\n        \"10.0.0.0/16\"\r\n      ]\r\n
        \   },\r\n    \"dhcpOptions\": {\r\n      \"dnsServers\": []\r\n    },\r\n
        \   \"subnets\": [\r\n      {\r\n        \"name\": \"subnet1\",\r\n        \"id\":
        \"/subscriptions/00000000-0000-0000-0000-000000000000/resourceGroups/cli_test_network_private_link_service000001/providers/Microsoft.Network/virtualNetworks/vnet1/subnets/subnet1\",\r\n
        \       \"etag\": \"W/\\\"057527c2-bbcb-402e-a7cc-c4c57bacbaad\\\"\",\r\n
        \       \"properties\": {\r\n          \"provisioningState\": \"Updating\",\r\n
        \         \"addressPrefix\": \"10.0.0.0/24\",\r\n          \"delegations\":
        [],\r\n          \"privateEndpointNetworkPolicies\": \"Enabled\",\r\n          \"privateLinkServiceNetworkPolicies\":
        \"Disabled\"\r\n        },\r\n        \"type\": \"Microsoft.Network/virtualNetworks/subnets\"\r\n
        \     },\r\n      {\r\n        \"name\": \"subnet2\",\r\n        \"id\": \"/subscriptions/00000000-0000-0000-0000-000000000000/resourceGroups/cli_test_network_private_link_service000001/providers/Microsoft.Network/virtualNetworks/vnet1/subnets/subnet2\",\r\n
        \       \"etag\": \"W/\\\"057527c2-bbcb-402e-a7cc-c4c57bacbaad\\\"\",\r\n
        \       \"properties\": {\r\n          \"provisioningState\": \"Updating\",\r\n
        \         \"addressPrefix\": \"10.0.2.0/24\",\r\n          \"delegations\":
        [],\r\n          \"privateEndpointNetworkPolicies\": \"Enabled\",\r\n          \"privateLinkServiceNetworkPolicies\":
        \"Enabled\"\r\n        },\r\n        \"type\": \"Microsoft.Network/virtualNetworks/subnets\"\r\n
        \     }\r\n    ],\r\n    \"virtualNetworkPeerings\": [],\r\n    \"enableDdosProtection\":
        false,\r\n    \"enableVmProtection\": false\r\n  }\r\n}"
    headers:
      azure-asyncoperation:
      - https://management.azure.com/subscriptions/00000000-0000-0000-0000-000000000000/providers/Microsoft.Network/locations/centralus/operations/c52e708c-918c-487a-9637-72c91d1a667c?api-version=2019-09-01
      cache-control:
      - no-cache
      content-length:
      - '2107'
      content-type:
      - application/json; charset=utf-8
      date:
      - Thu, 24 Oct 2019 07:05:13 GMT
      expires:
      - '-1'
      pragma:
      - no-cache
      server:
      - Microsoft-HTTPAPI/2.0
      - Microsoft-HTTPAPI/2.0
      strict-transport-security:
      - max-age=31536000; includeSubDomains
      transfer-encoding:
      - chunked
      vary:
      - Accept-Encoding
      x-content-type-options:
      - nosniff
      x-ms-arm-service-request-id:
      - be8649e2-c6ba-44e9-b4d2-298dd8159fcb
      x-ms-ratelimit-remaining-subscription-writes:
<<<<<<< HEAD
      - '1199'
=======
      - '1197'
    status:
      code: 200
      message: OK
- request:
    body: null
    headers:
      Accept:
      - application/json
      Accept-Encoding:
      - gzip, deflate
      CommandName:
      - network vnet subnet create
      Connection:
      - keep-alive
      ParameterSetName:
      - -g -n --vnet-name --address-prefixes
      User-Agent:
      - python/3.7.4 (Windows-10-10.0.18362-SP0) msrest/0.6.10 msrest_azure/0.6.2
        azure-mgmt-network/7.0.0 Azure-SDK-For-Python AZURECLI/2.0.75
    method: GET
    uri: https://management.azure.com/subscriptions/00000000-0000-0000-0000-000000000000/providers/Microsoft.Network/locations/centralus/operations/c52e708c-918c-487a-9637-72c91d1a667c?api-version=2019-09-01
  response:
    body:
      string: "{\r\n  \"status\": \"InProgress\"\r\n}"
    headers:
      cache-control:
      - no-cache
      content-length:
      - '30'
      content-type:
      - application/json; charset=utf-8
      date:
      - Thu, 24 Oct 2019 07:05:17 GMT
      expires:
      - '-1'
      pragma:
      - no-cache
      server:
      - Microsoft-HTTPAPI/2.0
      - Microsoft-HTTPAPI/2.0
      strict-transport-security:
      - max-age=31536000; includeSubDomains
      transfer-encoding:
      - chunked
      vary:
      - Accept-Encoding
      x-content-type-options:
      - nosniff
      x-ms-arm-service-request-id:
      - d4839dc1-7fe8-4141-b523-2ba3a664c4a5
>>>>>>> 807faccc
    status:
      code: 200
      message: OK
- request:
    body: null
    headers:
      Accept:
      - application/json
      Accept-Encoding:
      - gzip, deflate
      CommandName:
      - network vnet subnet create
      Connection:
      - keep-alive
      ParameterSetName:
      - -g -n --vnet-name --address-prefixes
      User-Agent:
      - python/3.7.4 (Windows-10-10.0.18362-SP0) msrest/0.6.10 msrest_azure/0.6.2
        azure-mgmt-network/7.0.0 Azure-SDK-For-Python AZURECLI/2.0.75
    method: GET
    uri: https://management.azure.com/subscriptions/00000000-0000-0000-0000-000000000000/providers/Microsoft.Network/locations/centralus/operations/c52e708c-918c-487a-9637-72c91d1a667c?api-version=2019-09-01
  response:
    body:
      string: "{\r\n  \"status\": \"Succeeded\"\r\n}"
    headers:
      cache-control:
      - no-cache
      content-length:
      - '29'
      content-type:
      - application/json; charset=utf-8
      date:
      - Thu, 24 Oct 2019 07:05:27 GMT
      expires:
      - '-1'
      pragma:
      - no-cache
      server:
      - Microsoft-HTTPAPI/2.0
      - Microsoft-HTTPAPI/2.0
      strict-transport-security:
      - max-age=31536000; includeSubDomains
      transfer-encoding:
      - chunked
      vary:
      - Accept-Encoding
      x-content-type-options:
      - nosniff
      x-ms-arm-service-request-id:
      - 9b510fd5-3ac7-4b9a-a016-7b1cdb8fa8a4
    status:
      code: 200
      message: OK
- request:
    body: null
    headers:
      Accept:
      - application/json
      Accept-Encoding:
      - gzip, deflate
      CommandName:
      - network vnet subnet create
      Connection:
      - keep-alive
      ParameterSetName:
      - -g -n --vnet-name --address-prefixes
      User-Agent:
      - python/3.7.4 (Windows-10-10.0.18362-SP0) msrest/0.6.10 msrest_azure/0.6.2
        azure-mgmt-network/7.0.0 Azure-SDK-For-Python AZURECLI/2.0.75
    method: GET
    uri: https://management.azure.com/subscriptions/00000000-0000-0000-0000-000000000000/resourceGroups/cli_test_network_private_link_service000001/providers/Microsoft.Network/virtualNetworks/vnet1?api-version=2019-09-01
  response:
    body:
      string: "{\r\n  \"name\": \"vnet1\",\r\n  \"id\": \"/subscriptions/00000000-0000-0000-0000-000000000000/resourceGroups/cli_test_network_private_link_service000001/providers/Microsoft.Network/virtualNetworks/vnet1\",\r\n
        \ \"etag\": \"W/\\\"1e6969fc-a377-4b50-9d88-244d11fbf16a\\\"\",\r\n  \"type\":
        \"Microsoft.Network/virtualNetworks\",\r\n  \"location\": \"centralus\",\r\n
        \ \"tags\": {},\r\n  \"properties\": {\r\n    \"provisioningState\": \"Succeeded\",\r\n
        \   \"resourceGuid\": \"a77c8362-7091-4c25-8e39-445f73836f4d\",\r\n    \"addressSpace\":
        {\r\n      \"addressPrefixes\": [\r\n        \"10.0.0.0/16\"\r\n      ]\r\n
        \   },\r\n    \"dhcpOptions\": {\r\n      \"dnsServers\": []\r\n    },\r\n
        \   \"subnets\": [\r\n      {\r\n        \"name\": \"subnet1\",\r\n        \"id\":
        \"/subscriptions/00000000-0000-0000-0000-000000000000/resourceGroups/cli_test_network_private_link_service000001/providers/Microsoft.Network/virtualNetworks/vnet1/subnets/subnet1\",\r\n
        \       \"etag\": \"W/\\\"1e6969fc-a377-4b50-9d88-244d11fbf16a\\\"\",\r\n
        \       \"properties\": {\r\n          \"provisioningState\": \"Succeeded\",\r\n
        \         \"addressPrefix\": \"10.0.0.0/24\",\r\n          \"delegations\":
        [],\r\n          \"privateEndpointNetworkPolicies\": \"Enabled\",\r\n          \"privateLinkServiceNetworkPolicies\":
        \"Disabled\"\r\n        },\r\n        \"type\": \"Microsoft.Network/virtualNetworks/subnets\"\r\n
        \     },\r\n      {\r\n        \"name\": \"subnet2\",\r\n        \"id\": \"/subscriptions/00000000-0000-0000-0000-000000000000/resourceGroups/cli_test_network_private_link_service000001/providers/Microsoft.Network/virtualNetworks/vnet1/subnets/subnet2\",\r\n
        \       \"etag\": \"W/\\\"1e6969fc-a377-4b50-9d88-244d11fbf16a\\\"\",\r\n
        \       \"properties\": {\r\n          \"provisioningState\": \"Succeeded\",\r\n
        \         \"addressPrefix\": \"10.0.2.0/24\",\r\n          \"delegations\":
        [],\r\n          \"privateEndpointNetworkPolicies\": \"Enabled\",\r\n          \"privateLinkServiceNetworkPolicies\":
        \"Enabled\"\r\n        },\r\n        \"type\": \"Microsoft.Network/virtualNetworks/subnets\"\r\n
        \     }\r\n    ],\r\n    \"virtualNetworkPeerings\": [],\r\n    \"enableDdosProtection\":
        false,\r\n    \"enableVmProtection\": false\r\n  }\r\n}"
    headers:
      cache-control:
      - no-cache
      content-length:
      - '2110'
      content-type:
      - application/json; charset=utf-8
      date:
      - Thu, 24 Oct 2019 07:05:28 GMT
      etag:
      - W/"1e6969fc-a377-4b50-9d88-244d11fbf16a"
      expires:
      - '-1'
      pragma:
      - no-cache
      server:
      - Microsoft-HTTPAPI/2.0
      - Microsoft-HTTPAPI/2.0
      strict-transport-security:
      - max-age=31536000; includeSubDomains
      transfer-encoding:
      - chunked
      vary:
      - Accept-Encoding
      x-content-type-options:
      - nosniff
      x-ms-arm-service-request-id:
      - 10fc00aa-6892-466f-b4d0-715b0e60bcce
    status:
      code: 200
      message: OK
- request:
    body: null
    headers:
      Accept:
      - application/json
      Accept-Encoding:
      - gzip, deflate
      CommandName:
      - network vnet subnet update
      Connection:
      - keep-alive
      ParameterSetName:
      - -g -n --vnet-name --disable-private-endpoint-network-policies
      User-Agent:
      - python/3.7.4 (Windows-10-10.0.18362-SP0) msrest/0.6.10 msrest_azure/0.6.2
        azure-mgmt-network/7.0.0 Azure-SDK-For-Python AZURECLI/2.0.75
      accept-language:
      - en-US
    method: GET
    uri: https://management.azure.com/subscriptions/00000000-0000-0000-0000-000000000000/resourceGroups/cli_test_network_private_link_service000001/providers/Microsoft.Network/virtualNetworks/vnet1/subnets/subnet2?api-version=2019-09-01
  response:
    body:
      string: "{\r\n  \"name\": \"subnet2\",\r\n  \"id\": \"/subscriptions/00000000-0000-0000-0000-000000000000/resourceGroups/cli_test_network_private_link_service000001/providers/Microsoft.Network/virtualNetworks/vnet1/subnets/subnet2\",\r\n
        \ \"etag\": \"W/\\\"1e6969fc-a377-4b50-9d88-244d11fbf16a\\\"\",\r\n  \"properties\":
        {\r\n    \"provisioningState\": \"Succeeded\",\r\n    \"addressPrefix\": \"10.0.2.0/24\",\r\n
        \   \"delegations\": [],\r\n    \"privateEndpointNetworkPolicies\": \"Enabled\",\r\n
        \   \"privateLinkServiceNetworkPolicies\": \"Enabled\"\r\n  },\r\n  \"type\":
        \"Microsoft.Network/virtualNetworks/subnets\"\r\n}"
    headers:
      cache-control:
      - no-cache
      content-length:
      - '586'
      content-type:
      - application/json; charset=utf-8
      date:
      - Thu, 24 Oct 2019 07:05:29 GMT
      etag:
      - W/"1e6969fc-a377-4b50-9d88-244d11fbf16a"
      expires:
      - '-1'
      pragma:
      - no-cache
      server:
      - Microsoft-HTTPAPI/2.0
      - Microsoft-HTTPAPI/2.0
      strict-transport-security:
      - max-age=31536000; includeSubDomains
      transfer-encoding:
      - chunked
      vary:
      - Accept-Encoding
      x-content-type-options:
      - nosniff
      x-ms-arm-service-request-id:
      - 5e3b26ae-21da-48c1-9385-777c6dcc66b4
    status:
      code: 200
      message: OK
- request:
    body: 'b''{"id": "/subscriptions/00000000-0000-0000-0000-000000000000/resourceGroups/cli_test_network_private_link_service000001/providers/Microsoft.Network/virtualNetworks/vnet1/subnets/subnet2",
      "properties": {"addressPrefix": "10.0.2.0/24", "delegations": [], "privateEndpointNetworkPolicies":
      "Disabled", "privateLinkServiceNetworkPolicies": "Enabled"}, "name": "subnet2"}'''
    headers:
      Accept:
      - application/json
      Accept-Encoding:
      - gzip, deflate
      CommandName:
      - network vnet subnet update
      Connection:
      - keep-alive
      Content-Length:
      - '398'
      Content-Type:
      - application/json; charset=utf-8
      ParameterSetName:
      - -g -n --vnet-name --disable-private-endpoint-network-policies
      User-Agent:
      - python/3.7.4 (Windows-10-10.0.18362-SP0) msrest/0.6.10 msrest_azure/0.6.2
        azure-mgmt-network/7.0.0 Azure-SDK-For-Python AZURECLI/2.0.75
      accept-language:
      - en-US
    method: PUT
    uri: https://management.azure.com/subscriptions/00000000-0000-0000-0000-000000000000/resourceGroups/cli_test_network_private_link_service000001/providers/Microsoft.Network/virtualNetworks/vnet1/subnets/subnet2?api-version=2019-09-01
  response:
    body:
      string: "{\r\n  \"name\": \"subnet2\",\r\n  \"id\": \"/subscriptions/00000000-0000-0000-0000-000000000000/resourceGroups/cli_test_network_private_link_service000001/providers/Microsoft.Network/virtualNetworks/vnet1/subnets/subnet2\",\r\n
        \ \"etag\": \"W/\\\"2287315f-dddb-4d41-b8dc-8e127a76f2a4\\\"\",\r\n  \"properties\":
        {\r\n    \"provisioningState\": \"Updating\",\r\n    \"addressPrefix\": \"10.0.2.0/24\",\r\n
        \   \"delegations\": [],\r\n    \"privateEndpointNetworkPolicies\": \"Disabled\",\r\n
        \   \"privateLinkServiceNetworkPolicies\": \"Enabled\"\r\n  },\r\n  \"type\":
        \"Microsoft.Network/virtualNetworks/subnets\"\r\n}"
    headers:
      azure-asyncoperation:
      - https://management.azure.com/subscriptions/00000000-0000-0000-0000-000000000000/providers/Microsoft.Network/locations/centralus/operations/b67aa306-6f42-4bd2-864a-2cdf15b54152?api-version=2019-09-01
      cache-control:
      - no-cache
      content-length:
      - '586'
      content-type:
      - application/json; charset=utf-8
      date:
      - Thu, 24 Oct 2019 07:05:30 GMT
      expires:
      - '-1'
      pragma:
      - no-cache
      server:
      - Microsoft-HTTPAPI/2.0
      - Microsoft-HTTPAPI/2.0
      strict-transport-security:
      - max-age=31536000; includeSubDomains
      transfer-encoding:
      - chunked
      vary:
      - Accept-Encoding
      x-content-type-options:
      - nosniff
      x-ms-arm-service-request-id:
      - b16977bd-01d7-4385-92f4-60a7c059fe18
      x-ms-ratelimit-remaining-subscription-writes:
      - '1196'
    status:
      code: 200
      message: OK
- request:
    body: null
    headers:
      Accept:
      - application/json
      Accept-Encoding:
      - gzip, deflate
      CommandName:
      - network vnet subnet update
      Connection:
      - keep-alive
      ParameterSetName:
      - -g -n --vnet-name --disable-private-endpoint-network-policies
      User-Agent:
      - python/3.7.4 (Windows-10-10.0.18362-SP0) msrest/0.6.10 msrest_azure/0.6.2
        azure-mgmt-network/7.0.0 Azure-SDK-For-Python AZURECLI/2.0.75
    method: GET
    uri: https://management.azure.com/subscriptions/00000000-0000-0000-0000-000000000000/providers/Microsoft.Network/locations/centralus/operations/b67aa306-6f42-4bd2-864a-2cdf15b54152?api-version=2019-09-01
  response:
    body:
      string: "{\r\n  \"status\": \"Succeeded\"\r\n}"
    headers:
      cache-control:
      - no-cache
      content-length:
      - '29'
      content-type:
      - application/json; charset=utf-8
      date:
      - Thu, 24 Oct 2019 07:05:35 GMT
      expires:
      - '-1'
      pragma:
      - no-cache
      server:
      - Microsoft-HTTPAPI/2.0
      - Microsoft-HTTPAPI/2.0
      strict-transport-security:
      - max-age=31536000; includeSubDomains
      transfer-encoding:
      - chunked
      vary:
      - Accept-Encoding
      x-content-type-options:
      - nosniff
      x-ms-arm-service-request-id:
      - c63952df-deb6-41cf-a9e6-98d9a2dee434
    status:
      code: 200
      message: OK
- request:
    body: null
    headers:
      Accept:
      - application/json
      Accept-Encoding:
      - gzip, deflate
      CommandName:
      - network vnet subnet update
      Connection:
      - keep-alive
      ParameterSetName:
      - -g -n --vnet-name --disable-private-endpoint-network-policies
      User-Agent:
      - python/3.7.4 (Windows-10-10.0.18362-SP0) msrest/0.6.10 msrest_azure/0.6.2
        azure-mgmt-network/7.0.0 Azure-SDK-For-Python AZURECLI/2.0.75
    method: GET
    uri: https://management.azure.com/subscriptions/00000000-0000-0000-0000-000000000000/resourceGroups/cli_test_network_private_link_service000001/providers/Microsoft.Network/virtualNetworks/vnet1/subnets/subnet2?api-version=2019-09-01
  response:
    body:
      string: "{\r\n  \"name\": \"subnet2\",\r\n  \"id\": \"/subscriptions/00000000-0000-0000-0000-000000000000/resourceGroups/cli_test_network_private_link_service000001/providers/Microsoft.Network/virtualNetworks/vnet1/subnets/subnet2\",\r\n
        \ \"etag\": \"W/\\\"26d635eb-aa4f-4730-97b8-f371792566bb\\\"\",\r\n  \"properties\":
        {\r\n    \"provisioningState\": \"Succeeded\",\r\n    \"addressPrefix\": \"10.0.2.0/24\",\r\n
        \   \"delegations\": [],\r\n    \"privateEndpointNetworkPolicies\": \"Disabled\",\r\n
        \   \"privateLinkServiceNetworkPolicies\": \"Enabled\"\r\n  },\r\n  \"type\":
        \"Microsoft.Network/virtualNetworks/subnets\"\r\n}"
    headers:
      cache-control:
      - no-cache
      content-length:
      - '587'
      content-type:
      - application/json; charset=utf-8
      date:
      - Thu, 24 Oct 2019 07:05:35 GMT
      etag:
      - W/"26d635eb-aa4f-4730-97b8-f371792566bb"
      expires:
      - '-1'
      pragma:
      - no-cache
      server:
      - Microsoft-HTTPAPI/2.0
      - Microsoft-HTTPAPI/2.0
      strict-transport-security:
      - max-age=31536000; includeSubDomains
      transfer-encoding:
      - chunked
      vary:
      - Accept-Encoding
      x-content-type-options:
      - nosniff
      x-ms-arm-service-request-id:
      - 4ad73fe3-178a-478c-9606-dcabace93ff3
    status:
      code: 200
      message: OK
- request:
    body: 'b''{"location": "centralus", "properties": {"loadBalancerFrontendIpConfigurations":
      [{"id": "/subscriptions/00000000-0000-0000-0000-000000000000/resourceGroups/cli_test_network_private_link_service000001/providers/Microsoft.Network/loadBalancers/lb1/frontendIpConfigurations/LoadBalancerFrontEnd"}],
      "ipConfigurations": [{"properties": {"subnet": {"id": "/subscriptions/00000000-0000-0000-0000-000000000000/resourceGroups/cli_test_network_private_link_service000001/providers/Microsoft.Network/virtualNetworks/vnet1/subnets/subnet1"},
      "privateIPAddressVersion": "IPv4"}, "name": "lks1_ipconfig_0"}]}}'''
    headers:
      Accept:
      - application/json
      Accept-Encoding:
      - gzip, deflate
      CommandName:
      - network private-link-service create
      Connection:
      - keep-alive
      Content-Length:
      - '661'
      Content-Type:
      - application/json; charset=utf-8
      ParameterSetName:
      - -g -n --vnet-name --subnet --lb-name --lb-frontend-ip-configs -l
      User-Agent:
      - python/3.7.4 (Windows-10-10.0.18362-SP0) msrest/0.6.10 msrest_azure/0.6.2
        azure-mgmt-network/7.0.0 Azure-SDK-For-Python AZURECLI/2.0.75
      accept-language:
      - en-US
    method: PUT
    uri: https://management.azure.com/subscriptions/00000000-0000-0000-0000-000000000000/resourceGroups/cli_test_network_private_link_service000001/providers/Microsoft.Network/privateLinkServices/lks1?api-version=2019-09-01
  response:
    body:
      string: "{\r\n  \"name\": \"lks1\",\r\n  \"id\": \"/subscriptions/00000000-0000-0000-0000-000000000000/resourceGroups/cli_test_network_private_link_service000001/providers/Microsoft.Network/privateLinkServices/lks1\",\r\n
        \ \"etag\": \"W/\\\"f300f53c-cf2c-4488-91f9-a215a6331dd6\\\"\",\r\n  \"type\":
        \"Microsoft.Network/privateLinkServices\",\r\n  \"location\": \"centralus\",\r\n
        \ \"properties\": {\r\n    \"provisioningState\": \"Updating\",\r\n    \"resourceGuid\":
        \"fcc57299-5bb1-4925-b9e8-172b5d278362\",\r\n    \"fqdns\": [],\r\n    \"alias\":
        \"lks1.36ec8341-3f00-4d03-a0c7-62a2d38ac406.centralus.azure.privatelinkservice\",\r\n
        \   \"enableProxyProtocol\": false,\r\n    \"loadBalancerFrontendIpConfigurations\":
        [\r\n      {\r\n        \"id\": \"/subscriptions/00000000-0000-0000-0000-000000000000/resourceGroups/cli_test_network_private_link_service000001/providers/Microsoft.Network/loadBalancers/lb1/frontendIPConfigurations/LoadBalancerFrontEnd\"\r\n
        \     }\r\n    ],\r\n    \"ipConfigurations\": [\r\n      {\r\n        \"name\":
        \"lks1_ipconfig_0\",\r\n        \"id\": \"/subscriptions/00000000-0000-0000-0000-000000000000/resourceGroups/cli_test_network_private_link_service000001/providers/Microsoft.Network/privateLinkServices/lks1/ipConfigurations/lks1_ipconfig_0\",\r\n
        \       \"etag\": \"W/\\\"f300f53c-cf2c-4488-91f9-a215a6331dd6\\\"\",\r\n
        \       \"type\": \"Microsoft.Network/privateLinkServices/ipConfigurations\",\r\n
        \       \"properties\": {\r\n          \"provisioningState\": \"Succeeded\",\r\n
        \         \"privateIPAllocationMethod\": \"Dynamic\",\r\n          \"subnet\":
        {\r\n            \"id\": \"/subscriptions/00000000-0000-0000-0000-000000000000/resourceGroups/cli_test_network_private_link_service000001/providers/Microsoft.Network/virtualNetworks/vnet1/subnets/subnet1\"\r\n
        \         },\r\n          \"primary\": true,\r\n          \"privateIPAddressVersion\":
        \"IPv4\"\r\n        }\r\n      }\r\n    ],\r\n    \"privateEndpointConnections\":
        [],\r\n    \"networkInterfaces\": [\r\n      {\r\n        \"id\": \"/subscriptions/00000000-0000-0000-0000-000000000000/resourceGroups/cli_test_network_private_link_service000001/providers/Microsoft.Network/networkInterfaces/lks1.nic.eed058d3-d8d1-49da-a1cc-30fd71ee59e9\"\r\n
        \     }\r\n    ]\r\n  }\r\n}"
    headers:
      azure-asyncoperation:
      - https://management.azure.com/subscriptions/00000000-0000-0000-0000-000000000000/providers/Microsoft.Network/locations/centralus/operations/ff5b3022-d098-48c7-b4bc-3a220797e5d9?api-version=2019-09-01
      cache-control:
      - no-cache
      content-length:
      - '2253'
      content-type:
      - application/json; charset=utf-8
      date:
      - Thu, 24 Oct 2019 07:05:39 GMT
      expires:
      - '-1'
      pragma:
      - no-cache
      server:
      - Microsoft-HTTPAPI/2.0
      - Microsoft-HTTPAPI/2.0
      strict-transport-security:
      - max-age=31536000; includeSubDomains
      x-content-type-options:
      - nosniff
      x-ms-arm-service-request-id:
      - ff98aa82-2652-48d2-98e0-12be18c3e93c
      x-ms-ratelimit-remaining-subscription-writes:
      - '1194'
    status:
      code: 201
      message: Created
- request:
    body: null
    headers:
      Accept:
      - application/json
      Accept-Encoding:
      - gzip, deflate
      CommandName:
      - network private-link-service create
      Connection:
      - keep-alive
      ParameterSetName:
      - -g -n --vnet-name --subnet --lb-name --lb-frontend-ip-configs -l
      User-Agent:
      - python/3.7.4 (Windows-10-10.0.18362-SP0) msrest/0.6.10 msrest_azure/0.6.2
        azure-mgmt-network/7.0.0 Azure-SDK-For-Python AZURECLI/2.0.75
    method: GET
    uri: https://management.azure.com/subscriptions/00000000-0000-0000-0000-000000000000/providers/Microsoft.Network/locations/centralus/operations/ff5b3022-d098-48c7-b4bc-3a220797e5d9?api-version=2019-09-01
  response:
    body:
      string: "{\r\n  \"status\": \"Succeeded\"\r\n}"
    headers:
      cache-control:
      - no-cache
      content-length:
      - '29'
      content-type:
      - application/json; charset=utf-8
      date:
      - Thu, 24 Oct 2019 07:05:50 GMT
      expires:
      - '-1'
      pragma:
      - no-cache
      server:
      - Microsoft-HTTPAPI/2.0
      - Microsoft-HTTPAPI/2.0
      strict-transport-security:
      - max-age=31536000; includeSubDomains
      transfer-encoding:
      - chunked
      vary:
      - Accept-Encoding
      x-content-type-options:
      - nosniff
      x-ms-arm-service-request-id:
      - 067b338b-ec55-4328-9c78-68a0b55998c1
    status:
      code: 200
      message: OK
- request:
    body: null
    headers:
      Accept:
      - application/json
      Accept-Encoding:
      - gzip, deflate
      CommandName:
      - network private-link-service create
      Connection:
      - keep-alive
      ParameterSetName:
      - -g -n --vnet-name --subnet --lb-name --lb-frontend-ip-configs -l
      User-Agent:
      - python/3.7.4 (Windows-10-10.0.18362-SP0) msrest/0.6.10 msrest_azure/0.6.2
        azure-mgmt-network/7.0.0 Azure-SDK-For-Python AZURECLI/2.0.75
    method: GET
    uri: https://management.azure.com/subscriptions/00000000-0000-0000-0000-000000000000/resourceGroups/cli_test_network_private_link_service000001/providers/Microsoft.Network/privateLinkServices/lks1?api-version=2019-09-01
  response:
    body:
      string: "{\r\n  \"name\": \"lks1\",\r\n  \"id\": \"/subscriptions/00000000-0000-0000-0000-000000000000/resourceGroups/cli_test_network_private_link_service000001/providers/Microsoft.Network/privateLinkServices/lks1\",\r\n
        \ \"etag\": \"W/\\\"cd7c44af-f7a8-4a42-b4da-1bdb5780cab9\\\"\",\r\n  \"type\":
        \"Microsoft.Network/privateLinkServices\",\r\n  \"location\": \"centralus\",\r\n
        \ \"properties\": {\r\n    \"provisioningState\": \"Succeeded\",\r\n    \"resourceGuid\":
        \"fcc57299-5bb1-4925-b9e8-172b5d278362\",\r\n    \"fqdns\": [],\r\n    \"alias\":
        \"lks1.36ec8341-3f00-4d03-a0c7-62a2d38ac406.centralus.azure.privatelinkservice\",\r\n
        \   \"enableProxyProtocol\": false,\r\n    \"loadBalancerFrontendIpConfigurations\":
        [\r\n      {\r\n        \"id\": \"/subscriptions/00000000-0000-0000-0000-000000000000/resourceGroups/cli_test_network_private_link_service000001/providers/Microsoft.Network/loadBalancers/lb1/frontendIPConfigurations/LoadBalancerFrontEnd\"\r\n
        \     }\r\n    ],\r\n    \"ipConfigurations\": [\r\n      {\r\n        \"name\":
        \"lks1_ipconfig_0\",\r\n        \"id\": \"/subscriptions/00000000-0000-0000-0000-000000000000/resourceGroups/cli_test_network_private_link_service000001/providers/Microsoft.Network/privateLinkServices/lks1/ipConfigurations/lks1_ipconfig_0\",\r\n
        \       \"etag\": \"W/\\\"cd7c44af-f7a8-4a42-b4da-1bdb5780cab9\\\"\",\r\n
        \       \"type\": \"Microsoft.Network/privateLinkServices/ipConfigurations\",\r\n
        \       \"properties\": {\r\n          \"provisioningState\": \"Succeeded\",\r\n
        \         \"privateIPAllocationMethod\": \"Dynamic\",\r\n          \"subnet\":
        {\r\n            \"id\": \"/subscriptions/00000000-0000-0000-0000-000000000000/resourceGroups/cli_test_network_private_link_service000001/providers/Microsoft.Network/virtualNetworks/vnet1/subnets/subnet1\"\r\n
        \         },\r\n          \"primary\": true,\r\n          \"privateIPAddressVersion\":
        \"IPv4\"\r\n        }\r\n      }\r\n    ],\r\n    \"privateEndpointConnections\":
        [],\r\n    \"networkInterfaces\": [\r\n      {\r\n        \"id\": \"/subscriptions/00000000-0000-0000-0000-000000000000/resourceGroups/cli_test_network_private_link_service000001/providers/Microsoft.Network/networkInterfaces/lks1.nic.eed058d3-d8d1-49da-a1cc-30fd71ee59e9\"\r\n
        \     }\r\n    ]\r\n  }\r\n}"
    headers:
      cache-control:
      - no-cache
      content-length:
      - '2254'
      content-type:
      - application/json; charset=utf-8
      date:
      - Thu, 24 Oct 2019 07:05:50 GMT
      etag:
      - W/"cd7c44af-f7a8-4a42-b4da-1bdb5780cab9"
      expires:
      - '-1'
      pragma:
      - no-cache
      server:
      - Microsoft-HTTPAPI/2.0
      - Microsoft-HTTPAPI/2.0
      strict-transport-security:
      - max-age=31536000; includeSubDomains
      transfer-encoding:
      - chunked
      vary:
      - Accept-Encoding
      x-content-type-options:
      - nosniff
      x-ms-arm-service-request-id:
      - 9fdd7d2d-92d8-41a2-bca9-c060c58f2be6
    status:
      code: 200
      message: OK
- request:
    body: null
    headers:
      Accept:
      - application/json
      Accept-Encoding:
      - gzip, deflate
      CommandName:
      - network private-link-service update
      Connection:
      - keep-alive
      ParameterSetName:
      - -g -n --visibility --auto-approval
      User-Agent:
      - python/3.7.4 (Windows-10-10.0.18362-SP0) msrest/0.6.10 msrest_azure/0.6.2
        azure-mgmt-network/7.0.0 Azure-SDK-For-Python AZURECLI/2.0.75
      accept-language:
      - en-US
    method: GET
    uri: https://management.azure.com/subscriptions/00000000-0000-0000-0000-000000000000/resourceGroups/cli_test_network_private_link_service000001/providers/Microsoft.Network/privateLinkServices/lks1?api-version=2019-09-01
  response:
    body:
      string: "{\r\n  \"name\": \"lks1\",\r\n  \"id\": \"/subscriptions/00000000-0000-0000-0000-000000000000/resourceGroups/cli_test_network_private_link_service000001/providers/Microsoft.Network/privateLinkServices/lks1\",\r\n
        \ \"etag\": \"W/\\\"cd7c44af-f7a8-4a42-b4da-1bdb5780cab9\\\"\",\r\n  \"type\":
        \"Microsoft.Network/privateLinkServices\",\r\n  \"location\": \"centralus\",\r\n
        \ \"properties\": {\r\n    \"provisioningState\": \"Succeeded\",\r\n    \"resourceGuid\":
        \"fcc57299-5bb1-4925-b9e8-172b5d278362\",\r\n    \"fqdns\": [],\r\n    \"alias\":
        \"lks1.36ec8341-3f00-4d03-a0c7-62a2d38ac406.centralus.azure.privatelinkservice\",\r\n
        \   \"enableProxyProtocol\": false,\r\n    \"loadBalancerFrontendIpConfigurations\":
        [\r\n      {\r\n        \"id\": \"/subscriptions/00000000-0000-0000-0000-000000000000/resourceGroups/cli_test_network_private_link_service000001/providers/Microsoft.Network/loadBalancers/lb1/frontendIPConfigurations/LoadBalancerFrontEnd\"\r\n
        \     }\r\n    ],\r\n    \"ipConfigurations\": [\r\n      {\r\n        \"name\":
        \"lks1_ipconfig_0\",\r\n        \"id\": \"/subscriptions/00000000-0000-0000-0000-000000000000/resourceGroups/cli_test_network_private_link_service000001/providers/Microsoft.Network/privateLinkServices/lks1/ipConfigurations/lks1_ipconfig_0\",\r\n
        \       \"etag\": \"W/\\\"cd7c44af-f7a8-4a42-b4da-1bdb5780cab9\\\"\",\r\n
        \       \"type\": \"Microsoft.Network/privateLinkServices/ipConfigurations\",\r\n
        \       \"properties\": {\r\n          \"provisioningState\": \"Succeeded\",\r\n
        \         \"privateIPAllocationMethod\": \"Dynamic\",\r\n          \"subnet\":
        {\r\n            \"id\": \"/subscriptions/00000000-0000-0000-0000-000000000000/resourceGroups/cli_test_network_private_link_service000001/providers/Microsoft.Network/virtualNetworks/vnet1/subnets/subnet1\"\r\n
        \         },\r\n          \"primary\": true,\r\n          \"privateIPAddressVersion\":
        \"IPv4\"\r\n        }\r\n      }\r\n    ],\r\n    \"privateEndpointConnections\":
        [],\r\n    \"networkInterfaces\": [\r\n      {\r\n        \"id\": \"/subscriptions/00000000-0000-0000-0000-000000000000/resourceGroups/cli_test_network_private_link_service000001/providers/Microsoft.Network/networkInterfaces/lks1.nic.eed058d3-d8d1-49da-a1cc-30fd71ee59e9\"\r\n
        \     }\r\n    ]\r\n  }\r\n}"
    headers:
      cache-control:
      - no-cache
      content-length:
      - '2254'
      content-type:
      - application/json; charset=utf-8
      date:
      - Thu, 24 Oct 2019 07:05:52 GMT
      etag:
      - W/"cd7c44af-f7a8-4a42-b4da-1bdb5780cab9"
      expires:
      - '-1'
      pragma:
      - no-cache
      server:
      - Microsoft-HTTPAPI/2.0
      - Microsoft-HTTPAPI/2.0
      strict-transport-security:
      - max-age=31536000; includeSubDomains
      transfer-encoding:
      - chunked
      vary:
      - Accept-Encoding
      x-content-type-options:
      - nosniff
      x-ms-arm-service-request-id:
      - b2d3a47c-9e1b-4c61-ae1b-12bb7718b9d2
    status:
      code: 200
      message: OK
- request:
    body: 'b''{"id": "/subscriptions/00000000-0000-0000-0000-000000000000/resourceGroups/cli_test_network_private_link_service000001/providers/Microsoft.Network/privateLinkServices/lks1",
      "location": "centralus", "properties": {"loadBalancerFrontendIpConfigurations":
      [{"id": "/subscriptions/00000000-0000-0000-0000-000000000000/resourceGroups/cli_test_network_private_link_service000001/providers/Microsoft.Network/loadBalancers/lb1/frontendIPConfigurations/LoadBalancerFrontEnd"}],
      "ipConfigurations": [{"id": "/subscriptions/00000000-0000-0000-0000-000000000000/resourceGroups/cli_test_network_private_link_service000001/providers/Microsoft.Network/privateLinkServices/lks1/ipConfigurations/lks1_ipconfig_0",
      "properties": {"privateIPAllocationMethod": "Dynamic", "subnet": {"id": "/subscriptions/00000000-0000-0000-0000-000000000000/resourceGroups/cli_test_network_private_link_service000001/providers/Microsoft.Network/virtualNetworks/vnet1/subnets/subnet1"},
      "primary": true, "privateIPAddressVersion": "IPv4"}, "name": "lks1_ipconfig_0"}],
      "visibility": {"subscriptions": ["00000000-0000-0000-0000-000000000000", "00000000-0000-0000-0000-000000000000"]},
      "autoApproval": {"subscriptions": ["00000000-0000-0000-0000-000000000000", "00000000-0000-0000-0000-000000000000"]},
      "fqdns": [], "enableProxyProtocol": false}}'''
    headers:
      Accept:
      - application/json
      Accept-Encoding:
      - gzip, deflate
      CommandName:
      - network private-link-service update
      Connection:
      - keep-alive
      Content-Length:
      - '1436'
      Content-Type:
      - application/json; charset=utf-8
      ParameterSetName:
      - -g -n --visibility --auto-approval
      User-Agent:
      - python/3.7.4 (Windows-10-10.0.18362-SP0) msrest/0.6.10 msrest_azure/0.6.2
        azure-mgmt-network/7.0.0 Azure-SDK-For-Python AZURECLI/2.0.75
      accept-language:
      - en-US
    method: PUT
    uri: https://management.azure.com/subscriptions/00000000-0000-0000-0000-000000000000/resourceGroups/cli_test_network_private_link_service000001/providers/Microsoft.Network/privateLinkServices/lks1?api-version=2019-09-01
  response:
    body:
      string: "{\r\n  \"name\": \"lks1\",\r\n  \"id\": \"/subscriptions/00000000-0000-0000-0000-000000000000/resourceGroups/cli_test_network_private_link_service000001/providers/Microsoft.Network/privateLinkServices/lks1\",\r\n
        \ \"etag\": \"W/\\\"6afff296-5359-423d-a49c-475344baf048\\\"\",\r\n  \"type\":
        \"Microsoft.Network/privateLinkServices\",\r\n  \"location\": \"centralus\",\r\n
        \ \"properties\": {\r\n    \"provisioningState\": \"Updating\",\r\n    \"resourceGuid\":
        \"fcc57299-5bb1-4925-b9e8-172b5d278362\",\r\n    \"fqdns\": [],\r\n    \"alias\":
        \"lks1.36ec8341-3f00-4d03-a0c7-62a2d38ac406.centralus.azure.privatelinkservice\",\r\n
        \   \"visibility\": {\r\n      \"subscriptions\": [\r\n        \"00000000-0000-0000-0000-000000000000\",\r\n
        \       \"00000000-0000-0000-0000-000000000000\"\r\n      ]\r\n    },\r\n
        \   \"autoApproval\": {\r\n      \"subscriptions\": [\r\n        \"00000000-0000-0000-0000-000000000000\",\r\n
        \       \"00000000-0000-0000-0000-000000000000\"\r\n      ]\r\n    },\r\n
        \   \"enableProxyProtocol\": false,\r\n    \"loadBalancerFrontendIpConfigurations\":
        [\r\n      {\r\n        \"id\": \"/subscriptions/00000000-0000-0000-0000-000000000000/resourceGroups/cli_test_network_private_link_service000001/providers/Microsoft.Network/loadBalancers/lb1/frontendIPConfigurations/LoadBalancerFrontEnd\"\r\n
        \     }\r\n    ],\r\n    \"ipConfigurations\": [\r\n      {\r\n        \"name\":
        \"lks1_ipconfig_0\",\r\n        \"id\": \"/subscriptions/00000000-0000-0000-0000-000000000000/resourceGroups/cli_test_network_private_link_service000001/providers/Microsoft.Network/privateLinkServices/lks1/ipConfigurations/lks1_ipconfig_0\",\r\n
        \       \"etag\": \"W/\\\"6afff296-5359-423d-a49c-475344baf048\\\"\",\r\n
        \       \"type\": \"Microsoft.Network/privateLinkServices/ipConfigurations\",\r\n
        \       \"properties\": {\r\n          \"provisioningState\": \"Succeeded\",\r\n
        \         \"privateIPAllocationMethod\": \"Dynamic\",\r\n          \"subnet\":
        {\r\n            \"id\": \"/subscriptions/00000000-0000-0000-0000-000000000000/resourceGroups/cli_test_network_private_link_service000001/providers/Microsoft.Network/virtualNetworks/vnet1/subnets/subnet1\"\r\n
        \         },\r\n          \"primary\": true,\r\n          \"privateIPAddressVersion\":
        \"IPv4\"\r\n        }\r\n      }\r\n    ],\r\n    \"privateEndpointConnections\":
        [],\r\n    \"networkInterfaces\": [\r\n      {\r\n        \"id\": \"/subscriptions/00000000-0000-0000-0000-000000000000/resourceGroups/cli_test_network_private_link_service000001/providers/Microsoft.Network/networkInterfaces/lks1.nic.eed058d3-d8d1-49da-a1cc-30fd71ee59e9\"\r\n
        \     }\r\n    ]\r\n  }\r\n}"
    headers:
      azure-asyncoperation:
      - https://management.azure.com/subscriptions/00000000-0000-0000-0000-000000000000/providers/Microsoft.Network/locations/centralus/operations/561196a5-b89a-4b65-ae75-17422eff4df1?api-version=2019-09-01
      cache-control:
      - no-cache
      content-length:
      - '2577'
      content-type:
      - application/json; charset=utf-8
      date:
      - Thu, 24 Oct 2019 07:05:53 GMT
      expires:
      - '-1'
      pragma:
      - no-cache
      server:
      - Microsoft-HTTPAPI/2.0
      - Microsoft-HTTPAPI/2.0
      strict-transport-security:
      - max-age=31536000; includeSubDomains
      transfer-encoding:
      - chunked
      vary:
      - Accept-Encoding
      x-content-type-options:
      - nosniff
      x-ms-arm-service-request-id:
      - 4b562185-b7b2-4858-b242-18112e244f06
      x-ms-ratelimit-remaining-subscription-writes:
      - '1197'
    status:
      code: 200
      message: OK
- request:
    body: null
    headers:
      Accept:
      - application/json
      Accept-Encoding:
      - gzip, deflate
      CommandName:
      - network private-link-service update
      Connection:
      - keep-alive
      ParameterSetName:
      - -g -n --visibility --auto-approval
      User-Agent:
      - python/3.7.4 (Windows-10-10.0.18362-SP0) msrest/0.6.10 msrest_azure/0.6.2
        azure-mgmt-network/7.0.0 Azure-SDK-For-Python AZURECLI/2.0.75
    method: GET
    uri: https://management.azure.com/subscriptions/00000000-0000-0000-0000-000000000000/providers/Microsoft.Network/locations/centralus/operations/561196a5-b89a-4b65-ae75-17422eff4df1?api-version=2019-09-01
  response:
    body:
      string: "{\r\n  \"status\": \"Succeeded\"\r\n}"
    headers:
      cache-control:
      - no-cache
      content-length:
      - '29'
      content-type:
      - application/json; charset=utf-8
      date:
      - Thu, 24 Oct 2019 07:06:04 GMT
      expires:
      - '-1'
      pragma:
      - no-cache
      server:
      - Microsoft-HTTPAPI/2.0
      - Microsoft-HTTPAPI/2.0
      strict-transport-security:
      - max-age=31536000; includeSubDomains
      transfer-encoding:
      - chunked
      vary:
      - Accept-Encoding
      x-content-type-options:
      - nosniff
      x-ms-arm-service-request-id:
      - a5e7d3fb-ddfd-493f-8f19-833212e643ed
    status:
      code: 200
      message: OK
- request:
    body: null
    headers:
      Accept:
      - application/json
      Accept-Encoding:
      - gzip, deflate
      CommandName:
      - network private-link-service update
      Connection:
      - keep-alive
      ParameterSetName:
      - -g -n --visibility --auto-approval
      User-Agent:
      - python/3.7.4 (Windows-10-10.0.18362-SP0) msrest/0.6.10 msrest_azure/0.6.2
        azure-mgmt-network/7.0.0 Azure-SDK-For-Python AZURECLI/2.0.75
    method: GET
    uri: https://management.azure.com/subscriptions/00000000-0000-0000-0000-000000000000/resourceGroups/cli_test_network_private_link_service000001/providers/Microsoft.Network/privateLinkServices/lks1?api-version=2019-09-01
  response:
    body:
      string: "{\r\n  \"name\": \"lks1\",\r\n  \"id\": \"/subscriptions/00000000-0000-0000-0000-000000000000/resourceGroups/cli_test_network_private_link_service000001/providers/Microsoft.Network/privateLinkServices/lks1\",\r\n
        \ \"etag\": \"W/\\\"dc02dd80-3c61-4a0b-b2c6-56da226f9c20\\\"\",\r\n  \"type\":
        \"Microsoft.Network/privateLinkServices\",\r\n  \"location\": \"centralus\",\r\n
        \ \"properties\": {\r\n    \"provisioningState\": \"Succeeded\",\r\n    \"resourceGuid\":
        \"fcc57299-5bb1-4925-b9e8-172b5d278362\",\r\n    \"fqdns\": [],\r\n    \"alias\":
        \"lks1.36ec8341-3f00-4d03-a0c7-62a2d38ac406.centralus.azure.privatelinkservice\",\r\n
        \   \"visibility\": {\r\n      \"subscriptions\": [\r\n        \"00000000-0000-0000-0000-000000000000\",\r\n
        \       \"00000000-0000-0000-0000-000000000000\"\r\n      ]\r\n    },\r\n
        \   \"autoApproval\": {\r\n      \"subscriptions\": [\r\n        \"00000000-0000-0000-0000-000000000000\",\r\n
        \       \"00000000-0000-0000-0000-000000000000\"\r\n      ]\r\n    },\r\n
        \   \"enableProxyProtocol\": false,\r\n    \"loadBalancerFrontendIpConfigurations\":
        [\r\n      {\r\n        \"id\": \"/subscriptions/00000000-0000-0000-0000-000000000000/resourceGroups/cli_test_network_private_link_service000001/providers/Microsoft.Network/loadBalancers/lb1/frontendIPConfigurations/LoadBalancerFrontEnd\"\r\n
        \     }\r\n    ],\r\n    \"ipConfigurations\": [\r\n      {\r\n        \"name\":
        \"lks1_ipconfig_0\",\r\n        \"id\": \"/subscriptions/00000000-0000-0000-0000-000000000000/resourceGroups/cli_test_network_private_link_service000001/providers/Microsoft.Network/privateLinkServices/lks1/ipConfigurations/lks1_ipconfig_0\",\r\n
        \       \"etag\": \"W/\\\"dc02dd80-3c61-4a0b-b2c6-56da226f9c20\\\"\",\r\n
        \       \"type\": \"Microsoft.Network/privateLinkServices/ipConfigurations\",\r\n
        \       \"properties\": {\r\n          \"provisioningState\": \"Succeeded\",\r\n
        \         \"privateIPAllocationMethod\": \"Dynamic\",\r\n          \"subnet\":
        {\r\n            \"id\": \"/subscriptions/00000000-0000-0000-0000-000000000000/resourceGroups/cli_test_network_private_link_service000001/providers/Microsoft.Network/virtualNetworks/vnet1/subnets/subnet1\"\r\n
        \         },\r\n          \"primary\": true,\r\n          \"privateIPAddressVersion\":
        \"IPv4\"\r\n        }\r\n      }\r\n    ],\r\n    \"privateEndpointConnections\":
        [],\r\n    \"networkInterfaces\": [\r\n      {\r\n        \"id\": \"/subscriptions/00000000-0000-0000-0000-000000000000/resourceGroups/cli_test_network_private_link_service000001/providers/Microsoft.Network/networkInterfaces/lks1.nic.eed058d3-d8d1-49da-a1cc-30fd71ee59e9\"\r\n
        \     }\r\n    ]\r\n  }\r\n}"
    headers:
      cache-control:
      - no-cache
      content-length:
      - '2578'
      content-type:
      - application/json; charset=utf-8
      date:
      - Thu, 24 Oct 2019 07:06:05 GMT
      etag:
      - W/"dc02dd80-3c61-4a0b-b2c6-56da226f9c20"
      expires:
      - '-1'
      pragma:
      - no-cache
      server:
      - Microsoft-HTTPAPI/2.0
      - Microsoft-HTTPAPI/2.0
      strict-transport-security:
      - max-age=31536000; includeSubDomains
      transfer-encoding:
      - chunked
      vary:
      - Accept-Encoding
      x-content-type-options:
      - nosniff
      x-ms-arm-service-request-id:
      - 665ac3cc-ee4e-43b9-b465-59d45e8dbe04
    status:
      code: 200
      message: OK
- request:
    body: null
    headers:
      Accept:
      - application/json
      Accept-Encoding:
      - gzip, deflate
      CommandName:
      - network private-link-service list
      Connection:
      - keep-alive
      ParameterSetName:
      - -g
      User-Agent:
      - python/3.7.4 (Windows-10-10.0.18362-SP0) msrest/0.6.10 msrest_azure/0.6.2
        azure-mgmt-network/7.0.0 Azure-SDK-For-Python AZURECLI/2.0.75
      accept-language:
      - en-US
    method: GET
    uri: https://management.azure.com/subscriptions/00000000-0000-0000-0000-000000000000/resourceGroups/cli_test_network_private_link_service000001/providers/Microsoft.Network/privateLinkServices?api-version=2019-09-01
  response:
    body:
      string: "{\r\n  \"value\": [\r\n    {\r\n      \"name\": \"lks1\",\r\n      \"id\":
        \"/subscriptions/00000000-0000-0000-0000-000000000000/resourceGroups/cli_test_network_private_link_service000001/providers/Microsoft.Network/privateLinkServices/lks1\",\r\n
        \     \"etag\": \"W/\\\"dc02dd80-3c61-4a0b-b2c6-56da226f9c20\\\"\",\r\n      \"type\":
        \"Microsoft.Network/privateLinkServices\",\r\n      \"location\": \"centralus\",\r\n
        \     \"properties\": {\r\n        \"provisioningState\": \"Succeeded\",\r\n
        \       \"resourceGuid\": \"fcc57299-5bb1-4925-b9e8-172b5d278362\",\r\n        \"fqdns\":
        [],\r\n        \"alias\": \"lks1.36ec8341-3f00-4d03-a0c7-62a2d38ac406.centralus.azure.privatelinkservice\",\r\n
        \       \"visibility\": {\r\n          \"subscriptions\": [\r\n            \"00000000-0000-0000-0000-000000000000\",\r\n
        \           \"00000000-0000-0000-0000-000000000000\"\r\n          ]\r\n        },\r\n
        \       \"autoApproval\": {\r\n          \"subscriptions\": [\r\n            \"00000000-0000-0000-0000-000000000000\",\r\n
        \           \"00000000-0000-0000-0000-000000000000\"\r\n          ]\r\n        },\r\n
        \       \"enableProxyProtocol\": false,\r\n        \"loadBalancerFrontendIpConfigurations\":
        [\r\n          {\r\n            \"id\": \"/subscriptions/00000000-0000-0000-0000-000000000000/resourceGroups/cli_test_network_private_link_service000001/providers/Microsoft.Network/loadBalancers/lb1/frontendIPConfigurations/LoadBalancerFrontEnd\"\r\n
        \         }\r\n        ],\r\n        \"ipConfigurations\": [\r\n          {\r\n
        \           \"name\": \"lks1_ipconfig_0\",\r\n            \"id\": \"/subscriptions/00000000-0000-0000-0000-000000000000/resourceGroups/cli_test_network_private_link_service000001/providers/Microsoft.Network/privateLinkServices/lks1/ipConfigurations/lks1_ipconfig_0\",\r\n
        \           \"etag\": \"W/\\\"dc02dd80-3c61-4a0b-b2c6-56da226f9c20\\\"\",\r\n
        \           \"type\": \"Microsoft.Network/privateLinkServices/ipConfigurations\",\r\n
        \           \"properties\": {\r\n              \"provisioningState\": \"Succeeded\",\r\n
        \             \"privateIPAllocationMethod\": \"Dynamic\",\r\n              \"subnet\":
        {\r\n                \"id\": \"/subscriptions/00000000-0000-0000-0000-000000000000/resourceGroups/cli_test_network_private_link_service000001/providers/Microsoft.Network/virtualNetworks/vnet1/subnets/subnet1\"\r\n
        \             },\r\n              \"primary\": true,\r\n              \"privateIPAddressVersion\":
        \"IPv4\"\r\n            }\r\n          }\r\n        ],\r\n        \"privateEndpointConnections\":
        [],\r\n        \"networkInterfaces\": [\r\n          {\r\n            \"id\":
        \"/subscriptions/00000000-0000-0000-0000-000000000000/resourceGroups/cli_test_network_private_link_service000001/providers/Microsoft.Network/networkInterfaces/lks1.nic.eed058d3-d8d1-49da-a1cc-30fd71ee59e9\"\r\n
        \         }\r\n        ]\r\n      }\r\n    }\r\n  ]\r\n}"
    headers:
      cache-control:
      - no-cache
      content-length:
      - '2819'
      content-type:
      - application/json; charset=utf-8
      date:
      - Thu, 24 Oct 2019 07:06:06 GMT
      expires:
      - '-1'
      pragma:
      - no-cache
      server:
      - Microsoft-HTTPAPI/2.0
      - Microsoft-HTTPAPI/2.0
      strict-transport-security:
      - max-age=31536000; includeSubDomains
      transfer-encoding:
      - chunked
      vary:
      - Accept-Encoding
      x-content-type-options:
      - nosniff
      x-ms-arm-service-request-id:
      - da1353ae-0e03-44ad-a9b5-af111cbab242
    status:
      code: 200
      message: OK
- request:
    body: null
    headers:
      Accept:
      - application/json
      Accept-Encoding:
      - gzip, deflate
      CommandName:
      - network private-link-service show
      Connection:
      - keep-alive
      ParameterSetName:
      - -g -n
      User-Agent:
      - python/3.7.4 (Windows-10-10.0.18362-SP0) msrest/0.6.10 msrest_azure/0.6.2
        azure-mgmt-network/7.0.0 Azure-SDK-For-Python AZURECLI/2.0.75
      accept-language:
      - en-US
    method: GET
    uri: https://management.azure.com/subscriptions/00000000-0000-0000-0000-000000000000/resourceGroups/cli_test_network_private_link_service000001/providers/Microsoft.Network/privateLinkServices/lks1?api-version=2019-09-01
  response:
    body:
      string: "{\r\n  \"name\": \"lks1\",\r\n  \"id\": \"/subscriptions/00000000-0000-0000-0000-000000000000/resourceGroups/cli_test_network_private_link_service000001/providers/Microsoft.Network/privateLinkServices/lks1\",\r\n
        \ \"etag\": \"W/\\\"dc02dd80-3c61-4a0b-b2c6-56da226f9c20\\\"\",\r\n  \"type\":
        \"Microsoft.Network/privateLinkServices\",\r\n  \"location\": \"centralus\",\r\n
        \ \"properties\": {\r\n    \"provisioningState\": \"Succeeded\",\r\n    \"resourceGuid\":
        \"fcc57299-5bb1-4925-b9e8-172b5d278362\",\r\n    \"fqdns\": [],\r\n    \"alias\":
        \"lks1.36ec8341-3f00-4d03-a0c7-62a2d38ac406.centralus.azure.privatelinkservice\",\r\n
        \   \"visibility\": {\r\n      \"subscriptions\": [\r\n        \"00000000-0000-0000-0000-000000000000\",\r\n
        \       \"00000000-0000-0000-0000-000000000000\"\r\n      ]\r\n    },\r\n
        \   \"autoApproval\": {\r\n      \"subscriptions\": [\r\n        \"00000000-0000-0000-0000-000000000000\",\r\n
        \       \"00000000-0000-0000-0000-000000000000\"\r\n      ]\r\n    },\r\n
        \   \"enableProxyProtocol\": false,\r\n    \"loadBalancerFrontendIpConfigurations\":
        [\r\n      {\r\n        \"id\": \"/subscriptions/00000000-0000-0000-0000-000000000000/resourceGroups/cli_test_network_private_link_service000001/providers/Microsoft.Network/loadBalancers/lb1/frontendIPConfigurations/LoadBalancerFrontEnd\"\r\n
        \     }\r\n    ],\r\n    \"ipConfigurations\": [\r\n      {\r\n        \"name\":
        \"lks1_ipconfig_0\",\r\n        \"id\": \"/subscriptions/00000000-0000-0000-0000-000000000000/resourceGroups/cli_test_network_private_link_service000001/providers/Microsoft.Network/privateLinkServices/lks1/ipConfigurations/lks1_ipconfig_0\",\r\n
        \       \"etag\": \"W/\\\"dc02dd80-3c61-4a0b-b2c6-56da226f9c20\\\"\",\r\n
        \       \"type\": \"Microsoft.Network/privateLinkServices/ipConfigurations\",\r\n
        \       \"properties\": {\r\n          \"provisioningState\": \"Succeeded\",\r\n
        \         \"privateIPAllocationMethod\": \"Dynamic\",\r\n          \"subnet\":
        {\r\n            \"id\": \"/subscriptions/00000000-0000-0000-0000-000000000000/resourceGroups/cli_test_network_private_link_service000001/providers/Microsoft.Network/virtualNetworks/vnet1/subnets/subnet1\"\r\n
        \         },\r\n          \"primary\": true,\r\n          \"privateIPAddressVersion\":
        \"IPv4\"\r\n        }\r\n      }\r\n    ],\r\n    \"privateEndpointConnections\":
        [],\r\n    \"networkInterfaces\": [\r\n      {\r\n        \"id\": \"/subscriptions/00000000-0000-0000-0000-000000000000/resourceGroups/cli_test_network_private_link_service000001/providers/Microsoft.Network/networkInterfaces/lks1.nic.eed058d3-d8d1-49da-a1cc-30fd71ee59e9\"\r\n
        \     }\r\n    ]\r\n  }\r\n}"
    headers:
      cache-control:
      - no-cache
      content-length:
      - '2578'
      content-type:
      - application/json; charset=utf-8
      date:
      - Thu, 24 Oct 2019 07:06:07 GMT
      etag:
      - W/"dc02dd80-3c61-4a0b-b2c6-56da226f9c20"
      expires:
      - '-1'
      pragma:
      - no-cache
      server:
      - Microsoft-HTTPAPI/2.0
      - Microsoft-HTTPAPI/2.0
      strict-transport-security:
      - max-age=31536000; includeSubDomains
      transfer-encoding:
      - chunked
      vary:
      - Accept-Encoding
      x-content-type-options:
      - nosniff
      x-ms-arm-service-request-id:
      - 12eaf5c5-03c0-4199-9c2a-ba48a9c6ddd2
    status:
      code: 200
      message: OK
- request:
    body: null
    headers:
      Accept:
      - application/json
      Accept-Encoding:
      - gzip, deflate
      CommandName:
      - network private-link-service delete
      Connection:
      - keep-alive
      Content-Length:
      - '0'
      ParameterSetName:
      - -g -n
      User-Agent:
      - python/3.7.4 (Windows-10-10.0.18362-SP0) msrest/0.6.10 msrest_azure/0.6.2
        azure-mgmt-network/7.0.0 Azure-SDK-For-Python AZURECLI/2.0.75
      accept-language:
      - en-US
    method: DELETE
    uri: https://management.azure.com/subscriptions/00000000-0000-0000-0000-000000000000/resourceGroups/cli_test_network_private_link_service000001/providers/Microsoft.Network/privateLinkServices/lks1?api-version=2019-09-01
  response:
    body:
      string: ''
    headers:
      azure-asyncoperation:
      - https://management.azure.com/subscriptions/00000000-0000-0000-0000-000000000000/providers/Microsoft.Network/locations/centralus/operations/2328ff25-cdb9-4c4e-81ff-c7dd436b14c8?api-version=2019-09-01
      cache-control:
      - no-cache
      content-length:
      - '0'
      date:
      - Thu, 24 Oct 2019 07:06:10 GMT
      expires:
      - '-1'
      location:
      - https://management.azure.com/subscriptions/00000000-0000-0000-0000-000000000000/providers/Microsoft.Network/locations/centralus/operationResults/2328ff25-cdb9-4c4e-81ff-c7dd436b14c8?api-version=2019-09-01
      pragma:
      - no-cache
      server:
      - Microsoft-HTTPAPI/2.0
      - Microsoft-HTTPAPI/2.0
      strict-transport-security:
      - max-age=31536000; includeSubDomains
      x-content-type-options:
      - nosniff
      x-ms-arm-service-request-id:
      - 13dafe8c-d989-4156-8ecd-40f5a2697064
      x-ms-ratelimit-remaining-subscription-deletes:
<<<<<<< HEAD
      - '14998'
=======
      - '14997'
>>>>>>> 807faccc
    status:
      code: 202
      message: Accepted
- request:
    body: null
    headers:
      Accept:
      - application/json
      Accept-Encoding:
      - gzip, deflate
      CommandName:
      - network private-link-service delete
      Connection:
      - keep-alive
      ParameterSetName:
      - -g -n
      User-Agent:
      - python/3.7.4 (Windows-10-10.0.18362-SP0) msrest/0.6.10 msrest_azure/0.6.2
        azure-mgmt-network/7.0.0 Azure-SDK-For-Python AZURECLI/2.0.75
    method: GET
    uri: https://management.azure.com/subscriptions/00000000-0000-0000-0000-000000000000/providers/Microsoft.Network/locations/centralus/operations/2328ff25-cdb9-4c4e-81ff-c7dd436b14c8?api-version=2019-09-01
  response:
    body:
      string: "{\r\n  \"status\": \"InProgress\"\r\n}"
    headers:
      cache-control:
      - no-cache
      content-length:
      - '30'
      content-type:
      - application/json; charset=utf-8
      date:
      - Thu, 24 Oct 2019 07:06:20 GMT
      expires:
      - '-1'
      pragma:
      - no-cache
      server:
      - Microsoft-HTTPAPI/2.0
      - Microsoft-HTTPAPI/2.0
      strict-transport-security:
      - max-age=31536000; includeSubDomains
      transfer-encoding:
      - chunked
      vary:
      - Accept-Encoding
      x-content-type-options:
      - nosniff
      x-ms-arm-service-request-id:
      - d22d2c08-5111-4980-a3bd-c826031011e8
    status:
      code: 200
      message: OK
- request:
    body: null
    headers:
      Accept:
      - application/json
      Accept-Encoding:
      - gzip, deflate
      CommandName:
      - network private-link-service delete
      Connection:
      - keep-alive
      ParameterSetName:
      - -g -n
      User-Agent:
      - python/3.7.4 (Windows-10-10.0.18362-SP0) msrest/0.6.10 msrest_azure/0.6.2
        azure-mgmt-network/7.0.0 Azure-SDK-For-Python AZURECLI/2.0.75
    method: GET
    uri: https://management.azure.com/subscriptions/00000000-0000-0000-0000-000000000000/providers/Microsoft.Network/locations/centralus/operations/2328ff25-cdb9-4c4e-81ff-c7dd436b14c8?api-version=2019-09-01
  response:
    body:
      string: "{\r\n  \"status\": \"InProgress\"\r\n}"
    headers:
      cache-control:
      - no-cache
      content-length:
      - '30'
      content-type:
      - application/json; charset=utf-8
      date:
      - Thu, 24 Oct 2019 07:06:30 GMT
      expires:
      - '-1'
      pragma:
      - no-cache
      server:
      - Microsoft-HTTPAPI/2.0
      - Microsoft-HTTPAPI/2.0
      strict-transport-security:
      - max-age=31536000; includeSubDomains
      transfer-encoding:
      - chunked
      vary:
      - Accept-Encoding
      x-content-type-options:
      - nosniff
      x-ms-arm-service-request-id:
      - 86a13702-8c6d-409f-a793-d64f51782fa8
    status:
      code: 200
      message: OK
- request:
    body: null
    headers:
      Accept:
      - application/json
      Accept-Encoding:
      - gzip, deflate
      CommandName:
      - network private-link-service delete
      Connection:
      - keep-alive
      ParameterSetName:
      - -g -n
      User-Agent:
      - python/3.7.4 (Windows-10-10.0.18362-SP0) msrest/0.6.10 msrest_azure/0.6.2
        azure-mgmt-network/7.0.0 Azure-SDK-For-Python AZURECLI/2.0.75
    method: GET
    uri: https://management.azure.com/subscriptions/00000000-0000-0000-0000-000000000000/providers/Microsoft.Network/locations/centralus/operations/2328ff25-cdb9-4c4e-81ff-c7dd436b14c8?api-version=2019-09-01
  response:
    body:
      string: "{\r\n  \"status\": \"Succeeded\"\r\n}"
    headers:
      cache-control:
      - no-cache
      content-length:
      - '29'
      content-type:
      - application/json; charset=utf-8
      date:
      - Thu, 24 Oct 2019 07:06:41 GMT
      expires:
      - '-1'
      pragma:
      - no-cache
      server:
      - Microsoft-HTTPAPI/2.0
      - Microsoft-HTTPAPI/2.0
      strict-transport-security:
      - max-age=31536000; includeSubDomains
      transfer-encoding:
      - chunked
      vary:
      - Accept-Encoding
      x-content-type-options:
      - nosniff
      x-ms-arm-service-request-id:
      - f7dd0ad6-dfb0-4da4-a3f9-5183370621c3
    status:
      code: 200
      message: OK
- request:
    body: null
    headers:
      Accept:
      - application/json
      Accept-Encoding:
      - gzip, deflate
      CommandName:
      - network vnet subnet update
      Connection:
      - keep-alive
      ParameterSetName:
      - -g -n --vnet-name --disable-private-link-service-network-policies
      User-Agent:
      - python/3.7.4 (Windows-10-10.0.18362-SP0) msrest/0.6.10 msrest_azure/0.6.2
        azure-mgmt-network/7.0.0 Azure-SDK-For-Python AZURECLI/2.0.75
      accept-language:
      - en-US
    method: GET
    uri: https://management.azure.com/subscriptions/00000000-0000-0000-0000-000000000000/resourceGroups/cli_test_network_private_link_service000001/providers/Microsoft.Network/virtualNetworks/vnet1/subnets/subnet1?api-version=2019-09-01
  response:
    body:
      string: "{\r\n  \"name\": \"subnet1\",\r\n  \"id\": \"/subscriptions/00000000-0000-0000-0000-000000000000/resourceGroups/cli_test_network_private_link_service000001/providers/Microsoft.Network/virtualNetworks/vnet1/subnets/subnet1\",\r\n
        \ \"etag\": \"W/\\\"7a35d5f3-a2e7-4539-a761-e1d0e04f1a3e\\\"\",\r\n  \"properties\":
        {\r\n    \"provisioningState\": \"Succeeded\",\r\n    \"addressPrefix\": \"10.0.0.0/24\",\r\n
        \   \"delegations\": [],\r\n    \"privateEndpointNetworkPolicies\": \"Enabled\",\r\n
        \   \"privateLinkServiceNetworkPolicies\": \"Disabled\"\r\n  },\r\n  \"type\":
        \"Microsoft.Network/virtualNetworks/subnets\"\r\n}"
    headers:
      cache-control:
      - no-cache
      content-length:
      - '587'
      content-type:
      - application/json; charset=utf-8
      date:
      - Thu, 24 Oct 2019 07:06:42 GMT
      etag:
      - W/"7a35d5f3-a2e7-4539-a761-e1d0e04f1a3e"
      expires:
      - '-1'
      pragma:
      - no-cache
      server:
      - Microsoft-HTTPAPI/2.0
      - Microsoft-HTTPAPI/2.0
      strict-transport-security:
      - max-age=31536000; includeSubDomains
      transfer-encoding:
      - chunked
      vary:
      - Accept-Encoding
      x-content-type-options:
      - nosniff
      x-ms-arm-service-request-id:
      - f6c2a24b-035c-4c9f-bc84-31a065bd0d05
    status:
      code: 200
      message: OK
- request:
    body: 'b''{"id": "/subscriptions/00000000-0000-0000-0000-000000000000/resourceGroups/cli_test_network_private_link_service000001/providers/Microsoft.Network/virtualNetworks/vnet1/subnets/subnet1",
      "properties": {"addressPrefix": "10.0.0.0/24", "delegations": [], "privateEndpointNetworkPolicies":
      "Enabled", "privateLinkServiceNetworkPolicies": "Enabled"}, "name": "subnet1"}'''
    headers:
      Accept:
      - application/json
      Accept-Encoding:
      - gzip, deflate
      CommandName:
      - network vnet subnet update
      Connection:
      - keep-alive
      Content-Length:
      - '397'
      Content-Type:
      - application/json; charset=utf-8
      ParameterSetName:
      - -g -n --vnet-name --disable-private-link-service-network-policies
      User-Agent:
      - python/3.7.4 (Windows-10-10.0.18362-SP0) msrest/0.6.10 msrest_azure/0.6.2
        azure-mgmt-network/7.0.0 Azure-SDK-For-Python AZURECLI/2.0.75
      accept-language:
      - en-US
    method: PUT
    uri: https://management.azure.com/subscriptions/00000000-0000-0000-0000-000000000000/resourceGroups/cli_test_network_private_link_service000001/providers/Microsoft.Network/virtualNetworks/vnet1/subnets/subnet1?api-version=2019-09-01
  response:
    body:
      string: "{\r\n  \"name\": \"subnet1\",\r\n  \"id\": \"/subscriptions/00000000-0000-0000-0000-000000000000/resourceGroups/cli_test_network_private_link_service000001/providers/Microsoft.Network/virtualNetworks/vnet1/subnets/subnet1\",\r\n
        \ \"etag\": \"W/\\\"c1966355-9eaf-4d11-950d-29702de0ff15\\\"\",\r\n  \"properties\":
        {\r\n    \"provisioningState\": \"Updating\",\r\n    \"addressPrefix\": \"10.0.0.0/24\",\r\n
        \   \"delegations\": [],\r\n    \"privateEndpointNetworkPolicies\": \"Enabled\",\r\n
        \   \"privateLinkServiceNetworkPolicies\": \"Enabled\"\r\n  },\r\n  \"type\":
        \"Microsoft.Network/virtualNetworks/subnets\"\r\n}"
    headers:
      azure-asyncoperation:
      - https://management.azure.com/subscriptions/00000000-0000-0000-0000-000000000000/providers/Microsoft.Network/locations/centralus/operations/9aa7a8d5-948b-42bf-8eb4-964fa87ba001?api-version=2019-09-01
      cache-control:
      - no-cache
      content-length:
      - '585'
      content-type:
      - application/json; charset=utf-8
      date:
      - Thu, 24 Oct 2019 07:06:44 GMT
      expires:
      - '-1'
      pragma:
      - no-cache
      server:
      - Microsoft-HTTPAPI/2.0
      - Microsoft-HTTPAPI/2.0
      strict-transport-security:
      - max-age=31536000; includeSubDomains
      transfer-encoding:
      - chunked
      vary:
      - Accept-Encoding
      x-content-type-options:
      - nosniff
      x-ms-arm-service-request-id:
      - 684c275f-7c2e-4147-b493-698e603026e8
      x-ms-ratelimit-remaining-subscription-writes:
<<<<<<< HEAD
      - '1199'
=======
      - '1197'
    status:
      code: 200
      message: OK
- request:
    body: null
    headers:
      Accept:
      - application/json
      Accept-Encoding:
      - gzip, deflate
      CommandName:
      - network vnet subnet update
      Connection:
      - keep-alive
      ParameterSetName:
      - -g -n --vnet-name --disable-private-link-service-network-policies
      User-Agent:
      - python/3.7.4 (Windows-10-10.0.18362-SP0) msrest/0.6.10 msrest_azure/0.6.2
        azure-mgmt-network/7.0.0 Azure-SDK-For-Python AZURECLI/2.0.75
    method: GET
    uri: https://management.azure.com/subscriptions/00000000-0000-0000-0000-000000000000/providers/Microsoft.Network/locations/centralus/operations/9aa7a8d5-948b-42bf-8eb4-964fa87ba001?api-version=2019-09-01
  response:
    body:
      string: "{\r\n  \"status\": \"InProgress\"\r\n}"
    headers:
      cache-control:
      - no-cache
      content-length:
      - '30'
      content-type:
      - application/json; charset=utf-8
      date:
      - Thu, 24 Oct 2019 07:06:48 GMT
      expires:
      - '-1'
      pragma:
      - no-cache
      server:
      - Microsoft-HTTPAPI/2.0
      - Microsoft-HTTPAPI/2.0
      strict-transport-security:
      - max-age=31536000; includeSubDomains
      transfer-encoding:
      - chunked
      vary:
      - Accept-Encoding
      x-content-type-options:
      - nosniff
      x-ms-arm-service-request-id:
      - 92e58347-9a73-4c53-8afa-808c3c53718f
>>>>>>> 807faccc
    status:
      code: 200
      message: OK
- request:
    body: null
    headers:
      Accept:
      - application/json
      Accept-Encoding:
      - gzip, deflate
      CommandName:
      - network vnet subnet update
      Connection:
      - keep-alive
      ParameterSetName:
      - -g -n --vnet-name --disable-private-link-service-network-policies
      User-Agent:
      - python/3.7.4 (Windows-10-10.0.18362-SP0) msrest/0.6.10 msrest_azure/0.6.2
        azure-mgmt-network/7.0.0 Azure-SDK-For-Python AZURECLI/2.0.75
    method: GET
    uri: https://management.azure.com/subscriptions/00000000-0000-0000-0000-000000000000/providers/Microsoft.Network/locations/centralus/operations/9aa7a8d5-948b-42bf-8eb4-964fa87ba001?api-version=2019-09-01
  response:
    body:
      string: "{\r\n  \"status\": \"Succeeded\"\r\n}"
    headers:
      cache-control:
      - no-cache
      content-length:
      - '29'
      content-type:
      - application/json; charset=utf-8
      date:
      - Thu, 24 Oct 2019 07:06:58 GMT
      expires:
      - '-1'
      pragma:
      - no-cache
      server:
      - Microsoft-HTTPAPI/2.0
      - Microsoft-HTTPAPI/2.0
      strict-transport-security:
      - max-age=31536000; includeSubDomains
      transfer-encoding:
      - chunked
      vary:
      - Accept-Encoding
      x-content-type-options:
      - nosniff
      x-ms-arm-service-request-id:
      - 5f3c4c00-a1b7-40dd-8ec6-5ee10fc057ec
    status:
      code: 200
      message: OK
- request:
    body: null
    headers:
      Accept:
      - application/json
      Accept-Encoding:
      - gzip, deflate
      CommandName:
      - network vnet subnet update
      Connection:
      - keep-alive
      ParameterSetName:
      - -g -n --vnet-name --disable-private-link-service-network-policies
      User-Agent:
      - python/3.7.4 (Windows-10-10.0.18362-SP0) msrest/0.6.10 msrest_azure/0.6.2
        azure-mgmt-network/7.0.0 Azure-SDK-For-Python AZURECLI/2.0.75
    method: GET
    uri: https://management.azure.com/subscriptions/00000000-0000-0000-0000-000000000000/resourceGroups/cli_test_network_private_link_service000001/providers/Microsoft.Network/virtualNetworks/vnet1/subnets/subnet1?api-version=2019-09-01
  response:
    body:
      string: "{\r\n  \"name\": \"subnet1\",\r\n  \"id\": \"/subscriptions/00000000-0000-0000-0000-000000000000/resourceGroups/cli_test_network_private_link_service000001/providers/Microsoft.Network/virtualNetworks/vnet1/subnets/subnet1\",\r\n
        \ \"etag\": \"W/\\\"035077d8-31fa-40f5-a617-679241d5cdea\\\"\",\r\n  \"properties\":
        {\r\n    \"provisioningState\": \"Succeeded\",\r\n    \"addressPrefix\": \"10.0.0.0/24\",\r\n
        \   \"delegations\": [],\r\n    \"privateEndpointNetworkPolicies\": \"Enabled\",\r\n
        \   \"privateLinkServiceNetworkPolicies\": \"Enabled\"\r\n  },\r\n  \"type\":
        \"Microsoft.Network/virtualNetworks/subnets\"\r\n}"
    headers:
      cache-control:
      - no-cache
      content-length:
      - '586'
      content-type:
      - application/json; charset=utf-8
      date:
      - Thu, 24 Oct 2019 07:06:58 GMT
      etag:
      - W/"035077d8-31fa-40f5-a617-679241d5cdea"
      expires:
      - '-1'
      pragma:
      - no-cache
      server:
      - Microsoft-HTTPAPI/2.0
      - Microsoft-HTTPAPI/2.0
      strict-transport-security:
      - max-age=31536000; includeSubDomains
      transfer-encoding:
      - chunked
      vary:
      - Accept-Encoding
      x-content-type-options:
      - nosniff
      x-ms-arm-service-request-id:
      - 8d794701-1fab-451a-a60e-a8ca4b3c9c66
    status:
      code: 200
      message: OK
version: 1<|MERGE_RESOLUTION|>--- conflicted
+++ resolved
@@ -392,7 +392,7 @@
       cache-control:
       - no-cache
       content-length:
-      - '1342'
+      - '1343'
       content-type:
       - application/json; charset=utf-8
       date:
@@ -1210,9 +1210,6 @@
       x-ms-arm-service-request-id:
       - be8649e2-c6ba-44e9-b4d2-298dd8159fcb
       x-ms-ratelimit-remaining-subscription-writes:
-<<<<<<< HEAD
-      - '1199'
-=======
       - '1197'
     status:
       code: 200
@@ -1264,7 +1261,6 @@
       - nosniff
       x-ms-arm-service-request-id:
       - d4839dc1-7fe8-4141-b523-2ba3a664c4a5
->>>>>>> 807faccc
     status:
       code: 200
       message: OK
@@ -2309,11 +2305,7 @@
       x-ms-arm-service-request-id:
       - 13dafe8c-d989-4156-8ecd-40f5a2697064
       x-ms-ratelimit-remaining-subscription-deletes:
-<<<<<<< HEAD
-      - '14998'
-=======
       - '14997'
->>>>>>> 807faccc
     status:
       code: 202
       message: Accepted
@@ -2589,9 +2581,6 @@
       x-ms-arm-service-request-id:
       - 684c275f-7c2e-4147-b493-698e603026e8
       x-ms-ratelimit-remaining-subscription-writes:
-<<<<<<< HEAD
-      - '1199'
-=======
       - '1197'
     status:
       code: 200
@@ -2643,7 +2632,6 @@
       - nosniff
       x-ms-arm-service-request-id:
       - 92e58347-9a73-4c53-8afa-808c3c53718f
->>>>>>> 807faccc
     status:
       code: 200
       message: OK
