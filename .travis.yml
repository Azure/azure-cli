dist: trusty
sudo: off
language: python
addons:
  apt:
    packages:
      - libssl-dev
      - libffi-dev
      - python-dev
install: echo 'skip'
cache: pip
jobs:
  include:
<<<<<<< HEAD
   - stage: all
     env: CODE_COVERAGE="True"
     python: 2.7
     install: python scripts/dev_setup.py
     script: scripts/build.sh
   -
     env: CODE_COVERAGE="True"
     python: 3.6
     install: python scripts/dev_setup.py
     script: scripts/build.sh
=======
    - stage: build
      script: ./scripts/ci/build.sh
    - stage: verify
      env: PURPOSE='Automation'
      script: ./scripts/ci/test_automation.sh
      python: 3.6
    - stage: verify
      env: PURPOSE='Automation'
      script: ./scripts/ci/test_automation.sh
      python: 2.7
    - stage: verify
      script: ./scripts/ci/test_static.sh
      env: PURPOSE='Static Check'
      python: 3.6
    - stage: verify
      script: ./scripts/ci/test_integration.sh
      env: PURPOSE='Integration'
      python: 3.6
    - stage: verify
      script: ./scripts/ci/test_integration.sh
      env: PURPOSE='Integration'
      python: 2.7
    - stage: publish
      script: ./scripts/ci/publish.sh
>>>>>>> df44e5f5
<|MERGE_RESOLUTION|>--- conflicted
+++ resolved
@@ -11,18 +11,6 @@
 cache: pip
 jobs:
   include:
-<<<<<<< HEAD
-   - stage: all
-     env: CODE_COVERAGE="True"
-     python: 2.7
-     install: python scripts/dev_setup.py
-     script: scripts/build.sh
-   -
-     env: CODE_COVERAGE="True"
-     python: 3.6
-     install: python scripts/dev_setup.py
-     script: scripts/build.sh
-=======
     - stage: build
       script: ./scripts/ci/build.sh
     - stage: verify
@@ -32,19 +20,4 @@
     - stage: verify
       env: PURPOSE='Automation'
       script: ./scripts/ci/test_automation.sh
-      python: 2.7
-    - stage: verify
-      script: ./scripts/ci/test_static.sh
-      env: PURPOSE='Static Check'
-      python: 3.6
-    - stage: verify
-      script: ./scripts/ci/test_integration.sh
-      env: PURPOSE='Integration'
-      python: 3.6
-    - stage: verify
-      script: ./scripts/ci/test_integration.sh
-      env: PURPOSE='Integration'
-      python: 2.7
-    - stage: publish
-      script: ./scripts/ci/publish.sh
->>>>>>> df44e5f5
+      python: 2.7