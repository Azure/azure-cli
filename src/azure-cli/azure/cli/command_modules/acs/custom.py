--- conflicted
+++ resolved
@@ -68,37 +68,6 @@
 
 from azure.mgmt.containerservice.models import ContainerServiceOrchestratorTypes
 
-<<<<<<< HEAD
-=======
-from azure.mgmt.containerservice.v2021_03_01.models import ContainerServiceNetworkProfile
-from azure.mgmt.containerservice.v2021_03_01.models import ContainerServiceLinuxProfile
-from azure.mgmt.containerservice.v2021_03_01.models import ManagedClusterServicePrincipalProfile
-from azure.mgmt.containerservice.v2021_03_01.models import ContainerServiceSshConfiguration
-from azure.mgmt.containerservice.v2021_03_01.models import ContainerServiceSshPublicKey
-from azure.mgmt.containerservice.v2021_03_01.models import ManagedCluster
-from azure.mgmt.containerservice.v2021_03_01.models import ManagedClusterAADProfile
-from azure.mgmt.containerservice.v2021_03_01.models import ManagedClusterAddonProfile
-from azure.mgmt.containerservice.v2021_03_01.models import ManagedClusterAgentPoolProfile
-from azure.mgmt.containerservice.v2021_03_01.models import ManagedClusterIdentity
-from azure.mgmt.containerservice.v2021_03_01.models import AgentPool
-from azure.mgmt.containerservice.v2021_03_01.models import AgentPoolUpgradeSettings
-from azure.mgmt.containerservice.v2021_03_01.models import ManagedClusterSKU
-from azure.mgmt.containerservice.v2021_03_01.models import ManagedClusterWindowsProfile
-from azure.mgmt.containerservice.v2021_03_01.models import (
-    Components1Umhcm8SchemasManagedclusteridentityPropertiesUserassignedidentitiesAdditionalproperties)
-from azure.mgmt.containerservice.v2021_03_01.models import RunCommandRequest
-
-from azure.mgmt.containerservice.v2019_09_30_preview.models import OpenShiftManagedClusterAgentPoolProfile
-from azure.mgmt.containerservice.v2019_09_30_preview.models import OpenShiftAgentPoolProfileRole
-from azure.mgmt.containerservice.v2019_09_30_preview.models import OpenShiftManagedClusterIdentityProvider
-from azure.mgmt.containerservice.v2019_09_30_preview.models import OpenShiftManagedClusterAADIdentityProvider
-from azure.mgmt.containerservice.v2019_09_30_preview.models import OpenShiftManagedCluster
-from azure.mgmt.containerservice.v2019_09_30_preview.models import OpenShiftRouterProfile
-from azure.mgmt.containerservice.v2019_09_30_preview.models import OpenShiftManagedClusterAuthProfile
-from azure.mgmt.containerservice.v2019_09_30_preview.models import NetworkProfile
-from azure.mgmt.containerservice.v2019_09_30_preview.models import OpenShiftManagedClusterMonitorProfile
-
->>>>>>> 00dc8862
 from ._client_factory import cf_container_services
 from ._client_factory import cf_resource_groups
 from ._client_factory import get_auth_management_client
@@ -1992,10 +1961,6 @@
                no_wait=False,
                yes=False,
                enable_azure_rbac=False):
-    ManagedClusterIdentityUserAssignedIdentitiesValue = cmd.get_models(
-        'ManagedClusterIdentityUserAssignedIdentitiesValue',
-        resource_type=ResourceType.MGMT_CONTAINERSERVICE,
-        operation_group='managed_clusters')
     ManagedClusterWindowsProfile = cmd.get_models('ManagedClusterWindowsProfile',
                                                   resource_type=ResourceType.MGMT_CONTAINERSERVICE,
                                                   operation_group='managed_clusters')
@@ -2029,6 +1994,10 @@
     ManagedCluster = cmd.get_models('ManagedCluster',
                                     resource_type=ResourceType.MGMT_CONTAINERSERVICE,
                                     operation_group='managed_clusters')
+    Components1Umhcm8SchemasManagedclusteridentityPropertiesUserassignedidentitiesAdditionalproperties = cmd.get_models(
+        'Components1Umhcm8SchemasManagedclusteridentityPropertiesUserassignedidentitiesAdditionalproperties',
+        resource_type=ResourceType.MGMT_CONTAINERSERVICE,
+        operation_group='managed_clusters')
 
     _validate_ssh_key(no_ssh_key, ssh_key_value)
     subscription_id = get_subscription_id(cmd.cli_ctx)
@@ -2550,6 +2519,9 @@
                            aad_client_app_id=None,
                            aad_tenant_id=None,
                            no_wait=False):
+    ManagedClusterServicePrincipalProfile = cmd.get_models('ManagedClusterServicePrincipalProfile',
+                                                           resource_type=ResourceType.MGMT_CONTAINERSERVICE,
+                                                           operation_group='managed_clusters')
     if bool(reset_service_principal) == bool(reset_aad):
         raise CLIError(
             'usage error: --reset-service-principal | --reset-aad-profile')
@@ -2629,10 +2601,6 @@
                no_wait=False,
                enable_azure_rbac=False,
                disable_azure_rbac=False):
-    ManagedClusterIdentityUserAssignedIdentitiesValue = cmd.get_models(
-        'ManagedClusterIdentityUserAssignedIdentitiesValue',
-        resource_type=ResourceType.MGMT_CONTAINERSERVICE,
-        operation_group='managed_clusters')
     ManagedClusterSKU = cmd.get_models('ManagedClusterSKU',
                                        resource_type=ResourceType.MGMT_CONTAINERSERVICE,
                                        operation_group='managed_clusters')
@@ -2642,6 +2610,10 @@
     ManagedClusterIdentity = cmd.get_models('ManagedClusterIdentity',
                                             resource_type=ResourceType.MGMT_CONTAINERSERVICE,
                                             operation_group='managed_clusters')
+    Components1Umhcm8SchemasManagedclusteridentityPropertiesUserassignedidentitiesAdditionalproperties = cmd.get_models(
+        'Components1Umhcm8SchemasManagedclusteridentityPropertiesUserassignedidentitiesAdditionalproperties',
+        resource_type=ResourceType.MGMT_CONTAINERSERVICE,
+        operation_group='managed_clusters')
     update_autoscaler = enable_cluster_autoscaler + \
         disable_cluster_autoscaler + update_cluster_autoscaler
     update_lb_profile = is_load_balancer_profile_provided(load_balancer_managed_outbound_ip_count,
