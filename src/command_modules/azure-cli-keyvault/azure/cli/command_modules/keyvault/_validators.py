--- conflicted
+++ resolved
@@ -247,11 +247,7 @@
 def validate_vault_id(entity_type):
 
     def _validate(ns):
-<<<<<<< HEAD
-        from azure.keyvault.custom.key_vault_id import KeyVaultIdentifier
-=======
         from azure.keyvault.key_vault_id import KeyVaultIdentifier
->>>>>>> f9360251
         name = getattr(ns, entity_type.replace('deleted', '') + '_name', None)
         vault = getattr(ns, 'vault_base_url', None)
         identifier = getattr(ns, 'identifier', None)
