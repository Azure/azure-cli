# --------------------------------------------------------------------------------------------
# Copyright (c) Microsoft Corporation. All rights reserved.
# Licensed under the MIT License. See License.txt in the project root for license information.
# --------------------------------------------------------------------------------------------
import os

from azure.cli.core.test_utils.vcr_test_base import (ResourceGroupVCRTestBase,
                                                     JMESPathCheck, NoneCheck)

TEST_DIR = os.path.abspath(os.path.join(os.path.abspath(__file__), '..'))

#pylint: disable=line-too-long

class WebappBasicE2ETest(ResourceGroupVCRTestBase):

    def __init__(self, test_method):
        super(WebappBasicE2ETest, self).__init__(__file__, test_method, resource_group='azurecli-webapp-e2e2')

    def test_webapp_e2e(self):
        self.execute()

    def body(self):
        webapp_name = 'webapp-e2e3'
        plan = 'webapp-e2e-plan'
        result = self.cmd('appservice plan create -g {} -n {}'.format(self.resource_group, plan))
        self.cmd('appservice plan list -g {}'.format(self.resource_group), checks=[
            JMESPathCheck('length(@)', 1),
            JMESPathCheck('[0].name', plan),
            JMESPathCheck('[0].sku.tier', 'Basic'),
            JMESPathCheck('[0].sku.name', 'B1')
            ])
        self.cmd('appservice plan list', checks=[
            JMESPathCheck("length([?name=='{}'])".format(plan), 1)
            ])
        self.cmd('appservice plan show -g {} -n {}'.format(self.resource_group, plan), checks=[
            JMESPathCheck('name', plan)
            ])
        #scale up
        self.cmd('appservice plan update  -g {} -n {} --sku S1'.format(self.resource_group, plan), checks=[
            JMESPathCheck('name', plan),
            JMESPathCheck('sku.tier', 'Standard'),
            JMESPathCheck('sku.name', 'S1')
            ])

        result = self.cmd('appservice web create -g {} -n {} --plan {}'.format(self.resource_group, webapp_name, plan), checks=[
            JMESPathCheck('state', 'Running'),
            JMESPathCheck('name', webapp_name),
            JMESPathCheck('hostNames[0]', webapp_name + '.azurewebsites.net')
            ])
        result = self.cmd('appservice web list -g {}'.format(self.resource_group), checks=[
            JMESPathCheck('length(@)', 1),
            JMESPathCheck('[0].name', webapp_name),
            JMESPathCheck('[0].hostNames[0]', webapp_name + '.azurewebsites.net')
            ])
        result = self.cmd('appservice web show -g {} -n {}'.format(self.resource_group, webapp_name), checks=[
            JMESPathCheck('name', webapp_name),
            JMESPathCheck('hostNames[0]', webapp_name + '.azurewebsites.net')
            ])

        result = self.cmd('appservice web source-control config-local-git -g {} -n {}'.format(self.resource_group, webapp_name))
        self.assertTrue(result['url'].endswith(webapp_name + '.git'))
        self.cmd('appservice web source-control show -g {} -n {}'.format(self.resource_group, webapp_name), checks=[
            JMESPathCheck('repoUrl', 'https://{}.scm.azurewebsites.net'.format(webapp_name))
            ])

        #turn on diagnostics
        test_cmd = ('appservice web log config -g {} -n {} --level verbose'.format(self.resource_group, webapp_name) + ' '
                    '--application-logging true --detailed-error-messages true --failed-request-tracing true --web-server-logging filesystem')
        self.cmd(test_cmd)
        result = self.cmd('appservice web config show -g {} -n {}'.format(self.resource_group, webapp_name), checks=[
            JMESPathCheck('detailedErrorLoggingEnabled', True),
            JMESPathCheck('httpLoggingEnabled', True),
            JMESPathCheck('scmType', 'LocalGit'),
            JMESPathCheck('requestTracingEnabled', True)
            #TODO: contact webapp team for where to retrieve 'level'
            ])

        self.cmd('appservice web stop -g {} -n {}'.format(self.resource_group, webapp_name))
        self.cmd('appservice web show -g {} -n {}'.format(self.resource_group, webapp_name), checks=[
            JMESPathCheck('state', 'Stopped'),
            JMESPathCheck('name', webapp_name)
            ])

        self.cmd('appservice web start -g {} -n {}'.format(self.resource_group, webapp_name))
        self.cmd('appservice web show -g {} -n {}'.format(self.resource_group, webapp_name), checks=[
            JMESPathCheck('state', 'Running'),
            JMESPathCheck('name', webapp_name)
            ])

        self.cmd('appservice web delete -g {} -n {}'.format(self.resource_group, webapp_name))
        #test empty service plan should be automatically deleted.
        result = self.cmd('appservice plan list -g {}'.format(self.resource_group), checks=[
            JMESPathCheck('length(@)', 0)
            ])

class WebappConfigureTest(ResourceGroupVCRTestBase):

    def __init__(self, test_method):
        super(WebappConfigureTest, self).__init__(__file__, test_method, resource_group='azurecli-webapp-config')
        self.webapp_name = 'webapp-config-test'

    def test_webapp_config(self):
        self.execute()

    def set_up(self):
        super(WebappConfigureTest, self).set_up()
        plan = 'webapp-config-plan'
        self.cmd('appservice plan create -g {} -n {} --sku B1'.format(self.resource_group, plan))
        self.cmd('appservice web create -g {} -n {} --plan {}'.format(self.resource_group, self.webapp_name, plan))

    def body(self):
        #site config testing

        #verify the baseline
        result = self.cmd('appservice web config show -g {} -n {}'.format(self.resource_group, self.webapp_name), checks=[
            JMESPathCheck('alwaysOn', False),
            JMESPathCheck('autoHealEnabled', False),
            JMESPathCheck('phpVersion', '5.6'),
            JMESPathCheck('netFrameworkVersion', 'v4.0'),
            JMESPathCheck('pythonVersion', ''),
            JMESPathCheck('use32BitWorkerProcess', True),
            JMESPathCheck('webSocketsEnabled', False)
            ])

        #update and verify
        checks = [
            JMESPathCheck('alwaysOn', True),
            JMESPathCheck('autoHealEnabled', True),
            JMESPathCheck('phpVersion', '7.0'),
            JMESPathCheck('netFrameworkVersion', 'v3.0'),
            JMESPathCheck('pythonVersion', '3.4'),
            JMESPathCheck('use32BitWorkerProcess', False),
            JMESPathCheck('webSocketsEnabled', True)
            ]
        result = self.cmd('appservice web config update -g {} -n {} --always-on true --auto-heal-enabled true --php-version 7.0 --net-framework-version v3.5 --python-version 3.4 --use-32bit-worker-process=false --web-sockets-enabled=true'.format(
            self.resource_group, self.webapp_name), checks=checks)
        result = self.cmd('appservice web config show -g {} -n {}'.format(self.resource_group, self.webapp_name), checks=checks)

        #site appsettings testing

        #update
        result = self.cmd('appservice web config appsettings update -g {} -n {} --settings s1=foo s2=bar s3=bar2'.format(self.resource_group, self.webapp_name), checks=[
            JMESPathCheck('s1', 'foo'),
            JMESPathCheck('s2', 'bar'),
            JMESPathCheck('s3', 'bar2')
            ])
        result = self.cmd('appservice web config appsettings show -g {} -n {}'.format(self.resource_group, self.webapp_name), checks=[
            JMESPathCheck('s1', 'foo'),
            JMESPathCheck('s2', 'bar'),
            JMESPathCheck('s3', 'bar2')
            ])

        #delete
        self.cmd('appservice web config appsettings delete -g {} -n {} --setting-names s1 s2'.format(self.resource_group, self.webapp_name))
        result = self.cmd('appservice web config appsettings show -g {} -n {}'.format(self.resource_group, self.webapp_name))
        self.assertTrue('s1' not in result)
        self.assertTrue('s2' not in result)
        self.assertTrue('s3' in result)

        self.cmd('appservice web config hostname list -g {} --webapp {}'.format(self.resource_group, self.webapp_name), checks=[
            JMESPathCheck('length(@)', 1),
            JMESPathCheck('[0].name', '{0}/{0}.azurewebsites.net'.format(self.webapp_name))
            ])

class WebappScaleTest(ResourceGroupVCRTestBase):

    def __init__(self, test_method):
        super(WebappScaleTest, self).__init__(__file__, test_method, resource_group='azurecli-webapp-scale')

    def test_webapp_scale(self):
        self.execute()

    def body(self):
        plan = 'webapp-scale-plan'
        #start with shared sku
        self.cmd('appservice plan create -g {} -n {} --sku SHARED'.format(self.resource_group, plan), checks=[
            JMESPathCheck('sku.name', 'D1'),
            JMESPathCheck('sku.tier', 'Shared'),
            JMESPathCheck('sku.size', 'D1'),
            JMESPathCheck('sku.family', 'D'),
            JMESPathCheck('sku.capacity', 0) #0 means the default value: 1 instance
            ])
        #scale up
        self.cmd('appservice plan update -g {} -n {} --sku S2'.format(self.resource_group, plan), checks=[
            JMESPathCheck('sku.name', 'S2'),
            JMESPathCheck('sku.tier', 'Standard'),
            JMESPathCheck('sku.size', 'S2'),
            JMESPathCheck('sku.family', 'S')
            ])
        #scale down
        self.cmd('appservice plan update -g {} -n {} --sku B1'.format(self.resource_group, plan), checks=[
            JMESPathCheck('sku.name', 'B1'),
            JMESPathCheck('sku.tier', 'Basic'),
            JMESPathCheck('sku.size', 'B1'),
            JMESPathCheck('sku.family', 'B')
            ])
        #scale out
        self.cmd('appservice plan update -g {} -n {} --number-of-workers 2'.format(self.resource_group, plan), checks=[
            JMESPathCheck('sku.name', 'B1'),
            JMESPathCheck('sku.tier', 'Basic'),
            JMESPathCheck('sku.size', 'B1'),
            JMESPathCheck('sku.family', 'B'),
            JMESPathCheck('sku.capacity', 2)
            ])

class AppServiceBadErrorPolishTest(ResourceGroupVCRTestBase):
    def __init__(self, test_method):
        super(AppServiceBadErrorPolishTest, self).__init__(__file__, test_method, resource_group='clitest-error')
        self.resource_group2 = 'clitest-error2'
        self.webapp_name = 'webapp-error-test123'
        self.plan = 'webapp-error-plan'

    def test_appservice_error_polish(self):
        self.execute()

    def set_up(self):
        super(AppServiceBadErrorPolishTest, self).set_up()
        self.cmd('group create -n {} -l westus'.format(self.resource_group2))
        self.cmd('appservice plan create -g {} -n {} --sku b1'.format(self.resource_group, self.plan))
        self.cmd('appservice web create -g {} -n {} --plan {}'.format(self.resource_group, self.webapp_name, self.plan))
        self.cmd('appservice plan create -g {} -n {} --sku b1'.format(self.resource_group2, self.plan))

    def tear_down(self):
        super(AppServiceBadErrorPolishTest, self).tear_down()
        self.cmd('group delete -n {} --yes'.format(self.resource_group2))

    def body(self):
        # we will try to produce an error by try creating 2 webapp with same name in different groups
        self.cmd('appservice web create -g {} -n {} --plan {}'.format(self.resource_group2, self.webapp_name, self.plan),
                 allowed_exceptions='Website with given name {} already exists'.format(self.webapp_name))

#this test doesn't contain the ultimate verification which you need to manually load the frontpage in a browser
class LinuxWebappSceanrioTest(ResourceGroupVCRTestBase):
    def __init__(self, test_method):
        super(LinuxWebappSceanrioTest, self).__init__(__file__, test_method, resource_group='cli-webapp-linux2')

    def test_linux_webapp(self):
        self.execute()

    def body(self):
        plan = 'webapp-linux-plan'
        webapp = 'webapp-linux1'
        self.cmd('appservice plan create -g {} -n {} --sku S1 --is-linux' .format(self.resource_group, plan), checks=[
            JMESPathCheck('reserved', True), #this weird field means it is a linux
            JMESPathCheck('sku.name', 'S1'),
            ])
        self.cmd('appservice web create -g {} -n {} --plan {}'.format(self.resource_group, webapp, plan), checks=[
            JMESPathCheck('name', webapp),
            ])
        self.cmd('appservice web config update -g {} -n {} --startup-file {}'.format(self.resource_group, webapp, 'process.json'), checks=[
            JMESPathCheck('appCommandLine', 'process.json')
            ])
        self.cmd('appservice web config container update -g {} -n {} --docker-custom-image-name {} --docker-registry-server-password {} --docker-registry-server-user {} --docker-registry-server-url {}'.format(
            self.resource_group, webapp, 'foo-image', 'foo-password', 'foo-user', 'foo-url'), checks=[
                JMESPathCheck('DOCKER_CUSTOM_IMAGE_NAME', 'foo-image'),
                JMESPathCheck('DOCKER_REGISTRY_SERVER_URL', 'foo-url'),
                JMESPathCheck('DOCKER_REGISTRY_SERVER_USERNAME', 'foo-user'),
                JMESPathCheck('DOCKER_REGISTRY_SERVER_PASSWORD', 'foo-password')
                ])
        self.cmd('appservice web config container show -g {} -n {} '.format(self.resource_group, webapp), checks=[
            JMESPathCheck('DOCKER_CUSTOM_IMAGE_NAME', 'foo-image'),
            JMESPathCheck('DOCKER_REGISTRY_SERVER_URL', 'foo-url'),
            JMESPathCheck('DOCKER_REGISTRY_SERVER_USERNAME', 'foo-user'),
            JMESPathCheck('DOCKER_REGISTRY_SERVER_PASSWORD', 'foo-password')
            ])
        self.cmd('appservice web config container delete -g {} -n {}'.format(self.resource_group, webapp))
        self.cmd('appservice web config container show -g {} -n {} '.format(self.resource_group, webapp), checks=NoneCheck())

class WebappGitScenarioTest(ResourceGroupVCRTestBase):
    def __init__(self, test_method):
        super(WebappGitScenarioTest, self).__init__(__file__, test_method, resource_group='cli-webapp-git4')

    def test_webapp_git(self):
        self.execute()

    def body(self):
        plan = 'webapp-git-plan5'
        webapp = 'web-git-test2'

        #You can create and use any repros with the 3 files under "./sample_web"
        test_git_repo = 'https://github.com/yugangw-msft/azure-site-test'

        self.cmd('appservice plan create -g {} -n {} --sku S1'.format(self.resource_group, plan))
        self.cmd('appservice web create -g {} -n {} --plan {}'.format(self.resource_group, webapp, plan))

        self.cmd('appservice web source-control config -g {} -n {} --repo-url {} --branch {}'.format(self.resource_group, webapp, test_git_repo, 'master'), checks=[
            JMESPathCheck('repoUrl', test_git_repo),
            JMESPathCheck('isMercurial', False),
            JMESPathCheck('branch', 'master')
            ])

        import time
        time.sleep(30) # 30 seconds should be enough for the deployment finished(Skipped under playback mode)

        import requests
        r = requests.get('http://{}.azurewebsites.net'.format(webapp))
        #verify the web page
        self.assertTrue('Hello world' in str(r.content))

        self.cmd('appservice web source-control show -g {} -n {}'.format(self.resource_group, webapp), checks=[
            JMESPathCheck('repoUrl', test_git_repo),
            JMESPathCheck('isMercurial', False),
            JMESPathCheck('branch', 'master')
            ])
        self.cmd('appservice web source-control delete -g {} -n {}'.format(self.resource_group, webapp), checks=[
            JMESPathCheck('repoUrl', None)
            ])

class WebappSlotScenarioTest(ResourceGroupVCRTestBase):
    def __init__(self, test_method):
        super(WebappSlotScenarioTest, self).__init__(__file__, test_method, resource_group='cli-webapp-slot2')
        self.plan = 'webapp-slot-test2-plan'
        self.webapp = 'web-slot-test2'

    def test_webapp_slot(self):
        self.execute()

    def body(self):
        self.cmd('appservice plan create -g {} -n {} --sku S1'.format(self.resource_group, self.plan))
        self.cmd('appservice web create -g {} -n {} --plan {}'.format(self.resource_group, self.webapp, self.plan))
        #You can create and use any repros with the 3 files under "./sample_web" and with a 'staging 'branch
        slot = 'staging'
        test_git_repo = 'https://github.com/yugangw-msft/azure-site-test'


        self.cmd('appservice web deployment slot create -g {} -n {} --slot {}'.format(self.resource_group, self.webapp, slot), checks=[
            JMESPathCheck('name', self.webapp + '/' + slot)
            ])

        self.cmd('appservice web source-control config -g {} -n {} --repo-url {} --branch {} --slot {}'.format(self.resource_group, self.webapp, test_git_repo, slot, slot), checks=[
            JMESPathCheck('repoUrl', test_git_repo),
            JMESPathCheck('branch', slot)
            ])

        import time
        time.sleep(30) # 30 seconds should be enough for the deployment finished(Skipped under playback mode)

        import requests
        r = requests.get('http://{}-{}.azurewebsites.net'.format(self.webapp, slot))
        #verify the web page contains content from the staging branch
        self.assertTrue('Staging' in str(r.content))

        self.cmd('appservice web deployment slot swap -g {} -n {} --slot {}'.format(self.resource_group, self.webapp, slot))

        time.sleep(30) # 30 seconds should be enough for the slot swap finished(Skipped under playback mode)

        r = requests.get('http://{}.azurewebsites.net'.format(self.webapp))
        #verify the web page contains content from the staging branch
        self.assertTrue('Staging' in str(r.content))

        self.cmd('appservice web deployment slot list -g {} -n {}'.format(self.resource_group, self.webapp), checks=[
            JMESPathCheck("length([])", 1),
            JMESPathCheck('[0].name', self.webapp + '/' + slot),
            ])
        self.cmd('appservice web deployment slot delete -g {} -n {} --slot {}'.format(self.resource_group, self.webapp, slot), checks=NoneCheck())

<<<<<<< HEAD
class WebappSSLCertTest(ResourceGroupVCRTestBase):

    def __init__(self, test_method):
        super(WebappSSLCertTest, self).__init__(__file__, test_method, resource_group='test_cli_webapp_ssl')
        self.webapp_name = 'webapp-ssl-test123'

    def test_webapp_ssl(self):
        self.execute()

    def body(self):
        plan = 'webapp-ssl-test-plan'

        #Cert Generated using
        #https://docs.microsoft.com/en-us/azure/app-service-web/web-sites-configure-ssl-certificate#bkmk_ssopenssl

        pfx_file = os.path.join(TEST_DIR, 'server.pfx')
        cert_password = 'test'
        cert_thumbprint = 'DB2BA6898D0B330A93E7F69FF505C61EF39921B6'
        self.cmd('appservice plan create -g {} -n {} --sku B1'.format(self.resource_group, plan))
        self.cmd('appservice web create -g {} -n {} --plan {}'.format(self.resource_group, self.webapp_name, plan))
        self.cmd('appservice web config ssl upload -g {} -n {} --certificate-file "{}" --certificate-password {}'.format(self.resource_group, self.webapp_name, pfx_file, cert_password), checks=[
            JMESPathCheck('thumbprint', cert_thumbprint)
            ])
        self.cmd('appservice web config ssl bind -g {} -n {} --certificate-thumbprint {} --ssl-type {}'.format(self.resource_group, self.webapp_name, cert_thumbprint, 'SNI'), checks=[
            JMESPathCheck('hostNameSslStates[0].sslState', 'SniEnabled'),
            JMESPathCheck('hostNameSslStates[0].thumbprint', cert_thumbprint)
            ])
        self.cmd('appservice web config ssl unbind -g {} -n {} --certificate-thumbprint {}'.format(self.resource_group, self.webapp_name, cert_thumbprint), checks=[
            JMESPathCheck('hostNameSslStates[0].sslState', 'Disabled')
            ])
        self.cmd('appservice web config ssl delete -g {} -n {} --certificate-thumbprint {}'.format(self.resource_group, self.webapp_name, cert_thumbprint))
        self.cmd('appservice web delete -g {} -n {}'.format(self.resource_group, self.webapp_name))
=======
class WebappBackupConfigScenarioTest(ResourceGroupVCRTestBase):

    def __init__(self, test_method):
        super(WebappBackupConfigScenarioTest, self).__init__(__file__, test_method, resource_group='cli-webapp-backup')
        self.webapp_name = 'azurecli-webapp-backupconfigtest'

    def test_webapp_backup_config(self):
        self.execute()

    def set_up(self):
        super(WebappBackupConfigScenarioTest, self).set_up()
        plan = 'webapp-backup-plan'
        self.cmd('appservice plan create -g {} -n {} --sku S1'.format(self.resource_group, plan))
        self.cmd('appservice web create -g {} -n {} --plan {}'.format(self.resource_group, self.webapp_name, plan))

    def body(self):
        sas_url = 'https://azureclistore.blob.core.windows.net/sitebackups?sv=2015-04-05&sr=c&sig=%2FjH1lEtbm3uFqtMI%2BfFYwgrntOs1qhGnpGv9uRibJ7A%3D&se=2017-02-14T04%3A53%3A28Z&sp=rwdl'
        frequency = '1d'
        db_conn_str = 'Server=tcp:cli-backup.database.windows.net,1433;Initial Catalog=cli-db;Persist Security Info=False;User ID=cliuser;Password=cli!password1;MultipleActiveResultSets=False;Encrypt=True;TrustServerCertificate=False;Connection Timeout=30;'
        retention_period = 5

        # set without databases
        self.cmd('appservice web config backup update -g {} --webapp-name {} --frequency {} --container-url {}  --retain-one true --retention {}'
                 .format(self.resource_group, self.webapp_name, frequency, sas_url, retention_period), checks=NoneCheck())

        checks = [
            JMESPathCheck('backupSchedule.frequencyInterval', 1),
            JMESPathCheck('backupSchedule.frequencyUnit', 'Day'),
            JMESPathCheck('backupSchedule.keepAtLeastOneBackup', True),
            JMESPathCheck('backupSchedule.retentionPeriodInDays', retention_period)
            ]
        self.cmd('appservice web config backup show -g {} --webapp-name {}'.format(self.resource_group, self.webapp_name), checks=checks)

        # update with databases
        database_name = 'cli-db'
        database_type = 'SqlAzure'
        self.cmd('appservice web config backup update -g {} --webapp-name {} --db-connection-string "{}" --db-name {} --db-type {} --retain-one true'
                 .format(self.resource_group, self.webapp_name, db_conn_str, database_name, database_type), checks=NoneCheck())

        checks = [
            JMESPathCheck('backupSchedule.frequencyInterval', 1),
            JMESPathCheck('backupSchedule.frequencyUnit', 'Day'),
            JMESPathCheck('backupSchedule.keepAtLeastOneBackup', True),
            JMESPathCheck('backupSchedule.retentionPeriodInDays', retention_period),
            JMESPathCheck('databases[0].connectionString', db_conn_str),
            JMESPathCheck('databases[0].databaseType', database_type),
            JMESPathCheck('databases[0].name', database_name)
            ]
        self.cmd('appservice web config backup show -g {} --webapp-name {}'.format(self.resource_group, self.webapp_name), checks=checks)

        # update frequency and retention only
        frequency = '18h'
        retention_period = 7
        self.cmd('appservice web config backup update -g {} --webapp-name {} --frequency {} --retain-one false --retention {}'
                 .format(self.resource_group, self.webapp_name, frequency, retention_period), checks=NoneCheck())

        checks = [
            JMESPathCheck('backupSchedule.frequencyInterval', 18),
            JMESPathCheck('backupSchedule.frequencyUnit', 'Hour'),
            JMESPathCheck('backupSchedule.keepAtLeastOneBackup', False),
            JMESPathCheck('backupSchedule.retentionPeriodInDays', retention_period),
            JMESPathCheck('databases[0].connectionString', db_conn_str),
            JMESPathCheck('databases[0].databaseType', database_type),
            JMESPathCheck('databases[0].name', database_name)
            ]
        self.cmd('appservice web config backup show -g {} --webapp-name {}'.format(self.resource_group, self.webapp_name), checks=checks)

class WebappBackupRestoreScenarioTest(ResourceGroupVCRTestBase):

    def __init__(self, test_method):
        super(WebappBackupRestoreScenarioTest, self).__init__(__file__, test_method, resource_group='cli-webapp-backup')
        self.webapp_name = 'azurecli-webapp-backuptest2'

    def test_webapp_backup_restore(self):
        self.execute()

    def set_up(self):
        super(WebappBackupRestoreScenarioTest, self).set_up()
        plan = 'webapp-backup-plan'
        self.cmd('appservice plan create -g {} -n {} --sku S1'.format(self.resource_group, plan))
        self.cmd('appservice web create -g {} -n {} --plan {}'.format(self.resource_group, self.webapp_name, plan))

    def body(self):
        sas_url = 'https://azureclistore.blob.core.windows.net/sitebackups?sv=2015-04-05&sr=c&sig=%2FjH1lEtbm3uFqtMI%2BfFYwgrntOs1qhGnpGv9uRibJ7A%3D&se=2017-02-14T04%3A53%3A28Z&sp=rwdl'
        db_conn_str = 'Server=tcp:cli-backup.database.windows.net,1433;Initial Catalog=cli-db;Persist Security Info=False;User ID=cliuser;Password=cli!password1;MultipleActiveResultSets=False;Encrypt=True;TrustServerCertificate=False;Connection Timeout=30;'
        database_name = 'cli-db'
        database_type = 'SqlAzure'
        backup_name = 'mybackup'

        create_checks = [
            JMESPathCheck('backupItemName', backup_name),
            JMESPathCheck('storageAccountUrl', sas_url),
            JMESPathCheck('databases[0].connectionString', db_conn_str),
            JMESPathCheck('databases[0].databaseType', database_type),
            JMESPathCheck('databases[0].name', database_name)
            ]
        self.cmd('appservice web config backup create -g {} --webapp-name {} --container-url {} --db-connection-string "{}" --db-name {} --db-type {} --backup-name {}'
                 .format(self.resource_group, self.webapp_name, sas_url, db_conn_str, database_name, database_type, backup_name), checks=create_checks)

        list_checks = [
            JMESPathCheck('[-1].backupItemName', backup_name),
            JMESPathCheck('[-1].storageAccountUrl', sas_url),
            JMESPathCheck('[-1].databases[0].connectionString', db_conn_str),
            JMESPathCheck('[-1].databases[0].databaseType', database_type),
            JMESPathCheck('[-1].databases[0].name', database_name)
            ]
        self.cmd('appservice web config backup list -g {} --webapp-name {}'.format(self.resource_group, self.webapp_name), checks=list_checks)

        import time
        time.sleep(300) # Allow plenty of time for a backup to finish -- database backup takes a while (skipped in playback)

        self.cmd('appservice web config backup restore -g {} --webapp-name {} --container-url {} --backup-name {} --db-connection-string "{}" --db-name {} --db-type {} --ignore-hostname-conflict --overwrite'
                 .format(self.resource_group, self.webapp_name, sas_url, backup_name, db_conn_str, database_name, database_type), checks=JMESPathCheck('name', self.webapp_name))
>>>>>>> fff21f80
<|MERGE_RESOLUTION|>--- conflicted
+++ resolved
@@ -354,7 +354,6 @@
             ])
         self.cmd('appservice web deployment slot delete -g {} -n {} --slot {}'.format(self.resource_group, self.webapp, slot), checks=NoneCheck())
 
-<<<<<<< HEAD
 class WebappSSLCertTest(ResourceGroupVCRTestBase):
 
     def __init__(self, test_method):
@@ -387,7 +386,7 @@
             ])
         self.cmd('appservice web config ssl delete -g {} -n {} --certificate-thumbprint {}'.format(self.resource_group, self.webapp_name, cert_thumbprint))
         self.cmd('appservice web delete -g {} -n {}'.format(self.resource_group, self.webapp_name))
-=======
+
 class WebappBackupConfigScenarioTest(ResourceGroupVCRTestBase):
 
     def __init__(self, test_method):
@@ -501,4 +500,3 @@
 
         self.cmd('appservice web config backup restore -g {} --webapp-name {} --container-url {} --backup-name {} --db-connection-string "{}" --db-name {} --db-type {} --ignore-hostname-conflict --overwrite'
                  .format(self.resource_group, self.webapp_name, sas_url, backup_name, db_conn_str, database_name, database_type), checks=JMESPathCheck('name', self.webapp_name))
->>>>>>> fff21f80
