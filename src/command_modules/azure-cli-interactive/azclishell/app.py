--- conflicted
+++ resolved
@@ -11,11 +11,7 @@
 import re
 import subprocess
 import sys
-<<<<<<< HEAD
-import threading
-=======
 from threading import Thread
->>>>>>> 2a59cee5
 
 import jmespath
 import six
