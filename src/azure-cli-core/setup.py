--- conflicted
+++ resolved
@@ -9,19 +9,7 @@
 from codecs import open
 from setuptools import setup
 
-<<<<<<< HEAD
-VERSION = "2.9.1"
-=======
-try:
-    from azure_bdist_wheel import cmdclass
-except ImportError:
-    from distutils import log as logger
-
-    logger.warn("Wheel is not available, disabling bdist_wheel hook")
-    cmdclass = {}
-
 VERSION = "2.10.0"
->>>>>>> fcc22803
 # If we have source, validate that our version numbers match
 # This should prevent uploading releases with mismatched versions.
 try:
