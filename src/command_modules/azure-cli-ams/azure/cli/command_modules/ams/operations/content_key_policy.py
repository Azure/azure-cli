# --------------------------------------------------------------------------------------------
# Copyright (c) Microsoft Corporation. All rights reserved.
# Licensed under the MIT License. See License.txt in the project root for license information.
# --------------------------------------------------------------------------------------------

# pylint: disable=line-too-long, too-many-arguments, too-many-locals, too-many-branches
from knack.util import CLIError

from azure.mgmt.media.models import (ContentKeyPolicyOption, ContentKeyPolicyClearKeyConfiguration,
                                     ContentKeyPolicyOpenRestriction, ContentKeyPolicySymmetricTokenKey,
                                     ContentKeyPolicyRsaTokenKey, ContentKeyPolicyX509CertificateTokenKey,
                                     ContentKeyPolicyTokenRestriction, ContentKeyPolicyTokenClaim,
                                     ContentKeyPolicyWidevineConfiguration)


def create_content_key_policy(client, resource_group_name, account_name, content_key_policy_name,
                              policy_option_name, description=None,
                              clear_key_configuration=False, open_restriction=False,
                              issuer=None, audience=None, symmetric_token_key=None, rsa_token_key_exponent=None,
                              rsa_token_key_modulus=None, x509_certificate_token_key=None,
                              alt_symmetric_token_keys=None, alt_rsa_token_key_exponents=None,
                              alt_rsa_token_key_modulus=None, alt_x509_certificate_token_keys=None,
                              token_claims=None, restriction_token_type=None,
                              open_id_connect_discovery_document=None, widevine_template=None):

    return _generate_content_key_policy_object(client, resource_group_name, account_name, content_key_policy_name,
                                               policy_option_name, clear_key_configuration, open_restriction,
                                               issuer, audience, symmetric_token_key, rsa_token_key_exponent,
                                               rsa_token_key_modulus, x509_certificate_token_key,
                                               alt_symmetric_token_keys, alt_rsa_token_key_exponents,
                                               alt_rsa_token_key_modulus, alt_x509_certificate_token_keys,
                                               token_claims, restriction_token_type, open_id_connect_discovery_document,
                                               widevine_template, description)


def show_content_key_policy(client, resource_group_name, account_name, content_key_policy_name,
                              with_secrets=False):

    if with_secrets:
        content_key_policy = client.get_policy_properties_with_secrets(resource_group_name=resource_group_name, account_name=account_name,
                                                         content_key_policy_name=content_key_policy_name)
        content_key_policy.options[0].restriction.primary_verification_key.key_value = bytes(content_key_policy.options[0].restriction.primary_verification_key.key_value).decode("utf-8")
        return content_key_policy
    else:
        return client.get(resource_group_name=resource_group_name, account_name=account_name,
                          content_key_policy_name=content_key_policy_name)

def add_content_key_policy_option(client, resource_group_name, account_name, content_key_policy_name,
                                  policy_option_name, clear_key_configuration=False, open_restriction=False,
                                  issuer=None, audience=None, symmetric_token_key=None, rsa_token_key_exponent=None,
                                  rsa_token_key_modulus=None, x509_certificate_token_key=None,
                                  alt_symmetric_token_keys=None, alt_rsa_token_key_exponents=None,
                                  alt_rsa_token_key_modulus=None, alt_x509_certificate_token_keys=None,
                                  token_claims=None, restriction_token_type=None,
                                  open_id_connect_discovery_document=None, widevine_template=None):

    return _generate_content_key_policy_object(client, resource_group_name, account_name, content_key_policy_name,
                                               policy_option_name, clear_key_configuration, open_restriction,
                                               issuer, audience, symmetric_token_key, rsa_token_key_exponent,
                                               rsa_token_key_modulus, x509_certificate_token_key,
                                               alt_symmetric_token_keys, alt_rsa_token_key_exponents,
                                               alt_rsa_token_key_modulus, alt_x509_certificate_token_keys,
                                               token_claims, restriction_token_type, open_id_connect_discovery_document,
                                               widevine_template)


def remove_content_key_policy_option(client, resource_group_name, account_name, content_key_policy_name,
                                     policy_option_name):
    policy = client.get_policy_properties_with_secrets(resource_group_name, account_name, content_key_policy_name)

    if all(option.name != policy_option_name for option in policy.options):
        raise CLIError('No policy option found with name "' + policy_option_name + '"')

    policy.options = list(filter(lambda option: option.name != policy_option_name, policy.options))

    return client.create_or_update(resource_group_name, account_name,
                                   content_key_policy_name, policy.options)


# Private methods used

def _generate_content_key_policy_object(client, resource_group_name, account_name, content_key_policy_name,
                                        policy_option_name, clear_key_configuration, open_restriction,
                                        issuer, audience, symmetric_token_key, rsa_token_key_exponent,
                                        rsa_token_key_modulus, x509_certificate_token_key,
                                        alt_symmetric_token_keys, alt_rsa_token_key_exponents,
                                        alt_rsa_token_key_modulus, alt_x509_certificate_token_keys,
                                        token_claims, restriction_token_type,
                                        open_id_connect_discovery_document, widevine_template, description=None):

    configuration = None
    restriction = None

    policy = client.get_policy_properties_with_secrets(resource_group_name, account_name, content_key_policy_name)
<<<<<<< HEAD
=======

    policy_options = policy.options if policy else []
>>>>>>> 9f49f660

    valid_token_restriction = _valid_token_restriction(symmetric_token_key, rsa_token_key_exponent,
                                                       rsa_token_key_modulus, x509_certificate_token_key,
                                                       restriction_token_type, issuer, audience)

    if _count_truthy([open_restriction, valid_token_restriction]) != 1:
        raise CLIError('You should use exactly one restriction type.')

    if _count_truthy([clear_key_configuration, widevine_template]) != 1:
        raise CLIError('You should use exactly one configuration type.')

    if clear_key_configuration:
        configuration = ContentKeyPolicyClearKeyConfiguration()

    if widevine_template:
        configuration = ContentKeyPolicyWidevineConfiguration(widevine_template=widevine_template)

    if open_restriction:
        restriction = ContentKeyPolicyOpenRestriction()

    if valid_token_restriction:
        if _token_restriction_keys_available(symmetric_token_key, rsa_token_key_exponent,
                                             rsa_token_key_modulus, x509_certificate_token_key) != 1:
            raise CLIError('You should use alternative (alt) token keys if you have more than one token key.')

        primary_verification_key = None
        _symmetric_keys = _coalesce_str(alt_symmetric_token_keys).split()
        _rsa_key_exponents = _coalesce_str(alt_rsa_token_key_exponents).split()
        _rsa_key_modulus = _coalesce_str(alt_rsa_token_key_modulus).split()
        _x509_keys = _coalesce_str(alt_x509_certificate_token_keys).split()
        alternative_keys = []
        _token_claims = []

        if symmetric_token_key is not None:
            primary_verification_key = _symmetric_token_key_factory(bytearray(symmetric_token_key, 'utf-8'))
        elif rsa_token_key_exponent is not None and rsa_token_key_modulus is not None:
            primary_verification_key = _rsa_token_key_factory(
                bytearray(rsa_token_key_exponent, 'utf-8'), bytearray(rsa_token_key_modulus, 'utf-8'))
        elif x509_certificate_token_key is not None:
            primary_verification_key = _x509_token_key_factory(
                bytearray(x509_certificate_token_key.replace('\\n', '\n'), 'utf-8'))

        # Extra validation to make sure exponents and modulus have the same cardinality
        if len(_rsa_key_exponents) != len(_rsa_key_modulus):
            raise CLIError('The number of alternative RSA key exponents and modulus differ.')

        for key in _symmetric_keys:
            alternative_keys.append(_symmetric_token_key_factory(key))

        for exp, mod in zip(_rsa_key_exponents, _rsa_key_modulus):
            alternative_keys.append(_rsa_token_key_factory(exp, mod))

        for key in _x509_keys:
            alternative_keys.append(_x509_token_key_factory(key))

        if token_claims is not None:
            for key in token_claims:
                claim = ContentKeyPolicyTokenClaim(claim_type=key,
                                                   claim_value=token_claims[key])
                _token_claims.append(claim)

        restriction = ContentKeyPolicyTokenRestriction(
            issuer=issuer, audience=audience, primary_verification_key=primary_verification_key,
            alternate_verification_keys=alternative_keys, required_claims=_token_claims,
            restriction_token_type=restriction_token_type,
            open_id_connect_discovery_document=open_id_connect_discovery_document)

    if restriction is None or configuration is None:
        raise CLIError(
            'Could not build content key policy option due to invalid restriction or configuration.')

    policy_option = ContentKeyPolicyOption(name=policy_option_name,
                                           configuration=configuration,
                                           restriction=restriction)

    policy_options.append(policy_option)

    return client.create_or_update(resource_group_name, account_name,
                                   content_key_policy_name, policy_options, description)


# Returns string if not null, or an empty string otherwise.
def _coalesce_str(value):
    return value or ''


# Counts how many values are truthy on a list.
def _count_truthy(values):
    return len([value for value in values if value])


def _symmetric_token_key_factory(symmetric_token_key):
    return ContentKeyPolicySymmetricTokenKey(key_value=symmetric_token_key)


def _rsa_token_key_factory(rsa_token_key_exponent, rsa_token_key_modulus):
    return ContentKeyPolicyRsaTokenKey(
        exponent=rsa_token_key_exponent, modulus=rsa_token_key_modulus)


def _x509_token_key_factory(x509_certificate_token_key):
    return ContentKeyPolicyX509CertificateTokenKey(
        raw_body=x509_certificate_token_key)


def _token_restriction_keys_available(symmetric_token_key, rsa_token_key_exponent, rsa_token_key_modulus,
                                      x509_certificate_token_key):
    return _count_truthy([symmetric_token_key, rsa_token_key_exponent and rsa_token_key_modulus,
                          x509_certificate_token_key])


def _valid_token_restriction(symmetric_token_key, rsa_token_key_exponent, rsa_token_key_modulus,
                             x509_certificate_token_key, restriction_token_type,
                             issuer, audience):
    available_keys = _token_restriction_keys_available(symmetric_token_key, rsa_token_key_exponent,
                                                       rsa_token_key_modulus, x509_certificate_token_key)
    return restriction_token_type and available_keys >= 1 and issuer and audience


def _read_json(path):
    with open(path, 'r') as file:
        return file.read()<|MERGE_RESOLUTION|>--- conflicted
+++ resolved
@@ -33,6 +33,16 @@
                                                widevine_template, description)
 
 
+    if open_restriction:
+        default_restriction = ContentKeyPolicyOpenRestriction()
+
+    options = [ContentKeyPolicyOption(name=policy_option_name,
+                                      configuration=default_configuration,
+                                      restriction=default_restriction)]
+
+    return client.create_or_update(resource_group_name, account_name,
+                                   content_key_policy_name, options, description)
+
 def show_content_key_policy(client, resource_group_name, account_name, content_key_policy_name,
                               with_secrets=False):
 
@@ -92,11 +102,8 @@
     restriction = None
 
     policy = client.get_policy_properties_with_secrets(resource_group_name, account_name, content_key_policy_name)
-<<<<<<< HEAD
-=======
 
     policy_options = policy.options if policy else []
->>>>>>> 9f49f660
 
     valid_token_restriction = _valid_token_restriction(symmetric_token_key, rsa_token_key_exponent,
                                                        rsa_token_key_modulus, x509_certificate_token_key,
