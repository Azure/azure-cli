--- conflicted
+++ resolved
@@ -1861,16 +1861,12 @@
         identity=identity
     )
 
-<<<<<<< HEAD
     if uptime_sla:
         mc.sku = ManagedClusterSKU(
             name="Basic",
             tier="Paid"
         )
 
-    # Add AAD session key to header
-    custom_headers = {'Ocp-Aad-Session-Key': principal_obj.get("aad_session_key")}
-=======
     # Add AAD session key to header.
     # If principal_obj is None, we will not add this header, this can happen
     # when the cluster enables managed identity. In this case, the header is useless
@@ -1878,7 +1874,6 @@
     custom_headers = None
     if principal_obj:
         custom_headers = {'Ocp-Aad-Session-Key': principal_obj.get("aad_session_key")}
->>>>>>> 4dfb0f80
 
     # Due to SPN replication latency, we do a few retries here
     max_retry = 30
