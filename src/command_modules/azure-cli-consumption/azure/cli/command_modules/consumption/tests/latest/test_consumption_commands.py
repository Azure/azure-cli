--- conflicted
+++ resolved
@@ -72,7 +72,6 @@
         else:
             self.assertIsNone(pricesheet['pricesheets'][0]['meterDetails'])
 
-<<<<<<< HEAD
     def _validate_marketplace(self, marketplace, billing_period_id=None):
         self.assertIsNotNone(marketplace)
         self.assertTrue(marketplace['id'])
@@ -96,15 +95,11 @@
         self.assertTrue(output_budget['timePeriod'])
         self.assertTrue(output_budget['name'])
 
-=======
-    @AllowLargeResponse()
->>>>>>> 1dbe0b48
     def test_consumption_pricesheet_billing_period(self):
         pricesheet = self.cmd('consumption pricesheet show -p 20171001').get_output_in_json()
         self.assertTrue(pricesheet)
         self._validate_pricesheet(pricesheet, False)
 
-    @AllowLargeResponse()
     def test_consumption_pricesheet(self):
         pricesheet = self.cmd('consumption pricesheet show').get_output_in_json()
         self.assertTrue(pricesheet)
