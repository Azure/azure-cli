--- conflicted
+++ resolved
@@ -2416,8 +2416,6 @@
     workspace_region = "eastus"
     workspace_region_code = "EUS"
 
-<<<<<<< HEAD
-=======
     # sanity check that locations and clouds match.
     if ((cloud_name.lower() == 'azurecloud' and AzureChinaRegionToOmsRegionMap.get(rg_location, False)) or
             (cloud_name.lower() == 'azurecloud' and AzureFairfaxRegionToOmsRegionMap.get(rg_location, False))):
@@ -2434,19 +2432,15 @@
         raise CLIError('Wrong cloud (azureusgovernment) setting for region {}, please use "az cloud set ..."'
                        .format(rg_location))
 
->>>>>>> b2fd927d
     if cloud_name.lower() == 'azurecloud':
         workspace_region = AzureCloudRegionToOmsRegionMap.get(rg_location, "eastus")
         workspace_region_code = AzureCloudLocationToOmsRegionCodeMap.get(workspace_region, "EUS")
     elif cloud_name.lower() == 'azurechinacloud':
         workspace_region = AzureChinaRegionToOmsRegionMap.get(rg_location, "chinaeast2")
         workspace_region_code = AzureChinaLocationToOmsRegionCodeMap.get(workspace_region, "EAST2")
-<<<<<<< HEAD
-=======
     elif cloud_name.lower() == 'azureusgovernment':
         workspace_region = AzureFairfaxRegionToOmsRegionMap.get(rg_location, "usgovvirginia")
         workspace_region_code = AzureFairfaxLocationToOmsRegionCodeMap.get(workspace_region, "USGV")
->>>>>>> b2fd927d
     else:
         logger.error("AKS Monitoring addon not supported in cloud : %s", cloud_name)
 
