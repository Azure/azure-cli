# --------------------------------------------------------------------------------------------
# Copyright (c) Microsoft Corporation. All rights reserved.
# Licensed under the MIT License. See License.txt in the project root for license information.
# --------------------------------------------------------------------------------------------

from azure.cli.command_modules.storage._client_factory import (cf_sa, cf_blob_container_mgmt, blob_data_service_factory,
                                                               page_blob_service_factory, file_data_service_factory,
                                                               multi_service_properties_factory,
                                                               cf_mgmt_policy,
                                                               cf_blob_data_gen_update, cf_sa_for_keys,
                                                               cf_mgmt_blob_services, cf_mgmt_file_shares,
                                                               cf_private_link, cf_private_endpoint,
                                                               cf_mgmt_encryption_scope, cf_mgmt_file_services,
                                                               cf_adls_file_system, cf_adls_directory,
                                                               cf_adls_file, cf_adls_service,
                                                               cf_blob_client, cf_blob_lease_client,
                                                               cf_or_policy, cf_container_client,
                                                               cf_queue_service, cf_table_service, cf_table_client,
                                                               cf_sa_blob_inventory, cf_blob_service, cf_queue_client,
                                                               cf_share_client, cf_share_service,
                                                               cf_share_file_client, cf_share_directory_client,
                                                               cf_container_lease_client)

from azure.cli.core.commands import CliCommandType
from azure.cli.core.commands.arm import show_exception_handler
from azure.cli.core.profiles import ResourceType


def load_command_table(self, _):  # pylint: disable=too-many-locals, too-many-statements
    storage_account_sdk = CliCommandType(
        operations_tmpl='azure.mgmt.storage.operations#StorageAccountsOperations.{}',
        client_factory=cf_sa,
        resource_type=ResourceType.MGMT_STORAGE
    )

    blob_service_mgmt_sdk = CliCommandType(
        operations_tmpl='azure.mgmt.storage.operations#BlobServicesOperations.{}',
        client_factory=cf_mgmt_blob_services,
        resource_type=ResourceType.MGMT_STORAGE
    )

    file_service_mgmt_sdk = CliCommandType(
        operations_tmpl='azure.mgmt.storage.operations#FileServicesOperations.{}',
        client_factory=cf_mgmt_file_services,
        resource_type=ResourceType.MGMT_STORAGE
    )

    file_shares_mgmt_sdk = CliCommandType(
        operations_tmpl='azure.mgmt.storage.operations#FileSharesOperations.{}',
        client_factory=cf_mgmt_file_shares,
        resource_type=ResourceType.MGMT_STORAGE
    )

    storage_account_sdk_keys = CliCommandType(
        operations_tmpl='azure.mgmt.storage.operations#StorageAccountsOperations.{}',
        client_factory=cf_sa_for_keys,
        resource_type=ResourceType.MGMT_STORAGE
    )

    private_link_resource_sdk = CliCommandType(
        operations_tmpl='azure.mgmt.storage.operations#PrivateLinkResourcesOperations.{}',
        client_factory=cf_private_link,
        resource_type=ResourceType.MGMT_STORAGE
    )

    private_endpoint_sdk = CliCommandType(
        operations_tmpl='azure.mgmt.storage.operations#PrivateEndpointConnectionsOperations.{}',
        client_factory=cf_private_endpoint,
        resource_type=ResourceType.MGMT_STORAGE
    )

    private_endpoint_custom_type = CliCommandType(
        operations_tmpl='azure.cli.command_modules.storage.operations.account#{}',
        client_factory=cf_private_endpoint,
        resource_type=ResourceType.MGMT_STORAGE)

    storage_account_custom_type = CliCommandType(
        operations_tmpl='azure.cli.command_modules.storage.operations.account#{}',
        client_factory=cf_sa)

    block_blob_sdk = CliCommandType(
        operations_tmpl='azure.multiapi.storage.blob.blockblobservice#BlockBlobService.{}',
        client_factory=blob_data_service_factory,
        resource_type=ResourceType.DATA_STORAGE)

    def get_custom_sdk(custom_module, client_factory, resource_type=ResourceType.DATA_STORAGE):
        """Returns a CliCommandType instance with specified operation template based on the given custom module name.
        This is useful when the command is not defined in the default 'custom' module but instead in a module under
        'operations' package."""
        return CliCommandType(
            operations_tmpl='azure.cli.command_modules.storage.operations.{}#'.format(
                custom_module) + '{}',
            client_factory=client_factory,
            resource_type=resource_type
        )

    with self.command_group('storage', command_type=block_blob_sdk,
                            custom_command_type=get_custom_sdk('azcopy', blob_data_service_factory)) as g:
        g.storage_custom_command('remove', 'storage_remove')

    with self.command_group('storage', custom_command_type=get_custom_sdk('azcopy', None)) as g:
        from ._validators import validate_azcopy_credential
        g.storage_custom_command('copy', 'storage_copy', validator=validate_azcopy_credential)

    with self.command_group('storage account', storage_account_sdk, resource_type=ResourceType.MGMT_STORAGE,
                            custom_command_type=storage_account_custom_type) as g:
        g.custom_command('check-name', 'check_name_availability')
        g.custom_command('create', 'create_storage_account')
        g.command('delete', 'delete', confirmation=True)
        g.show_command('show', 'get_properties')
        g.custom_command('list', 'list_storage_accounts')
        g.custom_command(
            'show-usage', 'show_storage_account_usage', min_api='2018-02-01')
        g.custom_command(
            'show-usage', 'show_storage_account_usage_no_location', max_api='2017-10-01')
        g.custom_command('show-connection-string',
                         'show_storage_account_connection_string')
        g.generic_update_command('update', getter_name='get_properties', setter_name='update',
                                 custom_func_name='update_storage_account', min_api='2016-12-01')
        failover_confirmation = """
        The secondary cluster will become the primary cluster after failover. Please understand the following impact to your storage account before you initiate the failover:
            1. Please check the Last Sync Time using `az storage account show` with `--expand geoReplicationStats` and check the "geoReplicationStats" property. This is the data you may lose if you initiate the failover.
            2. After the failover, your storage account type will be converted to locally redundant storage (LRS). You can convert your account to use geo-redundant storage (GRS).
            3. Once you re-enable GRS/GZRS for your storage account, Microsoft will replicate data to your new secondary region. Replication time is dependent on the amount of data to replicate. Please note that there are bandwidth charges for the bootstrap. Please refer to doc: https://azure.microsoft.com/pricing/details/bandwidth/
        """
        g.command('failover', 'begin_failover', supports_no_wait=True, is_preview=True, min_api='2018-07-01',
                  confirmation=failover_confirmation)
        g.command('hns-migration start', 'begin_hierarchical_namespace_migration',
                  supports_no_wait=True, min_api='2021-06-01')
        g.command('hns-migration stop', 'begin_abort_hierarchical_namespace_migration',
                  supports_no_wait=True, min_api='2021-06-01')

    with self.command_group('storage account', storage_account_sdk_keys, resource_type=ResourceType.MGMT_STORAGE,
                            custom_command_type=storage_account_custom_type) as g:
        from ._validators import validate_key_name
        g.custom_command('keys renew', 'regenerate_key', validator=validate_key_name,
                         transform=lambda x: getattr(x, 'keys', x))
        g.command('keys list', 'list_keys',
                  transform=lambda x: getattr(x, 'keys', x))
        g.command('revoke-delegation-keys', 'revoke_user_delegation_keys', min_api='2019-04-01')

    account_blob_service_custom_sdk = get_custom_sdk('account', client_factory=cf_blob_service,
                                                     resource_type=ResourceType.DATA_STORAGE_BLOB)
    with self.command_group('storage account', resource_type=ResourceType.DATA_STORAGE_BLOB,
                            custom_command_type=account_blob_service_custom_sdk) as g:
        g.storage_custom_command_oauth('generate-sas', 'generate_sas')

    blob_inventory_sdk = CliCommandType(
        operations_tmpl='azure.mgmt.storage.operations#BlobInventoryPoliciesOperations.{}',
        client_factory=cf_sa_blob_inventory,
        resource_type=ResourceType.MGMT_STORAGE
    )

    blob_inventory_custom_type = CliCommandType(
        operations_tmpl='azure.cli.command_modules.storage.operations.account#{}',
        client_factory=cf_sa_blob_inventory,
        resource_type=ResourceType.MGMT_STORAGE
    )

    with self.command_group('storage account blob-inventory-policy', blob_inventory_sdk,
                            custom_command_type=blob_inventory_custom_type, is_preview=True,
                            resource_type=ResourceType.MGMT_STORAGE, min_api='2020-08-01-preview') as g:
        g.custom_command('create', 'create_blob_inventory_policy')
        g.generic_update_command('update', getter_name='get_blob_inventory_policy',
                                 getter_type=blob_inventory_custom_type,
                                 setter_name='update_blob_inventory_policy',
                                 setter_type=blob_inventory_custom_type)
        g.custom_command('delete', 'delete_blob_inventory_policy', confirmation=True)
        g.custom_show_command('show', 'get_blob_inventory_policy')

    encryption_scope_sdk = CliCommandType(
        operations_tmpl='azure.mgmt.storage.operations#EncryptionScopesOperations.{}',
        client_factory=cf_mgmt_encryption_scope,
        resource_type=ResourceType.MGMT_STORAGE
    )

    encryption_scope_custom_type = CliCommandType(
        operations_tmpl='azure.cli.command_modules.storage.operations.account#{}',
        client_factory=cf_mgmt_encryption_scope,
        resource_type=ResourceType.MGMT_STORAGE
    )

    with self.command_group('storage account encryption-scope', encryption_scope_sdk,
                            custom_command_type=encryption_scope_custom_type,
                            resource_type=ResourceType.MGMT_STORAGE, min_api='2019-06-01') as g:

        g.custom_command('create', 'create_encryption_scope')
        g.show_command('show', 'get')
        g.command('list', 'list')
        g.custom_command('update', 'update_encryption_scope')

    management_policy_sdk = CliCommandType(
        operations_tmpl='azure.mgmt.storage.operations#ManagementPoliciesOperations.{}',
        client_factory=cf_mgmt_policy,
        resource_type=ResourceType.MGMT_STORAGE
    )

    management_policy_custom_type = CliCommandType(
        operations_tmpl='azure.cli.command_modules.storage.operations.account#{}',
        client_factory=cf_mgmt_policy)

    storage_blob_custom_type = CliCommandType(
        operations_tmpl='azure.cli.command_modules.storage.operations.blob#{}',
        client_factory=cf_sa,
        resource_type=ResourceType.MGMT_STORAGE)

    with self.command_group('storage account management-policy', management_policy_sdk,
                            resource_type=ResourceType.MGMT_STORAGE, min_api='2018-11-01',
                            custom_command_type=management_policy_custom_type) as g:
        g.custom_show_command('show', 'get_management_policy')
        g.custom_command('create', 'create_management_policies')
        g.generic_update_command('update', getter_name='get_management_policy',
                                 getter_type=management_policy_custom_type,
                                 setter_name='update_management_policies',
                                 setter_type=management_policy_custom_type)
        g.custom_command('delete', 'delete_management_policy')

    with self.command_group('storage account network-rule', storage_account_sdk,
                            custom_command_type=storage_account_custom_type,
                            resource_type=ResourceType.MGMT_STORAGE, min_api='2017-06-01') as g:
        g.custom_command('add', 'add_network_rule')
        g.custom_command('list', 'list_network_rules')
        g.custom_command('remove', 'remove_network_rule')

    or_policy_sdk = CliCommandType(
        operations_tmpl='azure.mgmt.storage.operations#ObjectReplicationPoliciesOperations.{}',
        client_factory=cf_or_policy,
        resource_type=ResourceType.MGMT_STORAGE)

    or_policy_custom_type = CliCommandType(
        operations_tmpl='azure.cli.command_modules.storage.operations.account#{}',
        client_factory=cf_or_policy)

    with self.command_group('storage account or-policy', or_policy_sdk, is_preview=True,
                            resource_type=ResourceType.MGMT_STORAGE, min_api='2019-06-01',
                            custom_command_type=or_policy_custom_type) as g:
        g.show_command('show', 'get')
        g.command('list', 'list')
        g.custom_command('create', 'create_or_policy')
        g.generic_update_command('update', setter_name='update_or_policy', setter_type=or_policy_custom_type)
        g.command('delete', 'delete')

    with self.command_group('storage account or-policy rule', or_policy_sdk, is_preview=True,
                            resource_type=ResourceType.MGMT_STORAGE, min_api='2019-06-01',
                            custom_command_type=or_policy_custom_type) as g:
        g.custom_show_command('show', 'get_or_rule')
        g.custom_command('list', 'list_or_rules')
        g.custom_command('add', 'add_or_rule')
        g.custom_command('update', 'update_or_rule')
        g.custom_command('remove', 'remove_or_rule')

    with self.command_group('storage account private-endpoint-connection', private_endpoint_sdk,
                            custom_command_type=private_endpoint_custom_type, is_preview=True,
                            resource_type=ResourceType.MGMT_STORAGE, min_api='2019-06-01') as g:
        from ._validators import validate_private_endpoint_connection_id
        g.command('delete', 'delete', confirmation=True, validator=validate_private_endpoint_connection_id)
        g.show_command('show', 'get', validator=validate_private_endpoint_connection_id)
        g.custom_command('approve', 'approve_private_endpoint_connection',
                         validator=validate_private_endpoint_connection_id)
        g.custom_command('reject', 'reject_private_endpoint_connection',
                         validator=validate_private_endpoint_connection_id)

    with self.command_group('storage account private-link-resource', private_link_resource_sdk,
                            resource_type=ResourceType.MGMT_STORAGE) as g:
        from azure.cli.core.commands.transform import gen_dict_to_list_transform
        g.command('list', 'list_by_storage_account', is_preview=True, min_api='2019-06-01',
                  transform=gen_dict_to_list_transform(key="value"))

    with self.command_group('storage account blob-service-properties', blob_service_mgmt_sdk,
                            custom_command_type=storage_account_custom_type,
                            resource_type=ResourceType.MGMT_STORAGE, min_api='2018-07-01') as g:
        from ._transformers import transform_restore_policy_output
        g.show_command('show', 'get_service_properties', transform=transform_restore_policy_output)
        g.generic_update_command('update',
                                 getter_name='get_service_properties',
                                 setter_name='set_service_properties',
                                 custom_func_name='update_blob_service_properties',
                                 transform=transform_restore_policy_output)

    with self.command_group('storage account file-service-properties', file_service_mgmt_sdk,
                            custom_command_type=get_custom_sdk('account', client_factory=cf_mgmt_file_services,
                                                               resource_type=ResourceType.MGMT_STORAGE),
                            resource_type=ResourceType.MGMT_STORAGE, min_api='2019-06-01') as g:
        g.show_command('show', 'get_service_properties')
        g.generic_update_command('update',
                                 getter_name='get_service_properties',
                                 setter_name='set_service_properties',
                                 custom_func_name='update_file_service_properties')

    with self.command_group('storage logging', get_custom_sdk('logging', multi_service_properties_factory)) as g:
        from ._transformers import transform_logging_list_output
        g.storage_command('update', 'set_logging')
        g.storage_command('show', 'get_logging',
                          table_transformer=transform_logging_list_output,
                          exception_handler=show_exception_handler)
        g.storage_command('off', 'disable_logging', is_preview=True)

    with self.command_group('storage metrics', get_custom_sdk('metrics', multi_service_properties_factory)) as g:
        from ._transformers import transform_metrics_list_output
        g.storage_command('update', 'set_metrics')
        g.storage_command('show', 'get_metrics',
                          table_transformer=transform_metrics_list_output,
                          exception_handler=show_exception_handler)

    base_blob_sdk = CliCommandType(
        operations_tmpl='azure.multiapi.storage.blob.baseblobservice#BaseBlobService.{}',
        client_factory=blob_data_service_factory,
        resource_type=ResourceType.DATA_STORAGE)

    blob_client_sdk = CliCommandType(
        operations_tmpl='azure.multiapi.storagev2.blob._blob_client#BlobClient.{}',
        client_factory=cf_blob_client,
        resource_type=ResourceType.DATA_STORAGE_BLOB
    )

    with self.command_group('storage blob', blob_client_sdk, resource_type=ResourceType.DATA_STORAGE_BLOB,
                            min_api='2019-02-02',
                            custom_command_type=get_custom_sdk('blob', client_factory=cf_blob_client,
                                                               resource_type=ResourceType.DATA_STORAGE_BLOB)) as g:
        from ._transformers import (transform_blob_list_output, transform_blob_json_output,
                                    transform_blob_upload_output, transform_url_without_encode,
                                    create_boolean_result_output_transformer)
        from ._format import transform_blob_output, transform_boolean_for_table
        from ._exception_handler import file_related_exception_handler
        from ._validators import (process_blob_upload_batch_parameters, process_blob_download_batch_parameters,
                                  process_blob_delete_batch_parameters)
        g.storage_custom_command_oauth('copy start', 'copy_blob')
        g.storage_custom_command_oauth('show', 'show_blob_v2', transform=transform_blob_json_output,
                                       table_transformer=transform_blob_output,
                                       exception_handler=show_exception_handler)
        g.storage_custom_command_oauth('set-tier', 'set_blob_tier_v2')
        g.storage_custom_command_oauth('list', 'list_blobs', client_factory=cf_container_client,
                                       transform=transform_blob_list_output,
                                       table_transformer=transform_blob_output)
        g.storage_custom_command_oauth('query', 'query_blob',
                                       is_preview=True, min_api='2019-12-12')
        g.storage_custom_command_oauth('rewrite', 'rewrite_blob', is_preview=True, min_api='2020-04-08')
        g.storage_command_oauth('set-legal-hold', 'set_legal_hold', min_api='2020-10-02')
        g.storage_custom_command_oauth('immutability-policy set', 'set_immutability_policy', min_api='2020-10-02')
        g.storage_command_oauth('immutability-policy delete', 'delete_immutability_policy', min_api='2020-10-02')
        g.storage_custom_command_oauth('upload', 'upload_blob', transform=transform_blob_upload_output,
                                       exception_handler=file_related_exception_handler)
        g.storage_custom_command_oauth('upload-batch', 'storage_blob_upload_batch', client_factory=cf_blob_service,
                                       validator=process_blob_upload_batch_parameters,
                                       exception_handler=file_related_exception_handler)
        g.storage_custom_command_oauth('download', 'download_blob',
                                       transform=transform_blob_json_output,
                                       table_transformer=transform_blob_output,
                                       exception_handler=file_related_exception_handler)
        g.storage_custom_command_oauth('download-batch', 'storage_blob_download_batch', client_factory=cf_blob_service,
                                       validator=process_blob_download_batch_parameters,
                                       exception_handler=file_related_exception_handler)
        g.storage_custom_command_oauth('url', 'create_blob_url', client_factory=cf_blob_service,
                                       transform=transform_url_without_encode)
        g.storage_command_oauth('snapshot', 'create_snapshot')
        g.storage_command_oauth('update', 'set_http_headers')
        g.storage_custom_command_oauth('exists', 'exists', client_factory=cf_blob_service,
                                       transform=create_boolean_result_output_transformer('exists'))
        g.storage_command_oauth('delete', 'delete_blob')
        g.storage_command_oauth('undelete', 'undelete_blob',
                                transform=create_boolean_result_output_transformer('undeleted'),
                                table_transformer=transform_boolean_for_table)
        g.storage_custom_command_oauth('delete-batch', 'storage_blob_delete_batch', client_factory=cf_blob_service,
                                       validator=process_blob_delete_batch_parameters)

    blob_service_custom_sdk = get_custom_sdk('blob', client_factory=cf_blob_service,
                                             resource_type=ResourceType.DATA_STORAGE_BLOB)
    with self.command_group('storage blob', resource_type=ResourceType.DATA_STORAGE_BLOB,
                            custom_command_type=blob_service_custom_sdk) as g:
        g.storage_custom_command_oauth('generate-sas', 'generate_sas_blob_uri')

    blob_lease_client_sdk = CliCommandType(
        operations_tmpl='azure.multiapi.storagev2.blob._lease#BlobLeaseClient.{}',
        client_factory=cf_blob_lease_client,
        resource_type=ResourceType.DATA_STORAGE_BLOB
    )

    with self.command_group('storage blob lease', blob_lease_client_sdk, resource_type=ResourceType.DATA_STORAGE_BLOB,
                            min_api='2019-02-02',
                            custom_command_type=get_custom_sdk('blob', client_factory=cf_blob_lease_client,
                                                               resource_type=ResourceType.DATA_STORAGE_BLOB)) as g:
        g.storage_custom_command_oauth('acquire', 'acquire_blob_lease')
        g.storage_command_oauth('break', 'break_lease')
        g.storage_command_oauth('change', 'change')
        g.storage_custom_command_oauth('renew', 'renew_blob_lease')
        g.storage_command_oauth('release', 'release')

    with self.command_group('storage blob', command_type=block_blob_sdk,
                            custom_command_type=get_custom_sdk('blob', blob_data_service_factory)) as g:
        from ._format import transform_boolean_for_table, transform_blob_output
        from ._transformers import (transform_storage_list_output, transform_url,
                                    create_boolean_result_output_transformer)
        from ._validators import process_blob_delete_batch_parameters
        from ._exception_handler import file_related_exception_handler
        # g.storage_command_oauth(
        #     'download', 'get_blob_to_path', table_transformer=transform_blob_output,
        #     exception_handler=file_related_exception_handler)
        g.storage_command_oauth(
            'metadata show', 'get_blob_metadata', exception_handler=show_exception_handler)
        g.storage_command_oauth('metadata update', 'set_blob_metadata')
        g.storage_command_oauth('copy cancel', 'abort_copy_blob')
        g.storage_custom_command_oauth(
            'copy start-batch', 'storage_blob_copy_batch')

    with self.command_group('storage blob', storage_account_sdk, resource_type=ResourceType.MGMT_STORAGE,
                            custom_command_type=storage_blob_custom_type) as g:
        g.custom_command('restore', 'restore_blob_ranges', min_api='2019-06-01', supports_no_wait=True)

    with self.command_group('storage blob incremental-copy',
                            operations_tmpl='azure.multiapi.storage.blob.pageblobservice#PageBlobService.{}',
                            client_factory=page_blob_service_factory,
                            resource_type=ResourceType.DATA_STORAGE,
                            min_api='2016-05-31') as g:
        g.storage_command_oauth('start', 'incremental_copy_blob')

    with self.command_group('storage blob incremental-copy',
                            operations_tmpl='azure.multiapi.storage.blob.blockblobservice#BlockBlobService.{}',
                            client_factory=page_blob_service_factory,
                            resource_type=ResourceType.DATA_STORAGE,
                            min_api='2016-05-31') as g:
        g.storage_command_oauth('cancel', 'abort_copy_blob')

    with self.command_group('storage blob service-properties delete-policy', command_type=base_blob_sdk,
                            min_api='2017-07-29',
                            custom_command_type=get_custom_sdk('blob', blob_data_service_factory)) as g:
        g.storage_command_oauth('show', 'get_blob_service_properties',
                                transform=lambda x: getattr(
                                    x, 'delete_retention_policy', x),
                                exception_handler=show_exception_handler)
        g.storage_custom_command_oauth('update', 'set_delete_policy')

    with self.command_group('storage blob service-properties', command_type=base_blob_sdk) as g:
        g.storage_command_oauth(
            'show', 'get_blob_service_properties', exception_handler=show_exception_handler)
        g.storage_command_oauth('update', generic_update=True, getter_name='get_blob_service_properties',
                                setter_type=get_custom_sdk(
                                    'blob', cf_blob_data_gen_update),
                                setter_name='set_service_properties',
                                client_factory=cf_blob_data_gen_update)

    with self.command_group('storage blob', command_type=block_blob_sdk,
                            custom_command_type=get_custom_sdk('azcopy', blob_data_service_factory)) as g:
        g.storage_custom_command('sync', 'storage_blob_sync', is_preview=True)

<<<<<<< HEAD
    with self.command_group('storage container', command_type=block_blob_sdk,
                            custom_command_type=get_custom_sdk('blob', blob_data_service_factory)) as g:
        from azure.cli.command_modules.storage._transformers import (transform_storage_list_output,
                                                                     transform_container_permission_output,
                                                                     transform_acl_list_output,
                                                                     transform_acl_list_output_v2,
                                                                     transform_acl_edit)
        from azure.cli.command_modules.storage._format import (transform_container_list, transform_boolean_for_table,
                                                               transform_container_show)
        from ._validators import process_container_delete_parameters, validate_client_auth_parameter

        g.storage_command_oauth('list', 'list_containers', transform=transform_storage_list_output,
                                table_transformer=transform_container_list)
        g.storage_custom_command_oauth('delete', 'delete_container', validator=process_container_delete_parameters,
                                       transform=create_boolean_result_output_transformer(
                                           'deleted'),
                                       table_transformer=transform_boolean_for_table)
        g.storage_command_oauth('show', 'get_container_properties', table_transformer=transform_container_show,
=======
    container_client_sdk = CliCommandType(
        operations_tmpl='azure.multiapi.storagev2.blob._container_client#'
                        'ContainerClient.{}',
        client_factory=cf_container_client,
        resource_type=ResourceType.DATA_STORAGE_BLOB
    )
    with self.command_group('storage container', command_type=container_client_sdk,
                            resource_type=ResourceType.DATA_STORAGE_BLOB,
                            custom_command_type=get_custom_sdk('blob', client_factory=cf_container_client,
                                                               resource_type=ResourceType.DATA_STORAGE_BLOB)) as g:
        from ._transformers import transform_container_json_output, transform_container_permission_output
        from azure.cli.command_modules.storage._format import transform_container_show
        g.storage_command_oauth('show', 'get_container_properties',
                                transform=transform_container_json_output,
                                table_transformer=transform_container_show,
>>>>>>> fab6ffa0
                                exception_handler=show_exception_handler)
        g.storage_command_oauth('exists', 'exists',
                                transform=create_boolean_result_output_transformer('exists'),
                                table_transformer=transform_boolean_for_table)
        g.storage_custom_command_oauth('set-permission', 'set_container_permission')
        g.storage_command_oauth('show-permission', 'get_container_access_policy',
                                transform=transform_container_permission_output)
        g.storage_command_oauth('metadata update', 'set_container_metadata')
        g.storage_command_oauth('metadata show', 'get_container_properties',
                                exception_handler=show_exception_handler,
                                transform=lambda x: getattr(x, 'metadata', x))

    container_lease_client_sdk = CliCommandType(
        operations_tmpl='azure.multiapi.storagev2.blob._lease#BlobLeaseClient.{}',
        client_factory=cf_container_lease_client,
        resource_type=ResourceType.DATA_STORAGE_BLOB
    )

    with self.command_group('storage container lease', container_lease_client_sdk,
                            resource_type=ResourceType.DATA_STORAGE_BLOB,
                            custom_command_type=get_custom_sdk('blob', client_factory=cf_container_lease_client,
                                                               resource_type=ResourceType.DATA_STORAGE_BLOB)) as g:
        g.storage_custom_command_oauth('acquire', 'acquire_blob_lease')
        g.storage_custom_command_oauth('renew', 'renew_blob_lease')
        g.storage_command_oauth('break', 'break_lease')
        g.storage_command_oauth('change', 'change')
        g.storage_command_oauth('release', 'release')

    blob_service_sdk = CliCommandType(
        operations_tmpl='azure.multiapi.storagev2.blob._blob_service_client#'
                        'BlobServiceClient.{}',
        client_factory=cf_blob_service,
        resource_type=ResourceType.DATA_STORAGE_BLOB
    )
    with self.command_group('storage container', command_type=blob_service_sdk,
                            custom_command_type=blob_service_custom_sdk,
                            resource_type=ResourceType.DATA_STORAGE_BLOB) as g:
        from ._transformers import transform_container_list_output
        from azure.cli.command_modules.storage._format import transform_container_list
        from ._validators import process_container_delete_parameters
        g.storage_custom_command_oauth('create', 'create_container',
                                       transform=create_boolean_result_output_transformer('created'),
                                       table_transformer=transform_boolean_for_table)
        g.storage_custom_command_oauth('delete', 'delete_container',
                                       validator=process_container_delete_parameters,
                                       transform=create_boolean_result_output_transformer('deleted'),
                                       table_transformer=transform_boolean_for_table)
        g.storage_custom_command_oauth('list', 'list_containers', min_api='2019-02-02',
                                       transform=transform_container_list_output,
                                       table_transformer=transform_container_list)
        g.storage_custom_command_oauth('generate-sas', 'generate_container_shared_access_signature')
        g.storage_command_oauth('restore', 'undelete_container', min_api='2020-02-10')

<<<<<<< HEAD
    with self.command_group('storage container', resource_type=ResourceType.DATA_STORAGE_BLOB,
                            custom_command_type=get_custom_sdk('access_policy', client_factory=cf_container_client,
                                                               resource_type=ResourceType.DATA_STORAGE_BLOB)) as g:
        g.storage_custom_command_oauth('policy create', 'create_acl_policy', transform=transform_acl_edit)
        g.storage_custom_command_oauth('policy delete', 'delete_acl_policy', transform=transform_acl_edit)
=======
    with self.command_group('storage container', command_type=block_blob_sdk,
                            custom_command_type=get_custom_sdk('acl', blob_data_service_factory)) as g:
        from azure.cli.command_modules.storage._transformers import transform_acl_list_output
        g.storage_custom_command_oauth('policy create', 'create_acl_policy')
        g.storage_custom_command_oauth('policy delete', 'delete_acl_policy')
>>>>>>> fab6ffa0
        g.storage_custom_command_oauth(
            'policy update', 'set_acl_policy', transform=transform_acl_edit)
        g.storage_custom_command_oauth(
            'policy show', 'get_acl_policy', exception_handler=show_exception_handler)
        g.storage_custom_command_oauth(
            'policy list', 'list_acl_policies', transform=transform_acl_list_output_v2,
            table_transformer=transform_acl_list_output)

    blob_container_mgmt_sdk = CliCommandType(
        operations_tmpl='azure.mgmt.storage.operations#BlobContainersOperations.{}',
        client_factory=cf_blob_container_mgmt,
        resource_type=ResourceType.MGMT_STORAGE
    )

    with self.command_group('storage container immutability-policy', command_type=blob_container_mgmt_sdk,
                            custom_command_type=get_custom_sdk('blob', cf_blob_container_mgmt,
                                                               resource_type=ResourceType.MGMT_STORAGE),
                            min_api='2018-02-01') as g:
        from azure.cli.command_modules.storage._transformers import transform_immutability_policy

        from ._validators import validate_allow_protected_append_writes_all

        g.show_command('show', 'get_immutability_policy',
                       transform=transform_immutability_policy)
        g.custom_command('create', 'create_or_update_immutability_policy',
                         validator=validate_allow_protected_append_writes_all)
        g.command('delete', 'delete_immutability_policy',
                  transform=lambda x: None)
        g.command('lock', 'lock_immutability_policy')
        g.custom_command('extend', 'extend_immutability_policy')

    with self.command_group('storage container legal-hold', command_type=blob_container_mgmt_sdk,
                            custom_command_type=get_custom_sdk('blob', cf_blob_container_mgmt,
                                                               resource_type=ResourceType.MGMT_STORAGE),
                            min_api='2018-02-01') as g:
        g.custom_command('set', 'set_legal_hold')
        g.custom_command('clear', 'clear_legal_hold')
        g.show_command(
            'show', 'get', transform=lambda x: getattr(x, 'legal_hold', x))

    with self.command_group('storage container-rm', command_type=blob_container_mgmt_sdk,
                            custom_command_type=get_custom_sdk('blob', cf_blob_container_mgmt,
                                                               resource_type=ResourceType.MGMT_STORAGE),
                            resource_type=ResourceType.MGMT_STORAGE, min_api='2018-02-01') as g:
        g.custom_command('create', 'create_container_rm')
        g.command('delete', 'delete', confirmation=True)
        g.generic_update_command('update', setter_name='update', max_api='2019-04-01')
        g.generic_update_command('update', setter_name='update', setter_arg_name='blob_container',
                                 custom_func_name='update_container_rm', min_api='2019-06-01')
        g.custom_command('list', 'list_container_rm')
        g.custom_command('exists', 'container_rm_exists', transform=create_boolean_result_output_transformer('exists'),
                         table_transformer=transform_boolean_for_table)
        g.show_command('show', 'get')
        g.command('migrate-vlw', 'begin_object_level_worm', supports_no_wait=True, is_preview=True)

    file_sdk = CliCommandType(
        operations_tmpl='azure.multiapi.storage.file.fileservice#FileService.{}',
        client_factory=file_data_service_factory,
        resource_type=ResourceType.DATA_STORAGE)

    share_client_sdk = CliCommandType(
        operations_tmpl='azure.multiapi.storagev2.fileshare._share_client#ShareClient.{}',
        client_factory=cf_share_client,
        resource_type=ResourceType.DATA_STORAGE_FILESHARE)

    share_service_sdk = CliCommandType(
        operations_tmpl='azure.multiapi.storagev2.fileshare._share_service_client#ShareServiceClient.{}',
        client_factory=cf_share_service,
        resource_type=ResourceType.DATA_STORAGE_FILESHARE)

    directory_client_sdk = CliCommandType(
        operations_tmpl='azure.multiapi.storagev2.fileshare._directory_client#ShareDirectoryClient.{}',
        client_factory=cf_share_directory_client,
        resource_type=ResourceType.DATA_STORAGE_FILESHARE)

    file_client_sdk = CliCommandType(
        operations_tmpl='azure.multiapi.storagev2.fileshare._file_client#ShareFileClient.{}',
        client_factory=cf_share_file_client,
        resource_type=ResourceType.DATA_STORAGE_FILESHARE)

    with self.command_group('storage share-rm', command_type=file_shares_mgmt_sdk,
                            custom_command_type=get_custom_sdk('file',
                                                               cf_mgmt_file_shares,
                                                               resource_type=ResourceType.MGMT_STORAGE),
                            resource_type=ResourceType.MGMT_STORAGE, min_api='2019-04-01') as g:
        from ._transformers import transform_share_rm_output, transform_share_rm_list_output
        g.custom_command('create', 'create_share_rm')
        g.command('delete', 'delete', confirmation=True)
        g.custom_command('exists', '_file_share_exists', transform=create_boolean_result_output_transformer('exists'))
        g.custom_command('list', 'list_share_rm', transform=transform_share_rm_list_output)
        g.show_command('show', 'get', transform=transform_share_rm_output)
        g.generic_update_command('update', setter_name='update', setter_arg_name='file_share',
                                 custom_func_name='update_share_rm')
        g.custom_command('stats', 'get_stats', transform=lambda x: getattr(x, 'share_usage_bytes'))
        g.custom_command('restore', 'restore_share_rm')
        g.custom_command('snapshot', 'snapshot_share_rm', min_api='2020-08-01-preview', is_preview=True,
                         transform=transform_share_rm_output)

    with self.command_group('storage share', command_type=share_client_sdk,
                            custom_command_type=get_custom_sdk('fileshare', cf_share_client,
                                                               ResourceType.DATA_STORAGE_FILESHARE),
                            resource_type=ResourceType.DATA_STORAGE_FILESHARE, min_api='2019-02-02') as g:
        from ._format import transform_boolean_for_table
        from ._transformers import (transform_file_share_json_output, transform_share_list_handle)
        g.storage_custom_command('create', 'create_share',
                                 transform=create_boolean_result_output_transformer('created'),
                                 table_transformer=transform_boolean_for_table)
        g.storage_custom_command('delete', 'delete_share',
                                 transform=create_boolean_result_output_transformer('deleted'),
                                 table_transformer=transform_boolean_for_table)
        g.storage_custom_command('generate-sas', 'generate_share_sas')
        g.storage_custom_command('stats', 'get_share_stats')
        g.storage_command('show', 'get_share_properties', exception_handler=show_exception_handler,
                          transform=transform_file_share_json_output)
        g.storage_custom_command('exists', 'share_exists', transform=create_boolean_result_output_transformer('exists'))
        g.storage_command('update', 'set_share_quota')
        g.storage_command('metadata show', 'get_share_properties', exception_handler=show_exception_handler,
                          transform=lambda x: getattr(x, 'metadata', x))
        g.storage_custom_command('metadata update', 'set_share_metadata',
                                 transform=create_boolean_result_output_transformer('updated'))
        g.storage_custom_command('list-handle', 'list_handle', transform=transform_share_list_handle)
        g.storage_custom_command('close-handle', 'close_handle')

    with self.command_group('storage share', command_type=share_service_sdk,
                            custom_command_type=get_custom_sdk('fileshare', cf_share_service,
                                                               ResourceType.DATA_STORAGE_FILESHARE),
                            resource_type=ResourceType.DATA_STORAGE_FILESHARE, min_api='2019-02-02') as g:
        from ._format import transform_share_list
        g.storage_custom_command('list', 'list_shares', transform=transform_storage_list_output,
                                 table_transformer=transform_share_list)

    with self.command_group('storage share', command_type=file_sdk,
                            custom_command_type=get_custom_sdk('file', file_data_service_factory)) as g:
        g.storage_command('snapshot', 'snapshot_share', min_api='2017-04-17')
        g.storage_custom_command('url', 'create_share_url', transform=transform_url)

    with self.command_group('storage share policy', command_type=file_sdk,
                            custom_command_type=get_custom_sdk('acl', file_data_service_factory)) as g:
        g.storage_custom_command('create', 'create_acl_policy')
        g.storage_custom_command('delete', 'delete_acl_policy')
        g.storage_custom_command(
            'show', 'get_acl_policy', exception_handler=show_exception_handler)
        g.storage_custom_command(
            'list', 'list_acl_policies', table_transformer=transform_acl_list_output)
        g.storage_custom_command('update', 'set_acl_policy')

    with self.command_group('storage directory', command_type=directory_client_sdk,
                            custom_command_type=get_custom_sdk('directory', cf_share_directory_client)) as g:
        from ._transformers import transform_share_directory_json_output
        from ._format import transform_file_directory_result, transform_file_output
        g.storage_custom_command('create', 'create_directory',
                                 transform=create_boolean_result_output_transformer('created'),
                                 table_transformer=transform_boolean_for_table)
        g.storage_custom_command('delete', 'delete_directory',
                                 transform=create_boolean_result_output_transformer('deleted'),
                                 table_transformer=transform_boolean_for_table)
        g.storage_custom_command('show', 'get_directory_properties',
                                 transform=transform_share_directory_json_output,
                                 table_transformer=transform_file_output,
                                 exception_handler=show_exception_handler)
        g.storage_command('exists', 'exists',
                          transform=create_boolean_result_output_transformer('exists'))
        g.storage_command('metadata show', 'get_directory_properties',
                          exception_handler=show_exception_handler,
                          transform=lambda x: getattr(x, 'metadata', x))
        g.storage_command('metadata update', 'set_directory_metadata')
        g.storage_custom_command('list', 'list_share_directories',
                                 transform=transform_file_directory_result,
                                 table_transformer=transform_file_output)

    with self.command_group('storage file', command_type=file_sdk,
                            custom_command_type=get_custom_sdk('file', file_data_service_factory)) as g:
        from ._format import transform_boolean_for_table, transform_file_output
        from ._transformers import transform_url
        from ._exception_handler import file_related_exception_handler
        g.storage_command('delete', 'delete_file', transform=create_boolean_result_output_transformer('deleted'),
                          table_transformer=transform_boolean_for_table)
        g.storage_command('resize', 'resize_file')
        g.storage_custom_command(
            'url', 'create_file_url', transform=transform_url)
        g.storage_command(
            'generate-sas', 'generate_file_shared_access_signature')
        g.storage_command('show', 'get_file_properties', table_transformer=transform_file_output,
                          exception_handler=show_exception_handler)
        g.storage_command('update', 'set_file_properties')
        g.storage_command(
            'exists', 'exists', transform=create_boolean_result_output_transformer('exists'))
        g.storage_command('download', 'get_file_to_path', exception_handler=file_related_exception_handler)
        g.storage_command('upload', 'create_file_from_path', exception_handler=file_related_exception_handler)
        g.storage_command('metadata show', 'get_file_metadata',
                          exception_handler=show_exception_handler)
        g.storage_command('metadata update', 'set_file_metadata')
        g.storage_command('copy start', 'copy_file')
        g.storage_command('copy cancel', 'abort_copy_file')
        g.storage_custom_command('upload-batch', 'storage_file_upload_batch')
        g.storage_custom_command(
            'download-batch', 'storage_file_download_batch')
        g.storage_custom_command('delete-batch', 'storage_file_delete_batch')
        g.storage_custom_command('copy start-batch', 'storage_file_copy_batch')

    with self.command_group('storage file', command_type=file_client_sdk,
                            custom_command_type=get_custom_sdk('file', cf_share_file_client)) as g:
        g.storage_custom_command('list', 'list_share_files', client_factory=cf_share_client,
                                 transform=transform_file_directory_result,
                                 table_transformer=transform_file_output)

    with self.command_group('storage cors', get_custom_sdk('cors', multi_service_properties_factory)) as g:
        from ._transformers import transform_cors_list_output

        g.storage_command('add', 'add_cors')
        g.storage_command('clear', 'clear_cors')
        g.storage_command('list', 'list_cors',
                          transform=transform_cors_list_output)

    queue_client_sdk = CliCommandType(
        operations_tmpl='azure.multiapi.storagev2.queue._queue_client#QueueClient.{}',
        client_factory=cf_queue_client, resource_type=ResourceType.DATA_STORAGE_QUEUE)

    with self.command_group('storage queue', command_type=queue_client_sdk, is_preview=True,
                            custom_command_type=get_custom_sdk('queue', cf_queue_client,
                                                               ResourceType.DATA_STORAGE_QUEUE),
                            resource_type=ResourceType.DATA_STORAGE_QUEUE, min_api='2018-03-28') as g:
        from ._format import transform_boolean_for_table
        from ._transformers import create_boolean_result_output_transformer

        g.storage_custom_command_oauth('create', 'create_queue',
                                       transform=create_boolean_result_output_transformer('created'),
                                       table_transformer=transform_boolean_for_table)
        g.storage_custom_command_oauth('delete', 'delete_queue',
                                       transform=create_boolean_result_output_transformer('deleted'),
                                       table_transformer=transform_boolean_for_table)
        g.storage_custom_command(
            'generate-sas', 'generate_queue_sas')
        g.storage_custom_command_oauth('exists', 'queue_exists',
                                       transform=create_boolean_result_output_transformer('exists'))

        g.storage_command_oauth(
            'metadata show', 'get_queue_properties',
            exception_handler=show_exception_handler, transform=lambda x: getattr(x, 'metadata', x))
        g.storage_command_oauth('metadata update', 'set_queue_metadata',
                                transform=create_boolean_result_output_transformer('updated'))

    with self.command_group('storage queue policy', command_type=queue_client_sdk, is_preview=True,
                            custom_command_type=get_custom_sdk('access_policy', cf_queue_client,
                                                               ResourceType.DATA_STORAGE_QUEUE),
                            resource_type=ResourceType.DATA_STORAGE_QUEUE, min_api='2018-03-28') as g:
        from ._transformers import (transform_acl_list_output, transform_queue_policy_output,
                                    transform_queue_policy_json_output)
        g.storage_custom_command_oauth('create', 'create_acl_policy')
        g.storage_custom_command_oauth('delete', 'delete_acl_policy')
        g.storage_custom_command_oauth('show', 'get_acl_policy',
                                       transform=transform_queue_policy_output,
                                       exception_handler=show_exception_handler)
        g.storage_custom_command_oauth('list', 'list_acl_policies',
                                       transform=transform_queue_policy_json_output,
                                       table_transformer=transform_acl_list_output)
        g.storage_custom_command_oauth('update', 'set_acl_policy')

    with self.command_group('storage message', command_type=queue_client_sdk, is_preview=True,
                            custom_command_type=get_custom_sdk('queue', cf_queue_client,
                                                               ResourceType.DATA_STORAGE_QUEUE),
                            resource_type=ResourceType.DATA_STORAGE_QUEUE, min_api='2018-03-28') as g:
        from ._transformers import (transform_message_list_output, transform_message_output)
        from ._format import transform_message_show

        g.storage_command_oauth('put', 'send_message', transform=transform_message_output)
        g.storage_custom_command_oauth('get', 'receive_messages', transform=transform_message_list_output,
                                       table_transformer=transform_message_show)
        g.storage_command_oauth('peek', 'peek_messages', transform=transform_message_list_output,
                                table_transformer=transform_message_show)
        g.storage_command_oauth('delete', 'delete_message',
                                transform=create_boolean_result_output_transformer('deleted'),
                                table_transformer=transform_boolean_for_table)
        g.storage_command_oauth('clear', 'clear_messages')
        g.storage_command_oauth('update', 'update_message', transform=transform_message_output)

    queue_service_sdk = CliCommandType(
        operations_tmpl='azure.multiapi.storagev2.queue._queue_service_client#QueueServiceClient.{}',
        client_factory=cf_queue_service, resource_type=ResourceType.DATA_STORAGE_QUEUE)

    with self.command_group('storage queue', command_type=queue_service_sdk, is_preview=True,
                            custom_command_type=get_custom_sdk('queue', cf_queue_service,
                                                               ResourceType.DATA_STORAGE_QUEUE),
                            resource_type=ResourceType.DATA_STORAGE_QUEUE, min_api='2018-03-28') as g:
        from ._transformers import transform_queue_stats_output
        g.storage_command_oauth('stats', 'get_service_stats', transform=transform_queue_stats_output)
        g.storage_custom_command_oauth('list', 'list_queues', transform=transform_storage_list_output)

    table_service_sdk = CliCommandType(operations_tmpl='azure.data.tables._table_service_client#TableServiceClient.{}',
                                       client_factory=cf_table_service,
                                       resource_type=ResourceType.DATA_STORAGE_TABLE)

    table_client_sdk = CliCommandType(operations_tmpl='azure.data.tables._table_client#TableClient.{}',
                                      client_factory=cf_table_client,
                                      resource_type=ResourceType.DATA_STORAGE_TABLE)

    with self.command_group('storage table', table_service_sdk, resource_type=ResourceType.DATA_STORAGE_TABLE,
                            custom_command_type=get_custom_sdk('table', cf_table_service)) as g:
        from ._transformers import transform_table_stats_output
        g.storage_custom_command_oauth('create', 'create_table',
                                       transform=create_boolean_result_output_transformer('created'),
                                       table_transformer=transform_boolean_for_table)
        g.storage_custom_command_oauth('delete', 'delete_table',
                                       transform=create_boolean_result_output_transformer('deleted'),
                                       table_transformer=transform_boolean_for_table)
        g.storage_custom_command_oauth('exists', 'exists', transform=create_boolean_result_output_transformer('exists'))
        g.storage_custom_command('generate-sas', 'generate_sas')
        g.storage_custom_command_oauth('list', 'list_tables')
        g.storage_command_oauth('stats', 'get_service_stats', transform=transform_table_stats_output)

    with self.command_group('storage table policy', table_client_sdk, resource_type=ResourceType.DATA_STORAGE_TABLE,
                            custom_command_type=get_custom_sdk('access_policy', cf_table_client)) as g:
        g.storage_custom_command('create', 'create_acl_policy')
        g.storage_custom_command('delete', 'delete_acl_policy')
        g.storage_custom_command('show', 'get_acl_policy',
                                 exception_handler=show_exception_handler)
        g.storage_custom_command('list', 'list_acl_policies',
                                 table_transformer=transform_acl_list_output)
        g.storage_custom_command('update', 'set_acl_policy')

    with self.command_group('storage entity', table_client_sdk, resource_type=ResourceType.DATA_STORAGE_TABLE,
                            custom_command_type=get_custom_sdk('table', cf_table_client)) as g:
        from ._format import transform_entity_show
        from ._transformers import (transform_entity_query_output,
                                    transform_entities_result,
                                    transform_entity_result)
        g.storage_custom_command_oauth('insert', 'insert_entity')
        g.storage_custom_command_oauth('replace', 'replace_entity')
        g.storage_custom_command_oauth('merge', 'merge_entity')
        g.storage_custom_command_oauth('delete', 'delete_entity',
                                       transform=create_boolean_result_output_transformer('deleted'),
                                       table_transformer=transform_boolean_for_table)
        g.storage_command_oauth('show', 'get_entity',
                                table_transformer=transform_entity_show,
                                transform=transform_entity_result,
                                exception_handler=show_exception_handler)
        g.storage_custom_command_oauth('query', 'query_entity',
                                       table_transformer=transform_entity_query_output,
                                       transform=transform_entities_result)

    adls_service_sdk = CliCommandType(
        operations_tmpl='azure.multiapi.storagev2.filedatalake._data_lake_service_client#DataLakeServiceClient.{}',
        client_factory=cf_adls_service,
        resource_type=ResourceType.DATA_STORAGE_FILEDATALAKE
    )

    adls_fs_sdk = CliCommandType(
        operations_tmpl='azure.multiapi.storagev2.filedatalake._file_system_client#FileSystemClient.{}',
        client_factory=cf_adls_file_system,
        resource_type=ResourceType.DATA_STORAGE_FILEDATALAKE
    )
    adls_directory_sdk = CliCommandType(
        operations_tmpl='azure.multiapi.storagev2.filedatalake._data_lake_directory_client#DataLakeDirectoryClient.{}',
        client_factory=cf_adls_directory,
        resource_type=ResourceType.DATA_STORAGE_FILEDATALAKE
    )
    custom_adls_directory_sdk = get_custom_sdk(custom_module='fs_directory',
                                               client_factory=cf_adls_directory,
                                               resource_type=ResourceType.DATA_STORAGE_FILEDATALAKE)
    adls_file_sdk = CliCommandType(
        operations_tmpl='azure.multiapi.storagev2.filedatalake._data_lake_file_client#DataLakeFileClient.{}',
        client_factory=cf_adls_file,
        resource_type=ResourceType.DATA_STORAGE_FILEDATALAKE
    )

    with self.command_group('storage fs', adls_fs_sdk, resource_type=ResourceType.DATA_STORAGE_FILEDATALAKE,
                            custom_command_type=get_custom_sdk('filesystem', cf_adls_file_system),
                            min_api='2018-11-09') as g:
        from ._transformers import transform_fs_list_public_access_output, transform_fs_public_access_output, \
            transform_metadata
        g.storage_command_oauth('create', 'create_file_system')
        g.storage_command_oauth('list', 'list_file_systems', command_type=adls_service_sdk,
                                transform=transform_fs_list_public_access_output)
        g.storage_command_oauth('show', 'get_file_system_properties', exception_handler=show_exception_handler,
                                transform=transform_fs_public_access_output)
        g.storage_command_oauth('delete', 'delete_file_system', confirmation=True)
        g.storage_custom_command_oauth('exists', 'exists', transform=create_boolean_result_output_transformer('exists'))
        g.storage_command_oauth('metadata update', 'set_file_system_metadata')
        g.storage_command_oauth('metadata show', 'get_file_system_properties', exception_handler=show_exception_handler,
                                transform=transform_metadata)
        g.storage_custom_command_oauth('generate-sas', 'generate_sas_fs_uri', is_preview=True,
                                       custom_command_type=get_custom_sdk('filesystem', client_factory=cf_adls_service))
        g.storage_custom_command_oauth('list-deleted-path', 'list_deleted_path', min_api='2020-06-12')
        g.storage_command_oauth('undelete-path', '_undelete_path', min_api='2020-06-12')

    with self.command_group('storage fs service-properties', command_type=adls_service_sdk,
                            custom_command_type=get_custom_sdk('filesystem', cf_adls_service),
                            resource_type=ResourceType.DATA_STORAGE_FILEDATALAKE, min_api='2020-06-12') as g:
        g.storage_command_oauth('show', 'get_service_properties', exception_handler=show_exception_handler)
        g.storage_custom_command_oauth('update', 'set_service_properties')

    with self.command_group('storage fs directory', adls_directory_sdk,
                            custom_command_type=get_custom_sdk('fs_directory', cf_adls_directory),
                            resource_type=ResourceType.DATA_STORAGE_FILEDATALAKE, min_api='2018-11-09') as g:
        from ._transformers import transform_storage_list_output, transform_metadata
        g.storage_command_oauth('create', 'create_directory')
        g.storage_custom_command_oauth('exists', 'exists', transform=create_boolean_result_output_transformer('exists'))
        g.storage_custom_command_oauth('show', 'get_directory_properties', exception_handler=show_exception_handler)
        g.storage_command_oauth('delete', 'delete_directory', confirmation=True)
        g.storage_command_oauth('move', 'rename_directory')
        g.storage_custom_command_oauth('list', 'list_fs_directories', client_factory=cf_adls_file_system,
                                       transform=transform_storage_list_output)
        g.storage_command_oauth('metadata update', 'set_metadata')
        g.storage_command_oauth('metadata show', 'get_directory_properties', exception_handler=show_exception_handler,
                                transform=transform_metadata)
        g.storage_custom_command_oauth('generate-sas', 'generate_sas_directory_uri',
                                       custom_command_type=get_custom_sdk('fs_directory',
                                                                          client_factory=cf_adls_service),
                                       min_api='2020-02-10')

    with self.command_group('storage fs directory', custom_command_type=get_custom_sdk('azcopy', None))as g:
        g.storage_custom_command('upload', 'storage_fs_directory_copy', is_preview=True)
        g.storage_custom_command('download', 'storage_fs_directory_copy', is_preview=True)

    with self.command_group('storage fs file', adls_file_sdk, resource_type=ResourceType.DATA_STORAGE_FILEDATALAKE,
                            custom_command_type=get_custom_sdk('fs_file', cf_adls_file), min_api='2018-11-09') as g:
        from ._transformers import transform_storage_list_output, create_boolean_result_output_transformer
        g.storage_command_oauth('create', 'create_file')
        g.storage_custom_command_oauth('upload', 'upload_file')
        g.storage_custom_command_oauth('exists', 'exists', transform=create_boolean_result_output_transformer('exists'))
        g.storage_custom_command_oauth('append', 'append_file')
        g.storage_custom_command_oauth('download', 'download_file')
        g.storage_custom_command_oauth('show', 'get_file_properties', exception_handler=show_exception_handler)
        g.storage_custom_command_oauth('list', 'list_fs_files',
                                       custom_command_type=get_custom_sdk('fs_file', cf_adls_file_system),
                                       transform=transform_storage_list_output)
        g.storage_command_oauth('move', 'rename_file')
        g.storage_command_oauth('delete', 'delete_file', confirmation=True)
        g.storage_command_oauth('metadata update', 'set_metadata')
        g.storage_command_oauth('metadata show', 'get_file_properties', exception_handler=show_exception_handler,
                                transform=transform_metadata)

    with self.command_group('storage fs access', adls_directory_sdk, custom_command_type=custom_adls_directory_sdk,
                            resource_type=ResourceType.DATA_STORAGE_FILEDATALAKE, min_api='2018-11-09') as g:
        from ._transformers import transform_fs_access_output
        g.storage_command_oauth('set', 'set_access_control')
        g.storage_command_oauth('show', 'get_access_control', transform=transform_fs_access_output)
        g.storage_custom_command_oauth('set-recursive', 'set_access_control_recursive', min_api='2020-02-10')
        g.storage_custom_command_oauth('update-recursive', 'update_access_control_recursive', min_api='2020-02-10')
        g.storage_custom_command_oauth('remove-recursive', 'remove_access_control_recursive', min_api='2020-02-10')<|MERGE_RESOLUTION|>--- conflicted
+++ resolved
@@ -442,26 +442,6 @@
                             custom_command_type=get_custom_sdk('azcopy', blob_data_service_factory)) as g:
         g.storage_custom_command('sync', 'storage_blob_sync', is_preview=True)
 
-<<<<<<< HEAD
-    with self.command_group('storage container', command_type=block_blob_sdk,
-                            custom_command_type=get_custom_sdk('blob', blob_data_service_factory)) as g:
-        from azure.cli.command_modules.storage._transformers import (transform_storage_list_output,
-                                                                     transform_container_permission_output,
-                                                                     transform_acl_list_output,
-                                                                     transform_acl_list_output_v2,
-                                                                     transform_acl_edit)
-        from azure.cli.command_modules.storage._format import (transform_container_list, transform_boolean_for_table,
-                                                               transform_container_show)
-        from ._validators import process_container_delete_parameters, validate_client_auth_parameter
-
-        g.storage_command_oauth('list', 'list_containers', transform=transform_storage_list_output,
-                                table_transformer=transform_container_list)
-        g.storage_custom_command_oauth('delete', 'delete_container', validator=process_container_delete_parameters,
-                                       transform=create_boolean_result_output_transformer(
-                                           'deleted'),
-                                       table_transformer=transform_boolean_for_table)
-        g.storage_command_oauth('show', 'get_container_properties', table_transformer=transform_container_show,
-=======
     container_client_sdk = CliCommandType(
         operations_tmpl='azure.multiapi.storagev2.blob._container_client#'
                         'ContainerClient.{}',
@@ -477,7 +457,6 @@
         g.storage_command_oauth('show', 'get_container_properties',
                                 transform=transform_container_json_output,
                                 table_transformer=transform_container_show,
->>>>>>> fab6ffa0
                                 exception_handler=show_exception_handler)
         g.storage_command_oauth('exists', 'exists',
                                 transform=create_boolean_result_output_transformer('exists'),
@@ -531,19 +510,12 @@
         g.storage_custom_command_oauth('generate-sas', 'generate_container_shared_access_signature')
         g.storage_command_oauth('restore', 'undelete_container', min_api='2020-02-10')
 
-<<<<<<< HEAD
     with self.command_group('storage container', resource_type=ResourceType.DATA_STORAGE_BLOB,
                             custom_command_type=get_custom_sdk('access_policy', client_factory=cf_container_client,
                                                                resource_type=ResourceType.DATA_STORAGE_BLOB)) as g:
+        from ._transformers import transform_acl_list_output_v2, transform_acl_list_output, transform_acl_edit
         g.storage_custom_command_oauth('policy create', 'create_acl_policy', transform=transform_acl_edit)
         g.storage_custom_command_oauth('policy delete', 'delete_acl_policy', transform=transform_acl_edit)
-=======
-    with self.command_group('storage container', command_type=block_blob_sdk,
-                            custom_command_type=get_custom_sdk('acl', blob_data_service_factory)) as g:
-        from azure.cli.command_modules.storage._transformers import transform_acl_list_output
-        g.storage_custom_command_oauth('policy create', 'create_acl_policy')
-        g.storage_custom_command_oauth('policy delete', 'delete_acl_policy')
->>>>>>> fab6ffa0
         g.storage_custom_command_oauth(
             'policy update', 'set_acl_policy', transform=transform_acl_edit)
         g.storage_custom_command_oauth(
