# --------------------------------------------------------------------------------------------
# Copyright (c) Microsoft Corporation. All rights reserved.
# Licensed under the MIT License. See License.txt in the project root for license information.
# --------------------------------------------------------------------------------------------

# pylint: disable=unused-argument, line-too-long
from datetime import datetime, timedelta
import os
import json
from importlib import import_module
import re
from urllib.request import urlretrieve
from dateutil.tz import tzutc   # pylint: disable=import-error
import uuid
from knack.log import get_logger
from knack.prompting import (
    prompt
)
from azure.cli.core.commands.client_factory import get_subscription_id
from azure.cli.core.local_context import ALL
from azure.cli.core.util import CLIError, sdk_no_wait, user_confirmation
from azure.core.exceptions import HttpResponseError, ResourceNotFoundError
from azure.mgmt.core.tools import resource_id, is_valid_resource_id, parse_resource_id
from azure.cli.core.azclierror import BadRequestError, FileOperationError, MutuallyExclusiveArgumentError, RequiredArgumentMissingError, ArgumentUsageError, InvalidArgumentValueError
from azure.mgmt import postgresqlflexibleservers as postgresql_flexibleservers
from ._client_factory import cf_postgres_flexible_firewall_rules, get_postgresql_flexible_management_client, \
    cf_postgres_flexible_db, cf_postgres_check_resource_availability, cf_postgres_flexible_servers, \
    cf_postgres_check_resource_availability_with_location, \
    cf_postgres_flexible_private_dns_zone_suffix_operations, \
    cf_postgres_flexible_private_endpoint_connections, \
    cf_postgres_flexible_tuning_options
from ._flexible_server_util import generate_missing_parameters, resolve_poller, \
    generate_password, parse_maintenance_window, get_current_time, build_identity_and_data_encryption, \
    _is_resource_name, get_tenant_id, get_case_insensitive_key_value, get_enum_value_true_false
from ._flexible_server_location_capabilities_util import get_postgres_location_capability_info
from ._util import get_index_tuning_settings_map
from .flexible_server_custom_common import create_firewall_rule
from .flexible_server_virtual_network import prepare_private_network, prepare_private_dns_zone, prepare_public_network
from .validators import pg_arguments_validator, validate_server_name, validate_and_format_restore_point_in_time, \
    validate_postgres_replica, validate_georestore_network, pg_byok_validator, validate_migration_runtime_server, \
    validate_resource_group, check_resource_group, validate_citus_cluster, cluster_byok_validator, validate_backup_name

logger = get_logger(__name__)
DEFAULT_DB_NAME = 'flexibleserverdb'
DELEGATION_SERVICE_NAME = "Microsoft.DBforPostgreSQL/flexibleServers"
RESOURCE_PROVIDER = 'Microsoft.DBforPostgreSQL'


# region create without args
# pylint: disable=too-many-locals
# pylint: disable=too-many-statements
# pylint: disable=raise-missing-from, unbalanced-tuple-unpacking
def flexible_server_create(cmd, client,
                           resource_group_name=None, server_name=None,
                           location=None, backup_retention=None,
                           sku_name=None, tier=None,
                           storage_gb=None, administrator_login=None,
                           administrator_login_password=None, version=None,
                           tags=None, database_name=None,
                           subnet=None, subnet_address_prefix=None, vnet=None, vnet_address_prefix=None,
                           private_dns_zone_arguments=None, public_access=None,
                           high_availability=None, zone=None, standby_availability_zone=None,
                           geo_redundant_backup=None, byok_identity=None, byok_key=None, backup_byok_identity=None, backup_byok_key=None,
                           active_directory_auth=None, password_auth=None, auto_grow=None, performance_tier=None,
                           storage_type=None, iops=None, throughput=None, create_default_db='Enabled', create_cluster=None, cluster_size=None, yes=False):

    if not check_resource_group(resource_group_name):
        resource_group_name = None

    # Generate missing parameters
    location, resource_group_name, server_name = generate_missing_parameters(cmd, location, resource_group_name,
                                                                             server_name, 'postgres')

    db_context = DbContext(
        cmd=cmd, azure_sdk=postgresql_flexibleservers, cf_firewall=cf_postgres_flexible_firewall_rules,
        cf_db=cf_postgres_flexible_db, cf_availability=cf_postgres_check_resource_availability_with_location,
        cf_availability_without_location=cf_postgres_check_resource_availability,
        cf_private_dns_zone_suffix=cf_postgres_flexible_private_dns_zone_suffix_operations,
        logging_name='PostgreSQL', command_group='postgres', server_client=client, location=location)

    server_name = server_name.lower()

    pg_arguments_validator(db_context,
                           server_name=server_name,
                           location=location,
                           tier=tier, sku_name=sku_name,
                           storage_gb=storage_gb,
                           auto_grow=auto_grow,
                           storage_type=storage_type,
                           iops=iops, throughput=throughput,
                           high_availability=high_availability,
                           standby_availability_zone=standby_availability_zone,
                           zone=zone,
                           subnet=subnet,
                           public_access=public_access,
                           version=version,
                           geo_redundant_backup=geo_redundant_backup,
                           byok_identity=byok_identity,
                           byok_key=byok_key,
                           backup_byok_identity=backup_byok_identity,
                           backup_byok_key=backup_byok_key,
                           performance_tier=performance_tier,
                           create_cluster=create_cluster)

    cluster = None
    if create_cluster == 'ElasticCluster':
        cluster_size = cluster_size if cluster_size else 2
        cluster = postgresql_flexibleservers.models.Cluster(cluster_size=cluster_size)

    server_result = firewall_id = None

    network, start_ip, end_ip = flexible_server_provision_network_resource(cmd=cmd,
                                                                           resource_group_name=resource_group_name,
                                                                           server_name=server_name,
                                                                           location=location,
                                                                           db_context=db_context,
                                                                           private_dns_zone_arguments=private_dns_zone_arguments,
                                                                           public_access=public_access,
                                                                           vnet=vnet,
                                                                           subnet=subnet,
                                                                           vnet_address_prefix=vnet_address_prefix,
                                                                           subnet_address_prefix=subnet_address_prefix,
                                                                           yes=yes)

    storage = postgresql_flexibleservers.models.Storage(storage_size_gb=storage_gb, auto_grow=auto_grow, tier=performance_tier, type=storage_type, iops=iops, throughput=throughput)

    backup = postgresql_flexibleservers.models.Backup(backup_retention_days=backup_retention,
                                                      geo_redundant_backup=geo_redundant_backup)

    sku = postgresql_flexibleservers.models.Sku(name=sku_name, tier=tier)

    high_availability = postgresql_flexibleservers.models.HighAvailability(mode=high_availability,
                                                                           standby_availability_zone=standby_availability_zone)

    administrator_login_password = generate_password(administrator_login_password)

    identity, data_encryption = build_identity_and_data_encryption(db_engine='postgres',
                                                                   byok_identity=byok_identity,
                                                                   byok_key=byok_key,
                                                                   backup_byok_identity=backup_byok_identity,
                                                                   backup_byok_key=backup_byok_key)

    auth_config = postgresql_flexibleservers.models.AuthConfig(active_directory_auth=active_directory_auth,
                                                               password_auth=password_auth)

    # Create postgresql
    # Note : passing public_access has no effect as the accepted values are 'Enabled' and 'Disabled'. So the value ends up being ignored.
    server_result = _create_server(db_context, cmd, resource_group_name, server_name,
                                   tags=tags,
                                   location=location,
                                   sku=sku,
                                   administrator_login=administrator_login,
                                   administrator_login_password=administrator_login_password,
                                   storage=storage,
                                   backup=backup,
                                   network=network,
                                   version=version,
                                   high_availability=high_availability,
                                   availability_zone=zone,
                                   identity=identity,
                                   data_encryption=data_encryption,
                                   auth_config=auth_config,
                                   cluster=cluster)

    # Adding firewall rule
    if start_ip != -1 and end_ip != -1:
        firewall_id = create_firewall_rule(db_context, cmd, resource_group_name, server_name, start_ip, end_ip)

    # Create mysql database if it does not exist
    if (database_name is not None or (create_default_db and create_default_db.lower() == 'enabled') and create_cluster != 'ElasticCluster'):
        db_name = database_name if database_name else DEFAULT_DB_NAME
        _create_database(db_context, cmd, resource_group_name, server_name, db_name)

    user = server_result.administrator_login
    server_id = server_result.id
    loc = server_result.location
    version = server_result.version
    sku = server_result.sku.name
    host = server_result.fully_qualified_domain_name
    subnet_id = None if network is None else network.delegated_subnet_resource_id

    logger.warning('Make a note of your password. If you forget, you would have to '
                   'reset your password with "az postgres flexible-server update -n %s -g %s -p <new-password>".',
                   server_name, resource_group_name)
    logger.warning('Try using \'az postgres flexible-server connect\' command to test out connection.')

    _update_local_contexts(cmd, server_name, resource_group_name, database_name, location, user)

    return _form_response(user, sku, loc, server_id, host, version,
                          administrator_login_password if administrator_login_password is not None else '*****',
                          _create_postgresql_connection_string(host, user, administrator_login_password, database_name), database_name, firewall_id,
                          subnet_id)
# endregion create without args


def flexible_server_restore(cmd, client,
                            resource_group_name, server_name,
                            source_server, restore_point_in_time=None, zone=None, no_wait=False,
                            subnet=None, subnet_address_prefix=None, vnet=None, vnet_address_prefix=None,
                            private_dns_zone_arguments=None, geo_redundant_backup=None,
                            byok_identity=None, byok_key=None, backup_byok_identity=None, backup_byok_key=None, storage_type=None, yes=False):

    server_name = server_name.lower()

    validate_resource_group(resource_group_name)

    if not is_valid_resource_id(source_server):
        if len(source_server.split('/')) == 1:
            source_server_id = resource_id(
                subscription=get_subscription_id(cmd.cli_ctx),
                resource_group=resource_group_name,
                namespace=RESOURCE_PROVIDER,
                type='flexibleServers',
                name=source_server)
        else:
            raise ValueError('The provided source server {} is invalid.'.format(source_server))
    else:
        source_server_id = source_server

    restore_point_in_time = validate_and_format_restore_point_in_time(restore_point_in_time)

    try:
        id_parts = parse_resource_id(source_server_id)
        source_subscription_id = id_parts['subscription']
        postgres_source_client = get_postgresql_flexible_management_client(cmd.cli_ctx, source_subscription_id)
        source_server_object = postgres_source_client.servers.get(id_parts['resource_group'], id_parts['name'])

        location = ''.join(source_server_object.location.lower().split())

        db_context = DbContext(
            cmd=cmd, azure_sdk=postgresql_flexibleservers, cf_firewall=cf_postgres_flexible_firewall_rules,
            cf_db=cf_postgres_flexible_db, cf_availability=cf_postgres_check_resource_availability_with_location,
            cf_availability_without_location=cf_postgres_check_resource_availability,
            cf_private_dns_zone_suffix=cf_postgres_flexible_private_dns_zone_suffix_operations,
            logging_name='PostgreSQL', command_group='postgres', server_client=client, location=location)
        validate_server_name(db_context, server_name, 'Microsoft.DBforPostgreSQL/flexibleServers')

        cluster_byok_validator(byok_identity, byok_key, backup_byok_identity, backup_byok_key, geo_redundant_backup, source_server_object)
        pg_byok_validator(byok_identity, byok_key, backup_byok_identity, backup_byok_key, geo_redundant_backup)

        storage = postgresql_flexibleservers.models.Storage(type=storage_type if source_server_object.storage.type != "PremiumV2_LRS" else None)

        parameters = postgresql_flexibleservers.models.Server(
            location=location,
            point_in_time_utc=restore_point_in_time,
            source_server_resource_id=source_server_id,  # this should be the source server name, not id
            create_mode="PointInTimeRestore",
            availability_zone=zone,
            storage=storage
        )

        if source_server_object.network.public_network_access == 'Disabled' and any((vnet, subnet)):
            parameters.network, _, _ = flexible_server_provision_network_resource(cmd=cmd,
                                                                                  resource_group_name=resource_group_name,
                                                                                  server_name=server_name,
                                                                                  location=location,
                                                                                  db_context=db_context,
                                                                                  private_dns_zone_arguments=private_dns_zone_arguments,
                                                                                  public_access='Disabled',
                                                                                  vnet=vnet,
                                                                                  subnet=subnet,
                                                                                  vnet_address_prefix=vnet_address_prefix,
                                                                                  subnet_address_prefix=subnet_address_prefix,
                                                                                  yes=yes)
        else:
            parameters.network = source_server_object.network

        parameters.backup = postgresql_flexibleservers.models.Backup(geo_redundant_backup=geo_redundant_backup)

        parameters.identity, parameters.data_encryption = build_identity_and_data_encryption(db_engine='postgres',
                                                                                             byok_identity=byok_identity,
                                                                                             byok_key=byok_key,
                                                                                             backup_byok_identity=backup_byok_identity,
                                                                                             backup_byok_key=backup_byok_key)

    except Exception as e:
        raise ResourceNotFoundError(e)

    return sdk_no_wait(no_wait, client.begin_create, resource_group_name, server_name, parameters)


def flexible_server_update_custom_func(cmd, client, instance,
                                       sku_name=None, tier=None,
                                       storage_gb=None,
                                       backup_retention=None,
                                       administrator_login_password=None,
                                       high_availability=None,
                                       standby_availability_zone=None,
                                       maintenance_window=None,
                                       byok_identity=None, byok_key=None,
                                       backup_byok_identity=None, backup_byok_key=None,
                                       active_directory_auth=None, password_auth=None,
                                       private_dns_zone_arguments=None,
                                       public_access=None,
                                       tags=None,
                                       auto_grow=None,
                                       performance_tier=None,
                                       iops=None, throughput=None,
                                       cluster_size=None, yes=False):

    # validator
    location = ''.join(instance.location.lower().split())
    db_context = DbContext(
        cmd=cmd, azure_sdk=postgresql_flexibleservers, cf_firewall=cf_postgres_flexible_firewall_rules,
        cf_db=cf_postgres_flexible_db, cf_availability=cf_postgres_check_resource_availability_with_location,
        cf_availability_without_location=cf_postgres_check_resource_availability, cf_private_dns_zone_suffix=cf_postgres_flexible_private_dns_zone_suffix_operations,
        logging_name='PostgreSQL', command_group='postgres', server_client=client, location=location)

    pg_arguments_validator(db_context,
                           location=location,
                           tier=tier,
                           sku_name=sku_name,
                           storage_gb=storage_gb,
                           auto_grow=auto_grow,
                           iops=iops,
                           throughput=throughput,
                           high_availability=high_availability,
                           zone=instance.availability_zone,
                           standby_availability_zone=standby_availability_zone,
                           byok_identity=byok_identity,
                           byok_key=byok_key,
                           backup_byok_identity=backup_byok_identity,
                           backup_byok_key=backup_byok_key,
                           performance_tier=performance_tier,
                           cluster_size=cluster_size, instance=instance)

    server_module_path = instance.__module__
    module = import_module(server_module_path)
    ServerForUpdate = getattr(module, 'ServerForUpdate')

    server_id_parts = parse_resource_id(instance.id)
    resource_group_name = server_id_parts['resource_group']
    server_name = server_id_parts['name']

    if public_access:
        instance.network.public_network_access = public_access

    if private_dns_zone_arguments:
        private_dns_zone_id = prepare_private_dns_zone(db_context,
                                                       resource_group_name,
                                                       server_name,
                                                       private_dns_zone=private_dns_zone_arguments,
                                                       subnet_id=instance.network.delegated_subnet_resource_id,
                                                       location=location,
                                                       yes=yes)
        instance.network.private_dns_zone_arm_resource_id = private_dns_zone_id

    if sku_name:
        instance.sku.name = sku_name

    if tier:
        instance.sku.tier = tier

    if storage_gb:
        instance.storage.storage_size_gb = storage_gb

    if auto_grow:
        instance.storage.auto_grow = auto_grow

    instance.storage.tier = performance_tier if performance_tier else None

    if instance.storage.type == "PremiumV2_LRS":
        instance.storage.tier = None

        if sku_name or storage_gb:
            logger.warning("You are changing the compute and/or storage size of the server. "
                           "The server will be restarted for this operation and you will see a short downtime.")

        if iops:
            instance.storage.iops = iops

        if throughput:
            instance.storage.throughput = throughput
    else:
        instance.storage.type = None
        instance.storage.iops = None
        instance.storage.throughput = None

    if backup_retention:
        instance.backup.backup_retention_days = backup_retention

    if maintenance_window:
        if maintenance_window.lower() == "disabled":
            # if disabled is pass in reset to default values
            day_of_week = start_hour = start_minute = 0
            custom_window = "Disabled"
        else:
            day_of_week, start_hour, start_minute = parse_maintenance_window(maintenance_window)
            custom_window = "Enabled"

        # set values - if maintenance_window when is None when created then create a new object
        instance.maintenance_window.day_of_week = day_of_week
        instance.maintenance_window.start_hour = start_hour
        instance.maintenance_window.start_minute = start_minute
        instance.maintenance_window.custom_window = custom_window

    identity, data_encryption = build_identity_and_data_encryption(db_engine='postgres',
                                                                   byok_identity=byok_identity,
                                                                   byok_key=byok_key,
                                                                   backup_byok_identity=backup_byok_identity,
<<<<<<< HEAD
                                                                   backup_byok_key=backup_byok_key)
=======
                                                                   backup_byok_key=backup_byok_key,
                                                                   instance=instance)
>>>>>>> 4857a1a6

    auth_config = instance.auth_config
    administrator_login = instance.administrator_login if instance.administrator_login else None
    if active_directory_auth:
        auth_config.active_directory_auth = active_directory_auth
    if password_auth:
        administrator_login, administrator_login_password = _update_login(server_name, resource_group_name, auth_config,
                                                                          password_auth, administrator_login, administrator_login_password)
        auth_config.password_auth = password_auth

    if cluster_size:
        instance.cluster.cluster_size = cluster_size

    params = ServerForUpdate(sku=instance.sku,
                             storage=instance.storage,
                             backup=instance.backup,
                             administrator_login=administrator_login,
                             administrator_login_password=administrator_login_password,
                             maintenance_window=instance.maintenance_window,
                             network=instance.network,
                             identity=identity,
                             data_encryption=data_encryption,
                             auth_config=auth_config,
                             cluster=instance.cluster,
                             tags=tags)

    # High availability can't be updated with existing properties
    high_availability_param = postgresql_flexibleservers.models.HighAvailability()
    if high_availability:
        high_availability_param.mode = high_availability

        if high_availability.lower() != "disabled" and standby_availability_zone:
            high_availability_param.standby_availability_zone = standby_availability_zone

        params.high_availability = high_availability_param

    return params


def flexible_server_restart(cmd, client, resource_group_name, server_name, fail_over=None):
    validate_resource_group(resource_group_name)
    instance = client.get(resource_group_name, server_name)
    if fail_over is not None and instance.high_availability.mode not in ("ZoneRedundant", "SameZone"):
        raise ArgumentUsageError("Failing over can only be triggered for zone redundant or same zone servers.")

    if fail_over is not None:
        validate_citus_cluster(cmd, resource_group_name, server_name)
        if fail_over.lower() not in ['planned', 'forced']:
            raise InvalidArgumentValueError("Allowed failover parameters are 'Planned' and 'Forced'.")
        if fail_over.lower() == 'planned':
            fail_over = 'plannedFailover'
        elif fail_over.lower() == 'forced':
            fail_over = 'forcedFailover'
        parameters = postgresql_flexibleservers.models.RestartParameter(restart_with_failover=True,
                                                                        failover_mode=fail_over)
    else:
        parameters = postgresql_flexibleservers.models.RestartParameter(restart_with_failover=False)

    return resolve_poller(
        client.begin_restart(resource_group_name, server_name, parameters), cmd.cli_ctx, 'PostgreSQL Server Restart')


def flexible_server_delete(cmd, client, resource_group_name, server_name, yes=False):
    validate_resource_group(resource_group_name)
    result = None
    if not yes:
        user_confirmation(
            "Are you sure you want to delete the server '{0}' in resource group '{1}'".format(server_name,
                                                                                              resource_group_name), yes=yes)
    try:
        result = client.begin_delete(resource_group_name, server_name)
        if cmd.cli_ctx.local_context.is_on:
            local_context_file = cmd.cli_ctx.local_context._get_local_context_file()  # pylint: disable=protected-access
            local_context_file.remove_option('postgres flexible-server', 'server_name')
            local_context_file.remove_option('postgres flexible-server', 'administrator_login')
            local_context_file.remove_option('postgres flexible-server', 'database_name')
    except Exception as ex:  # pylint: disable=broad-except
        logger.error(ex)
        raise CLIError(ex)
    return result


def flexible_server_postgresql_get(cmd, resource_group_name, server_name):
    validate_resource_group(resource_group_name)
    client = get_postgresql_flexible_management_client(cmd.cli_ctx)
    return client.servers.get(resource_group_name, server_name)


def flexible_parameter_update(client, server_name, configuration_name, resource_group_name, source=None, value=None):
    validate_resource_group(resource_group_name)
    parameter_value = value
    parameter_source = source
    try:
        # validate configuration name
        parameter = client.get(resource_group_name, server_name, configuration_name)

        # update the command with system default
        if parameter_value is None and parameter_source is None:
            parameter_value = parameter.default_value  # reset value to default

            # this should be 'system-default' but there is currently a bug in PG
            # this will reset source to be 'system-default' anyway
            parameter_source = "user-override"
        elif parameter_source is None:
            parameter_source = "user-override"
    except HttpResponseError as e:
        if parameter_value is None and parameter_source is None:
            raise CLIError('Unable to get default parameter value: {}.'.format(str(e)))
        raise CLIError(str(e))

    parameters = postgresql_flexibleservers.models.Configuration(
        value=parameter_value,
        source=parameter_source
    )

    return client.begin_update(resource_group_name, server_name, configuration_name, parameters)


def flexible_list_skus(cmd, client, location):
    result = client.execute(location)
    logger.warning('For prices please refer to https://aka.ms/postgres-pricing')
    return result


def flexible_replica_list_by_server(cmd, client, resource_group_name, server_name):
    validate_resource_group(resource_group_name)
    validate_citus_cluster(cmd, resource_group_name, server_name)
    return client.list_by_server(resource_group_name, server_name)


def flexible_replica_create(cmd, client, resource_group_name, source_server, replica_name, zone=None,
                            location=None, vnet=None, vnet_address_prefix=None, subnet=None,
                            subnet_address_prefix=None, private_dns_zone_arguments=None, no_wait=False,
                            byok_identity=None, byok_key=None,
                            sku_name=None, tier=None,
                            storage_gb=None, performance_tier=None, yes=False, tags=None):
    validate_resource_group(resource_group_name)
    replica_name = replica_name.lower()

    if not is_valid_resource_id(source_server):
        if _is_resource_name(source_server):
            source_server_id = resource_id(subscription=get_subscription_id(cmd.cli_ctx),
                                           resource_group=resource_group_name,
                                           namespace='Microsoft.DBforPostgreSQL',
                                           type='flexibleServers',
                                           name=source_server)
        else:
            raise CLIError('The provided source-server {} is invalid.'.format(source_server))
    else:
        source_server_id = source_server

    source_server_id_parts = parse_resource_id(source_server_id)
    validate_citus_cluster(cmd, source_server_id_parts['resource_group'], source_server_id_parts['name'])
    try:
        source_server_object = client.get(source_server_id_parts['resource_group'], source_server_id_parts['name'])
    except Exception as e:
        raise ResourceNotFoundError(e)

    if not location:
        location = source_server_object.location
    location = ''.join(location.lower().split())

    if source_server_object.storage.type == "PremiumV2_LRS":
        raise CLIError("Read replica is not supported for servers with Premium SSD V2.")

    list_location_capability_info = get_postgres_location_capability_info(cmd, location)

    if tier is None and source_server_object is not None:
        tier = source_server_object.sku.tier
    if sku_name is None and source_server_object is not None:
        sku_name = source_server_object.sku.name
    if storage_gb is None and source_server_object is not None:
        storage_gb = source_server_object.storage.storage_size_gb
    validate_postgres_replica(cmd, tier, location, source_server_object,
                              sku_name, storage_gb, performance_tier, list_location_capability_info)

    if not zone:
        zone = _get_pg_replica_zone(list_location_capability_info['zones'],
                                    source_server_object.availability_zone,
                                    zone)

    db_context = DbContext(
        cmd=cmd, azure_sdk=postgresql_flexibleservers, cf_firewall=cf_postgres_flexible_firewall_rules,
        cf_db=cf_postgres_flexible_db, cf_availability=cf_postgres_check_resource_availability_with_location,
        cf_availability_without_location=cf_postgres_check_resource_availability,
        cf_private_dns_zone_suffix=cf_postgres_flexible_private_dns_zone_suffix_operations,
        logging_name='PostgreSQL', command_group='postgres', server_client=client, location=location)
    validate_server_name(db_context, replica_name, 'Microsoft.DBforPostgreSQL/flexibleServers')

    pg_byok_validator(byok_identity, byok_key)

    parameters = postgresql_flexibleservers.models.Server(
        tags=tags,
        source_server_resource_id=source_server_id,
        location=location,
        availability_zone=zone,
        create_mode="Replica")

    if source_server_object.network.public_network_access == 'Disabled' and any((vnet, subnet)):
        parameters.network, _, _ = flexible_server_provision_network_resource(cmd=cmd,
                                                                              resource_group_name=resource_group_name,
                                                                              server_name=replica_name,
                                                                              location=location,
                                                                              db_context=db_context,
                                                                              private_dns_zone_arguments=private_dns_zone_arguments,
                                                                              public_access='Disabled',
                                                                              vnet=vnet,
                                                                              subnet=subnet,
                                                                              vnet_address_prefix=vnet_address_prefix,
                                                                              subnet_address_prefix=subnet_address_prefix,
                                                                              yes=yes)
    else:
        parameters.network = source_server_object.network

    parameters.identity, parameters.data_encryption = build_identity_and_data_encryption(db_engine='postgres',
                                                                                         byok_identity=byok_identity,
                                                                                         byok_key=byok_key)

    parameters.sku = postgresql_flexibleservers.models.Sku(name=sku_name, tier=tier)

    parameters.storage = postgresql_flexibleservers.models.Storage(storage_size_gb=storage_gb, auto_grow=source_server_object.storage.auto_grow, tier=performance_tier)

    return sdk_no_wait(no_wait, client.begin_create, resource_group_name, replica_name, parameters)


def flexible_server_georestore(cmd, client, resource_group_name, server_name, source_server, location, zone=None,
                               vnet=None, vnet_address_prefix=None, subnet=None, subnet_address_prefix=None,
                               private_dns_zone_arguments=None, geo_redundant_backup=None, no_wait=False, yes=False,
                               byok_identity=None, byok_key=None, backup_byok_identity=None, backup_byok_key=None, restore_point_in_time=None):
    validate_resource_group(resource_group_name)

    server_name = server_name.lower()

    if not is_valid_resource_id(source_server):
        if _is_resource_name(source_server):
            source_server_id = resource_id(subscription=get_subscription_id(cmd.cli_ctx),
                                           resource_group=resource_group_name,
                                           namespace='Microsoft.DBforPostgreSQL',
                                           type='flexibleServers',
                                           name=source_server)
        else:
            raise CLIError('The provided source-server {} is invalid.'.format(source_server))
    else:
        source_server_id = source_server

    restore_point_in_time = validate_and_format_restore_point_in_time(restore_point_in_time)

    try:
        id_parts = parse_resource_id(source_server_id)
        validate_citus_cluster(cmd, id_parts['resource_group'], id_parts['name'])
        source_subscription_id = id_parts['subscription']
        postgres_source_client = get_postgresql_flexible_management_client(cmd.cli_ctx, source_subscription_id)
        source_server_object = postgres_source_client.servers.get(id_parts['resource_group'], id_parts['name'])
    except Exception as e:
        raise ResourceNotFoundError(e)

    if source_server_object.storage.type == "PremiumV2_LRS":
        raise CLIError("Geo restore is not supported for servers with Premium SSD V2.")

    db_context = DbContext(
        cmd=cmd, azure_sdk=postgresql_flexibleservers, cf_firewall=cf_postgres_flexible_firewall_rules,
        cf_db=cf_postgres_flexible_db, cf_availability=cf_postgres_check_resource_availability_with_location,
        cf_availability_without_location=cf_postgres_check_resource_availability,
        cf_private_dns_zone_suffix=cf_postgres_flexible_private_dns_zone_suffix_operations,
        logging_name='PostgreSQL', command_group='postgres', server_client=client, location=location)

    validate_server_name(db_context, server_name, 'Microsoft.DBforPostgreSQL/flexibleServers')
    validate_georestore_network(source_server_object, None, vnet, subnet, 'postgres')

    pg_byok_validator(byok_identity, byok_key, backup_byok_identity, backup_byok_key, geo_redundant_backup)

    storage = postgresql_flexibleservers.models.Storage(type=None)

    parameters = postgresql_flexibleservers.models.Server(
        point_in_time_utc=restore_point_in_time,
        location=location,
        source_server_resource_id=source_server_id,
        create_mode="GeoRestore",
        availability_zone=zone,
        storage=storage
    )

    if source_server_object.network.public_network_access == 'Disabled':
        parameters.network, _, _ = flexible_server_provision_network_resource(cmd=cmd,
                                                                              resource_group_name=resource_group_name,
                                                                              server_name=server_name,
                                                                              location=location,
                                                                              db_context=db_context,
                                                                              private_dns_zone_arguments=private_dns_zone_arguments,
                                                                              public_access='Disabled',
                                                                              vnet=vnet,
                                                                              subnet=subnet,
                                                                              vnet_address_prefix=vnet_address_prefix,
                                                                              subnet_address_prefix=subnet_address_prefix,
                                                                              yes=yes)

    parameters.backup = postgresql_flexibleservers.models.Backup(geo_redundant_backup=geo_redundant_backup)

    parameters.identity, parameters.data_encryption = build_identity_and_data_encryption(db_engine='postgres',
                                                                                         byok_identity=byok_identity,
                                                                                         byok_key=byok_key,
                                                                                         backup_byok_identity=backup_byok_identity,
                                                                                         backup_byok_key=backup_byok_key)

    return sdk_no_wait(no_wait, client.begin_create, resource_group_name, server_name, parameters)


def flexible_server_revivedropped(cmd, client, resource_group_name, server_name, source_server, location, zone=None,
                                  vnet=None, vnet_address_prefix=None, subnet=None, subnet_address_prefix=None,
                                  private_dns_zone_arguments=None, geo_redundant_backup=None, no_wait=False, yes=False,
                                  byok_identity=None, byok_key=None, backup_byok_identity=None, backup_byok_key=None):
    validate_resource_group(resource_group_name)

    server_name = server_name.lower()

    if not is_valid_resource_id(source_server):
        if _is_resource_name(source_server):
            source_server_id = resource_id(subscription=get_subscription_id(cmd.cli_ctx),
                                           resource_group=resource_group_name,
                                           namespace='Microsoft.DBforPostgreSQL',
                                           type='flexibleServers',
                                           name=source_server)
        else:
            raise CLIError('The provided source-server {} is invalid.'.format(source_server))
    else:
        source_server_id = source_server

    db_context = DbContext(
        cmd=cmd, azure_sdk=postgresql_flexibleservers, cf_firewall=cf_postgres_flexible_firewall_rules,
        cf_db=cf_postgres_flexible_db, cf_availability=cf_postgres_check_resource_availability_with_location,
        cf_availability_without_location=cf_postgres_check_resource_availability,
        cf_private_dns_zone_suffix=cf_postgres_flexible_private_dns_zone_suffix_operations,
        logging_name='PostgreSQL', command_group='postgres', server_client=client, location=location)

    validate_server_name(db_context, server_name, 'Microsoft.DBforPostgreSQL/flexibleServers')

    pg_byok_validator(byok_identity, byok_key, backup_byok_identity, backup_byok_key, geo_redundant_backup)

    storage = postgresql_flexibleservers.models.Storage(type=None)

    parameters = postgresql_flexibleservers.models.Server(
        point_in_time_utc=get_current_time(),
        location=location,
        source_server_resource_id=source_server_id,
        create_mode="ReviveDropped",
        availability_zone=zone,
        storage=storage
    )

    if vnet is not None or vnet_address_prefix is not None or subnet is not None or \
       subnet_address_prefix is not None or private_dns_zone_arguments is not None:
        parameters.network, _, _ = flexible_server_provision_network_resource(cmd=cmd,
                                                                              resource_group_name=resource_group_name,
                                                                              server_name=server_name,
                                                                              location=location,
                                                                              db_context=db_context,
                                                                              private_dns_zone_arguments=private_dns_zone_arguments,
                                                                              public_access='Disabled',
                                                                              vnet=vnet,
                                                                              subnet=subnet,
                                                                              vnet_address_prefix=vnet_address_prefix,
                                                                              subnet_address_prefix=subnet_address_prefix,
                                                                              yes=yes)

    parameters.backup = postgresql_flexibleservers.models.Backup(geo_redundant_backup=geo_redundant_backup)

    parameters.identity, parameters.data_encryption = build_identity_and_data_encryption(db_engine='postgres',
                                                                                         byok_identity=byok_identity,
                                                                                         byok_key=byok_key,
                                                                                         backup_byok_identity=backup_byok_identity,
                                                                                         backup_byok_key=backup_byok_key)

    return sdk_no_wait(no_wait, client.begin_create, resource_group_name, server_name, parameters)


def flexible_replica_stop(cmd, client, resource_group_name, server_name):
    validate_resource_group(resource_group_name)
    validate_citus_cluster(cmd, resource_group_name, server_name)

    try:
        server_object = client.get(resource_group_name, server_name)
    except Exception as e:
        raise ResourceNotFoundError(e)

    if server_object.replica.role is not None and "replica" not in server_object.replica.role.lower():
        raise CLIError('Server {} is not a replica server.'.format(server_name))

    params = postgresql_flexibleservers.models.ServerForUpdate(
        replica=postgresql_flexibleservers.models.Replica(
            role='None',
            promote_mode='standalone',
            promote_option='planned'
        )
    )

    return client.begin_update(resource_group_name, server_name, params)


def flexible_replica_promote(cmd, client, resource_group_name, server_name, promote_mode='standalone', promote_option='planned'):
    validate_resource_group(resource_group_name)
    validate_citus_cluster(cmd, resource_group_name, server_name)

    try:
        server_object = client.get(resource_group_name, server_name)
    except Exception as e:
        raise ResourceNotFoundError(e)

    if server_object.replica.role is not None and "replica" not in server_object.replica.role.lower():
        raise CLIError('Server {} is not a replica server.'.format(server_name))

    if promote_mode == "standalone":
        params = postgresql_flexibleservers.models.ServerForUpdate(
            replica=postgresql_flexibleservers.models.Replica(
                role='None',
                promote_mode=promote_mode,
                promote_option=promote_option
            )
        )
    else:
        params = postgresql_flexibleservers.models.ServerForUpdate(
            replica=postgresql_flexibleservers.models.Replica(
                role='Primary',
                promote_mode=promote_mode,
                promote_option=promote_option
            )
        )

    return client.begin_update(resource_group_name, server_name, params)


def _create_server(db_context, cmd, resource_group_name, server_name, tags, location, sku, administrator_login, administrator_login_password,
                   storage, backup, network, version, high_availability, availability_zone, identity, data_encryption, auth_config, cluster):
    validate_resource_group(resource_group_name)

    logging_name, server_client = db_context.logging_name, db_context.server_client
    logger.warning('Creating %s Server \'%s\' in group \'%s\'...', logging_name, server_name, resource_group_name)

    logger.warning('Your server \'%s\' is using sku \'%s\' (Paid Tier). '
                   'Please refer to https://aka.ms/postgres-pricing for pricing details', server_name, sku.name)

    # Note : passing public-network-access has no effect as the accepted values are 'Enabled' and 'Disabled'.
    # So when you pass an IP here(from the CLI args of public_access), it ends up being ignored.
    parameters = postgresql_flexibleservers.models.Server(
        tags=tags,
        location=location,
        sku=sku,
        administrator_login=administrator_login,
        administrator_login_password=administrator_login_password,
        storage=storage,
        backup=backup,
        network=network,
        version=version,
        high_availability=high_availability,
        availability_zone=availability_zone,
        identity=identity,
        data_encryption=data_encryption,
        auth_config=auth_config,
        cluster=cluster,
        create_mode="Create")

    return resolve_poller(
        server_client.begin_create(resource_group_name, server_name, parameters), cmd.cli_ctx,
        '{} Server Create'.format(logging_name))


def _create_database(db_context, cmd, resource_group_name, server_name, database_name):
    validate_resource_group(resource_group_name)
    validate_citus_cluster(cmd, resource_group_name, server_name)

    # check for existing database, create if not
    cf_db, logging_name = db_context.cf_db, db_context.logging_name
    database_client = cf_db(cmd.cli_ctx, None)

    logger.warning('Creating %s database \'%s\'...', logging_name, database_name)
    parameters = {
        'name': database_name,
        'charset': 'utf8',
        'collation': 'en_US.utf8'
    }
    resolve_poller(
        database_client.begin_create(resource_group_name, server_name, database_name, parameters), cmd.cli_ctx,
        '{} Database Create/Update'.format(logging_name))


def database_create_func(cmd, client, resource_group_name, server_name, database_name=None, charset=None, collation=None):
    validate_resource_group(resource_group_name)
    validate_citus_cluster(cmd, resource_group_name, server_name)

    if charset is None and collation is None:
        charset = 'utf8'
        collation = 'en_US.utf8'
        logger.warning("Creating database with utf8 charset and en_US.utf8 collation")
    elif (not charset and collation) or (charset and not collation):
        raise RequiredArgumentMissingError("charset and collation have to be input together.")

    parameters = {
        'name': database_name,
        'charset': charset,
        'collation': collation
    }

    return client.begin_create(
        resource_group_name,
        server_name,
        database_name,
        parameters)


def flexible_server_connection_string(
        server_name='{server}',
        database_name='{database}',
        administrator_login='{login}',
        administrator_login_password='{password}',
        show_pg_bouncer=False):
    host = '{}.postgres.database.azure.com'.format(server_name)
    port = 5432
    if show_pg_bouncer is True:
        port = 6432

    return {
        'connectionStrings': _create_postgresql_connection_strings(host, administrator_login,
                                                                   administrator_login_password, database_name, port)
    }


# Custom functions for identity
def flexible_server_identity_update(cmd, client, resource_group_name, server_name, system_assigned):
    validate_resource_group(resource_group_name)
    validate_citus_cluster(cmd, resource_group_name, server_name)

    server = client.get(resource_group_name, server_name)
    identity_type = server.identity.type if (server and server.identity and server.identity.type) else 'None'

    if system_assigned.lower() == 'enabled':
        # user wants to enable system-assigned identity
        if identity_type == 'None':
            # if user-assigned identity is not enabled, then enable system-assigned identity
            identity_type = 'SystemAssigned'
        elif identity_type == 'UserAssigned':
            # if user-assigned identity is enabled, then enable both system-assigned and user-assigned identity
            identity_type = 'SystemAssigned,UserAssigned'
    else:
        if server.data_encryption.type == 'AzureKeyVault':
            # if data encryption is enabled, then system-assigned identity cannot be disabled
            raise CLIError("Disabling system-assigned identity isn't supported on servers configured to use customer managed keys for data encryption.")
        if identity_type == 'SystemAssigned,UserAssigned':
            # if both system-assigned and user-assigned identity is enabled, then disable system-assigned identity
            identity_type = 'UserAssigned'
        elif identity_type == 'SystemAssigned':
            # if only system-assigned identity is enabled, then disable system-assigned identity
            identity_type = 'None'

    if identity_type == 'UserAssigned' or identity_type == 'SystemAssigned,UserAssigned':
        identities_map = {}
        for identity in server.identity.user_assigned_identities:
            identities_map[identity] = {}
        parameters = {
            'identity': postgresql_flexibleservers.models.UserAssignedIdentity(
                user_assigned_identities=identities_map,
                type=identity_type)}
    else:
        parameters = {
            'identity': postgresql_flexibleservers.models.UserAssignedIdentity(
                type=identity_type)}

    result = resolve_poller(
        client.begin_update(
            resource_group_name=resource_group_name,
            server_name=server_name,
            parameters=parameters),
        cmd.cli_ctx, 'Updating user assigned identity type for server {}'.format(server_name)
    )

    return result.identity


def flexible_server_identity_assign(cmd, client, resource_group_name, server_name, identities):
    validate_resource_group(resource_group_name)
    validate_citus_cluster(cmd, resource_group_name, server_name)

    server = client.get(resource_group_name, server_name)
    identity_type = server.identity.type if (server and server.identity and server.identity.type) else 'None'

    if identity_type == 'SystemAssigned':
        # if system-assigned identity is enabled, then enable both system
        identity_type = 'SystemAssigned,UserAssigned'
    elif identity_type == 'None':
        # if system-assigned identity is not enabled, then enable user-assigned identity
        identity_type = 'UserAssigned'

    identities_map = {}
    for identity in identities:
        identities_map[identity] = {}

    parameters = {
        'identity': postgresql_flexibleservers.models.UserAssignedIdentity(
            user_assigned_identities=identities_map,
            type=identity_type)}

    result = resolve_poller(
        client.begin_update(
            resource_group_name=resource_group_name,
            server_name=server_name,
            parameters=parameters),
        cmd.cli_ctx, 'Adding identities to server {}'.format(server_name)
    )

    return result.identity


def flexible_server_identity_remove(cmd, client, resource_group_name, server_name, identities):
    validate_resource_group(resource_group_name)
    validate_citus_cluster(cmd, resource_group_name, server_name)

    instance = client.get(resource_group_name, server_name)

    if instance.data_encryption:
        primary_id = instance.data_encryption.primary_user_assigned_identity_id

        if primary_id and primary_id.lower() in [identity.lower() for identity in identities]:
            raise CLIError("Cannot remove identity {} because it's used for data encryption.".format(primary_id))

        geo_backup_id = instance.data_encryption.geo_backup_user_assigned_identity_id

        if geo_backup_id and geo_backup_id.lower() in [identity.lower() for identity in identities]:
            raise CLIError("Cannot remove identity {} because it's used for geo backup data encryption.".format(geo_backup_id))

    identities_map = {}
    for identity in identities:
        identities_map[identity] = None

    if not (instance.identity and instance.identity.user_assigned_identities) or \
       all(key.lower() in [identity.lower() for identity in identities] for key in instance.identity.user_assigned_identities.keys()):
        parameters = {
            'identity': postgresql_flexibleservers.models.UserAssignedIdentity(
                type="None")}
    else:
        parameters = {
            'identity': postgresql_flexibleservers.models.UserAssignedIdentity(
                user_assigned_identities=identities_map,
                type="UserAssigned")}

    result = resolve_poller(
        client.begin_update(
            resource_group_name=resource_group_name,
            server_name=server_name,
            parameters=parameters),
        cmd.cli_ctx, 'Removing identities from server {}'.format(server_name)
    )

    return result.identity or postgresql_flexibleservers.models.UserAssignedIdentity(type="SystemAssigned")


def flexible_server_identity_list(cmd, client, resource_group_name, server_name):
    validate_resource_group(resource_group_name)
    validate_citus_cluster(cmd, resource_group_name, server_name)

    server = client.get(resource_group_name, server_name)
    return server.identity or postgresql_flexibleservers.models.UserAssignedIdentity(type="SystemAssigned")


def flexible_server_identity_show(cmd, client, resource_group_name, server_name, identity):
    validate_resource_group(resource_group_name)
    validate_citus_cluster(cmd, resource_group_name, server_name)

    server = client.get(resource_group_name, server_name)

    for key, value in server.identity.user_assigned_identities.items():
        if key.lower() == identity.lower():
            return value

    raise CLIError("Identity '{}' does not exist in server {}.".format(identity, server_name))


# Custom functions for ad-admin
def flexible_server_ad_admin_set(cmd, client, resource_group_name, server_name, login, sid, principal_type=None, no_wait=False):
    validate_resource_group(resource_group_name)

    server_operations_client = cf_postgres_flexible_servers(cmd.cli_ctx, '_')

    instance = server_operations_client.get(resource_group_name, server_name)

    if 'replica' in instance.replication_role.lower():
        raise CLIError("Cannot create an AD admin on a server with replication role. Use the primary server instead.")

    parameters = {
        'principal_name': login,
        'tenant_id': get_tenant_id(),
        'principal_type': principal_type
    }

    return sdk_no_wait(no_wait, client.begin_create, resource_group_name, server_name, sid, parameters)


def flexible_server_ad_admin_delete(cmd, client, resource_group_name, server_name, sid, no_wait=False):
    validate_resource_group(resource_group_name)

    server_operations_client = cf_postgres_flexible_servers(cmd.cli_ctx, '_')

    instance = server_operations_client.get(resource_group_name, server_name)

    if 'replica' in instance.replication_role.lower():
        raise CLIError("Cannot delete an AD admin on a server with replication role. Use the primary server instead.")

    return sdk_no_wait(no_wait, client.begin_delete, resource_group_name, server_name, sid)


def flexible_server_ad_admin_list(client, resource_group_name, server_name):
    validate_resource_group(resource_group_name)

    return client.list_by_server(
        resource_group_name=resource_group_name,
        server_name=server_name)


def flexible_server_ad_admin_show(client, resource_group_name, server_name, sid):
    validate_resource_group(resource_group_name)

    return client.get(
        resource_group_name=resource_group_name,
        server_name=server_name,
        object_id=sid)


def flexible_server_provision_network_resource(cmd, resource_group_name, server_name,
                                               location, db_context, private_dns_zone_arguments=None, public_access=None,
                                               vnet=None, subnet=None, vnet_address_prefix=None, subnet_address_prefix=None, yes=False):
    validate_resource_group(resource_group_name)

    start_ip = -1
    end_ip = -1
    network = postgresql_flexibleservers.models.Network()

    if subnet is not None or vnet is not None:
        subnet_id = prepare_private_network(cmd,
                                            resource_group_name,
                                            server_name,
                                            vnet=vnet,
                                            subnet=subnet,
                                            location=location,
                                            delegation_service_name=DELEGATION_SERVICE_NAME,
                                            vnet_address_pref=vnet_address_prefix,
                                            subnet_address_pref=subnet_address_prefix,
                                            yes=yes)
        private_dns_zone_id = prepare_private_dns_zone(db_context,
                                                       resource_group_name,
                                                       server_name,
                                                       private_dns_zone=private_dns_zone_arguments,
                                                       subnet_id=subnet_id,
                                                       location=location,
                                                       yes=yes)
        network.delegated_subnet_resource_id = subnet_id
        network.private_dns_zone_arm_resource_id = private_dns_zone_id
    elif subnet is None and vnet is None and private_dns_zone_arguments is not None:
        raise RequiredArgumentMissingError("Private DNS zone can only be used with private access setting. Use vnet or/and subnet parameters.")
    else:
        start_ip, end_ip = prepare_public_network(public_access, yes=yes)
        network.public_network_access = public_access if str(public_access).lower() in ['disabled', 'enabled'] else 'Enabled'

    return network, start_ip, end_ip


def flexible_server_threat_protection_get(
        client,
        resource_group_name,
        server_name):
    '''
    Gets an advanced threat protection setting.
    '''

    validate_resource_group(resource_group_name)

    return client.get(
        resource_group_name=resource_group_name,
        server_name=server_name,
        threat_protection_name="Default")


def flexible_server_threat_protection_update(
        cmd,
        client, resource_group_name, server_name,
        state=None):
    # pylint: disable=unused-argument
    '''
    Updates an advanced threat protection setting. Custom update function to apply parameters to instance.
    '''

    validate_resource_group(resource_group_name)

    try:
        parameters = {
            'properties': {
                'state': state
            }
        }
        return resolve_poller(
            client.begin_create_or_update(
                resource_group_name=resource_group_name,
                server_name=server_name,
                threat_protection_name="Default",
                parameters=parameters),
            cmd.cli_ctx,
            'PostgreSQL Flexible Server Advanced Threat Protection Setting Update')
    except HttpResponseError as ex:
        if "Operation returned an invalid status 'Accepted'" in ex.message:
            # TODO: Once the swagger is updated, this won't be needed.
            pass
        else:
            raise ex


def flexible_server_threat_protection_set(
        cmd,
        client,
        resource_group_name,
        server_name,
        parameters):
    validate_resource_group(resource_group_name)

    return resolve_poller(
        client.begin_create_or_update(
            resource_group_name=resource_group_name,
            server_name=server_name,
            threat_protection_name="Default",
            parameters=parameters),
        cmd.cli_ctx,
        'PostgreSQL Flexible Server Advanced Threat Protection Setting Update')


# Custom functions for server logs
def flexible_server_download_log_files(client, resource_group_name, server_name, file_name):
    validate_resource_group(resource_group_name)

    # list all files
    files = client.list_by_server(resource_group_name, server_name)

    for f in files:
        if f.name in file_name:
            urlretrieve(f.url, f.name.replace("/", "_"))


def flexible_server_list_log_files_with_filter(client, resource_group_name, server_name, filename_contains=None,
                                               file_last_written=None, max_file_size=None):
    validate_resource_group(resource_group_name)

    # list all files
    all_files = client.list_by_server(resource_group_name, server_name)
    files = []

    if file_last_written is None:
        file_last_written = 72
    time_line = datetime.utcnow().replace(tzinfo=tzutc()) - timedelta(hours=file_last_written)

    for f in all_files:
        if f.last_modified_time < time_line:
            continue
        if filename_contains is not None and re.search(filename_contains, f.name) is None:
            continue
        if max_file_size is not None and f.size_in_kb > max_file_size:
            continue

        del f.created_time
        files.append(f)

    return files


def migration_create_func(cmd, client, resource_group_name, server_name, properties, migration_mode="offline",
                          migration_name=None, migration_option=None, tags=None, location=None):
    validate_resource_group(resource_group_name)
    validate_citus_cluster(cmd, resource_group_name, server_name)

    logging_name = 'PostgreSQL'
    subscription_id = get_subscription_id(cmd.cli_ctx)
    properties_filepath = os.path.join(os.path.abspath(os.getcwd()), properties)
    # Generate missing parameters
    location, resource_group_name, server_name = generate_missing_parameters(cmd, location, resource_group_name,
                                                                             server_name, 'postgres')

    # Get the properties for migration from the json file at the specific properties file path
    if not os.path.exists(properties_filepath):
        raise FileOperationError("Properties file does not exist in the given location")
    with open(properties_filepath, "r") as f:
        try:
            request_payload = json.load(f)
            migration_parameters = request_payload.get("properties")
        except ValueError as err:
            logger.error(err)
            raise BadRequestError("Invalid json file. Make sure that the json file content is properly formatted.")

    if migration_name is None:
        # Convert a UUID to a string of hex digits in standard form
        migration_name = str(uuid.uuid4())

    if migration_option is None:
        # Use default migration_option as 'ValidateAndMigrate'
        migration_option = "ValidateAndMigrate"

    return _create_migration(cmd, logging_name, client, subscription_id, resource_group_name, server_name, migration_name,
                             migration_mode, migration_option, migration_parameters, tags, location)


def migration_show_func(cmd, client, resource_group_name, server_name, migration_name):
    validate_resource_group(resource_group_name)
    validate_citus_cluster(cmd, resource_group_name, server_name)

    subscription_id = get_subscription_id(cmd.cli_ctx)
    return client.get(subscription_id, resource_group_name, server_name, migration_name)


def migration_list_func(cmd, client, resource_group_name, server_name, migration_filter="Active"):
    validate_resource_group(resource_group_name)
    validate_citus_cluster(cmd, resource_group_name, server_name)

    subscription_id = get_subscription_id(cmd.cli_ctx)
    return client.list_by_target_server(subscription_id, resource_group_name, server_name, migration_filter)


def migration_delete_func(cmd, client, resource_group_name, server_name, migration_name):
    validate_resource_group(resource_group_name)

    subscription_id = get_subscription_id(cmd.cli_ctx)
    return client.delete(subscription_id, resource_group_name, server_name, migration_name)


def migration_update_func(cmd, client, resource_group_name, server_name, migration_name, setup_logical_replication=None, cutover=None, cancel=None):
    validate_resource_group(resource_group_name)
    validate_citus_cluster(cmd, resource_group_name, server_name)

    subscription_id = get_subscription_id(cmd.cli_ctx)

    operationSpecified = False
    if setup_logical_replication is True:
        operationSpecified = True
        migration_parameters_for_patch = postgresql_flexibleservers.models.MigrationResourceForPatch(setup_logical_replication_on_source_db_if_needed=True)

    if cutover is not None:
        if operationSpecified is True:
            raise MutuallyExclusiveArgumentError("Incorrect Usage: Can only specify one update operation.")
        operationSpecified = True
        migration_resource = migration_show_func(cmd, client, resource_group_name, server_name, migration_name)
        if migration_resource.migration_mode == "Offline":
            raise BadRequestError("Cutover is not possible for migration {} if the migration_mode set to offline. The migration will cutover automatically".format(migration_name))
        migration_parameters_for_patch = postgresql_flexibleservers.models.MigrationResourceForPatch(trigger_cutover="True", dbs_to_trigger_cutover_migration_on=migration_resource.dbs_to_migrate)

    if cancel is not None:
        if operationSpecified is True:
            raise MutuallyExclusiveArgumentError("Incorrect Usage: Can only specify one update operation.")
        operationSpecified = True
        migration_resource = migration_show_func(cmd, client, resource_group_name, server_name, migration_name)
        migration_parameters_for_patch = postgresql_flexibleservers.models.MigrationResourceForPatch(cancel="True", dbs_to_cancel_migration_on=migration_resource.dbs_to_migrate)

    if operationSpecified is False:
        raise RequiredArgumentMissingError("Incorrect Usage: At least one update operation needs to be specified.")

    return client.update(subscription_id, resource_group_name, server_name, migration_name, migration_parameters_for_patch)


def migration_check_name_availability(cmd, client, resource_group_name, server_name, migration_name):
    validate_resource_group(resource_group_name)
    validate_citus_cluster(cmd, resource_group_name, server_name)

    subscription_id = get_subscription_id(cmd.cli_ctx)
    migration_name_availability_parammeters = {"name": "%s" % migration_name, "type": "Microsoft.DBforPostgreSQL/flexibleServers/migrations"}
    return get_postgresql_flexible_management_client(cmd.cli_ctx).check_migration_name_availability(subscription_id, resource_group_name, server_name, migration_name_availability_parammeters)


def virtual_endpoint_create_func(cmd, client, resource_group_name, server_name, virtual_endpoint_name, endpoint_type, members):
    validate_resource_group(resource_group_name)
    validate_citus_cluster(cmd, resource_group_name, server_name)

    parameters = {
        'name': virtual_endpoint_name,
        'endpoint_type': endpoint_type,
        'members': [members]
    }

    return client.begin_create(
        resource_group_name,
        server_name,
        virtual_endpoint_name,
        parameters)


def virtual_endpoint_show_func(cmd, client, resource_group_name, server_name, virtual_endpoint_name):
    validate_resource_group(resource_group_name)
    validate_citus_cluster(cmd, resource_group_name, server_name)

    return client.get(
        resource_group_name,
        server_name,
        virtual_endpoint_name)


def virtual_endpoint_list_func(cmd, client, resource_group_name, server_name):
    validate_resource_group(resource_group_name)
    validate_citus_cluster(cmd, resource_group_name, server_name)

    return client.list_by_server(
        resource_group_name,
        server_name)


def virtual_endpoint_delete_func(cmd, client, resource_group_name, server_name, virtual_endpoint_name, yes=False):
    validate_resource_group(resource_group_name)
    validate_citus_cluster(cmd, resource_group_name, server_name)

    if not yes:
        user_confirmation(
            "Are you sure you want to delete the virtual endpoint '{0}' in resource group '{1}'".format(virtual_endpoint_name,
                                                                                                        resource_group_name), yes=yes)

    return client.begin_delete(
        resource_group_name,
        server_name,
        virtual_endpoint_name)


def virtual_endpoint_update_func(cmd, client, resource_group_name, server_name, virtual_endpoint_name, endpoint_type, members):
    validate_resource_group(resource_group_name)
    validate_citus_cluster(cmd, resource_group_name, server_name)

    parameters = {
        'name': virtual_endpoint_name,
        'endpoint_type': endpoint_type,
        'members': [members]
    }

    return client.begin_update(
        resource_group_name,
        server_name,
        virtual_endpoint_name,
        parameters)


def backup_create_func(client, resource_group_name, server_name, backup_name):
    validate_resource_group(resource_group_name)
    validate_backup_name(backup_name)

    return client.begin_create(
        resource_group_name,
        server_name,
        backup_name)


def ltr_precheck_func(client, resource_group_name, server_name, backup_name):
    validate_resource_group(resource_group_name)

    return client.trigger_ltr_pre_backup(
        resource_group_name=resource_group_name,
        server_name=server_name,
        parameters={"backup_settings": {"backup_name": backup_name}}
    )


def ltr_start_func(client, resource_group_name, server_name, backup_name, sas_url):
    validate_resource_group(resource_group_name)

    parameters = {
        "backup_settings": {
            "backup_name": backup_name
        },
        "target_details": {
            "sas_uri_list": [sas_url]
        }
    }

    return client.begin_start_ltr_backup(
        resource_group_name=resource_group_name,
        server_name=server_name,
        parameters=parameters
    )


def backup_delete_func(client, resource_group_name, server_name, backup_name, yes=False):
    validate_resource_group(resource_group_name)

    if not yes:
        user_confirmation(
            "Are you sure you want to delete the backup '{0}' in server '{1}'".format(backup_name, server_name), yes=yes)

    return client.begin_delete(
        resource_group_name,
        server_name,
        backup_name)


def flexible_server_approve_private_endpoint_connection(cmd, client, resource_group_name, server_name, private_endpoint_connection_name,
                                                        description=None):
    """Approve a private endpoint connection request for a server."""
    validate_resource_group(resource_group_name)

    return _update_private_endpoint_connection_status(
        cmd, client, resource_group_name, server_name, private_endpoint_connection_name, is_approved=True,
        description=description)


def flexible_server_reject_private_endpoint_connection(cmd, client, resource_group_name, server_name, private_endpoint_connection_name,
                                                       description=None):
    """Reject a private endpoint connection request for a server."""
    validate_resource_group(resource_group_name)

    return _update_private_endpoint_connection_status(
        cmd, client, resource_group_name, server_name, private_endpoint_connection_name, is_approved=False,
        description=description)


def flexible_server_private_link_resource_get(
        client,
        resource_group_name,
        server_name):
    '''
    Gets a private link resource for a PostgreSQL flexible server.
    '''
    validate_resource_group(resource_group_name)

    return client.get(
        resource_group_name=resource_group_name,
        server_name=server_name,
        group_name="postgresqlServer")


def flexible_server_fabric_mirroring_start(cmd, client, resource_group_name, server_name, database_names, yes=False):
    validate_resource_group(resource_group_name)
    validate_citus_cluster(cmd, resource_group_name, server_name)
    flexible_servers_client = cf_postgres_flexible_servers(cmd.cli_ctx, '_')
    server = flexible_servers_client.get(resource_group_name, server_name)

    if server.high_availability.mode != "Disabled":
        # disable fabric mirroring on HA server
        raise CLIError("Fabric mirroring is not supported on servers with high availability enabled.")

    databases = ','.join(database_names[0].split())
    user_confirmation("Are you sure you want to prepare and enable your server" +
                      " '{0}' in resource group '{1}' for mirroring of databases '{2}'.".format(server_name, resource_group_name, databases) +
                      " This requires restart.", yes=yes)

    if (server.identity is None or 'SystemAssigned' not in server.identity.type):
        logger.warning('Enabling system assigned managed identity on the server.')
        flexible_server_identity_update(cmd, flexible_servers_client, resource_group_name, server_name, 'Enabled')

    logger.warning('Restarting server.')
    parameters = postgresql_flexibleservers.models.RestartParameter(restart_with_failover=False)
    resolve_poller(flexible_servers_client.begin_restart(resource_group_name, server_name, parameters), cmd.cli_ctx, 'PostgreSQL Server Restart')

    logger.warning('Updating necessary server parameters.')
    source = "user-override"
    configuration_name = "azure.fabric_mirror_enabled"
    value = "on"
    _update_parameters(cmd, client, server_name, configuration_name, resource_group_name, source, value)
    configuration_name = "azure.mirror_databases"
    value = databases
    return _update_parameters(cmd, client, server_name, configuration_name, resource_group_name, source, value)


def flexible_server_fabric_mirroring_stop(cmd, client, resource_group_name, server_name, yes=False):
    validate_resource_group(resource_group_name)
    validate_citus_cluster(cmd, resource_group_name, server_name)

    flexible_servers_client = cf_postgres_flexible_servers(cmd.cli_ctx, '_')
    server = flexible_servers_client.get(resource_group_name, server_name)

    if server.high_availability.mode != "Disabled":
        # disable fabric mirroring on HA server
        raise CLIError("Fabric mirroring is not supported on servers with high availability enabled.")

    user_confirmation("Are you sure you want to disable mirroring for server '{0}' in resource group '{1}'".format(server_name, resource_group_name), yes=yes)

    configuration_name = "azure.fabric_mirror_enabled"
    parameters = postgresql_flexibleservers.models.Configuration(
        value="off",
        source="user-override"
    )

    return client.begin_update(resource_group_name, server_name, configuration_name, parameters)


def flexible_server_fabric_mirroring_update_databases(cmd, client, resource_group_name, server_name, database_names, yes=False):
    validate_resource_group(resource_group_name)
    validate_citus_cluster(cmd, resource_group_name, server_name)

    flexible_servers_client = cf_postgres_flexible_servers(cmd.cli_ctx, '_')
    server = flexible_servers_client.get(resource_group_name, server_name)

    if server.high_availability.mode != "Disabled":
        # disable fabric mirroring on HA server
        raise CLIError("Fabric mirroring is not supported on servers with high availability enabled.")

    databases = ','.join(database_names[0].split())
    user_confirmation("Are you sure for server '{0}' in resource group '{1}' you want to update the databases being mirrored to be '{2}'"
                      .format(server_name, resource_group_name, databases), yes=yes)

    configuration_name = "azure.mirror_databases"
    parameters = postgresql_flexibleservers.models.Configuration(
        value=databases,
        source="user-override"
    )

    return client.begin_update(resource_group_name, server_name, configuration_name, parameters)


def _update_parameters(cmd, client, server_name, configuration_name, resource_group_name, source, value):
    parameters = postgresql_flexibleservers.models.Configuration(
        value=value,
        source=source
    )

    return resolve_poller(
        client.begin_update(resource_group_name, server_name, configuration_name, parameters), cmd.cli_ctx, 'PostgreSQL Parameter update')


def index_tuning_update(cmd, client, resource_group_name, server_name, index_tuning_enabled):
    validate_resource_group(resource_group_name)
    source = "user-override"

    if index_tuning_enabled == "True":
        subscription = get_subscription_id(cmd.cli_ctx)
        postgres_source_client = get_postgresql_flexible_management_client(cmd.cli_ctx, subscription)
        source_server_object = postgres_source_client.servers.get(resource_group_name, server_name)
        location = ''.join(source_server_object.location.lower().split())
        list_location_capability_info = get_postgres_location_capability_info(cmd, location)
        index_tuning_supported = list_location_capability_info['index_tuning_supported']
        if not index_tuning_supported:
            raise CLIError("Index tuning is not supported for the server.")

        logger.warning("Enabling index tuning for the server.")
        configuration_name = "index_tuning.mode"
        value = "report"
        _update_parameters(cmd, client, server_name, configuration_name, resource_group_name, source, value)
        configuration_name = "pg_qs.query_capture_mode"
        query_capture_mode_configuration = client.get(resource_group_name, server_name, configuration_name)

        if query_capture_mode_configuration.value.lower() == "none":
            value = "all"
            _update_parameters(cmd, client, server_name, configuration_name, resource_group_name, source, value)
        logger.warning("Index tuning is enabled for the server.")
    else:
        logger.warning("Disabling index tuning for the server.")
        configuration_name = "index_tuning.mode"
        value = "off"
        _update_parameters(cmd, client, server_name, configuration_name, resource_group_name, source, value)
        logger.warning("Index tuning is disabled for the server.")


def index_tuning_show(client, resource_group_name, server_name):
    validate_resource_group(resource_group_name)
    index_tuning_configuration = client.get(resource_group_name, server_name, "index_tuning.mode")
    query_capture_mode_configuration = client.get(resource_group_name, server_name, "pg_qs.query_capture_mode")

    if index_tuning_configuration.value.lower() == "report" and query_capture_mode_configuration.value.lower() != "none":
        logger.warning("Index tuning is enabled for the server.")
    else:
        logger.warning("Index tuning is disabled for the server.")


def index_tuning_settings_list(cmd, client, resource_group_name, server_name):
    validate_resource_group(resource_group_name)
    index_tuning_configurations_map_values = get_index_tuning_settings_map().values()
    configurations_list = client.list_by_server(resource_group_name, server_name)

    # Filter the list based on the values in the dictionary
    index_tuning_settings = [setting for setting in configurations_list if setting.name in index_tuning_configurations_map_values]

    return index_tuning_settings


def index_tuning_settings_get(cmd, client, resource_group_name, server_name, setting_name):
    validate_resource_group(resource_group_name)
    index_tuning_configurations_map = get_index_tuning_settings_map()
    index_tuning_configuration_name = index_tuning_configurations_map[setting_name]

    return client.get(
        resource_group_name=resource_group_name,
        server_name=server_name,
        configuration_name=index_tuning_configuration_name)


def index_tuning_settings_set(client, resource_group_name, server_name, setting_name, value=None):
    source = "user-override" if value else None
    tuning_settings = get_index_tuning_settings_map()
    configuration_name = tuning_settings[setting_name]
    return flexible_parameter_update(client, server_name, configuration_name, resource_group_name, source, value)


def recommendations_list(cmd, resource_group_name, server_name, recommendation_type=None):
    validate_resource_group(resource_group_name)
    tuning_options_client = cf_postgres_flexible_tuning_options(cmd.cli_ctx, None)

    return tuning_options_client.list_recommendations(
        resource_group_name=resource_group_name,
        server_name=server_name,
        tuning_option="index",
        recommendation_type=recommendation_type
    )


def _update_private_endpoint_connection_status(cmd, client, resource_group_name, server_name,
                                               private_endpoint_connection_name, is_approved=True, description=None):  # pylint: disable=unused-argument
    validate_resource_group(resource_group_name)

    private_endpoint_connections_client = cf_postgres_flexible_private_endpoint_connections(cmd.cli_ctx, None)
    private_endpoint_connection = private_endpoint_connections_client.get(resource_group_name=resource_group_name,
                                                                          server_name=server_name,
                                                                          private_endpoint_connection_name=private_endpoint_connection_name)
    new_status = 'Approved' if is_approved else 'Rejected'

    private_link_service_connection_state = {
        'status': new_status,
        'description': description
    }

    private_endpoint_connection.private_link_service_connection_state = private_link_service_connection_state

    return client.begin_update(resource_group_name=resource_group_name,
                               server_name=server_name,
                               private_endpoint_connection_name=private_endpoint_connection_name,
                               parameters=private_endpoint_connection)


def _create_postgresql_connection_strings(host, user, password, database, port):

    result = {
        'psql_cmd': "postgresql://{user}:{password}@{host}/{database}?sslmode=require",
        'ado.net': "Server={host};Database={database};Port={port};User Id={user};Password={password};Ssl Mode=Require;",
        'jdbc': "jdbc:postgresql://{host}:{port}/{database}?user={user}&password={password}&sslmode=require",
        'jdbc Spring': "spring.datasource.url=jdbc:postgresql://{host}:{port}/{database}  "
                       "spring.datasource.username={user}  "
                       "spring.datasource.password={password}",
        'node.js': "var conn= new Client({open_brace}host:'{host}', user:'{user}', password:'{password}', database:'{database}', port:{port}, ssl:{open_brace}ca:fs.readFileSync(\"{ca-cert filename}\"){close_brace}{close_brace});",
        'php': "pg_connect(\"host={host} port={port} dbname={database} user={user} password={password}\");",
        'python': "cnx = psycopg2.connect(user='{user}', password='{password}', host='{host}', "
                  "port={port}, database='{database}')",
        'ruby': "connection = PG::Connection.new(user => \"{user}\", password => \"{password}\", database => \"{database}\", host => \"{host}\", "
                "port => '{port}')",
    }

    connection_kwargs = {
        'host': host,
        'user': user,
        'password': password if password is not None else '{password}',
        'database': database,
        'port': port,
        'open_brace': '{',
        'close_brace': '}',
        'ca-cert filename': '{ca-cert filename}'
    }

    for k, v in result.items():
        result[k] = v.format(**connection_kwargs)
    return result


def _create_postgresql_connection_string(host, user, password, database):
    connection_kwargs = {
        'user': user,
        'host': host,
        'password': password if password is not None else '{password}',
        'database': database,
    }
    return 'postgresql://{user}:{password}@{host}/{database}?sslmode=require'.format(**connection_kwargs)


def _form_response(username, sku, location, server_id, host, version, password, connection_string, database_name, firewall_id=None,
                   subnet_id=None):

    output = {
        'host': host,
        'username': username,
        'password': password,
        'skuname': sku,
        'location': location,
        'id': server_id,
        'version': version,
        'databaseName': database_name,
        'connectionString': connection_string
    }
    if firewall_id is not None:
        output['firewallName'] = firewall_id
    if subnet_id is not None:
        output['subnetId'] = subnet_id
    return output


def _update_local_contexts(cmd, server_name, resource_group_name, database_name, location, user):
    validate_resource_group(resource_group_name)

    if cmd.cli_ctx.local_context.is_on:
        cmd.cli_ctx.local_context.set(['postgres flexible-server'], 'server_name',
                                      server_name)  # Setting the server name in the local context
        cmd.cli_ctx.local_context.set(['postgres flexible-server'], 'administrator_login',
                                      user)  # Setting the server name in the local context
        cmd.cli_ctx.local_context.set(['postgres flexible-server'], 'database_name',
                                      database_name)  # Setting the server name in the local context
        cmd.cli_ctx.local_context.set([ALL], 'location',
                                      location)  # Setting the location in the local context
        cmd.cli_ctx.local_context.set([ALL], 'resource_group_name', resource_group_name)


def _get_pg_replica_zone(availabilityZones, sourceServerZone, replicaZone):
    preferredZone = 'none'
    for _index, zone in enumerate(availabilityZones):
        if zone != sourceServerZone and zone != 'none':
            preferredZone = zone

    if not preferredZone:
        preferredZone = 'none'

    selectZone = preferredZone if not replicaZone else replicaZone

    selectZoneSupported = False
    for _index, zone in enumerate(availabilityZones):
        if zone == selectZone:
            selectZoneSupported = True

    pg_replica_zone = None
    if len(availabilityZones) > 1 and selectZone and selectZoneSupported:
        pg_replica_zone = selectZone if selectZone != 'none' else None
    else:
        sourceZoneSupported = False
        for _index, zone in enumerate(availabilityZones):
            if zone == sourceServerZone:
                sourceZoneSupported = True
        if sourceZoneSupported:
            pg_replica_zone = sourceServerZone
        else:
            pg_replica_zone = None

    return pg_replica_zone


def _create_migration(cmd, logging_name, client, subscription_id, resource_group_name, target_db_server_name,
                      migration_name, migration_mode, migration_option, parameters, tags, location):
    validate_resource_group(resource_group_name)

    parameter_keys = list(parameters.keys())
    migrationInstanceResourceId = get_case_insensitive_key_value("MigrationRuntimeResourceId", parameter_keys, parameters)
    if migrationInstanceResourceId is not None:
        validate_migration_runtime_server(cmd, migrationInstanceResourceId, resource_group_name, target_db_server_name)

    logger.warning('Creating %s Migration for server \'%s\' in group \'%s\' and subscription \'%s\'...', logging_name, target_db_server_name, resource_group_name, subscription_id)
    secret_parameter_dictionary = get_case_insensitive_key_value("SecretParameters", parameter_keys, parameters)
    secret_parameter_keys = list(secret_parameter_dictionary.keys())
    admin_credentials_dictionary = get_case_insensitive_key_value("AdminCredentials", secret_parameter_keys, secret_parameter_dictionary)
    admin_credentials_keys = list(admin_credentials_dictionary.keys())
    source_type = get_case_insensitive_key_value("SourceType", parameter_keys, parameters)
    ssl_mode = get_case_insensitive_key_value("SslMode", parameter_keys, parameters)

    admin_credentials = postgresql_flexibleservers.models.AdminCredentials(
        source_server_password=get_case_insensitive_key_value("SourceServerPassword", admin_credentials_keys, admin_credentials_dictionary),
        target_server_password=get_case_insensitive_key_value("TargetServerPassword", admin_credentials_keys, admin_credentials_dictionary))
    secret_parameters = postgresql_flexibleservers.models.MigrationSecretParameters(
        admin_credentials=admin_credentials,
        source_server_username=get_case_insensitive_key_value("SourceServerUsername", secret_parameter_keys, secret_parameter_dictionary),
        target_server_username=get_case_insensitive_key_value("TargetServerUsername", secret_parameter_keys, secret_parameter_dictionary))
    migration_parameters = postgresql_flexibleservers.models.MigrationResource(
        tags=tags,
        location=location,
        migration_mode=migration_mode,
        source_db_server_resource_id=get_case_insensitive_key_value("SourceDbServerResourceId", parameter_keys, parameters),
        secret_parameters=secret_parameters,
        source_db_server_fully_qualified_domain_name=get_case_insensitive_key_value("SourceDbServerFullyQualifiedDomainName", parameter_keys, parameters),
        target_db_server_fully_qualified_domain_name=get_case_insensitive_key_value("TargetDbServerFullyQualifiedDomainName", parameter_keys, parameters),
        dbs_to_migrate=get_case_insensitive_key_value("DbsToMigrate", parameter_keys, parameters),
        setup_logical_replication_on_source_db_if_needed=get_enum_value_true_false(get_case_insensitive_key_value("SetupLogicalReplicationOnSourceDbIfNeeded", parameter_keys, parameters), "SetupLogicalReplicationOnSourceDbIfNeeded"),
        overwrite_dbs_in_target=get_enum_value_true_false(get_case_insensitive_key_value("OverwriteDbsInTarget", parameter_keys, parameters), "OverwriteDbsInTarget"),
        source_type=source_type,
        migration_option=migration_option,
        ssl_mode=ssl_mode,
        migration_instance_resource_id=migrationInstanceResourceId)

    return client.create(subscription_id, resource_group_name, target_db_server_name, migration_name, migration_parameters)


def _update_login(server_name, resource_group_name, auth_config, password_auth, administrator_login, administrator_login_password):
    if auth_config.password_auth.lower() == 'disabled' and password_auth.lower() == 'enabled':
        administrator_login = administrator_login if administrator_login else prompt('Please enter administrator username for the server. Once set, it cannot be changed: ')
        if not administrator_login:
            raise CLIError('Administrator username is required for enabling password authentication.')
        if not administrator_login_password:
            administrator_login_password = generate_password(administrator_login_password)
            logger.warning('Make a note of password "%s". You can '
                           'reset your password with "az postgres flexible-server update -n %s -g %s -p <new-password>".',
                           administrator_login_password, server_name, resource_group_name)

    return administrator_login, administrator_login_password


# pylint: disable=too-many-instance-attributes, too-few-public-methods
class DbContext:
    def __init__(self, cmd=None, azure_sdk=None, logging_name=None, cf_firewall=None, cf_db=None,
                 cf_availability=None, cf_availability_without_location=None, cf_private_dns_zone_suffix=None,
                 command_group=None, server_client=None, location=None):
        self.cmd = cmd
        self.azure_sdk = azure_sdk
        self.cf_firewall = cf_firewall
        self.cf_availability = cf_availability
        self.cf_availability_without_location = cf_availability_without_location
        self.cf_private_dns_zone_suffix = cf_private_dns_zone_suffix
        self.logging_name = logging_name
        self.cf_db = cf_db
        self.command_group = command_group
        self.server_client = server_client
        self.location = location<|MERGE_RESOLUTION|>--- conflicted
+++ resolved
@@ -398,12 +398,8 @@
                                                                    byok_identity=byok_identity,
                                                                    byok_key=byok_key,
                                                                    backup_byok_identity=backup_byok_identity,
-<<<<<<< HEAD
-                                                                   backup_byok_key=backup_byok_key)
-=======
                                                                    backup_byok_key=backup_byok_key,
                                                                    instance=instance)
->>>>>>> 4857a1a6
 
     auth_config = instance.auth_config
     administrator_login = instance.administrator_login if instance.administrator_login else None
