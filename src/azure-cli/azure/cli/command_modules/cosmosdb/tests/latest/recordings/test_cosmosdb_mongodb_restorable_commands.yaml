interactions:
- request:
    body: null
    headers:
      Accept:
      - application/json
      Accept-Encoding:
      - gzip, deflate
      CommandName:
      - cosmosdb create
      Connection:
      - keep-alive
      ParameterSetName:
      - -n -g --backup-policy-type --locations --kind
      User-Agent:
<<<<<<< HEAD
      - AZURECLI/2.45.0 azsdk-python-azure-mgmt-resource/21.1.0b1 Python/3.8.10 (Windows-10-10.0.22621-SP0)
=======
      - AZURECLI/2.45.0 azsdk-python-azure-mgmt-resource/21.1.0b1 Python/3.10.10 (Windows-10-10.0.22621-SP0)
>>>>>>> 81f8e181
    method: GET
    uri: https://management.azure.com/subscriptions/00000000-0000-0000-0000-000000000000/resourcegroups/cli_test_cosmosdb_mongodb_restorable_commands000001?api-version=2021-04-01
  response:
    body:
<<<<<<< HEAD
      string: '{"id":"/subscriptions/00000000-0000-0000-0000-000000000000/resourceGroups/cli_test_cosmosdb_mongodb_restorable_commands000001","name":"cli_test_cosmosdb_mongodb_restorable_commands000001","type":"Microsoft.Resources/resourceGroups","location":"westus","tags":{"product":"azurecli","cause":"automation","date":"2023-02-23T07:18:37Z"},"properties":{"provisioningState":"Succeeded"}}'
=======
      string: '{"id":"/subscriptions/00000000-0000-0000-0000-000000000000/resourceGroups/cli_test_cosmosdb_mongodb_restorable_commands000001","name":"cli_test_cosmosdb_mongodb_restorable_commands000001","type":"Microsoft.Resources/resourceGroups","location":"westus","tags":{"product":"azurecli","cause":"automation","date":"2023-02-28T05:07:20Z"},"properties":{"provisioningState":"Succeeded"}}'
>>>>>>> 81f8e181
    headers:
      cache-control:
      - no-cache
      content-length:
      - '380'
      content-type:
      - application/json; charset=utf-8
      date:
<<<<<<< HEAD
      - Thu, 23 Feb 2023 07:18:39 GMT
=======
      - Tue, 28 Feb 2023 05:07:20 GMT
>>>>>>> 81f8e181
      expires:
      - '-1'
      pragma:
      - no-cache
      strict-transport-security:
      - max-age=31536000; includeSubDomains
      vary:
      - Accept-Encoding
      x-content-type-options:
      - nosniff
    status:
      code: 200
      message: OK
- request:
    body: '{"location": "westus", "kind": "MongoDB", "properties": {"locations": [{"locationName":
      "westus", "failoverPriority": 0, "isZoneRedundant": false}], "databaseAccountOfferType":
      "Standard", "apiProperties": {}, "createMode": "Default", "backupPolicy": {"type":
      "Continuous"}}}'
    headers:
      Accept:
      - application/json
      Accept-Encoding:
      - gzip, deflate
      CommandName:
      - cosmosdb create
      Connection:
      - keep-alive
      Content-Length:
      - '275'
      Content-Type:
      - application/json
      ParameterSetName:
      - -n -g --backup-policy-type --locations --kind
      User-Agent:
<<<<<<< HEAD
      - AZURECLI/2.45.0 azsdk-python-mgmt-cosmosdb/9.0.0 Python/3.8.10 (Windows-10-10.0.22621-SP0)
=======
      - AZURECLI/2.45.0 azsdk-python-mgmt-cosmosdb/9.0.0 Python/3.10.10 (Windows-10-10.0.22621-SP0)
>>>>>>> 81f8e181
    method: PUT
    uri: https://management.azure.com/subscriptions/00000000-0000-0000-0000-000000000000/resourceGroups/cli_test_cosmosdb_mongodb_restorable_commands000001/providers/Microsoft.DocumentDB/databaseAccounts/cli000004?api-version=2022-11-15
  response:
    body:
      string: '{"id":"/subscriptions/00000000-0000-0000-0000-000000000000/resourceGroups/cli_test_cosmosdb_mongodb_restorable_commands000001/providers/Microsoft.DocumentDB/databaseAccounts/cli000004","name":"cli000004","location":"West
<<<<<<< HEAD
        US","type":"Microsoft.DocumentDB/databaseAccounts","kind":"MongoDB","tags":{},"systemData":{"createdAt":"2023-02-23T07:18:48.4706311Z"},"properties":{"provisioningState":"Creating","publicNetworkAccess":"Enabled","enableAutomaticFailover":false,"enableMultipleWriteLocations":false,"enablePartitionKeyMonitor":false,"isVirtualNetworkFilterEnabled":false,"virtualNetworkRules":[],"EnabledApiTypes":"MongoDB","disableKeyBasedMetadataWriteAccess":false,"enableFreeTier":false,"enableAnalyticalStorage":false,"analyticalStorageConfiguration":{"schemaType":"FullFidelity"},"instanceId":"13fc9b50-b12d-4bb9-904c-ae691820bef8","createMode":"Default","databaseAccountOfferType":"Standard","enableFullFidelityChangeFeed":false,"defaultIdentity":"","networkAclBypass":"None","disableLocalAuth":false,"enablePartitionMerge":false,"minimalTlsVersion":"Tls12","consistencyPolicy":{"defaultConsistencyLevel":"Session","maxIntervalInSeconds":5,"maxStalenessPrefix":100},"apiProperties":{"serverVersion":"3.6"},"configurationOverrides":{},"writeLocations":[{"id":"cli000004-westus","locationName":"West
        US","provisioningState":"Creating","failoverPriority":0,"isZoneRedundant":false}],"readLocations":[{"id":"cli000004-westus","locationName":"West
        US","provisioningState":"Creating","failoverPriority":0,"isZoneRedundant":false}],"locations":[{"id":"cli000004-westus","locationName":"West
        US","provisioningState":"Creating","failoverPriority":0,"isZoneRedundant":false}],"failoverPolicies":[{"id":"cli000004-westus","locationName":"West
        US","failoverPriority":0}],"cors":[],"capabilities":[{"name":"EnableMongo"}],"ipRules":[],"backupPolicy":{"type":"Continuous"},"networkAclBypassResourceIds":[],"keysMetadata":{"primaryMasterKey":{"generationTime":"2023-02-23T07:18:48.4706311Z"},"secondaryMasterKey":{"generationTime":"2023-02-23T07:18:48.4706311Z"},"primaryReadonlyMasterKey":{"generationTime":"2023-02-23T07:18:48.4706311Z"},"secondaryReadonlyMasterKey":{"generationTime":"2023-02-23T07:18:48.4706311Z"}}},"identity":{"type":"None"}}'
    headers:
      azure-asyncoperation:
      - https://management.azure.com/subscriptions/00000000-0000-0000-0000-000000000000/providers/Microsoft.DocumentDB/locations/westus/operationsStatus/5616fdd0-457c-415a-b865-ad8657b06eea?api-version=2022-11-15
      cache-control:
      - no-store, no-cache
      content-length:
      - '2243'
      content-type:
      - application/json
      date:
      - Thu, 23 Feb 2023 07:18:51 GMT
      location:
      - https://management.azure.com/subscriptions/00000000-0000-0000-0000-000000000000/resourceGroups/cli_test_cosmosdb_mongodb_restorable_commands000001/providers/Microsoft.DocumentDB/databaseAccounts/cli000004/operationResults/5616fdd0-457c-415a-b865-ad8657b06eea?api-version=2022-11-15
=======
        US","type":"Microsoft.DocumentDB/databaseAccounts","kind":"MongoDB","tags":{},"systemData":{"createdAt":"2023-02-28T05:07:24.5003928Z"},"properties":{"provisioningState":"Creating","publicNetworkAccess":"Enabled","enableAutomaticFailover":false,"enableMultipleWriteLocations":false,"enablePartitionKeyMonitor":false,"isVirtualNetworkFilterEnabled":false,"virtualNetworkRules":[],"EnabledApiTypes":"MongoDB","disableKeyBasedMetadataWriteAccess":false,"enableFreeTier":false,"enableAnalyticalStorage":false,"analyticalStorageConfiguration":{"schemaType":"FullFidelity"},"instanceId":"2db08311-de10-402c-9a4d-e60e00c7cc24","createMode":"Default","databaseAccountOfferType":"Standard","defaultIdentity":"","networkAclBypass":"None","disableLocalAuth":false,"enablePartitionMerge":false,"minimalTlsVersion":"Tls12","consistencyPolicy":{"defaultConsistencyLevel":"Session","maxIntervalInSeconds":5,"maxStalenessPrefix":100},"apiProperties":{"serverVersion":"3.6"},"configurationOverrides":{},"writeLocations":[{"id":"cli000004-westus","locationName":"West
        US","provisioningState":"Creating","failoverPriority":0,"isZoneRedundant":false}],"readLocations":[{"id":"cli000004-westus","locationName":"West
        US","provisioningState":"Creating","failoverPriority":0,"isZoneRedundant":false}],"locations":[{"id":"cli000004-westus","locationName":"West
        US","provisioningState":"Creating","failoverPriority":0,"isZoneRedundant":false}],"failoverPolicies":[{"id":"cli000004-westus","locationName":"West
        US","failoverPriority":0}],"cors":[],"capabilities":[{"name":"EnableMongo"}],"ipRules":[],"backupPolicy":{"type":"Continuous"},"networkAclBypassResourceIds":[],"keysMetadata":{"primaryMasterKey":{"generationTime":"2023-02-28T05:07:24.5003928Z"},"secondaryMasterKey":{"generationTime":"2023-02-28T05:07:24.5003928Z"},"primaryReadonlyMasterKey":{"generationTime":"2023-02-28T05:07:24.5003928Z"},"secondaryReadonlyMasterKey":{"generationTime":"2023-02-28T05:07:24.5003928Z"}}},"identity":{"type":"None"}}'
    headers:
      azure-asyncoperation:
      - https://management.azure.com/subscriptions/00000000-0000-0000-0000-000000000000/providers/Microsoft.DocumentDB/locations/westus/operationsStatus/3a71bdb3-c537-4f6e-8a14-f6c8c4680d7b?api-version=2022-11-15
      cache-control:
      - no-store, no-cache
      content-length:
      - '2206'
      content-type:
      - application/json
      date:
      - Tue, 28 Feb 2023 05:07:26 GMT
      location:
      - https://management.azure.com/subscriptions/00000000-0000-0000-0000-000000000000/resourceGroups/cli_test_cosmosdb_mongodb_restorable_commands000001/providers/Microsoft.DocumentDB/databaseAccounts/cli000004/operationResults/3a71bdb3-c537-4f6e-8a14-f6c8c4680d7b?api-version=2022-11-15
>>>>>>> 81f8e181
      pragma:
      - no-cache
      server:
      - Microsoft-HTTPAPI/2.0
      strict-transport-security:
      - max-age=31536000; includeSubDomains
      transfer-encoding:
      - chunked
      vary:
      - Accept-Encoding
      x-content-type-options:
      - nosniff
      x-ms-gatewayversion:
      - version=2.14.0
      x-ms-ratelimit-remaining-subscription-writes:
<<<<<<< HEAD
      - '1198'
=======
      - '1199'
>>>>>>> 81f8e181
    status:
      code: 200
      message: Ok
- request:
    body: null
    headers:
      Accept:
      - '*/*'
      Accept-Encoding:
      - gzip, deflate
      CommandName:
      - cosmosdb create
      Connection:
      - keep-alive
      ParameterSetName:
      - -n -g --backup-policy-type --locations --kind
      User-Agent:
<<<<<<< HEAD
      - AZURECLI/2.45.0 azsdk-python-mgmt-cosmosdb/9.0.0 Python/3.8.10 (Windows-10-10.0.22621-SP0)
    method: GET
    uri: https://management.azure.com/subscriptions/00000000-0000-0000-0000-000000000000/providers/Microsoft.DocumentDB/locations/westus/operationsStatus/5616fdd0-457c-415a-b865-ad8657b06eea?api-version=2022-11-15
=======
      - AZURECLI/2.45.0 azsdk-python-mgmt-cosmosdb/9.0.0 Python/3.10.10 (Windows-10-10.0.22621-SP0)
    method: GET
    uri: https://management.azure.com/subscriptions/00000000-0000-0000-0000-000000000000/providers/Microsoft.DocumentDB/locations/westus/operationsStatus/3a71bdb3-c537-4f6e-8a14-f6c8c4680d7b?api-version=2022-11-15
>>>>>>> 81f8e181
  response:
    body:
      string: '{"status":"Dequeued"}'
    headers:
      cache-control:
      - no-store, no-cache
      content-length:
      - '21'
      content-type:
      - application/json
      date:
<<<<<<< HEAD
      - Thu, 23 Feb 2023 07:19:21 GMT
=======
      - Tue, 28 Feb 2023 05:07:56 GMT
>>>>>>> 81f8e181
      pragma:
      - no-cache
      server:
      - Microsoft-HTTPAPI/2.0
      strict-transport-security:
      - max-age=31536000; includeSubDomains
      transfer-encoding:
      - chunked
      vary:
      - Accept-Encoding
      x-content-type-options:
      - nosniff
      x-ms-gatewayversion:
      - version=2.14.0
    status:
      code: 200
      message: Ok
- request:
    body: null
    headers:
      Accept:
      - '*/*'
      Accept-Encoding:
      - gzip, deflate
      CommandName:
      - cosmosdb create
      Connection:
      - keep-alive
      ParameterSetName:
      - -n -g --backup-policy-type --locations --kind
      User-Agent:
<<<<<<< HEAD
      - AZURECLI/2.45.0 azsdk-python-mgmt-cosmosdb/9.0.0 Python/3.8.10 (Windows-10-10.0.22621-SP0)
    method: GET
    uri: https://management.azure.com/subscriptions/00000000-0000-0000-0000-000000000000/providers/Microsoft.DocumentDB/locations/westus/operationsStatus/5616fdd0-457c-415a-b865-ad8657b06eea?api-version=2022-11-15
=======
      - AZURECLI/2.45.0 azsdk-python-mgmt-cosmosdb/9.0.0 Python/3.10.10 (Windows-10-10.0.22621-SP0)
    method: GET
    uri: https://management.azure.com/subscriptions/00000000-0000-0000-0000-000000000000/providers/Microsoft.DocumentDB/locations/westus/operationsStatus/3a71bdb3-c537-4f6e-8a14-f6c8c4680d7b?api-version=2022-11-15
>>>>>>> 81f8e181
  response:
    body:
      string: '{"status":"Dequeued"}'
    headers:
      cache-control:
      - no-store, no-cache
      content-length:
      - '21'
      content-type:
      - application/json
      date:
<<<<<<< HEAD
      - Thu, 23 Feb 2023 07:19:52 GMT
=======
      - Tue, 28 Feb 2023 05:08:26 GMT
>>>>>>> 81f8e181
      pragma:
      - no-cache
      server:
      - Microsoft-HTTPAPI/2.0
      strict-transport-security:
      - max-age=31536000; includeSubDomains
      transfer-encoding:
      - chunked
      vary:
      - Accept-Encoding
      x-content-type-options:
      - nosniff
      x-ms-gatewayversion:
      - version=2.14.0
    status:
      code: 200
      message: Ok
- request:
    body: null
    headers:
      Accept:
      - '*/*'
      Accept-Encoding:
      - gzip, deflate
      CommandName:
      - cosmosdb create
      Connection:
      - keep-alive
      ParameterSetName:
      - -n -g --backup-policy-type --locations --kind
      User-Agent:
<<<<<<< HEAD
      - AZURECLI/2.45.0 azsdk-python-mgmt-cosmosdb/9.0.0 Python/3.8.10 (Windows-10-10.0.22621-SP0)
    method: GET
    uri: https://management.azure.com/subscriptions/00000000-0000-0000-0000-000000000000/providers/Microsoft.DocumentDB/locations/westus/operationsStatus/5616fdd0-457c-415a-b865-ad8657b06eea?api-version=2022-11-15
=======
      - AZURECLI/2.45.0 azsdk-python-mgmt-cosmosdb/9.0.0 Python/3.10.10 (Windows-10-10.0.22621-SP0)
    method: GET
    uri: https://management.azure.com/subscriptions/00000000-0000-0000-0000-000000000000/providers/Microsoft.DocumentDB/locations/westus/operationsStatus/3a71bdb3-c537-4f6e-8a14-f6c8c4680d7b?api-version=2022-11-15
>>>>>>> 81f8e181
  response:
    body:
      string: '{"status":"Dequeued"}'
    headers:
      cache-control:
      - no-store, no-cache
      content-length:
      - '21'
      content-type:
      - application/json
      date:
<<<<<<< HEAD
      - Thu, 23 Feb 2023 07:20:23 GMT
=======
      - Tue, 28 Feb 2023 05:08:57 GMT
>>>>>>> 81f8e181
      pragma:
      - no-cache
      server:
      - Microsoft-HTTPAPI/2.0
      strict-transport-security:
      - max-age=31536000; includeSubDomains
      transfer-encoding:
      - chunked
      vary:
      - Accept-Encoding
      x-content-type-options:
      - nosniff
      x-ms-gatewayversion:
      - version=2.14.0
    status:
      code: 200
      message: Ok
- request:
    body: null
    headers:
      Accept:
      - '*/*'
      Accept-Encoding:
      - gzip, deflate
      CommandName:
      - cosmosdb create
      Connection:
      - keep-alive
      ParameterSetName:
      - -n -g --backup-policy-type --locations --kind
      User-Agent:
<<<<<<< HEAD
      - AZURECLI/2.45.0 azsdk-python-mgmt-cosmosdb/9.0.0 Python/3.8.10 (Windows-10-10.0.22621-SP0)
    method: GET
    uri: https://management.azure.com/subscriptions/00000000-0000-0000-0000-000000000000/providers/Microsoft.DocumentDB/locations/westus/operationsStatus/5616fdd0-457c-415a-b865-ad8657b06eea?api-version=2022-11-15
=======
      - AZURECLI/2.45.0 azsdk-python-mgmt-cosmosdb/9.0.0 Python/3.10.10 (Windows-10-10.0.22621-SP0)
    method: GET
    uri: https://management.azure.com/subscriptions/00000000-0000-0000-0000-000000000000/providers/Microsoft.DocumentDB/locations/westus/operationsStatus/3a71bdb3-c537-4f6e-8a14-f6c8c4680d7b?api-version=2022-11-15
>>>>>>> 81f8e181
  response:
    body:
      string: '{"status":"Dequeued"}'
    headers:
      cache-control:
      - no-store, no-cache
      content-length:
      - '21'
      content-type:
      - application/json
      date:
<<<<<<< HEAD
      - Thu, 23 Feb 2023 07:20:52 GMT
=======
      - Tue, 28 Feb 2023 05:09:26 GMT
>>>>>>> 81f8e181
      pragma:
      - no-cache
      server:
      - Microsoft-HTTPAPI/2.0
      strict-transport-security:
      - max-age=31536000; includeSubDomains
      transfer-encoding:
      - chunked
      vary:
      - Accept-Encoding
      x-content-type-options:
      - nosniff
      x-ms-gatewayversion:
      - version=2.14.0
    status:
      code: 200
      message: Ok
- request:
    body: null
    headers:
      Accept:
      - '*/*'
      Accept-Encoding:
      - gzip, deflate
      CommandName:
      - cosmosdb create
      Connection:
      - keep-alive
      ParameterSetName:
      - -n -g --backup-policy-type --locations --kind
      User-Agent:
<<<<<<< HEAD
      - AZURECLI/2.45.0 azsdk-python-mgmt-cosmosdb/9.0.0 Python/3.8.10 (Windows-10-10.0.22621-SP0)
    method: GET
    uri: https://management.azure.com/subscriptions/00000000-0000-0000-0000-000000000000/providers/Microsoft.DocumentDB/locations/westus/operationsStatus/5616fdd0-457c-415a-b865-ad8657b06eea?api-version=2022-11-15
=======
      - AZURECLI/2.45.0 azsdk-python-mgmt-cosmosdb/9.0.0 Python/3.10.10 (Windows-10-10.0.22621-SP0)
    method: GET
    uri: https://management.azure.com/subscriptions/00000000-0000-0000-0000-000000000000/providers/Microsoft.DocumentDB/locations/westus/operationsStatus/3a71bdb3-c537-4f6e-8a14-f6c8c4680d7b?api-version=2022-11-15
>>>>>>> 81f8e181
  response:
    body:
      string: '{"status":"Dequeued"}'
    headers:
      cache-control:
      - no-store, no-cache
      content-length:
      - '21'
      content-type:
      - application/json
      date:
<<<<<<< HEAD
      - Thu, 23 Feb 2023 07:21:23 GMT
=======
      - Tue, 28 Feb 2023 05:09:56 GMT
>>>>>>> 81f8e181
      pragma:
      - no-cache
      server:
      - Microsoft-HTTPAPI/2.0
      strict-transport-security:
      - max-age=31536000; includeSubDomains
      transfer-encoding:
      - chunked
      vary:
      - Accept-Encoding
      x-content-type-options:
      - nosniff
      x-ms-gatewayversion:
      - version=2.14.0
    status:
      code: 200
      message: Ok
- request:
    body: null
    headers:
      Accept:
      - '*/*'
      Accept-Encoding:
      - gzip, deflate
      CommandName:
      - cosmosdb create
      Connection:
      - keep-alive
      ParameterSetName:
      - -n -g --backup-policy-type --locations --kind
      User-Agent:
<<<<<<< HEAD
      - AZURECLI/2.45.0 azsdk-python-mgmt-cosmosdb/9.0.0 Python/3.8.10 (Windows-10-10.0.22621-SP0)
    method: GET
    uri: https://management.azure.com/subscriptions/00000000-0000-0000-0000-000000000000/providers/Microsoft.DocumentDB/locations/westus/operationsStatus/5616fdd0-457c-415a-b865-ad8657b06eea?api-version=2022-11-15
=======
      - AZURECLI/2.45.0 azsdk-python-mgmt-cosmosdb/9.0.0 Python/3.10.10 (Windows-10-10.0.22621-SP0)
    method: GET
    uri: https://management.azure.com/subscriptions/00000000-0000-0000-0000-000000000000/providers/Microsoft.DocumentDB/locations/westus/operationsStatus/3a71bdb3-c537-4f6e-8a14-f6c8c4680d7b?api-version=2022-11-15
>>>>>>> 81f8e181
  response:
    body:
      string: '{"status":"Dequeued"}'
    headers:
      cache-control:
      - no-store, no-cache
      content-length:
      - '21'
      content-type:
      - application/json
      date:
<<<<<<< HEAD
      - Thu, 23 Feb 2023 07:21:53 GMT
=======
      - Tue, 28 Feb 2023 05:10:26 GMT
>>>>>>> 81f8e181
      pragma:
      - no-cache
      server:
      - Microsoft-HTTPAPI/2.0
      strict-transport-security:
      - max-age=31536000; includeSubDomains
      transfer-encoding:
      - chunked
      vary:
      - Accept-Encoding
      x-content-type-options:
      - nosniff
      x-ms-gatewayversion:
      - version=2.14.0
    status:
      code: 200
      message: Ok
- request:
    body: null
    headers:
      Accept:
      - '*/*'
      Accept-Encoding:
      - gzip, deflate
      CommandName:
      - cosmosdb create
      Connection:
      - keep-alive
      ParameterSetName:
      - -n -g --backup-policy-type --locations --kind
      User-Agent:
<<<<<<< HEAD
      - AZURECLI/2.45.0 azsdk-python-mgmt-cosmosdb/9.0.0 Python/3.8.10 (Windows-10-10.0.22621-SP0)
    method: GET
    uri: https://management.azure.com/subscriptions/00000000-0000-0000-0000-000000000000/providers/Microsoft.DocumentDB/locations/westus/operationsStatus/5616fdd0-457c-415a-b865-ad8657b06eea?api-version=2022-11-15
=======
      - AZURECLI/2.45.0 azsdk-python-mgmt-cosmosdb/9.0.0 Python/3.10.10 (Windows-10-10.0.22621-SP0)
    method: GET
    uri: https://management.azure.com/subscriptions/00000000-0000-0000-0000-000000000000/providers/Microsoft.DocumentDB/locations/westus/operationsStatus/3a71bdb3-c537-4f6e-8a14-f6c8c4680d7b?api-version=2022-11-15
>>>>>>> 81f8e181
  response:
    body:
      string: '{"status":"Dequeued"}'
    headers:
      cache-control:
      - no-store, no-cache
      content-length:
      - '21'
      content-type:
      - application/json
      date:
<<<<<<< HEAD
      - Thu, 23 Feb 2023 07:22:23 GMT
=======
      - Tue, 28 Feb 2023 05:10:56 GMT
>>>>>>> 81f8e181
      pragma:
      - no-cache
      server:
      - Microsoft-HTTPAPI/2.0
      strict-transport-security:
      - max-age=31536000; includeSubDomains
      transfer-encoding:
      - chunked
      vary:
      - Accept-Encoding
      x-content-type-options:
      - nosniff
      x-ms-gatewayversion:
      - version=2.14.0
    status:
      code: 200
      message: Ok
- request:
    body: null
    headers:
      Accept:
      - '*/*'
      Accept-Encoding:
      - gzip, deflate
      CommandName:
      - cosmosdb create
      Connection:
      - keep-alive
      ParameterSetName:
      - -n -g --backup-policy-type --locations --kind
      User-Agent:
<<<<<<< HEAD
      - AZURECLI/2.45.0 azsdk-python-mgmt-cosmosdb/9.0.0 Python/3.8.10 (Windows-10-10.0.22621-SP0)
    method: GET
    uri: https://management.azure.com/subscriptions/00000000-0000-0000-0000-000000000000/providers/Microsoft.DocumentDB/locations/westus/operationsStatus/5616fdd0-457c-415a-b865-ad8657b06eea?api-version=2022-11-15
=======
      - AZURECLI/2.45.0 azsdk-python-mgmt-cosmosdb/9.0.0 Python/3.10.10 (Windows-10-10.0.22621-SP0)
    method: GET
    uri: https://management.azure.com/subscriptions/00000000-0000-0000-0000-000000000000/providers/Microsoft.DocumentDB/locations/westus/operationsStatus/3a71bdb3-c537-4f6e-8a14-f6c8c4680d7b?api-version=2022-11-15
  response:
    body:
      string: '{"status":"Dequeued"}'
    headers:
      cache-control:
      - no-store, no-cache
      content-length:
      - '21'
      content-type:
      - application/json
      date:
      - Tue, 28 Feb 2023 05:11:27 GMT
      pragma:
      - no-cache
      server:
      - Microsoft-HTTPAPI/2.0
      strict-transport-security:
      - max-age=31536000; includeSubDomains
      transfer-encoding:
      - chunked
      vary:
      - Accept-Encoding
      x-content-type-options:
      - nosniff
      x-ms-gatewayversion:
      - version=2.14.0
    status:
      code: 200
      message: Ok
- request:
    body: null
    headers:
      Accept:
      - '*/*'
      Accept-Encoding:
      - gzip, deflate
      CommandName:
      - cosmosdb create
      Connection:
      - keep-alive
      ParameterSetName:
      - -n -g --backup-policy-type --locations --kind
      User-Agent:
      - AZURECLI/2.45.0 azsdk-python-mgmt-cosmosdb/9.0.0 Python/3.10.10 (Windows-10-10.0.22621-SP0)
    method: GET
    uri: https://management.azure.com/subscriptions/00000000-0000-0000-0000-000000000000/providers/Microsoft.DocumentDB/locations/westus/operationsStatus/3a71bdb3-c537-4f6e-8a14-f6c8c4680d7b?api-version=2022-11-15
>>>>>>> 81f8e181
  response:
    body:
      string: '{"status":"Succeeded"}'
    headers:
      cache-control:
      - no-store, no-cache
      content-length:
      - '22'
      content-type:
      - application/json
      date:
<<<<<<< HEAD
      - Thu, 23 Feb 2023 07:22:54 GMT
=======
      - Tue, 28 Feb 2023 05:11:57 GMT
>>>>>>> 81f8e181
      pragma:
      - no-cache
      server:
      - Microsoft-HTTPAPI/2.0
      strict-transport-security:
      - max-age=31536000; includeSubDomains
      transfer-encoding:
      - chunked
      vary:
      - Accept-Encoding
      x-content-type-options:
      - nosniff
      x-ms-gatewayversion:
      - version=2.14.0
    status:
      code: 200
      message: Ok
- request:
    body: null
    headers:
      Accept:
      - '*/*'
      Accept-Encoding:
      - gzip, deflate
      CommandName:
      - cosmosdb create
      Connection:
      - keep-alive
      ParameterSetName:
      - -n -g --backup-policy-type --locations --kind
      User-Agent:
<<<<<<< HEAD
      - AZURECLI/2.45.0 azsdk-python-mgmt-cosmosdb/9.0.0 Python/3.8.10 (Windows-10-10.0.22621-SP0)
=======
      - AZURECLI/2.45.0 azsdk-python-mgmt-cosmosdb/9.0.0 Python/3.10.10 (Windows-10-10.0.22621-SP0)
>>>>>>> 81f8e181
    method: GET
    uri: https://management.azure.com/subscriptions/00000000-0000-0000-0000-000000000000/resourceGroups/cli_test_cosmosdb_mongodb_restorable_commands000001/providers/Microsoft.DocumentDB/databaseAccounts/cli000004?api-version=2022-11-15
  response:
    body:
      string: '{"id":"/subscriptions/00000000-0000-0000-0000-000000000000/resourceGroups/cli_test_cosmosdb_mongodb_restorable_commands000001/providers/Microsoft.DocumentDB/databaseAccounts/cli000004","name":"cli000004","location":"West
<<<<<<< HEAD
        US","type":"Microsoft.DocumentDB/databaseAccounts","kind":"MongoDB","tags":{},"systemData":{"createdAt":"2023-02-23T07:22:08.3787993Z"},"properties":{"provisioningState":"Succeeded","documentEndpoint":"https://cli000004.documents.azure.com:443/","sqlEndpoint":"https://cli000004.documents.azure.com:443/","mongoEndpoint":"https://cli000004.mongo.cosmos.azure.com:443/","publicNetworkAccess":"Enabled","enableAutomaticFailover":false,"enableMultipleWriteLocations":false,"enablePartitionKeyMonitor":false,"isVirtualNetworkFilterEnabled":false,"virtualNetworkRules":[],"EnabledApiTypes":"MongoDB","disableKeyBasedMetadataWriteAccess":false,"enableFreeTier":false,"enableAnalyticalStorage":false,"analyticalStorageConfiguration":{"schemaType":"FullFidelity"},"instanceId":"13fc9b50-b12d-4bb9-904c-ae691820bef8","createMode":"Default","databaseAccountOfferType":"Standard","enableFullFidelityChangeFeed":false,"defaultIdentity":"FirstPartyIdentity","networkAclBypass":"None","disableLocalAuth":false,"enablePartitionMerge":false,"minimalTlsVersion":"Tls12","consistencyPolicy":{"defaultConsistencyLevel":"Session","maxIntervalInSeconds":5,"maxStalenessPrefix":100},"apiProperties":{"serverVersion":"3.6"},"configurationOverrides":{"EnableBsonSchema":"True"},"writeLocations":[{"id":"cli000004-westus","locationName":"West
        US","documentEndpoint":"https://cli000004-westus.documents.azure.com:443/","provisioningState":"Succeeded","failoverPriority":0,"isZoneRedundant":false}],"readLocations":[{"id":"cli000004-westus","locationName":"West
        US","documentEndpoint":"https://cli000004-westus.documents.azure.com:443/","provisioningState":"Succeeded","failoverPriority":0,"isZoneRedundant":false}],"locations":[{"id":"cli000004-westus","locationName":"West
        US","documentEndpoint":"https://cli000004-westus.documents.azure.com:443/","provisioningState":"Succeeded","failoverPriority":0,"isZoneRedundant":false}],"failoverPolicies":[{"id":"cli000004-westus","locationName":"West
        US","failoverPriority":0}],"cors":[],"capabilities":[{"name":"EnableMongo"}],"ipRules":[],"backupPolicy":{"type":"Continuous"},"networkAclBypassResourceIds":[],"keysMetadata":{"primaryMasterKey":{"generationTime":"2023-02-23T07:22:08.3787993Z"},"secondaryMasterKey":{"generationTime":"2023-02-23T07:22:08.3787993Z"},"primaryReadonlyMasterKey":{"generationTime":"2023-02-23T07:22:08.3787993Z"},"secondaryReadonlyMasterKey":{"generationTime":"2023-02-23T07:22:08.3787993Z"}}},"identity":{"type":"None"}}'
=======
        US","type":"Microsoft.DocumentDB/databaseAccounts","kind":"MongoDB","tags":{},"systemData":{"createdAt":"2023-02-28T05:11:12.107032Z"},"properties":{"provisioningState":"Succeeded","documentEndpoint":"https://cli000004.documents.azure.com:443/","sqlEndpoint":"https://cli000004.documents.azure.com:443/","mongoEndpoint":"https://cli000004.mongo.cosmos.azure.com:443/","publicNetworkAccess":"Enabled","enableAutomaticFailover":false,"enableMultipleWriteLocations":false,"enablePartitionKeyMonitor":false,"isVirtualNetworkFilterEnabled":false,"virtualNetworkRules":[],"EnabledApiTypes":"MongoDB","disableKeyBasedMetadataWriteAccess":false,"enableFreeTier":false,"enableAnalyticalStorage":false,"analyticalStorageConfiguration":{"schemaType":"FullFidelity"},"instanceId":"2db08311-de10-402c-9a4d-e60e00c7cc24","createMode":"Default","databaseAccountOfferType":"Standard","defaultIdentity":"FirstPartyIdentity","networkAclBypass":"None","disableLocalAuth":false,"enablePartitionMerge":false,"minimalTlsVersion":"Tls12","consistencyPolicy":{"defaultConsistencyLevel":"Session","maxIntervalInSeconds":5,"maxStalenessPrefix":100},"apiProperties":{"serverVersion":"3.6"},"configurationOverrides":{"EnableBsonSchema":"True"},"writeLocations":[{"id":"cli000004-westus","locationName":"West
        US","documentEndpoint":"https://cli000004-westus.documents.azure.com:443/","provisioningState":"Succeeded","failoverPriority":0,"isZoneRedundant":false}],"readLocations":[{"id":"cli000004-westus","locationName":"West
        US","documentEndpoint":"https://cli000004-westus.documents.azure.com:443/","provisioningState":"Succeeded","failoverPriority":0,"isZoneRedundant":false}],"locations":[{"id":"cli000004-westus","locationName":"West
        US","documentEndpoint":"https://cli000004-westus.documents.azure.com:443/","provisioningState":"Succeeded","failoverPriority":0,"isZoneRedundant":false}],"failoverPolicies":[{"id":"cli000004-westus","locationName":"West
        US","failoverPriority":0}],"cors":[],"capabilities":[{"name":"EnableMongo"}],"ipRules":[],"backupPolicy":{"type":"Continuous"},"networkAclBypassResourceIds":[],"keysMetadata":{"primaryMasterKey":{"generationTime":"2023-02-28T05:11:12.107032Z"},"secondaryMasterKey":{"generationTime":"2023-02-28T05:11:12.107032Z"},"primaryReadonlyMasterKey":{"generationTime":"2023-02-28T05:11:12.107032Z"},"secondaryReadonlyMasterKey":{"generationTime":"2023-02-28T05:11:12.107032Z"}}},"identity":{"type":"None"}}'
>>>>>>> 81f8e181
    headers:
      cache-control:
      - no-store, no-cache
      content-length:
<<<<<<< HEAD
      - '2690'
      content-type:
      - application/json
      date:
      - Thu, 23 Feb 2023 07:22:55 GMT
=======
      - '2648'
      content-type:
      - application/json
      date:
      - Tue, 28 Feb 2023 05:11:57 GMT
>>>>>>> 81f8e181
      pragma:
      - no-cache
      server:
      - Microsoft-HTTPAPI/2.0
      strict-transport-security:
      - max-age=31536000; includeSubDomains
      transfer-encoding:
      - chunked
      vary:
      - Accept-Encoding
      x-content-type-options:
      - nosniff
      x-ms-gatewayversion:
      - version=2.14.0
    status:
      code: 200
      message: Ok
- request:
    body: null
    headers:
      Accept:
      - application/json
      Accept-Encoding:
      - gzip, deflate
      CommandName:
      - cosmosdb create
      Connection:
      - keep-alive
      ParameterSetName:
      - -n -g --backup-policy-type --locations --kind
      User-Agent:
<<<<<<< HEAD
      - AZURECLI/2.45.0 azsdk-python-mgmt-cosmosdb/9.0.0 Python/3.8.10 (Windows-10-10.0.22621-SP0)
=======
      - AZURECLI/2.45.0 azsdk-python-mgmt-cosmosdb/9.0.0 Python/3.10.10 (Windows-10-10.0.22621-SP0)
>>>>>>> 81f8e181
    method: GET
    uri: https://management.azure.com/subscriptions/00000000-0000-0000-0000-000000000000/resourceGroups/cli_test_cosmosdb_mongodb_restorable_commands000001/providers/Microsoft.DocumentDB/databaseAccounts/cli000004?api-version=2022-11-15
  response:
    body:
      string: '{"id":"/subscriptions/00000000-0000-0000-0000-000000000000/resourceGroups/cli_test_cosmosdb_mongodb_restorable_commands000001/providers/Microsoft.DocumentDB/databaseAccounts/cli000004","name":"cli000004","location":"West
<<<<<<< HEAD
        US","type":"Microsoft.DocumentDB/databaseAccounts","kind":"MongoDB","tags":{},"systemData":{"createdAt":"2023-02-23T07:22:08.3787993Z"},"properties":{"provisioningState":"Succeeded","documentEndpoint":"https://cli000004.documents.azure.com:443/","sqlEndpoint":"https://cli000004.documents.azure.com:443/","mongoEndpoint":"https://cli000004.mongo.cosmos.azure.com:443/","publicNetworkAccess":"Enabled","enableAutomaticFailover":false,"enableMultipleWriteLocations":false,"enablePartitionKeyMonitor":false,"isVirtualNetworkFilterEnabled":false,"virtualNetworkRules":[],"EnabledApiTypes":"MongoDB","disableKeyBasedMetadataWriteAccess":false,"enableFreeTier":false,"enableAnalyticalStorage":false,"analyticalStorageConfiguration":{"schemaType":"FullFidelity"},"instanceId":"13fc9b50-b12d-4bb9-904c-ae691820bef8","createMode":"Default","databaseAccountOfferType":"Standard","enableFullFidelityChangeFeed":false,"defaultIdentity":"FirstPartyIdentity","networkAclBypass":"None","disableLocalAuth":false,"enablePartitionMerge":false,"minimalTlsVersion":"Tls12","consistencyPolicy":{"defaultConsistencyLevel":"Session","maxIntervalInSeconds":5,"maxStalenessPrefix":100},"apiProperties":{"serverVersion":"3.6"},"configurationOverrides":{"EnableBsonSchema":"True"},"writeLocations":[{"id":"cli000004-westus","locationName":"West
        US","documentEndpoint":"https://cli000004-westus.documents.azure.com:443/","provisioningState":"Succeeded","failoverPriority":0,"isZoneRedundant":false}],"readLocations":[{"id":"cli000004-westus","locationName":"West
        US","documentEndpoint":"https://cli000004-westus.documents.azure.com:443/","provisioningState":"Succeeded","failoverPriority":0,"isZoneRedundant":false}],"locations":[{"id":"cli000004-westus","locationName":"West
        US","documentEndpoint":"https://cli000004-westus.documents.azure.com:443/","provisioningState":"Succeeded","failoverPriority":0,"isZoneRedundant":false}],"failoverPolicies":[{"id":"cli000004-westus","locationName":"West
        US","failoverPriority":0}],"cors":[],"capabilities":[{"name":"EnableMongo"}],"ipRules":[],"backupPolicy":{"type":"Continuous"},"networkAclBypassResourceIds":[],"keysMetadata":{"primaryMasterKey":{"generationTime":"2023-02-23T07:22:08.3787993Z"},"secondaryMasterKey":{"generationTime":"2023-02-23T07:22:08.3787993Z"},"primaryReadonlyMasterKey":{"generationTime":"2023-02-23T07:22:08.3787993Z"},"secondaryReadonlyMasterKey":{"generationTime":"2023-02-23T07:22:08.3787993Z"}}},"identity":{"type":"None"}}'
=======
        US","type":"Microsoft.DocumentDB/databaseAccounts","kind":"MongoDB","tags":{},"systemData":{"createdAt":"2023-02-28T05:11:12.107032Z"},"properties":{"provisioningState":"Succeeded","documentEndpoint":"https://cli000004.documents.azure.com:443/","sqlEndpoint":"https://cli000004.documents.azure.com:443/","mongoEndpoint":"https://cli000004.mongo.cosmos.azure.com:443/","publicNetworkAccess":"Enabled","enableAutomaticFailover":false,"enableMultipleWriteLocations":false,"enablePartitionKeyMonitor":false,"isVirtualNetworkFilterEnabled":false,"virtualNetworkRules":[],"EnabledApiTypes":"MongoDB","disableKeyBasedMetadataWriteAccess":false,"enableFreeTier":false,"enableAnalyticalStorage":false,"analyticalStorageConfiguration":{"schemaType":"FullFidelity"},"instanceId":"2db08311-de10-402c-9a4d-e60e00c7cc24","createMode":"Default","databaseAccountOfferType":"Standard","defaultIdentity":"FirstPartyIdentity","networkAclBypass":"None","disableLocalAuth":false,"enablePartitionMerge":false,"minimalTlsVersion":"Tls12","consistencyPolicy":{"defaultConsistencyLevel":"Session","maxIntervalInSeconds":5,"maxStalenessPrefix":100},"apiProperties":{"serverVersion":"3.6"},"configurationOverrides":{"EnableBsonSchema":"True"},"writeLocations":[{"id":"cli000004-westus","locationName":"West
        US","documentEndpoint":"https://cli000004-westus.documents.azure.com:443/","provisioningState":"Succeeded","failoverPriority":0,"isZoneRedundant":false}],"readLocations":[{"id":"cli000004-westus","locationName":"West
        US","documentEndpoint":"https://cli000004-westus.documents.azure.com:443/","provisioningState":"Succeeded","failoverPriority":0,"isZoneRedundant":false}],"locations":[{"id":"cli000004-westus","locationName":"West
        US","documentEndpoint":"https://cli000004-westus.documents.azure.com:443/","provisioningState":"Succeeded","failoverPriority":0,"isZoneRedundant":false}],"failoverPolicies":[{"id":"cli000004-westus","locationName":"West
        US","failoverPriority":0}],"cors":[],"capabilities":[{"name":"EnableMongo"}],"ipRules":[],"backupPolicy":{"type":"Continuous"},"networkAclBypassResourceIds":[],"keysMetadata":{"primaryMasterKey":{"generationTime":"2023-02-28T05:11:12.107032Z"},"secondaryMasterKey":{"generationTime":"2023-02-28T05:11:12.107032Z"},"primaryReadonlyMasterKey":{"generationTime":"2023-02-28T05:11:12.107032Z"},"secondaryReadonlyMasterKey":{"generationTime":"2023-02-28T05:11:12.107032Z"}}},"identity":{"type":"None"}}'
>>>>>>> 81f8e181
    headers:
      cache-control:
      - no-store, no-cache
      content-length:
<<<<<<< HEAD
      - '2690'
      content-type:
      - application/json
      date:
      - Thu, 23 Feb 2023 07:22:56 GMT
=======
      - '2648'
      content-type:
      - application/json
      date:
      - Tue, 28 Feb 2023 05:11:57 GMT
>>>>>>> 81f8e181
      pragma:
      - no-cache
      server:
      - Microsoft-HTTPAPI/2.0
      strict-transport-security:
      - max-age=31536000; includeSubDomains
      transfer-encoding:
      - chunked
      vary:
      - Accept-Encoding
      x-content-type-options:
      - nosniff
      x-ms-gatewayversion:
      - version=2.14.0
    status:
      code: 200
      message: Ok
- request:
    body: null
    headers:
      Accept:
      - application/json
      Accept-Encoding:
      - gzip, deflate
      CommandName:
      - cosmosdb show
      Connection:
      - keep-alive
      ParameterSetName:
      - -n -g
      User-Agent:
<<<<<<< HEAD
      - AZURECLI/2.45.0 azsdk-python-mgmt-cosmosdb/9.0.0 Python/3.8.10 (Windows-10-10.0.22621-SP0)
=======
      - AZURECLI/2.45.0 azsdk-python-mgmt-cosmosdb/9.0.0 Python/3.10.10 (Windows-10-10.0.22621-SP0)
>>>>>>> 81f8e181
    method: GET
    uri: https://management.azure.com/subscriptions/00000000-0000-0000-0000-000000000000/resourceGroups/cli_test_cosmosdb_mongodb_restorable_commands000001/providers/Microsoft.DocumentDB/databaseAccounts/cli000004?api-version=2022-11-15
  response:
    body:
      string: '{"id":"/subscriptions/00000000-0000-0000-0000-000000000000/resourceGroups/cli_test_cosmosdb_mongodb_restorable_commands000001/providers/Microsoft.DocumentDB/databaseAccounts/cli000004","name":"cli000004","location":"West
<<<<<<< HEAD
        US","type":"Microsoft.DocumentDB/databaseAccounts","kind":"MongoDB","tags":{},"systemData":{"createdAt":"2023-02-23T07:22:08.3787993Z"},"properties":{"provisioningState":"Succeeded","documentEndpoint":"https://cli000004.documents.azure.com:443/","sqlEndpoint":"https://cli000004.documents.azure.com:443/","mongoEndpoint":"https://cli000004.mongo.cosmos.azure.com:443/","publicNetworkAccess":"Enabled","enableAutomaticFailover":false,"enableMultipleWriteLocations":false,"enablePartitionKeyMonitor":false,"isVirtualNetworkFilterEnabled":false,"virtualNetworkRules":[],"EnabledApiTypes":"MongoDB","disableKeyBasedMetadataWriteAccess":false,"enableFreeTier":false,"enableAnalyticalStorage":false,"analyticalStorageConfiguration":{"schemaType":"FullFidelity"},"instanceId":"13fc9b50-b12d-4bb9-904c-ae691820bef8","createMode":"Default","databaseAccountOfferType":"Standard","enableFullFidelityChangeFeed":false,"defaultIdentity":"FirstPartyIdentity","networkAclBypass":"None","disableLocalAuth":false,"enablePartitionMerge":false,"minimalTlsVersion":"Tls12","consistencyPolicy":{"defaultConsistencyLevel":"Session","maxIntervalInSeconds":5,"maxStalenessPrefix":100},"apiProperties":{"serverVersion":"3.6"},"configurationOverrides":{"EnableBsonSchema":"True"},"writeLocations":[{"id":"cli000004-westus","locationName":"West
        US","documentEndpoint":"https://cli000004-westus.documents.azure.com:443/","provisioningState":"Succeeded","failoverPriority":0,"isZoneRedundant":false}],"readLocations":[{"id":"cli000004-westus","locationName":"West
        US","documentEndpoint":"https://cli000004-westus.documents.azure.com:443/","provisioningState":"Succeeded","failoverPriority":0,"isZoneRedundant":false}],"locations":[{"id":"cli000004-westus","locationName":"West
        US","documentEndpoint":"https://cli000004-westus.documents.azure.com:443/","provisioningState":"Succeeded","failoverPriority":0,"isZoneRedundant":false}],"failoverPolicies":[{"id":"cli000004-westus","locationName":"West
        US","failoverPriority":0}],"cors":[],"capabilities":[{"name":"EnableMongo"}],"ipRules":[],"backupPolicy":{"type":"Continuous"},"networkAclBypassResourceIds":[],"keysMetadata":{"primaryMasterKey":{"generationTime":"2023-02-23T07:22:08.3787993Z"},"secondaryMasterKey":{"generationTime":"2023-02-23T07:22:08.3787993Z"},"primaryReadonlyMasterKey":{"generationTime":"2023-02-23T07:22:08.3787993Z"},"secondaryReadonlyMasterKey":{"generationTime":"2023-02-23T07:22:08.3787993Z"}}},"identity":{"type":"None"}}'
=======
        US","type":"Microsoft.DocumentDB/databaseAccounts","kind":"MongoDB","tags":{},"systemData":{"createdAt":"2023-02-28T05:11:12.107032Z"},"properties":{"provisioningState":"Succeeded","documentEndpoint":"https://cli000004.documents.azure.com:443/","sqlEndpoint":"https://cli000004.documents.azure.com:443/","mongoEndpoint":"https://cli000004.mongo.cosmos.azure.com:443/","publicNetworkAccess":"Enabled","enableAutomaticFailover":false,"enableMultipleWriteLocations":false,"enablePartitionKeyMonitor":false,"isVirtualNetworkFilterEnabled":false,"virtualNetworkRules":[],"EnabledApiTypes":"MongoDB","disableKeyBasedMetadataWriteAccess":false,"enableFreeTier":false,"enableAnalyticalStorage":false,"analyticalStorageConfiguration":{"schemaType":"FullFidelity"},"instanceId":"2db08311-de10-402c-9a4d-e60e00c7cc24","createMode":"Default","databaseAccountOfferType":"Standard","defaultIdentity":"FirstPartyIdentity","networkAclBypass":"None","disableLocalAuth":false,"enablePartitionMerge":false,"minimalTlsVersion":"Tls12","consistencyPolicy":{"defaultConsistencyLevel":"Session","maxIntervalInSeconds":5,"maxStalenessPrefix":100},"apiProperties":{"serverVersion":"3.6"},"configurationOverrides":{"EnableBsonSchema":"True"},"writeLocations":[{"id":"cli000004-westus","locationName":"West
        US","documentEndpoint":"https://cli000004-westus.documents.azure.com:443/","provisioningState":"Succeeded","failoverPriority":0,"isZoneRedundant":false}],"readLocations":[{"id":"cli000004-westus","locationName":"West
        US","documentEndpoint":"https://cli000004-westus.documents.azure.com:443/","provisioningState":"Succeeded","failoverPriority":0,"isZoneRedundant":false}],"locations":[{"id":"cli000004-westus","locationName":"West
        US","documentEndpoint":"https://cli000004-westus.documents.azure.com:443/","provisioningState":"Succeeded","failoverPriority":0,"isZoneRedundant":false}],"failoverPolicies":[{"id":"cli000004-westus","locationName":"West
        US","failoverPriority":0}],"cors":[],"capabilities":[{"name":"EnableMongo"}],"ipRules":[],"backupPolicy":{"type":"Continuous"},"networkAclBypassResourceIds":[],"keysMetadata":{"primaryMasterKey":{"generationTime":"2023-02-28T05:11:12.107032Z"},"secondaryMasterKey":{"generationTime":"2023-02-28T05:11:12.107032Z"},"primaryReadonlyMasterKey":{"generationTime":"2023-02-28T05:11:12.107032Z"},"secondaryReadonlyMasterKey":{"generationTime":"2023-02-28T05:11:12.107032Z"}}},"identity":{"type":"None"}}'
>>>>>>> 81f8e181
    headers:
      cache-control:
      - no-store, no-cache
      content-length:
<<<<<<< HEAD
      - '2690'
      content-type:
      - application/json
      date:
      - Thu, 23 Feb 2023 07:22:56 GMT
=======
      - '2648'
      content-type:
      - application/json
      date:
      - Tue, 28 Feb 2023 05:11:58 GMT
>>>>>>> 81f8e181
      pragma:
      - no-cache
      server:
      - Microsoft-HTTPAPI/2.0
      strict-transport-security:
      - max-age=31536000; includeSubDomains
      transfer-encoding:
      - chunked
      vary:
      - Accept-Encoding
      x-content-type-options:
      - nosniff
      x-ms-gatewayversion:
      - version=2.14.0
    status:
      code: 200
      message: Ok
- request:
    body: '{"properties": {"resource": {"id": "cli000003"}, "options": {}}}'
    headers:
      Accept:
      - application/json
      Accept-Encoding:
      - gzip, deflate
      CommandName:
      - cosmosdb mongodb database create
      Connection:
      - keep-alive
      Content-Length:
      - '64'
      Content-Type:
      - application/json
      ParameterSetName:
      - -g -a -n
      User-Agent:
<<<<<<< HEAD
      - AZURECLI/2.45.0 azsdk-python-mgmt-cosmosdb/9.0.0 Python/3.8.10 (Windows-10-10.0.22621-SP0)
=======
      - AZURECLI/2.45.0 azsdk-python-mgmt-cosmosdb/9.0.0 Python/3.10.10 (Windows-10-10.0.22621-SP0)
>>>>>>> 81f8e181
    method: PUT
    uri: https://management.azure.com/subscriptions/00000000-0000-0000-0000-000000000000/resourceGroups/cli_test_cosmosdb_mongodb_restorable_commands000001/providers/Microsoft.DocumentDB/databaseAccounts/cli000004/mongodbDatabases/cli000003?api-version=2022-11-15
  response:
    body:
      string: '{"status":"Enqueued"}'
    headers:
      azure-asyncoperation:
<<<<<<< HEAD
      - https://management.azure.com/subscriptions/00000000-0000-0000-0000-000000000000/providers/Microsoft.DocumentDB/locations/westus/operationsStatus/af92aa4f-0911-481f-8127-495967e26e05?api-version=2022-11-15
=======
      - https://management.azure.com/subscriptions/00000000-0000-0000-0000-000000000000/providers/Microsoft.DocumentDB/locations/westus/operationsStatus/0c4ab55b-e4fc-40d0-9d74-07f5576dbdf8?api-version=2022-11-15
>>>>>>> 81f8e181
      cache-control:
      - no-store, no-cache
      content-length:
      - '21'
      content-type:
      - application/json
      date:
<<<<<<< HEAD
      - Thu, 23 Feb 2023 07:22:58 GMT
      location:
      - https://management.azure.com/subscriptions/00000000-0000-0000-0000-000000000000/resourceGroups/cli_test_cosmosdb_mongodb_restorable_commands000001/providers/Microsoft.DocumentDB/databaseAccounts/cli000004/mongodbDatabases/cli000003/operationResults/af92aa4f-0911-481f-8127-495967e26e05?api-version=2022-11-15
=======
      - Tue, 28 Feb 2023 05:11:58 GMT
      location:
      - https://management.azure.com/subscriptions/00000000-0000-0000-0000-000000000000/resourceGroups/cli_test_cosmosdb_mongodb_restorable_commands000001/providers/Microsoft.DocumentDB/databaseAccounts/cli000004/mongodbDatabases/cli000003/operationResults/0c4ab55b-e4fc-40d0-9d74-07f5576dbdf8?api-version=2022-11-15
>>>>>>> 81f8e181
      pragma:
      - no-cache
      server:
      - Microsoft-HTTPAPI/2.0
      strict-transport-security:
      - max-age=31536000; includeSubDomains
      x-content-type-options:
      - nosniff
      x-ms-gatewayversion:
      - version=2.14.0
      x-ms-ratelimit-remaining-subscription-writes:
<<<<<<< HEAD
      - '1194'
=======
      - '1199'
>>>>>>> 81f8e181
    status:
      code: 202
      message: Accepted
- request:
    body: null
    headers:
      Accept:
      - '*/*'
      Accept-Encoding:
      - gzip, deflate
      CommandName:
      - cosmosdb mongodb database create
      Connection:
      - keep-alive
      ParameterSetName:
      - -g -a -n
      User-Agent:
<<<<<<< HEAD
      - AZURECLI/2.45.0 azsdk-python-mgmt-cosmosdb/9.0.0 Python/3.8.10 (Windows-10-10.0.22621-SP0)
    method: GET
    uri: https://management.azure.com/subscriptions/00000000-0000-0000-0000-000000000000/providers/Microsoft.DocumentDB/locations/westus/operationsStatus/af92aa4f-0911-481f-8127-495967e26e05?api-version=2022-11-15
=======
      - AZURECLI/2.45.0 azsdk-python-mgmt-cosmosdb/9.0.0 Python/3.10.10 (Windows-10-10.0.22621-SP0)
    method: GET
    uri: https://management.azure.com/subscriptions/00000000-0000-0000-0000-000000000000/providers/Microsoft.DocumentDB/locations/westus/operationsStatus/0c4ab55b-e4fc-40d0-9d74-07f5576dbdf8?api-version=2022-11-15
>>>>>>> 81f8e181
  response:
    body:
      string: '{"status":"Succeeded"}'
    headers:
      cache-control:
      - no-store, no-cache
      content-length:
      - '22'
      content-type:
      - application/json
      date:
<<<<<<< HEAD
      - Thu, 23 Feb 2023 07:23:28 GMT
=======
      - Tue, 28 Feb 2023 05:12:28 GMT
>>>>>>> 81f8e181
      pragma:
      - no-cache
      server:
      - Microsoft-HTTPAPI/2.0
      strict-transport-security:
      - max-age=31536000; includeSubDomains
      transfer-encoding:
      - chunked
      vary:
      - Accept-Encoding
      x-content-type-options:
      - nosniff
      x-ms-gatewayversion:
      - version=2.14.0
    status:
      code: 200
      message: Ok
- request:
    body: null
    headers:
      Accept:
      - '*/*'
      Accept-Encoding:
      - gzip, deflate
      CommandName:
      - cosmosdb mongodb database create
      Connection:
      - keep-alive
      ParameterSetName:
      - -g -a -n
      User-Agent:
<<<<<<< HEAD
      - AZURECLI/2.45.0 azsdk-python-mgmt-cosmosdb/9.0.0 Python/3.8.10 (Windows-10-10.0.22621-SP0)
=======
      - AZURECLI/2.45.0 azsdk-python-mgmt-cosmosdb/9.0.0 Python/3.10.10 (Windows-10-10.0.22621-SP0)
>>>>>>> 81f8e181
    method: GET
    uri: https://management.azure.com/subscriptions/00000000-0000-0000-0000-000000000000/resourceGroups/cli_test_cosmosdb_mongodb_restorable_commands000001/providers/Microsoft.DocumentDB/databaseAccounts/cli000004/mongodbDatabases/cli000003?api-version=2022-11-15
  response:
    body:
      string: '{"id":"/subscriptions/00000000-0000-0000-0000-000000000000/resourceGroups/cli_test_cosmosdb_mongodb_restorable_commands000001/providers/Microsoft.DocumentDB/databaseAccounts/cli000004/mongodbDatabases/cli000003","type":"Microsoft.DocumentDB/databaseAccounts/mongodbDatabases","name":"cli000003","properties":{"resource":{"id":"cli000003"}}}'
    headers:
      cache-control:
      - no-store, no-cache
      content-length:
      - '340'
      content-type:
      - application/json
      date:
<<<<<<< HEAD
      - Thu, 23 Feb 2023 07:23:29 GMT
=======
      - Tue, 28 Feb 2023 05:12:29 GMT
>>>>>>> 81f8e181
      pragma:
      - no-cache
      server:
      - Microsoft-HTTPAPI/2.0
      strict-transport-security:
      - max-age=31536000; includeSubDomains
      transfer-encoding:
      - chunked
      vary:
      - Accept-Encoding
      x-content-type-options:
      - nosniff
      x-ms-gatewayversion:
      - version=2.14.0
    status:
      code: 200
      message: Ok
- request:
    body: '{"properties": {"resource": {"id": "cli000002", "shardKey": {"theShardKey":
      "Hash"}}, "options": {"throughput": 1000}}}'
    headers:
      Accept:
      - application/json
      Accept-Encoding:
      - gzip, deflate
      CommandName:
      - cosmosdb mongodb collection create
      Connection:
      - keep-alive
      Content-Length:
      - '119'
      Content-Type:
      - application/json
      ParameterSetName:
      - -g -a -d -n --shard --throughput
      User-Agent:
<<<<<<< HEAD
      - AZURECLI/2.45.0 azsdk-python-mgmt-cosmosdb/9.0.0 Python/3.8.10 (Windows-10-10.0.22621-SP0)
=======
      - AZURECLI/2.45.0 azsdk-python-mgmt-cosmosdb/9.0.0 Python/3.10.10 (Windows-10-10.0.22621-SP0)
>>>>>>> 81f8e181
    method: PUT
    uri: https://management.azure.com/subscriptions/00000000-0000-0000-0000-000000000000/resourceGroups/cli_test_cosmosdb_mongodb_restorable_commands000001/providers/Microsoft.DocumentDB/databaseAccounts/cli000004/mongodbDatabases/cli000003/collections/cli000002?api-version=2022-11-15
  response:
    body:
      string: '{"status":"Enqueued"}'
    headers:
      azure-asyncoperation:
<<<<<<< HEAD
      - https://management.azure.com/subscriptions/00000000-0000-0000-0000-000000000000/providers/Microsoft.DocumentDB/locations/westus/operationsStatus/f62f5d3a-7d6e-4193-8422-6c31fe6742cd?api-version=2022-11-15
=======
      - https://management.azure.com/subscriptions/00000000-0000-0000-0000-000000000000/providers/Microsoft.DocumentDB/locations/westus/operationsStatus/bbbd370a-9fee-4808-9a3c-cc0285200534?api-version=2022-11-15
>>>>>>> 81f8e181
      cache-control:
      - no-store, no-cache
      content-length:
      - '21'
      content-type:
      - application/json
      date:
<<<<<<< HEAD
      - Thu, 23 Feb 2023 07:23:31 GMT
      location:
      - https://management.azure.com/subscriptions/00000000-0000-0000-0000-000000000000/resourceGroups/cli_test_cosmosdb_mongodb_restorable_commands000001/providers/Microsoft.DocumentDB/databaseAccounts/cli000004/mongodbDatabases/cli000003/collections/cli000002/operationResults/f62f5d3a-7d6e-4193-8422-6c31fe6742cd?api-version=2022-11-15
=======
      - Tue, 28 Feb 2023 05:12:30 GMT
      location:
      - https://management.azure.com/subscriptions/00000000-0000-0000-0000-000000000000/resourceGroups/cli_test_cosmosdb_mongodb_restorable_commands000001/providers/Microsoft.DocumentDB/databaseAccounts/cli000004/mongodbDatabases/cli000003/collections/cli000002/operationResults/bbbd370a-9fee-4808-9a3c-cc0285200534?api-version=2022-11-15
>>>>>>> 81f8e181
      pragma:
      - no-cache
      server:
      - Microsoft-HTTPAPI/2.0
      strict-transport-security:
      - max-age=31536000; includeSubDomains
      x-content-type-options:
      - nosniff
      x-ms-gatewayversion:
      - version=2.14.0
      x-ms-ratelimit-remaining-subscription-writes:
<<<<<<< HEAD
      - '1188'
=======
      - '1199'
>>>>>>> 81f8e181
    status:
      code: 202
      message: Accepted
- request:
    body: null
    headers:
      Accept:
      - '*/*'
      Accept-Encoding:
      - gzip, deflate
      CommandName:
      - cosmosdb mongodb collection create
      Connection:
      - keep-alive
      ParameterSetName:
      - -g -a -d -n --shard --throughput
      User-Agent:
<<<<<<< HEAD
      - AZURECLI/2.45.0 azsdk-python-mgmt-cosmosdb/9.0.0 Python/3.8.10 (Windows-10-10.0.22621-SP0)
    method: GET
    uri: https://management.azure.com/subscriptions/00000000-0000-0000-0000-000000000000/providers/Microsoft.DocumentDB/locations/westus/operationsStatus/f62f5d3a-7d6e-4193-8422-6c31fe6742cd?api-version=2022-11-15
=======
      - AZURECLI/2.45.0 azsdk-python-mgmt-cosmosdb/9.0.0 Python/3.10.10 (Windows-10-10.0.22621-SP0)
    method: GET
    uri: https://management.azure.com/subscriptions/00000000-0000-0000-0000-000000000000/providers/Microsoft.DocumentDB/locations/westus/operationsStatus/bbbd370a-9fee-4808-9a3c-cc0285200534?api-version=2022-11-15
>>>>>>> 81f8e181
  response:
    body:
      string: '{"status":"Succeeded"}'
    headers:
      cache-control:
      - no-store, no-cache
      content-length:
      - '22'
      content-type:
      - application/json
      date:
<<<<<<< HEAD
      - Thu, 23 Feb 2023 07:24:02 GMT
=======
      - Tue, 28 Feb 2023 05:13:00 GMT
>>>>>>> 81f8e181
      pragma:
      - no-cache
      server:
      - Microsoft-HTTPAPI/2.0
      strict-transport-security:
      - max-age=31536000; includeSubDomains
      transfer-encoding:
      - chunked
      vary:
      - Accept-Encoding
      x-content-type-options:
      - nosniff
      x-ms-gatewayversion:
      - version=2.14.0
    status:
      code: 200
      message: Ok
- request:
    body: null
    headers:
      Accept:
      - '*/*'
      Accept-Encoding:
      - gzip, deflate
      CommandName:
      - cosmosdb mongodb collection create
      Connection:
      - keep-alive
      ParameterSetName:
      - -g -a -d -n --shard --throughput
      User-Agent:
<<<<<<< HEAD
      - AZURECLI/2.45.0 azsdk-python-mgmt-cosmosdb/9.0.0 Python/3.8.10 (Windows-10-10.0.22621-SP0)
=======
      - AZURECLI/2.45.0 azsdk-python-mgmt-cosmosdb/9.0.0 Python/3.10.10 (Windows-10-10.0.22621-SP0)
>>>>>>> 81f8e181
    method: GET
    uri: https://management.azure.com/subscriptions/00000000-0000-0000-0000-000000000000/resourceGroups/cli_test_cosmosdb_mongodb_restorable_commands000001/providers/Microsoft.DocumentDB/databaseAccounts/cli000004/mongodbDatabases/cli000003/collections/cli000002?api-version=2022-11-15
  response:
    body:
      string: '{"id":"/subscriptions/00000000-0000-0000-0000-000000000000/resourceGroups/cli_test_cosmosdb_mongodb_restorable_commands000001/providers/Microsoft.DocumentDB/databaseAccounts/cli000004/mongodbDatabases/cli000003/collections/cli000002","type":"Microsoft.DocumentDB/databaseAccounts/mongodbDatabases/collections","name":"cli000002","properties":{"resource":{"id":"cli000002","shardKey":{"theShardKey":"Hash"},"indexes":[{"key":{"keys":["_id"]}}]}}}'
    headers:
      cache-control:
      - no-store, no-cache
      content-length:
      - '445'
      content-type:
      - application/json
      date:
<<<<<<< HEAD
      - Thu, 23 Feb 2023 07:24:03 GMT
=======
      - Tue, 28 Feb 2023 05:13:00 GMT
>>>>>>> 81f8e181
      pragma:
      - no-cache
      server:
      - Microsoft-HTTPAPI/2.0
      strict-transport-security:
      - max-age=31536000; includeSubDomains
      transfer-encoding:
      - chunked
      vary:
      - Accept-Encoding
      x-content-type-options:
      - nosniff
      x-ms-gatewayversion:
      - version=2.14.0
    status:
      code: 200
      message: Ok
- request:
    body: null
    headers:
      Accept:
      - application/json
      Accept-Encoding:
      - gzip, deflate
      CommandName:
      - cosmosdb restorable-database-account show
      Connection:
      - keep-alive
      ParameterSetName:
      - --location --instance-id
      User-Agent:
<<<<<<< HEAD
      - AZURECLI/2.45.0 azsdk-python-mgmt-cosmosdb/9.0.0 Python/3.8.10 (Windows-10-10.0.22621-SP0)
    method: GET
    uri: https://management.azure.com/subscriptions/00000000-0000-0000-0000-000000000000/providers/Microsoft.DocumentDB/locations/westus/restorableDatabaseAccounts/13fc9b50-b12d-4bb9-904c-ae691820bef8?api-version=2022-11-15
  response:
    body:
      string: '{"name":"13fc9b50-b12d-4bb9-904c-ae691820bef8","location":"West US","type":"Microsoft.DocumentDB/locations/restorableDatabaseAccounts","id":"/subscriptions/00000000-0000-0000-0000-000000000000/providers/Microsoft.DocumentDB/locations/westus/restorableDatabaseAccounts/13fc9b50-b12d-4bb9-904c-ae691820bef8","properties":{"accountName":"cli000004","apiType":"MongoDB","creationTime":"2023-02-23T07:22:09Z","restorableLocations":[{"locationName":"West
        US","regionalDatabaseAccountInstanceId":"bc8d773e-fe66-4920-8d93-c705b494f630","creationTime":"2023-02-23T07:22:10Z"}]}}'
=======
      - AZURECLI/2.45.0 azsdk-python-mgmt-cosmosdb/9.0.0 Python/3.10.10 (Windows-10-10.0.22621-SP0)
    method: GET
    uri: https://management.azure.com/subscriptions/00000000-0000-0000-0000-000000000000/providers/Microsoft.DocumentDB/locations/westus/restorableDatabaseAccounts/2db08311-de10-402c-9a4d-e60e00c7cc24?api-version=2022-11-15
  response:
    body:
      string: '{"name":"2db08311-de10-402c-9a4d-e60e00c7cc24","location":"West US","type":"Microsoft.DocumentDB/locations/restorableDatabaseAccounts","id":"/subscriptions/00000000-0000-0000-0000-000000000000/providers/Microsoft.DocumentDB/locations/westus/restorableDatabaseAccounts/2db08311-de10-402c-9a4d-e60e00c7cc24","properties":{"accountName":"cli000004","apiType":"MongoDB","creationTime":"2023-02-28T05:11:13Z","restorableLocations":[{"locationName":"West
        US","regionalDatabaseAccountInstanceId":"ab803222-439a-4dd9-b958-6974fa264e61","creationTime":"2023-02-28T05:11:14Z"}]}}'
>>>>>>> 81f8e181
    headers:
      cache-control:
      - no-store, no-cache
      content-length:
      - '569'
      content-type:
      - application/json
      date:
<<<<<<< HEAD
      - Thu, 23 Feb 2023 07:24:05 GMT
=======
      - Tue, 28 Feb 2023 05:13:01 GMT
>>>>>>> 81f8e181
      pragma:
      - no-cache
      server:
      - Microsoft-HTTPAPI/2.0
      strict-transport-security:
      - max-age=31536000; includeSubDomains
      transfer-encoding:
      - chunked
      vary:
      - Accept-Encoding
      x-content-type-options:
      - nosniff
      x-ms-gatewayversion:
      - version=2.14.0
    status:
      code: 200
      message: Ok
- request:
    body: null
    headers:
      Accept:
      - application/json
      Accept-Encoding:
      - gzip, deflate
      CommandName:
      - cosmosdb mongodb restorable-database list
      Connection:
      - keep-alive
      ParameterSetName:
      - --location --instance-id
      User-Agent:
<<<<<<< HEAD
      - AZURECLI/2.45.0 azsdk-python-mgmt-cosmosdb/9.0.0 Python/3.8.10 (Windows-10-10.0.22621-SP0)
    method: GET
    uri: https://management.azure.com/subscriptions/00000000-0000-0000-0000-000000000000/providers/Microsoft.DocumentDB/locations/westus/restorableDatabaseAccounts/13fc9b50-b12d-4bb9-904c-ae691820bef8/restorableMongodbDatabases?api-version=2022-11-15
  response:
    body:
      string: '{"value":[{"id":"/subscriptions/00000000-0000-0000-0000-000000000000/providers/Microsoft.DocumentDB/locations/westus/restorableDatabaseAccounts/13fc9b50-b12d-4bb9-904c-ae691820bef8/restorableMongodbDatabases/6d06a3fa-f1f0-46ec-835e-ce8e03fa6e9c","type":"Microsoft.DocumentDB/locations/restorableDatabaseAccounts/restorableMongodbDatabases","name":"6d06a3fa-f1f0-46ec-835e-ce8e03fa6e9c","properties":{"resource":{"_rid":"7rbe-gAAAA==","eventTimestamp":"2023-02-23T07:23:03Z","ownerId":"cli000003","ownerResourceId":"ucBeAA==","operationType":"Create"}}}]}'
=======
      - AZURECLI/2.45.0 azsdk-python-mgmt-cosmosdb/9.0.0 Python/3.10.10 (Windows-10-10.0.22621-SP0)
    method: GET
    uri: https://management.azure.com/subscriptions/00000000-0000-0000-0000-000000000000/providers/Microsoft.DocumentDB/locations/westus/restorableDatabaseAccounts/2db08311-de10-402c-9a4d-e60e00c7cc24/restorableMongodbDatabases?api-version=2022-11-15
  response:
    body:
      string: '{"value":[{"id":"/subscriptions/00000000-0000-0000-0000-000000000000/providers/Microsoft.DocumentDB/locations/westus/restorableDatabaseAccounts/2db08311-de10-402c-9a4d-e60e00c7cc24/restorableMongodbDatabases/d9baa9ef-2c3b-4af3-9a1d-78e4d827d2f2","type":"Microsoft.DocumentDB/locations/restorableDatabaseAccounts/restorableMongodbDatabases","name":"d9baa9ef-2c3b-4af3-9a1d-78e4d827d2f2","properties":{"resource":{"_rid":"53WNGgAAAA==","eventTimestamp":"2023-02-28T05:12:03Z","ownerId":"cli000003","ownerResourceId":"kIBpAA==","operationType":"Create"}}}]}'
>>>>>>> 81f8e181
    headers:
      cache-control:
      - no-store, no-cache
      content-length:
      - '554'
      content-type:
      - application/json
      date:
<<<<<<< HEAD
      - Thu, 23 Feb 2023 07:24:07 GMT
=======
      - Tue, 28 Feb 2023 05:13:01 GMT
>>>>>>> 81f8e181
      pragma:
      - no-cache
      server:
      - Microsoft-HTTPAPI/2.0
      strict-transport-security:
      - max-age=31536000; includeSubDomains
      transfer-encoding:
      - chunked
      vary:
      - Accept-Encoding
      x-content-type-options:
      - nosniff
      x-ms-gatewayversion:
      - version=2.14.0
    status:
      code: 200
      message: Ok
- request:
    body: null
    headers:
      Accept:
      - application/json
      Accept-Encoding:
      - gzip, deflate
      CommandName:
      - cosmosdb mongodb restorable-collection list
      Connection:
      - keep-alive
      ParameterSetName:
      - --location --instance-id --database-rid
      User-Agent:
<<<<<<< HEAD
      - AZURECLI/2.45.0 azsdk-python-mgmt-cosmosdb/9.0.0 Python/3.8.10 (Windows-10-10.0.22621-SP0)
    method: GET
    uri: https://management.azure.com/subscriptions/00000000-0000-0000-0000-000000000000/providers/Microsoft.DocumentDB/locations/westus/restorableDatabaseAccounts/13fc9b50-b12d-4bb9-904c-ae691820bef8/restorableMongodbCollections?api-version=2022-11-15&restorableMongodbDatabaseRid=ucBeAA%3D%3D
  response:
    body:
      string: '{"value":[{"id":"/subscriptions/00000000-0000-0000-0000-000000000000/providers/Microsoft.DocumentDB/locations/westus/restorableDatabaseAccounts/13fc9b50-b12d-4bb9-904c-ae691820bef8/restorableMongodbCollections/3e918d09-a440-4aaa-af39-969ab530040f","type":"Microsoft.DocumentDB/locations/restorableDatabaseAccounts/restorableMongodbCollections","name":"3e918d09-a440-4aaa-af39-969ab530040f","properties":{"resource":{"_rid":"4bMc6QAAAA==","eventTimestamp":"2023-02-23T07:23:39Z","ownerId":"cli000002","ownerResourceId":"ucBeAKkpnXU=","operationType":"Create"}}}]}'
=======
      - AZURECLI/2.45.0 azsdk-python-mgmt-cosmosdb/9.0.0 Python/3.10.10 (Windows-10-10.0.22621-SP0)
    method: GET
    uri: https://management.azure.com/subscriptions/00000000-0000-0000-0000-000000000000/providers/Microsoft.DocumentDB/locations/westus/restorableDatabaseAccounts/2db08311-de10-402c-9a4d-e60e00c7cc24/restorableMongodbCollections?api-version=2022-11-15&restorableMongodbDatabaseRid=kIBpAA%3D%3D
  response:
    body:
      string: '{"value":[{"id":"/subscriptions/00000000-0000-0000-0000-000000000000/providers/Microsoft.DocumentDB/locations/westus/restorableDatabaseAccounts/2db08311-de10-402c-9a4d-e60e00c7cc24/restorableMongodbCollections/5439511e-f92e-4b1d-9349-c48a2f4f94c4","type":"Microsoft.DocumentDB/locations/restorableDatabaseAccounts/restorableMongodbCollections","name":"5439511e-f92e-4b1d-9349-c48a2f4f94c4","properties":{"resource":{"_rid":"BLuiIQAAAA==","eventTimestamp":"2023-02-28T05:12:35Z","ownerId":"cli000002","ownerResourceId":"kIBpAJ1JRRc=","operationType":"Create"}}}]}'
>>>>>>> 81f8e181
    headers:
      cache-control:
      - no-store, no-cache
      content-length:
      - '562'
      content-type:
      - application/json
      date:
<<<<<<< HEAD
      - Thu, 23 Feb 2023 07:24:09 GMT
=======
      - Tue, 28 Feb 2023 05:13:02 GMT
>>>>>>> 81f8e181
      pragma:
      - no-cache
      server:
      - Microsoft-HTTPAPI/2.0
      strict-transport-security:
      - max-age=31536000; includeSubDomains
      transfer-encoding:
      - chunked
      vary:
      - Accept-Encoding
      x-content-type-options:
      - nosniff
      x-ms-gatewayversion:
      - version=2.14.0
    status:
      code: 200
      message: Ok
- request:
    body: null
    headers:
      Accept:
      - application/json
      Accept-Encoding:
      - gzip, deflate
      CommandName:
      - cosmosdb mongodb restorable-resource list
      Connection:
      - keep-alive
      ParameterSetName:
      - --restore-location -l --instance-id --restore-timestamp
      User-Agent:
<<<<<<< HEAD
      - AZURECLI/2.45.0 azsdk-python-mgmt-cosmosdb/9.0.0 Python/3.8.10 (Windows-10-10.0.22621-SP0)
    method: GET
    uri: https://management.azure.com/subscriptions/00000000-0000-0000-0000-000000000000/providers/Microsoft.DocumentDB/locations/westus/restorableDatabaseAccounts/13fc9b50-b12d-4bb9-904c-ae691820bef8/restorableMongodbResources?api-version=2022-11-15&restoreLocation=westus&restoreTimestampInUtc=2023-02-23T07%3A24%3A09%2B00%3A00
  response:
    body:
      string: '{"value":[{"id":"/subscriptions/00000000-0000-0000-0000-000000000000/providers/Microsoft.DocumentDB/locations/westus/restorableDatabaseAccounts/13fc9b50-b12d-4bb9-904c-ae691820bef8/restorableMongodbResources/cli000003","type":"Microsoft.DocumentDB/locations/restorableDatabaseAccounts/restorableMongodbResources","name":"cli000003","databaseName":"cli000003","collectionNames":["cli000002"]}]}'
=======
      - AZURECLI/2.45.0 azsdk-python-mgmt-cosmosdb/9.0.0 Python/3.10.10 (Windows-10-10.0.22621-SP0)
    method: GET
    uri: https://management.azure.com/subscriptions/00000000-0000-0000-0000-000000000000/providers/Microsoft.DocumentDB/locations/westus/restorableDatabaseAccounts/2db08311-de10-402c-9a4d-e60e00c7cc24/restorableMongodbResources?api-version=2022-11-15&restoreLocation=westus&restoreTimestampInUtc=2023-02-28T05%3A13%3A13%2B00%3A00
  response:
    body:
      string: '{"value":[{"id":"/subscriptions/00000000-0000-0000-0000-000000000000/providers/Microsoft.DocumentDB/locations/westus/restorableDatabaseAccounts/2db08311-de10-402c-9a4d-e60e00c7cc24/restorableMongodbResources/cli000003","type":"Microsoft.DocumentDB/locations/restorableDatabaseAccounts/restorableMongodbResources","name":"cli000003","databaseName":"cli000003","collectionNames":["cli000002"]}]}'
>>>>>>> 81f8e181
    headers:
      cache-control:
      - no-store, no-cache
      content-length:
      - '393'
      content-type:
      - application/json
      date:
<<<<<<< HEAD
      - Thu, 23 Feb 2023 07:27:30 GMT
=======
      - Tue, 28 Feb 2023 05:16:23 GMT
>>>>>>> 81f8e181
      pragma:
      - no-cache
      server:
      - Microsoft-HTTPAPI/2.0
      strict-transport-security:
      - max-age=31536000; includeSubDomains
      transfer-encoding:
      - chunked
      vary:
      - Accept-Encoding
      x-content-type-options:
      - nosniff
      x-ms-gatewayversion:
      - version=2.14.0
    status:
      code: 200
      message: Ok
version: 1<|MERGE_RESOLUTION|>--- conflicted
+++ resolved
@@ -13,20 +13,12 @@
       ParameterSetName:
       - -n -g --backup-policy-type --locations --kind
       User-Agent:
-<<<<<<< HEAD
-      - AZURECLI/2.45.0 azsdk-python-azure-mgmt-resource/21.1.0b1 Python/3.8.10 (Windows-10-10.0.22621-SP0)
-=======
       - AZURECLI/2.45.0 azsdk-python-azure-mgmt-resource/21.1.0b1 Python/3.10.10 (Windows-10-10.0.22621-SP0)
->>>>>>> 81f8e181
     method: GET
     uri: https://management.azure.com/subscriptions/00000000-0000-0000-0000-000000000000/resourcegroups/cli_test_cosmosdb_mongodb_restorable_commands000001?api-version=2021-04-01
   response:
     body:
-<<<<<<< HEAD
-      string: '{"id":"/subscriptions/00000000-0000-0000-0000-000000000000/resourceGroups/cli_test_cosmosdb_mongodb_restorable_commands000001","name":"cli_test_cosmosdb_mongodb_restorable_commands000001","type":"Microsoft.Resources/resourceGroups","location":"westus","tags":{"product":"azurecli","cause":"automation","date":"2023-02-23T07:18:37Z"},"properties":{"provisioningState":"Succeeded"}}'
-=======
       string: '{"id":"/subscriptions/00000000-0000-0000-0000-000000000000/resourceGroups/cli_test_cosmosdb_mongodb_restorable_commands000001","name":"cli_test_cosmosdb_mongodb_restorable_commands000001","type":"Microsoft.Resources/resourceGroups","location":"westus","tags":{"product":"azurecli","cause":"automation","date":"2023-02-28T05:07:20Z"},"properties":{"provisioningState":"Succeeded"}}'
->>>>>>> 81f8e181
     headers:
       cache-control:
       - no-cache
@@ -35,11 +27,7 @@
       content-type:
       - application/json; charset=utf-8
       date:
-<<<<<<< HEAD
-      - Thu, 23 Feb 2023 07:18:39 GMT
-=======
       - Tue, 28 Feb 2023 05:07:20 GMT
->>>>>>> 81f8e181
       expires:
       - '-1'
       pragma:
@@ -74,36 +62,12 @@
       ParameterSetName:
       - -n -g --backup-policy-type --locations --kind
       User-Agent:
-<<<<<<< HEAD
-      - AZURECLI/2.45.0 azsdk-python-mgmt-cosmosdb/9.0.0 Python/3.8.10 (Windows-10-10.0.22621-SP0)
-=======
-      - AZURECLI/2.45.0 azsdk-python-mgmt-cosmosdb/9.0.0 Python/3.10.10 (Windows-10-10.0.22621-SP0)
->>>>>>> 81f8e181
+      - AZURECLI/2.45.0 azsdk-python-mgmt-cosmosdb/9.0.0 Python/3.10.10 (Windows-10-10.0.22621-SP0)
     method: PUT
     uri: https://management.azure.com/subscriptions/00000000-0000-0000-0000-000000000000/resourceGroups/cli_test_cosmosdb_mongodb_restorable_commands000001/providers/Microsoft.DocumentDB/databaseAccounts/cli000004?api-version=2022-11-15
   response:
     body:
       string: '{"id":"/subscriptions/00000000-0000-0000-0000-000000000000/resourceGroups/cli_test_cosmosdb_mongodb_restorable_commands000001/providers/Microsoft.DocumentDB/databaseAccounts/cli000004","name":"cli000004","location":"West
-<<<<<<< HEAD
-        US","type":"Microsoft.DocumentDB/databaseAccounts","kind":"MongoDB","tags":{},"systemData":{"createdAt":"2023-02-23T07:18:48.4706311Z"},"properties":{"provisioningState":"Creating","publicNetworkAccess":"Enabled","enableAutomaticFailover":false,"enableMultipleWriteLocations":false,"enablePartitionKeyMonitor":false,"isVirtualNetworkFilterEnabled":false,"virtualNetworkRules":[],"EnabledApiTypes":"MongoDB","disableKeyBasedMetadataWriteAccess":false,"enableFreeTier":false,"enableAnalyticalStorage":false,"analyticalStorageConfiguration":{"schemaType":"FullFidelity"},"instanceId":"13fc9b50-b12d-4bb9-904c-ae691820bef8","createMode":"Default","databaseAccountOfferType":"Standard","enableFullFidelityChangeFeed":false,"defaultIdentity":"","networkAclBypass":"None","disableLocalAuth":false,"enablePartitionMerge":false,"minimalTlsVersion":"Tls12","consistencyPolicy":{"defaultConsistencyLevel":"Session","maxIntervalInSeconds":5,"maxStalenessPrefix":100},"apiProperties":{"serverVersion":"3.6"},"configurationOverrides":{},"writeLocations":[{"id":"cli000004-westus","locationName":"West
-        US","provisioningState":"Creating","failoverPriority":0,"isZoneRedundant":false}],"readLocations":[{"id":"cli000004-westus","locationName":"West
-        US","provisioningState":"Creating","failoverPriority":0,"isZoneRedundant":false}],"locations":[{"id":"cli000004-westus","locationName":"West
-        US","provisioningState":"Creating","failoverPriority":0,"isZoneRedundant":false}],"failoverPolicies":[{"id":"cli000004-westus","locationName":"West
-        US","failoverPriority":0}],"cors":[],"capabilities":[{"name":"EnableMongo"}],"ipRules":[],"backupPolicy":{"type":"Continuous"},"networkAclBypassResourceIds":[],"keysMetadata":{"primaryMasterKey":{"generationTime":"2023-02-23T07:18:48.4706311Z"},"secondaryMasterKey":{"generationTime":"2023-02-23T07:18:48.4706311Z"},"primaryReadonlyMasterKey":{"generationTime":"2023-02-23T07:18:48.4706311Z"},"secondaryReadonlyMasterKey":{"generationTime":"2023-02-23T07:18:48.4706311Z"}}},"identity":{"type":"None"}}'
-    headers:
-      azure-asyncoperation:
-      - https://management.azure.com/subscriptions/00000000-0000-0000-0000-000000000000/providers/Microsoft.DocumentDB/locations/westus/operationsStatus/5616fdd0-457c-415a-b865-ad8657b06eea?api-version=2022-11-15
-      cache-control:
-      - no-store, no-cache
-      content-length:
-      - '2243'
-      content-type:
-      - application/json
-      date:
-      - Thu, 23 Feb 2023 07:18:51 GMT
-      location:
-      - https://management.azure.com/subscriptions/00000000-0000-0000-0000-000000000000/resourceGroups/cli_test_cosmosdb_mongodb_restorable_commands000001/providers/Microsoft.DocumentDB/databaseAccounts/cli000004/operationResults/5616fdd0-457c-415a-b865-ad8657b06eea?api-version=2022-11-15
-=======
         US","type":"Microsoft.DocumentDB/databaseAccounts","kind":"MongoDB","tags":{},"systemData":{"createdAt":"2023-02-28T05:07:24.5003928Z"},"properties":{"provisioningState":"Creating","publicNetworkAccess":"Enabled","enableAutomaticFailover":false,"enableMultipleWriteLocations":false,"enablePartitionKeyMonitor":false,"isVirtualNetworkFilterEnabled":false,"virtualNetworkRules":[],"EnabledApiTypes":"MongoDB","disableKeyBasedMetadataWriteAccess":false,"enableFreeTier":false,"enableAnalyticalStorage":false,"analyticalStorageConfiguration":{"schemaType":"FullFidelity"},"instanceId":"2db08311-de10-402c-9a4d-e60e00c7cc24","createMode":"Default","databaseAccountOfferType":"Standard","defaultIdentity":"","networkAclBypass":"None","disableLocalAuth":false,"enablePartitionMerge":false,"minimalTlsVersion":"Tls12","consistencyPolicy":{"defaultConsistencyLevel":"Session","maxIntervalInSeconds":5,"maxStalenessPrefix":100},"apiProperties":{"serverVersion":"3.6"},"configurationOverrides":{},"writeLocations":[{"id":"cli000004-westus","locationName":"West
         US","provisioningState":"Creating","failoverPriority":0,"isZoneRedundant":false}],"readLocations":[{"id":"cli000004-westus","locationName":"West
         US","provisioningState":"Creating","failoverPriority":0,"isZoneRedundant":false}],"locations":[{"id":"cli000004-westus","locationName":"West
@@ -122,7 +86,6 @@
       - Tue, 28 Feb 2023 05:07:26 GMT
       location:
       - https://management.azure.com/subscriptions/00000000-0000-0000-0000-000000000000/resourceGroups/cli_test_cosmosdb_mongodb_restorable_commands000001/providers/Microsoft.DocumentDB/databaseAccounts/cli000004/operationResults/3a71bdb3-c537-4f6e-8a14-f6c8c4680d7b?api-version=2022-11-15
->>>>>>> 81f8e181
       pragma:
       - no-cache
       server:
@@ -138,37 +101,27 @@
       x-ms-gatewayversion:
       - version=2.14.0
       x-ms-ratelimit-remaining-subscription-writes:
-<<<<<<< HEAD
-      - '1198'
-=======
       - '1199'
->>>>>>> 81f8e181
-    status:
-      code: 200
-      message: Ok
-- request:
-    body: null
-    headers:
-      Accept:
-      - '*/*'
-      Accept-Encoding:
-      - gzip, deflate
-      CommandName:
-      - cosmosdb create
-      Connection:
-      - keep-alive
-      ParameterSetName:
-      - -n -g --backup-policy-type --locations --kind
-      User-Agent:
-<<<<<<< HEAD
-      - AZURECLI/2.45.0 azsdk-python-mgmt-cosmosdb/9.0.0 Python/3.8.10 (Windows-10-10.0.22621-SP0)
-    method: GET
-    uri: https://management.azure.com/subscriptions/00000000-0000-0000-0000-000000000000/providers/Microsoft.DocumentDB/locations/westus/operationsStatus/5616fdd0-457c-415a-b865-ad8657b06eea?api-version=2022-11-15
-=======
+    status:
+      code: 200
+      message: Ok
+- request:
+    body: null
+    headers:
+      Accept:
+      - '*/*'
+      Accept-Encoding:
+      - gzip, deflate
+      CommandName:
+      - cosmosdb create
+      Connection:
+      - keep-alive
+      ParameterSetName:
+      - -n -g --backup-policy-type --locations --kind
+      User-Agent:
       - AZURECLI/2.45.0 azsdk-python-mgmt-cosmosdb/9.0.0 Python/3.10.10 (Windows-10-10.0.22621-SP0)
     method: GET
     uri: https://management.azure.com/subscriptions/00000000-0000-0000-0000-000000000000/providers/Microsoft.DocumentDB/locations/westus/operationsStatus/3a71bdb3-c537-4f6e-8a14-f6c8c4680d7b?api-version=2022-11-15
->>>>>>> 81f8e181
   response:
     body:
       string: '{"status":"Dequeued"}'
@@ -180,51 +133,41 @@
       content-type:
       - application/json
       date:
-<<<<<<< HEAD
-      - Thu, 23 Feb 2023 07:19:21 GMT
-=======
       - Tue, 28 Feb 2023 05:07:56 GMT
->>>>>>> 81f8e181
-      pragma:
-      - no-cache
-      server:
-      - Microsoft-HTTPAPI/2.0
-      strict-transport-security:
-      - max-age=31536000; includeSubDomains
-      transfer-encoding:
-      - chunked
-      vary:
-      - Accept-Encoding
-      x-content-type-options:
-      - nosniff
-      x-ms-gatewayversion:
-      - version=2.14.0
-    status:
-      code: 200
-      message: Ok
-- request:
-    body: null
-    headers:
-      Accept:
-      - '*/*'
-      Accept-Encoding:
-      - gzip, deflate
-      CommandName:
-      - cosmosdb create
-      Connection:
-      - keep-alive
-      ParameterSetName:
-      - -n -g --backup-policy-type --locations --kind
-      User-Agent:
-<<<<<<< HEAD
-      - AZURECLI/2.45.0 azsdk-python-mgmt-cosmosdb/9.0.0 Python/3.8.10 (Windows-10-10.0.22621-SP0)
-    method: GET
-    uri: https://management.azure.com/subscriptions/00000000-0000-0000-0000-000000000000/providers/Microsoft.DocumentDB/locations/westus/operationsStatus/5616fdd0-457c-415a-b865-ad8657b06eea?api-version=2022-11-15
-=======
+      pragma:
+      - no-cache
+      server:
+      - Microsoft-HTTPAPI/2.0
+      strict-transport-security:
+      - max-age=31536000; includeSubDomains
+      transfer-encoding:
+      - chunked
+      vary:
+      - Accept-Encoding
+      x-content-type-options:
+      - nosniff
+      x-ms-gatewayversion:
+      - version=2.14.0
+    status:
+      code: 200
+      message: Ok
+- request:
+    body: null
+    headers:
+      Accept:
+      - '*/*'
+      Accept-Encoding:
+      - gzip, deflate
+      CommandName:
+      - cosmosdb create
+      Connection:
+      - keep-alive
+      ParameterSetName:
+      - -n -g --backup-policy-type --locations --kind
+      User-Agent:
       - AZURECLI/2.45.0 azsdk-python-mgmt-cosmosdb/9.0.0 Python/3.10.10 (Windows-10-10.0.22621-SP0)
     method: GET
     uri: https://management.azure.com/subscriptions/00000000-0000-0000-0000-000000000000/providers/Microsoft.DocumentDB/locations/westus/operationsStatus/3a71bdb3-c537-4f6e-8a14-f6c8c4680d7b?api-version=2022-11-15
->>>>>>> 81f8e181
   response:
     body:
       string: '{"status":"Dequeued"}'
@@ -236,51 +179,41 @@
       content-type:
       - application/json
       date:
-<<<<<<< HEAD
-      - Thu, 23 Feb 2023 07:19:52 GMT
-=======
       - Tue, 28 Feb 2023 05:08:26 GMT
->>>>>>> 81f8e181
-      pragma:
-      - no-cache
-      server:
-      - Microsoft-HTTPAPI/2.0
-      strict-transport-security:
-      - max-age=31536000; includeSubDomains
-      transfer-encoding:
-      - chunked
-      vary:
-      - Accept-Encoding
-      x-content-type-options:
-      - nosniff
-      x-ms-gatewayversion:
-      - version=2.14.0
-    status:
-      code: 200
-      message: Ok
-- request:
-    body: null
-    headers:
-      Accept:
-      - '*/*'
-      Accept-Encoding:
-      - gzip, deflate
-      CommandName:
-      - cosmosdb create
-      Connection:
-      - keep-alive
-      ParameterSetName:
-      - -n -g --backup-policy-type --locations --kind
-      User-Agent:
-<<<<<<< HEAD
-      - AZURECLI/2.45.0 azsdk-python-mgmt-cosmosdb/9.0.0 Python/3.8.10 (Windows-10-10.0.22621-SP0)
-    method: GET
-    uri: https://management.azure.com/subscriptions/00000000-0000-0000-0000-000000000000/providers/Microsoft.DocumentDB/locations/westus/operationsStatus/5616fdd0-457c-415a-b865-ad8657b06eea?api-version=2022-11-15
-=======
+      pragma:
+      - no-cache
+      server:
+      - Microsoft-HTTPAPI/2.0
+      strict-transport-security:
+      - max-age=31536000; includeSubDomains
+      transfer-encoding:
+      - chunked
+      vary:
+      - Accept-Encoding
+      x-content-type-options:
+      - nosniff
+      x-ms-gatewayversion:
+      - version=2.14.0
+    status:
+      code: 200
+      message: Ok
+- request:
+    body: null
+    headers:
+      Accept:
+      - '*/*'
+      Accept-Encoding:
+      - gzip, deflate
+      CommandName:
+      - cosmosdb create
+      Connection:
+      - keep-alive
+      ParameterSetName:
+      - -n -g --backup-policy-type --locations --kind
+      User-Agent:
       - AZURECLI/2.45.0 azsdk-python-mgmt-cosmosdb/9.0.0 Python/3.10.10 (Windows-10-10.0.22621-SP0)
     method: GET
     uri: https://management.azure.com/subscriptions/00000000-0000-0000-0000-000000000000/providers/Microsoft.DocumentDB/locations/westus/operationsStatus/3a71bdb3-c537-4f6e-8a14-f6c8c4680d7b?api-version=2022-11-15
->>>>>>> 81f8e181
   response:
     body:
       string: '{"status":"Dequeued"}'
@@ -292,51 +225,41 @@
       content-type:
       - application/json
       date:
-<<<<<<< HEAD
-      - Thu, 23 Feb 2023 07:20:23 GMT
-=======
       - Tue, 28 Feb 2023 05:08:57 GMT
->>>>>>> 81f8e181
-      pragma:
-      - no-cache
-      server:
-      - Microsoft-HTTPAPI/2.0
-      strict-transport-security:
-      - max-age=31536000; includeSubDomains
-      transfer-encoding:
-      - chunked
-      vary:
-      - Accept-Encoding
-      x-content-type-options:
-      - nosniff
-      x-ms-gatewayversion:
-      - version=2.14.0
-    status:
-      code: 200
-      message: Ok
-- request:
-    body: null
-    headers:
-      Accept:
-      - '*/*'
-      Accept-Encoding:
-      - gzip, deflate
-      CommandName:
-      - cosmosdb create
-      Connection:
-      - keep-alive
-      ParameterSetName:
-      - -n -g --backup-policy-type --locations --kind
-      User-Agent:
-<<<<<<< HEAD
-      - AZURECLI/2.45.0 azsdk-python-mgmt-cosmosdb/9.0.0 Python/3.8.10 (Windows-10-10.0.22621-SP0)
-    method: GET
-    uri: https://management.azure.com/subscriptions/00000000-0000-0000-0000-000000000000/providers/Microsoft.DocumentDB/locations/westus/operationsStatus/5616fdd0-457c-415a-b865-ad8657b06eea?api-version=2022-11-15
-=======
+      pragma:
+      - no-cache
+      server:
+      - Microsoft-HTTPAPI/2.0
+      strict-transport-security:
+      - max-age=31536000; includeSubDomains
+      transfer-encoding:
+      - chunked
+      vary:
+      - Accept-Encoding
+      x-content-type-options:
+      - nosniff
+      x-ms-gatewayversion:
+      - version=2.14.0
+    status:
+      code: 200
+      message: Ok
+- request:
+    body: null
+    headers:
+      Accept:
+      - '*/*'
+      Accept-Encoding:
+      - gzip, deflate
+      CommandName:
+      - cosmosdb create
+      Connection:
+      - keep-alive
+      ParameterSetName:
+      - -n -g --backup-policy-type --locations --kind
+      User-Agent:
       - AZURECLI/2.45.0 azsdk-python-mgmt-cosmosdb/9.0.0 Python/3.10.10 (Windows-10-10.0.22621-SP0)
     method: GET
     uri: https://management.azure.com/subscriptions/00000000-0000-0000-0000-000000000000/providers/Microsoft.DocumentDB/locations/westus/operationsStatus/3a71bdb3-c537-4f6e-8a14-f6c8c4680d7b?api-version=2022-11-15
->>>>>>> 81f8e181
   response:
     body:
       string: '{"status":"Dequeued"}'
@@ -348,51 +271,41 @@
       content-type:
       - application/json
       date:
-<<<<<<< HEAD
-      - Thu, 23 Feb 2023 07:20:52 GMT
-=======
       - Tue, 28 Feb 2023 05:09:26 GMT
->>>>>>> 81f8e181
-      pragma:
-      - no-cache
-      server:
-      - Microsoft-HTTPAPI/2.0
-      strict-transport-security:
-      - max-age=31536000; includeSubDomains
-      transfer-encoding:
-      - chunked
-      vary:
-      - Accept-Encoding
-      x-content-type-options:
-      - nosniff
-      x-ms-gatewayversion:
-      - version=2.14.0
-    status:
-      code: 200
-      message: Ok
-- request:
-    body: null
-    headers:
-      Accept:
-      - '*/*'
-      Accept-Encoding:
-      - gzip, deflate
-      CommandName:
-      - cosmosdb create
-      Connection:
-      - keep-alive
-      ParameterSetName:
-      - -n -g --backup-policy-type --locations --kind
-      User-Agent:
-<<<<<<< HEAD
-      - AZURECLI/2.45.0 azsdk-python-mgmt-cosmosdb/9.0.0 Python/3.8.10 (Windows-10-10.0.22621-SP0)
-    method: GET
-    uri: https://management.azure.com/subscriptions/00000000-0000-0000-0000-000000000000/providers/Microsoft.DocumentDB/locations/westus/operationsStatus/5616fdd0-457c-415a-b865-ad8657b06eea?api-version=2022-11-15
-=======
+      pragma:
+      - no-cache
+      server:
+      - Microsoft-HTTPAPI/2.0
+      strict-transport-security:
+      - max-age=31536000; includeSubDomains
+      transfer-encoding:
+      - chunked
+      vary:
+      - Accept-Encoding
+      x-content-type-options:
+      - nosniff
+      x-ms-gatewayversion:
+      - version=2.14.0
+    status:
+      code: 200
+      message: Ok
+- request:
+    body: null
+    headers:
+      Accept:
+      - '*/*'
+      Accept-Encoding:
+      - gzip, deflate
+      CommandName:
+      - cosmosdb create
+      Connection:
+      - keep-alive
+      ParameterSetName:
+      - -n -g --backup-policy-type --locations --kind
+      User-Agent:
       - AZURECLI/2.45.0 azsdk-python-mgmt-cosmosdb/9.0.0 Python/3.10.10 (Windows-10-10.0.22621-SP0)
     method: GET
     uri: https://management.azure.com/subscriptions/00000000-0000-0000-0000-000000000000/providers/Microsoft.DocumentDB/locations/westus/operationsStatus/3a71bdb3-c537-4f6e-8a14-f6c8c4680d7b?api-version=2022-11-15
->>>>>>> 81f8e181
   response:
     body:
       string: '{"status":"Dequeued"}'
@@ -404,51 +317,41 @@
       content-type:
       - application/json
       date:
-<<<<<<< HEAD
-      - Thu, 23 Feb 2023 07:21:23 GMT
-=======
       - Tue, 28 Feb 2023 05:09:56 GMT
->>>>>>> 81f8e181
-      pragma:
-      - no-cache
-      server:
-      - Microsoft-HTTPAPI/2.0
-      strict-transport-security:
-      - max-age=31536000; includeSubDomains
-      transfer-encoding:
-      - chunked
-      vary:
-      - Accept-Encoding
-      x-content-type-options:
-      - nosniff
-      x-ms-gatewayversion:
-      - version=2.14.0
-    status:
-      code: 200
-      message: Ok
-- request:
-    body: null
-    headers:
-      Accept:
-      - '*/*'
-      Accept-Encoding:
-      - gzip, deflate
-      CommandName:
-      - cosmosdb create
-      Connection:
-      - keep-alive
-      ParameterSetName:
-      - -n -g --backup-policy-type --locations --kind
-      User-Agent:
-<<<<<<< HEAD
-      - AZURECLI/2.45.0 azsdk-python-mgmt-cosmosdb/9.0.0 Python/3.8.10 (Windows-10-10.0.22621-SP0)
-    method: GET
-    uri: https://management.azure.com/subscriptions/00000000-0000-0000-0000-000000000000/providers/Microsoft.DocumentDB/locations/westus/operationsStatus/5616fdd0-457c-415a-b865-ad8657b06eea?api-version=2022-11-15
-=======
+      pragma:
+      - no-cache
+      server:
+      - Microsoft-HTTPAPI/2.0
+      strict-transport-security:
+      - max-age=31536000; includeSubDomains
+      transfer-encoding:
+      - chunked
+      vary:
+      - Accept-Encoding
+      x-content-type-options:
+      - nosniff
+      x-ms-gatewayversion:
+      - version=2.14.0
+    status:
+      code: 200
+      message: Ok
+- request:
+    body: null
+    headers:
+      Accept:
+      - '*/*'
+      Accept-Encoding:
+      - gzip, deflate
+      CommandName:
+      - cosmosdb create
+      Connection:
+      - keep-alive
+      ParameterSetName:
+      - -n -g --backup-policy-type --locations --kind
+      User-Agent:
       - AZURECLI/2.45.0 azsdk-python-mgmt-cosmosdb/9.0.0 Python/3.10.10 (Windows-10-10.0.22621-SP0)
     method: GET
     uri: https://management.azure.com/subscriptions/00000000-0000-0000-0000-000000000000/providers/Microsoft.DocumentDB/locations/westus/operationsStatus/3a71bdb3-c537-4f6e-8a14-f6c8c4680d7b?api-version=2022-11-15
->>>>>>> 81f8e181
   response:
     body:
       string: '{"status":"Dequeued"}'
@@ -460,51 +363,41 @@
       content-type:
       - application/json
       date:
-<<<<<<< HEAD
-      - Thu, 23 Feb 2023 07:21:53 GMT
-=======
       - Tue, 28 Feb 2023 05:10:26 GMT
->>>>>>> 81f8e181
-      pragma:
-      - no-cache
-      server:
-      - Microsoft-HTTPAPI/2.0
-      strict-transport-security:
-      - max-age=31536000; includeSubDomains
-      transfer-encoding:
-      - chunked
-      vary:
-      - Accept-Encoding
-      x-content-type-options:
-      - nosniff
-      x-ms-gatewayversion:
-      - version=2.14.0
-    status:
-      code: 200
-      message: Ok
-- request:
-    body: null
-    headers:
-      Accept:
-      - '*/*'
-      Accept-Encoding:
-      - gzip, deflate
-      CommandName:
-      - cosmosdb create
-      Connection:
-      - keep-alive
-      ParameterSetName:
-      - -n -g --backup-policy-type --locations --kind
-      User-Agent:
-<<<<<<< HEAD
-      - AZURECLI/2.45.0 azsdk-python-mgmt-cosmosdb/9.0.0 Python/3.8.10 (Windows-10-10.0.22621-SP0)
-    method: GET
-    uri: https://management.azure.com/subscriptions/00000000-0000-0000-0000-000000000000/providers/Microsoft.DocumentDB/locations/westus/operationsStatus/5616fdd0-457c-415a-b865-ad8657b06eea?api-version=2022-11-15
-=======
+      pragma:
+      - no-cache
+      server:
+      - Microsoft-HTTPAPI/2.0
+      strict-transport-security:
+      - max-age=31536000; includeSubDomains
+      transfer-encoding:
+      - chunked
+      vary:
+      - Accept-Encoding
+      x-content-type-options:
+      - nosniff
+      x-ms-gatewayversion:
+      - version=2.14.0
+    status:
+      code: 200
+      message: Ok
+- request:
+    body: null
+    headers:
+      Accept:
+      - '*/*'
+      Accept-Encoding:
+      - gzip, deflate
+      CommandName:
+      - cosmosdb create
+      Connection:
+      - keep-alive
+      ParameterSetName:
+      - -n -g --backup-policy-type --locations --kind
+      User-Agent:
       - AZURECLI/2.45.0 azsdk-python-mgmt-cosmosdb/9.0.0 Python/3.10.10 (Windows-10-10.0.22621-SP0)
     method: GET
     uri: https://management.azure.com/subscriptions/00000000-0000-0000-0000-000000000000/providers/Microsoft.DocumentDB/locations/westus/operationsStatus/3a71bdb3-c537-4f6e-8a14-f6c8c4680d7b?api-version=2022-11-15
->>>>>>> 81f8e181
   response:
     body:
       string: '{"status":"Dequeued"}'
@@ -516,47 +409,38 @@
       content-type:
       - application/json
       date:
-<<<<<<< HEAD
-      - Thu, 23 Feb 2023 07:22:23 GMT
-=======
       - Tue, 28 Feb 2023 05:10:56 GMT
->>>>>>> 81f8e181
-      pragma:
-      - no-cache
-      server:
-      - Microsoft-HTTPAPI/2.0
-      strict-transport-security:
-      - max-age=31536000; includeSubDomains
-      transfer-encoding:
-      - chunked
-      vary:
-      - Accept-Encoding
-      x-content-type-options:
-      - nosniff
-      x-ms-gatewayversion:
-      - version=2.14.0
-    status:
-      code: 200
-      message: Ok
-- request:
-    body: null
-    headers:
-      Accept:
-      - '*/*'
-      Accept-Encoding:
-      - gzip, deflate
-      CommandName:
-      - cosmosdb create
-      Connection:
-      - keep-alive
-      ParameterSetName:
-      - -n -g --backup-policy-type --locations --kind
-      User-Agent:
-<<<<<<< HEAD
-      - AZURECLI/2.45.0 azsdk-python-mgmt-cosmosdb/9.0.0 Python/3.8.10 (Windows-10-10.0.22621-SP0)
-    method: GET
-    uri: https://management.azure.com/subscriptions/00000000-0000-0000-0000-000000000000/providers/Microsoft.DocumentDB/locations/westus/operationsStatus/5616fdd0-457c-415a-b865-ad8657b06eea?api-version=2022-11-15
-=======
+      pragma:
+      - no-cache
+      server:
+      - Microsoft-HTTPAPI/2.0
+      strict-transport-security:
+      - max-age=31536000; includeSubDomains
+      transfer-encoding:
+      - chunked
+      vary:
+      - Accept-Encoding
+      x-content-type-options:
+      - nosniff
+      x-ms-gatewayversion:
+      - version=2.14.0
+    status:
+      code: 200
+      message: Ok
+- request:
+    body: null
+    headers:
+      Accept:
+      - '*/*'
+      Accept-Encoding:
+      - gzip, deflate
+      CommandName:
+      - cosmosdb create
+      Connection:
+      - keep-alive
+      ParameterSetName:
+      - -n -g --backup-policy-type --locations --kind
+      User-Agent:
       - AZURECLI/2.45.0 azsdk-python-mgmt-cosmosdb/9.0.0 Python/3.10.10 (Windows-10-10.0.22621-SP0)
     method: GET
     uri: https://management.azure.com/subscriptions/00000000-0000-0000-0000-000000000000/providers/Microsoft.DocumentDB/locations/westus/operationsStatus/3a71bdb3-c537-4f6e-8a14-f6c8c4680d7b?api-version=2022-11-15
@@ -606,7 +490,6 @@
       - AZURECLI/2.45.0 azsdk-python-mgmt-cosmosdb/9.0.0 Python/3.10.10 (Windows-10-10.0.22621-SP0)
     method: GET
     uri: https://management.azure.com/subscriptions/00000000-0000-0000-0000-000000000000/providers/Microsoft.DocumentDB/locations/westus/operationsStatus/3a71bdb3-c537-4f6e-8a14-f6c8c4680d7b?api-version=2022-11-15
->>>>>>> 81f8e181
   response:
     body:
       string: '{"status":"Succeeded"}'
@@ -618,153 +501,109 @@
       content-type:
       - application/json
       date:
-<<<<<<< HEAD
-      - Thu, 23 Feb 2023 07:22:54 GMT
-=======
       - Tue, 28 Feb 2023 05:11:57 GMT
->>>>>>> 81f8e181
-      pragma:
-      - no-cache
-      server:
-      - Microsoft-HTTPAPI/2.0
-      strict-transport-security:
-      - max-age=31536000; includeSubDomains
-      transfer-encoding:
-      - chunked
-      vary:
-      - Accept-Encoding
-      x-content-type-options:
-      - nosniff
-      x-ms-gatewayversion:
-      - version=2.14.0
-    status:
-      code: 200
-      message: Ok
-- request:
-    body: null
-    headers:
-      Accept:
-      - '*/*'
-      Accept-Encoding:
-      - gzip, deflate
-      CommandName:
-      - cosmosdb create
-      Connection:
-      - keep-alive
-      ParameterSetName:
-      - -n -g --backup-policy-type --locations --kind
-      User-Agent:
-<<<<<<< HEAD
-      - AZURECLI/2.45.0 azsdk-python-mgmt-cosmosdb/9.0.0 Python/3.8.10 (Windows-10-10.0.22621-SP0)
-=======
-      - AZURECLI/2.45.0 azsdk-python-mgmt-cosmosdb/9.0.0 Python/3.10.10 (Windows-10-10.0.22621-SP0)
->>>>>>> 81f8e181
+      pragma:
+      - no-cache
+      server:
+      - Microsoft-HTTPAPI/2.0
+      strict-transport-security:
+      - max-age=31536000; includeSubDomains
+      transfer-encoding:
+      - chunked
+      vary:
+      - Accept-Encoding
+      x-content-type-options:
+      - nosniff
+      x-ms-gatewayversion:
+      - version=2.14.0
+    status:
+      code: 200
+      message: Ok
+- request:
+    body: null
+    headers:
+      Accept:
+      - '*/*'
+      Accept-Encoding:
+      - gzip, deflate
+      CommandName:
+      - cosmosdb create
+      Connection:
+      - keep-alive
+      ParameterSetName:
+      - -n -g --backup-policy-type --locations --kind
+      User-Agent:
+      - AZURECLI/2.45.0 azsdk-python-mgmt-cosmosdb/9.0.0 Python/3.10.10 (Windows-10-10.0.22621-SP0)
     method: GET
     uri: https://management.azure.com/subscriptions/00000000-0000-0000-0000-000000000000/resourceGroups/cli_test_cosmosdb_mongodb_restorable_commands000001/providers/Microsoft.DocumentDB/databaseAccounts/cli000004?api-version=2022-11-15
   response:
     body:
       string: '{"id":"/subscriptions/00000000-0000-0000-0000-000000000000/resourceGroups/cli_test_cosmosdb_mongodb_restorable_commands000001/providers/Microsoft.DocumentDB/databaseAccounts/cli000004","name":"cli000004","location":"West
-<<<<<<< HEAD
-        US","type":"Microsoft.DocumentDB/databaseAccounts","kind":"MongoDB","tags":{},"systemData":{"createdAt":"2023-02-23T07:22:08.3787993Z"},"properties":{"provisioningState":"Succeeded","documentEndpoint":"https://cli000004.documents.azure.com:443/","sqlEndpoint":"https://cli000004.documents.azure.com:443/","mongoEndpoint":"https://cli000004.mongo.cosmos.azure.com:443/","publicNetworkAccess":"Enabled","enableAutomaticFailover":false,"enableMultipleWriteLocations":false,"enablePartitionKeyMonitor":false,"isVirtualNetworkFilterEnabled":false,"virtualNetworkRules":[],"EnabledApiTypes":"MongoDB","disableKeyBasedMetadataWriteAccess":false,"enableFreeTier":false,"enableAnalyticalStorage":false,"analyticalStorageConfiguration":{"schemaType":"FullFidelity"},"instanceId":"13fc9b50-b12d-4bb9-904c-ae691820bef8","createMode":"Default","databaseAccountOfferType":"Standard","enableFullFidelityChangeFeed":false,"defaultIdentity":"FirstPartyIdentity","networkAclBypass":"None","disableLocalAuth":false,"enablePartitionMerge":false,"minimalTlsVersion":"Tls12","consistencyPolicy":{"defaultConsistencyLevel":"Session","maxIntervalInSeconds":5,"maxStalenessPrefix":100},"apiProperties":{"serverVersion":"3.6"},"configurationOverrides":{"EnableBsonSchema":"True"},"writeLocations":[{"id":"cli000004-westus","locationName":"West
-        US","documentEndpoint":"https://cli000004-westus.documents.azure.com:443/","provisioningState":"Succeeded","failoverPriority":0,"isZoneRedundant":false}],"readLocations":[{"id":"cli000004-westus","locationName":"West
-        US","documentEndpoint":"https://cli000004-westus.documents.azure.com:443/","provisioningState":"Succeeded","failoverPriority":0,"isZoneRedundant":false}],"locations":[{"id":"cli000004-westus","locationName":"West
-        US","documentEndpoint":"https://cli000004-westus.documents.azure.com:443/","provisioningState":"Succeeded","failoverPriority":0,"isZoneRedundant":false}],"failoverPolicies":[{"id":"cli000004-westus","locationName":"West
-        US","failoverPriority":0}],"cors":[],"capabilities":[{"name":"EnableMongo"}],"ipRules":[],"backupPolicy":{"type":"Continuous"},"networkAclBypassResourceIds":[],"keysMetadata":{"primaryMasterKey":{"generationTime":"2023-02-23T07:22:08.3787993Z"},"secondaryMasterKey":{"generationTime":"2023-02-23T07:22:08.3787993Z"},"primaryReadonlyMasterKey":{"generationTime":"2023-02-23T07:22:08.3787993Z"},"secondaryReadonlyMasterKey":{"generationTime":"2023-02-23T07:22:08.3787993Z"}}},"identity":{"type":"None"}}'
-=======
         US","type":"Microsoft.DocumentDB/databaseAccounts","kind":"MongoDB","tags":{},"systemData":{"createdAt":"2023-02-28T05:11:12.107032Z"},"properties":{"provisioningState":"Succeeded","documentEndpoint":"https://cli000004.documents.azure.com:443/","sqlEndpoint":"https://cli000004.documents.azure.com:443/","mongoEndpoint":"https://cli000004.mongo.cosmos.azure.com:443/","publicNetworkAccess":"Enabled","enableAutomaticFailover":false,"enableMultipleWriteLocations":false,"enablePartitionKeyMonitor":false,"isVirtualNetworkFilterEnabled":false,"virtualNetworkRules":[],"EnabledApiTypes":"MongoDB","disableKeyBasedMetadataWriteAccess":false,"enableFreeTier":false,"enableAnalyticalStorage":false,"analyticalStorageConfiguration":{"schemaType":"FullFidelity"},"instanceId":"2db08311-de10-402c-9a4d-e60e00c7cc24","createMode":"Default","databaseAccountOfferType":"Standard","defaultIdentity":"FirstPartyIdentity","networkAclBypass":"None","disableLocalAuth":false,"enablePartitionMerge":false,"minimalTlsVersion":"Tls12","consistencyPolicy":{"defaultConsistencyLevel":"Session","maxIntervalInSeconds":5,"maxStalenessPrefix":100},"apiProperties":{"serverVersion":"3.6"},"configurationOverrides":{"EnableBsonSchema":"True"},"writeLocations":[{"id":"cli000004-westus","locationName":"West
         US","documentEndpoint":"https://cli000004-westus.documents.azure.com:443/","provisioningState":"Succeeded","failoverPriority":0,"isZoneRedundant":false}],"readLocations":[{"id":"cli000004-westus","locationName":"West
         US","documentEndpoint":"https://cli000004-westus.documents.azure.com:443/","provisioningState":"Succeeded","failoverPriority":0,"isZoneRedundant":false}],"locations":[{"id":"cli000004-westus","locationName":"West
         US","documentEndpoint":"https://cli000004-westus.documents.azure.com:443/","provisioningState":"Succeeded","failoverPriority":0,"isZoneRedundant":false}],"failoverPolicies":[{"id":"cli000004-westus","locationName":"West
         US","failoverPriority":0}],"cors":[],"capabilities":[{"name":"EnableMongo"}],"ipRules":[],"backupPolicy":{"type":"Continuous"},"networkAclBypassResourceIds":[],"keysMetadata":{"primaryMasterKey":{"generationTime":"2023-02-28T05:11:12.107032Z"},"secondaryMasterKey":{"generationTime":"2023-02-28T05:11:12.107032Z"},"primaryReadonlyMasterKey":{"generationTime":"2023-02-28T05:11:12.107032Z"},"secondaryReadonlyMasterKey":{"generationTime":"2023-02-28T05:11:12.107032Z"}}},"identity":{"type":"None"}}'
->>>>>>> 81f8e181
-    headers:
-      cache-control:
-      - no-store, no-cache
-      content-length:
-<<<<<<< HEAD
-      - '2690'
-      content-type:
-      - application/json
-      date:
-      - Thu, 23 Feb 2023 07:22:55 GMT
-=======
+    headers:
+      cache-control:
+      - no-store, no-cache
+      content-length:
       - '2648'
       content-type:
       - application/json
       date:
       - Tue, 28 Feb 2023 05:11:57 GMT
->>>>>>> 81f8e181
-      pragma:
-      - no-cache
-      server:
-      - Microsoft-HTTPAPI/2.0
-      strict-transport-security:
-      - max-age=31536000; includeSubDomains
-      transfer-encoding:
-      - chunked
-      vary:
-      - Accept-Encoding
-      x-content-type-options:
-      - nosniff
-      x-ms-gatewayversion:
-      - version=2.14.0
-    status:
-      code: 200
-      message: Ok
-- request:
-    body: null
-    headers:
-      Accept:
-      - application/json
-      Accept-Encoding:
-      - gzip, deflate
-      CommandName:
-      - cosmosdb create
-      Connection:
-      - keep-alive
-      ParameterSetName:
-      - -n -g --backup-policy-type --locations --kind
-      User-Agent:
-<<<<<<< HEAD
-      - AZURECLI/2.45.0 azsdk-python-mgmt-cosmosdb/9.0.0 Python/3.8.10 (Windows-10-10.0.22621-SP0)
-=======
-      - AZURECLI/2.45.0 azsdk-python-mgmt-cosmosdb/9.0.0 Python/3.10.10 (Windows-10-10.0.22621-SP0)
->>>>>>> 81f8e181
+      pragma:
+      - no-cache
+      server:
+      - Microsoft-HTTPAPI/2.0
+      strict-transport-security:
+      - max-age=31536000; includeSubDomains
+      transfer-encoding:
+      - chunked
+      vary:
+      - Accept-Encoding
+      x-content-type-options:
+      - nosniff
+      x-ms-gatewayversion:
+      - version=2.14.0
+    status:
+      code: 200
+      message: Ok
+- request:
+    body: null
+    headers:
+      Accept:
+      - application/json
+      Accept-Encoding:
+      - gzip, deflate
+      CommandName:
+      - cosmosdb create
+      Connection:
+      - keep-alive
+      ParameterSetName:
+      - -n -g --backup-policy-type --locations --kind
+      User-Agent:
+      - AZURECLI/2.45.0 azsdk-python-mgmt-cosmosdb/9.0.0 Python/3.10.10 (Windows-10-10.0.22621-SP0)
     method: GET
     uri: https://management.azure.com/subscriptions/00000000-0000-0000-0000-000000000000/resourceGroups/cli_test_cosmosdb_mongodb_restorable_commands000001/providers/Microsoft.DocumentDB/databaseAccounts/cli000004?api-version=2022-11-15
   response:
     body:
       string: '{"id":"/subscriptions/00000000-0000-0000-0000-000000000000/resourceGroups/cli_test_cosmosdb_mongodb_restorable_commands000001/providers/Microsoft.DocumentDB/databaseAccounts/cli000004","name":"cli000004","location":"West
-<<<<<<< HEAD
-        US","type":"Microsoft.DocumentDB/databaseAccounts","kind":"MongoDB","tags":{},"systemData":{"createdAt":"2023-02-23T07:22:08.3787993Z"},"properties":{"provisioningState":"Succeeded","documentEndpoint":"https://cli000004.documents.azure.com:443/","sqlEndpoint":"https://cli000004.documents.azure.com:443/","mongoEndpoint":"https://cli000004.mongo.cosmos.azure.com:443/","publicNetworkAccess":"Enabled","enableAutomaticFailover":false,"enableMultipleWriteLocations":false,"enablePartitionKeyMonitor":false,"isVirtualNetworkFilterEnabled":false,"virtualNetworkRules":[],"EnabledApiTypes":"MongoDB","disableKeyBasedMetadataWriteAccess":false,"enableFreeTier":false,"enableAnalyticalStorage":false,"analyticalStorageConfiguration":{"schemaType":"FullFidelity"},"instanceId":"13fc9b50-b12d-4bb9-904c-ae691820bef8","createMode":"Default","databaseAccountOfferType":"Standard","enableFullFidelityChangeFeed":false,"defaultIdentity":"FirstPartyIdentity","networkAclBypass":"None","disableLocalAuth":false,"enablePartitionMerge":false,"minimalTlsVersion":"Tls12","consistencyPolicy":{"defaultConsistencyLevel":"Session","maxIntervalInSeconds":5,"maxStalenessPrefix":100},"apiProperties":{"serverVersion":"3.6"},"configurationOverrides":{"EnableBsonSchema":"True"},"writeLocations":[{"id":"cli000004-westus","locationName":"West
-        US","documentEndpoint":"https://cli000004-westus.documents.azure.com:443/","provisioningState":"Succeeded","failoverPriority":0,"isZoneRedundant":false}],"readLocations":[{"id":"cli000004-westus","locationName":"West
-        US","documentEndpoint":"https://cli000004-westus.documents.azure.com:443/","provisioningState":"Succeeded","failoverPriority":0,"isZoneRedundant":false}],"locations":[{"id":"cli000004-westus","locationName":"West
-        US","documentEndpoint":"https://cli000004-westus.documents.azure.com:443/","provisioningState":"Succeeded","failoverPriority":0,"isZoneRedundant":false}],"failoverPolicies":[{"id":"cli000004-westus","locationName":"West
-        US","failoverPriority":0}],"cors":[],"capabilities":[{"name":"EnableMongo"}],"ipRules":[],"backupPolicy":{"type":"Continuous"},"networkAclBypassResourceIds":[],"keysMetadata":{"primaryMasterKey":{"generationTime":"2023-02-23T07:22:08.3787993Z"},"secondaryMasterKey":{"generationTime":"2023-02-23T07:22:08.3787993Z"},"primaryReadonlyMasterKey":{"generationTime":"2023-02-23T07:22:08.3787993Z"},"secondaryReadonlyMasterKey":{"generationTime":"2023-02-23T07:22:08.3787993Z"}}},"identity":{"type":"None"}}'
-=======
         US","type":"Microsoft.DocumentDB/databaseAccounts","kind":"MongoDB","tags":{},"systemData":{"createdAt":"2023-02-28T05:11:12.107032Z"},"properties":{"provisioningState":"Succeeded","documentEndpoint":"https://cli000004.documents.azure.com:443/","sqlEndpoint":"https://cli000004.documents.azure.com:443/","mongoEndpoint":"https://cli000004.mongo.cosmos.azure.com:443/","publicNetworkAccess":"Enabled","enableAutomaticFailover":false,"enableMultipleWriteLocations":false,"enablePartitionKeyMonitor":false,"isVirtualNetworkFilterEnabled":false,"virtualNetworkRules":[],"EnabledApiTypes":"MongoDB","disableKeyBasedMetadataWriteAccess":false,"enableFreeTier":false,"enableAnalyticalStorage":false,"analyticalStorageConfiguration":{"schemaType":"FullFidelity"},"instanceId":"2db08311-de10-402c-9a4d-e60e00c7cc24","createMode":"Default","databaseAccountOfferType":"Standard","defaultIdentity":"FirstPartyIdentity","networkAclBypass":"None","disableLocalAuth":false,"enablePartitionMerge":false,"minimalTlsVersion":"Tls12","consistencyPolicy":{"defaultConsistencyLevel":"Session","maxIntervalInSeconds":5,"maxStalenessPrefix":100},"apiProperties":{"serverVersion":"3.6"},"configurationOverrides":{"EnableBsonSchema":"True"},"writeLocations":[{"id":"cli000004-westus","locationName":"West
         US","documentEndpoint":"https://cli000004-westus.documents.azure.com:443/","provisioningState":"Succeeded","failoverPriority":0,"isZoneRedundant":false}],"readLocations":[{"id":"cli000004-westus","locationName":"West
         US","documentEndpoint":"https://cli000004-westus.documents.azure.com:443/","provisioningState":"Succeeded","failoverPriority":0,"isZoneRedundant":false}],"locations":[{"id":"cli000004-westus","locationName":"West
         US","documentEndpoint":"https://cli000004-westus.documents.azure.com:443/","provisioningState":"Succeeded","failoverPriority":0,"isZoneRedundant":false}],"failoverPolicies":[{"id":"cli000004-westus","locationName":"West
         US","failoverPriority":0}],"cors":[],"capabilities":[{"name":"EnableMongo"}],"ipRules":[],"backupPolicy":{"type":"Continuous"},"networkAclBypassResourceIds":[],"keysMetadata":{"primaryMasterKey":{"generationTime":"2023-02-28T05:11:12.107032Z"},"secondaryMasterKey":{"generationTime":"2023-02-28T05:11:12.107032Z"},"primaryReadonlyMasterKey":{"generationTime":"2023-02-28T05:11:12.107032Z"},"secondaryReadonlyMasterKey":{"generationTime":"2023-02-28T05:11:12.107032Z"}}},"identity":{"type":"None"}}'
->>>>>>> 81f8e181
-    headers:
-      cache-control:
-      - no-store, no-cache
-      content-length:
-<<<<<<< HEAD
-      - '2690'
-      content-type:
-      - application/json
-      date:
-      - Thu, 23 Feb 2023 07:22:56 GMT
-=======
+    headers:
+      cache-control:
+      - no-store, no-cache
+      content-length:
       - '2648'
       content-type:
       - application/json
       date:
       - Tue, 28 Feb 2023 05:11:57 GMT
->>>>>>> 81f8e181
       pragma:
       - no-cache
       server:
@@ -796,46 +635,26 @@
       ParameterSetName:
       - -n -g
       User-Agent:
-<<<<<<< HEAD
-      - AZURECLI/2.45.0 azsdk-python-mgmt-cosmosdb/9.0.0 Python/3.8.10 (Windows-10-10.0.22621-SP0)
-=======
-      - AZURECLI/2.45.0 azsdk-python-mgmt-cosmosdb/9.0.0 Python/3.10.10 (Windows-10-10.0.22621-SP0)
->>>>>>> 81f8e181
+      - AZURECLI/2.45.0 azsdk-python-mgmt-cosmosdb/9.0.0 Python/3.10.10 (Windows-10-10.0.22621-SP0)
     method: GET
     uri: https://management.azure.com/subscriptions/00000000-0000-0000-0000-000000000000/resourceGroups/cli_test_cosmosdb_mongodb_restorable_commands000001/providers/Microsoft.DocumentDB/databaseAccounts/cli000004?api-version=2022-11-15
   response:
     body:
       string: '{"id":"/subscriptions/00000000-0000-0000-0000-000000000000/resourceGroups/cli_test_cosmosdb_mongodb_restorable_commands000001/providers/Microsoft.DocumentDB/databaseAccounts/cli000004","name":"cli000004","location":"West
-<<<<<<< HEAD
-        US","type":"Microsoft.DocumentDB/databaseAccounts","kind":"MongoDB","tags":{},"systemData":{"createdAt":"2023-02-23T07:22:08.3787993Z"},"properties":{"provisioningState":"Succeeded","documentEndpoint":"https://cli000004.documents.azure.com:443/","sqlEndpoint":"https://cli000004.documents.azure.com:443/","mongoEndpoint":"https://cli000004.mongo.cosmos.azure.com:443/","publicNetworkAccess":"Enabled","enableAutomaticFailover":false,"enableMultipleWriteLocations":false,"enablePartitionKeyMonitor":false,"isVirtualNetworkFilterEnabled":false,"virtualNetworkRules":[],"EnabledApiTypes":"MongoDB","disableKeyBasedMetadataWriteAccess":false,"enableFreeTier":false,"enableAnalyticalStorage":false,"analyticalStorageConfiguration":{"schemaType":"FullFidelity"},"instanceId":"13fc9b50-b12d-4bb9-904c-ae691820bef8","createMode":"Default","databaseAccountOfferType":"Standard","enableFullFidelityChangeFeed":false,"defaultIdentity":"FirstPartyIdentity","networkAclBypass":"None","disableLocalAuth":false,"enablePartitionMerge":false,"minimalTlsVersion":"Tls12","consistencyPolicy":{"defaultConsistencyLevel":"Session","maxIntervalInSeconds":5,"maxStalenessPrefix":100},"apiProperties":{"serverVersion":"3.6"},"configurationOverrides":{"EnableBsonSchema":"True"},"writeLocations":[{"id":"cli000004-westus","locationName":"West
-        US","documentEndpoint":"https://cli000004-westus.documents.azure.com:443/","provisioningState":"Succeeded","failoverPriority":0,"isZoneRedundant":false}],"readLocations":[{"id":"cli000004-westus","locationName":"West
-        US","documentEndpoint":"https://cli000004-westus.documents.azure.com:443/","provisioningState":"Succeeded","failoverPriority":0,"isZoneRedundant":false}],"locations":[{"id":"cli000004-westus","locationName":"West
-        US","documentEndpoint":"https://cli000004-westus.documents.azure.com:443/","provisioningState":"Succeeded","failoverPriority":0,"isZoneRedundant":false}],"failoverPolicies":[{"id":"cli000004-westus","locationName":"West
-        US","failoverPriority":0}],"cors":[],"capabilities":[{"name":"EnableMongo"}],"ipRules":[],"backupPolicy":{"type":"Continuous"},"networkAclBypassResourceIds":[],"keysMetadata":{"primaryMasterKey":{"generationTime":"2023-02-23T07:22:08.3787993Z"},"secondaryMasterKey":{"generationTime":"2023-02-23T07:22:08.3787993Z"},"primaryReadonlyMasterKey":{"generationTime":"2023-02-23T07:22:08.3787993Z"},"secondaryReadonlyMasterKey":{"generationTime":"2023-02-23T07:22:08.3787993Z"}}},"identity":{"type":"None"}}'
-=======
         US","type":"Microsoft.DocumentDB/databaseAccounts","kind":"MongoDB","tags":{},"systemData":{"createdAt":"2023-02-28T05:11:12.107032Z"},"properties":{"provisioningState":"Succeeded","documentEndpoint":"https://cli000004.documents.azure.com:443/","sqlEndpoint":"https://cli000004.documents.azure.com:443/","mongoEndpoint":"https://cli000004.mongo.cosmos.azure.com:443/","publicNetworkAccess":"Enabled","enableAutomaticFailover":false,"enableMultipleWriteLocations":false,"enablePartitionKeyMonitor":false,"isVirtualNetworkFilterEnabled":false,"virtualNetworkRules":[],"EnabledApiTypes":"MongoDB","disableKeyBasedMetadataWriteAccess":false,"enableFreeTier":false,"enableAnalyticalStorage":false,"analyticalStorageConfiguration":{"schemaType":"FullFidelity"},"instanceId":"2db08311-de10-402c-9a4d-e60e00c7cc24","createMode":"Default","databaseAccountOfferType":"Standard","defaultIdentity":"FirstPartyIdentity","networkAclBypass":"None","disableLocalAuth":false,"enablePartitionMerge":false,"minimalTlsVersion":"Tls12","consistencyPolicy":{"defaultConsistencyLevel":"Session","maxIntervalInSeconds":5,"maxStalenessPrefix":100},"apiProperties":{"serverVersion":"3.6"},"configurationOverrides":{"EnableBsonSchema":"True"},"writeLocations":[{"id":"cli000004-westus","locationName":"West
         US","documentEndpoint":"https://cli000004-westus.documents.azure.com:443/","provisioningState":"Succeeded","failoverPriority":0,"isZoneRedundant":false}],"readLocations":[{"id":"cli000004-westus","locationName":"West
         US","documentEndpoint":"https://cli000004-westus.documents.azure.com:443/","provisioningState":"Succeeded","failoverPriority":0,"isZoneRedundant":false}],"locations":[{"id":"cli000004-westus","locationName":"West
         US","documentEndpoint":"https://cli000004-westus.documents.azure.com:443/","provisioningState":"Succeeded","failoverPriority":0,"isZoneRedundant":false}],"failoverPolicies":[{"id":"cli000004-westus","locationName":"West
         US","failoverPriority":0}],"cors":[],"capabilities":[{"name":"EnableMongo"}],"ipRules":[],"backupPolicy":{"type":"Continuous"},"networkAclBypassResourceIds":[],"keysMetadata":{"primaryMasterKey":{"generationTime":"2023-02-28T05:11:12.107032Z"},"secondaryMasterKey":{"generationTime":"2023-02-28T05:11:12.107032Z"},"primaryReadonlyMasterKey":{"generationTime":"2023-02-28T05:11:12.107032Z"},"secondaryReadonlyMasterKey":{"generationTime":"2023-02-28T05:11:12.107032Z"}}},"identity":{"type":"None"}}'
->>>>>>> 81f8e181
-    headers:
-      cache-control:
-      - no-store, no-cache
-      content-length:
-<<<<<<< HEAD
-      - '2690'
-      content-type:
-      - application/json
-      date:
-      - Thu, 23 Feb 2023 07:22:56 GMT
-=======
+    headers:
+      cache-control:
+      - no-store, no-cache
+      content-length:
       - '2648'
       content-type:
       - application/json
       date:
       - Tue, 28 Feb 2023 05:11:58 GMT
->>>>>>> 81f8e181
       pragma:
       - no-cache
       server:
@@ -871,11 +690,7 @@
       ParameterSetName:
       - -g -a -n
       User-Agent:
-<<<<<<< HEAD
-      - AZURECLI/2.45.0 azsdk-python-mgmt-cosmosdb/9.0.0 Python/3.8.10 (Windows-10-10.0.22621-SP0)
-=======
-      - AZURECLI/2.45.0 azsdk-python-mgmt-cosmosdb/9.0.0 Python/3.10.10 (Windows-10-10.0.22621-SP0)
->>>>>>> 81f8e181
+      - AZURECLI/2.45.0 azsdk-python-mgmt-cosmosdb/9.0.0 Python/3.10.10 (Windows-10-10.0.22621-SP0)
     method: PUT
     uri: https://management.azure.com/subscriptions/00000000-0000-0000-0000-000000000000/resourceGroups/cli_test_cosmosdb_mongodb_restorable_commands000001/providers/Microsoft.DocumentDB/databaseAccounts/cli000004/mongodbDatabases/cli000003?api-version=2022-11-15
   response:
@@ -883,11 +698,7 @@
       string: '{"status":"Enqueued"}'
     headers:
       azure-asyncoperation:
-<<<<<<< HEAD
-      - https://management.azure.com/subscriptions/00000000-0000-0000-0000-000000000000/providers/Microsoft.DocumentDB/locations/westus/operationsStatus/af92aa4f-0911-481f-8127-495967e26e05?api-version=2022-11-15
-=======
       - https://management.azure.com/subscriptions/00000000-0000-0000-0000-000000000000/providers/Microsoft.DocumentDB/locations/westus/operationsStatus/0c4ab55b-e4fc-40d0-9d74-07f5576dbdf8?api-version=2022-11-15
->>>>>>> 81f8e181
       cache-control:
       - no-store, no-cache
       content-length:
@@ -895,15 +706,9 @@
       content-type:
       - application/json
       date:
-<<<<<<< HEAD
-      - Thu, 23 Feb 2023 07:22:58 GMT
-      location:
-      - https://management.azure.com/subscriptions/00000000-0000-0000-0000-000000000000/resourceGroups/cli_test_cosmosdb_mongodb_restorable_commands000001/providers/Microsoft.DocumentDB/databaseAccounts/cli000004/mongodbDatabases/cli000003/operationResults/af92aa4f-0911-481f-8127-495967e26e05?api-version=2022-11-15
-=======
       - Tue, 28 Feb 2023 05:11:58 GMT
       location:
       - https://management.azure.com/subscriptions/00000000-0000-0000-0000-000000000000/resourceGroups/cli_test_cosmosdb_mongodb_restorable_commands000001/providers/Microsoft.DocumentDB/databaseAccounts/cli000004/mongodbDatabases/cli000003/operationResults/0c4ab55b-e4fc-40d0-9d74-07f5576dbdf8?api-version=2022-11-15
->>>>>>> 81f8e181
       pragma:
       - no-cache
       server:
@@ -915,11 +720,7 @@
       x-ms-gatewayversion:
       - version=2.14.0
       x-ms-ratelimit-remaining-subscription-writes:
-<<<<<<< HEAD
-      - '1194'
-=======
       - '1199'
->>>>>>> 81f8e181
     status:
       code: 202
       message: Accepted
@@ -937,15 +738,9 @@
       ParameterSetName:
       - -g -a -n
       User-Agent:
-<<<<<<< HEAD
-      - AZURECLI/2.45.0 azsdk-python-mgmt-cosmosdb/9.0.0 Python/3.8.10 (Windows-10-10.0.22621-SP0)
-    method: GET
-    uri: https://management.azure.com/subscriptions/00000000-0000-0000-0000-000000000000/providers/Microsoft.DocumentDB/locations/westus/operationsStatus/af92aa4f-0911-481f-8127-495967e26e05?api-version=2022-11-15
-=======
       - AZURECLI/2.45.0 azsdk-python-mgmt-cosmosdb/9.0.0 Python/3.10.10 (Windows-10-10.0.22621-SP0)
     method: GET
     uri: https://management.azure.com/subscriptions/00000000-0000-0000-0000-000000000000/providers/Microsoft.DocumentDB/locations/westus/operationsStatus/0c4ab55b-e4fc-40d0-9d74-07f5576dbdf8?api-version=2022-11-15
->>>>>>> 81f8e181
   response:
     body:
       string: '{"status":"Succeeded"}'
@@ -957,11 +752,7 @@
       content-type:
       - application/json
       date:
-<<<<<<< HEAD
-      - Thu, 23 Feb 2023 07:23:28 GMT
-=======
       - Tue, 28 Feb 2023 05:12:28 GMT
->>>>>>> 81f8e181
       pragma:
       - no-cache
       server:
@@ -993,11 +784,7 @@
       ParameterSetName:
       - -g -a -n
       User-Agent:
-<<<<<<< HEAD
-      - AZURECLI/2.45.0 azsdk-python-mgmt-cosmosdb/9.0.0 Python/3.8.10 (Windows-10-10.0.22621-SP0)
-=======
-      - AZURECLI/2.45.0 azsdk-python-mgmt-cosmosdb/9.0.0 Python/3.10.10 (Windows-10-10.0.22621-SP0)
->>>>>>> 81f8e181
+      - AZURECLI/2.45.0 azsdk-python-mgmt-cosmosdb/9.0.0 Python/3.10.10 (Windows-10-10.0.22621-SP0)
     method: GET
     uri: https://management.azure.com/subscriptions/00000000-0000-0000-0000-000000000000/resourceGroups/cli_test_cosmosdb_mongodb_restorable_commands000001/providers/Microsoft.DocumentDB/databaseAccounts/cli000004/mongodbDatabases/cli000003?api-version=2022-11-15
   response:
@@ -1011,11 +798,7 @@
       content-type:
       - application/json
       date:
-<<<<<<< HEAD
-      - Thu, 23 Feb 2023 07:23:29 GMT
-=======
       - Tue, 28 Feb 2023 05:12:29 GMT
->>>>>>> 81f8e181
       pragma:
       - no-cache
       server:
@@ -1052,11 +835,7 @@
       ParameterSetName:
       - -g -a -d -n --shard --throughput
       User-Agent:
-<<<<<<< HEAD
-      - AZURECLI/2.45.0 azsdk-python-mgmt-cosmosdb/9.0.0 Python/3.8.10 (Windows-10-10.0.22621-SP0)
-=======
-      - AZURECLI/2.45.0 azsdk-python-mgmt-cosmosdb/9.0.0 Python/3.10.10 (Windows-10-10.0.22621-SP0)
->>>>>>> 81f8e181
+      - AZURECLI/2.45.0 azsdk-python-mgmt-cosmosdb/9.0.0 Python/3.10.10 (Windows-10-10.0.22621-SP0)
     method: PUT
     uri: https://management.azure.com/subscriptions/00000000-0000-0000-0000-000000000000/resourceGroups/cli_test_cosmosdb_mongodb_restorable_commands000001/providers/Microsoft.DocumentDB/databaseAccounts/cli000004/mongodbDatabases/cli000003/collections/cli000002?api-version=2022-11-15
   response:
@@ -1064,11 +843,7 @@
       string: '{"status":"Enqueued"}'
     headers:
       azure-asyncoperation:
-<<<<<<< HEAD
-      - https://management.azure.com/subscriptions/00000000-0000-0000-0000-000000000000/providers/Microsoft.DocumentDB/locations/westus/operationsStatus/f62f5d3a-7d6e-4193-8422-6c31fe6742cd?api-version=2022-11-15
-=======
       - https://management.azure.com/subscriptions/00000000-0000-0000-0000-000000000000/providers/Microsoft.DocumentDB/locations/westus/operationsStatus/bbbd370a-9fee-4808-9a3c-cc0285200534?api-version=2022-11-15
->>>>>>> 81f8e181
       cache-control:
       - no-store, no-cache
       content-length:
@@ -1076,15 +851,9 @@
       content-type:
       - application/json
       date:
-<<<<<<< HEAD
-      - Thu, 23 Feb 2023 07:23:31 GMT
-      location:
-      - https://management.azure.com/subscriptions/00000000-0000-0000-0000-000000000000/resourceGroups/cli_test_cosmosdb_mongodb_restorable_commands000001/providers/Microsoft.DocumentDB/databaseAccounts/cli000004/mongodbDatabases/cli000003/collections/cli000002/operationResults/f62f5d3a-7d6e-4193-8422-6c31fe6742cd?api-version=2022-11-15
-=======
       - Tue, 28 Feb 2023 05:12:30 GMT
       location:
       - https://management.azure.com/subscriptions/00000000-0000-0000-0000-000000000000/resourceGroups/cli_test_cosmosdb_mongodb_restorable_commands000001/providers/Microsoft.DocumentDB/databaseAccounts/cli000004/mongodbDatabases/cli000003/collections/cli000002/operationResults/bbbd370a-9fee-4808-9a3c-cc0285200534?api-version=2022-11-15
->>>>>>> 81f8e181
       pragma:
       - no-cache
       server:
@@ -1096,11 +865,7 @@
       x-ms-gatewayversion:
       - version=2.14.0
       x-ms-ratelimit-remaining-subscription-writes:
-<<<<<<< HEAD
-      - '1188'
-=======
       - '1199'
->>>>>>> 81f8e181
     status:
       code: 202
       message: Accepted
@@ -1118,15 +883,9 @@
       ParameterSetName:
       - -g -a -d -n --shard --throughput
       User-Agent:
-<<<<<<< HEAD
-      - AZURECLI/2.45.0 azsdk-python-mgmt-cosmosdb/9.0.0 Python/3.8.10 (Windows-10-10.0.22621-SP0)
-    method: GET
-    uri: https://management.azure.com/subscriptions/00000000-0000-0000-0000-000000000000/providers/Microsoft.DocumentDB/locations/westus/operationsStatus/f62f5d3a-7d6e-4193-8422-6c31fe6742cd?api-version=2022-11-15
-=======
       - AZURECLI/2.45.0 azsdk-python-mgmt-cosmosdb/9.0.0 Python/3.10.10 (Windows-10-10.0.22621-SP0)
     method: GET
     uri: https://management.azure.com/subscriptions/00000000-0000-0000-0000-000000000000/providers/Microsoft.DocumentDB/locations/westus/operationsStatus/bbbd370a-9fee-4808-9a3c-cc0285200534?api-version=2022-11-15
->>>>>>> 81f8e181
   response:
     body:
       string: '{"status":"Succeeded"}'
@@ -1138,11 +897,7 @@
       content-type:
       - application/json
       date:
-<<<<<<< HEAD
-      - Thu, 23 Feb 2023 07:24:02 GMT
-=======
       - Tue, 28 Feb 2023 05:13:00 GMT
->>>>>>> 81f8e181
       pragma:
       - no-cache
       server:
@@ -1174,11 +929,7 @@
       ParameterSetName:
       - -g -a -d -n --shard --throughput
       User-Agent:
-<<<<<<< HEAD
-      - AZURECLI/2.45.0 azsdk-python-mgmt-cosmosdb/9.0.0 Python/3.8.10 (Windows-10-10.0.22621-SP0)
-=======
-      - AZURECLI/2.45.0 azsdk-python-mgmt-cosmosdb/9.0.0 Python/3.10.10 (Windows-10-10.0.22621-SP0)
->>>>>>> 81f8e181
+      - AZURECLI/2.45.0 azsdk-python-mgmt-cosmosdb/9.0.0 Python/3.10.10 (Windows-10-10.0.22621-SP0)
     method: GET
     uri: https://management.azure.com/subscriptions/00000000-0000-0000-0000-000000000000/resourceGroups/cli_test_cosmosdb_mongodb_restorable_commands000001/providers/Microsoft.DocumentDB/databaseAccounts/cli000004/mongodbDatabases/cli000003/collections/cli000002?api-version=2022-11-15
   response:
@@ -1192,11 +943,7 @@
       content-type:
       - application/json
       date:
-<<<<<<< HEAD
-      - Thu, 23 Feb 2023 07:24:03 GMT
-=======
       - Tue, 28 Feb 2023 05:13:00 GMT
->>>>>>> 81f8e181
       pragma:
       - no-cache
       server:
@@ -1228,15 +975,6 @@
       ParameterSetName:
       - --location --instance-id
       User-Agent:
-<<<<<<< HEAD
-      - AZURECLI/2.45.0 azsdk-python-mgmt-cosmosdb/9.0.0 Python/3.8.10 (Windows-10-10.0.22621-SP0)
-    method: GET
-    uri: https://management.azure.com/subscriptions/00000000-0000-0000-0000-000000000000/providers/Microsoft.DocumentDB/locations/westus/restorableDatabaseAccounts/13fc9b50-b12d-4bb9-904c-ae691820bef8?api-version=2022-11-15
-  response:
-    body:
-      string: '{"name":"13fc9b50-b12d-4bb9-904c-ae691820bef8","location":"West US","type":"Microsoft.DocumentDB/locations/restorableDatabaseAccounts","id":"/subscriptions/00000000-0000-0000-0000-000000000000/providers/Microsoft.DocumentDB/locations/westus/restorableDatabaseAccounts/13fc9b50-b12d-4bb9-904c-ae691820bef8","properties":{"accountName":"cli000004","apiType":"MongoDB","creationTime":"2023-02-23T07:22:09Z","restorableLocations":[{"locationName":"West
-        US","regionalDatabaseAccountInstanceId":"bc8d773e-fe66-4920-8d93-c705b494f630","creationTime":"2023-02-23T07:22:10Z"}]}}'
-=======
       - AZURECLI/2.45.0 azsdk-python-mgmt-cosmosdb/9.0.0 Python/3.10.10 (Windows-10-10.0.22621-SP0)
     method: GET
     uri: https://management.azure.com/subscriptions/00000000-0000-0000-0000-000000000000/providers/Microsoft.DocumentDB/locations/westus/restorableDatabaseAccounts/2db08311-de10-402c-9a4d-e60e00c7cc24?api-version=2022-11-15
@@ -1244,7 +982,6 @@
     body:
       string: '{"name":"2db08311-de10-402c-9a4d-e60e00c7cc24","location":"West US","type":"Microsoft.DocumentDB/locations/restorableDatabaseAccounts","id":"/subscriptions/00000000-0000-0000-0000-000000000000/providers/Microsoft.DocumentDB/locations/westus/restorableDatabaseAccounts/2db08311-de10-402c-9a4d-e60e00c7cc24","properties":{"accountName":"cli000004","apiType":"MongoDB","creationTime":"2023-02-28T05:11:13Z","restorableLocations":[{"locationName":"West
         US","regionalDatabaseAccountInstanceId":"ab803222-439a-4dd9-b958-6974fa264e61","creationTime":"2023-02-28T05:11:14Z"}]}}'
->>>>>>> 81f8e181
     headers:
       cache-control:
       - no-store, no-cache
@@ -1253,11 +990,7 @@
       content-type:
       - application/json
       date:
-<<<<<<< HEAD
-      - Thu, 23 Feb 2023 07:24:05 GMT
-=======
       - Tue, 28 Feb 2023 05:13:01 GMT
->>>>>>> 81f8e181
       pragma:
       - no-cache
       server:
@@ -1289,21 +1022,12 @@
       ParameterSetName:
       - --location --instance-id
       User-Agent:
-<<<<<<< HEAD
-      - AZURECLI/2.45.0 azsdk-python-mgmt-cosmosdb/9.0.0 Python/3.8.10 (Windows-10-10.0.22621-SP0)
-    method: GET
-    uri: https://management.azure.com/subscriptions/00000000-0000-0000-0000-000000000000/providers/Microsoft.DocumentDB/locations/westus/restorableDatabaseAccounts/13fc9b50-b12d-4bb9-904c-ae691820bef8/restorableMongodbDatabases?api-version=2022-11-15
-  response:
-    body:
-      string: '{"value":[{"id":"/subscriptions/00000000-0000-0000-0000-000000000000/providers/Microsoft.DocumentDB/locations/westus/restorableDatabaseAccounts/13fc9b50-b12d-4bb9-904c-ae691820bef8/restorableMongodbDatabases/6d06a3fa-f1f0-46ec-835e-ce8e03fa6e9c","type":"Microsoft.DocumentDB/locations/restorableDatabaseAccounts/restorableMongodbDatabases","name":"6d06a3fa-f1f0-46ec-835e-ce8e03fa6e9c","properties":{"resource":{"_rid":"7rbe-gAAAA==","eventTimestamp":"2023-02-23T07:23:03Z","ownerId":"cli000003","ownerResourceId":"ucBeAA==","operationType":"Create"}}}]}'
-=======
       - AZURECLI/2.45.0 azsdk-python-mgmt-cosmosdb/9.0.0 Python/3.10.10 (Windows-10-10.0.22621-SP0)
     method: GET
     uri: https://management.azure.com/subscriptions/00000000-0000-0000-0000-000000000000/providers/Microsoft.DocumentDB/locations/westus/restorableDatabaseAccounts/2db08311-de10-402c-9a4d-e60e00c7cc24/restorableMongodbDatabases?api-version=2022-11-15
   response:
     body:
       string: '{"value":[{"id":"/subscriptions/00000000-0000-0000-0000-000000000000/providers/Microsoft.DocumentDB/locations/westus/restorableDatabaseAccounts/2db08311-de10-402c-9a4d-e60e00c7cc24/restorableMongodbDatabases/d9baa9ef-2c3b-4af3-9a1d-78e4d827d2f2","type":"Microsoft.DocumentDB/locations/restorableDatabaseAccounts/restorableMongodbDatabases","name":"d9baa9ef-2c3b-4af3-9a1d-78e4d827d2f2","properties":{"resource":{"_rid":"53WNGgAAAA==","eventTimestamp":"2023-02-28T05:12:03Z","ownerId":"cli000003","ownerResourceId":"kIBpAA==","operationType":"Create"}}}]}'
->>>>>>> 81f8e181
     headers:
       cache-control:
       - no-store, no-cache
@@ -1312,11 +1036,7 @@
       content-type:
       - application/json
       date:
-<<<<<<< HEAD
-      - Thu, 23 Feb 2023 07:24:07 GMT
-=======
       - Tue, 28 Feb 2023 05:13:01 GMT
->>>>>>> 81f8e181
       pragma:
       - no-cache
       server:
@@ -1348,21 +1068,12 @@
       ParameterSetName:
       - --location --instance-id --database-rid
       User-Agent:
-<<<<<<< HEAD
-      - AZURECLI/2.45.0 azsdk-python-mgmt-cosmosdb/9.0.0 Python/3.8.10 (Windows-10-10.0.22621-SP0)
-    method: GET
-    uri: https://management.azure.com/subscriptions/00000000-0000-0000-0000-000000000000/providers/Microsoft.DocumentDB/locations/westus/restorableDatabaseAccounts/13fc9b50-b12d-4bb9-904c-ae691820bef8/restorableMongodbCollections?api-version=2022-11-15&restorableMongodbDatabaseRid=ucBeAA%3D%3D
-  response:
-    body:
-      string: '{"value":[{"id":"/subscriptions/00000000-0000-0000-0000-000000000000/providers/Microsoft.DocumentDB/locations/westus/restorableDatabaseAccounts/13fc9b50-b12d-4bb9-904c-ae691820bef8/restorableMongodbCollections/3e918d09-a440-4aaa-af39-969ab530040f","type":"Microsoft.DocumentDB/locations/restorableDatabaseAccounts/restorableMongodbCollections","name":"3e918d09-a440-4aaa-af39-969ab530040f","properties":{"resource":{"_rid":"4bMc6QAAAA==","eventTimestamp":"2023-02-23T07:23:39Z","ownerId":"cli000002","ownerResourceId":"ucBeAKkpnXU=","operationType":"Create"}}}]}'
-=======
       - AZURECLI/2.45.0 azsdk-python-mgmt-cosmosdb/9.0.0 Python/3.10.10 (Windows-10-10.0.22621-SP0)
     method: GET
     uri: https://management.azure.com/subscriptions/00000000-0000-0000-0000-000000000000/providers/Microsoft.DocumentDB/locations/westus/restorableDatabaseAccounts/2db08311-de10-402c-9a4d-e60e00c7cc24/restorableMongodbCollections?api-version=2022-11-15&restorableMongodbDatabaseRid=kIBpAA%3D%3D
   response:
     body:
       string: '{"value":[{"id":"/subscriptions/00000000-0000-0000-0000-000000000000/providers/Microsoft.DocumentDB/locations/westus/restorableDatabaseAccounts/2db08311-de10-402c-9a4d-e60e00c7cc24/restorableMongodbCollections/5439511e-f92e-4b1d-9349-c48a2f4f94c4","type":"Microsoft.DocumentDB/locations/restorableDatabaseAccounts/restorableMongodbCollections","name":"5439511e-f92e-4b1d-9349-c48a2f4f94c4","properties":{"resource":{"_rid":"BLuiIQAAAA==","eventTimestamp":"2023-02-28T05:12:35Z","ownerId":"cli000002","ownerResourceId":"kIBpAJ1JRRc=","operationType":"Create"}}}]}'
->>>>>>> 81f8e181
     headers:
       cache-control:
       - no-store, no-cache
@@ -1371,11 +1082,7 @@
       content-type:
       - application/json
       date:
-<<<<<<< HEAD
-      - Thu, 23 Feb 2023 07:24:09 GMT
-=======
       - Tue, 28 Feb 2023 05:13:02 GMT
->>>>>>> 81f8e181
       pragma:
       - no-cache
       server:
@@ -1407,21 +1114,12 @@
       ParameterSetName:
       - --restore-location -l --instance-id --restore-timestamp
       User-Agent:
-<<<<<<< HEAD
-      - AZURECLI/2.45.0 azsdk-python-mgmt-cosmosdb/9.0.0 Python/3.8.10 (Windows-10-10.0.22621-SP0)
-    method: GET
-    uri: https://management.azure.com/subscriptions/00000000-0000-0000-0000-000000000000/providers/Microsoft.DocumentDB/locations/westus/restorableDatabaseAccounts/13fc9b50-b12d-4bb9-904c-ae691820bef8/restorableMongodbResources?api-version=2022-11-15&restoreLocation=westus&restoreTimestampInUtc=2023-02-23T07%3A24%3A09%2B00%3A00
-  response:
-    body:
-      string: '{"value":[{"id":"/subscriptions/00000000-0000-0000-0000-000000000000/providers/Microsoft.DocumentDB/locations/westus/restorableDatabaseAccounts/13fc9b50-b12d-4bb9-904c-ae691820bef8/restorableMongodbResources/cli000003","type":"Microsoft.DocumentDB/locations/restorableDatabaseAccounts/restorableMongodbResources","name":"cli000003","databaseName":"cli000003","collectionNames":["cli000002"]}]}'
-=======
       - AZURECLI/2.45.0 azsdk-python-mgmt-cosmosdb/9.0.0 Python/3.10.10 (Windows-10-10.0.22621-SP0)
     method: GET
     uri: https://management.azure.com/subscriptions/00000000-0000-0000-0000-000000000000/providers/Microsoft.DocumentDB/locations/westus/restorableDatabaseAccounts/2db08311-de10-402c-9a4d-e60e00c7cc24/restorableMongodbResources?api-version=2022-11-15&restoreLocation=westus&restoreTimestampInUtc=2023-02-28T05%3A13%3A13%2B00%3A00
   response:
     body:
       string: '{"value":[{"id":"/subscriptions/00000000-0000-0000-0000-000000000000/providers/Microsoft.DocumentDB/locations/westus/restorableDatabaseAccounts/2db08311-de10-402c-9a4d-e60e00c7cc24/restorableMongodbResources/cli000003","type":"Microsoft.DocumentDB/locations/restorableDatabaseAccounts/restorableMongodbResources","name":"cli000003","databaseName":"cli000003","collectionNames":["cli000002"]}]}'
->>>>>>> 81f8e181
     headers:
       cache-control:
       - no-store, no-cache
@@ -1430,11 +1128,7 @@
       content-type:
       - application/json
       date:
-<<<<<<< HEAD
-      - Thu, 23 Feb 2023 07:27:30 GMT
-=======
       - Tue, 28 Feb 2023 05:16:23 GMT
->>>>>>> 81f8e181
       pragma:
       - no-cache
       server:
