# --------------------------------------------------------------------------------------------
# Copyright (c) Microsoft Corporation. All rights reserved.
# Licensed under the MIT License. See License.txt in the project root for license information.
# --------------------------------------------------------------------------------------------

from __future__ import unicode_literals, print_function

import json
import math
import os
import subprocess
import sys
import datetime
import jmespath
from six.moves import configparser

from prompt_toolkit.auto_suggest import AutoSuggestFromHistory
from prompt_toolkit.buffer import Buffer
from prompt_toolkit.document import Document
from prompt_toolkit.enums import DEFAULT_BUFFER
from prompt_toolkit.filters import Always
from prompt_toolkit.history import InMemoryHistory
from prompt_toolkit.interface import CommandLineInterface, Application
from prompt_toolkit.shortcuts import create_eventloop

import azclishell.configuration
from azclishell.az_lexer import AzLexer, ExampleLexer, ToolbarLexer
from azclishell.command_tree import in_tree
from azclishell.frequency_heuristic import DISPLAY_TIME
from azclishell.gather_commands import add_random_new_lines
from azclishell.key_bindings import registry, get_section, sub_section
from azclishell.layout import create_layout, create_tutorial_layout, set_scope
from azclishell.telemetry import TC as telemetry
from azclishell.util import get_window_dim, parse_quotes, get_os_clear_screen_word

import azure.cli.core.azlogging as azlogging
from azure.cli.core.application import Configuration
from azure.cli.core.cloud import get_active_cloud_name
from azure.cli.core._config import az_config, DEFAULTS_SECTION
from azure.cli.core._environment import get_config_dir
from azure.cli.core._profile import _SUBSCRIPTION_NAME, Profile
from azure.cli.core._session import ACCOUNT, CONFIG, SESSION
from azure.cli.core.util import (show_version_info_exit, handle_exception)
from azure.cli.core.util import CLIError


SHELL_CONFIGURATION = azclishell.configuration.CONFIGURATION
SHELL_CONFIG_DIR = azclishell.configuration.get_config_dir

NOTIFICATIONS = ""
PROFILE = Profile()
SELECT_SYMBOL = azclishell.configuration.SELECT_SYMBOL
PART_SCREEN_EXAMPLE = .3
<<<<<<< HEAD
START_TIME = datetime.datetime.now()
=======
CLEAR_WORD = get_os_clear_screen_word()
>>>>>>> 1ee7f32f


def handle_cd(cmd):
    """changes dir """
    if len(cmd) != 2:
        print("Invalid syntax: cd path")
        return
    path = os.path.expandvars(os.path.expanduser(cmd[1]))
    try:
        os.chdir(path)
    except OSError as ex:
        print("cd: %s\n" % ex)


def space_examples(list_examples, rows):
    """ makes the example text """
    examples_with_index = []

    for i, _ in list(enumerate(list_examples)):
        examples_with_index.append("[" + str(i + 1) + "] " + list_examples[i][0] +
                                   list_examples[i][1])

    example = "".join(exam for exam in examples_with_index)
    num_newline = example.count('\n')

    page_number = ''
    if num_newline > rows * PART_SCREEN_EXAMPLE:
        len_of_excerpt = math.floor(float(rows) * PART_SCREEN_EXAMPLE)

        group = example.split('\n')
        end = int(get_section() * len_of_excerpt)
        begin = int((get_section() - 1) * len_of_excerpt)

        if get_section() * len_of_excerpt < num_newline:
            example = '\n'.join(group[begin:end]) + "\n"
        else:  # default chops top off
            example = '\n'.join(group[begin:]) + "\n"
            while ((get_section() - 1) * len_of_excerpt) > num_newline:
                sub_section()
        page_number = '\n' + str(get_section()) + "/" + str(math.ceil(num_newline / len_of_excerpt))

    return example + page_number


def _toolbar_info():
    sub_name = ""
    try:
        sub_name = PROFILE.get_subscription()[_SUBSCRIPTION_NAME]
    except CLIError:
        pass

    curr_cloud = "Cloud: {}".format(get_active_cloud_name())
    tool_val = '{}'.format('Subscription: {}'.format(sub_name) if sub_name else curr_cloud)

    settings_items = [
        " [F1]Layout",
        "[F2]Defaults",
        "[F3]Keys",
        "[Ctrl+D]Quit",
        tool_val
    ]
    return settings_items


def space_toolbar(settings_items, cols, empty_space):
    """ formats the toolbar """
    counter = 0
    for part in settings_items:
        counter += len(part)
    spacing = empty_space[:int(math.floor((cols - counter) / (len(settings_items) - 1)))]

    settings = spacing.join(settings_items)

    empty_space = empty_space[len(NOTIFICATIONS) + len(settings) + 1:]
    return settings, empty_space


# pylint: disable=too-many-instance-attributes
class Shell(object):
    """ represents the shell """

    # pylint: disable=too-many-arguments
    def __init__(self, completer=None, styles=None,
                 lexer=None, history=InMemoryHistory(),
                 app=None, input_custom=sys.stdout, output_custom=None,
                 user_feedback=False):
        self.styles = styles
        if styles:
            self.lexer = lexer or AzLexer
        else:
            self.lexer = None
        self.app = app
        self.completer = completer
        self.history = history
        self._cli = None
        self.refresh_cli = False
        self.layout = None
        self.description_docs = u''
        self.param_docs = u''
        self.example_docs = u''
        self._env = os.environ
        self.last = None
        self.last_exit = 0
        self.user_feedback = user_feedback
        self.input = input_custom
        self.output = output_custom
        self.config_default = ""
        self.default_command = ""

    @property
    def cli(self):
        """ Makes the interface or refreshes it """
        if self._cli is None or self.refresh_cli:
            self._cli = self.create_interface()
            self.refresh_cli = False
        return self._cli

    def on_input_timeout(self, cli):
        """
        brings up the metadata for the command if there is a valid command already typed
        """
        _, cols = get_window_dim()
        cols = int(cols)
        document = cli.current_buffer.document
        text = document.text
        empty_space = ""
        for i in range(cols):  # pylint: disable=unused-variable
            empty_space += " "

        text = text.replace('az', '')
        if self.default_command:
            text = self.default_command + ' ' + text

        param_info, example = self.generate_help_text(text)

        self.param_docs = u'{}'.format(param_info)
        self.example_docs = u'{}'.format(example)

        self._update_default_info()

        delta = datetime.datetime.now() - START_TIME
        if self.user_feedback and delta.seconds < DISPLAY_TIME:
            toolbar = [
                ' Try out the \'feedback\' command',
                'If refreshed disappear in: {}'.format(str(DISPLAY_TIME - delta.seconds))]
        else:
            toolbar = _toolbar_info()

        settings, empty_space = space_toolbar(toolbar, cols, empty_space)

        cli.buffers['description'].reset(
            initial_document=Document(self.description_docs, cursor_position=0))
        cli.buffers['parameter'].reset(
            initial_document=Document(self.param_docs))
        cli.buffers['examples'].reset(
            initial_document=Document(self.example_docs))
        cli.buffers['bottom_toolbar'].reset(
            initial_document=Document(u'{}{}{}'.format(NOTIFICATIONS, settings, empty_space)))
        cli.buffers['default_values'].reset(
            initial_document=Document(
                u'{}'.format(self.config_default if self.config_default else 'No Default Values')))
        cli.request_redraw()

    def generate_help_text(self, text):
        """ generates the help text based on commands typed """
        command = param_descrip = example = ""
        any_documentation = False
        is_command = True
        rows, _ = get_window_dim()
        rows = int(rows)

        for word in text.split():
            if word.startswith("-"):  # any parameter
                is_command = False
            if is_command:
                command += str(word) + " "

            if self.completer.is_completable(command.rstrip()):
                cmdstp = command.rstrip()
                any_documentation = True

                if word in self.completer.command_parameters[cmdstp] and \
                   self.completer.has_description(cmdstp + " " + word):
                    param_descrip = word + ":\n" + \
                        self.completer.get_param_description(
                            cmdstp + " " + word)

                self.description_docs = u'{}'.format(
                    self.completer.command_description[cmdstp])

                if cmdstp in self.completer.command_examples:
                    string_example = ""
                    for example in self.completer.command_examples[cmdstp]:
                        for part in example:
                            string_example += part
                    example = space_examples(
                        self.completer.command_examples[cmdstp], rows)

        if not any_documentation:
            self.description_docs = u''
        return param_descrip, example

    def _update_default_info(self):
        try:
            options = az_config.config_parser.options(DEFAULTS_SECTION)
            self.config_default = ""
            for opt in options:
                self.config_default += opt + ": " + az_config.get(DEFAULTS_SECTION, opt) + "  "
        except configparser.NoSectionError:
            self.config_default = ""

    def create_application(self, full_layout=True):
        """ makes the application object and the buffers """
        if full_layout:
            layout = create_layout(self.lexer, ExampleLexer, ToolbarLexer)
        else:
            layout = create_tutorial_layout(self.lexer)

        buffers = {
            DEFAULT_BUFFER: Buffer(is_multiline=True),
            'description': Buffer(is_multiline=True, read_only=True),
            'parameter': Buffer(is_multiline=True, read_only=True),
            'examples': Buffer(is_multiline=True, read_only=True),
            'bottom_toolbar': Buffer(is_multiline=True),
            'example_line': Buffer(is_multiline=True),
            'default_values': Buffer(),
            'symbols': Buffer()
        }

        writing_buffer = Buffer(
            history=self.history,
            auto_suggest=AutoSuggestFromHistory(),
            enable_history_search=True,
            completer=self.completer,
            complete_while_typing=Always()
        )

        return Application(
            mouse_support=False,
            style=self.styles,
            buffer=writing_buffer,
            on_input_timeout=self.on_input_timeout,
            key_bindings_registry=registry,
            layout=layout,
            buffers=buffers,
        )

    def create_interface(self):
        """ instantiates the intereface """
        return CommandLineInterface(
            application=self.create_application(),
            eventloop=create_eventloop())

    def set_prompt(self, prompt_command="", position=0):
        """ writes the prompt line """
        self.description_docs = u'{}'.format(prompt_command)
        self.cli.current_buffer.reset(
            initial_document=Document(
                self.description_docs,
                cursor_position=position))
        self.cli.request_redraw()

    def set_scope(self, value):
        """ narrows the scopes the commands """

        set_scope(value)
        if self.default_command:
            self.default_command += ' ' + value
        else:
            self.default_command += value
        return value

    def handle_example(self, text, continue_flag):
        """ parses for the tutorial """
        cmd = text.partition(SELECT_SYMBOL['example'])[0].rstrip()
        num = text.partition(SELECT_SYMBOL['example'])[2].strip()
        example = ""
        try:
            num = int(num) - 1
        except ValueError:
            print("An Integer should follow the colon")
            return ""
        if cmd in self.completer.command_examples:
            if num >= 0 and num < len(self.completer.command_examples[cmd]):
                example = self.completer.command_examples[cmd][num][1]
                example = example.replace('\n', '')
            else:
                print('Invalid example number')
                return '', True

        example = example.replace('az', '')

        starting_index = None
        counter = 0
        example_no_fill = ""
        flag_fill = True
        for word in example.split():
            if flag_fill:
                example_no_fill += word + " "
            if word.startswith('-'):
                example_no_fill += word + " "
                if not starting_index:
                    starting_index = counter
                flag_fill = False
            counter += 1

        return self.example_repl(example_no_fill, example, starting_index, continue_flag)

    def example_repl(self, text, example, start_index, continue_flag):
        """ REPL for interactive tutorials """

        if start_index:
            start_index = start_index + 1
            cmd = ' '.join(text.split()[:start_index])
            example_cli = CommandLineInterface(
                application=self.create_application(
                    full_layout=False),
                eventloop=create_eventloop())
            example_cli.buffers['example_line'].reset(
                initial_document=Document(u'{}\n'.format(
                    add_random_new_lines(example)))
            )
            while start_index < len(text.split()):
                if self.default_command:
                    cmd = cmd.replace(self.default_command + ' ', '')
                example_cli.buffers[DEFAULT_BUFFER].reset(
                    initial_document=Document(
                        u'{}'.format(cmd),
                        cursor_position=len(cmd)))
                example_cli.request_redraw()
                answer = example_cli.run()
                if not answer:
                    return "", True
                answer = answer.text
                if answer.strip('\n') == cmd.strip('\n'):
                    continue
                else:
                    if len(answer.split()) > 1:
                        start_index += 1
                        cmd += " " + answer.split()[-1] + " " +\
                               u' '.join(text.split()[start_index:start_index + 1])
            example_cli.exit()
            del example_cli
        else:
            cmd = text

        return cmd, continue_flag

    # pylint: disable=too-many-branches
    def _special_cases(self, text, cmd, outside):
        break_flag = False
        continue_flag = False

        if text and text.split()[0].lower() == 'az':
            telemetry.track_ssg('az', text)
            cmd = ' '.join(text.split()[1:])
        if self.default_command:
            cmd = self.default_command + " " + cmd

        if text.strip() == "quit" or text.strip() == "exit":
            break_flag = True
        elif text.strip() == "clear-history":  # clears the history, but only when you restart
            outside = True
            cmd = 'echo -n "" >' +\
                os.path.join(
                    SHELL_CONFIG_DIR(),
                    SHELL_CONFIGURATION.get_history())
        elif text.strip() == CLEAR_WORD:
            outside = True
            cmd = CLEAR_WORD
        if '--version' in text:
            try:
                continue_flag = True
                show_version_info_exit(sys.stdout)
            except SystemExit:
                pass
        if text:
            if text[0] == SELECT_SYMBOL['outside']:
                cmd = text[1:]
                outside = True
                if cmd.strip() and cmd.split()[0] == 'cd':
                    handle_cd(parse_quotes(cmd))
                    continue_flag = True
                telemetry.track_ssg('outside', cmd)

            elif text[0] == SELECT_SYMBOL['exit_code']:
                meaning = "Success" if self.last_exit == 0 else "Failure"

                print(meaning + ": " + str(self.last_exit))
                continue_flag = True
                telemetry.track_ssg('exit code', cmd)

            elif text[0] == SELECT_SYMBOL['query']:  # query previous output
                continue_flag = self.handle_jmespath_query(text, continue_flag)

            elif "|" in text or ">" in text:  # anything I don't parse, send off
                outside = True
                cmd = "az " + cmd

            elif SELECT_SYMBOL['example'] in text:
                cmd, continue_flag = self.handle_example(cmd, continue_flag)
                telemetry.track_ssg('tutorial', text)

        continue_flag, cmd = self.handle_scoping_input(continue_flag, cmd, text)

        return break_flag, continue_flag, outside, cmd

    def handle_jmespath_query(self, text, continue_flag):
        if self.last and self.last.result:
            if hasattr(self.last.result, '__dict__'):
                input_dict = dict(self.last.result)
            else:
                input_dict = self.last.result
            try:
                query_text = text.partition(SELECT_SYMBOL['query'])[2]
                result = ""
                if query_text:
                    result = jmespath.search(
                        query_text, input_dict)
                if isinstance(result, str):
                    print(result)
                else:
                    print(json.dumps(result, sort_keys=True, indent=2))
            except jmespath.exceptions.ParseError:
                print("Invalid Query")
        continue_flag = True
        telemetry.track_ssg('query', text)
        return continue_flag

    def handle_scoping_input(self, continue_flag, cmd, text):
        default_split = text.partition(SELECT_SYMBOL['scope'])[2].split()
        cmd = cmd.replace(SELECT_SYMBOL['scope'], '')

        if text and SELECT_SYMBOL['scope'] == text[0:2]:
            continue_flag = True

            if not default_split:
                self.default_command = ""
                set_scope("", add=False)
                print('unscoping all')

                return continue_flag, cmd

            while default_split:
                if not text:
                    value = ''
                else:
                    value = default_split[0]

                if self.default_command:
                    tree_val = self.default_command + " " + value
                else:
                    tree_val = value

                if in_tree(self.completer.command_tree, tree_val.strip()):
                    self.set_scope(value)
                    print("defaulting: " + value)
                    cmd = cmd.replace(SELECT_SYMBOL['scope'], '')
                    telemetry.track_ssg('scope command', value)

                elif SELECT_SYMBOL['unscope'] == default_split[0] and \
                        len(self.default_command.split()) > 0:

                    value = self.default_command.split()[-1]
                    self.default_command = ' ' + ' '.join(self.default_command.split()[:-1])

                    if not self.default_command.strip():
                        self.default_command = self.default_command.strip()
                    set_scope(self.default_command, add=False)
                    print('unscoping: ' + value)

                elif SELECT_SYMBOL['unscope'] not in text:
                    print("Scope must be a valid command")

                default_split = default_split[1:]
        else:
            return continue_flag, cmd
        return continue_flag, cmd

    def cli_execute(self, cmd):
        """ runs a command through the CLI """
        try:
            args = parse_quotes(cmd)
            azlogging.configure_logging(args)

            if 'feedback' in args:
                SHELL_CONFIGURATION.set_feedback('yes')
                self.user_feedback = False

            azure_folder = get_config_dir()
            if not os.path.exists(azure_folder):
                os.makedirs(azure_folder)
            ACCOUNT.load(os.path.join(azure_folder, 'azureProfile.json'))
            CONFIG.load(os.path.join(azure_folder, 'az.json'))
            SESSION.load(os.path.join(azure_folder, 'az.sess'), max_age=3600)

            config = Configuration()
            self.app.initialize(config)
            result = self.app.execute(args)

            self.last_exit = 0
            if result and result.result is not None:
                from azure.cli.core._output import OutputProducer
                if self.output:
                    self.output.out(result)
                else:
                    formatter = OutputProducer.get_formatter(
                        self.app.configuration.output_format)
                    OutputProducer(formatter=formatter, file=sys.stdout).out(result)
                    self.last = result

        except Exception as ex:  # pylint: disable=broad-except
            self.last_exit = handle_exception(ex)
        except SystemExit as ex:
            self.last_exit = int(ex.code)

    def run(self):

        telemetry.start()

        from azclishell.configuration import SHELL_HELP
        self.cli.buffers['symbols'].reset(
            initial_document=Document(u'{}'.format(SHELL_HELP)))

        while True:
            try:
                try:
                    document = self.cli.run(reset_current_buffer=True)
                    text = document.text
                    if not text:  # not input
                        self.set_prompt()
                        continue
                    cmd = text
                    outside = False

                except AttributeError:  # when the user pressed Control D
                    break
                else:
                    b_flag, c_flag, outside, cmd = self._special_cases(text, cmd, outside)

                    if b_flag:
                        break
                    if c_flag:
                        self.set_prompt()
                        continue

                    if not self.default_command:
                        self.history.append(text)

                    self.set_prompt()

                    if outside:
                        subprocess.Popen(cmd, shell=True).communicate()
                    else:
                        self.cli_execute(cmd)
            except KeyboardInterrupt:  # CTRL C
                self.set_prompt()
                continue

        print('Have a lovely day!!')
        telemetry.conclude()<|MERGE_RESOLUTION|>--- conflicted
+++ resolved
@@ -51,11 +51,9 @@
 PROFILE = Profile()
 SELECT_SYMBOL = azclishell.configuration.SELECT_SYMBOL
 PART_SCREEN_EXAMPLE = .3
-<<<<<<< HEAD
 START_TIME = datetime.datetime.now()
-=======
 CLEAR_WORD = get_os_clear_screen_word()
->>>>>>> 1ee7f32f
+
 
 
 def handle_cd(cmd):
