# --------------------------------------------------------------------------------------------
# Copyright (c) Microsoft Corporation. All rights reserved.
# Licensed under the MIT License. See License.txt in the project root for license information.
# --------------------------------------------------------------------------------------------

# pylint: disable=too-many-lines
# pylint: disable=line-too-long

from collections import OrderedDict
import codecs
import json
import os
import re
import ssl
import sys
import uuid
import base64

from urllib.request import urlopen
from urllib.parse import urlparse

from msrestazure.tools import is_valid_resource_id, parse_resource_id

from azure.mgmt.resource.resources.models import GenericResource, DeploymentMode

from azure.cli.core.azclierror import ArgumentUsageError, InvalidArgumentValueError, RequiredArgumentMissingError
from azure.cli.core.parser import IncorrectUsageError
from azure.cli.core.util import get_file_json, read_file_content, shell_safe_json_parse, sdk_no_wait
from azure.cli.core.commands import LongRunningOperation
from azure.cli.core.commands.arm import raise_subdivision_deployment_error
from azure.cli.core.commands.client_factory import get_mgmt_service_client, get_subscription_id
from azure.cli.core.profiles import ResourceType, get_sdk, get_api_version, AZURE_API_PROFILES

from azure.cli.command_modules.resource._client_factory import (
    _resource_client_factory, _resource_policy_client_factory, _resource_lock_client_factory,
    _resource_links_client_factory, _resource_deploymentscripts_client_factory, _authorization_management_client, _resource_managedapps_client_factory, _resource_templatespecs_client_factory, _resource_privatelinks_client_factory)
from azure.cli.command_modules.resource._validators import _parse_lock_id

from azure.core.pipeline.policies import SansIOHTTPPolicy

from knack.log import get_logger
from knack.prompting import prompt, prompt_pass, prompt_t_f, prompt_choice_list, prompt_int, NoTTYException
from knack.util import CLIError

from ._validators import MSI_LOCAL_ID
from ._formatters import format_what_if_operation_result
from ._bicep import (
    run_bicep_command,
    is_bicep_file,
    is_bicepparam_file,
    ensure_bicep_installation,
    remove_bicep_installation,
    get_bicep_latest_release_tag,
    get_bicep_available_release_tags,
    validate_bicep_target_scope,
    bicep_version_greater_than_or_equal_to
)

from ._utils import _build_preflight_error_message, _build_http_response_error_message

logger = get_logger(__name__)

RPAAS_APIS = {'microsoft.datadog': '/subscriptions/{subscriptionId}/providers/Microsoft.Datadog/agreements/default?api-version=2020-02-01-preview',
              'microsoft.confluent': '/subscriptions/{subscriptionId}/providers/Microsoft.Confluent/agreements/default?api-version=2020-03-01-preview'}


def _build_resource_id(**kwargs):
    from msrestazure.tools import resource_id as resource_id_from_dict
    try:
        return resource_id_from_dict(**kwargs)
    except KeyError:
        return None


def _process_parameters(template_param_defs, parameter_lists):  # pylint: disable=too-many-statements

    def _try_parse_json_object(value):
        try:
            parsed = _remove_comments_from_json(value, False)
            return parsed.get('parameters', parsed)
        except Exception:  # pylint: disable=broad-except
            return None

    def _try_load_file_object(file_path):
        try:
            is_file = os.path.isfile(file_path)
        except ValueError:
            return None
        if is_file is True:
            try:
                content = read_file_content(file_path)
                if not content:
                    return None
                parsed = _remove_comments_from_json(content, False, file_path)
                return parsed.get('parameters', parsed)
            except Exception as ex:
                raise CLIError("Failed to parse {} with exception:\n    {}".format(file_path, ex))
        return None

    def _try_load_uri(uri):
        if "://" in uri:
            try:
                value = _urlretrieve(uri).decode('utf-8')
                parsed = _remove_comments_from_json(value, False)
                return parsed.get('parameters', parsed)
            except Exception:  # pylint: disable=broad-except
                pass
        return None

    def _try_parse_key_value_object(template_param_defs, parameters, value):
        # support situation where empty JSON "{}" is provided
        if value == '{}' and not parameters:
            return True

        try:
            key, value = value.split('=', 1)
        except ValueError:
            return False

        param = template_param_defs.get(key, None)
        if param is None:
            raise CLIError("unrecognized template parameter '{}'. Allowed parameters: {}"
                           .format(key, ', '.join(sorted(template_param_defs.keys()))))

        param_type = param.get('type', None)
        if param_type:
            param_type = param_type.lower()
        if param_type in ['object', 'array', 'secureobject']:
            parameters[key] = {'value': shell_safe_json_parse(value)}
        elif param_type in ['string', 'securestring']:
            parameters[key] = {'value': value}
        elif param_type == 'bool':
            parameters[key] = {'value': value.lower() == 'true'}
        elif param_type == 'int':
            parameters[key] = {'value': int(value)}
        else:
            logger.warning("Unrecognized type '%s' for parameter '%s'. Interpretting as string.", param_type, key)
            parameters[key] = {'value': value}

        return True

    parameters = {}
    for params in parameter_lists or []:
        for item in params:
            param_obj = _try_load_file_object(item)
            if param_obj is None:
                param_obj = _try_parse_json_object(item)
            if param_obj is None:
                param_obj = _try_load_uri(item)
            if param_obj is not None:
                parameters.update(param_obj)
            elif not _try_parse_key_value_object(template_param_defs, parameters, item):
                raise CLIError('Unable to parse parameter: {}'.format(item))

    return parameters


# pylint: disable=redefined-outer-name
def _find_missing_parameters(parameters, template):
    if template is None:
        return {}
    template_parameters = template.get('parameters', None)
    if template_parameters is None:
        return {}

    missing = OrderedDict()
    for parameter_name in template_parameters:
        parameter = template_parameters[parameter_name]
        if 'defaultValue' in parameter:
            continue
        if parameters is not None and parameters.get(parameter_name, None) is not None:
            continue
        missing[parameter_name] = parameter
    return missing


def _prompt_for_parameters(missing_parameters, fail_on_no_tty=True):  # pylint: disable=too-many-statements

    prompt_list = missing_parameters.keys() if isinstance(missing_parameters, OrderedDict) \
        else sorted(missing_parameters)
    result = OrderedDict()
    no_tty = False
    for param_name in prompt_list:
        param = missing_parameters[param_name]
        param_type = param.get('type', 'string').lower()
        description = 'Missing description'
        metadata = param.get('metadata', None)
        if metadata is not None:
            description = metadata.get('description', description)
        allowed_values = param.get('allowedValues', None)

        prompt_str = "Please provide {} value for '{}' (? for help): ".format(param_type, param_name)
        while True:
            if allowed_values is not None:
                try:
                    ix = prompt_choice_list(prompt_str, allowed_values, help_string=description)
                    result[param_name] = allowed_values[ix]
                except NoTTYException:
                    result[param_name] = None
                    no_tty = True
                break
            if param_type == 'securestring':
                try:
                    value = prompt_pass(prompt_str, help_string=description)
                except NoTTYException:
                    value = None
                    no_tty = True
                result[param_name] = value
                break
            if param_type == 'int':
                try:
                    int_value = prompt_int(prompt_str, help_string=description)
                    result[param_name] = int_value
                except NoTTYException:
                    result[param_name] = 0
                    no_tty = True
                break
            if param_type == 'bool':
                try:
                    value = prompt_t_f(prompt_str, help_string=description)
                    result[param_name] = value
                except NoTTYException:
                    result[param_name] = False
                    no_tty = True
                break
            if param_type in ['object', 'array']:
                try:
                    value = prompt(prompt_str, help_string=description)
                except NoTTYException:
                    value = ''
                    no_tty = True

                if value == '':
                    value = {} if param_type == 'object' else []
                else:
                    try:
                        value = shell_safe_json_parse(value)
                    except Exception as ex:  # pylint: disable=broad-except
                        logger.error(ex)
                        continue
                result[param_name] = value
                break

            try:
                result[param_name] = prompt(prompt_str, help_string=description)
            except NoTTYException:
                result[param_name] = None
                no_tty = True
            break
    if no_tty and fail_on_no_tty:
        raise NoTTYException
    return result


# pylint: disable=redefined-outer-name
def _get_missing_parameters(parameters, template, prompt_fn, no_prompt=False):
    missing = _find_missing_parameters(parameters, template)
    if missing:
        if no_prompt is True:
            logger.warning("Missing input parameters: %s ", ', '.join(sorted(missing.keys())))
        else:
            try:
                prompt_parameters = prompt_fn(missing)
                for param_name in prompt_parameters:
                    parameters[param_name] = {
                        "value": prompt_parameters[param_name]
                    }
            except NoTTYException:
                raise CLIError("Missing input parameters: {}".format(', '.join(sorted(missing.keys()))))
    return parameters


def _is_bicepparam_file_provided(parameters):
    if not parameters or len(parameters) < 1:
        return False

    for parameter in parameters:
        if is_bicepparam_file(parameter[0]):
            return True
    return False


def _ssl_context():
    if sys.version_info < (3, 4):
        return ssl.SSLContext(ssl.PROTOCOL_TLSv1)

    return ssl.create_default_context()


def _urlretrieve(url):
    try:
        req = urlopen(url, context=_ssl_context())
        return req.read()
    except Exception:  # pylint: disable=broad-except
        raise CLIError('Unable to retrieve url {}'.format(url))


# pylint: disable=redefined-outer-name
def _remove_comments_from_json(template, preserve_order=True, file_path=None):
    from ._json_handler import json_min

    # When commenting at the bottom of all elements in a JSON object, jsmin has a bug that will wrap lines.
    # It will affect the subsequent multi-line processing logic, so remove those comments in advance here.
    # Related issue: https://github.com/Azure/azure-cli/issues/11995, the sample is in the additional context of it.
    template = re.sub(r'(^[\t ]*//[\s\S]*?\n)|(^[\t ]*/\*{1,2}[\s\S]*?\*/)', '', template, flags=re.M)

    # In order to solve the package conflict introduced by jsmin, the jsmin code is referenced into json_min
    minified = json_min(template)
    try:
        return shell_safe_json_parse(minified, preserve_order, strict=False)  # use strict=False to allow multiline strings
    except CLIError:
        # Because the processing of removing comments and compression will lead to misplacement of error location,
        # so the error message should be wrapped.
        if file_path:
            raise CLIError("Failed to parse '{}', please check whether it is a valid JSON format".format(file_path))
        raise CLIError("Failed to parse the JSON data, please check whether it is a valid JSON format")


# pylint: disable=too-many-locals, too-many-statements, too-few-public-methods
def _deploy_arm_template_core_unmodified(cmd, resource_group_name, template_file=None,
                                         template_uri=None, deployment_name=None, parameters=None,
                                         mode=None, rollback_on_error=None, validate_only=False, no_wait=False,
                                         aux_subscriptions=None, aux_tenants=None, no_prompt=False):
    DeploymentProperties, TemplateLink, OnErrorDeployment = cmd.get_models('DeploymentProperties', 'TemplateLink',
                                                                           'OnErrorDeployment')
    template_link = None
    template_obj = None
    on_error_deployment = None
    template_content = None
    if template_uri:
        template_link = TemplateLink(uri=template_uri)
        template_obj = _remove_comments_from_json(_urlretrieve(template_uri).decode('utf-8'), file_path=template_uri)
    else:
        template_content = (
            run_bicep_command(cmd.cli_ctx, ["build", "--stdout", template_file])
            if is_bicep_file(template_file)
            else read_file_content(template_file)
        )
        template_obj = _remove_comments_from_json(template_content, file_path=template_file)

    if rollback_on_error == '':
        on_error_deployment = OnErrorDeployment(type='LastSuccessful')
    elif rollback_on_error:
        on_error_deployment = OnErrorDeployment(type='SpecificDeployment', deployment_name=rollback_on_error)

    template_param_defs = template_obj.get('parameters', {})
    template_obj['resources'] = template_obj.get('resources', [])
    parameters = _process_parameters(template_param_defs, parameters) or {}
    parameters = _get_missing_parameters(parameters, template_obj, _prompt_for_parameters, no_prompt)

    parameters = json.loads(json.dumps(parameters))

    properties = DeploymentProperties(template=template_content, template_link=template_link,
                                      parameters=parameters, mode=mode, on_error_deployment=on_error_deployment)

    smc = get_mgmt_service_client(cmd.cli_ctx, ResourceType.MGMT_RESOURCE_RESOURCES,
                                  aux_subscriptions=aux_subscriptions, aux_tenants=aux_tenants)

    deployment_client = smc.deployments  # This solves the multi-api for you

    if not template_uri:
        # Plug this as default HTTP pipeline
        # pylint: disable=protected-access
        from azure.core.pipeline import Pipeline
        smc._client._pipeline._impl_policies.append(JsonCTemplatePolicy())
        # Because JsonCTemplatePolicy needs to be wrapped as _SansIOHTTPPolicyRunner, so a new Pipeline is built
        smc._client._pipeline = Pipeline(
            policies=smc._client._pipeline._impl_policies,
            transport=smc._client._pipeline._transport
        )

    from azure.core.exceptions import HttpResponseError
    Deployment = cmd.get_models('Deployment')
    deployment = Deployment(properties=properties)
    if cmd.supported_api_version(min_api='2019-10-01', resource_type=ResourceType.MGMT_RESOURCE_RESOURCES):
        try:
            validation_poller = deployment_client.begin_validate(resource_group_name, deployment_name, deployment)
        except HttpResponseError as err:
            err_message = _build_http_response_error_message(err)
            raise_subdivision_deployment_error(err_message, err.error.code if err.error else None)
        validation_result = LongRunningOperation(cmd.cli_ctx)(validation_poller)
    else:
        validation_result = deployment_client.validate(resource_group_name, deployment_name, deployment)

    if validation_result and validation_result.error:
        err_message = _build_preflight_error_message(validation_result.error)
        raise_subdivision_deployment_error(err_message)
    if validate_only:
        return validation_result

    return sdk_no_wait(no_wait, deployment_client.begin_create_or_update, resource_group_name, deployment_name,
                       deployment)


class JsonCTemplatePolicy(SansIOHTTPPolicy):

    # Obtain the template data and then splice it with other properties into the JSONC format
    def on_request(self, request):
        http_request = request.http_request
        request_data = getattr(http_request, 'data', {}) or {}
        if not request_data:
            return

        # In the case of retry, because the first request has been processed and
        # converted the type of "request.http_request.data" from string to bytes,
        # so there is no need to process request object again during retry
        if isinstance(request_data, bytes):
            return

        # 'request_data' has been dumped into JSON string in set_json_body() when building HttpRequest in Python SDK.
        # In order to facilitate subsequent parsing, it is converted into a dict first
        http_request.data = json.loads(request_data)

        if http_request.data.get('properties', {}).get('template'):
            template = http_request.data["properties"]["template"]
            del http_request.data["properties"]["template"]

            # templateLink nad template cannot exist at the same time in deployment_dry_run mode
            if "templateLink" in http_request.data["properties"].keys():
                del http_request.data["properties"]["templateLink"]

            # The 'template' and other properties (such as 'parameters','mode'...) are spliced and encoded into the UTF-8 bytes as the request data
            # The format of the request data is: {"properties": {"parameters": {...}, "mode": "Incremental", template:{\r\n  "$schema": "...",\r\n  "contentVersion": "...",\r\n  "parameters": {...}}}
            # This is not an ordinary JSON format, but it is a JSONC format that service can deserialize
            # If not do this splicing, the request data generated by default serialization cannot be deserialized on the service side.
            # Because the service cannot deserialize the template element: "template": "{\r\n  \"$schema\": \"...\",\r\n  \"contentVersion\": \"...\",\r\n  \"parameters\": {...}}"
            partial_request = json.dumps(http_request.data)
            http_request.data = partial_request[:-2] + ", template:" + template + r"}}"
            http_request.data = http_request.data.encode('utf-8')


# pylint: disable=unused-argument
def deploy_arm_template_at_subscription_scope(cmd,
                                              template_file=None, template_uri=None, parameters=None,
                                              deployment_name=None, deployment_location=None,
                                              no_wait=False, handle_extended_json_format=None, no_prompt=False,
                                              confirm_with_what_if=None, what_if_result_format=None,
                                              what_if_exclude_change_types=None, template_spec=None, query_string=None,
                                              what_if=None, proceed_if_no_change=None):
    if confirm_with_what_if or what_if:
        what_if_result = _what_if_deploy_arm_template_at_subscription_scope_core(cmd,
                                                                                 template_file=template_file, template_uri=template_uri,
                                                                                 parameters=parameters, deployment_name=deployment_name,
                                                                                 deployment_location=deployment_location,
                                                                                 result_format=what_if_result_format,
                                                                                 exclude_change_types=what_if_exclude_change_types,
                                                                                 no_prompt=no_prompt, template_spec=template_spec, query_string=query_string,
                                                                                 return_result=True)
        if what_if:
            return None

        ChangeType = cmd.get_models('ChangeType')
        has_change = any(change.change_type not in [ChangeType.no_change, ChangeType.ignore] for change in what_if_result.changes)

        if not proceed_if_no_change or has_change:
            from knack.prompting import prompt_y_n

            if not prompt_y_n("\nAre you sure you want to execute the deployment?"):
                return None

    return _deploy_arm_template_at_subscription_scope(cmd=cmd,
                                                      template_file=template_file, template_uri=template_uri, parameters=parameters,
                                                      deployment_name=deployment_name, deployment_location=deployment_location,
                                                      validate_only=False, no_wait=no_wait,
                                                      no_prompt=no_prompt, template_spec=template_spec, query_string=query_string)


# pylint: disable=unused-argument
def validate_arm_template_at_subscription_scope(cmd,
                                                template_file=None, template_uri=None, parameters=None,
                                                deployment_name=None, deployment_location=None,
                                                no_wait=False, handle_extended_json_format=None,
                                                no_prompt=False, template_spec=None, query_string=None):
    return _deploy_arm_template_at_subscription_scope(cmd=cmd,
                                                      template_file=template_file, template_uri=template_uri, parameters=parameters,
                                                      deployment_name=deployment_name, deployment_location=deployment_location,
                                                      validate_only=True, no_wait=no_wait,
                                                      no_prompt=no_prompt, template_spec=template_spec, query_string=query_string,)


def _deploy_arm_template_at_subscription_scope(cmd,
                                               template_file=None, template_uri=None, parameters=None,
                                               deployment_name=None, deployment_location=None, validate_only=False,
                                               no_wait=False, no_prompt=False, template_spec=None, query_string=None):
    deployment_properties = _prepare_deployment_properties_unmodified(cmd, 'subscription', template_file=template_file,
                                                                      template_uri=template_uri, parameters=parameters,
                                                                      mode='Incremental',
                                                                      no_prompt=no_prompt,
                                                                      template_spec=template_spec, query_string=query_string)

    mgmt_client = _get_deployment_management_client(cmd.cli_ctx, plug_pipeline=(template_uri is None and template_spec is None))

    from azure.core.exceptions import HttpResponseError
    Deployment = cmd.get_models('Deployment')
    deployment = Deployment(properties=deployment_properties, location=deployment_location)
    if cmd.supported_api_version(min_api='2019-10-01', resource_type=ResourceType.MGMT_RESOURCE_RESOURCES):
        try:
            validation_poller = mgmt_client.begin_validate_at_subscription_scope(deployment_name, deployment)
        except HttpResponseError as err:
            err_message = _build_http_response_error_message(err)
            raise_subdivision_deployment_error(err_message, err.error.code if err.error else None)
        validation_result = LongRunningOperation(cmd.cli_ctx)(validation_poller)
    else:
        validation_result = mgmt_client.validate_at_subscription_scope(deployment_name, deployment)

    if validation_result and validation_result.error:
        err_message = _build_preflight_error_message(validation_result.error)
        raise_subdivision_deployment_error(err_message)
    if validate_only:
        return validation_result

    return sdk_no_wait(no_wait, mgmt_client.begin_create_or_update_at_subscription_scope, deployment_name, deployment)


# pylint: disable=unused-argument
def deploy_arm_template_at_resource_group(cmd,
                                          resource_group_name=None,
                                          template_file=None, template_uri=None, parameters=None,
                                          deployment_name=None, mode=None, rollback_on_error=None,
                                          no_wait=False, handle_extended_json_format=None,
                                          aux_subscriptions=None, aux_tenants=None, no_prompt=False,
                                          confirm_with_what_if=None, what_if_result_format=None,
                                          what_if_exclude_change_types=None, template_spec=None, query_string=None,
                                          what_if=None, proceed_if_no_change=None):
    if confirm_with_what_if or what_if:
        what_if_result = _what_if_deploy_arm_template_at_resource_group_core(cmd,
                                                                             resource_group_name=resource_group_name,
                                                                             template_file=template_file, template_uri=template_uri,
                                                                             parameters=parameters, deployment_name=deployment_name, mode=mode,
                                                                             aux_tenants=aux_tenants, result_format=what_if_result_format,
                                                                             exclude_change_types=what_if_exclude_change_types,
                                                                             no_prompt=no_prompt, template_spec=template_spec, query_string=query_string,
                                                                             return_result=True)
        if what_if:
            return None

        ChangeType = cmd.get_models('ChangeType')
        has_change = any(change.change_type not in [ChangeType.no_change, ChangeType.ignore] for change in what_if_result.changes)

        if not proceed_if_no_change or has_change:
            from knack.prompting import prompt_y_n

            if not prompt_y_n("\nAre you sure you want to execute the deployment?"):
                return None

    return _deploy_arm_template_at_resource_group(cmd=cmd,
                                                  resource_group_name=resource_group_name,
                                                  template_file=template_file, template_uri=template_uri, parameters=parameters,
                                                  deployment_name=deployment_name, mode=mode, rollback_on_error=rollback_on_error,
                                                  validate_only=False, no_wait=no_wait,
                                                  aux_subscriptions=aux_subscriptions, aux_tenants=aux_tenants,
                                                  no_prompt=no_prompt, template_spec=template_spec, query_string=query_string)


# pylint: disable=unused-argument
def validate_arm_template_at_resource_group(cmd,
                                            resource_group_name=None,
                                            template_file=None, template_uri=None, parameters=None,
                                            deployment_name=None, mode=None, rollback_on_error=None,
                                            no_wait=False, handle_extended_json_format=None, no_prompt=False, template_spec=None, query_string=None):
    return _deploy_arm_template_at_resource_group(cmd,
                                                  resource_group_name=resource_group_name,
                                                  template_file=template_file, template_uri=template_uri, parameters=parameters,
                                                  deployment_name=deployment_name, mode=mode, rollback_on_error=rollback_on_error,
                                                  validate_only=True, no_wait=no_wait,
                                                  no_prompt=no_prompt, template_spec=template_spec, query_string=query_string)


def _deploy_arm_template_at_resource_group(cmd,
                                           resource_group_name=None,
                                           template_file=None, template_uri=None, parameters=None,
                                           deployment_name=None, mode=None, rollback_on_error=None,
                                           validate_only=False, no_wait=False,
                                           aux_subscriptions=None, aux_tenants=None, no_prompt=False, template_spec=None, query_string=None):
    deployment_properties = _prepare_deployment_properties_unmodified(cmd, 'resourceGroup', template_file=template_file,
                                                                      template_uri=template_uri,
                                                                      parameters=parameters, mode=mode,
                                                                      rollback_on_error=rollback_on_error,
                                                                      no_prompt=no_prompt, template_spec=template_spec, query_string=query_string)

    mgmt_client = _get_deployment_management_client(cmd.cli_ctx, aux_subscriptions=aux_subscriptions,
                                                    aux_tenants=aux_tenants, plug_pipeline=(template_uri is None and template_spec is None))

    from azure.core.exceptions import HttpResponseError
    Deployment = cmd.get_models('Deployment')
    deployment = Deployment(properties=deployment_properties)
    if cmd.supported_api_version(min_api='2019-10-01', resource_type=ResourceType.MGMT_RESOURCE_RESOURCES):
        try:
            validation_poller = mgmt_client.begin_validate(resource_group_name, deployment_name, deployment)
        except HttpResponseError as err:
            err_message = _build_http_response_error_message(err)
            raise_subdivision_deployment_error(err_message, err.error.code if err.error else None)
        validation_result = LongRunningOperation(cmd.cli_ctx)(validation_poller)
    else:
        validation_result = mgmt_client.validate(resource_group_name, deployment_name, deployment)

    if validation_result and validation_result.error:
        err_message = _build_preflight_error_message(validation_result.error)
        raise_subdivision_deployment_error(err_message)
    if validate_only:
        return validation_result

    return sdk_no_wait(no_wait, mgmt_client.begin_create_or_update, resource_group_name, deployment_name, deployment)


# pylint: disable=unused-argument
def deploy_arm_template_at_management_group(cmd,
                                            management_group_id=None,
                                            template_file=None, template_uri=None, parameters=None,
                                            deployment_name=None, deployment_location=None,
                                            no_wait=False, handle_extended_json_format=None, no_prompt=False,
                                            confirm_with_what_if=None, what_if_result_format=None,
                                            what_if_exclude_change_types=None, template_spec=None, query_string=None,
                                            what_if=None, proceed_if_no_change=None, mode=None):
    if confirm_with_what_if or what_if:
        what_if_result = _what_if_deploy_arm_template_at_management_group_core(cmd,
                                                                               management_group_id=management_group_id,
                                                                               template_file=template_file, template_uri=template_uri,
                                                                               parameters=parameters, deployment_name=deployment_name,
                                                                               deployment_location=deployment_location,
                                                                               result_format=what_if_result_format,
                                                                               exclude_change_types=what_if_exclude_change_types,
                                                                               no_prompt=no_prompt, template_spec=template_spec, query_string=query_string,
                                                                               return_result=True)
        if what_if:
            return None

        ChangeType = cmd.get_models('ChangeType')
        has_change = any(change.change_type not in [ChangeType.no_change, ChangeType.ignore] for change in what_if_result.changes)

        if not proceed_if_no_change or has_change:
            from knack.prompting import prompt_y_n

            if not prompt_y_n("\nAre you sure you want to execute the deployment?"):
                return None

    return _deploy_arm_template_at_management_group(cmd=cmd,
                                                    management_group_id=management_group_id,
                                                    template_file=template_file, template_uri=template_uri, parameters=parameters,
                                                    deployment_name=deployment_name, deployment_location=deployment_location,
                                                    validate_only=False, no_wait=no_wait,
                                                    no_prompt=no_prompt, template_spec=template_spec, query_string=query_string,
                                                    mode=mode)


# pylint: disable=unused-argument
def validate_arm_template_at_management_group(cmd,
                                              management_group_id=None,
                                              template_file=None, template_uri=None, parameters=None,
                                              deployment_name=None, deployment_location=None,
                                              no_wait=False, handle_extended_json_format=None,
                                              no_prompt=False, template_spec=None, query_string=None):
    return _deploy_arm_template_at_management_group(cmd=cmd,
                                                    management_group_id=management_group_id,
                                                    template_file=template_file, template_uri=template_uri, parameters=parameters,
                                                    deployment_name=deployment_name, deployment_location=deployment_location,
                                                    validate_only=True, no_wait=no_wait,
                                                    no_prompt=no_prompt, template_spec=template_spec, query_string=query_string,
                                                    mode='Incremental')


def _deploy_arm_template_at_management_group(cmd,
                                             management_group_id=None,
                                             template_file=None, template_uri=None, parameters=None,
                                             deployment_name=None, deployment_location=None, validate_only=False,
                                             no_wait=False, no_prompt=False, template_spec=None, query_string=None,
                                             mode=None):
    deployment_properties = _prepare_deployment_properties_unmodified(cmd, 'managementGroup', template_file=template_file,
                                                                      template_uri=template_uri,
                                                                      parameters=parameters, mode=mode,
                                                                      no_prompt=no_prompt, template_spec=template_spec, query_string=query_string)

    mgmt_client = _get_deployment_management_client(cmd.cli_ctx, plug_pipeline=(template_uri is None and template_spec is None))

    from azure.core.exceptions import HttpResponseError
    ScopedDeployment = cmd.get_models('ScopedDeployment')
    deployment = ScopedDeployment(properties=deployment_properties, location=deployment_location)
    if cmd.supported_api_version(min_api='2019-10-01', resource_type=ResourceType.MGMT_RESOURCE_RESOURCES):
        try:
            validation_poller = mgmt_client.begin_validate_at_management_group_scope(management_group_id,
                                                                                     deployment_name, deployment)
        except HttpResponseError as err:
            err_message = _build_http_response_error_message(err)
            raise_subdivision_deployment_error(err_message, err.error.code if err.error else None)
        validation_result = LongRunningOperation(cmd.cli_ctx)(validation_poller)
    else:
        validation_result = mgmt_client.validate_at_management_group_scope(management_group_id, deployment_name,
                                                                           deployment)

    if validation_result and validation_result.error:
        err_message = _build_preflight_error_message(validation_result.error)
        raise_subdivision_deployment_error(err_message)
    if validate_only:
        return validation_result

    return sdk_no_wait(no_wait, mgmt_client.begin_create_or_update_at_management_group_scope, management_group_id,
                       deployment_name, deployment)


# pylint: disable=unused-argument
def deploy_arm_template_at_tenant_scope(cmd,
                                        template_file=None, template_uri=None, parameters=None,
                                        deployment_name=None, deployment_location=None,
                                        no_wait=False, handle_extended_json_format=None, no_prompt=False,
                                        confirm_with_what_if=None, what_if_result_format=None,
                                        what_if_exclude_change_types=None, template_spec=None, query_string=None,
                                        what_if=None, proceed_if_no_change=None):
    if confirm_with_what_if or what_if:
        what_if_result = _what_if_deploy_arm_template_at_tenant_scope_core(cmd,
                                                                           template_file=template_file, template_uri=template_uri,
                                                                           parameters=parameters, deployment_name=deployment_name,
                                                                           deployment_location=deployment_location,
                                                                           result_format=what_if_result_format,
                                                                           exclude_change_types=what_if_exclude_change_types,
                                                                           no_prompt=no_prompt, template_spec=template_spec, query_string=query_string,
                                                                           return_result=True)
        if what_if:
            return None

        ChangeType = cmd.get_models('ChangeType')
        has_change = any(change.change_type not in [ChangeType.no_change, ChangeType.ignore] for change in what_if_result.changes)

        if not proceed_if_no_change or has_change:
            from knack.prompting import prompt_y_n

            if not prompt_y_n("\nAre you sure you want to execute the deployment?"):
                return None

    return _deploy_arm_template_at_tenant_scope(cmd=cmd,
                                                template_file=template_file, template_uri=template_uri, parameters=parameters,
                                                deployment_name=deployment_name, deployment_location=deployment_location,
                                                validate_only=False, no_wait=no_wait,
                                                no_prompt=no_prompt, template_spec=template_spec, query_string=query_string)


# pylint: disable=unused-argument
def validate_arm_template_at_tenant_scope(cmd,
                                          template_file=None, template_uri=None, parameters=None,
                                          deployment_name=None, deployment_location=None,
                                          no_wait=False, handle_extended_json_format=None, no_prompt=False, template_spec=None, query_string=None):
    return _deploy_arm_template_at_tenant_scope(cmd=cmd,
                                                template_file=template_file, template_uri=template_uri, parameters=parameters,
                                                deployment_name=deployment_name, deployment_location=deployment_location,
                                                validate_only=True, no_wait=no_wait,
                                                no_prompt=no_prompt, template_spec=template_spec, query_string=query_string)


def _deploy_arm_template_at_tenant_scope(cmd,
                                         template_file=None, template_uri=None, parameters=None,
                                         deployment_name=None, deployment_location=None, validate_only=False,
                                         no_wait=False, no_prompt=False, template_spec=None, query_string=None):
    deployment_properties = _prepare_deployment_properties_unmodified(cmd, 'tenant', template_file=template_file,
                                                                      template_uri=template_uri,
                                                                      parameters=parameters, mode='Incremental',
                                                                      no_prompt=no_prompt, template_spec=template_spec, query_string=query_string,)

    mgmt_client = _get_deployment_management_client(cmd.cli_ctx, plug_pipeline=(template_uri is None and template_spec is None))

    from azure.core.exceptions import HttpResponseError
    ScopedDeployment = cmd.get_models('ScopedDeployment')
    deployment = ScopedDeployment(properties=deployment_properties, location=deployment_location)
    if cmd.supported_api_version(min_api='2019-10-01', resource_type=ResourceType.MGMT_RESOURCE_RESOURCES):
        try:
            validation_poller = mgmt_client.begin_validate_at_tenant_scope(deployment_name=deployment_name,
                                                                           parameters=deployment)
        except HttpResponseError as err:
            err_message = _build_http_response_error_message(err)
            raise_subdivision_deployment_error(err_message, err.error.code if err.error else None)
        validation_result = LongRunningOperation(cmd.cli_ctx)(validation_poller)
    else:
        validation_result = mgmt_client.validate_at_tenant_scope(deployment_name=deployment_name,
                                                                 parameters=deployment)

    if validation_result and validation_result.error:
        err_message = _build_preflight_error_message(validation_result.error)
        raise_subdivision_deployment_error(err_message)
    if validate_only:
        return validation_result

    return sdk_no_wait(no_wait, mgmt_client.begin_create_or_update_at_tenant_scope, deployment_name, deployment)


def what_if_deploy_arm_template_at_resource_group(cmd, resource_group_name,
                                                  template_file=None, template_uri=None, parameters=None,
                                                  deployment_name=None, mode=None,
                                                  aux_tenants=None, result_format=None,
                                                  no_pretty_print=None, no_prompt=False,
                                                  exclude_change_types=None, template_spec=None, query_string=None):
    return _what_if_deploy_arm_template_at_resource_group_core(cmd, resource_group_name,
                                                               template_file, template_uri, parameters,
                                                               deployment_name, mode,
                                                               aux_tenants, result_format,
                                                               no_pretty_print, no_prompt,
                                                               exclude_change_types, template_spec, query_string)


def _what_if_deploy_arm_template_at_resource_group_core(cmd, resource_group_name,
                                                        template_file=None, template_uri=None, parameters=None,
                                                        deployment_name=None, mode=DeploymentMode.incremental,
                                                        aux_tenants=None, result_format=None,
                                                        no_pretty_print=None, no_prompt=False,
                                                        exclude_change_types=None, template_spec=None, query_string=None,
                                                        return_result=None):
    what_if_properties = _prepare_deployment_what_if_properties(cmd, 'resourceGroup', template_file, template_uri,
                                                                parameters, mode, result_format, no_prompt, template_spec, query_string)
    mgmt_client = _get_deployment_management_client(cmd.cli_ctx, aux_tenants=aux_tenants,
                                                    plug_pipeline=(template_uri is None and template_spec is None))
    DeploymentWhatIf = cmd.get_models('DeploymentWhatIf')
    deployment_what_if = DeploymentWhatIf(properties=what_if_properties)
    what_if_poller = mgmt_client.begin_what_if(resource_group_name, deployment_name,
                                               parameters=deployment_what_if)
    what_if_result = _what_if_deploy_arm_template_core(cmd.cli_ctx, what_if_poller, no_pretty_print, exclude_change_types)

    return what_if_result if no_pretty_print or return_result else None


def what_if_deploy_arm_template_at_subscription_scope(cmd,
                                                      template_file=None, template_uri=None, parameters=None,
                                                      deployment_name=None, deployment_location=None,
                                                      result_format=None, no_pretty_print=None, no_prompt=False,
                                                      exclude_change_types=None, template_spec=None, query_string=None):
    return _what_if_deploy_arm_template_at_subscription_scope_core(cmd,
                                                                   template_file, template_uri, parameters,
                                                                   deployment_name, deployment_location,
                                                                   result_format, no_pretty_print, no_prompt,
                                                                   exclude_change_types, template_spec, query_string)


def _what_if_deploy_arm_template_at_subscription_scope_core(cmd,
                                                            template_file=None, template_uri=None, parameters=None,
                                                            deployment_name=None, deployment_location=None,
                                                            result_format=None, no_pretty_print=None, no_prompt=False,
                                                            exclude_change_types=None, template_spec=None, query_string=None,
                                                            return_result=None):
    what_if_properties = _prepare_deployment_what_if_properties(cmd, 'subscription', template_file, template_uri, parameters,
                                                                DeploymentMode.incremental, result_format, no_prompt, template_spec, query_string)
    mgmt_client = _get_deployment_management_client(cmd.cli_ctx, plug_pipeline=(template_uri is None and template_spec is None))
    ScopedDeploymentWhatIf = cmd.get_models('ScopedDeploymentWhatIf')
    scoped_deployment_what_if = ScopedDeploymentWhatIf(location=deployment_location, properties=what_if_properties)
    what_if_poller = mgmt_client.begin_what_if_at_subscription_scope(deployment_name,
                                                                     parameters=scoped_deployment_what_if)
    what_if_result = _what_if_deploy_arm_template_core(cmd.cli_ctx, what_if_poller, no_pretty_print, exclude_change_types)

    return what_if_result if no_pretty_print or return_result else None


def what_if_deploy_arm_template_at_management_group(cmd, management_group_id=None,
                                                    template_file=None, template_uri=None, parameters=None,
                                                    deployment_name=None, deployment_location=None,
                                                    result_format=None, no_pretty_print=None, no_prompt=False,
                                                    exclude_change_types=None, template_spec=None, query_string=None):
    return _what_if_deploy_arm_template_at_management_group_core(cmd, management_group_id,
                                                                 template_file, template_uri, parameters,
                                                                 deployment_name, deployment_location,
                                                                 result_format, no_pretty_print, no_prompt,
                                                                 exclude_change_types, template_spec, query_string)


def _what_if_deploy_arm_template_at_management_group_core(cmd, management_group_id=None,
                                                          template_file=None, template_uri=None, parameters=None,
                                                          deployment_name=None, deployment_location=None,
                                                          result_format=None, no_pretty_print=None, no_prompt=False,
                                                          exclude_change_types=None, template_spec=None, query_string=None,
                                                          return_result=None):
    what_if_properties = _prepare_deployment_what_if_properties(cmd, 'managementGroup', template_file, template_uri, parameters,
                                                                DeploymentMode.incremental, result_format, no_prompt, template_spec=template_spec, query_string=query_string)
    mgmt_client = _get_deployment_management_client(cmd.cli_ctx, plug_pipeline=(template_uri is None and template_spec is None))
    ScopedDeploymentWhatIf = cmd.get_models('ScopedDeploymentWhatIf')
    scoped_deployment_what_if = ScopedDeploymentWhatIf(location=deployment_location, properties=what_if_properties)
    what_if_poller = mgmt_client.begin_what_if_at_management_group_scope(management_group_id, deployment_name,
                                                                         parameters=scoped_deployment_what_if)
    what_if_result = _what_if_deploy_arm_template_core(cmd.cli_ctx, what_if_poller, no_pretty_print, exclude_change_types)

    return what_if_result if no_pretty_print or return_result else None


def what_if_deploy_arm_template_at_tenant_scope(cmd,
                                                template_file=None, template_uri=None, parameters=None,
                                                deployment_name=None, deployment_location=None,
                                                result_format=None, no_pretty_print=None, no_prompt=False,
                                                exclude_change_types=None, template_spec=None, query_string=None):
    return _what_if_deploy_arm_template_at_tenant_scope_core(cmd,
                                                             template_file, template_uri, parameters,
                                                             deployment_name, deployment_location,
                                                             result_format, no_pretty_print, no_prompt,
                                                             exclude_change_types, template_spec, query_string)


def _what_if_deploy_arm_template_at_tenant_scope_core(cmd,
                                                      template_file=None, template_uri=None, parameters=None,
                                                      deployment_name=None, deployment_location=None,
                                                      result_format=None, no_pretty_print=None, no_prompt=False,
                                                      exclude_change_types=None, template_spec=None, query_string=None,
                                                      return_result=None):
    what_if_properties = _prepare_deployment_what_if_properties(cmd, 'tenant', template_file, template_uri, parameters,
                                                                DeploymentMode.incremental, result_format, no_prompt, template_spec, query_string)
    mgmt_client = _get_deployment_management_client(cmd.cli_ctx, plug_pipeline=(template_uri is None and template_spec is None))
    ScopedDeploymentWhatIf = cmd.get_models('ScopedDeploymentWhatIf')
    scoped_deployment_what_if = ScopedDeploymentWhatIf(location=deployment_location, properties=what_if_properties)
    what_if_poller = mgmt_client.begin_what_if_at_tenant_scope(deployment_name, parameters=scoped_deployment_what_if)
    what_if_result = _what_if_deploy_arm_template_core(cmd.cli_ctx, what_if_poller, no_pretty_print, exclude_change_types)

    return what_if_result if no_pretty_print or return_result else None


def _what_if_deploy_arm_template_core(cli_ctx, what_if_poller, no_pretty_print, exclude_change_types):
    what_if_result = LongRunningOperation(cli_ctx)(what_if_poller)

    if what_if_result.error:
        # The status code is 200 even when there's an error, because
        # it is technically a successful What-If operation. The error
        # is on the ARM template but not the operation.
        err_message = _build_preflight_error_message(what_if_result.error)
        raise CLIError(err_message)

    if exclude_change_types:
        exclude_change_types = set(map(lambda x: x.lower(), exclude_change_types))
        what_if_result.changes = list(
            filter(lambda x: x.change_type.lower() not in exclude_change_types, what_if_result.changes)
        )

    if no_pretty_print:
        return what_if_result

    print(format_what_if_operation_result(what_if_result, cli_ctx.enable_color))
    return what_if_result


def _prepare_template_uri_with_query_string(template_uri, input_query_string):
    from urllib.parse import urlencode, parse_qs, urlsplit, urlunsplit

    try:
        scheme, netloc, path, query_string, fragment = urlsplit(template_uri)  # pylint: disable=unused-variable
        query_params = parse_qs(input_query_string)
        new_query_string = urlencode(query_params, doseq=True)

        return urlunsplit((scheme, netloc, path, new_query_string, fragment))
    except Exception:  # pylint: disable=broad-except
        raise InvalidArgumentValueError('Unable to parse parameter: {} .Make sure the value is formed correctly.'.format(input_query_string))


def _prepare_deployment_properties_unmodified(cmd, deployment_scope, template_file=None, template_uri=None, parameters=None,
                                              mode=None, rollback_on_error=None, no_prompt=False, template_spec=None, query_string=None):
    cli_ctx = cmd.cli_ctx
    DeploymentProperties, TemplateLink, OnErrorDeployment = get_sdk(cli_ctx, ResourceType.MGMT_RESOURCE_RESOURCES,
                                                                    'DeploymentProperties', 'TemplateLink',
                                                                    'OnErrorDeployment', mod='models')
    template_link = None
    template_obj = None
    on_error_deployment = None
    template_content = None

    if query_string and not template_uri:
        raise IncorrectUsageError('please provide --template-uri if --query-string is specified')

    if template_uri:
        if query_string:
            template_link = TemplateLink(uri=template_uri, query_string=query_string)
            template_uri = _prepare_template_uri_with_query_string(template_uri=template_uri, input_query_string=query_string)
        else:
            template_link = TemplateLink(uri=template_uri)
        template_obj = _remove_comments_from_json(_urlretrieve(template_uri).decode('utf-8'), file_path=template_uri)
    elif template_spec:
        template_link = TemplateLink(id=template_spec, mode="Incremental")
        # The api-version for ResourceType.MGMT_RESOURCE_RESOURCES may get updated and point to another (newer) version of the api version for
        # ResourceType.MGMT_RESOURCE_TEMPLATESPECS than our designated version. This ensures the api-version of all the rest requests for
        # template_spec are consistent in the same profile:
        api_version = get_api_version(cli_ctx, ResourceType.MGMT_RESOURCE_TEMPLATESPECS)
        template_obj = show_resource(cmd=cmd, resource_ids=[template_spec], api_version=api_version).properties['mainTemplate']
    else:
        if _is_bicepparam_file_provided(parameters):
            ensure_bicep_installation(cli_ctx)

            minimum_supported_version = "0.14.85"
            if not bicep_version_greater_than_or_equal_to(minimum_supported_version):
                raise ArgumentUsageError(f"Unable to compile .bicepparam file with the current version of Bicep CLI. Please upgrade Bicep CLI to {minimum_supported_version} or later.")
            if len(parameters) > 1:
                raise ArgumentUsageError("Can not use --parameters argument more than once when using a .bicepparam file")
            bicepparam_file = parameters[0][0]
            if not is_bicep_file(template_file):
                raise ArgumentUsageError("Only a .bicep template is allowed with a .bicepparam parameter file")

            build_bicepparam_output = run_bicep_command(cmd.cli_ctx, ["build-params", bicepparam_file, "--bicep-file", template_file, "--stdout"])
            build_bicepparam_output_json = json.loads(build_bicepparam_output)
            template_content = build_bicepparam_output_json["templateJson"]
            bicepparam_json_content = build_bicepparam_output_json["parametersJson"]
        else:
            template_content = (
                run_bicep_command(cmd.cli_ctx, ["build", "--stdout", template_file])
                if is_bicep_file(template_file)
                else read_file_content(template_file)
            )

        template_obj = _remove_comments_from_json(template_content, file_path=template_file)

        if is_bicep_file(template_file):
            template_schema = template_obj.get('$schema', '')
            validate_bicep_target_scope(template_schema, deployment_scope)

    if rollback_on_error == '':
        on_error_deployment = OnErrorDeployment(type='LastSuccessful')
    elif rollback_on_error:
        on_error_deployment = OnErrorDeployment(type='SpecificDeployment', deployment_name=rollback_on_error)

    template_param_defs = template_obj.get('parameters', {})
    template_obj['resources'] = template_obj.get('resources', [])

    if _is_bicepparam_file_provided(parameters):
        parameters = json.loads(bicepparam_json_content).get('parameters', {})
    else:
        parameters = _process_parameters(template_param_defs, parameters) or {}
        parameters = _get_missing_parameters(parameters, template_obj, _prompt_for_parameters, no_prompt)
        parameters = json.loads(json.dumps(parameters))

    properties = DeploymentProperties(template=template_content, template_link=template_link,
                                      parameters=parameters, mode=mode, on_error_deployment=on_error_deployment)
    return properties


def _prepare_deployment_what_if_properties(cmd, deployment_scope, template_file, template_uri, parameters,
                                           mode, result_format, no_prompt, template_spec, query_string):
    DeploymentWhatIfProperties, DeploymentWhatIfSettings = get_sdk(cmd.cli_ctx, ResourceType.MGMT_RESOURCE_RESOURCES,
                                                                   'DeploymentWhatIfProperties', 'DeploymentWhatIfSettings',
                                                                   mod='models')

    deployment_properties = _prepare_deployment_properties_unmodified(cmd, deployment_scope, template_file=template_file, template_uri=template_uri,
                                                                      parameters=parameters, mode=mode, no_prompt=no_prompt, template_spec=template_spec, query_string=query_string)
    deployment_what_if_properties = DeploymentWhatIfProperties(template=deployment_properties.template, template_link=deployment_properties.template_link,
                                                               parameters=deployment_properties.parameters, mode=deployment_properties.mode,
                                                               what_if_settings=DeploymentWhatIfSettings(result_format=result_format))

    return deployment_what_if_properties


# pylint: disable=protected-access
def _get_deployment_management_client(cli_ctx, aux_subscriptions=None, aux_tenants=None, plug_pipeline=True):

    smc = get_mgmt_service_client(cli_ctx, ResourceType.MGMT_RESOURCE_RESOURCES,
                                  aux_subscriptions=aux_subscriptions, aux_tenants=aux_tenants)

    deployment_client = smc.deployments  # This solves the multi-api for you

    if not plug_pipeline:
        return deployment_client

    # Plug this as default HTTP pipeline
    from azure.core.pipeline import Pipeline
    smc._client._pipeline._impl_policies.append(JsonCTemplatePolicy())
    # Because JsonCTemplatePolicy needs to be wrapped as _SansIOHTTPPolicyRunner, so a new Pipeline is built
    smc._client._pipeline = Pipeline(
        policies=smc._client._pipeline._impl_policies,
        transport=smc._client._pipeline._transport
    )

    return deployment_client


def _list_resources_odata_filter_builder(resource_group_name=None, resource_provider_namespace=None,
                                         resource_type=None, name=None, tag=None, location=None):
    """Build up OData filter string from parameters """
    if tag is not None:
        if resource_group_name:
            raise IncorrectUsageError('you cannot use \'--tag\' with \'--resource-group\''
                                      '(If the default value for resource group is set, please use \'az configure --defaults group=""\' command to clear it first)')
        if resource_provider_namespace:
            raise IncorrectUsageError('you cannot use \'--tag\' with \'--namespace\'')
        if resource_type:
            raise IncorrectUsageError('you cannot use \'--tag\' with \'--resource-type\'')
        if name:
            raise IncorrectUsageError('you cannot use \'--tag\' with \'--name\'')
        if location:
            raise IncorrectUsageError('you cannot use \'--tag\' with \'--location\''
                                      '(If the default value for location is set, please use \'az configure --defaults location=""\' command to clear it first)')

    filters = []

    if resource_group_name:
        filters.append("resourceGroup eq '{}'".format(resource_group_name))

    if name:
        filters.append("name eq '{}'".format(name))

    if location:
        filters.append("location eq '{}'".format(location))

    if resource_type:
        if resource_provider_namespace:
            f = "'{}/{}'".format(resource_provider_namespace, resource_type)
        else:
            if not re.match('[^/]+/[^/]+', resource_type):
                raise CLIError(
                    'Malformed resource-type: '
                    '--resource-type=<namespace>/<resource-type> expected.')
            # assume resource_type is <namespace>/<type>. The worst is to get a server error
            f = "'{}'".format(resource_type)
        filters.append("resourceType eq " + f)
    else:
        if resource_provider_namespace:
            raise CLIError('--namespace also requires --resource-type')

    if tag:
        tag_name = list(tag.keys())[0] if isinstance(tag, dict) else tag
        tag_value = tag[tag_name] if isinstance(tag, dict) else ''
        if tag_name:
            if tag_name[-1] == '*':
                filters.append("startswith(tagname, '%s')" % tag_name[0:-1])
            else:
                filters.append("tagname eq '%s'" % tag_name)
                if tag_value != '':
                    filters.append("tagvalue eq '%s'" % tag_value)
    return ' and '.join(filters)


def _get_auth_provider_latest_api_version(cli_ctx):
    rcf = _resource_client_factory(cli_ctx)
    api_version = _ResourceUtils.resolve_api_version(rcf, 'Microsoft.Authorization', None, 'providerOperations')
    return api_version


def _update_provider(cmd, namespace, registering, wait, properties=None, mg_id=None, accept_terms=None):
    import time
    target_state = 'Registered' if registering else 'Unregistered'
    rcf = _resource_client_factory(cmd.cli_ctx)
    is_rpaas = namespace.lower() in RPAAS_APIS
    if mg_id is None and registering:
        if is_rpaas and accept_terms:
            wait = True
        if cmd.supported_api_version(min_api='2021-04-01'):
            r = rcf.providers.register(namespace, properties=properties)
        else:
            r = rcf.providers.register(namespace)
    elif mg_id and registering:
        r = rcf.providers.register_at_management_group_scope(namespace, mg_id)
        if r is None:
            return
    else:
        r = rcf.providers.unregister(namespace)

    if r.registration_state == target_state:
        return

    if wait:
        while True:
            time.sleep(10)
            rp_info = rcf.providers.get(namespace)
            if rp_info.registration_state == target_state:
                break
        if is_rpaas and accept_terms and registering and mg_id is None:
            # call accept term API
            from azure.cli.core.util import send_raw_request
            send_raw_request(cmd.cli_ctx, 'put', RPAAS_APIS[namespace.lower()], body=json.dumps({"properties": {"accepted": True}}))
    else:
        action = 'Registering' if registering else 'Unregistering'
        msg_template = '%s is still on-going. You can monitor using \'az provider show -n %s\''
        logger.warning(msg_template, action, namespace)


def _build_policy_scope(subscription_id, resource_group_name, scope):
    subscription_scope = '/subscriptions/' + subscription_id
    if scope:
        if resource_group_name:
            err = "Resource group '{}' is redundant because 'scope' is supplied"
            raise CLIError(err.format(resource_group_name))
    elif resource_group_name:
        scope = subscription_scope + '/resourceGroups/' + resource_group_name
    else:
        scope = subscription_scope
    return scope


def _resolve_policy_id(cmd, policy, policy_set_definition, client):
    policy_id = policy or policy_set_definition
    if not is_valid_resource_id(policy_id):
        if policy:
            policy_def = _get_custom_or_builtin_policy(cmd, client, policy)
            policy_id = policy_def.id
        else:
            policy_set_def = _get_custom_or_builtin_policy(cmd, client, policy_set_definition, None, None, True)
            policy_id = policy_set_def.id
    return policy_id


def _parse_management_group_reference(name):
    if _is_management_group_scope(name):
        parts = name.split('/')
        if len(parts) >= 9:
            return parts[4], parts[8]
    return None, name


def _parse_management_group_id(scope):
    if _is_management_group_scope(scope):
        parts = scope.split('/')
        if len(parts) >= 5:
            return parts[4]
    return None


def _get_custom_or_builtin_policy(cmd, client, name, subscription=None, management_group=None, for_policy_set=False):
    from azure.core.exceptions import HttpResponseError
    policy_operations = client.policy_set_definitions if for_policy_set else client.policy_definitions

    if cmd.supported_api_version(min_api='2018-03-01'):
        enforce_mutually_exclusive(subscription, management_group)
        if subscription:
            subscription_id = _get_subscription_id_from_subscription(cmd.cli_ctx, subscription)
            client = get_mgmt_service_client(cmd.cli_ctx, ResourceType.MGMT_RESOURCE_POLICY,
                                             subscription_id=subscription_id)
            policy_operations = client.policy_set_definitions if for_policy_set else client.policy_definitions
    try:
        if cmd.supported_api_version(min_api='2018-03-01'):
            if not management_group:
                management_group, name = _parse_management_group_reference(name)
            if management_group:
                return policy_operations.get_at_management_group(name, management_group)
        return policy_operations.get(name)
    except (HttpResponseError) as ex:
        status_code = ex.status_code if isinstance(ex, HttpResponseError) else ex.response.status_code
        if status_code == 404:
            try:
                return policy_operations.get_built_in(name)
            except HttpResponseError as ex2:
                # When the `--policy` parameter is neither a valid policy definition name nor conforms to the policy definition id format,
                # an exception of "AuthorizationFailed" will be reported to mislead customers.
                # So we need to modify the exception information thrown here.
                if ex2.status_code == 403 and ex2.error and ex2.error.code == 'AuthorizationFailed':
                    raise IncorrectUsageError('\'--policy\' should be a valid name or id of the policy definition')
                raise ex2
        raise


def _load_file_string_or_uri(file_or_string_or_uri, name, required=True):
    if file_or_string_or_uri is None:
        if required:
            raise CLIError('--{} is required'.format(name))
        return None
    url = urlparse(file_or_string_or_uri)
    if url.scheme == 'http' or url.scheme == 'https' or url.scheme == 'file':
        response = urlopen(file_or_string_or_uri)
        reader = codecs.getreader('utf-8')
        result = json.load(reader(response))
        response.close()
        return result
    if os.path.exists(file_or_string_or_uri):
        return get_file_json(file_or_string_or_uri)
    return shell_safe_json_parse(file_or_string_or_uri)


def _call_subscription_get(cmd, lock_client, *args):
    if cmd.supported_api_version(max_api='2015-01-01'):
        return lock_client.management_locks.get(*args)
    return lock_client.management_locks.get_at_subscription_level(*args)


def _extract_lock_params(resource_group_name, resource_provider_namespace,
                         resource_type, resource_name):
    if resource_group_name is None:
        return (None, None, None, None)

    if resource_name is None:
        return (resource_group_name, None, None, None)

    parts = resource_type.split('/', 2)
    if resource_provider_namespace is None and len(parts) == 2:
        resource_provider_namespace = parts[0]
        resource_type = parts[1]
    return (resource_group_name, resource_name, resource_provider_namespace, resource_type)


def _update_lock_parameters(parameters, level, notes):
    if level is not None:
        parameters.level = level
    if notes is not None:
        parameters.notes = notes


def _validate_resource_inputs(resource_group_name, resource_provider_namespace,
                              resource_type, resource_name):
    if resource_group_name is None:
        raise CLIError('--resource-group/-g is required.')
    if resource_type is None:
        raise CLIError('--resource-type is required')
    if resource_name is None:
        raise CLIError('--name/-n is required')
    if resource_provider_namespace is None:
        raise CLIError('--namespace is required')


# region Custom Commands

def list_resource_groups(cmd, tag=None):  # pylint: disable=no-self-use
    """ List resource groups, optionally filtered by a tag.
    :param str tag:tag to filter by in 'key[=value]' format
    """
    rcf = _resource_client_factory(cmd.cli_ctx)

    filters = []
    if tag:
        key = list(tag.keys())[0]
        filters.append("tagname eq '{}'".format(key))
        if tag[key]:
            filters.append("tagvalue eq '{}'".format(tag[key]))

    filter_text = ' and '.join(filters) if filters else None

    groups = rcf.resource_groups.list(filter=filter_text)
    return list(groups)


def create_resource_group(cmd, rg_name, location, tags=None, managed_by=None):
    """ Create a new resource group.
    :param str resource_group_name:the desired resource group name
    :param str location:the resource group location
    :param str tags:tags in 'a=b c' format
    """
    rcf = _resource_client_factory(cmd.cli_ctx)

    ResourceGroup = cmd.get_models('ResourceGroup')
    parameters = ResourceGroup(
        location=location,
        tags=tags
    )

    if cmd.supported_api_version(min_api='2016-09-01'):
        parameters.managed_by = managed_by

    return rcf.resource_groups.create_or_update(rg_name, parameters)


def update_resource_group(instance, tags=None):

    if tags is not None:
        instance.tags = tags

    return instance


def export_group_as_template(
        cmd, resource_group_name, include_comments=False, include_parameter_default_value=False, resource_ids=None, skip_resource_name_params=False, skip_all_params=False):
    """Captures a resource group as a template.
    :param str resource_group_name: the name of the resource group.
    :param resource_ids: space-separated resource ids to filter the export by. To export all resources, do not specify this argument or supply "*".
    :param bool include_comments: export template with comments.
    :param bool include_parameter_default_value: export template parameter with default value.
    :param bool skip_resource_name_params: export template and skip resource name parameterization.
    :param bool skip_all_params: export template parameter and skip all parameterization.
    """
    rcf = _resource_client_factory(cmd.cli_ctx)

    export_options = []
    if include_comments:
        export_options.append('IncludeComments')
    if include_parameter_default_value:
        export_options.append('IncludeParameterDefaultValue')
    if skip_resource_name_params:
        export_options.append('SkipResourceNameParameterization')
    if skip_all_params:
        export_options.append('SkipAllParameterization')

    resources = []
    if resource_ids is None or resource_ids[0] == "*":
        resources = ["*"]
    else:
        for i in resource_ids:
            if is_valid_resource_id(i):
                resources.append(i)
            else:
                raise CLIError('az resource: error: argument --resource-ids: invalid ResourceId value: \'%s\'' % i)

    options = ','.join(export_options) if export_options else None

    ExportTemplateRequest = cmd.get_models('ExportTemplateRequest')
    export_template_request = ExportTemplateRequest(resources=resources, options=options)

    # Exporting a resource group as a template is async since API version 2019-08-01.
    if cmd.supported_api_version(min_api='2019-08-01'):
        result_poller = rcf.resource_groups.begin_export_template(resource_group_name,
                                                                  parameters=export_template_request)
        result = LongRunningOperation(cmd.cli_ctx)(result_poller)
    else:
        result = rcf.resource_groups.begin_export_template(resource_group_name,
                                                           parameters=export_template_request)

    # pylint: disable=no-member
    # On error, server still returns 200, with details in the error attribute
    if result.error:
        error = result.error
        try:
            logger.warning(error.message)
        except AttributeError:
            logger.warning(str(error))
        for detail in getattr(error, 'details', None) or []:
            logger.error(detail.message)

    return result.template


def create_application(cmd, resource_group_name,
                       application_name, managedby_resource_group_id,
                       kind, managedapp_definition_id=None, location=None,
                       plan_name=None, plan_publisher=None, plan_product=None,
                       plan_version=None, tags=None, parameters=None):
    """ Create a new managed application.
    :param str resource_group_name:the desired resource group name
    :param str application_name:the managed application name
    :param str kind:the managed application kind. can be marketplace or servicecatalog
    :param str plan_name:the managed application package plan name
    :param str plan_publisher:the managed application package plan publisher
    :param str plan_product:the managed application package plan product
    :param str plan_version:the managed application package plan version
    :param str tags:tags in 'a=b c' format
    """
    Application, Plan = cmd.get_models('Application', 'Plan')
    racf = _resource_managedapps_client_factory(cmd.cli_ctx)
    rcf = _resource_client_factory(cmd.cli_ctx)
    if not location:
        location = rcf.resource_groups.get(resource_group_name).location
    application = Application(
        location=location,
        managed_resource_group_id=managedby_resource_group_id,
        kind=kind,
        tags=tags
    )

    if kind.lower() == 'servicecatalog':
        if managedapp_definition_id:
            application.application_definition_id = managedapp_definition_id
        else:
            raise CLIError('--managedapp-definition-id is required if kind is ServiceCatalog')
    elif kind.lower() == 'marketplace':
        if (plan_name is None and plan_product is None and
                plan_publisher is None and plan_version is None):
            raise CLIError('--plan-name, --plan-product, --plan-publisher and \
            --plan-version are all required if kind is MarketPlace')
        application.plan = Plan(name=plan_name, publisher=plan_publisher, product=plan_product, version=plan_version)

    applicationParameters = None

    if parameters:
        if os.path.exists(parameters):
            applicationParameters = get_file_json(parameters)
        else:
            applicationParameters = shell_safe_json_parse(parameters)

    application.parameters = applicationParameters

    return racf.applications.begin_create_or_update(resource_group_name, application_name, application)


def show_application(cmd, resource_group_name=None, application_name=None):
    """ Gets a managed application.
    :param str resource_group_name:the resource group name
    :param str application_name:the managed application name
    """
    racf = _resource_managedapps_client_factory(cmd.cli_ctx)
    return racf.applications.get(resource_group_name, application_name)


def show_applicationdefinition(cmd, resource_group_name=None, application_definition_name=None):
    """ Gets a managed application definition.
    :param str resource_group_name:the resource group name
    :param str application_definition_name:the managed application definition name
    """
    racf = _resource_managedapps_client_factory(cmd.cli_ctx)
    return racf.application_definitions.get(resource_group_name, application_definition_name)


def create_or_update_applicationdefinition(cmd, resource_group_name,
                                           application_definition_name,
                                           lock_level, authorizations,
                                           description, display_name,
                                           package_file_uri=None, create_ui_definition=None,
                                           main_template=None, location=None, tags=None):
    """ Create or update a new managed application definition.
    :param str resource_group_name:the desired resource group name
    :param str application_definition_name:the managed application definition name
    :param str description:the managed application definition description
    :param str display_name:the managed application definition display name
    :param str package_file_uri:the managed application definition package file uri
    :param str create_ui_definition:the managed application definition create ui definition
    :param str main_template:the managed application definition main template
    :param str tags:tags in 'a=b c' format
    """
    ApplicationDefinition, ApplicationProviderAuthorization = cmd.get_models('ApplicationDefinition',
                                                                             'ApplicationProviderAuthorization')
    if not package_file_uri and not create_ui_definition and not main_template:
        raise CLIError('usage error: --package-file-uri <url> | --create-ui-definition --main-template')
    if package_file_uri:
        if create_ui_definition or main_template:
            raise CLIError('usage error: must not specify --create-ui-definition --main-template')
    if not package_file_uri:
        if not create_ui_definition or not main_template:
            raise CLIError('usage error: must specify --create-ui-definition --main-template')
    racf = _resource_managedapps_client_factory(cmd.cli_ctx)
    rcf = _resource_client_factory(cmd.cli_ctx)
    if not location:
        location = rcf.resource_groups.get(resource_group_name).location
    authorizations = authorizations or []
    applicationAuthList = []

    for name_value in authorizations:
        # split at the first ':', neither principalId nor roldeDefinitionId should have a ':'
        principalId, roleDefinitionId = name_value.split(':', 1)
        applicationAuth = ApplicationProviderAuthorization(
            principal_id=principalId,
            role_definition_id=roleDefinitionId)
        applicationAuthList.append(applicationAuth)

    applicationDef = ApplicationDefinition(lock_level=lock_level,
                                           authorizations=applicationAuthList,
                                           package_file_uri=package_file_uri)
    applicationDef.display_name = display_name
    applicationDef.description = description
    applicationDef.location = location
    applicationDef.package_file_uri = package_file_uri
    applicationDef.create_ui_definition = create_ui_definition
    applicationDef.main_template = main_template
    applicationDef.tags = tags

    return racf.application_definitions.begin_create_or_update(resource_group_name,
                                                               application_definition_name, applicationDef)


def list_applications(cmd, resource_group_name=None):
    racf = _resource_managedapps_client_factory(cmd.cli_ctx)

    if resource_group_name:
        applications = racf.applications.list_by_resource_group(resource_group_name)
    else:
        applications = racf.applications.list_by_subscription()
    return list(applications)


def list_deployments_at_subscription_scope(cmd, filter_string=None):
    rcf = _resource_client_factory(cmd.cli_ctx)
    return rcf.deployments.list_at_subscription_scope(filter=filter_string)


def list_deployments_at_resource_group(cmd, resource_group_name, filter_string=None):
    rcf = _resource_client_factory(cmd.cli_ctx)
    return rcf.deployments.list_by_resource_group(resource_group_name, filter=filter_string)


def list_deployments_at_management_group(cmd, management_group_id, filter_string=None):
    rcf = _resource_client_factory(cmd.cli_ctx)
    return rcf.deployments.list_at_management_group_scope(management_group_id, filter=filter_string)


def list_deployments_at_tenant_scope(cmd, filter_string=None):
    rcf = _resource_client_factory(cmd.cli_ctx)
    return rcf.deployments.list_at_tenant_scope(filter=filter_string)


def get_deployment_at_subscription_scope(cmd, deployment_name):
    rcf = _resource_client_factory(cmd.cli_ctx)
    return rcf.deployments.get_at_subscription_scope(deployment_name)


def get_deployment_at_resource_group(cmd, resource_group_name, deployment_name):
    rcf = _resource_client_factory(cmd.cli_ctx)
    return rcf.deployments.get(resource_group_name, deployment_name)


def get_deployment_at_management_group(cmd, management_group_id, deployment_name):
    rcf = _resource_client_factory(cmd.cli_ctx)
    return rcf.deployments.get_at_management_group_scope(management_group_id, deployment_name)


def get_deployment_at_tenant_scope(cmd, deployment_name):
    rcf = _resource_client_factory(cmd.cli_ctx)
    return rcf.deployments.get_at_tenant_scope(deployment_name)


def delete_deployment_at_subscription_scope(cmd, deployment_name):
    rcf = _resource_client_factory(cmd.cli_ctx)
    return rcf.deployments.begin_delete_at_subscription_scope(deployment_name)


def delete_deployment_at_resource_group(cmd, resource_group_name, deployment_name):
    rcf = _resource_client_factory(cmd.cli_ctx)
    return rcf.deployments.begin_delete(resource_group_name, deployment_name)


def delete_deployment_at_management_group(cmd, management_group_id, deployment_name):
    rcf = _resource_client_factory(cmd.cli_ctx)
    return rcf.deployments.begin_delete_at_management_group_scope(management_group_id, deployment_name)


def delete_deployment_at_tenant_scope(cmd, deployment_name):
    rcf = _resource_client_factory(cmd.cli_ctx)
    return rcf.deployments.begin_delete_at_tenant_scope(deployment_name)


def cancel_deployment_at_subscription_scope(cmd, deployment_name):
    rcf = _resource_client_factory(cmd.cli_ctx)
    return rcf.deployments.cancel_at_subscription_scope(deployment_name)


def cancel_deployment_at_resource_group(cmd, resource_group_name, deployment_name):
    rcf = _resource_client_factory(cmd.cli_ctx)
    return rcf.deployments.cancel(resource_group_name, deployment_name)


def cancel_deployment_at_management_group(cmd, management_group_id, deployment_name):
    rcf = _resource_client_factory(cmd.cli_ctx)
    return rcf.deployments.cancel_at_management_group_scope(management_group_id, deployment_name)


def cancel_deployment_at_tenant_scope(cmd, deployment_name):
    rcf = _resource_client_factory(cmd.cli_ctx)
    return rcf.deployments.cancel_at_tenant_scope(deployment_name)


# pylint: disable=unused-argument
def deploy_arm_template(cmd, resource_group_name,
                        template_file=None, template_uri=None, deployment_name=None,
                        parameters=None, mode=None, rollback_on_error=None, no_wait=False,
                        handle_extended_json_format=None, aux_subscriptions=None, aux_tenants=None,
                        no_prompt=False):
    return _deploy_arm_template_core_unmodified(cmd, resource_group_name=resource_group_name,
                                                template_file=template_file, template_uri=template_uri,
                                                deployment_name=deployment_name, parameters=parameters, mode=mode,
                                                rollback_on_error=rollback_on_error, no_wait=no_wait,
                                                aux_subscriptions=aux_subscriptions, aux_tenants=aux_tenants,
                                                no_prompt=no_prompt)


# pylint: disable=unused-argument
def validate_arm_template(cmd, resource_group_name, template_file=None, template_uri=None,
                          parameters=None, mode=None, rollback_on_error=None, handle_extended_json_format=None,
                          no_prompt=False):
    return _deploy_arm_template_core_unmodified(cmd, resource_group_name, template_file, template_uri,
                                                'deployment_dry_run', parameters, mode, rollback_on_error,
                                                validate_only=True, no_prompt=no_prompt)


def export_template_at_subscription_scope(cmd, deployment_name):
    rcf = _resource_client_factory(cmd.cli_ctx)
    result = rcf.deployments.export_template_at_subscription_scope(deployment_name)

    print(json.dumps(result.template, indent=2))  # pylint: disable=no-member


def export_template_at_resource_group(cmd, resource_group_name, deployment_name):
    rcf = _resource_client_factory(cmd.cli_ctx)
    result = rcf.deployments.export_template(resource_group_name, deployment_name)

    print(json.dumps(result.template, indent=2))  # pylint: disable=no-member


def export_template_at_management_group(cmd, management_group_id, deployment_name):
    rcf = _resource_client_factory(cmd.cli_ctx)
    result = rcf.deployments.export_template_at_management_group_scope(management_group_id, deployment_name)

    print(json.dumps(result.template, indent=2))  # pylint: disable=no-member


def export_template_at_tenant_scope(cmd, deployment_name):
    rcf = _resource_client_factory(cmd.cli_ctx)
    result = rcf.deployments.export_template_at_tenant_scope(deployment_name)

    print(json.dumps(result.template, indent=2))  # pylint: disable=no-member


def export_deployment_as_template(cmd, resource_group_name, deployment_name):
    smc = _resource_client_factory(cmd.cli_ctx)
    result = smc.deployments.export_template(resource_group_name, deployment_name)
    print(json.dumps(result.template, indent=2))  # pylint: disable=no-member


def create_resource(cmd, properties,
                    resource_group_name=None, resource_provider_namespace=None,
                    parent_resource_path=None, resource_type=None, resource_name=None,
                    resource_id=None, api_version=None, location=None, is_full_object=False,
                    latest_include_preview=False):
    res = _ResourceUtils(cmd.cli_ctx, resource_group_name, resource_provider_namespace,
                         parent_resource_path, resource_type, resource_name,
                         resource_id, api_version, latest_include_preview=latest_include_preview)
    return res.create_resource(properties, location, is_full_object)


def _get_parsed_resource_ids(resource_ids):
    """
    Returns a generator of parsed resource ids. Raise when there is invalid resource id.
    """
    if not resource_ids:
        return None

    for rid in resource_ids:
        if not is_valid_resource_id(rid):
            raise CLIError('az resource: error: argument --ids: invalid ResourceId value: \'%s\'' % rid)

    return ({'resource_id': rid} for rid in resource_ids)


def _get_rsrc_util_from_parsed_id(cli_ctx, parsed_id, api_version, latest_include_preview=False):
    return _ResourceUtils(cli_ctx,
                          parsed_id.get('resource_group', None),
                          parsed_id.get('resource_namespace', None),
                          parsed_id.get('resource_parent', None),
                          parsed_id.get('resource_type', None),
                          parsed_id.get('resource_name', None),
                          parsed_id.get('resource_id', None),
                          api_version,
                          latest_include_preview=latest_include_preview)


def _create_parsed_id(cli_ctx, resource_group_name=None, resource_provider_namespace=None, parent_resource_path=None,
                      resource_type=None, resource_name=None):
    subscription = get_subscription_id(cli_ctx)
    return {
        'resource_group': resource_group_name,
        'resource_namespace': resource_provider_namespace,
        'resource_parent': parent_resource_path,
        'resource_type': resource_type,
        'resource_name': resource_name,
        'subscription': subscription
    }


def _single_or_collection(obj, default=None):
    if not obj:
        return default

    if isinstance(obj, list) and len(obj) == 1:
        return obj[0]

    return obj


def show_resource(cmd, resource_ids=None, resource_group_name=None,
                  resource_provider_namespace=None, parent_resource_path=None, resource_type=None,
                  resource_name=None, api_version=None, include_response_body=False, latest_include_preview=False):
    parsed_ids = _get_parsed_resource_ids(resource_ids) or [_create_parsed_id(cmd.cli_ctx,
                                                                              resource_group_name,
                                                                              resource_provider_namespace,
                                                                              parent_resource_path,
                                                                              resource_type,
                                                                              resource_name)]

    return _single_or_collection(
        [_get_rsrc_util_from_parsed_id(cmd.cli_ctx, id_dict, api_version, latest_include_preview).get_resource(
            include_response_body) for id_dict in parsed_ids])


# pylint: disable=unused-argument
def delete_resource(cmd, resource_ids=None, resource_group_name=None,
                    resource_provider_namespace=None, parent_resource_path=None, resource_type=None,
                    resource_name=None, api_version=None, latest_include_preview=False):
    """
    Deletes the given resource(s).
    This function allows deletion of ids with dependencies on one another.
    This is done with multiple passes through the given ids.
    """
    parsed_ids = _get_parsed_resource_ids(resource_ids) or [_create_parsed_id(cmd.cli_ctx,
                                                                              resource_group_name,
                                                                              resource_provider_namespace,
                                                                              parent_resource_path,
                                                                              resource_type,
                                                                              resource_name)]
    to_be_deleted = [(_get_rsrc_util_from_parsed_id(cmd.cli_ctx, id_dict, api_version, latest_include_preview), id_dict)
                     for id_dict in parsed_ids]

    results = []
    from azure.core.exceptions import HttpResponseError
    while to_be_deleted:
        logger.debug("Start new loop to delete resources.")
        operations = []
        failed_to_delete = []
        for rsrc_utils, id_dict in to_be_deleted:
            try:
                operations.append(rsrc_utils.delete())
                resource = _build_resource_id(**id_dict) or resource_name
                logger.debug("deleting %s", resource)
            except HttpResponseError as e:
                # request to delete failed, add parsed id dict back to queue
                id_dict['exception'] = str(e)
                failed_to_delete.append((rsrc_utils, id_dict))
        to_be_deleted = failed_to_delete

        # stop deleting if none deletable
        if not operations:
            break

        # all operations return result before next pass
        for operation in operations:
            results.append(operation.result())

    if to_be_deleted:
        error_msg_builder = ['Some resources failed to be deleted (run with `--verbose` for more information):']
        for _, id_dict in to_be_deleted:
            logger.info(id_dict['exception'])
            resource_id = _build_resource_id(**id_dict) or id_dict['resource_id']
            error_msg_builder.append(resource_id)
        raise CLIError(os.linesep.join(error_msg_builder))

    return _single_or_collection(results)


def update_resource(cmd, parameters, resource_ids=None,
                    resource_group_name=None, resource_provider_namespace=None,
                    parent_resource_path=None, resource_type=None, resource_name=None, api_version=None,
                    latest_include_preview=False):
    parsed_ids = _get_parsed_resource_ids(resource_ids) or [_create_parsed_id(cmd.cli_ctx,
                                                                              resource_group_name,
                                                                              resource_provider_namespace,
                                                                              parent_resource_path,
                                                                              resource_type,
                                                                              resource_name)]

    return _single_or_collection(
        [_get_rsrc_util_from_parsed_id(cmd.cli_ctx, id_dict, api_version, latest_include_preview).update(parameters)
         for id_dict in parsed_ids])


<<<<<<< HEAD
def patch_resource(cmd, properties=None, resource_ids=None, resource_group_name=None,
=======
def patch_resource(cmd, resource_ids=None, resource_group_name=None,
>>>>>>> ce8ff03b
                   resource_provider_namespace=None, parent_resource_path=None, resource_type=None,
                   resource_name=None, api_version=None, latest_include_preview=False):
    parsed_ids = _get_parsed_resource_ids(resource_ids) or [_create_parsed_id(cmd.cli_ctx,
                                                                              resource_group_name,
                                                                              resource_provider_namespace,
                                                                              parent_resource_path,
                                                                              resource_type,
                                                                              resource_name)]

<<<<<<< HEAD
    res = None
    if properties:
        try:
            res = json.loads(properties)
        except json.decoder.JSONDecodeError as ex:
            raise CLIError('Error parsing JSON.\n{}\n{}'.format(properties, ex))

    parameters = {'properties': res}
=======
    parameters = {}
>>>>>>> ce8ff03b
    return _single_or_collection(
        [_get_rsrc_util_from_parsed_id(cmd.cli_ctx, id_dict, api_version, latest_include_preview)
         .patch(parameters) for id_dict in parsed_ids]
    )


def tag_resource(cmd, tags, resource_ids=None, resource_group_name=None, resource_provider_namespace=None,
                 parent_resource_path=None, resource_type=None, resource_name=None, api_version=None,
                 is_incremental=None, latest_include_preview=False):
    """ Updates the tags on an existing resource. To clear tags, specify the --tag option
    without anything else. """
    parsed_ids = _get_parsed_resource_ids(resource_ids) or [_create_parsed_id(cmd.cli_ctx,
                                                                              resource_group_name,
                                                                              resource_provider_namespace,
                                                                              parent_resource_path,
                                                                              resource_type,
                                                                              resource_name)]

    return _single_or_collection([LongRunningOperation(cmd.cli_ctx)(
        _get_rsrc_util_from_parsed_id(cmd.cli_ctx, id_dict, api_version, latest_include_preview).tag(
            tags, is_incremental)) for id_dict in parsed_ids])


def invoke_resource_action(cmd, action, request_body=None, resource_ids=None,
                           resource_group_name=None, resource_provider_namespace=None,
                           parent_resource_path=None, resource_type=None, resource_name=None,
                           api_version=None, latest_include_preview=False):
    """ Invokes the provided action on an existing resource."""
    parsed_ids = _get_parsed_resource_ids(resource_ids) or [_create_parsed_id(cmd.cli_ctx,
                                                                              resource_group_name,
                                                                              resource_provider_namespace,
                                                                              parent_resource_path,
                                                                              resource_type,
                                                                              resource_name)]

    return _single_or_collection(
        [_get_rsrc_util_from_parsed_id(cmd.cli_ctx, id_dict, api_version, latest_include_preview).invoke_action(
            action, request_body) for id_dict in parsed_ids])


def get_deployment_operations(client, resource_group_name, deployment_name, operation_ids):
    """get a deployment's operation."""
    result = []
    for op_id in operation_ids:
        dep = client.get(resource_group_name, deployment_name, op_id)
        result.append(dep)
    return result


def get_deployment_operations_at_subscription_scope(client, deployment_name, operation_ids):
    result = []
    for op_id in operation_ids:
        deployment = client.get_at_subscription_scope(deployment_name, op_id)
        result.append(deployment)
    return result


def get_deployment_operations_at_resource_group(client, resource_group_name, deployment_name, operation_ids):
    result = []
    for op_id in operation_ids:
        dep = client.get(resource_group_name, deployment_name, op_id)
        result.append(dep)
    return result


def get_deployment_operations_at_management_group(client, management_group_id, deployment_name, operation_ids):
    result = []
    for op_id in operation_ids:
        dep = client.get_at_management_group_scope(management_group_id, deployment_name, op_id)
        result.append(dep)
    return result


def get_deployment_operations_at_tenant_scope(client, deployment_name, operation_ids):
    result = []
    for op_id in operation_ids:
        dep = client.get_at_tenant_scope(deployment_name, op_id)
        result.append(dep)
    return result


def list_deployment_scripts(cmd, resource_group_name=None):
    rcf = _resource_deploymentscripts_client_factory(cmd.cli_ctx)
    if resource_group_name is not None:
        return rcf.deployment_scripts.list_by_resource_group(resource_group_name)
    return rcf.deployment_scripts.list_by_subscription()


def get_deployment_script(cmd, resource_group_name, name):
    rcf = _resource_deploymentscripts_client_factory(cmd.cli_ctx)
    return rcf.deployment_scripts.get(resource_group_name, name)


def get_deployment_script_logs(cmd, resource_group_name, name):
    rcf = _resource_deploymentscripts_client_factory(cmd.cli_ctx)
    return rcf.deployment_scripts.get_logs(resource_group_name, name)


def delete_deployment_script(cmd, resource_group_name, name):
    rcf = _resource_deploymentscripts_client_factory(cmd.cli_ctx)
    rcf.deployment_scripts.delete(resource_group_name, name)


def get_template_spec(cmd, resource_group_name=None, name=None, version=None, template_spec=None):
    if template_spec:
        id_parts = parse_resource_id(template_spec)
        resource_group_name = id_parts.get('resource_group')
        name = id_parts.get('name')
        version = id_parts.get('resource_name')
        if version == name:
            version = None
    rcf = _resource_templatespecs_client_factory(cmd.cli_ctx)
    if version:
        return rcf.template_spec_versions.get(resource_group_name, name, version)
    retrieved_template = rcf.template_specs.get(resource_group_name, name, expand="versions")
    version_names = list(retrieved_template.versions.keys())
    retrieved_template.versions = version_names
    return retrieved_template


def create_template_spec(cmd, resource_group_name, name, template_file=None, location=None, display_name=None,
                         description=None, version=None, version_description=None, tags=None, no_prompt=False, ui_form_definition_file=None):
    if location is None:
        rcf = _resource_client_factory(cmd.cli_ctx)
        location = rcf.resource_groups.get(resource_group_name).location
    rcf = _resource_templatespecs_client_factory(cmd.cli_ctx)

    if template_file and not version:
        raise IncorrectUsageError('please provide --version if --template-file is specified')

    if version:
        input_template, artifacts, input_ui_form_definition = None, None, None
        exists = False
        if no_prompt is False:
            try:  # Check if child template spec already exists.
                rcf.template_spec_versions.get(resource_group_name=resource_group_name, template_spec_name=name, template_spec_version=version)
                from knack.prompting import prompt_y_n
                confirmation = prompt_y_n("This will override template spec {} version {}. Proceed?".format(name, version))
                if not confirmation:
                    return None
                exists = True
            except Exception:  # pylint: disable=broad-except
                pass

        if template_file:
            from azure.cli.command_modules.resource._packing_engine import (pack)
            if is_bicep_file(template_file):
                template_content = run_bicep_command(cmd.cli_ctx, ["build", "--stdout", template_file])
                input_content = _remove_comments_from_json(template_content, file_path=template_file)
                input_template = json.loads(json.dumps(input_content))
                artifacts = []
            else:
                packed_template = pack(cmd, template_file)
                input_template = getattr(packed_template, 'RootTemplate')
                artifacts = getattr(packed_template, 'Artifacts')

        if ui_form_definition_file:
            ui_form_definition_content = _remove_comments_from_json(read_file_content(ui_form_definition_file))
            input_ui_form_definition = json.loads(json.dumps(ui_form_definition_content))

        if not exists:
            try:  # Check if parent template spec already exists.
                existing_parent = rcf.template_specs.get(resource_group_name=resource_group_name, template_spec_name=name)
                if tags is None:  # New version should inherit tags from parent if none are provided.
                    tags = getattr(existing_parent, 'tags')
            except Exception:  # pylint: disable=broad-except
                tags = tags or {}
                TemplateSpec = get_sdk(cmd.cli_ctx, ResourceType.MGMT_RESOURCE_TEMPLATESPECS, 'TemplateSpec', mod='models')
                template_spec_parent = TemplateSpec(location=location, description=description, display_name=display_name, tags=tags)
                rcf.template_specs.create_or_update(resource_group_name, name, template_spec_parent)

        TemplateSpecVersion = get_sdk(cmd.cli_ctx, ResourceType.MGMT_RESOURCE_TEMPLATESPECS, 'TemplateSpecVersion', mod='models')
        template_spec_version = TemplateSpecVersion(location=location, linked_templates=artifacts, description=version_description, main_template=input_template, tags=tags, ui_form_definition=input_ui_form_definition)
        return rcf.template_spec_versions.create_or_update(resource_group_name, name, version, template_spec_version)

    tags = tags or {}
    TemplateSpec = get_sdk(cmd.cli_ctx, ResourceType.MGMT_RESOURCE_TEMPLATESPECS, 'TemplateSpec', mod='models')
    template_spec_parent = TemplateSpec(location=location, description=description, display_name=display_name, tags=tags)
    return rcf.template_specs.create_or_update(resource_group_name, name, template_spec_parent)


def update_template_spec(cmd, resource_group_name=None, name=None, template_spec=None, template_file=None, display_name=None,
                         description=None, version=None, version_description=None, tags=None, ui_form_definition_file=None):
    rcf = _resource_templatespecs_client_factory(cmd.cli_ctx)

    if template_spec:
        id_parts = parse_resource_id(template_spec)
        resource_group_name = id_parts.get('resource_group')
        name = id_parts.get('name')
        version = id_parts.get('resource_name')
        if version == name:
            version = None

    existing_template, artifacts, input_ui_form_definition = None, None, None
    if template_file:
        from azure.cli.command_modules.resource._packing_engine import (pack)
        if is_bicep_file(template_file):
            template_content = run_bicep_command(cmd.cli_ctx, ["build", "--stdout", template_file])
            input_content = _remove_comments_from_json(template_content, file_path=template_file)
            input_template = json.loads(json.dumps(input_content))
            artifacts = []
        else:
            packed_template = pack(cmd, template_file)
            input_template = getattr(packed_template, 'RootTemplate')
            artifacts = getattr(packed_template, 'Artifacts')

    if ui_form_definition_file:
        ui_form_definition_content = _remove_comments_from_json(read_file_content(ui_form_definition_file))
        input_ui_form_definition = json.loads(json.dumps(ui_form_definition_content))

    if version:
        existing_template = rcf.template_spec_versions.get(resource_group_name=resource_group_name, template_spec_name=name, template_spec_version=version)

        location = getattr(existing_template, 'location')

        # Do not remove tags if not explicitly empty.
        if tags is None:
            tags = getattr(existing_template, 'tags')
        if version_description is None:
            version_description = getattr(existing_template, 'description')
        if template_file is None:
            input_template = getattr(existing_template, 'main_template')
        if ui_form_definition_file is None:
            input_ui_form_definition = getattr(existing_template, 'ui_form_definition')
        TemplateSpecVersion = get_sdk(cmd.cli_ctx, ResourceType.MGMT_RESOURCE_TEMPLATESPECS, 'TemplateSpecVersion', mod='models')

        updated_template_spec = TemplateSpecVersion(location=location, linked_templates=artifacts, description=version_description, main_template=input_template, tags=tags, ui_form_definition=input_ui_form_definition)
        return rcf.template_spec_versions.create_or_update(resource_group_name, name, version, updated_template_spec)

    existing_template = rcf.template_specs.get(resource_group_name=resource_group_name, template_spec_name=name)

    location = getattr(existing_template, 'location')
    # Do not remove tags if not explicitly empty.
    if tags is None:
        tags = getattr(existing_template, 'tags')
    if display_name is None:
        display_name = getattr(existing_template, 'display_name')
    if description is None:
        description = getattr(existing_template, 'description')

    TemplateSpec = get_sdk(cmd.cli_ctx, ResourceType.MGMT_RESOURCE_TEMPLATESPECS, 'TemplateSpec', mod='models')

    root_template = TemplateSpec(location=location, description=description, display_name=display_name, tags=tags)
    return rcf.template_specs.create_or_update(resource_group_name, name, root_template)


def export_template_spec(cmd, output_folder, resource_group_name=None, name=None, version=None, template_spec=None):
    rcf = _resource_templatespecs_client_factory(cmd.cli_ctx)
    if template_spec:
        id_parts = parse_resource_id(template_spec)
        resource_group_name = id_parts.get('resource_group')
        name = id_parts.get('name')
        version = id_parts.get('resource_name')
        if version == name:
            version = None
    if not version:
        raise IncorrectUsageError('Please specify the template spec version for export')
    exported_template = rcf.template_spec_versions.get(resource_group_name, name, version)
    from azure.cli.command_modules.resource._packing_engine import (unpack)
    return unpack(cmd, exported_template, output_folder, (str(name) + '.JSON'))


def delete_template_spec(cmd, resource_group_name=None, name=None, version=None, template_spec=None):
    rcf = _resource_templatespecs_client_factory(cmd.cli_ctx)
    if template_spec:
        id_parts = parse_resource_id(template_spec)
        resource_group_name = id_parts.get('resource_group')
        name = id_parts.get('name')
        version = id_parts.get('resource_name')
        if version == name:
            version = None
    if version:
        return rcf.template_spec_versions.delete(resource_group_name=resource_group_name, template_spec_name=name, template_spec_version=version)
    return rcf.template_specs.delete(resource_group_name=resource_group_name, template_spec_name=name)


def list_template_specs(cmd, resource_group_name=None, name=None):
    rcf = _resource_templatespecs_client_factory(cmd.cli_ctx)
    if resource_group_name is not None:
        if name is not None:
            return rcf.template_spec_versions.list(resource_group_name=resource_group_name, template_spec_name=name)
        return rcf.template_specs.list_by_resource_group(resource_group_name)
    return rcf.template_specs.list_by_subscription()


def list_deployment_operations_at_subscription_scope(cmd, deployment_name):
    rcf = _resource_client_factory(cmd.cli_ctx)
    return rcf.deployment_operations.list_at_subscription_scope(deployment_name)


def list_deployment_operations_at_resource_group(cmd, resource_group_name, deployment_name):
    rcf = _resource_client_factory(cmd.cli_ctx)
    return rcf.deployment_operations.list(resource_group_name, deployment_name)


def list_deployment_operations_at_management_group(cmd, management_group_id, deployment_name):
    rcf = _resource_client_factory(cmd.cli_ctx)
    return rcf.deployment_operations.list_at_management_group_scope(management_group_id, deployment_name)


def list_deployment_operations_at_tenant_scope(cmd, deployment_name):
    rcf = _resource_client_factory(cmd.cli_ctx)
    return rcf.deployment_operations.list_at_tenant_scope(deployment_name)


def get_deployment_operation_at_subscription_scope(cmd, deployment_name, op_id):
    rcf = _resource_client_factory(cmd.cli_ctx)
    return rcf.deployment_operations.get_at_subscription_scope(deployment_name, op_id)


def get_deployment_operation_at_resource_group(cmd, resource_group_name, deployment_name, op_id):
    rcf = _resource_client_factory(cmd.cli_ctx)
    return rcf.deployment_operations.get(resource_group_name, deployment_name, op_id)


def get_deployment_operation_at_management_group(cmd, management_group_id, deployment_name, op_id):
    rcf = _resource_client_factory(cmd.cli_ctx)
    return rcf.deployment_operations.get_at_management_group_scope(management_group_id, deployment_name, op_id)


def get_deployment_operation_at_tenant_scope(cmd, deployment_name, op_id):
    rcf = _resource_client_factory(cmd.cli_ctx)
    return rcf.deployment_operations.get_at_tenant_scope(deployment_name, op_id)


def list_resources(cmd, resource_group_name=None,
                   resource_provider_namespace=None, resource_type=None, name=None, tag=None,
                   location=None):
    rcf = _resource_client_factory(cmd.cli_ctx)

    if resource_group_name is not None:
        rcf.resource_groups.get(resource_group_name)

    odata_filter = _list_resources_odata_filter_builder(resource_group_name,
                                                        resource_provider_namespace,
                                                        resource_type, name, tag, location)

    expand = "createdTime,changedTime,provisioningState"
    resources = rcf.resources.list(filter=odata_filter, expand=expand)
    return list(resources)


def register_provider(cmd, resource_provider_namespace, consent_to_permissions=False, mg=None, wait=False, accept_terms=None):
    properties = None
    if cmd.supported_api_version(min_api='2021-04-01') and consent_to_permissions:
        ProviderRegistrationRequest, ProviderConsentDefinition = cmd.get_models('ProviderRegistrationRequest', 'ProviderConsentDefinition')
        properties = ProviderRegistrationRequest(third_party_provider_consent=ProviderConsentDefinition(consent_to_authorization=consent_to_permissions))
    _update_provider(cmd, resource_provider_namespace, registering=True, wait=wait, properties=properties, mg_id=mg, accept_terms=accept_terms)


def unregister_provider(cmd, resource_provider_namespace, wait=False):
    _update_provider(cmd, resource_provider_namespace, registering=False, wait=wait)


def list_provider_operations(cmd):
    auth_client = _authorization_management_client(cmd.cli_ctx)
    return auth_client.provider_operations_metadata.list()


def list_provider_permissions(cmd, resource_provider_namespace):
    rcf = _resource_client_factory(cmd.cli_ctx)
    return rcf.providers.provider_permissions(resource_provider_namespace)


def show_provider_operations(cmd, resource_provider_namespace):
    version = getattr(get_api_version(cmd.cli_ctx, ResourceType.MGMT_AUTHORIZATION), 'provider_operations_metadata')
    auth_client = _authorization_management_client(cmd.cli_ctx)
    if version == '2015-07-01':
        return auth_client.provider_operations_metadata.get(resource_provider_namespace, api_version=version)
    return auth_client.provider_operations_metadata.get(resource_provider_namespace)


def move_resource(cmd, ids, destination_group, destination_subscription_id=None):
    """Moves resources from one resource group to another(can be under different subscription)

    :param ids: the space-separated resource ids to be moved
    :param destination_group: the destination resource group name
    :param destination_subscription_id: the destination subscription identifier
    """
    # verify all resource ids are valid and under the same group
    resources = []
    for i in ids:
        if is_valid_resource_id(i):
            resources.append(parse_resource_id(i))
        else:
            raise CLIError('Invalid id "{}", as it has no group or subscription field'.format(i))

    if len({r['subscription'] for r in resources}) > 1:
        raise CLIError('All resources should be under the same subscription')
    if len({r['resource_group'] for r in resources}) > 1:
        raise CLIError('All resources should be under the same group')

    rcf = _resource_client_factory(cmd.cli_ctx)
    default_subscription_id = get_subscription_id(cmd.cli_ctx)
    target = _build_resource_id(subscription=(destination_subscription_id or default_subscription_id),
                                resource_group=destination_group)

    ResourcesMoveInfo = cmd.get_models('ResourcesMoveInfo')
    resources_move_info = ResourcesMoveInfo(resources=ids, target_resource_group=target)
    return rcf.resources.begin_move_resources(resources[0]['resource_group'], parameters=resources_move_info)


def list_features(client, resource_provider_namespace=None):
    if resource_provider_namespace:
        return client.list(resource_provider_namespace=resource_provider_namespace)
    return client.list_all()


def register_feature(client, resource_provider_namespace, feature_name):
    logger.warning("Once the feature '%s' is registered, invoking 'az provider register -n %s' is required "
                   "to get the change propagated", feature_name, resource_provider_namespace)
    return client.register(resource_provider_namespace, feature_name)


def unregister_feature(client, resource_provider_namespace, feature_name):
    logger.warning("Once the feature '%s' is unregistered, invoking 'az provider register -n %s' is required "
                   "to get the change propagated", feature_name, resource_provider_namespace)
    return client.unregister(resource_provider_namespace, feature_name)


def list_feature_registrations(client, resource_provider_namespace=None):
    if resource_provider_namespace:
        return client.list_by_subscription(provider_namespace=resource_provider_namespace)
    return client.list_all_by_subscription()


def create_feature_registration(client, resource_provider_namespace, feature_name):
    return client.create_or_update(resource_provider_namespace, feature_name, {})


def delete_feature_registration(client, resource_provider_namespace, feature_name):
    return client.delete(resource_provider_namespace, feature_name)


# pylint: disable=inconsistent-return-statements,too-many-locals
def create_policy_assignment(cmd, policy=None, policy_set_definition=None,
                             name=None, display_name=None, params=None,
                             resource_group_name=None, scope=None, sku=None,
                             not_scopes=None, location=None, assign_identity=None,
                             mi_system_assigned=None, mi_user_assigned=None,
                             identity_scope=None, identity_role='Contributor', enforcement_mode='Default',
                             description=None):
    """Creates a policy assignment
    :param not_scopes: Space-separated scopes where the policy assignment does not apply.
    """
    if bool(policy) == bool(policy_set_definition):
        raise ArgumentUsageError('usage error: --policy NAME_OR_ID | '
                                 '--policy-set-definition NAME_OR_ID')
    policy_client = _resource_policy_client_factory(cmd.cli_ctx)
    subscription_id = get_subscription_id(cmd.cli_ctx)
    scope = _build_policy_scope(subscription_id, resource_group_name, scope)
    policy_id = _resolve_policy_id(cmd, policy, policy_set_definition, policy_client)
    params = _load_file_string_or_uri(params, 'params', False)

    PolicyAssignment = cmd.get_models('PolicyAssignment')
    assignment = PolicyAssignment(display_name=display_name, policy_definition_id=policy_id, scope=scope, enforcement_mode=enforcement_mode, description=description)
    assignment.parameters = params if params else None

    if cmd.supported_api_version(min_api='2017-06-01-preview'):
        if not_scopes:
            kwargs_list = []
            for id_arg in not_scopes.split(' '):
                id_parts = parse_resource_id(id_arg)
                if id_parts.get('subscription') or _is_management_group_scope(id_arg):
                    kwargs_list.append(id_arg)
                else:
                    raise InvalidArgumentValueError("Invalid resource ID value in --not-scopes: '%s'" % id_arg)
            assignment.not_scopes = kwargs_list

    identities = None
    if cmd.supported_api_version(min_api='2018-05-01'):
        if location:
            assignment.location = location
        if mi_system_assigned is not None or assign_identity is not None:
            identities = [MSI_LOCAL_ID]
        elif mi_user_assigned is not None:
            identities = [mi_user_assigned]

        identity = None
        if identities is not None:
            identity = _build_identities_info(cmd, identities, resource_group_name)
        assignment.identity = identity

    if name is None:
        name = (base64.urlsafe_b64encode(uuid.uuid4().bytes).decode())[:-2]

    createdAssignment = policy_client.policy_assignments.create(scope, name, assignment)

    # Create the identity's role assignment if requested
    if identities is not None and identity_scope:
        from azure.cli.core.commands.arm import assign_identity as _assign_identity_helper
        _assign_identity_helper(cmd.cli_ctx, lambda: createdAssignment, lambda resource: createdAssignment, identity_role, identity_scope)

    return createdAssignment


def _get_resource_id(cli_ctx, val, resource_group, resource_type, resource_namespace):
    from msrestazure.tools import resource_id
    if is_valid_resource_id(val):
        return val

    kwargs = {
        'name': val,
        'resource_group': resource_group,
        'namespace': resource_namespace,
        'type': resource_type,
        'subscription': get_subscription_id(cli_ctx)
    }
    missing_kwargs = {k: v for k, v in kwargs.items() if not v}

    return resource_id(**kwargs) if not missing_kwargs else None


def _build_identities_info(cmd, identities, resourceGroupName):
    identities = identities or []
    ResourceIdentityType = cmd.get_models('ResourceIdentityType')
    ResourceIdentity = cmd.get_models('Identity')
    identity_type = ResourceIdentityType.none
    if not identities or MSI_LOCAL_ID in identities:
        return ResourceIdentity(type=ResourceIdentityType.system_assigned)

    user_assigned_identities = [x for x in identities if x != MSI_LOCAL_ID]
    if user_assigned_identities:
        msiId = _get_resource_id(cmd.cli_ctx, user_assigned_identities[0], resourceGroupName,
                                 'userAssignedIdentities', 'Microsoft.ManagedIdentity')

        UserAssignedIdentitiesValue = cmd.get_models('UserAssignedIdentitiesValue')
        userAssignedIdentity = {msiId: UserAssignedIdentitiesValue()}
        return ResourceIdentity(type=ResourceIdentityType.user_assigned, user_assigned_identities=userAssignedIdentity)

    return ResourceIdentity(type=identity_type)


def update_policy_assignment(cmd, name=None, display_name=None, params=None,
                             resource_group_name=None, scope=None, sku=None,
                             not_scopes=None, enforcement_mode=None, description=None):
    """Updates a policy assignment
    :param not_scopes: Space-separated scopes where the policy assignment does not apply.
    """
    policy_client = _resource_policy_client_factory(cmd.cli_ctx)
    subscription_id = get_subscription_id(cmd.cli_ctx)
    scope = _build_policy_scope(subscription_id, resource_group_name, scope)
    params = _load_file_string_or_uri(params, 'params', False)

    existing_assignment = policy_client.policy_assignments.get(scope, name)
    PolicyAssignment = cmd.get_models('PolicyAssignment')
    assignment = PolicyAssignment(
        display_name=display_name if display_name is not None else existing_assignment.display_name,
        policy_definition_id=existing_assignment.policy_definition_id,
        scope=existing_assignment.scope,
        enforcement_mode=enforcement_mode if enforcement_mode is not None else existing_assignment.enforcement_mode,
        metadata=existing_assignment.metadata,
        parameters=params if params is not None else existing_assignment.parameters,
        description=description if description is not None else existing_assignment.description)

    if cmd.supported_api_version(min_api='2017-06-01-preview'):
        kwargs_list = existing_assignment.not_scopes
        if not_scopes:
            kwargs_list = []
            for id_arg in not_scopes.split(' '):
                id_parts = parse_resource_id(id_arg)
                if id_parts.get('subscription') or _is_management_group_scope(id_arg):
                    kwargs_list.append(id_arg)
                else:
                    raise InvalidArgumentValueError("Invalid resource ID value in --not-scopes: '%s'" % id_arg)
        assignment.not_scopes = kwargs_list

    if cmd.supported_api_version(min_api='2018-05-01'):
        assignment.location = existing_assignment.location
        assignment.identity = existing_assignment.identity

    if cmd.supported_api_version(min_api='2020-09-01'):
        assignment.non_compliance_messages = existing_assignment.non_compliance_messages

    return policy_client.policy_assignments.create(scope, name, assignment)


def delete_policy_assignment(cmd, name, resource_group_name=None, scope=None):
    policy_client = _resource_policy_client_factory(cmd.cli_ctx)
    subscription_id = get_subscription_id(cmd.cli_ctx)
    scope = _build_policy_scope(subscription_id, resource_group_name, scope)
    policy_client.policy_assignments.delete(scope, name)


def show_policy_assignment(cmd, name, resource_group_name=None, scope=None):
    policy_client = _resource_policy_client_factory(cmd.cli_ctx)
    subscription_id = get_subscription_id(cmd.cli_ctx)
    scope = _build_policy_scope(subscription_id, resource_group_name, scope)
    return policy_client.policy_assignments.get(scope, name)


def list_policy_assignment(cmd, disable_scope_strict_match=None, resource_group_name=None, scope=None):
    policy_client = _resource_policy_client_factory(cmd.cli_ctx)
    _scope = _build_policy_scope(get_subscription_id(cmd.cli_ctx),
                                 resource_group_name, scope)
    id_parts = parse_resource_id(_scope)
    subscription = id_parts.get('subscription')
    resource_group = id_parts.get('resource_group')
    resource_type = id_parts.get('child_type_1') or id_parts.get('type')
    resource_name = id_parts.get('child_name_1') or id_parts.get('name')
    management_group = _parse_management_group_id(scope)

    if management_group:
        result = policy_client.policy_assignments.list_for_management_group(management_group_id=management_group, filter='atScope()')
    elif all([resource_type, resource_group, subscription]):
        namespace = id_parts.get('namespace')
        parent_resource_path = '' if not id_parts.get('child_name_1') else (id_parts['type'] + '/' + id_parts['name'])
        result = policy_client.policy_assignments.list_for_resource(
            resource_group, namespace,
            parent_resource_path, resource_type, resource_name)
    elif resource_group:
        result = policy_client.policy_assignments.list_for_resource_group(resource_group)
    elif subscription:
        result = policy_client.policy_assignments.list()
    elif scope:
        raise InvalidArgumentValueError('usage error `--scope`: must be a fully qualified ARM ID.')
    else:
        raise ArgumentUsageError('usage error: --scope ARM_ID | --resource-group NAME')

    if not disable_scope_strict_match:
        result = [i for i in result if _scope.lower().strip('/') == i.scope.lower().strip('/')]

    return result


def list_policy_non_compliance_message(cmd, name, scope=None, resource_group_name=None):
    policy_client = _resource_policy_client_factory(cmd.cli_ctx)
    subscription_id = get_subscription_id(cmd.cli_ctx)
    scope = _build_policy_scope(subscription_id, resource_group_name, scope)
    return policy_client.policy_assignments.get(scope, name).non_compliance_messages


def create_policy_non_compliance_message(cmd, name, message, scope=None, resource_group_name=None,
                                         policy_definition_reference_id=None):
    policy_client = _resource_policy_client_factory(cmd.cli_ctx)
    subscription_id = get_subscription_id(cmd.cli_ctx)
    scope = _build_policy_scope(subscription_id, resource_group_name, scope)

    assignment = policy_client.policy_assignments.get(scope, name)

    NonComplianceMessage = cmd.get_models('NonComplianceMessage')
    created_message = NonComplianceMessage(message=message, policy_definition_reference_id=policy_definition_reference_id)
    if not assignment.non_compliance_messages:
        assignment.non_compliance_messages = []
    assignment.non_compliance_messages.append(created_message)

    return policy_client.policy_assignments.create(scope, name, assignment).non_compliance_messages


def delete_policy_non_compliance_message(cmd, name, message, scope=None, resource_group_name=None,
                                         policy_definition_reference_id=None):
    policy_client = _resource_policy_client_factory(cmd.cli_ctx)
    subscription_id = get_subscription_id(cmd.cli_ctx)
    scope = _build_policy_scope(subscription_id, resource_group_name, scope)

    assignment = policy_client.policy_assignments.get(scope, name)

    NonComplianceMessage = cmd.get_models('NonComplianceMessage')
    message_to_remove = NonComplianceMessage(message=message, policy_definition_reference_id=policy_definition_reference_id)
    if assignment.non_compliance_messages:
        assignment.non_compliance_messages = [existingMessage for existingMessage in assignment.non_compliance_messages if not _is_non_compliance_message_equivalent(existingMessage, message_to_remove)]

    return policy_client.policy_assignments.create(scope, name, assignment).non_compliance_messages


def _is_non_compliance_message_equivalent(first, second):
    first_message = '' if first.message is None else first.message
    seccond_message = '' if second.message is None else second.message
    first_reference_id = '' if first.policy_definition_reference_id is None else first.policy_definition_reference_id
    second_reference_id = '' if second.policy_definition_reference_id is None else second.policy_definition_reference_id

    return first_message.lower() == seccond_message.lower() and first_reference_id.lower() == second_reference_id.lower()


def set_identity(cmd, name, scope=None, resource_group_name=None,
                 mi_system_assigned=None, mi_user_assigned=None,
                 identity_role='Contributor', identity_scope=None):
    policy_client = _resource_policy_client_factory(cmd.cli_ctx)
    subscription_id = get_subscription_id(cmd.cli_ctx)
    scope = _build_policy_scope(subscription_id, resource_group_name, scope)
    # Backward compatibility that assign system assigned MSI when none specified.
    identities = None
    if mi_system_assigned is not None or mi_user_assigned is None:
        identities = [MSI_LOCAL_ID]
    else:
        identities = [mi_user_assigned]

    def getter():
        return policy_client.policy_assignments.get(scope, name)

    def setter(policyAssignment):
        policyAssignment.identity = _build_identities_info(cmd, identities, resource_group_name)
        return policy_client.policy_assignments.create(scope, name, policyAssignment)

    from azure.cli.core.commands.arm import assign_identity as _assign_identity_helper
    updatedAssignment = _assign_identity_helper(cmd.cli_ctx, getter, setter, identity_role, identity_scope)
    return updatedAssignment.identity


def show_identity(cmd, name, scope=None, resource_group_name=None):
    policy_client = _resource_policy_client_factory(cmd.cli_ctx)
    subscription_id = get_subscription_id(cmd.cli_ctx)
    scope = _build_policy_scope(subscription_id, resource_group_name, scope)
    return policy_client.policy_assignments.get(scope, name).identity


def remove_identity(cmd, name, scope=None, resource_group_name=None):
    policy_client = _resource_policy_client_factory(cmd.cli_ctx)
    subscription_id = get_subscription_id(cmd.cli_ctx)
    scope = _build_policy_scope(subscription_id, resource_group_name, scope)
    policyAssignment = policy_client.policy_assignments.get(scope, name)

    ResourceIdentityType = cmd.get_models('ResourceIdentityType')
    ResourceIdentity = cmd.get_models('Identity')
    policyAssignment.identity = ResourceIdentity(type=ResourceIdentityType.none)
    policyAssignment = policy_client.policy_assignments.create(scope, name, policyAssignment)
    return policyAssignment.identity


def enforce_mutually_exclusive(subscription, management_group):
    if subscription and management_group:
        raise IncorrectUsageError('cannot provide both --subscription and --management-group')


def create_policy_definition(cmd, name, rules=None, params=None, display_name=None, description=None, mode=None,
                             metadata=None, subscription=None, management_group=None):
    rules = _load_file_string_or_uri(rules, 'rules')
    params = _load_file_string_or_uri(params, 'params', False)

    PolicyDefinition = cmd.get_models('PolicyDefinition')
    parameters = PolicyDefinition(policy_rule=rules, parameters=params, description=description,
                                  display_name=display_name)
    if cmd.supported_api_version(min_api='2016-12-01'):
        parameters.mode = mode
    if cmd.supported_api_version(min_api='2017-06-01-preview'):
        parameters.metadata = metadata
    if cmd.supported_api_version(min_api='2018-03-01'):
        enforce_mutually_exclusive(subscription, management_group)
        if management_group:
            policy_client = _resource_policy_client_factory(cmd.cli_ctx)
            return policy_client.policy_definitions.create_or_update_at_management_group(name, management_group, parameters)
        if subscription:
            subscription_id = _get_subscription_id_from_subscription(cmd.cli_ctx, subscription)
            policy_client = get_mgmt_service_client(cmd.cli_ctx, ResourceType.MGMT_RESOURCE_POLICY,
                                                    subscription_id=subscription_id)
            return policy_client.policy_definitions.create_or_update(name, parameters)

    policy_client = _resource_policy_client_factory(cmd.cli_ctx)
    return policy_client.policy_definitions.create_or_update(name, parameters)


def create_policy_setdefinition(cmd, name, definitions, params=None, display_name=None, description=None,
                                subscription=None, management_group=None, definition_groups=None, metadata=None):

    definitions = _load_file_string_or_uri(definitions, 'definitions')
    params = _load_file_string_or_uri(params, 'params', False)
    definition_groups = _load_file_string_or_uri(definition_groups, 'definition_groups', False)

    PolicySetDefinition = cmd.get_models('PolicySetDefinition')
    parameters = PolicySetDefinition(policy_definitions=definitions, parameters=params, description=description,
                                     display_name=display_name, policy_definition_groups=definition_groups)

    if cmd.supported_api_version(min_api='2017-06-01-preview'):
        parameters.metadata = metadata
    if cmd.supported_api_version(min_api='2018-03-01'):
        enforce_mutually_exclusive(subscription, management_group)
        if management_group:
            policy_client = _resource_policy_client_factory(cmd.cli_ctx)
            return policy_client.policy_set_definitions.create_or_update_at_management_group(name, management_group, parameters)
        if subscription:
            subscription_id = _get_subscription_id_from_subscription(cmd.cli_ctx, subscription)
            policy_client = get_mgmt_service_client(cmd.cli_ctx, ResourceType.MGMT_RESOURCE_POLICY,
                                                    subscription_id=subscription_id)
            return policy_client.policy_set_definitions.create_or_update(name, parameters)

    policy_client = _resource_policy_client_factory(cmd.cli_ctx)
    return policy_client.policy_set_definitions.create_or_update(name, parameters)


def get_policy_definition(cmd, policy_definition_name, subscription=None, management_group=None):
    policy_client = _resource_policy_client_factory(cmd.cli_ctx)
    return _get_custom_or_builtin_policy(cmd, policy_client, policy_definition_name, subscription, management_group)


def get_policy_setdefinition(cmd, policy_set_definition_name, subscription=None, management_group=None):
    policy_client = _resource_policy_client_factory(cmd.cli_ctx)
    return _get_custom_or_builtin_policy(cmd, policy_client, policy_set_definition_name, subscription, management_group, True)


def list_policy_definition(cmd, subscription=None, management_group=None):

    if cmd.supported_api_version(min_api='2018-03-01'):
        enforce_mutually_exclusive(subscription, management_group)
        if management_group:
            policy_client = _resource_policy_client_factory(cmd.cli_ctx)
            return policy_client.policy_definitions.list_by_management_group(management_group)
        if subscription:
            subscription_id = _get_subscription_id_from_subscription(cmd.cli_ctx, subscription)
            policy_client = get_mgmt_service_client(cmd.cli_ctx, ResourceType.MGMT_RESOURCE_POLICY,
                                                    subscription_id=subscription_id)
            return policy_client.policy_definitions.list()

    policy_client = _resource_policy_client_factory(cmd.cli_ctx)
    return policy_client.policy_definitions.list()


def list_policy_setdefinition(cmd, subscription=None, management_group=None):
    if cmd.supported_api_version(min_api='2018-03-01'):
        enforce_mutually_exclusive(subscription, management_group)
        if management_group:
            policy_client = _resource_policy_client_factory(cmd.cli_ctx)
            return policy_client.policy_set_definitions.list_by_management_group(management_group)
        if subscription:
            subscription_id = _get_subscription_id_from_subscription(cmd.cli_ctx, subscription)
            policy_client = get_mgmt_service_client(cmd.cli_ctx, ResourceType.MGMT_RESOURCE_POLICY,
                                                    subscription_id=subscription_id)
            return policy_client.policy_set_definitions.list()

    policy_client = _resource_policy_client_factory(cmd.cli_ctx)
    return policy_client.policy_set_definitions.list()


def delete_policy_definition(cmd, policy_definition_name, subscription=None, management_group=None):
    if cmd.supported_api_version(min_api='2018-03-01'):
        enforce_mutually_exclusive(subscription, management_group)
        if management_group:
            policy_client = _resource_policy_client_factory(cmd.cli_ctx)
            return policy_client.policy_definitions.delete_at_management_group(policy_definition_name, management_group)
        if subscription:
            subscription_id = _get_subscription_id_from_subscription(cmd.cli_ctx, subscription)
            policy_client = get_mgmt_service_client(cmd.cli_ctx, ResourceType.MGMT_RESOURCE_POLICY,
                                                    subscription_id=subscription_id)
            return policy_client.policy_definitions.delete(policy_definition_name)

    policy_client = _resource_policy_client_factory(cmd.cli_ctx)
    return policy_client.policy_definitions.delete(policy_definition_name)


def delete_policy_setdefinition(cmd, policy_set_definition_name, subscription=None, management_group=None):
    if cmd.supported_api_version(min_api='2018-03-01'):
        enforce_mutually_exclusive(subscription, management_group)
        if management_group:
            policy_client = _resource_policy_client_factory(cmd.cli_ctx)
            return policy_client.policy_set_definitions.delete_at_management_group(policy_set_definition_name,
                                                                                   management_group)
        if subscription:
            subscription_id = _get_subscription_id_from_subscription(cmd.cli_ctx, subscription)
            policy_client = get_mgmt_service_client(cmd.cli_ctx, ResourceType.MGMT_RESOURCE_POLICY,
                                                    subscription_id=subscription_id)
            return policy_client.policy_set_definitions.delete(policy_set_definition_name)

    policy_client = _resource_policy_client_factory(cmd.cli_ctx)
    return policy_client.policy_set_definitions.delete(policy_set_definition_name)


def update_policy_definition(cmd, policy_definition_name, rules=None, params=None,
                             display_name=None, description=None, metadata=None, mode=None,
                             subscription=None, management_group=None):

    rules = _load_file_string_or_uri(rules, 'rules', False)
    params = _load_file_string_or_uri(params, 'params', False)

    policy_client = _resource_policy_client_factory(cmd.cli_ctx)
    definition = _get_custom_or_builtin_policy(cmd, policy_client, policy_definition_name, subscription, management_group)
    # pylint: disable=line-too-long,no-member

    PolicyDefinition = cmd.get_models('PolicyDefinition')
    parameters = PolicyDefinition(
        policy_rule=rules if rules is not None else definition.policy_rule,
        parameters=params if params is not None else definition.parameters,
        display_name=display_name if display_name is not None else definition.display_name,
        description=description if description is not None else definition.description,
        metadata=metadata if metadata is not None else definition.metadata)

    if cmd.supported_api_version(min_api='2016-12-01'):
        parameters.mode = mode
    if cmd.supported_api_version(min_api='2018-03-01'):
        enforce_mutually_exclusive(subscription, management_group)
        if management_group:
            return policy_client.policy_definitions.create_or_update_at_management_group(policy_definition_name, management_group, parameters)
        if subscription:
            subscription_id = _get_subscription_id_from_subscription(cmd.cli_ctx, subscription)
            policy_client = get_mgmt_service_client(cmd.cli_ctx, ResourceType.MGMT_RESOURCE_POLICY,
                                                    subscription_id=subscription_id)
            return policy_client.policy_definitions.create_or_update(policy_definition_name, parameters)

    return policy_client.policy_definitions.create_or_update(policy_definition_name, parameters)


def update_policy_setdefinition(cmd, policy_set_definition_name, definitions=None, params=None,
                                display_name=None, description=None,
                                subscription=None, management_group=None, definition_groups=None, metadata=None):

    definitions = _load_file_string_or_uri(definitions, 'definitions', False)
    params = _load_file_string_or_uri(params, 'params', False)
    definition_groups = _load_file_string_or_uri(definition_groups, 'definition_groups', False)

    policy_client = _resource_policy_client_factory(cmd.cli_ctx)
    definition = _get_custom_or_builtin_policy(cmd, policy_client, policy_set_definition_name, subscription, management_group, True)
    # pylint: disable=line-too-long,no-member
    PolicySetDefinition = cmd.get_models('PolicySetDefinition')
    parameters = PolicySetDefinition(
        policy_definitions=definitions if definitions is not None else definition.policy_definitions,
        description=description if description is not None else definition.description,
        display_name=display_name if display_name is not None else definition.display_name,
        parameters=params if params is not None else definition.parameters,
        policy_definition_groups=definition_groups if definition_groups is not None else definition.policy_definition_groups,
        metadata=metadata if metadata is not None else definition.metadata)

    if cmd.supported_api_version(min_api='2018-03-01'):
        enforce_mutually_exclusive(subscription, management_group)
        if management_group:
            return policy_client.policy_set_definitions.create_or_update_at_management_group(policy_set_definition_name, management_group, parameters)
        if subscription:
            subscription_id = _get_subscription_id_from_subscription(cmd.cli_ctx, subscription)
            policy_client = get_mgmt_service_client(cmd.cli_ctx, ResourceType.MGMT_RESOURCE_POLICY,
                                                    subscription_id=subscription_id)
            return policy_client.policy_set_definitions.create_or_update(policy_set_definition_name, parameters)

    return policy_client.policy_set_definitions.create_or_update(policy_set_definition_name, parameters)


def create_policy_exemption(cmd, name, policy_assignment=None, exemption_category=None,
                            policy_definition_reference_ids=None, expires_on=None,
                            display_name=None, description=None, resource_group_name=None, scope=None,
                            metadata=None):
    if policy_assignment is None:
        raise RequiredArgumentMissingError('--policy_assignment is required')
    if exemption_category is None:
        raise RequiredArgumentMissingError('--exemption_category is required')

    policy_client = _resource_policy_client_factory(cmd.cli_ctx)
    subscription_id = get_subscription_id(cmd.cli_ctx)
    scope = _build_policy_scope(subscription_id, resource_group_name, scope)
    PolicyExemption = cmd.get_models('PolicyExemption')
    exemption = PolicyExemption(policy_assignment_id=policy_assignment, policy_definition_reference_ids=policy_definition_reference_ids,
                                exemption_category=exemption_category, expires_on=expires_on,
                                display_name=display_name, description=description, metadata=metadata)
    createdExemption = policy_client.policy_exemptions.create_or_update(scope, name, exemption)
    return createdExemption


def update_policy_exemption(cmd, name, exemption_category=None,
                            policy_definition_reference_ids=None, expires_on=None,
                            display_name=None, description=None, resource_group_name=None, scope=None,
                            metadata=None):
    policy_client = _resource_policy_client_factory(cmd.cli_ctx)
    subscription_id = get_subscription_id(cmd.cli_ctx)
    scope = _build_policy_scope(subscription_id, resource_group_name, scope)
    PolicyExemption = cmd.get_models('PolicyExemption')
    exemption = policy_client.policy_exemptions.get(scope, name)
    parameters = PolicyExemption(
        policy_assignment_id=exemption.policy_assignment_id,
        policy_definition_reference_ids=policy_definition_reference_ids if policy_definition_reference_ids is not None else exemption.policy_definition_reference_ids,
        exemption_category=exemption_category if exemption_category is not None else exemption.exemption_category,
        expires_on=expires_on if expires_on is not None else exemption.expires_on,
        display_name=display_name if display_name is not None else exemption.display_name,
        description=description if description is not None else exemption.description,
        metadata=metadata if metadata is not None else exemption.metadata)
    updatedExemption = policy_client.policy_exemptions.create_or_update(scope, name, parameters)
    return updatedExemption


def delete_policy_exemption(cmd, name, resource_group_name=None, scope=None):
    policy_client = _resource_policy_client_factory(cmd.cli_ctx)
    subscription_id = get_subscription_id(cmd.cli_ctx)
    scope = _build_policy_scope(subscription_id, resource_group_name, scope)
    policy_client.policy_exemptions.delete(scope, name)


def get_policy_exemption(cmd, name, resource_group_name=None, scope=None):
    policy_client = _resource_policy_client_factory(cmd.cli_ctx)
    subscription_id = get_subscription_id(cmd.cli_ctx)
    scope = _build_policy_scope(subscription_id, resource_group_name, scope)
    return policy_client.policy_exemptions.get(scope, name)


def list_policy_exemption(cmd, disable_scope_strict_match=None, resource_group_name=None, scope=None):
    policy_client = _resource_policy_client_factory(cmd.cli_ctx)
    _scope = _build_policy_scope(get_subscription_id(cmd.cli_ctx),
                                 resource_group_name, scope)
    id_parts = parse_resource_id(_scope)
    subscription = id_parts.get('subscription')
    resource_group = id_parts.get('resource_group')
    resource_type = id_parts.get('child_type_1') or id_parts.get('type')
    resource_name = id_parts.get('child_name_1') or id_parts.get('name')
    management_group = _parse_management_group_id(scope)

    if management_group:
        result = policy_client.policy_exemptions.list_for_management_group(management_group_id=management_group, filter='atScope()')
    elif all([resource_type, resource_group, subscription]):
        namespace = id_parts.get('namespace')
        parent_resource_path = '' if not id_parts.get('child_name_1') else (id_parts['type'] + '/' + id_parts['name'])
        result = policy_client.policy_exemptions.list_for_resource(
            resource_group, namespace,
            parent_resource_path, resource_type, resource_name)
    elif resource_group:
        result = policy_client.policy_exemptions.list_for_resource_group(resource_group)
    elif subscription:
        result = policy_client.policy_exemptions.list()
    elif scope:
        raise InvalidArgumentValueError('usage error `--scope`: must be a fully qualified ARM ID.')
    else:
        raise ArgumentUsageError('usage error: --scope ARM_ID | --resource-group NAME')

    if not disable_scope_strict_match:
        result = [i for i in result if i.id.lower().strip('/').startswith(_scope.lower().strip('/') + "/providers/microsoft.authorization/policyexemptions")]

    return result


def _register_rp(cli_ctx, subscription_id=None):
    rp = "Microsoft.Management"
    import time
    rcf = get_mgmt_service_client(
        cli_ctx,
        ResourceType.MGMT_RESOURCE_RESOURCES,
        subscription_id)
    rcf.providers.register(rp)
    while True:
        time.sleep(10)
        rp_info = rcf.providers.get(rp)
        if rp_info.registration_state == 'Registered':
            break


def _get_subscription_id_from_subscription(cli_ctx, subscription):  # pylint: disable=inconsistent-return-statements
    from azure.cli.core._profile import Profile
    profile = Profile(cli_ctx=cli_ctx)
    subscriptions_list = profile.load_cached_subscriptions()
    for sub in subscriptions_list:
        if subscription in (sub['id'], sub['name']):
            return sub['id']
    raise CLIError("Subscription not found in the current context.")


def _get_parent_id_from_parent(parent):
    if parent is None or _is_management_group_scope(parent):
        return parent
    return "/providers/Microsoft.Management/managementGroups/" + parent


def _is_management_group_scope(scope):
    return scope is not None and scope.lower().startswith("/providers/microsoft.management/managementgroups")


def cli_managementgroups_get_tenant_backfill_status(
        cmd,
        client):
    return client.tenant_backfill_status()


def cli_managementgroups_start_tenant_backfill(
        cmd,
        client):
    return client.start_tenant_backfill()


def cli_managementgroups_get_name_availability(cmd, client, group_name):
    from azure.mgmt.managementgroups.models import CheckNameAvailabilityRequest
    checkNameAvailabilityRequest = CheckNameAvailabilityRequest(name=group_name)
    return client.check_name_availability(checkNameAvailabilityRequest)


def cli_managementgroups_group_list(cmd, client, no_register=False):
    if not no_register:
        _register_rp(cmd.cli_ctx)
    return client.list()


def cli_managementgroups_group_show(
        cmd,
        client,
        group_name,
        expand=False,
        recurse=False,
        no_register=False):
    if not no_register:
        _register_rp(cmd.cli_ctx)
    if expand:
        return client.get(group_name, "children", recurse)
    return client.get(group_name)


def cli_managementgroups_group_create(
        cmd,
        client,
        group_name,
        display_name=None,
        parent=None,
        no_register=False):
    if not no_register:
        _register_rp(cmd.cli_ctx)
    parent_id = _get_parent_id_from_parent(parent)
    from azure.mgmt.managementgroups.models import (
        CreateManagementGroupRequest, CreateManagementGroupDetails, CreateParentGroupInfo)
    create_parent_grp_info = CreateParentGroupInfo(id=parent_id)
    create_mgmt_grp_details = CreateManagementGroupDetails(parent=create_parent_grp_info)
    create_mgmt_grp_request = CreateManagementGroupRequest(
        name=group_name,
        display_name=display_name,
        details=create_mgmt_grp_details)
    return client.begin_create_or_update(group_name, create_mgmt_grp_request)


def cli_managementgroups_group_update_custom_func(
        instance,
        display_name=None,
        parent_id=None):
    parent_group_id = _get_parent_id_from_parent(parent_id)
    instance.display_name = display_name
    instance.parent_group_id = parent_group_id
    return instance


def cli_managementgroups_group_update_get():
    from azure.mgmt.managementgroups.models import PatchManagementGroupRequest
    update_parameters = PatchManagementGroupRequest(display_name=None, parent_group_id=None)
    return update_parameters


def cli_managementgroups_group_update_set(
        cmd, client, group_name, parameters=None):
    return client.update(group_name, parameters)


def cli_managementgroups_group_delete(cmd, client, group_name, no_register=False):
    if not no_register:
        _register_rp(cmd.cli_ctx)
    return client.begin_delete(group_name)


def cli_managementgroups_subscription_add(
        cmd, client, group_name, subscription):
    subscription_id = _get_subscription_id_from_subscription(
        cmd.cli_ctx, subscription)
    return client.create(group_name, subscription_id)


def cli_managementgroups_subscription_show(
        cmd,
        client,
        group_name,
        subscription):
    subscription_id = _get_subscription_id_from_subscription(cmd.cli_ctx, subscription)
    return client.get_subscription(group_name, subscription_id)


def cli_managementgroups_subscription_show_sub_under_mg(
        cmd,
        client,
        group_name):
    return client.get_subscriptions_under_management_group(group_name)


def cli_managementgroups_subscription_remove(
        cmd, client, group_name, subscription):
    subscription_id = _get_subscription_id_from_subscription(
        cmd.cli_ctx, subscription)
    return client.delete(group_name, subscription_id)


def cli_managementgroups_entities_list(
        cmd,
        client):
    return client.list()


def cli_hierarchy_settings_list(
        cmd,
        client,
        group_name):
    return client.list(group_name)


def cli_hierarchy_settings_create(
        cmd,
        client,
        group_name,
        require_authorization_for_group_creation=None,
        default_management_group=None):
    from azure.mgmt.managementgroups.models import CreateOrUpdateSettingsRequest
    create_or_update_parameters = CreateOrUpdateSettingsRequest(require_authorization_for_group_creation=require_authorization_for_group_creation, default_management_group=default_management_group)
    return client.create_or_update(group_name, create_or_update_parameters)


def cli_hierarchy_settings_delete(
        cmd,
        client,
        group_name):
    return client.delete(group_name)


def cli_hierarchysettings_group_update_custom_func(
        instance,
        require_authorization_for_group_creation=None,
        default_management_group=None):
    instance.require_authorization_for_group_creation = require_authorization_for_group_creation
    instance.default_management_group = default_management_group
    return instance


def cli_hierarchysettings_group_update_get():
    from azure.mgmt.managementgroups.models import CreateOrUpdateSettingsRequest
    update_parameters = CreateOrUpdateSettingsRequest(require_authorization_for_group_creation=None, default_management_group=None)
    return update_parameters


def cli_hierarchysettings_group_update_set(
        cmd, client, group_name, parameters=None):
    return client.update(group_name, parameters)


# region Locks


def _validate_lock_params_match_lock(
        lock_client, name, resource_group, resource_provider_namespace, parent_resource_path,
        resource_type, resource_name):
    """
    Locks are scoped to subscription, resource group or resource.
    However, the az list command returns all locks for the current scopes
    and all lower scopes (e.g. resource group level also includes resource locks).
    This can lead to a confusing user experience where the user specifies a lock
    name and assumes that it will work, even if they haven't given the right
    scope. This function attempts to validate the parameters and help the
    user find the right scope, by first finding the lock, and then infering
    what it's parameters should be.
    """
    locks = lock_client.management_locks.list_at_subscription_level()
    found_count = 0  # locks at different levels can have the same name
    lock_resource_id = None
    for lock in locks:
        if lock.name == name:
            found_count = found_count + 1
            lock_resource_id = lock.id
    if found_count == 1:
        # If we only found one lock, let's validate that the parameters are correct,
        # if we found more than one, we'll assume the user knows what they're doing
        # TODO: Add validation for that case too?
        resource = parse_resource_id(lock_resource_id)
        _resource_group = resource.get('resource_group', None)
        _resource_namespace = resource.get('namespace', None)
        if _resource_group is None:
            return
        if resource_group != _resource_group:
            raise CLIError(
                'Unexpected --resource-group for lock {}, expected {}'.format(
                    name, _resource_group))
        if _resource_namespace is None or _resource_namespace == 'Microsoft.Authorization':
            return
        if resource_provider_namespace != _resource_namespace:
            raise CLIError(
                'Unexpected --namespace for lock {}, expected {}'.format(name, _resource_namespace))
        if resource.get('child_type_2', None) is None:
            _resource_type = resource.get('type', None)
            _resource_name = resource.get('name', None)
        else:
            if resource.get('child_type_3', None) is None:
                _resource_type = resource.get('child_type_1', None)
                _resource_name = resource.get('child_name_1', None)
                parent = (resource['type'] + '/' + resource['name'])
            else:
                _resource_type = resource.get('child_type_2', None)
                _resource_name = resource.get('child_name_2', None)
                parent = (resource['type'] + '/' + resource['name'] + '/' +
                          resource['child_type_1'] + '/' + resource['child_name_1'])
            if parent != parent_resource_path:
                raise CLIError(
                    'Unexpected --parent for lock {}, expected {}'.format(
                        name, parent))
        if resource_type != _resource_type:
            raise CLIError('Unexpected --resource-type for lock {}, expected {}'.format(
                name, _resource_type))
        if resource_name != _resource_name:
            raise CLIError('Unexpected --resource-name for lock {}, expected {}'.format(
                name, _resource_name))


def list_locks(cmd, resource_group=None,
               resource_provider_namespace=None, parent_resource_path=None, resource_type=None,
               resource_name=None, filter_string=None):
    """
    :param resource_provider_namespace: Name of a resource provider.
    :type resource_provider_namespace: str
    :param parent_resource_path: Path to a parent resource
    :type parent_resource_path: str
    :param resource_type: The type for the resource with the lock.
    :type resource_type: str
    :param resource_name: Name of a resource that has a lock.
    :type resource_name: str
    :param filter_string: A query filter to use to restrict the results.
    :type filter_string: str
    """
    lock_client = _resource_lock_client_factory(cmd.cli_ctx)
    lock_resource = _extract_lock_params(resource_group, resource_provider_namespace,
                                         resource_type, resource_name)
    resource_group = lock_resource[0]
    resource_name = lock_resource[1]
    resource_provider_namespace = lock_resource[2]
    resource_type = lock_resource[3]

    if resource_group is None:
        return lock_client.management_locks.list_at_subscription_level(filter=filter_string)
    if resource_name is None:
        return lock_client.management_locks.list_at_resource_group_level(
            resource_group, filter=filter_string)
    return lock_client.management_locks.list_at_resource_level(
        resource_group, resource_provider_namespace, parent_resource_path or '', resource_type,
        resource_name, filter=filter_string)


# pylint: disable=inconsistent-return-statements
def get_lock(cmd, lock_name=None, resource_group=None, resource_provider_namespace=None,
             parent_resource_path=None, resource_type=None, resource_name=None, ids=None):
    """
    :param name: The name of the lock.
    :type name: str
    """
    if ids:
        kwargs_list = []
        for id_arg in ids:
            try:
                kwargs_list.append(_parse_lock_id(id_arg))
            except AttributeError:
                logger.error('az lock show: error: argument --ids: invalid ResourceId value: \'%s\'', id_arg)
                return
        results = [get_lock(cmd, **kwargs) for kwargs in kwargs_list]
        return results[0] if len(results) == 1 else results

    lock_client = _resource_lock_client_factory(cmd.cli_ctx)

    lock_resource = _extract_lock_params(resource_group, resource_provider_namespace,
                                         resource_type, resource_name)

    resource_group = lock_resource[0]
    resource_name = lock_resource[1]
    resource_provider_namespace = lock_resource[2]
    resource_type = lock_resource[3]

    _validate_lock_params_match_lock(lock_client, lock_name, resource_group,
                                     resource_provider_namespace, parent_resource_path,
                                     resource_type, resource_name)

    if resource_group is None:
        return _call_subscription_get(cmd, lock_client, lock_name)
    if resource_name is None:
        return lock_client.management_locks.get_at_resource_group_level(resource_group, lock_name)
    if cmd.supported_api_version(max_api='2015-01-01'):
        lock_list = list_locks(resource_group, resource_provider_namespace, parent_resource_path,
                               resource_type, resource_name)
        return next((lock for lock in lock_list if lock.name == lock_name), None)
    return lock_client.management_locks.get_at_resource_level(
        resource_group, resource_provider_namespace,
        parent_resource_path or '', resource_type, resource_name, lock_name)


# pylint: disable=inconsistent-return-statements
def delete_lock(cmd, lock_name=None, resource_group=None, resource_provider_namespace=None,
                parent_resource_path=None, resource_type=None, resource_name=None, ids=None):
    """
    :param name: The name of the lock.
    :type name: str
    :param resource_provider_namespace: Name of a resource provider.
    :type resource_provider_namespace: str
    :param parent_resource_path: Path to a parent resource
    :type parent_resource_path: str
    :param resource_type: The type for the resource with the lock.
    :type resource_type: str
    :param resource_name: Name of a resource that has a lock.
    :type resource_name: str
    """
    if ids:
        kwargs_list = []
        for id_arg in ids:
            try:
                kwargs_list.append(_parse_lock_id(id_arg))
            except AttributeError:
                logger.error('az lock delete: error: argument --ids: invalid ResourceId value: \'%s\'', id_arg)
                return
        results = [delete_lock(cmd, **kwargs) for kwargs in kwargs_list]
        return results[0] if len(results) == 1 else results

    lock_client = _resource_lock_client_factory(cmd.cli_ctx)
    lock_resource = _extract_lock_params(resource_group, resource_provider_namespace,
                                         resource_type, resource_name)
    resource_group = lock_resource[0]
    resource_name = lock_resource[1]
    resource_provider_namespace = lock_resource[2]
    resource_type = lock_resource[3]

    _validate_lock_params_match_lock(lock_client, lock_name, resource_group,
                                     resource_provider_namespace, parent_resource_path,
                                     resource_type, resource_name)

    if resource_group is None:
        return lock_client.management_locks.delete_at_subscription_level(lock_name)
    if resource_name is None:
        return lock_client.management_locks.delete_at_resource_group_level(
            resource_group, lock_name)
    return lock_client.management_locks.delete_at_resource_level(
        resource_group, resource_provider_namespace, parent_resource_path or '', resource_type,
        resource_name, lock_name)


def create_lock(cmd, lock_name, level,
                resource_group=None, resource_provider_namespace=None, notes=None,
                parent_resource_path=None, resource_type=None, resource_name=None):
    """
    :param name: The name of the lock.
    :type name: str
    :param resource_provider_namespace: Name of a resource provider.
    :type resource_provider_namespace: str
    :param parent_resource_path: Path to a parent resource
    :type parent_resource_path: str
    :param resource_type: The type for the resource with the lock.
    :type resource_type: str
    :param resource_name: Name of a resource that has a lock.
    :type resource_name: str
    :param notes: Notes about this lock.
    :type notes: str
    """
    ManagementLockObject = get_sdk(cmd.cli_ctx, ResourceType.MGMT_RESOURCE_LOCKS, 'ManagementLockObject', mod='models')
    parameters = ManagementLockObject(level=level, notes=notes, name=lock_name)

    lock_client = _resource_lock_client_factory(cmd.cli_ctx)
    lock_resource = _extract_lock_params(resource_group, resource_provider_namespace,
                                         resource_type, resource_name)
    resource_group = lock_resource[0]
    resource_name = lock_resource[1]
    resource_provider_namespace = lock_resource[2]
    resource_type = lock_resource[3]

    if resource_group is None:
        return lock_client.management_locks.create_or_update_at_subscription_level(lock_name, parameters)

    if resource_name is None:
        return lock_client.management_locks.create_or_update_at_resource_group_level(
            resource_group, lock_name, parameters)

    return lock_client.management_locks.create_or_update_at_resource_level(
        resource_group, resource_provider_namespace, parent_resource_path or '', resource_type,
        resource_name, lock_name, parameters)


# pylint: disable=inconsistent-return-statements
def update_lock(cmd, lock_name=None, resource_group=None, resource_provider_namespace=None, notes=None,
                parent_resource_path=None, resource_type=None, resource_name=None, level=None, ids=None):
    """
    Allows updates to the lock-type(level) and the notes of the lock
    """
    if ids:
        kwargs_list = []
        for id_arg in ids:
            try:
                kwargs_list.append(_parse_lock_id(id_arg))
            except AttributeError:
                logger.error('az lock update: error: argument --ids: invalid ResourceId value: \'%s\'', id_arg)
                return
        results = [update_lock(cmd, level=level, notes=notes, **kwargs) for kwargs in kwargs_list]
        return results[0] if len(results) == 1 else results

    lock_client = _resource_lock_client_factory(cmd.cli_ctx)

    lock_resource = _extract_lock_params(resource_group, resource_provider_namespace,
                                         resource_type, resource_name)

    resource_group = lock_resource[0]
    resource_name = lock_resource[1]
    resource_provider_namespace = lock_resource[2]
    resource_type = lock_resource[3]

    _validate_lock_params_match_lock(lock_client, lock_name, resource_group, resource_provider_namespace,
                                     parent_resource_path, resource_type, resource_name)

    if resource_group is None:
        params = _call_subscription_get(cmd, lock_client, lock_name)
        _update_lock_parameters(params, level, notes)
        return lock_client.management_locks.create_or_update_at_subscription_level(lock_name, params)
    if resource_name is None:
        params = lock_client.management_locks.get_at_resource_group_level(resource_group, lock_name)
        _update_lock_parameters(params, level, notes)
        return lock_client.management_locks.create_or_update_at_resource_group_level(
            resource_group, lock_name, params)
    if cmd.supported_api_version(max_api='2015-01-01'):
        lock_list = list_locks(resource_group, resource_provider_namespace, parent_resource_path,
                               resource_type, resource_name)
        return next((lock for lock in lock_list if lock.name == lock_name), None)
    params = lock_client.management_locks.get_at_resource_level(
        resource_group, resource_provider_namespace, parent_resource_path or '', resource_type,
        resource_name, lock_name)
    _update_lock_parameters(params, level, notes)
    return lock_client.management_locks.create_or_update_at_resource_level(
        resource_group, resource_provider_namespace, parent_resource_path or '', resource_type,
        resource_name, lock_name, params)
# endregion


# region ResourceLinks
def create_resource_link(cmd, link_id, target_id, notes=None):
    links_client = _resource_links_client_factory(cmd.cli_ctx).resource_links

    ResourceLink = cmd.get_models('ResourceLink')
    ResourceLinkProperties = cmd.get_models('ResourceLinkProperties')
    properties = ResourceLinkProperties(target_id=target_id, notes=notes)
    resource_link = ResourceLink(properties=properties)
    links_client.create_or_update(link_id, resource_link)


def update_resource_link(cmd, link_id, target_id=None, notes=None):
    links_client = _resource_links_client_factory(cmd.cli_ctx).resource_links
    params = links_client.get(link_id)

    ResourceLink = cmd.get_models('ResourceLink')
    ResourceLinkProperties = cmd.get_models('ResourceLinkProperties')
    # pylint: disable=no-member
    properties = ResourceLinkProperties(
        target_id=target_id if target_id is not None else params.properties.target_id,
        notes=notes if notes is not None else params.properties.notes)
    resource_link = ResourceLink(properties=properties)
    links_client.create_or_update(link_id, resource_link)


def list_resource_links(cmd, scope=None, filter_string=None):
    links_client = _resource_links_client_factory(cmd.cli_ctx).resource_links
    if scope is not None:
        return links_client.list_at_source_scope(scope, filter=filter_string)
    return links_client.list_at_subscription(filter=filter_string)
# endregion


# region tags
def get_tag_at_scope(cmd, resource_id=None):
    rcf = _resource_client_factory(cmd.cli_ctx)
    if resource_id is not None:
        return rcf.tags.get_at_scope(scope=resource_id)

    return rcf.tags.list()


def create_or_update_tag_at_scope(cmd, resource_id=None, tags=None, tag_name=None):
    rcf = _resource_client_factory(cmd.cli_ctx)
    if resource_id is not None:
        if not tags:
            raise IncorrectUsageError("Tags could not be empty.")
        Tags = cmd.get_models('Tags')
        tag_obj = Tags(tags=tags)
        TagsResource = cmd.get_models('TagsResource')
        tags_resource = TagsResource(properties=tag_obj)
        return rcf.tags.begin_create_or_update_at_scope(scope=resource_id, parameters=tags_resource)

    return rcf.tags.create_or_update(tag_name=tag_name)


def delete_tag_at_scope(cmd, resource_id=None, tag_name=None):
    rcf = _resource_client_factory(cmd.cli_ctx)
    if resource_id is not None:
        return rcf.tags.begin_delete_at_scope(scope=resource_id)

    return rcf.tags.delete(tag_name=tag_name)


def update_tag_at_scope(cmd, resource_id, tags, operation):
    rcf = _resource_client_factory(cmd.cli_ctx)
    if not tags:
        raise IncorrectUsageError("Tags could not be empty.")
    Tags = cmd.get_models('Tags')
    tag_obj = Tags(tags=tags)
    TagsPatchResource = cmd.get_models('TagsPatchResource')
    tags_resource = TagsPatchResource(properties=tag_obj, operation=operation)
    return rcf.tags.begin_update_at_scope(scope=resource_id, parameters=tags_resource)
# endregion


class _ResourceUtils:  # pylint: disable=too-many-instance-attributes
    def __init__(self, cli_ctx,
                 resource_group_name=None, resource_provider_namespace=None,
                 parent_resource_path=None, resource_type=None, resource_name=None,
                 resource_id=None, api_version=None, rcf=None, latest_include_preview=False):
        # if the resouce_type is in format 'namespace/type' split it.
        # (we don't have to do this, but commands like 'vm show' returns such values)
        if resource_type and not resource_provider_namespace and not parent_resource_path:
            parts = resource_type.split('/')
            if len(parts) > 1:
                resource_provider_namespace = parts[0]
                resource_type = parts[1]

        self.rcf = rcf or _resource_client_factory(cli_ctx)
        if api_version is None:
            if resource_id:
                api_version = _ResourceUtils._resolve_api_version_by_id(self.rcf, resource_id,
                                                                        latest_include_preview=latest_include_preview)
            else:
                _validate_resource_inputs(resource_group_name, resource_provider_namespace,
                                          resource_type, resource_name)
                api_version = _ResourceUtils.resolve_api_version(self.rcf,
                                                                 resource_provider_namespace,
                                                                 parent_resource_path,
                                                                 resource_type,
                                                                 latest_include_preview=latest_include_preview)

        self.resource_group_name = resource_group_name
        self.resource_provider_namespace = resource_provider_namespace
        self.parent_resource_path = parent_resource_path if parent_resource_path else ''
        self.resource_type = resource_type
        self.resource_name = resource_name
        self.resource_id = resource_id
        self.api_version = api_version

    def create_resource(self, properties, location, is_full_object):
        try:
            res = json.loads(properties)
        except json.decoder.JSONDecodeError as ex:
            raise CLIError('Error parsing JSON.\n{}\n{}'.format(properties, ex))

        if not is_full_object:
            if not location:
                if self.resource_id:
                    rg_name = parse_resource_id(self.resource_id)['resource_group']
                else:
                    rg_name = self.resource_group_name
                location = self.rcf.resource_groups.get(rg_name).location

            res = GenericResource(location=location, properties=res)
        elif res.get('location', None) is None:
            raise IncorrectUsageError("location of the resource is required")

        if self.resource_id:
            resource = self.rcf.resources.begin_create_or_update_by_id(self.resource_id,
                                                                       self.api_version,
                                                                       res)
        else:
            resource = self.rcf.resources.begin_create_or_update(self.resource_group_name,
                                                                 self.resource_provider_namespace,
                                                                 self.parent_resource_path,
                                                                 self.resource_type,
                                                                 self.resource_name,
                                                                 self.api_version,
                                                                 res)
        return resource

    def get_resource(self, include_response_body=False):

        def add_response_body(pipeline_response, deserialized, *kwargs):
            resource = deserialized
            response_body = {}
            try:
                response_body = pipeline_response.http_response.internal_response.content.decode()
            except AttributeError:
                pass
            setattr(resource, 'response_body', json.loads(response_body))
            return resource

        cls = None
        if include_response_body:
            cls = add_response_body

        if self.resource_id:
            resource = self.rcf.resources.get_by_id(self.resource_id, self.api_version, cls=cls)
        else:
            resource = self.rcf.resources.get(self.resource_group_name,
                                              self.resource_provider_namespace,
                                              self.parent_resource_path,
                                              self.resource_type,
                                              self.resource_name,
                                              self.api_version,
                                              cls=cls)

        return resource

    def delete(self):
        if self.resource_id:
            return self.rcf.resources.begin_delete_by_id(self.resource_id, self.api_version)
        return self.rcf.resources.begin_delete(self.resource_group_name,
                                               self.resource_provider_namespace,
                                               self.parent_resource_path,
                                               self.resource_type,
                                               self.resource_name,
                                               self.api_version)

    def update(self, parameters):
        if self.resource_id:
            return self.rcf.resources.begin_create_or_update_by_id(self.resource_id,
                                                                   self.api_version,
                                                                   parameters)
        return self.rcf.resources.begin_create_or_update(self.resource_group_name,
                                                         self.resource_provider_namespace,
                                                         self.parent_resource_path,
                                                         self.resource_type,
                                                         self.resource_name,
                                                         self.api_version,
                                                         parameters)

    def patch(self, parameters):
        if self.resource_id:
            return self.rcf.resources.begin_update_by_id(self.resource_id,
                                                         self.api_version,
                                                         parameters)
        return self.rcf.resources.begin_update(self.resource_group_name,
                                               self.resource_provider_namespace,
                                               self.parent_resource_path,
                                               self.resource_type,
                                               self.resource_name,
                                               self.api_version,
                                               parameters)

    def tag(self, tags, is_incremental=False):
        resource = self.get_resource()

        if is_incremental is True:
            if not tags:
                raise CLIError("When modifying tag incrementally, the parameters of tag must have specific values.")
            if resource.tags:
                resource.tags.update(tags)
                tags = resource.tags

        # please add the service type that needs to be requested with PATCH type here
        # for example: the properties of RecoveryServices/vaults must be filled, and a PUT request that passes back
        # to properties will fail due to the lack of properties, so the PATCH type should be used
        need_patch_service = ['Microsoft.RecoveryServices/vaults', 'Microsoft.Resources/resourceGroups',
                              'Microsoft.ContainerRegistry/registries/webhooks',
                              'Microsoft.ContainerInstance/containerGroups',
                              'Microsoft.Network/publicIPAddresses', 'Microsoft.insights/workbooks']

        if resource is not None and resource.type in need_patch_service:
            parameters = GenericResource(tags=tags)
            if self.resource_id:
                return self.rcf.resources.begin_update_by_id(self.resource_id, self.api_version, parameters)
            return self.rcf.resources.begin_update(self.resource_group_name,
                                                   self.resource_provider_namespace,
                                                   self.parent_resource_path,
                                                   self.resource_type,
                                                   self.resource_name,
                                                   self.api_version,
                                                   parameters)

        # pylint: disable=no-member
        parameters = GenericResource(
            location=resource.location,
            tags=tags,
            plan=resource.plan,
            properties=resource.properties,
            kind=resource.kind,
            managed_by=resource.managed_by,
            sku=resource.sku,
            identity=resource.identity)

        if self.resource_id:
            return self.rcf.resources.begin_create_or_update_by_id(self.resource_id, self.api_version,
                                                                   parameters)
        return self.rcf.resources.begin_create_or_update(self.resource_group_name,
                                                         self.resource_provider_namespace,
                                                         self.parent_resource_path,
                                                         self.resource_type,
                                                         self.resource_name,
                                                         self.api_version,
                                                         parameters)

    def invoke_action(self, action, request_body):
        """
        Formats Url if none provided and sends the POST request with the url and request-body.
        """
        from msrestazure.azure_operation import AzureOperationPoller

        query_parameters = {}
        serialize = self.rcf.resources._serialize  # pylint: disable=protected-access
        client = self.rcf.resources._client  # pylint: disable=protected-access

        url = '/subscriptions/{subscriptionId}/resourcegroups/{resourceGroupName}/providers/' \
            '{resourceProviderNamespace}/{parentResourcePath}/{resourceType}/{resourceName}/{action}'

        if self.resource_id:
            url = client.format_url(
                '{resource_id}/{action}',
                resource_id=self.resource_id,
                action=serialize.url("action", action, 'str'))
        else:
            url = client.format_url(
                url,
                resourceGroupName=serialize.url(
                    "resource_group_name", self.resource_group_name, 'str',
                    max_length=90, min_length=1, pattern=r'^[-\w\._\(\)]+$'),
                resourceProviderNamespace=serialize.url(
                    "resource_provider_namespace", self.resource_provider_namespace, 'str'),
                parentResourcePath=serialize.url(
                    "parent_resource_path", self.parent_resource_path, 'str', skip_quote=True),
                resourceType=serialize.url("resource_type", self.resource_type, 'str', skip_quote=True),
                resourceName=serialize.url("resource_name", self.resource_name, 'str'),
                subscriptionId=serialize.url(
                    "self._config.subscription_id", self.rcf.resources._config.subscription_id, 'str'),
                action=serialize.url("action", action, 'str'))

        # Construct parameters
        query_parameters['api-version'] = serialize.query("api_version", self.api_version, 'str')

        # Construct headers
        header_parameters = {}
        header_parameters['Content-Type'] = 'application/json; charset=utf-8'
        # This value of accept_language comes from the fixed configuration in the AzureConfiguration in track 1.
        header_parameters['accept-language'] = 'en-US'

        body_content_kwargs = {}
        body_content_kwargs['content'] = json.loads(request_body) if request_body else None

        # Construct and send request
        def long_running_send():
            request = client.post(url, query_parameters, header_parameters, **body_content_kwargs)
            pipeline_response = client._pipeline.run(request, stream=False)
            return pipeline_response.http_response.internal_response

        def get_long_running_status(status_link, headers=None):
            request = client.get(status_link, query_parameters, header_parameters)
            if headers:
                request.headers.update(headers)
            pipeline_response = client._pipeline.run(request, stream=False)
            return pipeline_response.http_response.internal_response

        def get_long_running_output(response):
            from azure.core.exceptions import HttpResponseError
            if response.status_code not in [200, 202, 204]:
                exp = HttpResponseError(response)
                exp.request_id = response.headers.get('x-ms-request-id')
                raise exp
            return response.text

        return AzureOperationPoller(long_running_send, get_long_running_output, get_long_running_status)

    @staticmethod
    def resolve_api_version(rcf, resource_provider_namespace, parent_resource_path, resource_type,
                            latest_include_preview=False):
        provider = rcf.providers.get(resource_provider_namespace)

        # If available, we will use parent resource's api-version
        resource_type_str = (parent_resource_path.split('/')[0] if parent_resource_path else resource_type)

        rt = [t for t in provider.resource_types
              if t.resource_type.lower() == resource_type_str.lower()]
        if not rt:
            raise IncorrectUsageError('Resource type {} not found.'.format(resource_type_str))
        if len(rt) == 1 and rt[0].api_versions:
            # If latest_include_preview is true,
            # the last api-version will be taken regardless of whether it is preview version or not
            if latest_include_preview:
                return rt[0].api_versions[0]
            # Take the latest stable version first.
            # if there is no stable version, the latest preview version will be taken.
            npv = [v for v in rt[0].api_versions if 'preview' not in v.lower()]
            return npv[0] if npv else rt[0].api_versions[0]
        raise IncorrectUsageError(
            'API version is required and could not be resolved for resource {}'
            .format(resource_type))

    @staticmethod
    def _resolve_api_version_by_id(rcf, resource_id, latest_include_preview=False):
        parts = parse_resource_id(resource_id)

        if len(parts) == 2 and parts['subscription'] is not None and parts['resource_group'] is not None:
            return AZURE_API_PROFILES['latest'][ResourceType.MGMT_RESOURCE_RESOURCES]

        if 'namespace' not in parts:
            raise CLIError('The type of value entered by --ids parameter is not supported.')

        namespace = parts.get('child_namespace_1', parts['namespace'])
        if parts.get('child_type_2'):
            parent = (parts['type'] + '/' + parts['name'] + '/' +
                      parts['child_type_1'] + '/' + parts['child_name_1'])
            resource_type = parts['child_type_2']
        elif parts.get('child_type_1'):
            # if the child resource has a provider namespace it is independent of the
            # parent, so set the parent to empty
            if parts.get('child_namespace_1') is not None:
                parent = ''
            else:
                parent = parts['type'] + '/' + parts['name']
            resource_type = parts['child_type_1']
        else:
            parent = None
            resource_type = parts['type']

        return _ResourceUtils.resolve_api_version(rcf, namespace, parent, resource_type,
                                                  latest_include_preview=latest_include_preview)


def install_bicep_cli(cmd, version=None, target_platform=None):
    # The parameter version is actually a git tag here.
    ensure_bicep_installation(cmd.cli_ctx, release_tag=version, target_platform=target_platform)


def uninstall_bicep_cli(cmd):
    remove_bicep_installation()


def upgrade_bicep_cli(cmd, target_platform=None):
    latest_release_tag = get_bicep_latest_release_tag()
    ensure_bicep_installation(cmd.cli_ctx, release_tag=latest_release_tag, target_platform=target_platform)


def build_bicep_file(cmd, file, stdout=None, outdir=None, outfile=None, no_restore=None):
    args = ["build", file]
    if outdir:
        args += ["--outdir", outdir]
    if outfile:
        args += ["--outfile", outfile]
    if no_restore:
        args += ["--no-restore"]
    if stdout:
        args += ["--stdout"]

    output = run_bicep_command(cmd.cli_ctx, args)

    if stdout:
        print(output)


def format_bicep_file(cmd, file, stdout=None, outdir=None, outfile=None, newline=None, indent_kind=None, indent_size=None, insert_final_newline=None):
    ensure_bicep_installation()

    minimum_supported_version = "0.12.1"
    if bicep_version_greater_than_or_equal_to(minimum_supported_version):
        args = ["format", file]
        if outdir:
            args += ["--outdir", outdir]
        if outfile:
            args += ["--outfile", outfile]
        if stdout:
            args += ["--stdout"]
        if newline:
            args += ["--newline", newline]
        if indent_kind:
            args += ["--indentKind", indent_kind]
        if indent_size:
            args += ["--indentSize", indent_size]
        if insert_final_newline:
            args += ["--insertFinalNewline", insert_final_newline]

        output = run_bicep_command(args)

        if stdout:
            print(output)
    else:
        logger.error("az bicep format could not be executed with the current version of Bicep CLI. Please upgrade Bicep CLI to v%s or later.", minimum_supported_version)


def publish_bicep_file(cmd, file, target, documentationUri=None):
    minimum_supported_version = "0.4.1008"
    if bicep_version_greater_than_or_equal_to(minimum_supported_version):
        args = ["publish", file, "--target", target]
        if documentationUri:
            minimum_supported_version_for_documentationUri_parameter = "0.14.46"
            if bicep_version_greater_than_or_equal_to(minimum_supported_version_for_documentationUri_parameter):
                args += ["--documentationUri", documentationUri]
            else:
                logger.error("az bicep publish with --documentationUri/-d parameter could not be executed with the current version of Bicep CLI. Please upgrade Bicep CLI to v%s or later.", minimum_supported_version_for_documentationUri_parameter)
        run_bicep_command(cmd.cli_ctx, args)
    else:
        logger.error("az bicep publish could not be executed with the current version of Bicep CLI. Please upgrade Bicep CLI to v%s or later.", minimum_supported_version)


def restore_bicep_file(cmd, file, force=None):
    minimum_supported_version = "0.4.1008"
    if bicep_version_greater_than_or_equal_to(minimum_supported_version):
        args = ["restore", file]
        if force:
            args += ["--force"]
        run_bicep_command(cmd.cli_ctx, args)
    else:
        logger.error("az bicep restore could not be executed with the current version of Bicep CLI. Please upgrade Bicep CLI to v%s or later.", minimum_supported_version)


def decompile_bicep_file(cmd, file, force=None):
    args = ["decompile", file]
    if force:
        args += ["--force"]
    run_bicep_command(cmd.cli_ctx, args)


def show_bicep_cli_version(cmd):
    print(run_bicep_command(cmd.cli_ctx, ["--version"], auto_install=False))


def list_bicep_cli_versions(cmd):
    return get_bicep_available_release_tags()


def generate_params_file(cmd, file, no_restore=None, outdir=None, outfile=None, stdout=None):
    minimum_supported_version = "0.7.4"
    if bicep_version_greater_than_or_equal_to(minimum_supported_version):
        args = ["generate-params", file]
        if no_restore:
            args += ["--no-restore"]
        if outdir:
            args += ["--outdir", outdir]
        if outfile:
            args += ["--outfile", outfile]
        if stdout:
            args += ["--stdout"]

        output = run_bicep_command(cmd.cli_ctx, args)

        if stdout:
            print(output)
    else:
        logger.error("az bicep generate-params could not be executed with the current version of Bicep CLI. Please upgrade Bicep CLI to v%s or later.", minimum_supported_version)


def create_resourcemanager_privatelink(
        cmd, resource_group, name, location):
    rcf = _resource_privatelinks_client_factory(cmd.cli_ctx)
    ResourceManagementPrivateLinkLocation = cmd.get_models(
        'ResourceManagementPrivateLinkLocation')
    resource_management_private_link_location = ResourceManagementPrivateLinkLocation(
        location=location)
    return rcf.resource_management_private_link.put(resource_group, name, resource_management_private_link_location)


def get_resourcemanager_privatelink(cmd, resource_group, name):
    rcf = _resource_privatelinks_client_factory(cmd.cli_ctx)
    return rcf.resource_management_private_link.get(resource_group, name)


def list_resourcemanager_privatelink(cmd, resource_group=None):
    rcf = _resource_privatelinks_client_factory(cmd.cli_ctx)
    if resource_group:
        return rcf.resource_management_private_link.list_by_resource_group(resource_group)
    return rcf.resource_management_private_link.list()


def delete_resourcemanager_privatelink(cmd, resource_group, name):
    rcf = _resource_privatelinks_client_factory(cmd.cli_ctx)
    return rcf.resource_management_private_link.delete(resource_group, name)


def create_private_link_association(cmd, management_group_id, name, privatelink, public_network_access):
    rcf = _resource_privatelinks_client_factory(cmd.cli_ctx)
    PrivateLinkProperties, PrivateLinkObject = cmd.get_models(
        'PrivateLinkAssociationProperties', 'PrivateLinkAssociationObject')
    pl = PrivateLinkObject(properties=PrivateLinkProperties(
        private_link=privatelink, public_network_access=public_network_access))
    return rcf.private_link_association.put(group_id=management_group_id, pla_id=name, parameters=pl)


def get_private_link_association(cmd, management_group_id, name):
    rcf = _resource_privatelinks_client_factory(cmd.cli_ctx)
    return rcf.private_link_association.get(group_id=management_group_id, pla_id=name)


def delete_private_link_association(cmd, management_group_id, name):
    rcf = _resource_privatelinks_client_factory(cmd.cli_ctx)
    return rcf.private_link_association.delete(group_id=management_group_id, pla_id=name)


def list_private_link_association(cmd, management_group_id):
    rcf = _resource_privatelinks_client_factory(cmd.cli_ctx)
    return rcf.private_link_association.list(group_id=management_group_id)<|MERGE_RESOLUTION|>--- conflicted
+++ resolved
@@ -1813,13 +1813,9 @@
          for id_dict in parsed_ids])
 
 
-<<<<<<< HEAD
 def patch_resource(cmd, properties=None, resource_ids=None, resource_group_name=None,
-=======
-def patch_resource(cmd, resource_ids=None, resource_group_name=None,
->>>>>>> ce8ff03b
                    resource_provider_namespace=None, parent_resource_path=None, resource_type=None,
-                   resource_name=None, api_version=None, latest_include_preview=False):
+                   resource_name=None, api_version=None, latest_include_preview=False, is_full_object=False):
     parsed_ids = _get_parsed_resource_ids(resource_ids) or [_create_parsed_id(cmd.cli_ctx,
                                                                               resource_group_name,
                                                                               resource_provider_namespace,
@@ -1827,7 +1823,6 @@
                                                                               resource_type,
                                                                               resource_name)]
 
-<<<<<<< HEAD
     res = None
     if properties:
         try:
@@ -1835,13 +1830,12 @@
         except json.decoder.JSONDecodeError as ex:
             raise CLIError('Error parsing JSON.\n{}\n{}'.format(properties, ex))
 
-    parameters = {'properties': res}
-=======
-    parameters = {}
->>>>>>> ce8ff03b
+    if not is_full_object:
+        res = GenericResource(properties=res)
+
     return _single_or_collection(
         [_get_rsrc_util_from_parsed_id(cmd.cli_ctx, id_dict, api_version, latest_include_preview)
-         .patch(parameters) for id_dict in parsed_ids]
+         .patch(res) for id_dict in parsed_ids]
     )
 
 
