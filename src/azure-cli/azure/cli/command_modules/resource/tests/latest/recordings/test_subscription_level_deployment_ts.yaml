interactions:
- request:
    body: null
    headers:
      Accept:
      - application/json
      Accept-Encoding:
      - gzip, deflate
      CommandName:
      - ts create
      Connection:
      - keep-alive
      ParameterSetName:
      - -g -n -v -l -f
      User-Agent:
<<<<<<< HEAD
      - python/3.8.9 (Windows-10-10.0.19041-SP0) msrest/0.6.21 msrest_azure/0.6.3
=======
      - python/3.8.9 (Windows-10-10.0.19041-SP0) msrest/0.6.21 msrest_azure/0.6.4
>>>>>>> c8474806
        azure-mgmt-resource/12.1.0 Azure-SDK-For-Python AZURECLI/2.22.1
      accept-language:
      - en-US
    method: GET
    uri: https://management.azure.com/subscriptions/00000000-0000-0000-0000-000000000000/resourceGroups/cli_test_template_specs_tenant_deploy000001/providers/Microsoft.Resources/templateSpecs/cli-test-sub-lvl-ts-deploy000002/versions/1.0?api-version=2019-06-01-preview
  response:
    body:
      string: '{"error":{"code":"ResourceNotFound","message":"The Resource ''Microsoft.Resources/templateSpecs/cli-test-sub-lvl-ts-deploy000002/versions/1.0''
        under resource group ''cli_test_template_specs_tenant_deploy000001'' was not
        found. For more details please go to https://aka.ms/ARMResourceNotFoundFix"}}'
    headers:
      cache-control:
      - no-cache
      content-length:
      - '354'
      content-type:
      - application/json; charset=utf-8
      date:
<<<<<<< HEAD
      - Tue, 27 Apr 2021 17:54:09 GMT
=======
      - Wed, 28 Apr 2021 03:08:11 GMT
>>>>>>> c8474806
      expires:
      - '-1'
      pragma:
      - no-cache
      strict-transport-security:
      - max-age=31536000; includeSubDomains
      x-content-type-options:
      - nosniff
      x-ms-failure-cause:
      - gateway
    status:
      code: 404
      message: Not Found
- request:
    body: null
    headers:
      Accept:
      - application/json
      Accept-Encoding:
      - gzip, deflate
      CommandName:
      - ts create
      Connection:
      - keep-alive
      ParameterSetName:
      - -g -n -v -l -f
      User-Agent:
<<<<<<< HEAD
      - python/3.8.9 (Windows-10-10.0.19041-SP0) msrest/0.6.21 msrest_azure/0.6.3
=======
      - python/3.8.9 (Windows-10-10.0.19041-SP0) msrest/0.6.21 msrest_azure/0.6.4
>>>>>>> c8474806
        azure-mgmt-resource/12.1.0 Azure-SDK-For-Python AZURECLI/2.22.1
      accept-language:
      - en-US
    method: GET
    uri: https://management.azure.com/subscriptions/00000000-0000-0000-0000-000000000000/resourceGroups/cli_test_template_specs_tenant_deploy000001/providers/Microsoft.Resources/templateSpecs/cli-test-sub-lvl-ts-deploy000002?api-version=2019-06-01-preview
  response:
    body:
      string: '{"error":{"code":"ResourceNotFound","message":"The Resource ''Microsoft.Resources/templateSpecs/cli-test-sub-lvl-ts-deploy000002''
        under resource group ''cli_test_template_specs_tenant_deploy000001'' was not
        found. For more details please go to https://aka.ms/ARMResourceNotFoundFix"}}'
    headers:
      cache-control:
      - no-cache
      content-length:
      - '341'
      content-type:
      - application/json; charset=utf-8
      date:
<<<<<<< HEAD
      - Tue, 27 Apr 2021 17:54:09 GMT
=======
      - Wed, 28 Apr 2021 03:08:12 GMT
>>>>>>> c8474806
      expires:
      - '-1'
      pragma:
      - no-cache
      strict-transport-security:
      - max-age=31536000; includeSubDomains
      x-content-type-options:
      - nosniff
      x-ms-failure-cause:
      - gateway
    status:
      code: 404
      message: Not Found
- request:
    body: '{"location": "eastus", "tags": {}}'
    headers:
      Accept:
      - application/json
      Accept-Encoding:
      - gzip, deflate
      CommandName:
      - ts create
      Connection:
      - keep-alive
      Content-Length:
      - '34'
      Content-Type:
      - application/json; charset=utf-8
      ParameterSetName:
      - -g -n -v -l -f
      User-Agent:
<<<<<<< HEAD
      - python/3.8.9 (Windows-10-10.0.19041-SP0) msrest/0.6.21 msrest_azure/0.6.3
=======
      - python/3.8.9 (Windows-10-10.0.19041-SP0) msrest/0.6.21 msrest_azure/0.6.4
>>>>>>> c8474806
        azure-mgmt-resource/12.1.0 Azure-SDK-For-Python AZURECLI/2.22.1
      accept-language:
      - en-US
    method: PUT
    uri: https://management.azure.com/subscriptions/00000000-0000-0000-0000-000000000000/resourceGroups/cli_test_template_specs_tenant_deploy000001/providers/Microsoft.Resources/templateSpecs/cli-test-sub-lvl-ts-deploy000002?api-version=2019-06-01-preview
  response:
    body:
<<<<<<< HEAD
      string: "{\r\n  \"location\": \"eastus\",\r\n  \"tags\": {},\r\n  \"systemData\"\
        : {\r\n    \"createdBy\": \"daetienn@microsoft.com\",\r\n    \"createdByType\"\
        : \"User\",\r\n    \"createdAt\": \"2021-04-27T17:54:10.4383305Z\",\r\n  \
        \  \"lastModifiedBy\": \"daetienn@microsoft.com\",\r\n    \"lastModifiedByType\"\
        : \"User\",\r\n    \"lastModifiedAt\": \"2021-04-27T17:54:10.4383305Z\"\r\n\
        \  },\r\n  \"properties\": {},\r\n  \"id\": \"/subscriptions/00000000-0000-0000-0000-000000000000/resourceGroups/cli_test_template_specs_tenant_deploy000001/providers/Microsoft.Resources/templateSpecs/cli-test-sub-lvl-ts-deploy000002\"\
        ,\r\n  \"type\": \"Microsoft.Resources/templateSpecs\",\r\n  \"name\": \"\
        cli-test-sub-lvl-ts-deploy000002\"\r\n}"
=======
      string: "{\r\n  \"location\": \"eastus\",\r\n  \"tags\": {},\r\n  \"systemData\":
        {\r\n    \"createdBy\": \"daetienn@microsoft.com\",\r\n    \"createdByType\":
        \"User\",\r\n    \"createdAt\": \"2021-04-28T03:08:13.0694653Z\",\r\n    \"lastModifiedBy\":
        \"daetienn@microsoft.com\",\r\n    \"lastModifiedByType\": \"User\",\r\n    \"lastModifiedAt\":
        \"2021-04-28T03:08:13.0694653Z\"\r\n  },\r\n  \"properties\": {},\r\n  \"id\":
        \"/subscriptions/00000000-0000-0000-0000-000000000000/resourceGroups/cli_test_template_specs_tenant_deploy000001/providers/Microsoft.Resources/templateSpecs/cli-test-sub-lvl-ts-deploy000002\",\r\n
        \ \"type\": \"Microsoft.Resources/templateSpecs\",\r\n  \"name\": \"cli-test-sub-lvl-ts-deploy000002\"\r\n}"
>>>>>>> c8474806
    headers:
      cache-control:
      - no-cache
      content-length:
      - '734'
      content-type:
      - application/json; charset=utf-8
      date:
<<<<<<< HEAD
      - Tue, 27 Apr 2021 17:54:10 GMT
=======
      - Wed, 28 Apr 2021 03:08:13 GMT
>>>>>>> c8474806
      expires:
      - '-1'
      pragma:
      - no-cache
      server:
      - Microsoft-HTTPAPI/2.0
      strict-transport-security:
      - max-age=31536000; includeSubDomains
      x-content-type-options:
      - nosniff
      x-ms-ratelimit-remaining-subscription-writes:
      - '1199'
    status:
      code: 201
      message: Created
- request:
    body: '{"location": "eastus", "properties": {"artifacts": [], "template": {"$schema":
      "https://schema.management.azure.com/schemas/2015-01-01/deploymentTemplate.json#",
      "contentVersion": "1.0.0.0", "parameters": {"storageAccountName": {"type": "string",
      "defaultValue": "armbuilddemo1801"}, "nestedRGName": {"type": "string", "defaultValue":
      "cli_test_subscription_level_deployment"}}, "variables": {}, "resources": [{"type":
      "Microsoft.Authorization/policyDefinitions", "name": "policy2", "apiVersion":
      "2016-12-01", "properties": {"policyType": "Custom", "parameters": {}, "policyRule":
      {"if": {"field": "location", "equals": "northeurope"}, "then": {"effect": "deny"}}}},
      {"type": "Microsoft.Authorization/policyAssignments", "name": "location-lock",
      "apiVersion": "2016-12-01", "dependsOn": ["policy2"], "properties": {"scope":
      "[subscription().id]", "policyDefinitionId": "[resourceId(''Microsoft.Authorization/policyDefinitions'',
      ''policy2'')]"}}, {"type": "Microsoft.Resources/resourceGroups", "name": "[parameters(''nestedRGName'')]",
      "apiVersion": "2018-05-01", "location": "WestUS", "properties": {}}, {"type":
      "Microsoft.Resources/deployments", "name": "rg-nested6", "apiVersion": "2017-05-10",
      "resourceGroup": "[parameters(''nestedRGName'')]", "dependsOn": ["[parameters(''nestedRGName'')]"],
      "properties": {"template": {"$schema": "https://schema.management.azure.com/schemas/2015-01-01/deploymentTemplate.json#",
      "contentVersion": "1.0.0.0", "parameters": {}, "variables": {}, "resources":
      [{"type": "Microsoft.Storage/storageAccounts", "name": "[parameters(''storageAccountName'')]",
      "apiVersion": "2015-06-15", "location": "East US", "properties": {"accountType":
      "Standard_LRS", "supportsHttpsTrafficOnly": true}}]}, "mode": "Incremental"}}]}},
      "tags": {}}'
    headers:
      Accept:
      - application/json
      Accept-Encoding:
      - gzip, deflate
      CommandName:
      - ts create
      Connection:
      - keep-alive
      Content-Length:
      - '1756'
      Content-Type:
      - application/json; charset=utf-8
      ParameterSetName:
      - -g -n -v -l -f
      User-Agent:
<<<<<<< HEAD
      - python/3.8.9 (Windows-10-10.0.19041-SP0) msrest/0.6.21 msrest_azure/0.6.3
=======
      - python/3.8.9 (Windows-10-10.0.19041-SP0) msrest/0.6.21 msrest_azure/0.6.4
>>>>>>> c8474806
        azure-mgmt-resource/12.1.0 Azure-SDK-For-Python AZURECLI/2.22.1
      accept-language:
      - en-US
    method: PUT
    uri: https://management.azure.com/subscriptions/00000000-0000-0000-0000-000000000000/resourceGroups/cli_test_template_specs_tenant_deploy000001/providers/Microsoft.Resources/templateSpecs/cli-test-sub-lvl-ts-deploy000002/versions/1.0?api-version=2019-06-01-preview
  response:
    body:
<<<<<<< HEAD
      string: "{\r\n  \"location\": \"eastus\",\r\n  \"tags\": {},\r\n  \"systemData\"\
        : {\r\n    \"createdBy\": \"daetienn@microsoft.com\",\r\n    \"createdByType\"\
        : \"User\",\r\n    \"createdAt\": \"2021-04-27T17:54:11.2733531Z\",\r\n  \
        \  \"lastModifiedBy\": \"daetienn@microsoft.com\",\r\n    \"lastModifiedByType\"\
        : \"User\",\r\n    \"lastModifiedAt\": \"2021-04-27T17:54:11.2733531Z\"\r\n\
        \  },\r\n  \"properties\": {\r\n    \"template\": {\r\n      \"$schema\":\
        \ \"https://schema.management.azure.com/schemas/2015-01-01/deploymentTemplate.json#\"\
        ,\r\n      \"contentVersion\": \"1.0.0.0\",\r\n      \"parameters\": {\r\n\
        \        \"storageAccountName\": {\r\n          \"type\": \"string\",\r\n\
        \          \"defaultValue\": \"armbuilddemo1801\"\r\n        },\r\n      \
        \  \"nestedRGName\": {\r\n          \"type\": \"string\",\r\n          \"\
        defaultValue\": \"cli_test_subscription_level_deployment\"\r\n        }\r\n\
        \      },\r\n      \"variables\": {},\r\n      \"resources\": [\r\n      \
        \  {\r\n          \"type\": \"Microsoft.Authorization/policyDefinitions\"\
        ,\r\n          \"name\": \"policy2\",\r\n          \"apiVersion\": \"2016-12-01\"\
        ,\r\n          \"properties\": {\r\n            \"policyType\": \"Custom\"\
        ,\r\n            \"parameters\": {},\r\n            \"policyRule\": {\r\n\
        \              \"if\": {\r\n                \"field\": \"location\",\r\n \
        \               \"equals\": \"northeurope\"\r\n              },\r\n      \
        \        \"then\": {\r\n                \"effect\": \"deny\"\r\n         \
        \     }\r\n            }\r\n          }\r\n        },\r\n        {\r\n   \
        \       \"type\": \"Microsoft.Authorization/policyAssignments\",\r\n     \
        \     \"name\": \"location-lock\",\r\n          \"apiVersion\": \"2016-12-01\"\
        ,\r\n          \"dependsOn\": [\r\n            \"policy2\"\r\n          ],\r\
        \n          \"properties\": {\r\n            \"scope\": \"[subscription().id]\"\
        ,\r\n            \"policyDefinitionId\": \"[resourceId('Microsoft.Authorization/policyDefinitions',\
        \ 'policy2')]\"\r\n          }\r\n        },\r\n        {\r\n          \"\
        type\": \"Microsoft.Resources/resourceGroups\",\r\n          \"name\": \"\
        [parameters('nestedRGName')]\",\r\n          \"apiVersion\": \"2018-05-01\"\
        ,\r\n          \"location\": \"WestUS\",\r\n          \"properties\": {}\r\
        \n        },\r\n        {\r\n          \"type\": \"Microsoft.Resources/deployments\"\
        ,\r\n          \"name\": \"rg-nested6\",\r\n          \"apiVersion\": \"2017-05-10\"\
        ,\r\n          \"resourceGroup\": \"[parameters('nestedRGName')]\",\r\n  \
        \        \"dependsOn\": [\r\n            \"[parameters('nestedRGName')]\"\r\
        \n          ],\r\n          \"properties\": {\r\n            \"template\"\
        : {\r\n              \"$schema\": \"https://schema.management.azure.com/schemas/2015-01-01/deploymentTemplate.json#\"\
        ,\r\n              \"contentVersion\": \"1.0.0.0\",\r\n              \"parameters\"\
        : {},\r\n              \"variables\": {},\r\n              \"resources\":\
        \ [\r\n                {\r\n                  \"type\": \"Microsoft.Storage/storageAccounts\"\
        ,\r\n                  \"name\": \"[parameters('storageAccountName')]\",\r\
        \n                  \"apiVersion\": \"2015-06-15\",\r\n                  \"\
        location\": \"East US\",\r\n                  \"properties\": {\r\n      \
        \              \"accountType\": \"Standard_LRS\",\r\n                    \"\
        supportsHttpsTrafficOnly\": true\r\n                  }\r\n              \
        \  }\r\n              ]\r\n            },\r\n            \"mode\": \"Incremental\"\
        \r\n          }\r\n        }\r\n      ]\r\n    }\r\n  },\r\n  \"id\": \"/subscriptions/00000000-0000-0000-0000-000000000000/resourceGroups/cli_test_template_specs_tenant_deploy000001/providers/Microsoft.Resources/templateSpecs/cli-test-sub-lvl-ts-deploy000002/versions/1.0\"\
        ,\r\n  \"type\": \"Microsoft.Resources/templateSpecs/versions\",\r\n  \"name\"\
        : \"1.0\"\r\n}"
=======
      string: "{\r\n  \"location\": \"eastus\",\r\n  \"tags\": {},\r\n  \"systemData\":
        {\r\n    \"createdBy\": \"daetienn@microsoft.com\",\r\n    \"createdByType\":
        \"User\",\r\n    \"createdAt\": \"2021-04-28T03:08:14.0695044Z\",\r\n    \"lastModifiedBy\":
        \"daetienn@microsoft.com\",\r\n    \"lastModifiedByType\": \"User\",\r\n    \"lastModifiedAt\":
        \"2021-04-28T03:08:14.0695044Z\"\r\n  },\r\n  \"properties\": {\r\n    \"template\":
        {\r\n      \"$schema\": \"https://schema.management.azure.com/schemas/2015-01-01/deploymentTemplate.json#\",\r\n
        \     \"contentVersion\": \"1.0.0.0\",\r\n      \"parameters\": {\r\n        \"storageAccountName\":
        {\r\n          \"type\": \"string\",\r\n          \"defaultValue\": \"armbuilddemo1801\"\r\n
        \       },\r\n        \"nestedRGName\": {\r\n          \"type\": \"string\",\r\n
        \         \"defaultValue\": \"cli_test_subscription_level_deployment\"\r\n
        \       }\r\n      },\r\n      \"variables\": {},\r\n      \"resources\":
        [\r\n        {\r\n          \"type\": \"Microsoft.Authorization/policyDefinitions\",\r\n
        \         \"name\": \"policy2\",\r\n          \"apiVersion\": \"2016-12-01\",\r\n
        \         \"properties\": {\r\n            \"policyType\": \"Custom\",\r\n
        \           \"parameters\": {},\r\n            \"policyRule\": {\r\n              \"if\":
        {\r\n                \"field\": \"location\",\r\n                \"equals\":
        \"northeurope\"\r\n              },\r\n              \"then\": {\r\n                \"effect\":
        \"deny\"\r\n              }\r\n            }\r\n          }\r\n        },\r\n
        \       {\r\n          \"type\": \"Microsoft.Authorization/policyAssignments\",\r\n
        \         \"name\": \"location-lock\",\r\n          \"apiVersion\": \"2016-12-01\",\r\n
        \         \"dependsOn\": [\r\n            \"policy2\"\r\n          ],\r\n
        \         \"properties\": {\r\n            \"scope\": \"[subscription().id]\",\r\n
        \           \"policyDefinitionId\": \"[resourceId('Microsoft.Authorization/policyDefinitions',
        'policy2')]\"\r\n          }\r\n        },\r\n        {\r\n          \"type\":
        \"Microsoft.Resources/resourceGroups\",\r\n          \"name\": \"[parameters('nestedRGName')]\",\r\n
        \         \"apiVersion\": \"2018-05-01\",\r\n          \"location\": \"WestUS\",\r\n
        \         \"properties\": {}\r\n        },\r\n        {\r\n          \"type\":
        \"Microsoft.Resources/deployments\",\r\n          \"name\": \"rg-nested6\",\r\n
        \         \"apiVersion\": \"2017-05-10\",\r\n          \"resourceGroup\":
        \"[parameters('nestedRGName')]\",\r\n          \"dependsOn\": [\r\n            \"[parameters('nestedRGName')]\"\r\n
        \         ],\r\n          \"properties\": {\r\n            \"template\": {\r\n
        \             \"$schema\": \"https://schema.management.azure.com/schemas/2015-01-01/deploymentTemplate.json#\",\r\n
        \             \"contentVersion\": \"1.0.0.0\",\r\n              \"parameters\":
        {},\r\n              \"variables\": {},\r\n              \"resources\": [\r\n
        \               {\r\n                  \"type\": \"Microsoft.Storage/storageAccounts\",\r\n
        \                 \"name\": \"[parameters('storageAccountName')]\",\r\n                  \"apiVersion\":
        \"2015-06-15\",\r\n                  \"location\": \"East US\",\r\n                  \"properties\":
        {\r\n                    \"accountType\": \"Standard_LRS\",\r\n                    \"supportsHttpsTrafficOnly\":
        true\r\n                  }\r\n                }\r\n              ]\r\n            },\r\n
        \           \"mode\": \"Incremental\"\r\n          }\r\n        }\r\n      ]\r\n
        \   }\r\n  },\r\n  \"id\": \"/subscriptions/00000000-0000-0000-0000-000000000000/resourceGroups/cli_test_template_specs_tenant_deploy000001/providers/Microsoft.Resources/templateSpecs/cli-test-sub-lvl-ts-deploy000002/versions/1.0\",\r\n
        \ \"type\": \"Microsoft.Resources/templateSpecs/versions\",\r\n  \"name\":
        \"1.0\"\r\n}"
>>>>>>> c8474806
    headers:
      cache-control:
      - no-cache
      content-length:
      - '3453'
      content-type:
      - application/json; charset=utf-8
      date:
<<<<<<< HEAD
      - Tue, 27 Apr 2021 17:54:11 GMT
=======
      - Wed, 28 Apr 2021 03:08:14 GMT
>>>>>>> c8474806
      expires:
      - '-1'
      pragma:
      - no-cache
      server:
      - Microsoft-HTTPAPI/2.0
      strict-transport-security:
      - max-age=31536000; includeSubDomains
      x-content-type-options:
      - nosniff
      x-ms-ratelimit-remaining-subscription-writes:
      - '1198'
    status:
      code: 201
      message: Created
- request:
    body: null
    headers:
      Accept:
      - application/json
      Accept-Encoding:
      - gzip, deflate
      CommandName:
      - deployment sub validate
      Connection:
      - keep-alive
      ParameterSetName:
      - --location --template-spec --parameters --parameters
      User-Agent:
<<<<<<< HEAD
      - python/3.8.9 (Windows-10-10.0.19041-SP0) msrest/0.6.21 msrest_azure/0.6.3
        azure-mgmt-resource/12.1.0 Azure-SDK-For-Python AZURECLI/2.22.1
      accept-language:
      - en-US
    method: GET
    uri: https://management.azure.com/subscriptions/00000000-0000-0000-0000-000000000000/providers/Microsoft.Resources?api-version=2020-10-01
  response:
    body:
      string: '{"id":"/subscriptions/00000000-0000-0000-0000-000000000000/providers/Microsoft.Resources","namespace":"Microsoft.Resources","authorization":{"applicationId":"3b990c8b-9607-4c2a-8b04-1d41985facca"},"resourceTypes":[{"resourceType":"tenants","locations":[],"apiVersions":["2020-01-01","2019-09-01","2019-05-01","2019-04-01","2019-03-01","2018-11-01","2018-09-01","2018-08-01","2018-07-01","2018-05-01","2018-02-01","2018-01-01","2017-08-01","2017-06-01","2017-05-10","2017-05-01","2017-03-01","2016-09-01","2016-07-01","2016-06-01","2016-02-01","2015-11-01","2015-01-01","2014-04-01-preview"],"apiProfiles":[{"profileVersion":"2018-06-01-profile","apiVersion":"2016-06-01"},{"profileVersion":"2019-03-01-hybrid","apiVersion":"2016-06-01"}],"capabilities":"None"},{"resourceType":"locations","locations":[],"apiVersions":["2019-09-01","2019-05-01","2019-04-01","2019-03-01","2018-11-01","2018-09-01","2018-08-01","2018-07-01","2018-05-01","2018-02-01","2018-01-01","2017-08-01","2017-06-01","2017-05-10","2017-05-01","2017-03-01","2016-09-01","2016-07-01","2016-06-01","2016-02-01","2015-11-01","2015-01-01","2014-04-01-preview"],"apiProfiles":[{"profileVersion":"2018-06-01-profile","apiVersion":"2016-06-01"},{"profileVersion":"2019-03-01-hybrid","apiVersion":"2018-05-01"}],"capabilities":"None"},{"resourceType":"operationresults","locations":[],"apiVersions":["2019-09-01","2019-05-01","2019-04-01","2019-03-01","2018-11-01","2018-09-01","2018-08-01","2018-07-01","2018-05-01","2018-02-01","2018-01-01","2017-08-01","2017-06-01","2017-05-10","2017-05-01","2017-03-01","2016-09-01","2016-07-01","2016-06-01","2016-02-01","2015-11-01","2015-01-01","2014-04-01-preview"],"apiProfiles":[{"profileVersion":"2018-06-01-profile","apiVersion":"2016-06-01"}],"capabilities":"None"},{"resourceType":"notifyResourceJobs","locations":[],"apiVersions":["2019-09-01","2019-05-01","2019-04-01","2019-03-01","2018-11-01","2018-09-01","2018-08-01","2018-07-01","2018-05-01","2018-02-01"],"capabilities":"None"},{"resourceType":"tags","locations":[],"apiVersions":["2019-10-01","2019-05-01","2019-04-01","2019-03-01","2018-11-01"],"capabilities":"SupportsExtension"},{"resourceType":"checkPolicyCompliance","locations":[],"apiVersions":["2019-05-01","2019-04-01","2019-03-01","2018-11-01","2018-09-01","2018-08-01","2018-07-01","2018-05-01","2018-02-01","2018-01-01","2017-08-01","2017-06-01","2017-05-10","2017-05-01","2017-03-01","2016-09-01","2016-07-01","2016-06-01","2016-02-01","2015-11-01","2015-01-01","2014-04-01-preview"],"capabilities":"None"},{"resourceType":"providers","locations":[],"apiVersions":["2019-05-01","2019-04-01","2019-03-01","2018-11-01","2018-09-01","2018-08-01","2018-07-01","2018-05-01","2018-02-01","2018-01-01","2017-08-01","2017-06-01","2017-05-10","2017-05-01","2017-03-01","2016-09-01","2016-07-01","2016-06-01","2016-02-01","2015-11-01","2015-01-01","2014-04-01-preview"],"apiProfiles":[{"profileVersion":"2018-06-01-profile","apiVersion":"2016-06-01"},{"profileVersion":"2019-03-01-hybrid","apiVersion":"2018-05-01"}],"capabilities":"None"},{"resourceType":"checkresourcename","locations":[],"apiVersions":["2019-05-01","2019-04-01","2019-03-01","2018-11-01","2018-09-01","2018-08-01","2018-07-01","2018-05-01","2018-02-01","2018-01-01","2017-08-01","2017-06-01","2017-05-10","2017-05-01","2017-03-01","2016-09-01","2016-07-01","2016-06-01","2016-02-01","2015-11-01","2015-01-01","2014-04-01-preview"],"apiProfiles":[{"profileVersion":"2018-06-01-profile","apiVersion":"2016-06-01"}],"capabilities":"None"},{"resourceType":"calculateTemplateHash","locations":[],"apiVersions":["2019-09-01","2019-05-01","2019-04-01","2019-03-01","2018-11-01","2018-09-01","2018-08-01","2018-07-01","2018-05-01","2018-02-01","2018-01-01","2017-08-01","2017-06-01","2017-05-10","2017-05-01","2017-03-01","2016-09-01","2016-07-01","2016-06-01","2016-02-01","2015-11-01","2015-01-01","2014-04-01-preview"],"apiProfiles":[{"profileVersion":"2018-06-01-profile","apiVersion":"2016-06-01"}],"capabilities":"None"},{"resourceType":"resources","locations":[],"apiVersions":["2019-09-01","2019-05-01","2019-04-01","2019-03-01","2018-11-01","2018-09-01","2018-08-01","2018-07-01","2018-05-01","2018-02-01","2018-01-01","2017-08-01","2017-06-01","2017-05-10","2017-05-01","2017-03-01","2016-09-01","2016-07-01","2016-06-01","2016-02-01","2015-11-01","2015-01-01","2014-04-01-preview"],"apiProfiles":[{"profileVersion":"2018-06-01-profile","apiVersion":"2016-06-01"},{"profileVersion":"2019-03-01-hybrid","apiVersion":"2018-05-01"}],"capabilities":"None"},{"resourceType":"subscriptions","locations":[],"apiVersions":["2019-10-01","2019-09-01","2019-05-01","2019-04-01","2019-03-01","2018-11-01","2018-09-01","2018-08-01","2018-07-01","2018-05-01","2018-02-01","2018-01-01","2017-08-01","2017-06-01","2017-05-10","2017-05-01","2017-03-01","2016-09-01","2016-07-01","2016-06-01","2016-02-01","2015-11-01","2015-01-01","2014-04-01-preview"],"apiProfiles":[{"profileVersion":"2018-06-01-profile","apiVersion":"2016-06-01"},{"profileVersion":"2019-03-01-hybrid","apiVersion":"2016-06-01"}],"capabilities":"None"},{"resourceType":"subscriptions/resources","locations":[],"apiVersions":["2019-09-01","2019-05-01","2019-04-01","2019-03-01","2018-11-01","2018-09-01","2018-08-01","2018-07-01","2018-05-01","2018-02-01","2018-01-01","2017-08-01","2017-06-01","2017-05-10","2017-05-01","2017-03-01","2016-09-01","2016-07-01","2016-06-01","2016-02-01","2015-11-01","2015-01-01","2014-04-01-preview"],"apiProfiles":[{"profileVersion":"2018-06-01-profile","apiVersion":"2016-06-01"},{"profileVersion":"2019-03-01-hybrid","apiVersion":"2018-05-01"}],"capabilities":"None"},{"resourceType":"subscriptions/providers","locations":[],"apiVersions":["2019-05-01","2019-04-01","2019-03-01","2018-11-01","2018-09-01","2018-08-01","2018-07-01","2018-05-01","2018-02-01","2018-01-01","2017-08-01","2017-06-01","2017-05-10","2017-05-01","2017-03-01","2016-09-01","2016-07-01","2016-06-01","2016-02-01","2015-11-01","2015-01-01","2014-04-01-preview"],"apiProfiles":[{"profileVersion":"2018-06-01-profile","apiVersion":"2016-06-01"},{"profileVersion":"2019-03-01-hybrid","apiVersion":"2018-05-01"}],"capabilities":"None"},{"resourceType":"subscriptions/operationresults","locations":[],"apiVersions":["2019-05-01","2019-04-01","2019-03-01","2018-11-01","2018-09-01","2018-08-01","2018-07-01","2018-05-01","2018-02-01","2018-01-01","2017-08-01","2017-06-01","2017-05-10","2017-05-01","2017-03-01","2016-09-01","2016-07-01","2016-06-01","2016-02-01","2015-11-01","2015-01-01","2014-04-01-preview"],"apiProfiles":[{"profileVersion":"2018-06-01-profile","apiVersion":"2016-06-01"},{"profileVersion":"2019-03-01-hybrid","apiVersion":"2018-05-01"}],"capabilities":"None"},{"resourceType":"resourceGroups","locations":["Central
        US","East Asia","Southeast Asia","East US","East US 2","West US","West US
        2","North Central US","South Central US","West Central US","North Europe","West
        Europe","Japan East","Japan West","Brazil South","Australia Southeast","Australia
        East","West India","South India","Central India","Canada Central","Canada
        East","UK South","UK West","Korea Central","Korea South","France Central","South
        Africa North","UAE North","Australia Central","Switzerland North","Germany
        West Central","Norway East","Jio India West","East US 2 EUAP","Central US
        EUAP"],"apiVersions":["2019-05-01","2019-04-01","2019-03-01","2018-11-01","2018-09-01","2018-08-01","2018-07-01","2018-05-01","2018-02-01","2018-01-01","2017-08-01","2017-06-01","2017-05-10","2017-05-01","2017-03-01","2016-09-01","2016-07-01","2016-06-01","2016-02-01","2015-11-01","2015-01-01","2014-04-01-preview"],"apiProfiles":[{"profileVersion":"2018-06-01-profile","apiVersion":"2016-06-01"},{"profileVersion":"2019-03-01-hybrid","apiVersion":"2018-05-01"}],"capabilities":"SupportsLocation"},{"resourceType":"subscriptions/resourceGroups","locations":["Central
        US","East Asia","Southeast Asia","East US","East US 2","West US","West US
        2","North Central US","South Central US","West Central US","North Europe","West
        Europe","Japan East","Japan West","Brazil South","Australia Southeast","Australia
        East","West India","South India","Central India","Canada Central","Canada
        East","UK South","UK West","Korea Central","Korea South","France Central","South
        Africa North","UAE North","Australia Central","Switzerland North","Germany
        West Central","Norway East","Jio India West","East US 2 EUAP","Central US
        EUAP"],"apiVersions":["2019-05-01","2019-04-01","2019-03-01","2018-11-01","2018-09-01","2018-08-01","2018-07-01","2018-05-01","2018-02-01","2018-01-01","2017-08-01","2017-06-01","2017-05-10","2017-05-01","2017-03-01","2016-09-01","2016-07-01","2016-06-01","2016-02-01","2015-11-01","2015-01-01","2014-04-01-preview"],"apiProfiles":[{"profileVersion":"2018-06-01-profile","apiVersion":"2016-06-01"},{"profileVersion":"2019-03-01-hybrid","apiVersion":"2018-05-01"}],"capabilities":"SupportsTags,
        SupportsLocation"},{"resourceType":"subscriptions/resourcegroups/resources","locations":[],"apiVersions":["2019-05-01","2019-04-01","2019-03-01","2018-11-01","2018-09-01","2018-08-01","2018-07-01","2018-05-01","2018-02-01","2018-01-01","2017-08-01","2017-06-01","2017-05-10","2017-05-01","2017-03-01","2016-09-01","2016-07-01","2016-06-01","2016-02-01","2015-11-01","2015-01-01","2014-04-01-preview"],"apiProfiles":[{"profileVersion":"2018-06-01-profile","apiVersion":"2016-06-01"},{"profileVersion":"2019-03-01-hybrid","apiVersion":"2018-05-01"}],"capabilities":"None"},{"resourceType":"subscriptions/locations","locations":[],"apiVersions":["2019-05-01","2019-04-01","2019-03-01","2018-11-01","2018-09-01","2018-08-01","2018-07-01","2018-05-01","2018-02-01","2018-01-01","2017-08-01","2017-06-01","2017-05-10","2017-05-01","2017-03-01","2016-09-01","2016-07-01","2016-06-01","2016-02-01","2015-11-01","2015-01-01","2014-04-01-preview"],"apiProfiles":[{"profileVersion":"2018-06-01-profile","apiVersion":"2016-06-01"},{"profileVersion":"2019-03-01-hybrid","apiVersion":"2016-06-01"}],"capabilities":"None"},{"resourceType":"subscriptions/tagnames","locations":[],"apiVersions":["2019-05-01","2019-04-01","2019-03-01","2018-11-01","2018-09-01","2018-08-01","2018-07-01","2018-05-01","2018-02-01","2018-01-01","2017-08-01","2017-06-01","2017-05-10","2017-05-01","2017-03-01","2016-09-01","2016-07-01","2016-06-01","2016-02-01","2015-11-01","2015-01-01","2014-04-01-preview"],"apiProfiles":[{"profileVersion":"2018-06-01-profile","apiVersion":"2016-06-01"},{"profileVersion":"2019-03-01-hybrid","apiVersion":"2018-05-01"}],"capabilities":"None"},{"resourceType":"subscriptions/tagNames/tagValues","locations":[],"apiVersions":["2019-05-01","2019-04-01","2019-03-01","2018-11-01","2018-09-01","2018-08-01","2018-07-01","2018-05-01","2018-02-01","2018-01-01","2017-08-01","2017-06-01","2017-05-10","2017-05-01","2017-03-01","2016-09-01","2016-07-01","2016-06-01","2016-02-01","2015-11-01","2015-01-01","2014-04-01-preview"],"apiProfiles":[{"profileVersion":"2018-06-01-profile","apiVersion":"2016-06-01"},{"profileVersion":"2019-03-01-hybrid","apiVersion":"2018-05-01"}],"capabilities":"None"},{"resourceType":"deployments","locations":[],"apiVersions":["2021-01-01","2020-10-01","2020-06-01","2019-09-01","2019-08-01","2019-05-01","2019-04-01","2019-03-01","2018-11-01","2018-09-01","2018-08-01","2018-07-01","2018-05-01","2018-02-01","2018-01-01","2017-08-01","2017-06-01","2017-05-10","2017-05-01","2017-03-01","2016-09-01","2016-07-01","2016-06-01","2016-02-01","2015-11-01","2015-01-01","2014-04-01-preview"],"apiProfiles":[{"profileVersion":"2018-06-01-profile","apiVersion":"2016-06-01"},{"profileVersion":"2019-03-01-hybrid","apiVersion":"2018-05-01"}],"capabilities":"None"},{"resourceType":"deployments/operations","locations":[],"apiVersions":["2021-01-01","2020-10-01","2020-06-01","2019-09-01","2019-05-01","2019-04-01","2019-03-01","2018-11-01","2018-09-01","2018-08-01","2018-07-01","2018-05-01","2018-02-01","2018-01-01","2017-08-01","2017-06-01","2017-05-10","2017-05-01","2017-03-01","2016-09-01","2016-07-01","2016-06-01","2016-02-01","2015-11-01","2015-01-01","2014-04-01-preview"],"apiProfiles":[{"profileVersion":"2018-06-01-profile","apiVersion":"2016-06-01"},{"profileVersion":"2019-03-01-hybrid","apiVersion":"2018-05-01"}],"capabilities":"None"},{"resourceType":"links","locations":[],"apiVersions":["2019-05-01","2019-04-01","2019-03-01","2018-11-01","2018-09-01","2018-08-01","2018-07-01","2018-05-01","2018-02-01","2018-01-01","2017-08-01","2017-06-01","2017-05-10","2017-05-01","2017-03-01","2016-09-01","2016-07-01","2016-06-01","2016-02-01","2015-11-01","2015-01-01","2014-04-01-preview"],"apiProfiles":[{"profileVersion":"2018-06-01-profile","apiVersion":"2016-06-01"},{"profileVersion":"2019-03-01-hybrid","apiVersion":"2018-05-01"}],"capabilities":"SupportsExtension"},{"resourceType":"operations","locations":[],"apiVersions":["2015-01-01"],"apiProfiles":[{"profileVersion":"2018-06-01-profile","apiVersion":"2015-01-01"}],"capabilities":"None"},{"resourceType":"bulkDelete","locations":[],"apiVersions":["2019-05-01","2019-04-01","2019-03-01","2018-11-01","2018-09-01","2018-08-01","2018-07-01","2018-05-01","2018-02-01","2018-01-01","2017-08-01","2017-06-01","2017-05-10","2017-05-01","2017-03-01","2016-09-01","2016-07-01","2016-06-01","2016-02-01","2015-11-01","2015-01-01","2014-04-01-preview"],"capabilities":"None"},{"resourceType":"deploymentScripts","locations":["East
        Asia","Southeast Asia","Australia East","Brazil South","Canada Central","Switzerland
        North","Germany West Central","East US 2","East US","Central US","North Central
        US","France Central","UK South","Central India","South India","Japan East","Korea
        Central","North Europe","Norway East","UAE North","West Central US","West
        Europe","West US 2","West US","South Central US","Canada East","Central US
        EUAP","East US 2 EUAP"],"apiVersions":["2020-10-01","2019-10-01-preview"],"capabilities":"SupportsTags,
        SupportsLocation"},{"resourceType":"deploymentScripts/logs","locations":["East
        Asia","Southeast Asia","Australia East","Brazil South","Canada Central","Switzerland
        North","Germany West Central","East US 2","East US","Central US","North Central
        US","France Central","UK South","Central India","South India","Japan East","Korea
        Central","North Europe","Norway East","UAE North","West Central US","West
        Europe","West US 2","West US","South Central US","Canada East","Central US
        EUAP","East US 2 EUAP"],"apiVersions":["2020-10-01","2019-10-01-preview"],"capabilities":"None"},{"resourceType":"locations/deploymentScriptOperationResults","locations":["East
        Asia","Southeast Asia","Australia East","Brazil South","Canada Central","Switzerland
        North","Germany West Central","East US 2","East US","Central US","North Central
        US","France Central","UK South","Central India","South India","Japan East","Korea
        Central","North Europe","Norway East","UAE North","West Central US","West
        Europe","West US 2","West US","South Central US","Canada East","Central US
        EUAP","East US 2 EUAP"],"apiVersions":["2020-10-01","2019-10-01-preview"],"capabilities":"None"},{"resourceType":"templateSpecs","locations":["East
        Asia","Southeast Asia","Australia East","Australia Central","Australia Central
        2","Australia Southeast","Brazil South","Canada Central","Canada East","Switzerland
        North","Germany West Central","East US 2","East US","Central US","North Central
        US","France Central","UK South","UK West","Central India","West India","South
        India","Japan East","Japan West","Korea Central","Korea South","North Europe","Norway
        East","UAE North","West Central US","West Europe","West US 2","West US","South
        Central US","South Africa North","Central US EUAP","East US 2 EUAP"],"apiVersions":["2021-03-01-preview","2019-06-01-preview"],"capabilities":"CrossResourceGroupResourceMove,
        CrossSubscriptionResourceMove, SupportsTags, SupportsLocation"},{"resourceType":"templateSpecs/versions","locations":["East
        Asia","Southeast Asia","Australia East","Australia Central","Australia Central
        2","Australia Southeast","Brazil South","Canada Central","Canada East","Switzerland
        North","Germany West Central","East US 2","East US","Central US","North Central
        US","France Central","UK South","UK West","Central India","West India","South
        India","Japan East","Japan West","Korea Central","Korea South","North Europe","Norway
        East","UAE North","West Central US","West Europe","West US 2","West US","South
        Central US","South Africa North","Central US EUAP","East US 2 EUAP"],"apiVersions":["2021-03-01-preview","2019-06-01-preview"],"capabilities":"CrossResourceGroupResourceMove,
        CrossSubscriptionResourceMove, SupportsTags, SupportsLocation"}],"registrationState":"Registered","registrationPolicy":"RegistrationFree"}'
    headers:
      cache-control:
      - no-cache
      content-length:
      - '16718'
      content-type:
      - application/json; charset=utf-8
      date:
      - Tue, 27 Apr 2021 17:54:12 GMT
      expires:
      - '-1'
      pragma:
      - no-cache
      strict-transport-security:
      - max-age=31536000; includeSubDomains
      vary:
      - Accept-Encoding
      x-content-type-options:
      - nosniff
    status:
      code: 200
      message: OK
- request:
    body: null
    headers:
      Accept:
      - application/json
      Accept-Encoding:
      - gzip, deflate
      CommandName:
      - deployment sub validate
      Connection:
      - keep-alive
      ParameterSetName:
      - --location --template-spec --parameters --parameters
      User-Agent:
      - python/3.8.9 (Windows-10-10.0.19041-SP0) msrest/0.6.21 msrest_azure/0.6.3
=======
      - python/3.8.9 (Windows-10-10.0.19041-SP0) msrest/0.6.21 msrest_azure/0.6.4
>>>>>>> c8474806
        azure-mgmt-resource/12.1.0 Azure-SDK-For-Python AZURECLI/2.22.1
      accept-language:
      - en-US
    method: GET
    uri: https://management.azure.com/subscriptions/00000000-0000-0000-0000-000000000000/resourceGroups/cli_test_template_specs_tenant_deploy000001/providers/Microsoft.Resources/templateSpecs/cli-test-sub-lvl-ts-deploy000002/versions/1.0?api-version=2021-03-01-preview
  response:
    body:
<<<<<<< HEAD
      string: "{\r\n  \"location\": \"eastus\",\r\n  \"tags\": {},\r\n  \"systemData\"\
        : {\r\n    \"createdBy\": \"daetienn@microsoft.com\",\r\n    \"createdByType\"\
        : \"User\",\r\n    \"createdAt\": \"2021-04-27T17:54:11.2733531Z\",\r\n  \
        \  \"lastModifiedBy\": \"daetienn@microsoft.com\",\r\n    \"lastModifiedByType\"\
        : \"User\",\r\n    \"lastModifiedAt\": \"2021-04-27T17:54:11.2733531Z\"\r\n\
        \  },\r\n  \"properties\": {\r\n    \"mainTemplate\": {\r\n      \"$schema\"\
        : \"https://schema.management.azure.com/schemas/2015-01-01/deploymentTemplate.json#\"\
        ,\r\n      \"contentVersion\": \"1.0.0.0\",\r\n      \"parameters\": {\r\n\
        \        \"storageAccountName\": {\r\n          \"type\": \"string\",\r\n\
        \          \"defaultValue\": \"armbuilddemo1801\"\r\n        },\r\n      \
        \  \"nestedRGName\": {\r\n          \"type\": \"string\",\r\n          \"\
        defaultValue\": \"cli_test_subscription_level_deployment\"\r\n        }\r\n\
        \      },\r\n      \"variables\": {},\r\n      \"resources\": [\r\n      \
        \  {\r\n          \"type\": \"Microsoft.Authorization/policyDefinitions\"\
        ,\r\n          \"name\": \"policy2\",\r\n          \"apiVersion\": \"2016-12-01\"\
        ,\r\n          \"properties\": {\r\n            \"policyType\": \"Custom\"\
        ,\r\n            \"parameters\": {},\r\n            \"policyRule\": {\r\n\
        \              \"if\": {\r\n                \"field\": \"location\",\r\n \
        \               \"equals\": \"northeurope\"\r\n              },\r\n      \
        \        \"then\": {\r\n                \"effect\": \"deny\"\r\n         \
        \     }\r\n            }\r\n          }\r\n        },\r\n        {\r\n   \
        \       \"type\": \"Microsoft.Authorization/policyAssignments\",\r\n     \
        \     \"name\": \"location-lock\",\r\n          \"apiVersion\": \"2016-12-01\"\
        ,\r\n          \"dependsOn\": [\r\n            \"policy2\"\r\n          ],\r\
        \n          \"properties\": {\r\n            \"scope\": \"[subscription().id]\"\
        ,\r\n            \"policyDefinitionId\": \"[resourceId('Microsoft.Authorization/policyDefinitions',\
        \ 'policy2')]\"\r\n          }\r\n        },\r\n        {\r\n          \"\
        type\": \"Microsoft.Resources/resourceGroups\",\r\n          \"name\": \"\
        [parameters('nestedRGName')]\",\r\n          \"apiVersion\": \"2018-05-01\"\
        ,\r\n          \"location\": \"WestUS\",\r\n          \"properties\": {}\r\
        \n        },\r\n        {\r\n          \"type\": \"Microsoft.Resources/deployments\"\
        ,\r\n          \"name\": \"rg-nested6\",\r\n          \"apiVersion\": \"2017-05-10\"\
        ,\r\n          \"resourceGroup\": \"[parameters('nestedRGName')]\",\r\n  \
        \        \"dependsOn\": [\r\n            \"[parameters('nestedRGName')]\"\r\
        \n          ],\r\n          \"properties\": {\r\n            \"template\"\
        : {\r\n              \"$schema\": \"https://schema.management.azure.com/schemas/2015-01-01/deploymentTemplate.json#\"\
        ,\r\n              \"contentVersion\": \"1.0.0.0\",\r\n              \"parameters\"\
        : {},\r\n              \"variables\": {},\r\n              \"resources\":\
        \ [\r\n                {\r\n                  \"type\": \"Microsoft.Storage/storageAccounts\"\
        ,\r\n                  \"name\": \"[parameters('storageAccountName')]\",\r\
        \n                  \"apiVersion\": \"2015-06-15\",\r\n                  \"\
        location\": \"East US\",\r\n                  \"properties\": {\r\n      \
        \              \"accountType\": \"Standard_LRS\",\r\n                    \"\
        supportsHttpsTrafficOnly\": true\r\n                  }\r\n              \
        \  }\r\n              ]\r\n            },\r\n            \"mode\": \"Incremental\"\
        \r\n          }\r\n        }\r\n      ]\r\n    }\r\n  },\r\n  \"id\": \"/subscriptions/00000000-0000-0000-0000-000000000000/resourceGroups/cli_test_template_specs_tenant_deploy000001/providers/Microsoft.Resources/templateSpecs/cli-test-sub-lvl-ts-deploy000002/versions/1.0\"\
        ,\r\n  \"type\": \"Microsoft.Resources/templateSpecs/versions\",\r\n  \"name\"\
        : \"1.0\"\r\n}"
=======
      string: "{\r\n  \"location\": \"eastus\",\r\n  \"tags\": {},\r\n  \"systemData\":
        {\r\n    \"createdBy\": \"daetienn@microsoft.com\",\r\n    \"createdByType\":
        \"User\",\r\n    \"createdAt\": \"2021-04-28T03:08:14.0695044Z\",\r\n    \"lastModifiedBy\":
        \"daetienn@microsoft.com\",\r\n    \"lastModifiedByType\": \"User\",\r\n    \"lastModifiedAt\":
        \"2021-04-28T03:08:14.0695044Z\"\r\n  },\r\n  \"properties\": {\r\n    \"template\":
        {\r\n      \"$schema\": \"https://schema.management.azure.com/schemas/2015-01-01/deploymentTemplate.json#\",\r\n
        \     \"contentVersion\": \"1.0.0.0\",\r\n      \"parameters\": {\r\n        \"storageAccountName\":
        {\r\n          \"type\": \"string\",\r\n          \"defaultValue\": \"armbuilddemo1801\"\r\n
        \       },\r\n        \"nestedRGName\": {\r\n          \"type\": \"string\",\r\n
        \         \"defaultValue\": \"cli_test_subscription_level_deployment\"\r\n
        \       }\r\n      },\r\n      \"variables\": {},\r\n      \"resources\":
        [\r\n        {\r\n          \"type\": \"Microsoft.Authorization/policyDefinitions\",\r\n
        \         \"name\": \"policy2\",\r\n          \"apiVersion\": \"2016-12-01\",\r\n
        \         \"properties\": {\r\n            \"policyType\": \"Custom\",\r\n
        \           \"parameters\": {},\r\n            \"policyRule\": {\r\n              \"if\":
        {\r\n                \"field\": \"location\",\r\n                \"equals\":
        \"northeurope\"\r\n              },\r\n              \"then\": {\r\n                \"effect\":
        \"deny\"\r\n              }\r\n            }\r\n          }\r\n        },\r\n
        \       {\r\n          \"type\": \"Microsoft.Authorization/policyAssignments\",\r\n
        \         \"name\": \"location-lock\",\r\n          \"apiVersion\": \"2016-12-01\",\r\n
        \         \"dependsOn\": [\r\n            \"policy2\"\r\n          ],\r\n
        \         \"properties\": {\r\n            \"scope\": \"[subscription().id]\",\r\n
        \           \"policyDefinitionId\": \"[resourceId('Microsoft.Authorization/policyDefinitions',
        'policy2')]\"\r\n          }\r\n        },\r\n        {\r\n          \"type\":
        \"Microsoft.Resources/resourceGroups\",\r\n          \"name\": \"[parameters('nestedRGName')]\",\r\n
        \         \"apiVersion\": \"2018-05-01\",\r\n          \"location\": \"WestUS\",\r\n
        \         \"properties\": {}\r\n        },\r\n        {\r\n          \"type\":
        \"Microsoft.Resources/deployments\",\r\n          \"name\": \"rg-nested6\",\r\n
        \         \"apiVersion\": \"2017-05-10\",\r\n          \"resourceGroup\":
        \"[parameters('nestedRGName')]\",\r\n          \"dependsOn\": [\r\n            \"[parameters('nestedRGName')]\"\r\n
        \         ],\r\n          \"properties\": {\r\n            \"template\": {\r\n
        \             \"$schema\": \"https://schema.management.azure.com/schemas/2015-01-01/deploymentTemplate.json#\",\r\n
        \             \"contentVersion\": \"1.0.0.0\",\r\n              \"parameters\":
        {},\r\n              \"variables\": {},\r\n              \"resources\": [\r\n
        \               {\r\n                  \"type\": \"Microsoft.Storage/storageAccounts\",\r\n
        \                 \"name\": \"[parameters('storageAccountName')]\",\r\n                  \"apiVersion\":
        \"2015-06-15\",\r\n                  \"location\": \"East US\",\r\n                  \"properties\":
        {\r\n                    \"accountType\": \"Standard_LRS\",\r\n                    \"supportsHttpsTrafficOnly\":
        true\r\n                  }\r\n                }\r\n              ]\r\n            },\r\n
        \           \"mode\": \"Incremental\"\r\n          }\r\n        }\r\n      ]\r\n
        \   }\r\n  },\r\n  \"id\": \"/subscriptions/00000000-0000-0000-0000-000000000000/resourceGroups/cli_test_template_specs_tenant_deploy000001/providers/Microsoft.Resources/templateSpecs/cli-test-sub-lvl-ts-deploy000002/versions/1.0\",\r\n
        \ \"type\": \"Microsoft.Resources/templateSpecs/versions\",\r\n  \"name\":
        \"1.0\"\r\n}"
>>>>>>> c8474806
    headers:
      cache-control:
      - no-cache
      content-length:
<<<<<<< HEAD
      - '3457'
      content-type:
      - application/json; charset=utf-8
      date:
      - Tue, 27 Apr 2021 17:54:12 GMT
=======
      - '3453'
      content-type:
      - application/json; charset=utf-8
      date:
      - Wed, 28 Apr 2021 03:08:14 GMT
>>>>>>> c8474806
      expires:
      - '-1'
      pragma:
      - no-cache
      server:
      - Microsoft-HTTPAPI/2.0
      strict-transport-security:
      - max-age=31536000; includeSubDomains
      transfer-encoding:
      - chunked
      vary:
      - Accept-Encoding
      x-content-type-options:
      - nosniff
    status:
      code: 200
      message: OK
- request:
    body: null
    headers:
      Connection:
      - close
      Host:
      - raw.githubusercontent.com
      User-Agent:
      - Python-urllib/3.8
    method: GET
    uri: https://raw.githubusercontent.com/Azure/azure-cli/dev/src/azure-cli/azure/cli/command_modules/resource/tests/latest/subscription_level_parameters.json
  response:
    body:
      string: "{\n  \"$schema\": \"https://schema.management.azure.com/schemas/2015-01-01/deploymentParameters.json#\"\
        ,\n  \"contentVersion\": \"1.0.0.0\",\n  \"parameters\": {\n     /** comment1\n\
        \        comment2\n        comment3\n      **/\n      // comment\n      /**\
        \ comment **/\n    \"nestedRGName\": {\n      /** comment1\n        comment2\n\
        \        comment3\n      **/\n      // comment\n      /** comment **/\n  \
        \    \"value\": \"cli_test_subscription_level_deployment\" /** comment **/\n\
        \      /** comment1\n        comment2\n        comment3\n      **/\n     \
        \ // comment\n      /** comment **/\n    }\n      /** comment1\n        comment2\n\
        \        comment3\n      **/\n      // comment\n      /** comment **/\n  }\n\
        }"
    headers:
      accept-ranges:
      - bytes
      access-control-allow-origin:
      - '*'
      cache-control:
      - max-age=300
      connection:
      - close
      content-length:
      - '661'
      content-security-policy:
      - default-src 'none'; style-src 'unsafe-inline'; sandbox
      content-type:
      - text/plain; charset=utf-8
      date:
<<<<<<< HEAD
      - Tue, 27 Apr 2021 17:54:13 GMT
      etag:
      - '"2cc7b94cb1a1129b25fb74b5079c39ebea46f9ed18b7ed5ab643967ad43be835"'
      expires:
      - Tue, 27 Apr 2021 17:59:13 GMT
=======
      - Wed, 28 Apr 2021 03:08:15 GMT
      etag:
      - '"2cc7b94cb1a1129b25fb74b5079c39ebea46f9ed18b7ed5ab643967ad43be835"'
      expires:
      - Wed, 28 Apr 2021 03:13:15 GMT
>>>>>>> c8474806
      source-age:
      - '0'
      strict-transport-security:
      - max-age=31536000
      vary:
      - Authorization,Accept-Encoding
      via:
      - 1.1 varnish
      x-cache:
      - MISS
      x-cache-hits:
      - '0'
      x-content-type-options:
      - nosniff
      x-fastly-request-id:
<<<<<<< HEAD
      - 548d8030f94d14712964ec5284b35746e8f85648
      x-frame-options:
      - deny
      x-github-request-id:
      - DCE4:149C:956EBE:C419D5:60884FC5
      x-served-by:
      - cache-fty21337-FTY
      x-timer:
      - S1619546053.133391,VS0,VE132
=======
      - 103648a1b2543b55d9e1abfcc6fbbcae43c9fab7
      x-frame-options:
      - deny
      x-github-request-id:
      - 62A8:1382:CC67A1:102A6CA:6088D19F
      x-served-by:
      - cache-fty21350-FTY
      x-timer:
      - S1619579295.223006,VS0,VE145
>>>>>>> c8474806
      x-xss-protection:
      - 1; mode=block
    status:
      code: 200
      message: OK
- request:
    body: '{"location": "WestUS", "properties": {"templateLink": {"id": "/subscriptions/00000000-0000-0000-0000-000000000000/resourceGroups/cli_test_template_specs_tenant_deploy000001/providers/Microsoft.Resources/templateSpecs/cli-test-sub-lvl-ts-deploy000002/versions/1.0"},
      "parameters": {"nestedRGName": {"value": "cli_test_subscription_level_deployment"},
      "storageAccountName": {"value": "armbuilddemo000005"}}, "mode": "Incremental"}}'
    headers:
      Accept:
      - application/json
      Accept-Encoding:
      - gzip, deflate
      CommandName:
      - deployment sub validate
      Connection:
      - keep-alive
      Content-Length:
      - '491'
      Content-Type:
      - application/json; charset=utf-8
      ParameterSetName:
      - --location --template-spec --parameters --parameters
      User-Agent:
<<<<<<< HEAD
      - python/3.8.9 (Windows-10-10.0.19041-SP0) msrest/0.6.21 msrest_azure/0.6.3
=======
      - python/3.8.9 (Windows-10-10.0.19041-SP0) msrest/0.6.21 msrest_azure/0.6.4
>>>>>>> c8474806
        azure-mgmt-resource/12.1.0 Azure-SDK-For-Python AZURECLI/2.22.1
      accept-language:
      - en-US
    method: POST
    uri: https://management.azure.com/subscriptions/00000000-0000-0000-0000-000000000000/providers/Microsoft.Resources/deployments/mock-deployment/validate?api-version=2020-10-01
  response:
    body:
<<<<<<< HEAD
      string: '{"id":"/subscriptions/00000000-0000-0000-0000-000000000000/providers/Microsoft.Resources/deployments/1","name":"1","type":"Microsoft.Resources/deployments","location":"westus","properties":{"templateLink":{"id":"/subscriptions/00000000-0000-0000-0000-000000000000/resourceGroups/cli_test_template_specs_tenant_deploy000001/providers/Microsoft.Resources/templateSpecs/cli-test-sub-lvl-ts-deploy000002/versions/1.0","contentVersion":"1.0.0.0"},"templateHash":"13231341667663423384","parameters":{"storageAccountName":{"type":"String","value":"armbuilddemo000005"},"nestedRGName":{"type":"String","value":"cli_test_subscription_level_deployment"}},"mode":"Incremental","provisioningState":"Succeeded","timestamp":"2021-04-27T17:54:14.4134125Z","duration":"PT0S","correlationId":"d4ce05ba-c1c0-448d-8d56-07601c1eb4c3","providers":[{"namespace":"Microsoft.Authorization","resourceTypes":[{"resourceType":"policyDefinitions","locations":[null]},{"resourceType":"policyAssignments","locations":[null]}]},{"namespace":"Microsoft.Resources","resourceTypes":[{"resourceType":"resourceGroups","locations":["westus"]},{"resourceType":"deployments","locations":[null]}]}],"dependencies":[{"dependsOn":[{"id":"/subscriptions/00000000-0000-0000-0000-000000000000/providers/Microsoft.Authorization/policyDefinitions/policy2","resourceType":"Microsoft.Authorization/policyDefinitions","resourceName":"policy2"}],"id":"/subscriptions/00000000-0000-0000-0000-000000000000/providers/Microsoft.Authorization/policyAssignments/location-lock","resourceType":"Microsoft.Authorization/policyAssignments","resourceName":"location-lock"},{"dependsOn":[{"id":"/subscriptions/00000000-0000-0000-0000-000000000000/resourceGroups/cli_test_subscription_level_deployment","resourceType":"Microsoft.Resources/resourceGroups","resourceName":"cli_test_subscription_level_deployment"}],"id":"/subscriptions/00000000-0000-0000-0000-000000000000/resourceGroups/cli_test_subscription_level_deployment/providers/Microsoft.Resources/deployments/rg-nested6","resourceType":"Microsoft.Resources/deployments","resourceName":"rg-nested6"}],"validatedResources":[{"id":"/subscriptions/00000000-0000-0000-0000-000000000000/providers/Microsoft.Authorization/policyDefinitions/policy2"},{"id":"/subscriptions/00000000-0000-0000-0000-000000000000/providers/Microsoft.Authorization/policyAssignments/location-lock"},{"id":"/subscriptions/00000000-0000-0000-0000-000000000000/resourceGroups/cli_test_subscription_level_deployment"},{"id":"/subscriptions/00000000-0000-0000-0000-000000000000/resourceGroups/cli_test_subscription_level_deployment/providers/Microsoft.Resources/deployments/rg-nested6"},{"id":"/subscriptions/00000000-0000-0000-0000-000000000000/resourceGroups/cli_test_subscription_level_deployment/providers/Microsoft.Storage/storageAccounts/armbuilddemo000005"}]}}'
=======
      string: '{"id":"/subscriptions/00000000-0000-0000-0000-000000000000/providers/Microsoft.Resources/deployments/1","name":"1","type":"Microsoft.Resources/deployments","location":"westus","properties":{"templateLink":{"id":"/subscriptions/00000000-0000-0000-0000-000000000000/resourceGroups/cli_test_template_specs_tenant_deploy000001/providers/Microsoft.Resources/templateSpecs/cli-test-sub-lvl-ts-deploy000002/versions/1.0","contentVersion":"1.0.0.0"},"templateHash":"13231341667663423384","parameters":{"storageAccountName":{"type":"String","value":"armbuilddemo000005"},"nestedRGName":{"type":"String","value":"cli_test_subscription_level_deployment"}},"mode":"Incremental","provisioningState":"Succeeded","timestamp":"2021-04-28T03:08:16.0540684Z","duration":"PT0S","correlationId":"b7281da5-e98d-4b17-826a-43c895b17f78","providers":[{"namespace":"Microsoft.Authorization","resourceTypes":[{"resourceType":"policyDefinitions","locations":[null]},{"resourceType":"policyAssignments","locations":[null]}]},{"namespace":"Microsoft.Resources","resourceTypes":[{"resourceType":"resourceGroups","locations":["westus"]},{"resourceType":"deployments","locations":[null]}]}],"dependencies":[{"dependsOn":[{"id":"/subscriptions/00000000-0000-0000-0000-000000000000/providers/Microsoft.Authorization/policyDefinitions/policy2","resourceType":"Microsoft.Authorization/policyDefinitions","resourceName":"policy2"}],"id":"/subscriptions/00000000-0000-0000-0000-000000000000/providers/Microsoft.Authorization/policyAssignments/location-lock","resourceType":"Microsoft.Authorization/policyAssignments","resourceName":"location-lock"},{"dependsOn":[{"id":"/subscriptions/00000000-0000-0000-0000-000000000000/resourceGroups/cli_test_subscription_level_deployment","resourceType":"Microsoft.Resources/resourceGroups","resourceName":"cli_test_subscription_level_deployment"}],"id":"/subscriptions/00000000-0000-0000-0000-000000000000/resourceGroups/cli_test_subscription_level_deployment/providers/Microsoft.Resources/deployments/rg-nested6","resourceType":"Microsoft.Resources/deployments","resourceName":"rg-nested6"}],"validatedResources":[{"id":"/subscriptions/00000000-0000-0000-0000-000000000000/providers/Microsoft.Authorization/policyDefinitions/policy2"},{"id":"/subscriptions/00000000-0000-0000-0000-000000000000/providers/Microsoft.Authorization/policyAssignments/location-lock"},{"id":"/subscriptions/00000000-0000-0000-0000-000000000000/resourceGroups/cli_test_subscription_level_deployment"},{"id":"/subscriptions/00000000-0000-0000-0000-000000000000/resourceGroups/cli_test_subscription_level_deployment/providers/Microsoft.Resources/deployments/rg-nested6"},{"id":"/subscriptions/00000000-0000-0000-0000-000000000000/resourceGroups/cli_test_subscription_level_deployment/providers/Microsoft.Storage/storageAccounts/armbuilddemo000005"}]}}'
>>>>>>> c8474806
    headers:
      cache-control:
      - no-cache
      content-length:
      - '2891'
      content-type:
      - application/json; charset=utf-8
      date:
<<<<<<< HEAD
      - Tue, 27 Apr 2021 17:54:14 GMT
=======
      - Wed, 28 Apr 2021 03:08:16 GMT
>>>>>>> c8474806
      expires:
      - '-1'
      pragma:
      - no-cache
      strict-transport-security:
      - max-age=31536000; includeSubDomains
      transfer-encoding:
      - chunked
      vary:
      - Accept-Encoding
      x-content-type-options:
      - nosniff
      x-ms-ratelimit-remaining-subscription-writes:
      - '1199'
    status:
      code: 200
      message: OK
- request:
    body: null
    headers:
      Accept:
      - application/json
      Accept-Encoding:
      - gzip, deflate
      CommandName:
      - deployment sub create
      Connection:
      - keep-alive
      ParameterSetName:
      - -n --location --template-spec --parameters --parameters
      User-Agent:
<<<<<<< HEAD
      - python/3.8.9 (Windows-10-10.0.19041-SP0) msrest/0.6.21 msrest_azure/0.6.3
        azure-mgmt-resource/12.1.0 Azure-SDK-For-Python AZURECLI/2.22.1
      accept-language:
      - en-US
    method: GET
    uri: https://management.azure.com/subscriptions/00000000-0000-0000-0000-000000000000/providers/Microsoft.Resources?api-version=2020-10-01
  response:
    body:
      string: '{"id":"/subscriptions/00000000-0000-0000-0000-000000000000/providers/Microsoft.Resources","namespace":"Microsoft.Resources","authorization":{"applicationId":"3b990c8b-9607-4c2a-8b04-1d41985facca"},"resourceTypes":[{"resourceType":"tenants","locations":[],"apiVersions":["2020-01-01","2019-09-01","2019-05-01","2019-04-01","2019-03-01","2018-11-01","2018-09-01","2018-08-01","2018-07-01","2018-05-01","2018-02-01","2018-01-01","2017-08-01","2017-06-01","2017-05-10","2017-05-01","2017-03-01","2016-09-01","2016-07-01","2016-06-01","2016-02-01","2015-11-01","2015-01-01","2014-04-01-preview"],"apiProfiles":[{"profileVersion":"2018-06-01-profile","apiVersion":"2016-06-01"},{"profileVersion":"2019-03-01-hybrid","apiVersion":"2016-06-01"}],"capabilities":"None"},{"resourceType":"locations","locations":[],"apiVersions":["2019-09-01","2019-05-01","2019-04-01","2019-03-01","2018-11-01","2018-09-01","2018-08-01","2018-07-01","2018-05-01","2018-02-01","2018-01-01","2017-08-01","2017-06-01","2017-05-10","2017-05-01","2017-03-01","2016-09-01","2016-07-01","2016-06-01","2016-02-01","2015-11-01","2015-01-01","2014-04-01-preview"],"apiProfiles":[{"profileVersion":"2018-06-01-profile","apiVersion":"2016-06-01"},{"profileVersion":"2019-03-01-hybrid","apiVersion":"2018-05-01"}],"capabilities":"None"},{"resourceType":"operationresults","locations":[],"apiVersions":["2019-09-01","2019-05-01","2019-04-01","2019-03-01","2018-11-01","2018-09-01","2018-08-01","2018-07-01","2018-05-01","2018-02-01","2018-01-01","2017-08-01","2017-06-01","2017-05-10","2017-05-01","2017-03-01","2016-09-01","2016-07-01","2016-06-01","2016-02-01","2015-11-01","2015-01-01","2014-04-01-preview"],"apiProfiles":[{"profileVersion":"2018-06-01-profile","apiVersion":"2016-06-01"}],"capabilities":"None"},{"resourceType":"notifyResourceJobs","locations":[],"apiVersions":["2019-09-01","2019-05-01","2019-04-01","2019-03-01","2018-11-01","2018-09-01","2018-08-01","2018-07-01","2018-05-01","2018-02-01"],"capabilities":"None"},{"resourceType":"tags","locations":[],"apiVersions":["2019-10-01","2019-05-01","2019-04-01","2019-03-01","2018-11-01"],"capabilities":"SupportsExtension"},{"resourceType":"checkPolicyCompliance","locations":[],"apiVersions":["2019-05-01","2019-04-01","2019-03-01","2018-11-01","2018-09-01","2018-08-01","2018-07-01","2018-05-01","2018-02-01","2018-01-01","2017-08-01","2017-06-01","2017-05-10","2017-05-01","2017-03-01","2016-09-01","2016-07-01","2016-06-01","2016-02-01","2015-11-01","2015-01-01","2014-04-01-preview"],"capabilities":"None"},{"resourceType":"providers","locations":[],"apiVersions":["2019-05-01","2019-04-01","2019-03-01","2018-11-01","2018-09-01","2018-08-01","2018-07-01","2018-05-01","2018-02-01","2018-01-01","2017-08-01","2017-06-01","2017-05-10","2017-05-01","2017-03-01","2016-09-01","2016-07-01","2016-06-01","2016-02-01","2015-11-01","2015-01-01","2014-04-01-preview"],"apiProfiles":[{"profileVersion":"2018-06-01-profile","apiVersion":"2016-06-01"},{"profileVersion":"2019-03-01-hybrid","apiVersion":"2018-05-01"}],"capabilities":"None"},{"resourceType":"checkresourcename","locations":[],"apiVersions":["2019-05-01","2019-04-01","2019-03-01","2018-11-01","2018-09-01","2018-08-01","2018-07-01","2018-05-01","2018-02-01","2018-01-01","2017-08-01","2017-06-01","2017-05-10","2017-05-01","2017-03-01","2016-09-01","2016-07-01","2016-06-01","2016-02-01","2015-11-01","2015-01-01","2014-04-01-preview"],"apiProfiles":[{"profileVersion":"2018-06-01-profile","apiVersion":"2016-06-01"}],"capabilities":"None"},{"resourceType":"calculateTemplateHash","locations":[],"apiVersions":["2019-09-01","2019-05-01","2019-04-01","2019-03-01","2018-11-01","2018-09-01","2018-08-01","2018-07-01","2018-05-01","2018-02-01","2018-01-01","2017-08-01","2017-06-01","2017-05-10","2017-05-01","2017-03-01","2016-09-01","2016-07-01","2016-06-01","2016-02-01","2015-11-01","2015-01-01","2014-04-01-preview"],"apiProfiles":[{"profileVersion":"2018-06-01-profile","apiVersion":"2016-06-01"}],"capabilities":"None"},{"resourceType":"resources","locations":[],"apiVersions":["2019-09-01","2019-05-01","2019-04-01","2019-03-01","2018-11-01","2018-09-01","2018-08-01","2018-07-01","2018-05-01","2018-02-01","2018-01-01","2017-08-01","2017-06-01","2017-05-10","2017-05-01","2017-03-01","2016-09-01","2016-07-01","2016-06-01","2016-02-01","2015-11-01","2015-01-01","2014-04-01-preview"],"apiProfiles":[{"profileVersion":"2018-06-01-profile","apiVersion":"2016-06-01"},{"profileVersion":"2019-03-01-hybrid","apiVersion":"2018-05-01"}],"capabilities":"None"},{"resourceType":"subscriptions","locations":[],"apiVersions":["2019-10-01","2019-09-01","2019-05-01","2019-04-01","2019-03-01","2018-11-01","2018-09-01","2018-08-01","2018-07-01","2018-05-01","2018-02-01","2018-01-01","2017-08-01","2017-06-01","2017-05-10","2017-05-01","2017-03-01","2016-09-01","2016-07-01","2016-06-01","2016-02-01","2015-11-01","2015-01-01","2014-04-01-preview"],"apiProfiles":[{"profileVersion":"2018-06-01-profile","apiVersion":"2016-06-01"},{"profileVersion":"2019-03-01-hybrid","apiVersion":"2016-06-01"}],"capabilities":"None"},{"resourceType":"subscriptions/resources","locations":[],"apiVersions":["2019-09-01","2019-05-01","2019-04-01","2019-03-01","2018-11-01","2018-09-01","2018-08-01","2018-07-01","2018-05-01","2018-02-01","2018-01-01","2017-08-01","2017-06-01","2017-05-10","2017-05-01","2017-03-01","2016-09-01","2016-07-01","2016-06-01","2016-02-01","2015-11-01","2015-01-01","2014-04-01-preview"],"apiProfiles":[{"profileVersion":"2018-06-01-profile","apiVersion":"2016-06-01"},{"profileVersion":"2019-03-01-hybrid","apiVersion":"2018-05-01"}],"capabilities":"None"},{"resourceType":"subscriptions/providers","locations":[],"apiVersions":["2019-05-01","2019-04-01","2019-03-01","2018-11-01","2018-09-01","2018-08-01","2018-07-01","2018-05-01","2018-02-01","2018-01-01","2017-08-01","2017-06-01","2017-05-10","2017-05-01","2017-03-01","2016-09-01","2016-07-01","2016-06-01","2016-02-01","2015-11-01","2015-01-01","2014-04-01-preview"],"apiProfiles":[{"profileVersion":"2018-06-01-profile","apiVersion":"2016-06-01"},{"profileVersion":"2019-03-01-hybrid","apiVersion":"2018-05-01"}],"capabilities":"None"},{"resourceType":"subscriptions/operationresults","locations":[],"apiVersions":["2019-05-01","2019-04-01","2019-03-01","2018-11-01","2018-09-01","2018-08-01","2018-07-01","2018-05-01","2018-02-01","2018-01-01","2017-08-01","2017-06-01","2017-05-10","2017-05-01","2017-03-01","2016-09-01","2016-07-01","2016-06-01","2016-02-01","2015-11-01","2015-01-01","2014-04-01-preview"],"apiProfiles":[{"profileVersion":"2018-06-01-profile","apiVersion":"2016-06-01"},{"profileVersion":"2019-03-01-hybrid","apiVersion":"2018-05-01"}],"capabilities":"None"},{"resourceType":"resourceGroups","locations":["Central
        US","East Asia","Southeast Asia","East US","East US 2","West US","West US
        2","North Central US","South Central US","West Central US","North Europe","West
        Europe","Japan East","Japan West","Brazil South","Australia Southeast","Australia
        East","West India","South India","Central India","Canada Central","Canada
        East","UK South","UK West","Korea Central","Korea South","France Central","South
        Africa North","UAE North","Australia Central","Switzerland North","Germany
        West Central","Norway East","Jio India West","East US 2 EUAP","Central US
        EUAP"],"apiVersions":["2019-05-01","2019-04-01","2019-03-01","2018-11-01","2018-09-01","2018-08-01","2018-07-01","2018-05-01","2018-02-01","2018-01-01","2017-08-01","2017-06-01","2017-05-10","2017-05-01","2017-03-01","2016-09-01","2016-07-01","2016-06-01","2016-02-01","2015-11-01","2015-01-01","2014-04-01-preview"],"apiProfiles":[{"profileVersion":"2018-06-01-profile","apiVersion":"2016-06-01"},{"profileVersion":"2019-03-01-hybrid","apiVersion":"2018-05-01"}],"capabilities":"SupportsLocation"},{"resourceType":"subscriptions/resourceGroups","locations":["Central
        US","East Asia","Southeast Asia","East US","East US 2","West US","West US
        2","North Central US","South Central US","West Central US","North Europe","West
        Europe","Japan East","Japan West","Brazil South","Australia Southeast","Australia
        East","West India","South India","Central India","Canada Central","Canada
        East","UK South","UK West","Korea Central","Korea South","France Central","South
        Africa North","UAE North","Australia Central","Switzerland North","Germany
        West Central","Norway East","Jio India West","East US 2 EUAP","Central US
        EUAP"],"apiVersions":["2019-05-01","2019-04-01","2019-03-01","2018-11-01","2018-09-01","2018-08-01","2018-07-01","2018-05-01","2018-02-01","2018-01-01","2017-08-01","2017-06-01","2017-05-10","2017-05-01","2017-03-01","2016-09-01","2016-07-01","2016-06-01","2016-02-01","2015-11-01","2015-01-01","2014-04-01-preview"],"apiProfiles":[{"profileVersion":"2018-06-01-profile","apiVersion":"2016-06-01"},{"profileVersion":"2019-03-01-hybrid","apiVersion":"2018-05-01"}],"capabilities":"SupportsTags,
        SupportsLocation"},{"resourceType":"subscriptions/resourcegroups/resources","locations":[],"apiVersions":["2019-05-01","2019-04-01","2019-03-01","2018-11-01","2018-09-01","2018-08-01","2018-07-01","2018-05-01","2018-02-01","2018-01-01","2017-08-01","2017-06-01","2017-05-10","2017-05-01","2017-03-01","2016-09-01","2016-07-01","2016-06-01","2016-02-01","2015-11-01","2015-01-01","2014-04-01-preview"],"apiProfiles":[{"profileVersion":"2018-06-01-profile","apiVersion":"2016-06-01"},{"profileVersion":"2019-03-01-hybrid","apiVersion":"2018-05-01"}],"capabilities":"None"},{"resourceType":"subscriptions/locations","locations":[],"apiVersions":["2019-05-01","2019-04-01","2019-03-01","2018-11-01","2018-09-01","2018-08-01","2018-07-01","2018-05-01","2018-02-01","2018-01-01","2017-08-01","2017-06-01","2017-05-10","2017-05-01","2017-03-01","2016-09-01","2016-07-01","2016-06-01","2016-02-01","2015-11-01","2015-01-01","2014-04-01-preview"],"apiProfiles":[{"profileVersion":"2018-06-01-profile","apiVersion":"2016-06-01"},{"profileVersion":"2019-03-01-hybrid","apiVersion":"2016-06-01"}],"capabilities":"None"},{"resourceType":"subscriptions/tagnames","locations":[],"apiVersions":["2019-05-01","2019-04-01","2019-03-01","2018-11-01","2018-09-01","2018-08-01","2018-07-01","2018-05-01","2018-02-01","2018-01-01","2017-08-01","2017-06-01","2017-05-10","2017-05-01","2017-03-01","2016-09-01","2016-07-01","2016-06-01","2016-02-01","2015-11-01","2015-01-01","2014-04-01-preview"],"apiProfiles":[{"profileVersion":"2018-06-01-profile","apiVersion":"2016-06-01"},{"profileVersion":"2019-03-01-hybrid","apiVersion":"2018-05-01"}],"capabilities":"None"},{"resourceType":"subscriptions/tagNames/tagValues","locations":[],"apiVersions":["2019-05-01","2019-04-01","2019-03-01","2018-11-01","2018-09-01","2018-08-01","2018-07-01","2018-05-01","2018-02-01","2018-01-01","2017-08-01","2017-06-01","2017-05-10","2017-05-01","2017-03-01","2016-09-01","2016-07-01","2016-06-01","2016-02-01","2015-11-01","2015-01-01","2014-04-01-preview"],"apiProfiles":[{"profileVersion":"2018-06-01-profile","apiVersion":"2016-06-01"},{"profileVersion":"2019-03-01-hybrid","apiVersion":"2018-05-01"}],"capabilities":"None"},{"resourceType":"deployments","locations":[],"apiVersions":["2021-01-01","2020-10-01","2020-06-01","2019-09-01","2019-08-01","2019-05-01","2019-04-01","2019-03-01","2018-11-01","2018-09-01","2018-08-01","2018-07-01","2018-05-01","2018-02-01","2018-01-01","2017-08-01","2017-06-01","2017-05-10","2017-05-01","2017-03-01","2016-09-01","2016-07-01","2016-06-01","2016-02-01","2015-11-01","2015-01-01","2014-04-01-preview"],"apiProfiles":[{"profileVersion":"2018-06-01-profile","apiVersion":"2016-06-01"},{"profileVersion":"2019-03-01-hybrid","apiVersion":"2018-05-01"}],"capabilities":"None"},{"resourceType":"deployments/operations","locations":[],"apiVersions":["2021-01-01","2020-10-01","2020-06-01","2019-09-01","2019-05-01","2019-04-01","2019-03-01","2018-11-01","2018-09-01","2018-08-01","2018-07-01","2018-05-01","2018-02-01","2018-01-01","2017-08-01","2017-06-01","2017-05-10","2017-05-01","2017-03-01","2016-09-01","2016-07-01","2016-06-01","2016-02-01","2015-11-01","2015-01-01","2014-04-01-preview"],"apiProfiles":[{"profileVersion":"2018-06-01-profile","apiVersion":"2016-06-01"},{"profileVersion":"2019-03-01-hybrid","apiVersion":"2018-05-01"}],"capabilities":"None"},{"resourceType":"links","locations":[],"apiVersions":["2019-05-01","2019-04-01","2019-03-01","2018-11-01","2018-09-01","2018-08-01","2018-07-01","2018-05-01","2018-02-01","2018-01-01","2017-08-01","2017-06-01","2017-05-10","2017-05-01","2017-03-01","2016-09-01","2016-07-01","2016-06-01","2016-02-01","2015-11-01","2015-01-01","2014-04-01-preview"],"apiProfiles":[{"profileVersion":"2018-06-01-profile","apiVersion":"2016-06-01"},{"profileVersion":"2019-03-01-hybrid","apiVersion":"2018-05-01"}],"capabilities":"SupportsExtension"},{"resourceType":"operations","locations":[],"apiVersions":["2015-01-01"],"apiProfiles":[{"profileVersion":"2018-06-01-profile","apiVersion":"2015-01-01"}],"capabilities":"None"},{"resourceType":"bulkDelete","locations":[],"apiVersions":["2019-05-01","2019-04-01","2019-03-01","2018-11-01","2018-09-01","2018-08-01","2018-07-01","2018-05-01","2018-02-01","2018-01-01","2017-08-01","2017-06-01","2017-05-10","2017-05-01","2017-03-01","2016-09-01","2016-07-01","2016-06-01","2016-02-01","2015-11-01","2015-01-01","2014-04-01-preview"],"capabilities":"None"},{"resourceType":"deploymentScripts","locations":["East
        Asia","Southeast Asia","Australia East","Brazil South","Canada Central","Switzerland
        North","Germany West Central","East US 2","East US","Central US","North Central
        US","France Central","UK South","Central India","South India","Japan East","Korea
        Central","North Europe","Norway East","UAE North","West Central US","West
        Europe","West US 2","West US","South Central US","Canada East","Central US
        EUAP","East US 2 EUAP"],"apiVersions":["2020-10-01","2019-10-01-preview"],"capabilities":"SupportsTags,
        SupportsLocation"},{"resourceType":"deploymentScripts/logs","locations":["East
        Asia","Southeast Asia","Australia East","Brazil South","Canada Central","Switzerland
        North","Germany West Central","East US 2","East US","Central US","North Central
        US","France Central","UK South","Central India","South India","Japan East","Korea
        Central","North Europe","Norway East","UAE North","West Central US","West
        Europe","West US 2","West US","South Central US","Canada East","Central US
        EUAP","East US 2 EUAP"],"apiVersions":["2020-10-01","2019-10-01-preview"],"capabilities":"None"},{"resourceType":"locations/deploymentScriptOperationResults","locations":["East
        Asia","Southeast Asia","Australia East","Brazil South","Canada Central","Switzerland
        North","Germany West Central","East US 2","East US","Central US","North Central
        US","France Central","UK South","Central India","South India","Japan East","Korea
        Central","North Europe","Norway East","UAE North","West Central US","West
        Europe","West US 2","West US","South Central US","Canada East","Central US
        EUAP","East US 2 EUAP"],"apiVersions":["2020-10-01","2019-10-01-preview"],"capabilities":"None"},{"resourceType":"templateSpecs","locations":["East
        Asia","Southeast Asia","Australia East","Australia Central","Australia Central
        2","Australia Southeast","Brazil South","Canada Central","Canada East","Switzerland
        North","Germany West Central","East US 2","East US","Central US","North Central
        US","France Central","UK South","UK West","Central India","West India","South
        India","Japan East","Japan West","Korea Central","Korea South","North Europe","Norway
        East","UAE North","West Central US","West Europe","West US 2","West US","South
        Central US","South Africa North","Central US EUAP","East US 2 EUAP"],"apiVersions":["2021-03-01-preview","2019-06-01-preview"],"capabilities":"CrossResourceGroupResourceMove,
        CrossSubscriptionResourceMove, SupportsTags, SupportsLocation"},{"resourceType":"templateSpecs/versions","locations":["East
        Asia","Southeast Asia","Australia East","Australia Central","Australia Central
        2","Australia Southeast","Brazil South","Canada Central","Canada East","Switzerland
        North","Germany West Central","East US 2","East US","Central US","North Central
        US","France Central","UK South","UK West","Central India","West India","South
        India","Japan East","Japan West","Korea Central","Korea South","North Europe","Norway
        East","UAE North","West Central US","West Europe","West US 2","West US","South
        Central US","South Africa North","Central US EUAP","East US 2 EUAP"],"apiVersions":["2021-03-01-preview","2019-06-01-preview"],"capabilities":"CrossResourceGroupResourceMove,
        CrossSubscriptionResourceMove, SupportsTags, SupportsLocation"}],"registrationState":"Registered","registrationPolicy":"RegistrationFree"}'
    headers:
      cache-control:
      - no-cache
      content-length:
      - '16718'
      content-type:
      - application/json; charset=utf-8
      date:
      - Tue, 27 Apr 2021 17:54:14 GMT
      expires:
      - '-1'
      pragma:
      - no-cache
      strict-transport-security:
      - max-age=31536000; includeSubDomains
      vary:
      - Accept-Encoding
      x-content-type-options:
      - nosniff
    status:
      code: 200
      message: OK
- request:
    body: null
    headers:
      Accept:
      - application/json
      Accept-Encoding:
      - gzip, deflate
      CommandName:
      - deployment sub create
      Connection:
      - keep-alive
      ParameterSetName:
      - -n --location --template-spec --parameters --parameters
      User-Agent:
      - python/3.8.9 (Windows-10-10.0.19041-SP0) msrest/0.6.21 msrest_azure/0.6.3
=======
      - python/3.8.9 (Windows-10-10.0.19041-SP0) msrest/0.6.21 msrest_azure/0.6.4
>>>>>>> c8474806
        azure-mgmt-resource/12.1.0 Azure-SDK-For-Python AZURECLI/2.22.1
      accept-language:
      - en-US
    method: GET
    uri: https://management.azure.com/subscriptions/00000000-0000-0000-0000-000000000000/resourceGroups/cli_test_template_specs_tenant_deploy000001/providers/Microsoft.Resources/templateSpecs/cli-test-sub-lvl-ts-deploy000002/versions/1.0?api-version=2021-03-01-preview
  response:
    body:
<<<<<<< HEAD
      string: "{\r\n  \"location\": \"eastus\",\r\n  \"tags\": {},\r\n  \"systemData\"\
        : {\r\n    \"createdBy\": \"daetienn@microsoft.com\",\r\n    \"createdByType\"\
        : \"User\",\r\n    \"createdAt\": \"2021-04-27T17:54:11.2733531Z\",\r\n  \
        \  \"lastModifiedBy\": \"daetienn@microsoft.com\",\r\n    \"lastModifiedByType\"\
        : \"User\",\r\n    \"lastModifiedAt\": \"2021-04-27T17:54:11.2733531Z\"\r\n\
        \  },\r\n  \"properties\": {\r\n    \"mainTemplate\": {\r\n      \"$schema\"\
        : \"https://schema.management.azure.com/schemas/2015-01-01/deploymentTemplate.json#\"\
        ,\r\n      \"contentVersion\": \"1.0.0.0\",\r\n      \"parameters\": {\r\n\
        \        \"storageAccountName\": {\r\n          \"type\": \"string\",\r\n\
        \          \"defaultValue\": \"armbuilddemo1801\"\r\n        },\r\n      \
        \  \"nestedRGName\": {\r\n          \"type\": \"string\",\r\n          \"\
        defaultValue\": \"cli_test_subscription_level_deployment\"\r\n        }\r\n\
        \      },\r\n      \"variables\": {},\r\n      \"resources\": [\r\n      \
        \  {\r\n          \"type\": \"Microsoft.Authorization/policyDefinitions\"\
        ,\r\n          \"name\": \"policy2\",\r\n          \"apiVersion\": \"2016-12-01\"\
        ,\r\n          \"properties\": {\r\n            \"policyType\": \"Custom\"\
        ,\r\n            \"parameters\": {},\r\n            \"policyRule\": {\r\n\
        \              \"if\": {\r\n                \"field\": \"location\",\r\n \
        \               \"equals\": \"northeurope\"\r\n              },\r\n      \
        \        \"then\": {\r\n                \"effect\": \"deny\"\r\n         \
        \     }\r\n            }\r\n          }\r\n        },\r\n        {\r\n   \
        \       \"type\": \"Microsoft.Authorization/policyAssignments\",\r\n     \
        \     \"name\": \"location-lock\",\r\n          \"apiVersion\": \"2016-12-01\"\
        ,\r\n          \"dependsOn\": [\r\n            \"policy2\"\r\n          ],\r\
        \n          \"properties\": {\r\n            \"scope\": \"[subscription().id]\"\
        ,\r\n            \"policyDefinitionId\": \"[resourceId('Microsoft.Authorization/policyDefinitions',\
        \ 'policy2')]\"\r\n          }\r\n        },\r\n        {\r\n          \"\
        type\": \"Microsoft.Resources/resourceGroups\",\r\n          \"name\": \"\
        [parameters('nestedRGName')]\",\r\n          \"apiVersion\": \"2018-05-01\"\
        ,\r\n          \"location\": \"WestUS\",\r\n          \"properties\": {}\r\
        \n        },\r\n        {\r\n          \"type\": \"Microsoft.Resources/deployments\"\
        ,\r\n          \"name\": \"rg-nested6\",\r\n          \"apiVersion\": \"2017-05-10\"\
        ,\r\n          \"resourceGroup\": \"[parameters('nestedRGName')]\",\r\n  \
        \        \"dependsOn\": [\r\n            \"[parameters('nestedRGName')]\"\r\
        \n          ],\r\n          \"properties\": {\r\n            \"template\"\
        : {\r\n              \"$schema\": \"https://schema.management.azure.com/schemas/2015-01-01/deploymentTemplate.json#\"\
        ,\r\n              \"contentVersion\": \"1.0.0.0\",\r\n              \"parameters\"\
        : {},\r\n              \"variables\": {},\r\n              \"resources\":\
        \ [\r\n                {\r\n                  \"type\": \"Microsoft.Storage/storageAccounts\"\
        ,\r\n                  \"name\": \"[parameters('storageAccountName')]\",\r\
        \n                  \"apiVersion\": \"2015-06-15\",\r\n                  \"\
        location\": \"East US\",\r\n                  \"properties\": {\r\n      \
        \              \"accountType\": \"Standard_LRS\",\r\n                    \"\
        supportsHttpsTrafficOnly\": true\r\n                  }\r\n              \
        \  }\r\n              ]\r\n            },\r\n            \"mode\": \"Incremental\"\
        \r\n          }\r\n        }\r\n      ]\r\n    }\r\n  },\r\n  \"id\": \"/subscriptions/00000000-0000-0000-0000-000000000000/resourceGroups/cli_test_template_specs_tenant_deploy000001/providers/Microsoft.Resources/templateSpecs/cli-test-sub-lvl-ts-deploy000002/versions/1.0\"\
        ,\r\n  \"type\": \"Microsoft.Resources/templateSpecs/versions\",\r\n  \"name\"\
        : \"1.0\"\r\n}"
=======
      string: "{\r\n  \"location\": \"eastus\",\r\n  \"tags\": {},\r\n  \"systemData\":
        {\r\n    \"createdBy\": \"daetienn@microsoft.com\",\r\n    \"createdByType\":
        \"User\",\r\n    \"createdAt\": \"2021-04-28T03:08:14.0695044Z\",\r\n    \"lastModifiedBy\":
        \"daetienn@microsoft.com\",\r\n    \"lastModifiedByType\": \"User\",\r\n    \"lastModifiedAt\":
        \"2021-04-28T03:08:14.0695044Z\"\r\n  },\r\n  \"properties\": {\r\n    \"template\":
        {\r\n      \"$schema\": \"https://schema.management.azure.com/schemas/2015-01-01/deploymentTemplate.json#\",\r\n
        \     \"contentVersion\": \"1.0.0.0\",\r\n      \"parameters\": {\r\n        \"storageAccountName\":
        {\r\n          \"type\": \"string\",\r\n          \"defaultValue\": \"armbuilddemo1801\"\r\n
        \       },\r\n        \"nestedRGName\": {\r\n          \"type\": \"string\",\r\n
        \         \"defaultValue\": \"cli_test_subscription_level_deployment\"\r\n
        \       }\r\n      },\r\n      \"variables\": {},\r\n      \"resources\":
        [\r\n        {\r\n          \"type\": \"Microsoft.Authorization/policyDefinitions\",\r\n
        \         \"name\": \"policy2\",\r\n          \"apiVersion\": \"2016-12-01\",\r\n
        \         \"properties\": {\r\n            \"policyType\": \"Custom\",\r\n
        \           \"parameters\": {},\r\n            \"policyRule\": {\r\n              \"if\":
        {\r\n                \"field\": \"location\",\r\n                \"equals\":
        \"northeurope\"\r\n              },\r\n              \"then\": {\r\n                \"effect\":
        \"deny\"\r\n              }\r\n            }\r\n          }\r\n        },\r\n
        \       {\r\n          \"type\": \"Microsoft.Authorization/policyAssignments\",\r\n
        \         \"name\": \"location-lock\",\r\n          \"apiVersion\": \"2016-12-01\",\r\n
        \         \"dependsOn\": [\r\n            \"policy2\"\r\n          ],\r\n
        \         \"properties\": {\r\n            \"scope\": \"[subscription().id]\",\r\n
        \           \"policyDefinitionId\": \"[resourceId('Microsoft.Authorization/policyDefinitions',
        'policy2')]\"\r\n          }\r\n        },\r\n        {\r\n          \"type\":
        \"Microsoft.Resources/resourceGroups\",\r\n          \"name\": \"[parameters('nestedRGName')]\",\r\n
        \         \"apiVersion\": \"2018-05-01\",\r\n          \"location\": \"WestUS\",\r\n
        \         \"properties\": {}\r\n        },\r\n        {\r\n          \"type\":
        \"Microsoft.Resources/deployments\",\r\n          \"name\": \"rg-nested6\",\r\n
        \         \"apiVersion\": \"2017-05-10\",\r\n          \"resourceGroup\":
        \"[parameters('nestedRGName')]\",\r\n          \"dependsOn\": [\r\n            \"[parameters('nestedRGName')]\"\r\n
        \         ],\r\n          \"properties\": {\r\n            \"template\": {\r\n
        \             \"$schema\": \"https://schema.management.azure.com/schemas/2015-01-01/deploymentTemplate.json#\",\r\n
        \             \"contentVersion\": \"1.0.0.0\",\r\n              \"parameters\":
        {},\r\n              \"variables\": {},\r\n              \"resources\": [\r\n
        \               {\r\n                  \"type\": \"Microsoft.Storage/storageAccounts\",\r\n
        \                 \"name\": \"[parameters('storageAccountName')]\",\r\n                  \"apiVersion\":
        \"2015-06-15\",\r\n                  \"location\": \"East US\",\r\n                  \"properties\":
        {\r\n                    \"accountType\": \"Standard_LRS\",\r\n                    \"supportsHttpsTrafficOnly\":
        true\r\n                  }\r\n                }\r\n              ]\r\n            },\r\n
        \           \"mode\": \"Incremental\"\r\n          }\r\n        }\r\n      ]\r\n
        \   }\r\n  },\r\n  \"id\": \"/subscriptions/00000000-0000-0000-0000-000000000000/resourceGroups/cli_test_template_specs_tenant_deploy000001/providers/Microsoft.Resources/templateSpecs/cli-test-sub-lvl-ts-deploy000002/versions/1.0\",\r\n
        \ \"type\": \"Microsoft.Resources/templateSpecs/versions\",\r\n  \"name\":
        \"1.0\"\r\n}"
>>>>>>> c8474806
    headers:
      cache-control:
      - no-cache
      content-length:
<<<<<<< HEAD
      - '3457'
      content-type:
      - application/json; charset=utf-8
      date:
      - Tue, 27 Apr 2021 17:54:14 GMT
=======
      - '3453'
      content-type:
      - application/json; charset=utf-8
      date:
      - Wed, 28 Apr 2021 03:08:16 GMT
>>>>>>> c8474806
      expires:
      - '-1'
      pragma:
      - no-cache
      server:
      - Microsoft-HTTPAPI/2.0
      strict-transport-security:
      - max-age=31536000; includeSubDomains
      transfer-encoding:
      - chunked
      vary:
      - Accept-Encoding
      x-content-type-options:
      - nosniff
    status:
      code: 200
      message: OK
- request:
    body: '{"location": "WestUS", "properties": {"templateLink": {"id": "/subscriptions/00000000-0000-0000-0000-000000000000/resourceGroups/cli_test_template_specs_tenant_deploy000001/providers/Microsoft.Resources/templateSpecs/cli-test-sub-lvl-ts-deploy000002/versions/1.0"},
      "parameters": {"nestedRGName": {"value": "cli_test_subscription_level_deployment"},
      "storageAccountName": {"value": "armbuilddemo000005"}}, "mode": "Incremental"}}'
    headers:
      Accept:
      - application/json
      Accept-Encoding:
      - gzip, deflate
      CommandName:
      - deployment sub create
      Connection:
      - keep-alive
      Content-Length:
      - '491'
      Content-Type:
      - application/json; charset=utf-8
      ParameterSetName:
      - -n --location --template-spec --parameters --parameters
      User-Agent:
<<<<<<< HEAD
      - python/3.8.9 (Windows-10-10.0.19041-SP0) msrest/0.6.21 msrest_azure/0.6.3
=======
      - python/3.8.9 (Windows-10-10.0.19041-SP0) msrest/0.6.21 msrest_azure/0.6.4
>>>>>>> c8474806
        azure-mgmt-resource/12.1.0 Azure-SDK-For-Python AZURECLI/2.22.1
      accept-language:
      - en-US
    method: POST
    uri: https://management.azure.com/subscriptions/00000000-0000-0000-0000-000000000000/providers/Microsoft.Resources/deployments/mock-deployment/validate?api-version=2020-10-01
  response:
    body:
<<<<<<< HEAD
      string: '{"id":"/subscriptions/00000000-0000-0000-0000-000000000000/providers/Microsoft.Resources/deployments/azure-cli-subscription_level_deployment000003","name":"azure-cli-subscription_level_deployment000003","type":"Microsoft.Resources/deployments","location":"westus","properties":{"templateLink":{"id":"/subscriptions/00000000-0000-0000-0000-000000000000/resourceGroups/cli_test_template_specs_tenant_deploy000001/providers/Microsoft.Resources/templateSpecs/cli-test-sub-lvl-ts-deploy000002/versions/1.0","contentVersion":"1.0.0.0"},"templateHash":"13231341667663423384","parameters":{"storageAccountName":{"type":"String","value":"armbuilddemo000005"},"nestedRGName":{"type":"String","value":"cli_test_subscription_level_deployment"}},"mode":"Incremental","provisioningState":"Succeeded","timestamp":"2021-04-27T17:54:16.3724949Z","duration":"PT0S","correlationId":"c9beeaa3-c1a6-42f4-9124-08599a3ac59f","providers":[{"namespace":"Microsoft.Authorization","resourceTypes":[{"resourceType":"policyDefinitions","locations":[null]},{"resourceType":"policyAssignments","locations":[null]}]},{"namespace":"Microsoft.Resources","resourceTypes":[{"resourceType":"resourceGroups","locations":["westus"]},{"resourceType":"deployments","locations":[null]}]}],"dependencies":[{"dependsOn":[{"id":"/subscriptions/00000000-0000-0000-0000-000000000000/providers/Microsoft.Authorization/policyDefinitions/policy2","resourceType":"Microsoft.Authorization/policyDefinitions","resourceName":"policy2"}],"id":"/subscriptions/00000000-0000-0000-0000-000000000000/providers/Microsoft.Authorization/policyAssignments/location-lock","resourceType":"Microsoft.Authorization/policyAssignments","resourceName":"location-lock"},{"dependsOn":[{"id":"/subscriptions/00000000-0000-0000-0000-000000000000/resourceGroups/cli_test_subscription_level_deployment","resourceType":"Microsoft.Resources/resourceGroups","resourceName":"cli_test_subscription_level_deployment"}],"id":"/subscriptions/00000000-0000-0000-0000-000000000000/resourceGroups/cli_test_subscription_level_deployment/providers/Microsoft.Resources/deployments/rg-nested6","resourceType":"Microsoft.Resources/deployments","resourceName":"rg-nested6"}],"validatedResources":[{"id":"/subscriptions/00000000-0000-0000-0000-000000000000/providers/Microsoft.Authorization/policyDefinitions/policy2"},{"id":"/subscriptions/00000000-0000-0000-0000-000000000000/providers/Microsoft.Authorization/policyAssignments/location-lock"},{"id":"/subscriptions/00000000-0000-0000-0000-000000000000/resourceGroups/cli_test_subscription_level_deployment"},{"id":"/subscriptions/00000000-0000-0000-0000-000000000000/resourceGroups/cli_test_subscription_level_deployment/providers/Microsoft.Resources/deployments/rg-nested6"},{"id":"/subscriptions/00000000-0000-0000-0000-000000000000/resourceGroups/cli_test_subscription_level_deployment/providers/Microsoft.Storage/storageAccounts/armbuilddemo000005"}]}}'
=======
      string: '{"id":"/subscriptions/00000000-0000-0000-0000-000000000000/providers/Microsoft.Resources/deployments/azure-cli-subscription_level_deployment000003","name":"azure-cli-subscription_level_deployment000003","type":"Microsoft.Resources/deployments","location":"westus","properties":{"templateLink":{"id":"/subscriptions/00000000-0000-0000-0000-000000000000/resourceGroups/cli_test_template_specs_tenant_deploy000001/providers/Microsoft.Resources/templateSpecs/cli-test-sub-lvl-ts-deploy000002/versions/1.0","contentVersion":"1.0.0.0"},"templateHash":"13231341667663423384","parameters":{"storageAccountName":{"type":"String","value":"armbuilddemo000005"},"nestedRGName":{"type":"String","value":"cli_test_subscription_level_deployment"}},"mode":"Incremental","provisioningState":"Succeeded","timestamp":"2021-04-28T03:08:17.7780622Z","duration":"PT0S","correlationId":"57083a14-6750-407b-b899-4a2e31bc92ea","providers":[{"namespace":"Microsoft.Authorization","resourceTypes":[{"resourceType":"policyDefinitions","locations":[null]},{"resourceType":"policyAssignments","locations":[null]}]},{"namespace":"Microsoft.Resources","resourceTypes":[{"resourceType":"resourceGroups","locations":["westus"]},{"resourceType":"deployments","locations":[null]}]}],"dependencies":[{"dependsOn":[{"id":"/subscriptions/00000000-0000-0000-0000-000000000000/providers/Microsoft.Authorization/policyDefinitions/policy2","resourceType":"Microsoft.Authorization/policyDefinitions","resourceName":"policy2"}],"id":"/subscriptions/00000000-0000-0000-0000-000000000000/providers/Microsoft.Authorization/policyAssignments/location-lock","resourceType":"Microsoft.Authorization/policyAssignments","resourceName":"location-lock"},{"dependsOn":[{"id":"/subscriptions/00000000-0000-0000-0000-000000000000/resourceGroups/cli_test_subscription_level_deployment","resourceType":"Microsoft.Resources/resourceGroups","resourceName":"cli_test_subscription_level_deployment"}],"id":"/subscriptions/00000000-0000-0000-0000-000000000000/resourceGroups/cli_test_subscription_level_deployment/providers/Microsoft.Resources/deployments/rg-nested6","resourceType":"Microsoft.Resources/deployments","resourceName":"rg-nested6"}],"validatedResources":[{"id":"/subscriptions/00000000-0000-0000-0000-000000000000/providers/Microsoft.Authorization/policyDefinitions/policy2"},{"id":"/subscriptions/00000000-0000-0000-0000-000000000000/providers/Microsoft.Authorization/policyAssignments/location-lock"},{"id":"/subscriptions/00000000-0000-0000-0000-000000000000/resourceGroups/cli_test_subscription_level_deployment"},{"id":"/subscriptions/00000000-0000-0000-0000-000000000000/resourceGroups/cli_test_subscription_level_deployment/providers/Microsoft.Resources/deployments/rg-nested6"},{"id":"/subscriptions/00000000-0000-0000-0000-000000000000/resourceGroups/cli_test_subscription_level_deployment/providers/Microsoft.Storage/storageAccounts/armbuilddemo000005"}]}}'
>>>>>>> c8474806
    headers:
      cache-control:
      - no-cache
      content-length:
      - '3009'
      content-type:
      - application/json; charset=utf-8
      date:
<<<<<<< HEAD
      - Tue, 27 Apr 2021 17:54:16 GMT
=======
      - Wed, 28 Apr 2021 03:08:17 GMT
>>>>>>> c8474806
      expires:
      - '-1'
      pragma:
      - no-cache
      strict-transport-security:
      - max-age=31536000; includeSubDomains
      transfer-encoding:
      - chunked
      vary:
      - Accept-Encoding
      x-content-type-options:
      - nosniff
      x-ms-ratelimit-remaining-subscription-writes:
      - '1199'
    status:
      code: 200
      message: OK
- request:
    body: '{"location": "WestUS", "properties": {"templateLink": {"id": "/subscriptions/00000000-0000-0000-0000-000000000000/resourceGroups/cli_test_template_specs_tenant_deploy000001/providers/Microsoft.Resources/templateSpecs/cli-test-sub-lvl-ts-deploy000002/versions/1.0"},
      "parameters": {"nestedRGName": {"value": "cli_test_subscription_level_deployment"},
      "storageAccountName": {"value": "armbuilddemo000005"}}, "mode": "Incremental"}}'
    headers:
      Accept:
      - application/json
      Accept-Encoding:
      - gzip, deflate
      CommandName:
      - deployment sub create
      Connection:
      - keep-alive
      Content-Length:
      - '491'
      Content-Type:
      - application/json; charset=utf-8
      ParameterSetName:
      - -n --location --template-spec --parameters --parameters
      User-Agent:
<<<<<<< HEAD
      - python/3.8.9 (Windows-10-10.0.19041-SP0) msrest/0.6.21 msrest_azure/0.6.3
=======
      - python/3.8.9 (Windows-10-10.0.19041-SP0) msrest/0.6.21 msrest_azure/0.6.4
>>>>>>> c8474806
        azure-mgmt-resource/12.1.0 Azure-SDK-For-Python AZURECLI/2.22.1
      accept-language:
      - en-US
    method: PUT
    uri: https://management.azure.com/subscriptions/00000000-0000-0000-0000-000000000000/providers/Microsoft.Resources/deployments/mock-deployment?api-version=2020-10-01
  response:
    body:
<<<<<<< HEAD
      string: '{"id":"/subscriptions/00000000-0000-0000-0000-000000000000/providers/Microsoft.Resources/deployments/azure-cli-subscription_level_deployment000003","name":"azure-cli-subscription_level_deployment000003","type":"Microsoft.Resources/deployments","location":"westus","properties":{"templateLink":{"id":"/subscriptions/00000000-0000-0000-0000-000000000000/resourceGroups/cli_test_template_specs_tenant_deploy000001/providers/Microsoft.Resources/templateSpecs/cli-test-sub-lvl-ts-deploy000002/versions/1.0","contentVersion":"1.0.0.0"},"templateHash":"13231341667663423384","parameters":{"storageAccountName":{"type":"String","value":"armbuilddemo000005"},"nestedRGName":{"type":"String","value":"cli_test_subscription_level_deployment"}},"mode":"Incremental","provisioningState":"Accepted","timestamp":"2021-04-27T17:54:18.7102209Z","duration":"PT1.2847262S","correlationId":"e42c8bc4-f5cf-4f05-8192-ef035667c684","providers":[{"namespace":"Microsoft.Authorization","resourceTypes":[{"resourceType":"policyDefinitions","locations":[null]},{"resourceType":"policyAssignments","locations":[null]}]},{"namespace":"Microsoft.Resources","resourceTypes":[{"resourceType":"resourceGroups","locations":["westus"]},{"resourceType":"deployments","locations":[null]}]}],"dependencies":[{"dependsOn":[{"id":"/subscriptions/00000000-0000-0000-0000-000000000000/providers/Microsoft.Authorization/policyDefinitions/policy2","resourceType":"Microsoft.Authorization/policyDefinitions","resourceName":"policy2"}],"id":"/subscriptions/00000000-0000-0000-0000-000000000000/providers/Microsoft.Authorization/policyAssignments/location-lock","resourceType":"Microsoft.Authorization/policyAssignments","resourceName":"location-lock"},{"dependsOn":[{"id":"/subscriptions/00000000-0000-0000-0000-000000000000/resourceGroups/cli_test_subscription_level_deployment","resourceType":"Microsoft.Resources/resourceGroups","resourceName":"cli_test_subscription_level_deployment"}],"id":"/subscriptions/00000000-0000-0000-0000-000000000000/resourceGroups/cli_test_subscription_level_deployment/providers/Microsoft.Resources/deployments/rg-nested6","resourceType":"Microsoft.Resources/deployments","resourceName":"rg-nested6"}]}}'
    headers:
      azure-asyncoperation:
      - https://management.azure.com/subscriptions/00000000-0000-0000-0000-000000000000/providers/Microsoft.Resources/deployments/azure-cli-subscription_level_deployment000003/operationStatuses/08585820608280521301?api-version=2020-10-01
=======
      string: '{"id":"/subscriptions/00000000-0000-0000-0000-000000000000/providers/Microsoft.Resources/deployments/azure-cli-subscription_level_deployment000003","name":"azure-cli-subscription_level_deployment000003","type":"Microsoft.Resources/deployments","location":"westus","properties":{"templateLink":{"id":"/subscriptions/00000000-0000-0000-0000-000000000000/resourceGroups/cli_test_template_specs_tenant_deploy000001/providers/Microsoft.Resources/templateSpecs/cli-test-sub-lvl-ts-deploy000002/versions/1.0","contentVersion":"1.0.0.0"},"templateHash":"13231341667663423384","parameters":{"storageAccountName":{"type":"String","value":"armbuilddemo000005"},"nestedRGName":{"type":"String","value":"cli_test_subscription_level_deployment"}},"mode":"Incremental","provisioningState":"Accepted","timestamp":"2021-04-28T03:08:19.3957184Z","duration":"PT1.0250986S","correlationId":"f2833049-75dc-493c-ae96-f30a46e022cd","providers":[{"namespace":"Microsoft.Authorization","resourceTypes":[{"resourceType":"policyDefinitions","locations":[null]},{"resourceType":"policyAssignments","locations":[null]}]},{"namespace":"Microsoft.Resources","resourceTypes":[{"resourceType":"resourceGroups","locations":["westus"]},{"resourceType":"deployments","locations":[null]}]}],"dependencies":[{"dependsOn":[{"id":"/subscriptions/00000000-0000-0000-0000-000000000000/providers/Microsoft.Authorization/policyDefinitions/policy2","resourceType":"Microsoft.Authorization/policyDefinitions","resourceName":"policy2"}],"id":"/subscriptions/00000000-0000-0000-0000-000000000000/providers/Microsoft.Authorization/policyAssignments/location-lock","resourceType":"Microsoft.Authorization/policyAssignments","resourceName":"location-lock"},{"dependsOn":[{"id":"/subscriptions/00000000-0000-0000-0000-000000000000/resourceGroups/cli_test_subscription_level_deployment","resourceType":"Microsoft.Resources/resourceGroups","resourceName":"cli_test_subscription_level_deployment"}],"id":"/subscriptions/00000000-0000-0000-0000-000000000000/resourceGroups/cli_test_subscription_level_deployment/providers/Microsoft.Resources/deployments/rg-nested6","resourceType":"Microsoft.Resources/deployments","resourceName":"rg-nested6"}]}}'
    headers:
      azure-asyncoperation:
      - https://management.azure.com/subscriptions/00000000-0000-0000-0000-000000000000/providers/Microsoft.Resources/deployments/azure-cli-subscription_level_deployment000003/operationStatuses/08585820275871070024?api-version=2020-10-01
>>>>>>> c8474806
      cache-control:
      - no-cache
      content-length:
      - '2282'
      content-type:
      - application/json; charset=utf-8
      date:
<<<<<<< HEAD
      - Tue, 27 Apr 2021 17:54:18 GMT
=======
      - Wed, 28 Apr 2021 03:08:18 GMT
>>>>>>> c8474806
      expires:
      - '-1'
      pragma:
      - no-cache
      strict-transport-security:
      - max-age=31536000; includeSubDomains
      x-content-type-options:
      - nosniff
      x-ms-ratelimit-remaining-subscription-writes:
      - '1199'
    status:
      code: 201
      message: Created
- request:
    body: null
    headers:
      Accept:
      - application/json
      Accept-Encoding:
      - gzip, deflate
      CommandName:
      - deployment sub create
      Connection:
      - keep-alive
      ParameterSetName:
      - -n --location --template-spec --parameters --parameters
      User-Agent:
<<<<<<< HEAD
      - python/3.8.9 (Windows-10-10.0.19041-SP0) msrest/0.6.21 msrest_azure/0.6.3
        azure-mgmt-resource/12.1.0 Azure-SDK-For-Python AZURECLI/2.22.1
    method: GET
    uri: https://management.azure.com/subscriptions/00000000-0000-0000-0000-000000000000/providers/Microsoft.Resources/deployments/mock-deployment/operationStatuses/08585820608280521301?api-version=2020-10-01
=======
      - python/3.8.9 (Windows-10-10.0.19041-SP0) msrest/0.6.21 msrest_azure/0.6.4
        azure-mgmt-resource/12.1.0 Azure-SDK-For-Python AZURECLI/2.22.1
    method: GET
    uri: https://management.azure.com/subscriptions/00000000-0000-0000-0000-000000000000/providers/Microsoft.Resources/deployments/mock-deployment/operationStatuses/08585820275871070024?api-version=2020-10-01
>>>>>>> c8474806
  response:
    body:
      string: '{"status":"Running"}'
    headers:
      cache-control:
      - no-cache
      content-length:
      - '20'
      content-type:
      - application/json; charset=utf-8
      date:
<<<<<<< HEAD
      - Tue, 27 Apr 2021 17:54:49 GMT
=======
      - Wed, 28 Apr 2021 03:08:50 GMT
>>>>>>> c8474806
      expires:
      - '-1'
      pragma:
      - no-cache
      strict-transport-security:
      - max-age=31536000; includeSubDomains
      vary:
      - Accept-Encoding
      x-content-type-options:
      - nosniff
    status:
      code: 200
      message: OK
- request:
    body: null
    headers:
      Accept:
      - application/json
      Accept-Encoding:
      - gzip, deflate
      CommandName:
      - deployment sub create
      Connection:
      - keep-alive
      ParameterSetName:
      - -n --location --template-spec --parameters --parameters
      User-Agent:
<<<<<<< HEAD
      - python/3.8.9 (Windows-10-10.0.19041-SP0) msrest/0.6.21 msrest_azure/0.6.3
        azure-mgmt-resource/12.1.0 Azure-SDK-For-Python AZURECLI/2.22.1
    method: GET
    uri: https://management.azure.com/subscriptions/00000000-0000-0000-0000-000000000000/providers/Microsoft.Resources/deployments/mock-deployment/operationStatuses/08585820608280521301?api-version=2020-10-01
=======
      - python/3.8.9 (Windows-10-10.0.19041-SP0) msrest/0.6.21 msrest_azure/0.6.4
        azure-mgmt-resource/12.1.0 Azure-SDK-For-Python AZURECLI/2.22.1
    method: GET
    uri: https://management.azure.com/subscriptions/00000000-0000-0000-0000-000000000000/providers/Microsoft.Resources/deployments/mock-deployment/operationStatuses/08585820275871070024?api-version=2020-10-01
>>>>>>> c8474806
  response:
    body:
      string: '{"status":"Succeeded"}'
    headers:
      cache-control:
      - no-cache
      content-length:
      - '22'
      content-type:
      - application/json; charset=utf-8
      date:
<<<<<<< HEAD
      - Tue, 27 Apr 2021 17:55:19 GMT
=======
      - Wed, 28 Apr 2021 03:09:20 GMT
>>>>>>> c8474806
      expires:
      - '-1'
      pragma:
      - no-cache
      strict-transport-security:
      - max-age=31536000; includeSubDomains
      vary:
      - Accept-Encoding
      x-content-type-options:
      - nosniff
    status:
      code: 200
      message: OK
- request:
    body: null
    headers:
      Accept:
      - application/json
      Accept-Encoding:
      - gzip, deflate
      CommandName:
      - deployment sub create
      Connection:
      - keep-alive
      ParameterSetName:
      - -n --location --template-spec --parameters --parameters
      User-Agent:
<<<<<<< HEAD
      - python/3.8.9 (Windows-10-10.0.19041-SP0) msrest/0.6.21 msrest_azure/0.6.3
=======
      - python/3.8.9 (Windows-10-10.0.19041-SP0) msrest/0.6.21 msrest_azure/0.6.4
>>>>>>> c8474806
        azure-mgmt-resource/12.1.0 Azure-SDK-For-Python AZURECLI/2.22.1
    method: GET
    uri: https://management.azure.com/subscriptions/00000000-0000-0000-0000-000000000000/providers/Microsoft.Resources/deployments/mock-deployment?api-version=2020-10-01
  response:
    body:
<<<<<<< HEAD
      string: '{"id":"/subscriptions/00000000-0000-0000-0000-000000000000/providers/Microsoft.Resources/deployments/azure-cli-subscription_level_deployment000003","name":"azure-cli-subscription_level_deployment000003","type":"Microsoft.Resources/deployments","location":"westus","properties":{"templateLink":{"id":"/subscriptions/00000000-0000-0000-0000-000000000000/resourceGroups/cli_test_template_specs_tenant_deploy000001/providers/Microsoft.Resources/templateSpecs/cli-test-sub-lvl-ts-deploy000002/versions/1.0","contentVersion":"1.0.0.0"},"templateHash":"13231341667663423384","parameters":{"storageAccountName":{"type":"String","value":"armbuilddemo000005"},"nestedRGName":{"type":"String","value":"cli_test_subscription_level_deployment"}},"mode":"Incremental","provisioningState":"Succeeded","timestamp":"2021-04-27T17:54:58.309536Z","duration":"PT40.8840413S","correlationId":"e42c8bc4-f5cf-4f05-8192-ef035667c684","providers":[{"namespace":"Microsoft.Authorization","resourceTypes":[{"resourceType":"policyDefinitions","locations":[null]},{"resourceType":"policyAssignments","locations":[null]}]},{"namespace":"Microsoft.Resources","resourceTypes":[{"resourceType":"resourceGroups","locations":["westus"]},{"resourceType":"deployments","locations":[null]}]}],"dependencies":[{"dependsOn":[{"id":"/subscriptions/00000000-0000-0000-0000-000000000000/providers/Microsoft.Authorization/policyDefinitions/policy2","resourceType":"Microsoft.Authorization/policyDefinitions","resourceName":"policy2"}],"id":"/subscriptions/00000000-0000-0000-0000-000000000000/providers/Microsoft.Authorization/policyAssignments/location-lock","resourceType":"Microsoft.Authorization/policyAssignments","resourceName":"location-lock"},{"dependsOn":[{"id":"/subscriptions/00000000-0000-0000-0000-000000000000/resourceGroups/cli_test_subscription_level_deployment","resourceType":"Microsoft.Resources/resourceGroups","resourceName":"cli_test_subscription_level_deployment"}],"id":"/subscriptions/00000000-0000-0000-0000-000000000000/resourceGroups/cli_test_subscription_level_deployment/providers/Microsoft.Resources/deployments/rg-nested6","resourceType":"Microsoft.Resources/deployments","resourceName":"rg-nested6"}],"outputResources":[{"id":"/subscriptions/00000000-0000-0000-0000-000000000000/providers/Microsoft.Authorization/policyAssignments/location-lock"},{"id":"/subscriptions/00000000-0000-0000-0000-000000000000/providers/Microsoft.Authorization/policyDefinitions/policy2"},{"id":"/subscriptions/00000000-0000-0000-0000-000000000000/resourceGroups/cli_test_subscription_level_deployment"},{"id":"/subscriptions/00000000-0000-0000-0000-000000000000/resourceGroups/cli_test_subscription_level_deployment/providers/Microsoft.Storage/storageAccounts/armbuilddemo000005"}]}}'
=======
      string: '{"id":"/subscriptions/00000000-0000-0000-0000-000000000000/providers/Microsoft.Resources/deployments/azure-cli-subscription_level_deployment000003","name":"azure-cli-subscription_level_deployment000003","type":"Microsoft.Resources/deployments","location":"westus","properties":{"templateLink":{"id":"/subscriptions/00000000-0000-0000-0000-000000000000/resourceGroups/cli_test_template_specs_tenant_deploy000001/providers/Microsoft.Resources/templateSpecs/cli-test-sub-lvl-ts-deploy000002/versions/1.0","contentVersion":"1.0.0.0"},"templateHash":"13231341667663423384","parameters":{"storageAccountName":{"type":"String","value":"armbuilddemo000005"},"nestedRGName":{"type":"String","value":"cli_test_subscription_level_deployment"}},"mode":"Incremental","provisioningState":"Succeeded","timestamp":"2021-04-28T03:08:50.8106216Z","duration":"PT32.4400018S","correlationId":"f2833049-75dc-493c-ae96-f30a46e022cd","providers":[{"namespace":"Microsoft.Authorization","resourceTypes":[{"resourceType":"policyDefinitions","locations":[null]},{"resourceType":"policyAssignments","locations":[null]}]},{"namespace":"Microsoft.Resources","resourceTypes":[{"resourceType":"resourceGroups","locations":["westus"]},{"resourceType":"deployments","locations":[null]}]}],"dependencies":[{"dependsOn":[{"id":"/subscriptions/00000000-0000-0000-0000-000000000000/providers/Microsoft.Authorization/policyDefinitions/policy2","resourceType":"Microsoft.Authorization/policyDefinitions","resourceName":"policy2"}],"id":"/subscriptions/00000000-0000-0000-0000-000000000000/providers/Microsoft.Authorization/policyAssignments/location-lock","resourceType":"Microsoft.Authorization/policyAssignments","resourceName":"location-lock"},{"dependsOn":[{"id":"/subscriptions/00000000-0000-0000-0000-000000000000/resourceGroups/cli_test_subscription_level_deployment","resourceType":"Microsoft.Resources/resourceGroups","resourceName":"cli_test_subscription_level_deployment"}],"id":"/subscriptions/00000000-0000-0000-0000-000000000000/resourceGroups/cli_test_subscription_level_deployment/providers/Microsoft.Resources/deployments/rg-nested6","resourceType":"Microsoft.Resources/deployments","resourceName":"rg-nested6"}],"outputResources":[{"id":"/subscriptions/00000000-0000-0000-0000-000000000000/providers/Microsoft.Authorization/policyAssignments/location-lock"},{"id":"/subscriptions/00000000-0000-0000-0000-000000000000/providers/Microsoft.Authorization/policyDefinitions/policy2"},{"id":"/subscriptions/00000000-0000-0000-0000-000000000000/resourceGroups/cli_test_subscription_level_deployment"},{"id":"/subscriptions/00000000-0000-0000-0000-000000000000/resourceGroups/cli_test_subscription_level_deployment/providers/Microsoft.Storage/storageAccounts/armbuilddemo000005"}]}}'
>>>>>>> c8474806
    headers:
      cache-control:
      - no-cache
      content-length:
<<<<<<< HEAD
      - '2846'
      content-type:
      - application/json; charset=utf-8
      date:
      - Tue, 27 Apr 2021 17:55:19 GMT
=======
      - '2847'
      content-type:
      - application/json; charset=utf-8
      date:
      - Wed, 28 Apr 2021 03:09:20 GMT
>>>>>>> c8474806
      expires:
      - '-1'
      pragma:
      - no-cache
      strict-transport-security:
      - max-age=31536000; includeSubDomains
      vary:
      - Accept-Encoding
      x-content-type-options:
      - nosniff
    status:
      code: 200
      message: OK
- request:
    body: null
    headers:
      Accept:
      - application/json
      Accept-Encoding:
      - gzip, deflate
      CommandName:
      - deployment sub show
      Connection:
      - keep-alive
      ParameterSetName:
      - -n
      User-Agent:
<<<<<<< HEAD
      - python/3.8.9 (Windows-10-10.0.19041-SP0) msrest/0.6.21 msrest_azure/0.6.3
=======
      - python/3.8.9 (Windows-10-10.0.19041-SP0) msrest/0.6.21 msrest_azure/0.6.4
>>>>>>> c8474806
        azure-mgmt-resource/12.1.0 Azure-SDK-For-Python AZURECLI/2.22.1
      accept-language:
      - en-US
    method: GET
    uri: https://management.azure.com/subscriptions/00000000-0000-0000-0000-000000000000/providers/Microsoft.Resources/deployments/mock-deployment?api-version=2020-10-01
  response:
    body:
<<<<<<< HEAD
      string: '{"id":"/subscriptions/00000000-0000-0000-0000-000000000000/providers/Microsoft.Resources/deployments/azure-cli-subscription_level_deployment000003","name":"azure-cli-subscription_level_deployment000003","type":"Microsoft.Resources/deployments","location":"westus","properties":{"templateLink":{"id":"/subscriptions/00000000-0000-0000-0000-000000000000/resourceGroups/cli_test_template_specs_tenant_deploy000001/providers/Microsoft.Resources/templateSpecs/cli-test-sub-lvl-ts-deploy000002/versions/1.0","contentVersion":"1.0.0.0"},"templateHash":"13231341667663423384","parameters":{"storageAccountName":{"type":"String","value":"armbuilddemo000005"},"nestedRGName":{"type":"String","value":"cli_test_subscription_level_deployment"}},"mode":"Incremental","provisioningState":"Succeeded","timestamp":"2021-04-27T17:54:58.309536Z","duration":"PT40.8840413S","correlationId":"e42c8bc4-f5cf-4f05-8192-ef035667c684","providers":[{"namespace":"Microsoft.Authorization","resourceTypes":[{"resourceType":"policyDefinitions","locations":[null]},{"resourceType":"policyAssignments","locations":[null]}]},{"namespace":"Microsoft.Resources","resourceTypes":[{"resourceType":"resourceGroups","locations":["westus"]},{"resourceType":"deployments","locations":[null]}]}],"dependencies":[{"dependsOn":[{"id":"/subscriptions/00000000-0000-0000-0000-000000000000/providers/Microsoft.Authorization/policyDefinitions/policy2","resourceType":"Microsoft.Authorization/policyDefinitions","resourceName":"policy2"}],"id":"/subscriptions/00000000-0000-0000-0000-000000000000/providers/Microsoft.Authorization/policyAssignments/location-lock","resourceType":"Microsoft.Authorization/policyAssignments","resourceName":"location-lock"},{"dependsOn":[{"id":"/subscriptions/00000000-0000-0000-0000-000000000000/resourceGroups/cli_test_subscription_level_deployment","resourceType":"Microsoft.Resources/resourceGroups","resourceName":"cli_test_subscription_level_deployment"}],"id":"/subscriptions/00000000-0000-0000-0000-000000000000/resourceGroups/cli_test_subscription_level_deployment/providers/Microsoft.Resources/deployments/rg-nested6","resourceType":"Microsoft.Resources/deployments","resourceName":"rg-nested6"}],"outputResources":[{"id":"/subscriptions/00000000-0000-0000-0000-000000000000/providers/Microsoft.Authorization/policyAssignments/location-lock"},{"id":"/subscriptions/00000000-0000-0000-0000-000000000000/providers/Microsoft.Authorization/policyDefinitions/policy2"},{"id":"/subscriptions/00000000-0000-0000-0000-000000000000/resourceGroups/cli_test_subscription_level_deployment"},{"id":"/subscriptions/00000000-0000-0000-0000-000000000000/resourceGroups/cli_test_subscription_level_deployment/providers/Microsoft.Storage/storageAccounts/armbuilddemo000005"}]}}'
=======
      string: '{"id":"/subscriptions/00000000-0000-0000-0000-000000000000/providers/Microsoft.Resources/deployments/azure-cli-subscription_level_deployment000003","name":"azure-cli-subscription_level_deployment000003","type":"Microsoft.Resources/deployments","location":"westus","properties":{"templateLink":{"id":"/subscriptions/00000000-0000-0000-0000-000000000000/resourceGroups/cli_test_template_specs_tenant_deploy000001/providers/Microsoft.Resources/templateSpecs/cli-test-sub-lvl-ts-deploy000002/versions/1.0","contentVersion":"1.0.0.0"},"templateHash":"13231341667663423384","parameters":{"storageAccountName":{"type":"String","value":"armbuilddemo000005"},"nestedRGName":{"type":"String","value":"cli_test_subscription_level_deployment"}},"mode":"Incremental","provisioningState":"Succeeded","timestamp":"2021-04-28T03:08:50.8106216Z","duration":"PT32.4400018S","correlationId":"f2833049-75dc-493c-ae96-f30a46e022cd","providers":[{"namespace":"Microsoft.Authorization","resourceTypes":[{"resourceType":"policyDefinitions","locations":[null]},{"resourceType":"policyAssignments","locations":[null]}]},{"namespace":"Microsoft.Resources","resourceTypes":[{"resourceType":"resourceGroups","locations":["westus"]},{"resourceType":"deployments","locations":[null]}]}],"dependencies":[{"dependsOn":[{"id":"/subscriptions/00000000-0000-0000-0000-000000000000/providers/Microsoft.Authorization/policyDefinitions/policy2","resourceType":"Microsoft.Authorization/policyDefinitions","resourceName":"policy2"}],"id":"/subscriptions/00000000-0000-0000-0000-000000000000/providers/Microsoft.Authorization/policyAssignments/location-lock","resourceType":"Microsoft.Authorization/policyAssignments","resourceName":"location-lock"},{"dependsOn":[{"id":"/subscriptions/00000000-0000-0000-0000-000000000000/resourceGroups/cli_test_subscription_level_deployment","resourceType":"Microsoft.Resources/resourceGroups","resourceName":"cli_test_subscription_level_deployment"}],"id":"/subscriptions/00000000-0000-0000-0000-000000000000/resourceGroups/cli_test_subscription_level_deployment/providers/Microsoft.Resources/deployments/rg-nested6","resourceType":"Microsoft.Resources/deployments","resourceName":"rg-nested6"}],"outputResources":[{"id":"/subscriptions/00000000-0000-0000-0000-000000000000/providers/Microsoft.Authorization/policyAssignments/location-lock"},{"id":"/subscriptions/00000000-0000-0000-0000-000000000000/providers/Microsoft.Authorization/policyDefinitions/policy2"},{"id":"/subscriptions/00000000-0000-0000-0000-000000000000/resourceGroups/cli_test_subscription_level_deployment"},{"id":"/subscriptions/00000000-0000-0000-0000-000000000000/resourceGroups/cli_test_subscription_level_deployment/providers/Microsoft.Storage/storageAccounts/armbuilddemo000005"}]}}'
>>>>>>> c8474806
    headers:
      cache-control:
      - no-cache
      content-length:
<<<<<<< HEAD
      - '2846'
      content-type:
      - application/json; charset=utf-8
      date:
      - Tue, 27 Apr 2021 17:55:24 GMT
=======
      - '2847'
      content-type:
      - application/json; charset=utf-8
      date:
      - Wed, 28 Apr 2021 03:09:21 GMT
>>>>>>> c8474806
      expires:
      - '-1'
      pragma:
      - no-cache
      strict-transport-security:
      - max-age=31536000; includeSubDomains
      vary:
      - Accept-Encoding
      x-content-type-options:
      - nosniff
    status:
      code: 200
      message: OK
- request:
    body: null
    headers:
      Accept:
      - application/json
      Accept-Encoding:
      - gzip, deflate
      CommandName:
      - deployment sub export
      Connection:
      - keep-alive
      Content-Length:
      - '0'
      ParameterSetName:
      - -n
      User-Agent:
<<<<<<< HEAD
      - python/3.8.9 (Windows-10-10.0.19041-SP0) msrest/0.6.21 msrest_azure/0.6.3
=======
      - python/3.8.9 (Windows-10-10.0.19041-SP0) msrest/0.6.21 msrest_azure/0.6.4
>>>>>>> c8474806
        azure-mgmt-resource/12.1.0 Azure-SDK-For-Python AZURECLI/2.22.1
      accept-language:
      - en-US
    method: POST
    uri: https://management.azure.com/subscriptions/00000000-0000-0000-0000-000000000000/providers/Microsoft.Resources/deployments/mock-deployment/exportTemplate?api-version=2020-10-01
  response:
    body:
      string: '{"template":{"$schema":"https://schema.management.azure.com/schemas/2015-01-01/deploymentTemplate.json#","contentVersion":"1.0.0.0","parameters":{"storageAccountName":{"defaultValue":"armbuilddemo1801","type":"String"},"nestedRGName":{"defaultValue":"cli_test_subscription_level_deployment","type":"String"}},"variables":{},"resources":[{"type":"Microsoft.Authorization/policyDefinitions","apiVersion":"2016-12-01","name":"policy2","properties":{"policyType":"Custom","parameters":{},"policyRule":{"if":{"field":"location","equals":"northeurope"},"then":{"effect":"deny"}}}},{"type":"Microsoft.Authorization/policyAssignments","apiVersion":"2016-12-01","name":"location-lock","dependsOn":["policy2"],"properties":{"scope":"[subscription().id]","policyDefinitionId":"[resourceId(''Microsoft.Authorization/policyDefinitions'',
        ''policy2'')]"}},{"type":"Microsoft.Resources/resourceGroups","apiVersion":"2018-05-01","name":"[parameters(''nestedRGName'')]","location":"WestUS","properties":{}},{"type":"Microsoft.Resources/deployments","apiVersion":"2017-05-10","name":"rg-nested6","dependsOn":["[parameters(''nestedRGName'')]"],"properties":{"template":{"$schema":"https://schema.management.azure.com/schemas/2015-01-01/deploymentTemplate.json#","contentVersion":"1.0.0.0","parameters":{},"variables":{},"resources":[{"type":"Microsoft.Storage/storageAccounts","name":"[parameters(''storageAccountName'')]","apiVersion":"2015-06-15","location":"East
        US","properties":{"accountType":"Standard_LRS","supportsHttpsTrafficOnly":true}}]},"mode":"Incremental"},"resourceGroup":"[parameters(''nestedRGName'')]"}]}}'
    headers:
      cache-control:
      - no-cache
      content-length:
      - '1592'
      content-type:
      - application/json; charset=utf-8
      date:
<<<<<<< HEAD
      - Tue, 27 Apr 2021 17:55:25 GMT
=======
      - Wed, 28 Apr 2021 03:09:22 GMT
>>>>>>> c8474806
      expires:
      - '-1'
      pragma:
      - no-cache
      strict-transport-security:
      - max-age=31536000; includeSubDomains
      transfer-encoding:
      - chunked
      vary:
      - Accept-Encoding
      x-content-type-options:
      - nosniff
      x-ms-ratelimit-remaining-subscription-writes:
      - '1199'
    status:
      code: 200
      message: OK
- request:
    body: null
    headers:
      Accept:
      - application/json
      Accept-Encoding:
      - gzip, deflate
      CommandName:
      - deployment operation sub list
      Connection:
      - keep-alive
      ParameterSetName:
      - -n
      User-Agent:
<<<<<<< HEAD
      - python/3.8.9 (Windows-10-10.0.19041-SP0) msrest/0.6.21 msrest_azure/0.6.3
=======
      - python/3.8.9 (Windows-10-10.0.19041-SP0) msrest/0.6.21 msrest_azure/0.6.4
>>>>>>> c8474806
        azure-mgmt-resource/12.1.0 Azure-SDK-For-Python AZURECLI/2.22.1
      accept-language:
      - en-US
    method: GET
    uri: https://management.azure.com/subscriptions/00000000-0000-0000-0000-000000000000/providers/Microsoft.Resources/deployments/mock-deployment/operations?api-version=2020-10-01
  response:
    body:
<<<<<<< HEAD
      string: '{"value":[{"id":"/subscriptions/00000000-0000-0000-0000-000000000000/providers/Microsoft.Resources/deployments/azure-cli-subscription_level_deployment000003/operations/5207C2DF38DCA0E9","operationId":"5207C2DF38DCA0E9","properties":{"provisioningOperation":"Create","provisioningState":"Succeeded","timestamp":"2021-04-27T17:54:58.1243793Z","duration":"PT38.0556485S","trackingId":"4ba5c7a0-0158-4978-96c6-6a5e76a4bbf6","serviceRequestId":"fdd26e4c-b049-475e-8d7a-2455cd5d8083","statusCode":"OK","targetResource":{"id":"/subscriptions/00000000-0000-0000-0000-000000000000/resourceGroups/cli_test_subscription_level_deployment/providers/Microsoft.Resources/deployments/rg-nested6","resourceType":"Microsoft.Resources/deployments","resourceName":"rg-nested6"}}},{"id":"/subscriptions/00000000-0000-0000-0000-000000000000/providers/Microsoft.Resources/deployments/azure-cli-subscription_level_deployment000003/operations/B6547F77E2620055","operationId":"B6547F77E2620055","properties":{"provisioningOperation":"Create","provisioningState":"Succeeded","timestamp":"2021-04-27T17:54:22.1387264Z","duration":"PT2.0699956S","trackingId":"4ff3e5f6-8d61-4c66-9693-33ce8b8ddef0","serviceRequestId":"8bb65f22-3f82-49b8-abcd-3ac638e55f88","statusCode":"OK","targetResource":{"id":"/subscriptions/00000000-0000-0000-0000-000000000000/resourceGroups/cli_test_subscription_level_deployment","resourceType":"Microsoft.Resources/resourceGroups","resourceName":"cli_test_subscription_level_deployment"}}},{"id":"/subscriptions/00000000-0000-0000-0000-000000000000/providers/Microsoft.Resources/deployments/azure-cli-subscription_level_deployment000003/operations/6D66AAF21EC6EC5F","operationId":"6D66AAF21EC6EC5F","properties":{"provisioningOperation":"Create","provisioningState":"Succeeded","timestamp":"2021-04-27T17:54:21.5013768Z","duration":"PT1.432646S","trackingId":"03ce8944-0db8-4570-8403-ff48d684ed1f","serviceRequestId":"d4f141ec-1ce6-4a77-b189-84d9d7ba1673","statusCode":"Created","targetResource":{"id":"/subscriptions/00000000-0000-0000-0000-000000000000/providers/Microsoft.Authorization/policyAssignments/location-lock","resourceType":"Microsoft.Authorization/policyAssignments","resourceName":"location-lock"}}},{"id":"/subscriptions/00000000-0000-0000-0000-000000000000/providers/Microsoft.Resources/deployments/azure-cli-subscription_level_deployment000003/operations/7F8EBFE3392EFA31","operationId":"7F8EBFE3392EFA31","properties":{"provisioningOperation":"Create","provisioningState":"Succeeded","timestamp":"2021-04-27T17:54:20.6581985Z","duration":"PT0.5894677S","trackingId":"cfab7253-d0a4-4c2b-994b-1704c36a850a","serviceRequestId":"cc1ad8d1-472e-45ef-b9f6-375a9a71aaba","statusCode":"Created","targetResource":{"id":"/subscriptions/00000000-0000-0000-0000-000000000000/providers/Microsoft.Authorization/policyDefinitions/policy2","resourceType":"Microsoft.Authorization/policyDefinitions","resourceName":"policy2"}}},{"id":"/subscriptions/00000000-0000-0000-0000-000000000000/providers/Microsoft.Resources/deployments/azure-cli-subscription_level_deployment000003/operations/08585820608280521301","operationId":"08585820608280521301","properties":{"provisioningOperation":"EvaluateDeploymentOutput","provisioningState":"Succeeded","timestamp":"2021-04-27T17:54:58.2808883Z","duration":"PT0.098606S","trackingId":"9c216375-7d2f-4b5a-b0cb-a542ef9ddb22","statusCode":"OK"}}]}'
=======
      string: '{"value":[{"id":"/subscriptions/00000000-0000-0000-0000-000000000000/providers/Microsoft.Resources/deployments/azure-cli-subscription_level_deployment000003/operations/329EE474E6D6C89B","operationId":"329EE474E6D6C89B","properties":{"provisioningOperation":"Create","provisioningState":"Succeeded","timestamp":"2021-04-28T03:08:50.6168124Z","duration":"PT29.6087654S","trackingId":"4245b11a-282f-4791-9908-611c5217cc2e","serviceRequestId":"762745ae-ec09-4e4d-93b8-53a4c0323ffd","statusCode":"OK","targetResource":{"id":"/subscriptions/00000000-0000-0000-0000-000000000000/resourceGroups/cli_test_subscription_level_deployment/providers/Microsoft.Resources/deployments/rg-nested6","resourceType":"Microsoft.Resources/deployments","resourceName":"rg-nested6"}}},{"id":"/subscriptions/00000000-0000-0000-0000-000000000000/providers/Microsoft.Resources/deployments/azure-cli-subscription_level_deployment000003/operations/AB73B60C58049248","operationId":"AB73B60C58049248","properties":{"provisioningOperation":"Create","provisioningState":"Succeeded","timestamp":"2021-04-28T03:08:23.4461091Z","duration":"PT2.4380621S","trackingId":"c9146cdb-ceb2-494d-9442-a92d85a256fe","serviceRequestId":"0139bbf5-6fd2-469d-9650-11b186908479","statusCode":"Created","targetResource":{"id":"/subscriptions/00000000-0000-0000-0000-000000000000/resourceGroups/cli_test_subscription_level_deployment","resourceType":"Microsoft.Resources/resourceGroups","resourceName":"cli_test_subscription_level_deployment"}}},{"id":"/subscriptions/00000000-0000-0000-0000-000000000000/providers/Microsoft.Resources/deployments/azure-cli-subscription_level_deployment000003/operations/E0AC39399CA5D988","operationId":"E0AC39399CA5D988","properties":{"provisioningOperation":"Create","provisioningState":"Succeeded","timestamp":"2021-04-28T03:08:22.5037132Z","duration":"PT1.4956662S","trackingId":"80a32b2f-9121-4155-aa7d-b05b0dc139bf","serviceRequestId":"21a670f6-eb4f-4841-bb01-a2dbc8500cf1","statusCode":"Created","targetResource":{"id":"/subscriptions/00000000-0000-0000-0000-000000000000/providers/Microsoft.Authorization/policyAssignments/location-lock","resourceType":"Microsoft.Authorization/policyAssignments","resourceName":"location-lock"}}},{"id":"/subscriptions/00000000-0000-0000-0000-000000000000/providers/Microsoft.Resources/deployments/azure-cli-subscription_level_deployment000003/operations/02C83B583A6FE177","operationId":"02C83B583A6FE177","properties":{"provisioningOperation":"Create","provisioningState":"Succeeded","timestamp":"2021-04-28T03:08:21.7088643Z","duration":"PT0.7008173S","trackingId":"fbf7ad6b-68d5-4b03-b7c0-1a6a8d2ff811","serviceRequestId":"a998874f-5075-4827-9b42-77672126851d","statusCode":"Created","targetResource":{"id":"/subscriptions/00000000-0000-0000-0000-000000000000/providers/Microsoft.Authorization/policyDefinitions/policy2","resourceType":"Microsoft.Authorization/policyDefinitions","resourceName":"policy2"}}},{"id":"/subscriptions/00000000-0000-0000-0000-000000000000/providers/Microsoft.Resources/deployments/azure-cli-subscription_level_deployment000003/operations/08585820275871070024","operationId":"08585820275871070024","properties":{"provisioningOperation":"EvaluateDeploymentOutput","provisioningState":"Succeeded","timestamp":"2021-04-28T03:08:50.7833598Z","duration":"PT0.0997649S","trackingId":"24e7022c-5fdf-4bdc-b53b-4d22ff24c48b","statusCode":"OK"}}]}'
>>>>>>> c8474806
    headers:
      cache-control:
      - no-cache
      content-length:
<<<<<<< HEAD
      - '3456'
      content-type:
      - application/json; charset=utf-8
      date:
      - Tue, 27 Apr 2021 17:55:26 GMT
=======
      - '3463'
      content-type:
      - application/json; charset=utf-8
      date:
      - Wed, 28 Apr 2021 03:09:23 GMT
>>>>>>> c8474806
      expires:
      - '-1'
      pragma:
      - no-cache
      strict-transport-security:
      - max-age=31536000; includeSubDomains
      vary:
      - Accept-Encoding
      x-content-type-options:
      - nosniff
    status:
      code: 200
      message: OK
- request:
    body: null
    headers:
      Accept:
      - application/json
      Accept-Encoding:
      - gzip, deflate
      CommandName:
      - deployment sub create
      Connection:
      - keep-alive
      ParameterSetName:
      - -n --location --template-spec --parameters --no-wait
      User-Agent:
<<<<<<< HEAD
      - python/3.8.9 (Windows-10-10.0.19041-SP0) msrest/0.6.21 msrest_azure/0.6.3
        azure-mgmt-resource/12.1.0 Azure-SDK-For-Python AZURECLI/2.22.1
      accept-language:
      - en-US
    method: GET
    uri: https://management.azure.com/subscriptions/00000000-0000-0000-0000-000000000000/providers/Microsoft.Resources?api-version=2020-10-01
  response:
    body:
      string: '{"id":"/subscriptions/00000000-0000-0000-0000-000000000000/providers/Microsoft.Resources","namespace":"Microsoft.Resources","authorization":{"applicationId":"3b990c8b-9607-4c2a-8b04-1d41985facca"},"resourceTypes":[{"resourceType":"tenants","locations":[],"apiVersions":["2020-01-01","2019-09-01","2019-05-01","2019-04-01","2019-03-01","2018-11-01","2018-09-01","2018-08-01","2018-07-01","2018-05-01","2018-02-01","2018-01-01","2017-08-01","2017-06-01","2017-05-10","2017-05-01","2017-03-01","2016-09-01","2016-07-01","2016-06-01","2016-02-01","2015-11-01","2015-01-01","2014-04-01-preview"],"apiProfiles":[{"profileVersion":"2018-06-01-profile","apiVersion":"2016-06-01"},{"profileVersion":"2019-03-01-hybrid","apiVersion":"2016-06-01"}],"capabilities":"None"},{"resourceType":"locations","locations":[],"apiVersions":["2019-09-01","2019-05-01","2019-04-01","2019-03-01","2018-11-01","2018-09-01","2018-08-01","2018-07-01","2018-05-01","2018-02-01","2018-01-01","2017-08-01","2017-06-01","2017-05-10","2017-05-01","2017-03-01","2016-09-01","2016-07-01","2016-06-01","2016-02-01","2015-11-01","2015-01-01","2014-04-01-preview"],"apiProfiles":[{"profileVersion":"2018-06-01-profile","apiVersion":"2016-06-01"},{"profileVersion":"2019-03-01-hybrid","apiVersion":"2018-05-01"}],"capabilities":"None"},{"resourceType":"operationresults","locations":[],"apiVersions":["2019-09-01","2019-05-01","2019-04-01","2019-03-01","2018-11-01","2018-09-01","2018-08-01","2018-07-01","2018-05-01","2018-02-01","2018-01-01","2017-08-01","2017-06-01","2017-05-10","2017-05-01","2017-03-01","2016-09-01","2016-07-01","2016-06-01","2016-02-01","2015-11-01","2015-01-01","2014-04-01-preview"],"apiProfiles":[{"profileVersion":"2018-06-01-profile","apiVersion":"2016-06-01"}],"capabilities":"None"},{"resourceType":"notifyResourceJobs","locations":[],"apiVersions":["2019-09-01","2019-05-01","2019-04-01","2019-03-01","2018-11-01","2018-09-01","2018-08-01","2018-07-01","2018-05-01","2018-02-01"],"capabilities":"None"},{"resourceType":"tags","locations":[],"apiVersions":["2019-10-01","2019-05-01","2019-04-01","2019-03-01","2018-11-01"],"capabilities":"SupportsExtension"},{"resourceType":"checkPolicyCompliance","locations":[],"apiVersions":["2019-05-01","2019-04-01","2019-03-01","2018-11-01","2018-09-01","2018-08-01","2018-07-01","2018-05-01","2018-02-01","2018-01-01","2017-08-01","2017-06-01","2017-05-10","2017-05-01","2017-03-01","2016-09-01","2016-07-01","2016-06-01","2016-02-01","2015-11-01","2015-01-01","2014-04-01-preview"],"capabilities":"None"},{"resourceType":"providers","locations":[],"apiVersions":["2019-05-01","2019-04-01","2019-03-01","2018-11-01","2018-09-01","2018-08-01","2018-07-01","2018-05-01","2018-02-01","2018-01-01","2017-08-01","2017-06-01","2017-05-10","2017-05-01","2017-03-01","2016-09-01","2016-07-01","2016-06-01","2016-02-01","2015-11-01","2015-01-01","2014-04-01-preview"],"apiProfiles":[{"profileVersion":"2018-06-01-profile","apiVersion":"2016-06-01"},{"profileVersion":"2019-03-01-hybrid","apiVersion":"2018-05-01"}],"capabilities":"None"},{"resourceType":"checkresourcename","locations":[],"apiVersions":["2019-05-01","2019-04-01","2019-03-01","2018-11-01","2018-09-01","2018-08-01","2018-07-01","2018-05-01","2018-02-01","2018-01-01","2017-08-01","2017-06-01","2017-05-10","2017-05-01","2017-03-01","2016-09-01","2016-07-01","2016-06-01","2016-02-01","2015-11-01","2015-01-01","2014-04-01-preview"],"apiProfiles":[{"profileVersion":"2018-06-01-profile","apiVersion":"2016-06-01"}],"capabilities":"None"},{"resourceType":"calculateTemplateHash","locations":[],"apiVersions":["2019-09-01","2019-05-01","2019-04-01","2019-03-01","2018-11-01","2018-09-01","2018-08-01","2018-07-01","2018-05-01","2018-02-01","2018-01-01","2017-08-01","2017-06-01","2017-05-10","2017-05-01","2017-03-01","2016-09-01","2016-07-01","2016-06-01","2016-02-01","2015-11-01","2015-01-01","2014-04-01-preview"],"apiProfiles":[{"profileVersion":"2018-06-01-profile","apiVersion":"2016-06-01"}],"capabilities":"None"},{"resourceType":"resources","locations":[],"apiVersions":["2019-09-01","2019-05-01","2019-04-01","2019-03-01","2018-11-01","2018-09-01","2018-08-01","2018-07-01","2018-05-01","2018-02-01","2018-01-01","2017-08-01","2017-06-01","2017-05-10","2017-05-01","2017-03-01","2016-09-01","2016-07-01","2016-06-01","2016-02-01","2015-11-01","2015-01-01","2014-04-01-preview"],"apiProfiles":[{"profileVersion":"2018-06-01-profile","apiVersion":"2016-06-01"},{"profileVersion":"2019-03-01-hybrid","apiVersion":"2018-05-01"}],"capabilities":"None"},{"resourceType":"subscriptions","locations":[],"apiVersions":["2019-10-01","2019-09-01","2019-05-01","2019-04-01","2019-03-01","2018-11-01","2018-09-01","2018-08-01","2018-07-01","2018-05-01","2018-02-01","2018-01-01","2017-08-01","2017-06-01","2017-05-10","2017-05-01","2017-03-01","2016-09-01","2016-07-01","2016-06-01","2016-02-01","2015-11-01","2015-01-01","2014-04-01-preview"],"apiProfiles":[{"profileVersion":"2018-06-01-profile","apiVersion":"2016-06-01"},{"profileVersion":"2019-03-01-hybrid","apiVersion":"2016-06-01"}],"capabilities":"None"},{"resourceType":"subscriptions/resources","locations":[],"apiVersions":["2019-09-01","2019-05-01","2019-04-01","2019-03-01","2018-11-01","2018-09-01","2018-08-01","2018-07-01","2018-05-01","2018-02-01","2018-01-01","2017-08-01","2017-06-01","2017-05-10","2017-05-01","2017-03-01","2016-09-01","2016-07-01","2016-06-01","2016-02-01","2015-11-01","2015-01-01","2014-04-01-preview"],"apiProfiles":[{"profileVersion":"2018-06-01-profile","apiVersion":"2016-06-01"},{"profileVersion":"2019-03-01-hybrid","apiVersion":"2018-05-01"}],"capabilities":"None"},{"resourceType":"subscriptions/providers","locations":[],"apiVersions":["2019-05-01","2019-04-01","2019-03-01","2018-11-01","2018-09-01","2018-08-01","2018-07-01","2018-05-01","2018-02-01","2018-01-01","2017-08-01","2017-06-01","2017-05-10","2017-05-01","2017-03-01","2016-09-01","2016-07-01","2016-06-01","2016-02-01","2015-11-01","2015-01-01","2014-04-01-preview"],"apiProfiles":[{"profileVersion":"2018-06-01-profile","apiVersion":"2016-06-01"},{"profileVersion":"2019-03-01-hybrid","apiVersion":"2018-05-01"}],"capabilities":"None"},{"resourceType":"subscriptions/operationresults","locations":[],"apiVersions":["2019-05-01","2019-04-01","2019-03-01","2018-11-01","2018-09-01","2018-08-01","2018-07-01","2018-05-01","2018-02-01","2018-01-01","2017-08-01","2017-06-01","2017-05-10","2017-05-01","2017-03-01","2016-09-01","2016-07-01","2016-06-01","2016-02-01","2015-11-01","2015-01-01","2014-04-01-preview"],"apiProfiles":[{"profileVersion":"2018-06-01-profile","apiVersion":"2016-06-01"},{"profileVersion":"2019-03-01-hybrid","apiVersion":"2018-05-01"}],"capabilities":"None"},{"resourceType":"resourceGroups","locations":["Central
        US","East Asia","Southeast Asia","East US","East US 2","West US","West US
        2","North Central US","South Central US","West Central US","North Europe","West
        Europe","Japan East","Japan West","Brazil South","Australia Southeast","Australia
        East","West India","South India","Central India","Canada Central","Canada
        East","UK South","UK West","Korea Central","Korea South","France Central","South
        Africa North","UAE North","Australia Central","Switzerland North","Germany
        West Central","Norway East","Jio India West","East US 2 EUAP","Central US
        EUAP"],"apiVersions":["2019-05-01","2019-04-01","2019-03-01","2018-11-01","2018-09-01","2018-08-01","2018-07-01","2018-05-01","2018-02-01","2018-01-01","2017-08-01","2017-06-01","2017-05-10","2017-05-01","2017-03-01","2016-09-01","2016-07-01","2016-06-01","2016-02-01","2015-11-01","2015-01-01","2014-04-01-preview"],"apiProfiles":[{"profileVersion":"2018-06-01-profile","apiVersion":"2016-06-01"},{"profileVersion":"2019-03-01-hybrid","apiVersion":"2018-05-01"}],"capabilities":"SupportsLocation"},{"resourceType":"subscriptions/resourceGroups","locations":["Central
        US","East Asia","Southeast Asia","East US","East US 2","West US","West US
        2","North Central US","South Central US","West Central US","North Europe","West
        Europe","Japan East","Japan West","Brazil South","Australia Southeast","Australia
        East","West India","South India","Central India","Canada Central","Canada
        East","UK South","UK West","Korea Central","Korea South","France Central","South
        Africa North","UAE North","Australia Central","Switzerland North","Germany
        West Central","Norway East","Jio India West","East US 2 EUAP","Central US
        EUAP"],"apiVersions":["2019-05-01","2019-04-01","2019-03-01","2018-11-01","2018-09-01","2018-08-01","2018-07-01","2018-05-01","2018-02-01","2018-01-01","2017-08-01","2017-06-01","2017-05-10","2017-05-01","2017-03-01","2016-09-01","2016-07-01","2016-06-01","2016-02-01","2015-11-01","2015-01-01","2014-04-01-preview"],"apiProfiles":[{"profileVersion":"2018-06-01-profile","apiVersion":"2016-06-01"},{"profileVersion":"2019-03-01-hybrid","apiVersion":"2018-05-01"}],"capabilities":"SupportsTags,
        SupportsLocation"},{"resourceType":"subscriptions/resourcegroups/resources","locations":[],"apiVersions":["2019-05-01","2019-04-01","2019-03-01","2018-11-01","2018-09-01","2018-08-01","2018-07-01","2018-05-01","2018-02-01","2018-01-01","2017-08-01","2017-06-01","2017-05-10","2017-05-01","2017-03-01","2016-09-01","2016-07-01","2016-06-01","2016-02-01","2015-11-01","2015-01-01","2014-04-01-preview"],"apiProfiles":[{"profileVersion":"2018-06-01-profile","apiVersion":"2016-06-01"},{"profileVersion":"2019-03-01-hybrid","apiVersion":"2018-05-01"}],"capabilities":"None"},{"resourceType":"subscriptions/locations","locations":[],"apiVersions":["2019-05-01","2019-04-01","2019-03-01","2018-11-01","2018-09-01","2018-08-01","2018-07-01","2018-05-01","2018-02-01","2018-01-01","2017-08-01","2017-06-01","2017-05-10","2017-05-01","2017-03-01","2016-09-01","2016-07-01","2016-06-01","2016-02-01","2015-11-01","2015-01-01","2014-04-01-preview"],"apiProfiles":[{"profileVersion":"2018-06-01-profile","apiVersion":"2016-06-01"},{"profileVersion":"2019-03-01-hybrid","apiVersion":"2016-06-01"}],"capabilities":"None"},{"resourceType":"subscriptions/tagnames","locations":[],"apiVersions":["2019-05-01","2019-04-01","2019-03-01","2018-11-01","2018-09-01","2018-08-01","2018-07-01","2018-05-01","2018-02-01","2018-01-01","2017-08-01","2017-06-01","2017-05-10","2017-05-01","2017-03-01","2016-09-01","2016-07-01","2016-06-01","2016-02-01","2015-11-01","2015-01-01","2014-04-01-preview"],"apiProfiles":[{"profileVersion":"2018-06-01-profile","apiVersion":"2016-06-01"},{"profileVersion":"2019-03-01-hybrid","apiVersion":"2018-05-01"}],"capabilities":"None"},{"resourceType":"subscriptions/tagNames/tagValues","locations":[],"apiVersions":["2019-05-01","2019-04-01","2019-03-01","2018-11-01","2018-09-01","2018-08-01","2018-07-01","2018-05-01","2018-02-01","2018-01-01","2017-08-01","2017-06-01","2017-05-10","2017-05-01","2017-03-01","2016-09-01","2016-07-01","2016-06-01","2016-02-01","2015-11-01","2015-01-01","2014-04-01-preview"],"apiProfiles":[{"profileVersion":"2018-06-01-profile","apiVersion":"2016-06-01"},{"profileVersion":"2019-03-01-hybrid","apiVersion":"2018-05-01"}],"capabilities":"None"},{"resourceType":"deployments","locations":[],"apiVersions":["2021-01-01","2020-10-01","2020-06-01","2019-09-01","2019-08-01","2019-05-01","2019-04-01","2019-03-01","2018-11-01","2018-09-01","2018-08-01","2018-07-01","2018-05-01","2018-02-01","2018-01-01","2017-08-01","2017-06-01","2017-05-10","2017-05-01","2017-03-01","2016-09-01","2016-07-01","2016-06-01","2016-02-01","2015-11-01","2015-01-01","2014-04-01-preview"],"apiProfiles":[{"profileVersion":"2018-06-01-profile","apiVersion":"2016-06-01"},{"profileVersion":"2019-03-01-hybrid","apiVersion":"2018-05-01"}],"capabilities":"None"},{"resourceType":"deployments/operations","locations":[],"apiVersions":["2021-01-01","2020-10-01","2020-06-01","2019-09-01","2019-05-01","2019-04-01","2019-03-01","2018-11-01","2018-09-01","2018-08-01","2018-07-01","2018-05-01","2018-02-01","2018-01-01","2017-08-01","2017-06-01","2017-05-10","2017-05-01","2017-03-01","2016-09-01","2016-07-01","2016-06-01","2016-02-01","2015-11-01","2015-01-01","2014-04-01-preview"],"apiProfiles":[{"profileVersion":"2018-06-01-profile","apiVersion":"2016-06-01"},{"profileVersion":"2019-03-01-hybrid","apiVersion":"2018-05-01"}],"capabilities":"None"},{"resourceType":"links","locations":[],"apiVersions":["2019-05-01","2019-04-01","2019-03-01","2018-11-01","2018-09-01","2018-08-01","2018-07-01","2018-05-01","2018-02-01","2018-01-01","2017-08-01","2017-06-01","2017-05-10","2017-05-01","2017-03-01","2016-09-01","2016-07-01","2016-06-01","2016-02-01","2015-11-01","2015-01-01","2014-04-01-preview"],"apiProfiles":[{"profileVersion":"2018-06-01-profile","apiVersion":"2016-06-01"},{"profileVersion":"2019-03-01-hybrid","apiVersion":"2018-05-01"}],"capabilities":"SupportsExtension"},{"resourceType":"operations","locations":[],"apiVersions":["2015-01-01"],"apiProfiles":[{"profileVersion":"2018-06-01-profile","apiVersion":"2015-01-01"}],"capabilities":"None"},{"resourceType":"bulkDelete","locations":[],"apiVersions":["2019-05-01","2019-04-01","2019-03-01","2018-11-01","2018-09-01","2018-08-01","2018-07-01","2018-05-01","2018-02-01","2018-01-01","2017-08-01","2017-06-01","2017-05-10","2017-05-01","2017-03-01","2016-09-01","2016-07-01","2016-06-01","2016-02-01","2015-11-01","2015-01-01","2014-04-01-preview"],"capabilities":"None"},{"resourceType":"deploymentScripts","locations":["East
        Asia","Southeast Asia","Australia East","Brazil South","Canada Central","Switzerland
        North","Germany West Central","East US 2","East US","Central US","North Central
        US","France Central","UK South","Central India","South India","Japan East","Korea
        Central","North Europe","Norway East","UAE North","West Central US","West
        Europe","West US 2","West US","South Central US","Canada East","Central US
        EUAP","East US 2 EUAP"],"apiVersions":["2020-10-01","2019-10-01-preview"],"capabilities":"SupportsTags,
        SupportsLocation"},{"resourceType":"deploymentScripts/logs","locations":["East
        Asia","Southeast Asia","Australia East","Brazil South","Canada Central","Switzerland
        North","Germany West Central","East US 2","East US","Central US","North Central
        US","France Central","UK South","Central India","South India","Japan East","Korea
        Central","North Europe","Norway East","UAE North","West Central US","West
        Europe","West US 2","West US","South Central US","Canada East","Central US
        EUAP","East US 2 EUAP"],"apiVersions":["2020-10-01","2019-10-01-preview"],"capabilities":"None"},{"resourceType":"locations/deploymentScriptOperationResults","locations":["East
        Asia","Southeast Asia","Australia East","Brazil South","Canada Central","Switzerland
        North","Germany West Central","East US 2","East US","Central US","North Central
        US","France Central","UK South","Central India","South India","Japan East","Korea
        Central","North Europe","Norway East","UAE North","West Central US","West
        Europe","West US 2","West US","South Central US","Canada East","Central US
        EUAP","East US 2 EUAP"],"apiVersions":["2020-10-01","2019-10-01-preview"],"capabilities":"None"},{"resourceType":"templateSpecs","locations":["East
        Asia","Southeast Asia","Australia East","Australia Central","Australia Central
        2","Australia Southeast","Brazil South","Canada Central","Canada East","Switzerland
        North","Germany West Central","East US 2","East US","Central US","North Central
        US","France Central","UK South","UK West","Central India","West India","South
        India","Japan East","Japan West","Korea Central","Korea South","North Europe","Norway
        East","UAE North","West Central US","West Europe","West US 2","West US","South
        Central US","South Africa North","Central US EUAP","East US 2 EUAP"],"apiVersions":["2021-03-01-preview","2019-06-01-preview"],"capabilities":"CrossResourceGroupResourceMove,
        CrossSubscriptionResourceMove, SupportsTags, SupportsLocation"},{"resourceType":"templateSpecs/versions","locations":["East
        Asia","Southeast Asia","Australia East","Australia Central","Australia Central
        2","Australia Southeast","Brazil South","Canada Central","Canada East","Switzerland
        North","Germany West Central","East US 2","East US","Central US","North Central
        US","France Central","UK South","UK West","Central India","West India","South
        India","Japan East","Japan West","Korea Central","Korea South","North Europe","Norway
        East","UAE North","West Central US","West Europe","West US 2","West US","South
        Central US","South Africa North","Central US EUAP","East US 2 EUAP"],"apiVersions":["2021-03-01-preview","2019-06-01-preview"],"capabilities":"CrossResourceGroupResourceMove,
        CrossSubscriptionResourceMove, SupportsTags, SupportsLocation"}],"registrationState":"Registered","registrationPolicy":"RegistrationFree"}'
    headers:
      cache-control:
      - no-cache
      content-length:
      - '16718'
      content-type:
      - application/json; charset=utf-8
      date:
      - Tue, 27 Apr 2021 17:55:28 GMT
      expires:
      - '-1'
      pragma:
      - no-cache
      strict-transport-security:
      - max-age=31536000; includeSubDomains
      vary:
      - Accept-Encoding
      x-content-type-options:
      - nosniff
    status:
      code: 200
      message: OK
- request:
    body: null
    headers:
      Accept:
      - application/json
      Accept-Encoding:
      - gzip, deflate
      CommandName:
      - deployment sub create
      Connection:
      - keep-alive
      ParameterSetName:
      - -n --location --template-spec --parameters --no-wait
      User-Agent:
      - python/3.8.9 (Windows-10-10.0.19041-SP0) msrest/0.6.21 msrest_azure/0.6.3
=======
      - python/3.8.9 (Windows-10-10.0.19041-SP0) msrest/0.6.21 msrest_azure/0.6.4
>>>>>>> c8474806
        azure-mgmt-resource/12.1.0 Azure-SDK-For-Python AZURECLI/2.22.1
      accept-language:
      - en-US
    method: GET
    uri: https://management.azure.com/subscriptions/00000000-0000-0000-0000-000000000000/resourceGroups/cli_test_template_specs_tenant_deploy000001/providers/Microsoft.Resources/templateSpecs/cli-test-sub-lvl-ts-deploy000002/versions/1.0?api-version=2021-03-01-preview
  response:
    body:
<<<<<<< HEAD
      string: "{\r\n  \"location\": \"eastus\",\r\n  \"tags\": {},\r\n  \"systemData\"\
        : {\r\n    \"createdBy\": \"daetienn@microsoft.com\",\r\n    \"createdByType\"\
        : \"User\",\r\n    \"createdAt\": \"2021-04-27T17:54:11.2733531Z\",\r\n  \
        \  \"lastModifiedBy\": \"daetienn@microsoft.com\",\r\n    \"lastModifiedByType\"\
        : \"User\",\r\n    \"lastModifiedAt\": \"2021-04-27T17:54:11.2733531Z\"\r\n\
        \  },\r\n  \"properties\": {\r\n    \"mainTemplate\": {\r\n      \"$schema\"\
        : \"https://schema.management.azure.com/schemas/2015-01-01/deploymentTemplate.json#\"\
        ,\r\n      \"contentVersion\": \"1.0.0.0\",\r\n      \"parameters\": {\r\n\
        \        \"storageAccountName\": {\r\n          \"type\": \"string\",\r\n\
        \          \"defaultValue\": \"armbuilddemo1801\"\r\n        },\r\n      \
        \  \"nestedRGName\": {\r\n          \"type\": \"string\",\r\n          \"\
        defaultValue\": \"cli_test_subscription_level_deployment\"\r\n        }\r\n\
        \      },\r\n      \"variables\": {},\r\n      \"resources\": [\r\n      \
        \  {\r\n          \"type\": \"Microsoft.Authorization/policyDefinitions\"\
        ,\r\n          \"name\": \"policy2\",\r\n          \"apiVersion\": \"2016-12-01\"\
        ,\r\n          \"properties\": {\r\n            \"policyType\": \"Custom\"\
        ,\r\n            \"parameters\": {},\r\n            \"policyRule\": {\r\n\
        \              \"if\": {\r\n                \"field\": \"location\",\r\n \
        \               \"equals\": \"northeurope\"\r\n              },\r\n      \
        \        \"then\": {\r\n                \"effect\": \"deny\"\r\n         \
        \     }\r\n            }\r\n          }\r\n        },\r\n        {\r\n   \
        \       \"type\": \"Microsoft.Authorization/policyAssignments\",\r\n     \
        \     \"name\": \"location-lock\",\r\n          \"apiVersion\": \"2016-12-01\"\
        ,\r\n          \"dependsOn\": [\r\n            \"policy2\"\r\n          ],\r\
        \n          \"properties\": {\r\n            \"scope\": \"[subscription().id]\"\
        ,\r\n            \"policyDefinitionId\": \"[resourceId('Microsoft.Authorization/policyDefinitions',\
        \ 'policy2')]\"\r\n          }\r\n        },\r\n        {\r\n          \"\
        type\": \"Microsoft.Resources/resourceGroups\",\r\n          \"name\": \"\
        [parameters('nestedRGName')]\",\r\n          \"apiVersion\": \"2018-05-01\"\
        ,\r\n          \"location\": \"WestUS\",\r\n          \"properties\": {}\r\
        \n        },\r\n        {\r\n          \"type\": \"Microsoft.Resources/deployments\"\
        ,\r\n          \"name\": \"rg-nested6\",\r\n          \"apiVersion\": \"2017-05-10\"\
        ,\r\n          \"resourceGroup\": \"[parameters('nestedRGName')]\",\r\n  \
        \        \"dependsOn\": [\r\n            \"[parameters('nestedRGName')]\"\r\
        \n          ],\r\n          \"properties\": {\r\n            \"template\"\
        : {\r\n              \"$schema\": \"https://schema.management.azure.com/schemas/2015-01-01/deploymentTemplate.json#\"\
        ,\r\n              \"contentVersion\": \"1.0.0.0\",\r\n              \"parameters\"\
        : {},\r\n              \"variables\": {},\r\n              \"resources\":\
        \ [\r\n                {\r\n                  \"type\": \"Microsoft.Storage/storageAccounts\"\
        ,\r\n                  \"name\": \"[parameters('storageAccountName')]\",\r\
        \n                  \"apiVersion\": \"2015-06-15\",\r\n                  \"\
        location\": \"East US\",\r\n                  \"properties\": {\r\n      \
        \              \"accountType\": \"Standard_LRS\",\r\n                    \"\
        supportsHttpsTrafficOnly\": true\r\n                  }\r\n              \
        \  }\r\n              ]\r\n            },\r\n            \"mode\": \"Incremental\"\
        \r\n          }\r\n        }\r\n      ]\r\n    }\r\n  },\r\n  \"id\": \"/subscriptions/00000000-0000-0000-0000-000000000000/resourceGroups/cli_test_template_specs_tenant_deploy000001/providers/Microsoft.Resources/templateSpecs/cli-test-sub-lvl-ts-deploy000002/versions/1.0\"\
        ,\r\n  \"type\": \"Microsoft.Resources/templateSpecs/versions\",\r\n  \"name\"\
        : \"1.0\"\r\n}"
=======
      string: "{\r\n  \"location\": \"eastus\",\r\n  \"tags\": {},\r\n  \"systemData\":
        {\r\n    \"createdBy\": \"daetienn@microsoft.com\",\r\n    \"createdByType\":
        \"User\",\r\n    \"createdAt\": \"2021-04-28T03:08:14.0695044Z\",\r\n    \"lastModifiedBy\":
        \"daetienn@microsoft.com\",\r\n    \"lastModifiedByType\": \"User\",\r\n    \"lastModifiedAt\":
        \"2021-04-28T03:08:14.0695044Z\"\r\n  },\r\n  \"properties\": {\r\n    \"template\":
        {\r\n      \"$schema\": \"https://schema.management.azure.com/schemas/2015-01-01/deploymentTemplate.json#\",\r\n
        \     \"contentVersion\": \"1.0.0.0\",\r\n      \"parameters\": {\r\n        \"storageAccountName\":
        {\r\n          \"type\": \"string\",\r\n          \"defaultValue\": \"armbuilddemo1801\"\r\n
        \       },\r\n        \"nestedRGName\": {\r\n          \"type\": \"string\",\r\n
        \         \"defaultValue\": \"cli_test_subscription_level_deployment\"\r\n
        \       }\r\n      },\r\n      \"variables\": {},\r\n      \"resources\":
        [\r\n        {\r\n          \"type\": \"Microsoft.Authorization/policyDefinitions\",\r\n
        \         \"name\": \"policy2\",\r\n          \"apiVersion\": \"2016-12-01\",\r\n
        \         \"properties\": {\r\n            \"policyType\": \"Custom\",\r\n
        \           \"parameters\": {},\r\n            \"policyRule\": {\r\n              \"if\":
        {\r\n                \"field\": \"location\",\r\n                \"equals\":
        \"northeurope\"\r\n              },\r\n              \"then\": {\r\n                \"effect\":
        \"deny\"\r\n              }\r\n            }\r\n          }\r\n        },\r\n
        \       {\r\n          \"type\": \"Microsoft.Authorization/policyAssignments\",\r\n
        \         \"name\": \"location-lock\",\r\n          \"apiVersion\": \"2016-12-01\",\r\n
        \         \"dependsOn\": [\r\n            \"policy2\"\r\n          ],\r\n
        \         \"properties\": {\r\n            \"scope\": \"[subscription().id]\",\r\n
        \           \"policyDefinitionId\": \"[resourceId('Microsoft.Authorization/policyDefinitions',
        'policy2')]\"\r\n          }\r\n        },\r\n        {\r\n          \"type\":
        \"Microsoft.Resources/resourceGroups\",\r\n          \"name\": \"[parameters('nestedRGName')]\",\r\n
        \         \"apiVersion\": \"2018-05-01\",\r\n          \"location\": \"WestUS\",\r\n
        \         \"properties\": {}\r\n        },\r\n        {\r\n          \"type\":
        \"Microsoft.Resources/deployments\",\r\n          \"name\": \"rg-nested6\",\r\n
        \         \"apiVersion\": \"2017-05-10\",\r\n          \"resourceGroup\":
        \"[parameters('nestedRGName')]\",\r\n          \"dependsOn\": [\r\n            \"[parameters('nestedRGName')]\"\r\n
        \         ],\r\n          \"properties\": {\r\n            \"template\": {\r\n
        \             \"$schema\": \"https://schema.management.azure.com/schemas/2015-01-01/deploymentTemplate.json#\",\r\n
        \             \"contentVersion\": \"1.0.0.0\",\r\n              \"parameters\":
        {},\r\n              \"variables\": {},\r\n              \"resources\": [\r\n
        \               {\r\n                  \"type\": \"Microsoft.Storage/storageAccounts\",\r\n
        \                 \"name\": \"[parameters('storageAccountName')]\",\r\n                  \"apiVersion\":
        \"2015-06-15\",\r\n                  \"location\": \"East US\",\r\n                  \"properties\":
        {\r\n                    \"accountType\": \"Standard_LRS\",\r\n                    \"supportsHttpsTrafficOnly\":
        true\r\n                  }\r\n                }\r\n              ]\r\n            },\r\n
        \           \"mode\": \"Incremental\"\r\n          }\r\n        }\r\n      ]\r\n
        \   }\r\n  },\r\n  \"id\": \"/subscriptions/00000000-0000-0000-0000-000000000000/resourceGroups/cli_test_template_specs_tenant_deploy000001/providers/Microsoft.Resources/templateSpecs/cli-test-sub-lvl-ts-deploy000002/versions/1.0\",\r\n
        \ \"type\": \"Microsoft.Resources/templateSpecs/versions\",\r\n  \"name\":
        \"1.0\"\r\n}"
>>>>>>> c8474806
    headers:
      cache-control:
      - no-cache
      content-length:
<<<<<<< HEAD
      - '3457'
      content-type:
      - application/json; charset=utf-8
      date:
      - Tue, 27 Apr 2021 17:55:28 GMT
=======
      - '3453'
      content-type:
      - application/json; charset=utf-8
      date:
      - Wed, 28 Apr 2021 03:09:23 GMT
>>>>>>> c8474806
      expires:
      - '-1'
      pragma:
      - no-cache
      server:
      - Microsoft-HTTPAPI/2.0
      strict-transport-security:
      - max-age=31536000; includeSubDomains
      transfer-encoding:
      - chunked
      vary:
      - Accept-Encoding
      x-content-type-options:
      - nosniff
    status:
      code: 200
      message: OK
- request:
    body: '{"location": "WestUS", "properties": {"templateLink": {"id": "/subscriptions/00000000-0000-0000-0000-000000000000/resourceGroups/cli_test_template_specs_tenant_deploy000001/providers/Microsoft.Resources/templateSpecs/cli-test-sub-lvl-ts-deploy000002/versions/1.0"},
      "parameters": {"nestedRGName": {"value": "cli_test_subscription_level_deployment"}},
      "mode": "Incremental"}}'
    headers:
      Accept:
      - application/json
      Accept-Encoding:
      - gzip, deflate
      CommandName:
      - deployment sub create
      Connection:
      - keep-alive
      Content-Length:
      - '434'
      Content-Type:
      - application/json; charset=utf-8
      ParameterSetName:
      - -n --location --template-spec --parameters --no-wait
      User-Agent:
<<<<<<< HEAD
      - python/3.8.9 (Windows-10-10.0.19041-SP0) msrest/0.6.21 msrest_azure/0.6.3
=======
      - python/3.8.9 (Windows-10-10.0.19041-SP0) msrest/0.6.21 msrest_azure/0.6.4
>>>>>>> c8474806
        azure-mgmt-resource/12.1.0 Azure-SDK-For-Python AZURECLI/2.22.1
      accept-language:
      - en-US
    method: POST
    uri: https://management.azure.com/subscriptions/00000000-0000-0000-0000-000000000000/providers/Microsoft.Resources/deployments/mock-deployment/validate?api-version=2020-10-01
  response:
    body:
<<<<<<< HEAD
      string: '{"id":"/subscriptions/00000000-0000-0000-0000-000000000000/providers/Microsoft.Resources/deployments/azure-cli-subscription_level_deployment000004","name":"azure-cli-subscription_level_deployment000004","type":"Microsoft.Resources/deployments","location":"westus","properties":{"templateLink":{"id":"/subscriptions/00000000-0000-0000-0000-000000000000/resourceGroups/cli_test_template_specs_tenant_deploy000001/providers/Microsoft.Resources/templateSpecs/cli-test-sub-lvl-ts-deploy000002/versions/1.0","contentVersion":"1.0.0.0"},"templateHash":"13231341667663423384","parameters":{"storageAccountName":{"type":"String","value":"armbuilddemo1801"},"nestedRGName":{"type":"String","value":"cli_test_subscription_level_deployment"}},"mode":"Incremental","provisioningState":"Succeeded","timestamp":"2021-04-27T17:55:32.3717596Z","duration":"PT0S","correlationId":"fbc6ac75-b4cd-4fff-8f2a-4a0d4b2f8f4d","providers":[{"namespace":"Microsoft.Authorization","resourceTypes":[{"resourceType":"policyDefinitions","locations":[null]},{"resourceType":"policyAssignments","locations":[null]}]},{"namespace":"Microsoft.Resources","resourceTypes":[{"resourceType":"resourceGroups","locations":["westus"]},{"resourceType":"deployments","locations":[null]}]}],"dependencies":[{"dependsOn":[{"id":"/subscriptions/00000000-0000-0000-0000-000000000000/providers/Microsoft.Authorization/policyDefinitions/policy2","resourceType":"Microsoft.Authorization/policyDefinitions","resourceName":"policy2"}],"id":"/subscriptions/00000000-0000-0000-0000-000000000000/providers/Microsoft.Authorization/policyAssignments/location-lock","resourceType":"Microsoft.Authorization/policyAssignments","resourceName":"location-lock"},{"dependsOn":[{"id":"/subscriptions/00000000-0000-0000-0000-000000000000/resourceGroups/cli_test_subscription_level_deployment","resourceType":"Microsoft.Resources/resourceGroups","resourceName":"cli_test_subscription_level_deployment"}],"id":"/subscriptions/00000000-0000-0000-0000-000000000000/resourceGroups/cli_test_subscription_level_deployment/providers/Microsoft.Resources/deployments/rg-nested6","resourceType":"Microsoft.Resources/deployments","resourceName":"rg-nested6"}],"validatedResources":[{"id":"/subscriptions/00000000-0000-0000-0000-000000000000/providers/Microsoft.Authorization/policyDefinitions/policy2"},{"id":"/subscriptions/00000000-0000-0000-0000-000000000000/providers/Microsoft.Authorization/policyAssignments/location-lock"},{"id":"/subscriptions/00000000-0000-0000-0000-000000000000/resourceGroups/cli_test_subscription_level_deployment"},{"id":"/subscriptions/00000000-0000-0000-0000-000000000000/resourceGroups/cli_test_subscription_level_deployment/providers/Microsoft.Resources/deployments/rg-nested6"},{"id":"/subscriptions/00000000-0000-0000-0000-000000000000/resourceGroups/cli_test_subscription_level_deployment/providers/Microsoft.Storage/storageAccounts/armbuilddemo1801"}]}}'
=======
      string: '{"id":"/subscriptions/00000000-0000-0000-0000-000000000000/providers/Microsoft.Resources/deployments/azure-cli-subscription_level_deployment000004","name":"azure-cli-subscription_level_deployment000004","type":"Microsoft.Resources/deployments","location":"westus","properties":{"templateLink":{"id":"/subscriptions/00000000-0000-0000-0000-000000000000/resourceGroups/cli_test_template_specs_tenant_deploy000001/providers/Microsoft.Resources/templateSpecs/cli-test-sub-lvl-ts-deploy000002/versions/1.0","contentVersion":"1.0.0.0"},"templateHash":"13231341667663423384","parameters":{"storageAccountName":{"type":"String","value":"armbuilddemo1801"},"nestedRGName":{"type":"String","value":"cli_test_subscription_level_deployment"}},"mode":"Incremental","provisioningState":"Succeeded","timestamp":"2021-04-28T03:09:24.9261877Z","duration":"PT0S","correlationId":"2ba292e0-85b7-400b-8730-c6acc3b94e43","providers":[{"namespace":"Microsoft.Authorization","resourceTypes":[{"resourceType":"policyDefinitions","locations":[null]},{"resourceType":"policyAssignments","locations":[null]}]},{"namespace":"Microsoft.Resources","resourceTypes":[{"resourceType":"resourceGroups","locations":["westus"]},{"resourceType":"deployments","locations":[null]}]}],"dependencies":[{"dependsOn":[{"id":"/subscriptions/00000000-0000-0000-0000-000000000000/providers/Microsoft.Authorization/policyDefinitions/policy2","resourceType":"Microsoft.Authorization/policyDefinitions","resourceName":"policy2"}],"id":"/subscriptions/00000000-0000-0000-0000-000000000000/providers/Microsoft.Authorization/policyAssignments/location-lock","resourceType":"Microsoft.Authorization/policyAssignments","resourceName":"location-lock"},{"dependsOn":[{"id":"/subscriptions/00000000-0000-0000-0000-000000000000/resourceGroups/cli_test_subscription_level_deployment","resourceType":"Microsoft.Resources/resourceGroups","resourceName":"cli_test_subscription_level_deployment"}],"id":"/subscriptions/00000000-0000-0000-0000-000000000000/resourceGroups/cli_test_subscription_level_deployment/providers/Microsoft.Resources/deployments/rg-nested6","resourceType":"Microsoft.Resources/deployments","resourceName":"rg-nested6"}],"validatedResources":[{"id":"/subscriptions/00000000-0000-0000-0000-000000000000/providers/Microsoft.Authorization/policyDefinitions/policy2"},{"id":"/subscriptions/00000000-0000-0000-0000-000000000000/providers/Microsoft.Authorization/policyAssignments/location-lock"},{"id":"/subscriptions/00000000-0000-0000-0000-000000000000/resourceGroups/cli_test_subscription_level_deployment"},{"id":"/subscriptions/00000000-0000-0000-0000-000000000000/resourceGroups/cli_test_subscription_level_deployment/providers/Microsoft.Resources/deployments/rg-nested6"},{"id":"/subscriptions/00000000-0000-0000-0000-000000000000/resourceGroups/cli_test_subscription_level_deployment/providers/Microsoft.Storage/storageAccounts/armbuilddemo1801"}]}}'
>>>>>>> c8474806
    headers:
      cache-control:
      - no-cache
      content-length:
      - '3001'
      content-type:
      - application/json; charset=utf-8
      date:
<<<<<<< HEAD
      - Tue, 27 Apr 2021 17:55:32 GMT
=======
      - Wed, 28 Apr 2021 03:09:25 GMT
>>>>>>> c8474806
      expires:
      - '-1'
      pragma:
      - no-cache
      strict-transport-security:
      - max-age=31536000; includeSubDomains
      transfer-encoding:
      - chunked
      vary:
      - Accept-Encoding
      x-content-type-options:
      - nosniff
      x-ms-ratelimit-remaining-subscription-writes:
      - '1199'
    status:
      code: 200
      message: OK
- request:
    body: '{"location": "WestUS", "properties": {"templateLink": {"id": "/subscriptions/00000000-0000-0000-0000-000000000000/resourceGroups/cli_test_template_specs_tenant_deploy000001/providers/Microsoft.Resources/templateSpecs/cli-test-sub-lvl-ts-deploy000002/versions/1.0"},
      "parameters": {"nestedRGName": {"value": "cli_test_subscription_level_deployment"}},
      "mode": "Incremental"}}'
    headers:
      Accept:
      - application/json
      Accept-Encoding:
      - gzip, deflate
      CommandName:
      - deployment sub create
      Connection:
      - keep-alive
      Content-Length:
      - '434'
      Content-Type:
      - application/json; charset=utf-8
      ParameterSetName:
      - -n --location --template-spec --parameters --no-wait
      User-Agent:
<<<<<<< HEAD
      - python/3.8.9 (Windows-10-10.0.19041-SP0) msrest/0.6.21 msrest_azure/0.6.3
=======
      - python/3.8.9 (Windows-10-10.0.19041-SP0) msrest/0.6.21 msrest_azure/0.6.4
>>>>>>> c8474806
        azure-mgmt-resource/12.1.0 Azure-SDK-For-Python AZURECLI/2.22.1
      accept-language:
      - en-US
    method: PUT
    uri: https://management.azure.com/subscriptions/00000000-0000-0000-0000-000000000000/providers/Microsoft.Resources/deployments/mock-deployment?api-version=2020-10-01
  response:
    body:
<<<<<<< HEAD
      string: '{"id":"/subscriptions/00000000-0000-0000-0000-000000000000/providers/Microsoft.Resources/deployments/azure-cli-subscription_level_deployment000004","name":"azure-cli-subscription_level_deployment000004","type":"Microsoft.Resources/deployments","location":"westus","properties":{"templateLink":{"id":"/subscriptions/00000000-0000-0000-0000-000000000000/resourceGroups/cli_test_template_specs_tenant_deploy000001/providers/Microsoft.Resources/templateSpecs/cli-test-sub-lvl-ts-deploy000002/versions/1.0","contentVersion":"1.0.0.0"},"templateHash":"13231341667663423384","parameters":{"storageAccountName":{"type":"String","value":"armbuilddemo1801"},"nestedRGName":{"type":"String","value":"cli_test_subscription_level_deployment"}},"mode":"Incremental","provisioningState":"Accepted","timestamp":"2021-04-27T17:55:34.2736795Z","duration":"PT1.0474657S","correlationId":"54db083d-7ce5-4cbe-809a-2c178927ef42","providers":[{"namespace":"Microsoft.Authorization","resourceTypes":[{"resourceType":"policyDefinitions","locations":[null]},{"resourceType":"policyAssignments","locations":[null]}]},{"namespace":"Microsoft.Resources","resourceTypes":[{"resourceType":"resourceGroups","locations":["westus"]},{"resourceType":"deployments","locations":[null]}]}],"dependencies":[{"dependsOn":[{"id":"/subscriptions/00000000-0000-0000-0000-000000000000/providers/Microsoft.Authorization/policyDefinitions/policy2","resourceType":"Microsoft.Authorization/policyDefinitions","resourceName":"policy2"}],"id":"/subscriptions/00000000-0000-0000-0000-000000000000/providers/Microsoft.Authorization/policyAssignments/location-lock","resourceType":"Microsoft.Authorization/policyAssignments","resourceName":"location-lock"},{"dependsOn":[{"id":"/subscriptions/00000000-0000-0000-0000-000000000000/resourceGroups/cli_test_subscription_level_deployment","resourceType":"Microsoft.Resources/resourceGroups","resourceName":"cli_test_subscription_level_deployment"}],"id":"/subscriptions/00000000-0000-0000-0000-000000000000/resourceGroups/cli_test_subscription_level_deployment/providers/Microsoft.Resources/deployments/rg-nested6","resourceType":"Microsoft.Resources/deployments","resourceName":"rg-nested6"}]}}'
    headers:
      azure-asyncoperation:
      - https://management.azure.com/subscriptions/00000000-0000-0000-0000-000000000000/providers/Microsoft.Resources/deployments/azure-cli-subscription_level_deployment000004/operationStatuses/08585820607522514083?api-version=2020-10-01
      cache-control:
      - no-cache
      content-length:
      - '2278'
      content-type:
      - application/json; charset=utf-8
      date:
      - Tue, 27 Apr 2021 17:55:34 GMT
=======
      string: '{"id":"/subscriptions/00000000-0000-0000-0000-000000000000/providers/Microsoft.Resources/deployments/azure-cli-subscription_level_deployment000004","name":"azure-cli-subscription_level_deployment000004","type":"Microsoft.Resources/deployments","location":"westus","properties":{"templateLink":{"id":"/subscriptions/00000000-0000-0000-0000-000000000000/resourceGroups/cli_test_template_specs_tenant_deploy000001/providers/Microsoft.Resources/templateSpecs/cli-test-sub-lvl-ts-deploy000002/versions/1.0","contentVersion":"1.0.0.0"},"templateHash":"13231341667663423384","parameters":{"storageAccountName":{"type":"String","value":"armbuilddemo1801"},"nestedRGName":{"type":"String","value":"cli_test_subscription_level_deployment"}},"mode":"Incremental","provisioningState":"Accepted","timestamp":"2021-04-28T03:09:26.88932Z","duration":"PT1.0906174S","correlationId":"6f4a93bf-1822-44db-b6e2-1c1758340f64","providers":[{"namespace":"Microsoft.Authorization","resourceTypes":[{"resourceType":"policyDefinitions","locations":[null]},{"resourceType":"policyAssignments","locations":[null]}]},{"namespace":"Microsoft.Resources","resourceTypes":[{"resourceType":"resourceGroups","locations":["westus"]},{"resourceType":"deployments","locations":[null]}]}],"dependencies":[{"dependsOn":[{"id":"/subscriptions/00000000-0000-0000-0000-000000000000/providers/Microsoft.Authorization/policyDefinitions/policy2","resourceType":"Microsoft.Authorization/policyDefinitions","resourceName":"policy2"}],"id":"/subscriptions/00000000-0000-0000-0000-000000000000/providers/Microsoft.Authorization/policyAssignments/location-lock","resourceType":"Microsoft.Authorization/policyAssignments","resourceName":"location-lock"},{"dependsOn":[{"id":"/subscriptions/00000000-0000-0000-0000-000000000000/resourceGroups/cli_test_subscription_level_deployment","resourceType":"Microsoft.Resources/resourceGroups","resourceName":"cli_test_subscription_level_deployment"}],"id":"/subscriptions/00000000-0000-0000-0000-000000000000/resourceGroups/cli_test_subscription_level_deployment/providers/Microsoft.Resources/deployments/rg-nested6","resourceType":"Microsoft.Resources/deployments","resourceName":"rg-nested6"}]}}'
    headers:
      azure-asyncoperation:
      - https://management.azure.com/subscriptions/00000000-0000-0000-0000-000000000000/providers/Microsoft.Resources/deployments/azure-cli-subscription_level_deployment000004/operationStatuses/08585820275196789194?api-version=2020-10-01
      cache-control:
      - no-cache
      content-length:
      - '2276'
      content-type:
      - application/json; charset=utf-8
      date:
      - Wed, 28 Apr 2021 03:09:26 GMT
>>>>>>> c8474806
      expires:
      - '-1'
      pragma:
      - no-cache
      strict-transport-security:
      - max-age=31536000; includeSubDomains
      x-content-type-options:
      - nosniff
      x-ms-ratelimit-remaining-subscription-writes:
      - '1199'
    status:
      code: 201
      message: Created
- request:
    body: null
    headers:
      Accept:
      - application/json
      Accept-Encoding:
      - gzip, deflate
      CommandName:
      - deployment sub cancel
      Connection:
      - keep-alive
      Content-Length:
      - '0'
      ParameterSetName:
      - -n
      User-Agent:
<<<<<<< HEAD
      - python/3.8.9 (Windows-10-10.0.19041-SP0) msrest/0.6.21 msrest_azure/0.6.3
=======
      - python/3.8.9 (Windows-10-10.0.19041-SP0) msrest/0.6.21 msrest_azure/0.6.4
>>>>>>> c8474806
        azure-mgmt-resource/12.1.0 Azure-SDK-For-Python AZURECLI/2.22.1
      accept-language:
      - en-US
    method: POST
    uri: https://management.azure.com/subscriptions/00000000-0000-0000-0000-000000000000/providers/Microsoft.Resources/deployments/mock-deployment/cancel?api-version=2020-10-01
  response:
    body:
      string: ''
    headers:
      cache-control:
      - no-cache
      date:
<<<<<<< HEAD
      - Tue, 27 Apr 2021 17:55:35 GMT
=======
      - Wed, 28 Apr 2021 03:09:28 GMT
>>>>>>> c8474806
      expires:
      - '-1'
      pragma:
      - no-cache
      strict-transport-security:
      - max-age=31536000; includeSubDomains
      x-content-type-options:
      - nosniff
      x-ms-ratelimit-remaining-subscription-writes:
      - '1199'
    status:
      code: 204
      message: No Content
- request:
    body: null
    headers:
      Accept:
      - application/json
      Accept-Encoding:
      - gzip, deflate
      CommandName:
      - deployment sub show
      Connection:
      - keep-alive
      ParameterSetName:
      - -n
      User-Agent:
<<<<<<< HEAD
      - python/3.8.9 (Windows-10-10.0.19041-SP0) msrest/0.6.21 msrest_azure/0.6.3
=======
      - python/3.8.9 (Windows-10-10.0.19041-SP0) msrest/0.6.21 msrest_azure/0.6.4
>>>>>>> c8474806
        azure-mgmt-resource/12.1.0 Azure-SDK-For-Python AZURECLI/2.22.1
      accept-language:
      - en-US
    method: GET
    uri: https://management.azure.com/subscriptions/00000000-0000-0000-0000-000000000000/providers/Microsoft.Resources/deployments/mock-deployment?api-version=2020-10-01
  response:
    body:
<<<<<<< HEAD
      string: '{"id":"/subscriptions/00000000-0000-0000-0000-000000000000/providers/Microsoft.Resources/deployments/azure-cli-subscription_level_deployment000004","name":"azure-cli-subscription_level_deployment000004","type":"Microsoft.Resources/deployments","location":"westus","properties":{"templateLink":{"id":"/subscriptions/00000000-0000-0000-0000-000000000000/resourceGroups/cli_test_template_specs_tenant_deploy000001/providers/Microsoft.Resources/templateSpecs/cli-test-sub-lvl-ts-deploy000002/versions/1.0","contentVersion":"1.0.0.0"},"templateHash":"13231341667663423384","parameters":{"storageAccountName":{"type":"String","value":"armbuilddemo1801"},"nestedRGName":{"type":"String","value":"cli_test_subscription_level_deployment"}},"mode":"Incremental","provisioningState":"Canceled","timestamp":"2021-04-27T17:55:35.7974747Z","duration":"PT2.5712609S","correlationId":"54db083d-7ce5-4cbe-809a-2c178927ef42","providers":[{"namespace":"Microsoft.Authorization","resourceTypes":[{"resourceType":"policyDefinitions","locations":[null]},{"resourceType":"policyAssignments","locations":[null]}]},{"namespace":"Microsoft.Resources","resourceTypes":[{"resourceType":"resourceGroups","locations":["westus"]},{"resourceType":"deployments","locations":[null]}]}],"dependencies":[{"dependsOn":[{"id":"/subscriptions/00000000-0000-0000-0000-000000000000/providers/Microsoft.Authorization/policyDefinitions/policy2","resourceType":"Microsoft.Authorization/policyDefinitions","resourceName":"policy2"}],"id":"/subscriptions/00000000-0000-0000-0000-000000000000/providers/Microsoft.Authorization/policyAssignments/location-lock","resourceType":"Microsoft.Authorization/policyAssignments","resourceName":"location-lock"},{"dependsOn":[{"id":"/subscriptions/00000000-0000-0000-0000-000000000000/resourceGroups/cli_test_subscription_level_deployment","resourceType":"Microsoft.Resources/resourceGroups","resourceName":"cli_test_subscription_level_deployment"}],"id":"/subscriptions/00000000-0000-0000-0000-000000000000/resourceGroups/cli_test_subscription_level_deployment/providers/Microsoft.Resources/deployments/rg-nested6","resourceType":"Microsoft.Resources/deployments","resourceName":"rg-nested6"}]}}'
=======
      string: '{"id":"/subscriptions/00000000-0000-0000-0000-000000000000/providers/Microsoft.Resources/deployments/azure-cli-subscription_level_deployment000004","name":"azure-cli-subscription_level_deployment000004","type":"Microsoft.Resources/deployments","location":"westus","properties":{"templateLink":{"id":"/subscriptions/00000000-0000-0000-0000-000000000000/resourceGroups/cli_test_template_specs_tenant_deploy000001/providers/Microsoft.Resources/templateSpecs/cli-test-sub-lvl-ts-deploy000002/versions/1.0","contentVersion":"1.0.0.0"},"templateHash":"13231341667663423384","parameters":{"storageAccountName":{"type":"String","value":"armbuilddemo1801"},"nestedRGName":{"type":"String","value":"cli_test_subscription_level_deployment"}},"mode":"Incremental","provisioningState":"Canceled","timestamp":"2021-04-28T03:09:27.7304645Z","duration":"PT1.9317619S","correlationId":"6f4a93bf-1822-44db-b6e2-1c1758340f64","providers":[{"namespace":"Microsoft.Authorization","resourceTypes":[{"resourceType":"policyDefinitions","locations":[null]},{"resourceType":"policyAssignments","locations":[null]}]},{"namespace":"Microsoft.Resources","resourceTypes":[{"resourceType":"resourceGroups","locations":["westus"]},{"resourceType":"deployments","locations":[null]}]}],"dependencies":[{"dependsOn":[{"id":"/subscriptions/00000000-0000-0000-0000-000000000000/providers/Microsoft.Authorization/policyDefinitions/policy2","resourceType":"Microsoft.Authorization/policyDefinitions","resourceName":"policy2"}],"id":"/subscriptions/00000000-0000-0000-0000-000000000000/providers/Microsoft.Authorization/policyAssignments/location-lock","resourceType":"Microsoft.Authorization/policyAssignments","resourceName":"location-lock"},{"dependsOn":[{"id":"/subscriptions/00000000-0000-0000-0000-000000000000/resourceGroups/cli_test_subscription_level_deployment","resourceType":"Microsoft.Resources/resourceGroups","resourceName":"cli_test_subscription_level_deployment"}],"id":"/subscriptions/00000000-0000-0000-0000-000000000000/resourceGroups/cli_test_subscription_level_deployment/providers/Microsoft.Resources/deployments/rg-nested6","resourceType":"Microsoft.Resources/deployments","resourceName":"rg-nested6"}]}}'
>>>>>>> c8474806
    headers:
      cache-control:
      - no-cache
      content-length:
      - '2278'
      content-type:
      - application/json; charset=utf-8
      date:
<<<<<<< HEAD
      - Tue, 27 Apr 2021 17:55:37 GMT
=======
      - Wed, 28 Apr 2021 03:09:28 GMT
>>>>>>> c8474806
      expires:
      - '-1'
      pragma:
      - no-cache
      strict-transport-security:
      - max-age=31536000; includeSubDomains
      vary:
      - Accept-Encoding
      x-content-type-options:
      - nosniff
    status:
      code: 200
      message: OK
- request:
    body: null
    headers:
      Accept:
      - application/json
      Accept-Encoding:
      - gzip, deflate
      CommandName:
      - ts delete
      Connection:
      - keep-alive
      Content-Length:
      - '0'
      ParameterSetName:
      - --template-spec --yes
      User-Agent:
<<<<<<< HEAD
      - python/3.8.9 (Windows-10-10.0.19041-SP0) msrest/0.6.21 msrest_azure/0.6.3
=======
      - python/3.8.9 (Windows-10-10.0.19041-SP0) msrest/0.6.21 msrest_azure/0.6.4
>>>>>>> c8474806
        azure-mgmt-resource/12.1.0 Azure-SDK-For-Python AZURECLI/2.22.1
      accept-language:
      - en-US
    method: DELETE
    uri: https://management.azure.com/subscriptions/00000000-0000-0000-0000-000000000000/resourceGroups/cli_test_template_specs_tenant_deploy000001/providers/Microsoft.Resources/templateSpecs/cli-test-sub-lvl-ts-deploy000002?api-version=2019-06-01-preview
  response:
    body:
      string: ''
    headers:
      cache-control:
      - no-cache
      content-length:
      - '0'
      date:
<<<<<<< HEAD
      - Tue, 27 Apr 2021 17:55:42 GMT
=======
      - Wed, 28 Apr 2021 03:09:30 GMT
>>>>>>> c8474806
      expires:
      - '-1'
      pragma:
      - no-cache
      server:
      - Microsoft-HTTPAPI/2.0
      strict-transport-security:
      - max-age=31536000; includeSubDomains
      x-content-type-options:
      - nosniff
      x-ms-ratelimit-remaining-subscription-deletes:
      - '14999'
    status:
      code: 200
      message: OK
version: 1<|MERGE_RESOLUTION|>--- conflicted
+++ resolved
@@ -13,16 +13,9 @@
       ParameterSetName:
       - -g -n -v -l -f
       User-Agent:
-<<<<<<< HEAD
-      - python/3.8.9 (Windows-10-10.0.19041-SP0) msrest/0.6.21 msrest_azure/0.6.3
-=======
-      - python/3.8.9 (Windows-10-10.0.19041-SP0) msrest/0.6.21 msrest_azure/0.6.4
->>>>>>> c8474806
-        azure-mgmt-resource/12.1.0 Azure-SDK-For-Python AZURECLI/2.22.1
-      accept-language:
-      - en-US
+      - AZURECLI/2.23.0 azsdk-python-azure-mgmt-resource/16.1.0 Python/3.8.10 (Windows-10-10.0.19043-SP0)
     method: GET
-    uri: https://management.azure.com/subscriptions/00000000-0000-0000-0000-000000000000/resourceGroups/cli_test_template_specs_tenant_deploy000001/providers/Microsoft.Resources/templateSpecs/cli-test-sub-lvl-ts-deploy000002/versions/1.0?api-version=2019-06-01-preview
+    uri: https://management.azure.com/subscriptions/00000000-0000-0000-0000-000000000000/resourceGroups/cli_test_template_specs_tenant_deploy000001/providers/Microsoft.Resources/templateSpecs/cli-test-sub-lvl-ts-deploy000002/versions/1.0?api-version=2021-05-01
   response:
     body:
       string: '{"error":{"code":"ResourceNotFound","message":"The Resource ''Microsoft.Resources/templateSpecs/cli-test-sub-lvl-ts-deploy000002/versions/1.0''
@@ -36,11 +29,7 @@
       content-type:
       - application/json; charset=utf-8
       date:
-<<<<<<< HEAD
-      - Tue, 27 Apr 2021 17:54:09 GMT
-=======
-      - Wed, 28 Apr 2021 03:08:11 GMT
->>>>>>> c8474806
+      - Mon, 10 May 2021 05:19:07 GMT
       expires:
       - '-1'
       pragma:
@@ -68,16 +57,9 @@
       ParameterSetName:
       - -g -n -v -l -f
       User-Agent:
-<<<<<<< HEAD
-      - python/3.8.9 (Windows-10-10.0.19041-SP0) msrest/0.6.21 msrest_azure/0.6.3
-=======
-      - python/3.8.9 (Windows-10-10.0.19041-SP0) msrest/0.6.21 msrest_azure/0.6.4
->>>>>>> c8474806
-        azure-mgmt-resource/12.1.0 Azure-SDK-For-Python AZURECLI/2.22.1
-      accept-language:
-      - en-US
+      - AZURECLI/2.23.0 azsdk-python-azure-mgmt-resource/16.1.0 Python/3.8.10 (Windows-10-10.0.19043-SP0)
     method: GET
-    uri: https://management.azure.com/subscriptions/00000000-0000-0000-0000-000000000000/resourceGroups/cli_test_template_specs_tenant_deploy000001/providers/Microsoft.Resources/templateSpecs/cli-test-sub-lvl-ts-deploy000002?api-version=2019-06-01-preview
+    uri: https://management.azure.com/subscriptions/00000000-0000-0000-0000-000000000000/resourceGroups/cli_test_template_specs_tenant_deploy000001/providers/Microsoft.Resources/templateSpecs/cli-test-sub-lvl-ts-deploy000002?api-version=2021-05-01
   response:
     body:
       string: '{"error":{"code":"ResourceNotFound","message":"The Resource ''Microsoft.Resources/templateSpecs/cli-test-sub-lvl-ts-deploy000002''
@@ -91,11 +73,7 @@
       content-type:
       - application/json; charset=utf-8
       date:
-<<<<<<< HEAD
-      - Tue, 27 Apr 2021 17:54:09 GMT
-=======
-      - Wed, 28 Apr 2021 03:08:12 GMT
->>>>>>> c8474806
+      - Mon, 10 May 2021 05:19:07 GMT
       expires:
       - '-1'
       pragma:
@@ -123,40 +101,22 @@
       Content-Length:
       - '34'
       Content-Type:
-      - application/json; charset=utf-8
-      ParameterSetName:
-      - -g -n -v -l -f
-      User-Agent:
-<<<<<<< HEAD
-      - python/3.8.9 (Windows-10-10.0.19041-SP0) msrest/0.6.21 msrest_azure/0.6.3
-=======
-      - python/3.8.9 (Windows-10-10.0.19041-SP0) msrest/0.6.21 msrest_azure/0.6.4
->>>>>>> c8474806
-        azure-mgmt-resource/12.1.0 Azure-SDK-For-Python AZURECLI/2.22.1
-      accept-language:
-      - en-US
+      - application/json
+      ParameterSetName:
+      - -g -n -v -l -f
+      User-Agent:
+      - AZURECLI/2.23.0 azsdk-python-azure-mgmt-resource/16.1.0 Python/3.8.10 (Windows-10-10.0.19043-SP0)
     method: PUT
-    uri: https://management.azure.com/subscriptions/00000000-0000-0000-0000-000000000000/resourceGroups/cli_test_template_specs_tenant_deploy000001/providers/Microsoft.Resources/templateSpecs/cli-test-sub-lvl-ts-deploy000002?api-version=2019-06-01-preview
-  response:
-    body:
-<<<<<<< HEAD
-      string: "{\r\n  \"location\": \"eastus\",\r\n  \"tags\": {},\r\n  \"systemData\"\
-        : {\r\n    \"createdBy\": \"daetienn@microsoft.com\",\r\n    \"createdByType\"\
-        : \"User\",\r\n    \"createdAt\": \"2021-04-27T17:54:10.4383305Z\",\r\n  \
-        \  \"lastModifiedBy\": \"daetienn@microsoft.com\",\r\n    \"lastModifiedByType\"\
-        : \"User\",\r\n    \"lastModifiedAt\": \"2021-04-27T17:54:10.4383305Z\"\r\n\
-        \  },\r\n  \"properties\": {},\r\n  \"id\": \"/subscriptions/00000000-0000-0000-0000-000000000000/resourceGroups/cli_test_template_specs_tenant_deploy000001/providers/Microsoft.Resources/templateSpecs/cli-test-sub-lvl-ts-deploy000002\"\
-        ,\r\n  \"type\": \"Microsoft.Resources/templateSpecs\",\r\n  \"name\": \"\
-        cli-test-sub-lvl-ts-deploy000002\"\r\n}"
-=======
+    uri: https://management.azure.com/subscriptions/00000000-0000-0000-0000-000000000000/resourceGroups/cli_test_template_specs_tenant_deploy000001/providers/Microsoft.Resources/templateSpecs/cli-test-sub-lvl-ts-deploy000002?api-version=2021-05-01
+  response:
+    body:
       string: "{\r\n  \"location\": \"eastus\",\r\n  \"tags\": {},\r\n  \"systemData\":
         {\r\n    \"createdBy\": \"daetienn@microsoft.com\",\r\n    \"createdByType\":
-        \"User\",\r\n    \"createdAt\": \"2021-04-28T03:08:13.0694653Z\",\r\n    \"lastModifiedBy\":
+        \"User\",\r\n    \"createdAt\": \"2021-05-10T05:19:09.0496829Z\",\r\n    \"lastModifiedBy\":
         \"daetienn@microsoft.com\",\r\n    \"lastModifiedByType\": \"User\",\r\n    \"lastModifiedAt\":
-        \"2021-04-28T03:08:13.0694653Z\"\r\n  },\r\n  \"properties\": {},\r\n  \"id\":
+        \"2021-05-10T05:19:09.0496829Z\"\r\n  },\r\n  \"properties\": {},\r\n  \"id\":
         \"/subscriptions/00000000-0000-0000-0000-000000000000/resourceGroups/cli_test_template_specs_tenant_deploy000001/providers/Microsoft.Resources/templateSpecs/cli-test-sub-lvl-ts-deploy000002\",\r\n
         \ \"type\": \"Microsoft.Resources/templateSpecs\",\r\n  \"name\": \"cli-test-sub-lvl-ts-deploy000002\"\r\n}"
->>>>>>> c8474806
     headers:
       cache-control:
       - no-cache
@@ -165,11 +125,7 @@
       content-type:
       - application/json; charset=utf-8
       date:
-<<<<<<< HEAD
-      - Tue, 27 Apr 2021 17:54:10 GMT
-=======
-      - Wed, 28 Apr 2021 03:08:13 GMT
->>>>>>> c8474806
+      - Mon, 10 May 2021 05:19:09 GMT
       expires:
       - '-1'
       pragma:
@@ -186,27 +142,28 @@
       code: 201
       message: Created
 - request:
-    body: '{"location": "eastus", "properties": {"artifacts": [], "template": {"$schema":
-      "https://schema.management.azure.com/schemas/2015-01-01/deploymentTemplate.json#",
-      "contentVersion": "1.0.0.0", "parameters": {"storageAccountName": {"type": "string",
-      "defaultValue": "armbuilddemo1801"}, "nestedRGName": {"type": "string", "defaultValue":
-      "cli_test_subscription_level_deployment"}}, "variables": {}, "resources": [{"type":
-      "Microsoft.Authorization/policyDefinitions", "name": "policy2", "apiVersion":
-      "2016-12-01", "properties": {"policyType": "Custom", "parameters": {}, "policyRule":
-      {"if": {"field": "location", "equals": "northeurope"}, "then": {"effect": "deny"}}}},
-      {"type": "Microsoft.Authorization/policyAssignments", "name": "location-lock",
-      "apiVersion": "2016-12-01", "dependsOn": ["policy2"], "properties": {"scope":
-      "[subscription().id]", "policyDefinitionId": "[resourceId(''Microsoft.Authorization/policyDefinitions'',
-      ''policy2'')]"}}, {"type": "Microsoft.Resources/resourceGroups", "name": "[parameters(''nestedRGName'')]",
-      "apiVersion": "2018-05-01", "location": "WestUS", "properties": {}}, {"type":
-      "Microsoft.Resources/deployments", "name": "rg-nested6", "apiVersion": "2017-05-10",
-      "resourceGroup": "[parameters(''nestedRGName'')]", "dependsOn": ["[parameters(''nestedRGName'')]"],
-      "properties": {"template": {"$schema": "https://schema.management.azure.com/schemas/2015-01-01/deploymentTemplate.json#",
-      "contentVersion": "1.0.0.0", "parameters": {}, "variables": {}, "resources":
-      [{"type": "Microsoft.Storage/storageAccounts", "name": "[parameters(''storageAccountName'')]",
-      "apiVersion": "2015-06-15", "location": "East US", "properties": {"accountType":
-      "Standard_LRS", "supportsHttpsTrafficOnly": true}}]}, "mode": "Incremental"}}]}},
-      "tags": {}}'
+    body: '{"location": "eastus", "tags": {}, "properties": {"linkedTemplates": [],
+      "mainTemplate": "{''$schema'': ''https://schema.management.azure.com/schemas/2015-01-01/deploymentTemplate.json#'',
+      ''contentVersion'': ''1.0.0.0'', ''parameters'': {''storageAccountName'': {''type'':
+      ''string'', ''defaultValue'': ''armbuilddemo1801''}, ''nestedRGName'': {''type'':
+      ''string'', ''defaultValue'': ''cli_test_subscription_level_deployment''}},
+      ''variables'': {}, ''resources'': [{''type'': ''Microsoft.Authorization/policyDefinitions'',
+      ''name'': ''policy2'', ''apiVersion'': ''2016-12-01'', ''properties'': {''policyType'':
+      ''Custom'', ''parameters'': {}, ''policyRule'': {''if'': {''field'': ''location'',
+      ''equals'': ''northeurope''}, ''then'': {''effect'': ''deny''}}}}, {''type'':
+      ''Microsoft.Authorization/policyAssignments'', ''name'': ''location-lock'',
+      ''apiVersion'': ''2016-12-01'', ''dependsOn'': [''policy2''], ''properties'':
+      {''scope'': ''[subscription().id]'', ''policyDefinitionId'': \"[resourceId(''Microsoft.Authorization/policyDefinitions'',
+      ''policy2'')]\"}}, {''type'': ''Microsoft.Resources/resourceGroups'', ''name'':
+      \"[parameters(''nestedRGName'')]\", ''apiVersion'': ''2018-05-01'', ''location'':
+      ''WestUS'', ''properties'': {}}, {''type'': ''Microsoft.Resources/deployments'',
+      ''name'': ''rg-nested6'', ''apiVersion'': ''2017-05-10'', ''resourceGroup'':
+      \"[parameters(''nestedRGName'')]\", ''dependsOn'': [\"[parameters(''nestedRGName'')]\"],
+      ''properties'': {''template'': {''$schema'': ''https://schema.management.azure.com/schemas/2015-01-01/deploymentTemplate.json#'',
+      ''contentVersion'': ''1.0.0.0'', ''parameters'': {}, ''variables'': {}, ''resources'':
+      [{''type'': ''Microsoft.Storage/storageAccounts'', ''name'': \"[parameters(''storageAccountName'')]\",
+      ''apiVersion'': ''2015-06-15'', ''location'': ''East US'', ''properties'': {''accountType'':
+      ''Standard_LRS'', ''supportsHttpsTrafficOnly'': True}}]}, ''mode'': ''Incremental''}}]}"}}'
     headers:
       Accept:
       - application/json
@@ -217,131 +174,29 @@
       Connection:
       - keep-alive
       Content-Length:
-      - '1756'
+      - '1778'
       Content-Type:
-      - application/json; charset=utf-8
-      ParameterSetName:
-      - -g -n -v -l -f
-      User-Agent:
-<<<<<<< HEAD
-      - python/3.8.9 (Windows-10-10.0.19041-SP0) msrest/0.6.21 msrest_azure/0.6.3
-=======
-      - python/3.8.9 (Windows-10-10.0.19041-SP0) msrest/0.6.21 msrest_azure/0.6.4
->>>>>>> c8474806
-        azure-mgmt-resource/12.1.0 Azure-SDK-For-Python AZURECLI/2.22.1
-      accept-language:
-      - en-US
+      - application/json
+      ParameterSetName:
+      - -g -n -v -l -f
+      User-Agent:
+      - AZURECLI/2.23.0 azsdk-python-azure-mgmt-resource/16.1.0 Python/3.8.10 (Windows-10-10.0.19043-SP0)
     method: PUT
-    uri: https://management.azure.com/subscriptions/00000000-0000-0000-0000-000000000000/resourceGroups/cli_test_template_specs_tenant_deploy000001/providers/Microsoft.Resources/templateSpecs/cli-test-sub-lvl-ts-deploy000002/versions/1.0?api-version=2019-06-01-preview
-  response:
-    body:
-<<<<<<< HEAD
-      string: "{\r\n  \"location\": \"eastus\",\r\n  \"tags\": {},\r\n  \"systemData\"\
-        : {\r\n    \"createdBy\": \"daetienn@microsoft.com\",\r\n    \"createdByType\"\
-        : \"User\",\r\n    \"createdAt\": \"2021-04-27T17:54:11.2733531Z\",\r\n  \
-        \  \"lastModifiedBy\": \"daetienn@microsoft.com\",\r\n    \"lastModifiedByType\"\
-        : \"User\",\r\n    \"lastModifiedAt\": \"2021-04-27T17:54:11.2733531Z\"\r\n\
-        \  },\r\n  \"properties\": {\r\n    \"template\": {\r\n      \"$schema\":\
-        \ \"https://schema.management.azure.com/schemas/2015-01-01/deploymentTemplate.json#\"\
-        ,\r\n      \"contentVersion\": \"1.0.0.0\",\r\n      \"parameters\": {\r\n\
-        \        \"storageAccountName\": {\r\n          \"type\": \"string\",\r\n\
-        \          \"defaultValue\": \"armbuilddemo1801\"\r\n        },\r\n      \
-        \  \"nestedRGName\": {\r\n          \"type\": \"string\",\r\n          \"\
-        defaultValue\": \"cli_test_subscription_level_deployment\"\r\n        }\r\n\
-        \      },\r\n      \"variables\": {},\r\n      \"resources\": [\r\n      \
-        \  {\r\n          \"type\": \"Microsoft.Authorization/policyDefinitions\"\
-        ,\r\n          \"name\": \"policy2\",\r\n          \"apiVersion\": \"2016-12-01\"\
-        ,\r\n          \"properties\": {\r\n            \"policyType\": \"Custom\"\
-        ,\r\n            \"parameters\": {},\r\n            \"policyRule\": {\r\n\
-        \              \"if\": {\r\n                \"field\": \"location\",\r\n \
-        \               \"equals\": \"northeurope\"\r\n              },\r\n      \
-        \        \"then\": {\r\n                \"effect\": \"deny\"\r\n         \
-        \     }\r\n            }\r\n          }\r\n        },\r\n        {\r\n   \
-        \       \"type\": \"Microsoft.Authorization/policyAssignments\",\r\n     \
-        \     \"name\": \"location-lock\",\r\n          \"apiVersion\": \"2016-12-01\"\
-        ,\r\n          \"dependsOn\": [\r\n            \"policy2\"\r\n          ],\r\
-        \n          \"properties\": {\r\n            \"scope\": \"[subscription().id]\"\
-        ,\r\n            \"policyDefinitionId\": \"[resourceId('Microsoft.Authorization/policyDefinitions',\
-        \ 'policy2')]\"\r\n          }\r\n        },\r\n        {\r\n          \"\
-        type\": \"Microsoft.Resources/resourceGroups\",\r\n          \"name\": \"\
-        [parameters('nestedRGName')]\",\r\n          \"apiVersion\": \"2018-05-01\"\
-        ,\r\n          \"location\": \"WestUS\",\r\n          \"properties\": {}\r\
-        \n        },\r\n        {\r\n          \"type\": \"Microsoft.Resources/deployments\"\
-        ,\r\n          \"name\": \"rg-nested6\",\r\n          \"apiVersion\": \"2017-05-10\"\
-        ,\r\n          \"resourceGroup\": \"[parameters('nestedRGName')]\",\r\n  \
-        \        \"dependsOn\": [\r\n            \"[parameters('nestedRGName')]\"\r\
-        \n          ],\r\n          \"properties\": {\r\n            \"template\"\
-        : {\r\n              \"$schema\": \"https://schema.management.azure.com/schemas/2015-01-01/deploymentTemplate.json#\"\
-        ,\r\n              \"contentVersion\": \"1.0.0.0\",\r\n              \"parameters\"\
-        : {},\r\n              \"variables\": {},\r\n              \"resources\":\
-        \ [\r\n                {\r\n                  \"type\": \"Microsoft.Storage/storageAccounts\"\
-        ,\r\n                  \"name\": \"[parameters('storageAccountName')]\",\r\
-        \n                  \"apiVersion\": \"2015-06-15\",\r\n                  \"\
-        location\": \"East US\",\r\n                  \"properties\": {\r\n      \
-        \              \"accountType\": \"Standard_LRS\",\r\n                    \"\
-        supportsHttpsTrafficOnly\": true\r\n                  }\r\n              \
-        \  }\r\n              ]\r\n            },\r\n            \"mode\": \"Incremental\"\
-        \r\n          }\r\n        }\r\n      ]\r\n    }\r\n  },\r\n  \"id\": \"/subscriptions/00000000-0000-0000-0000-000000000000/resourceGroups/cli_test_template_specs_tenant_deploy000001/providers/Microsoft.Resources/templateSpecs/cli-test-sub-lvl-ts-deploy000002/versions/1.0\"\
-        ,\r\n  \"type\": \"Microsoft.Resources/templateSpecs/versions\",\r\n  \"name\"\
-        : \"1.0\"\r\n}"
-=======
-      string: "{\r\n  \"location\": \"eastus\",\r\n  \"tags\": {},\r\n  \"systemData\":
-        {\r\n    \"createdBy\": \"daetienn@microsoft.com\",\r\n    \"createdByType\":
-        \"User\",\r\n    \"createdAt\": \"2021-04-28T03:08:14.0695044Z\",\r\n    \"lastModifiedBy\":
-        \"daetienn@microsoft.com\",\r\n    \"lastModifiedByType\": \"User\",\r\n    \"lastModifiedAt\":
-        \"2021-04-28T03:08:14.0695044Z\"\r\n  },\r\n  \"properties\": {\r\n    \"template\":
-        {\r\n      \"$schema\": \"https://schema.management.azure.com/schemas/2015-01-01/deploymentTemplate.json#\",\r\n
-        \     \"contentVersion\": \"1.0.0.0\",\r\n      \"parameters\": {\r\n        \"storageAccountName\":
-        {\r\n          \"type\": \"string\",\r\n          \"defaultValue\": \"armbuilddemo1801\"\r\n
-        \       },\r\n        \"nestedRGName\": {\r\n          \"type\": \"string\",\r\n
-        \         \"defaultValue\": \"cli_test_subscription_level_deployment\"\r\n
-        \       }\r\n      },\r\n      \"variables\": {},\r\n      \"resources\":
-        [\r\n        {\r\n          \"type\": \"Microsoft.Authorization/policyDefinitions\",\r\n
-        \         \"name\": \"policy2\",\r\n          \"apiVersion\": \"2016-12-01\",\r\n
-        \         \"properties\": {\r\n            \"policyType\": \"Custom\",\r\n
-        \           \"parameters\": {},\r\n            \"policyRule\": {\r\n              \"if\":
-        {\r\n                \"field\": \"location\",\r\n                \"equals\":
-        \"northeurope\"\r\n              },\r\n              \"then\": {\r\n                \"effect\":
-        \"deny\"\r\n              }\r\n            }\r\n          }\r\n        },\r\n
-        \       {\r\n          \"type\": \"Microsoft.Authorization/policyAssignments\",\r\n
-        \         \"name\": \"location-lock\",\r\n          \"apiVersion\": \"2016-12-01\",\r\n
-        \         \"dependsOn\": [\r\n            \"policy2\"\r\n          ],\r\n
-        \         \"properties\": {\r\n            \"scope\": \"[subscription().id]\",\r\n
-        \           \"policyDefinitionId\": \"[resourceId('Microsoft.Authorization/policyDefinitions',
-        'policy2')]\"\r\n          }\r\n        },\r\n        {\r\n          \"type\":
-        \"Microsoft.Resources/resourceGroups\",\r\n          \"name\": \"[parameters('nestedRGName')]\",\r\n
-        \         \"apiVersion\": \"2018-05-01\",\r\n          \"location\": \"WestUS\",\r\n
-        \         \"properties\": {}\r\n        },\r\n        {\r\n          \"type\":
-        \"Microsoft.Resources/deployments\",\r\n          \"name\": \"rg-nested6\",\r\n
-        \         \"apiVersion\": \"2017-05-10\",\r\n          \"resourceGroup\":
-        \"[parameters('nestedRGName')]\",\r\n          \"dependsOn\": [\r\n            \"[parameters('nestedRGName')]\"\r\n
-        \         ],\r\n          \"properties\": {\r\n            \"template\": {\r\n
-        \             \"$schema\": \"https://schema.management.azure.com/schemas/2015-01-01/deploymentTemplate.json#\",\r\n
-        \             \"contentVersion\": \"1.0.0.0\",\r\n              \"parameters\":
-        {},\r\n              \"variables\": {},\r\n              \"resources\": [\r\n
-        \               {\r\n                  \"type\": \"Microsoft.Storage/storageAccounts\",\r\n
-        \                 \"name\": \"[parameters('storageAccountName')]\",\r\n                  \"apiVersion\":
-        \"2015-06-15\",\r\n                  \"location\": \"East US\",\r\n                  \"properties\":
-        {\r\n                    \"accountType\": \"Standard_LRS\",\r\n                    \"supportsHttpsTrafficOnly\":
-        true\r\n                  }\r\n                }\r\n              ]\r\n            },\r\n
-        \           \"mode\": \"Incremental\"\r\n          }\r\n        }\r\n      ]\r\n
-        \   }\r\n  },\r\n  \"id\": \"/subscriptions/00000000-0000-0000-0000-000000000000/resourceGroups/cli_test_template_specs_tenant_deploy000001/providers/Microsoft.Resources/templateSpecs/cli-test-sub-lvl-ts-deploy000002/versions/1.0\",\r\n
-        \ \"type\": \"Microsoft.Resources/templateSpecs/versions\",\r\n  \"name\":
-        \"1.0\"\r\n}"
->>>>>>> c8474806
-    headers:
-      cache-control:
-      - no-cache
-      content-length:
-      - '3453'
-      content-type:
-      - application/json; charset=utf-8
-      date:
-<<<<<<< HEAD
-      - Tue, 27 Apr 2021 17:54:11 GMT
-=======
-      - Wed, 28 Apr 2021 03:08:14 GMT
->>>>>>> c8474806
+    uri: https://management.azure.com/subscriptions/00000000-0000-0000-0000-000000000000/resourceGroups/cli_test_template_specs_tenant_deploy000001/providers/Microsoft.Resources/templateSpecs/cli-test-sub-lvl-ts-deploy000002/versions/1.0?api-version=2021-05-01
+  response:
+    body:
+      string: "{\r\n  \"error\": {\r\n    \"code\": \"InvalidSchema\",\r\n    \"message\":
+        \"Path:properties.mainTemplate, Schema:#/definitions/TemplateSpecVersionProperties/properties/mainTemplate,
+        Error: Invalid type. Expected Object but got String.\"\r\n  }\r\n}"
+    headers:
+      cache-control:
+      - no-cache
+      content-length:
+      - '230'
+      content-type:
+      - application/json; charset=utf-8
+      date:
+      - Mon, 10 May 2021 05:19:10 GMT
       expires:
       - '-1'
       pragma:
@@ -355,1706 +210,6 @@
       x-ms-ratelimit-remaining-subscription-writes:
       - '1198'
     status:
-      code: 201
-      message: Created
-- request:
-    body: null
-    headers:
-      Accept:
-      - application/json
-      Accept-Encoding:
-      - gzip, deflate
-      CommandName:
-      - deployment sub validate
-      Connection:
-      - keep-alive
-      ParameterSetName:
-      - --location --template-spec --parameters --parameters
-      User-Agent:
-<<<<<<< HEAD
-      - python/3.8.9 (Windows-10-10.0.19041-SP0) msrest/0.6.21 msrest_azure/0.6.3
-        azure-mgmt-resource/12.1.0 Azure-SDK-For-Python AZURECLI/2.22.1
-      accept-language:
-      - en-US
-    method: GET
-    uri: https://management.azure.com/subscriptions/00000000-0000-0000-0000-000000000000/providers/Microsoft.Resources?api-version=2020-10-01
-  response:
-    body:
-      string: '{"id":"/subscriptions/00000000-0000-0000-0000-000000000000/providers/Microsoft.Resources","namespace":"Microsoft.Resources","authorization":{"applicationId":"3b990c8b-9607-4c2a-8b04-1d41985facca"},"resourceTypes":[{"resourceType":"tenants","locations":[],"apiVersions":["2020-01-01","2019-09-01","2019-05-01","2019-04-01","2019-03-01","2018-11-01","2018-09-01","2018-08-01","2018-07-01","2018-05-01","2018-02-01","2018-01-01","2017-08-01","2017-06-01","2017-05-10","2017-05-01","2017-03-01","2016-09-01","2016-07-01","2016-06-01","2016-02-01","2015-11-01","2015-01-01","2014-04-01-preview"],"apiProfiles":[{"profileVersion":"2018-06-01-profile","apiVersion":"2016-06-01"},{"profileVersion":"2019-03-01-hybrid","apiVersion":"2016-06-01"}],"capabilities":"None"},{"resourceType":"locations","locations":[],"apiVersions":["2019-09-01","2019-05-01","2019-04-01","2019-03-01","2018-11-01","2018-09-01","2018-08-01","2018-07-01","2018-05-01","2018-02-01","2018-01-01","2017-08-01","2017-06-01","2017-05-10","2017-05-01","2017-03-01","2016-09-01","2016-07-01","2016-06-01","2016-02-01","2015-11-01","2015-01-01","2014-04-01-preview"],"apiProfiles":[{"profileVersion":"2018-06-01-profile","apiVersion":"2016-06-01"},{"profileVersion":"2019-03-01-hybrid","apiVersion":"2018-05-01"}],"capabilities":"None"},{"resourceType":"operationresults","locations":[],"apiVersions":["2019-09-01","2019-05-01","2019-04-01","2019-03-01","2018-11-01","2018-09-01","2018-08-01","2018-07-01","2018-05-01","2018-02-01","2018-01-01","2017-08-01","2017-06-01","2017-05-10","2017-05-01","2017-03-01","2016-09-01","2016-07-01","2016-06-01","2016-02-01","2015-11-01","2015-01-01","2014-04-01-preview"],"apiProfiles":[{"profileVersion":"2018-06-01-profile","apiVersion":"2016-06-01"}],"capabilities":"None"},{"resourceType":"notifyResourceJobs","locations":[],"apiVersions":["2019-09-01","2019-05-01","2019-04-01","2019-03-01","2018-11-01","2018-09-01","2018-08-01","2018-07-01","2018-05-01","2018-02-01"],"capabilities":"None"},{"resourceType":"tags","locations":[],"apiVersions":["2019-10-01","2019-05-01","2019-04-01","2019-03-01","2018-11-01"],"capabilities":"SupportsExtension"},{"resourceType":"checkPolicyCompliance","locations":[],"apiVersions":["2019-05-01","2019-04-01","2019-03-01","2018-11-01","2018-09-01","2018-08-01","2018-07-01","2018-05-01","2018-02-01","2018-01-01","2017-08-01","2017-06-01","2017-05-10","2017-05-01","2017-03-01","2016-09-01","2016-07-01","2016-06-01","2016-02-01","2015-11-01","2015-01-01","2014-04-01-preview"],"capabilities":"None"},{"resourceType":"providers","locations":[],"apiVersions":["2019-05-01","2019-04-01","2019-03-01","2018-11-01","2018-09-01","2018-08-01","2018-07-01","2018-05-01","2018-02-01","2018-01-01","2017-08-01","2017-06-01","2017-05-10","2017-05-01","2017-03-01","2016-09-01","2016-07-01","2016-06-01","2016-02-01","2015-11-01","2015-01-01","2014-04-01-preview"],"apiProfiles":[{"profileVersion":"2018-06-01-profile","apiVersion":"2016-06-01"},{"profileVersion":"2019-03-01-hybrid","apiVersion":"2018-05-01"}],"capabilities":"None"},{"resourceType":"checkresourcename","locations":[],"apiVersions":["2019-05-01","2019-04-01","2019-03-01","2018-11-01","2018-09-01","2018-08-01","2018-07-01","2018-05-01","2018-02-01","2018-01-01","2017-08-01","2017-06-01","2017-05-10","2017-05-01","2017-03-01","2016-09-01","2016-07-01","2016-06-01","2016-02-01","2015-11-01","2015-01-01","2014-04-01-preview"],"apiProfiles":[{"profileVersion":"2018-06-01-profile","apiVersion":"2016-06-01"}],"capabilities":"None"},{"resourceType":"calculateTemplateHash","locations":[],"apiVersions":["2019-09-01","2019-05-01","2019-04-01","2019-03-01","2018-11-01","2018-09-01","2018-08-01","2018-07-01","2018-05-01","2018-02-01","2018-01-01","2017-08-01","2017-06-01","2017-05-10","2017-05-01","2017-03-01","2016-09-01","2016-07-01","2016-06-01","2016-02-01","2015-11-01","2015-01-01","2014-04-01-preview"],"apiProfiles":[{"profileVersion":"2018-06-01-profile","apiVersion":"2016-06-01"}],"capabilities":"None"},{"resourceType":"resources","locations":[],"apiVersions":["2019-09-01","2019-05-01","2019-04-01","2019-03-01","2018-11-01","2018-09-01","2018-08-01","2018-07-01","2018-05-01","2018-02-01","2018-01-01","2017-08-01","2017-06-01","2017-05-10","2017-05-01","2017-03-01","2016-09-01","2016-07-01","2016-06-01","2016-02-01","2015-11-01","2015-01-01","2014-04-01-preview"],"apiProfiles":[{"profileVersion":"2018-06-01-profile","apiVersion":"2016-06-01"},{"profileVersion":"2019-03-01-hybrid","apiVersion":"2018-05-01"}],"capabilities":"None"},{"resourceType":"subscriptions","locations":[],"apiVersions":["2019-10-01","2019-09-01","2019-05-01","2019-04-01","2019-03-01","2018-11-01","2018-09-01","2018-08-01","2018-07-01","2018-05-01","2018-02-01","2018-01-01","2017-08-01","2017-06-01","2017-05-10","2017-05-01","2017-03-01","2016-09-01","2016-07-01","2016-06-01","2016-02-01","2015-11-01","2015-01-01","2014-04-01-preview"],"apiProfiles":[{"profileVersion":"2018-06-01-profile","apiVersion":"2016-06-01"},{"profileVersion":"2019-03-01-hybrid","apiVersion":"2016-06-01"}],"capabilities":"None"},{"resourceType":"subscriptions/resources","locations":[],"apiVersions":["2019-09-01","2019-05-01","2019-04-01","2019-03-01","2018-11-01","2018-09-01","2018-08-01","2018-07-01","2018-05-01","2018-02-01","2018-01-01","2017-08-01","2017-06-01","2017-05-10","2017-05-01","2017-03-01","2016-09-01","2016-07-01","2016-06-01","2016-02-01","2015-11-01","2015-01-01","2014-04-01-preview"],"apiProfiles":[{"profileVersion":"2018-06-01-profile","apiVersion":"2016-06-01"},{"profileVersion":"2019-03-01-hybrid","apiVersion":"2018-05-01"}],"capabilities":"None"},{"resourceType":"subscriptions/providers","locations":[],"apiVersions":["2019-05-01","2019-04-01","2019-03-01","2018-11-01","2018-09-01","2018-08-01","2018-07-01","2018-05-01","2018-02-01","2018-01-01","2017-08-01","2017-06-01","2017-05-10","2017-05-01","2017-03-01","2016-09-01","2016-07-01","2016-06-01","2016-02-01","2015-11-01","2015-01-01","2014-04-01-preview"],"apiProfiles":[{"profileVersion":"2018-06-01-profile","apiVersion":"2016-06-01"},{"profileVersion":"2019-03-01-hybrid","apiVersion":"2018-05-01"}],"capabilities":"None"},{"resourceType":"subscriptions/operationresults","locations":[],"apiVersions":["2019-05-01","2019-04-01","2019-03-01","2018-11-01","2018-09-01","2018-08-01","2018-07-01","2018-05-01","2018-02-01","2018-01-01","2017-08-01","2017-06-01","2017-05-10","2017-05-01","2017-03-01","2016-09-01","2016-07-01","2016-06-01","2016-02-01","2015-11-01","2015-01-01","2014-04-01-preview"],"apiProfiles":[{"profileVersion":"2018-06-01-profile","apiVersion":"2016-06-01"},{"profileVersion":"2019-03-01-hybrid","apiVersion":"2018-05-01"}],"capabilities":"None"},{"resourceType":"resourceGroups","locations":["Central
-        US","East Asia","Southeast Asia","East US","East US 2","West US","West US
-        2","North Central US","South Central US","West Central US","North Europe","West
-        Europe","Japan East","Japan West","Brazil South","Australia Southeast","Australia
-        East","West India","South India","Central India","Canada Central","Canada
-        East","UK South","UK West","Korea Central","Korea South","France Central","South
-        Africa North","UAE North","Australia Central","Switzerland North","Germany
-        West Central","Norway East","Jio India West","East US 2 EUAP","Central US
-        EUAP"],"apiVersions":["2019-05-01","2019-04-01","2019-03-01","2018-11-01","2018-09-01","2018-08-01","2018-07-01","2018-05-01","2018-02-01","2018-01-01","2017-08-01","2017-06-01","2017-05-10","2017-05-01","2017-03-01","2016-09-01","2016-07-01","2016-06-01","2016-02-01","2015-11-01","2015-01-01","2014-04-01-preview"],"apiProfiles":[{"profileVersion":"2018-06-01-profile","apiVersion":"2016-06-01"},{"profileVersion":"2019-03-01-hybrid","apiVersion":"2018-05-01"}],"capabilities":"SupportsLocation"},{"resourceType":"subscriptions/resourceGroups","locations":["Central
-        US","East Asia","Southeast Asia","East US","East US 2","West US","West US
-        2","North Central US","South Central US","West Central US","North Europe","West
-        Europe","Japan East","Japan West","Brazil South","Australia Southeast","Australia
-        East","West India","South India","Central India","Canada Central","Canada
-        East","UK South","UK West","Korea Central","Korea South","France Central","South
-        Africa North","UAE North","Australia Central","Switzerland North","Germany
-        West Central","Norway East","Jio India West","East US 2 EUAP","Central US
-        EUAP"],"apiVersions":["2019-05-01","2019-04-01","2019-03-01","2018-11-01","2018-09-01","2018-08-01","2018-07-01","2018-05-01","2018-02-01","2018-01-01","2017-08-01","2017-06-01","2017-05-10","2017-05-01","2017-03-01","2016-09-01","2016-07-01","2016-06-01","2016-02-01","2015-11-01","2015-01-01","2014-04-01-preview"],"apiProfiles":[{"profileVersion":"2018-06-01-profile","apiVersion":"2016-06-01"},{"profileVersion":"2019-03-01-hybrid","apiVersion":"2018-05-01"}],"capabilities":"SupportsTags,
-        SupportsLocation"},{"resourceType":"subscriptions/resourcegroups/resources","locations":[],"apiVersions":["2019-05-01","2019-04-01","2019-03-01","2018-11-01","2018-09-01","2018-08-01","2018-07-01","2018-05-01","2018-02-01","2018-01-01","2017-08-01","2017-06-01","2017-05-10","2017-05-01","2017-03-01","2016-09-01","2016-07-01","2016-06-01","2016-02-01","2015-11-01","2015-01-01","2014-04-01-preview"],"apiProfiles":[{"profileVersion":"2018-06-01-profile","apiVersion":"2016-06-01"},{"profileVersion":"2019-03-01-hybrid","apiVersion":"2018-05-01"}],"capabilities":"None"},{"resourceType":"subscriptions/locations","locations":[],"apiVersions":["2019-05-01","2019-04-01","2019-03-01","2018-11-01","2018-09-01","2018-08-01","2018-07-01","2018-05-01","2018-02-01","2018-01-01","2017-08-01","2017-06-01","2017-05-10","2017-05-01","2017-03-01","2016-09-01","2016-07-01","2016-06-01","2016-02-01","2015-11-01","2015-01-01","2014-04-01-preview"],"apiProfiles":[{"profileVersion":"2018-06-01-profile","apiVersion":"2016-06-01"},{"profileVersion":"2019-03-01-hybrid","apiVersion":"2016-06-01"}],"capabilities":"None"},{"resourceType":"subscriptions/tagnames","locations":[],"apiVersions":["2019-05-01","2019-04-01","2019-03-01","2018-11-01","2018-09-01","2018-08-01","2018-07-01","2018-05-01","2018-02-01","2018-01-01","2017-08-01","2017-06-01","2017-05-10","2017-05-01","2017-03-01","2016-09-01","2016-07-01","2016-06-01","2016-02-01","2015-11-01","2015-01-01","2014-04-01-preview"],"apiProfiles":[{"profileVersion":"2018-06-01-profile","apiVersion":"2016-06-01"},{"profileVersion":"2019-03-01-hybrid","apiVersion":"2018-05-01"}],"capabilities":"None"},{"resourceType":"subscriptions/tagNames/tagValues","locations":[],"apiVersions":["2019-05-01","2019-04-01","2019-03-01","2018-11-01","2018-09-01","2018-08-01","2018-07-01","2018-05-01","2018-02-01","2018-01-01","2017-08-01","2017-06-01","2017-05-10","2017-05-01","2017-03-01","2016-09-01","2016-07-01","2016-06-01","2016-02-01","2015-11-01","2015-01-01","2014-04-01-preview"],"apiProfiles":[{"profileVersion":"2018-06-01-profile","apiVersion":"2016-06-01"},{"profileVersion":"2019-03-01-hybrid","apiVersion":"2018-05-01"}],"capabilities":"None"},{"resourceType":"deployments","locations":[],"apiVersions":["2021-01-01","2020-10-01","2020-06-01","2019-09-01","2019-08-01","2019-05-01","2019-04-01","2019-03-01","2018-11-01","2018-09-01","2018-08-01","2018-07-01","2018-05-01","2018-02-01","2018-01-01","2017-08-01","2017-06-01","2017-05-10","2017-05-01","2017-03-01","2016-09-01","2016-07-01","2016-06-01","2016-02-01","2015-11-01","2015-01-01","2014-04-01-preview"],"apiProfiles":[{"profileVersion":"2018-06-01-profile","apiVersion":"2016-06-01"},{"profileVersion":"2019-03-01-hybrid","apiVersion":"2018-05-01"}],"capabilities":"None"},{"resourceType":"deployments/operations","locations":[],"apiVersions":["2021-01-01","2020-10-01","2020-06-01","2019-09-01","2019-05-01","2019-04-01","2019-03-01","2018-11-01","2018-09-01","2018-08-01","2018-07-01","2018-05-01","2018-02-01","2018-01-01","2017-08-01","2017-06-01","2017-05-10","2017-05-01","2017-03-01","2016-09-01","2016-07-01","2016-06-01","2016-02-01","2015-11-01","2015-01-01","2014-04-01-preview"],"apiProfiles":[{"profileVersion":"2018-06-01-profile","apiVersion":"2016-06-01"},{"profileVersion":"2019-03-01-hybrid","apiVersion":"2018-05-01"}],"capabilities":"None"},{"resourceType":"links","locations":[],"apiVersions":["2019-05-01","2019-04-01","2019-03-01","2018-11-01","2018-09-01","2018-08-01","2018-07-01","2018-05-01","2018-02-01","2018-01-01","2017-08-01","2017-06-01","2017-05-10","2017-05-01","2017-03-01","2016-09-01","2016-07-01","2016-06-01","2016-02-01","2015-11-01","2015-01-01","2014-04-01-preview"],"apiProfiles":[{"profileVersion":"2018-06-01-profile","apiVersion":"2016-06-01"},{"profileVersion":"2019-03-01-hybrid","apiVersion":"2018-05-01"}],"capabilities":"SupportsExtension"},{"resourceType":"operations","locations":[],"apiVersions":["2015-01-01"],"apiProfiles":[{"profileVersion":"2018-06-01-profile","apiVersion":"2015-01-01"}],"capabilities":"None"},{"resourceType":"bulkDelete","locations":[],"apiVersions":["2019-05-01","2019-04-01","2019-03-01","2018-11-01","2018-09-01","2018-08-01","2018-07-01","2018-05-01","2018-02-01","2018-01-01","2017-08-01","2017-06-01","2017-05-10","2017-05-01","2017-03-01","2016-09-01","2016-07-01","2016-06-01","2016-02-01","2015-11-01","2015-01-01","2014-04-01-preview"],"capabilities":"None"},{"resourceType":"deploymentScripts","locations":["East
-        Asia","Southeast Asia","Australia East","Brazil South","Canada Central","Switzerland
-        North","Germany West Central","East US 2","East US","Central US","North Central
-        US","France Central","UK South","Central India","South India","Japan East","Korea
-        Central","North Europe","Norway East","UAE North","West Central US","West
-        Europe","West US 2","West US","South Central US","Canada East","Central US
-        EUAP","East US 2 EUAP"],"apiVersions":["2020-10-01","2019-10-01-preview"],"capabilities":"SupportsTags,
-        SupportsLocation"},{"resourceType":"deploymentScripts/logs","locations":["East
-        Asia","Southeast Asia","Australia East","Brazil South","Canada Central","Switzerland
-        North","Germany West Central","East US 2","East US","Central US","North Central
-        US","France Central","UK South","Central India","South India","Japan East","Korea
-        Central","North Europe","Norway East","UAE North","West Central US","West
-        Europe","West US 2","West US","South Central US","Canada East","Central US
-        EUAP","East US 2 EUAP"],"apiVersions":["2020-10-01","2019-10-01-preview"],"capabilities":"None"},{"resourceType":"locations/deploymentScriptOperationResults","locations":["East
-        Asia","Southeast Asia","Australia East","Brazil South","Canada Central","Switzerland
-        North","Germany West Central","East US 2","East US","Central US","North Central
-        US","France Central","UK South","Central India","South India","Japan East","Korea
-        Central","North Europe","Norway East","UAE North","West Central US","West
-        Europe","West US 2","West US","South Central US","Canada East","Central US
-        EUAP","East US 2 EUAP"],"apiVersions":["2020-10-01","2019-10-01-preview"],"capabilities":"None"},{"resourceType":"templateSpecs","locations":["East
-        Asia","Southeast Asia","Australia East","Australia Central","Australia Central
-        2","Australia Southeast","Brazil South","Canada Central","Canada East","Switzerland
-        North","Germany West Central","East US 2","East US","Central US","North Central
-        US","France Central","UK South","UK West","Central India","West India","South
-        India","Japan East","Japan West","Korea Central","Korea South","North Europe","Norway
-        East","UAE North","West Central US","West Europe","West US 2","West US","South
-        Central US","South Africa North","Central US EUAP","East US 2 EUAP"],"apiVersions":["2021-03-01-preview","2019-06-01-preview"],"capabilities":"CrossResourceGroupResourceMove,
-        CrossSubscriptionResourceMove, SupportsTags, SupportsLocation"},{"resourceType":"templateSpecs/versions","locations":["East
-        Asia","Southeast Asia","Australia East","Australia Central","Australia Central
-        2","Australia Southeast","Brazil South","Canada Central","Canada East","Switzerland
-        North","Germany West Central","East US 2","East US","Central US","North Central
-        US","France Central","UK South","UK West","Central India","West India","South
-        India","Japan East","Japan West","Korea Central","Korea South","North Europe","Norway
-        East","UAE North","West Central US","West Europe","West US 2","West US","South
-        Central US","South Africa North","Central US EUAP","East US 2 EUAP"],"apiVersions":["2021-03-01-preview","2019-06-01-preview"],"capabilities":"CrossResourceGroupResourceMove,
-        CrossSubscriptionResourceMove, SupportsTags, SupportsLocation"}],"registrationState":"Registered","registrationPolicy":"RegistrationFree"}'
-    headers:
-      cache-control:
-      - no-cache
-      content-length:
-      - '16718'
-      content-type:
-      - application/json; charset=utf-8
-      date:
-      - Tue, 27 Apr 2021 17:54:12 GMT
-      expires:
-      - '-1'
-      pragma:
-      - no-cache
-      strict-transport-security:
-      - max-age=31536000; includeSubDomains
-      vary:
-      - Accept-Encoding
-      x-content-type-options:
-      - nosniff
-    status:
-      code: 200
-      message: OK
-- request:
-    body: null
-    headers:
-      Accept:
-      - application/json
-      Accept-Encoding:
-      - gzip, deflate
-      CommandName:
-      - deployment sub validate
-      Connection:
-      - keep-alive
-      ParameterSetName:
-      - --location --template-spec --parameters --parameters
-      User-Agent:
-      - python/3.8.9 (Windows-10-10.0.19041-SP0) msrest/0.6.21 msrest_azure/0.6.3
-=======
-      - python/3.8.9 (Windows-10-10.0.19041-SP0) msrest/0.6.21 msrest_azure/0.6.4
->>>>>>> c8474806
-        azure-mgmt-resource/12.1.0 Azure-SDK-For-Python AZURECLI/2.22.1
-      accept-language:
-      - en-US
-    method: GET
-    uri: https://management.azure.com/subscriptions/00000000-0000-0000-0000-000000000000/resourceGroups/cli_test_template_specs_tenant_deploy000001/providers/Microsoft.Resources/templateSpecs/cli-test-sub-lvl-ts-deploy000002/versions/1.0?api-version=2021-03-01-preview
-  response:
-    body:
-<<<<<<< HEAD
-      string: "{\r\n  \"location\": \"eastus\",\r\n  \"tags\": {},\r\n  \"systemData\"\
-        : {\r\n    \"createdBy\": \"daetienn@microsoft.com\",\r\n    \"createdByType\"\
-        : \"User\",\r\n    \"createdAt\": \"2021-04-27T17:54:11.2733531Z\",\r\n  \
-        \  \"lastModifiedBy\": \"daetienn@microsoft.com\",\r\n    \"lastModifiedByType\"\
-        : \"User\",\r\n    \"lastModifiedAt\": \"2021-04-27T17:54:11.2733531Z\"\r\n\
-        \  },\r\n  \"properties\": {\r\n    \"mainTemplate\": {\r\n      \"$schema\"\
-        : \"https://schema.management.azure.com/schemas/2015-01-01/deploymentTemplate.json#\"\
-        ,\r\n      \"contentVersion\": \"1.0.0.0\",\r\n      \"parameters\": {\r\n\
-        \        \"storageAccountName\": {\r\n          \"type\": \"string\",\r\n\
-        \          \"defaultValue\": \"armbuilddemo1801\"\r\n        },\r\n      \
-        \  \"nestedRGName\": {\r\n          \"type\": \"string\",\r\n          \"\
-        defaultValue\": \"cli_test_subscription_level_deployment\"\r\n        }\r\n\
-        \      },\r\n      \"variables\": {},\r\n      \"resources\": [\r\n      \
-        \  {\r\n          \"type\": \"Microsoft.Authorization/policyDefinitions\"\
-        ,\r\n          \"name\": \"policy2\",\r\n          \"apiVersion\": \"2016-12-01\"\
-        ,\r\n          \"properties\": {\r\n            \"policyType\": \"Custom\"\
-        ,\r\n            \"parameters\": {},\r\n            \"policyRule\": {\r\n\
-        \              \"if\": {\r\n                \"field\": \"location\",\r\n \
-        \               \"equals\": \"northeurope\"\r\n              },\r\n      \
-        \        \"then\": {\r\n                \"effect\": \"deny\"\r\n         \
-        \     }\r\n            }\r\n          }\r\n        },\r\n        {\r\n   \
-        \       \"type\": \"Microsoft.Authorization/policyAssignments\",\r\n     \
-        \     \"name\": \"location-lock\",\r\n          \"apiVersion\": \"2016-12-01\"\
-        ,\r\n          \"dependsOn\": [\r\n            \"policy2\"\r\n          ],\r\
-        \n          \"properties\": {\r\n            \"scope\": \"[subscription().id]\"\
-        ,\r\n            \"policyDefinitionId\": \"[resourceId('Microsoft.Authorization/policyDefinitions',\
-        \ 'policy2')]\"\r\n          }\r\n        },\r\n        {\r\n          \"\
-        type\": \"Microsoft.Resources/resourceGroups\",\r\n          \"name\": \"\
-        [parameters('nestedRGName')]\",\r\n          \"apiVersion\": \"2018-05-01\"\
-        ,\r\n          \"location\": \"WestUS\",\r\n          \"properties\": {}\r\
-        \n        },\r\n        {\r\n          \"type\": \"Microsoft.Resources/deployments\"\
-        ,\r\n          \"name\": \"rg-nested6\",\r\n          \"apiVersion\": \"2017-05-10\"\
-        ,\r\n          \"resourceGroup\": \"[parameters('nestedRGName')]\",\r\n  \
-        \        \"dependsOn\": [\r\n            \"[parameters('nestedRGName')]\"\r\
-        \n          ],\r\n          \"properties\": {\r\n            \"template\"\
-        : {\r\n              \"$schema\": \"https://schema.management.azure.com/schemas/2015-01-01/deploymentTemplate.json#\"\
-        ,\r\n              \"contentVersion\": \"1.0.0.0\",\r\n              \"parameters\"\
-        : {},\r\n              \"variables\": {},\r\n              \"resources\":\
-        \ [\r\n                {\r\n                  \"type\": \"Microsoft.Storage/storageAccounts\"\
-        ,\r\n                  \"name\": \"[parameters('storageAccountName')]\",\r\
-        \n                  \"apiVersion\": \"2015-06-15\",\r\n                  \"\
-        location\": \"East US\",\r\n                  \"properties\": {\r\n      \
-        \              \"accountType\": \"Standard_LRS\",\r\n                    \"\
-        supportsHttpsTrafficOnly\": true\r\n                  }\r\n              \
-        \  }\r\n              ]\r\n            },\r\n            \"mode\": \"Incremental\"\
-        \r\n          }\r\n        }\r\n      ]\r\n    }\r\n  },\r\n  \"id\": \"/subscriptions/00000000-0000-0000-0000-000000000000/resourceGroups/cli_test_template_specs_tenant_deploy000001/providers/Microsoft.Resources/templateSpecs/cli-test-sub-lvl-ts-deploy000002/versions/1.0\"\
-        ,\r\n  \"type\": \"Microsoft.Resources/templateSpecs/versions\",\r\n  \"name\"\
-        : \"1.0\"\r\n}"
-=======
-      string: "{\r\n  \"location\": \"eastus\",\r\n  \"tags\": {},\r\n  \"systemData\":
-        {\r\n    \"createdBy\": \"daetienn@microsoft.com\",\r\n    \"createdByType\":
-        \"User\",\r\n    \"createdAt\": \"2021-04-28T03:08:14.0695044Z\",\r\n    \"lastModifiedBy\":
-        \"daetienn@microsoft.com\",\r\n    \"lastModifiedByType\": \"User\",\r\n    \"lastModifiedAt\":
-        \"2021-04-28T03:08:14.0695044Z\"\r\n  },\r\n  \"properties\": {\r\n    \"template\":
-        {\r\n      \"$schema\": \"https://schema.management.azure.com/schemas/2015-01-01/deploymentTemplate.json#\",\r\n
-        \     \"contentVersion\": \"1.0.0.0\",\r\n      \"parameters\": {\r\n        \"storageAccountName\":
-        {\r\n          \"type\": \"string\",\r\n          \"defaultValue\": \"armbuilddemo1801\"\r\n
-        \       },\r\n        \"nestedRGName\": {\r\n          \"type\": \"string\",\r\n
-        \         \"defaultValue\": \"cli_test_subscription_level_deployment\"\r\n
-        \       }\r\n      },\r\n      \"variables\": {},\r\n      \"resources\":
-        [\r\n        {\r\n          \"type\": \"Microsoft.Authorization/policyDefinitions\",\r\n
-        \         \"name\": \"policy2\",\r\n          \"apiVersion\": \"2016-12-01\",\r\n
-        \         \"properties\": {\r\n            \"policyType\": \"Custom\",\r\n
-        \           \"parameters\": {},\r\n            \"policyRule\": {\r\n              \"if\":
-        {\r\n                \"field\": \"location\",\r\n                \"equals\":
-        \"northeurope\"\r\n              },\r\n              \"then\": {\r\n                \"effect\":
-        \"deny\"\r\n              }\r\n            }\r\n          }\r\n        },\r\n
-        \       {\r\n          \"type\": \"Microsoft.Authorization/policyAssignments\",\r\n
-        \         \"name\": \"location-lock\",\r\n          \"apiVersion\": \"2016-12-01\",\r\n
-        \         \"dependsOn\": [\r\n            \"policy2\"\r\n          ],\r\n
-        \         \"properties\": {\r\n            \"scope\": \"[subscription().id]\",\r\n
-        \           \"policyDefinitionId\": \"[resourceId('Microsoft.Authorization/policyDefinitions',
-        'policy2')]\"\r\n          }\r\n        },\r\n        {\r\n          \"type\":
-        \"Microsoft.Resources/resourceGroups\",\r\n          \"name\": \"[parameters('nestedRGName')]\",\r\n
-        \         \"apiVersion\": \"2018-05-01\",\r\n          \"location\": \"WestUS\",\r\n
-        \         \"properties\": {}\r\n        },\r\n        {\r\n          \"type\":
-        \"Microsoft.Resources/deployments\",\r\n          \"name\": \"rg-nested6\",\r\n
-        \         \"apiVersion\": \"2017-05-10\",\r\n          \"resourceGroup\":
-        \"[parameters('nestedRGName')]\",\r\n          \"dependsOn\": [\r\n            \"[parameters('nestedRGName')]\"\r\n
-        \         ],\r\n          \"properties\": {\r\n            \"template\": {\r\n
-        \             \"$schema\": \"https://schema.management.azure.com/schemas/2015-01-01/deploymentTemplate.json#\",\r\n
-        \             \"contentVersion\": \"1.0.0.0\",\r\n              \"parameters\":
-        {},\r\n              \"variables\": {},\r\n              \"resources\": [\r\n
-        \               {\r\n                  \"type\": \"Microsoft.Storage/storageAccounts\",\r\n
-        \                 \"name\": \"[parameters('storageAccountName')]\",\r\n                  \"apiVersion\":
-        \"2015-06-15\",\r\n                  \"location\": \"East US\",\r\n                  \"properties\":
-        {\r\n                    \"accountType\": \"Standard_LRS\",\r\n                    \"supportsHttpsTrafficOnly\":
-        true\r\n                  }\r\n                }\r\n              ]\r\n            },\r\n
-        \           \"mode\": \"Incremental\"\r\n          }\r\n        }\r\n      ]\r\n
-        \   }\r\n  },\r\n  \"id\": \"/subscriptions/00000000-0000-0000-0000-000000000000/resourceGroups/cli_test_template_specs_tenant_deploy000001/providers/Microsoft.Resources/templateSpecs/cli-test-sub-lvl-ts-deploy000002/versions/1.0\",\r\n
-        \ \"type\": \"Microsoft.Resources/templateSpecs/versions\",\r\n  \"name\":
-        \"1.0\"\r\n}"
->>>>>>> c8474806
-    headers:
-      cache-control:
-      - no-cache
-      content-length:
-<<<<<<< HEAD
-      - '3457'
-      content-type:
-      - application/json; charset=utf-8
-      date:
-      - Tue, 27 Apr 2021 17:54:12 GMT
-=======
-      - '3453'
-      content-type:
-      - application/json; charset=utf-8
-      date:
-      - Wed, 28 Apr 2021 03:08:14 GMT
->>>>>>> c8474806
-      expires:
-      - '-1'
-      pragma:
-      - no-cache
-      server:
-      - Microsoft-HTTPAPI/2.0
-      strict-transport-security:
-      - max-age=31536000; includeSubDomains
-      transfer-encoding:
-      - chunked
-      vary:
-      - Accept-Encoding
-      x-content-type-options:
-      - nosniff
-    status:
-      code: 200
-      message: OK
-- request:
-    body: null
-    headers:
-      Connection:
-      - close
-      Host:
-      - raw.githubusercontent.com
-      User-Agent:
-      - Python-urllib/3.8
-    method: GET
-    uri: https://raw.githubusercontent.com/Azure/azure-cli/dev/src/azure-cli/azure/cli/command_modules/resource/tests/latest/subscription_level_parameters.json
-  response:
-    body:
-      string: "{\n  \"$schema\": \"https://schema.management.azure.com/schemas/2015-01-01/deploymentParameters.json#\"\
-        ,\n  \"contentVersion\": \"1.0.0.0\",\n  \"parameters\": {\n     /** comment1\n\
-        \        comment2\n        comment3\n      **/\n      // comment\n      /**\
-        \ comment **/\n    \"nestedRGName\": {\n      /** comment1\n        comment2\n\
-        \        comment3\n      **/\n      // comment\n      /** comment **/\n  \
-        \    \"value\": \"cli_test_subscription_level_deployment\" /** comment **/\n\
-        \      /** comment1\n        comment2\n        comment3\n      **/\n     \
-        \ // comment\n      /** comment **/\n    }\n      /** comment1\n        comment2\n\
-        \        comment3\n      **/\n      // comment\n      /** comment **/\n  }\n\
-        }"
-    headers:
-      accept-ranges:
-      - bytes
-      access-control-allow-origin:
-      - '*'
-      cache-control:
-      - max-age=300
-      connection:
-      - close
-      content-length:
-      - '661'
-      content-security-policy:
-      - default-src 'none'; style-src 'unsafe-inline'; sandbox
-      content-type:
-      - text/plain; charset=utf-8
-      date:
-<<<<<<< HEAD
-      - Tue, 27 Apr 2021 17:54:13 GMT
-      etag:
-      - '"2cc7b94cb1a1129b25fb74b5079c39ebea46f9ed18b7ed5ab643967ad43be835"'
-      expires:
-      - Tue, 27 Apr 2021 17:59:13 GMT
-=======
-      - Wed, 28 Apr 2021 03:08:15 GMT
-      etag:
-      - '"2cc7b94cb1a1129b25fb74b5079c39ebea46f9ed18b7ed5ab643967ad43be835"'
-      expires:
-      - Wed, 28 Apr 2021 03:13:15 GMT
->>>>>>> c8474806
-      source-age:
-      - '0'
-      strict-transport-security:
-      - max-age=31536000
-      vary:
-      - Authorization,Accept-Encoding
-      via:
-      - 1.1 varnish
-      x-cache:
-      - MISS
-      x-cache-hits:
-      - '0'
-      x-content-type-options:
-      - nosniff
-      x-fastly-request-id:
-<<<<<<< HEAD
-      - 548d8030f94d14712964ec5284b35746e8f85648
-      x-frame-options:
-      - deny
-      x-github-request-id:
-      - DCE4:149C:956EBE:C419D5:60884FC5
-      x-served-by:
-      - cache-fty21337-FTY
-      x-timer:
-      - S1619546053.133391,VS0,VE132
-=======
-      - 103648a1b2543b55d9e1abfcc6fbbcae43c9fab7
-      x-frame-options:
-      - deny
-      x-github-request-id:
-      - 62A8:1382:CC67A1:102A6CA:6088D19F
-      x-served-by:
-      - cache-fty21350-FTY
-      x-timer:
-      - S1619579295.223006,VS0,VE145
->>>>>>> c8474806
-      x-xss-protection:
-      - 1; mode=block
-    status:
-      code: 200
-      message: OK
-- request:
-    body: '{"location": "WestUS", "properties": {"templateLink": {"id": "/subscriptions/00000000-0000-0000-0000-000000000000/resourceGroups/cli_test_template_specs_tenant_deploy000001/providers/Microsoft.Resources/templateSpecs/cli-test-sub-lvl-ts-deploy000002/versions/1.0"},
-      "parameters": {"nestedRGName": {"value": "cli_test_subscription_level_deployment"},
-      "storageAccountName": {"value": "armbuilddemo000005"}}, "mode": "Incremental"}}'
-    headers:
-      Accept:
-      - application/json
-      Accept-Encoding:
-      - gzip, deflate
-      CommandName:
-      - deployment sub validate
-      Connection:
-      - keep-alive
-      Content-Length:
-      - '491'
-      Content-Type:
-      - application/json; charset=utf-8
-      ParameterSetName:
-      - --location --template-spec --parameters --parameters
-      User-Agent:
-<<<<<<< HEAD
-      - python/3.8.9 (Windows-10-10.0.19041-SP0) msrest/0.6.21 msrest_azure/0.6.3
-=======
-      - python/3.8.9 (Windows-10-10.0.19041-SP0) msrest/0.6.21 msrest_azure/0.6.4
->>>>>>> c8474806
-        azure-mgmt-resource/12.1.0 Azure-SDK-For-Python AZURECLI/2.22.1
-      accept-language:
-      - en-US
-    method: POST
-    uri: https://management.azure.com/subscriptions/00000000-0000-0000-0000-000000000000/providers/Microsoft.Resources/deployments/mock-deployment/validate?api-version=2020-10-01
-  response:
-    body:
-<<<<<<< HEAD
-      string: '{"id":"/subscriptions/00000000-0000-0000-0000-000000000000/providers/Microsoft.Resources/deployments/1","name":"1","type":"Microsoft.Resources/deployments","location":"westus","properties":{"templateLink":{"id":"/subscriptions/00000000-0000-0000-0000-000000000000/resourceGroups/cli_test_template_specs_tenant_deploy000001/providers/Microsoft.Resources/templateSpecs/cli-test-sub-lvl-ts-deploy000002/versions/1.0","contentVersion":"1.0.0.0"},"templateHash":"13231341667663423384","parameters":{"storageAccountName":{"type":"String","value":"armbuilddemo000005"},"nestedRGName":{"type":"String","value":"cli_test_subscription_level_deployment"}},"mode":"Incremental","provisioningState":"Succeeded","timestamp":"2021-04-27T17:54:14.4134125Z","duration":"PT0S","correlationId":"d4ce05ba-c1c0-448d-8d56-07601c1eb4c3","providers":[{"namespace":"Microsoft.Authorization","resourceTypes":[{"resourceType":"policyDefinitions","locations":[null]},{"resourceType":"policyAssignments","locations":[null]}]},{"namespace":"Microsoft.Resources","resourceTypes":[{"resourceType":"resourceGroups","locations":["westus"]},{"resourceType":"deployments","locations":[null]}]}],"dependencies":[{"dependsOn":[{"id":"/subscriptions/00000000-0000-0000-0000-000000000000/providers/Microsoft.Authorization/policyDefinitions/policy2","resourceType":"Microsoft.Authorization/policyDefinitions","resourceName":"policy2"}],"id":"/subscriptions/00000000-0000-0000-0000-000000000000/providers/Microsoft.Authorization/policyAssignments/location-lock","resourceType":"Microsoft.Authorization/policyAssignments","resourceName":"location-lock"},{"dependsOn":[{"id":"/subscriptions/00000000-0000-0000-0000-000000000000/resourceGroups/cli_test_subscription_level_deployment","resourceType":"Microsoft.Resources/resourceGroups","resourceName":"cli_test_subscription_level_deployment"}],"id":"/subscriptions/00000000-0000-0000-0000-000000000000/resourceGroups/cli_test_subscription_level_deployment/providers/Microsoft.Resources/deployments/rg-nested6","resourceType":"Microsoft.Resources/deployments","resourceName":"rg-nested6"}],"validatedResources":[{"id":"/subscriptions/00000000-0000-0000-0000-000000000000/providers/Microsoft.Authorization/policyDefinitions/policy2"},{"id":"/subscriptions/00000000-0000-0000-0000-000000000000/providers/Microsoft.Authorization/policyAssignments/location-lock"},{"id":"/subscriptions/00000000-0000-0000-0000-000000000000/resourceGroups/cli_test_subscription_level_deployment"},{"id":"/subscriptions/00000000-0000-0000-0000-000000000000/resourceGroups/cli_test_subscription_level_deployment/providers/Microsoft.Resources/deployments/rg-nested6"},{"id":"/subscriptions/00000000-0000-0000-0000-000000000000/resourceGroups/cli_test_subscription_level_deployment/providers/Microsoft.Storage/storageAccounts/armbuilddemo000005"}]}}'
-=======
-      string: '{"id":"/subscriptions/00000000-0000-0000-0000-000000000000/providers/Microsoft.Resources/deployments/1","name":"1","type":"Microsoft.Resources/deployments","location":"westus","properties":{"templateLink":{"id":"/subscriptions/00000000-0000-0000-0000-000000000000/resourceGroups/cli_test_template_specs_tenant_deploy000001/providers/Microsoft.Resources/templateSpecs/cli-test-sub-lvl-ts-deploy000002/versions/1.0","contentVersion":"1.0.0.0"},"templateHash":"13231341667663423384","parameters":{"storageAccountName":{"type":"String","value":"armbuilddemo000005"},"nestedRGName":{"type":"String","value":"cli_test_subscription_level_deployment"}},"mode":"Incremental","provisioningState":"Succeeded","timestamp":"2021-04-28T03:08:16.0540684Z","duration":"PT0S","correlationId":"b7281da5-e98d-4b17-826a-43c895b17f78","providers":[{"namespace":"Microsoft.Authorization","resourceTypes":[{"resourceType":"policyDefinitions","locations":[null]},{"resourceType":"policyAssignments","locations":[null]}]},{"namespace":"Microsoft.Resources","resourceTypes":[{"resourceType":"resourceGroups","locations":["westus"]},{"resourceType":"deployments","locations":[null]}]}],"dependencies":[{"dependsOn":[{"id":"/subscriptions/00000000-0000-0000-0000-000000000000/providers/Microsoft.Authorization/policyDefinitions/policy2","resourceType":"Microsoft.Authorization/policyDefinitions","resourceName":"policy2"}],"id":"/subscriptions/00000000-0000-0000-0000-000000000000/providers/Microsoft.Authorization/policyAssignments/location-lock","resourceType":"Microsoft.Authorization/policyAssignments","resourceName":"location-lock"},{"dependsOn":[{"id":"/subscriptions/00000000-0000-0000-0000-000000000000/resourceGroups/cli_test_subscription_level_deployment","resourceType":"Microsoft.Resources/resourceGroups","resourceName":"cli_test_subscription_level_deployment"}],"id":"/subscriptions/00000000-0000-0000-0000-000000000000/resourceGroups/cli_test_subscription_level_deployment/providers/Microsoft.Resources/deployments/rg-nested6","resourceType":"Microsoft.Resources/deployments","resourceName":"rg-nested6"}],"validatedResources":[{"id":"/subscriptions/00000000-0000-0000-0000-000000000000/providers/Microsoft.Authorization/policyDefinitions/policy2"},{"id":"/subscriptions/00000000-0000-0000-0000-000000000000/providers/Microsoft.Authorization/policyAssignments/location-lock"},{"id":"/subscriptions/00000000-0000-0000-0000-000000000000/resourceGroups/cli_test_subscription_level_deployment"},{"id":"/subscriptions/00000000-0000-0000-0000-000000000000/resourceGroups/cli_test_subscription_level_deployment/providers/Microsoft.Resources/deployments/rg-nested6"},{"id":"/subscriptions/00000000-0000-0000-0000-000000000000/resourceGroups/cli_test_subscription_level_deployment/providers/Microsoft.Storage/storageAccounts/armbuilddemo000005"}]}}'
->>>>>>> c8474806
-    headers:
-      cache-control:
-      - no-cache
-      content-length:
-      - '2891'
-      content-type:
-      - application/json; charset=utf-8
-      date:
-<<<<<<< HEAD
-      - Tue, 27 Apr 2021 17:54:14 GMT
-=======
-      - Wed, 28 Apr 2021 03:08:16 GMT
->>>>>>> c8474806
-      expires:
-      - '-1'
-      pragma:
-      - no-cache
-      strict-transport-security:
-      - max-age=31536000; includeSubDomains
-      transfer-encoding:
-      - chunked
-      vary:
-      - Accept-Encoding
-      x-content-type-options:
-      - nosniff
-      x-ms-ratelimit-remaining-subscription-writes:
-      - '1199'
-    status:
-      code: 200
-      message: OK
-- request:
-    body: null
-    headers:
-      Accept:
-      - application/json
-      Accept-Encoding:
-      - gzip, deflate
-      CommandName:
-      - deployment sub create
-      Connection:
-      - keep-alive
-      ParameterSetName:
-      - -n --location --template-spec --parameters --parameters
-      User-Agent:
-<<<<<<< HEAD
-      - python/3.8.9 (Windows-10-10.0.19041-SP0) msrest/0.6.21 msrest_azure/0.6.3
-        azure-mgmt-resource/12.1.0 Azure-SDK-For-Python AZURECLI/2.22.1
-      accept-language:
-      - en-US
-    method: GET
-    uri: https://management.azure.com/subscriptions/00000000-0000-0000-0000-000000000000/providers/Microsoft.Resources?api-version=2020-10-01
-  response:
-    body:
-      string: '{"id":"/subscriptions/00000000-0000-0000-0000-000000000000/providers/Microsoft.Resources","namespace":"Microsoft.Resources","authorization":{"applicationId":"3b990c8b-9607-4c2a-8b04-1d41985facca"},"resourceTypes":[{"resourceType":"tenants","locations":[],"apiVersions":["2020-01-01","2019-09-01","2019-05-01","2019-04-01","2019-03-01","2018-11-01","2018-09-01","2018-08-01","2018-07-01","2018-05-01","2018-02-01","2018-01-01","2017-08-01","2017-06-01","2017-05-10","2017-05-01","2017-03-01","2016-09-01","2016-07-01","2016-06-01","2016-02-01","2015-11-01","2015-01-01","2014-04-01-preview"],"apiProfiles":[{"profileVersion":"2018-06-01-profile","apiVersion":"2016-06-01"},{"profileVersion":"2019-03-01-hybrid","apiVersion":"2016-06-01"}],"capabilities":"None"},{"resourceType":"locations","locations":[],"apiVersions":["2019-09-01","2019-05-01","2019-04-01","2019-03-01","2018-11-01","2018-09-01","2018-08-01","2018-07-01","2018-05-01","2018-02-01","2018-01-01","2017-08-01","2017-06-01","2017-05-10","2017-05-01","2017-03-01","2016-09-01","2016-07-01","2016-06-01","2016-02-01","2015-11-01","2015-01-01","2014-04-01-preview"],"apiProfiles":[{"profileVersion":"2018-06-01-profile","apiVersion":"2016-06-01"},{"profileVersion":"2019-03-01-hybrid","apiVersion":"2018-05-01"}],"capabilities":"None"},{"resourceType":"operationresults","locations":[],"apiVersions":["2019-09-01","2019-05-01","2019-04-01","2019-03-01","2018-11-01","2018-09-01","2018-08-01","2018-07-01","2018-05-01","2018-02-01","2018-01-01","2017-08-01","2017-06-01","2017-05-10","2017-05-01","2017-03-01","2016-09-01","2016-07-01","2016-06-01","2016-02-01","2015-11-01","2015-01-01","2014-04-01-preview"],"apiProfiles":[{"profileVersion":"2018-06-01-profile","apiVersion":"2016-06-01"}],"capabilities":"None"},{"resourceType":"notifyResourceJobs","locations":[],"apiVersions":["2019-09-01","2019-05-01","2019-04-01","2019-03-01","2018-11-01","2018-09-01","2018-08-01","2018-07-01","2018-05-01","2018-02-01"],"capabilities":"None"},{"resourceType":"tags","locations":[],"apiVersions":["2019-10-01","2019-05-01","2019-04-01","2019-03-01","2018-11-01"],"capabilities":"SupportsExtension"},{"resourceType":"checkPolicyCompliance","locations":[],"apiVersions":["2019-05-01","2019-04-01","2019-03-01","2018-11-01","2018-09-01","2018-08-01","2018-07-01","2018-05-01","2018-02-01","2018-01-01","2017-08-01","2017-06-01","2017-05-10","2017-05-01","2017-03-01","2016-09-01","2016-07-01","2016-06-01","2016-02-01","2015-11-01","2015-01-01","2014-04-01-preview"],"capabilities":"None"},{"resourceType":"providers","locations":[],"apiVersions":["2019-05-01","2019-04-01","2019-03-01","2018-11-01","2018-09-01","2018-08-01","2018-07-01","2018-05-01","2018-02-01","2018-01-01","2017-08-01","2017-06-01","2017-05-10","2017-05-01","2017-03-01","2016-09-01","2016-07-01","2016-06-01","2016-02-01","2015-11-01","2015-01-01","2014-04-01-preview"],"apiProfiles":[{"profileVersion":"2018-06-01-profile","apiVersion":"2016-06-01"},{"profileVersion":"2019-03-01-hybrid","apiVersion":"2018-05-01"}],"capabilities":"None"},{"resourceType":"checkresourcename","locations":[],"apiVersions":["2019-05-01","2019-04-01","2019-03-01","2018-11-01","2018-09-01","2018-08-01","2018-07-01","2018-05-01","2018-02-01","2018-01-01","2017-08-01","2017-06-01","2017-05-10","2017-05-01","2017-03-01","2016-09-01","2016-07-01","2016-06-01","2016-02-01","2015-11-01","2015-01-01","2014-04-01-preview"],"apiProfiles":[{"profileVersion":"2018-06-01-profile","apiVersion":"2016-06-01"}],"capabilities":"None"},{"resourceType":"calculateTemplateHash","locations":[],"apiVersions":["2019-09-01","2019-05-01","2019-04-01","2019-03-01","2018-11-01","2018-09-01","2018-08-01","2018-07-01","2018-05-01","2018-02-01","2018-01-01","2017-08-01","2017-06-01","2017-05-10","2017-05-01","2017-03-01","2016-09-01","2016-07-01","2016-06-01","2016-02-01","2015-11-01","2015-01-01","2014-04-01-preview"],"apiProfiles":[{"profileVersion":"2018-06-01-profile","apiVersion":"2016-06-01"}],"capabilities":"None"},{"resourceType":"resources","locations":[],"apiVersions":["2019-09-01","2019-05-01","2019-04-01","2019-03-01","2018-11-01","2018-09-01","2018-08-01","2018-07-01","2018-05-01","2018-02-01","2018-01-01","2017-08-01","2017-06-01","2017-05-10","2017-05-01","2017-03-01","2016-09-01","2016-07-01","2016-06-01","2016-02-01","2015-11-01","2015-01-01","2014-04-01-preview"],"apiProfiles":[{"profileVersion":"2018-06-01-profile","apiVersion":"2016-06-01"},{"profileVersion":"2019-03-01-hybrid","apiVersion":"2018-05-01"}],"capabilities":"None"},{"resourceType":"subscriptions","locations":[],"apiVersions":["2019-10-01","2019-09-01","2019-05-01","2019-04-01","2019-03-01","2018-11-01","2018-09-01","2018-08-01","2018-07-01","2018-05-01","2018-02-01","2018-01-01","2017-08-01","2017-06-01","2017-05-10","2017-05-01","2017-03-01","2016-09-01","2016-07-01","2016-06-01","2016-02-01","2015-11-01","2015-01-01","2014-04-01-preview"],"apiProfiles":[{"profileVersion":"2018-06-01-profile","apiVersion":"2016-06-01"},{"profileVersion":"2019-03-01-hybrid","apiVersion":"2016-06-01"}],"capabilities":"None"},{"resourceType":"subscriptions/resources","locations":[],"apiVersions":["2019-09-01","2019-05-01","2019-04-01","2019-03-01","2018-11-01","2018-09-01","2018-08-01","2018-07-01","2018-05-01","2018-02-01","2018-01-01","2017-08-01","2017-06-01","2017-05-10","2017-05-01","2017-03-01","2016-09-01","2016-07-01","2016-06-01","2016-02-01","2015-11-01","2015-01-01","2014-04-01-preview"],"apiProfiles":[{"profileVersion":"2018-06-01-profile","apiVersion":"2016-06-01"},{"profileVersion":"2019-03-01-hybrid","apiVersion":"2018-05-01"}],"capabilities":"None"},{"resourceType":"subscriptions/providers","locations":[],"apiVersions":["2019-05-01","2019-04-01","2019-03-01","2018-11-01","2018-09-01","2018-08-01","2018-07-01","2018-05-01","2018-02-01","2018-01-01","2017-08-01","2017-06-01","2017-05-10","2017-05-01","2017-03-01","2016-09-01","2016-07-01","2016-06-01","2016-02-01","2015-11-01","2015-01-01","2014-04-01-preview"],"apiProfiles":[{"profileVersion":"2018-06-01-profile","apiVersion":"2016-06-01"},{"profileVersion":"2019-03-01-hybrid","apiVersion":"2018-05-01"}],"capabilities":"None"},{"resourceType":"subscriptions/operationresults","locations":[],"apiVersions":["2019-05-01","2019-04-01","2019-03-01","2018-11-01","2018-09-01","2018-08-01","2018-07-01","2018-05-01","2018-02-01","2018-01-01","2017-08-01","2017-06-01","2017-05-10","2017-05-01","2017-03-01","2016-09-01","2016-07-01","2016-06-01","2016-02-01","2015-11-01","2015-01-01","2014-04-01-preview"],"apiProfiles":[{"profileVersion":"2018-06-01-profile","apiVersion":"2016-06-01"},{"profileVersion":"2019-03-01-hybrid","apiVersion":"2018-05-01"}],"capabilities":"None"},{"resourceType":"resourceGroups","locations":["Central
-        US","East Asia","Southeast Asia","East US","East US 2","West US","West US
-        2","North Central US","South Central US","West Central US","North Europe","West
-        Europe","Japan East","Japan West","Brazil South","Australia Southeast","Australia
-        East","West India","South India","Central India","Canada Central","Canada
-        East","UK South","UK West","Korea Central","Korea South","France Central","South
-        Africa North","UAE North","Australia Central","Switzerland North","Germany
-        West Central","Norway East","Jio India West","East US 2 EUAP","Central US
-        EUAP"],"apiVersions":["2019-05-01","2019-04-01","2019-03-01","2018-11-01","2018-09-01","2018-08-01","2018-07-01","2018-05-01","2018-02-01","2018-01-01","2017-08-01","2017-06-01","2017-05-10","2017-05-01","2017-03-01","2016-09-01","2016-07-01","2016-06-01","2016-02-01","2015-11-01","2015-01-01","2014-04-01-preview"],"apiProfiles":[{"profileVersion":"2018-06-01-profile","apiVersion":"2016-06-01"},{"profileVersion":"2019-03-01-hybrid","apiVersion":"2018-05-01"}],"capabilities":"SupportsLocation"},{"resourceType":"subscriptions/resourceGroups","locations":["Central
-        US","East Asia","Southeast Asia","East US","East US 2","West US","West US
-        2","North Central US","South Central US","West Central US","North Europe","West
-        Europe","Japan East","Japan West","Brazil South","Australia Southeast","Australia
-        East","West India","South India","Central India","Canada Central","Canada
-        East","UK South","UK West","Korea Central","Korea South","France Central","South
-        Africa North","UAE North","Australia Central","Switzerland North","Germany
-        West Central","Norway East","Jio India West","East US 2 EUAP","Central US
-        EUAP"],"apiVersions":["2019-05-01","2019-04-01","2019-03-01","2018-11-01","2018-09-01","2018-08-01","2018-07-01","2018-05-01","2018-02-01","2018-01-01","2017-08-01","2017-06-01","2017-05-10","2017-05-01","2017-03-01","2016-09-01","2016-07-01","2016-06-01","2016-02-01","2015-11-01","2015-01-01","2014-04-01-preview"],"apiProfiles":[{"profileVersion":"2018-06-01-profile","apiVersion":"2016-06-01"},{"profileVersion":"2019-03-01-hybrid","apiVersion":"2018-05-01"}],"capabilities":"SupportsTags,
-        SupportsLocation"},{"resourceType":"subscriptions/resourcegroups/resources","locations":[],"apiVersions":["2019-05-01","2019-04-01","2019-03-01","2018-11-01","2018-09-01","2018-08-01","2018-07-01","2018-05-01","2018-02-01","2018-01-01","2017-08-01","2017-06-01","2017-05-10","2017-05-01","2017-03-01","2016-09-01","2016-07-01","2016-06-01","2016-02-01","2015-11-01","2015-01-01","2014-04-01-preview"],"apiProfiles":[{"profileVersion":"2018-06-01-profile","apiVersion":"2016-06-01"},{"profileVersion":"2019-03-01-hybrid","apiVersion":"2018-05-01"}],"capabilities":"None"},{"resourceType":"subscriptions/locations","locations":[],"apiVersions":["2019-05-01","2019-04-01","2019-03-01","2018-11-01","2018-09-01","2018-08-01","2018-07-01","2018-05-01","2018-02-01","2018-01-01","2017-08-01","2017-06-01","2017-05-10","2017-05-01","2017-03-01","2016-09-01","2016-07-01","2016-06-01","2016-02-01","2015-11-01","2015-01-01","2014-04-01-preview"],"apiProfiles":[{"profileVersion":"2018-06-01-profile","apiVersion":"2016-06-01"},{"profileVersion":"2019-03-01-hybrid","apiVersion":"2016-06-01"}],"capabilities":"None"},{"resourceType":"subscriptions/tagnames","locations":[],"apiVersions":["2019-05-01","2019-04-01","2019-03-01","2018-11-01","2018-09-01","2018-08-01","2018-07-01","2018-05-01","2018-02-01","2018-01-01","2017-08-01","2017-06-01","2017-05-10","2017-05-01","2017-03-01","2016-09-01","2016-07-01","2016-06-01","2016-02-01","2015-11-01","2015-01-01","2014-04-01-preview"],"apiProfiles":[{"profileVersion":"2018-06-01-profile","apiVersion":"2016-06-01"},{"profileVersion":"2019-03-01-hybrid","apiVersion":"2018-05-01"}],"capabilities":"None"},{"resourceType":"subscriptions/tagNames/tagValues","locations":[],"apiVersions":["2019-05-01","2019-04-01","2019-03-01","2018-11-01","2018-09-01","2018-08-01","2018-07-01","2018-05-01","2018-02-01","2018-01-01","2017-08-01","2017-06-01","2017-05-10","2017-05-01","2017-03-01","2016-09-01","2016-07-01","2016-06-01","2016-02-01","2015-11-01","2015-01-01","2014-04-01-preview"],"apiProfiles":[{"profileVersion":"2018-06-01-profile","apiVersion":"2016-06-01"},{"profileVersion":"2019-03-01-hybrid","apiVersion":"2018-05-01"}],"capabilities":"None"},{"resourceType":"deployments","locations":[],"apiVersions":["2021-01-01","2020-10-01","2020-06-01","2019-09-01","2019-08-01","2019-05-01","2019-04-01","2019-03-01","2018-11-01","2018-09-01","2018-08-01","2018-07-01","2018-05-01","2018-02-01","2018-01-01","2017-08-01","2017-06-01","2017-05-10","2017-05-01","2017-03-01","2016-09-01","2016-07-01","2016-06-01","2016-02-01","2015-11-01","2015-01-01","2014-04-01-preview"],"apiProfiles":[{"profileVersion":"2018-06-01-profile","apiVersion":"2016-06-01"},{"profileVersion":"2019-03-01-hybrid","apiVersion":"2018-05-01"}],"capabilities":"None"},{"resourceType":"deployments/operations","locations":[],"apiVersions":["2021-01-01","2020-10-01","2020-06-01","2019-09-01","2019-05-01","2019-04-01","2019-03-01","2018-11-01","2018-09-01","2018-08-01","2018-07-01","2018-05-01","2018-02-01","2018-01-01","2017-08-01","2017-06-01","2017-05-10","2017-05-01","2017-03-01","2016-09-01","2016-07-01","2016-06-01","2016-02-01","2015-11-01","2015-01-01","2014-04-01-preview"],"apiProfiles":[{"profileVersion":"2018-06-01-profile","apiVersion":"2016-06-01"},{"profileVersion":"2019-03-01-hybrid","apiVersion":"2018-05-01"}],"capabilities":"None"},{"resourceType":"links","locations":[],"apiVersions":["2019-05-01","2019-04-01","2019-03-01","2018-11-01","2018-09-01","2018-08-01","2018-07-01","2018-05-01","2018-02-01","2018-01-01","2017-08-01","2017-06-01","2017-05-10","2017-05-01","2017-03-01","2016-09-01","2016-07-01","2016-06-01","2016-02-01","2015-11-01","2015-01-01","2014-04-01-preview"],"apiProfiles":[{"profileVersion":"2018-06-01-profile","apiVersion":"2016-06-01"},{"profileVersion":"2019-03-01-hybrid","apiVersion":"2018-05-01"}],"capabilities":"SupportsExtension"},{"resourceType":"operations","locations":[],"apiVersions":["2015-01-01"],"apiProfiles":[{"profileVersion":"2018-06-01-profile","apiVersion":"2015-01-01"}],"capabilities":"None"},{"resourceType":"bulkDelete","locations":[],"apiVersions":["2019-05-01","2019-04-01","2019-03-01","2018-11-01","2018-09-01","2018-08-01","2018-07-01","2018-05-01","2018-02-01","2018-01-01","2017-08-01","2017-06-01","2017-05-10","2017-05-01","2017-03-01","2016-09-01","2016-07-01","2016-06-01","2016-02-01","2015-11-01","2015-01-01","2014-04-01-preview"],"capabilities":"None"},{"resourceType":"deploymentScripts","locations":["East
-        Asia","Southeast Asia","Australia East","Brazil South","Canada Central","Switzerland
-        North","Germany West Central","East US 2","East US","Central US","North Central
-        US","France Central","UK South","Central India","South India","Japan East","Korea
-        Central","North Europe","Norway East","UAE North","West Central US","West
-        Europe","West US 2","West US","South Central US","Canada East","Central US
-        EUAP","East US 2 EUAP"],"apiVersions":["2020-10-01","2019-10-01-preview"],"capabilities":"SupportsTags,
-        SupportsLocation"},{"resourceType":"deploymentScripts/logs","locations":["East
-        Asia","Southeast Asia","Australia East","Brazil South","Canada Central","Switzerland
-        North","Germany West Central","East US 2","East US","Central US","North Central
-        US","France Central","UK South","Central India","South India","Japan East","Korea
-        Central","North Europe","Norway East","UAE North","West Central US","West
-        Europe","West US 2","West US","South Central US","Canada East","Central US
-        EUAP","East US 2 EUAP"],"apiVersions":["2020-10-01","2019-10-01-preview"],"capabilities":"None"},{"resourceType":"locations/deploymentScriptOperationResults","locations":["East
-        Asia","Southeast Asia","Australia East","Brazil South","Canada Central","Switzerland
-        North","Germany West Central","East US 2","East US","Central US","North Central
-        US","France Central","UK South","Central India","South India","Japan East","Korea
-        Central","North Europe","Norway East","UAE North","West Central US","West
-        Europe","West US 2","West US","South Central US","Canada East","Central US
-        EUAP","East US 2 EUAP"],"apiVersions":["2020-10-01","2019-10-01-preview"],"capabilities":"None"},{"resourceType":"templateSpecs","locations":["East
-        Asia","Southeast Asia","Australia East","Australia Central","Australia Central
-        2","Australia Southeast","Brazil South","Canada Central","Canada East","Switzerland
-        North","Germany West Central","East US 2","East US","Central US","North Central
-        US","France Central","UK South","UK West","Central India","West India","South
-        India","Japan East","Japan West","Korea Central","Korea South","North Europe","Norway
-        East","UAE North","West Central US","West Europe","West US 2","West US","South
-        Central US","South Africa North","Central US EUAP","East US 2 EUAP"],"apiVersions":["2021-03-01-preview","2019-06-01-preview"],"capabilities":"CrossResourceGroupResourceMove,
-        CrossSubscriptionResourceMove, SupportsTags, SupportsLocation"},{"resourceType":"templateSpecs/versions","locations":["East
-        Asia","Southeast Asia","Australia East","Australia Central","Australia Central
-        2","Australia Southeast","Brazil South","Canada Central","Canada East","Switzerland
-        North","Germany West Central","East US 2","East US","Central US","North Central
-        US","France Central","UK South","UK West","Central India","West India","South
-        India","Japan East","Japan West","Korea Central","Korea South","North Europe","Norway
-        East","UAE North","West Central US","West Europe","West US 2","West US","South
-        Central US","South Africa North","Central US EUAP","East US 2 EUAP"],"apiVersions":["2021-03-01-preview","2019-06-01-preview"],"capabilities":"CrossResourceGroupResourceMove,
-        CrossSubscriptionResourceMove, SupportsTags, SupportsLocation"}],"registrationState":"Registered","registrationPolicy":"RegistrationFree"}'
-    headers:
-      cache-control:
-      - no-cache
-      content-length:
-      - '16718'
-      content-type:
-      - application/json; charset=utf-8
-      date:
-      - Tue, 27 Apr 2021 17:54:14 GMT
-      expires:
-      - '-1'
-      pragma:
-      - no-cache
-      strict-transport-security:
-      - max-age=31536000; includeSubDomains
-      vary:
-      - Accept-Encoding
-      x-content-type-options:
-      - nosniff
-    status:
-      code: 200
-      message: OK
-- request:
-    body: null
-    headers:
-      Accept:
-      - application/json
-      Accept-Encoding:
-      - gzip, deflate
-      CommandName:
-      - deployment sub create
-      Connection:
-      - keep-alive
-      ParameterSetName:
-      - -n --location --template-spec --parameters --parameters
-      User-Agent:
-      - python/3.8.9 (Windows-10-10.0.19041-SP0) msrest/0.6.21 msrest_azure/0.6.3
-=======
-      - python/3.8.9 (Windows-10-10.0.19041-SP0) msrest/0.6.21 msrest_azure/0.6.4
->>>>>>> c8474806
-        azure-mgmt-resource/12.1.0 Azure-SDK-For-Python AZURECLI/2.22.1
-      accept-language:
-      - en-US
-    method: GET
-    uri: https://management.azure.com/subscriptions/00000000-0000-0000-0000-000000000000/resourceGroups/cli_test_template_specs_tenant_deploy000001/providers/Microsoft.Resources/templateSpecs/cli-test-sub-lvl-ts-deploy000002/versions/1.0?api-version=2021-03-01-preview
-  response:
-    body:
-<<<<<<< HEAD
-      string: "{\r\n  \"location\": \"eastus\",\r\n  \"tags\": {},\r\n  \"systemData\"\
-        : {\r\n    \"createdBy\": \"daetienn@microsoft.com\",\r\n    \"createdByType\"\
-        : \"User\",\r\n    \"createdAt\": \"2021-04-27T17:54:11.2733531Z\",\r\n  \
-        \  \"lastModifiedBy\": \"daetienn@microsoft.com\",\r\n    \"lastModifiedByType\"\
-        : \"User\",\r\n    \"lastModifiedAt\": \"2021-04-27T17:54:11.2733531Z\"\r\n\
-        \  },\r\n  \"properties\": {\r\n    \"mainTemplate\": {\r\n      \"$schema\"\
-        : \"https://schema.management.azure.com/schemas/2015-01-01/deploymentTemplate.json#\"\
-        ,\r\n      \"contentVersion\": \"1.0.0.0\",\r\n      \"parameters\": {\r\n\
-        \        \"storageAccountName\": {\r\n          \"type\": \"string\",\r\n\
-        \          \"defaultValue\": \"armbuilddemo1801\"\r\n        },\r\n      \
-        \  \"nestedRGName\": {\r\n          \"type\": \"string\",\r\n          \"\
-        defaultValue\": \"cli_test_subscription_level_deployment\"\r\n        }\r\n\
-        \      },\r\n      \"variables\": {},\r\n      \"resources\": [\r\n      \
-        \  {\r\n          \"type\": \"Microsoft.Authorization/policyDefinitions\"\
-        ,\r\n          \"name\": \"policy2\",\r\n          \"apiVersion\": \"2016-12-01\"\
-        ,\r\n          \"properties\": {\r\n            \"policyType\": \"Custom\"\
-        ,\r\n            \"parameters\": {},\r\n            \"policyRule\": {\r\n\
-        \              \"if\": {\r\n                \"field\": \"location\",\r\n \
-        \               \"equals\": \"northeurope\"\r\n              },\r\n      \
-        \        \"then\": {\r\n                \"effect\": \"deny\"\r\n         \
-        \     }\r\n            }\r\n          }\r\n        },\r\n        {\r\n   \
-        \       \"type\": \"Microsoft.Authorization/policyAssignments\",\r\n     \
-        \     \"name\": \"location-lock\",\r\n          \"apiVersion\": \"2016-12-01\"\
-        ,\r\n          \"dependsOn\": [\r\n            \"policy2\"\r\n          ],\r\
-        \n          \"properties\": {\r\n            \"scope\": \"[subscription().id]\"\
-        ,\r\n            \"policyDefinitionId\": \"[resourceId('Microsoft.Authorization/policyDefinitions',\
-        \ 'policy2')]\"\r\n          }\r\n        },\r\n        {\r\n          \"\
-        type\": \"Microsoft.Resources/resourceGroups\",\r\n          \"name\": \"\
-        [parameters('nestedRGName')]\",\r\n          \"apiVersion\": \"2018-05-01\"\
-        ,\r\n          \"location\": \"WestUS\",\r\n          \"properties\": {}\r\
-        \n        },\r\n        {\r\n          \"type\": \"Microsoft.Resources/deployments\"\
-        ,\r\n          \"name\": \"rg-nested6\",\r\n          \"apiVersion\": \"2017-05-10\"\
-        ,\r\n          \"resourceGroup\": \"[parameters('nestedRGName')]\",\r\n  \
-        \        \"dependsOn\": [\r\n            \"[parameters('nestedRGName')]\"\r\
-        \n          ],\r\n          \"properties\": {\r\n            \"template\"\
-        : {\r\n              \"$schema\": \"https://schema.management.azure.com/schemas/2015-01-01/deploymentTemplate.json#\"\
-        ,\r\n              \"contentVersion\": \"1.0.0.0\",\r\n              \"parameters\"\
-        : {},\r\n              \"variables\": {},\r\n              \"resources\":\
-        \ [\r\n                {\r\n                  \"type\": \"Microsoft.Storage/storageAccounts\"\
-        ,\r\n                  \"name\": \"[parameters('storageAccountName')]\",\r\
-        \n                  \"apiVersion\": \"2015-06-15\",\r\n                  \"\
-        location\": \"East US\",\r\n                  \"properties\": {\r\n      \
-        \              \"accountType\": \"Standard_LRS\",\r\n                    \"\
-        supportsHttpsTrafficOnly\": true\r\n                  }\r\n              \
-        \  }\r\n              ]\r\n            },\r\n            \"mode\": \"Incremental\"\
-        \r\n          }\r\n        }\r\n      ]\r\n    }\r\n  },\r\n  \"id\": \"/subscriptions/00000000-0000-0000-0000-000000000000/resourceGroups/cli_test_template_specs_tenant_deploy000001/providers/Microsoft.Resources/templateSpecs/cli-test-sub-lvl-ts-deploy000002/versions/1.0\"\
-        ,\r\n  \"type\": \"Microsoft.Resources/templateSpecs/versions\",\r\n  \"name\"\
-        : \"1.0\"\r\n}"
-=======
-      string: "{\r\n  \"location\": \"eastus\",\r\n  \"tags\": {},\r\n  \"systemData\":
-        {\r\n    \"createdBy\": \"daetienn@microsoft.com\",\r\n    \"createdByType\":
-        \"User\",\r\n    \"createdAt\": \"2021-04-28T03:08:14.0695044Z\",\r\n    \"lastModifiedBy\":
-        \"daetienn@microsoft.com\",\r\n    \"lastModifiedByType\": \"User\",\r\n    \"lastModifiedAt\":
-        \"2021-04-28T03:08:14.0695044Z\"\r\n  },\r\n  \"properties\": {\r\n    \"template\":
-        {\r\n      \"$schema\": \"https://schema.management.azure.com/schemas/2015-01-01/deploymentTemplate.json#\",\r\n
-        \     \"contentVersion\": \"1.0.0.0\",\r\n      \"parameters\": {\r\n        \"storageAccountName\":
-        {\r\n          \"type\": \"string\",\r\n          \"defaultValue\": \"armbuilddemo1801\"\r\n
-        \       },\r\n        \"nestedRGName\": {\r\n          \"type\": \"string\",\r\n
-        \         \"defaultValue\": \"cli_test_subscription_level_deployment\"\r\n
-        \       }\r\n      },\r\n      \"variables\": {},\r\n      \"resources\":
-        [\r\n        {\r\n          \"type\": \"Microsoft.Authorization/policyDefinitions\",\r\n
-        \         \"name\": \"policy2\",\r\n          \"apiVersion\": \"2016-12-01\",\r\n
-        \         \"properties\": {\r\n            \"policyType\": \"Custom\",\r\n
-        \           \"parameters\": {},\r\n            \"policyRule\": {\r\n              \"if\":
-        {\r\n                \"field\": \"location\",\r\n                \"equals\":
-        \"northeurope\"\r\n              },\r\n              \"then\": {\r\n                \"effect\":
-        \"deny\"\r\n              }\r\n            }\r\n          }\r\n        },\r\n
-        \       {\r\n          \"type\": \"Microsoft.Authorization/policyAssignments\",\r\n
-        \         \"name\": \"location-lock\",\r\n          \"apiVersion\": \"2016-12-01\",\r\n
-        \         \"dependsOn\": [\r\n            \"policy2\"\r\n          ],\r\n
-        \         \"properties\": {\r\n            \"scope\": \"[subscription().id]\",\r\n
-        \           \"policyDefinitionId\": \"[resourceId('Microsoft.Authorization/policyDefinitions',
-        'policy2')]\"\r\n          }\r\n        },\r\n        {\r\n          \"type\":
-        \"Microsoft.Resources/resourceGroups\",\r\n          \"name\": \"[parameters('nestedRGName')]\",\r\n
-        \         \"apiVersion\": \"2018-05-01\",\r\n          \"location\": \"WestUS\",\r\n
-        \         \"properties\": {}\r\n        },\r\n        {\r\n          \"type\":
-        \"Microsoft.Resources/deployments\",\r\n          \"name\": \"rg-nested6\",\r\n
-        \         \"apiVersion\": \"2017-05-10\",\r\n          \"resourceGroup\":
-        \"[parameters('nestedRGName')]\",\r\n          \"dependsOn\": [\r\n            \"[parameters('nestedRGName')]\"\r\n
-        \         ],\r\n          \"properties\": {\r\n            \"template\": {\r\n
-        \             \"$schema\": \"https://schema.management.azure.com/schemas/2015-01-01/deploymentTemplate.json#\",\r\n
-        \             \"contentVersion\": \"1.0.0.0\",\r\n              \"parameters\":
-        {},\r\n              \"variables\": {},\r\n              \"resources\": [\r\n
-        \               {\r\n                  \"type\": \"Microsoft.Storage/storageAccounts\",\r\n
-        \                 \"name\": \"[parameters('storageAccountName')]\",\r\n                  \"apiVersion\":
-        \"2015-06-15\",\r\n                  \"location\": \"East US\",\r\n                  \"properties\":
-        {\r\n                    \"accountType\": \"Standard_LRS\",\r\n                    \"supportsHttpsTrafficOnly\":
-        true\r\n                  }\r\n                }\r\n              ]\r\n            },\r\n
-        \           \"mode\": \"Incremental\"\r\n          }\r\n        }\r\n      ]\r\n
-        \   }\r\n  },\r\n  \"id\": \"/subscriptions/00000000-0000-0000-0000-000000000000/resourceGroups/cli_test_template_specs_tenant_deploy000001/providers/Microsoft.Resources/templateSpecs/cli-test-sub-lvl-ts-deploy000002/versions/1.0\",\r\n
-        \ \"type\": \"Microsoft.Resources/templateSpecs/versions\",\r\n  \"name\":
-        \"1.0\"\r\n}"
->>>>>>> c8474806
-    headers:
-      cache-control:
-      - no-cache
-      content-length:
-<<<<<<< HEAD
-      - '3457'
-      content-type:
-      - application/json; charset=utf-8
-      date:
-      - Tue, 27 Apr 2021 17:54:14 GMT
-=======
-      - '3453'
-      content-type:
-      - application/json; charset=utf-8
-      date:
-      - Wed, 28 Apr 2021 03:08:16 GMT
->>>>>>> c8474806
-      expires:
-      - '-1'
-      pragma:
-      - no-cache
-      server:
-      - Microsoft-HTTPAPI/2.0
-      strict-transport-security:
-      - max-age=31536000; includeSubDomains
-      transfer-encoding:
-      - chunked
-      vary:
-      - Accept-Encoding
-      x-content-type-options:
-      - nosniff
-    status:
-      code: 200
-      message: OK
-- request:
-    body: '{"location": "WestUS", "properties": {"templateLink": {"id": "/subscriptions/00000000-0000-0000-0000-000000000000/resourceGroups/cli_test_template_specs_tenant_deploy000001/providers/Microsoft.Resources/templateSpecs/cli-test-sub-lvl-ts-deploy000002/versions/1.0"},
-      "parameters": {"nestedRGName": {"value": "cli_test_subscription_level_deployment"},
-      "storageAccountName": {"value": "armbuilddemo000005"}}, "mode": "Incremental"}}'
-    headers:
-      Accept:
-      - application/json
-      Accept-Encoding:
-      - gzip, deflate
-      CommandName:
-      - deployment sub create
-      Connection:
-      - keep-alive
-      Content-Length:
-      - '491'
-      Content-Type:
-      - application/json; charset=utf-8
-      ParameterSetName:
-      - -n --location --template-spec --parameters --parameters
-      User-Agent:
-<<<<<<< HEAD
-      - python/3.8.9 (Windows-10-10.0.19041-SP0) msrest/0.6.21 msrest_azure/0.6.3
-=======
-      - python/3.8.9 (Windows-10-10.0.19041-SP0) msrest/0.6.21 msrest_azure/0.6.4
->>>>>>> c8474806
-        azure-mgmt-resource/12.1.0 Azure-SDK-For-Python AZURECLI/2.22.1
-      accept-language:
-      - en-US
-    method: POST
-    uri: https://management.azure.com/subscriptions/00000000-0000-0000-0000-000000000000/providers/Microsoft.Resources/deployments/mock-deployment/validate?api-version=2020-10-01
-  response:
-    body:
-<<<<<<< HEAD
-      string: '{"id":"/subscriptions/00000000-0000-0000-0000-000000000000/providers/Microsoft.Resources/deployments/azure-cli-subscription_level_deployment000003","name":"azure-cli-subscription_level_deployment000003","type":"Microsoft.Resources/deployments","location":"westus","properties":{"templateLink":{"id":"/subscriptions/00000000-0000-0000-0000-000000000000/resourceGroups/cli_test_template_specs_tenant_deploy000001/providers/Microsoft.Resources/templateSpecs/cli-test-sub-lvl-ts-deploy000002/versions/1.0","contentVersion":"1.0.0.0"},"templateHash":"13231341667663423384","parameters":{"storageAccountName":{"type":"String","value":"armbuilddemo000005"},"nestedRGName":{"type":"String","value":"cli_test_subscription_level_deployment"}},"mode":"Incremental","provisioningState":"Succeeded","timestamp":"2021-04-27T17:54:16.3724949Z","duration":"PT0S","correlationId":"c9beeaa3-c1a6-42f4-9124-08599a3ac59f","providers":[{"namespace":"Microsoft.Authorization","resourceTypes":[{"resourceType":"policyDefinitions","locations":[null]},{"resourceType":"policyAssignments","locations":[null]}]},{"namespace":"Microsoft.Resources","resourceTypes":[{"resourceType":"resourceGroups","locations":["westus"]},{"resourceType":"deployments","locations":[null]}]}],"dependencies":[{"dependsOn":[{"id":"/subscriptions/00000000-0000-0000-0000-000000000000/providers/Microsoft.Authorization/policyDefinitions/policy2","resourceType":"Microsoft.Authorization/policyDefinitions","resourceName":"policy2"}],"id":"/subscriptions/00000000-0000-0000-0000-000000000000/providers/Microsoft.Authorization/policyAssignments/location-lock","resourceType":"Microsoft.Authorization/policyAssignments","resourceName":"location-lock"},{"dependsOn":[{"id":"/subscriptions/00000000-0000-0000-0000-000000000000/resourceGroups/cli_test_subscription_level_deployment","resourceType":"Microsoft.Resources/resourceGroups","resourceName":"cli_test_subscription_level_deployment"}],"id":"/subscriptions/00000000-0000-0000-0000-000000000000/resourceGroups/cli_test_subscription_level_deployment/providers/Microsoft.Resources/deployments/rg-nested6","resourceType":"Microsoft.Resources/deployments","resourceName":"rg-nested6"}],"validatedResources":[{"id":"/subscriptions/00000000-0000-0000-0000-000000000000/providers/Microsoft.Authorization/policyDefinitions/policy2"},{"id":"/subscriptions/00000000-0000-0000-0000-000000000000/providers/Microsoft.Authorization/policyAssignments/location-lock"},{"id":"/subscriptions/00000000-0000-0000-0000-000000000000/resourceGroups/cli_test_subscription_level_deployment"},{"id":"/subscriptions/00000000-0000-0000-0000-000000000000/resourceGroups/cli_test_subscription_level_deployment/providers/Microsoft.Resources/deployments/rg-nested6"},{"id":"/subscriptions/00000000-0000-0000-0000-000000000000/resourceGroups/cli_test_subscription_level_deployment/providers/Microsoft.Storage/storageAccounts/armbuilddemo000005"}]}}'
-=======
-      string: '{"id":"/subscriptions/00000000-0000-0000-0000-000000000000/providers/Microsoft.Resources/deployments/azure-cli-subscription_level_deployment000003","name":"azure-cli-subscription_level_deployment000003","type":"Microsoft.Resources/deployments","location":"westus","properties":{"templateLink":{"id":"/subscriptions/00000000-0000-0000-0000-000000000000/resourceGroups/cli_test_template_specs_tenant_deploy000001/providers/Microsoft.Resources/templateSpecs/cli-test-sub-lvl-ts-deploy000002/versions/1.0","contentVersion":"1.0.0.0"},"templateHash":"13231341667663423384","parameters":{"storageAccountName":{"type":"String","value":"armbuilddemo000005"},"nestedRGName":{"type":"String","value":"cli_test_subscription_level_deployment"}},"mode":"Incremental","provisioningState":"Succeeded","timestamp":"2021-04-28T03:08:17.7780622Z","duration":"PT0S","correlationId":"57083a14-6750-407b-b899-4a2e31bc92ea","providers":[{"namespace":"Microsoft.Authorization","resourceTypes":[{"resourceType":"policyDefinitions","locations":[null]},{"resourceType":"policyAssignments","locations":[null]}]},{"namespace":"Microsoft.Resources","resourceTypes":[{"resourceType":"resourceGroups","locations":["westus"]},{"resourceType":"deployments","locations":[null]}]}],"dependencies":[{"dependsOn":[{"id":"/subscriptions/00000000-0000-0000-0000-000000000000/providers/Microsoft.Authorization/policyDefinitions/policy2","resourceType":"Microsoft.Authorization/policyDefinitions","resourceName":"policy2"}],"id":"/subscriptions/00000000-0000-0000-0000-000000000000/providers/Microsoft.Authorization/policyAssignments/location-lock","resourceType":"Microsoft.Authorization/policyAssignments","resourceName":"location-lock"},{"dependsOn":[{"id":"/subscriptions/00000000-0000-0000-0000-000000000000/resourceGroups/cli_test_subscription_level_deployment","resourceType":"Microsoft.Resources/resourceGroups","resourceName":"cli_test_subscription_level_deployment"}],"id":"/subscriptions/00000000-0000-0000-0000-000000000000/resourceGroups/cli_test_subscription_level_deployment/providers/Microsoft.Resources/deployments/rg-nested6","resourceType":"Microsoft.Resources/deployments","resourceName":"rg-nested6"}],"validatedResources":[{"id":"/subscriptions/00000000-0000-0000-0000-000000000000/providers/Microsoft.Authorization/policyDefinitions/policy2"},{"id":"/subscriptions/00000000-0000-0000-0000-000000000000/providers/Microsoft.Authorization/policyAssignments/location-lock"},{"id":"/subscriptions/00000000-0000-0000-0000-000000000000/resourceGroups/cli_test_subscription_level_deployment"},{"id":"/subscriptions/00000000-0000-0000-0000-000000000000/resourceGroups/cli_test_subscription_level_deployment/providers/Microsoft.Resources/deployments/rg-nested6"},{"id":"/subscriptions/00000000-0000-0000-0000-000000000000/resourceGroups/cli_test_subscription_level_deployment/providers/Microsoft.Storage/storageAccounts/armbuilddemo000005"}]}}'
->>>>>>> c8474806
-    headers:
-      cache-control:
-      - no-cache
-      content-length:
-      - '3009'
-      content-type:
-      - application/json; charset=utf-8
-      date:
-<<<<<<< HEAD
-      - Tue, 27 Apr 2021 17:54:16 GMT
-=======
-      - Wed, 28 Apr 2021 03:08:17 GMT
->>>>>>> c8474806
-      expires:
-      - '-1'
-      pragma:
-      - no-cache
-      strict-transport-security:
-      - max-age=31536000; includeSubDomains
-      transfer-encoding:
-      - chunked
-      vary:
-      - Accept-Encoding
-      x-content-type-options:
-      - nosniff
-      x-ms-ratelimit-remaining-subscription-writes:
-      - '1199'
-    status:
-      code: 200
-      message: OK
-- request:
-    body: '{"location": "WestUS", "properties": {"templateLink": {"id": "/subscriptions/00000000-0000-0000-0000-000000000000/resourceGroups/cli_test_template_specs_tenant_deploy000001/providers/Microsoft.Resources/templateSpecs/cli-test-sub-lvl-ts-deploy000002/versions/1.0"},
-      "parameters": {"nestedRGName": {"value": "cli_test_subscription_level_deployment"},
-      "storageAccountName": {"value": "armbuilddemo000005"}}, "mode": "Incremental"}}'
-    headers:
-      Accept:
-      - application/json
-      Accept-Encoding:
-      - gzip, deflate
-      CommandName:
-      - deployment sub create
-      Connection:
-      - keep-alive
-      Content-Length:
-      - '491'
-      Content-Type:
-      - application/json; charset=utf-8
-      ParameterSetName:
-      - -n --location --template-spec --parameters --parameters
-      User-Agent:
-<<<<<<< HEAD
-      - python/3.8.9 (Windows-10-10.0.19041-SP0) msrest/0.6.21 msrest_azure/0.6.3
-=======
-      - python/3.8.9 (Windows-10-10.0.19041-SP0) msrest/0.6.21 msrest_azure/0.6.4
->>>>>>> c8474806
-        azure-mgmt-resource/12.1.0 Azure-SDK-For-Python AZURECLI/2.22.1
-      accept-language:
-      - en-US
-    method: PUT
-    uri: https://management.azure.com/subscriptions/00000000-0000-0000-0000-000000000000/providers/Microsoft.Resources/deployments/mock-deployment?api-version=2020-10-01
-  response:
-    body:
-<<<<<<< HEAD
-      string: '{"id":"/subscriptions/00000000-0000-0000-0000-000000000000/providers/Microsoft.Resources/deployments/azure-cli-subscription_level_deployment000003","name":"azure-cli-subscription_level_deployment000003","type":"Microsoft.Resources/deployments","location":"westus","properties":{"templateLink":{"id":"/subscriptions/00000000-0000-0000-0000-000000000000/resourceGroups/cli_test_template_specs_tenant_deploy000001/providers/Microsoft.Resources/templateSpecs/cli-test-sub-lvl-ts-deploy000002/versions/1.0","contentVersion":"1.0.0.0"},"templateHash":"13231341667663423384","parameters":{"storageAccountName":{"type":"String","value":"armbuilddemo000005"},"nestedRGName":{"type":"String","value":"cli_test_subscription_level_deployment"}},"mode":"Incremental","provisioningState":"Accepted","timestamp":"2021-04-27T17:54:18.7102209Z","duration":"PT1.2847262S","correlationId":"e42c8bc4-f5cf-4f05-8192-ef035667c684","providers":[{"namespace":"Microsoft.Authorization","resourceTypes":[{"resourceType":"policyDefinitions","locations":[null]},{"resourceType":"policyAssignments","locations":[null]}]},{"namespace":"Microsoft.Resources","resourceTypes":[{"resourceType":"resourceGroups","locations":["westus"]},{"resourceType":"deployments","locations":[null]}]}],"dependencies":[{"dependsOn":[{"id":"/subscriptions/00000000-0000-0000-0000-000000000000/providers/Microsoft.Authorization/policyDefinitions/policy2","resourceType":"Microsoft.Authorization/policyDefinitions","resourceName":"policy2"}],"id":"/subscriptions/00000000-0000-0000-0000-000000000000/providers/Microsoft.Authorization/policyAssignments/location-lock","resourceType":"Microsoft.Authorization/policyAssignments","resourceName":"location-lock"},{"dependsOn":[{"id":"/subscriptions/00000000-0000-0000-0000-000000000000/resourceGroups/cli_test_subscription_level_deployment","resourceType":"Microsoft.Resources/resourceGroups","resourceName":"cli_test_subscription_level_deployment"}],"id":"/subscriptions/00000000-0000-0000-0000-000000000000/resourceGroups/cli_test_subscription_level_deployment/providers/Microsoft.Resources/deployments/rg-nested6","resourceType":"Microsoft.Resources/deployments","resourceName":"rg-nested6"}]}}'
-    headers:
-      azure-asyncoperation:
-      - https://management.azure.com/subscriptions/00000000-0000-0000-0000-000000000000/providers/Microsoft.Resources/deployments/azure-cli-subscription_level_deployment000003/operationStatuses/08585820608280521301?api-version=2020-10-01
-=======
-      string: '{"id":"/subscriptions/00000000-0000-0000-0000-000000000000/providers/Microsoft.Resources/deployments/azure-cli-subscription_level_deployment000003","name":"azure-cli-subscription_level_deployment000003","type":"Microsoft.Resources/deployments","location":"westus","properties":{"templateLink":{"id":"/subscriptions/00000000-0000-0000-0000-000000000000/resourceGroups/cli_test_template_specs_tenant_deploy000001/providers/Microsoft.Resources/templateSpecs/cli-test-sub-lvl-ts-deploy000002/versions/1.0","contentVersion":"1.0.0.0"},"templateHash":"13231341667663423384","parameters":{"storageAccountName":{"type":"String","value":"armbuilddemo000005"},"nestedRGName":{"type":"String","value":"cli_test_subscription_level_deployment"}},"mode":"Incremental","provisioningState":"Accepted","timestamp":"2021-04-28T03:08:19.3957184Z","duration":"PT1.0250986S","correlationId":"f2833049-75dc-493c-ae96-f30a46e022cd","providers":[{"namespace":"Microsoft.Authorization","resourceTypes":[{"resourceType":"policyDefinitions","locations":[null]},{"resourceType":"policyAssignments","locations":[null]}]},{"namespace":"Microsoft.Resources","resourceTypes":[{"resourceType":"resourceGroups","locations":["westus"]},{"resourceType":"deployments","locations":[null]}]}],"dependencies":[{"dependsOn":[{"id":"/subscriptions/00000000-0000-0000-0000-000000000000/providers/Microsoft.Authorization/policyDefinitions/policy2","resourceType":"Microsoft.Authorization/policyDefinitions","resourceName":"policy2"}],"id":"/subscriptions/00000000-0000-0000-0000-000000000000/providers/Microsoft.Authorization/policyAssignments/location-lock","resourceType":"Microsoft.Authorization/policyAssignments","resourceName":"location-lock"},{"dependsOn":[{"id":"/subscriptions/00000000-0000-0000-0000-000000000000/resourceGroups/cli_test_subscription_level_deployment","resourceType":"Microsoft.Resources/resourceGroups","resourceName":"cli_test_subscription_level_deployment"}],"id":"/subscriptions/00000000-0000-0000-0000-000000000000/resourceGroups/cli_test_subscription_level_deployment/providers/Microsoft.Resources/deployments/rg-nested6","resourceType":"Microsoft.Resources/deployments","resourceName":"rg-nested6"}]}}'
-    headers:
-      azure-asyncoperation:
-      - https://management.azure.com/subscriptions/00000000-0000-0000-0000-000000000000/providers/Microsoft.Resources/deployments/azure-cli-subscription_level_deployment000003/operationStatuses/08585820275871070024?api-version=2020-10-01
->>>>>>> c8474806
-      cache-control:
-      - no-cache
-      content-length:
-      - '2282'
-      content-type:
-      - application/json; charset=utf-8
-      date:
-<<<<<<< HEAD
-      - Tue, 27 Apr 2021 17:54:18 GMT
-=======
-      - Wed, 28 Apr 2021 03:08:18 GMT
->>>>>>> c8474806
-      expires:
-      - '-1'
-      pragma:
-      - no-cache
-      strict-transport-security:
-      - max-age=31536000; includeSubDomains
-      x-content-type-options:
-      - nosniff
-      x-ms-ratelimit-remaining-subscription-writes:
-      - '1199'
-    status:
-      code: 201
-      message: Created
-- request:
-    body: null
-    headers:
-      Accept:
-      - application/json
-      Accept-Encoding:
-      - gzip, deflate
-      CommandName:
-      - deployment sub create
-      Connection:
-      - keep-alive
-      ParameterSetName:
-      - -n --location --template-spec --parameters --parameters
-      User-Agent:
-<<<<<<< HEAD
-      - python/3.8.9 (Windows-10-10.0.19041-SP0) msrest/0.6.21 msrest_azure/0.6.3
-        azure-mgmt-resource/12.1.0 Azure-SDK-For-Python AZURECLI/2.22.1
-    method: GET
-    uri: https://management.azure.com/subscriptions/00000000-0000-0000-0000-000000000000/providers/Microsoft.Resources/deployments/mock-deployment/operationStatuses/08585820608280521301?api-version=2020-10-01
-=======
-      - python/3.8.9 (Windows-10-10.0.19041-SP0) msrest/0.6.21 msrest_azure/0.6.4
-        azure-mgmt-resource/12.1.0 Azure-SDK-For-Python AZURECLI/2.22.1
-    method: GET
-    uri: https://management.azure.com/subscriptions/00000000-0000-0000-0000-000000000000/providers/Microsoft.Resources/deployments/mock-deployment/operationStatuses/08585820275871070024?api-version=2020-10-01
->>>>>>> c8474806
-  response:
-    body:
-      string: '{"status":"Running"}'
-    headers:
-      cache-control:
-      - no-cache
-      content-length:
-      - '20'
-      content-type:
-      - application/json; charset=utf-8
-      date:
-<<<<<<< HEAD
-      - Tue, 27 Apr 2021 17:54:49 GMT
-=======
-      - Wed, 28 Apr 2021 03:08:50 GMT
->>>>>>> c8474806
-      expires:
-      - '-1'
-      pragma:
-      - no-cache
-      strict-transport-security:
-      - max-age=31536000; includeSubDomains
-      vary:
-      - Accept-Encoding
-      x-content-type-options:
-      - nosniff
-    status:
-      code: 200
-      message: OK
-- request:
-    body: null
-    headers:
-      Accept:
-      - application/json
-      Accept-Encoding:
-      - gzip, deflate
-      CommandName:
-      - deployment sub create
-      Connection:
-      - keep-alive
-      ParameterSetName:
-      - -n --location --template-spec --parameters --parameters
-      User-Agent:
-<<<<<<< HEAD
-      - python/3.8.9 (Windows-10-10.0.19041-SP0) msrest/0.6.21 msrest_azure/0.6.3
-        azure-mgmt-resource/12.1.0 Azure-SDK-For-Python AZURECLI/2.22.1
-    method: GET
-    uri: https://management.azure.com/subscriptions/00000000-0000-0000-0000-000000000000/providers/Microsoft.Resources/deployments/mock-deployment/operationStatuses/08585820608280521301?api-version=2020-10-01
-=======
-      - python/3.8.9 (Windows-10-10.0.19041-SP0) msrest/0.6.21 msrest_azure/0.6.4
-        azure-mgmt-resource/12.1.0 Azure-SDK-For-Python AZURECLI/2.22.1
-    method: GET
-    uri: https://management.azure.com/subscriptions/00000000-0000-0000-0000-000000000000/providers/Microsoft.Resources/deployments/mock-deployment/operationStatuses/08585820275871070024?api-version=2020-10-01
->>>>>>> c8474806
-  response:
-    body:
-      string: '{"status":"Succeeded"}'
-    headers:
-      cache-control:
-      - no-cache
-      content-length:
-      - '22'
-      content-type:
-      - application/json; charset=utf-8
-      date:
-<<<<<<< HEAD
-      - Tue, 27 Apr 2021 17:55:19 GMT
-=======
-      - Wed, 28 Apr 2021 03:09:20 GMT
->>>>>>> c8474806
-      expires:
-      - '-1'
-      pragma:
-      - no-cache
-      strict-transport-security:
-      - max-age=31536000; includeSubDomains
-      vary:
-      - Accept-Encoding
-      x-content-type-options:
-      - nosniff
-    status:
-      code: 200
-      message: OK
-- request:
-    body: null
-    headers:
-      Accept:
-      - application/json
-      Accept-Encoding:
-      - gzip, deflate
-      CommandName:
-      - deployment sub create
-      Connection:
-      - keep-alive
-      ParameterSetName:
-      - -n --location --template-spec --parameters --parameters
-      User-Agent:
-<<<<<<< HEAD
-      - python/3.8.9 (Windows-10-10.0.19041-SP0) msrest/0.6.21 msrest_azure/0.6.3
-=======
-      - python/3.8.9 (Windows-10-10.0.19041-SP0) msrest/0.6.21 msrest_azure/0.6.4
->>>>>>> c8474806
-        azure-mgmt-resource/12.1.0 Azure-SDK-For-Python AZURECLI/2.22.1
-    method: GET
-    uri: https://management.azure.com/subscriptions/00000000-0000-0000-0000-000000000000/providers/Microsoft.Resources/deployments/mock-deployment?api-version=2020-10-01
-  response:
-    body:
-<<<<<<< HEAD
-      string: '{"id":"/subscriptions/00000000-0000-0000-0000-000000000000/providers/Microsoft.Resources/deployments/azure-cli-subscription_level_deployment000003","name":"azure-cli-subscription_level_deployment000003","type":"Microsoft.Resources/deployments","location":"westus","properties":{"templateLink":{"id":"/subscriptions/00000000-0000-0000-0000-000000000000/resourceGroups/cli_test_template_specs_tenant_deploy000001/providers/Microsoft.Resources/templateSpecs/cli-test-sub-lvl-ts-deploy000002/versions/1.0","contentVersion":"1.0.0.0"},"templateHash":"13231341667663423384","parameters":{"storageAccountName":{"type":"String","value":"armbuilddemo000005"},"nestedRGName":{"type":"String","value":"cli_test_subscription_level_deployment"}},"mode":"Incremental","provisioningState":"Succeeded","timestamp":"2021-04-27T17:54:58.309536Z","duration":"PT40.8840413S","correlationId":"e42c8bc4-f5cf-4f05-8192-ef035667c684","providers":[{"namespace":"Microsoft.Authorization","resourceTypes":[{"resourceType":"policyDefinitions","locations":[null]},{"resourceType":"policyAssignments","locations":[null]}]},{"namespace":"Microsoft.Resources","resourceTypes":[{"resourceType":"resourceGroups","locations":["westus"]},{"resourceType":"deployments","locations":[null]}]}],"dependencies":[{"dependsOn":[{"id":"/subscriptions/00000000-0000-0000-0000-000000000000/providers/Microsoft.Authorization/policyDefinitions/policy2","resourceType":"Microsoft.Authorization/policyDefinitions","resourceName":"policy2"}],"id":"/subscriptions/00000000-0000-0000-0000-000000000000/providers/Microsoft.Authorization/policyAssignments/location-lock","resourceType":"Microsoft.Authorization/policyAssignments","resourceName":"location-lock"},{"dependsOn":[{"id":"/subscriptions/00000000-0000-0000-0000-000000000000/resourceGroups/cli_test_subscription_level_deployment","resourceType":"Microsoft.Resources/resourceGroups","resourceName":"cli_test_subscription_level_deployment"}],"id":"/subscriptions/00000000-0000-0000-0000-000000000000/resourceGroups/cli_test_subscription_level_deployment/providers/Microsoft.Resources/deployments/rg-nested6","resourceType":"Microsoft.Resources/deployments","resourceName":"rg-nested6"}],"outputResources":[{"id":"/subscriptions/00000000-0000-0000-0000-000000000000/providers/Microsoft.Authorization/policyAssignments/location-lock"},{"id":"/subscriptions/00000000-0000-0000-0000-000000000000/providers/Microsoft.Authorization/policyDefinitions/policy2"},{"id":"/subscriptions/00000000-0000-0000-0000-000000000000/resourceGroups/cli_test_subscription_level_deployment"},{"id":"/subscriptions/00000000-0000-0000-0000-000000000000/resourceGroups/cli_test_subscription_level_deployment/providers/Microsoft.Storage/storageAccounts/armbuilddemo000005"}]}}'
-=======
-      string: '{"id":"/subscriptions/00000000-0000-0000-0000-000000000000/providers/Microsoft.Resources/deployments/azure-cli-subscription_level_deployment000003","name":"azure-cli-subscription_level_deployment000003","type":"Microsoft.Resources/deployments","location":"westus","properties":{"templateLink":{"id":"/subscriptions/00000000-0000-0000-0000-000000000000/resourceGroups/cli_test_template_specs_tenant_deploy000001/providers/Microsoft.Resources/templateSpecs/cli-test-sub-lvl-ts-deploy000002/versions/1.0","contentVersion":"1.0.0.0"},"templateHash":"13231341667663423384","parameters":{"storageAccountName":{"type":"String","value":"armbuilddemo000005"},"nestedRGName":{"type":"String","value":"cli_test_subscription_level_deployment"}},"mode":"Incremental","provisioningState":"Succeeded","timestamp":"2021-04-28T03:08:50.8106216Z","duration":"PT32.4400018S","correlationId":"f2833049-75dc-493c-ae96-f30a46e022cd","providers":[{"namespace":"Microsoft.Authorization","resourceTypes":[{"resourceType":"policyDefinitions","locations":[null]},{"resourceType":"policyAssignments","locations":[null]}]},{"namespace":"Microsoft.Resources","resourceTypes":[{"resourceType":"resourceGroups","locations":["westus"]},{"resourceType":"deployments","locations":[null]}]}],"dependencies":[{"dependsOn":[{"id":"/subscriptions/00000000-0000-0000-0000-000000000000/providers/Microsoft.Authorization/policyDefinitions/policy2","resourceType":"Microsoft.Authorization/policyDefinitions","resourceName":"policy2"}],"id":"/subscriptions/00000000-0000-0000-0000-000000000000/providers/Microsoft.Authorization/policyAssignments/location-lock","resourceType":"Microsoft.Authorization/policyAssignments","resourceName":"location-lock"},{"dependsOn":[{"id":"/subscriptions/00000000-0000-0000-0000-000000000000/resourceGroups/cli_test_subscription_level_deployment","resourceType":"Microsoft.Resources/resourceGroups","resourceName":"cli_test_subscription_level_deployment"}],"id":"/subscriptions/00000000-0000-0000-0000-000000000000/resourceGroups/cli_test_subscription_level_deployment/providers/Microsoft.Resources/deployments/rg-nested6","resourceType":"Microsoft.Resources/deployments","resourceName":"rg-nested6"}],"outputResources":[{"id":"/subscriptions/00000000-0000-0000-0000-000000000000/providers/Microsoft.Authorization/policyAssignments/location-lock"},{"id":"/subscriptions/00000000-0000-0000-0000-000000000000/providers/Microsoft.Authorization/policyDefinitions/policy2"},{"id":"/subscriptions/00000000-0000-0000-0000-000000000000/resourceGroups/cli_test_subscription_level_deployment"},{"id":"/subscriptions/00000000-0000-0000-0000-000000000000/resourceGroups/cli_test_subscription_level_deployment/providers/Microsoft.Storage/storageAccounts/armbuilddemo000005"}]}}'
->>>>>>> c8474806
-    headers:
-      cache-control:
-      - no-cache
-      content-length:
-<<<<<<< HEAD
-      - '2846'
-      content-type:
-      - application/json; charset=utf-8
-      date:
-      - Tue, 27 Apr 2021 17:55:19 GMT
-=======
-      - '2847'
-      content-type:
-      - application/json; charset=utf-8
-      date:
-      - Wed, 28 Apr 2021 03:09:20 GMT
->>>>>>> c8474806
-      expires:
-      - '-1'
-      pragma:
-      - no-cache
-      strict-transport-security:
-      - max-age=31536000; includeSubDomains
-      vary:
-      - Accept-Encoding
-      x-content-type-options:
-      - nosniff
-    status:
-      code: 200
-      message: OK
-- request:
-    body: null
-    headers:
-      Accept:
-      - application/json
-      Accept-Encoding:
-      - gzip, deflate
-      CommandName:
-      - deployment sub show
-      Connection:
-      - keep-alive
-      ParameterSetName:
-      - -n
-      User-Agent:
-<<<<<<< HEAD
-      - python/3.8.9 (Windows-10-10.0.19041-SP0) msrest/0.6.21 msrest_azure/0.6.3
-=======
-      - python/3.8.9 (Windows-10-10.0.19041-SP0) msrest/0.6.21 msrest_azure/0.6.4
->>>>>>> c8474806
-        azure-mgmt-resource/12.1.0 Azure-SDK-For-Python AZURECLI/2.22.1
-      accept-language:
-      - en-US
-    method: GET
-    uri: https://management.azure.com/subscriptions/00000000-0000-0000-0000-000000000000/providers/Microsoft.Resources/deployments/mock-deployment?api-version=2020-10-01
-  response:
-    body:
-<<<<<<< HEAD
-      string: '{"id":"/subscriptions/00000000-0000-0000-0000-000000000000/providers/Microsoft.Resources/deployments/azure-cli-subscription_level_deployment000003","name":"azure-cli-subscription_level_deployment000003","type":"Microsoft.Resources/deployments","location":"westus","properties":{"templateLink":{"id":"/subscriptions/00000000-0000-0000-0000-000000000000/resourceGroups/cli_test_template_specs_tenant_deploy000001/providers/Microsoft.Resources/templateSpecs/cli-test-sub-lvl-ts-deploy000002/versions/1.0","contentVersion":"1.0.0.0"},"templateHash":"13231341667663423384","parameters":{"storageAccountName":{"type":"String","value":"armbuilddemo000005"},"nestedRGName":{"type":"String","value":"cli_test_subscription_level_deployment"}},"mode":"Incremental","provisioningState":"Succeeded","timestamp":"2021-04-27T17:54:58.309536Z","duration":"PT40.8840413S","correlationId":"e42c8bc4-f5cf-4f05-8192-ef035667c684","providers":[{"namespace":"Microsoft.Authorization","resourceTypes":[{"resourceType":"policyDefinitions","locations":[null]},{"resourceType":"policyAssignments","locations":[null]}]},{"namespace":"Microsoft.Resources","resourceTypes":[{"resourceType":"resourceGroups","locations":["westus"]},{"resourceType":"deployments","locations":[null]}]}],"dependencies":[{"dependsOn":[{"id":"/subscriptions/00000000-0000-0000-0000-000000000000/providers/Microsoft.Authorization/policyDefinitions/policy2","resourceType":"Microsoft.Authorization/policyDefinitions","resourceName":"policy2"}],"id":"/subscriptions/00000000-0000-0000-0000-000000000000/providers/Microsoft.Authorization/policyAssignments/location-lock","resourceType":"Microsoft.Authorization/policyAssignments","resourceName":"location-lock"},{"dependsOn":[{"id":"/subscriptions/00000000-0000-0000-0000-000000000000/resourceGroups/cli_test_subscription_level_deployment","resourceType":"Microsoft.Resources/resourceGroups","resourceName":"cli_test_subscription_level_deployment"}],"id":"/subscriptions/00000000-0000-0000-0000-000000000000/resourceGroups/cli_test_subscription_level_deployment/providers/Microsoft.Resources/deployments/rg-nested6","resourceType":"Microsoft.Resources/deployments","resourceName":"rg-nested6"}],"outputResources":[{"id":"/subscriptions/00000000-0000-0000-0000-000000000000/providers/Microsoft.Authorization/policyAssignments/location-lock"},{"id":"/subscriptions/00000000-0000-0000-0000-000000000000/providers/Microsoft.Authorization/policyDefinitions/policy2"},{"id":"/subscriptions/00000000-0000-0000-0000-000000000000/resourceGroups/cli_test_subscription_level_deployment"},{"id":"/subscriptions/00000000-0000-0000-0000-000000000000/resourceGroups/cli_test_subscription_level_deployment/providers/Microsoft.Storage/storageAccounts/armbuilddemo000005"}]}}'
-=======
-      string: '{"id":"/subscriptions/00000000-0000-0000-0000-000000000000/providers/Microsoft.Resources/deployments/azure-cli-subscription_level_deployment000003","name":"azure-cli-subscription_level_deployment000003","type":"Microsoft.Resources/deployments","location":"westus","properties":{"templateLink":{"id":"/subscriptions/00000000-0000-0000-0000-000000000000/resourceGroups/cli_test_template_specs_tenant_deploy000001/providers/Microsoft.Resources/templateSpecs/cli-test-sub-lvl-ts-deploy000002/versions/1.0","contentVersion":"1.0.0.0"},"templateHash":"13231341667663423384","parameters":{"storageAccountName":{"type":"String","value":"armbuilddemo000005"},"nestedRGName":{"type":"String","value":"cli_test_subscription_level_deployment"}},"mode":"Incremental","provisioningState":"Succeeded","timestamp":"2021-04-28T03:08:50.8106216Z","duration":"PT32.4400018S","correlationId":"f2833049-75dc-493c-ae96-f30a46e022cd","providers":[{"namespace":"Microsoft.Authorization","resourceTypes":[{"resourceType":"policyDefinitions","locations":[null]},{"resourceType":"policyAssignments","locations":[null]}]},{"namespace":"Microsoft.Resources","resourceTypes":[{"resourceType":"resourceGroups","locations":["westus"]},{"resourceType":"deployments","locations":[null]}]}],"dependencies":[{"dependsOn":[{"id":"/subscriptions/00000000-0000-0000-0000-000000000000/providers/Microsoft.Authorization/policyDefinitions/policy2","resourceType":"Microsoft.Authorization/policyDefinitions","resourceName":"policy2"}],"id":"/subscriptions/00000000-0000-0000-0000-000000000000/providers/Microsoft.Authorization/policyAssignments/location-lock","resourceType":"Microsoft.Authorization/policyAssignments","resourceName":"location-lock"},{"dependsOn":[{"id":"/subscriptions/00000000-0000-0000-0000-000000000000/resourceGroups/cli_test_subscription_level_deployment","resourceType":"Microsoft.Resources/resourceGroups","resourceName":"cli_test_subscription_level_deployment"}],"id":"/subscriptions/00000000-0000-0000-0000-000000000000/resourceGroups/cli_test_subscription_level_deployment/providers/Microsoft.Resources/deployments/rg-nested6","resourceType":"Microsoft.Resources/deployments","resourceName":"rg-nested6"}],"outputResources":[{"id":"/subscriptions/00000000-0000-0000-0000-000000000000/providers/Microsoft.Authorization/policyAssignments/location-lock"},{"id":"/subscriptions/00000000-0000-0000-0000-000000000000/providers/Microsoft.Authorization/policyDefinitions/policy2"},{"id":"/subscriptions/00000000-0000-0000-0000-000000000000/resourceGroups/cli_test_subscription_level_deployment"},{"id":"/subscriptions/00000000-0000-0000-0000-000000000000/resourceGroups/cli_test_subscription_level_deployment/providers/Microsoft.Storage/storageAccounts/armbuilddemo000005"}]}}'
->>>>>>> c8474806
-    headers:
-      cache-control:
-      - no-cache
-      content-length:
-<<<<<<< HEAD
-      - '2846'
-      content-type:
-      - application/json; charset=utf-8
-      date:
-      - Tue, 27 Apr 2021 17:55:24 GMT
-=======
-      - '2847'
-      content-type:
-      - application/json; charset=utf-8
-      date:
-      - Wed, 28 Apr 2021 03:09:21 GMT
->>>>>>> c8474806
-      expires:
-      - '-1'
-      pragma:
-      - no-cache
-      strict-transport-security:
-      - max-age=31536000; includeSubDomains
-      vary:
-      - Accept-Encoding
-      x-content-type-options:
-      - nosniff
-    status:
-      code: 200
-      message: OK
-- request:
-    body: null
-    headers:
-      Accept:
-      - application/json
-      Accept-Encoding:
-      - gzip, deflate
-      CommandName:
-      - deployment sub export
-      Connection:
-      - keep-alive
-      Content-Length:
-      - '0'
-      ParameterSetName:
-      - -n
-      User-Agent:
-<<<<<<< HEAD
-      - python/3.8.9 (Windows-10-10.0.19041-SP0) msrest/0.6.21 msrest_azure/0.6.3
-=======
-      - python/3.8.9 (Windows-10-10.0.19041-SP0) msrest/0.6.21 msrest_azure/0.6.4
->>>>>>> c8474806
-        azure-mgmt-resource/12.1.0 Azure-SDK-For-Python AZURECLI/2.22.1
-      accept-language:
-      - en-US
-    method: POST
-    uri: https://management.azure.com/subscriptions/00000000-0000-0000-0000-000000000000/providers/Microsoft.Resources/deployments/mock-deployment/exportTemplate?api-version=2020-10-01
-  response:
-    body:
-      string: '{"template":{"$schema":"https://schema.management.azure.com/schemas/2015-01-01/deploymentTemplate.json#","contentVersion":"1.0.0.0","parameters":{"storageAccountName":{"defaultValue":"armbuilddemo1801","type":"String"},"nestedRGName":{"defaultValue":"cli_test_subscription_level_deployment","type":"String"}},"variables":{},"resources":[{"type":"Microsoft.Authorization/policyDefinitions","apiVersion":"2016-12-01","name":"policy2","properties":{"policyType":"Custom","parameters":{},"policyRule":{"if":{"field":"location","equals":"northeurope"},"then":{"effect":"deny"}}}},{"type":"Microsoft.Authorization/policyAssignments","apiVersion":"2016-12-01","name":"location-lock","dependsOn":["policy2"],"properties":{"scope":"[subscription().id]","policyDefinitionId":"[resourceId(''Microsoft.Authorization/policyDefinitions'',
-        ''policy2'')]"}},{"type":"Microsoft.Resources/resourceGroups","apiVersion":"2018-05-01","name":"[parameters(''nestedRGName'')]","location":"WestUS","properties":{}},{"type":"Microsoft.Resources/deployments","apiVersion":"2017-05-10","name":"rg-nested6","dependsOn":["[parameters(''nestedRGName'')]"],"properties":{"template":{"$schema":"https://schema.management.azure.com/schemas/2015-01-01/deploymentTemplate.json#","contentVersion":"1.0.0.0","parameters":{},"variables":{},"resources":[{"type":"Microsoft.Storage/storageAccounts","name":"[parameters(''storageAccountName'')]","apiVersion":"2015-06-15","location":"East
-        US","properties":{"accountType":"Standard_LRS","supportsHttpsTrafficOnly":true}}]},"mode":"Incremental"},"resourceGroup":"[parameters(''nestedRGName'')]"}]}}'
-    headers:
-      cache-control:
-      - no-cache
-      content-length:
-      - '1592'
-      content-type:
-      - application/json; charset=utf-8
-      date:
-<<<<<<< HEAD
-      - Tue, 27 Apr 2021 17:55:25 GMT
-=======
-      - Wed, 28 Apr 2021 03:09:22 GMT
->>>>>>> c8474806
-      expires:
-      - '-1'
-      pragma:
-      - no-cache
-      strict-transport-security:
-      - max-age=31536000; includeSubDomains
-      transfer-encoding:
-      - chunked
-      vary:
-      - Accept-Encoding
-      x-content-type-options:
-      - nosniff
-      x-ms-ratelimit-remaining-subscription-writes:
-      - '1199'
-    status:
-      code: 200
-      message: OK
-- request:
-    body: null
-    headers:
-      Accept:
-      - application/json
-      Accept-Encoding:
-      - gzip, deflate
-      CommandName:
-      - deployment operation sub list
-      Connection:
-      - keep-alive
-      ParameterSetName:
-      - -n
-      User-Agent:
-<<<<<<< HEAD
-      - python/3.8.9 (Windows-10-10.0.19041-SP0) msrest/0.6.21 msrest_azure/0.6.3
-=======
-      - python/3.8.9 (Windows-10-10.0.19041-SP0) msrest/0.6.21 msrest_azure/0.6.4
->>>>>>> c8474806
-        azure-mgmt-resource/12.1.0 Azure-SDK-For-Python AZURECLI/2.22.1
-      accept-language:
-      - en-US
-    method: GET
-    uri: https://management.azure.com/subscriptions/00000000-0000-0000-0000-000000000000/providers/Microsoft.Resources/deployments/mock-deployment/operations?api-version=2020-10-01
-  response:
-    body:
-<<<<<<< HEAD
-      string: '{"value":[{"id":"/subscriptions/00000000-0000-0000-0000-000000000000/providers/Microsoft.Resources/deployments/azure-cli-subscription_level_deployment000003/operations/5207C2DF38DCA0E9","operationId":"5207C2DF38DCA0E9","properties":{"provisioningOperation":"Create","provisioningState":"Succeeded","timestamp":"2021-04-27T17:54:58.1243793Z","duration":"PT38.0556485S","trackingId":"4ba5c7a0-0158-4978-96c6-6a5e76a4bbf6","serviceRequestId":"fdd26e4c-b049-475e-8d7a-2455cd5d8083","statusCode":"OK","targetResource":{"id":"/subscriptions/00000000-0000-0000-0000-000000000000/resourceGroups/cli_test_subscription_level_deployment/providers/Microsoft.Resources/deployments/rg-nested6","resourceType":"Microsoft.Resources/deployments","resourceName":"rg-nested6"}}},{"id":"/subscriptions/00000000-0000-0000-0000-000000000000/providers/Microsoft.Resources/deployments/azure-cli-subscription_level_deployment000003/operations/B6547F77E2620055","operationId":"B6547F77E2620055","properties":{"provisioningOperation":"Create","provisioningState":"Succeeded","timestamp":"2021-04-27T17:54:22.1387264Z","duration":"PT2.0699956S","trackingId":"4ff3e5f6-8d61-4c66-9693-33ce8b8ddef0","serviceRequestId":"8bb65f22-3f82-49b8-abcd-3ac638e55f88","statusCode":"OK","targetResource":{"id":"/subscriptions/00000000-0000-0000-0000-000000000000/resourceGroups/cli_test_subscription_level_deployment","resourceType":"Microsoft.Resources/resourceGroups","resourceName":"cli_test_subscription_level_deployment"}}},{"id":"/subscriptions/00000000-0000-0000-0000-000000000000/providers/Microsoft.Resources/deployments/azure-cli-subscription_level_deployment000003/operations/6D66AAF21EC6EC5F","operationId":"6D66AAF21EC6EC5F","properties":{"provisioningOperation":"Create","provisioningState":"Succeeded","timestamp":"2021-04-27T17:54:21.5013768Z","duration":"PT1.432646S","trackingId":"03ce8944-0db8-4570-8403-ff48d684ed1f","serviceRequestId":"d4f141ec-1ce6-4a77-b189-84d9d7ba1673","statusCode":"Created","targetResource":{"id":"/subscriptions/00000000-0000-0000-0000-000000000000/providers/Microsoft.Authorization/policyAssignments/location-lock","resourceType":"Microsoft.Authorization/policyAssignments","resourceName":"location-lock"}}},{"id":"/subscriptions/00000000-0000-0000-0000-000000000000/providers/Microsoft.Resources/deployments/azure-cli-subscription_level_deployment000003/operations/7F8EBFE3392EFA31","operationId":"7F8EBFE3392EFA31","properties":{"provisioningOperation":"Create","provisioningState":"Succeeded","timestamp":"2021-04-27T17:54:20.6581985Z","duration":"PT0.5894677S","trackingId":"cfab7253-d0a4-4c2b-994b-1704c36a850a","serviceRequestId":"cc1ad8d1-472e-45ef-b9f6-375a9a71aaba","statusCode":"Created","targetResource":{"id":"/subscriptions/00000000-0000-0000-0000-000000000000/providers/Microsoft.Authorization/policyDefinitions/policy2","resourceType":"Microsoft.Authorization/policyDefinitions","resourceName":"policy2"}}},{"id":"/subscriptions/00000000-0000-0000-0000-000000000000/providers/Microsoft.Resources/deployments/azure-cli-subscription_level_deployment000003/operations/08585820608280521301","operationId":"08585820608280521301","properties":{"provisioningOperation":"EvaluateDeploymentOutput","provisioningState":"Succeeded","timestamp":"2021-04-27T17:54:58.2808883Z","duration":"PT0.098606S","trackingId":"9c216375-7d2f-4b5a-b0cb-a542ef9ddb22","statusCode":"OK"}}]}'
-=======
-      string: '{"value":[{"id":"/subscriptions/00000000-0000-0000-0000-000000000000/providers/Microsoft.Resources/deployments/azure-cli-subscription_level_deployment000003/operations/329EE474E6D6C89B","operationId":"329EE474E6D6C89B","properties":{"provisioningOperation":"Create","provisioningState":"Succeeded","timestamp":"2021-04-28T03:08:50.6168124Z","duration":"PT29.6087654S","trackingId":"4245b11a-282f-4791-9908-611c5217cc2e","serviceRequestId":"762745ae-ec09-4e4d-93b8-53a4c0323ffd","statusCode":"OK","targetResource":{"id":"/subscriptions/00000000-0000-0000-0000-000000000000/resourceGroups/cli_test_subscription_level_deployment/providers/Microsoft.Resources/deployments/rg-nested6","resourceType":"Microsoft.Resources/deployments","resourceName":"rg-nested6"}}},{"id":"/subscriptions/00000000-0000-0000-0000-000000000000/providers/Microsoft.Resources/deployments/azure-cli-subscription_level_deployment000003/operations/AB73B60C58049248","operationId":"AB73B60C58049248","properties":{"provisioningOperation":"Create","provisioningState":"Succeeded","timestamp":"2021-04-28T03:08:23.4461091Z","duration":"PT2.4380621S","trackingId":"c9146cdb-ceb2-494d-9442-a92d85a256fe","serviceRequestId":"0139bbf5-6fd2-469d-9650-11b186908479","statusCode":"Created","targetResource":{"id":"/subscriptions/00000000-0000-0000-0000-000000000000/resourceGroups/cli_test_subscription_level_deployment","resourceType":"Microsoft.Resources/resourceGroups","resourceName":"cli_test_subscription_level_deployment"}}},{"id":"/subscriptions/00000000-0000-0000-0000-000000000000/providers/Microsoft.Resources/deployments/azure-cli-subscription_level_deployment000003/operations/E0AC39399CA5D988","operationId":"E0AC39399CA5D988","properties":{"provisioningOperation":"Create","provisioningState":"Succeeded","timestamp":"2021-04-28T03:08:22.5037132Z","duration":"PT1.4956662S","trackingId":"80a32b2f-9121-4155-aa7d-b05b0dc139bf","serviceRequestId":"21a670f6-eb4f-4841-bb01-a2dbc8500cf1","statusCode":"Created","targetResource":{"id":"/subscriptions/00000000-0000-0000-0000-000000000000/providers/Microsoft.Authorization/policyAssignments/location-lock","resourceType":"Microsoft.Authorization/policyAssignments","resourceName":"location-lock"}}},{"id":"/subscriptions/00000000-0000-0000-0000-000000000000/providers/Microsoft.Resources/deployments/azure-cli-subscription_level_deployment000003/operations/02C83B583A6FE177","operationId":"02C83B583A6FE177","properties":{"provisioningOperation":"Create","provisioningState":"Succeeded","timestamp":"2021-04-28T03:08:21.7088643Z","duration":"PT0.7008173S","trackingId":"fbf7ad6b-68d5-4b03-b7c0-1a6a8d2ff811","serviceRequestId":"a998874f-5075-4827-9b42-77672126851d","statusCode":"Created","targetResource":{"id":"/subscriptions/00000000-0000-0000-0000-000000000000/providers/Microsoft.Authorization/policyDefinitions/policy2","resourceType":"Microsoft.Authorization/policyDefinitions","resourceName":"policy2"}}},{"id":"/subscriptions/00000000-0000-0000-0000-000000000000/providers/Microsoft.Resources/deployments/azure-cli-subscription_level_deployment000003/operations/08585820275871070024","operationId":"08585820275871070024","properties":{"provisioningOperation":"EvaluateDeploymentOutput","provisioningState":"Succeeded","timestamp":"2021-04-28T03:08:50.7833598Z","duration":"PT0.0997649S","trackingId":"24e7022c-5fdf-4bdc-b53b-4d22ff24c48b","statusCode":"OK"}}]}'
->>>>>>> c8474806
-    headers:
-      cache-control:
-      - no-cache
-      content-length:
-<<<<<<< HEAD
-      - '3456'
-      content-type:
-      - application/json; charset=utf-8
-      date:
-      - Tue, 27 Apr 2021 17:55:26 GMT
-=======
-      - '3463'
-      content-type:
-      - application/json; charset=utf-8
-      date:
-      - Wed, 28 Apr 2021 03:09:23 GMT
->>>>>>> c8474806
-      expires:
-      - '-1'
-      pragma:
-      - no-cache
-      strict-transport-security:
-      - max-age=31536000; includeSubDomains
-      vary:
-      - Accept-Encoding
-      x-content-type-options:
-      - nosniff
-    status:
-      code: 200
-      message: OK
-- request:
-    body: null
-    headers:
-      Accept:
-      - application/json
-      Accept-Encoding:
-      - gzip, deflate
-      CommandName:
-      - deployment sub create
-      Connection:
-      - keep-alive
-      ParameterSetName:
-      - -n --location --template-spec --parameters --no-wait
-      User-Agent:
-<<<<<<< HEAD
-      - python/3.8.9 (Windows-10-10.0.19041-SP0) msrest/0.6.21 msrest_azure/0.6.3
-        azure-mgmt-resource/12.1.0 Azure-SDK-For-Python AZURECLI/2.22.1
-      accept-language:
-      - en-US
-    method: GET
-    uri: https://management.azure.com/subscriptions/00000000-0000-0000-0000-000000000000/providers/Microsoft.Resources?api-version=2020-10-01
-  response:
-    body:
-      string: '{"id":"/subscriptions/00000000-0000-0000-0000-000000000000/providers/Microsoft.Resources","namespace":"Microsoft.Resources","authorization":{"applicationId":"3b990c8b-9607-4c2a-8b04-1d41985facca"},"resourceTypes":[{"resourceType":"tenants","locations":[],"apiVersions":["2020-01-01","2019-09-01","2019-05-01","2019-04-01","2019-03-01","2018-11-01","2018-09-01","2018-08-01","2018-07-01","2018-05-01","2018-02-01","2018-01-01","2017-08-01","2017-06-01","2017-05-10","2017-05-01","2017-03-01","2016-09-01","2016-07-01","2016-06-01","2016-02-01","2015-11-01","2015-01-01","2014-04-01-preview"],"apiProfiles":[{"profileVersion":"2018-06-01-profile","apiVersion":"2016-06-01"},{"profileVersion":"2019-03-01-hybrid","apiVersion":"2016-06-01"}],"capabilities":"None"},{"resourceType":"locations","locations":[],"apiVersions":["2019-09-01","2019-05-01","2019-04-01","2019-03-01","2018-11-01","2018-09-01","2018-08-01","2018-07-01","2018-05-01","2018-02-01","2018-01-01","2017-08-01","2017-06-01","2017-05-10","2017-05-01","2017-03-01","2016-09-01","2016-07-01","2016-06-01","2016-02-01","2015-11-01","2015-01-01","2014-04-01-preview"],"apiProfiles":[{"profileVersion":"2018-06-01-profile","apiVersion":"2016-06-01"},{"profileVersion":"2019-03-01-hybrid","apiVersion":"2018-05-01"}],"capabilities":"None"},{"resourceType":"operationresults","locations":[],"apiVersions":["2019-09-01","2019-05-01","2019-04-01","2019-03-01","2018-11-01","2018-09-01","2018-08-01","2018-07-01","2018-05-01","2018-02-01","2018-01-01","2017-08-01","2017-06-01","2017-05-10","2017-05-01","2017-03-01","2016-09-01","2016-07-01","2016-06-01","2016-02-01","2015-11-01","2015-01-01","2014-04-01-preview"],"apiProfiles":[{"profileVersion":"2018-06-01-profile","apiVersion":"2016-06-01"}],"capabilities":"None"},{"resourceType":"notifyResourceJobs","locations":[],"apiVersions":["2019-09-01","2019-05-01","2019-04-01","2019-03-01","2018-11-01","2018-09-01","2018-08-01","2018-07-01","2018-05-01","2018-02-01"],"capabilities":"None"},{"resourceType":"tags","locations":[],"apiVersions":["2019-10-01","2019-05-01","2019-04-01","2019-03-01","2018-11-01"],"capabilities":"SupportsExtension"},{"resourceType":"checkPolicyCompliance","locations":[],"apiVersions":["2019-05-01","2019-04-01","2019-03-01","2018-11-01","2018-09-01","2018-08-01","2018-07-01","2018-05-01","2018-02-01","2018-01-01","2017-08-01","2017-06-01","2017-05-10","2017-05-01","2017-03-01","2016-09-01","2016-07-01","2016-06-01","2016-02-01","2015-11-01","2015-01-01","2014-04-01-preview"],"capabilities":"None"},{"resourceType":"providers","locations":[],"apiVersions":["2019-05-01","2019-04-01","2019-03-01","2018-11-01","2018-09-01","2018-08-01","2018-07-01","2018-05-01","2018-02-01","2018-01-01","2017-08-01","2017-06-01","2017-05-10","2017-05-01","2017-03-01","2016-09-01","2016-07-01","2016-06-01","2016-02-01","2015-11-01","2015-01-01","2014-04-01-preview"],"apiProfiles":[{"profileVersion":"2018-06-01-profile","apiVersion":"2016-06-01"},{"profileVersion":"2019-03-01-hybrid","apiVersion":"2018-05-01"}],"capabilities":"None"},{"resourceType":"checkresourcename","locations":[],"apiVersions":["2019-05-01","2019-04-01","2019-03-01","2018-11-01","2018-09-01","2018-08-01","2018-07-01","2018-05-01","2018-02-01","2018-01-01","2017-08-01","2017-06-01","2017-05-10","2017-05-01","2017-03-01","2016-09-01","2016-07-01","2016-06-01","2016-02-01","2015-11-01","2015-01-01","2014-04-01-preview"],"apiProfiles":[{"profileVersion":"2018-06-01-profile","apiVersion":"2016-06-01"}],"capabilities":"None"},{"resourceType":"calculateTemplateHash","locations":[],"apiVersions":["2019-09-01","2019-05-01","2019-04-01","2019-03-01","2018-11-01","2018-09-01","2018-08-01","2018-07-01","2018-05-01","2018-02-01","2018-01-01","2017-08-01","2017-06-01","2017-05-10","2017-05-01","2017-03-01","2016-09-01","2016-07-01","2016-06-01","2016-02-01","2015-11-01","2015-01-01","2014-04-01-preview"],"apiProfiles":[{"profileVersion":"2018-06-01-profile","apiVersion":"2016-06-01"}],"capabilities":"None"},{"resourceType":"resources","locations":[],"apiVersions":["2019-09-01","2019-05-01","2019-04-01","2019-03-01","2018-11-01","2018-09-01","2018-08-01","2018-07-01","2018-05-01","2018-02-01","2018-01-01","2017-08-01","2017-06-01","2017-05-10","2017-05-01","2017-03-01","2016-09-01","2016-07-01","2016-06-01","2016-02-01","2015-11-01","2015-01-01","2014-04-01-preview"],"apiProfiles":[{"profileVersion":"2018-06-01-profile","apiVersion":"2016-06-01"},{"profileVersion":"2019-03-01-hybrid","apiVersion":"2018-05-01"}],"capabilities":"None"},{"resourceType":"subscriptions","locations":[],"apiVersions":["2019-10-01","2019-09-01","2019-05-01","2019-04-01","2019-03-01","2018-11-01","2018-09-01","2018-08-01","2018-07-01","2018-05-01","2018-02-01","2018-01-01","2017-08-01","2017-06-01","2017-05-10","2017-05-01","2017-03-01","2016-09-01","2016-07-01","2016-06-01","2016-02-01","2015-11-01","2015-01-01","2014-04-01-preview"],"apiProfiles":[{"profileVersion":"2018-06-01-profile","apiVersion":"2016-06-01"},{"profileVersion":"2019-03-01-hybrid","apiVersion":"2016-06-01"}],"capabilities":"None"},{"resourceType":"subscriptions/resources","locations":[],"apiVersions":["2019-09-01","2019-05-01","2019-04-01","2019-03-01","2018-11-01","2018-09-01","2018-08-01","2018-07-01","2018-05-01","2018-02-01","2018-01-01","2017-08-01","2017-06-01","2017-05-10","2017-05-01","2017-03-01","2016-09-01","2016-07-01","2016-06-01","2016-02-01","2015-11-01","2015-01-01","2014-04-01-preview"],"apiProfiles":[{"profileVersion":"2018-06-01-profile","apiVersion":"2016-06-01"},{"profileVersion":"2019-03-01-hybrid","apiVersion":"2018-05-01"}],"capabilities":"None"},{"resourceType":"subscriptions/providers","locations":[],"apiVersions":["2019-05-01","2019-04-01","2019-03-01","2018-11-01","2018-09-01","2018-08-01","2018-07-01","2018-05-01","2018-02-01","2018-01-01","2017-08-01","2017-06-01","2017-05-10","2017-05-01","2017-03-01","2016-09-01","2016-07-01","2016-06-01","2016-02-01","2015-11-01","2015-01-01","2014-04-01-preview"],"apiProfiles":[{"profileVersion":"2018-06-01-profile","apiVersion":"2016-06-01"},{"profileVersion":"2019-03-01-hybrid","apiVersion":"2018-05-01"}],"capabilities":"None"},{"resourceType":"subscriptions/operationresults","locations":[],"apiVersions":["2019-05-01","2019-04-01","2019-03-01","2018-11-01","2018-09-01","2018-08-01","2018-07-01","2018-05-01","2018-02-01","2018-01-01","2017-08-01","2017-06-01","2017-05-10","2017-05-01","2017-03-01","2016-09-01","2016-07-01","2016-06-01","2016-02-01","2015-11-01","2015-01-01","2014-04-01-preview"],"apiProfiles":[{"profileVersion":"2018-06-01-profile","apiVersion":"2016-06-01"},{"profileVersion":"2019-03-01-hybrid","apiVersion":"2018-05-01"}],"capabilities":"None"},{"resourceType":"resourceGroups","locations":["Central
-        US","East Asia","Southeast Asia","East US","East US 2","West US","West US
-        2","North Central US","South Central US","West Central US","North Europe","West
-        Europe","Japan East","Japan West","Brazil South","Australia Southeast","Australia
-        East","West India","South India","Central India","Canada Central","Canada
-        East","UK South","UK West","Korea Central","Korea South","France Central","South
-        Africa North","UAE North","Australia Central","Switzerland North","Germany
-        West Central","Norway East","Jio India West","East US 2 EUAP","Central US
-        EUAP"],"apiVersions":["2019-05-01","2019-04-01","2019-03-01","2018-11-01","2018-09-01","2018-08-01","2018-07-01","2018-05-01","2018-02-01","2018-01-01","2017-08-01","2017-06-01","2017-05-10","2017-05-01","2017-03-01","2016-09-01","2016-07-01","2016-06-01","2016-02-01","2015-11-01","2015-01-01","2014-04-01-preview"],"apiProfiles":[{"profileVersion":"2018-06-01-profile","apiVersion":"2016-06-01"},{"profileVersion":"2019-03-01-hybrid","apiVersion":"2018-05-01"}],"capabilities":"SupportsLocation"},{"resourceType":"subscriptions/resourceGroups","locations":["Central
-        US","East Asia","Southeast Asia","East US","East US 2","West US","West US
-        2","North Central US","South Central US","West Central US","North Europe","West
-        Europe","Japan East","Japan West","Brazil South","Australia Southeast","Australia
-        East","West India","South India","Central India","Canada Central","Canada
-        East","UK South","UK West","Korea Central","Korea South","France Central","South
-        Africa North","UAE North","Australia Central","Switzerland North","Germany
-        West Central","Norway East","Jio India West","East US 2 EUAP","Central US
-        EUAP"],"apiVersions":["2019-05-01","2019-04-01","2019-03-01","2018-11-01","2018-09-01","2018-08-01","2018-07-01","2018-05-01","2018-02-01","2018-01-01","2017-08-01","2017-06-01","2017-05-10","2017-05-01","2017-03-01","2016-09-01","2016-07-01","2016-06-01","2016-02-01","2015-11-01","2015-01-01","2014-04-01-preview"],"apiProfiles":[{"profileVersion":"2018-06-01-profile","apiVersion":"2016-06-01"},{"profileVersion":"2019-03-01-hybrid","apiVersion":"2018-05-01"}],"capabilities":"SupportsTags,
-        SupportsLocation"},{"resourceType":"subscriptions/resourcegroups/resources","locations":[],"apiVersions":["2019-05-01","2019-04-01","2019-03-01","2018-11-01","2018-09-01","2018-08-01","2018-07-01","2018-05-01","2018-02-01","2018-01-01","2017-08-01","2017-06-01","2017-05-10","2017-05-01","2017-03-01","2016-09-01","2016-07-01","2016-06-01","2016-02-01","2015-11-01","2015-01-01","2014-04-01-preview"],"apiProfiles":[{"profileVersion":"2018-06-01-profile","apiVersion":"2016-06-01"},{"profileVersion":"2019-03-01-hybrid","apiVersion":"2018-05-01"}],"capabilities":"None"},{"resourceType":"subscriptions/locations","locations":[],"apiVersions":["2019-05-01","2019-04-01","2019-03-01","2018-11-01","2018-09-01","2018-08-01","2018-07-01","2018-05-01","2018-02-01","2018-01-01","2017-08-01","2017-06-01","2017-05-10","2017-05-01","2017-03-01","2016-09-01","2016-07-01","2016-06-01","2016-02-01","2015-11-01","2015-01-01","2014-04-01-preview"],"apiProfiles":[{"profileVersion":"2018-06-01-profile","apiVersion":"2016-06-01"},{"profileVersion":"2019-03-01-hybrid","apiVersion":"2016-06-01"}],"capabilities":"None"},{"resourceType":"subscriptions/tagnames","locations":[],"apiVersions":["2019-05-01","2019-04-01","2019-03-01","2018-11-01","2018-09-01","2018-08-01","2018-07-01","2018-05-01","2018-02-01","2018-01-01","2017-08-01","2017-06-01","2017-05-10","2017-05-01","2017-03-01","2016-09-01","2016-07-01","2016-06-01","2016-02-01","2015-11-01","2015-01-01","2014-04-01-preview"],"apiProfiles":[{"profileVersion":"2018-06-01-profile","apiVersion":"2016-06-01"},{"profileVersion":"2019-03-01-hybrid","apiVersion":"2018-05-01"}],"capabilities":"None"},{"resourceType":"subscriptions/tagNames/tagValues","locations":[],"apiVersions":["2019-05-01","2019-04-01","2019-03-01","2018-11-01","2018-09-01","2018-08-01","2018-07-01","2018-05-01","2018-02-01","2018-01-01","2017-08-01","2017-06-01","2017-05-10","2017-05-01","2017-03-01","2016-09-01","2016-07-01","2016-06-01","2016-02-01","2015-11-01","2015-01-01","2014-04-01-preview"],"apiProfiles":[{"profileVersion":"2018-06-01-profile","apiVersion":"2016-06-01"},{"profileVersion":"2019-03-01-hybrid","apiVersion":"2018-05-01"}],"capabilities":"None"},{"resourceType":"deployments","locations":[],"apiVersions":["2021-01-01","2020-10-01","2020-06-01","2019-09-01","2019-08-01","2019-05-01","2019-04-01","2019-03-01","2018-11-01","2018-09-01","2018-08-01","2018-07-01","2018-05-01","2018-02-01","2018-01-01","2017-08-01","2017-06-01","2017-05-10","2017-05-01","2017-03-01","2016-09-01","2016-07-01","2016-06-01","2016-02-01","2015-11-01","2015-01-01","2014-04-01-preview"],"apiProfiles":[{"profileVersion":"2018-06-01-profile","apiVersion":"2016-06-01"},{"profileVersion":"2019-03-01-hybrid","apiVersion":"2018-05-01"}],"capabilities":"None"},{"resourceType":"deployments/operations","locations":[],"apiVersions":["2021-01-01","2020-10-01","2020-06-01","2019-09-01","2019-05-01","2019-04-01","2019-03-01","2018-11-01","2018-09-01","2018-08-01","2018-07-01","2018-05-01","2018-02-01","2018-01-01","2017-08-01","2017-06-01","2017-05-10","2017-05-01","2017-03-01","2016-09-01","2016-07-01","2016-06-01","2016-02-01","2015-11-01","2015-01-01","2014-04-01-preview"],"apiProfiles":[{"profileVersion":"2018-06-01-profile","apiVersion":"2016-06-01"},{"profileVersion":"2019-03-01-hybrid","apiVersion":"2018-05-01"}],"capabilities":"None"},{"resourceType":"links","locations":[],"apiVersions":["2019-05-01","2019-04-01","2019-03-01","2018-11-01","2018-09-01","2018-08-01","2018-07-01","2018-05-01","2018-02-01","2018-01-01","2017-08-01","2017-06-01","2017-05-10","2017-05-01","2017-03-01","2016-09-01","2016-07-01","2016-06-01","2016-02-01","2015-11-01","2015-01-01","2014-04-01-preview"],"apiProfiles":[{"profileVersion":"2018-06-01-profile","apiVersion":"2016-06-01"},{"profileVersion":"2019-03-01-hybrid","apiVersion":"2018-05-01"}],"capabilities":"SupportsExtension"},{"resourceType":"operations","locations":[],"apiVersions":["2015-01-01"],"apiProfiles":[{"profileVersion":"2018-06-01-profile","apiVersion":"2015-01-01"}],"capabilities":"None"},{"resourceType":"bulkDelete","locations":[],"apiVersions":["2019-05-01","2019-04-01","2019-03-01","2018-11-01","2018-09-01","2018-08-01","2018-07-01","2018-05-01","2018-02-01","2018-01-01","2017-08-01","2017-06-01","2017-05-10","2017-05-01","2017-03-01","2016-09-01","2016-07-01","2016-06-01","2016-02-01","2015-11-01","2015-01-01","2014-04-01-preview"],"capabilities":"None"},{"resourceType":"deploymentScripts","locations":["East
-        Asia","Southeast Asia","Australia East","Brazil South","Canada Central","Switzerland
-        North","Germany West Central","East US 2","East US","Central US","North Central
-        US","France Central","UK South","Central India","South India","Japan East","Korea
-        Central","North Europe","Norway East","UAE North","West Central US","West
-        Europe","West US 2","West US","South Central US","Canada East","Central US
-        EUAP","East US 2 EUAP"],"apiVersions":["2020-10-01","2019-10-01-preview"],"capabilities":"SupportsTags,
-        SupportsLocation"},{"resourceType":"deploymentScripts/logs","locations":["East
-        Asia","Southeast Asia","Australia East","Brazil South","Canada Central","Switzerland
-        North","Germany West Central","East US 2","East US","Central US","North Central
-        US","France Central","UK South","Central India","South India","Japan East","Korea
-        Central","North Europe","Norway East","UAE North","West Central US","West
-        Europe","West US 2","West US","South Central US","Canada East","Central US
-        EUAP","East US 2 EUAP"],"apiVersions":["2020-10-01","2019-10-01-preview"],"capabilities":"None"},{"resourceType":"locations/deploymentScriptOperationResults","locations":["East
-        Asia","Southeast Asia","Australia East","Brazil South","Canada Central","Switzerland
-        North","Germany West Central","East US 2","East US","Central US","North Central
-        US","France Central","UK South","Central India","South India","Japan East","Korea
-        Central","North Europe","Norway East","UAE North","West Central US","West
-        Europe","West US 2","West US","South Central US","Canada East","Central US
-        EUAP","East US 2 EUAP"],"apiVersions":["2020-10-01","2019-10-01-preview"],"capabilities":"None"},{"resourceType":"templateSpecs","locations":["East
-        Asia","Southeast Asia","Australia East","Australia Central","Australia Central
-        2","Australia Southeast","Brazil South","Canada Central","Canada East","Switzerland
-        North","Germany West Central","East US 2","East US","Central US","North Central
-        US","France Central","UK South","UK West","Central India","West India","South
-        India","Japan East","Japan West","Korea Central","Korea South","North Europe","Norway
-        East","UAE North","West Central US","West Europe","West US 2","West US","South
-        Central US","South Africa North","Central US EUAP","East US 2 EUAP"],"apiVersions":["2021-03-01-preview","2019-06-01-preview"],"capabilities":"CrossResourceGroupResourceMove,
-        CrossSubscriptionResourceMove, SupportsTags, SupportsLocation"},{"resourceType":"templateSpecs/versions","locations":["East
-        Asia","Southeast Asia","Australia East","Australia Central","Australia Central
-        2","Australia Southeast","Brazil South","Canada Central","Canada East","Switzerland
-        North","Germany West Central","East US 2","East US","Central US","North Central
-        US","France Central","UK South","UK West","Central India","West India","South
-        India","Japan East","Japan West","Korea Central","Korea South","North Europe","Norway
-        East","UAE North","West Central US","West Europe","West US 2","West US","South
-        Central US","South Africa North","Central US EUAP","East US 2 EUAP"],"apiVersions":["2021-03-01-preview","2019-06-01-preview"],"capabilities":"CrossResourceGroupResourceMove,
-        CrossSubscriptionResourceMove, SupportsTags, SupportsLocation"}],"registrationState":"Registered","registrationPolicy":"RegistrationFree"}'
-    headers:
-      cache-control:
-      - no-cache
-      content-length:
-      - '16718'
-      content-type:
-      - application/json; charset=utf-8
-      date:
-      - Tue, 27 Apr 2021 17:55:28 GMT
-      expires:
-      - '-1'
-      pragma:
-      - no-cache
-      strict-transport-security:
-      - max-age=31536000; includeSubDomains
-      vary:
-      - Accept-Encoding
-      x-content-type-options:
-      - nosniff
-    status:
-      code: 200
-      message: OK
-- request:
-    body: null
-    headers:
-      Accept:
-      - application/json
-      Accept-Encoding:
-      - gzip, deflate
-      CommandName:
-      - deployment sub create
-      Connection:
-      - keep-alive
-      ParameterSetName:
-      - -n --location --template-spec --parameters --no-wait
-      User-Agent:
-      - python/3.8.9 (Windows-10-10.0.19041-SP0) msrest/0.6.21 msrest_azure/0.6.3
-=======
-      - python/3.8.9 (Windows-10-10.0.19041-SP0) msrest/0.6.21 msrest_azure/0.6.4
->>>>>>> c8474806
-        azure-mgmt-resource/12.1.0 Azure-SDK-For-Python AZURECLI/2.22.1
-      accept-language:
-      - en-US
-    method: GET
-    uri: https://management.azure.com/subscriptions/00000000-0000-0000-0000-000000000000/resourceGroups/cli_test_template_specs_tenant_deploy000001/providers/Microsoft.Resources/templateSpecs/cli-test-sub-lvl-ts-deploy000002/versions/1.0?api-version=2021-03-01-preview
-  response:
-    body:
-<<<<<<< HEAD
-      string: "{\r\n  \"location\": \"eastus\",\r\n  \"tags\": {},\r\n  \"systemData\"\
-        : {\r\n    \"createdBy\": \"daetienn@microsoft.com\",\r\n    \"createdByType\"\
-        : \"User\",\r\n    \"createdAt\": \"2021-04-27T17:54:11.2733531Z\",\r\n  \
-        \  \"lastModifiedBy\": \"daetienn@microsoft.com\",\r\n    \"lastModifiedByType\"\
-        : \"User\",\r\n    \"lastModifiedAt\": \"2021-04-27T17:54:11.2733531Z\"\r\n\
-        \  },\r\n  \"properties\": {\r\n    \"mainTemplate\": {\r\n      \"$schema\"\
-        : \"https://schema.management.azure.com/schemas/2015-01-01/deploymentTemplate.json#\"\
-        ,\r\n      \"contentVersion\": \"1.0.0.0\",\r\n      \"parameters\": {\r\n\
-        \        \"storageAccountName\": {\r\n          \"type\": \"string\",\r\n\
-        \          \"defaultValue\": \"armbuilddemo1801\"\r\n        },\r\n      \
-        \  \"nestedRGName\": {\r\n          \"type\": \"string\",\r\n          \"\
-        defaultValue\": \"cli_test_subscription_level_deployment\"\r\n        }\r\n\
-        \      },\r\n      \"variables\": {},\r\n      \"resources\": [\r\n      \
-        \  {\r\n          \"type\": \"Microsoft.Authorization/policyDefinitions\"\
-        ,\r\n          \"name\": \"policy2\",\r\n          \"apiVersion\": \"2016-12-01\"\
-        ,\r\n          \"properties\": {\r\n            \"policyType\": \"Custom\"\
-        ,\r\n            \"parameters\": {},\r\n            \"policyRule\": {\r\n\
-        \              \"if\": {\r\n                \"field\": \"location\",\r\n \
-        \               \"equals\": \"northeurope\"\r\n              },\r\n      \
-        \        \"then\": {\r\n                \"effect\": \"deny\"\r\n         \
-        \     }\r\n            }\r\n          }\r\n        },\r\n        {\r\n   \
-        \       \"type\": \"Microsoft.Authorization/policyAssignments\",\r\n     \
-        \     \"name\": \"location-lock\",\r\n          \"apiVersion\": \"2016-12-01\"\
-        ,\r\n          \"dependsOn\": [\r\n            \"policy2\"\r\n          ],\r\
-        \n          \"properties\": {\r\n            \"scope\": \"[subscription().id]\"\
-        ,\r\n            \"policyDefinitionId\": \"[resourceId('Microsoft.Authorization/policyDefinitions',\
-        \ 'policy2')]\"\r\n          }\r\n        },\r\n        {\r\n          \"\
-        type\": \"Microsoft.Resources/resourceGroups\",\r\n          \"name\": \"\
-        [parameters('nestedRGName')]\",\r\n          \"apiVersion\": \"2018-05-01\"\
-        ,\r\n          \"location\": \"WestUS\",\r\n          \"properties\": {}\r\
-        \n        },\r\n        {\r\n          \"type\": \"Microsoft.Resources/deployments\"\
-        ,\r\n          \"name\": \"rg-nested6\",\r\n          \"apiVersion\": \"2017-05-10\"\
-        ,\r\n          \"resourceGroup\": \"[parameters('nestedRGName')]\",\r\n  \
-        \        \"dependsOn\": [\r\n            \"[parameters('nestedRGName')]\"\r\
-        \n          ],\r\n          \"properties\": {\r\n            \"template\"\
-        : {\r\n              \"$schema\": \"https://schema.management.azure.com/schemas/2015-01-01/deploymentTemplate.json#\"\
-        ,\r\n              \"contentVersion\": \"1.0.0.0\",\r\n              \"parameters\"\
-        : {},\r\n              \"variables\": {},\r\n              \"resources\":\
-        \ [\r\n                {\r\n                  \"type\": \"Microsoft.Storage/storageAccounts\"\
-        ,\r\n                  \"name\": \"[parameters('storageAccountName')]\",\r\
-        \n                  \"apiVersion\": \"2015-06-15\",\r\n                  \"\
-        location\": \"East US\",\r\n                  \"properties\": {\r\n      \
-        \              \"accountType\": \"Standard_LRS\",\r\n                    \"\
-        supportsHttpsTrafficOnly\": true\r\n                  }\r\n              \
-        \  }\r\n              ]\r\n            },\r\n            \"mode\": \"Incremental\"\
-        \r\n          }\r\n        }\r\n      ]\r\n    }\r\n  },\r\n  \"id\": \"/subscriptions/00000000-0000-0000-0000-000000000000/resourceGroups/cli_test_template_specs_tenant_deploy000001/providers/Microsoft.Resources/templateSpecs/cli-test-sub-lvl-ts-deploy000002/versions/1.0\"\
-        ,\r\n  \"type\": \"Microsoft.Resources/templateSpecs/versions\",\r\n  \"name\"\
-        : \"1.0\"\r\n}"
-=======
-      string: "{\r\n  \"location\": \"eastus\",\r\n  \"tags\": {},\r\n  \"systemData\":
-        {\r\n    \"createdBy\": \"daetienn@microsoft.com\",\r\n    \"createdByType\":
-        \"User\",\r\n    \"createdAt\": \"2021-04-28T03:08:14.0695044Z\",\r\n    \"lastModifiedBy\":
-        \"daetienn@microsoft.com\",\r\n    \"lastModifiedByType\": \"User\",\r\n    \"lastModifiedAt\":
-        \"2021-04-28T03:08:14.0695044Z\"\r\n  },\r\n  \"properties\": {\r\n    \"template\":
-        {\r\n      \"$schema\": \"https://schema.management.azure.com/schemas/2015-01-01/deploymentTemplate.json#\",\r\n
-        \     \"contentVersion\": \"1.0.0.0\",\r\n      \"parameters\": {\r\n        \"storageAccountName\":
-        {\r\n          \"type\": \"string\",\r\n          \"defaultValue\": \"armbuilddemo1801\"\r\n
-        \       },\r\n        \"nestedRGName\": {\r\n          \"type\": \"string\",\r\n
-        \         \"defaultValue\": \"cli_test_subscription_level_deployment\"\r\n
-        \       }\r\n      },\r\n      \"variables\": {},\r\n      \"resources\":
-        [\r\n        {\r\n          \"type\": \"Microsoft.Authorization/policyDefinitions\",\r\n
-        \         \"name\": \"policy2\",\r\n          \"apiVersion\": \"2016-12-01\",\r\n
-        \         \"properties\": {\r\n            \"policyType\": \"Custom\",\r\n
-        \           \"parameters\": {},\r\n            \"policyRule\": {\r\n              \"if\":
-        {\r\n                \"field\": \"location\",\r\n                \"equals\":
-        \"northeurope\"\r\n              },\r\n              \"then\": {\r\n                \"effect\":
-        \"deny\"\r\n              }\r\n            }\r\n          }\r\n        },\r\n
-        \       {\r\n          \"type\": \"Microsoft.Authorization/policyAssignments\",\r\n
-        \         \"name\": \"location-lock\",\r\n          \"apiVersion\": \"2016-12-01\",\r\n
-        \         \"dependsOn\": [\r\n            \"policy2\"\r\n          ],\r\n
-        \         \"properties\": {\r\n            \"scope\": \"[subscription().id]\",\r\n
-        \           \"policyDefinitionId\": \"[resourceId('Microsoft.Authorization/policyDefinitions',
-        'policy2')]\"\r\n          }\r\n        },\r\n        {\r\n          \"type\":
-        \"Microsoft.Resources/resourceGroups\",\r\n          \"name\": \"[parameters('nestedRGName')]\",\r\n
-        \         \"apiVersion\": \"2018-05-01\",\r\n          \"location\": \"WestUS\",\r\n
-        \         \"properties\": {}\r\n        },\r\n        {\r\n          \"type\":
-        \"Microsoft.Resources/deployments\",\r\n          \"name\": \"rg-nested6\",\r\n
-        \         \"apiVersion\": \"2017-05-10\",\r\n          \"resourceGroup\":
-        \"[parameters('nestedRGName')]\",\r\n          \"dependsOn\": [\r\n            \"[parameters('nestedRGName')]\"\r\n
-        \         ],\r\n          \"properties\": {\r\n            \"template\": {\r\n
-        \             \"$schema\": \"https://schema.management.azure.com/schemas/2015-01-01/deploymentTemplate.json#\",\r\n
-        \             \"contentVersion\": \"1.0.0.0\",\r\n              \"parameters\":
-        {},\r\n              \"variables\": {},\r\n              \"resources\": [\r\n
-        \               {\r\n                  \"type\": \"Microsoft.Storage/storageAccounts\",\r\n
-        \                 \"name\": \"[parameters('storageAccountName')]\",\r\n                  \"apiVersion\":
-        \"2015-06-15\",\r\n                  \"location\": \"East US\",\r\n                  \"properties\":
-        {\r\n                    \"accountType\": \"Standard_LRS\",\r\n                    \"supportsHttpsTrafficOnly\":
-        true\r\n                  }\r\n                }\r\n              ]\r\n            },\r\n
-        \           \"mode\": \"Incremental\"\r\n          }\r\n        }\r\n      ]\r\n
-        \   }\r\n  },\r\n  \"id\": \"/subscriptions/00000000-0000-0000-0000-000000000000/resourceGroups/cli_test_template_specs_tenant_deploy000001/providers/Microsoft.Resources/templateSpecs/cli-test-sub-lvl-ts-deploy000002/versions/1.0\",\r\n
-        \ \"type\": \"Microsoft.Resources/templateSpecs/versions\",\r\n  \"name\":
-        \"1.0\"\r\n}"
->>>>>>> c8474806
-    headers:
-      cache-control:
-      - no-cache
-      content-length:
-<<<<<<< HEAD
-      - '3457'
-      content-type:
-      - application/json; charset=utf-8
-      date:
-      - Tue, 27 Apr 2021 17:55:28 GMT
-=======
-      - '3453'
-      content-type:
-      - application/json; charset=utf-8
-      date:
-      - Wed, 28 Apr 2021 03:09:23 GMT
->>>>>>> c8474806
-      expires:
-      - '-1'
-      pragma:
-      - no-cache
-      server:
-      - Microsoft-HTTPAPI/2.0
-      strict-transport-security:
-      - max-age=31536000; includeSubDomains
-      transfer-encoding:
-      - chunked
-      vary:
-      - Accept-Encoding
-      x-content-type-options:
-      - nosniff
-    status:
-      code: 200
-      message: OK
-- request:
-    body: '{"location": "WestUS", "properties": {"templateLink": {"id": "/subscriptions/00000000-0000-0000-0000-000000000000/resourceGroups/cli_test_template_specs_tenant_deploy000001/providers/Microsoft.Resources/templateSpecs/cli-test-sub-lvl-ts-deploy000002/versions/1.0"},
-      "parameters": {"nestedRGName": {"value": "cli_test_subscription_level_deployment"}},
-      "mode": "Incremental"}}'
-    headers:
-      Accept:
-      - application/json
-      Accept-Encoding:
-      - gzip, deflate
-      CommandName:
-      - deployment sub create
-      Connection:
-      - keep-alive
-      Content-Length:
-      - '434'
-      Content-Type:
-      - application/json; charset=utf-8
-      ParameterSetName:
-      - -n --location --template-spec --parameters --no-wait
-      User-Agent:
-<<<<<<< HEAD
-      - python/3.8.9 (Windows-10-10.0.19041-SP0) msrest/0.6.21 msrest_azure/0.6.3
-=======
-      - python/3.8.9 (Windows-10-10.0.19041-SP0) msrest/0.6.21 msrest_azure/0.6.4
->>>>>>> c8474806
-        azure-mgmt-resource/12.1.0 Azure-SDK-For-Python AZURECLI/2.22.1
-      accept-language:
-      - en-US
-    method: POST
-    uri: https://management.azure.com/subscriptions/00000000-0000-0000-0000-000000000000/providers/Microsoft.Resources/deployments/mock-deployment/validate?api-version=2020-10-01
-  response:
-    body:
-<<<<<<< HEAD
-      string: '{"id":"/subscriptions/00000000-0000-0000-0000-000000000000/providers/Microsoft.Resources/deployments/azure-cli-subscription_level_deployment000004","name":"azure-cli-subscription_level_deployment000004","type":"Microsoft.Resources/deployments","location":"westus","properties":{"templateLink":{"id":"/subscriptions/00000000-0000-0000-0000-000000000000/resourceGroups/cli_test_template_specs_tenant_deploy000001/providers/Microsoft.Resources/templateSpecs/cli-test-sub-lvl-ts-deploy000002/versions/1.0","contentVersion":"1.0.0.0"},"templateHash":"13231341667663423384","parameters":{"storageAccountName":{"type":"String","value":"armbuilddemo1801"},"nestedRGName":{"type":"String","value":"cli_test_subscription_level_deployment"}},"mode":"Incremental","provisioningState":"Succeeded","timestamp":"2021-04-27T17:55:32.3717596Z","duration":"PT0S","correlationId":"fbc6ac75-b4cd-4fff-8f2a-4a0d4b2f8f4d","providers":[{"namespace":"Microsoft.Authorization","resourceTypes":[{"resourceType":"policyDefinitions","locations":[null]},{"resourceType":"policyAssignments","locations":[null]}]},{"namespace":"Microsoft.Resources","resourceTypes":[{"resourceType":"resourceGroups","locations":["westus"]},{"resourceType":"deployments","locations":[null]}]}],"dependencies":[{"dependsOn":[{"id":"/subscriptions/00000000-0000-0000-0000-000000000000/providers/Microsoft.Authorization/policyDefinitions/policy2","resourceType":"Microsoft.Authorization/policyDefinitions","resourceName":"policy2"}],"id":"/subscriptions/00000000-0000-0000-0000-000000000000/providers/Microsoft.Authorization/policyAssignments/location-lock","resourceType":"Microsoft.Authorization/policyAssignments","resourceName":"location-lock"},{"dependsOn":[{"id":"/subscriptions/00000000-0000-0000-0000-000000000000/resourceGroups/cli_test_subscription_level_deployment","resourceType":"Microsoft.Resources/resourceGroups","resourceName":"cli_test_subscription_level_deployment"}],"id":"/subscriptions/00000000-0000-0000-0000-000000000000/resourceGroups/cli_test_subscription_level_deployment/providers/Microsoft.Resources/deployments/rg-nested6","resourceType":"Microsoft.Resources/deployments","resourceName":"rg-nested6"}],"validatedResources":[{"id":"/subscriptions/00000000-0000-0000-0000-000000000000/providers/Microsoft.Authorization/policyDefinitions/policy2"},{"id":"/subscriptions/00000000-0000-0000-0000-000000000000/providers/Microsoft.Authorization/policyAssignments/location-lock"},{"id":"/subscriptions/00000000-0000-0000-0000-000000000000/resourceGroups/cli_test_subscription_level_deployment"},{"id":"/subscriptions/00000000-0000-0000-0000-000000000000/resourceGroups/cli_test_subscription_level_deployment/providers/Microsoft.Resources/deployments/rg-nested6"},{"id":"/subscriptions/00000000-0000-0000-0000-000000000000/resourceGroups/cli_test_subscription_level_deployment/providers/Microsoft.Storage/storageAccounts/armbuilddemo1801"}]}}'
-=======
-      string: '{"id":"/subscriptions/00000000-0000-0000-0000-000000000000/providers/Microsoft.Resources/deployments/azure-cli-subscription_level_deployment000004","name":"azure-cli-subscription_level_deployment000004","type":"Microsoft.Resources/deployments","location":"westus","properties":{"templateLink":{"id":"/subscriptions/00000000-0000-0000-0000-000000000000/resourceGroups/cli_test_template_specs_tenant_deploy000001/providers/Microsoft.Resources/templateSpecs/cli-test-sub-lvl-ts-deploy000002/versions/1.0","contentVersion":"1.0.0.0"},"templateHash":"13231341667663423384","parameters":{"storageAccountName":{"type":"String","value":"armbuilddemo1801"},"nestedRGName":{"type":"String","value":"cli_test_subscription_level_deployment"}},"mode":"Incremental","provisioningState":"Succeeded","timestamp":"2021-04-28T03:09:24.9261877Z","duration":"PT0S","correlationId":"2ba292e0-85b7-400b-8730-c6acc3b94e43","providers":[{"namespace":"Microsoft.Authorization","resourceTypes":[{"resourceType":"policyDefinitions","locations":[null]},{"resourceType":"policyAssignments","locations":[null]}]},{"namespace":"Microsoft.Resources","resourceTypes":[{"resourceType":"resourceGroups","locations":["westus"]},{"resourceType":"deployments","locations":[null]}]}],"dependencies":[{"dependsOn":[{"id":"/subscriptions/00000000-0000-0000-0000-000000000000/providers/Microsoft.Authorization/policyDefinitions/policy2","resourceType":"Microsoft.Authorization/policyDefinitions","resourceName":"policy2"}],"id":"/subscriptions/00000000-0000-0000-0000-000000000000/providers/Microsoft.Authorization/policyAssignments/location-lock","resourceType":"Microsoft.Authorization/policyAssignments","resourceName":"location-lock"},{"dependsOn":[{"id":"/subscriptions/00000000-0000-0000-0000-000000000000/resourceGroups/cli_test_subscription_level_deployment","resourceType":"Microsoft.Resources/resourceGroups","resourceName":"cli_test_subscription_level_deployment"}],"id":"/subscriptions/00000000-0000-0000-0000-000000000000/resourceGroups/cli_test_subscription_level_deployment/providers/Microsoft.Resources/deployments/rg-nested6","resourceType":"Microsoft.Resources/deployments","resourceName":"rg-nested6"}],"validatedResources":[{"id":"/subscriptions/00000000-0000-0000-0000-000000000000/providers/Microsoft.Authorization/policyDefinitions/policy2"},{"id":"/subscriptions/00000000-0000-0000-0000-000000000000/providers/Microsoft.Authorization/policyAssignments/location-lock"},{"id":"/subscriptions/00000000-0000-0000-0000-000000000000/resourceGroups/cli_test_subscription_level_deployment"},{"id":"/subscriptions/00000000-0000-0000-0000-000000000000/resourceGroups/cli_test_subscription_level_deployment/providers/Microsoft.Resources/deployments/rg-nested6"},{"id":"/subscriptions/00000000-0000-0000-0000-000000000000/resourceGroups/cli_test_subscription_level_deployment/providers/Microsoft.Storage/storageAccounts/armbuilddemo1801"}]}}'
->>>>>>> c8474806
-    headers:
-      cache-control:
-      - no-cache
-      content-length:
-      - '3001'
-      content-type:
-      - application/json; charset=utf-8
-      date:
-<<<<<<< HEAD
-      - Tue, 27 Apr 2021 17:55:32 GMT
-=======
-      - Wed, 28 Apr 2021 03:09:25 GMT
->>>>>>> c8474806
-      expires:
-      - '-1'
-      pragma:
-      - no-cache
-      strict-transport-security:
-      - max-age=31536000; includeSubDomains
-      transfer-encoding:
-      - chunked
-      vary:
-      - Accept-Encoding
-      x-content-type-options:
-      - nosniff
-      x-ms-ratelimit-remaining-subscription-writes:
-      - '1199'
-    status:
-      code: 200
-      message: OK
-- request:
-    body: '{"location": "WestUS", "properties": {"templateLink": {"id": "/subscriptions/00000000-0000-0000-0000-000000000000/resourceGroups/cli_test_template_specs_tenant_deploy000001/providers/Microsoft.Resources/templateSpecs/cli-test-sub-lvl-ts-deploy000002/versions/1.0"},
-      "parameters": {"nestedRGName": {"value": "cli_test_subscription_level_deployment"}},
-      "mode": "Incremental"}}'
-    headers:
-      Accept:
-      - application/json
-      Accept-Encoding:
-      - gzip, deflate
-      CommandName:
-      - deployment sub create
-      Connection:
-      - keep-alive
-      Content-Length:
-      - '434'
-      Content-Type:
-      - application/json; charset=utf-8
-      ParameterSetName:
-      - -n --location --template-spec --parameters --no-wait
-      User-Agent:
-<<<<<<< HEAD
-      - python/3.8.9 (Windows-10-10.0.19041-SP0) msrest/0.6.21 msrest_azure/0.6.3
-=======
-      - python/3.8.9 (Windows-10-10.0.19041-SP0) msrest/0.6.21 msrest_azure/0.6.4
->>>>>>> c8474806
-        azure-mgmt-resource/12.1.0 Azure-SDK-For-Python AZURECLI/2.22.1
-      accept-language:
-      - en-US
-    method: PUT
-    uri: https://management.azure.com/subscriptions/00000000-0000-0000-0000-000000000000/providers/Microsoft.Resources/deployments/mock-deployment?api-version=2020-10-01
-  response:
-    body:
-<<<<<<< HEAD
-      string: '{"id":"/subscriptions/00000000-0000-0000-0000-000000000000/providers/Microsoft.Resources/deployments/azure-cli-subscription_level_deployment000004","name":"azure-cli-subscription_level_deployment000004","type":"Microsoft.Resources/deployments","location":"westus","properties":{"templateLink":{"id":"/subscriptions/00000000-0000-0000-0000-000000000000/resourceGroups/cli_test_template_specs_tenant_deploy000001/providers/Microsoft.Resources/templateSpecs/cli-test-sub-lvl-ts-deploy000002/versions/1.0","contentVersion":"1.0.0.0"},"templateHash":"13231341667663423384","parameters":{"storageAccountName":{"type":"String","value":"armbuilddemo1801"},"nestedRGName":{"type":"String","value":"cli_test_subscription_level_deployment"}},"mode":"Incremental","provisioningState":"Accepted","timestamp":"2021-04-27T17:55:34.2736795Z","duration":"PT1.0474657S","correlationId":"54db083d-7ce5-4cbe-809a-2c178927ef42","providers":[{"namespace":"Microsoft.Authorization","resourceTypes":[{"resourceType":"policyDefinitions","locations":[null]},{"resourceType":"policyAssignments","locations":[null]}]},{"namespace":"Microsoft.Resources","resourceTypes":[{"resourceType":"resourceGroups","locations":["westus"]},{"resourceType":"deployments","locations":[null]}]}],"dependencies":[{"dependsOn":[{"id":"/subscriptions/00000000-0000-0000-0000-000000000000/providers/Microsoft.Authorization/policyDefinitions/policy2","resourceType":"Microsoft.Authorization/policyDefinitions","resourceName":"policy2"}],"id":"/subscriptions/00000000-0000-0000-0000-000000000000/providers/Microsoft.Authorization/policyAssignments/location-lock","resourceType":"Microsoft.Authorization/policyAssignments","resourceName":"location-lock"},{"dependsOn":[{"id":"/subscriptions/00000000-0000-0000-0000-000000000000/resourceGroups/cli_test_subscription_level_deployment","resourceType":"Microsoft.Resources/resourceGroups","resourceName":"cli_test_subscription_level_deployment"}],"id":"/subscriptions/00000000-0000-0000-0000-000000000000/resourceGroups/cli_test_subscription_level_deployment/providers/Microsoft.Resources/deployments/rg-nested6","resourceType":"Microsoft.Resources/deployments","resourceName":"rg-nested6"}]}}'
-    headers:
-      azure-asyncoperation:
-      - https://management.azure.com/subscriptions/00000000-0000-0000-0000-000000000000/providers/Microsoft.Resources/deployments/azure-cli-subscription_level_deployment000004/operationStatuses/08585820607522514083?api-version=2020-10-01
-      cache-control:
-      - no-cache
-      content-length:
-      - '2278'
-      content-type:
-      - application/json; charset=utf-8
-      date:
-      - Tue, 27 Apr 2021 17:55:34 GMT
-=======
-      string: '{"id":"/subscriptions/00000000-0000-0000-0000-000000000000/providers/Microsoft.Resources/deployments/azure-cli-subscription_level_deployment000004","name":"azure-cli-subscription_level_deployment000004","type":"Microsoft.Resources/deployments","location":"westus","properties":{"templateLink":{"id":"/subscriptions/00000000-0000-0000-0000-000000000000/resourceGroups/cli_test_template_specs_tenant_deploy000001/providers/Microsoft.Resources/templateSpecs/cli-test-sub-lvl-ts-deploy000002/versions/1.0","contentVersion":"1.0.0.0"},"templateHash":"13231341667663423384","parameters":{"storageAccountName":{"type":"String","value":"armbuilddemo1801"},"nestedRGName":{"type":"String","value":"cli_test_subscription_level_deployment"}},"mode":"Incremental","provisioningState":"Accepted","timestamp":"2021-04-28T03:09:26.88932Z","duration":"PT1.0906174S","correlationId":"6f4a93bf-1822-44db-b6e2-1c1758340f64","providers":[{"namespace":"Microsoft.Authorization","resourceTypes":[{"resourceType":"policyDefinitions","locations":[null]},{"resourceType":"policyAssignments","locations":[null]}]},{"namespace":"Microsoft.Resources","resourceTypes":[{"resourceType":"resourceGroups","locations":["westus"]},{"resourceType":"deployments","locations":[null]}]}],"dependencies":[{"dependsOn":[{"id":"/subscriptions/00000000-0000-0000-0000-000000000000/providers/Microsoft.Authorization/policyDefinitions/policy2","resourceType":"Microsoft.Authorization/policyDefinitions","resourceName":"policy2"}],"id":"/subscriptions/00000000-0000-0000-0000-000000000000/providers/Microsoft.Authorization/policyAssignments/location-lock","resourceType":"Microsoft.Authorization/policyAssignments","resourceName":"location-lock"},{"dependsOn":[{"id":"/subscriptions/00000000-0000-0000-0000-000000000000/resourceGroups/cli_test_subscription_level_deployment","resourceType":"Microsoft.Resources/resourceGroups","resourceName":"cli_test_subscription_level_deployment"}],"id":"/subscriptions/00000000-0000-0000-0000-000000000000/resourceGroups/cli_test_subscription_level_deployment/providers/Microsoft.Resources/deployments/rg-nested6","resourceType":"Microsoft.Resources/deployments","resourceName":"rg-nested6"}]}}'
-    headers:
-      azure-asyncoperation:
-      - https://management.azure.com/subscriptions/00000000-0000-0000-0000-000000000000/providers/Microsoft.Resources/deployments/azure-cli-subscription_level_deployment000004/operationStatuses/08585820275196789194?api-version=2020-10-01
-      cache-control:
-      - no-cache
-      content-length:
-      - '2276'
-      content-type:
-      - application/json; charset=utf-8
-      date:
-      - Wed, 28 Apr 2021 03:09:26 GMT
->>>>>>> c8474806
-      expires:
-      - '-1'
-      pragma:
-      - no-cache
-      strict-transport-security:
-      - max-age=31536000; includeSubDomains
-      x-content-type-options:
-      - nosniff
-      x-ms-ratelimit-remaining-subscription-writes:
-      - '1199'
-    status:
-      code: 201
-      message: Created
-- request:
-    body: null
-    headers:
-      Accept:
-      - application/json
-      Accept-Encoding:
-      - gzip, deflate
-      CommandName:
-      - deployment sub cancel
-      Connection:
-      - keep-alive
-      Content-Length:
-      - '0'
-      ParameterSetName:
-      - -n
-      User-Agent:
-<<<<<<< HEAD
-      - python/3.8.9 (Windows-10-10.0.19041-SP0) msrest/0.6.21 msrest_azure/0.6.3
-=======
-      - python/3.8.9 (Windows-10-10.0.19041-SP0) msrest/0.6.21 msrest_azure/0.6.4
->>>>>>> c8474806
-        azure-mgmt-resource/12.1.0 Azure-SDK-For-Python AZURECLI/2.22.1
-      accept-language:
-      - en-US
-    method: POST
-    uri: https://management.azure.com/subscriptions/00000000-0000-0000-0000-000000000000/providers/Microsoft.Resources/deployments/mock-deployment/cancel?api-version=2020-10-01
-  response:
-    body:
-      string: ''
-    headers:
-      cache-control:
-      - no-cache
-      date:
-<<<<<<< HEAD
-      - Tue, 27 Apr 2021 17:55:35 GMT
-=======
-      - Wed, 28 Apr 2021 03:09:28 GMT
->>>>>>> c8474806
-      expires:
-      - '-1'
-      pragma:
-      - no-cache
-      strict-transport-security:
-      - max-age=31536000; includeSubDomains
-      x-content-type-options:
-      - nosniff
-      x-ms-ratelimit-remaining-subscription-writes:
-      - '1199'
-    status:
-      code: 204
-      message: No Content
-- request:
-    body: null
-    headers:
-      Accept:
-      - application/json
-      Accept-Encoding:
-      - gzip, deflate
-      CommandName:
-      - deployment sub show
-      Connection:
-      - keep-alive
-      ParameterSetName:
-      - -n
-      User-Agent:
-<<<<<<< HEAD
-      - python/3.8.9 (Windows-10-10.0.19041-SP0) msrest/0.6.21 msrest_azure/0.6.3
-=======
-      - python/3.8.9 (Windows-10-10.0.19041-SP0) msrest/0.6.21 msrest_azure/0.6.4
->>>>>>> c8474806
-        azure-mgmt-resource/12.1.0 Azure-SDK-For-Python AZURECLI/2.22.1
-      accept-language:
-      - en-US
-    method: GET
-    uri: https://management.azure.com/subscriptions/00000000-0000-0000-0000-000000000000/providers/Microsoft.Resources/deployments/mock-deployment?api-version=2020-10-01
-  response:
-    body:
-<<<<<<< HEAD
-      string: '{"id":"/subscriptions/00000000-0000-0000-0000-000000000000/providers/Microsoft.Resources/deployments/azure-cli-subscription_level_deployment000004","name":"azure-cli-subscription_level_deployment000004","type":"Microsoft.Resources/deployments","location":"westus","properties":{"templateLink":{"id":"/subscriptions/00000000-0000-0000-0000-000000000000/resourceGroups/cli_test_template_specs_tenant_deploy000001/providers/Microsoft.Resources/templateSpecs/cli-test-sub-lvl-ts-deploy000002/versions/1.0","contentVersion":"1.0.0.0"},"templateHash":"13231341667663423384","parameters":{"storageAccountName":{"type":"String","value":"armbuilddemo1801"},"nestedRGName":{"type":"String","value":"cli_test_subscription_level_deployment"}},"mode":"Incremental","provisioningState":"Canceled","timestamp":"2021-04-27T17:55:35.7974747Z","duration":"PT2.5712609S","correlationId":"54db083d-7ce5-4cbe-809a-2c178927ef42","providers":[{"namespace":"Microsoft.Authorization","resourceTypes":[{"resourceType":"policyDefinitions","locations":[null]},{"resourceType":"policyAssignments","locations":[null]}]},{"namespace":"Microsoft.Resources","resourceTypes":[{"resourceType":"resourceGroups","locations":["westus"]},{"resourceType":"deployments","locations":[null]}]}],"dependencies":[{"dependsOn":[{"id":"/subscriptions/00000000-0000-0000-0000-000000000000/providers/Microsoft.Authorization/policyDefinitions/policy2","resourceType":"Microsoft.Authorization/policyDefinitions","resourceName":"policy2"}],"id":"/subscriptions/00000000-0000-0000-0000-000000000000/providers/Microsoft.Authorization/policyAssignments/location-lock","resourceType":"Microsoft.Authorization/policyAssignments","resourceName":"location-lock"},{"dependsOn":[{"id":"/subscriptions/00000000-0000-0000-0000-000000000000/resourceGroups/cli_test_subscription_level_deployment","resourceType":"Microsoft.Resources/resourceGroups","resourceName":"cli_test_subscription_level_deployment"}],"id":"/subscriptions/00000000-0000-0000-0000-000000000000/resourceGroups/cli_test_subscription_level_deployment/providers/Microsoft.Resources/deployments/rg-nested6","resourceType":"Microsoft.Resources/deployments","resourceName":"rg-nested6"}]}}'
-=======
-      string: '{"id":"/subscriptions/00000000-0000-0000-0000-000000000000/providers/Microsoft.Resources/deployments/azure-cli-subscription_level_deployment000004","name":"azure-cli-subscription_level_deployment000004","type":"Microsoft.Resources/deployments","location":"westus","properties":{"templateLink":{"id":"/subscriptions/00000000-0000-0000-0000-000000000000/resourceGroups/cli_test_template_specs_tenant_deploy000001/providers/Microsoft.Resources/templateSpecs/cli-test-sub-lvl-ts-deploy000002/versions/1.0","contentVersion":"1.0.0.0"},"templateHash":"13231341667663423384","parameters":{"storageAccountName":{"type":"String","value":"armbuilddemo1801"},"nestedRGName":{"type":"String","value":"cli_test_subscription_level_deployment"}},"mode":"Incremental","provisioningState":"Canceled","timestamp":"2021-04-28T03:09:27.7304645Z","duration":"PT1.9317619S","correlationId":"6f4a93bf-1822-44db-b6e2-1c1758340f64","providers":[{"namespace":"Microsoft.Authorization","resourceTypes":[{"resourceType":"policyDefinitions","locations":[null]},{"resourceType":"policyAssignments","locations":[null]}]},{"namespace":"Microsoft.Resources","resourceTypes":[{"resourceType":"resourceGroups","locations":["westus"]},{"resourceType":"deployments","locations":[null]}]}],"dependencies":[{"dependsOn":[{"id":"/subscriptions/00000000-0000-0000-0000-000000000000/providers/Microsoft.Authorization/policyDefinitions/policy2","resourceType":"Microsoft.Authorization/policyDefinitions","resourceName":"policy2"}],"id":"/subscriptions/00000000-0000-0000-0000-000000000000/providers/Microsoft.Authorization/policyAssignments/location-lock","resourceType":"Microsoft.Authorization/policyAssignments","resourceName":"location-lock"},{"dependsOn":[{"id":"/subscriptions/00000000-0000-0000-0000-000000000000/resourceGroups/cli_test_subscription_level_deployment","resourceType":"Microsoft.Resources/resourceGroups","resourceName":"cli_test_subscription_level_deployment"}],"id":"/subscriptions/00000000-0000-0000-0000-000000000000/resourceGroups/cli_test_subscription_level_deployment/providers/Microsoft.Resources/deployments/rg-nested6","resourceType":"Microsoft.Resources/deployments","resourceName":"rg-nested6"}]}}'
->>>>>>> c8474806
-    headers:
-      cache-control:
-      - no-cache
-      content-length:
-      - '2278'
-      content-type:
-      - application/json; charset=utf-8
-      date:
-<<<<<<< HEAD
-      - Tue, 27 Apr 2021 17:55:37 GMT
-=======
-      - Wed, 28 Apr 2021 03:09:28 GMT
->>>>>>> c8474806
-      expires:
-      - '-1'
-      pragma:
-      - no-cache
-      strict-transport-security:
-      - max-age=31536000; includeSubDomains
-      vary:
-      - Accept-Encoding
-      x-content-type-options:
-      - nosniff
-    status:
-      code: 200
-      message: OK
-- request:
-    body: null
-    headers:
-      Accept:
-      - application/json
-      Accept-Encoding:
-      - gzip, deflate
-      CommandName:
-      - ts delete
-      Connection:
-      - keep-alive
-      Content-Length:
-      - '0'
-      ParameterSetName:
-      - --template-spec --yes
-      User-Agent:
-<<<<<<< HEAD
-      - python/3.8.9 (Windows-10-10.0.19041-SP0) msrest/0.6.21 msrest_azure/0.6.3
-=======
-      - python/3.8.9 (Windows-10-10.0.19041-SP0) msrest/0.6.21 msrest_azure/0.6.4
->>>>>>> c8474806
-        azure-mgmt-resource/12.1.0 Azure-SDK-For-Python AZURECLI/2.22.1
-      accept-language:
-      - en-US
-    method: DELETE
-    uri: https://management.azure.com/subscriptions/00000000-0000-0000-0000-000000000000/resourceGroups/cli_test_template_specs_tenant_deploy000001/providers/Microsoft.Resources/templateSpecs/cli-test-sub-lvl-ts-deploy000002?api-version=2019-06-01-preview
-  response:
-    body:
-      string: ''
-    headers:
-      cache-control:
-      - no-cache
-      content-length:
-      - '0'
-      date:
-<<<<<<< HEAD
-      - Tue, 27 Apr 2021 17:55:42 GMT
-=======
-      - Wed, 28 Apr 2021 03:09:30 GMT
->>>>>>> c8474806
-      expires:
-      - '-1'
-      pragma:
-      - no-cache
-      server:
-      - Microsoft-HTTPAPI/2.0
-      strict-transport-security:
-      - max-age=31536000; includeSubDomains
-      x-content-type-options:
-      - nosniff
-      x-ms-ratelimit-remaining-subscription-deletes:
-      - '14999'
-    status:
-      code: 200
-      message: OK
+      code: 400
+      message: Bad Request
 version: 1