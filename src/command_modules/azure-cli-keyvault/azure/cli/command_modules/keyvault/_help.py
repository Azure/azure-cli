# coding=utf-8
# --------------------------------------------------------------------------------------------
# Copyright (c) Microsoft Corporation. All rights reserved.
# Licensed under the MIT License. See License.txt in the project root for license information.
# --------------------------------------------------------------------------------------------

from knack.help_files import helps


helps['keyvault'] = """
    type: group
    short-summary: Manage KeyVault keys, secrets, and certificates.
"""

helps['keyvault create'] = """
    type: command
    short-summary: Create a key vault.
    long-summary: Default permissions are created for the current user or service principal unless the `--no-self-perms` flag is specified.
"""

helps['keyvault delete'] = """
    type: command
    short-summary: Delete a key vault.
"""

helps['keyvault list'] = """
    type: command
    short-summary: List key vaults.
"""

helps['keyvault show'] = """
    type: command
    short-summary: Show details of a key vault.
"""

helps['keyvault update'] = """
    type: command
    short-summary: Update the properties of a key vault.
"""

helps['keyvault recover'] = """
    type: command
    short-summary: Recover a key vault.
    long-summary: Recovers a previously deleted key vault for which soft delete was enabled.
"""

helps['keyvault key'] = """
    type: group
    short-summary: Manage keys.
"""

helps['keyvault secret'] = """
    type: group
    short-summary: Manage secrets.
"""

helps['keyvault certificate'] = """
    type: group
    short-summary: Manage certificates.
"""

helps['keyvault storage'] = """
    type: group
    short-summary: Manage storage accounts.
"""

<<<<<<< HEAD
=======
helps['keyvault storage add'] = """
    type: command
    examples:
        - name: Create a storage account and setup a vault to manage its keys
          text: |
            $id = az storage account create -g resourcegroup -n storageacct --query id

            # assign the Azure Key Vault service the "Storage Account Key Operator Service Role" role.
            az role assignment create --role "Storage Account Key Operator Service Role" --scope $id \\
            --assignee cfa8b339-82a2-471a-a3c9-0fc0be7a4093

            az keyvault storage add --vault-name vault -n storageacct --active-key-name key1    \\
            --auto-regenerate-key --regeneration-period P90D  --resource-id $id
"""

>>>>>>> 1dd89c70
helps['keyvault storage sas-definition'] = """
    type: group
    short-summary: Manage storage account SAS definitions.
"""

<<<<<<< HEAD
=======
helps['keyvault storage sas-definition create'] = """
    type: command
    examples:
        - name: Add a sas-definition for an account sas-token
          text: |

            $sastoken = az storage account generate-sas --expiry 2020-01-01 --permissions rw \\
            --resource-types sco --services bfqt --https-only --account-name storageacct     \\
            --account-key 00000000

            az keyvault storage sas-definition create --vault-name vault --account-name storageacct   \\
            -n rwallserviceaccess --validity-period P2D --sas-type account --template-uri $sastoken
        - name: Add a sas-definition for a blob sas-token
          text: >

            $sastoken = az storage blob generate-sas --account-name storageacct --account-key 00000000 \\
            -c container1 -n blob1 --https-only --permissions rw

            $url = az storage blob url --account-name storageacct -c container1 -n blob1


            az keyvault storage sas-definition create --vault-name vault --account-name storageacct   \\
            -n rwblobaccess --validity-period P2D --sas-type service --template-uri $url?$sastoken
"""

>>>>>>> 1dd89c70
helps['keyvault network-rule'] = """
    type: group
    short-summary: Manage vault network ACLs.
"""

helps['keyvault certificate download'] = """
    type: command
    short-summary: Download the public portion of a Key Vault certificate.
    long-summary: The certificate formatted as either PEM or DER. PEM is the default.
    examples:
        - name: Download a certificate as PEM and check its fingerprint in openssl.
          text: |
            az keyvault certificate download --vault-name vault -n cert-name -f cert.pem && \\
            openssl x509 -in cert.pem -inform PEM  -noout -sha1 -fingerprint
        - name: Download a certificate as DER and check its fingerprint in openssl.
          text: |
            az keyvault certificate download --vault-name vault -n cert-name -f cert.crt -e DER && \\
            openssl x509 -in cert.crt -inform DER  -noout -sha1 -fingerprint
"""

helps['keyvault certificate get-default-policy'] = """
    type: command
    short-summary: Get the default policy for self-signed certificates.
    long-summary: |
        This default policy can be used in conjunction with `az keyvault create` to create a self-signed certificate.
        The default policy can also be used as a starting point to create derivative policies.

        For more details, see: https://docs.microsoft.com/en-us/rest/api/keyvault/certificates-and-policies
    examples:
        - name: Create a self-signed certificate with the default policy
          text: |
            az keyvault certificate create --vault-name vaultname -n cert1 \\
              -p "$(az keyvault certificate get-default-policy)"
"""

helps['keyvault certificate create'] = """
    type: command
    short-summary: Create a Key Vault certificate.
    long-summary: Certificates can be used as a secrets for provisioned virtual machines.
    examples:
        - name: Create a self-signed certificate with the default policy and add it to a virtual machine.
          text: |
            az keyvault certificate create --vault-name vaultname -n cert1 \\
              -p "$(az keyvault certificate get-default-policy)"

            secrets=$(az keyvault secret list-versions --vault-name vaultname \\
              -n cert1 --query "[?attributes.enabled].id" -o tsv)

            vm_secrets=$(az vm secret format -s "$secrets")

            az vm create -g group-name -n vm-name --admin-username deploy  \\
              --image debian --secrets "$vm_secrets"
"""

helps['keyvault certificate import'] = """
    type: command
    short-summary: Import a certificate into KeyVault.
    long-summary: Certificates can also be used as a secrets in provisioned virtual machines.
    examples:
        - name: Create a service principal with a certificate, add the certificate to Key Vault and provision a VM with that certificate.
          text: |
            service_principal=$(az ad sp create-for-rbac --create-cert)

            cert_file=$(echo $service_principal | jq .fileWithCertAndPrivateKey -r)

            az keyvault create -g my-group -n vaultname

            az keyvault certificate import --vault-name vaultname -n cert_file

            secrets=$(az keyvault secret list-versions --vault-name vaultname \\
              -n cert1 --query "[?attributes.enabled].id" -o tsv)

            vm_secrets=$(az vm secret format -s "$secrets")

            az vm create -g group-name -n vm-name --admin-username deploy  \\
              --image debian --secrets "$vm_secrets"
"""

helps['keyvault certificate pending'] = """
    type: group
    short-summary: Manage pending certificate creation operations.
"""

helps['keyvault certificate contact'] = """
    type: group
    short-summary: Manage contacts for certificate management.
"""

helps['keyvault certificate issuer'] = """
    type: group
    short-summary: Manage certificate issuer information.
"""

helps['keyvault certificate issuer admin'] = """
    type: group
    short-summary: Manage admin information for certificate issuers.
"""<|MERGE_RESOLUTION|>--- conflicted
+++ resolved
@@ -64,8 +64,6 @@
     short-summary: Manage storage accounts.
 """
 
-<<<<<<< HEAD
-=======
 helps['keyvault storage add'] = """
     type: command
     examples:
@@ -81,14 +79,11 @@
             --auto-regenerate-key --regeneration-period P90D  --resource-id $id
 """
 
->>>>>>> 1dd89c70
 helps['keyvault storage sas-definition'] = """
     type: group
     short-summary: Manage storage account SAS definitions.
 """
 
-<<<<<<< HEAD
-=======
 helps['keyvault storage sas-definition create'] = """
     type: command
     examples:
@@ -114,7 +109,6 @@
             -n rwblobaccess --validity-period P2D --sas-type service --template-uri $url?$sastoken
 """
 
->>>>>>> 1dd89c70
 helps['keyvault network-rule'] = """
     type: group
     short-summary: Manage vault network ACLs.
