--- conflicted
+++ resolved
@@ -42,17 +42,15 @@
                    help="resource scopes and roles the application requires access to. Should be in manifest json format. See examples below for details")
         c.argument('native_app', arg_type=get_three_state_flag(), help="an application which can be installed on a user's device or computer")
 
-<<<<<<< HEAD
     with self.argument_context('ad app permission grant') as c:
         c.argument('app_id', help='clientId of an existing app from which you want to grant permissions to your app')
         c.argument('expires', help='Expiry date for the permissions in years, options include 1, 2 or never.')
 
     with self.argument_context('ad app permission list') as c:
         c.argument('identifier', options_list=['--id'], help='identifier uri, application id, or object id of the associated application')
-=======
+
     with self.argument_context('ad app owner list') as c:
         c.argument('identifier', options_list=['--id'], help='identifier uri, application id, or object id of the application')
->>>>>>> 5053cb80
 
     with self.argument_context('ad sp') as c:
         c.argument('identifier', options_list=['--id'], help='service principal name, or object id')
