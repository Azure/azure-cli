interactions:
- request:
    body: null
    headers:
      Accept:
      - application/json
      Accept-Encoding:
      - gzip, deflate
      CommandName:
      - network lb create
      Connection:
      - keep-alive
      ParameterSetName:
      - -g -n --backend-pool-name
      User-Agent:
<<<<<<< HEAD
      - python/3.6.5 (Windows-10-10.0.17134-SP0) msrest/0.6.10 msrest_azure/0.6.2
=======
      - python/3.7.4 (Windows-10-10.0.18362-SP0) msrest/0.6.10 msrest_azure/0.6.2
>>>>>>> 15b3674b
        azure-mgmt-resource/4.0.0 Azure-SDK-For-Python AZURECLI/2.0.74
      accept-language:
      - en-US
    method: GET
    uri: https://management.azure.com/subscriptions/00000000-0000-0000-0000-000000000000/resourcegroups/cli_test_vmss_create_existing_lb000001?api-version=2019-07-01
  response:
    body:
<<<<<<< HEAD
      string: '{"id":"/subscriptions/00000000-0000-0000-0000-000000000000/resourceGroups/cli_test_vmss_create_existing_lb000001","name":"cli_test_vmss_create_existing_lb000001","type":"Microsoft.Resources/resourceGroups","location":"westus","tags":{"product":"azurecli","cause":"automation","date":"2019-10-13T02:49:11Z"},"properties":{"provisioningState":"Succeeded"}}'
=======
      string: '{"id":"/subscriptions/00000000-0000-0000-0000-000000000000/resourceGroups/cli_test_vmss_create_existing_lb000001","name":"cli_test_vmss_create_existing_lb000001","type":"Microsoft.Resources/resourceGroups","location":"westus","tags":{"product":"azurecli","cause":"automation","date":"2019-10-13T13:49:02Z"},"properties":{"provisioningState":"Succeeded"}}'
>>>>>>> 15b3674b
    headers:
      cache-control:
      - no-cache
      content-length:
      - '428'
      content-type:
      - application/json; charset=utf-8
      date:
<<<<<<< HEAD
      - Sun, 13 Oct 2019 02:49:12 GMT
=======
      - Sun, 13 Oct 2019 13:49:04 GMT
>>>>>>> 15b3674b
      expires:
      - '-1'
      pragma:
      - no-cache
      strict-transport-security:
      - max-age=31536000; includeSubDomains
      vary:
      - Accept-Encoding
      x-content-type-options:
      - nosniff
    status:
      code: 200
      message: OK
- request:
    body: null
    headers:
      Accept:
      - application/json
      Accept-Encoding:
      - gzip, deflate
      CommandName:
      - network lb create
      Connection:
      - keep-alive
      ParameterSetName:
      - -g -n --backend-pool-name
      User-Agent:
<<<<<<< HEAD
      - python/3.6.5 (Windows-10-10.0.17134-SP0) msrest/0.6.10 msrest_azure/0.6.2
=======
      - python/3.7.4 (Windows-10-10.0.18362-SP0) msrest/0.6.10 msrest_azure/0.6.2
>>>>>>> 15b3674b
        azure-mgmt-resource/4.0.0 Azure-SDK-For-Python AZURECLI/2.0.74
      accept-language:
      - en-US
    method: GET
    uri: https://management.azure.com/subscriptions/00000000-0000-0000-0000-000000000000/resources?$filter=resourceGroup%20eq%20%27cli_test_vmss_create_existing_lb000001%27%20and%20name%20eq%20%27None%27%20and%20resourceType%20eq%20%27Microsoft.Network%2FpublicIPAddresses%27&api-version=2019-07-01
  response:
    body:
      string: '{"value":[]}'
    headers:
      cache-control:
      - no-cache
      content-length:
      - '12'
      content-type:
      - application/json; charset=utf-8
      date:
<<<<<<< HEAD
      - Sun, 13 Oct 2019 02:49:12 GMT
=======
      - Sun, 13 Oct 2019 13:49:05 GMT
>>>>>>> 15b3674b
      expires:
      - '-1'
      pragma:
      - no-cache
      strict-transport-security:
      - max-age=31536000; includeSubDomains
      vary:
      - Accept-Encoding
      x-content-type-options:
      - nosniff
    status:
      code: 200
      message: OK
- request:
    body: 'b''{"properties": {"template": {"$schema": "https://schema.management.azure.com/schemas/2015-01-01/deploymentTemplate.json#",
      "contentVersion": "1.0.0.0", "parameters": {}, "variables": {}, "resources":
      [{"apiVersion": "2019-08-01", "type": "Microsoft.Network/publicIPAddresses",
      "name": "PublicIPlb1", "location": "westus", "tags": {}, "dependsOn": [], "properties":
      {"publicIPAllocationMethod": "Dynamic"}, "sku": {"name": "Basic"}}, {"type":
      "Microsoft.Network/loadBalancers", "name": "lb1", "location": "westus", "tags":
      {}, "apiVersion": "2019-08-01", "dependsOn": ["Microsoft.Network/publicIpAddresses/PublicIPlb1"],
      "properties": {"backendAddressPools": [{"name": "test"}], "frontendIPConfigurations":
      [{"name": "LoadBalancerFrontEnd", "properties": {"publicIPAddress": {"id": "/subscriptions/00000000-0000-0000-0000-000000000000/resourceGroups/cli_test_vmss_create_existing_lb000001/providers/Microsoft.Network/publicIPAddresses/PublicIPlb1"},
      "privateIPAddressVersion": "IPv4"}}]}, "sku": {"name": "Basic"}}], "outputs":
      {"loadBalancer": {"type": "object", "value": "[reference(\''lb1\'')]"}}}, "parameters":
      {}, "mode": "Incremental"}}'''
    headers:
      Accept:
      - application/json
      Accept-Encoding:
      - gzip, deflate
      CommandName:
      - network lb create
      Connection:
      - keep-alive
      Content-Length:
      - '1175'
      Content-Type:
      - application/json; charset=utf-8
      ParameterSetName:
      - -g -n --backend-pool-name
      User-Agent:
<<<<<<< HEAD
      - python/3.6.5 (Windows-10-10.0.17134-SP0) msrest/0.6.10 msrest_azure/0.6.2
=======
      - python/3.7.4 (Windows-10-10.0.18362-SP0) msrest/0.6.10 msrest_azure/0.6.2
>>>>>>> 15b3674b
        azure-mgmt-resource/4.0.0 Azure-SDK-For-Python AZURECLI/2.0.74
      accept-language:
      - en-US
    method: PUT
    uri: https://management.azure.com/subscriptions/00000000-0000-0000-0000-000000000000/resourcegroups/cli_test_vmss_create_existing_lb000001/providers/Microsoft.Resources/deployments/mock-deployment?api-version=2019-07-01
  response:
    body:
<<<<<<< HEAD
      string: '{"id":"/subscriptions/00000000-0000-0000-0000-000000000000/resourceGroups/cli_test_vmss_create_existing_lb000001/providers/Microsoft.Resources/deployments/lb_deploy_GgddTz19oPCY9qBPTcqgGMzPq0HBTUOM","name":"lb_deploy_GgddTz19oPCY9qBPTcqgGMzPq0HBTUOM","type":"Microsoft.Resources/deployments","properties":{"templateHash":"226641368277533129","parameters":{},"mode":"Incremental","provisioningState":"Accepted","timestamp":"2019-10-13T02:49:13.8365714Z","duration":"PT0.2005339S","correlationId":"93e19d2e-7291-45cd-bb27-781fb276e455","providers":[{"namespace":"Microsoft.Network","resourceTypes":[{"resourceType":"publicIPAddresses","locations":["westus"]},{"resourceType":"loadBalancers","locations":["westus"]}]}],"dependencies":[{"dependsOn":[{"id":"/subscriptions/00000000-0000-0000-0000-000000000000/resourceGroups/cli_test_vmss_create_existing_lb000001/providers/Microsoft.Network/publicIPAddresses/PublicIPlb1","resourceType":"Microsoft.Network/publicIPAddresses","resourceName":"PublicIPlb1"}],"id":"/subscriptions/00000000-0000-0000-0000-000000000000/resourceGroups/cli_test_vmss_create_existing_lb000001/providers/Microsoft.Network/loadBalancers/lb1","resourceType":"Microsoft.Network/loadBalancers","resourceName":"lb1"}]}}'
    headers:
      azure-asyncoperation:
      - https://management.azure.com/subscriptions/00000000-0000-0000-0000-000000000000/resourcegroups/cli_test_vmss_create_existing_lb000001/providers/Microsoft.Resources/deployments/lb_deploy_GgddTz19oPCY9qBPTcqgGMzPq0HBTUOM/operationStatuses/08586306719318415806?api-version=2019-07-01
=======
      string: '{"id":"/subscriptions/00000000-0000-0000-0000-000000000000/resourceGroups/cli_test_vmss_create_existing_lb000001/providers/Microsoft.Resources/deployments/lb_deploy_ZHzUqSm68Us1lHs1iBWyENj7tvLhZGzF","name":"lb_deploy_ZHzUqSm68Us1lHs1iBWyENj7tvLhZGzF","type":"Microsoft.Resources/deployments","properties":{"templateHash":"4133189075592800459","parameters":{},"mode":"Incremental","provisioningState":"Accepted","timestamp":"2019-10-13T13:49:10.1631979Z","duration":"PT2.2804575S","correlationId":"8486fdb1-daa6-48aa-9f29-5f2e893765c1","providers":[{"namespace":"Microsoft.Network","resourceTypes":[{"resourceType":"publicIPAddresses","locations":["westus"]},{"resourceType":"loadBalancers","locations":["westus"]}]}],"dependencies":[{"dependsOn":[{"id":"/subscriptions/00000000-0000-0000-0000-000000000000/resourceGroups/cli_test_vmss_create_existing_lb000001/providers/Microsoft.Network/publicIPAddresses/PublicIPlb1","resourceType":"Microsoft.Network/publicIPAddresses","resourceName":"PublicIPlb1"}],"id":"/subscriptions/00000000-0000-0000-0000-000000000000/resourceGroups/cli_test_vmss_create_existing_lb000001/providers/Microsoft.Network/loadBalancers/lb1","resourceType":"Microsoft.Network/loadBalancers","resourceName":"lb1"}]}}'
    headers:
      azure-asyncoperation:
      - https://management.azure.com/subscriptions/00000000-0000-0000-0000-000000000000/resourcegroups/cli_test_vmss_create_existing_lb000001/providers/Microsoft.Resources/deployments/lb_deploy_ZHzUqSm68Us1lHs1iBWyENj7tvLhZGzF/operationStatuses/08586306323375948736?api-version=2019-05-10
>>>>>>> 15b3674b
      cache-control:
      - no-cache
      content-length:
      - '1345'
      content-type:
      - application/json; charset=utf-8
      date:
<<<<<<< HEAD
      - Sun, 13 Oct 2019 02:49:13 GMT
=======
      - Sun, 13 Oct 2019 13:49:10 GMT
>>>>>>> 15b3674b
      expires:
      - '-1'
      pragma:
      - no-cache
      strict-transport-security:
      - max-age=31536000; includeSubDomains
      x-content-type-options:
      - nosniff
      x-ms-ratelimit-remaining-subscription-writes:
<<<<<<< HEAD
      - '1199'
=======
      - '1191'
>>>>>>> 15b3674b
    status:
      code: 201
      message: Created
- request:
    body: null
    headers:
      Accept:
      - application/json
      Accept-Encoding:
      - gzip, deflate
      CommandName:
      - network lb create
      Connection:
      - keep-alive
      ParameterSetName:
      - -g -n --backend-pool-name
      User-Agent:
<<<<<<< HEAD
      - python/3.6.5 (Windows-10-10.0.17134-SP0) msrest/0.6.10 msrest_azure/0.6.2
        azure-mgmt-resource/4.0.0 Azure-SDK-For-Python AZURECLI/2.0.74
    method: GET
    uri: https://management.azure.com/subscriptions/00000000-0000-0000-0000-000000000000/resourcegroups/cli_test_vmss_create_existing_lb000001/providers/Microsoft.Resources/deployments/mock-deployment/operationStatuses/08586306719318415806?api-version=2019-07-01
=======
      - python/3.7.4 (Windows-10-10.0.18362-SP0) msrest/0.6.10 msrest_azure/0.6.2
        azure-mgmt-resource/4.0.0 Azure-SDK-For-Python AZURECLI/2.0.74
    method: GET
    uri: https://management.azure.com/subscriptions/00000000-0000-0000-0000-000000000000/resourcegroups/cli_test_vmss_create_existing_lb000001/providers/Microsoft.Resources/deployments/mock-deployment/operationStatuses/08586306323375948736?api-version=2019-05-10
  response:
    body:
      string: '{"status":"Running"}'
    headers:
      cache-control:
      - no-cache
      content-length:
      - '20'
      content-type:
      - application/json; charset=utf-8
      date:
      - Sun, 13 Oct 2019 13:49:42 GMT
      expires:
      - '-1'
      pragma:
      - no-cache
      strict-transport-security:
      - max-age=31536000; includeSubDomains
      vary:
      - Accept-Encoding
      x-content-type-options:
      - nosniff
    status:
      code: 200
      message: OK
- request:
    body: null
    headers:
      Accept:
      - application/json
      Accept-Encoding:
      - gzip, deflate
      CommandName:
      - network lb create
      Connection:
      - keep-alive
      ParameterSetName:
      - -g -n --backend-pool-name
      User-Agent:
      - python/3.7.4 (Windows-10-10.0.18362-SP0) msrest/0.6.10 msrest_azure/0.6.2
        azure-mgmt-resource/4.0.0 Azure-SDK-For-Python AZURECLI/2.0.74
    method: GET
    uri: https://management.azure.com/subscriptions/00000000-0000-0000-0000-000000000000/resourcegroups/cli_test_vmss_create_existing_lb000001/providers/Microsoft.Resources/deployments/mock-deployment/operationStatuses/08586306323375948736?api-version=2019-05-10
  response:
    body:
      string: '{"status":"Running"}'
    headers:
      cache-control:
      - no-cache
      content-length:
      - '20'
      content-type:
      - application/json; charset=utf-8
      date:
      - Sun, 13 Oct 2019 13:50:24 GMT
      expires:
      - '-1'
      pragma:
      - no-cache
      strict-transport-security:
      - max-age=31536000; includeSubDomains
      vary:
      - Accept-Encoding
      x-content-type-options:
      - nosniff
    status:
      code: 200
      message: OK
- request:
    body: null
    headers:
      Accept:
      - application/json
      Accept-Encoding:
      - gzip, deflate
      CommandName:
      - network lb create
      Connection:
      - keep-alive
      ParameterSetName:
      - -g -n --backend-pool-name
      User-Agent:
      - python/3.7.4 (Windows-10-10.0.18362-SP0) msrest/0.6.10 msrest_azure/0.6.2
        azure-mgmt-resource/4.0.0 Azure-SDK-For-Python AZURECLI/2.0.74
    method: GET
    uri: https://management.azure.com/subscriptions/00000000-0000-0000-0000-000000000000/resourcegroups/cli_test_vmss_create_existing_lb000001/providers/Microsoft.Resources/deployments/mock-deployment/operationStatuses/08586306323375948736?api-version=2019-05-10
  response:
    body:
      string: '{"status":"Running"}'
    headers:
      cache-control:
      - no-cache
      content-length:
      - '20'
      content-type:
      - application/json; charset=utf-8
      date:
      - Sun, 13 Oct 2019 13:50:55 GMT
      expires:
      - '-1'
      pragma:
      - no-cache
      strict-transport-security:
      - max-age=31536000; includeSubDomains
      vary:
      - Accept-Encoding
      x-content-type-options:
      - nosniff
    status:
      code: 200
      message: OK
- request:
    body: null
    headers:
      Accept:
      - application/json
      Accept-Encoding:
      - gzip, deflate
      CommandName:
      - network lb create
      Connection:
      - keep-alive
      ParameterSetName:
      - -g -n --backend-pool-name
      User-Agent:
      - python/3.7.4 (Windows-10-10.0.18362-SP0) msrest/0.6.10 msrest_azure/0.6.2
        azure-mgmt-resource/4.0.0 Azure-SDK-For-Python AZURECLI/2.0.74
    method: GET
    uri: https://management.azure.com/subscriptions/00000000-0000-0000-0000-000000000000/resourcegroups/cli_test_vmss_create_existing_lb000001/providers/Microsoft.Resources/deployments/mock-deployment/operationStatuses/08586306323375948736?api-version=2019-05-10
>>>>>>> 15b3674b
  response:
    body:
      string: '{"status":"Succeeded"}'
    headers:
      cache-control:
      - no-cache
      content-length:
      - '22'
      content-type:
      - application/json; charset=utf-8
      date:
<<<<<<< HEAD
      - Sun, 13 Oct 2019 02:49:43 GMT
=======
      - Sun, 13 Oct 2019 13:51:25 GMT
>>>>>>> 15b3674b
      expires:
      - '-1'
      pragma:
      - no-cache
      strict-transport-security:
      - max-age=31536000; includeSubDomains
      vary:
      - Accept-Encoding
      x-content-type-options:
      - nosniff
    status:
      code: 200
      message: OK
- request:
    body: null
    headers:
      Accept:
      - application/json
      Accept-Encoding:
      - gzip, deflate
      CommandName:
      - network lb create
      Connection:
      - keep-alive
      ParameterSetName:
      - -g -n --backend-pool-name
      User-Agent:
<<<<<<< HEAD
      - python/3.6.5 (Windows-10-10.0.17134-SP0) msrest/0.6.10 msrest_azure/0.6.2
=======
      - python/3.7.4 (Windows-10-10.0.18362-SP0) msrest/0.6.10 msrest_azure/0.6.2
>>>>>>> 15b3674b
        azure-mgmt-resource/4.0.0 Azure-SDK-For-Python AZURECLI/2.0.74
    method: GET
    uri: https://management.azure.com/subscriptions/00000000-0000-0000-0000-000000000000/resourcegroups/cli_test_vmss_create_existing_lb000001/providers/Microsoft.Resources/deployments/mock-deployment?api-version=2019-07-01
  response:
    body:
<<<<<<< HEAD
      string: '{"id":"/subscriptions/00000000-0000-0000-0000-000000000000/resourceGroups/cli_test_vmss_create_existing_lb000001/providers/Microsoft.Resources/deployments/lb_deploy_GgddTz19oPCY9qBPTcqgGMzPq0HBTUOM","name":"lb_deploy_GgddTz19oPCY9qBPTcqgGMzPq0HBTUOM","type":"Microsoft.Resources/deployments","properties":{"templateHash":"226641368277533129","parameters":{},"mode":"Incremental","provisioningState":"Succeeded","timestamp":"2019-10-13T02:49:29.7551987Z","duration":"PT16.1191612S","correlationId":"93e19d2e-7291-45cd-bb27-781fb276e455","providers":[{"namespace":"Microsoft.Network","resourceTypes":[{"resourceType":"publicIPAddresses","locations":["westus"]},{"resourceType":"loadBalancers","locations":["westus"]}]}],"dependencies":[{"dependsOn":[{"id":"/subscriptions/00000000-0000-0000-0000-000000000000/resourceGroups/cli_test_vmss_create_existing_lb000001/providers/Microsoft.Network/publicIPAddresses/PublicIPlb1","resourceType":"Microsoft.Network/publicIPAddresses","resourceName":"PublicIPlb1"}],"id":"/subscriptions/00000000-0000-0000-0000-000000000000/resourceGroups/cli_test_vmss_create_existing_lb000001/providers/Microsoft.Network/loadBalancers/lb1","resourceType":"Microsoft.Network/loadBalancers","resourceName":"lb1"}],"outputs":{"loadBalancer":{"type":"Object","value":{"provisioningState":"Succeeded","resourceGuid":"a4e05f2a-bd6c-4251-99e9-b18af4dc6640","frontendIPConfigurations":[{"name":"LoadBalancerFrontEnd","id":"/subscriptions/00000000-0000-0000-0000-000000000000/resourceGroups/cli_test_vmss_create_existing_lb000001/providers/Microsoft.Network/loadBalancers/lb1/frontendIPConfigurations/LoadBalancerFrontEnd","etag":"W/\"6c1ef45d-7a4e-468f-9676-33d8b4daf0e3\"","type":"Microsoft.Network/loadBalancers/frontendIPConfigurations","properties":{"provisioningState":"Succeeded","privateIPAllocationMethod":"Dynamic","publicIPAddress":{"id":"/subscriptions/00000000-0000-0000-0000-000000000000/resourceGroups/cli_test_vmss_create_existing_lb000001/providers/Microsoft.Network/publicIPAddresses/PublicIPlb1"},"privateIPAddressVersion":"IPv4"}}],"backendAddressPools":[{"name":"test","id":"/subscriptions/00000000-0000-0000-0000-000000000000/resourceGroups/cli_test_vmss_create_existing_lb000001/providers/Microsoft.Network/loadBalancers/lb1/backendAddressPools/test","etag":"W/\"6c1ef45d-7a4e-468f-9676-33d8b4daf0e3\"","properties":{"provisioningState":"Succeeded"},"type":"Microsoft.Network/loadBalancers/backendAddressPools"}],"loadBalancingRules":[],"probes":[],"inboundNatRules":[],"inboundNatPools":[]}}},"outputResources":[{"id":"/subscriptions/00000000-0000-0000-0000-000000000000/resourceGroups/cli_test_vmss_create_existing_lb000001/providers/Microsoft.Network/loadBalancers/lb1"},{"id":"/subscriptions/00000000-0000-0000-0000-000000000000/resourceGroups/cli_test_vmss_create_existing_lb000001/providers/Microsoft.Network/publicIPAddresses/PublicIPlb1"}]}}'
=======
      string: '{"id":"/subscriptions/00000000-0000-0000-0000-000000000000/resourceGroups/cli_test_vmss_create_existing_lb000001/providers/Microsoft.Resources/deployments/lb_deploy_ZHzUqSm68Us1lHs1iBWyENj7tvLhZGzF","name":"lb_deploy_ZHzUqSm68Us1lHs1iBWyENj7tvLhZGzF","type":"Microsoft.Resources/deployments","properties":{"templateHash":"4133189075592800459","parameters":{},"mode":"Incremental","provisioningState":"Succeeded","timestamp":"2019-10-13T13:51:11.0886798Z","duration":"PT2M3.2059394S","correlationId":"8486fdb1-daa6-48aa-9f29-5f2e893765c1","providers":[{"namespace":"Microsoft.Network","resourceTypes":[{"resourceType":"publicIPAddresses","locations":["westus"]},{"resourceType":"loadBalancers","locations":["westus"]}]}],"dependencies":[{"dependsOn":[{"id":"/subscriptions/00000000-0000-0000-0000-000000000000/resourceGroups/cli_test_vmss_create_existing_lb000001/providers/Microsoft.Network/publicIPAddresses/PublicIPlb1","resourceType":"Microsoft.Network/publicIPAddresses","resourceName":"PublicIPlb1"}],"id":"/subscriptions/00000000-0000-0000-0000-000000000000/resourceGroups/cli_test_vmss_create_existing_lb000001/providers/Microsoft.Network/loadBalancers/lb1","resourceType":"Microsoft.Network/loadBalancers","resourceName":"lb1"}],"outputs":{"loadBalancer":{"type":"Object","value":{"provisioningState":"Succeeded","resourceGuid":"7f7b3501-8302-40b7-9451-c1b065c72d45","frontendIPConfigurations":[{"name":"LoadBalancerFrontEnd","id":"/subscriptions/00000000-0000-0000-0000-000000000000/resourceGroups/cli_test_vmss_create_existing_lb000001/providers/Microsoft.Network/loadBalancers/lb1/frontendIPConfigurations/LoadBalancerFrontEnd","etag":"W/\"6cda195f-91aa-401f-91cb-de7cee93a846\"","type":"Microsoft.Network/loadBalancers/frontendIPConfigurations","properties":{"provisioningState":"Succeeded","privateIPAllocationMethod":"Dynamic","publicIPAddress":{"id":"/subscriptions/00000000-0000-0000-0000-000000000000/resourceGroups/cli_test_vmss_create_existing_lb000001/providers/Microsoft.Network/publicIPAddresses/PublicIPlb1"},"privateIPAddressVersion":"IPv4"}}],"backendAddressPools":[{"name":"test","id":"/subscriptions/00000000-0000-0000-0000-000000000000/resourceGroups/cli_test_vmss_create_existing_lb000001/providers/Microsoft.Network/loadBalancers/lb1/backendAddressPools/test","etag":"W/\"6cda195f-91aa-401f-91cb-de7cee93a846\"","properties":{"provisioningState":"Succeeded"},"type":"Microsoft.Network/loadBalancers/backendAddressPools"}],"loadBalancingRules":[],"probes":[],"inboundNatRules":[],"inboundNatPools":[]}}},"outputResources":[{"id":"/subscriptions/00000000-0000-0000-0000-000000000000/resourceGroups/cli_test_vmss_create_existing_lb000001/providers/Microsoft.Network/loadBalancers/lb1"},{"id":"/subscriptions/00000000-0000-0000-0000-000000000000/resourceGroups/cli_test_vmss_create_existing_lb000001/providers/Microsoft.Network/publicIPAddresses/PublicIPlb1"}]}}'
>>>>>>> 15b3674b
    headers:
      cache-control:
      - no-cache
      content-length:
      - '3184'
      content-type:
      - application/json; charset=utf-8
      date:
<<<<<<< HEAD
      - Sun, 13 Oct 2019 02:49:43 GMT
=======
      - Sun, 13 Oct 2019 13:51:25 GMT
>>>>>>> 15b3674b
      expires:
      - '-1'
      pragma:
      - no-cache
      strict-transport-security:
      - max-age=31536000; includeSubDomains
      vary:
      - Accept-Encoding
      x-content-type-options:
      - nosniff
    status:
      code: 200
      message: OK
- request:
    body: null
    headers:
      Accept:
      - application/json
      Accept-Encoding:
      - gzip, deflate
      CommandName:
      - vmss create
      Connection:
      - keep-alive
      ParameterSetName:
      - -g -n --load-balancer --image --admin-username --admin-password
      User-Agent:
<<<<<<< HEAD
      - python/3.6.5 (Windows-10-10.0.17134-SP0) msrest/0.6.10 msrest_azure/0.6.2
=======
      - python/3.7.4 (Windows-10-10.0.18362-SP0) msrest/0.6.10 msrest_azure/0.6.2
>>>>>>> 15b3674b
        azure-mgmt-resource/4.0.0 Azure-SDK-For-Python AZURECLI/2.0.74
      accept-language:
      - en-US
    method: GET
    uri: https://management.azure.com/subscriptions/00000000-0000-0000-0000-000000000000/resourcegroups/cli_test_vmss_create_existing_lb000001?api-version=2019-07-01
  response:
    body:
<<<<<<< HEAD
      string: '{"id":"/subscriptions/00000000-0000-0000-0000-000000000000/resourceGroups/cli_test_vmss_create_existing_lb000001","name":"cli_test_vmss_create_existing_lb000001","type":"Microsoft.Resources/resourceGroups","location":"westus","tags":{"product":"azurecli","cause":"automation","date":"2019-10-13T02:49:11Z"},"properties":{"provisioningState":"Succeeded"}}'
=======
      string: '{"id":"/subscriptions/00000000-0000-0000-0000-000000000000/resourceGroups/cli_test_vmss_create_existing_lb000001","name":"cli_test_vmss_create_existing_lb000001","type":"Microsoft.Resources/resourceGroups","location":"westus","tags":{"product":"azurecli","cause":"automation","date":"2019-10-13T13:49:02Z"},"properties":{"provisioningState":"Succeeded"}}'
>>>>>>> 15b3674b
    headers:
      cache-control:
      - no-cache
      content-length:
      - '428'
      content-type:
      - application/json; charset=utf-8
      date:
<<<<<<< HEAD
      - Sun, 13 Oct 2019 02:49:44 GMT
=======
      - Sun, 13 Oct 2019 13:51:28 GMT
>>>>>>> 15b3674b
      expires:
      - '-1'
      pragma:
      - no-cache
      strict-transport-security:
      - max-age=31536000; includeSubDomains
      vary:
      - Accept-Encoding
      x-content-type-options:
      - nosniff
    status:
      code: 200
      message: OK
- request:
    body: null
    headers:
      Accept:
      - '*/*'
      Accept-Encoding:
      - gzip, deflate
      Connection:
      - keep-alive
      User-Agent:
      - python-requests/2.22.0
    method: GET
    uri: https://raw.githubusercontent.com/Azure/azure-rest-api-specs/master/arm-compute/quickstart-templates/aliases.json
  response:
    body:
      string: "{\n  \"$schema\": \"http://schema.management.azure.com/schemas/2015-01-01/deploymentTemplate.json\",\n
        \ \"contentVersion\": \"1.0.0.0\",\n  \"parameters\": {},\n  \"variables\":
        {},\n  \"resources\": [],\n  \"outputs\": {\n    \"aliases\": {\n      \"type\":
        \"object\",\n      \"value\": {\n        \"Linux\": {\n          \"CentOS\":
        {\n            \"publisher\": \"OpenLogic\",\n            \"offer\": \"CentOS\",\n
        \           \"sku\": \"7.5\",\n            \"version\": \"latest\"\n          },\n
        \         \"CoreOS\": {\n            \"publisher\": \"CoreOS\",\n            \"offer\":
        \"CoreOS\",\n            \"sku\": \"Stable\",\n            \"version\": \"latest\"\n
        \         },\n          \"Debian\": {\n            \"publisher\": \"Debian\",\n
        \           \"offer\": \"debian-10\",\n            \"sku\": \"10\",\n            \"version\":
        \"latest\"\n          },\n          \"openSUSE-Leap\": {\n            \"publisher\":
        \"SUSE\",\n            \"offer\": \"openSUSE-Leap\",\n            \"sku\":
        \"42.3\",\n            \"version\": \"latest\"\n          },\n          \"RHEL\":
        {\n            \"publisher\": \"RedHat\",\n            \"offer\": \"RHEL\",\n
        \           \"sku\": \"7-LVM\",\n            \"version\": \"latest\"\n          },\n
        \         \"SLES\": {\n            \"publisher\": \"SUSE\",\n            \"offer\":
        \"SLES\",\n            \"sku\": \"15\",\n            \"version\": \"latest\"\n
        \         },\n          \"UbuntuLTS\": {\n            \"publisher\": \"Canonical\",\n
        \           \"offer\": \"UbuntuServer\",\n            \"sku\": \"18.04-LTS\",\n
        \           \"version\": \"latest\"\n          }\n        },\n        \"Windows\":
        {\n          \"Win2019Datacenter\": {\n            \"publisher\": \"MicrosoftWindowsServer\",\n
        \           \"offer\": \"WindowsServer\",\n            \"sku\": \"2019-Datacenter\",\n
        \           \"version\": \"latest\"\n          },\n          \"Win2016Datacenter\":
        {\n            \"publisher\": \"MicrosoftWindowsServer\",\n            \"offer\":
        \"WindowsServer\",\n            \"sku\": \"2016-Datacenter\",\n            \"version\":
        \"latest\"\n          },\n          \"Win2012R2Datacenter\": {\n            \"publisher\":
        \"MicrosoftWindowsServer\",\n            \"offer\": \"WindowsServer\",\n            \"sku\":
        \"2012-R2-Datacenter\",\n            \"version\": \"latest\"\n          },\n
        \         \"Win2012Datacenter\": {\n            \"publisher\": \"MicrosoftWindowsServer\",\n
        \           \"offer\": \"WindowsServer\",\n            \"sku\": \"2012-Datacenter\",\n
        \           \"version\": \"latest\"\n          },\n          \"Win2008R2SP1\":
        {\n            \"publisher\": \"MicrosoftWindowsServer\",\n            \"offer\":
        \"WindowsServer\",\n            \"sku\": \"2008-R2-SP1\",\n            \"version\":
        \"latest\"\n          }\n        }\n      }\n    }\n  }\n}\n"
    headers:
      accept-ranges:
      - bytes
      access-control-allow-origin:
      - '*'
      cache-control:
      - max-age=300
      connection:
      - keep-alive
      content-length:
      - '2501'
      content-security-policy:
      - default-src 'none'; style-src 'unsafe-inline'; sandbox
      content-type:
      - text/plain; charset=utf-8
      date:
<<<<<<< HEAD
      - Sun, 13 Oct 2019 02:49:44 GMT
      etag:
      - '"5d5b1214d514a7d1af3a6606ac1a74d9cadc7bb5"'
      expires:
      - Sun, 13 Oct 2019 02:54:44 GMT
      source-age:
      - '187'
=======
      - Sun, 13 Oct 2019 13:51:29 GMT
      etag:
      - W/"5d5b1214d514a7d1af3a6606ac1a74d9cadc7bb5"
      expires:
      - Sun, 13 Oct 2019 13:56:29 GMT
      source-age:
      - '15'
>>>>>>> 15b3674b
      strict-transport-security:
      - max-age=31536000
      vary:
      - Authorization,Accept-Encoding, Accept-Encoding
      via:
      - 1.1 varnish
      x-cache:
      - HIT
      x-cache-hits:
      - '1'
      x-content-type-options:
      - nosniff
      x-fastly-request-id:
<<<<<<< HEAD
      - b7744c8454c2fdfa789458395ca34e1212626d05
=======
      - 162d339d77fb6b1af5e365c0ecd6a888f03697cf
>>>>>>> 15b3674b
      x-frame-options:
      - deny
      x-geo-block-list:
      - ''
      x-github-request-id:
<<<<<<< HEAD
      - 8642:017B:E0AB6:10D15B:5DA2900C
      x-served-by:
      - cache-sjc3128-SJC
      x-timer:
      - S1570934985.597350,VS0,VE1
=======
      - 206C:4B6A:1F4680:21A90E:5DA32BD1
      x-served-by:
      - cache-sin18034-SIN
      x-timer:
      - S1570974689.416112,VS0,VE1
>>>>>>> 15b3674b
      x-xss-protection:
      - 1; mode=block
    status:
      code: 200
      message: OK
- request:
    body: null
    headers:
      Accept:
      - application/json
      Accept-Encoding:
      - gzip, deflate
      CommandName:
      - vmss create
      Connection:
      - keep-alive
      ParameterSetName:
      - -g -n --load-balancer --image --admin-username --admin-password
      User-Agent:
<<<<<<< HEAD
      - python/3.6.5 (Windows-10-10.0.17134-SP0) msrest/0.6.10 msrest_azure/0.6.2
        azure-mgmt-network/4.0.0 Azure-SDK-For-Python AZURECLI/2.0.74
=======
      - python/3.7.4 (Windows-10-10.0.18362-SP0) msrest/0.6.10 msrest_azure/0.6.2
        azure-mgmt-network/6.0.0 Azure-SDK-For-Python AZURECLI/2.0.74
>>>>>>> 15b3674b
      accept-language:
      - en-US
    method: GET
    uri: https://management.azure.com/subscriptions/00000000-0000-0000-0000-000000000000/resourceGroups/cli_test_vmss_create_existing_lb000001/providers/Microsoft.Network/virtualNetworks?api-version=2018-01-01
  response:
    body:
      string: '{"value":[]}'
    headers:
      cache-control:
      - no-cache
      content-length:
      - '12'
      content-type:
      - application/json; charset=utf-8
      date:
<<<<<<< HEAD
      - Sun, 13 Oct 2019 02:49:43 GMT
=======
      - Sun, 13 Oct 2019 13:51:30 GMT
>>>>>>> 15b3674b
      expires:
      - '-1'
      pragma:
      - no-cache
      strict-transport-security:
      - max-age=31536000; includeSubDomains
      vary:
      - Accept-Encoding
      x-content-type-options:
      - nosniff
    status:
      code: 200
      message: OK
- request:
    body: null
    headers:
      Accept:
      - application/json
      Accept-Encoding:
      - gzip, deflate
      CommandName:
      - vmss create
      Connection:
      - keep-alive
      ParameterSetName:
      - -g -n --load-balancer --image --admin-username --admin-password
      User-Agent:
<<<<<<< HEAD
      - python/3.6.5 (Windows-10-10.0.17134-SP0) msrest/0.6.10 msrest_azure/0.6.2
        azure-mgmt-network/4.0.0 Azure-SDK-For-Python AZURECLI/2.0.74
=======
      - python/3.7.4 (Windows-10-10.0.18362-SP0) msrest/0.6.10 msrest_azure/0.6.2
        azure-mgmt-network/6.0.0 Azure-SDK-For-Python AZURECLI/2.0.74
>>>>>>> 15b3674b
      accept-language:
      - en-US
    method: GET
    uri: https://management.azure.com/subscriptions/00000000-0000-0000-0000-000000000000/resourceGroups/cli_test_vmss_create_existing_lb000001/providers/Microsoft.Network/loadBalancers/lb1?api-version=2018-01-01
  response:
    body:
      string: "{\r\n  \"name\": \"lb1\",\r\n  \"id\": \"/subscriptions/00000000-0000-0000-0000-000000000000/resourceGroups/cli_test_vmss_create_existing_lb000001/providers/Microsoft.Network/loadBalancers/lb1\",\r\n
<<<<<<< HEAD
        \ \"etag\": \"W/\\\"6c1ef45d-7a4e-468f-9676-33d8b4daf0e3\\\"\",\r\n  \"type\":
        \"Microsoft.Network/loadBalancers\",\r\n  \"location\": \"westus\",\r\n  \"tags\":
        {},\r\n  \"properties\": {\r\n    \"provisioningState\": \"Succeeded\",\r\n
        \   \"resourceGuid\": \"a4e05f2a-bd6c-4251-99e9-b18af4dc6640\",\r\n    \"frontendIPConfigurations\":
        [\r\n      {\r\n        \"name\": \"LoadBalancerFrontEnd\",\r\n        \"id\":
        \"/subscriptions/00000000-0000-0000-0000-000000000000/resourceGroups/cli_test_vmss_create_existing_lb000001/providers/Microsoft.Network/loadBalancers/lb1/frontendIPConfigurations/LoadBalancerFrontEnd\",\r\n
        \       \"etag\": \"W/\\\"6c1ef45d-7a4e-468f-9676-33d8b4daf0e3\\\"\",\r\n
=======
        \ \"etag\": \"W/\\\"6cda195f-91aa-401f-91cb-de7cee93a846\\\"\",\r\n  \"type\":
        \"Microsoft.Network/loadBalancers\",\r\n  \"location\": \"westus\",\r\n  \"tags\":
        {},\r\n  \"properties\": {\r\n    \"provisioningState\": \"Succeeded\",\r\n
        \   \"resourceGuid\": \"7f7b3501-8302-40b7-9451-c1b065c72d45\",\r\n    \"frontendIPConfigurations\":
        [\r\n      {\r\n        \"name\": \"LoadBalancerFrontEnd\",\r\n        \"id\":
        \"/subscriptions/00000000-0000-0000-0000-000000000000/resourceGroups/cli_test_vmss_create_existing_lb000001/providers/Microsoft.Network/loadBalancers/lb1/frontendIPConfigurations/LoadBalancerFrontEnd\",\r\n
        \       \"etag\": \"W/\\\"6cda195f-91aa-401f-91cb-de7cee93a846\\\"\",\r\n
>>>>>>> 15b3674b
        \       \"type\": \"Microsoft.Network/loadBalancers/frontendIPConfigurations\",\r\n
        \       \"properties\": {\r\n          \"provisioningState\": \"Succeeded\",\r\n
        \         \"privateIPAllocationMethod\": \"Dynamic\",\r\n          \"publicIPAddress\":
        {\r\n            \"id\": \"/subscriptions/00000000-0000-0000-0000-000000000000/resourceGroups/cli_test_vmss_create_existing_lb000001/providers/Microsoft.Network/publicIPAddresses/PublicIPlb1\"\r\n
        \         }\r\n        }\r\n      }\r\n    ],\r\n    \"backendAddressPools\":
        [\r\n      {\r\n        \"name\": \"test\",\r\n        \"id\": \"/subscriptions/00000000-0000-0000-0000-000000000000/resourceGroups/cli_test_vmss_create_existing_lb000001/providers/Microsoft.Network/loadBalancers/lb1/backendAddressPools/test\",\r\n
<<<<<<< HEAD
        \       \"etag\": \"W/\\\"6c1ef45d-7a4e-468f-9676-33d8b4daf0e3\\\"\",\r\n
=======
        \       \"etag\": \"W/\\\"6cda195f-91aa-401f-91cb-de7cee93a846\\\"\",\r\n
>>>>>>> 15b3674b
        \       \"properties\": {\r\n          \"provisioningState\": \"Succeeded\"\r\n
        \       },\r\n        \"type\": \"Microsoft.Network/loadBalancers/backendAddressPools\"\r\n
        \     }\r\n    ],\r\n    \"loadBalancingRules\": [],\r\n    \"probes\": [],\r\n
        \   \"inboundNatRules\": [],\r\n    \"inboundNatPools\": []\r\n  },\r\n  \"sku\":
        {\r\n    \"name\": \"Basic\",\r\n    \"tier\": \"Regional\"\r\n  }\r\n}"
    headers:
      cache-control:
      - no-cache
      content-length:
      - '2081'
      content-type:
      - application/json; charset=utf-8
      date:
<<<<<<< HEAD
      - Sun, 13 Oct 2019 02:49:44 GMT
      etag:
      - W/"6c1ef45d-7a4e-468f-9676-33d8b4daf0e3"
=======
      - Sun, 13 Oct 2019 13:51:31 GMT
      etag:
      - W/"6cda195f-91aa-401f-91cb-de7cee93a846"
>>>>>>> 15b3674b
      expires:
      - '-1'
      pragma:
      - no-cache
      server:
      - Microsoft-HTTPAPI/2.0
      - Microsoft-HTTPAPI/2.0
      strict-transport-security:
      - max-age=31536000; includeSubDomains
      transfer-encoding:
      - chunked
      vary:
      - Accept-Encoding
      x-content-type-options:
      - nosniff
      x-ms-arm-service-request-id:
<<<<<<< HEAD
      - 0d05a1bd-2ff4-4a77-b763-5da6ee115ec6
=======
      - 3ea55a27-429c-4dd1-9b6d-2ba8e41f80bc
>>>>>>> 15b3674b
    status:
      code: 200
      message: OK
- request:
    body: null
    headers:
      Accept:
      - application/json
      Accept-Encoding:
      - gzip, deflate
      CommandName:
      - vmss create
      Connection:
      - keep-alive
      ParameterSetName:
      - -g -n --load-balancer --image --admin-username --admin-password
      User-Agent:
<<<<<<< HEAD
      - python/3.6.5 (Windows-10-10.0.17134-SP0) msrest/0.6.10 msrest_azure/0.6.2
        azure-mgmt-network/4.0.0 Azure-SDK-For-Python AZURECLI/2.0.74
=======
      - python/3.7.4 (Windows-10-10.0.18362-SP0) msrest/0.6.10 msrest_azure/0.6.2
        azure-mgmt-network/6.0.0 Azure-SDK-For-Python AZURECLI/2.0.74
>>>>>>> 15b3674b
      accept-language:
      - en-US
    method: GET
    uri: https://management.azure.com/subscriptions/00000000-0000-0000-0000-000000000000/resourceGroups/cli_test_vmss_create_existing_lb000001/providers/Microsoft.Network/loadBalancers/lb1?api-version=2018-01-01
  response:
    body:
      string: "{\r\n  \"name\": \"lb1\",\r\n  \"id\": \"/subscriptions/00000000-0000-0000-0000-000000000000/resourceGroups/cli_test_vmss_create_existing_lb000001/providers/Microsoft.Network/loadBalancers/lb1\",\r\n
<<<<<<< HEAD
        \ \"etag\": \"W/\\\"6c1ef45d-7a4e-468f-9676-33d8b4daf0e3\\\"\",\r\n  \"type\":
        \"Microsoft.Network/loadBalancers\",\r\n  \"location\": \"westus\",\r\n  \"tags\":
        {},\r\n  \"properties\": {\r\n    \"provisioningState\": \"Succeeded\",\r\n
        \   \"resourceGuid\": \"a4e05f2a-bd6c-4251-99e9-b18af4dc6640\",\r\n    \"frontendIPConfigurations\":
        [\r\n      {\r\n        \"name\": \"LoadBalancerFrontEnd\",\r\n        \"id\":
        \"/subscriptions/00000000-0000-0000-0000-000000000000/resourceGroups/cli_test_vmss_create_existing_lb000001/providers/Microsoft.Network/loadBalancers/lb1/frontendIPConfigurations/LoadBalancerFrontEnd\",\r\n
        \       \"etag\": \"W/\\\"6c1ef45d-7a4e-468f-9676-33d8b4daf0e3\\\"\",\r\n
=======
        \ \"etag\": \"W/\\\"6cda195f-91aa-401f-91cb-de7cee93a846\\\"\",\r\n  \"type\":
        \"Microsoft.Network/loadBalancers\",\r\n  \"location\": \"westus\",\r\n  \"tags\":
        {},\r\n  \"properties\": {\r\n    \"provisioningState\": \"Succeeded\",\r\n
        \   \"resourceGuid\": \"7f7b3501-8302-40b7-9451-c1b065c72d45\",\r\n    \"frontendIPConfigurations\":
        [\r\n      {\r\n        \"name\": \"LoadBalancerFrontEnd\",\r\n        \"id\":
        \"/subscriptions/00000000-0000-0000-0000-000000000000/resourceGroups/cli_test_vmss_create_existing_lb000001/providers/Microsoft.Network/loadBalancers/lb1/frontendIPConfigurations/LoadBalancerFrontEnd\",\r\n
        \       \"etag\": \"W/\\\"6cda195f-91aa-401f-91cb-de7cee93a846\\\"\",\r\n
>>>>>>> 15b3674b
        \       \"type\": \"Microsoft.Network/loadBalancers/frontendIPConfigurations\",\r\n
        \       \"properties\": {\r\n          \"provisioningState\": \"Succeeded\",\r\n
        \         \"privateIPAllocationMethod\": \"Dynamic\",\r\n          \"publicIPAddress\":
        {\r\n            \"id\": \"/subscriptions/00000000-0000-0000-0000-000000000000/resourceGroups/cli_test_vmss_create_existing_lb000001/providers/Microsoft.Network/publicIPAddresses/PublicIPlb1\"\r\n
        \         }\r\n        }\r\n      }\r\n    ],\r\n    \"backendAddressPools\":
        [\r\n      {\r\n        \"name\": \"test\",\r\n        \"id\": \"/subscriptions/00000000-0000-0000-0000-000000000000/resourceGroups/cli_test_vmss_create_existing_lb000001/providers/Microsoft.Network/loadBalancers/lb1/backendAddressPools/test\",\r\n
<<<<<<< HEAD
        \       \"etag\": \"W/\\\"6c1ef45d-7a4e-468f-9676-33d8b4daf0e3\\\"\",\r\n
=======
        \       \"etag\": \"W/\\\"6cda195f-91aa-401f-91cb-de7cee93a846\\\"\",\r\n
>>>>>>> 15b3674b
        \       \"properties\": {\r\n          \"provisioningState\": \"Succeeded\"\r\n
        \       },\r\n        \"type\": \"Microsoft.Network/loadBalancers/backendAddressPools\"\r\n
        \     }\r\n    ],\r\n    \"loadBalancingRules\": [],\r\n    \"probes\": [],\r\n
        \   \"inboundNatRules\": [],\r\n    \"inboundNatPools\": []\r\n  },\r\n  \"sku\":
        {\r\n    \"name\": \"Basic\",\r\n    \"tier\": \"Regional\"\r\n  }\r\n}"
    headers:
      cache-control:
      - no-cache
      content-length:
      - '2081'
      content-type:
      - application/json; charset=utf-8
      date:
<<<<<<< HEAD
      - Sun, 13 Oct 2019 02:49:45 GMT
      etag:
      - W/"6c1ef45d-7a4e-468f-9676-33d8b4daf0e3"
=======
      - Sun, 13 Oct 2019 13:51:32 GMT
      etag:
      - W/"6cda195f-91aa-401f-91cb-de7cee93a846"
>>>>>>> 15b3674b
      expires:
      - '-1'
      pragma:
      - no-cache
      server:
      - Microsoft-HTTPAPI/2.0
      - Microsoft-HTTPAPI/2.0
      strict-transport-security:
      - max-age=31536000; includeSubDomains
      transfer-encoding:
      - chunked
      vary:
      - Accept-Encoding
      x-content-type-options:
      - nosniff
      x-ms-arm-service-request-id:
<<<<<<< HEAD
      - 053025ad-8ac4-4865-b2c6-2416b4d3fa48
=======
      - 7f651282-5237-4d99-9343-07316efdbda3
>>>>>>> 15b3674b
    status:
      code: 200
      message: OK
- request:
    body: 'b''{"properties": {"template": {"$schema": "https://schema.management.azure.com/schemas/2015-01-01/deploymentTemplate.json#",
      "contentVersion": "1.0.0.0", "parameters": {"adminPassword": {"type": "securestring",
      "metadata": {"description": "Secure adminPassword"}}}, "variables": {}, "resources":
      [{"name": "vmss1VNET", "type": "Microsoft.Network/virtualNetworks", "location":
      "westus", "apiVersion": "2015-06-15", "dependsOn": [], "tags": {}, "properties":
      {"addressSpace": {"addressPrefixes": ["10.0.0.0/16"]}, "subnets": [{"name":
      "vmss1Subnet", "properties": {"addressPrefix": "10.0.0.0/24"}}]}}, {"type":
      "Microsoft.Compute/virtualMachineScaleSets", "name": "vmss1", "location": "westus",
      "tags": {}, "apiVersion": "2019-03-01", "dependsOn": ["Microsoft.Network/virtualNetworks/vmss1VNET"],
      "sku": {"name": "Standard_DS1_v2", "capacity": 2}, "properties": {"overprovision":
      true, "upgradePolicy": {"mode": "manual"}, "virtualMachineProfile": {"storageProfile":
      {"osDisk": {"createOption": "FromImage", "caching": "ReadWrite", "managedDisk":
      {"storageAccountType": null}}, "imageReference": {"publisher": "Canonical",
      "offer": "UbuntuServer", "sku": "18.04-LTS", "version": "latest"}}, "osProfile":
<<<<<<< HEAD
      {"computerNamePrefix": "vmss10b40", "adminUsername": "clitester", "adminPassword":
      "[parameters(\''adminPassword\'')]"}, "networkProfile": {"networkInterfaceConfigurations":
      [{"name": "vmss10b40Nic", "properties": {"primary": "true", "ipConfigurations":
      [{"name": "vmss10b40IPConfig", "properties": {"subnet": {"id": "/subscriptions/00000000-0000-0000-0000-000000000000/resourceGroups/cli_test_vmss_create_existing_lb000001/providers/Microsoft.Network/virtualNetworks/vmss1VNET/subnets/vmss1Subnet"},
=======
      {"computerNamePrefix": "vmss1d076", "adminUsername": "clitester", "adminPassword":
      "[parameters(\''adminPassword\'')]"}, "networkProfile": {"networkInterfaceConfigurations":
      [{"name": "vmss1d076Nic", "properties": {"primary": "true", "ipConfigurations":
      [{"name": "vmss1d076IPConfig", "properties": {"subnet": {"id": "/subscriptions/00000000-0000-0000-0000-000000000000/resourceGroups/cli_test_vmss_create_existing_lb000001/providers/Microsoft.Network/virtualNetworks/vmss1VNET/subnets/vmss1Subnet"},
>>>>>>> 15b3674b
      "loadBalancerBackendAddressPools": [{"id": "/subscriptions/00000000-0000-0000-0000-000000000000/resourceGroups/cli_test_vmss_create_existing_lb000001/providers/Microsoft.Network/loadBalancers/lb1/backendAddressPools/test"}]}}]}}]}},
      "singlePlacementGroup": null}}], "outputs": {"VMSS": {"type": "object", "value":
      "[reference(resourceId(\''Microsoft.Compute/virtualMachineScaleSets\'', \''vmss1\''),providers(\''Microsoft.Compute\'',
      \''virtualMachineScaleSets\'').apiVersions[0])]"}}}, "parameters": {"adminPassword":
      {"value": "TestTest12#$"}}, "mode": "Incremental"}}'''
    headers:
      Accept:
      - application/json
      Accept-Encoding:
      - gzip, deflate
      CommandName:
      - vmss create
      Connection:
      - keep-alive
      Content-Length:
      - '2325'
      Content-Type:
      - application/json; charset=utf-8
      ParameterSetName:
      - -g -n --load-balancer --image --admin-username --admin-password
      User-Agent:
<<<<<<< HEAD
      - python/3.6.5 (Windows-10-10.0.17134-SP0) msrest/0.6.10 msrest_azure/0.6.2
=======
      - python/3.7.4 (Windows-10-10.0.18362-SP0) msrest/0.6.10 msrest_azure/0.6.2
>>>>>>> 15b3674b
        azure-mgmt-resource/4.0.0 Azure-SDK-For-Python AZURECLI/2.0.74
      accept-language:
      - en-US
    method: PUT
    uri: https://management.azure.com/subscriptions/00000000-0000-0000-0000-000000000000/resourcegroups/cli_test_vmss_create_existing_lb000001/providers/Microsoft.Resources/deployments/mock-deployment?api-version=2019-07-01
  response:
    body:
<<<<<<< HEAD
      string: '{"id":"/subscriptions/00000000-0000-0000-0000-000000000000/resourceGroups/cli_test_vmss_create_existing_lb000001/providers/Microsoft.Resources/deployments/vmss_deploy_3GJNV0PkKLZQctLy0x2ODo3N23BUoGf3","name":"vmss_deploy_3GJNV0PkKLZQctLy0x2ODo3N23BUoGf3","type":"Microsoft.Resources/deployments","properties":{"templateHash":"2289364581540373241","parameters":{"adminPassword":{"type":"SecureString"}},"mode":"Incremental","provisioningState":"Accepted","timestamp":"2019-10-13T02:49:46.6674497Z","duration":"PT0.3450739S","correlationId":"8272ebdf-3873-4c7d-bb1b-34d663c4cd2b","providers":[{"namespace":"Microsoft.Network","resourceTypes":[{"resourceType":"virtualNetworks","locations":["westus"]}]},{"namespace":"Microsoft.Compute","resourceTypes":[{"resourceType":"virtualMachineScaleSets","locations":["westus"]}]}],"dependencies":[{"dependsOn":[{"id":"/subscriptions/00000000-0000-0000-0000-000000000000/resourceGroups/cli_test_vmss_create_existing_lb000001/providers/Microsoft.Network/virtualNetworks/vmss1VNET","resourceType":"Microsoft.Network/virtualNetworks","resourceName":"vmss1VNET"}],"id":"/subscriptions/00000000-0000-0000-0000-000000000000/resourceGroups/cli_test_vmss_create_existing_lb000001/providers/Microsoft.Compute/virtualMachineScaleSets/vmss1","resourceType":"Microsoft.Compute/virtualMachineScaleSets","resourceName":"vmss1"}]}}'
    headers:
      azure-asyncoperation:
      - https://management.azure.com/subscriptions/00000000-0000-0000-0000-000000000000/resourcegroups/cli_test_vmss_create_existing_lb000001/providers/Microsoft.Resources/deployments/vmss_deploy_3GJNV0PkKLZQctLy0x2ODo3N23BUoGf3/operationStatuses/08586306718991552470?api-version=2019-07-01
      cache-control:
      - no-cache
      content-length:
      - '1465'
      content-type:
      - application/json; charset=utf-8
      date:
      - Sun, 13 Oct 2019 02:49:46 GMT
=======
      string: '{"id":"/subscriptions/00000000-0000-0000-0000-000000000000/resourceGroups/cli_test_vmss_create_existing_lb000001/providers/Microsoft.Resources/deployments/vmss_deploy_DjVRrTHrVyGuwlmhEj3vStZjS10Pe5EV","name":"vmss_deploy_DjVRrTHrVyGuwlmhEj3vStZjS10Pe5EV","type":"Microsoft.Resources/deployments","properties":{"templateHash":"14362017990040056239","parameters":{"adminPassword":{"type":"SecureString"}},"mode":"Incremental","provisioningState":"Accepted","timestamp":"2019-10-13T13:51:35.3628652Z","duration":"PT1.2668353S","correlationId":"258acbd1-f9d6-4fa8-9291-04f8430a9251","providers":[{"namespace":"Microsoft.Network","resourceTypes":[{"resourceType":"virtualNetworks","locations":["westus"]}]},{"namespace":"Microsoft.Compute","resourceTypes":[{"resourceType":"virtualMachineScaleSets","locations":["westus"]}]}],"dependencies":[{"dependsOn":[{"id":"/subscriptions/00000000-0000-0000-0000-000000000000/resourceGroups/cli_test_vmss_create_existing_lb000001/providers/Microsoft.Network/virtualNetworks/vmss1VNET","resourceType":"Microsoft.Network/virtualNetworks","resourceName":"vmss1VNET"}],"id":"/subscriptions/00000000-0000-0000-0000-000000000000/resourceGroups/cli_test_vmss_create_existing_lb000001/providers/Microsoft.Compute/virtualMachineScaleSets/vmss1","resourceType":"Microsoft.Compute/virtualMachineScaleSets","resourceName":"vmss1"}]}}'
    headers:
      azure-asyncoperation:
      - https://management.azure.com/subscriptions/00000000-0000-0000-0000-000000000000/resourcegroups/cli_test_vmss_create_existing_lb000001/providers/Microsoft.Resources/deployments/vmss_deploy_DjVRrTHrVyGuwlmhEj3vStZjS10Pe5EV/operationStatuses/08586306321913815937?api-version=2019-05-10
      cache-control:
      - no-cache
      content-length:
      - '1466'
      content-type:
      - application/json; charset=utf-8
      date:
      - Sun, 13 Oct 2019 13:51:36 GMT
>>>>>>> 15b3674b
      expires:
      - '-1'
      pragma:
      - no-cache
      strict-transport-security:
      - max-age=31536000; includeSubDomains
      x-content-type-options:
      - nosniff
      x-ms-ratelimit-remaining-subscription-writes:
<<<<<<< HEAD
      - '1198'
=======
      - '1190'
>>>>>>> 15b3674b
    status:
      code: 201
      message: Created
- request:
    body: null
    headers:
      Accept:
      - application/json
      Accept-Encoding:
      - gzip, deflate
      CommandName:
      - vmss create
      Connection:
      - keep-alive
      ParameterSetName:
      - -g -n --load-balancer --image --admin-username --admin-password
      User-Agent:
<<<<<<< HEAD
      - python/3.6.5 (Windows-10-10.0.17134-SP0) msrest/0.6.10 msrest_azure/0.6.2
        azure-mgmt-resource/4.0.0 Azure-SDK-For-Python AZURECLI/2.0.74
    method: GET
    uri: https://management.azure.com/subscriptions/00000000-0000-0000-0000-000000000000/resourcegroups/cli_test_vmss_create_existing_lb000001/providers/Microsoft.Resources/deployments/mock-deployment/operationStatuses/08586306718991552470?api-version=2019-07-01
=======
      - python/3.7.4 (Windows-10-10.0.18362-SP0) msrest/0.6.10 msrest_azure/0.6.2
        azure-mgmt-resource/4.0.0 Azure-SDK-For-Python AZURECLI/2.0.74
    method: GET
    uri: https://management.azure.com/subscriptions/00000000-0000-0000-0000-000000000000/resourcegroups/cli_test_vmss_create_existing_lb000001/providers/Microsoft.Resources/deployments/mock-deployment/operationStatuses/08586306321913815937?api-version=2019-05-10
  response:
    body:
      string: '{"status":"Running"}'
    headers:
      cache-control:
      - no-cache
      content-length:
      - '20'
      content-type:
      - application/json; charset=utf-8
      date:
      - Sun, 13 Oct 2019 13:52:07 GMT
      expires:
      - '-1'
      pragma:
      - no-cache
      strict-transport-security:
      - max-age=31536000; includeSubDomains
      vary:
      - Accept-Encoding
      x-content-type-options:
      - nosniff
    status:
      code: 200
      message: OK
- request:
    body: null
    headers:
      Accept:
      - application/json
      Accept-Encoding:
      - gzip, deflate
      CommandName:
      - vmss create
      Connection:
      - keep-alive
      ParameterSetName:
      - -g -n --load-balancer --image --admin-username --admin-password
      User-Agent:
      - python/3.7.4 (Windows-10-10.0.18362-SP0) msrest/0.6.10 msrest_azure/0.6.2
        azure-mgmt-resource/4.0.0 Azure-SDK-For-Python AZURECLI/2.0.74
    method: GET
    uri: https://management.azure.com/subscriptions/00000000-0000-0000-0000-000000000000/resourcegroups/cli_test_vmss_create_existing_lb000001/providers/Microsoft.Resources/deployments/mock-deployment/operationStatuses/08586306321913815937?api-version=2019-05-10
  response:
    body:
      string: '{"status":"Running"}'
    headers:
      cache-control:
      - no-cache
      content-length:
      - '20'
      content-type:
      - application/json; charset=utf-8
      date:
      - Sun, 13 Oct 2019 13:52:38 GMT
      expires:
      - '-1'
      pragma:
      - no-cache
      strict-transport-security:
      - max-age=31536000; includeSubDomains
      vary:
      - Accept-Encoding
      x-content-type-options:
      - nosniff
    status:
      code: 200
      message: OK
- request:
    body: null
    headers:
      Accept:
      - application/json
      Accept-Encoding:
      - gzip, deflate
      CommandName:
      - vmss create
      Connection:
      - keep-alive
      ParameterSetName:
      - -g -n --load-balancer --image --admin-username --admin-password
      User-Agent:
      - python/3.7.4 (Windows-10-10.0.18362-SP0) msrest/0.6.10 msrest_azure/0.6.2
        azure-mgmt-resource/4.0.0 Azure-SDK-For-Python AZURECLI/2.0.74
    method: GET
    uri: https://management.azure.com/subscriptions/00000000-0000-0000-0000-000000000000/resourcegroups/cli_test_vmss_create_existing_lb000001/providers/Microsoft.Resources/deployments/mock-deployment/operationStatuses/08586306321913815937?api-version=2019-05-10
  response:
    body:
      string: '{"status":"Running"}'
    headers:
      cache-control:
      - no-cache
      content-length:
      - '20'
      content-type:
      - application/json; charset=utf-8
      date:
      - Sun, 13 Oct 2019 13:53:08 GMT
      expires:
      - '-1'
      pragma:
      - no-cache
      strict-transport-security:
      - max-age=31536000; includeSubDomains
      vary:
      - Accept-Encoding
      x-content-type-options:
      - nosniff
    status:
      code: 200
      message: OK
- request:
    body: null
    headers:
      Accept:
      - application/json
      Accept-Encoding:
      - gzip, deflate
      CommandName:
      - vmss create
      Connection:
      - keep-alive
      ParameterSetName:
      - -g -n --load-balancer --image --admin-username --admin-password
      User-Agent:
      - python/3.7.4 (Windows-10-10.0.18362-SP0) msrest/0.6.10 msrest_azure/0.6.2
        azure-mgmt-resource/4.0.0 Azure-SDK-For-Python AZURECLI/2.0.74
    method: GET
    uri: https://management.azure.com/subscriptions/00000000-0000-0000-0000-000000000000/resourcegroups/cli_test_vmss_create_existing_lb000001/providers/Microsoft.Resources/deployments/mock-deployment/operationStatuses/08586306321913815937?api-version=2019-05-10
  response:
    body:
      string: '{"status":"Running"}'
    headers:
      cache-control:
      - no-cache
      content-length:
      - '20'
      content-type:
      - application/json; charset=utf-8
      date:
      - Sun, 13 Oct 2019 13:53:39 GMT
      expires:
      - '-1'
      pragma:
      - no-cache
      strict-transport-security:
      - max-age=31536000; includeSubDomains
      vary:
      - Accept-Encoding
      x-content-type-options:
      - nosniff
    status:
      code: 200
      message: OK
- request:
    body: null
    headers:
      Accept:
      - application/json
      Accept-Encoding:
      - gzip, deflate
      CommandName:
      - vmss create
      Connection:
      - keep-alive
      ParameterSetName:
      - -g -n --load-balancer --image --admin-username --admin-password
      User-Agent:
      - python/3.7.4 (Windows-10-10.0.18362-SP0) msrest/0.6.10 msrest_azure/0.6.2
        azure-mgmt-resource/4.0.0 Azure-SDK-For-Python AZURECLI/2.0.74
    method: GET
    uri: https://management.azure.com/subscriptions/00000000-0000-0000-0000-000000000000/resourcegroups/cli_test_vmss_create_existing_lb000001/providers/Microsoft.Resources/deployments/mock-deployment/operationStatuses/08586306321913815937?api-version=2019-05-10
  response:
    body:
      string: '{"status":"Running"}'
    headers:
      cache-control:
      - no-cache
      content-length:
      - '20'
      content-type:
      - application/json; charset=utf-8
      date:
      - Sun, 13 Oct 2019 13:54:09 GMT
      expires:
      - '-1'
      pragma:
      - no-cache
      strict-transport-security:
      - max-age=31536000; includeSubDomains
      vary:
      - Accept-Encoding
      x-content-type-options:
      - nosniff
    status:
      code: 200
      message: OK
- request:
    body: null
    headers:
      Accept:
      - application/json
      Accept-Encoding:
      - gzip, deflate
      CommandName:
      - vmss create
      Connection:
      - keep-alive
      ParameterSetName:
      - -g -n --load-balancer --image --admin-username --admin-password
      User-Agent:
      - python/3.7.4 (Windows-10-10.0.18362-SP0) msrest/0.6.10 msrest_azure/0.6.2
        azure-mgmt-resource/4.0.0 Azure-SDK-For-Python AZURECLI/2.0.74
    method: GET
    uri: https://management.azure.com/subscriptions/00000000-0000-0000-0000-000000000000/resourcegroups/cli_test_vmss_create_existing_lb000001/providers/Microsoft.Resources/deployments/mock-deployment/operationStatuses/08586306321913815937?api-version=2019-05-10
>>>>>>> 15b3674b
  response:
    body:
      string: '{"status":"Running"}'
    headers:
      cache-control:
      - no-cache
      content-length:
      - '20'
      content-type:
      - application/json; charset=utf-8
      date:
<<<<<<< HEAD
      - Sun, 13 Oct 2019 02:50:15 GMT
=======
      - Sun, 13 Oct 2019 13:54:40 GMT
>>>>>>> 15b3674b
      expires:
      - '-1'
      pragma:
      - no-cache
      strict-transport-security:
      - max-age=31536000; includeSubDomains
      vary:
      - Accept-Encoding
      x-content-type-options:
      - nosniff
    status:
      code: 200
      message: OK
- request:
    body: null
    headers:
      Accept:
      - application/json
      Accept-Encoding:
      - gzip, deflate
      CommandName:
      - vmss create
      Connection:
      - keep-alive
      ParameterSetName:
      - -g -n --load-balancer --image --admin-username --admin-password
      User-Agent:
<<<<<<< HEAD
      - python/3.6.5 (Windows-10-10.0.17134-SP0) msrest/0.6.10 msrest_azure/0.6.2
        azure-mgmt-resource/4.0.0 Azure-SDK-For-Python AZURECLI/2.0.74
    method: GET
    uri: https://management.azure.com/subscriptions/00000000-0000-0000-0000-000000000000/resourcegroups/cli_test_vmss_create_existing_lb000001/providers/Microsoft.Resources/deployments/mock-deployment/operationStatuses/08586306718991552470?api-version=2019-07-01
=======
      - python/3.7.4 (Windows-10-10.0.18362-SP0) msrest/0.6.10 msrest_azure/0.6.2
        azure-mgmt-resource/4.0.0 Azure-SDK-For-Python AZURECLI/2.0.74
    method: GET
    uri: https://management.azure.com/subscriptions/00000000-0000-0000-0000-000000000000/resourcegroups/cli_test_vmss_create_existing_lb000001/providers/Microsoft.Resources/deployments/mock-deployment/operationStatuses/08586306321913815937?api-version=2019-05-10
>>>>>>> 15b3674b
  response:
    body:
      string: '{"status":"Running"}'
    headers:
      cache-control:
      - no-cache
      content-length:
      - '20'
      content-type:
      - application/json; charset=utf-8
      date:
<<<<<<< HEAD
      - Sun, 13 Oct 2019 02:50:46 GMT
=======
      - Sun, 13 Oct 2019 13:55:11 GMT
>>>>>>> 15b3674b
      expires:
      - '-1'
      pragma:
      - no-cache
      strict-transport-security:
      - max-age=31536000; includeSubDomains
      vary:
      - Accept-Encoding
      x-content-type-options:
      - nosniff
    status:
      code: 200
      message: OK
- request:
    body: null
    headers:
      Accept:
      - application/json
      Accept-Encoding:
      - gzip, deflate
      CommandName:
      - vmss create
      Connection:
      - keep-alive
      ParameterSetName:
      - -g -n --load-balancer --image --admin-username --admin-password
      User-Agent:
<<<<<<< HEAD
      - python/3.6.5 (Windows-10-10.0.17134-SP0) msrest/0.6.10 msrest_azure/0.6.2
        azure-mgmt-resource/4.0.0 Azure-SDK-For-Python AZURECLI/2.0.74
    method: GET
    uri: https://management.azure.com/subscriptions/00000000-0000-0000-0000-000000000000/resourcegroups/cli_test_vmss_create_existing_lb000001/providers/Microsoft.Resources/deployments/mock-deployment/operationStatuses/08586306718991552470?api-version=2019-07-01
  response:
    body:
      string: '{"status":"Running"}'
    headers:
      cache-control:
      - no-cache
      content-length:
      - '20'
      content-type:
      - application/json; charset=utf-8
      date:
      - Sun, 13 Oct 2019 02:51:16 GMT
      expires:
      - '-1'
      pragma:
      - no-cache
      strict-transport-security:
      - max-age=31536000; includeSubDomains
      vary:
      - Accept-Encoding
      x-content-type-options:
      - nosniff
    status:
      code: 200
      message: OK
- request:
    body: null
    headers:
      Accept:
      - application/json
      Accept-Encoding:
      - gzip, deflate
      CommandName:
      - vmss create
      Connection:
      - keep-alive
      ParameterSetName:
      - -g -n --load-balancer --image --admin-username --admin-password
      User-Agent:
      - python/3.6.5 (Windows-10-10.0.17134-SP0) msrest/0.6.10 msrest_azure/0.6.2
        azure-mgmt-resource/4.0.0 Azure-SDK-For-Python AZURECLI/2.0.74
    method: GET
    uri: https://management.azure.com/subscriptions/00000000-0000-0000-0000-000000000000/resourcegroups/cli_test_vmss_create_existing_lb000001/providers/Microsoft.Resources/deployments/mock-deployment/operationStatuses/08586306718991552470?api-version=2019-07-01
  response:
    body:
      string: '{"status":"Running"}'
    headers:
      cache-control:
      - no-cache
      content-length:
      - '20'
      content-type:
      - application/json; charset=utf-8
      date:
      - Sun, 13 Oct 2019 02:51:46 GMT
      expires:
      - '-1'
      pragma:
      - no-cache
      strict-transport-security:
      - max-age=31536000; includeSubDomains
      vary:
      - Accept-Encoding
      x-content-type-options:
      - nosniff
    status:
      code: 200
      message: OK
- request:
    body: null
    headers:
      Accept:
      - application/json
      Accept-Encoding:
      - gzip, deflate
      CommandName:
      - vmss create
      Connection:
      - keep-alive
      ParameterSetName:
      - -g -n --load-balancer --image --admin-username --admin-password
      User-Agent:
      - python/3.6.5 (Windows-10-10.0.17134-SP0) msrest/0.6.10 msrest_azure/0.6.2
        azure-mgmt-resource/4.0.0 Azure-SDK-For-Python AZURECLI/2.0.74
    method: GET
    uri: https://management.azure.com/subscriptions/00000000-0000-0000-0000-000000000000/resourcegroups/cli_test_vmss_create_existing_lb000001/providers/Microsoft.Resources/deployments/mock-deployment/operationStatuses/08586306718991552470?api-version=2019-07-01
=======
      - python/3.7.4 (Windows-10-10.0.18362-SP0) msrest/0.6.10 msrest_azure/0.6.2
        azure-mgmt-resource/4.0.0 Azure-SDK-For-Python AZURECLI/2.0.74
    method: GET
    uri: https://management.azure.com/subscriptions/00000000-0000-0000-0000-000000000000/resourcegroups/cli_test_vmss_create_existing_lb000001/providers/Microsoft.Resources/deployments/mock-deployment/operationStatuses/08586306321913815937?api-version=2019-05-10
>>>>>>> 15b3674b
  response:
    body:
      string: '{"status":"Succeeded"}'
    headers:
      cache-control:
      - no-cache
      content-length:
      - '22'
      content-type:
      - application/json; charset=utf-8
      date:
<<<<<<< HEAD
      - Sun, 13 Oct 2019 02:52:16 GMT
=======
      - Sun, 13 Oct 2019 13:55:42 GMT
>>>>>>> 15b3674b
      expires:
      - '-1'
      pragma:
      - no-cache
      strict-transport-security:
      - max-age=31536000; includeSubDomains
      vary:
      - Accept-Encoding
      x-content-type-options:
      - nosniff
    status:
      code: 200
      message: OK
- request:
    body: null
    headers:
      Accept:
      - application/json
      Accept-Encoding:
      - gzip, deflate
      CommandName:
      - vmss create
      Connection:
      - keep-alive
      ParameterSetName:
      - -g -n --load-balancer --image --admin-username --admin-password
      User-Agent:
<<<<<<< HEAD
      - python/3.6.5 (Windows-10-10.0.17134-SP0) msrest/0.6.10 msrest_azure/0.6.2
=======
      - python/3.7.4 (Windows-10-10.0.18362-SP0) msrest/0.6.10 msrest_azure/0.6.2
>>>>>>> 15b3674b
        azure-mgmt-resource/4.0.0 Azure-SDK-For-Python AZURECLI/2.0.74
    method: GET
    uri: https://management.azure.com/subscriptions/00000000-0000-0000-0000-000000000000/resourcegroups/cli_test_vmss_create_existing_lb000001/providers/Microsoft.Resources/deployments/mock-deployment?api-version=2019-07-01
  response:
    body:
<<<<<<< HEAD
      string: '{"id":"/subscriptions/00000000-0000-0000-0000-000000000000/resourceGroups/cli_test_vmss_create_existing_lb000001/providers/Microsoft.Resources/deployments/vmss_deploy_3GJNV0PkKLZQctLy0x2ODo3N23BUoGf3","name":"vmss_deploy_3GJNV0PkKLZQctLy0x2ODo3N23BUoGf3","type":"Microsoft.Resources/deployments","properties":{"templateHash":"2289364581540373241","parameters":{"adminPassword":{"type":"SecureString"}},"mode":"Incremental","provisioningState":"Succeeded","timestamp":"2019-10-13T02:51:50.290918Z","duration":"PT2M3.9685422S","correlationId":"8272ebdf-3873-4c7d-bb1b-34d663c4cd2b","providers":[{"namespace":"Microsoft.Network","resourceTypes":[{"resourceType":"virtualNetworks","locations":["westus"]}]},{"namespace":"Microsoft.Compute","resourceTypes":[{"resourceType":"virtualMachineScaleSets","locations":["westus"]}]}],"dependencies":[{"dependsOn":[{"id":"/subscriptions/00000000-0000-0000-0000-000000000000/resourceGroups/cli_test_vmss_create_existing_lb000001/providers/Microsoft.Network/virtualNetworks/vmss1VNET","resourceType":"Microsoft.Network/virtualNetworks","resourceName":"vmss1VNET"}],"id":"/subscriptions/00000000-0000-0000-0000-000000000000/resourceGroups/cli_test_vmss_create_existing_lb000001/providers/Microsoft.Compute/virtualMachineScaleSets/vmss1","resourceType":"Microsoft.Compute/virtualMachineScaleSets","resourceName":"vmss1"}],"outputs":{"vmss":{"type":"Object","value":{"singlePlacementGroup":true,"upgradePolicy":{"mode":"Manual"},"virtualMachineProfile":{"osProfile":{"computerNamePrefix":"vmss10b40","adminUsername":"clitester","linuxConfiguration":{"disablePasswordAuthentication":false,"provisionVMAgent":true},"secrets":[],"allowExtensionOperations":true,"requireGuestProvisionSignal":true},"storageProfile":{"osDisk":{"createOption":"FromImage","caching":"ReadWrite","managedDisk":{"storageAccountType":"Premium_LRS"}},"imageReference":{"publisher":"Canonical","offer":"UbuntuServer","sku":"18.04-LTS","version":"latest"}},"networkProfile":{"networkInterfaceConfigurations":[{"name":"vmss10b40Nic","properties":{"primary":true,"enableAcceleratedNetworking":false,"dnsSettings":{"dnsServers":[]},"enableIPForwarding":false,"ipConfigurations":[{"name":"vmss10b40IPConfig","properties":{"subnet":{"id":"/subscriptions/00000000-0000-0000-0000-000000000000/resourceGroups/cli_test_vmss_create_existing_lb000001/providers/Microsoft.Network/virtualNetworks/vmss1VNET/subnets/vmss1Subnet"},"privateIPAddressVersion":"IPv4","loadBalancerBackendAddressPools":[{"id":"/subscriptions/00000000-0000-0000-0000-000000000000/resourceGroups/cli_test_vmss_create_existing_lb000001/providers/Microsoft.Network/loadBalancers/lb1/backendAddressPools/test"}]}}]}}]}},"provisioningState":"Succeeded","overprovision":true,"doNotRunExtensionsOnOverprovisionedVMs":false,"uniqueId":"a04cf3ca-70c2-4b88-8f35-d5f7bcc2b03b"}}},"outputResources":[{"id":"/subscriptions/00000000-0000-0000-0000-000000000000/resourceGroups/cli_test_vmss_create_existing_lb000001/providers/Microsoft.Compute/virtualMachineScaleSets/vmss1"},{"id":"/subscriptions/00000000-0000-0000-0000-000000000000/resourceGroups/cli_test_vmss_create_existing_lb000001/providers/Microsoft.Network/virtualNetworks/vmss1VNET"}]}}'
=======
      string: '{"id":"/subscriptions/00000000-0000-0000-0000-000000000000/resourceGroups/cli_test_vmss_create_existing_lb000001/providers/Microsoft.Resources/deployments/vmss_deploy_DjVRrTHrVyGuwlmhEj3vStZjS10Pe5EV","name":"vmss_deploy_DjVRrTHrVyGuwlmhEj3vStZjS10Pe5EV","type":"Microsoft.Resources/deployments","properties":{"templateHash":"14362017990040056239","parameters":{"adminPassword":{"type":"SecureString"}},"mode":"Incremental","provisioningState":"Succeeded","timestamp":"2019-10-13T13:55:12.4844633Z","duration":"PT3M38.3884334S","correlationId":"258acbd1-f9d6-4fa8-9291-04f8430a9251","providers":[{"namespace":"Microsoft.Network","resourceTypes":[{"resourceType":"virtualNetworks","locations":["westus"]}]},{"namespace":"Microsoft.Compute","resourceTypes":[{"resourceType":"virtualMachineScaleSets","locations":["westus"]}]}],"dependencies":[{"dependsOn":[{"id":"/subscriptions/00000000-0000-0000-0000-000000000000/resourceGroups/cli_test_vmss_create_existing_lb000001/providers/Microsoft.Network/virtualNetworks/vmss1VNET","resourceType":"Microsoft.Network/virtualNetworks","resourceName":"vmss1VNET"}],"id":"/subscriptions/00000000-0000-0000-0000-000000000000/resourceGroups/cli_test_vmss_create_existing_lb000001/providers/Microsoft.Compute/virtualMachineScaleSets/vmss1","resourceType":"Microsoft.Compute/virtualMachineScaleSets","resourceName":"vmss1"}],"outputs":{"vmss":{"type":"Object","value":{"singlePlacementGroup":true,"upgradePolicy":{"mode":"Manual"},"virtualMachineProfile":{"osProfile":{"computerNamePrefix":"vmss1d076","adminUsername":"clitester","linuxConfiguration":{"disablePasswordAuthentication":false,"provisionVMAgent":true},"secrets":[],"allowExtensionOperations":true,"requireGuestProvisionSignal":true},"storageProfile":{"osDisk":{"createOption":"FromImage","caching":"ReadWrite","managedDisk":{"storageAccountType":"Premium_LRS"}},"imageReference":{"publisher":"Canonical","offer":"UbuntuServer","sku":"18.04-LTS","version":"latest"}},"networkProfile":{"networkInterfaceConfigurations":[{"name":"vmss1d076Nic","properties":{"primary":true,"enableAcceleratedNetworking":false,"dnsSettings":{"dnsServers":[]},"enableIPForwarding":false,"ipConfigurations":[{"name":"vmss1d076IPConfig","properties":{"subnet":{"id":"/subscriptions/00000000-0000-0000-0000-000000000000/resourceGroups/cli_test_vmss_create_existing_lb000001/providers/Microsoft.Network/virtualNetworks/vmss1VNET/subnets/vmss1Subnet"},"privateIPAddressVersion":"IPv4","loadBalancerBackendAddressPools":[{"id":"/subscriptions/00000000-0000-0000-0000-000000000000/resourceGroups/cli_test_vmss_create_existing_lb000001/providers/Microsoft.Network/loadBalancers/lb1/backendAddressPools/test"}]}}]}}]}},"provisioningState":"Succeeded","overprovision":true,"doNotRunExtensionsOnOverprovisionedVMs":false,"uniqueId":"f5bd8b56-e07e-4598-9580-1d7b0c365775"}}},"outputResources":[{"id":"/subscriptions/00000000-0000-0000-0000-000000000000/resourceGroups/cli_test_vmss_create_existing_lb000001/providers/Microsoft.Compute/virtualMachineScaleSets/vmss1"},{"id":"/subscriptions/00000000-0000-0000-0000-000000000000/resourceGroups/cli_test_vmss_create_existing_lb000001/providers/Microsoft.Network/virtualNetworks/vmss1VNET"}]}}'
>>>>>>> 15b3674b
    headers:
      cache-control:
      - no-cache
      content-length:
      - '3459'
      content-type:
      - application/json; charset=utf-8
      date:
<<<<<<< HEAD
      - Sun, 13 Oct 2019 02:52:16 GMT
=======
      - Sun, 13 Oct 2019 13:55:43 GMT
>>>>>>> 15b3674b
      expires:
      - '-1'
      pragma:
      - no-cache
      strict-transport-security:
      - max-age=31536000; includeSubDomains
      vary:
      - Accept-Encoding
      x-content-type-options:
      - nosniff
    status:
      code: 200
      message: OK
version: 1<|MERGE_RESOLUTION|>--- conflicted
+++ resolved
@@ -13,11 +13,7 @@
       ParameterSetName:
       - -g -n --backend-pool-name
       User-Agent:
-<<<<<<< HEAD
-      - python/3.6.5 (Windows-10-10.0.17134-SP0) msrest/0.6.10 msrest_azure/0.6.2
-=======
-      - python/3.7.4 (Windows-10-10.0.18362-SP0) msrest/0.6.10 msrest_azure/0.6.2
->>>>>>> 15b3674b
+      - python/3.7.4 (Windows-10-10.0.18362-SP0) msrest/0.6.10 msrest_azure/0.6.2
         azure-mgmt-resource/4.0.0 Azure-SDK-For-Python AZURECLI/2.0.74
       accept-language:
       - en-US
@@ -25,11 +21,7 @@
     uri: https://management.azure.com/subscriptions/00000000-0000-0000-0000-000000000000/resourcegroups/cli_test_vmss_create_existing_lb000001?api-version=2019-07-01
   response:
     body:
-<<<<<<< HEAD
-      string: '{"id":"/subscriptions/00000000-0000-0000-0000-000000000000/resourceGroups/cli_test_vmss_create_existing_lb000001","name":"cli_test_vmss_create_existing_lb000001","type":"Microsoft.Resources/resourceGroups","location":"westus","tags":{"product":"azurecli","cause":"automation","date":"2019-10-13T02:49:11Z"},"properties":{"provisioningState":"Succeeded"}}'
-=======
       string: '{"id":"/subscriptions/00000000-0000-0000-0000-000000000000/resourceGroups/cli_test_vmss_create_existing_lb000001","name":"cli_test_vmss_create_existing_lb000001","type":"Microsoft.Resources/resourceGroups","location":"westus","tags":{"product":"azurecli","cause":"automation","date":"2019-10-13T13:49:02Z"},"properties":{"provisioningState":"Succeeded"}}'
->>>>>>> 15b3674b
     headers:
       cache-control:
       - no-cache
@@ -38,11 +30,7 @@
       content-type:
       - application/json; charset=utf-8
       date:
-<<<<<<< HEAD
-      - Sun, 13 Oct 2019 02:49:12 GMT
-=======
       - Sun, 13 Oct 2019 13:49:04 GMT
->>>>>>> 15b3674b
       expires:
       - '-1'
       pragma:
@@ -70,11 +58,7 @@
       ParameterSetName:
       - -g -n --backend-pool-name
       User-Agent:
-<<<<<<< HEAD
-      - python/3.6.5 (Windows-10-10.0.17134-SP0) msrest/0.6.10 msrest_azure/0.6.2
-=======
-      - python/3.7.4 (Windows-10-10.0.18362-SP0) msrest/0.6.10 msrest_azure/0.6.2
->>>>>>> 15b3674b
+      - python/3.7.4 (Windows-10-10.0.18362-SP0) msrest/0.6.10 msrest_azure/0.6.2
         azure-mgmt-resource/4.0.0 Azure-SDK-For-Python AZURECLI/2.0.74
       accept-language:
       - en-US
@@ -91,11 +75,7 @@
       content-type:
       - application/json; charset=utf-8
       date:
-<<<<<<< HEAD
-      - Sun, 13 Oct 2019 02:49:12 GMT
-=======
       - Sun, 13 Oct 2019 13:49:05 GMT
->>>>>>> 15b3674b
       expires:
       - '-1'
       pragma:
@@ -138,11 +118,7 @@
       ParameterSetName:
       - -g -n --backend-pool-name
       User-Agent:
-<<<<<<< HEAD
-      - python/3.6.5 (Windows-10-10.0.17134-SP0) msrest/0.6.10 msrest_azure/0.6.2
-=======
-      - python/3.7.4 (Windows-10-10.0.18362-SP0) msrest/0.6.10 msrest_azure/0.6.2
->>>>>>> 15b3674b
+      - python/3.7.4 (Windows-10-10.0.18362-SP0) msrest/0.6.10 msrest_azure/0.6.2
         azure-mgmt-resource/4.0.0 Azure-SDK-For-Python AZURECLI/2.0.74
       accept-language:
       - en-US
@@ -150,17 +126,10 @@
     uri: https://management.azure.com/subscriptions/00000000-0000-0000-0000-000000000000/resourcegroups/cli_test_vmss_create_existing_lb000001/providers/Microsoft.Resources/deployments/mock-deployment?api-version=2019-07-01
   response:
     body:
-<<<<<<< HEAD
-      string: '{"id":"/subscriptions/00000000-0000-0000-0000-000000000000/resourceGroups/cli_test_vmss_create_existing_lb000001/providers/Microsoft.Resources/deployments/lb_deploy_GgddTz19oPCY9qBPTcqgGMzPq0HBTUOM","name":"lb_deploy_GgddTz19oPCY9qBPTcqgGMzPq0HBTUOM","type":"Microsoft.Resources/deployments","properties":{"templateHash":"226641368277533129","parameters":{},"mode":"Incremental","provisioningState":"Accepted","timestamp":"2019-10-13T02:49:13.8365714Z","duration":"PT0.2005339S","correlationId":"93e19d2e-7291-45cd-bb27-781fb276e455","providers":[{"namespace":"Microsoft.Network","resourceTypes":[{"resourceType":"publicIPAddresses","locations":["westus"]},{"resourceType":"loadBalancers","locations":["westus"]}]}],"dependencies":[{"dependsOn":[{"id":"/subscriptions/00000000-0000-0000-0000-000000000000/resourceGroups/cli_test_vmss_create_existing_lb000001/providers/Microsoft.Network/publicIPAddresses/PublicIPlb1","resourceType":"Microsoft.Network/publicIPAddresses","resourceName":"PublicIPlb1"}],"id":"/subscriptions/00000000-0000-0000-0000-000000000000/resourceGroups/cli_test_vmss_create_existing_lb000001/providers/Microsoft.Network/loadBalancers/lb1","resourceType":"Microsoft.Network/loadBalancers","resourceName":"lb1"}]}}'
-    headers:
-      azure-asyncoperation:
-      - https://management.azure.com/subscriptions/00000000-0000-0000-0000-000000000000/resourcegroups/cli_test_vmss_create_existing_lb000001/providers/Microsoft.Resources/deployments/lb_deploy_GgddTz19oPCY9qBPTcqgGMzPq0HBTUOM/operationStatuses/08586306719318415806?api-version=2019-07-01
-=======
       string: '{"id":"/subscriptions/00000000-0000-0000-0000-000000000000/resourceGroups/cli_test_vmss_create_existing_lb000001/providers/Microsoft.Resources/deployments/lb_deploy_ZHzUqSm68Us1lHs1iBWyENj7tvLhZGzF","name":"lb_deploy_ZHzUqSm68Us1lHs1iBWyENj7tvLhZGzF","type":"Microsoft.Resources/deployments","properties":{"templateHash":"4133189075592800459","parameters":{},"mode":"Incremental","provisioningState":"Accepted","timestamp":"2019-10-13T13:49:10.1631979Z","duration":"PT2.2804575S","correlationId":"8486fdb1-daa6-48aa-9f29-5f2e893765c1","providers":[{"namespace":"Microsoft.Network","resourceTypes":[{"resourceType":"publicIPAddresses","locations":["westus"]},{"resourceType":"loadBalancers","locations":["westus"]}]}],"dependencies":[{"dependsOn":[{"id":"/subscriptions/00000000-0000-0000-0000-000000000000/resourceGroups/cli_test_vmss_create_existing_lb000001/providers/Microsoft.Network/publicIPAddresses/PublicIPlb1","resourceType":"Microsoft.Network/publicIPAddresses","resourceName":"PublicIPlb1"}],"id":"/subscriptions/00000000-0000-0000-0000-000000000000/resourceGroups/cli_test_vmss_create_existing_lb000001/providers/Microsoft.Network/loadBalancers/lb1","resourceType":"Microsoft.Network/loadBalancers","resourceName":"lb1"}]}}'
     headers:
       azure-asyncoperation:
       - https://management.azure.com/subscriptions/00000000-0000-0000-0000-000000000000/resourcegroups/cli_test_vmss_create_existing_lb000001/providers/Microsoft.Resources/deployments/lb_deploy_ZHzUqSm68Us1lHs1iBWyENj7tvLhZGzF/operationStatuses/08586306323375948736?api-version=2019-05-10
->>>>>>> 15b3674b
       cache-control:
       - no-cache
       content-length:
@@ -168,11 +137,7 @@
       content-type:
       - application/json; charset=utf-8
       date:
-<<<<<<< HEAD
-      - Sun, 13 Oct 2019 02:49:13 GMT
-=======
       - Sun, 13 Oct 2019 13:49:10 GMT
->>>>>>> 15b3674b
       expires:
       - '-1'
       pragma:
@@ -182,11 +147,7 @@
       x-content-type-options:
       - nosniff
       x-ms-ratelimit-remaining-subscription-writes:
-<<<<<<< HEAD
-      - '1199'
-=======
       - '1191'
->>>>>>> 15b3674b
     status:
       code: 201
       message: Created
@@ -204,12 +165,6 @@
       ParameterSetName:
       - -g -n --backend-pool-name
       User-Agent:
-<<<<<<< HEAD
-      - python/3.6.5 (Windows-10-10.0.17134-SP0) msrest/0.6.10 msrest_azure/0.6.2
-        azure-mgmt-resource/4.0.0 Azure-SDK-For-Python AZURECLI/2.0.74
-    method: GET
-    uri: https://management.azure.com/subscriptions/00000000-0000-0000-0000-000000000000/resourcegroups/cli_test_vmss_create_existing_lb000001/providers/Microsoft.Resources/deployments/mock-deployment/operationStatuses/08586306719318415806?api-version=2019-07-01
-=======
       - python/3.7.4 (Windows-10-10.0.18362-SP0) msrest/0.6.10 msrest_azure/0.6.2
         azure-mgmt-resource/4.0.0 Azure-SDK-For-Python AZURECLI/2.0.74
     method: GET
@@ -343,7 +298,6 @@
         azure-mgmt-resource/4.0.0 Azure-SDK-For-Python AZURECLI/2.0.74
     method: GET
     uri: https://management.azure.com/subscriptions/00000000-0000-0000-0000-000000000000/resourcegroups/cli_test_vmss_create_existing_lb000001/providers/Microsoft.Resources/deployments/mock-deployment/operationStatuses/08586306323375948736?api-version=2019-05-10
->>>>>>> 15b3674b
   response:
     body:
       string: '{"status":"Succeeded"}'
@@ -355,11 +309,7 @@
       content-type:
       - application/json; charset=utf-8
       date:
-<<<<<<< HEAD
-      - Sun, 13 Oct 2019 02:49:43 GMT
-=======
       - Sun, 13 Oct 2019 13:51:25 GMT
->>>>>>> 15b3674b
       expires:
       - '-1'
       pragma:
@@ -387,21 +337,13 @@
       ParameterSetName:
       - -g -n --backend-pool-name
       User-Agent:
-<<<<<<< HEAD
-      - python/3.6.5 (Windows-10-10.0.17134-SP0) msrest/0.6.10 msrest_azure/0.6.2
-=======
-      - python/3.7.4 (Windows-10-10.0.18362-SP0) msrest/0.6.10 msrest_azure/0.6.2
->>>>>>> 15b3674b
+      - python/3.7.4 (Windows-10-10.0.18362-SP0) msrest/0.6.10 msrest_azure/0.6.2
         azure-mgmt-resource/4.0.0 Azure-SDK-For-Python AZURECLI/2.0.74
     method: GET
     uri: https://management.azure.com/subscriptions/00000000-0000-0000-0000-000000000000/resourcegroups/cli_test_vmss_create_existing_lb000001/providers/Microsoft.Resources/deployments/mock-deployment?api-version=2019-07-01
   response:
     body:
-<<<<<<< HEAD
-      string: '{"id":"/subscriptions/00000000-0000-0000-0000-000000000000/resourceGroups/cli_test_vmss_create_existing_lb000001/providers/Microsoft.Resources/deployments/lb_deploy_GgddTz19oPCY9qBPTcqgGMzPq0HBTUOM","name":"lb_deploy_GgddTz19oPCY9qBPTcqgGMzPq0HBTUOM","type":"Microsoft.Resources/deployments","properties":{"templateHash":"226641368277533129","parameters":{},"mode":"Incremental","provisioningState":"Succeeded","timestamp":"2019-10-13T02:49:29.7551987Z","duration":"PT16.1191612S","correlationId":"93e19d2e-7291-45cd-bb27-781fb276e455","providers":[{"namespace":"Microsoft.Network","resourceTypes":[{"resourceType":"publicIPAddresses","locations":["westus"]},{"resourceType":"loadBalancers","locations":["westus"]}]}],"dependencies":[{"dependsOn":[{"id":"/subscriptions/00000000-0000-0000-0000-000000000000/resourceGroups/cli_test_vmss_create_existing_lb000001/providers/Microsoft.Network/publicIPAddresses/PublicIPlb1","resourceType":"Microsoft.Network/publicIPAddresses","resourceName":"PublicIPlb1"}],"id":"/subscriptions/00000000-0000-0000-0000-000000000000/resourceGroups/cli_test_vmss_create_existing_lb000001/providers/Microsoft.Network/loadBalancers/lb1","resourceType":"Microsoft.Network/loadBalancers","resourceName":"lb1"}],"outputs":{"loadBalancer":{"type":"Object","value":{"provisioningState":"Succeeded","resourceGuid":"a4e05f2a-bd6c-4251-99e9-b18af4dc6640","frontendIPConfigurations":[{"name":"LoadBalancerFrontEnd","id":"/subscriptions/00000000-0000-0000-0000-000000000000/resourceGroups/cli_test_vmss_create_existing_lb000001/providers/Microsoft.Network/loadBalancers/lb1/frontendIPConfigurations/LoadBalancerFrontEnd","etag":"W/\"6c1ef45d-7a4e-468f-9676-33d8b4daf0e3\"","type":"Microsoft.Network/loadBalancers/frontendIPConfigurations","properties":{"provisioningState":"Succeeded","privateIPAllocationMethod":"Dynamic","publicIPAddress":{"id":"/subscriptions/00000000-0000-0000-0000-000000000000/resourceGroups/cli_test_vmss_create_existing_lb000001/providers/Microsoft.Network/publicIPAddresses/PublicIPlb1"},"privateIPAddressVersion":"IPv4"}}],"backendAddressPools":[{"name":"test","id":"/subscriptions/00000000-0000-0000-0000-000000000000/resourceGroups/cli_test_vmss_create_existing_lb000001/providers/Microsoft.Network/loadBalancers/lb1/backendAddressPools/test","etag":"W/\"6c1ef45d-7a4e-468f-9676-33d8b4daf0e3\"","properties":{"provisioningState":"Succeeded"},"type":"Microsoft.Network/loadBalancers/backendAddressPools"}],"loadBalancingRules":[],"probes":[],"inboundNatRules":[],"inboundNatPools":[]}}},"outputResources":[{"id":"/subscriptions/00000000-0000-0000-0000-000000000000/resourceGroups/cli_test_vmss_create_existing_lb000001/providers/Microsoft.Network/loadBalancers/lb1"},{"id":"/subscriptions/00000000-0000-0000-0000-000000000000/resourceGroups/cli_test_vmss_create_existing_lb000001/providers/Microsoft.Network/publicIPAddresses/PublicIPlb1"}]}}'
-=======
       string: '{"id":"/subscriptions/00000000-0000-0000-0000-000000000000/resourceGroups/cli_test_vmss_create_existing_lb000001/providers/Microsoft.Resources/deployments/lb_deploy_ZHzUqSm68Us1lHs1iBWyENj7tvLhZGzF","name":"lb_deploy_ZHzUqSm68Us1lHs1iBWyENj7tvLhZGzF","type":"Microsoft.Resources/deployments","properties":{"templateHash":"4133189075592800459","parameters":{},"mode":"Incremental","provisioningState":"Succeeded","timestamp":"2019-10-13T13:51:11.0886798Z","duration":"PT2M3.2059394S","correlationId":"8486fdb1-daa6-48aa-9f29-5f2e893765c1","providers":[{"namespace":"Microsoft.Network","resourceTypes":[{"resourceType":"publicIPAddresses","locations":["westus"]},{"resourceType":"loadBalancers","locations":["westus"]}]}],"dependencies":[{"dependsOn":[{"id":"/subscriptions/00000000-0000-0000-0000-000000000000/resourceGroups/cli_test_vmss_create_existing_lb000001/providers/Microsoft.Network/publicIPAddresses/PublicIPlb1","resourceType":"Microsoft.Network/publicIPAddresses","resourceName":"PublicIPlb1"}],"id":"/subscriptions/00000000-0000-0000-0000-000000000000/resourceGroups/cli_test_vmss_create_existing_lb000001/providers/Microsoft.Network/loadBalancers/lb1","resourceType":"Microsoft.Network/loadBalancers","resourceName":"lb1"}],"outputs":{"loadBalancer":{"type":"Object","value":{"provisioningState":"Succeeded","resourceGuid":"7f7b3501-8302-40b7-9451-c1b065c72d45","frontendIPConfigurations":[{"name":"LoadBalancerFrontEnd","id":"/subscriptions/00000000-0000-0000-0000-000000000000/resourceGroups/cli_test_vmss_create_existing_lb000001/providers/Microsoft.Network/loadBalancers/lb1/frontendIPConfigurations/LoadBalancerFrontEnd","etag":"W/\"6cda195f-91aa-401f-91cb-de7cee93a846\"","type":"Microsoft.Network/loadBalancers/frontendIPConfigurations","properties":{"provisioningState":"Succeeded","privateIPAllocationMethod":"Dynamic","publicIPAddress":{"id":"/subscriptions/00000000-0000-0000-0000-000000000000/resourceGroups/cli_test_vmss_create_existing_lb000001/providers/Microsoft.Network/publicIPAddresses/PublicIPlb1"},"privateIPAddressVersion":"IPv4"}}],"backendAddressPools":[{"name":"test","id":"/subscriptions/00000000-0000-0000-0000-000000000000/resourceGroups/cli_test_vmss_create_existing_lb000001/providers/Microsoft.Network/loadBalancers/lb1/backendAddressPools/test","etag":"W/\"6cda195f-91aa-401f-91cb-de7cee93a846\"","properties":{"provisioningState":"Succeeded"},"type":"Microsoft.Network/loadBalancers/backendAddressPools"}],"loadBalancingRules":[],"probes":[],"inboundNatRules":[],"inboundNatPools":[]}}},"outputResources":[{"id":"/subscriptions/00000000-0000-0000-0000-000000000000/resourceGroups/cli_test_vmss_create_existing_lb000001/providers/Microsoft.Network/loadBalancers/lb1"},{"id":"/subscriptions/00000000-0000-0000-0000-000000000000/resourceGroups/cli_test_vmss_create_existing_lb000001/providers/Microsoft.Network/publicIPAddresses/PublicIPlb1"}]}}'
->>>>>>> 15b3674b
     headers:
       cache-control:
       - no-cache
@@ -410,43 +352,35 @@
       content-type:
       - application/json; charset=utf-8
       date:
-<<<<<<< HEAD
-      - Sun, 13 Oct 2019 02:49:43 GMT
-=======
       - Sun, 13 Oct 2019 13:51:25 GMT
->>>>>>> 15b3674b
-      expires:
-      - '-1'
-      pragma:
-      - no-cache
-      strict-transport-security:
-      - max-age=31536000; includeSubDomains
-      vary:
-      - Accept-Encoding
-      x-content-type-options:
-      - nosniff
-    status:
-      code: 200
-      message: OK
-- request:
-    body: null
-    headers:
-      Accept:
-      - application/json
-      Accept-Encoding:
-      - gzip, deflate
-      CommandName:
-      - vmss create
-      Connection:
-      - keep-alive
-      ParameterSetName:
-      - -g -n --load-balancer --image --admin-username --admin-password
-      User-Agent:
-<<<<<<< HEAD
-      - python/3.6.5 (Windows-10-10.0.17134-SP0) msrest/0.6.10 msrest_azure/0.6.2
-=======
-      - python/3.7.4 (Windows-10-10.0.18362-SP0) msrest/0.6.10 msrest_azure/0.6.2
->>>>>>> 15b3674b
+      expires:
+      - '-1'
+      pragma:
+      - no-cache
+      strict-transport-security:
+      - max-age=31536000; includeSubDomains
+      vary:
+      - Accept-Encoding
+      x-content-type-options:
+      - nosniff
+    status:
+      code: 200
+      message: OK
+- request:
+    body: null
+    headers:
+      Accept:
+      - application/json
+      Accept-Encoding:
+      - gzip, deflate
+      CommandName:
+      - vmss create
+      Connection:
+      - keep-alive
+      ParameterSetName:
+      - -g -n --load-balancer --image --admin-username --admin-password
+      User-Agent:
+      - python/3.7.4 (Windows-10-10.0.18362-SP0) msrest/0.6.10 msrest_azure/0.6.2
         azure-mgmt-resource/4.0.0 Azure-SDK-For-Python AZURECLI/2.0.74
       accept-language:
       - en-US
@@ -454,11 +388,7 @@
     uri: https://management.azure.com/subscriptions/00000000-0000-0000-0000-000000000000/resourcegroups/cli_test_vmss_create_existing_lb000001?api-version=2019-07-01
   response:
     body:
-<<<<<<< HEAD
-      string: '{"id":"/subscriptions/00000000-0000-0000-0000-000000000000/resourceGroups/cli_test_vmss_create_existing_lb000001","name":"cli_test_vmss_create_existing_lb000001","type":"Microsoft.Resources/resourceGroups","location":"westus","tags":{"product":"azurecli","cause":"automation","date":"2019-10-13T02:49:11Z"},"properties":{"provisioningState":"Succeeded"}}'
-=======
       string: '{"id":"/subscriptions/00000000-0000-0000-0000-000000000000/resourceGroups/cli_test_vmss_create_existing_lb000001","name":"cli_test_vmss_create_existing_lb000001","type":"Microsoft.Resources/resourceGroups","location":"westus","tags":{"product":"azurecli","cause":"automation","date":"2019-10-13T13:49:02Z"},"properties":{"provisioningState":"Succeeded"}}'
->>>>>>> 15b3674b
     headers:
       cache-control:
       - no-cache
@@ -467,11 +397,7 @@
       content-type:
       - application/json; charset=utf-8
       date:
-<<<<<<< HEAD
-      - Sun, 13 Oct 2019 02:49:44 GMT
-=======
       - Sun, 13 Oct 2019 13:51:28 GMT
->>>>>>> 15b3674b
       expires:
       - '-1'
       pragma:
@@ -550,15 +476,6 @@
       content-type:
       - text/plain; charset=utf-8
       date:
-<<<<<<< HEAD
-      - Sun, 13 Oct 2019 02:49:44 GMT
-      etag:
-      - '"5d5b1214d514a7d1af3a6606ac1a74d9cadc7bb5"'
-      expires:
-      - Sun, 13 Oct 2019 02:54:44 GMT
-      source-age:
-      - '187'
-=======
       - Sun, 13 Oct 2019 13:51:29 GMT
       etag:
       - W/"5d5b1214d514a7d1af3a6606ac1a74d9cadc7bb5"
@@ -566,7 +483,6 @@
       - Sun, 13 Oct 2019 13:56:29 GMT
       source-age:
       - '15'
->>>>>>> 15b3674b
       strict-transport-security:
       - max-age=31536000
       vary:
@@ -580,29 +496,17 @@
       x-content-type-options:
       - nosniff
       x-fastly-request-id:
-<<<<<<< HEAD
-      - b7744c8454c2fdfa789458395ca34e1212626d05
-=======
       - 162d339d77fb6b1af5e365c0ecd6a888f03697cf
->>>>>>> 15b3674b
       x-frame-options:
       - deny
       x-geo-block-list:
       - ''
       x-github-request-id:
-<<<<<<< HEAD
-      - 8642:017B:E0AB6:10D15B:5DA2900C
-      x-served-by:
-      - cache-sjc3128-SJC
-      x-timer:
-      - S1570934985.597350,VS0,VE1
-=======
       - 206C:4B6A:1F4680:21A90E:5DA32BD1
       x-served-by:
       - cache-sin18034-SIN
       x-timer:
       - S1570974689.416112,VS0,VE1
->>>>>>> 15b3674b
       x-xss-protection:
       - 1; mode=block
     status:
@@ -622,13 +526,8 @@
       ParameterSetName:
       - -g -n --load-balancer --image --admin-username --admin-password
       User-Agent:
-<<<<<<< HEAD
-      - python/3.6.5 (Windows-10-10.0.17134-SP0) msrest/0.6.10 msrest_azure/0.6.2
-        azure-mgmt-network/4.0.0 Azure-SDK-For-Python AZURECLI/2.0.74
-=======
       - python/3.7.4 (Windows-10-10.0.18362-SP0) msrest/0.6.10 msrest_azure/0.6.2
         azure-mgmt-network/6.0.0 Azure-SDK-For-Python AZURECLI/2.0.74
->>>>>>> 15b3674b
       accept-language:
       - en-US
     method: GET
@@ -644,45 +543,36 @@
       content-type:
       - application/json; charset=utf-8
       date:
-<<<<<<< HEAD
-      - Sun, 13 Oct 2019 02:49:43 GMT
-=======
       - Sun, 13 Oct 2019 13:51:30 GMT
->>>>>>> 15b3674b
-      expires:
-      - '-1'
-      pragma:
-      - no-cache
-      strict-transport-security:
-      - max-age=31536000; includeSubDomains
-      vary:
-      - Accept-Encoding
-      x-content-type-options:
-      - nosniff
-    status:
-      code: 200
-      message: OK
-- request:
-    body: null
-    headers:
-      Accept:
-      - application/json
-      Accept-Encoding:
-      - gzip, deflate
-      CommandName:
-      - vmss create
-      Connection:
-      - keep-alive
-      ParameterSetName:
-      - -g -n --load-balancer --image --admin-username --admin-password
-      User-Agent:
-<<<<<<< HEAD
-      - python/3.6.5 (Windows-10-10.0.17134-SP0) msrest/0.6.10 msrest_azure/0.6.2
-        azure-mgmt-network/4.0.0 Azure-SDK-For-Python AZURECLI/2.0.74
-=======
+      expires:
+      - '-1'
+      pragma:
+      - no-cache
+      strict-transport-security:
+      - max-age=31536000; includeSubDomains
+      vary:
+      - Accept-Encoding
+      x-content-type-options:
+      - nosniff
+    status:
+      code: 200
+      message: OK
+- request:
+    body: null
+    headers:
+      Accept:
+      - application/json
+      Accept-Encoding:
+      - gzip, deflate
+      CommandName:
+      - vmss create
+      Connection:
+      - keep-alive
+      ParameterSetName:
+      - -g -n --load-balancer --image --admin-username --admin-password
+      User-Agent:
       - python/3.7.4 (Windows-10-10.0.18362-SP0) msrest/0.6.10 msrest_azure/0.6.2
         azure-mgmt-network/6.0.0 Azure-SDK-For-Python AZURECLI/2.0.74
->>>>>>> 15b3674b
       accept-language:
       - en-US
     method: GET
@@ -690,15 +580,6 @@
   response:
     body:
       string: "{\r\n  \"name\": \"lb1\",\r\n  \"id\": \"/subscriptions/00000000-0000-0000-0000-000000000000/resourceGroups/cli_test_vmss_create_existing_lb000001/providers/Microsoft.Network/loadBalancers/lb1\",\r\n
-<<<<<<< HEAD
-        \ \"etag\": \"W/\\\"6c1ef45d-7a4e-468f-9676-33d8b4daf0e3\\\"\",\r\n  \"type\":
-        \"Microsoft.Network/loadBalancers\",\r\n  \"location\": \"westus\",\r\n  \"tags\":
-        {},\r\n  \"properties\": {\r\n    \"provisioningState\": \"Succeeded\",\r\n
-        \   \"resourceGuid\": \"a4e05f2a-bd6c-4251-99e9-b18af4dc6640\",\r\n    \"frontendIPConfigurations\":
-        [\r\n      {\r\n        \"name\": \"LoadBalancerFrontEnd\",\r\n        \"id\":
-        \"/subscriptions/00000000-0000-0000-0000-000000000000/resourceGroups/cli_test_vmss_create_existing_lb000001/providers/Microsoft.Network/loadBalancers/lb1/frontendIPConfigurations/LoadBalancerFrontEnd\",\r\n
-        \       \"etag\": \"W/\\\"6c1ef45d-7a4e-468f-9676-33d8b4daf0e3\\\"\",\r\n
-=======
         \ \"etag\": \"W/\\\"6cda195f-91aa-401f-91cb-de7cee93a846\\\"\",\r\n  \"type\":
         \"Microsoft.Network/loadBalancers\",\r\n  \"location\": \"westus\",\r\n  \"tags\":
         {},\r\n  \"properties\": {\r\n    \"provisioningState\": \"Succeeded\",\r\n
@@ -706,18 +587,13 @@
         [\r\n      {\r\n        \"name\": \"LoadBalancerFrontEnd\",\r\n        \"id\":
         \"/subscriptions/00000000-0000-0000-0000-000000000000/resourceGroups/cli_test_vmss_create_existing_lb000001/providers/Microsoft.Network/loadBalancers/lb1/frontendIPConfigurations/LoadBalancerFrontEnd\",\r\n
         \       \"etag\": \"W/\\\"6cda195f-91aa-401f-91cb-de7cee93a846\\\"\",\r\n
->>>>>>> 15b3674b
         \       \"type\": \"Microsoft.Network/loadBalancers/frontendIPConfigurations\",\r\n
         \       \"properties\": {\r\n          \"provisioningState\": \"Succeeded\",\r\n
         \         \"privateIPAllocationMethod\": \"Dynamic\",\r\n          \"publicIPAddress\":
         {\r\n            \"id\": \"/subscriptions/00000000-0000-0000-0000-000000000000/resourceGroups/cli_test_vmss_create_existing_lb000001/providers/Microsoft.Network/publicIPAddresses/PublicIPlb1\"\r\n
         \         }\r\n        }\r\n      }\r\n    ],\r\n    \"backendAddressPools\":
         [\r\n      {\r\n        \"name\": \"test\",\r\n        \"id\": \"/subscriptions/00000000-0000-0000-0000-000000000000/resourceGroups/cli_test_vmss_create_existing_lb000001/providers/Microsoft.Network/loadBalancers/lb1/backendAddressPools/test\",\r\n
-<<<<<<< HEAD
-        \       \"etag\": \"W/\\\"6c1ef45d-7a4e-468f-9676-33d8b4daf0e3\\\"\",\r\n
-=======
         \       \"etag\": \"W/\\\"6cda195f-91aa-401f-91cb-de7cee93a846\\\"\",\r\n
->>>>>>> 15b3674b
         \       \"properties\": {\r\n          \"provisioningState\": \"Succeeded\"\r\n
         \       },\r\n        \"type\": \"Microsoft.Network/loadBalancers/backendAddressPools\"\r\n
         \     }\r\n    ],\r\n    \"loadBalancingRules\": [],\r\n    \"probes\": [],\r\n
@@ -731,15 +607,9 @@
       content-type:
       - application/json; charset=utf-8
       date:
-<<<<<<< HEAD
-      - Sun, 13 Oct 2019 02:49:44 GMT
-      etag:
-      - W/"6c1ef45d-7a4e-468f-9676-33d8b4daf0e3"
-=======
       - Sun, 13 Oct 2019 13:51:31 GMT
       etag:
       - W/"6cda195f-91aa-401f-91cb-de7cee93a846"
->>>>>>> 15b3674b
       expires:
       - '-1'
       pragma:
@@ -756,35 +626,26 @@
       x-content-type-options:
       - nosniff
       x-ms-arm-service-request-id:
-<<<<<<< HEAD
-      - 0d05a1bd-2ff4-4a77-b763-5da6ee115ec6
-=======
       - 3ea55a27-429c-4dd1-9b6d-2ba8e41f80bc
->>>>>>> 15b3674b
-    status:
-      code: 200
-      message: OK
-- request:
-    body: null
-    headers:
-      Accept:
-      - application/json
-      Accept-Encoding:
-      - gzip, deflate
-      CommandName:
-      - vmss create
-      Connection:
-      - keep-alive
-      ParameterSetName:
-      - -g -n --load-balancer --image --admin-username --admin-password
-      User-Agent:
-<<<<<<< HEAD
-      - python/3.6.5 (Windows-10-10.0.17134-SP0) msrest/0.6.10 msrest_azure/0.6.2
-        azure-mgmt-network/4.0.0 Azure-SDK-For-Python AZURECLI/2.0.74
-=======
+    status:
+      code: 200
+      message: OK
+- request:
+    body: null
+    headers:
+      Accept:
+      - application/json
+      Accept-Encoding:
+      - gzip, deflate
+      CommandName:
+      - vmss create
+      Connection:
+      - keep-alive
+      ParameterSetName:
+      - -g -n --load-balancer --image --admin-username --admin-password
+      User-Agent:
       - python/3.7.4 (Windows-10-10.0.18362-SP0) msrest/0.6.10 msrest_azure/0.6.2
         azure-mgmt-network/6.0.0 Azure-SDK-For-Python AZURECLI/2.0.74
->>>>>>> 15b3674b
       accept-language:
       - en-US
     method: GET
@@ -792,15 +653,6 @@
   response:
     body:
       string: "{\r\n  \"name\": \"lb1\",\r\n  \"id\": \"/subscriptions/00000000-0000-0000-0000-000000000000/resourceGroups/cli_test_vmss_create_existing_lb000001/providers/Microsoft.Network/loadBalancers/lb1\",\r\n
-<<<<<<< HEAD
-        \ \"etag\": \"W/\\\"6c1ef45d-7a4e-468f-9676-33d8b4daf0e3\\\"\",\r\n  \"type\":
-        \"Microsoft.Network/loadBalancers\",\r\n  \"location\": \"westus\",\r\n  \"tags\":
-        {},\r\n  \"properties\": {\r\n    \"provisioningState\": \"Succeeded\",\r\n
-        \   \"resourceGuid\": \"a4e05f2a-bd6c-4251-99e9-b18af4dc6640\",\r\n    \"frontendIPConfigurations\":
-        [\r\n      {\r\n        \"name\": \"LoadBalancerFrontEnd\",\r\n        \"id\":
-        \"/subscriptions/00000000-0000-0000-0000-000000000000/resourceGroups/cli_test_vmss_create_existing_lb000001/providers/Microsoft.Network/loadBalancers/lb1/frontendIPConfigurations/LoadBalancerFrontEnd\",\r\n
-        \       \"etag\": \"W/\\\"6c1ef45d-7a4e-468f-9676-33d8b4daf0e3\\\"\",\r\n
-=======
         \ \"etag\": \"W/\\\"6cda195f-91aa-401f-91cb-de7cee93a846\\\"\",\r\n  \"type\":
         \"Microsoft.Network/loadBalancers\",\r\n  \"location\": \"westus\",\r\n  \"tags\":
         {},\r\n  \"properties\": {\r\n    \"provisioningState\": \"Succeeded\",\r\n
@@ -808,18 +660,13 @@
         [\r\n      {\r\n        \"name\": \"LoadBalancerFrontEnd\",\r\n        \"id\":
         \"/subscriptions/00000000-0000-0000-0000-000000000000/resourceGroups/cli_test_vmss_create_existing_lb000001/providers/Microsoft.Network/loadBalancers/lb1/frontendIPConfigurations/LoadBalancerFrontEnd\",\r\n
         \       \"etag\": \"W/\\\"6cda195f-91aa-401f-91cb-de7cee93a846\\\"\",\r\n
->>>>>>> 15b3674b
         \       \"type\": \"Microsoft.Network/loadBalancers/frontendIPConfigurations\",\r\n
         \       \"properties\": {\r\n          \"provisioningState\": \"Succeeded\",\r\n
         \         \"privateIPAllocationMethod\": \"Dynamic\",\r\n          \"publicIPAddress\":
         {\r\n            \"id\": \"/subscriptions/00000000-0000-0000-0000-000000000000/resourceGroups/cli_test_vmss_create_existing_lb000001/providers/Microsoft.Network/publicIPAddresses/PublicIPlb1\"\r\n
         \         }\r\n        }\r\n      }\r\n    ],\r\n    \"backendAddressPools\":
         [\r\n      {\r\n        \"name\": \"test\",\r\n        \"id\": \"/subscriptions/00000000-0000-0000-0000-000000000000/resourceGroups/cli_test_vmss_create_existing_lb000001/providers/Microsoft.Network/loadBalancers/lb1/backendAddressPools/test\",\r\n
-<<<<<<< HEAD
-        \       \"etag\": \"W/\\\"6c1ef45d-7a4e-468f-9676-33d8b4daf0e3\\\"\",\r\n
-=======
         \       \"etag\": \"W/\\\"6cda195f-91aa-401f-91cb-de7cee93a846\\\"\",\r\n
->>>>>>> 15b3674b
         \       \"properties\": {\r\n          \"provisioningState\": \"Succeeded\"\r\n
         \       },\r\n        \"type\": \"Microsoft.Network/loadBalancers/backendAddressPools\"\r\n
         \     }\r\n    ],\r\n    \"loadBalancingRules\": [],\r\n    \"probes\": [],\r\n
@@ -833,15 +680,9 @@
       content-type:
       - application/json; charset=utf-8
       date:
-<<<<<<< HEAD
-      - Sun, 13 Oct 2019 02:49:45 GMT
-      etag:
-      - W/"6c1ef45d-7a4e-468f-9676-33d8b4daf0e3"
-=======
       - Sun, 13 Oct 2019 13:51:32 GMT
       etag:
       - W/"6cda195f-91aa-401f-91cb-de7cee93a846"
->>>>>>> 15b3674b
       expires:
       - '-1'
       pragma:
@@ -858,11 +699,7 @@
       x-content-type-options:
       - nosniff
       x-ms-arm-service-request-id:
-<<<<<<< HEAD
-      - 053025ad-8ac4-4865-b2c6-2416b4d3fa48
-=======
       - 7f651282-5237-4d99-9343-07316efdbda3
->>>>>>> 15b3674b
     status:
       code: 200
       message: OK
@@ -881,17 +718,10 @@
       {"osDisk": {"createOption": "FromImage", "caching": "ReadWrite", "managedDisk":
       {"storageAccountType": null}}, "imageReference": {"publisher": "Canonical",
       "offer": "UbuntuServer", "sku": "18.04-LTS", "version": "latest"}}, "osProfile":
-<<<<<<< HEAD
-      {"computerNamePrefix": "vmss10b40", "adminUsername": "clitester", "adminPassword":
-      "[parameters(\''adminPassword\'')]"}, "networkProfile": {"networkInterfaceConfigurations":
-      [{"name": "vmss10b40Nic", "properties": {"primary": "true", "ipConfigurations":
-      [{"name": "vmss10b40IPConfig", "properties": {"subnet": {"id": "/subscriptions/00000000-0000-0000-0000-000000000000/resourceGroups/cli_test_vmss_create_existing_lb000001/providers/Microsoft.Network/virtualNetworks/vmss1VNET/subnets/vmss1Subnet"},
-=======
       {"computerNamePrefix": "vmss1d076", "adminUsername": "clitester", "adminPassword":
       "[parameters(\''adminPassword\'')]"}, "networkProfile": {"networkInterfaceConfigurations":
       [{"name": "vmss1d076Nic", "properties": {"primary": "true", "ipConfigurations":
       [{"name": "vmss1d076IPConfig", "properties": {"subnet": {"id": "/subscriptions/00000000-0000-0000-0000-000000000000/resourceGroups/cli_test_vmss_create_existing_lb000001/providers/Microsoft.Network/virtualNetworks/vmss1VNET/subnets/vmss1Subnet"},
->>>>>>> 15b3674b
       "loadBalancerBackendAddressPools": [{"id": "/subscriptions/00000000-0000-0000-0000-000000000000/resourceGroups/cli_test_vmss_create_existing_lb000001/providers/Microsoft.Network/loadBalancers/lb1/backendAddressPools/test"}]}}]}}]}},
       "singlePlacementGroup": null}}], "outputs": {"VMSS": {"type": "object", "value":
       "[reference(resourceId(\''Microsoft.Compute/virtualMachineScaleSets\'', \''vmss1\''),providers(\''Microsoft.Compute\'',
@@ -913,11 +743,7 @@
       ParameterSetName:
       - -g -n --load-balancer --image --admin-username --admin-password
       User-Agent:
-<<<<<<< HEAD
-      - python/3.6.5 (Windows-10-10.0.17134-SP0) msrest/0.6.10 msrest_azure/0.6.2
-=======
-      - python/3.7.4 (Windows-10-10.0.18362-SP0) msrest/0.6.10 msrest_azure/0.6.2
->>>>>>> 15b3674b
+      - python/3.7.4 (Windows-10-10.0.18362-SP0) msrest/0.6.10 msrest_azure/0.6.2
         azure-mgmt-resource/4.0.0 Azure-SDK-For-Python AZURECLI/2.0.74
       accept-language:
       - en-US
@@ -925,20 +751,6 @@
     uri: https://management.azure.com/subscriptions/00000000-0000-0000-0000-000000000000/resourcegroups/cli_test_vmss_create_existing_lb000001/providers/Microsoft.Resources/deployments/mock-deployment?api-version=2019-07-01
   response:
     body:
-<<<<<<< HEAD
-      string: '{"id":"/subscriptions/00000000-0000-0000-0000-000000000000/resourceGroups/cli_test_vmss_create_existing_lb000001/providers/Microsoft.Resources/deployments/vmss_deploy_3GJNV0PkKLZQctLy0x2ODo3N23BUoGf3","name":"vmss_deploy_3GJNV0PkKLZQctLy0x2ODo3N23BUoGf3","type":"Microsoft.Resources/deployments","properties":{"templateHash":"2289364581540373241","parameters":{"adminPassword":{"type":"SecureString"}},"mode":"Incremental","provisioningState":"Accepted","timestamp":"2019-10-13T02:49:46.6674497Z","duration":"PT0.3450739S","correlationId":"8272ebdf-3873-4c7d-bb1b-34d663c4cd2b","providers":[{"namespace":"Microsoft.Network","resourceTypes":[{"resourceType":"virtualNetworks","locations":["westus"]}]},{"namespace":"Microsoft.Compute","resourceTypes":[{"resourceType":"virtualMachineScaleSets","locations":["westus"]}]}],"dependencies":[{"dependsOn":[{"id":"/subscriptions/00000000-0000-0000-0000-000000000000/resourceGroups/cli_test_vmss_create_existing_lb000001/providers/Microsoft.Network/virtualNetworks/vmss1VNET","resourceType":"Microsoft.Network/virtualNetworks","resourceName":"vmss1VNET"}],"id":"/subscriptions/00000000-0000-0000-0000-000000000000/resourceGroups/cli_test_vmss_create_existing_lb000001/providers/Microsoft.Compute/virtualMachineScaleSets/vmss1","resourceType":"Microsoft.Compute/virtualMachineScaleSets","resourceName":"vmss1"}]}}'
-    headers:
-      azure-asyncoperation:
-      - https://management.azure.com/subscriptions/00000000-0000-0000-0000-000000000000/resourcegroups/cli_test_vmss_create_existing_lb000001/providers/Microsoft.Resources/deployments/vmss_deploy_3GJNV0PkKLZQctLy0x2ODo3N23BUoGf3/operationStatuses/08586306718991552470?api-version=2019-07-01
-      cache-control:
-      - no-cache
-      content-length:
-      - '1465'
-      content-type:
-      - application/json; charset=utf-8
-      date:
-      - Sun, 13 Oct 2019 02:49:46 GMT
-=======
       string: '{"id":"/subscriptions/00000000-0000-0000-0000-000000000000/resourceGroups/cli_test_vmss_create_existing_lb000001/providers/Microsoft.Resources/deployments/vmss_deploy_DjVRrTHrVyGuwlmhEj3vStZjS10Pe5EV","name":"vmss_deploy_DjVRrTHrVyGuwlmhEj3vStZjS10Pe5EV","type":"Microsoft.Resources/deployments","properties":{"templateHash":"14362017990040056239","parameters":{"adminPassword":{"type":"SecureString"}},"mode":"Incremental","provisioningState":"Accepted","timestamp":"2019-10-13T13:51:35.3628652Z","duration":"PT1.2668353S","correlationId":"258acbd1-f9d6-4fa8-9291-04f8430a9251","providers":[{"namespace":"Microsoft.Network","resourceTypes":[{"resourceType":"virtualNetworks","locations":["westus"]}]},{"namespace":"Microsoft.Compute","resourceTypes":[{"resourceType":"virtualMachineScaleSets","locations":["westus"]}]}],"dependencies":[{"dependsOn":[{"id":"/subscriptions/00000000-0000-0000-0000-000000000000/resourceGroups/cli_test_vmss_create_existing_lb000001/providers/Microsoft.Network/virtualNetworks/vmss1VNET","resourceType":"Microsoft.Network/virtualNetworks","resourceName":"vmss1VNET"}],"id":"/subscriptions/00000000-0000-0000-0000-000000000000/resourceGroups/cli_test_vmss_create_existing_lb000001/providers/Microsoft.Compute/virtualMachineScaleSets/vmss1","resourceType":"Microsoft.Compute/virtualMachineScaleSets","resourceName":"vmss1"}]}}'
     headers:
       azure-asyncoperation:
@@ -951,7 +763,6 @@
       - application/json; charset=utf-8
       date:
       - Sun, 13 Oct 2019 13:51:36 GMT
->>>>>>> 15b3674b
       expires:
       - '-1'
       pragma:
@@ -961,11 +772,7 @@
       x-content-type-options:
       - nosniff
       x-ms-ratelimit-remaining-subscription-writes:
-<<<<<<< HEAD
-      - '1198'
-=======
       - '1190'
->>>>>>> 15b3674b
     status:
       code: 201
       message: Created
@@ -983,12 +790,6 @@
       ParameterSetName:
       - -g -n --load-balancer --image --admin-username --admin-password
       User-Agent:
-<<<<<<< HEAD
-      - python/3.6.5 (Windows-10-10.0.17134-SP0) msrest/0.6.10 msrest_azure/0.6.2
-        azure-mgmt-resource/4.0.0 Azure-SDK-For-Python AZURECLI/2.0.74
-    method: GET
-    uri: https://management.azure.com/subscriptions/00000000-0000-0000-0000-000000000000/resourcegroups/cli_test_vmss_create_existing_lb000001/providers/Microsoft.Resources/deployments/mock-deployment/operationStatuses/08586306718991552470?api-version=2019-07-01
-=======
       - python/3.7.4 (Windows-10-10.0.18362-SP0) msrest/0.6.10 msrest_azure/0.6.2
         azure-mgmt-resource/4.0.0 Azure-SDK-For-Python AZURECLI/2.0.74
     method: GET
@@ -1208,7 +1009,6 @@
         azure-mgmt-resource/4.0.0 Azure-SDK-For-Python AZURECLI/2.0.74
     method: GET
     uri: https://management.azure.com/subscriptions/00000000-0000-0000-0000-000000000000/resourcegroups/cli_test_vmss_create_existing_lb000001/providers/Microsoft.Resources/deployments/mock-deployment/operationStatuses/08586306321913815937?api-version=2019-05-10
->>>>>>> 15b3674b
   response:
     body:
       string: '{"status":"Running"}'
@@ -1220,49 +1020,38 @@
       content-type:
       - application/json; charset=utf-8
       date:
-<<<<<<< HEAD
-      - Sun, 13 Oct 2019 02:50:15 GMT
-=======
       - Sun, 13 Oct 2019 13:54:40 GMT
->>>>>>> 15b3674b
-      expires:
-      - '-1'
-      pragma:
-      - no-cache
-      strict-transport-security:
-      - max-age=31536000; includeSubDomains
-      vary:
-      - Accept-Encoding
-      x-content-type-options:
-      - nosniff
-    status:
-      code: 200
-      message: OK
-- request:
-    body: null
-    headers:
-      Accept:
-      - application/json
-      Accept-Encoding:
-      - gzip, deflate
-      CommandName:
-      - vmss create
-      Connection:
-      - keep-alive
-      ParameterSetName:
-      - -g -n --load-balancer --image --admin-username --admin-password
-      User-Agent:
-<<<<<<< HEAD
-      - python/3.6.5 (Windows-10-10.0.17134-SP0) msrest/0.6.10 msrest_azure/0.6.2
-        azure-mgmt-resource/4.0.0 Azure-SDK-For-Python AZURECLI/2.0.74
-    method: GET
-    uri: https://management.azure.com/subscriptions/00000000-0000-0000-0000-000000000000/resourcegroups/cli_test_vmss_create_existing_lb000001/providers/Microsoft.Resources/deployments/mock-deployment/operationStatuses/08586306718991552470?api-version=2019-07-01
-=======
+      expires:
+      - '-1'
+      pragma:
+      - no-cache
+      strict-transport-security:
+      - max-age=31536000; includeSubDomains
+      vary:
+      - Accept-Encoding
+      x-content-type-options:
+      - nosniff
+    status:
+      code: 200
+      message: OK
+- request:
+    body: null
+    headers:
+      Accept:
+      - application/json
+      Accept-Encoding:
+      - gzip, deflate
+      CommandName:
+      - vmss create
+      Connection:
+      - keep-alive
+      ParameterSetName:
+      - -g -n --load-balancer --image --admin-username --admin-password
+      User-Agent:
       - python/3.7.4 (Windows-10-10.0.18362-SP0) msrest/0.6.10 msrest_azure/0.6.2
         azure-mgmt-resource/4.0.0 Azure-SDK-For-Python AZURECLI/2.0.74
     method: GET
     uri: https://management.azure.com/subscriptions/00000000-0000-0000-0000-000000000000/resourcegroups/cli_test_vmss_create_existing_lb000001/providers/Microsoft.Resources/deployments/mock-deployment/operationStatuses/08586306321913815937?api-version=2019-05-10
->>>>>>> 15b3674b
   response:
     body:
       string: '{"status":"Running"}'
@@ -1274,135 +1063,38 @@
       content-type:
       - application/json; charset=utf-8
       date:
-<<<<<<< HEAD
-      - Sun, 13 Oct 2019 02:50:46 GMT
-=======
       - Sun, 13 Oct 2019 13:55:11 GMT
->>>>>>> 15b3674b
-      expires:
-      - '-1'
-      pragma:
-      - no-cache
-      strict-transport-security:
-      - max-age=31536000; includeSubDomains
-      vary:
-      - Accept-Encoding
-      x-content-type-options:
-      - nosniff
-    status:
-      code: 200
-      message: OK
-- request:
-    body: null
-    headers:
-      Accept:
-      - application/json
-      Accept-Encoding:
-      - gzip, deflate
-      CommandName:
-      - vmss create
-      Connection:
-      - keep-alive
-      ParameterSetName:
-      - -g -n --load-balancer --image --admin-username --admin-password
-      User-Agent:
-<<<<<<< HEAD
-      - python/3.6.5 (Windows-10-10.0.17134-SP0) msrest/0.6.10 msrest_azure/0.6.2
-        azure-mgmt-resource/4.0.0 Azure-SDK-For-Python AZURECLI/2.0.74
-    method: GET
-    uri: https://management.azure.com/subscriptions/00000000-0000-0000-0000-000000000000/resourcegroups/cli_test_vmss_create_existing_lb000001/providers/Microsoft.Resources/deployments/mock-deployment/operationStatuses/08586306718991552470?api-version=2019-07-01
-  response:
-    body:
-      string: '{"status":"Running"}'
-    headers:
-      cache-control:
-      - no-cache
-      content-length:
-      - '20'
-      content-type:
-      - application/json; charset=utf-8
-      date:
-      - Sun, 13 Oct 2019 02:51:16 GMT
-      expires:
-      - '-1'
-      pragma:
-      - no-cache
-      strict-transport-security:
-      - max-age=31536000; includeSubDomains
-      vary:
-      - Accept-Encoding
-      x-content-type-options:
-      - nosniff
-    status:
-      code: 200
-      message: OK
-- request:
-    body: null
-    headers:
-      Accept:
-      - application/json
-      Accept-Encoding:
-      - gzip, deflate
-      CommandName:
-      - vmss create
-      Connection:
-      - keep-alive
-      ParameterSetName:
-      - -g -n --load-balancer --image --admin-username --admin-password
-      User-Agent:
-      - python/3.6.5 (Windows-10-10.0.17134-SP0) msrest/0.6.10 msrest_azure/0.6.2
-        azure-mgmt-resource/4.0.0 Azure-SDK-For-Python AZURECLI/2.0.74
-    method: GET
-    uri: https://management.azure.com/subscriptions/00000000-0000-0000-0000-000000000000/resourcegroups/cli_test_vmss_create_existing_lb000001/providers/Microsoft.Resources/deployments/mock-deployment/operationStatuses/08586306718991552470?api-version=2019-07-01
-  response:
-    body:
-      string: '{"status":"Running"}'
-    headers:
-      cache-control:
-      - no-cache
-      content-length:
-      - '20'
-      content-type:
-      - application/json; charset=utf-8
-      date:
-      - Sun, 13 Oct 2019 02:51:46 GMT
-      expires:
-      - '-1'
-      pragma:
-      - no-cache
-      strict-transport-security:
-      - max-age=31536000; includeSubDomains
-      vary:
-      - Accept-Encoding
-      x-content-type-options:
-      - nosniff
-    status:
-      code: 200
-      message: OK
-- request:
-    body: null
-    headers:
-      Accept:
-      - application/json
-      Accept-Encoding:
-      - gzip, deflate
-      CommandName:
-      - vmss create
-      Connection:
-      - keep-alive
-      ParameterSetName:
-      - -g -n --load-balancer --image --admin-username --admin-password
-      User-Agent:
-      - python/3.6.5 (Windows-10-10.0.17134-SP0) msrest/0.6.10 msrest_azure/0.6.2
-        azure-mgmt-resource/4.0.0 Azure-SDK-For-Python AZURECLI/2.0.74
-    method: GET
-    uri: https://management.azure.com/subscriptions/00000000-0000-0000-0000-000000000000/resourcegroups/cli_test_vmss_create_existing_lb000001/providers/Microsoft.Resources/deployments/mock-deployment/operationStatuses/08586306718991552470?api-version=2019-07-01
-=======
+      expires:
+      - '-1'
+      pragma:
+      - no-cache
+      strict-transport-security:
+      - max-age=31536000; includeSubDomains
+      vary:
+      - Accept-Encoding
+      x-content-type-options:
+      - nosniff
+    status:
+      code: 200
+      message: OK
+- request:
+    body: null
+    headers:
+      Accept:
+      - application/json
+      Accept-Encoding:
+      - gzip, deflate
+      CommandName:
+      - vmss create
+      Connection:
+      - keep-alive
+      ParameterSetName:
+      - -g -n --load-balancer --image --admin-username --admin-password
+      User-Agent:
       - python/3.7.4 (Windows-10-10.0.18362-SP0) msrest/0.6.10 msrest_azure/0.6.2
         azure-mgmt-resource/4.0.0 Azure-SDK-For-Python AZURECLI/2.0.74
     method: GET
     uri: https://management.azure.com/subscriptions/00000000-0000-0000-0000-000000000000/resourcegroups/cli_test_vmss_create_existing_lb000001/providers/Microsoft.Resources/deployments/mock-deployment/operationStatuses/08586306321913815937?api-version=2019-05-10
->>>>>>> 15b3674b
   response:
     body:
       string: '{"status":"Succeeded"}'
@@ -1414,53 +1106,41 @@
       content-type:
       - application/json; charset=utf-8
       date:
-<<<<<<< HEAD
-      - Sun, 13 Oct 2019 02:52:16 GMT
-=======
       - Sun, 13 Oct 2019 13:55:42 GMT
->>>>>>> 15b3674b
-      expires:
-      - '-1'
-      pragma:
-      - no-cache
-      strict-transport-security:
-      - max-age=31536000; includeSubDomains
-      vary:
-      - Accept-Encoding
-      x-content-type-options:
-      - nosniff
-    status:
-      code: 200
-      message: OK
-- request:
-    body: null
-    headers:
-      Accept:
-      - application/json
-      Accept-Encoding:
-      - gzip, deflate
-      CommandName:
-      - vmss create
-      Connection:
-      - keep-alive
-      ParameterSetName:
-      - -g -n --load-balancer --image --admin-username --admin-password
-      User-Agent:
-<<<<<<< HEAD
-      - python/3.6.5 (Windows-10-10.0.17134-SP0) msrest/0.6.10 msrest_azure/0.6.2
-=======
-      - python/3.7.4 (Windows-10-10.0.18362-SP0) msrest/0.6.10 msrest_azure/0.6.2
->>>>>>> 15b3674b
+      expires:
+      - '-1'
+      pragma:
+      - no-cache
+      strict-transport-security:
+      - max-age=31536000; includeSubDomains
+      vary:
+      - Accept-Encoding
+      x-content-type-options:
+      - nosniff
+    status:
+      code: 200
+      message: OK
+- request:
+    body: null
+    headers:
+      Accept:
+      - application/json
+      Accept-Encoding:
+      - gzip, deflate
+      CommandName:
+      - vmss create
+      Connection:
+      - keep-alive
+      ParameterSetName:
+      - -g -n --load-balancer --image --admin-username --admin-password
+      User-Agent:
+      - python/3.7.4 (Windows-10-10.0.18362-SP0) msrest/0.6.10 msrest_azure/0.6.2
         azure-mgmt-resource/4.0.0 Azure-SDK-For-Python AZURECLI/2.0.74
     method: GET
     uri: https://management.azure.com/subscriptions/00000000-0000-0000-0000-000000000000/resourcegroups/cli_test_vmss_create_existing_lb000001/providers/Microsoft.Resources/deployments/mock-deployment?api-version=2019-07-01
   response:
     body:
-<<<<<<< HEAD
-      string: '{"id":"/subscriptions/00000000-0000-0000-0000-000000000000/resourceGroups/cli_test_vmss_create_existing_lb000001/providers/Microsoft.Resources/deployments/vmss_deploy_3GJNV0PkKLZQctLy0x2ODo3N23BUoGf3","name":"vmss_deploy_3GJNV0PkKLZQctLy0x2ODo3N23BUoGf3","type":"Microsoft.Resources/deployments","properties":{"templateHash":"2289364581540373241","parameters":{"adminPassword":{"type":"SecureString"}},"mode":"Incremental","provisioningState":"Succeeded","timestamp":"2019-10-13T02:51:50.290918Z","duration":"PT2M3.9685422S","correlationId":"8272ebdf-3873-4c7d-bb1b-34d663c4cd2b","providers":[{"namespace":"Microsoft.Network","resourceTypes":[{"resourceType":"virtualNetworks","locations":["westus"]}]},{"namespace":"Microsoft.Compute","resourceTypes":[{"resourceType":"virtualMachineScaleSets","locations":["westus"]}]}],"dependencies":[{"dependsOn":[{"id":"/subscriptions/00000000-0000-0000-0000-000000000000/resourceGroups/cli_test_vmss_create_existing_lb000001/providers/Microsoft.Network/virtualNetworks/vmss1VNET","resourceType":"Microsoft.Network/virtualNetworks","resourceName":"vmss1VNET"}],"id":"/subscriptions/00000000-0000-0000-0000-000000000000/resourceGroups/cli_test_vmss_create_existing_lb000001/providers/Microsoft.Compute/virtualMachineScaleSets/vmss1","resourceType":"Microsoft.Compute/virtualMachineScaleSets","resourceName":"vmss1"}],"outputs":{"vmss":{"type":"Object","value":{"singlePlacementGroup":true,"upgradePolicy":{"mode":"Manual"},"virtualMachineProfile":{"osProfile":{"computerNamePrefix":"vmss10b40","adminUsername":"clitester","linuxConfiguration":{"disablePasswordAuthentication":false,"provisionVMAgent":true},"secrets":[],"allowExtensionOperations":true,"requireGuestProvisionSignal":true},"storageProfile":{"osDisk":{"createOption":"FromImage","caching":"ReadWrite","managedDisk":{"storageAccountType":"Premium_LRS"}},"imageReference":{"publisher":"Canonical","offer":"UbuntuServer","sku":"18.04-LTS","version":"latest"}},"networkProfile":{"networkInterfaceConfigurations":[{"name":"vmss10b40Nic","properties":{"primary":true,"enableAcceleratedNetworking":false,"dnsSettings":{"dnsServers":[]},"enableIPForwarding":false,"ipConfigurations":[{"name":"vmss10b40IPConfig","properties":{"subnet":{"id":"/subscriptions/00000000-0000-0000-0000-000000000000/resourceGroups/cli_test_vmss_create_existing_lb000001/providers/Microsoft.Network/virtualNetworks/vmss1VNET/subnets/vmss1Subnet"},"privateIPAddressVersion":"IPv4","loadBalancerBackendAddressPools":[{"id":"/subscriptions/00000000-0000-0000-0000-000000000000/resourceGroups/cli_test_vmss_create_existing_lb000001/providers/Microsoft.Network/loadBalancers/lb1/backendAddressPools/test"}]}}]}}]}},"provisioningState":"Succeeded","overprovision":true,"doNotRunExtensionsOnOverprovisionedVMs":false,"uniqueId":"a04cf3ca-70c2-4b88-8f35-d5f7bcc2b03b"}}},"outputResources":[{"id":"/subscriptions/00000000-0000-0000-0000-000000000000/resourceGroups/cli_test_vmss_create_existing_lb000001/providers/Microsoft.Compute/virtualMachineScaleSets/vmss1"},{"id":"/subscriptions/00000000-0000-0000-0000-000000000000/resourceGroups/cli_test_vmss_create_existing_lb000001/providers/Microsoft.Network/virtualNetworks/vmss1VNET"}]}}'
-=======
       string: '{"id":"/subscriptions/00000000-0000-0000-0000-000000000000/resourceGroups/cli_test_vmss_create_existing_lb000001/providers/Microsoft.Resources/deployments/vmss_deploy_DjVRrTHrVyGuwlmhEj3vStZjS10Pe5EV","name":"vmss_deploy_DjVRrTHrVyGuwlmhEj3vStZjS10Pe5EV","type":"Microsoft.Resources/deployments","properties":{"templateHash":"14362017990040056239","parameters":{"adminPassword":{"type":"SecureString"}},"mode":"Incremental","provisioningState":"Succeeded","timestamp":"2019-10-13T13:55:12.4844633Z","duration":"PT3M38.3884334S","correlationId":"258acbd1-f9d6-4fa8-9291-04f8430a9251","providers":[{"namespace":"Microsoft.Network","resourceTypes":[{"resourceType":"virtualNetworks","locations":["westus"]}]},{"namespace":"Microsoft.Compute","resourceTypes":[{"resourceType":"virtualMachineScaleSets","locations":["westus"]}]}],"dependencies":[{"dependsOn":[{"id":"/subscriptions/00000000-0000-0000-0000-000000000000/resourceGroups/cli_test_vmss_create_existing_lb000001/providers/Microsoft.Network/virtualNetworks/vmss1VNET","resourceType":"Microsoft.Network/virtualNetworks","resourceName":"vmss1VNET"}],"id":"/subscriptions/00000000-0000-0000-0000-000000000000/resourceGroups/cli_test_vmss_create_existing_lb000001/providers/Microsoft.Compute/virtualMachineScaleSets/vmss1","resourceType":"Microsoft.Compute/virtualMachineScaleSets","resourceName":"vmss1"}],"outputs":{"vmss":{"type":"Object","value":{"singlePlacementGroup":true,"upgradePolicy":{"mode":"Manual"},"virtualMachineProfile":{"osProfile":{"computerNamePrefix":"vmss1d076","adminUsername":"clitester","linuxConfiguration":{"disablePasswordAuthentication":false,"provisionVMAgent":true},"secrets":[],"allowExtensionOperations":true,"requireGuestProvisionSignal":true},"storageProfile":{"osDisk":{"createOption":"FromImage","caching":"ReadWrite","managedDisk":{"storageAccountType":"Premium_LRS"}},"imageReference":{"publisher":"Canonical","offer":"UbuntuServer","sku":"18.04-LTS","version":"latest"}},"networkProfile":{"networkInterfaceConfigurations":[{"name":"vmss1d076Nic","properties":{"primary":true,"enableAcceleratedNetworking":false,"dnsSettings":{"dnsServers":[]},"enableIPForwarding":false,"ipConfigurations":[{"name":"vmss1d076IPConfig","properties":{"subnet":{"id":"/subscriptions/00000000-0000-0000-0000-000000000000/resourceGroups/cli_test_vmss_create_existing_lb000001/providers/Microsoft.Network/virtualNetworks/vmss1VNET/subnets/vmss1Subnet"},"privateIPAddressVersion":"IPv4","loadBalancerBackendAddressPools":[{"id":"/subscriptions/00000000-0000-0000-0000-000000000000/resourceGroups/cli_test_vmss_create_existing_lb000001/providers/Microsoft.Network/loadBalancers/lb1/backendAddressPools/test"}]}}]}}]}},"provisioningState":"Succeeded","overprovision":true,"doNotRunExtensionsOnOverprovisionedVMs":false,"uniqueId":"f5bd8b56-e07e-4598-9580-1d7b0c365775"}}},"outputResources":[{"id":"/subscriptions/00000000-0000-0000-0000-000000000000/resourceGroups/cli_test_vmss_create_existing_lb000001/providers/Microsoft.Compute/virtualMachineScaleSets/vmss1"},{"id":"/subscriptions/00000000-0000-0000-0000-000000000000/resourceGroups/cli_test_vmss_create_existing_lb000001/providers/Microsoft.Network/virtualNetworks/vmss1VNET"}]}}'
->>>>>>> 15b3674b
     headers:
       cache-control:
       - no-cache
@@ -1469,11 +1149,7 @@
       content-type:
       - application/json; charset=utf-8
       date:
-<<<<<<< HEAD
-      - Sun, 13 Oct 2019 02:52:16 GMT
-=======
       - Sun, 13 Oct 2019 13:55:43 GMT
->>>>>>> 15b3674b
       expires:
       - '-1'
       pragma:
