interactions:
- request:
    body: null
    headers:
      Accept:
      - application/json
      Accept-Encoding:
      - gzip, deflate
      CommandName:
      - appservice plan create
      Connection:
      - keep-alive
      ParameterSetName:
      - -g -n
      User-Agent:
<<<<<<< HEAD
      - python/3.6.5 (Windows-10-10.0.17134-SP0) msrest/0.6.10 msrest_azure/0.6.2
        azure-mgmt-resource/4.0.0 Azure-SDK-For-Python AZURECLI/2.0.74
=======
      - python/3.7.4 (Windows-10-10.0.18362-SP0) msrest/0.6.10 msrest_azure/0.6.2
        azure-mgmt-resource/4.0.0 Azure-SDK-For-Python AZURECLI/2.0.75
>>>>>>> 807faccc
      accept-language:
      - en-US
    method: GET
    uri: https://management.azure.com/subscriptions/00000000-0000-0000-0000-000000000000/resourcegroups/clitest.rg000001?api-version=2019-07-01
  response:
    body:
<<<<<<< HEAD
      string: '{"id":"/subscriptions/00000000-0000-0000-0000-000000000000/resourceGroups/clitest.rg000001","name":"clitest.rg000001","type":"Microsoft.Resources/resourceGroups","location":"westus","tags":{"product":"azurecli","cause":"automation","date":"2019-10-13T05:32:21Z"},"properties":{"provisioningState":"Succeeded"}}'
=======
      string: '{"id":"/subscriptions/00000000-0000-0000-0000-000000000000/resourceGroups/clitest.rg000001","name":"clitest.rg000001","type":"Microsoft.Resources/resourceGroups","location":"westus","tags":{"product":"azurecli","cause":"automation","date":"2019-10-21T10:44:07Z"},"properties":{"provisioningState":"Succeeded"}}'
>>>>>>> 807faccc
    headers:
      cache-control:
      - no-cache
      content-length:
      - '428'
      content-type:
      - application/json; charset=utf-8
      date:
<<<<<<< HEAD
      - Sun, 13 Oct 2019 05:32:22 GMT
=======
      - Mon, 21 Oct 2019 10:44:09 GMT
>>>>>>> 807faccc
      expires:
      - '-1'
      pragma:
      - no-cache
      strict-transport-security:
      - max-age=31536000; includeSubDomains
      vary:
      - Accept-Encoding
      x-content-type-options:
      - nosniff
    status:
      code: 200
      message: OK
- request:
    body: '{"name": "cli-plan-nwr000003", "type": "Microsoft.Web/serverfarms", "location":
      "westus", "properties": {"skuName": "B1", "capacity": 1}}'
    headers:
      Accept:
      - application/json
      Accept-Encoding:
      - gzip, deflate
      CommandName:
      - appservice plan create
      Connection:
      - keep-alive
      Content-Length:
      - '143'
      Content-Type:
      - application/json; charset=utf-8
      ParameterSetName:
      - -g -n
      User-Agent:
<<<<<<< HEAD
      - python/3.6.5 (Windows-10-10.0.17134-SP0) msrest/0.6.10 msrest_azure/0.6.2
        azure-mgmt-web/0.42.0 Azure-SDK-For-Python AZURECLI/2.0.74
=======
      - python/3.7.4 (Windows-10-10.0.18362-SP0) msrest/0.6.10 msrest_azure/0.6.2
        azure-mgmt-web/0.42.0 Azure-SDK-For-Python AZURECLI/2.0.75
>>>>>>> 807faccc
      accept-language:
      - en-US
    method: POST
    uri: https://management.azure.com/subscriptions/00000000-0000-0000-0000-000000000000/resourceGroups/clitest.rg000001/providers/Microsoft.Web/validate?api-version=2018-02-01
  response:
    body:
      string: '{"status":"Success","error":null}'
    headers:
      cache-control:
      - no-cache
      content-length:
      - '33'
      content-type:
      - application/json
      date:
<<<<<<< HEAD
      - Sun, 13 Oct 2019 05:32:22 GMT
=======
      - Mon, 21 Oct 2019 10:44:10 GMT
>>>>>>> 807faccc
      expires:
      - '-1'
      pragma:
      - no-cache
      server:
      - Microsoft-IIS/10.0
      strict-transport-security:
      - max-age=31536000; includeSubDomains
      transfer-encoding:
      - chunked
      vary:
      - Accept-Encoding
      x-aspnet-version:
      - 4.0.30319
      x-content-type-options:
      - nosniff
      x-ms-ratelimit-remaining-subscription-writes:
      - '1198'
      x-powered-by:
      - ASP.NET
    status:
      code: 200
      message: OK
- request:
    body: null
    headers:
      Accept:
      - application/json
      Accept-Encoding:
      - gzip, deflate
      CommandName:
      - appservice plan create
      Connection:
      - keep-alive
      ParameterSetName:
      - -g -n
      User-Agent:
<<<<<<< HEAD
      - python/3.6.5 (Windows-10-10.0.17134-SP0) msrest/0.6.10 msrest_azure/0.6.2
        azure-mgmt-resource/4.0.0 Azure-SDK-For-Python AZURECLI/2.0.74
=======
      - python/3.7.4 (Windows-10-10.0.18362-SP0) msrest/0.6.10 msrest_azure/0.6.2
        azure-mgmt-resource/4.0.0 Azure-SDK-For-Python AZURECLI/2.0.75
>>>>>>> 807faccc
      accept-language:
      - en-US
    method: GET
    uri: https://management.azure.com/subscriptions/00000000-0000-0000-0000-000000000000/resourcegroups/clitest.rg000001?api-version=2019-07-01
  response:
    body:
<<<<<<< HEAD
      string: '{"id":"/subscriptions/00000000-0000-0000-0000-000000000000/resourceGroups/clitest.rg000001","name":"clitest.rg000001","type":"Microsoft.Resources/resourceGroups","location":"westus","tags":{"product":"azurecli","cause":"automation","date":"2019-10-13T05:32:21Z"},"properties":{"provisioningState":"Succeeded"}}'
=======
      string: '{"id":"/subscriptions/00000000-0000-0000-0000-000000000000/resourceGroups/clitest.rg000001","name":"clitest.rg000001","type":"Microsoft.Resources/resourceGroups","location":"westus","tags":{"product":"azurecli","cause":"automation","date":"2019-10-21T10:44:07Z"},"properties":{"provisioningState":"Succeeded"}}'
>>>>>>> 807faccc
    headers:
      cache-control:
      - no-cache
      content-length:
      - '428'
      content-type:
      - application/json; charset=utf-8
      date:
<<<<<<< HEAD
      - Sun, 13 Oct 2019 05:32:23 GMT
=======
      - Mon, 21 Oct 2019 10:44:11 GMT
>>>>>>> 807faccc
      expires:
      - '-1'
      pragma:
      - no-cache
      strict-transport-security:
      - max-age=31536000; includeSubDomains
      vary:
      - Accept-Encoding
      x-content-type-options:
      - nosniff
    status:
      code: 200
      message: OK
- request:
    body: '{"location": "westus", "properties": {"perSiteScaling": false, "isXenon":
      false}, "sku": {"name": "B1", "tier": "BASIC", "capacity": 1}}'
    headers:
      Accept:
      - application/json
      Accept-Encoding:
      - gzip, deflate
      CommandName:
      - appservice plan create
      Connection:
      - keep-alive
      Content-Length:
      - '136'
      Content-Type:
      - application/json; charset=utf-8
      ParameterSetName:
      - -g -n
      User-Agent:
<<<<<<< HEAD
      - python/3.6.5 (Windows-10-10.0.17134-SP0) msrest/0.6.10 msrest_azure/0.6.2
        azure-mgmt-web/0.42.0 Azure-SDK-For-Python AZURECLI/2.0.74
=======
      - python/3.7.4 (Windows-10-10.0.18362-SP0) msrest/0.6.10 msrest_azure/0.6.2
        azure-mgmt-web/0.42.0 Azure-SDK-For-Python AZURECLI/2.0.75
>>>>>>> 807faccc
      accept-language:
      - en-US
    method: PUT
    uri: https://management.azure.com/subscriptions/00000000-0000-0000-0000-000000000000/resourceGroups/clitest.rg000001/providers/Microsoft.Web/serverfarms/cli-plan-nwr000003?api-version=2018-02-01
  response:
    body:
      string: '{"id":"/subscriptions/00000000-0000-0000-0000-000000000000/resourceGroups/clitest.rg000001/providers/Microsoft.Web/serverfarms/cli-plan-nwr000003","name":"cli-plan-nwr000003","type":"Microsoft.Web/serverfarms","kind":"app","location":"West
<<<<<<< HEAD
        US","properties":{"serverFarmId":22379,"name":"cli-plan-nwr000003","workerSize":"Default","workerSizeId":0,"workerTierName":null,"numberOfWorkers":1,"currentWorkerSize":"Default","currentWorkerSizeId":0,"currentNumberOfWorkers":1,"status":"Ready","webSpace":"clitest.rg000001-WestUSwebspace","subscription":"fb3a3d6b-44c8-44f5-88c9-b20917c9b96b","adminSiteName":null,"hostingEnvironment":null,"hostingEnvironmentProfile":null,"maximumNumberOfWorkers":3,"planName":"VirtualDedicatedPlan","adminRuntimeSiteName":null,"computeMode":"Dedicated","siteMode":null,"geoRegion":"West
        US","perSiteScaling":false,"maximumElasticWorkerCount":1,"numberOfSites":0,"hostingEnvironmentId":null,"isSpot":false,"spotExpirationTime":null,"freeOfferExpirationTime":null,"tags":null,"kind":"app","resourceGroup":"clitest.rg000001","reserved":false,"isXenon":false,"hyperV":false,"mdmId":"waws-prod-bay-069_22379","targetWorkerCount":0,"targetWorkerSizeId":0,"provisioningState":"Succeeded","webSiteId":null,"existingServerFarmIds":null},"sku":{"name":"B1","tier":"Basic","size":"B1","family":"B","capacity":1}}'
=======
        US","properties":{"serverFarmId":26085,"name":"cli-plan-nwr000003","workerSize":"Default","workerSizeId":0,"workerTierName":null,"numberOfWorkers":1,"currentWorkerSize":"Default","currentWorkerSizeId":0,"currentNumberOfWorkers":1,"status":"Ready","webSpace":"clitest.rg000001-WestUSwebspace","subscription":"0b1f6471-1bf0-4dda-aec3-cb9272f09590","adminSiteName":null,"hostingEnvironment":null,"hostingEnvironmentProfile":null,"maximumNumberOfWorkers":3,"planName":"VirtualDedicatedPlan","adminRuntimeSiteName":null,"computeMode":"Dedicated","siteMode":null,"geoRegion":"West
        US","perSiteScaling":false,"maximumElasticWorkerCount":1,"numberOfSites":0,"hostingEnvironmentId":null,"isSpot":false,"spotExpirationTime":null,"freeOfferExpirationTime":null,"tags":null,"kind":"app","resourceGroup":"clitest.rg000001","reserved":false,"isXenon":false,"hyperV":false,"mdmId":"waws-prod-bay-057_26085","targetWorkerCount":0,"targetWorkerSizeId":0,"provisioningState":"Succeeded","webSiteId":null,"existingServerFarmIds":null},"sku":{"name":"B1","tier":"Basic","size":"B1","family":"B","capacity":1}}'
>>>>>>> 807faccc
    headers:
      cache-control:
      - no-cache
      content-length:
      - '1524'
      content-type:
      - application/json
      date:
<<<<<<< HEAD
      - Sun, 13 Oct 2019 05:32:28 GMT
=======
      - Mon, 21 Oct 2019 10:44:20 GMT
>>>>>>> 807faccc
      expires:
      - '-1'
      pragma:
      - no-cache
      server:
      - Microsoft-IIS/10.0
      strict-transport-security:
      - max-age=31536000; includeSubDomains
      transfer-encoding:
      - chunked
      vary:
      - Accept-Encoding
      x-aspnet-version:
      - 4.0.30319
      x-content-type-options:
      - nosniff
      x-ms-ratelimit-remaining-subscription-writes:
      - '1196'
      x-powered-by:
      - ASP.NET
    status:
      code: 200
      message: OK
- request:
    body: null
    headers:
      Accept:
      - application/json
      Accept-Encoding:
      - gzip, deflate
      CommandName:
      - webapp create
      Connection:
      - keep-alive
      ParameterSetName:
      - -g -n --plan
      User-Agent:
<<<<<<< HEAD
      - python/3.6.5 (Windows-10-10.0.17134-SP0) msrest/0.6.10 msrest_azure/0.6.2
        azure-mgmt-web/0.42.0 Azure-SDK-For-Python AZURECLI/2.0.74
=======
      - python/3.7.4 (Windows-10-10.0.18362-SP0) msrest/0.6.10 msrest_azure/0.6.2
        azure-mgmt-web/0.42.0 Azure-SDK-For-Python AZURECLI/2.0.75
>>>>>>> 807faccc
      accept-language:
      - en-US
    method: GET
    uri: https://management.azure.com/subscriptions/00000000-0000-0000-0000-000000000000/resourceGroups/clitest.rg000001/providers/Microsoft.Web/serverfarms/cli-plan-nwr000003?api-version=2018-02-01
  response:
    body:
      string: '{"id":"/subscriptions/00000000-0000-0000-0000-000000000000/resourceGroups/clitest.rg000001/providers/Microsoft.Web/serverfarms/cli-plan-nwr000003","name":"cli-plan-nwr000003","type":"Microsoft.Web/serverfarms","kind":"app","location":"West
<<<<<<< HEAD
        US","properties":{"serverFarmId":22379,"name":"cli-plan-nwr000003","workerSize":"Default","workerSizeId":0,"workerTierName":null,"numberOfWorkers":1,"currentWorkerSize":"Default","currentWorkerSizeId":0,"currentNumberOfWorkers":1,"status":"Ready","webSpace":"clitest.rg000001-WestUSwebspace","subscription":"fb3a3d6b-44c8-44f5-88c9-b20917c9b96b","adminSiteName":null,"hostingEnvironment":null,"hostingEnvironmentProfile":null,"maximumNumberOfWorkers":3,"planName":"VirtualDedicatedPlan","adminRuntimeSiteName":null,"computeMode":"Dedicated","siteMode":null,"geoRegion":"West
        US","perSiteScaling":false,"maximumElasticWorkerCount":1,"numberOfSites":0,"hostingEnvironmentId":null,"isSpot":false,"spotExpirationTime":null,"freeOfferExpirationTime":null,"tags":null,"kind":"app","resourceGroup":"clitest.rg000001","reserved":false,"isXenon":false,"hyperV":false,"mdmId":"waws-prod-bay-069_22379","targetWorkerCount":0,"targetWorkerSizeId":0,"provisioningState":"Succeeded","webSiteId":null,"existingServerFarmIds":null},"sku":{"name":"B1","tier":"Basic","size":"B1","family":"B","capacity":1}}'
=======
        US","properties":{"serverFarmId":26085,"name":"cli-plan-nwr000003","workerSize":"Default","workerSizeId":0,"workerTierName":null,"numberOfWorkers":1,"currentWorkerSize":"Default","currentWorkerSizeId":0,"currentNumberOfWorkers":1,"status":"Ready","webSpace":"clitest.rg000001-WestUSwebspace","subscription":"0b1f6471-1bf0-4dda-aec3-cb9272f09590","adminSiteName":null,"hostingEnvironment":null,"hostingEnvironmentProfile":null,"maximumNumberOfWorkers":3,"planName":"VirtualDedicatedPlan","adminRuntimeSiteName":null,"computeMode":"Dedicated","siteMode":null,"geoRegion":"West
        US","perSiteScaling":false,"maximumElasticWorkerCount":1,"numberOfSites":0,"hostingEnvironmentId":null,"isSpot":false,"spotExpirationTime":null,"freeOfferExpirationTime":null,"tags":null,"kind":"app","resourceGroup":"clitest.rg000001","reserved":false,"isXenon":false,"hyperV":false,"mdmId":"waws-prod-bay-057_26085","targetWorkerCount":0,"targetWorkerSizeId":0,"provisioningState":"Succeeded","webSiteId":null,"existingServerFarmIds":null},"sku":{"name":"B1","tier":"Basic","size":"B1","family":"B","capacity":1}}'
>>>>>>> 807faccc
    headers:
      cache-control:
      - no-cache
      content-length:
      - '1524'
      content-type:
      - application/json
      date:
<<<<<<< HEAD
      - Sun, 13 Oct 2019 05:32:28 GMT
=======
      - Mon, 21 Oct 2019 10:44:21 GMT
>>>>>>> 807faccc
      expires:
      - '-1'
      pragma:
      - no-cache
      server:
      - Microsoft-IIS/10.0
      strict-transport-security:
      - max-age=31536000; includeSubDomains
      transfer-encoding:
      - chunked
      vary:
      - Accept-Encoding
      x-aspnet-version:
      - 4.0.30319
      x-content-type-options:
      - nosniff
      x-powered-by:
      - ASP.NET
    status:
      code: 200
      message: OK
- request:
    body: 'b''{"name": "cli-webapp-nwr000002", "type": "Microsoft.Web/sites", "location":
      "West US", "properties": {"serverFarmId": "/subscriptions/00000000-0000-0000-0000-000000000000/resourceGroups/clitest.rg000001/providers/Microsoft.Web/serverfarms/cli-plan-nwr000003"}}'''
    headers:
      Accept:
      - application/json
      Accept-Encoding:
      - gzip, deflate
      CommandName:
      - webapp create
      Connection:
      - keep-alive
      Content-Length:
      - '329'
      Content-Type:
      - application/json; charset=utf-8
      ParameterSetName:
      - -g -n --plan
      User-Agent:
<<<<<<< HEAD
      - python/3.6.5 (Windows-10-10.0.17134-SP0) msrest/0.6.10 msrest_azure/0.6.2
        azure-mgmt-web/0.42.0 Azure-SDK-For-Python AZURECLI/2.0.74
=======
      - python/3.7.4 (Windows-10-10.0.18362-SP0) msrest/0.6.10 msrest_azure/0.6.2
        azure-mgmt-web/0.42.0 Azure-SDK-For-Python AZURECLI/2.0.75
>>>>>>> 807faccc
      accept-language:
      - en-US
    method: POST
    uri: https://management.azure.com/subscriptions/00000000-0000-0000-0000-000000000000/resourceGroups/clitest.rg000001/providers/Microsoft.Web/validate?api-version=2018-02-01
  response:
    body:
      string: '{"status":"Success","error":null}'
    headers:
      cache-control:
      - no-cache
      content-length:
      - '33'
      content-type:
      - application/json
      date:
<<<<<<< HEAD
      - Sun, 13 Oct 2019 05:32:28 GMT
=======
      - Mon, 21 Oct 2019 10:44:23 GMT
>>>>>>> 807faccc
      expires:
      - '-1'
      pragma:
      - no-cache
      server:
      - Microsoft-IIS/10.0
      strict-transport-security:
      - max-age=31536000; includeSubDomains
      transfer-encoding:
      - chunked
      vary:
      - Accept-Encoding
      x-aspnet-version:
      - 4.0.30319
      x-content-type-options:
      - nosniff
      x-ms-ratelimit-remaining-subscription-writes:
      - '1199'
      x-powered-by:
      - ASP.NET
    status:
      code: 200
      message: OK
- request:
    body: null
    headers:
      Accept:
      - application/json
      Accept-Encoding:
      - gzip, deflate
      CommandName:
      - webapp create
      Connection:
      - keep-alive
      ParameterSetName:
      - -g -n --plan
      User-Agent:
<<<<<<< HEAD
      - python/3.6.5 (Windows-10-10.0.17134-SP0) msrest/0.6.10 msrest_azure/0.6.2
        azure-mgmt-web/0.42.0 Azure-SDK-For-Python AZURECLI/2.0.74
=======
      - python/3.7.4 (Windows-10-10.0.18362-SP0) msrest/0.6.10 msrest_azure/0.6.2
        azure-mgmt-web/0.42.0 Azure-SDK-For-Python AZURECLI/2.0.75
>>>>>>> 807faccc
      accept-language:
      - en-US
    method: GET
    uri: https://management.azure.com/subscriptions/00000000-0000-0000-0000-000000000000/resourceGroups/clitest.rg000001/providers/Microsoft.Web/serverfarms/cli-plan-nwr000003?api-version=2018-02-01
  response:
    body:
      string: '{"id":"/subscriptions/00000000-0000-0000-0000-000000000000/resourceGroups/clitest.rg000001/providers/Microsoft.Web/serverfarms/cli-plan-nwr000003","name":"cli-plan-nwr000003","type":"Microsoft.Web/serverfarms","kind":"app","location":"West
<<<<<<< HEAD
        US","properties":{"serverFarmId":22379,"name":"cli-plan-nwr000003","workerSize":"Default","workerSizeId":0,"workerTierName":null,"numberOfWorkers":1,"currentWorkerSize":"Default","currentWorkerSizeId":0,"currentNumberOfWorkers":1,"status":"Ready","webSpace":"clitest.rg000001-WestUSwebspace","subscription":"fb3a3d6b-44c8-44f5-88c9-b20917c9b96b","adminSiteName":null,"hostingEnvironment":null,"hostingEnvironmentProfile":null,"maximumNumberOfWorkers":3,"planName":"VirtualDedicatedPlan","adminRuntimeSiteName":null,"computeMode":"Dedicated","siteMode":null,"geoRegion":"West
        US","perSiteScaling":false,"maximumElasticWorkerCount":1,"numberOfSites":0,"hostingEnvironmentId":null,"isSpot":false,"spotExpirationTime":null,"freeOfferExpirationTime":null,"tags":null,"kind":"app","resourceGroup":"clitest.rg000001","reserved":false,"isXenon":false,"hyperV":false,"mdmId":"waws-prod-bay-069_22379","targetWorkerCount":0,"targetWorkerSizeId":0,"provisioningState":"Succeeded","webSiteId":null,"existingServerFarmIds":null},"sku":{"name":"B1","tier":"Basic","size":"B1","family":"B","capacity":1}}'
=======
        US","properties":{"serverFarmId":26085,"name":"cli-plan-nwr000003","workerSize":"Default","workerSizeId":0,"workerTierName":null,"numberOfWorkers":1,"currentWorkerSize":"Default","currentWorkerSizeId":0,"currentNumberOfWorkers":1,"status":"Ready","webSpace":"clitest.rg000001-WestUSwebspace","subscription":"0b1f6471-1bf0-4dda-aec3-cb9272f09590","adminSiteName":null,"hostingEnvironment":null,"hostingEnvironmentProfile":null,"maximumNumberOfWorkers":3,"planName":"VirtualDedicatedPlan","adminRuntimeSiteName":null,"computeMode":"Dedicated","siteMode":null,"geoRegion":"West
        US","perSiteScaling":false,"maximumElasticWorkerCount":1,"numberOfSites":0,"hostingEnvironmentId":null,"isSpot":false,"spotExpirationTime":null,"freeOfferExpirationTime":null,"tags":null,"kind":"app","resourceGroup":"clitest.rg000001","reserved":false,"isXenon":false,"hyperV":false,"mdmId":"waws-prod-bay-057_26085","targetWorkerCount":0,"targetWorkerSizeId":0,"provisioningState":"Succeeded","webSiteId":null,"existingServerFarmIds":null},"sku":{"name":"B1","tier":"Basic","size":"B1","family":"B","capacity":1}}'
>>>>>>> 807faccc
    headers:
      cache-control:
      - no-cache
      content-length:
      - '1524'
      content-type:
      - application/json
      date:
<<<<<<< HEAD
      - Sun, 13 Oct 2019 05:32:29 GMT
=======
      - Mon, 21 Oct 2019 10:44:24 GMT
>>>>>>> 807faccc
      expires:
      - '-1'
      pragma:
      - no-cache
      server:
      - Microsoft-IIS/10.0
      strict-transport-security:
      - max-age=31536000; includeSubDomains
      transfer-encoding:
      - chunked
      vary:
      - Accept-Encoding
      x-aspnet-version:
      - 4.0.30319
      x-content-type-options:
      - nosniff
      x-powered-by:
      - ASP.NET
    status:
      code: 200
      message: OK
- request:
    body: 'b''{"location": "West US", "properties": {"serverFarmId": "/subscriptions/00000000-0000-0000-0000-000000000000/resourceGroups/clitest.rg000001/providers/Microsoft.Web/serverfarms/cli-plan-nwr000003",
      "reserved": false, "isXenon": false, "hyperV": false, "siteConfig": {"netFrameworkVersion":
      "v4.6", "appSettings": [{"name": "WEBSITE_NODE_DEFAULT_VERSION", "value": "10.14"}],
      "localMySqlEnabled": false, "http20Enabled": true}, "scmSiteAlsoStopped": false}}'''
    headers:
      Accept:
      - application/json
      Accept-Encoding:
      - gzip, deflate
      CommandName:
      - webapp create
      Connection:
      - keep-alive
      Content-Length:
      - '520'
      Content-Type:
      - application/json; charset=utf-8
      ParameterSetName:
      - -g -n --plan
      User-Agent:
<<<<<<< HEAD
      - python/3.6.5 (Windows-10-10.0.17134-SP0) msrest/0.6.10 msrest_azure/0.6.2
        azure-mgmt-web/0.42.0 Azure-SDK-For-Python AZURECLI/2.0.74
=======
      - python/3.7.4 (Windows-10-10.0.18362-SP0) msrest/0.6.10 msrest_azure/0.6.2
        azure-mgmt-web/0.42.0 Azure-SDK-For-Python AZURECLI/2.0.75
>>>>>>> 807faccc
      accept-language:
      - en-US
    method: PUT
    uri: https://management.azure.com/subscriptions/00000000-0000-0000-0000-000000000000/resourceGroups/clitest.rg000001/providers/Microsoft.Web/sites/cli-webapp-nwr000002?api-version=2018-11-01
  response:
    body:
      string: '{"id":"/subscriptions/00000000-0000-0000-0000-000000000000/resourceGroups/clitest.rg000001/providers/Microsoft.Web/sites/cli-webapp-nwr000002","name":"cli-webapp-nwr000002","type":"Microsoft.Web/sites","kind":"app","location":"West
<<<<<<< HEAD
        US","properties":{"name":"cli-webapp-nwr000002","state":"Running","hostNames":["cli-webapp-nwr000002.azurewebsites.net"],"webSpace":"clitest.rg000001-WestUSwebspace","selfLink":"https://waws-prod-bay-069.api.azurewebsites.windows.net:454/subscriptions/00000000-0000-0000-0000-000000000000/webspaces/clitest.rg000001-WestUSwebspace/sites/cli-webapp-nwr000002","repositorySiteName":"cli-webapp-nwr000002","owner":null,"usageState":"Normal","enabled":true,"adminEnabled":true,"enabledHostNames":["cli-webapp-nwr000002.azurewebsites.net","cli-webapp-nwr000002.scm.azurewebsites.net"],"siteProperties":{"metadata":null,"properties":[{"name":"LinuxFxVersion","value":""},{"name":"WindowsFxVersion","value":null}],"appSettings":null},"availabilityState":"Normal","sslCertificates":null,"csrs":[],"cers":null,"siteMode":null,"hostNameSslStates":[{"name":"cli-webapp-nwr000002.azurewebsites.net","sslState":"Disabled","ipBasedSslResult":null,"virtualIP":null,"thumbprint":null,"toUpdate":null,"toUpdateIpBasedSsl":null,"ipBasedSslState":"NotConfigured","hostType":"Standard"},{"name":"cli-webapp-nwr000002.scm.azurewebsites.net","sslState":"Disabled","ipBasedSslResult":null,"virtualIP":null,"thumbprint":null,"toUpdate":null,"toUpdateIpBasedSsl":null,"ipBasedSslState":"NotConfigured","hostType":"Repository"}],"computeMode":null,"serverFarm":null,"serverFarmId":"/subscriptions/00000000-0000-0000-0000-000000000000/resourceGroups/clitest.rg000001/providers/Microsoft.Web/serverfarms/cli-plan-nwr000003","reserved":false,"isXenon":false,"hyperV":false,"lastModifiedTimeUtc":"2019-10-13T05:32:31.85","storageRecoveryDefaultState":"Running","contentAvailabilityState":"Normal","runtimeAvailabilityState":"Normal","siteConfig":null,"deploymentId":"cli-webapp-nwr000002","trafficManagerHostNames":null,"sku":"Basic","scmSiteAlsoStopped":false,"targetSwapSlot":null,"hostingEnvironment":null,"hostingEnvironmentProfile":null,"clientAffinityEnabled":true,"clientCertEnabled":false,"clientCertExclusionPaths":null,"hostNamesDisabled":false,"domainVerificationIdentifiers":null,"kind":"app","inboundIpAddress":"13.93.231.75","possibleInboundIpAddresses":"13.93.231.75","outboundIpAddresses":"13.93.224.99,13.93.229.16,13.93.230.177,13.93.226.129","possibleOutboundIpAddresses":"13.93.224.99,13.93.229.16,13.93.230.177,13.93.226.129","containerSize":0,"dailyMemoryTimeQuota":0,"suspendedTill":null,"siteDisabledReason":0,"functionExecutionUnitsCache":null,"maxNumberOfWorkers":null,"homeStamp":"waws-prod-bay-069","cloningInfo":null,"hostingEnvironmentId":null,"tags":null,"resourceGroup":"clitest.rg000001","defaultHostName":"cli-webapp-nwr000002.azurewebsites.net","slotSwapStatus":null,"httpsOnly":false,"redundancyMode":"None","inProgressOperationId":null,"geoDistributions":null,"privateEndpointConnections":null,"buildVersion":null,"targetBuildVersion":null}}'
=======
        US","properties":{"name":"cli-webapp-nwr000002","state":"Running","hostNames":["cli-webapp-nwr000002.azurewebsites.net"],"webSpace":"clitest.rg000001-WestUSwebspace","selfLink":"https://waws-prod-bay-057.api.azurewebsites.windows.net:454/subscriptions/00000000-0000-0000-0000-000000000000/webspaces/clitest.rg000001-WestUSwebspace/sites/cli-webapp-nwr000002","repositorySiteName":"cli-webapp-nwr000002","owner":null,"usageState":"Normal","enabled":true,"adminEnabled":true,"enabledHostNames":["cli-webapp-nwr000002.azurewebsites.net","cli-webapp-nwr000002.scm.azurewebsites.net"],"siteProperties":{"metadata":null,"properties":[{"name":"LinuxFxVersion","value":""},{"name":"WindowsFxVersion","value":null}],"appSettings":null},"availabilityState":"Normal","sslCertificates":null,"csrs":[],"cers":null,"siteMode":null,"hostNameSslStates":[{"name":"cli-webapp-nwr000002.azurewebsites.net","sslState":"Disabled","ipBasedSslResult":null,"virtualIP":null,"thumbprint":null,"toUpdate":null,"toUpdateIpBasedSsl":null,"ipBasedSslState":"NotConfigured","hostType":"Standard"},{"name":"cli-webapp-nwr000002.scm.azurewebsites.net","sslState":"Disabled","ipBasedSslResult":null,"virtualIP":null,"thumbprint":null,"toUpdate":null,"toUpdateIpBasedSsl":null,"ipBasedSslState":"NotConfigured","hostType":"Repository"}],"computeMode":null,"serverFarm":null,"serverFarmId":"/subscriptions/00000000-0000-0000-0000-000000000000/resourceGroups/clitest.rg000001/providers/Microsoft.Web/serverfarms/cli-plan-nwr000003","reserved":false,"isXenon":false,"hyperV":false,"lastModifiedTimeUtc":"2019-10-21T10:44:29.927","storageRecoveryDefaultState":"Running","contentAvailabilityState":"Normal","runtimeAvailabilityState":"Normal","siteConfig":null,"deploymentId":"cli-webapp-nwr000002","trafficManagerHostNames":null,"sku":"Basic","scmSiteAlsoStopped":false,"targetSwapSlot":null,"hostingEnvironment":null,"hostingEnvironmentProfile":null,"clientAffinityEnabled":true,"clientCertEnabled":false,"clientCertExclusionPaths":null,"hostNamesDisabled":false,"domainVerificationIdentifiers":null,"customDomainVerificationId":"8C18D349D7A82BF668C8D2ED12D42B32A2C16AB30565F53C3DD246E04A0ED8F9","kind":"app","inboundIpAddress":"13.91.40.166","possibleInboundIpAddresses":"13.91.40.166","outboundIpAddresses":"13.91.42.207,13.91.44.111,13.91.40.156,13.91.41.150","possibleOutboundIpAddresses":"13.91.42.207,13.91.44.111,13.91.40.156,13.91.41.150","containerSize":0,"dailyMemoryTimeQuota":0,"suspendedTill":null,"siteDisabledReason":0,"functionExecutionUnitsCache":null,"maxNumberOfWorkers":null,"homeStamp":"waws-prod-bay-057","cloningInfo":null,"hostingEnvironmentId":null,"tags":null,"resourceGroup":"clitest.rg000001","defaultHostName":"cli-webapp-nwr000002.azurewebsites.net","slotSwapStatus":null,"httpsOnly":false,"redundancyMode":"None","inProgressOperationId":null,"geoDistributions":null,"privateEndpointConnections":null,"buildVersion":null,"targetBuildVersion":null}}'
>>>>>>> 807faccc
    headers:
      cache-control:
      - no-cache
      content-length:
<<<<<<< HEAD
      - '3429'
      content-type:
      - application/json
      date:
      - Sun, 13 Oct 2019 05:32:48 GMT
      etag:
      - '"1D581879C78E0F5"'
=======
      - '3522'
      content-type:
      - application/json
      date:
      - Mon, 21 Oct 2019 10:44:45 GMT
      etag:
      - '"1D587FC84A657E0"'
>>>>>>> 807faccc
      expires:
      - '-1'
      pragma:
      - no-cache
      server:
      - Microsoft-IIS/10.0
      strict-transport-security:
      - max-age=31536000; includeSubDomains
      transfer-encoding:
      - chunked
      vary:
      - Accept-Encoding
      x-aspnet-version:
      - 4.0.30319
      x-content-type-options:
      - nosniff
      x-ms-ratelimit-remaining-subscription-resource-requests:
      - '497'
      x-powered-by:
      - ASP.NET
    status:
      code: 200
      message: OK
- request:
    body: '{}'
    headers:
      Accept:
      - application/xml
      Accept-Encoding:
      - gzip, deflate
      CommandName:
      - webapp create
      Connection:
      - keep-alive
      Content-Length:
      - '2'
      Content-Type:
      - application/json; charset=utf-8
      ParameterSetName:
      - -g -n --plan
      User-Agent:
<<<<<<< HEAD
      - python/3.6.5 (Windows-10-10.0.17134-SP0) msrest/0.6.10 msrest_azure/0.6.2
        azure-mgmt-web/0.42.0 Azure-SDK-For-Python AZURECLI/2.0.74
=======
      - python/3.7.4 (Windows-10-10.0.18362-SP0) msrest/0.6.10 msrest_azure/0.6.2
        azure-mgmt-web/0.42.0 Azure-SDK-For-Python AZURECLI/2.0.75
>>>>>>> 807faccc
      accept-language:
      - en-US
    method: POST
    uri: https://management.azure.com/subscriptions/00000000-0000-0000-0000-000000000000/resourceGroups/clitest.rg000001/providers/Microsoft.Web/sites/cli-webapp-nwr000002/publishxml?api-version=2018-11-01
  response:
    body:
      string: <publishData><publishProfile profileName="cli-webapp-nwr000002 - Web
        Deploy" publishMethod="MSDeploy" publishUrl="cli-webapp-nwr000002.scm.azurewebsites.net:443"
<<<<<<< HEAD
        msdeploySite="cli-webapp-nwr000002" userName="$cli-webapp-nwr000002" userPWD="4c0K3pnjp2XdyX9ut8pMHjBKiN97eTDkzpMmikdLrynn8uheKDNt5dEsRjvZ"
        destinationAppUrl="http://cli-webapp-nwr000002.azurewebsites.net" SQLServerDBConnectionString=""
        mySQLDBConnectionString="" hostingProviderForumLink="" controlPanelLink="http://windows.azure.com"
        webSystem="WebSites"><databases /></publishProfile><publishProfile profileName="cli-webapp-nwr000002
        - FTP" publishMethod="FTP" publishUrl="ftp://waws-prod-bay-069.ftp.azurewebsites.windows.net/site/wwwroot"
        ftpPassiveMode="True" userName="cli-webapp-nwr000002\$cli-webapp-nwr000002"
        userPWD="4c0K3pnjp2XdyX9ut8pMHjBKiN97eTDkzpMmikdLrynn8uheKDNt5dEsRjvZ" destinationAppUrl="http://cli-webapp-nwr000002.azurewebsites.net"
        SQLServerDBConnectionString="" mySQLDBConnectionString="" hostingProviderForumLink=""
        controlPanelLink="http://windows.azure.com" webSystem="WebSites"><databases
        /></publishProfile><publishProfile profileName="cli-webapp-nwr000002 - ReadOnly
        - FTP" publishMethod="FTP" publishUrl="ftp://waws-prod-bay-069dr.ftp.azurewebsites.windows.net/site/wwwroot"
        ftpPassiveMode="True" userName="cli-webapp-nwr000002\$cli-webapp-nwr000002"
        userPWD="4c0K3pnjp2XdyX9ut8pMHjBKiN97eTDkzpMmikdLrynn8uheKDNt5dEsRjvZ" destinationAppUrl="http://cli-webapp-nwr000002.azurewebsites.net"
=======
        msdeploySite="cli-webapp-nwr000002" userName="$cli-webapp-nwr000002" userPWD="2GJBx3ndDFhkxhQL3md9cbz5af5omk8cKcohghEDByZtL00paHspqQnQFFkr"
        destinationAppUrl="http://cli-webapp-nwr000002.azurewebsites.net" SQLServerDBConnectionString=""
        mySQLDBConnectionString="" hostingProviderForumLink="" controlPanelLink="http://windows.azure.com"
        webSystem="WebSites"><databases /></publishProfile><publishProfile profileName="cli-webapp-nwr000002
        - FTP" publishMethod="FTP" publishUrl="ftp://waws-prod-bay-057.ftp.azurewebsites.windows.net/site/wwwroot"
        ftpPassiveMode="True" userName="cli-webapp-nwr000002\$cli-webapp-nwr000002"
        userPWD="2GJBx3ndDFhkxhQL3md9cbz5af5omk8cKcohghEDByZtL00paHspqQnQFFkr" destinationAppUrl="http://cli-webapp-nwr000002.azurewebsites.net"
        SQLServerDBConnectionString="" mySQLDBConnectionString="" hostingProviderForumLink=""
        controlPanelLink="http://windows.azure.com" webSystem="WebSites"><databases
        /></publishProfile><publishProfile profileName="cli-webapp-nwr000002 - ReadOnly
        - FTP" publishMethod="FTP" publishUrl="ftp://waws-prod-bay-057dr.ftp.azurewebsites.windows.net/site/wwwroot"
        ftpPassiveMode="True" userName="cli-webapp-nwr000002\$cli-webapp-nwr000002"
        userPWD="2GJBx3ndDFhkxhQL3md9cbz5af5omk8cKcohghEDByZtL00paHspqQnQFFkr" destinationAppUrl="http://cli-webapp-nwr000002.azurewebsites.net"
>>>>>>> 807faccc
        SQLServerDBConnectionString="" mySQLDBConnectionString="" hostingProviderForumLink=""
        controlPanelLink="http://windows.azure.com" webSystem="WebSites"><databases
        /></publishProfile></publishData>
    headers:
      cache-control:
      - no-cache
      content-length:
      - '1730'
      content-type:
      - application/xml
      date:
<<<<<<< HEAD
      - Sun, 13 Oct 2019 05:32:48 GMT
=======
      - Mon, 21 Oct 2019 10:44:47 GMT
>>>>>>> 807faccc
      expires:
      - '-1'
      pragma:
      - no-cache
      server:
      - Microsoft-IIS/10.0
      strict-transport-security:
      - max-age=31536000; includeSubDomains
      x-aspnet-version:
      - 4.0.30319
      x-content-type-options:
      - nosniff
      x-ms-ratelimit-remaining-subscription-resource-requests:
      - '11998'
      x-powered-by:
      - ASP.NET
    status:
      code: 200
      message: OK
- request:
    body: null
    headers:
      Accept:
      - application/json
      Accept-Encoding:
      - gzip, deflate
      CommandName:
      - webapp config access-restriction set
      Connection:
      - keep-alive
      ParameterSetName:
      - -g -n --use-same-restrictions-for-scm-site
      User-Agent:
<<<<<<< HEAD
      - python/3.6.5 (Windows-10-10.0.17134-SP0) msrest/0.6.10 msrest_azure/0.6.2
        azure-mgmt-web/0.42.0 Azure-SDK-For-Python AZURECLI/2.0.74
=======
      - python/3.7.4 (Windows-10-10.0.18362-SP0) msrest/0.6.10 msrest_azure/0.6.2
        azure-mgmt-web/0.42.0 Azure-SDK-For-Python AZURECLI/2.0.75
>>>>>>> 807faccc
      accept-language:
      - en-US
    method: GET
    uri: https://management.azure.com/subscriptions/00000000-0000-0000-0000-000000000000/resourceGroups/clitest.rg000001/providers/Microsoft.Web/sites/cli-webapp-nwr000002/config/web?api-version=2018-11-01
  response:
    body:
      string: '{"id":"/subscriptions/00000000-0000-0000-0000-000000000000/resourceGroups/clitest.rg000001/providers/Microsoft.Web/sites/cli-webapp-nwr000002/config/web","name":"cli-webapp-nwr000002","type":"Microsoft.Web/sites/config","location":"West
        US","properties":{"numberOfWorkers":1,"defaultDocuments":["Default.htm","Default.html","Default.asp","index.htm","index.html","iisstart.htm","default.aspx","index.php","hostingstart.html"],"netFrameworkVersion":"v4.0","phpVersion":"5.6","pythonVersion":"","nodeVersion":"","linuxFxVersion":"","windowsFxVersion":null,"requestTracingEnabled":false,"remoteDebuggingEnabled":false,"remoteDebuggingVersion":null,"httpLoggingEnabled":false,"azureMonitorLogCategories":null,"logsDirectorySizeLimit":35,"detailedErrorLoggingEnabled":false,"publishingUsername":"$cli-webapp-nwr000002","publishingPassword":null,"appSettings":null,"metadata":null,"connectionStrings":null,"machineKey":null,"handlerMappings":null,"documentRoot":null,"scmType":"None","use32BitWorkerProcess":true,"webSocketsEnabled":false,"alwaysOn":false,"javaVersion":null,"javaContainer":null,"javaContainerVersion":null,"appCommandLine":"","managedPipelineMode":"Integrated","virtualApplications":[{"virtualPath":"/","physicalPath":"site\\wwwroot","preloadEnabled":false,"virtualDirectories":null}],"winAuthAdminState":0,"winAuthTenantState":0,"customAppPoolIdentityAdminState":false,"customAppPoolIdentityTenantState":false,"runtimeADUser":null,"runtimeADUserPassword":null,"loadBalancing":"LeastRequests","routingRules":[],"experiments":{"rampUpRules":[]},"limits":null,"autoHealEnabled":false,"autoHealRules":null,"tracingOptions":null,"vnetName":"","siteAuthEnabled":false,"siteAuthSettings":{"enabled":null,"unauthenticatedClientAction":null,"tokenStoreEnabled":null,"allowedExternalRedirectUrls":null,"defaultProvider":null,"clientId":null,"clientSecret":null,"clientSecretCertificateThumbprint":null,"issuer":null,"allowedAudiences":null,"additionalLoginParams":null,"isAadAutoProvisioned":false,"googleClientId":null,"googleClientSecret":null,"googleOAuthScopes":null,"facebookAppId":null,"facebookAppSecret":null,"facebookOAuthScopes":null,"twitterConsumerKey":null,"twitterConsumerSecret":null,"microsoftAccountClientId":null,"microsoftAccountClientSecret":null,"microsoftAccountOAuthScopes":null},"cors":null,"push":null,"apiDefinition":null,"apiManagementConfig":null,"autoSwapSlotName":null,"localMySqlEnabled":false,"managedServiceIdentityId":null,"xManagedServiceIdentityId":null,"ipSecurityRestrictions":[{"ipAddress":"Any","action":"Allow","priority":1,"name":"Allow
        all","description":"Allow all access"}],"scmIpSecurityRestrictions":[{"ipAddress":"Any","action":"Allow","priority":1,"name":"Allow
        all","description":"Allow all access"}],"scmIpSecurityRestrictionsUseMain":false,"http20Enabled":true,"minTlsVersion":"1.2","ftpsState":"AllAllowed","reservedInstanceCount":0,"preWarmedInstanceCount":null,"healthCheckPath":null,"fileChangeAuditEnabled":false,"functionsRuntimeScaleMonitoringEnabled":false,"websiteTimeZone":null}}'
    headers:
      cache-control:
      - no-cache
      content-length:
      - '3115'
      content-type:
      - application/json
      date:
<<<<<<< HEAD
      - Sun, 13 Oct 2019 05:32:49 GMT
=======
      - Mon, 21 Oct 2019 10:44:48 GMT
>>>>>>> 807faccc
      expires:
      - '-1'
      pragma:
      - no-cache
      server:
      - Microsoft-IIS/10.0
      strict-transport-security:
      - max-age=31536000; includeSubDomains
      transfer-encoding:
      - chunked
      vary:
      - Accept-Encoding
      x-aspnet-version:
      - 4.0.30319
      x-content-type-options:
      - nosniff
      x-powered-by:
      - ASP.NET
    status:
      code: 200
      message: OK
- request:
    body: '{"properties": {"numberOfWorkers": 1, "defaultDocuments": ["Default.htm",
      "Default.html", "Default.asp", "index.htm", "index.html", "iisstart.htm", "default.aspx",
      "index.php", "hostingstart.html"], "netFrameworkVersion": "v4.0", "phpVersion":
      "5.6", "pythonVersion": "", "nodeVersion": "", "linuxFxVersion": "", "requestTracingEnabled":
      false, "remoteDebuggingEnabled": false, "httpLoggingEnabled": false, "logsDirectorySizeLimit":
      35, "detailedErrorLoggingEnabled": false, "publishingUsername": "$cli-webapp-nwr000002",
      "scmType": "None", "use32BitWorkerProcess": true, "webSocketsEnabled": false,
      "alwaysOn": false, "appCommandLine": "", "managedPipelineMode": "Integrated",
      "virtualApplications": [{"virtualPath": "/", "physicalPath": "site\\wwwroot",
      "preloadEnabled": false}], "loadBalancing": "LeastRequests", "experiments":
      {"rampUpRules": []}, "autoHealEnabled": false, "vnetName": "", "localMySqlEnabled":
      false, "ipSecurityRestrictions": [{"ipAddress": "Any", "action": "Allow", "priority":
      1, "name": "Allow all", "description": "Allow all access"}], "scmIpSecurityRestrictions":
      [{"ipAddress": "Any", "action": "Allow", "priority": 1, "name": "Allow all",
      "description": "Allow all access"}], "scmIpSecurityRestrictionsUseMain": true,
      "http20Enabled": true, "minTlsVersion": "1.2", "ftpsState": "AllAllowed", "reservedInstanceCount":
      0}}'
    headers:
      Accept:
      - application/json
      Accept-Encoding:
      - gzip, deflate
      CommandName:
      - webapp config access-restriction set
      Connection:
      - keep-alive
      Content-Length:
      - '1354'
      Content-Type:
      - application/json; charset=utf-8
      ParameterSetName:
      - -g -n --use-same-restrictions-for-scm-site
      User-Agent:
<<<<<<< HEAD
      - python/3.6.5 (Windows-10-10.0.17134-SP0) msrest/0.6.10 msrest_azure/0.6.2
        azure-mgmt-web/0.42.0 Azure-SDK-For-Python AZURECLI/2.0.74
=======
      - python/3.7.4 (Windows-10-10.0.18362-SP0) msrest/0.6.10 msrest_azure/0.6.2
        azure-mgmt-web/0.42.0 Azure-SDK-For-Python AZURECLI/2.0.75
>>>>>>> 807faccc
      accept-language:
      - en-US
    method: PATCH
    uri: https://management.azure.com/subscriptions/00000000-0000-0000-0000-000000000000/resourceGroups/clitest.rg000001/providers/Microsoft.Web/sites/cli-webapp-nwr000002/config/web?api-version=2018-11-01
  response:
    body:
      string: '{"id":"/subscriptions/00000000-0000-0000-0000-000000000000/resourceGroups/clitest.rg000001/providers/Microsoft.Web/sites/cli-webapp-nwr000002","name":"cli-webapp-nwr000002","type":"Microsoft.Web/sites","location":"West
        US","properties":{"numberOfWorkers":1,"defaultDocuments":["Default.htm","Default.html","Default.asp","index.htm","index.html","iisstart.htm","default.aspx","index.php","hostingstart.html"],"netFrameworkVersion":"v4.0","phpVersion":"5.6","pythonVersion":"","nodeVersion":"","linuxFxVersion":"","windowsFxVersion":null,"requestTracingEnabled":false,"remoteDebuggingEnabled":false,"remoteDebuggingVersion":"VS2017","httpLoggingEnabled":false,"azureMonitorLogCategories":null,"logsDirectorySizeLimit":35,"detailedErrorLoggingEnabled":false,"publishingUsername":"$cli-webapp-nwr000002","publishingPassword":null,"appSettings":null,"metadata":null,"connectionStrings":null,"machineKey":null,"handlerMappings":null,"documentRoot":null,"scmType":"None","use32BitWorkerProcess":true,"webSocketsEnabled":false,"alwaysOn":false,"javaVersion":null,"javaContainer":null,"javaContainerVersion":null,"appCommandLine":"","managedPipelineMode":"Integrated","virtualApplications":[{"virtualPath":"/","physicalPath":"site\\wwwroot","preloadEnabled":false,"virtualDirectories":null}],"winAuthAdminState":0,"winAuthTenantState":0,"customAppPoolIdentityAdminState":false,"customAppPoolIdentityTenantState":false,"runtimeADUser":null,"runtimeADUserPassword":null,"loadBalancing":"LeastRequests","routingRules":[],"experiments":{"rampUpRules":[]},"limits":null,"autoHealEnabled":false,"autoHealRules":null,"tracingOptions":null,"vnetName":"","siteAuthEnabled":false,"siteAuthSettings":{"enabled":null,"unauthenticatedClientAction":null,"tokenStoreEnabled":null,"allowedExternalRedirectUrls":null,"defaultProvider":null,"clientId":null,"clientSecret":null,"clientSecretCertificateThumbprint":null,"issuer":null,"allowedAudiences":null,"additionalLoginParams":null,"isAadAutoProvisioned":false,"googleClientId":null,"googleClientSecret":null,"googleOAuthScopes":null,"facebookAppId":null,"facebookAppSecret":null,"facebookOAuthScopes":null,"twitterConsumerKey":null,"twitterConsumerSecret":null,"microsoftAccountClientId":null,"microsoftAccountClientSecret":null,"microsoftAccountOAuthScopes":null},"cors":null,"push":null,"apiDefinition":null,"apiManagementConfig":null,"autoSwapSlotName":null,"localMySqlEnabled":false,"managedServiceIdentityId":null,"xManagedServiceIdentityId":null,"ipSecurityRestrictions":[{"ipAddress":"Any","action":"Allow","priority":1,"name":"Allow
        all","description":"Allow all access"}],"scmIpSecurityRestrictions":[{"ipAddress":"Any","action":"Allow","priority":1,"name":"Allow
        all","description":"Allow all access"}],"scmIpSecurityRestrictionsUseMain":true,"http20Enabled":true,"minTlsVersion":"1.2","ftpsState":"AllAllowed","reservedInstanceCount":0,"preWarmedInstanceCount":null,"healthCheckPath":null,"fileChangeAuditEnabled":false,"functionsRuntimeScaleMonitoringEnabled":false,"websiteTimeZone":null}}'
    headers:
      cache-control:
      - no-cache
      content-length:
      - '3100'
      content-type:
      - application/json
      date:
<<<<<<< HEAD
      - Sun, 13 Oct 2019 05:32:51 GMT
      etag:
      - '"1D581879C78E0F5"'
=======
      - Mon, 21 Oct 2019 10:44:49 GMT
      etag:
      - '"1D587FC84A657E0"'
>>>>>>> 807faccc
      expires:
      - '-1'
      pragma:
      - no-cache
      server:
      - Microsoft-IIS/10.0
      strict-transport-security:
      - max-age=31536000; includeSubDomains
      transfer-encoding:
      - chunked
      vary:
      - Accept-Encoding
      x-aspnet-version:
      - 4.0.30319
      x-content-type-options:
      - nosniff
      x-ms-ratelimit-remaining-subscription-writes:
      - '1197'
      x-powered-by:
      - ASP.NET
    status:
      code: 200
      message: OK
version: 1<|MERGE_RESOLUTION|>--- conflicted
+++ resolved
@@ -13,24 +13,15 @@
       ParameterSetName:
       - -g -n
       User-Agent:
-<<<<<<< HEAD
-      - python/3.6.5 (Windows-10-10.0.17134-SP0) msrest/0.6.10 msrest_azure/0.6.2
-        azure-mgmt-resource/4.0.0 Azure-SDK-For-Python AZURECLI/2.0.74
-=======
       - python/3.7.4 (Windows-10-10.0.18362-SP0) msrest/0.6.10 msrest_azure/0.6.2
         azure-mgmt-resource/4.0.0 Azure-SDK-For-Python AZURECLI/2.0.75
->>>>>>> 807faccc
       accept-language:
       - en-US
     method: GET
     uri: https://management.azure.com/subscriptions/00000000-0000-0000-0000-000000000000/resourcegroups/clitest.rg000001?api-version=2019-07-01
   response:
     body:
-<<<<<<< HEAD
-      string: '{"id":"/subscriptions/00000000-0000-0000-0000-000000000000/resourceGroups/clitest.rg000001","name":"clitest.rg000001","type":"Microsoft.Resources/resourceGroups","location":"westus","tags":{"product":"azurecli","cause":"automation","date":"2019-10-13T05:32:21Z"},"properties":{"provisioningState":"Succeeded"}}'
-=======
       string: '{"id":"/subscriptions/00000000-0000-0000-0000-000000000000/resourceGroups/clitest.rg000001","name":"clitest.rg000001","type":"Microsoft.Resources/resourceGroups","location":"westus","tags":{"product":"azurecli","cause":"automation","date":"2019-10-21T10:44:07Z"},"properties":{"provisioningState":"Succeeded"}}'
->>>>>>> 807faccc
     headers:
       cache-control:
       - no-cache
@@ -39,11 +30,7 @@
       content-type:
       - application/json; charset=utf-8
       date:
-<<<<<<< HEAD
-      - Sun, 13 Oct 2019 05:32:22 GMT
-=======
       - Mon, 21 Oct 2019 10:44:09 GMT
->>>>>>> 807faccc
       expires:
       - '-1'
       pragma:
@@ -76,13 +63,8 @@
       ParameterSetName:
       - -g -n
       User-Agent:
-<<<<<<< HEAD
-      - python/3.6.5 (Windows-10-10.0.17134-SP0) msrest/0.6.10 msrest_azure/0.6.2
-        azure-mgmt-web/0.42.0 Azure-SDK-For-Python AZURECLI/2.0.74
-=======
-      - python/3.7.4 (Windows-10-10.0.18362-SP0) msrest/0.6.10 msrest_azure/0.6.2
-        azure-mgmt-web/0.42.0 Azure-SDK-For-Python AZURECLI/2.0.75
->>>>>>> 807faccc
+      - python/3.7.4 (Windows-10-10.0.18362-SP0) msrest/0.6.10 msrest_azure/0.6.2
+        azure-mgmt-web/0.42.0 Azure-SDK-For-Python AZURECLI/2.0.75
       accept-language:
       - en-US
     method: POST
@@ -98,11 +80,7 @@
       content-type:
       - application/json
       date:
-<<<<<<< HEAD
-      - Sun, 13 Oct 2019 05:32:22 GMT
-=======
       - Mon, 21 Oct 2019 10:44:10 GMT
->>>>>>> 807faccc
       expires:
       - '-1'
       pragma:
@@ -140,24 +118,15 @@
       ParameterSetName:
       - -g -n
       User-Agent:
-<<<<<<< HEAD
-      - python/3.6.5 (Windows-10-10.0.17134-SP0) msrest/0.6.10 msrest_azure/0.6.2
-        azure-mgmt-resource/4.0.0 Azure-SDK-For-Python AZURECLI/2.0.74
-=======
       - python/3.7.4 (Windows-10-10.0.18362-SP0) msrest/0.6.10 msrest_azure/0.6.2
         azure-mgmt-resource/4.0.0 Azure-SDK-For-Python AZURECLI/2.0.75
->>>>>>> 807faccc
       accept-language:
       - en-US
     method: GET
     uri: https://management.azure.com/subscriptions/00000000-0000-0000-0000-000000000000/resourcegroups/clitest.rg000001?api-version=2019-07-01
   response:
     body:
-<<<<<<< HEAD
-      string: '{"id":"/subscriptions/00000000-0000-0000-0000-000000000000/resourceGroups/clitest.rg000001","name":"clitest.rg000001","type":"Microsoft.Resources/resourceGroups","location":"westus","tags":{"product":"azurecli","cause":"automation","date":"2019-10-13T05:32:21Z"},"properties":{"provisioningState":"Succeeded"}}'
-=======
       string: '{"id":"/subscriptions/00000000-0000-0000-0000-000000000000/resourceGroups/clitest.rg000001","name":"clitest.rg000001","type":"Microsoft.Resources/resourceGroups","location":"westus","tags":{"product":"azurecli","cause":"automation","date":"2019-10-21T10:44:07Z"},"properties":{"provisioningState":"Succeeded"}}'
->>>>>>> 807faccc
     headers:
       cache-control:
       - no-cache
@@ -166,11 +135,7 @@
       content-type:
       - application/json; charset=utf-8
       date:
-<<<<<<< HEAD
-      - Sun, 13 Oct 2019 05:32:23 GMT
-=======
       - Mon, 21 Oct 2019 10:44:11 GMT
->>>>>>> 807faccc
       expires:
       - '-1'
       pragma:
@@ -203,13 +168,8 @@
       ParameterSetName:
       - -g -n
       User-Agent:
-<<<<<<< HEAD
-      - python/3.6.5 (Windows-10-10.0.17134-SP0) msrest/0.6.10 msrest_azure/0.6.2
-        azure-mgmt-web/0.42.0 Azure-SDK-For-Python AZURECLI/2.0.74
-=======
-      - python/3.7.4 (Windows-10-10.0.18362-SP0) msrest/0.6.10 msrest_azure/0.6.2
-        azure-mgmt-web/0.42.0 Azure-SDK-For-Python AZURECLI/2.0.75
->>>>>>> 807faccc
+      - python/3.7.4 (Windows-10-10.0.18362-SP0) msrest/0.6.10 msrest_azure/0.6.2
+        azure-mgmt-web/0.42.0 Azure-SDK-For-Python AZURECLI/2.0.75
       accept-language:
       - en-US
     method: PUT
@@ -217,13 +177,8 @@
   response:
     body:
       string: '{"id":"/subscriptions/00000000-0000-0000-0000-000000000000/resourceGroups/clitest.rg000001/providers/Microsoft.Web/serverfarms/cli-plan-nwr000003","name":"cli-plan-nwr000003","type":"Microsoft.Web/serverfarms","kind":"app","location":"West
-<<<<<<< HEAD
-        US","properties":{"serverFarmId":22379,"name":"cli-plan-nwr000003","workerSize":"Default","workerSizeId":0,"workerTierName":null,"numberOfWorkers":1,"currentWorkerSize":"Default","currentWorkerSizeId":0,"currentNumberOfWorkers":1,"status":"Ready","webSpace":"clitest.rg000001-WestUSwebspace","subscription":"fb3a3d6b-44c8-44f5-88c9-b20917c9b96b","adminSiteName":null,"hostingEnvironment":null,"hostingEnvironmentProfile":null,"maximumNumberOfWorkers":3,"planName":"VirtualDedicatedPlan","adminRuntimeSiteName":null,"computeMode":"Dedicated","siteMode":null,"geoRegion":"West
-        US","perSiteScaling":false,"maximumElasticWorkerCount":1,"numberOfSites":0,"hostingEnvironmentId":null,"isSpot":false,"spotExpirationTime":null,"freeOfferExpirationTime":null,"tags":null,"kind":"app","resourceGroup":"clitest.rg000001","reserved":false,"isXenon":false,"hyperV":false,"mdmId":"waws-prod-bay-069_22379","targetWorkerCount":0,"targetWorkerSizeId":0,"provisioningState":"Succeeded","webSiteId":null,"existingServerFarmIds":null},"sku":{"name":"B1","tier":"Basic","size":"B1","family":"B","capacity":1}}'
-=======
         US","properties":{"serverFarmId":26085,"name":"cli-plan-nwr000003","workerSize":"Default","workerSizeId":0,"workerTierName":null,"numberOfWorkers":1,"currentWorkerSize":"Default","currentWorkerSizeId":0,"currentNumberOfWorkers":1,"status":"Ready","webSpace":"clitest.rg000001-WestUSwebspace","subscription":"0b1f6471-1bf0-4dda-aec3-cb9272f09590","adminSiteName":null,"hostingEnvironment":null,"hostingEnvironmentProfile":null,"maximumNumberOfWorkers":3,"planName":"VirtualDedicatedPlan","adminRuntimeSiteName":null,"computeMode":"Dedicated","siteMode":null,"geoRegion":"West
         US","perSiteScaling":false,"maximumElasticWorkerCount":1,"numberOfSites":0,"hostingEnvironmentId":null,"isSpot":false,"spotExpirationTime":null,"freeOfferExpirationTime":null,"tags":null,"kind":"app","resourceGroup":"clitest.rg000001","reserved":false,"isXenon":false,"hyperV":false,"mdmId":"waws-prod-bay-057_26085","targetWorkerCount":0,"targetWorkerSizeId":0,"provisioningState":"Succeeded","webSiteId":null,"existingServerFarmIds":null},"sku":{"name":"B1","tier":"Basic","size":"B1","family":"B","capacity":1}}'
->>>>>>> 807faccc
     headers:
       cache-control:
       - no-cache
@@ -232,11 +187,7 @@
       content-type:
       - application/json
       date:
-<<<<<<< HEAD
-      - Sun, 13 Oct 2019 05:32:28 GMT
-=======
       - Mon, 21 Oct 2019 10:44:20 GMT
->>>>>>> 807faccc
       expires:
       - '-1'
       pragma:
@@ -274,13 +225,8 @@
       ParameterSetName:
       - -g -n --plan
       User-Agent:
-<<<<<<< HEAD
-      - python/3.6.5 (Windows-10-10.0.17134-SP0) msrest/0.6.10 msrest_azure/0.6.2
-        azure-mgmt-web/0.42.0 Azure-SDK-For-Python AZURECLI/2.0.74
-=======
-      - python/3.7.4 (Windows-10-10.0.18362-SP0) msrest/0.6.10 msrest_azure/0.6.2
-        azure-mgmt-web/0.42.0 Azure-SDK-For-Python AZURECLI/2.0.75
->>>>>>> 807faccc
+      - python/3.7.4 (Windows-10-10.0.18362-SP0) msrest/0.6.10 msrest_azure/0.6.2
+        azure-mgmt-web/0.42.0 Azure-SDK-For-Python AZURECLI/2.0.75
       accept-language:
       - en-US
     method: GET
@@ -288,13 +234,8 @@
   response:
     body:
       string: '{"id":"/subscriptions/00000000-0000-0000-0000-000000000000/resourceGroups/clitest.rg000001/providers/Microsoft.Web/serverfarms/cli-plan-nwr000003","name":"cli-plan-nwr000003","type":"Microsoft.Web/serverfarms","kind":"app","location":"West
-<<<<<<< HEAD
-        US","properties":{"serverFarmId":22379,"name":"cli-plan-nwr000003","workerSize":"Default","workerSizeId":0,"workerTierName":null,"numberOfWorkers":1,"currentWorkerSize":"Default","currentWorkerSizeId":0,"currentNumberOfWorkers":1,"status":"Ready","webSpace":"clitest.rg000001-WestUSwebspace","subscription":"fb3a3d6b-44c8-44f5-88c9-b20917c9b96b","adminSiteName":null,"hostingEnvironment":null,"hostingEnvironmentProfile":null,"maximumNumberOfWorkers":3,"planName":"VirtualDedicatedPlan","adminRuntimeSiteName":null,"computeMode":"Dedicated","siteMode":null,"geoRegion":"West
-        US","perSiteScaling":false,"maximumElasticWorkerCount":1,"numberOfSites":0,"hostingEnvironmentId":null,"isSpot":false,"spotExpirationTime":null,"freeOfferExpirationTime":null,"tags":null,"kind":"app","resourceGroup":"clitest.rg000001","reserved":false,"isXenon":false,"hyperV":false,"mdmId":"waws-prod-bay-069_22379","targetWorkerCount":0,"targetWorkerSizeId":0,"provisioningState":"Succeeded","webSiteId":null,"existingServerFarmIds":null},"sku":{"name":"B1","tier":"Basic","size":"B1","family":"B","capacity":1}}'
-=======
         US","properties":{"serverFarmId":26085,"name":"cli-plan-nwr000003","workerSize":"Default","workerSizeId":0,"workerTierName":null,"numberOfWorkers":1,"currentWorkerSize":"Default","currentWorkerSizeId":0,"currentNumberOfWorkers":1,"status":"Ready","webSpace":"clitest.rg000001-WestUSwebspace","subscription":"0b1f6471-1bf0-4dda-aec3-cb9272f09590","adminSiteName":null,"hostingEnvironment":null,"hostingEnvironmentProfile":null,"maximumNumberOfWorkers":3,"planName":"VirtualDedicatedPlan","adminRuntimeSiteName":null,"computeMode":"Dedicated","siteMode":null,"geoRegion":"West
         US","perSiteScaling":false,"maximumElasticWorkerCount":1,"numberOfSites":0,"hostingEnvironmentId":null,"isSpot":false,"spotExpirationTime":null,"freeOfferExpirationTime":null,"tags":null,"kind":"app","resourceGroup":"clitest.rg000001","reserved":false,"isXenon":false,"hyperV":false,"mdmId":"waws-prod-bay-057_26085","targetWorkerCount":0,"targetWorkerSizeId":0,"provisioningState":"Succeeded","webSiteId":null,"existingServerFarmIds":null},"sku":{"name":"B1","tier":"Basic","size":"B1","family":"B","capacity":1}}'
->>>>>>> 807faccc
     headers:
       cache-control:
       - no-cache
@@ -303,11 +244,7 @@
       content-type:
       - application/json
       date:
-<<<<<<< HEAD
-      - Sun, 13 Oct 2019 05:32:28 GMT
-=======
       - Mon, 21 Oct 2019 10:44:21 GMT
->>>>>>> 807faccc
       expires:
       - '-1'
       pragma:
@@ -348,13 +285,8 @@
       ParameterSetName:
       - -g -n --plan
       User-Agent:
-<<<<<<< HEAD
-      - python/3.6.5 (Windows-10-10.0.17134-SP0) msrest/0.6.10 msrest_azure/0.6.2
-        azure-mgmt-web/0.42.0 Azure-SDK-For-Python AZURECLI/2.0.74
-=======
-      - python/3.7.4 (Windows-10-10.0.18362-SP0) msrest/0.6.10 msrest_azure/0.6.2
-        azure-mgmt-web/0.42.0 Azure-SDK-For-Python AZURECLI/2.0.75
->>>>>>> 807faccc
+      - python/3.7.4 (Windows-10-10.0.18362-SP0) msrest/0.6.10 msrest_azure/0.6.2
+        azure-mgmt-web/0.42.0 Azure-SDK-For-Python AZURECLI/2.0.75
       accept-language:
       - en-US
     method: POST
@@ -370,11 +302,7 @@
       content-type:
       - application/json
       date:
-<<<<<<< HEAD
-      - Sun, 13 Oct 2019 05:32:28 GMT
-=======
       - Mon, 21 Oct 2019 10:44:23 GMT
->>>>>>> 807faccc
       expires:
       - '-1'
       pragma:
@@ -412,13 +340,8 @@
       ParameterSetName:
       - -g -n --plan
       User-Agent:
-<<<<<<< HEAD
-      - python/3.6.5 (Windows-10-10.0.17134-SP0) msrest/0.6.10 msrest_azure/0.6.2
-        azure-mgmt-web/0.42.0 Azure-SDK-For-Python AZURECLI/2.0.74
-=======
-      - python/3.7.4 (Windows-10-10.0.18362-SP0) msrest/0.6.10 msrest_azure/0.6.2
-        azure-mgmt-web/0.42.0 Azure-SDK-For-Python AZURECLI/2.0.75
->>>>>>> 807faccc
+      - python/3.7.4 (Windows-10-10.0.18362-SP0) msrest/0.6.10 msrest_azure/0.6.2
+        azure-mgmt-web/0.42.0 Azure-SDK-For-Python AZURECLI/2.0.75
       accept-language:
       - en-US
     method: GET
@@ -426,13 +349,8 @@
   response:
     body:
       string: '{"id":"/subscriptions/00000000-0000-0000-0000-000000000000/resourceGroups/clitest.rg000001/providers/Microsoft.Web/serverfarms/cli-plan-nwr000003","name":"cli-plan-nwr000003","type":"Microsoft.Web/serverfarms","kind":"app","location":"West
-<<<<<<< HEAD
-        US","properties":{"serverFarmId":22379,"name":"cli-plan-nwr000003","workerSize":"Default","workerSizeId":0,"workerTierName":null,"numberOfWorkers":1,"currentWorkerSize":"Default","currentWorkerSizeId":0,"currentNumberOfWorkers":1,"status":"Ready","webSpace":"clitest.rg000001-WestUSwebspace","subscription":"fb3a3d6b-44c8-44f5-88c9-b20917c9b96b","adminSiteName":null,"hostingEnvironment":null,"hostingEnvironmentProfile":null,"maximumNumberOfWorkers":3,"planName":"VirtualDedicatedPlan","adminRuntimeSiteName":null,"computeMode":"Dedicated","siteMode":null,"geoRegion":"West
-        US","perSiteScaling":false,"maximumElasticWorkerCount":1,"numberOfSites":0,"hostingEnvironmentId":null,"isSpot":false,"spotExpirationTime":null,"freeOfferExpirationTime":null,"tags":null,"kind":"app","resourceGroup":"clitest.rg000001","reserved":false,"isXenon":false,"hyperV":false,"mdmId":"waws-prod-bay-069_22379","targetWorkerCount":0,"targetWorkerSizeId":0,"provisioningState":"Succeeded","webSiteId":null,"existingServerFarmIds":null},"sku":{"name":"B1","tier":"Basic","size":"B1","family":"B","capacity":1}}'
-=======
         US","properties":{"serverFarmId":26085,"name":"cli-plan-nwr000003","workerSize":"Default","workerSizeId":0,"workerTierName":null,"numberOfWorkers":1,"currentWorkerSize":"Default","currentWorkerSizeId":0,"currentNumberOfWorkers":1,"status":"Ready","webSpace":"clitest.rg000001-WestUSwebspace","subscription":"0b1f6471-1bf0-4dda-aec3-cb9272f09590","adminSiteName":null,"hostingEnvironment":null,"hostingEnvironmentProfile":null,"maximumNumberOfWorkers":3,"planName":"VirtualDedicatedPlan","adminRuntimeSiteName":null,"computeMode":"Dedicated","siteMode":null,"geoRegion":"West
         US","perSiteScaling":false,"maximumElasticWorkerCount":1,"numberOfSites":0,"hostingEnvironmentId":null,"isSpot":false,"spotExpirationTime":null,"freeOfferExpirationTime":null,"tags":null,"kind":"app","resourceGroup":"clitest.rg000001","reserved":false,"isXenon":false,"hyperV":false,"mdmId":"waws-prod-bay-057_26085","targetWorkerCount":0,"targetWorkerSizeId":0,"provisioningState":"Succeeded","webSiteId":null,"existingServerFarmIds":null},"sku":{"name":"B1","tier":"Basic","size":"B1","family":"B","capacity":1}}'
->>>>>>> 807faccc
     headers:
       cache-control:
       - no-cache
@@ -441,11 +359,7 @@
       content-type:
       - application/json
       date:
-<<<<<<< HEAD
-      - Sun, 13 Oct 2019 05:32:29 GMT
-=======
       - Mon, 21 Oct 2019 10:44:24 GMT
->>>>>>> 807faccc
       expires:
       - '-1'
       pragma:
@@ -488,13 +402,8 @@
       ParameterSetName:
       - -g -n --plan
       User-Agent:
-<<<<<<< HEAD
-      - python/3.6.5 (Windows-10-10.0.17134-SP0) msrest/0.6.10 msrest_azure/0.6.2
-        azure-mgmt-web/0.42.0 Azure-SDK-For-Python AZURECLI/2.0.74
-=======
-      - python/3.7.4 (Windows-10-10.0.18362-SP0) msrest/0.6.10 msrest_azure/0.6.2
-        azure-mgmt-web/0.42.0 Azure-SDK-For-Python AZURECLI/2.0.75
->>>>>>> 807faccc
+      - python/3.7.4 (Windows-10-10.0.18362-SP0) msrest/0.6.10 msrest_azure/0.6.2
+        azure-mgmt-web/0.42.0 Azure-SDK-For-Python AZURECLI/2.0.75
       accept-language:
       - en-US
     method: PUT
@@ -502,24 +411,11 @@
   response:
     body:
       string: '{"id":"/subscriptions/00000000-0000-0000-0000-000000000000/resourceGroups/clitest.rg000001/providers/Microsoft.Web/sites/cli-webapp-nwr000002","name":"cli-webapp-nwr000002","type":"Microsoft.Web/sites","kind":"app","location":"West
-<<<<<<< HEAD
-        US","properties":{"name":"cli-webapp-nwr000002","state":"Running","hostNames":["cli-webapp-nwr000002.azurewebsites.net"],"webSpace":"clitest.rg000001-WestUSwebspace","selfLink":"https://waws-prod-bay-069.api.azurewebsites.windows.net:454/subscriptions/00000000-0000-0000-0000-000000000000/webspaces/clitest.rg000001-WestUSwebspace/sites/cli-webapp-nwr000002","repositorySiteName":"cli-webapp-nwr000002","owner":null,"usageState":"Normal","enabled":true,"adminEnabled":true,"enabledHostNames":["cli-webapp-nwr000002.azurewebsites.net","cli-webapp-nwr000002.scm.azurewebsites.net"],"siteProperties":{"metadata":null,"properties":[{"name":"LinuxFxVersion","value":""},{"name":"WindowsFxVersion","value":null}],"appSettings":null},"availabilityState":"Normal","sslCertificates":null,"csrs":[],"cers":null,"siteMode":null,"hostNameSslStates":[{"name":"cli-webapp-nwr000002.azurewebsites.net","sslState":"Disabled","ipBasedSslResult":null,"virtualIP":null,"thumbprint":null,"toUpdate":null,"toUpdateIpBasedSsl":null,"ipBasedSslState":"NotConfigured","hostType":"Standard"},{"name":"cli-webapp-nwr000002.scm.azurewebsites.net","sslState":"Disabled","ipBasedSslResult":null,"virtualIP":null,"thumbprint":null,"toUpdate":null,"toUpdateIpBasedSsl":null,"ipBasedSslState":"NotConfigured","hostType":"Repository"}],"computeMode":null,"serverFarm":null,"serverFarmId":"/subscriptions/00000000-0000-0000-0000-000000000000/resourceGroups/clitest.rg000001/providers/Microsoft.Web/serverfarms/cli-plan-nwr000003","reserved":false,"isXenon":false,"hyperV":false,"lastModifiedTimeUtc":"2019-10-13T05:32:31.85","storageRecoveryDefaultState":"Running","contentAvailabilityState":"Normal","runtimeAvailabilityState":"Normal","siteConfig":null,"deploymentId":"cli-webapp-nwr000002","trafficManagerHostNames":null,"sku":"Basic","scmSiteAlsoStopped":false,"targetSwapSlot":null,"hostingEnvironment":null,"hostingEnvironmentProfile":null,"clientAffinityEnabled":true,"clientCertEnabled":false,"clientCertExclusionPaths":null,"hostNamesDisabled":false,"domainVerificationIdentifiers":null,"kind":"app","inboundIpAddress":"13.93.231.75","possibleInboundIpAddresses":"13.93.231.75","outboundIpAddresses":"13.93.224.99,13.93.229.16,13.93.230.177,13.93.226.129","possibleOutboundIpAddresses":"13.93.224.99,13.93.229.16,13.93.230.177,13.93.226.129","containerSize":0,"dailyMemoryTimeQuota":0,"suspendedTill":null,"siteDisabledReason":0,"functionExecutionUnitsCache":null,"maxNumberOfWorkers":null,"homeStamp":"waws-prod-bay-069","cloningInfo":null,"hostingEnvironmentId":null,"tags":null,"resourceGroup":"clitest.rg000001","defaultHostName":"cli-webapp-nwr000002.azurewebsites.net","slotSwapStatus":null,"httpsOnly":false,"redundancyMode":"None","inProgressOperationId":null,"geoDistributions":null,"privateEndpointConnections":null,"buildVersion":null,"targetBuildVersion":null}}'
-=======
         US","properties":{"name":"cli-webapp-nwr000002","state":"Running","hostNames":["cli-webapp-nwr000002.azurewebsites.net"],"webSpace":"clitest.rg000001-WestUSwebspace","selfLink":"https://waws-prod-bay-057.api.azurewebsites.windows.net:454/subscriptions/00000000-0000-0000-0000-000000000000/webspaces/clitest.rg000001-WestUSwebspace/sites/cli-webapp-nwr000002","repositorySiteName":"cli-webapp-nwr000002","owner":null,"usageState":"Normal","enabled":true,"adminEnabled":true,"enabledHostNames":["cli-webapp-nwr000002.azurewebsites.net","cli-webapp-nwr000002.scm.azurewebsites.net"],"siteProperties":{"metadata":null,"properties":[{"name":"LinuxFxVersion","value":""},{"name":"WindowsFxVersion","value":null}],"appSettings":null},"availabilityState":"Normal","sslCertificates":null,"csrs":[],"cers":null,"siteMode":null,"hostNameSslStates":[{"name":"cli-webapp-nwr000002.azurewebsites.net","sslState":"Disabled","ipBasedSslResult":null,"virtualIP":null,"thumbprint":null,"toUpdate":null,"toUpdateIpBasedSsl":null,"ipBasedSslState":"NotConfigured","hostType":"Standard"},{"name":"cli-webapp-nwr000002.scm.azurewebsites.net","sslState":"Disabled","ipBasedSslResult":null,"virtualIP":null,"thumbprint":null,"toUpdate":null,"toUpdateIpBasedSsl":null,"ipBasedSslState":"NotConfigured","hostType":"Repository"}],"computeMode":null,"serverFarm":null,"serverFarmId":"/subscriptions/00000000-0000-0000-0000-000000000000/resourceGroups/clitest.rg000001/providers/Microsoft.Web/serverfarms/cli-plan-nwr000003","reserved":false,"isXenon":false,"hyperV":false,"lastModifiedTimeUtc":"2019-10-21T10:44:29.927","storageRecoveryDefaultState":"Running","contentAvailabilityState":"Normal","runtimeAvailabilityState":"Normal","siteConfig":null,"deploymentId":"cli-webapp-nwr000002","trafficManagerHostNames":null,"sku":"Basic","scmSiteAlsoStopped":false,"targetSwapSlot":null,"hostingEnvironment":null,"hostingEnvironmentProfile":null,"clientAffinityEnabled":true,"clientCertEnabled":false,"clientCertExclusionPaths":null,"hostNamesDisabled":false,"domainVerificationIdentifiers":null,"customDomainVerificationId":"8C18D349D7A82BF668C8D2ED12D42B32A2C16AB30565F53C3DD246E04A0ED8F9","kind":"app","inboundIpAddress":"13.91.40.166","possibleInboundIpAddresses":"13.91.40.166","outboundIpAddresses":"13.91.42.207,13.91.44.111,13.91.40.156,13.91.41.150","possibleOutboundIpAddresses":"13.91.42.207,13.91.44.111,13.91.40.156,13.91.41.150","containerSize":0,"dailyMemoryTimeQuota":0,"suspendedTill":null,"siteDisabledReason":0,"functionExecutionUnitsCache":null,"maxNumberOfWorkers":null,"homeStamp":"waws-prod-bay-057","cloningInfo":null,"hostingEnvironmentId":null,"tags":null,"resourceGroup":"clitest.rg000001","defaultHostName":"cli-webapp-nwr000002.azurewebsites.net","slotSwapStatus":null,"httpsOnly":false,"redundancyMode":"None","inProgressOperationId":null,"geoDistributions":null,"privateEndpointConnections":null,"buildVersion":null,"targetBuildVersion":null}}'
->>>>>>> 807faccc
-    headers:
-      cache-control:
-      - no-cache
-      content-length:
-<<<<<<< HEAD
-      - '3429'
-      content-type:
-      - application/json
-      date:
-      - Sun, 13 Oct 2019 05:32:48 GMT
-      etag:
-      - '"1D581879C78E0F5"'
-=======
+    headers:
+      cache-control:
+      - no-cache
+      content-length:
       - '3522'
       content-type:
       - application/json
@@ -527,7 +423,6 @@
       - Mon, 21 Oct 2019 10:44:45 GMT
       etag:
       - '"1D587FC84A657E0"'
->>>>>>> 807faccc
       expires:
       - '-1'
       pragma:
@@ -569,13 +464,8 @@
       ParameterSetName:
       - -g -n --plan
       User-Agent:
-<<<<<<< HEAD
-      - python/3.6.5 (Windows-10-10.0.17134-SP0) msrest/0.6.10 msrest_azure/0.6.2
-        azure-mgmt-web/0.42.0 Azure-SDK-For-Python AZURECLI/2.0.74
-=======
-      - python/3.7.4 (Windows-10-10.0.18362-SP0) msrest/0.6.10 msrest_azure/0.6.2
-        azure-mgmt-web/0.42.0 Azure-SDK-For-Python AZURECLI/2.0.75
->>>>>>> 807faccc
+      - python/3.7.4 (Windows-10-10.0.18362-SP0) msrest/0.6.10 msrest_azure/0.6.2
+        azure-mgmt-web/0.42.0 Azure-SDK-For-Python AZURECLI/2.0.75
       accept-language:
       - en-US
     method: POST
@@ -584,21 +474,6 @@
     body:
       string: <publishData><publishProfile profileName="cli-webapp-nwr000002 - Web
         Deploy" publishMethod="MSDeploy" publishUrl="cli-webapp-nwr000002.scm.azurewebsites.net:443"
-<<<<<<< HEAD
-        msdeploySite="cli-webapp-nwr000002" userName="$cli-webapp-nwr000002" userPWD="4c0K3pnjp2XdyX9ut8pMHjBKiN97eTDkzpMmikdLrynn8uheKDNt5dEsRjvZ"
-        destinationAppUrl="http://cli-webapp-nwr000002.azurewebsites.net" SQLServerDBConnectionString=""
-        mySQLDBConnectionString="" hostingProviderForumLink="" controlPanelLink="http://windows.azure.com"
-        webSystem="WebSites"><databases /></publishProfile><publishProfile profileName="cli-webapp-nwr000002
-        - FTP" publishMethod="FTP" publishUrl="ftp://waws-prod-bay-069.ftp.azurewebsites.windows.net/site/wwwroot"
-        ftpPassiveMode="True" userName="cli-webapp-nwr000002\$cli-webapp-nwr000002"
-        userPWD="4c0K3pnjp2XdyX9ut8pMHjBKiN97eTDkzpMmikdLrynn8uheKDNt5dEsRjvZ" destinationAppUrl="http://cli-webapp-nwr000002.azurewebsites.net"
-        SQLServerDBConnectionString="" mySQLDBConnectionString="" hostingProviderForumLink=""
-        controlPanelLink="http://windows.azure.com" webSystem="WebSites"><databases
-        /></publishProfile><publishProfile profileName="cli-webapp-nwr000002 - ReadOnly
-        - FTP" publishMethod="FTP" publishUrl="ftp://waws-prod-bay-069dr.ftp.azurewebsites.windows.net/site/wwwroot"
-        ftpPassiveMode="True" userName="cli-webapp-nwr000002\$cli-webapp-nwr000002"
-        userPWD="4c0K3pnjp2XdyX9ut8pMHjBKiN97eTDkzpMmikdLrynn8uheKDNt5dEsRjvZ" destinationAppUrl="http://cli-webapp-nwr000002.azurewebsites.net"
-=======
         msdeploySite="cli-webapp-nwr000002" userName="$cli-webapp-nwr000002" userPWD="2GJBx3ndDFhkxhQL3md9cbz5af5omk8cKcohghEDByZtL00paHspqQnQFFkr"
         destinationAppUrl="http://cli-webapp-nwr000002.azurewebsites.net" SQLServerDBConnectionString=""
         mySQLDBConnectionString="" hostingProviderForumLink="" controlPanelLink="http://windows.azure.com"
@@ -612,7 +487,6 @@
         - FTP" publishMethod="FTP" publishUrl="ftp://waws-prod-bay-057dr.ftp.azurewebsites.windows.net/site/wwwroot"
         ftpPassiveMode="True" userName="cli-webapp-nwr000002\$cli-webapp-nwr000002"
         userPWD="2GJBx3ndDFhkxhQL3md9cbz5af5omk8cKcohghEDByZtL00paHspqQnQFFkr" destinationAppUrl="http://cli-webapp-nwr000002.azurewebsites.net"
->>>>>>> 807faccc
         SQLServerDBConnectionString="" mySQLDBConnectionString="" hostingProviderForumLink=""
         controlPanelLink="http://windows.azure.com" webSystem="WebSites"><databases
         /></publishProfile></publishData>
@@ -624,11 +498,7 @@
       content-type:
       - application/xml
       date:
-<<<<<<< HEAD
-      - Sun, 13 Oct 2019 05:32:48 GMT
-=======
       - Mon, 21 Oct 2019 10:44:47 GMT
->>>>>>> 807faccc
       expires:
       - '-1'
       pragma:
@@ -662,13 +532,8 @@
       ParameterSetName:
       - -g -n --use-same-restrictions-for-scm-site
       User-Agent:
-<<<<<<< HEAD
-      - python/3.6.5 (Windows-10-10.0.17134-SP0) msrest/0.6.10 msrest_azure/0.6.2
-        azure-mgmt-web/0.42.0 Azure-SDK-For-Python AZURECLI/2.0.74
-=======
-      - python/3.7.4 (Windows-10-10.0.18362-SP0) msrest/0.6.10 msrest_azure/0.6.2
-        azure-mgmt-web/0.42.0 Azure-SDK-For-Python AZURECLI/2.0.75
->>>>>>> 807faccc
+      - python/3.7.4 (Windows-10-10.0.18362-SP0) msrest/0.6.10 msrest_azure/0.6.2
+        azure-mgmt-web/0.42.0 Azure-SDK-For-Python AZURECLI/2.0.75
       accept-language:
       - en-US
     method: GET
@@ -687,11 +552,7 @@
       content-type:
       - application/json
       date:
-<<<<<<< HEAD
-      - Sun, 13 Oct 2019 05:32:49 GMT
-=======
       - Mon, 21 Oct 2019 10:44:48 GMT
->>>>>>> 807faccc
       expires:
       - '-1'
       pragma:
@@ -747,13 +608,8 @@
       ParameterSetName:
       - -g -n --use-same-restrictions-for-scm-site
       User-Agent:
-<<<<<<< HEAD
-      - python/3.6.5 (Windows-10-10.0.17134-SP0) msrest/0.6.10 msrest_azure/0.6.2
-        azure-mgmt-web/0.42.0 Azure-SDK-For-Python AZURECLI/2.0.74
-=======
-      - python/3.7.4 (Windows-10-10.0.18362-SP0) msrest/0.6.10 msrest_azure/0.6.2
-        azure-mgmt-web/0.42.0 Azure-SDK-For-Python AZURECLI/2.0.75
->>>>>>> 807faccc
+      - python/3.7.4 (Windows-10-10.0.18362-SP0) msrest/0.6.10 msrest_azure/0.6.2
+        azure-mgmt-web/0.42.0 Azure-SDK-For-Python AZURECLI/2.0.75
       accept-language:
       - en-US
     method: PATCH
@@ -772,15 +628,9 @@
       content-type:
       - application/json
       date:
-<<<<<<< HEAD
-      - Sun, 13 Oct 2019 05:32:51 GMT
-      etag:
-      - '"1D581879C78E0F5"'
-=======
       - Mon, 21 Oct 2019 10:44:49 GMT
       etag:
       - '"1D587FC84A657E0"'
->>>>>>> 807faccc
       expires:
       - '-1'
       pragma:
