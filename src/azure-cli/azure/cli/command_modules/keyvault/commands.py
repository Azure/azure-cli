--- conflicted
+++ resolved
@@ -97,16 +97,11 @@
         g.custom_command('set-policy', 'set_policy', supports_no_wait=True)
         g.custom_command('delete-policy', 'delete_policy', supports_no_wait=True)
         g.command('list-deleted', 'list_deleted')
-<<<<<<< HEAD
         g.generic_update_command(
             'update', setter_name='update_keyvault_setter', setter_type=kv_vaults_custom,
             custom_func_name='update_keyvault',
             doc_string_source='azure.mgmt.keyvault.v' + mgmt_api_version + '.models#VaultProperties',
             supports_no_wait=True)
-=======
-        g.generic_update_command('update', setter_name='update_keyvault_setter', setter_type=kv_vaults_custom,
-                                 custom_func_name='update_keyvault', supports_no_wait=True)
->>>>>>> a26bcb5c
 
     with self.command_group('keyvault network-rule',
                             kv_vaults_sdk,
@@ -167,11 +162,7 @@
                            transform=transform_secret_property_list(deleted=True))
         g.keyvault_command('set', 'set_secret', validator=process_secret_set_namespace,
                            transform=transform_secret)
-<<<<<<< HEAD
-        g.keyvault_command('set-attributes', 'update_secret')
-=======
         g.keyvault_command('set-attributes', 'update_secret_properties')
->>>>>>> a26bcb5c
         g.keyvault_command('show', 'get_secret')
         g.keyvault_command('show-deleted', 'get_deleted_secret')
         g.keyvault_command('delete', 'delete_secret')
