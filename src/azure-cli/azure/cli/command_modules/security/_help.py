--- conflicted
+++ resolved
@@ -1082,25 +1082,6 @@
     text: >
         az security secure-score-control-definitions list
 """
-<<<<<<< HEAD
-
-helps['security security_solutions list'] = """
-type: command
-short-summary: List all security solutions.
-examples:
-  - name: List security solutions.
-    text: >
-        az security security_solutions list
-"""
-
-helps['security security_solutions show'] = """
-type: command
-short-summary: Shows a security solution.
-examples:
-  - name: Get a security solution.
-    text: >
-        az security security_solutions show --resource-name aad_defaultworks --resource-group defaultresourcegroup-eus
-=======
 helps['security automation'] = """
 type: group
 short-summary: View your security automations.
@@ -1250,5 +1231,4 @@
   - name: Creates security automation workspace action.
     text: >
         az security automation-action-workspace create --workspace-resource-id '/subscriptions/03b601f1-7eca-4496-8f8d-355219eee254/resourcegroups/sample-rg/providers/microsoft.operationalinsights/workspaces/sampleworkspace'
->>>>>>> 527595db
 """