# --------------------------------------------------------------------------------------------
# Copyright (c) Microsoft Corporation. All rights reserved.
# Licensed under the MIT License. See License.txt in the project root for license information.
# --------------------------------------------------------------------------------------------

import azure.cli.core._debug as _debug
from azure.cli.core.extension import EXTENSIONS_MOD_PREFIX
from azure.cli.core.profiles._shared import get_client_class, SDKProfile
from azure.cli.core.profiles import ResourceType, CustomResourceType, get_api_version, get_sdk
from azure.cli.core.util import get_az_user_agent, is_track2

from knack.log import get_logger
from knack.util import CLIError

logger = get_logger(__name__)


def _is_vendored_sdk_path(path_comps):
    return len(path_comps) >= 5 and path_comps[4] == 'vendored_sdks'


def resolve_client_arg_name(operation, kwargs):
    if not isinstance(operation, str):
        raise CLIError("operation should be type 'str'. Got '{}'".format(type(operation)))
    if 'client_arg_name' in kwargs:
        logger.info("Keyword 'client_arg_name' is deprecated and should be removed.")
        return kwargs['client_arg_name']
    path, op_path = operation.split('#', 1)

    path_comps = path.split('.')
    if path_comps[0] == 'azure':
        if path_comps[1] != 'cli' or _is_vendored_sdk_path(path_comps):
            # Public SDK: azure.mgmt.resource... (mgmt-plane) or azure.storage.blob... (data-plane)
            # Vendored SDK: azure.cli.command_modules.keyvault.vendored_sdks...
            client_arg_name = 'self'
        else:
            # CLI custom method: azure.cli.command_modules.resource...
            client_arg_name = 'client'
    elif path_comps[0].startswith(EXTENSIONS_MOD_PREFIX):
        # for CLI extensions
        # SDK method: the operation takes the form '<class name>.<method_name>'
        # custom method: the operation takes the form '<method_name>'
        op_comps = op_path.split('.')
        client_arg_name = 'self' if len(op_comps) > 1 else 'client'
    else:
        raise ValueError('Unrecognized operation: {}'.format(operation))
    return client_arg_name


def get_mgmt_service_client(cli_ctx, client_or_resource_type, subscription_id=None, api_version=None,
                            aux_subscriptions=None, aux_tenants=None, **kwargs):
    """
     :params subscription_id: the current account's subscription
     :param aux_subscriptions: mainly for cross tenant scenarios, say vnet peering.
    """
    if not subscription_id and 'subscription_id' in cli_ctx.data:
        subscription_id = cli_ctx.data['subscription_id']

    sdk_profile = None
    if isinstance(client_or_resource_type, (ResourceType, CustomResourceType)):
        # Get the versioned client
        client_type = get_client_class(client_or_resource_type)
        api_version = api_version or get_api_version(cli_ctx, client_or_resource_type, as_sdk_profile=True)
        if isinstance(api_version, SDKProfile):
            sdk_profile = api_version.profile
            api_version = None
    else:
        # Get the non-versioned client
        client_type = client_or_resource_type
    client, _ = _get_mgmt_service_client(cli_ctx, client_type, subscription_id=subscription_id,
                                         api_version=api_version, sdk_profile=sdk_profile,
                                         aux_subscriptions=aux_subscriptions,
                                         aux_tenants=aux_tenants,
                                         **kwargs)
    return client


def get_subscription_service_client(cli_ctx):
    return _get_mgmt_service_client(cli_ctx, get_client_class(ResourceType.MGMT_RESOURCE_SUBSCRIPTIONS),
                                    subscription_bound=False,
                                    api_version=get_api_version(cli_ctx, ResourceType.MGMT_RESOURCE_SUBSCRIPTIONS))


def configure_common_settings(cli_ctx, client):
    client = _debug.change_ssl_cert_verification(client)

    client.config.enable_http_logger = True

    client.config.add_user_agent(get_az_user_agent())

    try:
        command_ext_name = cli_ctx.data['command_extension_name']
        if command_ext_name:
            client.config.add_user_agent("CliExtension/{}".format(command_ext_name))
    except KeyError:
        pass

    for header, value in cli_ctx.data['headers'].items():
        # We are working with the autorest team to expose the add_header functionality of the generated client to avoid
        # having to access private members
        client._client.add_header(header, value)  # pylint: disable=protected-access

    command_name_suffix = ';completer-request' if cli_ctx.data['completer_active'] else ''
    # pylint: disable=protected-access
    client._client.add_header('CommandName',
                              "{}{}".format(cli_ctx.data['command'], command_name_suffix))
    if cli_ctx.data.get('safe_params'):
        client._client.add_header('ParameterSetName',
                                  ' '.join(cli_ctx.data['safe_params']))
    client.config.generate_client_request_id = 'x-ms-client-request-id' not in cli_ctx.data['headers']


def _prepare_client_kwargs(cli_ctx):
    """Prepare kwargs for Track 2 SDK client."""
    client_kwargs = {}

    # Change SSL verification behavior
    client_kwargs.update(_debug.change_ssl_cert_verification_track2())

    # Enable NetworkTraceLoggingPolicy which logs all headers (except Authorization) without being redacted
    client_kwargs['logging_enable'] = True

    # Disable ARMHttpLoggingPolicy which logs only allowed headers
    from azure.core.pipeline.policies import SansIOHTTPPolicy
    client_kwargs['http_logging_policy'] = SansIOHTTPPolicy()

    client_kwargs['user_agent'] = get_az_user_agent()

    try:
        command_ext_name = cli_ctx.data['command_extension_name']
        if command_ext_name:
            client_kwargs['user_agent'] += "CliExtension/{}".format(command_ext_name)
    except KeyError:
        pass

    headers = dict(cli_ctx.data['headers'])
    command_name_suffix = ';completer-request' if cli_ctx.data['completer_active'] else ''
    headers['CommandName'] = "{}{}".format(cli_ctx.data['command'], command_name_suffix)
    if cli_ctx.data.get('safe_params'):
        headers['ParameterSetName'] = ' '.join(cli_ctx.data['safe_params'])
    client_kwargs['headers'] = headers

    if 'x-ms-client-request-id' in cli_ctx.data['headers']:
        client_kwargs['request_id'] = cli_ctx.data['headers']['x-ms-client-request-id']

    return client_kwargs


def _get_mgmt_service_client(cli_ctx,
                             client_type,
                             subscription_bound=True,
                             subscription_id=None,
                             api_version=None,
                             base_url_bound=True,
                             resource=None,
                             sdk_profile=None,
                             aux_subscriptions=None,
                             aux_tenants=None,
                             **kwargs):
    from azure.cli.core._profile import Profile
    from azure.cli.core.util import resource_to_scopes
    logger.debug('Getting management service client client_type=%s', client_type.__name__)
    resource = resource or cli_ctx.cloud.endpoints.active_directory_resource_id
    profile = Profile(cli_ctx=cli_ctx)
    cred, subscription_id, _ = profile.get_login_credentials(subscription_id=subscription_id, resource=resource,
                                                             aux_subscriptions=aux_subscriptions,
                                                             aux_tenants=aux_tenants)

    client_kwargs = {}
    if base_url_bound:
        client_kwargs = {'base_url': cli_ctx.cloud.endpoints.resource_manager}
    if api_version:
        client_kwargs['api_version'] = api_version
    if sdk_profile:
        client_kwargs['profile'] = sdk_profile
    if kwargs:
        client_kwargs.update(kwargs)

    if is_track2(client_type):
<<<<<<< HEAD
        client_kwargs.update(_prepare_client_kwargs(cli_ctx))
=======
        client_kwargs.update(configure_common_settings_track2(cli_ctx))
        client_kwargs['credential_scopes'] = resource_to_scopes(resource)
>>>>>>> a804e5f8

    if subscription_bound:
        client = client_type(cred, subscription_id, **client_kwargs)
    else:
        client = client_type(cred, **client_kwargs)

    if not is_track2(client):
        configure_common_settings(cli_ctx, client)

    return client, subscription_id


def get_data_service_client(cli_ctx, service_type, account_name, account_key, connection_string=None,
                            sas_token=None, socket_timeout=None, token_credential=None, endpoint_suffix=None,
                            location_mode=None):
    logger.debug('Getting data service client service_type=%s', service_type.__name__)
    try:
        client_kwargs = {'account_name': account_name,
                         'account_key': account_key,
                         'connection_string': connection_string,
                         'sas_token': sas_token}
        if socket_timeout:
            client_kwargs['socket_timeout'] = socket_timeout
        if token_credential:
            client_kwargs['token_credential'] = token_credential
        if endpoint_suffix:
            client_kwargs['endpoint_suffix'] = endpoint_suffix
        client = service_type(**client_kwargs)
        if location_mode:
            client.location_mode = location_mode
    except ValueError as exc:
        _ERROR_STORAGE_MISSING_INFO = get_sdk(cli_ctx, ResourceType.DATA_STORAGE,
                                              'common._error#_ERROR_STORAGE_MISSING_INFO')
        if _ERROR_STORAGE_MISSING_INFO in str(exc):
            raise ValueError(exc)
        raise CLIError('Unable to obtain data client. Check your connection parameters.')
    # TODO: enable Fiddler
    client.request_callback = _get_add_headers_callback(cli_ctx)
    return client


def get_subscription_id(cli_ctx):
    from azure.cli.core._profile import Profile
    if not cli_ctx.data.get('subscription_id'):
        cli_ctx.data['subscription_id'] = Profile(cli_ctx=cli_ctx).get_subscription_id()
    return cli_ctx.data['subscription_id']


def _get_add_headers_callback(cli_ctx):

    def _add_headers(request):
        agents = [request.headers['User-Agent'], get_az_user_agent()]
        request.headers['User-Agent'] = ' '.join(agents)

        try:
            request.headers.update(cli_ctx.data['headers'])
        except KeyError:
            pass

    return _add_headers<|MERGE_RESOLUTION|>--- conflicted
+++ resolved
@@ -177,12 +177,8 @@
         client_kwargs.update(kwargs)
 
     if is_track2(client_type):
-<<<<<<< HEAD
         client_kwargs.update(_prepare_client_kwargs(cli_ctx))
-=======
-        client_kwargs.update(configure_common_settings_track2(cli_ctx))
         client_kwargs['credential_scopes'] = resource_to_scopes(resource)
->>>>>>> a804e5f8
 
     if subscription_bound:
         client = client_type(cred, subscription_id, **client_kwargs)
