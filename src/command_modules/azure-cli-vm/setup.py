#!/usr/bin/env python

# --------------------------------------------------------------------------------------------
# Copyright (c) Microsoft Corporation. All rights reserved.
# Licensed under the MIT License. See License.txt in the project root for license information.
# --------------------------------------------------------------------------------------------

from codecs import open
from setuptools import setup
try:
    from azure_bdist_wheel import cmdclass
except ImportError:
    from distutils import log as logger
    logger.warn("Wheel is not available, disabling bdist_wheel hook")
    cmdclass = {}


VERSION = "2.0.15+dev"
CLASSIFIERS = [
    'Development Status :: 5 - Production/Stable',
    'Intended Audience :: Developers',
    'Intended Audience :: System Administrators',
    'Programming Language :: Python',
    'Programming Language :: Python :: 2',
    'Programming Language :: Python :: 2.7',
    'Programming Language :: Python :: 3',
    'Programming Language :: Python :: 3.4',
    'Programming Language :: Python :: 3.5',
    'Programming Language :: Python :: 3.6',
    'License :: OSI Approved :: MIT License',
]

DEPENDENCIES = [
    'azure-mgmt-authorization==0.30.0',
    'azure-mgmt-compute==3.0.1',
    'azure-mgmt-keyvault==0.40.0',
    'azure-keyvault==0.3.7',
    'azure-mgmt-network==1.5.0rc3',
<<<<<<< HEAD
    'azure-mgmt-resource==1.2.0',
=======
    'azure-mgmt-resource==1.2.1',
>>>>>>> 48ddb662
    'azure-multiapi-storage==0.1.6',
    'azure-cli-core'
]

with open('README.rst', 'r', encoding='utf-8') as f:
    README = f.read()
with open('HISTORY.rst', 'r', encoding='utf-8') as f:
    HISTORY = f.read()

setup(
    name='azure-cli-vm',
    version=VERSION,
    description='Microsoft Azure Command-Line Tools VM Command Module',
    long_description=README + '\n\n' + HISTORY,
    license='MIT',
    author='Microsoft Corporation',
    author_email='azpycli@microsoft.com',
    url='https://github.com/Azure/azure-cli',
    classifiers=CLASSIFIERS,
    packages=[
        'azure',
        'azure.cli',
        'azure.cli.command_modules',
        'azure.cli.command_modules.vm',
    ],
    install_requires=DEPENDENCIES,
    cmdclass=cmdclass
)<|MERGE_RESOLUTION|>--- conflicted
+++ resolved
@@ -36,11 +36,7 @@
     'azure-mgmt-keyvault==0.40.0',
     'azure-keyvault==0.3.7',
     'azure-mgmt-network==1.5.0rc3',
-<<<<<<< HEAD
-    'azure-mgmt-resource==1.2.0',
-=======
     'azure-mgmt-resource==1.2.1',
->>>>>>> 48ddb662
     'azure-multiapi-storage==0.1.6',
     'azure-cli-core'
 ]
