# --------------------------------------------------------------------------------------------
# Copyright (c) Microsoft Corporation. All rights reserved.
# Licensed under the MIT License. See License.txt in the project root for license information.
# --------------------------------------------------------------------------------------------

import requests
import adal

from msrest.authentication import Authentication
from msrestazure.azure_active_directory import MSIAuthentication
from azure.core.credentials import AccessToken
from azure.cli.core.util import in_cloud_console, scopes_to_resource

from knack.util import CLIError
from knack.log import get_logger

logger = get_logger(__name__)


class AdalAuthentication(Authentication):  # pylint: disable=too-few-public-methods

    def __init__(self, token_retriever, external_tenant_token_retriever=None):
        # DO NOT call _token_retriever from outside azure-cli-core. It is only available for user or
        # Service Principal credential (AdalAuthentication), but not for Managed Identity credential
        # (MSIAuthenticationWrapper).
        # To retrieve a raw token, either call
        #   - Profile.get_raw_token, which is more direct
        #   - AdalAuthentication.get_token, which is designed for Track 2 SDKs
        self._token_retriever = token_retriever
        self._external_tenant_token_retriever = external_tenant_token_retriever

    def _get_token(self, sdk_resource=None):
        """
        :param sdk_resource: `resource` converted from Track 2 SDK's `scopes`
        """
        external_tenant_tokens = None
        try:
            scheme, token, full_token = self._token_retriever(sdk_resource)
            if self._external_tenant_token_retriever:
                external_tenant_tokens = self._external_tenant_token_retriever(sdk_resource)
        except CLIError as err:
            if in_cloud_console():
                AdalAuthentication._log_hostname()
            raise err
        except adal.AdalError as err:
            if in_cloud_console():
                AdalAuthentication._log_hostname()
            adal_error_handler(err)
        except requests.exceptions.SSLError as err:
            from .util import SSLERROR_TEMPLATE
            raise CLIError(SSLERROR_TEMPLATE.format(str(err)))
        except requests.exceptions.ConnectionError as err:
            raise CLIError('Please ensure you have network connection. Error detail: ' + str(err))

        return scheme, token, full_token, external_tenant_tokens

    def get_all_tokens(self, *scopes):
        scheme, token, full_token, external_tenant_tokens = self._get_token(_try_scopes_to_resource(scopes))
        return scheme, token, full_token, external_tenant_tokens

    # This method is exposed for Azure Core.
    def get_token(self, *scopes, **kwargs):  # pylint:disable=unused-argument
        logger.debug("AdalAuthentication.get_token invoked by Track 2 SDK with scopes=%s", scopes)

        _, token, full_token, _ = self._get_token(_try_scopes_to_resource(scopes))

        # NEVER use expiresIn (expires_in) as the token is cached and expiresIn will be already out-of date
        # when being retrieved.

        # User token entry sample:
        # {
        #     "tokenType": "Bearer",
        #     "expiresOn": "2020-11-13 14:44:42.492318",
        #     "resource": "https://management.core.windows.net/",
        #     "userId": "test@azuresdkteam.onmicrosoft.com",
        #     "accessToken": "eyJ0eXAiOiJKV...",
        #     "refreshToken": "0.ATcAImuCVN...",
        #     "_clientId": "04b07795-8ddb-461a-bbee-02f9e1bf7b46",
        #     "_authority": "https://login.microsoftonline.com/54826b22-38d6-4fb2-bad9-b7b93a3e9c5a",
        #     "isMRRT": True,
        #     "expiresIn": 3599
        # }

        # Service Principal token entry sample:
        # {
        #     "tokenType": "Bearer",
        #     "expiresIn": 3599,
        #     "expiresOn": "2020-11-12 13:50:47.114324",
        #     "resource": "https://management.core.windows.net/",
        #     "accessToken": "eyJ0eXAiOiJKV...",
        #     "isMRRT": True,
        #     "_clientId": "22800c35-46c2-4210-b8a7-d8c3ec3b526f",
        #     "_authority": "https://login.microsoftonline.com/54826b22-38d6-4fb2-bad9-b7b93a3e9c5a"
        # }
        if 'expiresOn' in full_token:
            import datetime
            expires_on_timestamp = int(_timestamp(
                datetime.datetime.strptime(full_token['expiresOn'], '%Y-%m-%d %H:%M:%S.%f')))
            return AccessToken(token, expires_on_timestamp)

        # Cloud Shell (Managed Identity) token entry sample:
        # {
        #     "access_token": "eyJ0eXAiOiJKV...",
        #     "refresh_token": "",
        #     "expires_in": "2106",
        #     "expires_on": "1605686811",
        #     "not_before": "1605682911",
        #     "resource": "https://management.core.windows.net/",
        #     "token_type": "Bearer"
        # }
        if 'expires_on' in full_token:
            return AccessToken(token, int(full_token['expires_on']))

        from azure.cli.core.azclierror import CLIInternalError
        raise CLIInternalError("No expiresOn or expires_on is available in the token entry.")

    # This method is exposed for msrest.
    def signed_session(self, session=None):  # pylint: disable=arguments-differ
        logger.debug("AdalAuthentication.signed_session invoked by Track 1 SDK")
        session = session or super(AdalAuthentication, self).signed_session()

        scheme, token, _, external_tenant_tokens = self._get_token()

        header = "{} {}".format(scheme, token)
        session.headers['Authorization'] = header
        if external_tenant_tokens:
            aux_tokens = ';'.join(['{} {}'.format(scheme2, tokens2) for scheme2, tokens2, _ in external_tenant_tokens])
            session.headers['x-ms-authorization-auxiliary'] = aux_tokens
        return session

    @staticmethod
    def _log_hostname():
        import socket
        logger.warning("A Cloud Shell credential problem occurred. When you report the issue with the error "
                       "below, please mention the hostname '%s'", socket.gethostname())


class MSIAuthenticationWrapper(MSIAuthentication):
    # This method is exposed for Azure Core. Add *scopes, **kwargs to fit azure.core requirement
    def get_token(self, *scopes, **kwargs):  # pylint:disable=unused-argument
        logger.debug("MSIAuthenticationWrapper.get_token invoked by Track 2 SDK with scopes=%s", scopes)
        resource = _try_scopes_to_resource(scopes)
        if resource:
            # If available, use resource provided by SDK
            self.resource = resource
        self.set_token()
        # Managed Identity token entry sample:
        # {
        #     "access_token": "eyJ0eXAiOiJKV...",
        #     "client_id": "da95e381-d7ab-4fdc-8047-2457909c723b",
        #     "expires_in": "86386",
        #     "expires_on": "1605238724",
        #     "ext_expires_in": "86399",
        #     "not_before": "1605152024",
        #     "resource": "https://management.azure.com/",
        #     "token_type": "Bearer"
        # }
        return AccessToken(self.token['access_token'], int(self.token['expires_on']))

    def set_token(self):
        import traceback
        from azure.cli.core.azclierror import AzureConnectionError, AzureResponseError
        try:
            super(MSIAuthenticationWrapper, self).set_token()
        except requests.exceptions.ConnectionError as err:
            logger.debug('throw requests.exceptions.ConnectionError when doing MSIAuthentication: \n%s',
                         traceback.format_exc())
            raise AzureConnectionError('Failed to connect to MSI. Please make sure MSI is configured correctly '
                                       'and check the network connection.\nError detail: {}'.format(str(err)))
        except requests.exceptions.HTTPError as err:
            logger.debug('throw requests.exceptions.HTTPError when doing MSIAuthentication: \n%s',
                         traceback.format_exc())
            try:
                raise AzureResponseError('Failed to connect to MSI. Please make sure MSI is configured correctly.\n'
                                         'Get Token request returned http error: {}, reason: {}'
                                         .format(err.response.status, err.response.reason))
            except AttributeError:
                raise AzureResponseError('Failed to connect to MSI. Please make sure MSI is configured correctly.\n'
                                         'Get Token request returned: {}'.format(err.response))
        except TimeoutError as err:
            logger.debug('throw TimeoutError when doing MSIAuthentication: \n%s',
                         traceback.format_exc())
            raise AzureConnectionError('MSI endpoint is not responding. Please make sure MSI is configured correctly.\n'
                                       'Error detail: {}'.format(str(err)))

    def signed_session(self, session=None):
        logger.debug("MSIAuthenticationWrapper.signed_session invoked by Track 1 SDK")
        super().signed_session(session)


def _try_scopes_to_resource(scopes):
    """Wrap scopes_to_resource to workaround some SDK issues."""

    # Track 2 SDKs generated before https://github.com/Azure/autorest.python/pull/239 don't maintain
    # credential_scopes and call `get_token` with empty scopes.
    # As a workaround, return None so that the CLI-managed resource is used.
    if not scopes:
        logger.debug("No scope is provided by the SDK, use the CLI-managed resource.")
        return None

    # Track 2 SDKs generated before https://github.com/Azure/autorest.python/pull/745 extend default
    # credential_scopes with custom credential_scopes. Instead, credential_scopes should be replaced by
    # custom credential_scopes. https://github.com/Azure/azure-sdk-for-python/issues/12947
    # As a workaround, remove the first one if there are multiple scopes provided.
    if len(scopes) > 1:
        logger.debug("Multiple scopes are provided by the SDK, discarding the first one: %s", scopes[0])
        return scopes_to_resource(scopes[1:])

    # Exactly only one scope is provided
    return scopes_to_resource(scopes)


class BasicTokenCredential:
    # pylint:disable=too-few-public-methods
    """A Track 2 implementation of msrest.authentication.BasicTokenAuthentication.
    This credential shouldn't be used by any command module, expect azure-cli-core.
    """
    def __init__(self, access_token):
        self.access_token = access_token

    def get_token(self, *scopes, **kwargs):  # pylint:disable=unused-argument
        # Because get_token can't refresh the access token, always mark the token as unexpired
        import time
        return AccessToken(self.access_token, int(time.time() + 3600))


def _timestamp(dt):
    # datetime.datetime can't be patched:
    #   TypeError: can't set attributes of built-in/extension type 'datetime.datetime'
    # So we wrap datetime.datetime.timestamp with this function.
    # https://docs.python.org/3/library/unittest.mock-examples.html#partial-mocking
    # https://williambert.online/2011/07/how-to-unit-testing-in-django-with-mocking-and-patching/
    return dt.timestamp()


def aad_error_handler(error: dict):
    """ Handle the error from AAD server returned by ADAL or MSAL. """
    login_message = ("To re-authenticate, please {}. If the problem persists, "
                     "please contact your tenant administrator."
                     .format("refresh Azure Portal" if in_cloud_console() else "run `az login`"))

    # https://docs.microsoft.com/en-us/azure/active-directory/develop/reference-aadsts-error-codes
    # Search for an error code at https://login.microsoftonline.com/error
    msg = error.get('error_description')

    from azure.cli.core.azclierror import AuthenticationError
    raise AuthenticationError(msg, login_message)


def adal_error_handler(err: adal.AdalError):
    """ Handle AdalError. """
    try:
        aad_error_handler(err.error_response)
    except AttributeError:
        # In case of AdalError created as
        #   AdalError('More than one token matches the criteria. The result is ambiguous.')
<<<<<<< HEAD
        raise CLIError(str(err))
=======
        # https://github.com/Azure/azure-cli/issues/15320
        from azure.cli.core.azclierror import UnknownError
        raise UnknownError(str(err), recommendation="Please run `az account clear`, then `az login`.")
>>>>>>> 6b95101e
<|MERGE_RESOLUTION|>--- conflicted
+++ resolved
@@ -254,10 +254,6 @@
     except AttributeError:
         # In case of AdalError created as
         #   AdalError('More than one token matches the criteria. The result is ambiguous.')
-<<<<<<< HEAD
-        raise CLIError(str(err))
-=======
         # https://github.com/Azure/azure-cli/issues/15320
         from azure.cli.core.azclierror import UnknownError
-        raise UnknownError(str(err), recommendation="Please run `az account clear`, then `az login`.")
->>>>>>> 6b95101e
+        raise UnknownError(str(err), recommendation="Please run `az account clear`, then `az login`.")