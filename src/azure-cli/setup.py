--- conflicted
+++ resolved
@@ -120,12 +120,8 @@
     'azure-mgmt-storage~=11.1.0',
     'azure-mgmt-trafficmanager~=0.51.0',
     'azure-mgmt-web~=0.47.0',
-<<<<<<< HEAD
+    'azure-mgmt-synapse~=0.3.0',
     'azure-multiapi-storage~=0.3.6',
-=======
-    'azure-mgmt-synapse~=0.3.0',
-    'azure-multiapi-storage~=0.3.2',
->>>>>>> e010df67
     'azure-loganalytics~=0.1.0',
     'azure-storage-common~=1.4',
     'cryptography>=2.3.1,<3.0.0',
