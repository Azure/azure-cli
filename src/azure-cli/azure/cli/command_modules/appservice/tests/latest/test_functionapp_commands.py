--- conflicted
+++ resolved
@@ -15,11 +15,7 @@
 from azure.cli.testsdk import (ScenarioTest, LocalContextScenarioTest, LiveScenarioTest, ResourceGroupPreparer,
                                StorageAccountPreparer, JMESPathCheck, live_only)
 from azure.cli.testsdk.checkers import JMESPathCheckNotExists, JMESPathPatternCheck
-<<<<<<< HEAD
 from azure.cli.core.azclierror import ResourceNotFoundError, ValidationError, ArgumentUsageError
-=======
-from azure.cli.core.azclierror import ResourceNotFoundError, ValidationError
->>>>>>> 82050909
 
 TEST_DIR = os.path.abspath(os.path.join(os.path.abspath(__file__), '..'))
 
