# --------------------------------------------------------------------------------------------
# Copyright (c) Microsoft Corporation. All rights reserved.
# Licensed under the MIT License. See License.txt in the project root for license information.
# --------------------------------------------------------------------------------------------

import azure.cli.core._debug as _debug
from azure.cli.core.extension import EXTENSIONS_MOD_PREFIX
from azure.cli.core.profiles._shared import get_client_class, SDKProfile
from azure.cli.core.profiles import ResourceType, CustomResourceType, get_api_version, get_sdk
<<<<<<< HEAD
from azure.cli.core.util import get_az_user_agent
=======
from azure.cli.core.util import is_track2
>>>>>>> 85d4da9d

from knack.log import get_logger
from knack.util import CLIError

logger = get_logger(__name__)


def resolve_client_arg_name(operation, kwargs):
    if not isinstance(operation, str):
        raise CLIError("operation should be type 'str'. Got '{}'".format(type(operation)))
    if 'client_arg_name' in kwargs:
        logger.info("Keyword 'client_arg_name' is deprecated and should be removed.")
        return kwargs['client_arg_name']
    path, op_path = operation.split('#', 1)
    path_comps = path.split('.')
    if path_comps[0] == 'azure':
        # for CLI command modules
        # SDK method: azure.mgmt.foo... or azure.foo...
        # custom method: azure.cli.command_modules.foo...
        client_arg_name = 'client' if path_comps[1] == 'cli' else 'self'
    elif path_comps[0].startswith(EXTENSIONS_MOD_PREFIX):
        # for CLI extensions
        # SDK method: the operation takes the form '<class name>.<method_name>'
        # custom method: the operation takes the form '<method_name>'
        op_comps = op_path.split('.')
        client_arg_name = 'self' if len(op_comps) > 1 else 'client'
    else:
        raise ValueError('Unrecognized operation: {}'.format(operation))
    return client_arg_name


def get_mgmt_service_client(cli_ctx, client_or_resource_type, subscription_id=None, api_version=None,
                            aux_subscriptions=None, aux_tenants=None, **kwargs):
    """
     :params subscription_id: the current account's subscription
     :param aux_subscriptions: mainly for cross tenant scenarios, say vnet peering.
    """
    if not subscription_id and 'subscription_id' in cli_ctx.data:
        subscription_id = cli_ctx.data['subscription_id']

    sdk_profile = None
    if isinstance(client_or_resource_type, (ResourceType, CustomResourceType)):
        # Get the versioned client
        client_type = get_client_class(client_or_resource_type)
        api_version = api_version or get_api_version(cli_ctx, client_or_resource_type, as_sdk_profile=True)
        if isinstance(api_version, SDKProfile):
            sdk_profile = api_version.profile
            api_version = None
    else:
        # Get the non-versioned client
        client_type = client_or_resource_type
    client, _ = _get_mgmt_service_client(cli_ctx, client_type, subscription_id=subscription_id,
                                         api_version=api_version, sdk_profile=sdk_profile,
                                         aux_subscriptions=aux_subscriptions,
                                         aux_tenants=aux_tenants,
                                         **kwargs)
    return client


def get_subscription_service_client(cli_ctx):
    return _get_mgmt_service_client(cli_ctx, get_client_class(ResourceType.MGMT_RESOURCE_SUBSCRIPTIONS),
                                    subscription_bound=False,
                                    api_version=get_api_version(cli_ctx, ResourceType.MGMT_RESOURCE_SUBSCRIPTIONS))


def configure_common_settings(cli_ctx, client):
    client = _debug.change_ssl_cert_verification(client)

    client.config.enable_http_logger = True

    client.config.add_user_agent(get_az_user_agent())

    try:
        command_ext_name = cli_ctx.data['command_extension_name']
        if command_ext_name:
            client.config.add_user_agent("CliExtension/{}".format(command_ext_name))
    except KeyError:
        pass

    for header, value in cli_ctx.data['headers'].items():
        # We are working with the autorest team to expose the add_header functionality of the generated client to avoid
        # having to access private members
        client._client.add_header(header, value)  # pylint: disable=protected-access

    command_name_suffix = ';completer-request' if cli_ctx.data['completer_active'] else ''
    # pylint: disable=protected-access
    client._client.add_header('CommandName',
                              "{}{}".format(cli_ctx.data['command'], command_name_suffix))
    if cli_ctx.data.get('safe_params'):
        client._client.add_header('ParameterSetName',
                                  ' '.join(cli_ctx.data['safe_params']))
    client.config.generate_client_request_id = 'x-ms-client-request-id' not in cli_ctx.data['headers']


def configure_common_settings_track2(cli_ctx):
    client_kwargs = {}

    client_kwargs.update(_debug.change_ssl_cert_verification_track2())

    client_kwargs['logging_enable'] = True
    client_kwargs['user_agent'] = UA_AGENT
    try:
        client_kwargs['user_agent'] += os.environ[ENV_ADDITIONAL_USER_AGENT]
    except KeyError:
        pass

    try:
        command_ext_name = cli_ctx.data['command_extension_name']
        if command_ext_name:
            client_kwargs['user_agent'] += "CliExtension/{}".format(command_ext_name)
    except KeyError:
        pass

    headers = dict(cli_ctx.data['headers'])
    command_name_suffix = ';completer-request' if cli_ctx.data['completer_active'] else ''
    headers['CommandName'] = "{}{}".format(cli_ctx.data['command'], command_name_suffix)
    if cli_ctx.data.get('safe_params'):
        headers['ParameterSetName'] = ' '.join(cli_ctx.data['safe_params'])
    client_kwargs['headers'] = headers

    if 'x-ms-client-request-id' in cli_ctx.data['headers']:
        client_kwargs['request_id'] = cli_ctx.data['headers']['x-ms-client-request-id']

    return client_kwargs


def _get_mgmt_service_client(cli_ctx,
                             client_type,
                             subscription_bound=True,
                             subscription_id=None,
                             api_version=None,
                             base_url_bound=True,
                             resource=None,
                             sdk_profile=None,
                             aux_subscriptions=None,
                             aux_tenants=None,
                             **kwargs):
    from azure.cli.core._profile import Profile
    logger.debug('Getting management service client client_type=%s', client_type.__name__)
    resource = resource or cli_ctx.cloud.endpoints.active_directory_resource_id
    profile = Profile(cli_ctx=cli_ctx)
    cred, subscription_id, _ = profile.get_login_credentials(subscription_id=subscription_id, resource=resource,
                                                             aux_subscriptions=aux_subscriptions,
                                                             aux_tenants=aux_tenants)

    client_kwargs = {}
    if base_url_bound:
        client_kwargs = {'base_url': cli_ctx.cloud.endpoints.resource_manager}
    if api_version:
        client_kwargs['api_version'] = api_version
    if sdk_profile:
        client_kwargs['profile'] = sdk_profile
    if kwargs:
        client_kwargs.update(kwargs)

    if is_track2(client_type):
        client_kwargs.update(configure_common_settings_track2(cli_ctx))

    if subscription_bound:
        client = client_type(cred, subscription_id, **client_kwargs)
    else:
        client = client_type(cred, **client_kwargs)

<<<<<<< HEAD
    if hasattr(client, 'config'):
=======
    if not is_track2(client):
>>>>>>> 85d4da9d
        configure_common_settings(cli_ctx, client)

    return client, subscription_id


def get_data_service_client(cli_ctx, service_type, account_name, account_key, connection_string=None,
                            sas_token=None, socket_timeout=None, token_credential=None, endpoint_suffix=None):
    logger.debug('Getting data service client service_type=%s', service_type.__name__)
    try:
        client_kwargs = {'account_name': account_name,
                         'account_key': account_key,
                         'connection_string': connection_string,
                         'sas_token': sas_token}
        if socket_timeout:
            client_kwargs['socket_timeout'] = socket_timeout
        if token_credential:
            client_kwargs['token_credential'] = token_credential
        if endpoint_suffix:
            client_kwargs['endpoint_suffix'] = endpoint_suffix
        client = service_type(**client_kwargs)
    except ValueError as exc:
        _ERROR_STORAGE_MISSING_INFO = get_sdk(cli_ctx, ResourceType.DATA_STORAGE,
                                              'common._error#_ERROR_STORAGE_MISSING_INFO')
        if _ERROR_STORAGE_MISSING_INFO in str(exc):
            raise ValueError(exc)
        raise CLIError('Unable to obtain data client. Check your connection parameters.')
    # TODO: enable Fiddler
    client.request_callback = _get_add_headers_callback(cli_ctx)
    return client


def get_subscription_id(cli_ctx):
    from azure.cli.core._profile import Profile
    if not cli_ctx.data.get('subscription_id'):
        cli_ctx.data['subscription_id'] = Profile(cli_ctx=cli_ctx).get_subscription_id()
    return cli_ctx.data['subscription_id']


def _get_add_headers_callback(cli_ctx):

    def _add_headers(request):
        agents = [request.headers['User-Agent'], get_az_user_agent()]
        request.headers['User-Agent'] = ' '.join(agents)

        try:
            request.headers.update(cli_ctx.data['headers'])
        except KeyError:
            pass

    return _add_headers<|MERGE_RESOLUTION|>--- conflicted
+++ resolved
@@ -3,20 +3,21 @@
 # Licensed under the MIT License. See License.txt in the project root for license information.
 # --------------------------------------------------------------------------------------------
 
+import os
+
+from azure.cli.core import __version__ as core_version
 import azure.cli.core._debug as _debug
 from azure.cli.core.extension import EXTENSIONS_MOD_PREFIX
 from azure.cli.core.profiles._shared import get_client_class, SDKProfile
 from azure.cli.core.profiles import ResourceType, CustomResourceType, get_api_version, get_sdk
-<<<<<<< HEAD
-from azure.cli.core.util import get_az_user_agent
-=======
 from azure.cli.core.util import is_track2
->>>>>>> 85d4da9d
 
 from knack.log import get_logger
 from knack.util import CLIError
 
 logger = get_logger(__name__)
+UA_AGENT = "AZURECLI/{}".format(core_version)
+ENV_ADDITIONAL_USER_AGENT = 'AZURE_HTTP_USER_AGENT'
 
 
 def resolve_client_arg_name(operation, kwargs):
@@ -82,7 +83,11 @@
 
     client.config.enable_http_logger = True
 
-    client.config.add_user_agent(get_az_user_agent())
+    client.config.add_user_agent(UA_AGENT)
+    try:
+        client.config.add_user_agent(os.environ[ENV_ADDITIONAL_USER_AGENT])
+    except KeyError:
+        pass
 
     try:
         command_ext_name = cli_ctx.data['command_extension_name']
@@ -175,11 +180,7 @@
     else:
         client = client_type(cred, **client_kwargs)
 
-<<<<<<< HEAD
-    if hasattr(client, 'config'):
-=======
     if not is_track2(client):
->>>>>>> 85d4da9d
         configure_common_settings(cli_ctx, client)
 
     return client, subscription_id
@@ -221,7 +222,12 @@
 def _get_add_headers_callback(cli_ctx):
 
     def _add_headers(request):
-        agents = [request.headers['User-Agent'], get_az_user_agent()]
+        agents = [request.headers['User-Agent'], UA_AGENT]
+        try:
+            agents.append(os.environ[ENV_ADDITIONAL_USER_AGENT])
+        except KeyError:
+            pass
+
         request.headers['User-Agent'] = ' '.join(agents)
 
         try:
