#!/usr/bin/env python

# --------------------------------------------------------------------------------------------
# Copyright (c) Microsoft Corporation. All rights reserved.
# Licensed under the MIT License. See License.txt in the project root for license information.
# --------------------------------------------------------------------------------------------


from codecs import open
from setuptools import setup
try:
    from azure_bdist_wheel import cmdclass
except ImportError:
    from distutils import log as logger
    logger.warn("Wheel is not available, disabling bdist_wheel hook")
    cmdclass = {}


<<<<<<< HEAD
VERSION = "0.1.3"
=======
VERSION = "0.2.0"
>>>>>>> c838b5a6
# The full list of classifiers is available at
# https://pypi.python.org/pypi?%3Aaction=list_classifiers
CLASSIFIERS = [
    'Development Status :: 4 - Beta',
    'Intended Audience :: Developers',
    'Intended Audience :: System Administrators',
    'Programming Language :: Python',
    'Programming Language :: Python :: 2',
    'Programming Language :: Python :: 2.7',
    'Programming Language :: Python :: 3',
    'Programming Language :: Python :: 3.4',
    'Programming Language :: Python :: 3.5',
    'Programming Language :: Python :: 3.6',
    'License :: OSI Approved :: MIT License',
]

DEPENDENCIES = [
    'azure-mgmt-datalake-store==0.5.0',
    'azure-mgmt-datalake-analytics==0.2.0',
    'azure-cli-core',
]

with open('README.rst', 'r', encoding='utf-8') as f:
    README = f.read()
with open('HISTORY.rst', 'r', encoding='utf-8') as f:
    HISTORY = f.read()

setup(
    name='azure-cli-dla',
    version=VERSION,
    description='Microsoft Azure Command-Line Tools Data Lake Analytics Command Module',
    long_description=README + '\n\n' + HISTORY,
    license='MIT',
    author='Microsoft Corporation',
    author_email='azpycli@microsoft.com',
    url='https://github.com/Azure/azure-cli',
    classifiers=CLASSIFIERS,
    packages=[
        'azure',
        'azure.cli',
        'azure.cli.command_modules',
        'azure.cli.command_modules.dla',
    ],
    install_requires=DEPENDENCIES,
    cmdclass=cmdclass,
)<|MERGE_RESOLUTION|>--- conflicted
+++ resolved
@@ -16,11 +16,7 @@
     cmdclass = {}
 
 
-<<<<<<< HEAD
-VERSION = "0.1.3"
-=======
-VERSION = "0.2.0"
->>>>>>> c838b5a6
+VERSION = "0.2.1"
 # The full list of classifiers is available at
 # https://pypi.python.org/pypi?%3Aaction=list_classifiers
 CLASSIFIERS = [
