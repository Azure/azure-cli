# --------------------------------------------------------------------------------------------
# Copyright (c) Microsoft Corporation. All rights reserved.
# Licensed under the MIT License. See License.txt in the project root for license information.
# --------------------------------------------------------------------------------------------

# pylint: disable=too-few-public-methods,too-many-arguments,no-self-use,too-many-locals,line-too-long,unused-argument

import errno
try:
    import msvcrt
except ImportError:
    # Not supported for Linux machines.
    pass
import platform
import select
import shlex
import signal
import sys
import threading
import time
try:
    import termios
    import tty
except ImportError:
    # Not supported for Windows machines.
    pass
import websocket
import yaml
from knack.log import get_logger
from knack.prompting import prompt_pass, prompt, NoTTYException
from knack.util import CLIError
from azure.mgmt.containerinstance.models import (AzureFileVolume, Container, ContainerGroup, ContainerGroupNetworkProtocol,
                                                 ContainerPort, ImageRegistryCredential, IpAddress, Port, ResourceRequests,
                                                 ResourceRequirements, Volume, VolumeMount, ContainerExecRequestTerminalSize,
<<<<<<< HEAD
                                                 GitRepoVolume, LogAnalytics, ContainerGroupDiagnostics, ContainerGroupIpAddressType)
=======
                                                 GitRepoVolume, LogAnalytics, ContainerGroupDiagnostics, ContainerGroupNetworkProfile,
                                                 ContainerGroupIpAddressType)
>>>>>>> 8e385d57
from azure.cli.core.util import sdk_no_wait
from msrestazure.tools import parse_resource_id
from ._client_factory import cf_container_groups, cf_container, cf_log_analytics, cf_resource

logger = get_logger(__name__)
WINDOWS_NAME = 'Windows'
SERVER_DELIMITER = '.'
ACR_SERVER_DELIMITER = '.azurecr.io'
AZURE_FILE_VOLUME_NAME = 'azurefile'
SECRETS_VOLUME_NAME = 'secrets'
GITREPO_VOLUME_NAME = 'gitrepo'


def list_containers(client, resource_group_name=None):
    """List all container groups in a resource group. """
    if resource_group_name is None:
        return client.list()
    return client.list_by_resource_group(resource_group_name)


def get_container(client, resource_group_name, name):
    """Show details of a container group. """
    return client.get(resource_group_name, name)


def delete_container(client, resource_group_name, name, **kwargs):
    """Delete a container group. """
    return client.delete(resource_group_name, name)


def create_container(cmd,
                     resource_group_name,
                     name=None,
                     image=None,
                     location=None,
                     cpu=1,
                     memory=1.5,
                     restart_policy='Always',
                     ports=None,
                     protocol=None,
                     os_type='Linux',
                     ip_address=None,
                     dns_name_label=None,
                     command_line=None,
                     environment_variables=None,
                     secure_environment_variables=None,
                     registry_login_server=None,
                     registry_username=None,
                     registry_password=None,
                     azure_file_volume_share_name=None,
                     azure_file_volume_account_name=None,
                     azure_file_volume_account_key=None,
                     azure_file_volume_mount_path=None,
                     log_analytics_workspace=None,
                     log_analytics_workspace_key=None,
                     network_profile=None,
                     gitrepo_url=None,
                     gitrepo_dir='.',
                     gitrepo_revision=None,
                     gitrepo_mount_path=None,
                     secrets=None,
                     secrets_mount_path=None,
                     file=None,
                     no_wait=False):
    """Create a container group. """

    if file:
        return _create_update_from_file(cmd.cli_ctx, resource_group_name, name, location, file, no_wait)

    if not name:
        raise CLIError("error: the --name/-n argument is required unless specified with a passed in file.")

    if not image:
        raise CLIError("error: the --image argument is required unless specified with a passed in file.")

    ports = ports or [80]
    protocol = protocol or ContainerGroupNetworkProtocol.tcp

    container_resource_requirements = _create_resource_requirements(cpu=cpu, memory=memory)

    image_registry_credentials = _create_image_registry_credentials(registry_login_server=registry_login_server,
                                                                    registry_username=registry_username,
                                                                    registry_password=registry_password,
                                                                    image=image)

    command = shlex.split(command_line) if command_line else None

    volumes = []
    mounts = []

    azure_file_volume = _create_azure_file_volume(azure_file_volume_share_name=azure_file_volume_share_name,
                                                  azure_file_volume_account_name=azure_file_volume_account_name,
                                                  azure_file_volume_account_key=azure_file_volume_account_key)
    azure_file_volume_mount = _create_azure_file_volume_mount(azure_file_volume=azure_file_volume,
                                                              azure_file_volume_mount_path=azure_file_volume_mount_path)

    if azure_file_volume:
        volumes.append(azure_file_volume)
        mounts.append(azure_file_volume_mount)

    secrets_volume = _create_secrets_volume(secrets)
    secrets_volume_mount = _create_secrets_volume_mount(secrets_volume=secrets_volume,
                                                        secrets_mount_path=secrets_mount_path)

    if secrets_volume:
        volumes.append(secrets_volume)
        mounts.append(secrets_volume_mount)

    diagnostics = None
    tags = {}
    if log_analytics_workspace and log_analytics_workspace_key:
        log_analytics = LogAnalytics(
            workspace_id=log_analytics_workspace, workspace_key=log_analytics_workspace_key)

        diagnostics = ContainerGroupDiagnostics(
            log_analytics=log_analytics
        )
    elif log_analytics_workspace and not log_analytics_workspace_key:
        diagnostics, tags = _get_diagnostics_from_workspace(
            cmd.cli_ctx, log_analytics_workspace)
        if not diagnostics:
            raise CLIError('Log Analytics workspace "' + log_analytics_workspace + '" not found.')
    elif not log_analytics_workspace and log_analytics_workspace_key:
        raise CLIError('"--log-analytics-workspace-key" requires "--log-analytics-workspace".')

    gitrepo_volume = _create_gitrepo_volume(gitrepo_url=gitrepo_url, gitrepo_dir=gitrepo_dir, gitrepo_revision=gitrepo_revision)
    gitrepo_volume_mount = _create_gitrepo_volume_mount(gitrepo_volume=gitrepo_volume, gitrepo_mount_path=gitrepo_mount_path)

    if gitrepo_volume:
        volumes.append(gitrepo_volume)
        mounts.append(gitrepo_volume_mount)

    cgroup_ip_address = _create_ip_address(ip_address, ports, protocol, dns_name_label)

    # Concatenate secure and standard environment variables
    if environment_variables and secure_environment_variables:
        environment_variables = environment_variables + secure_environment_variables
    else:
        environment_variables = environment_variables or secure_environment_variables

    cg_network_profile = None
    if network_profile:
        cg_network_profile = ContainerGroupNetworkProfile(id=network_profile)

    container = Container(name=name,
                          image=image,
                          resources=container_resource_requirements,
                          command=command,
                          ports=[ContainerPort(
                              port=p, protocol=protocol) for p in ports] if cgroup_ip_address else None,
                          environment_variables=environment_variables,
                          volume_mounts=mounts or None)

    cgroup = ContainerGroup(location=location,
                            containers=[container],
                            os_type=os_type,
                            restart_policy=restart_policy,
                            ip_address=cgroup_ip_address,
                            image_registry_credentials=image_registry_credentials,
                            volumes=volumes or None,
                            network_profile=cg_network_profile,
                            diagnostics=diagnostics,
                            tags=tags)

    container_group_client = cf_container_groups(cmd.cli_ctx)
    return sdk_no_wait(no_wait, container_group_client.create_or_update, resource_group_name, name, cgroup)


def _get_diagnostics_from_workspace(cli_ctx, log_analytics_workspace):
    log_analytics_client = cf_log_analytics(cli_ctx)

    for workspace in log_analytics_client.list():
        if log_analytics_workspace == workspace.name or log_analytics_workspace == workspace.customer_id:
            keys = log_analytics_client.get_shared_keys(
                parse_resource_id(workspace.id)['resource_group'], workspace.name)

            log_analytics = LogAnalytics(
                workspace_id=workspace.customer_id, workspace_key=keys.primary_shared_key)

            diagnostics = ContainerGroupDiagnostics(
                log_analytics=log_analytics)

            return (diagnostics, {'oms-resource-link': workspace.id})

    return None, {}


def _create_update_from_file(cli_ctx, resource_group_name, name, location, file, no_wait):
    resource_client = cf_resource(cli_ctx)
    container_group_client = cf_container_groups(cli_ctx)

    cg_defintion = None

    try:
        with open(file, 'r') as f:
            cg_defintion = yaml.load(f)
    except FileNotFoundError:
        raise CLIError("No such file or directory: " + file)
    except yaml.YAMLError as e:
        raise CLIError("Error while parsing yaml file:\n\n" + str(e))

    # Validate names match if both are provided
    if name and cg_defintion.get('name', None):
        if name != cg_defintion.get('name', None):
            raise CLIError("The name parameter and name from yaml definition must match.")
    else:
        # Validate at least one name is provided
        name = name or cg_defintion.get('name', None)
        if cg_defintion.get('name', None) is None and not name:
            raise CLIError("The name of the container group is required")

    cg_defintion['name'] = name

    location = location or cg_defintion.get('location', None)
    if not location:
        location = resource_client.resource_groups.get(resource_group_name).location
    cg_defintion['location'] = location

    api_version = cg_defintion.get('apiVersion', None) or container_group_client.api_version

    return sdk_no_wait(no_wait,
                       resource_client.resources.create_or_update,
                       resource_group_name,
                       "Microsoft.ContainerInstance",
                       '',
                       "containerGroups",
                       name,
                       api_version,
                       cg_defintion)


# pylint: disable=inconsistent-return-statements
def _create_resource_requirements(cpu, memory):
    """Create resource requirements. """
    if cpu or memory:
        container_resource_requests = ResourceRequests(memory_in_gb=memory, cpu=cpu)
        return ResourceRequirements(requests=container_resource_requests)


def _create_image_registry_credentials(registry_login_server, registry_username, registry_password, image):
    """Create image registry credentials. """
    image_registry_credentials = None
    if registry_login_server:
        if not registry_username:
            raise CLIError('Please specify --registry-username in order to use custom image registry.')
        if not registry_password:
            try:
                registry_password = prompt_pass(msg='Image registry password: ')
            except NoTTYException:
                raise CLIError('Please specify --registry-password in order to use custom image registry.')
        image_registry_credentials = [ImageRegistryCredential(server=registry_login_server,
                                                              username=registry_username,
                                                              password=registry_password)]
    elif ACR_SERVER_DELIMITER in image.split("/")[0]:
        if not registry_username:
            try:
                registry_username = prompt(msg='Image registry username: ')
            except NoTTYException:
                raise CLIError('Please specify --registry-username in order to use Azure Container Registry.')

        if not registry_password:
            try:
                registry_password = prompt_pass(msg='Image registry password: ')
            except NoTTYException:
                raise CLIError('Please specify --registry-password in order to use Azure Container Registry.')

        acr_server = image.split("/")[0] if image.split("/") else None
        if acr_server:
            image_registry_credentials = [ImageRegistryCredential(server=acr_server,
                                                                  username=registry_username,
                                                                  password=registry_password)]
    elif registry_username and registry_password and SERVER_DELIMITER in image.split("/")[0]:
        login_server = image.split("/")[0] if image.split("/") else None
        if login_server:
            image_registry_credentials = [ImageRegistryCredential(server=login_server,
                                                                  username=registry_username,
                                                                  password=registry_password)]
        else:
            raise CLIError('Failed to parse login server from image name; please explicitly specify --registry-server.')

    return image_registry_credentials


def _create_azure_file_volume(azure_file_volume_share_name, azure_file_volume_account_name, azure_file_volume_account_key):
    """Create Azure File volume. """
    azure_file_volume = None
    if azure_file_volume_share_name:
        if not azure_file_volume_account_name:
            raise CLIError('Please specify --azure-file-volume-account-name in order to use Azure File volume.')
        if not azure_file_volume_account_key:
            try:
                azure_file_volume_account_key = prompt_pass(msg='Azure File storage account key: ')
            except NoTTYException:
                raise CLIError('Please specify --azure-file-volume-account-key in order to use Azure File volume.')

        azure_file_volume = AzureFileVolume(share_name=azure_file_volume_share_name,
                                            storage_account_name=azure_file_volume_account_name,
                                            storage_account_key=azure_file_volume_account_key)

    return Volume(name=AZURE_FILE_VOLUME_NAME, azure_file=azure_file_volume) if azure_file_volume else None


def _create_secrets_volume(secrets):
    """Create secrets volume. """
    return Volume(name=SECRETS_VOLUME_NAME, secret=secrets) if secrets else None


def _create_gitrepo_volume(gitrepo_url, gitrepo_dir, gitrepo_revision):
    """Create Git Repo volume. """
    gitrepo_volume = GitRepoVolume(repository=gitrepo_url, directory=gitrepo_dir, revision=gitrepo_revision)

    return Volume(name=GITREPO_VOLUME_NAME, git_repo=gitrepo_volume) if gitrepo_url else None


# pylint: disable=inconsistent-return-statements
def _create_azure_file_volume_mount(azure_file_volume, azure_file_volume_mount_path):
    """Create Azure File volume mount. """
    if azure_file_volume_mount_path:
        if not azure_file_volume:
            raise CLIError('Please specify --azure-file-volume-share-name --azure-file-volume-account-name --azure-file-volume-account-key '
                           'to enable Azure File volume mount.')
        return VolumeMount(name=AZURE_FILE_VOLUME_NAME, mount_path=azure_file_volume_mount_path)


def _create_secrets_volume_mount(secrets_volume, secrets_mount_path):
    """Create secrets volume mount. """
    if secrets_volume:
        if not secrets_mount_path:
            raise CLIError('Please specify --secrets --secrets-mount-path '
                           'to enable secrets volume mount.')
        return VolumeMount(name=SECRETS_VOLUME_NAME, mount_path=secrets_mount_path)


def _create_gitrepo_volume_mount(gitrepo_volume, gitrepo_mount_path):
    """Create Git Repo volume mount. """
    if gitrepo_mount_path:
        if not gitrepo_volume:
            raise CLIError('Please specify --gitrepo-url (--gitrepo-dir --gitrepo-revision) '
                           'to enable Git Repo volume mount.')
        return VolumeMount(name=GITREPO_VOLUME_NAME, mount_path=gitrepo_mount_path)


# pylint: disable=inconsistent-return-statements
def _create_ip_address(ip_address, ports, protocol, dns_name_label):
    """Create IP address. """
    if (ip_address and ip_address.lower() == 'public') or dns_name_label:
        return IpAddress(ports=[Port(protocol=protocol, port=p) for p in ports],
                         dns_name_label=dns_name_label, type=ContainerGroupIpAddressType.public)


# pylint: disable=inconsistent-return-statements
def container_logs(cmd, resource_group_name, name, container_name=None, follow=False):
    """Tail a container instance log. """
    container_client = cf_container(cmd.cli_ctx)
    container_group_client = cf_container_groups(cmd.cli_ctx)
    container_group = container_group_client.get(resource_group_name, name)

    # If container name is not present, use the first container.
    if container_name is None:
        container_name = container_group.containers[0].name

    if not follow:
        log = container_client.list_logs(resource_group_name, name, container_name)
        print(log.content)
    else:
        _start_streaming(
            terminate_condition=_is_container_terminated,
            terminate_condition_args=(container_group_client, resource_group_name, name, container_name),
            shupdown_grace_period=5,
            stream_target=_stream_logs,
            stream_args=(container_client, resource_group_name, name, container_name, container_group.restart_policy))


def container_export(cmd, resource_group_name, name, file):
    resource_client = cf_resource(cmd.cli_ctx)
    container_group_client = cf_container_groups(cmd.cli_ctx)

    resource = resource_client.resources.get(resource_group_name,
                                             "Microsoft.ContainerInstance",
                                             '',
                                             "containerGroups",
                                             name,
                                             container_group_client.api_version,
                                             False).__dict__

    # Remove unwanted properites
    resource['properties'].pop('instanceView', None)
    resource.pop('sku', None)
    resource.pop('id', None)
    resource.pop('plan', None)
    resource.pop('identity', None)
    resource.pop('kind', None)
    resource.pop('managed_by', None)
    resource['properties'].pop('provisioningState', None)

    for i in range(len(resource['properties']['containers'])):
        resource['properties']['containers'][i]['properties'].pop('instanceView', None)

    # Add the api version
    resource['apiVersion'] = container_group_client.api_version

    with open(file, 'w+') as f:
        yaml.dump(resource, f, default_flow_style=False)


def container_exec(cmd, resource_group_name, name, exec_command, container_name=None, terminal_row_size=20, terminal_col_size=80):
    """Start exec for a container. """

    container_client = cf_container(cmd.cli_ctx)
    container_group_client = cf_container_groups(cmd.cli_ctx)
    container_group = container_group_client.get(resource_group_name, name)

    if container_name or container_name is None and len(container_group.containers) == 1:
        # If only one container in container group, use that container.
        if container_name is None:
            container_name = container_group.containers[0].name

        terminal_size = ContainerExecRequestTerminalSize(rows=terminal_row_size, cols=terminal_col_size)

        execContainerResponse = container_client.execute_command(resource_group_name, name, container_name, exec_command, terminal_size)

        if platform.system() is WINDOWS_NAME:
            _start_exec_pipe_win(execContainerResponse.web_socket_uri, execContainerResponse.password)
        else:
            _start_exec_pipe(execContainerResponse.web_socket_uri, execContainerResponse.password)

    else:
        raise CLIError('--container-name required when container group has more than one container.')


def _start_exec_pipe_win(web_socket_uri, password):

    def _on_ws_open(ws):
        ws.send(password)
        t = threading.Thread(target=_capture_stdin, args=[ws])
        t.daemon = True
        t.start()

    ws = websocket.WebSocketApp(web_socket_uri, on_open=_on_ws_open, on_message=_on_ws_msg)

    ws.run_forever()


def _on_ws_msg(ws, msg):
    sys.stdout.write(msg)
    sys.stdout.flush()


def _capture_stdin(ws):
    while True:
        if msvcrt.kbhit:
            x = msvcrt.getch()
            ws.send(x)


def _start_exec_pipe(web_socket_uri, password):
    ws = websocket.create_connection(web_socket_uri)

    oldtty = termios.tcgetattr(sys.stdin)
    old_handler = signal.getsignal(signal.SIGWINCH)

    try:
        tty.setraw(sys.stdin.fileno())
        tty.setcbreak(sys.stdin.fileno())
        ws.send(password)
        while True:
            try:
                if not _cycle_exec_pipe(ws):
                    break
            except (select.error, IOError) as e:
                if e.args and e.args[0] == errno.EINTR:
                    pass
                else:
                    raise
    except websocket.WebSocketException:
        pass
    finally:
        termios.tcsetattr(sys.stdin, termios.TCSADRAIN, oldtty)
        signal.signal(signal.SIGWINCH, old_handler)


def _cycle_exec_pipe(ws):
    r, _, _ = select.select([ws.sock, sys.stdin], [], [])
    if ws.sock in r:
        data = ws.recv()
        if not data:
            return False
        sys.stdout.write(data)
        sys.stdout.flush()
    if sys.stdin in r:
        x = sys.stdin.read(1)
        if not x:
            return True
        ws.send(x)
    return True


def attach_to_container(cmd, resource_group_name, name, container_name=None):
    """Attach to a container. """
    container_client = cf_container(cmd.cli_ctx)
    container_group_client = cf_container_groups(cmd.cli_ctx)
    container_group = container_group_client.get(resource_group_name, name)

    # If container name is not present, use the first container.
    if container_name is None:
        container_name = container_group.containers[0].name

    _start_streaming(
        terminate_condition=_is_container_terminated,
        terminate_condition_args=(container_group_client, resource_group_name, name, container_name),
        shupdown_grace_period=5,
        stream_target=_stream_container_events_and_logs,
        stream_args=(container_group_client, container_client, resource_group_name, name, container_name))


def _start_streaming(terminate_condition, terminate_condition_args, shupdown_grace_period, stream_target, stream_args):
    """Start streaming for the stream target. """
    import colorama
    colorama.init()

    try:
        t = threading.Thread(target=stream_target, args=stream_args)
        t.daemon = True
        t.start()

        while not terminate_condition(*terminate_condition_args) and t.is_alive():
            time.sleep(10)

        time.sleep(shupdown_grace_period)

    finally:
        colorama.deinit()


def _stream_logs(client, resource_group_name, name, container_name, restart_policy):
    """Stream logs for a container. """
    lastOutputLines = 0
    while True:
        log = client.list_logs(resource_group_name, name, container_name)
        lines = log.content.split('\n')
        currentOutputLines = len(lines)

        # Should only happen when the container restarts.
        if currentOutputLines < lastOutputLines and restart_policy != 'Never':
            print("Warning: you're having '--restart-policy={}'; the container '{}' was just restarted; the tail of the current log might be missing. Exiting...".format(restart_policy, container_name))
            break

        _move_console_cursor_up(lastOutputLines)
        print(log.content)

        lastOutputLines = currentOutputLines
        time.sleep(2)


def _stream_container_events_and_logs(container_group_client, container_client, resource_group_name, name, container_name):
    """Stream container events and logs. """
    lastOutputLines = 0
    lastContainerState = None

    while True:
        container_group, container = _find_container(container_group_client, resource_group_name, name, container_name)

        container_state = 'Unknown'
        if container.instance_view and container.instance_view.current_state and container.instance_view.current_state.state:
            container_state = container.instance_view.current_state.state

        _move_console_cursor_up(lastOutputLines)
        if container_state != lastContainerState:
            print("Container '{}' is in state '{}'...".format(container_name, container_state))

        currentOutputLines = 0
        if container.instance_view and container.instance_view.events:
            for event in sorted(container.instance_view.events, key=lambda e: e.last_timestamp):
                print('(count: {}) (last timestamp: {}) {}'.format(event.count, event.last_timestamp, event.message))
                currentOutputLines += 1

        lastOutputLines = currentOutputLines
        lastContainerState = container_state

        if container_state == 'Running':
            print('\nStart streaming logs:')
            break

        time.sleep(2)

    _stream_logs(container_client, resource_group_name, name, container_name, container_group.restart_policy)


def _is_container_terminated(client, resource_group_name, name, container_name):
    """Check if a container should be considered terminated. """
    container_group, container = _find_container(client, resource_group_name, name, container_name)

    # If a container group is terminated, assume the container is also terminated.
    if container_group.instance_view and container_group.instance_view.state:
        if container_group.instance_view.state == 'Succeeded' or container_group.instance_view.state == 'Failed':
            return True

    # If the restart policy is Always, assume the container will be restarted.
    if container_group.restart_policy:
        if container_group.restart_policy == 'Always':
            return False

    # Only assume the container is terminated if its state is Terminated.
    if container.instance_view and container.instance_view.current_state and container.instance_view.current_state.state == 'Terminated':
        return True

    return False


def _find_container(client, resource_group_name, name, container_name):
    """Find a container in a container group. """
    container_group = client.get(resource_group_name, name)
    containers = [c for c in container_group.containers if c.name == container_name]

    if len(containers) != 1:
        raise CLIError("Found 0 or more than 1 container with name '{}'".format(container_name))

    return container_group, containers[0]


def _move_console_cursor_up(lines):
    """Move console cursor up. """
    if lines > 0:
        # Use stdout.write to support Python 2
        sys.stdout.write('\033[{}A\033[K\033[J'.format(lines))<|MERGE_RESOLUTION|>--- conflicted
+++ resolved
@@ -32,12 +32,8 @@
 from azure.mgmt.containerinstance.models import (AzureFileVolume, Container, ContainerGroup, ContainerGroupNetworkProtocol,
                                                  ContainerPort, ImageRegistryCredential, IpAddress, Port, ResourceRequests,
                                                  ResourceRequirements, Volume, VolumeMount, ContainerExecRequestTerminalSize,
-<<<<<<< HEAD
-                                                 GitRepoVolume, LogAnalytics, ContainerGroupDiagnostics, ContainerGroupIpAddressType)
-=======
-                                                 GitRepoVolume, LogAnalytics, ContainerGroupDiagnostics, ContainerGroupNetworkProfile,
-                                                 ContainerGroupIpAddressType)
->>>>>>> 8e385d57
+                                                 ContainerGroupIpAddressType, GitRepoVolume, LogAnalytics, ContainerGroupDiagnostics,
+                                                 ContainerGroupNetworkProfile, ContainerGroupIpAddressType)
 from azure.cli.core.util import sdk_no_wait
 from msrestazure.tools import parse_resource_id
 from ._client_factory import cf_container_groups, cf_container, cf_log_analytics, cf_resource
