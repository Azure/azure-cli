#!/usr/bin/env python

# --------------------------------------------------------------------------------------------
# Copyright (c) Microsoft Corporation. All rights reserved.
# Licensed under the MIT License. See License.txt in the project root for license information.
# --------------------------------------------------------------------------------------------

from codecs import open
from setuptools import setup, find_packages
import sys

try:
    from azure_cli_bdist_wheel import cmdclass
except ImportError:
    from distutils import log as logger

    logger.warn("Wheel is not available, disabling bdist_wheel hook")
    cmdclass = {}

VERSION = "2.34.1"
# If we have source, validate that our version numbers match
# This should prevent uploading releases with mismatched versions.
try:
    with open('azure/cli/__main__.py', 'r', encoding='utf-8') as f:
        content = f.read()
except OSError:
    pass
else:
    import re

    m = re.search(r'__version__\s*=\s*[\'"](.+?)[\'"]', content)
    if not m:
        print('Could not find __version__ in azure/cli/__main__.py')
        sys.exit(1)
    if m.group(1) != VERSION:
        print('Expected __version__ = "{}"; found "{}"'.format(VERSION, m.group(1)))
        sys.exit(1)

CLASSIFIERS = [
    'Development Status :: 5 - Production/Stable',
    'Intended Audience :: Developers',
    'Intended Audience :: System Administrators',
    'Programming Language :: Python',
    'Programming Language :: Python :: 3',
    'Programming Language :: Python :: 3.6',
    'Programming Language :: Python :: 3.7',
    'Programming Language :: Python :: 3.8',
    'Programming Language :: Python :: 3.9',
    'Programming Language :: Python :: 3.10',
    'License :: OSI Approved :: MIT License',
]

DEPENDENCIES = [
    'antlr4-python3-runtime~=4.7.2',
    'azure-appconfiguration~=1.1.1',
    'azure-batch~=12.0.0',
    'azure-cli-core=={}'.format(VERSION),
    'azure-cosmos~=3.0,>=3.0.2',
    'azure-data-tables==12.2.0',
    'azure-datalake-store~=0.0.49',
    'azure-graphrbac~=0.60.0',
    'azure-identity',
    'azure-keyvault-administration==4.0.0b3',
    'azure-keyvault-keys==4.5.0b6',
    'azure-keyvault~=1.1.0',
    'azure-loganalytics~=0.1.0',
    'azure-mgmt-advisor==9.0.0',
    'azure-mgmt-apimanagement~=3.0.0',
    'azure-mgmt-appconfiguration~=2.1.0b2',
    'azure-mgmt-applicationinsights~=1.0.0',
    'azure-mgmt-authorization~=0.61.0',
    'azure-mgmt-batchai~=7.0.0b1',
    'azure-mgmt-batch~=16.0.0',
    'azure-mgmt-billing==6.0.0',
    'azure-mgmt-botservice~=0.3.0',
    'azure-mgmt-cdn==12.0.0',
    'azure-mgmt-cognitiveservices~=13.0.0',
    'azure-mgmt-compute~=26.1.0',
    'azure-mgmt-consumption~=2.0',
    'azure-mgmt-containerinstance~=9.1.0',
    'azure-mgmt-containerregistry==8.2.0',
    'azure-mgmt-containerservice~=18.0.0',
    'azure-mgmt-cosmosdb~=7.0.0b2',
    'azure-mgmt-databoxedge~=1.0.0',
    'azure-mgmt-datalake-analytics~=0.2.1',
    'azure-mgmt-datalake-store~=0.5.0',
    'azure-mgmt-datamigration~=10.0.0',
    'azure-mgmt-deploymentmanager~=0.2.0',
    'azure-mgmt-devtestlabs~=4.0',
    'azure-mgmt-dns~=8.0.0',
    'azure-mgmt-eventgrid==9.0.0',
    'azure-mgmt-eventhub~=9.1.0',
    'azure-mgmt-extendedlocation~=1.0.0b2',
    'azure-mgmt-hdinsight~=9.0.0',
    'azure-mgmt-imagebuilder~=1.0.0',
    'azure-mgmt-iotcentral~=9.0.0',
    'azure-mgmt-iothub==2.2.0',
    'azure-mgmt-iothubprovisioningservices==1.1.0',
    'azure-mgmt-keyvault==9.3.0',
    'azure-mgmt-kusto~=0.3.0',
    'azure-mgmt-loganalytics~=13.0.0b2',
    'azure-mgmt-managedservices~=1.0',
    'azure-mgmt-managementgroups~=1.0.0',
    'azure-mgmt-maps~=2.0.0',
    'azure-mgmt-marketplaceordering==1.1.0',
    'azure-mgmt-media~=7.0',
    'azure-mgmt-monitor~=3.0.0',
<<<<<<< HEAD
    'azure-mgmt-msi~=1.0.0',
    'azure-mgmt-netapp~=6.0.1',
=======
    'azure-mgmt-msi~=0.2',
    'azure-mgmt-netapp~=7.0.0',
>>>>>>> 8ac88e54
    'azure-mgmt-network~=19.3.0',
    'azure-mgmt-policyinsights~=1.0.0',
    'azure-mgmt-privatedns~=1.0.0',
    'azure-mgmt-rdbms~=10.0.0',
    'azure-mgmt-recoveryservicesbackup~=4.1.1',
    'azure-mgmt-recoveryservices~=2.0.0',
    'azure-mgmt-redhatopenshift==1.0.0',
    'azure-mgmt-redis~=13.1.0',
    'azure-mgmt-relay~=0.1.0',
    'azure-mgmt-reservations==0.6.0',  # TODO: Use requirements.txt instead of '==' #9781
    'azure-mgmt-resource==20.0.0',
    'azure-mgmt-search~=8.0',
    'azure-mgmt-security~=2.0.0b1',
    'azure-mgmt-servicebus~=7.1.0',
    'azure-mgmt-servicefabricmanagedclusters~=1.0.0',
    'azure-mgmt-servicelinker==1.0.0b2',
    'azure-mgmt-servicefabric~=1.0.0',
    'azure-mgmt-signalr~=1.0.0b2',
    'azure-mgmt-sqlvirtualmachine~=1.0.0b1',
    'azure-mgmt-sql==4.0.0b1',
    'azure-mgmt-storage~=19.1.0',
    'azure-mgmt-synapse~=2.1.0b2',
    'azure-mgmt-trafficmanager~=1.0.0',
    'azure-mgmt-web~=6.1.0',
    'azure-multiapi-storage~=0.8.0',
    'azure-storage-common~=1.4',
    'azure-synapse-accesscontrol~=0.5.0',
    'azure-synapse-artifacts~=0.10.0',
    'azure-synapse-managedprivateendpoints~=0.3.0',
    'azure-synapse-spark~=0.2.0',
    'chardet~=3.0.4',
    'colorama~=0.4.4',
    # On Linux, the distribution (Ubuntu, Debian, etc) and version are checked for `az feedback`
    'distro; sys_platform == "linux"',
    'fabric~=2.4',
    'javaproperties~=0.5.1',
    'jsondiff~=1.3.0',
    'packaging>=20.9,<22.0',
    'PyGithub~=1.38',
    'PyNaCl~=1.4.0',
    'scp~=0.13.2',
    'semver==2.13.0',
    'six>=1.10.0',  # six is still used by countless extensions
    'sshtunnel~=0.1.4',
    'urllib3[secure]',
    'websocket-client~=1.3.1',
    'xmltodict~=0.12'
]

with open('README.rst', 'r', encoding='utf-8') as f:
    README = f.read()

setup(
    name='azure-cli',
    version=VERSION,
    description='Microsoft Azure Command-Line Tools',
    long_description=README,
    license='MIT',
    author='Microsoft Corporation',
    author_email='azpycli@microsoft.com',
    url='https://github.com/Azure/azure-cli',
    zip_safe=False,
    classifiers=CLASSIFIERS,
    scripts=[
        'az',
        'az.completion.sh',
        'az.bat',
    ],
    packages=find_packages(exclude=["*.tests", "*.tests.*", "tests.*", "tests", "azure", "azure.cli"]),
    install_requires=DEPENDENCIES,
    python_requires='>=3.6.0',
    package_data={
        'azure.cli.command_modules.acr': ['*.json'],
        'azure.cli.command_modules.botservice': ['*.json', '*.config'],
        'azure.cli.command_modules.monitor.operations': ['autoscale-parameters-template.json'],
        'azure.cli.command_modules.servicefabric': [
            'template/windows/template.json',
            'template/windows/parameter.json',
            'template/linux/template.json',
            'template/linux/parameter.json',
            'template/service/template.json',
            'template/service/parameter.json'
        ],
        'azure.cli.command_modules.appservice': [
            'resources/WebappRuntimeStacks.json',
            'resources/GenerateRandomAppNames.json'
        ],
        'azure.cli.command_modules.rdbms': [
            'randomname/adjectives.txt',
            'randomname/nouns.txt',
            'templates/mysql_githubaction_template.yaml',
            'templates/postgresql_githubaction_template.yaml'
        ]
    },
    cmdclass=cmdclass
)<|MERGE_RESOLUTION|>--- conflicted
+++ resolved
@@ -105,13 +105,8 @@
     'azure-mgmt-marketplaceordering==1.1.0',
     'azure-mgmt-media~=7.0',
     'azure-mgmt-monitor~=3.0.0',
-<<<<<<< HEAD
     'azure-mgmt-msi~=1.0.0',
-    'azure-mgmt-netapp~=6.0.1',
-=======
-    'azure-mgmt-msi~=0.2',
     'azure-mgmt-netapp~=7.0.0',
->>>>>>> 8ac88e54
     'azure-mgmt-network~=19.3.0',
     'azure-mgmt-policyinsights~=1.0.0',
     'azure-mgmt-privatedns~=1.0.0',
