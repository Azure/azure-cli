interactions:
- request:
    body: null
    headers:
      Accept:
      - application/json
      Accept-Encoding:
      - gzip, deflate
      CommandName:
      - monitor log-analytics workspace create
      Connection:
      - keep-alive
      ParameterSetName:
      - -g -n
      User-Agent:
<<<<<<< HEAD
      - AZURECLI/2.26.0 azsdk-python-azure-mgmt-resource/18.0.0 Python/3.8.10 (Windows-10-10.0.19043-SP0)
=======
      - AZURECLI/2.26.0 azsdk-python-azure-mgmt-resource/18.0.0 Python/3.8.3 (Windows-10-10.0.18362-SP0)
>>>>>>> a12f5762
    method: GET
    uri: https://management.azure.com/subscriptions/00000000-0000-0000-0000-000000000000/resourcegroups/clitest.rg000001?api-version=2021-04-01
  response:
    body:
<<<<<<< HEAD
      string: '{"id":"/subscriptions/00000000-0000-0000-0000-000000000000/resourceGroups/clitest.rg000001","name":"clitest.rg000001","type":"Microsoft.Resources/resourceGroups","location":"westus","tags":{"product":"azurecli","cause":"automation","date":"2021-07-12T05:09:24Z"},"properties":{"provisioningState":"Succeeded"}}'
=======
      string: '{"id":"/subscriptions/00000000-0000-0000-0000-000000000000/resourceGroups/clitest.rg000001","name":"clitest.rg000001","type":"Microsoft.Resources/resourceGroups","location":"westus","tags":{"product":"azurecli","cause":"automation","date":"2021-07-19T07:24:22Z"},"properties":{"provisioningState":"Succeeded"}}'
>>>>>>> a12f5762
    headers:
      cache-control:
      - no-cache
      content-length:
      - '428'
      content-type:
      - application/json; charset=utf-8
      date:
<<<<<<< HEAD
      - Mon, 12 Jul 2021 05:09:31 GMT
=======
      - Mon, 19 Jul 2021 07:24:27 GMT
>>>>>>> a12f5762
      expires:
      - '-1'
      pragma:
      - no-cache
      strict-transport-security:
      - max-age=31536000; includeSubDomains
      vary:
      - Accept-Encoding
      x-content-type-options:
      - nosniff
    status:
      code: 200
      message: OK
- request:
    body: '{"location": "westus", "properties": {"sku": {"name": "PerGB2018"}, "retentionInDays":
      30, "workspaceCapping": {}}}'
    headers:
      Accept:
      - application/json
      Accept-Encoding:
      - gzip, deflate
      CommandName:
      - monitor log-analytics workspace create
      Connection:
      - keep-alive
      Content-Length:
      - '115'
      Content-Type:
      - application/json
      ParameterSetName:
      - -g -n
      User-Agent:
<<<<<<< HEAD
      - AZURECLI/2.26.0 azsdk-python-mgmt-loganalytics/7.0.0b1 Python/3.8.10 (Windows-10-10.0.19043-SP0)
=======
      - AZURECLI/2.26.0 azsdk-python-mgmt-loganalytics/8.0.0 Python/3.8.3 (Windows-10-10.0.18362-SP0)
>>>>>>> a12f5762
    method: PUT
    uri: https://management.azure.com/subscriptions/00000000-0000-0000-0000-000000000000/resourcegroups/clitest.rg000001/providers/Microsoft.OperationalInsights/workspaces/wprkspace000003?api-version=2020-10-01
  response:
    body:
      string: "{\r\n  \"properties\": {\r\n    \"source\": \"Azure\",\r\n    \"customerId\":
<<<<<<< HEAD
        \"f5863675-5dc2-4ac9-8ec7-7a4ed9a75140\",\r\n    \"provisioningState\": \"Creating\",\r\n
        \   \"sku\": {\r\n      \"name\": \"pergb2018\",\r\n      \"lastSkuUpdate\":
        \"Mon, 12 Jul 2021 05:09:38 GMT\"\r\n    },\r\n    \"retentionInDays\": 30,\r\n
        \   \"features\": {\r\n      \"legacy\": 0,\r\n      \"searchVersion\": 1,\r\n
        \     \"enableLogAccessUsingOnlyResourcePermissions\": true\r\n    },\r\n
        \   \"workspaceCapping\": {\r\n      \"dailyQuotaGb\": -1.0,\r\n      \"quotaNextResetTime\":
        \"Mon, 12 Jul 2021 22:00:00 GMT\",\r\n      \"dataIngestionStatus\": \"RespectQuota\"\r\n
        \   },\r\n    \"publicNetworkAccessForIngestion\": \"Enabled\",\r\n    \"publicNetworkAccessForQuery\":
        \"Enabled\",\r\n    \"createdDate\": \"Mon, 12 Jul 2021 05:09:38 GMT\",\r\n
        \   \"modifiedDate\": \"Mon, 12 Jul 2021 05:09:38 GMT\"\r\n  },\r\n  \"id\":
=======
        \"7e224363-8fb7-4577-b3a0-9ff7e05483a9\",\r\n    \"provisioningState\": \"Creating\",\r\n
        \   \"sku\": {\r\n      \"name\": \"pergb2018\",\r\n      \"lastSkuUpdate\":
        \"Mon, 19 Jul 2021 07:24:35 GMT\"\r\n    },\r\n    \"retentionInDays\": 30,\r\n
        \   \"features\": {\r\n      \"legacy\": 0,\r\n      \"searchVersion\": 1,\r\n
        \     \"enableLogAccessUsingOnlyResourcePermissions\": true\r\n    },\r\n
        \   \"workspaceCapping\": {\r\n      \"dailyQuotaGb\": -1.0,\r\n      \"quotaNextResetTime\":
        \"Mon, 19 Jul 2021 10:00:00 GMT\",\r\n      \"dataIngestionStatus\": \"RespectQuota\"\r\n
        \   },\r\n    \"publicNetworkAccessForIngestion\": \"Enabled\",\r\n    \"publicNetworkAccessForQuery\":
        \"Enabled\",\r\n    \"createdDate\": \"Mon, 19 Jul 2021 07:24:35 GMT\",\r\n
        \   \"modifiedDate\": \"Mon, 19 Jul 2021 07:24:35 GMT\"\r\n  },\r\n  \"id\":
>>>>>>> a12f5762
        \"/subscriptions/00000000-0000-0000-0000-000000000000/resourcegroups/clitest.rg000001/providers/microsoft.operationalinsights/workspaces/wprkspace000003\",\r\n
        \ \"name\": \"wprkspace000003\",\r\n  \"type\": \"Microsoft.OperationalInsights/workspaces\",\r\n
        \ \"location\": \"westus\"\r\n}"
    headers:
      cache-control:
      - no-cache
      content-length:
      - '1133'
      content-type:
      - application/json
      date:
<<<<<<< HEAD
      - Mon, 12 Jul 2021 05:09:39 GMT
=======
      - Mon, 19 Jul 2021 07:24:35 GMT
>>>>>>> a12f5762
      pragma:
      - no-cache
      server:
      - Microsoft-IIS/10.0
      - Microsoft-IIS/10.0
      strict-transport-security:
      - max-age=31536000; includeSubDomains
      x-content-type-options:
      - nosniff
      x-ms-ratelimit-remaining-subscription-writes:
      - '1198'
      x-powered-by:
      - ASP.NET
      - ASP.NET
    status:
      code: 201
      message: Created
- request:
    body: null
    headers:
      Accept:
      - '*/*'
      Accept-Encoding:
      - gzip, deflate
      CommandName:
      - monitor log-analytics workspace create
      Connection:
      - keep-alive
      ParameterSetName:
      - -g -n
      User-Agent:
<<<<<<< HEAD
      - AZURECLI/2.26.0 azsdk-python-mgmt-loganalytics/7.0.0b1 Python/3.8.10 (Windows-10-10.0.19043-SP0)
=======
      - AZURECLI/2.26.0 azsdk-python-mgmt-loganalytics/8.0.0 Python/3.8.3 (Windows-10-10.0.18362-SP0)
>>>>>>> a12f5762
    method: GET
    uri: https://management.azure.com/subscriptions/00000000-0000-0000-0000-000000000000/resourcegroups/clitest.rg000001/providers/Microsoft.OperationalInsights/workspaces/wprkspace000003?api-version=2020-10-01
  response:
    body:
      string: "{\r\n  \"properties\": {\r\n    \"source\": \"Azure\",\r\n    \"customerId\":
<<<<<<< HEAD
        \"f5863675-5dc2-4ac9-8ec7-7a4ed9a75140\",\r\n    \"provisioningState\": \"Succeeded\",\r\n
        \   \"sku\": {\r\n      \"name\": \"pergb2018\",\r\n      \"lastSkuUpdate\":
        \"Mon, 12 Jul 2021 05:09:38 GMT\"\r\n    },\r\n    \"retentionInDays\": 30,\r\n
        \   \"features\": {\r\n      \"legacy\": 0,\r\n      \"searchVersion\": 1,\r\n
        \     \"enableLogAccessUsingOnlyResourcePermissions\": true\r\n    },\r\n
        \   \"workspaceCapping\": {\r\n      \"dailyQuotaGb\": -1.0,\r\n      \"quotaNextResetTime\":
        \"Mon, 12 Jul 2021 22:00:00 GMT\",\r\n      \"dataIngestionStatus\": \"RespectQuota\"\r\n
        \   },\r\n    \"publicNetworkAccessForIngestion\": \"Enabled\",\r\n    \"publicNetworkAccessForQuery\":
        \"Enabled\",\r\n    \"createdDate\": \"Mon, 12 Jul 2021 05:09:38 GMT\",\r\n
        \   \"modifiedDate\": \"Mon, 12 Jul 2021 05:09:40 GMT\"\r\n  },\r\n  \"id\":
=======
        \"7e224363-8fb7-4577-b3a0-9ff7e05483a9\",\r\n    \"provisioningState\": \"Succeeded\",\r\n
        \   \"sku\": {\r\n      \"name\": \"pergb2018\",\r\n      \"lastSkuUpdate\":
        \"Mon, 19 Jul 2021 07:24:35 GMT\"\r\n    },\r\n    \"retentionInDays\": 30,\r\n
        \   \"features\": {\r\n      \"legacy\": 0,\r\n      \"searchVersion\": 1,\r\n
        \     \"enableLogAccessUsingOnlyResourcePermissions\": true\r\n    },\r\n
        \   \"workspaceCapping\": {\r\n      \"dailyQuotaGb\": -1.0,\r\n      \"quotaNextResetTime\":
        \"Mon, 19 Jul 2021 10:00:00 GMT\",\r\n      \"dataIngestionStatus\": \"RespectQuota\"\r\n
        \   },\r\n    \"publicNetworkAccessForIngestion\": \"Enabled\",\r\n    \"publicNetworkAccessForQuery\":
        \"Enabled\",\r\n    \"createdDate\": \"Mon, 19 Jul 2021 07:24:35 GMT\",\r\n
        \   \"modifiedDate\": \"Mon, 19 Jul 2021 07:24:37 GMT\"\r\n  },\r\n  \"id\":
>>>>>>> a12f5762
        \"/subscriptions/00000000-0000-0000-0000-000000000000/resourcegroups/clitest.rg000001/providers/microsoft.operationalinsights/workspaces/wprkspace000003\",\r\n
        \ \"name\": \"wprkspace000003\",\r\n  \"type\": \"Microsoft.OperationalInsights/workspaces\",\r\n
        \ \"location\": \"westus\"\r\n}"
    headers:
      cache-control:
      - no-cache
      content-length:
      - '1134'
      content-type:
      - application/json
      date:
<<<<<<< HEAD
      - Mon, 12 Jul 2021 05:10:09 GMT
=======
      - Mon, 19 Jul 2021 07:25:07 GMT
>>>>>>> a12f5762
      pragma:
      - no-cache
      server:
      - Microsoft-IIS/10.0
      - Microsoft-IIS/10.0
      strict-transport-security:
      - max-age=31536000; includeSubDomains
      transfer-encoding:
      - chunked
      vary:
      - Accept-Encoding
      x-content-type-options:
      - nosniff
      x-powered-by:
      - ASP.NET
      - ASP.NET
    status:
      code: 200
      message: OK
- request:
    body: null
    headers:
      Accept:
      - application/json
      Accept-Encoding:
      - gzip, deflate
      CommandName:
      - acr create
      Connection:
      - keep-alive
      ParameterSetName:
      - -n -g --sku --workspace
      User-Agent:
<<<<<<< HEAD
      - AZURECLI/2.26.0 azsdk-python-azure-mgmt-resource/18.0.0 Python/3.8.10 (Windows-10-10.0.19043-SP0)
=======
      - AZURECLI/2.26.0 azsdk-python-azure-mgmt-resource/18.0.0 Python/3.8.3 (Windows-10-10.0.18362-SP0)
>>>>>>> a12f5762
    method: GET
    uri: https://management.azure.com/subscriptions/00000000-0000-0000-0000-000000000000/resourcegroups/clitest.rg000001?api-version=2021-04-01
  response:
    body:
<<<<<<< HEAD
      string: '{"id":"/subscriptions/00000000-0000-0000-0000-000000000000/resourceGroups/clitest.rg000001","name":"clitest.rg000001","type":"Microsoft.Resources/resourceGroups","location":"westus","tags":{"product":"azurecli","cause":"automation","date":"2021-07-12T05:09:24Z"},"properties":{"provisioningState":"Succeeded"}}'
=======
      string: '{"id":"/subscriptions/00000000-0000-0000-0000-000000000000/resourceGroups/clitest.rg000001","name":"clitest.rg000001","type":"Microsoft.Resources/resourceGroups","location":"westus","tags":{"product":"azurecli","cause":"automation","date":"2021-07-19T07:24:22Z"},"properties":{"provisioningState":"Succeeded"}}'
>>>>>>> a12f5762
    headers:
      cache-control:
      - no-cache
      content-length:
      - '428'
      content-type:
      - application/json; charset=utf-8
      date:
<<<<<<< HEAD
      - Mon, 12 Jul 2021 05:10:10 GMT
=======
      - Mon, 19 Jul 2021 07:25:08 GMT
>>>>>>> a12f5762
      expires:
      - '-1'
      pragma:
      - no-cache
      strict-transport-security:
      - max-age=31536000; includeSubDomains
      vary:
      - Accept-Encoding
      x-content-type-options:
      - nosniff
    status:
      code: 200
      message: OK
- request:
    body: '{"location": "westus", "sku": {"name": "Basic"}, "properties": {"adminUserEnabled":
      false, "anonymousPullEnabled": false}}'
    headers:
      Accept:
      - application/json
      Accept-Encoding:
      - gzip, deflate
      CommandName:
      - acr create
      Connection:
      - keep-alive
      Content-Length:
      - '122'
      Content-Type:
      - application/json
      ParameterSetName:
      - -n -g --sku --workspace
      User-Agent:
<<<<<<< HEAD
      - AZURECLI/2.26.0 azsdk-python-azure-mgmt-containerregistry/8.0.0 Python/3.8.10
        (Windows-10-10.0.19043-SP0)
=======
      - AZURECLI/2.26.0 azsdk-python-azure-mgmt-containerregistry/8.0.0 Python/3.8.3
        (Windows-10-10.0.18362-SP0)
>>>>>>> a12f5762
    method: PUT
    uri: https://management.azure.com/subscriptions/00000000-0000-0000-0000-000000000000/resourceGroups/clitest.rg000001/providers/Microsoft.ContainerRegistry/registries/clireg000002?api-version=2020-11-01-preview
  response:
    body:
<<<<<<< HEAD
      string: '{"sku":{"name":"Basic","tier":"Basic"},"type":"Microsoft.ContainerRegistry/registries","id":"/subscriptions/00000000-0000-0000-0000-000000000000/resourceGroups/clitest.rg000001/providers/Microsoft.ContainerRegistry/registries/clireg000002","name":"clireg000002","location":"westus","tags":{},"systemData":{"createdBy":"kairu@microsoft.com","createdByType":"User","createdAt":"2021-07-12T05:10:17.2742239+00:00","lastModifiedBy":"kairu@microsoft.com","lastModifiedByType":"User","lastModifiedAt":"2021-07-12T05:10:17.2742239+00:00"},"properties":{"loginServer":"clireg000002.azurecr.io","creationDate":"2021-07-12T05:10:17.2742239Z","provisioningState":"Creating","adminUserEnabled":false,"policies":{"quarantinePolicy":{"status":"disabled"},"trustPolicy":{"type":"Notary","status":"disabled"},"retentionPolicy":{"days":7,"lastUpdatedTime":"2021-07-12T05:10:44.3351812+00:00","status":"disabled"}},"encryption":{"status":"disabled"},"dataEndpointEnabled":false,"dataEndpointHostNames":[],"privateEndpointConnections":[],"publicNetworkAccess":"Enabled","networkRuleBypassOptions":"AzureServices","zoneRedundancy":"Disabled","anonymousPullEnabled":false}}'
    headers:
      azure-asyncoperation:
      - https://management.azure.com/subscriptions/00000000-0000-0000-0000-000000000000/resourceGroups/clitest.rg000001/providers/Microsoft.ContainerRegistry/registries/clireg000002/operationStatuses/registries-6dff3a1f-e2cf-11eb-951d-9c7bef23171e?api-version=2020-11-01-preview
      cache-control:
      - no-cache
      content-length:
      - '1235'
      content-type:
      - application/json; charset=utf-8
      date:
      - Mon, 12 Jul 2021 05:10:45 GMT
=======
      string: '{"sku":{"name":"Basic","tier":"Basic"},"type":"Microsoft.ContainerRegistry/registries","id":"/subscriptions/00000000-0000-0000-0000-000000000000/resourceGroups/clitest.rg000001/providers/Microsoft.ContainerRegistry/registries/clireg000002","name":"clireg000002","location":"westus","tags":{},"systemData":{"createdBy":"8c41a920-007a-4844-a189-2d0efe39f51e","createdByType":"Application","createdAt":"2021-07-19T07:25:14.5831166+00:00","lastModifiedBy":"8c41a920-007a-4844-a189-2d0efe39f51e","lastModifiedByType":"Application","lastModifiedAt":"2021-07-19T07:25:14.5831166+00:00"},"properties":{"loginServer":"clireg000002.azurecr.io","creationDate":"2021-07-19T07:25:14.5831166Z","provisioningState":"Creating","adminUserEnabled":false,"policies":{"quarantinePolicy":{"status":"disabled"},"trustPolicy":{"type":"Notary","status":"disabled"},"retentionPolicy":{"days":7,"lastUpdatedTime":"2021-07-19T07:25:16.4499856+00:00","status":"disabled"}},"encryption":{"status":"disabled"},"dataEndpointEnabled":false,"dataEndpointHostNames":[],"privateEndpointConnections":[],"publicNetworkAccess":"Enabled","networkRuleBypassOptions":"AzureServices","zoneRedundancy":"Disabled","anonymousPullEnabled":false}}'
    headers:
      azure-asyncoperation:
      - https://management.azure.com/subscriptions/00000000-0000-0000-0000-000000000000/resourceGroups/clitest.rg000001/providers/Microsoft.ContainerRegistry/registries/clireg000002/operationStatuses/registries-718c29eb-e862-11eb-95d8-f48e389cc17c?api-version=2020-11-01-preview
      cache-control:
      - no-cache
      content-length:
      - '1283'
      content-type:
      - application/json; charset=utf-8
      date:
      - Mon, 19 Jul 2021 07:25:18 GMT
>>>>>>> a12f5762
      expires:
      - '-1'
      pragma:
      - no-cache
      server:
      - Microsoft-HTTPAPI/2.0
      strict-transport-security:
      - max-age=31536000; includeSubDomains
      x-content-type-options:
      - nosniff
      x-ms-ratelimit-remaining-subscription-writes:
      - '1199'
    status:
      code: 201
      message: Created
- request:
    body: null
    headers:
      Accept:
      - '*/*'
      Accept-Encoding:
      - gzip, deflate
      CommandName:
      - acr create
      Connection:
      - keep-alive
      ParameterSetName:
      - -n -g --sku --workspace
      User-Agent:
<<<<<<< HEAD
      - AZURECLI/2.26.0 azsdk-python-azure-mgmt-containerregistry/8.0.0 Python/3.8.10
        (Windows-10-10.0.19043-SP0)
    method: GET
    uri: https://management.azure.com/subscriptions/00000000-0000-0000-0000-000000000000/resourceGroups/clitest.rg000001/providers/Microsoft.ContainerRegistry/registries/clireg000002/operationStatuses/registries-6dff3a1f-e2cf-11eb-951d-9c7bef23171e?api-version=2020-11-01-preview
=======
      - AZURECLI/2.26.0 azsdk-python-azure-mgmt-containerregistry/8.0.0 Python/3.8.3
        (Windows-10-10.0.18362-SP0)
    method: GET
    uri: https://management.azure.com/subscriptions/00000000-0000-0000-0000-000000000000/resourceGroups/clitest.rg000001/providers/Microsoft.ContainerRegistry/registries/clireg000002/operationStatuses/registries-718c29eb-e862-11eb-95d8-f48e389cc17c?api-version=2020-11-01-preview
>>>>>>> a12f5762
  response:
    body:
      string: '{"status":"Succeeded"}'
    headers:
      azure-asyncoperation:
<<<<<<< HEAD
      - https://management.azure.com/subscriptions/00000000-0000-0000-0000-000000000000/resourceGroups/clitest.rg000001/providers/Microsoft.ContainerRegistry/registries/clireg000002/operationStatuses/registries-6dff3a1f-e2cf-11eb-951d-9c7bef23171e?api-version=2020-11-01-preview
=======
      - https://management.azure.com/subscriptions/00000000-0000-0000-0000-000000000000/resourceGroups/clitest.rg000001/providers/Microsoft.ContainerRegistry/registries/clireg000002/operationStatuses/registries-718c29eb-e862-11eb-95d8-f48e389cc17c?api-version=2020-11-01-preview
>>>>>>> a12f5762
      cache-control:
      - no-cache
      content-length:
      - '22'
      content-type:
      - application/json; charset=utf-8
      date:
<<<<<<< HEAD
      - Mon, 12 Jul 2021 05:10:56 GMT
=======
      - Mon, 19 Jul 2021 07:25:28 GMT
>>>>>>> a12f5762
      expires:
      - '-1'
      pragma:
      - no-cache
      server:
      - Microsoft-HTTPAPI/2.0
      strict-transport-security:
      - max-age=31536000; includeSubDomains
      transfer-encoding:
      - chunked
      vary:
      - Accept-Encoding
      x-content-type-options:
      - nosniff
    status:
      code: 200
      message: OK
- request:
    body: null
    headers:
      Accept:
      - '*/*'
      Accept-Encoding:
      - gzip, deflate
      CommandName:
      - acr create
      Connection:
      - keep-alive
      ParameterSetName:
      - -n -g --sku --workspace
      User-Agent:
<<<<<<< HEAD
      - AZURECLI/2.26.0 azsdk-python-azure-mgmt-containerregistry/8.0.0 Python/3.8.10
        (Windows-10-10.0.19043-SP0)
=======
      - AZURECLI/2.26.0 azsdk-python-azure-mgmt-containerregistry/8.0.0 Python/3.8.3
        (Windows-10-10.0.18362-SP0)
>>>>>>> a12f5762
    method: GET
    uri: https://management.azure.com/subscriptions/00000000-0000-0000-0000-000000000000/resourceGroups/clitest.rg000001/providers/Microsoft.ContainerRegistry/registries/clireg000002?api-version=2020-11-01-preview
  response:
    body:
<<<<<<< HEAD
      string: '{"sku":{"name":"Basic","tier":"Basic"},"type":"Microsoft.ContainerRegistry/registries","id":"/subscriptions/00000000-0000-0000-0000-000000000000/resourceGroups/clitest.rg000001/providers/Microsoft.ContainerRegistry/registries/clireg000002","name":"clireg000002","location":"westus","tags":{},"systemData":{"createdBy":"kairu@microsoft.com","createdByType":"User","createdAt":"2021-07-12T05:10:17.2742239+00:00","lastModifiedBy":"kairu@microsoft.com","lastModifiedByType":"User","lastModifiedAt":"2021-07-12T05:10:17.2742239+00:00"},"properties":{"loginServer":"clireg000002.azurecr.io","creationDate":"2021-07-12T05:10:17.2742239Z","provisioningState":"Succeeded","adminUserEnabled":false,"policies":{"quarantinePolicy":{"status":"disabled"},"trustPolicy":{"type":"Notary","status":"disabled"},"retentionPolicy":{"days":7,"lastUpdatedTime":"2021-07-12T05:10:44.3351812+00:00","status":"disabled"}},"encryption":{"status":"disabled"},"dataEndpointEnabled":false,"dataEndpointHostNames":[],"privateEndpointConnections":[],"publicNetworkAccess":"Enabled","networkRuleBypassOptions":"AzureServices","zoneRedundancy":"Disabled","anonymousPullEnabled":false}}'
=======
      string: '{"sku":{"name":"Basic","tier":"Basic"},"type":"Microsoft.ContainerRegistry/registries","id":"/subscriptions/00000000-0000-0000-0000-000000000000/resourceGroups/clitest.rg000001/providers/Microsoft.ContainerRegistry/registries/clireg000002","name":"clireg000002","location":"westus","tags":{},"systemData":{"createdBy":"8c41a920-007a-4844-a189-2d0efe39f51e","createdByType":"Application","createdAt":"2021-07-19T07:25:14.5831166+00:00","lastModifiedBy":"8c41a920-007a-4844-a189-2d0efe39f51e","lastModifiedByType":"Application","lastModifiedAt":"2021-07-19T07:25:14.5831166+00:00"},"properties":{"loginServer":"clireg000002.azurecr.io","creationDate":"2021-07-19T07:25:14.5831166Z","provisioningState":"Succeeded","adminUserEnabled":false,"policies":{"quarantinePolicy":{"status":"disabled"},"trustPolicy":{"type":"Notary","status":"disabled"},"retentionPolicy":{"days":7,"lastUpdatedTime":"2021-07-19T07:25:16.4499856+00:00","status":"disabled"}},"encryption":{"status":"disabled"},"dataEndpointEnabled":false,"dataEndpointHostNames":[],"privateEndpointConnections":[],"publicNetworkAccess":"Enabled","networkRuleBypassOptions":"AzureServices","zoneRedundancy":"Disabled","anonymousPullEnabled":false}}'
>>>>>>> a12f5762
    headers:
      cache-control:
      - no-cache
      content-length:
<<<<<<< HEAD
      - '1236'
      content-type:
      - application/json; charset=utf-8
      date:
      - Mon, 12 Jul 2021 05:10:56 GMT
=======
      - '1284'
      content-type:
      - application/json; charset=utf-8
      date:
      - Mon, 19 Jul 2021 07:25:28 GMT
>>>>>>> a12f5762
      expires:
      - '-1'
      pragma:
      - no-cache
      server:
      - Microsoft-HTTPAPI/2.0
      strict-transport-security:
      - max-age=31536000; includeSubDomains
      transfer-encoding:
      - chunked
      vary:
      - Accept-Encoding
      x-content-type-options:
      - nosniff
    status:
      code: 200
      message: OK
- request:
    body: '{"properties": {"metrics": [{"category": "AllMetrics", "enabled": true,
      "retentionPolicy": {"enabled": true, "days": 0}}], "logs": [{"category": "ContainerRegistryRepositoryEvents",
      "enabled": true, "retentionPolicy": {"enabled": true, "days": 0}}, {"category":
      "ContainerRegistryLoginEvents", "enabled": true, "retentionPolicy": {"enabled":
      true, "days": 0}}], "workspaceId": "/subscriptions/00000000-0000-0000-0000-000000000000/resourceGroups/clitest.rg000001/providers/microsoft.OperationalInsights/workspaces/wprkspace000003"}}'
    headers:
      Accept:
      - application/json
      Accept-Encoding:
      - gzip, deflate
      CommandName:
      - acr create
      Connection:
      - keep-alive
      Content-Length:
      - '595'
      Content-Type:
      - application/json
      ParameterSetName:
      - -n -g --sku --workspace
      User-Agent:
<<<<<<< HEAD
      - AZURECLI/2.26.0 azsdk-python-azure-mgmt-monitor/2.0.0 Python/3.8.10 (Windows-10-10.0.19043-SP0)
=======
      - AZURECLI/2.26.0 azsdk-python-azure-mgmt-monitor/2.0.0 Python/3.8.3 (Windows-10-10.0.18362-SP0)
>>>>>>> a12f5762
    method: PUT
    uri: https://management.azure.com/subscriptions/00000000-0000-0000-0000-000000000000/resourceGroups/clitest.rg000001/providers/Microsoft.ContainerRegistry/registries/clireg000002/providers/microsoft.insights/diagnosticSettings/clireg000002-diagnostic-settings?api-version=2017-05-01-preview
  response:
    body:
      string: '{"id":"/subscriptions/00000000-0000-0000-0000-000000000000/resourcegroups/clitest.rg000001/providers/microsoft.containerregistry/registries/clireg000002/providers/microsoft.insights/diagnosticSettings/clireg000002-diagnostic-settings","type":"Microsoft.Insights/diagnosticSettings","name":"clireg000002-diagnostic-settings","location":null,"kind":null,"tags":null,"properties":{"storageAccountId":null,"serviceBusRuleId":null,"workspaceId":"/subscriptions/00000000-0000-0000-0000-000000000000/resourceGroups/clitest.rg000001/providers/microsoft.OperationalInsights/workspaces/wprkspace000003","eventHubAuthorizationRuleId":null,"eventHubName":null,"metrics":[{"timeGrain":"PT1M","category":"AllMetrics","enabled":true,"retentionPolicy":{"enabled":true,"days":0}}],"logs":[{"category":"ContainerRegistryRepositoryEvents","categoryGroup":null,"enabled":true,"retentionPolicy":{"enabled":true,"days":0}},{"category":"ContainerRegistryLoginEvents","categoryGroup":null,"enabled":true,"retentionPolicy":{"enabled":true,"days":0}}],"logAnalyticsDestinationType":null},"identity":null}'
    headers:
      cache-control:
      - no-cache
      content-length:
      - '1225'
      content-type:
      - application/json; charset=utf-8
      date:
<<<<<<< HEAD
      - Mon, 12 Jul 2021 05:11:01 GMT
=======
      - Mon, 19 Jul 2021 07:25:39 GMT
>>>>>>> a12f5762
      expires:
      - '-1'
      pragma:
      - no-cache
      server:
      - Microsoft-IIS/10.0
      strict-transport-security:
      - max-age=31536000; includeSubDomains
      transfer-encoding:
      - chunked
      vary:
      - Accept-Encoding
      x-content-type-options:
      - nosniff
      x-ms-ratelimit-remaining-subscription-resource-requests:
      - '149'
    status:
      code: 200
      message: OK
- request:
    body: null
    headers:
      Accept:
      - application/json
      Accept-Encoding:
      - gzip, deflate
      CommandName:
      - monitor diagnostic-settings show
      Connection:
      - keep-alive
      ParameterSetName:
      - -g --resource -n
      User-Agent:
<<<<<<< HEAD
      - AZURECLI/2.26.0 azsdk-python-azure-mgmt-monitor/2.0.0 Python/3.8.10 (Windows-10-10.0.19043-SP0)
=======
      - AZURECLI/2.26.0 azsdk-python-azure-mgmt-monitor/2.0.0 Python/3.8.3 (Windows-10-10.0.18362-SP0)
>>>>>>> a12f5762
    method: GET
    uri: https://management.azure.com/subscriptions/00000000-0000-0000-0000-000000000000/resourceGroups/clitest.rg000001/providers/Microsoft.ContainerRegistry/registries/clireg000002/providers/microsoft.insights/diagnosticSettings/clireg000002-diagnostic-settings?api-version=2017-05-01-preview
  response:
    body:
      string: '{"id":"/subscriptions/00000000-0000-0000-0000-000000000000/resourcegroups/clitest.rg000001/providers/microsoft.containerregistry/registries/clireg000002/providers/microsoft.insights/diagnosticSettings/clireg000002-diagnostic-settings","type":"Microsoft.Insights/diagnosticSettings","name":"clireg000002-diagnostic-settings","location":null,"kind":null,"tags":null,"properties":{"storageAccountId":null,"serviceBusRuleId":null,"workspaceId":"/subscriptions/00000000-0000-0000-0000-000000000000/resourceGroups/clitest.rg000001/providers/microsoft.OperationalInsights/workspaces/wprkspace000003","eventHubAuthorizationRuleId":null,"eventHubName":null,"metrics":[{"category":"AllMetrics","enabled":true,"retentionPolicy":{"enabled":true,"days":0}}],"logs":[{"category":"ContainerRegistryRepositoryEvents","categoryGroup":null,"enabled":true,"retentionPolicy":{"enabled":true,"days":0}},{"category":"ContainerRegistryLoginEvents","categoryGroup":null,"enabled":true,"retentionPolicy":{"enabled":true,"days":0}}],"logAnalyticsDestinationType":null},"identity":null}'
    headers:
      cache-control:
      - no-cache
      content-length:
      - '1206'
      content-type:
      - application/json; charset=utf-8
      date:
<<<<<<< HEAD
      - Mon, 12 Jul 2021 05:11:02 GMT
=======
      - Mon, 19 Jul 2021 07:25:42 GMT
>>>>>>> a12f5762
      expires:
      - '-1'
      pragma:
      - no-cache
      server:
      - Microsoft-IIS/10.0
      strict-transport-security:
      - max-age=31536000; includeSubDomains
      transfer-encoding:
      - chunked
      vary:
      - Accept-Encoding
      x-content-type-options:
      - nosniff
    status:
      code: 200
      message: OK
version: 1<|MERGE_RESOLUTION|>--- conflicted
+++ resolved
@@ -13,20 +13,12 @@
       ParameterSetName:
       - -g -n
       User-Agent:
-<<<<<<< HEAD
-      - AZURECLI/2.26.0 azsdk-python-azure-mgmt-resource/18.0.0 Python/3.8.10 (Windows-10-10.0.19043-SP0)
-=======
       - AZURECLI/2.26.0 azsdk-python-azure-mgmt-resource/18.0.0 Python/3.8.3 (Windows-10-10.0.18362-SP0)
->>>>>>> a12f5762
     method: GET
     uri: https://management.azure.com/subscriptions/00000000-0000-0000-0000-000000000000/resourcegroups/clitest.rg000001?api-version=2021-04-01
   response:
     body:
-<<<<<<< HEAD
-      string: '{"id":"/subscriptions/00000000-0000-0000-0000-000000000000/resourceGroups/clitest.rg000001","name":"clitest.rg000001","type":"Microsoft.Resources/resourceGroups","location":"westus","tags":{"product":"azurecli","cause":"automation","date":"2021-07-12T05:09:24Z"},"properties":{"provisioningState":"Succeeded"}}'
-=======
       string: '{"id":"/subscriptions/00000000-0000-0000-0000-000000000000/resourceGroups/clitest.rg000001","name":"clitest.rg000001","type":"Microsoft.Resources/resourceGroups","location":"westus","tags":{"product":"azurecli","cause":"automation","date":"2021-07-19T07:24:22Z"},"properties":{"provisioningState":"Succeeded"}}'
->>>>>>> a12f5762
     headers:
       cache-control:
       - no-cache
@@ -35,11 +27,7 @@
       content-type:
       - application/json; charset=utf-8
       date:
-<<<<<<< HEAD
-      - Mon, 12 Jul 2021 05:09:31 GMT
-=======
       - Mon, 19 Jul 2021 07:24:27 GMT
->>>>>>> a12f5762
       expires:
       - '-1'
       pragma:
@@ -72,28 +60,12 @@
       ParameterSetName:
       - -g -n
       User-Agent:
-<<<<<<< HEAD
-      - AZURECLI/2.26.0 azsdk-python-mgmt-loganalytics/7.0.0b1 Python/3.8.10 (Windows-10-10.0.19043-SP0)
-=======
       - AZURECLI/2.26.0 azsdk-python-mgmt-loganalytics/8.0.0 Python/3.8.3 (Windows-10-10.0.18362-SP0)
->>>>>>> a12f5762
     method: PUT
     uri: https://management.azure.com/subscriptions/00000000-0000-0000-0000-000000000000/resourcegroups/clitest.rg000001/providers/Microsoft.OperationalInsights/workspaces/wprkspace000003?api-version=2020-10-01
   response:
     body:
       string: "{\r\n  \"properties\": {\r\n    \"source\": \"Azure\",\r\n    \"customerId\":
-<<<<<<< HEAD
-        \"f5863675-5dc2-4ac9-8ec7-7a4ed9a75140\",\r\n    \"provisioningState\": \"Creating\",\r\n
-        \   \"sku\": {\r\n      \"name\": \"pergb2018\",\r\n      \"lastSkuUpdate\":
-        \"Mon, 12 Jul 2021 05:09:38 GMT\"\r\n    },\r\n    \"retentionInDays\": 30,\r\n
-        \   \"features\": {\r\n      \"legacy\": 0,\r\n      \"searchVersion\": 1,\r\n
-        \     \"enableLogAccessUsingOnlyResourcePermissions\": true\r\n    },\r\n
-        \   \"workspaceCapping\": {\r\n      \"dailyQuotaGb\": -1.0,\r\n      \"quotaNextResetTime\":
-        \"Mon, 12 Jul 2021 22:00:00 GMT\",\r\n      \"dataIngestionStatus\": \"RespectQuota\"\r\n
-        \   },\r\n    \"publicNetworkAccessForIngestion\": \"Enabled\",\r\n    \"publicNetworkAccessForQuery\":
-        \"Enabled\",\r\n    \"createdDate\": \"Mon, 12 Jul 2021 05:09:38 GMT\",\r\n
-        \   \"modifiedDate\": \"Mon, 12 Jul 2021 05:09:38 GMT\"\r\n  },\r\n  \"id\":
-=======
         \"7e224363-8fb7-4577-b3a0-9ff7e05483a9\",\r\n    \"provisioningState\": \"Creating\",\r\n
         \   \"sku\": {\r\n      \"name\": \"pergb2018\",\r\n      \"lastSkuUpdate\":
         \"Mon, 19 Jul 2021 07:24:35 GMT\"\r\n    },\r\n    \"retentionInDays\": 30,\r\n
@@ -104,7 +76,6 @@
         \   },\r\n    \"publicNetworkAccessForIngestion\": \"Enabled\",\r\n    \"publicNetworkAccessForQuery\":
         \"Enabled\",\r\n    \"createdDate\": \"Mon, 19 Jul 2021 07:24:35 GMT\",\r\n
         \   \"modifiedDate\": \"Mon, 19 Jul 2021 07:24:35 GMT\"\r\n  },\r\n  \"id\":
->>>>>>> a12f5762
         \"/subscriptions/00000000-0000-0000-0000-000000000000/resourcegroups/clitest.rg000001/providers/microsoft.operationalinsights/workspaces/wprkspace000003\",\r\n
         \ \"name\": \"wprkspace000003\",\r\n  \"type\": \"Microsoft.OperationalInsights/workspaces\",\r\n
         \ \"location\": \"westus\"\r\n}"
@@ -116,11 +87,7 @@
       content-type:
       - application/json
       date:
-<<<<<<< HEAD
-      - Mon, 12 Jul 2021 05:09:39 GMT
-=======
       - Mon, 19 Jul 2021 07:24:35 GMT
->>>>>>> a12f5762
       pragma:
       - no-cache
       server:
@@ -152,28 +119,12 @@
       ParameterSetName:
       - -g -n
       User-Agent:
-<<<<<<< HEAD
-      - AZURECLI/2.26.0 azsdk-python-mgmt-loganalytics/7.0.0b1 Python/3.8.10 (Windows-10-10.0.19043-SP0)
-=======
       - AZURECLI/2.26.0 azsdk-python-mgmt-loganalytics/8.0.0 Python/3.8.3 (Windows-10-10.0.18362-SP0)
->>>>>>> a12f5762
     method: GET
     uri: https://management.azure.com/subscriptions/00000000-0000-0000-0000-000000000000/resourcegroups/clitest.rg000001/providers/Microsoft.OperationalInsights/workspaces/wprkspace000003?api-version=2020-10-01
   response:
     body:
       string: "{\r\n  \"properties\": {\r\n    \"source\": \"Azure\",\r\n    \"customerId\":
-<<<<<<< HEAD
-        \"f5863675-5dc2-4ac9-8ec7-7a4ed9a75140\",\r\n    \"provisioningState\": \"Succeeded\",\r\n
-        \   \"sku\": {\r\n      \"name\": \"pergb2018\",\r\n      \"lastSkuUpdate\":
-        \"Mon, 12 Jul 2021 05:09:38 GMT\"\r\n    },\r\n    \"retentionInDays\": 30,\r\n
-        \   \"features\": {\r\n      \"legacy\": 0,\r\n      \"searchVersion\": 1,\r\n
-        \     \"enableLogAccessUsingOnlyResourcePermissions\": true\r\n    },\r\n
-        \   \"workspaceCapping\": {\r\n      \"dailyQuotaGb\": -1.0,\r\n      \"quotaNextResetTime\":
-        \"Mon, 12 Jul 2021 22:00:00 GMT\",\r\n      \"dataIngestionStatus\": \"RespectQuota\"\r\n
-        \   },\r\n    \"publicNetworkAccessForIngestion\": \"Enabled\",\r\n    \"publicNetworkAccessForQuery\":
-        \"Enabled\",\r\n    \"createdDate\": \"Mon, 12 Jul 2021 05:09:38 GMT\",\r\n
-        \   \"modifiedDate\": \"Mon, 12 Jul 2021 05:09:40 GMT\"\r\n  },\r\n  \"id\":
-=======
         \"7e224363-8fb7-4577-b3a0-9ff7e05483a9\",\r\n    \"provisioningState\": \"Succeeded\",\r\n
         \   \"sku\": {\r\n      \"name\": \"pergb2018\",\r\n      \"lastSkuUpdate\":
         \"Mon, 19 Jul 2021 07:24:35 GMT\"\r\n    },\r\n    \"retentionInDays\": 30,\r\n
@@ -184,7 +135,6 @@
         \   },\r\n    \"publicNetworkAccessForIngestion\": \"Enabled\",\r\n    \"publicNetworkAccessForQuery\":
         \"Enabled\",\r\n    \"createdDate\": \"Mon, 19 Jul 2021 07:24:35 GMT\",\r\n
         \   \"modifiedDate\": \"Mon, 19 Jul 2021 07:24:37 GMT\"\r\n  },\r\n  \"id\":
->>>>>>> a12f5762
         \"/subscriptions/00000000-0000-0000-0000-000000000000/resourcegroups/clitest.rg000001/providers/microsoft.operationalinsights/workspaces/wprkspace000003\",\r\n
         \ \"name\": \"wprkspace000003\",\r\n  \"type\": \"Microsoft.OperationalInsights/workspaces\",\r\n
         \ \"location\": \"westus\"\r\n}"
@@ -196,11 +146,7 @@
       content-type:
       - application/json
       date:
-<<<<<<< HEAD
-      - Mon, 12 Jul 2021 05:10:09 GMT
-=======
       - Mon, 19 Jul 2021 07:25:07 GMT
->>>>>>> a12f5762
       pragma:
       - no-cache
       server:
@@ -234,20 +180,12 @@
       ParameterSetName:
       - -n -g --sku --workspace
       User-Agent:
-<<<<<<< HEAD
-      - AZURECLI/2.26.0 azsdk-python-azure-mgmt-resource/18.0.0 Python/3.8.10 (Windows-10-10.0.19043-SP0)
-=======
       - AZURECLI/2.26.0 azsdk-python-azure-mgmt-resource/18.0.0 Python/3.8.3 (Windows-10-10.0.18362-SP0)
->>>>>>> a12f5762
     method: GET
     uri: https://management.azure.com/subscriptions/00000000-0000-0000-0000-000000000000/resourcegroups/clitest.rg000001?api-version=2021-04-01
   response:
     body:
-<<<<<<< HEAD
-      string: '{"id":"/subscriptions/00000000-0000-0000-0000-000000000000/resourceGroups/clitest.rg000001","name":"clitest.rg000001","type":"Microsoft.Resources/resourceGroups","location":"westus","tags":{"product":"azurecli","cause":"automation","date":"2021-07-12T05:09:24Z"},"properties":{"provisioningState":"Succeeded"}}'
-=======
       string: '{"id":"/subscriptions/00000000-0000-0000-0000-000000000000/resourceGroups/clitest.rg000001","name":"clitest.rg000001","type":"Microsoft.Resources/resourceGroups","location":"westus","tags":{"product":"azurecli","cause":"automation","date":"2021-07-19T07:24:22Z"},"properties":{"provisioningState":"Succeeded"}}'
->>>>>>> a12f5762
     headers:
       cache-control:
       - no-cache
@@ -256,11 +194,7 @@
       content-type:
       - application/json; charset=utf-8
       date:
-<<<<<<< HEAD
-      - Mon, 12 Jul 2021 05:10:10 GMT
-=======
       - Mon, 19 Jul 2021 07:25:08 GMT
->>>>>>> a12f5762
       expires:
       - '-1'
       pragma:
@@ -293,31 +227,12 @@
       ParameterSetName:
       - -n -g --sku --workspace
       User-Agent:
-<<<<<<< HEAD
-      - AZURECLI/2.26.0 azsdk-python-azure-mgmt-containerregistry/8.0.0 Python/3.8.10
-        (Windows-10-10.0.19043-SP0)
-=======
       - AZURECLI/2.26.0 azsdk-python-azure-mgmt-containerregistry/8.0.0 Python/3.8.3
         (Windows-10-10.0.18362-SP0)
->>>>>>> a12f5762
     method: PUT
     uri: https://management.azure.com/subscriptions/00000000-0000-0000-0000-000000000000/resourceGroups/clitest.rg000001/providers/Microsoft.ContainerRegistry/registries/clireg000002?api-version=2020-11-01-preview
   response:
     body:
-<<<<<<< HEAD
-      string: '{"sku":{"name":"Basic","tier":"Basic"},"type":"Microsoft.ContainerRegistry/registries","id":"/subscriptions/00000000-0000-0000-0000-000000000000/resourceGroups/clitest.rg000001/providers/Microsoft.ContainerRegistry/registries/clireg000002","name":"clireg000002","location":"westus","tags":{},"systemData":{"createdBy":"kairu@microsoft.com","createdByType":"User","createdAt":"2021-07-12T05:10:17.2742239+00:00","lastModifiedBy":"kairu@microsoft.com","lastModifiedByType":"User","lastModifiedAt":"2021-07-12T05:10:17.2742239+00:00"},"properties":{"loginServer":"clireg000002.azurecr.io","creationDate":"2021-07-12T05:10:17.2742239Z","provisioningState":"Creating","adminUserEnabled":false,"policies":{"quarantinePolicy":{"status":"disabled"},"trustPolicy":{"type":"Notary","status":"disabled"},"retentionPolicy":{"days":7,"lastUpdatedTime":"2021-07-12T05:10:44.3351812+00:00","status":"disabled"}},"encryption":{"status":"disabled"},"dataEndpointEnabled":false,"dataEndpointHostNames":[],"privateEndpointConnections":[],"publicNetworkAccess":"Enabled","networkRuleBypassOptions":"AzureServices","zoneRedundancy":"Disabled","anonymousPullEnabled":false}}'
-    headers:
-      azure-asyncoperation:
-      - https://management.azure.com/subscriptions/00000000-0000-0000-0000-000000000000/resourceGroups/clitest.rg000001/providers/Microsoft.ContainerRegistry/registries/clireg000002/operationStatuses/registries-6dff3a1f-e2cf-11eb-951d-9c7bef23171e?api-version=2020-11-01-preview
-      cache-control:
-      - no-cache
-      content-length:
-      - '1235'
-      content-type:
-      - application/json; charset=utf-8
-      date:
-      - Mon, 12 Jul 2021 05:10:45 GMT
-=======
       string: '{"sku":{"name":"Basic","tier":"Basic"},"type":"Microsoft.ContainerRegistry/registries","id":"/subscriptions/00000000-0000-0000-0000-000000000000/resourceGroups/clitest.rg000001/providers/Microsoft.ContainerRegistry/registries/clireg000002","name":"clireg000002","location":"westus","tags":{},"systemData":{"createdBy":"8c41a920-007a-4844-a189-2d0efe39f51e","createdByType":"Application","createdAt":"2021-07-19T07:25:14.5831166+00:00","lastModifiedBy":"8c41a920-007a-4844-a189-2d0efe39f51e","lastModifiedByType":"Application","lastModifiedAt":"2021-07-19T07:25:14.5831166+00:00"},"properties":{"loginServer":"clireg000002.azurecr.io","creationDate":"2021-07-19T07:25:14.5831166Z","provisioningState":"Creating","adminUserEnabled":false,"policies":{"quarantinePolicy":{"status":"disabled"},"trustPolicy":{"type":"Notary","status":"disabled"},"retentionPolicy":{"days":7,"lastUpdatedTime":"2021-07-19T07:25:16.4499856+00:00","status":"disabled"}},"encryption":{"status":"disabled"},"dataEndpointEnabled":false,"dataEndpointHostNames":[],"privateEndpointConnections":[],"publicNetworkAccess":"Enabled","networkRuleBypassOptions":"AzureServices","zoneRedundancy":"Disabled","anonymousPullEnabled":false}}'
     headers:
       azure-asyncoperation:
@@ -330,7 +245,6 @@
       - application/json; charset=utf-8
       date:
       - Mon, 19 Jul 2021 07:25:18 GMT
->>>>>>> a12f5762
       expires:
       - '-1'
       pragma:
@@ -360,27 +274,16 @@
       ParameterSetName:
       - -n -g --sku --workspace
       User-Agent:
-<<<<<<< HEAD
-      - AZURECLI/2.26.0 azsdk-python-azure-mgmt-containerregistry/8.0.0 Python/3.8.10
-        (Windows-10-10.0.19043-SP0)
-    method: GET
-    uri: https://management.azure.com/subscriptions/00000000-0000-0000-0000-000000000000/resourceGroups/clitest.rg000001/providers/Microsoft.ContainerRegistry/registries/clireg000002/operationStatuses/registries-6dff3a1f-e2cf-11eb-951d-9c7bef23171e?api-version=2020-11-01-preview
-=======
       - AZURECLI/2.26.0 azsdk-python-azure-mgmt-containerregistry/8.0.0 Python/3.8.3
         (Windows-10-10.0.18362-SP0)
     method: GET
     uri: https://management.azure.com/subscriptions/00000000-0000-0000-0000-000000000000/resourceGroups/clitest.rg000001/providers/Microsoft.ContainerRegistry/registries/clireg000002/operationStatuses/registries-718c29eb-e862-11eb-95d8-f48e389cc17c?api-version=2020-11-01-preview
->>>>>>> a12f5762
   response:
     body:
       string: '{"status":"Succeeded"}'
     headers:
       azure-asyncoperation:
-<<<<<<< HEAD
-      - https://management.azure.com/subscriptions/00000000-0000-0000-0000-000000000000/resourceGroups/clitest.rg000001/providers/Microsoft.ContainerRegistry/registries/clireg000002/operationStatuses/registries-6dff3a1f-e2cf-11eb-951d-9c7bef23171e?api-version=2020-11-01-preview
-=======
       - https://management.azure.com/subscriptions/00000000-0000-0000-0000-000000000000/resourceGroups/clitest.rg000001/providers/Microsoft.ContainerRegistry/registries/clireg000002/operationStatuses/registries-718c29eb-e862-11eb-95d8-f48e389cc17c?api-version=2020-11-01-preview
->>>>>>> a12f5762
       cache-control:
       - no-cache
       content-length:
@@ -388,11 +291,7 @@
       content-type:
       - application/json; charset=utf-8
       date:
-<<<<<<< HEAD
-      - Mon, 12 Jul 2021 05:10:56 GMT
-=======
       - Mon, 19 Jul 2021 07:25:28 GMT
->>>>>>> a12f5762
       expires:
       - '-1'
       pragma:
@@ -424,39 +323,22 @@
       ParameterSetName:
       - -n -g --sku --workspace
       User-Agent:
-<<<<<<< HEAD
-      - AZURECLI/2.26.0 azsdk-python-azure-mgmt-containerregistry/8.0.0 Python/3.8.10
-        (Windows-10-10.0.19043-SP0)
-=======
       - AZURECLI/2.26.0 azsdk-python-azure-mgmt-containerregistry/8.0.0 Python/3.8.3
         (Windows-10-10.0.18362-SP0)
->>>>>>> a12f5762
     method: GET
     uri: https://management.azure.com/subscriptions/00000000-0000-0000-0000-000000000000/resourceGroups/clitest.rg000001/providers/Microsoft.ContainerRegistry/registries/clireg000002?api-version=2020-11-01-preview
   response:
     body:
-<<<<<<< HEAD
-      string: '{"sku":{"name":"Basic","tier":"Basic"},"type":"Microsoft.ContainerRegistry/registries","id":"/subscriptions/00000000-0000-0000-0000-000000000000/resourceGroups/clitest.rg000001/providers/Microsoft.ContainerRegistry/registries/clireg000002","name":"clireg000002","location":"westus","tags":{},"systemData":{"createdBy":"kairu@microsoft.com","createdByType":"User","createdAt":"2021-07-12T05:10:17.2742239+00:00","lastModifiedBy":"kairu@microsoft.com","lastModifiedByType":"User","lastModifiedAt":"2021-07-12T05:10:17.2742239+00:00"},"properties":{"loginServer":"clireg000002.azurecr.io","creationDate":"2021-07-12T05:10:17.2742239Z","provisioningState":"Succeeded","adminUserEnabled":false,"policies":{"quarantinePolicy":{"status":"disabled"},"trustPolicy":{"type":"Notary","status":"disabled"},"retentionPolicy":{"days":7,"lastUpdatedTime":"2021-07-12T05:10:44.3351812+00:00","status":"disabled"}},"encryption":{"status":"disabled"},"dataEndpointEnabled":false,"dataEndpointHostNames":[],"privateEndpointConnections":[],"publicNetworkAccess":"Enabled","networkRuleBypassOptions":"AzureServices","zoneRedundancy":"Disabled","anonymousPullEnabled":false}}'
-=======
       string: '{"sku":{"name":"Basic","tier":"Basic"},"type":"Microsoft.ContainerRegistry/registries","id":"/subscriptions/00000000-0000-0000-0000-000000000000/resourceGroups/clitest.rg000001/providers/Microsoft.ContainerRegistry/registries/clireg000002","name":"clireg000002","location":"westus","tags":{},"systemData":{"createdBy":"8c41a920-007a-4844-a189-2d0efe39f51e","createdByType":"Application","createdAt":"2021-07-19T07:25:14.5831166+00:00","lastModifiedBy":"8c41a920-007a-4844-a189-2d0efe39f51e","lastModifiedByType":"Application","lastModifiedAt":"2021-07-19T07:25:14.5831166+00:00"},"properties":{"loginServer":"clireg000002.azurecr.io","creationDate":"2021-07-19T07:25:14.5831166Z","provisioningState":"Succeeded","adminUserEnabled":false,"policies":{"quarantinePolicy":{"status":"disabled"},"trustPolicy":{"type":"Notary","status":"disabled"},"retentionPolicy":{"days":7,"lastUpdatedTime":"2021-07-19T07:25:16.4499856+00:00","status":"disabled"}},"encryption":{"status":"disabled"},"dataEndpointEnabled":false,"dataEndpointHostNames":[],"privateEndpointConnections":[],"publicNetworkAccess":"Enabled","networkRuleBypassOptions":"AzureServices","zoneRedundancy":"Disabled","anonymousPullEnabled":false}}'
->>>>>>> a12f5762
-    headers:
-      cache-control:
-      - no-cache
-      content-length:
-<<<<<<< HEAD
-      - '1236'
-      content-type:
-      - application/json; charset=utf-8
-      date:
-      - Mon, 12 Jul 2021 05:10:56 GMT
-=======
+    headers:
+      cache-control:
+      - no-cache
+      content-length:
       - '1284'
       content-type:
       - application/json; charset=utf-8
       date:
       - Mon, 19 Jul 2021 07:25:28 GMT
->>>>>>> a12f5762
       expires:
       - '-1'
       pragma:
@@ -496,11 +378,7 @@
       ParameterSetName:
       - -n -g --sku --workspace
       User-Agent:
-<<<<<<< HEAD
-      - AZURECLI/2.26.0 azsdk-python-azure-mgmt-monitor/2.0.0 Python/3.8.10 (Windows-10-10.0.19043-SP0)
-=======
       - AZURECLI/2.26.0 azsdk-python-azure-mgmt-monitor/2.0.0 Python/3.8.3 (Windows-10-10.0.18362-SP0)
->>>>>>> a12f5762
     method: PUT
     uri: https://management.azure.com/subscriptions/00000000-0000-0000-0000-000000000000/resourceGroups/clitest.rg000001/providers/Microsoft.ContainerRegistry/registries/clireg000002/providers/microsoft.insights/diagnosticSettings/clireg000002-diagnostic-settings?api-version=2017-05-01-preview
   response:
@@ -514,11 +392,7 @@
       content-type:
       - application/json; charset=utf-8
       date:
-<<<<<<< HEAD
-      - Mon, 12 Jul 2021 05:11:01 GMT
-=======
       - Mon, 19 Jul 2021 07:25:39 GMT
->>>>>>> a12f5762
       expires:
       - '-1'
       pragma:
@@ -552,11 +426,7 @@
       ParameterSetName:
       - -g --resource -n
       User-Agent:
-<<<<<<< HEAD
-      - AZURECLI/2.26.0 azsdk-python-azure-mgmt-monitor/2.0.0 Python/3.8.10 (Windows-10-10.0.19043-SP0)
-=======
       - AZURECLI/2.26.0 azsdk-python-azure-mgmt-monitor/2.0.0 Python/3.8.3 (Windows-10-10.0.18362-SP0)
->>>>>>> a12f5762
     method: GET
     uri: https://management.azure.com/subscriptions/00000000-0000-0000-0000-000000000000/resourceGroups/clitest.rg000001/providers/Microsoft.ContainerRegistry/registries/clireg000002/providers/microsoft.insights/diagnosticSettings/clireg000002-diagnostic-settings?api-version=2017-05-01-preview
   response:
@@ -570,11 +440,7 @@
       content-type:
       - application/json; charset=utf-8
       date:
-<<<<<<< HEAD
-      - Mon, 12 Jul 2021 05:11:02 GMT
-=======
       - Mon, 19 Jul 2021 07:25:42 GMT
->>>>>>> a12f5762
       expires:
       - '-1'
       pragma:
