# --------------------------------------------------------------------------------------------
# Copyright (c) Microsoft Corporation. All rights reserved.
# Licensed under the MIT License. See License.txt in the project root for license information.
# --------------------------------------------------------------------------------------------

from argcomplete.completers import FilesCompleter

from knack.arguments import CLIArgumentType

from azure.cli.core.commands.parameters import (resource_group_name_type, get_location_type,
                                                get_resource_name_completion_list, file_type,
                                                get_three_state_flag, get_enum_type, tags_type)
from azure.cli.core.local_context import LocalContextAttribute, LocalContextAction
from azure.cli.command_modules.appservice._appservice_utils import MSI_LOCAL_ID
from azure.mgmt.web.models import DatabaseType, ConnectionStringType, BuiltInAuthenticationProvider, AzureStorageType

from ._completers import get_hostname_completion_list
from ._constants import (FUNCTIONS_VERSIONS, LOGICAPPS_NODE_RUNTIME_VERSIONS, WINDOWS_OS_NAME, LINUX_OS_NAME,
                         DEPLOYMENT_STORAGE_AUTH_TYPES)

from ._validators import (validate_timeout_value, validate_site_create, validate_asp_create,
                          validate_front_end_scale_factor, validate_ase_create, validate_ip_address,
                          validate_service_tag, validate_public_cloud)

AUTH_TYPES = {
    'AllowAnonymous': 'na',
    'LoginWithAzureActiveDirectory': BuiltInAuthenticationProvider.azure_active_directory,
    'LoginWithFacebook': BuiltInAuthenticationProvider.facebook,
    'LoginWithGoogle': BuiltInAuthenticationProvider.google,
    'LoginWithMicrosoftAccount': BuiltInAuthenticationProvider.microsoft_account,
    'LoginWithTwitter': BuiltInAuthenticationProvider.twitter}

MULTI_CONTAINER_TYPES = ['COMPOSE', 'KUBE']
FTPS_STATE_TYPES = ['AllAllowed', 'FtpsOnly', 'Disabled']
OS_TYPES = ['Windows', 'Linux']
ACCESS_RESTRICTION_ACTION_TYPES = ['Allow', 'Deny']
ASE_LOADBALANCER_MODES = ['Internal', 'External']
ASE_KINDS = ['ASEv2', 'ASEv3']
ASE_OS_PREFERENCE_TYPES = ['Windows', 'Linux']
PUBLIC_NETWORK_ACCESS_MODES = ['Enabled', 'Disabled']
BASIC_AUTH_TYPES = ['Enabled', 'Disabled']
DAPR_LOG_LEVELS = ['debug', 'error', 'info', 'warn']


# pylint: disable=too-many-statements, too-many-lines


def load_arguments(self, _):
    # pylint: disable=line-too-long
    # PARAMETER REGISTRATION
    name_arg_type = CLIArgumentType(options_list=['--name', '-n'], metavar='NAME')
    sku_arg_type = CLIArgumentType(
        help='The pricing tiers, e.g., F1(Free), D1(Shared), B1(Basic Small), B2(Basic Medium), B3(Basic Large), S1(Standard Small), P1V2(Premium V2 Small), P2V2(Premium V2 Medium), P3V2(Premium V2 Large), P0V3(Premium V3 Extra Small), P1V3(Premium V3 Small), P2V3(Premium V3 Medium), P3V3(Premium V3 Large), P1MV3(Premium Memory Optimized V3 Small), P2MV3(Premium Memory Optimized V3 Medium), P3MV3(Premium Memory Optimized V3 Large), P4MV3(Premium Memory Optimized V3 Extra Large), P5MV3(Premium Memory Optimized V3 Extra Extra Large), I1 (Isolated Small), I2 (Isolated Medium), I3 (Isolated Large), I1v2 (Isolated V2 Small), I2v2 (Isolated V2 Medium), I3v2 (Isolated V2 Large), I4v2 (Isolated V2 I4v2), I5v2 (Isolated V2 I5v2), I6v2 (Isolated V2 I6v2), WS1 (Logic Apps Workflow Standard 1), WS2 (Logic Apps Workflow Standard 2), WS3 (Logic Apps Workflow Standard 3)',
        arg_type=get_enum_type(
            ['F1', 'FREE', 'D1', 'SHARED', 'B1', 'B2', 'B3', 'S1', 'S2', 'S3', 'P1V2', 'P2V2', 'P3V2', 'P0V3', 'P1V3', 'P2V3', 'P3V3', 'P1MV3', 'P2MV3', 'P3MV3', 'P4MV3', 'P5MV3', 'I1', 'I2', 'I3', 'I1v2', 'I2v2', 'I3v2', 'I4v2', 'I5v2', 'I6v2', 'WS1', 'WS2', 'WS3']))
    webapp_name_arg_type = CLIArgumentType(configured_default='web', options_list=['--name', '-n'], metavar='NAME',
                                           completer=get_resource_name_completion_list('Microsoft.Web/sites'),
                                           id_part='name',
                                           help="name of the web app. If left unspecified, a name will be randomly generated. You can configure the default using `az configure --defaults web=<name>`",
                                           local_context_attribute=LocalContextAttribute(name='web_name', actions=[
                                               LocalContextAction.GET]))
    functionapp_name_arg_type = CLIArgumentType(options_list=['--name', '-n'], metavar='NAME',
                                                help="name of the function app.",
                                                local_context_attribute=LocalContextAttribute(name='functionapp_name',
                                                                                              actions=[
                                                                                                  LocalContextAction.GET]))
    logicapp_name_arg_type = CLIArgumentType(options_list=['--name', '-n'], metavar='NAME',
                                             help="name of the logic app.",
                                             local_context_attribute=LocalContextAttribute(name='logicapp_name',
                                                                                           actions=[LocalContextAction.GET]))
    name_arg_type_dict = {
        'functionapp': functionapp_name_arg_type,
        'logicapp': logicapp_name_arg_type
    }
    isolated_sku_arg_type = CLIArgumentType(
        help='The Isolated pricing tiers, e.g., I1 (Isolated Small), I2 (Isolated Medium), I3 (Isolated Large)',
        arg_type=get_enum_type(['I1', 'I2', 'I3']))

    static_web_app_sku_arg_type = CLIArgumentType(
        help='The pricing tiers for Static Web App',
        arg_type=get_enum_type(['Free', 'Standard'])
    )

    # use this hidden arg to give a command the right instance, that functionapp commands
    # work on function app and webapp ones work on web app
    with self.argument_context('webapp') as c:
        c.ignore('app_instance')
        c.argument('resource_group_name', arg_type=resource_group_name_type)
        c.argument('location', arg_type=get_location_type(self.cli_ctx))
        c.argument('slot', options_list=['--slot', '-s'],
                   help="the name of the slot. Default to the productions slot if not specified")
        c.argument('name', arg_type=webapp_name_arg_type)

    with self.argument_context('appservice') as c:
        c.argument('resource_group_name', arg_type=resource_group_name_type)
        c.argument('location', arg_type=get_location_type(self.cli_ctx))

    with self.argument_context('appservice list-locations') as c:
        c.argument('hyperv_workers_enabled', action='store_true',
                   help='get regions which support hosting web apps on Windows Container workers')
        c.argument('linux_workers_enabled', action='store_true',
                   help='get regions which support hosting web apps on Linux workers')
        c.argument('sku', arg_type=sku_arg_type)

    with self.argument_context('appservice plan') as c:
        c.argument('name', arg_type=name_arg_type, help='The name of the app service plan',
                   completer=get_resource_name_completion_list('Microsoft.Web/serverFarms'),
                   configured_default='appserviceplan', id_part='name',
                   local_context_attribute=LocalContextAttribute(name='plan_name', actions=[LocalContextAction.GET]))
        c.argument('number_of_workers', help='Number of workers to be allocated.', type=int, default=1)
        c.ignore('max_burst')

    with self.argument_context('appservice plan create') as c:
        c.argument('name', options_list=['--name', '-n'], help="Name of the new app service plan", completer=None,
                   validator=validate_asp_create,
                   local_context_attribute=LocalContextAttribute(name='plan_name', actions=[LocalContextAction.SET],
                                                                 scopes=['appservice', 'webapp', 'functionapp']))
        c.argument('number_of_workers', help='Number of workers to be allocated.', type=int, default=1)
        c.argument('app_service_environment', options_list=['--app-service-environment', '-e'],
                   help="Name or ID of the app service environment. If you want to create the app service plan in different \
subscription than the app service environment, please use the resource ID for --app-service-environment parameter. ",
                   local_context_attribute=LocalContextAttribute(name='ase_name', actions=[LocalContextAction.GET]))
        c.argument('sku', arg_type=sku_arg_type)
        c.argument('is_linux', action='store_true', required=False, help='host web app on Linux worker')
        c.argument('hyper_v', action='store_true', required=False, help='Host Windows Container Web App on Hyper-V worker.')
        c.argument('per_site_scaling', action='store_true', required=False, help='Enable per-app scaling at the '
                                                                                 'App Service plan level to allow for '
                                                                                 'scaling an app independently from '
                                                                                 'the App Service plan that hosts it.')
        c.argument('zone_redundant', options_list=['--zone-redundant', '-z'], help='Enable zone redundancy for high availability. Cannot be changed after plan creation. Minimum instance count is 3.')
        c.argument('tags', arg_type=tags_type)

    with self.argument_context('appservice plan update') as c:
        c.argument('sku', arg_type=sku_arg_type)
        c.argument('elastic_scale', arg_type=get_three_state_flag(), is_preview=True, help='Enable or disable automatic scaling. Set to "true" to enable elastic scale for this plan, or "false" to disable elastic scale for this plan. The SKU must be a Premium V2 SKU (P1V2, P2V2, P3V2) or a Premium V3 SKU (P1V3, P2V3, P3V3)')
        c.argument('max_elastic_worker_count', options_list=['--max-elastic-worker-count', '-m'], type=int, is_preview=True, help='Maximum number of instances that the plan can scale out to. The plan must be an elastic scale plan.')
        c.argument('number_of_workers', type=int, help='Number of workers to be allocated.')
        c.ignore('allow_pending_state')

    with self.argument_context('appservice plan delete') as c:
        c.argument('name', arg_type=name_arg_type, help='The name of the app service plan',
                   completer=get_resource_name_completion_list('Microsoft.Web/serverFarms'),
                   configured_default='appserviceplan', id_part='name', local_context_attribute=None)

    with self.argument_context('webapp create') as c:
        c.argument('name', options_list=['--name', '-n'], help='Name of the new web app. Web app name can contain only allow alphanumeric characters and hyphens, it cannot start or end in a hyphen, and must be less than 64 characters.',
                   validator=validate_site_create,
                   local_context_attribute=LocalContextAttribute(name='web_name', actions=[LocalContextAction.SET],
                                                                 scopes=['webapp', 'cupertino']))
        c.argument('startup_file', help="Linux only. The web's startup file")
        c.argument('deployment_container_image_name', options_list=['--deployment-container-image-name', '-i'], help='Container image name from container registry, e.g. publisher/image-name:tag', deprecate_info=c.deprecate(target='--deployment-container-image-name'))
        c.argument('container_registry_url', options_list=['--container-registry-url'], help='The container registry server url')
        c.argument('container_image_name', options_list=['--container-image-name', '-c'],
                   help='The container custom image name and optionally the tag name (e.g., <registry-name>/<image-name>:<tag>)')
        c.argument('container_registry_user', options_list=['--container-registry-user', '-s', c.deprecate(target='--docker-registry-server-user', redirect='--container-registry-user')], help='The container registry server username')
        c.argument('container_registry_password', options_list=['--container-registry-password', '-w', c.deprecate(target='--docker-registry-server-password', redirect='--container-registry-password')], help='The container registry server password. Required for private registries.')
        c.argument('multicontainer_config_type', options_list=['--multicontainer-config-type'], help="Linux only.", arg_type=get_enum_type(MULTI_CONTAINER_TYPES))
        c.argument('multicontainer_config_file', options_list=['--multicontainer-config-file'], help="Linux only. Config file for multicontainer apps. (local or remote)")
        c.argument('runtime', options_list=['--runtime', '-r'], help="canonicalized web runtime in the format of Framework:Version, e.g. \"PHP:7.2\"."
                                                                     "Use `az webapp list-runtimes` for available list")  # TODO ADD completer
        c.argument('plan', options_list=['--plan', '-p'], configured_default='appserviceplan',
                   completer=get_resource_name_completion_list('Microsoft.Web/serverFarms'),
                   help="name or resource id of the app service plan. Use 'appservice plan create' to get one",
                   local_context_attribute=LocalContextAttribute(name='plan_name', actions=[LocalContextAction.GET]))
        c.argument('vnet', help="Name or resource ID of the regional virtual network. If there are multiple vnets of the same name across different resource groups, use vnet resource id to specify which vnet to use. If vnet name is used, by default, the vnet in the same resource group as the webapp will be used. Must be used with --subnet argument.")
        c.argument('subnet', help="Name or resource ID of the pre-existing subnet to have the webapp join. The --vnet is argument also needed if specifying subnet by name.")
        c.argument('public_network_access', help="Enable or disable public access to the web app", arg_type=get_enum_type(PUBLIC_NETWORK_ACCESS_MODES))
        c.argument('acr_use_identity', action='store_true', help="Enable or disable pull image from acr use managed identity")
        c.argument('basic_auth', help='Enable or disable basic auth.', arg_type=get_enum_type(BASIC_AUTH_TYPES))
        c.ignore('language')
        c.ignore('using_webapp_up')

    with self.argument_context('webapp show') as c:
        c.argument('name', arg_type=webapp_name_arg_type)

    with self.argument_context('webapp list-instances') as c:
        c.argument('name', arg_type=webapp_name_arg_type, id_part=None)
        c.argument('slot', options_list=['--slot', '-s'], help='Name of the web app slot. Default to the productions slot if not specified.')

    with self.argument_context('webapp list-runtimes') as c:
        c.argument('linux', action='store_true', help='list runtime stacks for linux based web apps', deprecate_info=c.deprecate(redirect="--os-type"))
        c.argument('os_type', options_list=["--os", "--os-type"], help="limit the output to just windows or linux runtimes", arg_type=get_enum_type([LINUX_OS_NAME, WINDOWS_OS_NAME]))

    with self.argument_context('functionapp list-runtimes') as c:
        c.argument('os_type', options_list=["--os", "--os-type"], help="limit the output to just windows or linux runtimes", arg_type=get_enum_type([LINUX_OS_NAME, WINDOWS_OS_NAME]))
        
    with self.argument_context('functionapp list-flexconsumption-runtimes') as c:
        c.argument('location', help="limit the output to just the runtimes available in the specified location")
        c.argument('runtime', help="limit the output to just the specified runtime")

    with self.argument_context('webapp deleted list') as c:
        c.argument('name', arg_type=webapp_name_arg_type, id_part=None)
        c.argument('slot', options_list=['--slot', '-s'], help='Name of the deleted web app slot.')

    with self.argument_context('webapp deleted restore') as c:
        c.argument('deleted_id', options_list=['--deleted-id'], help='Resource ID of the deleted web app')
        c.argument('name', options_list=['--name', '-n'], help='name of the web app to restore the deleted content to')
        c.argument('slot', options_list=['--slot', '-s'], help='slot to restore the deleted content to')
        c.argument('restore_content_only', action='store_true',
                   help='restore only deleted files without web app settings')
        c.argument('target_app_svc_plan', help='The app service plan for the new azure web app.')

    with self.argument_context('webapp traffic-routing') as c:
        c.argument('distribution', options_list=['--distribution', '-d'], nargs='+',
                   help='space-separated slot routings in a format of `<slot-name>=<percentage>` e.g. staging=50. Unused traffic percentage will go to the Production slot')

    with self.argument_context('webapp update') as c:
        c.argument('client_affinity_enabled', help="Enables sending session affinity cookies.",
                   arg_type=get_three_state_flag(return_label=True))
        c.argument('https_only', help="Redirect all traffic made to an app using HTTP to HTTPS.",
                   arg_type=get_three_state_flag(return_label=True))
        c.argument('force_dns_registration', help="If true, web app hostname is force registered with DNS",
                   arg_type=get_three_state_flag(return_label=True), deprecate_info=c.deprecate(expiration='3.0.0'))
        c.argument('skip_custom_domain_verification',
                   help="If true, custom (non *.azurewebsites.net) domains associated with web app are not verified",
                   arg_type=get_three_state_flag(return_label=True), deprecate_info=c.deprecate(expiration='3.0.0'))
        c.argument('ttl_in_seconds', help="Time to live in seconds for web app's default domain name",
                   arg_type=get_three_state_flag(return_label=True), deprecate_info=c.deprecate(expiration='3.0.0'))
        c.argument('skip_dns_registration', help="If true web app hostname is not registered with DNS on creation",
                   arg_type=get_three_state_flag(return_label=True), deprecate_info=c.deprecate(expiration='3.0.0'))
        c.argument('minimum_elastic_instance_count', options_list=["--minimum-elastic-instance-count", "-i"], type=int, is_preview=True, help="Minimum number of instances. App must be in an elastic scale App Service Plan.")
        c.argument('prewarmed_instance_count', options_list=["--prewarmed-instance-count", "-w"], type=int, is_preview=True, help="Number of preWarmed instances. App must be in an elastic scale App Service Plan.")
        c.argument('basic_auth', help='Enable or disable basic auth.', arg_type=get_enum_type(BASIC_AUTH_TYPES))

    with self.argument_context('webapp browse') as c:
        c.argument('logs', options_list=['--logs', '-l'], action='store_true',
                   help='Enable viewing the log stream immediately after launching the web app')
    with self.argument_context('webapp delete') as c:
        c.argument('name', arg_type=webapp_name_arg_type, local_context_attribute=None, help='The name of the webapp')
        c.argument('keep_empty_plan', action='store_true', help='keep empty app service plan')
        c.argument('keep_metrics', action='store_true', help='keep app metrics')
        c.argument('keep_dns_registration', action='store_true', help='keep DNS registration',
                   deprecate_info=c.deprecate(expiration='3.0.0'))

    with self.argument_context('webapp webjob') as c:
        c.argument('webjob_name', help='The name of the webjob', options_list=['--webjob-name', '-w'])
    with self.argument_context('webapp webjob continuous list') as c:
        c.argument('name', arg_type=webapp_name_arg_type, id_part=None)
    with self.argument_context('webapp webjob triggered list') as c:
        c.argument('name', arg_type=webapp_name_arg_type, id_part=None)

    for scope in ['webapp', 'functionapp', 'logicapp']:
        with self.argument_context(scope + ' create') as c:
            c.argument('deployment_local_git', action='store_true', options_list=['--deployment-local-git', '-l'],
                       help='enable local git')
            c.argument('deployment_zip', options_list=['--deployment-zip', '-z'],
                       help='perform deployment using zip file')
            c.argument('deployment_source_url', options_list=['--deployment-source-url', '-u'],
                       help='Git repository URL to link with manual integration')
            c.argument('deployment_source_branch', options_list=['--deployment-source-branch', '-b'],
                       help='the branch to deploy')
            c.argument('tags', arg_type=tags_type)
            c.argument('https_only', help="Redirect all traffic made to an app using HTTP to HTTPS.",
                       arg_type=get_three_state_flag())

    for scope in ['webapp', 'functionapp']:
        with self.argument_context(scope) as c:
            c.argument('assign_identities', nargs='*', options_list=['--assign-identity'],
                       help='accept system or user assigned identities separated by spaces. Use \'[system]\' to refer system assigned identity, or a resource id to refer user assigned identity. Check out help for more examples')
            c.argument('scope', options_list=['--scope'], help="Scope that the system assigned identity can access")
            c.argument('role', options_list=['--role'], help="Role name or id the system assigned identity will have")

        with self.argument_context(scope + ' config ssl bind') as c:
            c.argument('ssl_type', help='The ssl cert type', arg_type=get_enum_type(['SNI', 'IP']))
            c.argument('hostname', help='The custom domain name. If empty, hostnames will be selected automatically')
        with self.argument_context(scope + ' config ssl unbind') as c:
            c.argument('hostname', help='The custom domain name. If empty, hostnames will be selected automatically')
        with self.argument_context(scope + ' config ssl upload') as c:
            c.argument('certificate_password', help='The ssl cert password')
            c.argument('certificate_file', type=file_type, help='The filepath for the .pfx file')
            c.argument('slot', options_list=['--slot', '-s'],
                       help='The name of the slot. Default to the productions slot if not specified')
        with self.argument_context(scope + ' config ssl') as c:
            c.argument('certificate_thumbprint', help='The ssl cert thumbprint')
            c.argument('certificate_name', help='The name of the certificate.')
        with self.argument_context(scope + ' config appsettings') as c:
            c.argument('settings', nargs='+', help="space-separated app settings in a format of `<name>=<value>`")
            c.argument('setting_names', nargs='+', help="space-separated app setting names")
        with self.argument_context(scope + ' config ssl import') as c:
            c.argument('key_vault', help='The name or resource ID of the Key Vault')
            c.argument('key_vault_certificate_name', help='The name of the certificate in Key Vault')
        with self.argument_context(scope + ' config ssl create') as c:
            c.argument('hostname', help='The custom domain name')
            c.argument('name', options_list=['--name', '-n'], help='Name of the web app.')
            c.argument('resource-group', options_list=['--resource-group', '-g'], help='Name of resource group.')
        with self.argument_context(scope + ' config hostname') as c:
            c.argument('hostname', completer=get_hostname_completion_list,
                       help="hostname assigned to the site, such as custom domains", id_part='child_name_1')
        with self.argument_context(scope + ' deployment user') as c:
            c.argument('user_name', help='user name')
            c.argument('password', help='password, will prompt if not specified')
        with self.argument_context(scope + ' deployment source') as c:
            c.argument('manual_integration', action='store_true',
                       help='disable automatic sync between source control and web')
            c.argument('repo_url', options_list=['--repo-url', '-u'],
                       help='repository url to pull the latest source from, e.g. https://github.com/foo/foo-web')
            c.argument('branch', help='the branch name of the repository')
            c.argument('repository_type', help='repository type',
                       arg_type=get_enum_type(['git', 'mercurial', 'github', 'externalgit', 'localgit']))
            c.argument('git_token', help='Git access token required for auto sync')
            c.argument('github_action', options_list=['--github-action'], help='If using GitHub action, default to False')
        with self.argument_context(scope + ' identity') as c:
            c.argument('scope', help="The scope the managed identity has access to")
            c.argument('role', help="Role name or id the managed identity will be assigned")
        with self.argument_context(scope + ' identity assign') as c:
            c.argument('assign_identities', options_list=['--identities'], nargs='*', help="Space-separated identities to assign. Use '{0}' to refer to the system assigned identity. Default: '{0}'".format(MSI_LOCAL_ID))
        with self.argument_context(scope + ' identity remove') as c:
            c.argument('remove_identities', options_list=['--identities'], nargs='*', help="Space-separated identities to assign. Use '{0}' to refer to the system assigned identity. Default: '{0}'".format(MSI_LOCAL_ID))

        with self.argument_context(scope + ' deployment source config-zip') as c:
            c.argument('src', help='a zip file path for deployment')
            c.argument('build_remote', help='enable remote build during deployment',
                       arg_type=get_three_state_flag(return_label=True))
            c.argument('timeout', type=int, options_list=['--timeout', '-t'],
                       help='Configurable timeout in seconds for checking the status of deployment',
                       validator=validate_timeout_value)

        with self.argument_context(scope + ' config appsettings list') as c:
            c.argument('name', arg_type=(webapp_name_arg_type if scope == 'webapp' else functionapp_name_arg_type),
                       id_part=None)

        with self.argument_context(scope + ' config hostname list') as c:
            c.argument('webapp_name', arg_type=webapp_name_arg_type, id_part=None, options_list='--webapp-name')

        with self.argument_context(scope + ' cors') as c:
            c.argument('allowed_origins', options_list=['--allowed-origins', '-a'], nargs='*',
                       help='space separated origins that should be allowed to make cross-origin calls (for example: http://example.com:12345). To allow all, use "*" and remove all other origins from the list')

        with self.argument_context(scope + ' config set') as c:
            c.argument('number_of_workers', help='The number of workers to be allocated.', type=int)
            c.argument('remote_debugging_enabled', help='enable or disable remote debugging',
                       arg_type=get_three_state_flag(return_label=True))
            c.argument('web_sockets_enabled', help='enable or disable web sockets',
                       arg_type=get_three_state_flag(return_label=True))
            c.argument('always_on',
                       help='ensure web app gets loaded all the time, rather unloaded after been idle. Recommended when you have continuous web jobs running',
                       arg_type=get_three_state_flag(return_label=True))
            c.argument('auto_heal_enabled', help='enable or disable auto heal',
                       arg_type=get_three_state_flag(return_label=True))
            c.argument('use32_bit_worker_process', options_list=['--use-32bit-worker-process'],
                       help='use 32 bits worker process or not', arg_type=get_three_state_flag(return_label=True))
            c.argument('php_version', help='The version used to run your web app if using PHP, e.g., 5.5, 5.6, 7.0')
            c.argument('power_shell_version', help='The version used to run your function app if using PowerShell, e.g., 7.2', options_list=['--powershell-version'])
            c.argument('python_version', help='The version used to run your web app if using Python, e.g., 2.7, 3.4')
            c.argument('net_framework_version', help="The version used to run your web app if using .NET Framework, e.g., 'v4.0' for .NET 4.6 and 'v3.0' for .NET 3.5")
            c.argument('linux_fx_version', help="The runtime stack used for your linux-based webapp, e.g., \"RUBY|2.5.5\", \"NODE|12LTS\", \"PHP|7.2\", \"DOTNETCORE|2.1\". See https://aka.ms/linux-stacks for more info.")
            c.argument('windows_fx_version', help="A docker image name used for your windows container web app, e.g., microsoft/nanoserver:ltsc2016")
            if scope == 'functionapp':
                c.ignore('windows_fx_version')
            c.argument('pre_warmed_instance_count', options_list=['--prewarmed-instance-count'],
                       help="Number of pre-warmed instances a function app has")
            if scope == 'webapp':
                c.ignore('reserved_instance_count')
            c.argument('java_version',
                       help="The version used to run your web app if using Java, e.g., '1.7' for Java 7, '1.8' for Java 8")
            c.argument('java_container', help="The java container, e.g., Tomcat, Jetty")
            c.argument('java_container_version', help="The version of the java container, e.g., '8.0.23' for Tomcat")
            c.argument('min_tls_version',
                       help="The minimum version of TLS required for SSL requests, e.g., '1.0', '1.1', '1.2'")
            c.argument('http20_enabled', help="configures a web site to allow clients to connect over http2.0.",
                       arg_type=get_three_state_flag(return_label=True))
            c.argument('app_command_line', options_list=['--startup-file'],
                       help="The startup file for linux hosted web apps, e.g. 'process.json' for Node.js web")
            c.argument('ftps_state', help="Set the Ftps state value for an app. Default value is 'AllAllowed'.",
                       arg_type=get_enum_type(FTPS_STATE_TYPES))
            c.argument('vnet_route_all_enabled', help="Configure regional VNet integration to route all traffic to the VNet.",
                       arg_type=get_three_state_flag(return_label=True))
            c.argument('generic_configurations', nargs='+',
                       help='Provide site configuration list in a format of either `key=value` pair or `@<json_file>`. PowerShell and Windows Command Prompt users should use a JSON file to provide these configurations to avoid compatibility issues with escape characters.')
            c.ignore('min_replicas')
            c.ignore('max_replicas')

        with self.argument_context(scope + ' config container') as c:
            c.argument('websites_enable_app_service_storage', options_list=['--enable-app-service-storage', '-t'],
                       help='enables platform storage (custom container only)',
                       arg_type=get_three_state_flag(return_label=True))
            c.argument('multicontainer_config_type', options_list=['--multicontainer-config-type'], help='config type',
                       arg_type=get_enum_type(MULTI_CONTAINER_TYPES))
            c.argument('multicontainer_config_file', options_list=['--multicontainer-config-file'],
                       help="config file for multicontainer apps")
            c.argument('show_multicontainer_config', action='store_true',
                       help='shows decoded config if a multicontainer config is set')

        with self.argument_context(scope + ' deployment container config') as c:
            c.argument('enable', options_list=['--enable-cd', '-e'], help='enable/disable continuous deployment',
                       arg_type=get_three_state_flag(return_label=True))

    with self.argument_context('webapp config container') as c:
        c.argument('container_registry_url',
                   options_list=['--container-registry-url', '-r', c.deprecate(target='--docker-registry-server-url', redirect='--container-registry-url')],
                   help='The container registry server url')
        c.argument('container_image_name',
                   options_list=['--container-image-name', '-c', '-i', c.deprecate(target='--docker-custom-image-name', redirect='--container-image-name')],
                   help='The container custom image name and optionally the tag name (e.g., <registry-name>/<image-name>:<tag>)')
        c.argument('container_registry_user',
                   options_list=['--container-registry-user', '-u', c.deprecate(target='--docker-registry-server-user', redirect='--container-registry-user')],
                   help='The container registry server username')
        c.argument('container_registry_password',
                   options_list=['--container-registry-password', '-p', c.deprecate(target='--docker-registry-server-password', redirect='--container-registry-password')],
                   help='The container registry server password')
        c.ignore('min_replicas')
        c.ignore('max_replicas')

    with self.argument_context('functionapp config container') as c:
        c.argument('registry_server', options_list=['--registry-server', '-r', c.deprecate(target='--docker-registry-server-url', redirect='--registry-server')],
                   help='the container registry server url')
        c.argument('image', options_list=['--image', '-c', '-i', c.deprecate(target='--docker-custom-image-name', redirect='--image')],
                   help='the container custom image name and optionally the tag name (e.g., <registry-name>/<image-name>:<tag>)')
        c.argument('registry_username', options_list=['--registry-username', '-u', c.deprecate(target='--docker-registry-server-user', redirect='--registry-username')],
                   help='the container registry server username')
        c.argument('registry_password', options_list=['--registry-password', '-p', c.deprecate(target='--docker-registry-server-password', redirect='--registry-password')],
                   help='the container registry server password')
        c.argument('min_replicas', type=int, help="The minimum number of replicas when create function app on container app", is_preview=True)
        c.argument('max_replicas', type=int, help="The maximum number of replicas when create function app on container app", is_preview=True)
        c.argument('enable_dapr', help="Enable/Disable Dapr for a function app on an Azure Container App environment", arg_type=get_three_state_flag(return_label=True))
        c.argument('dapr_app_id', help="The Dapr application identifier.")
        c.argument('dapr_app_port', type=int, help="The port Dapr uses to communicate to the application.")
        c.argument('dapr_http_max_request_size', type=int, options_list=['--dapr-http-max-request-size', '--dhmrs'], help="Max size of request body http and grpc servers in MB to handle uploading of large files.")
        c.argument('dapr_http_read_buffer_size', type=int, options_list=['--dapr-http-read-buffer-size', '--dhrbs'], help="Max size of http header read buffer in KB to handle when sending multi-KB headers.")
        c.argument('dapr_log_level', help="The log level for the Dapr sidecar", arg_type=get_enum_type(DAPR_LOG_LEVELS))
        c.argument('dapr_enable_api_logging', options_list=['--dapr-enable-api-logging', '--dal'], help="Enable/Disable API logging for the Dapr sidecar.", arg_type=get_three_state_flag(return_label=True))
        c.argument('workload_profile_name', help="The name of the workload profile to run the app on.", is_preview=True)
        c.argument('cpu', type=float, help="Required CPU in cores from 0.5 to 2.0.", is_preview=True)
        c.argument('memory', help="Required momory from 1.0 to 4.0 ending with ""Gi"" e.g. 1.0Gi, ", is_preview=True)

    with self.argument_context('functionapp runtime config') as c:
<<<<<<< HEAD
        c.argument('runtime_version', help='The version of the functions runtime stack. Use "az functionapp list-runtimes" to check supported runtimes and versions', is_preview=True)
=======
        c.argument('runtime_version', help='The version of the functions runtime stack. Use "az functionapp list-flexconsumption-runtimes" to check supported runtimes and versions', is_preview=True)
>>>>>>> 2750c65e

    with self.argument_context('functionapp scale config') as c:
        c.argument('maximum_instance_count', type=int, help="The maximum number of instances.", is_preview=True)
        c.argument('instance_memory', type=int, help="The instance memory size in MB.", is_preview=True)
        c.argument('trigger_type', help="The type of trigger.", is_preview=True)
        c.argument('trigger_settings', nargs='+', help="space-separated settings for the trigger type in the format `<name>=<value>`", is_preview=True)

    with self.argument_context('functionapp scale config always-ready') as c:
        c.argument('setting_names', nargs='+', help="space-separated always-ready setting names", is_preview=True)
        c.argument('settings', nargs='+', help="space-separated configuration for the number of pre-allocated instances in the format `<name>=<value>`", is_preview=True)

    with self.argument_context('webapp config connection-string list') as c:
        c.argument('name', arg_type=webapp_name_arg_type, id_part=None)

    with self.argument_context('webapp config storage-account list') as c:
        c.argument('name', arg_type=webapp_name_arg_type, id_part=None)

    with self.argument_context('webapp config hostname') as c:
        c.argument('webapp_name',
                   help="webapp name. You can configure the default using `az configure --defaults web=<name>`",
                   configured_default='web',
                   completer=get_resource_name_completion_list('Microsoft.Web/sites'), id_part='name',
                   local_context_attribute=LocalContextAttribute(name='web_name', actions=[LocalContextAction.GET]))
    with self.argument_context('webapp deployment list-publishing-profiles') as c:
        c.argument('xml', options_list=['--xml'], required=False, help='retrieves the publishing profile details in XML format')
    with self.argument_context('webapp deployment slot') as c:
        c.argument('slot', help='the name of the slot')
        c.argument('webapp', arg_type=name_arg_type, completer=get_resource_name_completion_list('Microsoft.Web/sites'),
                   help='Name of the webapp', id_part='name',
                   local_context_attribute=LocalContextAttribute(name='web_name', actions=[LocalContextAction.GET]))
        c.argument('auto_swap_slot', help='target slot to auto swap', default='production')
        c.argument('disable', help='disable auto swap', action='store_true')
        c.argument('target_slot', help="target slot to swap, default to 'production'")
        c.argument('preserve_vnet', help="preserve Virtual Network to the slot during swap, default to 'true'",
                   arg_type=get_three_state_flag(return_label=True))
    with self.argument_context('webapp deployment slot create') as c:
        c.argument('configuration_source',
                   help="source slot to clone configurations from. Use web app's name to refer to the production slot")
        c.argument('deployment_container_image_name', options_list=['--deployment-container-image-name', '-i'],
                   help='Container image name, e.g. publisher/image-name:tag', deprecate_info=c.deprecate(target='--deployment-container-image-name'))
        c.argument('container_registry_url', options_list=['--container-registry-url', '-r'], help='The container registry server url')
        c.argument('container_image_name', options_list=['--container-image-name', '-c'],
                   help='The container custom image name and optionally the tag name (e.g., <registry-name>/<image-name>:<tag>)')
        c.argument('container_registry_user', options_list=['--container-registry-user', '-u', c.deprecate(target='--docker-registry-server-user', redirect='--container-registry-user')], help='The container registry server username')
        c.argument('container_registry_password', options_list=['--container-registry-password', '-w', c.deprecate(target='--docker-registry-server-password', redirect='--container-registry-password')],
                   help='The container registry server password')
    with self.argument_context('webapp deployment slot swap') as c:
        c.argument('action',
                   help="swap types. use 'preview' to apply target slot's settings on the source slot first; use 'swap' to complete it; use 'reset' to reset the swap",
                   arg_type=get_enum_type(['swap', 'preview', 'reset']))

    with self.argument_context('webapp deployment github-actions')as c:
        c.argument('name', arg_type=webapp_name_arg_type)
        c.argument('resource_group', arg_type=resource_group_name_type, options_list=['--resource-group', '-g'])
        c.argument('repo', help='The GitHub repository to which the workflow file will be added. In the format: <owner>/<repository-name>')
        c.argument('token', help='A Personal Access Token with write access to the specified repository. For more information: https://help.github.com/en/github/authenticating-to-github/creating-a-personal-access-token-for-the-command-line')
        c.argument('slot', options_list=['--slot', '-s'], help='The name of the slot. Default to the production slot if not specified.')
        c.argument('branch', options_list=['--branch', '-b'], help='The branch to which the workflow file will be added. Defaults to "master" if not specified.')
        c.argument('login_with_github', help='Interactively log in with GitHub to retrieve the Personal Access Token', action='store_true')

    with self.argument_context('webapp deployment github-actions add')as c:
        c.argument('runtime', options_list=['--runtime', '-r'], help='Canonicalized web runtime in the format of Framework|Version, e.g. "PHP|5.6". Use "az webapp list-runtimes" for available list.')
        c.argument('force', options_list=['--force', '-f'], help='When true, the command will overwrite any workflow file with a conflicting name.', action='store_true')

    with self.argument_context('webapp deployment source config-zip')as c:
        c.argument('track_status', help="If true, web app startup status during deployment will be tracked for linux web apps.",
                   arg_type=get_three_state_flag())

    with self.argument_context('webapp log config') as c:
        c.argument('application_logging', help='configure application logging',
                   arg_type=get_enum_type(['filesystem', 'azureblobstorage', 'off']))
        c.argument('detailed_error_messages', help='configure detailed error messages',
                   arg_type=get_three_state_flag(return_label=True))
        c.argument('failed_request_tracing', help='configure failed request tracing',
                   arg_type=get_three_state_flag(return_label=True))
        c.argument('level', help='logging level',
                   arg_type=get_enum_type(['error', 'warning', 'information', 'verbose']))
        c.argument('web_server_logging', help='configure Web server logging',
                   arg_type=get_enum_type(['off', 'filesystem']))
        c.argument('docker_container_logging', help='configure gathering STDOUT and STDERR output from container',
                   arg_type=get_enum_type(['off', 'filesystem']))

    with self.argument_context('webapp log tail') as c:
        c.argument('provider',
                   help="By default all live traces configured by `az webapp log config` will be shown, but you can scope to certain providers/folders, e.g. 'application', 'http', etc. For details, check out https://github.com/projectkudu/kudu/wiki/Diagnostic-Log-Stream")

    with self.argument_context('webapp log download') as c:
        c.argument('log_file', default='webapp_logs.zip', type=file_type, completer=FilesCompleter(),
                   help='the downloaded zipped log file path')

    with self.argument_context('webapp log deployment show') as c:
        c.argument('name', arg_type=webapp_name_arg_type, id_part=None)
        c.argument('resource_group', arg_type=resource_group_name_type)
        c.argument('slot', options_list=['--slot', '-s'], help="the name of the slot. Default to the productions slot if not specified")
        c.argument('deployment_id', options_list=['--deployment-id'], help='Deployment ID. If none specified, returns the deployment logs of the latest deployment.')

    with self.argument_context('webapp log deployment list') as c:
        c.argument('name', arg_type=webapp_name_arg_type, id_part=None)
        c.argument('resource_group', arg_type=resource_group_name_type)
        c.argument('slot', options_list=['--slot', '-s'], help="the name of the slot. Default to the productions slot if not specified")

    with self.argument_context('functionapp log deployment show') as c:
        c.argument('name', arg_type=functionapp_name_arg_type, id_part=None)
        c.argument('resource_group', arg_type=resource_group_name_type)
        c.argument('slot', options_list=['--slot', '-s'], help="the name of the slot. Default to the productions slot if not specified")
        c.argument('deployment_id', options_list=['--deployment-id'], help='Deployment ID. If none specified, returns the deployment logs of the latest deployment.')

    with self.argument_context('functionapp log deployment list') as c:
        c.argument('name', arg_type=functionapp_name_arg_type, id_part=None)
        c.argument('resource_group', arg_type=resource_group_name_type)
        c.argument('slot', options_list=['--slot', '-s'], help="the name of the slot. Default to the productions slot if not specified")

    for scope in ['appsettings', 'connection-string']:
        with self.argument_context('webapp config ' + scope) as c:
            c.argument('settings', nargs='+', help="space-separated {} in a format of `<name>=<value>`".format(scope))
            c.argument('slot_settings', nargs='+',
                       help="space-separated slot {} in a format of either `<name>=<value>` or `@<json_file>`".format(
                           scope))
            c.argument('setting_names', nargs='+', help="space-separated {} names".format(scope))

    with self.argument_context('webapp config connection-string') as c:
        c.argument('connection_string_type', options_list=['--connection-string-type', '-t'],
                   help='connection string type', arg_type=get_enum_type(ConnectionStringType))
        c.argument('ids', options_list=['--ids'],
                   help="One or more resource IDs (space delimited). If provided no other 'Resource Id' arguments should be specified.",
                   required=True)
        c.argument('resource_group', options_list=['--resource-group', '-g'],
                   help='Name of resource group. You can configure the default group using `az configure --default-group=<name>`. If `--ids` is provided this should NOT be specified.')
        c.argument('name', options_list=['--name', '-n'],
                   help='Name of the web app. You can configure the default using `az configure --defaults web=<name>`. If `--ids` is provided this should NOT be specified.',
                   local_context_attribute=LocalContextAttribute(name='web_name', actions=[LocalContextAction.GET]))

    with self.argument_context('webapp config storage-account') as c:
        c.argument('custom_id', options_list=['--custom-id', '-i'], help='name of the share configured within the web app')
        c.argument('storage_type', options_list=['--storage-type', '-t'], help='storage type',
                   arg_type=get_enum_type(AzureStorageType))
        c.argument('account_name', options_list=['--account-name', '-a'], help='storage account name')
        c.argument('share_name', options_list=['--share-name', '--sn'],
                   help='name of the file share as given in the storage account')
        c.argument('access_key', options_list=['--access-key', '-k'], help='storage account access key')
        c.argument('mount_path', options_list=['--mount-path', '-m'],
                   help='the path which the web app uses to read-write data ex: /share1 or /share2')
        c.argument('slot', options_list=['--slot', '-s'],
                   help="the name of the slot. Default to the productions slot if not specified")
    with self.argument_context('webapp config storage-account add') as c:
        c.argument('slot_setting', options_list=['--slot-setting'], help="With slot setting you can decide to make BYOS configuration sticky to a slot, meaning that when that slot is swapped, the storage account stays with that slot.")
    with self.argument_context('webapp config storage-account update') as c:
        c.argument('slot_setting', options_list=['--slot-setting'], help="With slot setting you can decide to make BYOS configuration sticky to a slot, meaning that when that slot is swapped, the storage account stays with that slot.")

    with self.argument_context('webapp config backup') as c:
        c.argument('storage_account_url', help='URL with SAS token to the blob storage container',
                   options_list=['--container-url'])
        c.argument('webapp_name', help='The name of the web app',
                   local_context_attribute=LocalContextAttribute(name='web_name', actions=[LocalContextAction.GET]))
        c.argument('db_name', help='Name of the database in the backup', arg_group='Database')
        c.argument('db_connection_string', help='Connection string for the database in the backup',
                   arg_group='Database')
        c.argument('db_type', help='Type of database in the backup', arg_group='Database',
                   arg_type=get_enum_type(DatabaseType))

    with self.argument_context('webapp config backup create') as c:
        c.argument('backup_name',
                   help='Name of the backup. If unspecified, the backup will be named with the web app name and a timestamp',
                   local_context_attribute=LocalContextAttribute(name='backup_name', actions=[LocalContextAction.SET],
                                                                 scopes=['webapp']))

    with self.argument_context('webapp config backup update') as c:
        c.argument('backup_name',
                   help='Name of the backup. If unspecified, the backup will be named with the web app name and a timestamp',
                   local_context_attribute=LocalContextAttribute(name='backup_name', actions=[LocalContextAction.GET]))
        c.argument('frequency',
                   help='How often to backup. Use a number followed by d or h, e.g. 5d = 5 days, 2h = 2 hours')
        c.argument('keep_at_least_one_backup', help='Always keep one backup, regardless of how old it is',
                   options_list=['--retain-one'], arg_type=get_three_state_flag(return_label=True))
        c.argument('retention_period_in_days',
                   help='How many days to keep a backup before automatically deleting it. Set to 0 for indefinite retention',
                   options_list=['--retention'])

    with self.argument_context('webapp config backup restore') as c:
        c.argument('backup_name', help='Name of the backup to restore',
                   local_context_attribute=LocalContextAttribute(name='backup_name', actions=[LocalContextAction.GET]))
        c.argument('target_name',
                   help='The name to use for the restored web app. If unspecified, will default to the name that was used when the backup was created')
        c.argument('overwrite', help='Overwrite the source web app, if --target-name is not specified',
                   action='store_true')
        c.argument('ignore_hostname_conflict', help='Ignores custom hostnames stored in the backup',
                   action='store_true')

    with self.argument_context('webapp config backup delete') as c:
        c.argument('slot', options_list=['--slot', '-s'], help='The name of the slot.')
        c.argument('backup_id', help='Id of the backup.')

    with self.argument_context('webapp config snapshot') as c:
        c.argument('name', arg_type=webapp_name_arg_type)
        c.argument('slot', options_list=['--slot', '-s'], help='The name of the slot.')

    with self.argument_context('webapp config snapshot list') as c:
        c.argument('name', arg_type=webapp_name_arg_type, id_part=None)

    with self.argument_context('webapp config snapshot restore') as c:
        c.argument('time', help='Timestamp of the snapshot to restore.')
        c.argument('restore_content_only', help='Restore the web app files without restoring the settings.')
        c.argument('source_resource_group', help='Name of the resource group to retrieve snapshot from.')
        c.argument('source_name', help='Name of the web app to retrieve snapshot from.')
        c.argument('source_slot', help='Name of the web app slot to retrieve snapshot from.')

    with self.argument_context('webapp auth update') as c:
        c.argument('enabled', arg_type=get_three_state_flag(return_label=True))
        c.argument('token_store_enabled', options_list=['--token-store'],
                   arg_type=get_three_state_flag(return_label=True), help='use App Service Token Store')
        c.argument('action', arg_type=get_enum_type(AUTH_TYPES))
        c.argument('runtime_version',
                   help='Runtime version of the Authentication/Authorization feature in use for the current app')
        c.argument('token_refresh_extension_hours', type=float, help="Hours, must be formattable into a float")
        c.argument('allowed_external_redirect_urls', nargs='+', help="One or more urls (space-delimited).")
        c.argument('client_id', options_list=['--aad-client-id'], arg_group='Azure Active Directory',
                   help='Application ID to integrate AAD organization account Sign-in into your web app')
        c.argument('client_secret', options_list=['--aad-client-secret'], arg_group='Azure Active Directory',
                   help='AAD application secret')
        c.argument('client_secret_certificate_thumbprint', options_list=['--aad-client-secret-certificate-thumbprint', '--thumbprint'], arg_group='Azure Active Directory',
                   help='Alternative to AAD Client Secret, thumbprint of a certificate used for signing purposes')
        c.argument('allowed_audiences', nargs='+', options_list=['--aad-allowed-token-audiences'],
                   arg_group='Azure Active Directory', help="One or more token audiences (comma-delimited).")
        c.argument('issuer', options_list=['--aad-token-issuer-url'],
                   help='This url can be found in the JSON output returned from your active directory endpoint using your tenantID. The endpoint can be queried from `az cloud show` at \"endpoints.activeDirectory\". '
                        'The tenantID can be found using `az account show`. Get the \"issuer\" from the JSON at <active directory endpoint>/<tenantId>/.well-known/openid-configuration.',
                   arg_group='Azure Active Directory')
        c.argument('facebook_app_id', arg_group='Facebook',
                   help="Application ID to integrate Facebook Sign-in into your web app")
        c.argument('facebook_app_secret', arg_group='Facebook', help='Facebook Application client secret')
        c.argument('facebook_oauth_scopes', nargs='+',
                   help="One or more facebook authentication scopes (comma-delimited).", arg_group='Facebook')
        c.argument('twitter_consumer_key', arg_group='Twitter',
                   help='Application ID to integrate Twitter Sign-in into your web app')
        c.argument('twitter_consumer_secret', arg_group='Twitter', help='Twitter Application client secret')
        c.argument('google_client_id', arg_group='Google',
                   help='Application ID to integrate Google Sign-in into your web app')
        c.argument('google_client_secret', arg_group='Google', help='Google Application client secret')
        c.argument('google_oauth_scopes', nargs='+', help="One or more Google authentication scopes (space-delimited).",
                   arg_group='Google')
        c.argument('microsoft_account_client_id', arg_group='Microsoft',
                   help="AAD V2 Application ID to integrate Microsoft account Sign-in into your web app")
        c.argument('microsoft_account_client_secret', arg_group='Microsoft', help='AAD V2 Application client secret')
        c.argument('microsoft_account_oauth_scopes', nargs='+',
                   help="One or more Microsoft authentification scopes (comma-delimited).", arg_group='Microsoft')

    with self.argument_context('webapp hybrid-connection') as c:
        c.argument('name', arg_type=webapp_name_arg_type, id_part=None)
        c.argument('slot', help="the name of the slot. Default to the productions slot if not specified")
        c.argument('namespace', help="Hybrid connection namespace")
        c.argument('hybrid_connection', help="Hybrid connection name")

    with self.argument_context('functionapp hybrid-connection') as c:
        c.argument('name', id_part=None, local_context_attribute=LocalContextAttribute(name='functionapp_name',
                                                                                       actions=[
                                                                                           LocalContextAction.GET]))
        c.argument('slot', help="the name of the slot. Default to the productions slot if not specified")
        c.argument('namespace', help="Hybrid connection namespace")
        c.argument('hybrid_connection', help="Hybrid connection name")

    with self.argument_context('appservice hybrid-connection set-key') as c:
        c.argument('plan', help="AppService plan",
                   local_context_attribute=LocalContextAttribute(name='plan_name', actions=[LocalContextAction.GET]))
        c.argument('namespace', help="Hybrid connection namespace")
        c.argument('hybrid_connection', help="Hybrid connection name")
        c.argument('key_type', help="Which key (primary or secondary) should be used")

    with self.argument_context('appservice vnet-integration list') as c:
        c.argument('plan', help="AppService plan",
                   local_context_attribute=LocalContextAttribute(name='plan_name', actions=[LocalContextAction.GET]))
        c.argument('resource_group', arg_type=resource_group_name_type)

    with self.argument_context('webapp up') as c:
        c.argument('name', arg_type=webapp_name_arg_type,
                   local_context_attribute=LocalContextAttribute(name='web_name', actions=[LocalContextAction.GET,
                                                                                           LocalContextAction.SET],
                                                                 scopes=['webapp', 'cupertino']))
        c.argument('plan', options_list=['--plan', '-p'],
                   completer=get_resource_name_completion_list('Microsoft.Web/serverFarms'),
                   help="name of the app service plan associated with the webapp",
                   configured_default='appserviceplan')
        c.argument('sku', arg_type=sku_arg_type)
        c.argument('os_type', options_list=['--os-type'], arg_type=get_enum_type(OS_TYPES), help="Set the OS type for the app to be created.")
        c.argument('runtime', options_list=['--runtime', '-r'], help="canonicalized web runtime in the format of Framework:Version, e.g. \"PHP:7.2\"."
                                                                     "Use `az webapp list-runtimes` for available list.")
        c.argument('dryrun', help="show summary of the create and deploy operation instead of executing it",
                   default=False, action='store_true')
        c.argument('location', arg_type=get_location_type(self.cli_ctx))
        c.argument('launch_browser', help="Launch the created app using the default browser. This is not supported in Azure Cloud Shell.", default=False,
                   action='store_true', options_list=['--launch-browser', '-b'])
        c.argument('logs',
                   help="Configure default logging required to enable viewing log stream immediately after launching the webapp",
                   default=False, action='store_true')
        c.argument('html', help="Ignore app detection and deploy as an html app", default=False, action='store_true')
        c.argument('app_service_environment', options_list=['--app-service-environment', '-e'], help='name or resource ID of the (pre-existing) App Service Environment to deploy to. Requires an Isolated V2 sku [I1v2, I2v2, I3v2]')
        c.argument('basic_auth', help='Enable or disable basic auth.', arg_type=get_enum_type(BASIC_AUTH_TYPES))
        c.argument('track_status', help="If true, web app startup status during deployment will be tracked for linux web apps.",
                   arg_type=get_three_state_flag())

    with self.argument_context('webapp ssh') as c:
        c.argument('port', options_list=['--port', '-p'],
                   help='Port for the remote connection. Default: Random available port', type=int)
        c.argument('timeout', options_list=['--timeout', '-t'], help='timeout in seconds. Defaults to none', type=int)
        c.argument('instance', options_list=['--instance', '-i'], help='Webapp instance to connect to. Defaults to none.')

    with self.argument_context('webapp create-remote-connection') as c:
        c.argument('port', options_list=['--port', '-p'],
                   help='Port for the remote connection. Default: Random available port', type=int)
        c.argument('timeout', options_list=['--timeout', '-t'], help='timeout in seconds. Defaults to none', type=int)
        c.argument('instance', options_list=['--instance', '-i'], help='Webapp instance to connect to. Defaults to none.')

    with self.argument_context('webapp vnet-integration') as c:
        c.argument('name', arg_type=webapp_name_arg_type, id_part=None)
        c.argument('slot', help="The name of the slot. Default to the productions slot if not specified.")
        c.argument('vnet', help="The name or resource ID of the Vnet",
                   local_context_attribute=LocalContextAttribute(name='vnet_name', actions=[LocalContextAction.GET]))
        c.argument('subnet', help="The name or resource ID of the subnet",
                   local_context_attribute=LocalContextAttribute(name='subnet_name', actions=[LocalContextAction.GET]))
        c.argument('skip_delegation_check', help="Skip check if you do not have permission or the VNet is in another subscription.",
                   arg_type=get_three_state_flag(return_label=True))

    with self.argument_context('webapp deploy') as c:
        c.argument('name', options_list=['--name', '-n'], help='Name of the webapp to deploy to.')
        c.argument('src_path', help='Path of the artifact to be deployed. Ex: "myapp.zip" or "/myworkspace/apps/myapp.war"')
        c.argument('src_url', help='URL of the artifact. The webapp will pull the artifact from this URL. Ex: "http://mysite.com/files/myapp.war?key=123"')
        c.argument('target_path', help='Absolute path that the artifact should be deployed to. Defaults to "home/site/wwwroot/" Ex: "/home/site/deployments/tools/", "/home/site/scripts/startup-script.sh".')
        c.argument('artifact_type', options_list=['--type'], help='Used to override the type of artifact being deployed.', choices=['war', 'jar', 'ear', 'lib', 'startup', 'static', 'zip'])
        c.argument('is_async', options_list=['--async'], help='If true, the artifact is deployed asynchronously. (The command will exit once the artifact is pushed to the web app.). Synchronous deployments are not yet supported when using "--src-url"', arg_type=get_three_state_flag())
        c.argument('restart', help='If true, the web app will be restarted following the deployment. Set this to false if you are deploying multiple artifacts and do not want to restart the site on the earlier deployments.', arg_type=get_three_state_flag())
        c.argument('clean', help='If true, cleans the target directory prior to deploying the file(s). Default value is determined based on artifact type.', arg_type=get_three_state_flag())
        c.argument('ignore_stack', help='If true, any stack-specific defaults are ignored.', arg_type=get_three_state_flag())
        c.argument('reset', help='Reset Java apps to the default parking page if set to true with no type specified.', arg_type=get_three_state_flag())
        c.argument('timeout', type=int, help='Timeout for the deployment operation in milliseconds. Ignored when using "--src-url" since synchronous deployments are not yet supported when using "--src-url"')
        c.argument('slot', help="The name of the slot. Default to the productions slot if not specified.")
        c.argument('track_status', help="If true, web app startup status during deployment will be tracked for linux web apps.",
                   arg_type=get_three_state_flag())

    with self.argument_context('functionapp deploy') as c:
        c.argument('name', options_list=['--name', '-n'], help='Name of the function app to deploy to.')
        c.argument('src_path', options_list=['--src-path'], help='Path of the artifact to be deployed. Ex: "myapp.zip" or "/myworkspace/apps/myapp.war"')
        c.argument('src_url', options_list=['--src-url'], help='URL of the artifact. The webapp will pull the artifact from this URL. Ex: "http://mysite.com/files/myapp.war?key=123"')
        c.argument('target_path', options_list=['--target-path'], help='Absolute path that the artifact should be deployed to. Defaults to "home/site/wwwroot/". Ex: "/home/site/deployments/tools/", "/home/site/scripts/startup-script.sh".')
        c.argument('artifact_type', options_list=['--type'], help='Used to override the type of artifact being deployed.', choices=['war', 'jar', 'ear', 'lib', 'startup', 'static', 'zip'])
        c.argument('is_async', options_list=['--async'], help='Asynchronous deployment', choices=['true', 'false'])
        c.argument('restart', options_list=['--restart'], help='If true, the web app will be restarted following the deployment, default value is true. Set this to false if you are deploying multiple artifacts and do not want to restart the site on the earlier deployments.', choices=['true', 'false'])
        c.argument('clean', options_list=['--clean'], help='If true, cleans the target directory prior to deploying the file(s). Default value is determined based on artifact type.', choices=['true', 'false'])
        c.argument('ignore_stack', options_list=['--ignore-stack'], help='If true, any stack-specific defaults are ignored.', choices=['true', 'false'])
        c.argument('timeout', options_list=['--timeout'], help='Timeout for the deployment operation in milliseconds.')
        c.argument('slot', help="The name of the slot. Default to the productions slot if not specified.")

    with self.argument_context('functionapp create') as c:
        c.argument('vnet', options_list=['--vnet'], help="Name or resource ID of the regional virtual network. If there are multiple vnets of the same name across different resource groups, use vnet resource id to specify which vnet to use. If vnet name is used, by default, the vnet in the same resource group as the webapp will be used. Must be used with --subnet argument.")
        c.argument('subnet', options_list=['--subnet'], help="Name or resource ID of the pre-existing subnet to have the webapp join. The --vnet is argument also needed if specifying subnet by name.")
        c.argument('environment', help="Name of the container app environment.", is_preview=True)
        c.argument('image', options_list=['--image', '-i', c.deprecate(target='--deployment-container-image-name', redirect='--image')],
                   help='Container image, e.g. publisher/image-name:tag')
        c.argument('registry_server', help="The container registry server hostname, e.g. myregistry.azurecr.io.", is_preview=True)
        c.argument('registry_username', options_list=['--registry-username', '-d', c.deprecate(target='--docker-registry-server-user', redirect='--registry-username')], help='The container registry server username.')
        c.argument('registry_password', options_list=['--registry-password', '-w', c.deprecate(target='--docker-registry-server-password', redirect='--registry-password')],
                   help='The container registry server password. Required for private registries.')
        c.argument('min_replicas', type=int, help="The minimum number of replicas when create function app on container app", is_preview=True)
        c.argument('max_replicas', type=int, help="The maximum number of replicas when create function app on container app", is_preview=True)
        c.argument('enable_dapr', help="Enable/Disable Dapr for a function app on an Azure Container App environment", arg_type=get_three_state_flag(return_label=True))
        c.argument('dapr_app_id', help="The Dapr application identifier.")
        c.argument('dapr_app_port', type=int, help="The port Dapr uses to communicate to the application.")
        c.argument('dapr_http_max_request_size', type=int, options_list=['--dapr-http-max-request-size', '--dhmrs'], help="Max size of request body http and grpc servers in MB to handle uploading of large files.")
        c.argument('dapr_http_read_buffer_size', type=int, options_list=['--dapr-http-read-buffer-size', '--dhrbs'], help="Max size of http header read buffer in KB to handle when sending multi-KB headers.")
        c.argument('dapr_log_level', help="The log level for the Dapr sidecar", arg_type=get_enum_type(DAPR_LOG_LEVELS))
        c.argument('dapr_enable_api_logging', options_list=['--dapr-enable-api-logging', '--dal'], help="Enable/Disable API logging for the Dapr sidecar.", arg_type=get_three_state_flag(return_label=True))
        c.argument('always_ready_instances', nargs='+', help="space-separated configuration for the number of pre-allocated instances in the format `<name>=<value>`", is_preview=True)
        c.argument('maximum_instance_count', type=int, help="The maximum number of instances.", is_preview=True)
        c.argument('instance_memory', type=int, help="The instance memory size in MB. See https://aka.ms/flex-instance-sizes for more information on the supported values.", is_preview=True)
        c.argument('flexconsumption_location', options_list=['--flexconsumption-location', '-f'],
                   help="Geographic location where function app will be hosted. Use `az functionapp list-flexconsumption-locations` to view available locations.", is_preview=True)
        c.argument('workspace', help="Name of an existing log analytics workspace to be used for the application insights component")
        c.argument('workload_profile_name', help="The workload profile name to run the container app on.", is_preview=True)
        c.argument('cpu', type=float, help="The CPU in cores of the container app. e.g 0.75", is_preview=True)
        c.argument('memory', help="The memory size of the container app. e.g. 1.0Gi, ", is_preview=True)
        c.argument('deployment_storage_name', options_list=['--deployment-storage-name', '--dsn'], help="The deployment storage account name.", is_preview=True)
        c.argument('deployment_storage_container_name', options_list=['--deployment-storage-container-name', '--dscn'], help="The deployment storage account container name.", is_preview=True)
        c.argument('deployment_storage_auth_type', options_list=['--deployment-storage-auth-type', '--dsat'], arg_type=get_enum_type(DEPLOYMENT_STORAGE_AUTH_TYPES), help="The deployment storage account authentication type.", is_preview=True)
<<<<<<< HEAD
        c.argument('deployment_storage_auth_value', options_list=['--deployment-storage-auth-value', '--dsav'], help="The deployment storage account authentication value. This is only applicable for the user-assigned managed identity authentication type.", is_preview=True)
=======
        c.argument('deployment_storage_auth_value', options_list=['--deployment-storage-auth-value', '--dsav'], help="The deployment storage account authentication value. For the user-assigned managed identity authentication type, "
                   "this should be the user assigned identity resource id. For the storage account connection string authentication type, this should be the name of the app setting that will contain the storage account connection "
                   "string. For the system assigned managed-identity authentication type, this parameter is not applicable and should be left empty.", is_preview=True)
>>>>>>> 2750c65e

    with self.argument_context('functionapp deployment config set') as c:
        c.argument('deployment_storage_name', options_list=['--deployment-storage-name', '--dsn'], help="The deployment storage account name.", is_preview=True)
        c.argument('deployment_storage_container_name', options_list=['--deployment-storage-container-name', '--dscn'], help="The deployment storage account container name.", is_preview=True)
        c.argument('deployment_storage_auth_type', options_list=['--deployment-storage-auth-type', '--dsat'], arg_type=get_enum_type(DEPLOYMENT_STORAGE_AUTH_TYPES), help="The deployment storage account authentication type.", is_preview=True)
<<<<<<< HEAD
        c.argument('deployment_storage_auth_value', options_list=['--deployment-storage-auth-value', '--dsav'], help="The deployment storage account authentication value. This is only applicable for the user-assigned managed identity authentication type.", is_preview=True)
=======
        c.argument('deployment_storage_auth_value', options_list=['--deployment-storage-auth-value', '--dsav'], help="The deployment storage account authentication value. For the user-assigned managed identity authentication type, "
                   "this should be the user assigned identity resource id. For the storage account connection string authentication type, this should be the name of the app setting that will contain the storage account connection "
                   "string. For the system assigned managed-identity authentication type, this parameter is not applicable and should be left empty.", is_preview=True)
>>>>>>> 2750c65e

    with self.argument_context('functionapp cors credentials') as c:
        c.argument('enable', help='enable/disable access-control-allow-credentials', arg_type=get_three_state_flag())

    with self.argument_context('functionapp vnet-integration') as c:
        c.argument('name', arg_type=functionapp_name_arg_type, id_part=None)
        c.argument('slot', help="The name of the slot. Default to the productions slot if not specified")
        c.argument('vnet', help="The name or resource ID of the Vnet",
                   local_context_attribute=LocalContextAttribute(name='vnet_name', actions=[LocalContextAction.GET]))
        c.argument('subnet', help="The name or resource ID of the subnet",
                   local_context_attribute=LocalContextAttribute(name='subnet_name', actions=[LocalContextAction.GET]))
        c.argument('skip_delegation_check', help="Skip check if you do not have permission or the VNet is in another subscription.",
                   arg_type=get_three_state_flag(return_label=True))

    for scope in ['functionapp', 'logicapp']:
        app_type = scope[:-3]  # 'function' or 'logic'
        with self.argument_context(scope) as c:
            c.ignore('app_instance')
            c.argument('name', arg_type=name_arg_type_dict[scope], id_part='name', help='name of the {} app'.format(app_type))
            c.argument('slot', options_list=['--slot', '-s'],
                       help="the name of the slot. Default to the productions slot if not specified")

        with self.argument_context(scope + ' create') as c:
            c.argument('plan', options_list=['--plan', '-p'], configured_default='appserviceplan',
                       completer=get_resource_name_completion_list('Microsoft.Web/serverFarms'),
                       help="name or resource id of the {} app service plan. Use 'appservice plan create' to get one. If using an App Service plan from a different resource group, the full resource id must be used and not the plan name.".format(scope),
                       local_context_attribute=LocalContextAttribute(name='plan_name', actions=[LocalContextAction.GET]))
            c.argument('name', options_list=['--name', '-n'], help='name of the new {} app'.format(app_type),
                       local_context_attribute=LocalContextAttribute(name=scope + '_name', actions=[LocalContextAction.SET], scopes=[scope]))
            c.argument('storage_account', options_list=['--storage-account', '-s'],
                       help='Provide a string value of a Storage Account in the provided Resource Group. Or Resource ID of a Storage Account in a different Resource Group',
                       local_context_attribute=LocalContextAttribute(name='storage_account_name', actions=[LocalContextAction.GET]))
            c.argument('consumption_plan_location', options_list=['--consumption-plan-location', '-c'],
                       help="Geographic location where {} app will be hosted. Use `az {} list-consumption-locations` to view available locations.".format(app_type, scope))
            c.argument('os_type', arg_type=get_enum_type(OS_TYPES), help="Set the OS type for the app to be created.")
            c.argument('app_insights_key', help="Instrumentation key of App Insights to be added.")
            c.argument('app_insights',
                       help="Name of the existing App Insights project to be added to the {} app. Must be in the ".format(app_type) +
                       "same resource group.")
            c.argument('disable_app_insights', arg_type=get_three_state_flag(return_label=True),
                       help="Disable creating application insights resource during {} create. No logs will be available.".format(scope))
            if scope == 'functionapp':
                c.argument('functions_version', help='The functions app version. NOTE: This will be required starting the next release cycle', arg_type=get_enum_type(FUNCTIONS_VERSIONS))
                c.argument('runtime', help='The functions runtime stack. Use "az functionapp list-runtimes" to check supported runtimes and versions')
                c.argument('runtime_version',
                           help='The version of the functions runtime stack. '
                           'The functions runtime stack. Use "az functionapp list-runtimes" to check supported runtimes and versions')

    with self.argument_context('functionapp config hostname') as c:
        c.argument('webapp_name', arg_type=functionapp_name_arg_type, id_part='name')
    # For commands with shared impl between web app and function app and has output, we apply type validation to avoid confusions
    with self.argument_context('functionapp show') as c:
        c.argument('name', arg_type=functionapp_name_arg_type)
    with self.argument_context('functionapp delete') as c:
        c.argument('name', arg_type=functionapp_name_arg_type, local_context_attribute=None, help='The name of the functionapp')
        c.argument('keep_empty_plan', action='store_true', help='keep empty app service plan')

    with self.argument_context('functionapp config appsettings') as c:
        c.argument('slot_settings', nargs='+', help="space-separated slot app settings in a format of `<name>=<value>`")

    with self.argument_context('logicapp') as c:
        c.argument('name', arg_type=logicapp_name_arg_type)

    with self.argument_context('logicapp create') as c:
        c.argument('deployment_container_image_name', options_list=['--deployment-container-image-name', '-i'], help='Container image name from container registry, e.g. publisher/image-name:tag')
        c.argument('docker_registry_server_user', options_list=['--docker-registry-server-user', '-d'], help='The container registry server username.')
        c.argument('docker_registry_server_password', options_list=['--docker-registry-server-password', '-w'],
                   help='The container registry server password. Required for private registries.')
        c.argument('runtime_version', help='The runtime version for logic app.', arg_type=get_enum_type(LOGICAPPS_NODE_RUNTIME_VERSIONS))
        c.argument('functions_version', options_list=['--functions-version', '-v'],
                   help='The functions version for logic app.', arg_type=get_enum_type(FUNCTIONS_VERSIONS))

    with self.argument_context('logicapp show') as c:
        c.argument('name', arg_type=logicapp_name_arg_type)

    with self.argument_context('logicapp delete') as c:
        c.argument('name', arg_type=logicapp_name_arg_type, local_context_attribute=None)

    with self.argument_context('logicapp update') as c:
        c.argument('plan', help='The name or resource id of the plan to update the logicapp with.')
        c.ignore('force')

    with self.argument_context('logicapp deployment source config-zip') as c:
        c.argument('src', help='a zip file path for deployment')
        c.argument('build_remote', help='enable remote build during deployment',
                   arg_type=get_three_state_flag(return_label=True))
        c.argument('timeout', type=int, options_list=['--timeout', '-t'],
                   help='Configurable timeout in seconds for checking the status of deployment',
                   validator=validate_timeout_value)

    with self.argument_context('logicapp config appsettings') as c:
        c.argument('settings', nargs='+', help="space-separated app settings in a format of `<name>=<value>`")
        c.argument('setting_names', nargs='+', help="space-separated app setting names")
        c.argument('slot_settings', nargs='+', help="space-separated slot app settings in a format of `<name>=<value>`")

    with self.argument_context('logicapp config appsettings list') as c:
        c.argument('name', arg_type=logicapp_name_arg_type, id_part=None)

    with self.argument_context('logicapp scale') as c:
        c.argument('minimum_instance_count', options_list=['--min-instances'], type=int,
                   help='The number of instances that are always ready and warm for this logic app.')
        c.argument('maximum_instance_count', options_list=['--max-instances'], type=int,
                   help='The maximum number of instances this logic app can scale out to under load.')

    with self.argument_context('functionapp plan') as c:
        c.argument('name', arg_type=name_arg_type, help='The name of the app service plan',
                   completer=get_resource_name_completion_list('Microsoft.Web/serverFarms'),
                   configured_default='appserviceplan', id_part='name',
                   local_context_attribute=LocalContextAttribute(name='plan_name', actions=[LocalContextAction.GET]))
        c.argument('is_linux', arg_type=get_three_state_flag(return_label=True), required=False,
                   help='host function app on Linux worker')
        c.argument('number_of_workers', options_list=['--number-of-workers', '--min-instances'],
                   help='The number of workers for the app service plan.')
        c.argument('max_burst',
                   help='The maximum number of elastic workers for the plan.')
        c.argument('tags', arg_type=tags_type)

    with self.argument_context('functionapp update') as c:
        c.argument('plan', required=False, help='The name or resource id of the plan to update the functionapp with.')
        c.argument('force', required=False, help='Required if attempting to migrate functionapp from Premium to Consumption --plan.',
                   action='store_true')

    with self.argument_context('functionapp plan create') as c:
        c.argument('name', arg_type=name_arg_type, help='The name of the app service plan',
                   completer=get_resource_name_completion_list('Microsoft.Web/serverFarms'),
                   configured_default='appserviceplan', id_part='name',
                   local_context_attribute=LocalContextAttribute(name='plan_name', actions=[LocalContextAction.SET],
                                                                 scopes=['appservice', 'webapp', 'functionapp']))
        c.argument('zone_redundant', options_list=['--zone-redundant', '-z'], help='Enable zone redundancy for high availability. Cannot be changed after plan creation. Minimum instance count is 3.')
        c.argument('sku', required=True, help='The SKU of the app service plan. e.g., F1(Free), D1(Shared), B1(Basic Small), '
                                              'B2(Basic Medium), B3(Basic Large), S1(Standard Small), '
                                              'P1V2(Premium V2 Small), I1 (Isolated Small), I2 (Isolated Medium), I3 (Isolated Large), K1 '
                                              '(Kubernetes).')

    with self.argument_context('functionapp plan update') as c:
        c.argument('sku', required=False, help='The SKU of the app service plan.')

    with self.argument_context('functionapp plan delete') as c:
        c.argument('name', arg_type=name_arg_type, help='The name of the app service plan',
                   completer=get_resource_name_completion_list('Microsoft.Web/serverFarms'),
                   configured_default='appserviceplan', id_part='name',
                   local_context_attribute=None)

    with self.argument_context('functionapp deployment list-publishing-profiles') as c:
        c.argument('xml', options_list=['--xml'], required=False, help='retrieves the publishing profile details in XML format')
    with self.argument_context('functionapp deployment slot') as c:
        c.argument('slot', help='the name of the slot')
        # This is set to webapp to simply reuse webapp functions, without rewriting same functions for function apps.
        # The help will still show "-n or --name", so it should not be a problem to do it this way
        c.argument('webapp', arg_type=functionapp_name_arg_type,
                   completer=get_resource_name_completion_list('Microsoft.Web/sites'),
                   help='Name of the function app', id_part='name')
        c.argument('auto_swap_slot', help='target slot to auto swap', default='production')
        c.argument('disable', help='disable auto swap', action='store_true')
        c.argument('target_slot', help="target slot to swap, default to 'production'")
        c.argument('preserve_vnet', help="preserve Virtual Network to the slot during swap, default to 'true'",
                   arg_type=get_three_state_flag(return_label=True))
    with self.argument_context('functionapp deployment slot create') as c:
        c.argument('configuration_source',
                   help="source slot to clone configurations from. Use function app's name to refer to the production slot")
        c.argument('image', options_list=['--image', '-i', c.deprecate(target='--deployment-container-image-name', redirect='--image')],
                   help='Container image, e.g. publisher/image-name:tag')
        c.argument('registry_password', options_list=['--registry-password', '-d', c.deprecate(target='--docker-registry-server-password', redirect='--registry-password')],
                   help='The container registry server password')
        c.argument('registry_username', options_list=['--registry-username', '-u', c.deprecate(target='--docker-registry-server-user', redirect='--registry-username')], help='the container registry server username')
    with self.argument_context('functionapp deployment slot swap') as c:
        c.argument('action',
                   help="swap types. use 'preview' to apply target slot's settings on the source slot first; use 'swap' to complete it; use 'reset' to reset the swap",
                   arg_type=get_enum_type(['swap', 'preview', 'reset']))

    with self.argument_context('functionapp deployment github-actions')as c:
        c.argument('name', arg_type=functionapp_name_arg_type)
        c.argument('resource_group', arg_type=resource_group_name_type)
        c.argument('repo', help='The GitHub repository to which the workflow file will be added. In the format: https://github.com/<owner>/<repository-name> or <owner>/<repository-name>')
        c.argument('token', help='A Personal Access Token with write access to the specified repository. For more information: https://help.github.com/en/github/authenticating-to-github/creating-a-personal-access-token-for-the-command-line', arg_group="Github")
        c.argument('slot', options_list=['--slot', '-s'], help='The name of the slot. Default to the production slot if not specified.')
        c.argument('branch', options_list=['--branch', '-b'], help='The branch to which the workflow file will be added.')
        c.argument('login_with_github', help="Interactively log in with Github to retrieve the Personal Access Token", arg_group="Github")

    with self.argument_context('functionapp deployment github-actions add')as c:
        c.argument('runtime', options_list=['--runtime', '-r'], help='The functions runtime stack. Use "az functionapp list-runtimes" to check supported runtimes and versions.')
        c.argument('runtime_version', options_list=['--runtime-version', '-v'], help='The version of the functions runtime stack. The functions runtime stack. Use "az functionapp list-runtimes" to check supported runtimes and versions.')
        c.argument('force', options_list=['--force', '-f'], help='When true, the command will overwrite any workflow file with a conflicting name.', action='store_true')
        c.argument('build_path', help='Path to the build requirements. Ex: package path, POM XML directory.')

    with self.argument_context('functionapp keys', id_part=None) as c:
        c.argument('resource_group_name', arg_type=resource_group_name_type,)
        c.argument('name', arg_type=functionapp_name_arg_type,
                   completer=get_resource_name_completion_list('Microsoft.Web/sites'),
                   help='Name of the function app')
        c.argument('slot', options_list=['--slot', '-s'],
                   help="The name of the slot. Defaults to the productions slot if not specified")
    with self.argument_context('functionapp keys set', id_part=None) as c:
        c.argument('key_name', help="Name of the key to set.")
        c.argument('key_value', help="Value of the new key. If not provided, a value will be generated.")
        c.argument('key_type', help="Type of key.", arg_type=get_enum_type(['systemKeys', 'functionKeys', 'masterKey']))
    with self.argument_context('functionapp keys delete', id_part=None) as c:
        c.argument('key_name', help="Name of the key to set.")
        c.argument('key_type', help="Type of key.", arg_type=get_enum_type(['systemKeys', 'functionKeys', 'masterKey']))

    with self.argument_context('functionapp function', id_part=None) as c:
        c.argument('resource_group_name', arg_type=resource_group_name_type,)
        c.argument('name', arg_type=functionapp_name_arg_type,
                   completer=get_resource_name_completion_list('Microsoft.Web/sites'),
                   help='Name of the function app')
        c.argument('function_name', help="Name of the Function")
    with self.argument_context('functionapp function list', id_part=None) as c:
        c.ignore('function_name')
    with self.argument_context('functionapp function keys', id_part=None) as c:
        c.argument('slot', options_list=['--slot', '-s'],
                   help="The name of the slot. Defaults to the productions slot if not specified")
    with self.argument_context('functionapp function keys set', id_part=None) as c:
        c.argument('key_name', help="Name of the key to set.")
        c.argument('key_value', help="Value of the new key. If not provided, a value will be generated.")
    with self.argument_context('functionapp function keys delete', id_part=None) as c:
        c.argument('key_name', help="Name of the key to set.")

    # Access Restriction Commands
    for scope in ['webapp', 'functionapp']:
        with self.argument_context(scope + ' config access-restriction show') as c:
            c.argument('name', arg_type=(webapp_name_arg_type if scope == 'webapp' else functionapp_name_arg_type))

        with self.argument_context(scope + ' config access-restriction add') as c:
            c.argument('name', arg_type=(webapp_name_arg_type if scope == 'webapp' else functionapp_name_arg_type))
            c.argument('rule_name', options_list=['--rule-name', '-r'],
                       help='Name of the access restriction rule to add')
            c.argument('priority', options_list=['--priority', '-p'],
                       help="Priority of the access restriction rule")
            c.argument('description', help='Description of the access restriction rule')
            c.argument('action', arg_type=get_enum_type(ACCESS_RESTRICTION_ACTION_TYPES),
                       help="Allow or deny access")
            c.argument('ip_address', help="IP address or CIDR range (optional comma separated list of up to 8 ranges)",
                       validator=validate_ip_address)
            c.argument('service_tag', help="Service Tag (optional comma separated list of up to 8 tags)",
                       validator=validate_service_tag)
            c.argument('vnet_name', help="vNet name")
            c.argument('subnet', help="Subnet name (requires vNet name) or subnet resource id")
            c.argument('ignore_missing_vnet_service_endpoint',
                       options_list=['--ignore-missing-endpoint', '-i'],
                       help='Create access restriction rule with checking if the subnet has Microsoft.Web service endpoint enabled',
                       arg_type=get_three_state_flag(), default=False)
            c.argument('scm_site', help='True if access restrictions is added for scm site',
                       arg_type=get_three_state_flag())
            c.argument('vnet_resource_group', help='Resource group of virtual network (default is web app resource group)')
            c.argument('http_headers', nargs='+', help="space-separated http headers in a format of `<name>=<value>`")
        with self.argument_context(scope + ' config access-restriction remove') as c:
            c.argument('name', arg_type=(webapp_name_arg_type if scope == 'webapp' else functionapp_name_arg_type))
            c.argument('rule_name', options_list=['--rule-name', '-r'],
                       help='Name of the access restriction to remove')
            c.argument('ip_address', help="IP address or CIDR range (optional comma separated list of up to 8 ranges)",
                       validator=validate_ip_address)
            c.argument('service_tag', help="Service Tag (optional comma separated list of up to 8 tags)",
                       validator=validate_service_tag)
            c.argument('vnet_name', help="vNet name")
            c.argument('subnet', help="Subnet name (requires vNet name) or subnet resource id")
            c.argument('scm_site', help='True if access restriction should be removed from scm site',
                       arg_type=get_three_state_flag())
            c.argument('action', arg_type=get_enum_type(ACCESS_RESTRICTION_ACTION_TYPES),
                       help="Allow or deny access")
        with self.argument_context(scope + ' config access-restriction set') as c:
            c.argument('name', arg_type=(webapp_name_arg_type if scope == 'webapp' else functionapp_name_arg_type))
            c.argument('use_same_restrictions_for_scm_site',
                       help="Use same access restrictions for scm site",
                       arg_type=get_three_state_flag())

    # App Service Environment Commands
    with self.argument_context('appservice ase show') as c:
        c.argument('name', options_list=['--name', '-n'], help='Name of the app service environment',
                   local_context_attribute=LocalContextAttribute(name='ase_name', actions=[LocalContextAction.GET]))
    with self.argument_context('appservice ase create') as c:
        c.argument('name', options_list=['--name', '-n'], validator=validate_ase_create,
                   help='Name of the app service environment',
                   local_context_attribute=LocalContextAttribute(name='ase_name', actions=[LocalContextAction.SET],
                                                                 scopes=['appservice']))
        c.argument('kind', options_list=['--kind', '-k'], arg_type=get_enum_type(ASE_KINDS),
                   default='ASEv3', help="Specify App Service Environment version")
        c.argument('subnet', help='Name or ID of existing subnet. To create vnet and/or subnet \
                   use `az network vnet [subnet] create`')
        c.argument('vnet_name', help='Name of the vNet. Mandatory if only subnet name is specified.')
        c.argument('virtual_ip_type', arg_type=get_enum_type(ASE_LOADBALANCER_MODES),
                   help="Specify if app service environment should be accessible from internet")
        c.argument('ignore_subnet_size_validation', arg_type=get_three_state_flag(),
                   help='Do not check if subnet is sized according to recommendations.')
        c.argument('ignore_route_table', arg_type=get_three_state_flag(),
                   help='Configure route table manually. Applies to ASEv2 only.')
        c.argument('ignore_network_security_group', arg_type=get_three_state_flag(),
                   help='Configure network security group manually. Applies to ASEv2 only.')
        c.argument('force_route_table', arg_type=get_three_state_flag(),
                   help='Override route table for subnet. Applies to ASEv2 only.')
        c.argument('force_network_security_group', arg_type=get_three_state_flag(),
                   help='Override network security group for subnet. Applies to ASEv2 only.')
        c.argument('front_end_scale_factor', type=int, validator=validate_front_end_scale_factor,
                   help='Scale of front ends to app service plan instance ratio. Applies to ASEv2 only.', default=15)
        c.argument('front_end_sku', arg_type=isolated_sku_arg_type, default='I1',
                   help='Size of front end servers. Applies to ASEv2 only.')
        c.argument('os_preference', arg_type=get_enum_type(ASE_OS_PREFERENCE_TYPES),
                   help='Determine if app service environment should start with Linux workers. Applies to ASEv2 only.')
        c.argument('zone_redundant', arg_type=get_three_state_flag(),
                   help='Configure App Service Environment as Zone Redundant. Applies to ASEv3 only.')
    with self.argument_context('appservice ase delete') as c:
        c.argument('name', options_list=['--name', '-n'], help='Name of the app service environment')
    with self.argument_context('appservice ase upgrade') as c:
        c.argument('name', options_list=['--name', '-n'], help='Name of the app service environment')
    with self.argument_context('appservice ase send-test-notification') as c:
        c.argument('name', options_list=['--name', '-n'], help='Name of the app service environment')
    with self.argument_context('appservice ase update') as c:
        c.argument('name', options_list=['--name', '-n'], help='Name of the app service environment',
                   local_context_attribute=LocalContextAttribute(name='ase_name', actions=[LocalContextAction.GET]))
        c.argument('front_end_scale_factor', type=int, validator=validate_front_end_scale_factor,
                   help='(ASEv2 only) Scale of front ends to app service plan instance ratio between 5 and 15.')
        c.argument('front_end_sku', arg_type=isolated_sku_arg_type,
                   help='(ASEv2 only) Size of front end servers.')
        c.argument('allow_new_private_endpoint_connections', arg_type=get_three_state_flag(),
                   options_list=['--allow-new-private-endpoint-connections', '-p'],
                   help='(ASEv3 only) Configure Apps in App Service Environment to allow new private endpoint connections.')
        c.argument('allow_remote_debugging', arg_type=get_three_state_flag(),
                   options_list=['--allow-remote-debugging', '-r'],
                   help='(ASEv3 only) Configure App Service Environment to allow remote debugging. You will still have to configure remote debugging at the individual app level')
        c.argument('allow_incoming_ftp_connections', arg_type=get_three_state_flag(),
                   options_list=['--allow-incoming-ftp-connections', '-f'],
                   help='(ASEv3 only) Configure App Service Environment to allow FTP access. This ftpEnabled setting allows you to allow or deny FTP connections on the App Service Environment level. Individual apps will still need to configure FTP access.')
    with self.argument_context('appservice ase list-addresses') as c:
        c.argument('name', options_list=['--name', '-n'], help='Name of the app service environment',
                   local_context_attribute=LocalContextAttribute(name='ase_name', actions=[LocalContextAction.GET]))
    with self.argument_context('appservice ase list-plans') as c:
        c.argument('name', options_list=['--name', '-n'], help='Name of the app service environment',
                   local_context_attribute=LocalContextAttribute(name='ase_name', actions=[LocalContextAction.GET]))
    with self.argument_context('appservice ase create-inbound-services') as c:
        c.argument('name', options_list=['--name', '-n'], help='Name of the app service environment',
                   local_context_attribute=LocalContextAttribute(name='ase_name', actions=[LocalContextAction.GET]))
        c.argument('subnet', help='Name or ID of existing subnet for DNS Zone link. \
                   To create vnet and/or subnet use `az network vnet [subnet] create`')
        c.argument('vnet_name', help='Name of the vNet. Mandatory if only subnet name is specified.')
        c.argument('skip_dns', arg_type=get_three_state_flag(),
                   help='Do not create Private DNS Zone and DNS records.',
                   deprecate_info=c.deprecate(expiration='3.0.0'))

    # App Service Domain Commands
    with self.argument_context('appservice domain create') as c:
        c.argument('hostname', options_list=['--hostname', '-n'], help='Name of the custom domain')
        c.argument('contact_info', options_list=['--contact-info', '-c'], help='The file path to a JSON object with your contact info for domain registration. '
                                                                               'Please see the following link for the format of the JSON file expected: '
                                                                               'https://github.com/AzureAppServiceCLI/appservice_domains_templates/blob/master/contact_info.json')
        c.argument('privacy', options_list=['--privacy', '-p'], help='Enable privacy protection')
        c.argument('auto_renew', options_list=['--auto-renew', '-a'], help='Enable auto-renew on the domain')
        c.argument('accept_terms', options_list=['--accept-terms'], help='By using this flag, you are accepting '
                                                                         'the conditions shown using the --show-hostname-purchase-terms flag. ')
        c.argument('tags', arg_type=tags_type)
        c.argument('dryrun', help='Show summary of the purchase and create operation instead of executing it')
        c.argument('no_wait', help='Do not wait for the create to complete, and return immediately after queuing the create.')
        c.argument('validate', help='Generate and validate the ARM template without creating any resources')

    with self.argument_context('appservice domain show-terms') as c:
        c.argument('hostname', options_list=['--hostname', '-n'], help='Name of the custom domain')

    with self.argument_context('staticwebapp', validator=validate_public_cloud) as c:
        c.argument('source', options_list=['--source', '-s'], help="URL for the repository of the static site.", arg_group="Source Control")
        c.argument('token', options_list=['--token', '-t'], arg_group="Source Control",
                   help="A user's GitHub or Azure Dev Ops repository token. This is used to create the Github Action or Dev Ops pipeline.")
        c.argument('login_with_github', help="Interactively log in with Github to retrieve the Personal Access Token", arg_group="Source Control")
        c.argument('login_with_ado', help='Use azure credentials to create an Azure Dev Ops personal access token', arg_group="Source Control")
        c.argument('branch', options_list=['--branch', '-b'], help="The target branch in the repository.", arg_group="Source Control")
        c.ignore('format_output')
        c.argument('name', options_list=['--name', '-n'], metavar='NAME', help="Name of the static site")
    with self.argument_context('staticwebapp environment') as c:
        c.argument('environment_name',
                   options_list=['--environment-name'], help="Name of the environment of static site")
    with self.argument_context('staticwebapp hostname') as c:
        c.argument('hostname',
                   options_list=['--hostname'],
                   help="custom hostname such as www.example.com. Only support sub domain in preview.")
    with self.argument_context('staticwebapp hostname set') as c:
        c.argument('validation_method',
                   options_list=['--validation-method', '-m'],
                   help="Validation method for the custom domain.",
                   arg_type=get_enum_type(["cname-delegation", "dns-txt-token"]))
    with self.argument_context('staticwebapp appsettings') as c:
        c.argument('environment_name', help="Name of the environment of static site")
        c.argument('setting_pairs', options_list=['--setting-names'],
                   help="Space-separated app settings in 'key=value' format. ",
                   nargs='*')
        c.argument('setting_names', options_list=['--setting-names'], help="Space-separated app setting names.",
                   nargs='*')
    with self.argument_context('staticwebapp users') as c:
        c.argument('authentication_provider', options_list=['--authentication-provider'],
                   help="Authentication provider of the user identity such as AAD, Facebook, GitHub, Google, Twitter.")
        c.argument('user_details', options_list=['--user-details'],
                   help="Email for AAD, Facebook, and Google. Account name (handle) for GitHub and Twitter.")
        c.argument('user_id',
                   help="Given id of registered user.")
        c.argument('domain', options_list=['--domain'],
                   help="A domain added to the static app in quotes.")
        c.argument('roles', options_list=['--roles'],
                   help="Comma-separated default or user-defined role names. "
                        "Roles that can be assigned to a user are comma separated and case-insensitive (at most 50 "
                        "roles up to 25 characters each and restricted to 0-9,A-Z,a-z, and _). "
                        "Define roles in routes.json during root directory of your GitHub repo.")
        c.argument('invitation_expiration_in_hours', options_list=['--invitation-expiration-in-hours'],
                   help="This value sets when the link will expire in hours. The maximum is 168 (7 days).")
    with self.argument_context('staticwebapp identity') as c:
        c.argument('scope', help="The scope the managed identity has access to")
        c.argument('role', help="Role name or id the managed identity will be assigned")
    with self.argument_context('staticwebapp identity assign') as c:
        c.argument('assign_identities', options_list=['--identities'], nargs='*', help="Space-separated identities to assign. Use '{0}' to refer to the system assigned identity. Default: '{0}'".format(MSI_LOCAL_ID))
    with self.argument_context('staticwebapp identity remove') as c:
        c.argument('remove_identities', options_list=['--identities'], nargs='*', help="Space-separated identities to assign. Use '{0}' to refer to the system assigned identity. Default: '{0}'".format(MSI_LOCAL_ID))
    with self.argument_context('staticwebapp create') as c:
        c.argument('location', arg_type=get_location_type(self.cli_ctx))
        c.argument('tags', arg_type=tags_type)
        c.argument('sku', arg_type=static_web_app_sku_arg_type)
        c.argument('app_location', options_list=['--app-location'],
                   help="Location of your application code. For example, '/' represents the root of your app, "
                        "while '/app' represents a directory called 'app'")
        c.argument('api_location', options_list=['--api-location'],
                   help="Location of your Azure Functions code. For example, '/api' represents a folder called 'api'.")
        c.argument('app_artifact_location', options_list=['--app-artifact-location'],
                   help="The path of your build output relative to your apps location. For example, setting a value "
                        "of 'build' when your app location is set to '/app' will cause the content at '/app/build' to "
                        "be served.",
                   deprecate_info=c.deprecate(expiration='2.22.1'))
        c.argument('output_location', options_list=['--output-location'],
                   help="The path of your build output relative to your apps location. For example, setting a value "
                        "of 'build' when your app location is set to '/app' will cause the content at '/app/build' to "
                        "be served.")
    with self.argument_context('staticwebapp update') as c:
        c.argument('tags', arg_type=tags_type)
        c.argument('sku', arg_type=static_web_app_sku_arg_type)
    with self.argument_context('staticwebapp functions link') as c:
        c.argument('function_resource_id', help="Resource ID of the functionapp to link. Can be retrieved with 'az functionapp --query id'")
        c.argument('environment_name', help="Name of the environment of static site")
        c.argument('force', help="Force the function link even if the function is already linked to a static webapp. May be needed if the function was previously linked to a static webapp.")
    with self.argument_context('staticwebapp backends link') as c:
        c.argument('backend_resource_id', help="Resource ID of the backend to link.")
        c.argument('backend_region', help="Region of the backend resource.")
        c.argument('environment_name', help="Name of the environment of static site")
    with self.argument_context('staticwebapp backends validate') as c:
        c.argument('backend_resource_id', help="Resource ID of the backend to link.")
        c.argument('backend_region', help="Region of the backend resource.")
        c.argument('environment_name', help="Name of the environment of static site")
    with self.argument_context('staticwebapp backends show') as c:
        c.argument('environment_name', help="Name of the environment of static site")
    with self.argument_context('staticwebapp backends unlink') as c:
        c.argument('remove_backend_auth', help="If set to true, removes the identity provider configured on the backend during the linking process.")
        c.argument('environment_name', help="Name of the environment of static site")
    with self.argument_context('staticwebapp enterprise-edge') as c:
        c.argument("no_register", help="Don't try to register the Microsoft.CDN provider. Registration can be done manually with: az provider register --wait --namespace Microsoft.CDN. For more details, please review the documentation available at https://go.microsoft.com/fwlink/?linkid=2184995 .", default=False)<|MERGE_RESOLUTION|>--- conflicted
+++ resolved
@@ -424,11 +424,7 @@
         c.argument('memory', help="Required momory from 1.0 to 4.0 ending with ""Gi"" e.g. 1.0Gi, ", is_preview=True)
 
     with self.argument_context('functionapp runtime config') as c:
-<<<<<<< HEAD
-        c.argument('runtime_version', help='The version of the functions runtime stack. Use "az functionapp list-runtimes" to check supported runtimes and versions', is_preview=True)
-=======
         c.argument('runtime_version', help='The version of the functions runtime stack. Use "az functionapp list-flexconsumption-runtimes" to check supported runtimes and versions', is_preview=True)
->>>>>>> 2750c65e
 
     with self.argument_context('functionapp scale config') as c:
         c.argument('maximum_instance_count', type=int, help="The maximum number of instances.", is_preview=True)
@@ -810,25 +806,17 @@
         c.argument('deployment_storage_name', options_list=['--deployment-storage-name', '--dsn'], help="The deployment storage account name.", is_preview=True)
         c.argument('deployment_storage_container_name', options_list=['--deployment-storage-container-name', '--dscn'], help="The deployment storage account container name.", is_preview=True)
         c.argument('deployment_storage_auth_type', options_list=['--deployment-storage-auth-type', '--dsat'], arg_type=get_enum_type(DEPLOYMENT_STORAGE_AUTH_TYPES), help="The deployment storage account authentication type.", is_preview=True)
-<<<<<<< HEAD
-        c.argument('deployment_storage_auth_value', options_list=['--deployment-storage-auth-value', '--dsav'], help="The deployment storage account authentication value. This is only applicable for the user-assigned managed identity authentication type.", is_preview=True)
-=======
         c.argument('deployment_storage_auth_value', options_list=['--deployment-storage-auth-value', '--dsav'], help="The deployment storage account authentication value. For the user-assigned managed identity authentication type, "
                    "this should be the user assigned identity resource id. For the storage account connection string authentication type, this should be the name of the app setting that will contain the storage account connection "
                    "string. For the system assigned managed-identity authentication type, this parameter is not applicable and should be left empty.", is_preview=True)
->>>>>>> 2750c65e
 
     with self.argument_context('functionapp deployment config set') as c:
         c.argument('deployment_storage_name', options_list=['--deployment-storage-name', '--dsn'], help="The deployment storage account name.", is_preview=True)
         c.argument('deployment_storage_container_name', options_list=['--deployment-storage-container-name', '--dscn'], help="The deployment storage account container name.", is_preview=True)
         c.argument('deployment_storage_auth_type', options_list=['--deployment-storage-auth-type', '--dsat'], arg_type=get_enum_type(DEPLOYMENT_STORAGE_AUTH_TYPES), help="The deployment storage account authentication type.", is_preview=True)
-<<<<<<< HEAD
-        c.argument('deployment_storage_auth_value', options_list=['--deployment-storage-auth-value', '--dsav'], help="The deployment storage account authentication value. This is only applicable for the user-assigned managed identity authentication type.", is_preview=True)
-=======
         c.argument('deployment_storage_auth_value', options_list=['--deployment-storage-auth-value', '--dsav'], help="The deployment storage account authentication value. For the user-assigned managed identity authentication type, "
                    "this should be the user assigned identity resource id. For the storage account connection string authentication type, this should be the name of the app setting that will contain the storage account connection "
                    "string. For the system assigned managed-identity authentication type, this parameter is not applicable and should be left empty.", is_preview=True)
->>>>>>> 2750c65e
 
     with self.argument_context('functionapp cors credentials') as c:
         c.argument('enable', help='enable/disable access-control-allow-credentials', arg_type=get_three_state_flag())
