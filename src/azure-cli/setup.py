--- conflicted
+++ resolved
@@ -122,13 +122,8 @@
     'azure-mgmt-servicelinker==1.0.0',
     'azure-mgmt-servicefabric~=1.0.0',
     'azure-mgmt-signalr==1.1.0',
-<<<<<<< HEAD
     'azure-mgmt-sqlvirtualmachine==1.0.0b4',
-    'azure-mgmt-sql==4.0.0b3',
-=======
-    'azure-mgmt-sqlvirtualmachine==1.0.0b3',
     'azure-mgmt-sql==4.0.0b4',
->>>>>>> 22c9d89d
     'azure-mgmt-storage~=20.1.0',
     'azure-mgmt-synapse==2.1.0b5',
     'azure-mgmt-trafficmanager~=1.0.0',
