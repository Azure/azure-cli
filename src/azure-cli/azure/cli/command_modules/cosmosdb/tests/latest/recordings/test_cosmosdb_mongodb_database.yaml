--- conflicted
+++ resolved
@@ -13,20 +13,12 @@
       ParameterSetName:
       - -n -g --kind
       User-Agent:
-<<<<<<< HEAD
-      - AZURECLI/2.47.0 azsdk-python-azure-mgmt-resource/22.0.0 Python/3.9.13 (Windows-10-10.0.22621-SP0)
-=======
       - AZURECLI/2.48.1 azsdk-python-azure-mgmt-resource/22.0.0 Python/3.10.11 (Windows-10-10.0.22621-SP0)
->>>>>>> 314f72a8
     method: GET
     uri: https://management.azure.com/subscriptions/00000000-0000-0000-0000-000000000000/resourcegroups/cli_test_cosmosdb_mongodb_database000001?api-version=2022-09-01
   response:
     body:
-<<<<<<< HEAD
-      string: '{"id":"/subscriptions/00000000-0000-0000-0000-000000000000/resourceGroups/cli_test_cosmosdb_mongodb_database000001","name":"cli_test_cosmosdb_mongodb_database000001","type":"Microsoft.Resources/resourceGroups","location":"westus","tags":{"product":"azurecli","cause":"automation","date":"2023-04-21T23:04:59Z"},"properties":{"provisioningState":"Succeeded"}}'
-=======
       string: '{"id":"/subscriptions/00000000-0000-0000-0000-000000000000/resourceGroups/cli_test_cosmosdb_mongodb_database000001","name":"cli_test_cosmosdb_mongodb_database000001","type":"Microsoft.Resources/resourceGroups","location":"westus","tags":{"product":"azurecli","cause":"automation","test":"test_cosmosdb_mongodb_database","date":"2023-05-05T20:00:25Z"},"properties":{"provisioningState":"Succeeded"}}'
->>>>>>> 314f72a8
     headers:
       cache-control:
       - no-cache
@@ -35,11 +27,7 @@
       content-type:
       - application/json; charset=utf-8
       date:
-<<<<<<< HEAD
-      - Fri, 21 Apr 2023 23:05:00 GMT
-=======
       - Fri, 05 May 2023 20:00:29 GMT
->>>>>>> 314f72a8
       expires:
       - '-1'
       pragma:
@@ -73,22 +61,6 @@
       ParameterSetName:
       - -n -g --kind
       User-Agent:
-<<<<<<< HEAD
-      - AZURECLI/2.47.0 azsdk-python-mgmt-cosmosdb/9.1.0 Python/3.9.13 (Windows-10-10.0.22621-SP0)
-    method: PUT
-    uri: https://management.azure.com/subscriptions/00000000-0000-0000-0000-000000000000/resourceGroups/cli_test_cosmosdb_mongodb_database000001/providers/Microsoft.DocumentDB/databaseAccounts/cli000003?api-version=2023-03-15
-  response:
-    body:
-      string: '{"id":"/subscriptions/00000000-0000-0000-0000-000000000000/resourceGroups/cli_test_cosmosdb_mongodb_database000001/providers/Microsoft.DocumentDB/databaseAccounts/cli000003","name":"cli000003","location":"West
-        US","type":"Microsoft.DocumentDB/databaseAccounts","kind":"MongoDB","tags":{},"systemData":{"createdAt":"2023-04-21T23:05:05.3753256Z"},"properties":{"provisioningState":"Creating","publicNetworkAccess":"Enabled","enableAutomaticFailover":false,"enableMultipleWriteLocations":false,"enablePartitionKeyMonitor":false,"isVirtualNetworkFilterEnabled":false,"virtualNetworkRules":[],"EnabledApiTypes":"MongoDB","disableKeyBasedMetadataWriteAccess":false,"enableFreeTier":false,"enableAnalyticalStorage":false,"analyticalStorageConfiguration":{"schemaType":"FullFidelity"},"instanceId":"1210d2c5-bc5a-41bf-8775-3f4fac5cfc91","databaseAccountOfferType":"Standard","defaultIdentity":"","networkAclBypass":"None","disableLocalAuth":false,"enablePartitionMerge":false,"minimalTlsVersion":"Tls12","consistencyPolicy":{"defaultConsistencyLevel":"Session","maxIntervalInSeconds":5,"maxStalenessPrefix":100},"apiProperties":{"serverVersion":"3.6"},"configurationOverrides":{},"writeLocations":[{"id":"cli000003-westus","locationName":"West
-        US","provisioningState":"Creating","failoverPriority":0,"isZoneRedundant":false}],"readLocations":[{"id":"cli000003-westus","locationName":"West
-        US","provisioningState":"Creating","failoverPriority":0,"isZoneRedundant":false}],"locations":[{"id":"cli000003-westus","locationName":"West
-        US","provisioningState":"Creating","failoverPriority":0,"isZoneRedundant":false}],"failoverPolicies":[{"id":"cli000003-westus","locationName":"West
-        US","failoverPriority":0}],"cors":[],"capabilities":[{"name":"EnableMongo"}],"ipRules":[],"backupPolicy":{"type":"Periodic","periodicModeProperties":{"backupIntervalInMinutes":240,"backupRetentionIntervalInHours":8,"backupStorageRedundancy":"Invalid"}},"networkAclBypassResourceIds":[],"keysMetadata":{"primaryMasterKey":{"generationTime":"2023-04-21T23:05:05.3753256Z"},"secondaryMasterKey":{"generationTime":"2023-04-21T23:05:05.3753256Z"},"primaryReadonlyMasterKey":{"generationTime":"2023-04-21T23:05:05.3753256Z"},"secondaryReadonlyMasterKey":{"generationTime":"2023-04-21T23:05:05.3753256Z"}}},"identity":{"type":"None"}}'
-    headers:
-      azure-asyncoperation:
-      - https://management.azure.com/subscriptions/00000000-0000-0000-0000-000000000000/providers/Microsoft.DocumentDB/locations/westus/operationsStatus/de24fbb8-7937-4f9a-a02b-27ed5918b72f?api-version=2023-03-15
-=======
       - AZURECLI/2.48.1 azsdk-python-mgmt-cosmosdb/0.7.0 Python/3.10.11 (Windows-10-10.0.22621-SP0)
     method: PUT
     uri: https://management.azure.com/subscriptions/00000000-0000-0000-0000-000000000000/resourceGroups/cli_test_cosmosdb_mongodb_database000001/providers/Microsoft.DocumentDB/databaseAccounts/cli000003?api-version=2023-04-15
@@ -103,7 +75,6 @@
     headers:
       azure-asyncoperation:
       - https://management.azure.com/subscriptions/00000000-0000-0000-0000-000000000000/providers/Microsoft.DocumentDB/locations/westus/operationsStatus/a4bbdb97-e652-4541-9d76-a582b2e6859b?api-version=2023-04-15
->>>>>>> 314f72a8
       cache-control:
       - no-store, no-cache
       content-length:
@@ -111,15 +82,9 @@
       content-type:
       - application/json
       date:
-<<<<<<< HEAD
-      - Fri, 21 Apr 2023 23:05:07 GMT
-      location:
-      - https://management.azure.com/subscriptions/00000000-0000-0000-0000-000000000000/resourceGroups/cli_test_cosmosdb_mongodb_database000001/providers/Microsoft.DocumentDB/databaseAccounts/cli000003/operationResults/de24fbb8-7937-4f9a-a02b-27ed5918b72f?api-version=2023-03-15
-=======
       - Fri, 05 May 2023 20:00:37 GMT
       location:
       - https://management.azure.com/subscriptions/00000000-0000-0000-0000-000000000000/resourceGroups/cli_test_cosmosdb_mongodb_database000001/providers/Microsoft.DocumentDB/databaseAccounts/cli000003/operationResults/a4bbdb97-e652-4541-9d76-a582b2e6859b?api-version=2023-04-15
->>>>>>> 314f72a8
       pragma:
       - no-cache
       server:
@@ -153,11 +118,6 @@
       ParameterSetName:
       - -n -g --kind
       User-Agent:
-<<<<<<< HEAD
-      - AZURECLI/2.47.0 azsdk-python-mgmt-cosmosdb/9.1.0 Python/3.9.13 (Windows-10-10.0.22621-SP0)
-    method: GET
-    uri: https://management.azure.com/subscriptions/00000000-0000-0000-0000-000000000000/providers/Microsoft.DocumentDB/locations/westus/operationsStatus/de24fbb8-7937-4f9a-a02b-27ed5918b72f?api-version=2023-03-15
-=======
       - AZURECLI/2.48.1 azsdk-python-mgmt-cosmosdb/0.7.0 Python/3.10.11 (Windows-10-10.0.22621-SP0)
     method: GET
     uri: https://management.azure.com/subscriptions/00000000-0000-0000-0000-000000000000/providers/Microsoft.DocumentDB/locations/westus/operationsStatus/a4bbdb97-e652-4541-9d76-a582b2e6859b?api-version=2023-04-15
@@ -207,7 +167,6 @@
       - AZURECLI/2.48.1 azsdk-python-mgmt-cosmosdb/0.7.0 Python/3.10.11 (Windows-10-10.0.22621-SP0)
     method: GET
     uri: https://management.azure.com/subscriptions/00000000-0000-0000-0000-000000000000/providers/Microsoft.DocumentDB/locations/westus/operationsStatus/a4bbdb97-e652-4541-9d76-a582b2e6859b?api-version=2023-04-15
->>>>>>> 314f72a8
   response:
     body:
       string: '{"status":"Dequeued"}'
@@ -219,51 +178,41 @@
       content-type:
       - application/json
       date:
-<<<<<<< HEAD
-      - Fri, 21 Apr 2023 23:05:37 GMT
-=======
       - Fri, 05 May 2023 20:01:08 GMT
->>>>>>> 314f72a8
-      pragma:
-      - no-cache
-      server:
-      - Microsoft-HTTPAPI/2.0
-      strict-transport-security:
-      - max-age=31536000; includeSubDomains
-      transfer-encoding:
-      - chunked
-      vary:
-      - Accept-Encoding
-      x-content-type-options:
-      - nosniff
-      x-ms-gatewayversion:
-      - version=2.14.0
-    status:
-      code: 200
-      message: Ok
-- request:
-    body: null
-    headers:
-      Accept:
-      - '*/*'
-      Accept-Encoding:
-      - gzip, deflate
-      CommandName:
-      - cosmosdb create
-      Connection:
-      - keep-alive
-      ParameterSetName:
-      - -n -g --kind
-      User-Agent:
-<<<<<<< HEAD
-      - AZURECLI/2.47.0 azsdk-python-mgmt-cosmosdb/9.1.0 Python/3.9.13 (Windows-10-10.0.22621-SP0)
-    method: GET
-    uri: https://management.azure.com/subscriptions/00000000-0000-0000-0000-000000000000/providers/Microsoft.DocumentDB/locations/westus/operationsStatus/de24fbb8-7937-4f9a-a02b-27ed5918b72f?api-version=2023-03-15
-=======
+      pragma:
+      - no-cache
+      server:
+      - Microsoft-HTTPAPI/2.0
+      strict-transport-security:
+      - max-age=31536000; includeSubDomains
+      transfer-encoding:
+      - chunked
+      vary:
+      - Accept-Encoding
+      x-content-type-options:
+      - nosniff
+      x-ms-gatewayversion:
+      - version=2.14.0
+    status:
+      code: 200
+      message: Ok
+- request:
+    body: null
+    headers:
+      Accept:
+      - '*/*'
+      Accept-Encoding:
+      - gzip, deflate
+      CommandName:
+      - cosmosdb create
+      Connection:
+      - keep-alive
+      ParameterSetName:
+      - -n -g --kind
+      User-Agent:
       - AZURECLI/2.48.1 azsdk-python-mgmt-cosmosdb/0.7.0 Python/3.10.11 (Windows-10-10.0.22621-SP0)
     method: GET
     uri: https://management.azure.com/subscriptions/00000000-0000-0000-0000-000000000000/providers/Microsoft.DocumentDB/locations/westus/operationsStatus/a4bbdb97-e652-4541-9d76-a582b2e6859b?api-version=2023-04-15
->>>>>>> 314f72a8
   response:
     body:
       string: '{"status":"Dequeued"}'
@@ -275,51 +224,41 @@
       content-type:
       - application/json
       date:
-<<<<<<< HEAD
-      - Fri, 21 Apr 2023 23:06:07 GMT
-=======
       - Fri, 05 May 2023 20:01:38 GMT
->>>>>>> 314f72a8
-      pragma:
-      - no-cache
-      server:
-      - Microsoft-HTTPAPI/2.0
-      strict-transport-security:
-      - max-age=31536000; includeSubDomains
-      transfer-encoding:
-      - chunked
-      vary:
-      - Accept-Encoding
-      x-content-type-options:
-      - nosniff
-      x-ms-gatewayversion:
-      - version=2.14.0
-    status:
-      code: 200
-      message: Ok
-- request:
-    body: null
-    headers:
-      Accept:
-      - '*/*'
-      Accept-Encoding:
-      - gzip, deflate
-      CommandName:
-      - cosmosdb create
-      Connection:
-      - keep-alive
-      ParameterSetName:
-      - -n -g --kind
-      User-Agent:
-<<<<<<< HEAD
-      - AZURECLI/2.47.0 azsdk-python-mgmt-cosmosdb/9.1.0 Python/3.9.13 (Windows-10-10.0.22621-SP0)
-    method: GET
-    uri: https://management.azure.com/subscriptions/00000000-0000-0000-0000-000000000000/providers/Microsoft.DocumentDB/locations/westus/operationsStatus/de24fbb8-7937-4f9a-a02b-27ed5918b72f?api-version=2023-03-15
-=======
+      pragma:
+      - no-cache
+      server:
+      - Microsoft-HTTPAPI/2.0
+      strict-transport-security:
+      - max-age=31536000; includeSubDomains
+      transfer-encoding:
+      - chunked
+      vary:
+      - Accept-Encoding
+      x-content-type-options:
+      - nosniff
+      x-ms-gatewayversion:
+      - version=2.14.0
+    status:
+      code: 200
+      message: Ok
+- request:
+    body: null
+    headers:
+      Accept:
+      - '*/*'
+      Accept-Encoding:
+      - gzip, deflate
+      CommandName:
+      - cosmosdb create
+      Connection:
+      - keep-alive
+      ParameterSetName:
+      - -n -g --kind
+      User-Agent:
       - AZURECLI/2.48.1 azsdk-python-mgmt-cosmosdb/0.7.0 Python/3.10.11 (Windows-10-10.0.22621-SP0)
     method: GET
     uri: https://management.azure.com/subscriptions/00000000-0000-0000-0000-000000000000/providers/Microsoft.DocumentDB/locations/westus/operationsStatus/a4bbdb97-e652-4541-9d76-a582b2e6859b?api-version=2023-04-15
->>>>>>> 314f72a8
   response:
     body:
       string: '{"status":"Dequeued"}'
@@ -331,51 +270,41 @@
       content-type:
       - application/json
       date:
-<<<<<<< HEAD
-      - Fri, 21 Apr 2023 23:06:37 GMT
-=======
       - Fri, 05 May 2023 20:02:08 GMT
->>>>>>> 314f72a8
-      pragma:
-      - no-cache
-      server:
-      - Microsoft-HTTPAPI/2.0
-      strict-transport-security:
-      - max-age=31536000; includeSubDomains
-      transfer-encoding:
-      - chunked
-      vary:
-      - Accept-Encoding
-      x-content-type-options:
-      - nosniff
-      x-ms-gatewayversion:
-      - version=2.14.0
-    status:
-      code: 200
-      message: Ok
-- request:
-    body: null
-    headers:
-      Accept:
-      - '*/*'
-      Accept-Encoding:
-      - gzip, deflate
-      CommandName:
-      - cosmosdb create
-      Connection:
-      - keep-alive
-      ParameterSetName:
-      - -n -g --kind
-      User-Agent:
-<<<<<<< HEAD
-      - AZURECLI/2.47.0 azsdk-python-mgmt-cosmosdb/9.1.0 Python/3.9.13 (Windows-10-10.0.22621-SP0)
-    method: GET
-    uri: https://management.azure.com/subscriptions/00000000-0000-0000-0000-000000000000/providers/Microsoft.DocumentDB/locations/westus/operationsStatus/de24fbb8-7937-4f9a-a02b-27ed5918b72f?api-version=2023-03-15
-=======
+      pragma:
+      - no-cache
+      server:
+      - Microsoft-HTTPAPI/2.0
+      strict-transport-security:
+      - max-age=31536000; includeSubDomains
+      transfer-encoding:
+      - chunked
+      vary:
+      - Accept-Encoding
+      x-content-type-options:
+      - nosniff
+      x-ms-gatewayversion:
+      - version=2.14.0
+    status:
+      code: 200
+      message: Ok
+- request:
+    body: null
+    headers:
+      Accept:
+      - '*/*'
+      Accept-Encoding:
+      - gzip, deflate
+      CommandName:
+      - cosmosdb create
+      Connection:
+      - keep-alive
+      ParameterSetName:
+      - -n -g --kind
+      User-Agent:
       - AZURECLI/2.48.1 azsdk-python-mgmt-cosmosdb/0.7.0 Python/3.10.11 (Windows-10-10.0.22621-SP0)
     method: GET
     uri: https://management.azure.com/subscriptions/00000000-0000-0000-0000-000000000000/providers/Microsoft.DocumentDB/locations/westus/operationsStatus/a4bbdb97-e652-4541-9d76-a582b2e6859b?api-version=2023-04-15
->>>>>>> 314f72a8
   response:
     body:
       string: '{"status":"Dequeued"}'
@@ -387,51 +316,41 @@
       content-type:
       - application/json
       date:
-<<<<<<< HEAD
-      - Fri, 21 Apr 2023 23:07:06 GMT
-=======
       - Fri, 05 May 2023 20:02:38 GMT
->>>>>>> 314f72a8
-      pragma:
-      - no-cache
-      server:
-      - Microsoft-HTTPAPI/2.0
-      strict-transport-security:
-      - max-age=31536000; includeSubDomains
-      transfer-encoding:
-      - chunked
-      vary:
-      - Accept-Encoding
-      x-content-type-options:
-      - nosniff
-      x-ms-gatewayversion:
-      - version=2.14.0
-    status:
-      code: 200
-      message: Ok
-- request:
-    body: null
-    headers:
-      Accept:
-      - '*/*'
-      Accept-Encoding:
-      - gzip, deflate
-      CommandName:
-      - cosmosdb create
-      Connection:
-      - keep-alive
-      ParameterSetName:
-      - -n -g --kind
-      User-Agent:
-<<<<<<< HEAD
-      - AZURECLI/2.47.0 azsdk-python-mgmt-cosmosdb/9.1.0 Python/3.9.13 (Windows-10-10.0.22621-SP0)
-    method: GET
-    uri: https://management.azure.com/subscriptions/00000000-0000-0000-0000-000000000000/providers/Microsoft.DocumentDB/locations/westus/operationsStatus/de24fbb8-7937-4f9a-a02b-27ed5918b72f?api-version=2023-03-15
-=======
+      pragma:
+      - no-cache
+      server:
+      - Microsoft-HTTPAPI/2.0
+      strict-transport-security:
+      - max-age=31536000; includeSubDomains
+      transfer-encoding:
+      - chunked
+      vary:
+      - Accept-Encoding
+      x-content-type-options:
+      - nosniff
+      x-ms-gatewayversion:
+      - version=2.14.0
+    status:
+      code: 200
+      message: Ok
+- request:
+    body: null
+    headers:
+      Accept:
+      - '*/*'
+      Accept-Encoding:
+      - gzip, deflate
+      CommandName:
+      - cosmosdb create
+      Connection:
+      - keep-alive
+      ParameterSetName:
+      - -n -g --kind
+      User-Agent:
       - AZURECLI/2.48.1 azsdk-python-mgmt-cosmosdb/0.7.0 Python/3.10.11 (Windows-10-10.0.22621-SP0)
     method: GET
     uri: https://management.azure.com/subscriptions/00000000-0000-0000-0000-000000000000/providers/Microsoft.DocumentDB/locations/westus/operationsStatus/a4bbdb97-e652-4541-9d76-a582b2e6859b?api-version=2023-04-15
->>>>>>> 314f72a8
   response:
     body:
       string: '{"status":"Dequeued"}'
@@ -443,51 +362,41 @@
       content-type:
       - application/json
       date:
-<<<<<<< HEAD
-      - Fri, 21 Apr 2023 23:07:36 GMT
-=======
       - Fri, 05 May 2023 20:03:08 GMT
->>>>>>> 314f72a8
-      pragma:
-      - no-cache
-      server:
-      - Microsoft-HTTPAPI/2.0
-      strict-transport-security:
-      - max-age=31536000; includeSubDomains
-      transfer-encoding:
-      - chunked
-      vary:
-      - Accept-Encoding
-      x-content-type-options:
-      - nosniff
-      x-ms-gatewayversion:
-      - version=2.14.0
-    status:
-      code: 200
-      message: Ok
-- request:
-    body: null
-    headers:
-      Accept:
-      - '*/*'
-      Accept-Encoding:
-      - gzip, deflate
-      CommandName:
-      - cosmosdb create
-      Connection:
-      - keep-alive
-      ParameterSetName:
-      - -n -g --kind
-      User-Agent:
-<<<<<<< HEAD
-      - AZURECLI/2.47.0 azsdk-python-mgmt-cosmosdb/9.1.0 Python/3.9.13 (Windows-10-10.0.22621-SP0)
-    method: GET
-    uri: https://management.azure.com/subscriptions/00000000-0000-0000-0000-000000000000/providers/Microsoft.DocumentDB/locations/westus/operationsStatus/de24fbb8-7937-4f9a-a02b-27ed5918b72f?api-version=2023-03-15
-=======
+      pragma:
+      - no-cache
+      server:
+      - Microsoft-HTTPAPI/2.0
+      strict-transport-security:
+      - max-age=31536000; includeSubDomains
+      transfer-encoding:
+      - chunked
+      vary:
+      - Accept-Encoding
+      x-content-type-options:
+      - nosniff
+      x-ms-gatewayversion:
+      - version=2.14.0
+    status:
+      code: 200
+      message: Ok
+- request:
+    body: null
+    headers:
+      Accept:
+      - '*/*'
+      Accept-Encoding:
+      - gzip, deflate
+      CommandName:
+      - cosmosdb create
+      Connection:
+      - keep-alive
+      ParameterSetName:
+      - -n -g --kind
+      User-Agent:
       - AZURECLI/2.48.1 azsdk-python-mgmt-cosmosdb/0.7.0 Python/3.10.11 (Windows-10-10.0.22621-SP0)
     method: GET
     uri: https://management.azure.com/subscriptions/00000000-0000-0000-0000-000000000000/providers/Microsoft.DocumentDB/locations/westus/operationsStatus/a4bbdb97-e652-4541-9d76-a582b2e6859b?api-version=2023-04-15
->>>>>>> 314f72a8
   response:
     body:
       string: '{"status":"Dequeued"}'
@@ -499,47 +408,38 @@
       content-type:
       - application/json
       date:
-<<<<<<< HEAD
-      - Fri, 21 Apr 2023 23:08:06 GMT
-=======
       - Fri, 05 May 2023 20:03:38 GMT
->>>>>>> 314f72a8
-      pragma:
-      - no-cache
-      server:
-      - Microsoft-HTTPAPI/2.0
-      strict-transport-security:
-      - max-age=31536000; includeSubDomains
-      transfer-encoding:
-      - chunked
-      vary:
-      - Accept-Encoding
-      x-content-type-options:
-      - nosniff
-      x-ms-gatewayversion:
-      - version=2.14.0
-    status:
-      code: 200
-      message: Ok
-- request:
-    body: null
-    headers:
-      Accept:
-      - '*/*'
-      Accept-Encoding:
-      - gzip, deflate
-      CommandName:
-      - cosmosdb create
-      Connection:
-      - keep-alive
-      ParameterSetName:
-      - -n -g --kind
-      User-Agent:
-<<<<<<< HEAD
-      - AZURECLI/2.47.0 azsdk-python-mgmt-cosmosdb/9.1.0 Python/3.9.13 (Windows-10-10.0.22621-SP0)
-    method: GET
-    uri: https://management.azure.com/subscriptions/00000000-0000-0000-0000-000000000000/providers/Microsoft.DocumentDB/locations/westus/operationsStatus/de24fbb8-7937-4f9a-a02b-27ed5918b72f?api-version=2023-03-15
-=======
+      pragma:
+      - no-cache
+      server:
+      - Microsoft-HTTPAPI/2.0
+      strict-transport-security:
+      - max-age=31536000; includeSubDomains
+      transfer-encoding:
+      - chunked
+      vary:
+      - Accept-Encoding
+      x-content-type-options:
+      - nosniff
+      x-ms-gatewayversion:
+      - version=2.14.0
+    status:
+      code: 200
+      message: Ok
+- request:
+    body: null
+    headers:
+      Accept:
+      - '*/*'
+      Accept-Encoding:
+      - gzip, deflate
+      CommandName:
+      - cosmosdb create
+      Connection:
+      - keep-alive
+      ParameterSetName:
+      - -n -g --kind
+      User-Agent:
       - AZURECLI/2.48.1 azsdk-python-mgmt-cosmosdb/0.7.0 Python/3.10.11 (Windows-10-10.0.22621-SP0)
     method: GET
     uri: https://management.azure.com/subscriptions/00000000-0000-0000-0000-000000000000/providers/Microsoft.DocumentDB/locations/westus/operationsStatus/a4bbdb97-e652-4541-9d76-a582b2e6859b?api-version=2023-04-15
@@ -589,7 +489,6 @@
       - AZURECLI/2.48.1 azsdk-python-mgmt-cosmosdb/0.7.0 Python/3.10.11 (Windows-10-10.0.22621-SP0)
     method: GET
     uri: https://management.azure.com/subscriptions/00000000-0000-0000-0000-000000000000/providers/Microsoft.DocumentDB/locations/westus/operationsStatus/a4bbdb97-e652-4541-9d76-a582b2e6859b?api-version=2023-04-15
->>>>>>> 314f72a8
   response:
     body:
       string: '{"status":"Succeeded"}'
@@ -601,55 +500,38 @@
       content-type:
       - application/json
       date:
-<<<<<<< HEAD
-      - Fri, 21 Apr 2023 23:08:37 GMT
-=======
       - Fri, 05 May 2023 20:04:38 GMT
->>>>>>> 314f72a8
-      pragma:
-      - no-cache
-      server:
-      - Microsoft-HTTPAPI/2.0
-      strict-transport-security:
-      - max-age=31536000; includeSubDomains
-      transfer-encoding:
-      - chunked
-      vary:
-      - Accept-Encoding
-      x-content-type-options:
-      - nosniff
-      x-ms-gatewayversion:
-      - version=2.14.0
-    status:
-      code: 200
-      message: Ok
-- request:
-    body: null
-    headers:
-      Accept:
-      - '*/*'
-      Accept-Encoding:
-      - gzip, deflate
-      CommandName:
-      - cosmosdb create
-      Connection:
-      - keep-alive
-      ParameterSetName:
-      - -n -g --kind
-      User-Agent:
-<<<<<<< HEAD
-      - AZURECLI/2.47.0 azsdk-python-mgmt-cosmosdb/9.1.0 Python/3.9.13 (Windows-10-10.0.22621-SP0)
-    method: GET
-    uri: https://management.azure.com/subscriptions/00000000-0000-0000-0000-000000000000/resourceGroups/cli_test_cosmosdb_mongodb_database000001/providers/Microsoft.DocumentDB/databaseAccounts/cli000003?api-version=2023-03-15
-  response:
-    body:
-      string: '{"id":"/subscriptions/00000000-0000-0000-0000-000000000000/resourceGroups/cli_test_cosmosdb_mongodb_database000001/providers/Microsoft.DocumentDB/databaseAccounts/cli000003","name":"cli000003","location":"West
-        US","type":"Microsoft.DocumentDB/databaseAccounts","kind":"MongoDB","tags":{},"systemData":{"createdAt":"2023-04-21T23:07:47.5288502Z"},"properties":{"provisioningState":"Succeeded","documentEndpoint":"https://cli000003.documents.azure.com:443/","sqlEndpoint":"https://cli000003.documents.azure.com:443/","mongoEndpoint":"https://cli000003.mongo.cosmos.azure.com:443/","publicNetworkAccess":"Enabled","enableAutomaticFailover":false,"enableMultipleWriteLocations":false,"enablePartitionKeyMonitor":false,"isVirtualNetworkFilterEnabled":false,"virtualNetworkRules":[],"EnabledApiTypes":"MongoDB","disableKeyBasedMetadataWriteAccess":false,"enableFreeTier":false,"enableAnalyticalStorage":false,"analyticalStorageConfiguration":{"schemaType":"FullFidelity"},"instanceId":"1210d2c5-bc5a-41bf-8775-3f4fac5cfc91","databaseAccountOfferType":"Standard","defaultIdentity":"FirstPartyIdentity","networkAclBypass":"None","disableLocalAuth":false,"enablePartitionMerge":false,"minimalTlsVersion":"Tls12","consistencyPolicy":{"defaultConsistencyLevel":"Session","maxIntervalInSeconds":5,"maxStalenessPrefix":100},"apiProperties":{"serverVersion":"3.6"},"configurationOverrides":{"EnableBsonSchema":"True"},"writeLocations":[{"id":"cli000003-westus","locationName":"West
-        US","documentEndpoint":"https://cli000003-westus.documents.azure.com:443/","provisioningState":"Succeeded","failoverPriority":0,"isZoneRedundant":false}],"readLocations":[{"id":"cli000003-westus","locationName":"West
-        US","documentEndpoint":"https://cli000003-westus.documents.azure.com:443/","provisioningState":"Succeeded","failoverPriority":0,"isZoneRedundant":false}],"locations":[{"id":"cli000003-westus","locationName":"West
-        US","documentEndpoint":"https://cli000003-westus.documents.azure.com:443/","provisioningState":"Succeeded","failoverPriority":0,"isZoneRedundant":false}],"failoverPolicies":[{"id":"cli000003-westus","locationName":"West
-        US","failoverPriority":0}],"cors":[],"capabilities":[{"name":"EnableMongo"}],"ipRules":[],"backupPolicy":{"type":"Periodic","periodicModeProperties":{"backupIntervalInMinutes":240,"backupRetentionIntervalInHours":8,"backupStorageRedundancy":"Geo"}},"networkAclBypassResourceIds":[],"keysMetadata":{"primaryMasterKey":{"generationTime":"2023-04-21T23:07:47.5288502Z"},"secondaryMasterKey":{"generationTime":"2023-04-21T23:07:47.5288502Z"},"primaryReadonlyMasterKey":{"generationTime":"2023-04-21T23:07:47.5288502Z"},"secondaryReadonlyMasterKey":{"generationTime":"2023-04-21T23:07:47.5288502Z"}}},"identity":{"type":"None"}}'
-=======
+      pragma:
+      - no-cache
+      server:
+      - Microsoft-HTTPAPI/2.0
+      strict-transport-security:
+      - max-age=31536000; includeSubDomains
+      transfer-encoding:
+      - chunked
+      vary:
+      - Accept-Encoding
+      x-content-type-options:
+      - nosniff
+      x-ms-gatewayversion:
+      - version=2.14.0
+    status:
+      code: 200
+      message: Ok
+- request:
+    body: null
+    headers:
+      Accept:
+      - '*/*'
+      Accept-Encoding:
+      - gzip, deflate
+      CommandName:
+      - cosmosdb create
+      Connection:
+      - keep-alive
+      ParameterSetName:
+      - -n -g --kind
+      User-Agent:
       - AZURECLI/2.48.1 azsdk-python-mgmt-cosmosdb/0.7.0 Python/3.10.11 (Windows-10-10.0.22621-SP0)
     method: GET
     uri: https://management.azure.com/subscriptions/00000000-0000-0000-0000-000000000000/resourceGroups/cli_test_cosmosdb_mongodb_database000001/providers/Microsoft.DocumentDB/databaseAccounts/cli000003?api-version=2023-04-15
@@ -661,7 +543,6 @@
         US","documentEndpoint":"https://cli000003-westus.documents.azure.com:443/","provisioningState":"Succeeded","failoverPriority":0,"isZoneRedundant":false}],"locations":[{"id":"cli000003-westus","locationName":"West
         US","documentEndpoint":"https://cli000003-westus.documents.azure.com:443/","provisioningState":"Succeeded","failoverPriority":0,"isZoneRedundant":false}],"failoverPolicies":[{"id":"cli000003-westus","locationName":"West
         US","failoverPriority":0}],"cors":[],"capabilities":[{"name":"EnableMongo"}],"ipRules":[],"backupPolicy":{"type":"Periodic","periodicModeProperties":{"backupIntervalInMinutes":240,"backupRetentionIntervalInHours":8,"backupStorageRedundancy":"Geo"}},"networkAclBypassResourceIds":[],"keysMetadata":{"primaryMasterKey":{"generationTime":"2023-05-05T20:03:59.5926201Z"},"secondaryMasterKey":{"generationTime":"2023-05-05T20:03:59.5926201Z"},"primaryReadonlyMasterKey":{"generationTime":"2023-05-05T20:03:59.5926201Z"},"secondaryReadonlyMasterKey":{"generationTime":"2023-05-05T20:03:59.5926201Z"}}},"identity":{"type":"None"}}'
->>>>>>> 314f72a8
     headers:
       cache-control:
       - no-store, no-cache
@@ -670,55 +551,38 @@
       content-type:
       - application/json
       date:
-<<<<<<< HEAD
-      - Fri, 21 Apr 2023 23:08:38 GMT
-=======
       - Fri, 05 May 2023 20:04:38 GMT
->>>>>>> 314f72a8
-      pragma:
-      - no-cache
-      server:
-      - Microsoft-HTTPAPI/2.0
-      strict-transport-security:
-      - max-age=31536000; includeSubDomains
-      transfer-encoding:
-      - chunked
-      vary:
-      - Accept-Encoding
-      x-content-type-options:
-      - nosniff
-      x-ms-gatewayversion:
-      - version=2.14.0
-    status:
-      code: 200
-      message: Ok
-- request:
-    body: null
-    headers:
-      Accept:
-      - application/json
-      Accept-Encoding:
-      - gzip, deflate
-      CommandName:
-      - cosmosdb create
-      Connection:
-      - keep-alive
-      ParameterSetName:
-      - -n -g --kind
-      User-Agent:
-<<<<<<< HEAD
-      - AZURECLI/2.47.0 azsdk-python-mgmt-cosmosdb/9.1.0 Python/3.9.13 (Windows-10-10.0.22621-SP0)
-    method: GET
-    uri: https://management.azure.com/subscriptions/00000000-0000-0000-0000-000000000000/resourceGroups/cli_test_cosmosdb_mongodb_database000001/providers/Microsoft.DocumentDB/databaseAccounts/cli000003?api-version=2023-03-15
-  response:
-    body:
-      string: '{"id":"/subscriptions/00000000-0000-0000-0000-000000000000/resourceGroups/cli_test_cosmosdb_mongodb_database000001/providers/Microsoft.DocumentDB/databaseAccounts/cli000003","name":"cli000003","location":"West
-        US","type":"Microsoft.DocumentDB/databaseAccounts","kind":"MongoDB","tags":{},"systemData":{"createdAt":"2023-04-21T23:07:47.5288502Z"},"properties":{"provisioningState":"Succeeded","documentEndpoint":"https://cli000003.documents.azure.com:443/","sqlEndpoint":"https://cli000003.documents.azure.com:443/","mongoEndpoint":"https://cli000003.mongo.cosmos.azure.com:443/","publicNetworkAccess":"Enabled","enableAutomaticFailover":false,"enableMultipleWriteLocations":false,"enablePartitionKeyMonitor":false,"isVirtualNetworkFilterEnabled":false,"virtualNetworkRules":[],"EnabledApiTypes":"MongoDB","disableKeyBasedMetadataWriteAccess":false,"enableFreeTier":false,"enableAnalyticalStorage":false,"analyticalStorageConfiguration":{"schemaType":"FullFidelity"},"instanceId":"1210d2c5-bc5a-41bf-8775-3f4fac5cfc91","databaseAccountOfferType":"Standard","defaultIdentity":"FirstPartyIdentity","networkAclBypass":"None","disableLocalAuth":false,"enablePartitionMerge":false,"minimalTlsVersion":"Tls12","consistencyPolicy":{"defaultConsistencyLevel":"Session","maxIntervalInSeconds":5,"maxStalenessPrefix":100},"apiProperties":{"serverVersion":"3.6"},"configurationOverrides":{"EnableBsonSchema":"True"},"writeLocations":[{"id":"cli000003-westus","locationName":"West
-        US","documentEndpoint":"https://cli000003-westus.documents.azure.com:443/","provisioningState":"Succeeded","failoverPriority":0,"isZoneRedundant":false}],"readLocations":[{"id":"cli000003-westus","locationName":"West
-        US","documentEndpoint":"https://cli000003-westus.documents.azure.com:443/","provisioningState":"Succeeded","failoverPriority":0,"isZoneRedundant":false}],"locations":[{"id":"cli000003-westus","locationName":"West
-        US","documentEndpoint":"https://cli000003-westus.documents.azure.com:443/","provisioningState":"Succeeded","failoverPriority":0,"isZoneRedundant":false}],"failoverPolicies":[{"id":"cli000003-westus","locationName":"West
-        US","failoverPriority":0}],"cors":[],"capabilities":[{"name":"EnableMongo"}],"ipRules":[],"backupPolicy":{"type":"Periodic","periodicModeProperties":{"backupIntervalInMinutes":240,"backupRetentionIntervalInHours":8,"backupStorageRedundancy":"Geo"}},"networkAclBypassResourceIds":[],"keysMetadata":{"primaryMasterKey":{"generationTime":"2023-04-21T23:07:47.5288502Z"},"secondaryMasterKey":{"generationTime":"2023-04-21T23:07:47.5288502Z"},"primaryReadonlyMasterKey":{"generationTime":"2023-04-21T23:07:47.5288502Z"},"secondaryReadonlyMasterKey":{"generationTime":"2023-04-21T23:07:47.5288502Z"}}},"identity":{"type":"None"}}'
-=======
+      pragma:
+      - no-cache
+      server:
+      - Microsoft-HTTPAPI/2.0
+      strict-transport-security:
+      - max-age=31536000; includeSubDomains
+      transfer-encoding:
+      - chunked
+      vary:
+      - Accept-Encoding
+      x-content-type-options:
+      - nosniff
+      x-ms-gatewayversion:
+      - version=2.14.0
+    status:
+      code: 200
+      message: Ok
+- request:
+    body: null
+    headers:
+      Accept:
+      - application/json
+      Accept-Encoding:
+      - gzip, deflate
+      CommandName:
+      - cosmosdb create
+      Connection:
+      - keep-alive
+      ParameterSetName:
+      - -n -g --kind
+      User-Agent:
       - AZURECLI/2.48.1 azsdk-python-mgmt-cosmosdb/0.7.0 Python/3.10.11 (Windows-10-10.0.22621-SP0)
     method: GET
     uri: https://management.azure.com/subscriptions/00000000-0000-0000-0000-000000000000/resourceGroups/cli_test_cosmosdb_mongodb_database000001/providers/Microsoft.DocumentDB/databaseAccounts/cli000003?api-version=2023-04-15
@@ -730,7 +594,6 @@
         US","documentEndpoint":"https://cli000003-westus.documents.azure.com:443/","provisioningState":"Succeeded","failoverPriority":0,"isZoneRedundant":false}],"locations":[{"id":"cli000003-westus","locationName":"West
         US","documentEndpoint":"https://cli000003-westus.documents.azure.com:443/","provisioningState":"Succeeded","failoverPriority":0,"isZoneRedundant":false}],"failoverPolicies":[{"id":"cli000003-westus","locationName":"West
         US","failoverPriority":0}],"cors":[],"capabilities":[{"name":"EnableMongo"}],"ipRules":[],"backupPolicy":{"type":"Periodic","periodicModeProperties":{"backupIntervalInMinutes":240,"backupRetentionIntervalInHours":8,"backupStorageRedundancy":"Geo"}},"networkAclBypassResourceIds":[],"keysMetadata":{"primaryMasterKey":{"generationTime":"2023-05-05T20:03:59.5926201Z"},"secondaryMasterKey":{"generationTime":"2023-05-05T20:03:59.5926201Z"},"primaryReadonlyMasterKey":{"generationTime":"2023-05-05T20:03:59.5926201Z"},"secondaryReadonlyMasterKey":{"generationTime":"2023-05-05T20:03:59.5926201Z"}}},"identity":{"type":"None"}}'
->>>>>>> 314f72a8
     headers:
       cache-control:
       - no-store, no-cache
@@ -739,11 +602,7 @@
       content-type:
       - application/json
       date:
-<<<<<<< HEAD
-      - Fri, 21 Apr 2023 23:08:38 GMT
-=======
       - Fri, 05 May 2023 20:04:38 GMT
->>>>>>> 314f72a8
       pragma:
       - no-cache
       server:
@@ -775,15 +634,6 @@
       ParameterSetName:
       - -g -a -n
       User-Agent:
-<<<<<<< HEAD
-      - AZURECLI/2.47.0 azsdk-python-mgmt-cosmosdb/9.1.0 Python/3.9.13 (Windows-10-10.0.22621-SP0)
-    method: GET
-    uri: https://management.azure.com/subscriptions/00000000-0000-0000-0000-000000000000/resourceGroups/cli_test_cosmosdb_mongodb_database000001/providers/Microsoft.DocumentDB/databaseAccounts/cli000003/mongodbDatabases/cli000002?api-version=2023-03-15
-  response:
-    body:
-      string: '{"code":"NotFound","message":"the database cli000002 doesn''t exist.\r\nActivityId:
-        73154b58-e099-11ed-97b5-002248272ae6, Microsoft.Azure.Documents.Common/2.14.0"}'
-=======
       - AZURECLI/2.48.1 azsdk-python-mgmt-cosmosdb/0.7.0 Python/3.10.11 (Windows-10-10.0.22621-SP0)
     method: GET
     uri: https://management.azure.com/subscriptions/00000000-0000-0000-0000-000000000000/resourceGroups/cli_test_cosmosdb_mongodb_database000001/providers/Microsoft.DocumentDB/databaseAccounts/cli000003/mongodbDatabases/cli000002?api-version=2023-04-15
@@ -791,7 +641,6 @@
     body:
       string: '{"code":"NotFound","message":"the database cli000002 doesn''t exist.\r\nActivityId:
         1116fa4f-eb80-11ed-bb64-186024a78770, Microsoft.Azure.Documents.Common/2.14.0"}'
->>>>>>> 314f72a8
     headers:
       cache-control:
       - no-store, no-cache
@@ -800,11 +649,7 @@
       content-type:
       - application/json
       date:
-<<<<<<< HEAD
-      - Fri, 21 Apr 2023 23:08:38 GMT
-=======
       - Fri, 05 May 2023 20:04:39 GMT
->>>>>>> 314f72a8
       pragma:
       - no-cache
       server:
@@ -836,25 +681,15 @@
       ParameterSetName:
       - -g -a -n
       User-Agent:
-<<<<<<< HEAD
-      - AZURECLI/2.47.0 azsdk-python-mgmt-cosmosdb/9.1.0 Python/3.9.13 (Windows-10-10.0.22621-SP0)
-    method: PUT
-    uri: https://management.azure.com/subscriptions/00000000-0000-0000-0000-000000000000/resourceGroups/cli_test_cosmosdb_mongodb_database000001/providers/Microsoft.DocumentDB/databaseAccounts/cli000003/mongodbDatabases/cli000002?api-version=2023-03-15
-=======
       - AZURECLI/2.48.1 azsdk-python-mgmt-cosmosdb/0.7.0 Python/3.10.11 (Windows-10-10.0.22621-SP0)
     method: PUT
     uri: https://management.azure.com/subscriptions/00000000-0000-0000-0000-000000000000/resourceGroups/cli_test_cosmosdb_mongodb_database000001/providers/Microsoft.DocumentDB/databaseAccounts/cli000003/mongodbDatabases/cli000002?api-version=2023-04-15
->>>>>>> 314f72a8
   response:
     body:
       string: '{"status":"Enqueued"}'
     headers:
       azure-asyncoperation:
-<<<<<<< HEAD
-      - https://management.azure.com/subscriptions/00000000-0000-0000-0000-000000000000/providers/Microsoft.DocumentDB/locations/westus/operationsStatus/e0e4e36f-bda9-458c-9335-02211ca8112a?api-version=2023-03-15
-=======
       - https://management.azure.com/subscriptions/00000000-0000-0000-0000-000000000000/providers/Microsoft.DocumentDB/locations/westus/operationsStatus/c7a22f6b-bd06-4e0c-bd53-cb04be46c3a2?api-version=2023-04-15
->>>>>>> 314f72a8
       cache-control:
       - no-store, no-cache
       content-length:
@@ -862,15 +697,9 @@
       content-type:
       - application/json
       date:
-<<<<<<< HEAD
-      - Fri, 21 Apr 2023 23:08:39 GMT
-      location:
-      - https://management.azure.com/subscriptions/00000000-0000-0000-0000-000000000000/resourceGroups/cli_test_cosmosdb_mongodb_database000001/providers/Microsoft.DocumentDB/databaseAccounts/cli000003/mongodbDatabases/cli000002/operationResults/e0e4e36f-bda9-458c-9335-02211ca8112a?api-version=2023-03-15
-=======
       - Fri, 05 May 2023 20:04:40 GMT
       location:
       - https://management.azure.com/subscriptions/00000000-0000-0000-0000-000000000000/resourceGroups/cli_test_cosmosdb_mongodb_database000001/providers/Microsoft.DocumentDB/databaseAccounts/cli000003/mongodbDatabases/cli000002/operationResults/c7a22f6b-bd06-4e0c-bd53-cb04be46c3a2?api-version=2023-04-15
->>>>>>> 314f72a8
       pragma:
       - no-cache
       server:
@@ -900,11 +729,6 @@
       ParameterSetName:
       - -g -a -n
       User-Agent:
-<<<<<<< HEAD
-      - AZURECLI/2.47.0 azsdk-python-mgmt-cosmosdb/9.1.0 Python/3.9.13 (Windows-10-10.0.22621-SP0)
-    method: GET
-    uri: https://management.azure.com/subscriptions/00000000-0000-0000-0000-000000000000/providers/Microsoft.DocumentDB/locations/westus/operationsStatus/e0e4e36f-bda9-458c-9335-02211ca8112a?api-version=2023-03-15
-=======
       - AZURECLI/2.48.1 azsdk-python-mgmt-cosmosdb/0.7.0 Python/3.10.11 (Windows-10-10.0.22621-SP0)
     method: GET
     uri: https://management.azure.com/subscriptions/00000000-0000-0000-0000-000000000000/providers/Microsoft.DocumentDB/locations/westus/operationsStatus/c7a22f6b-bd06-4e0c-bd53-cb04be46c3a2?api-version=2023-04-15
@@ -954,7 +778,6 @@
       - AZURECLI/2.48.1 azsdk-python-mgmt-cosmosdb/0.7.0 Python/3.10.11 (Windows-10-10.0.22621-SP0)
     method: GET
     uri: https://management.azure.com/subscriptions/00000000-0000-0000-0000-000000000000/providers/Microsoft.DocumentDB/locations/westus/operationsStatus/c7a22f6b-bd06-4e0c-bd53-cb04be46c3a2?api-version=2023-04-15
->>>>>>> 314f72a8
   response:
     body:
       string: '{"status":"Succeeded"}'
@@ -966,11 +789,7 @@
       content-type:
       - application/json
       date:
-<<<<<<< HEAD
-      - Fri, 21 Apr 2023 23:09:09 GMT
-=======
       - Fri, 05 May 2023 20:05:10 GMT
->>>>>>> 314f72a8
       pragma:
       - no-cache
       server:
@@ -1002,15 +821,9 @@
       ParameterSetName:
       - -g -a -n
       User-Agent:
-<<<<<<< HEAD
-      - AZURECLI/2.47.0 azsdk-python-mgmt-cosmosdb/9.1.0 Python/3.9.13 (Windows-10-10.0.22621-SP0)
-    method: GET
-    uri: https://management.azure.com/subscriptions/00000000-0000-0000-0000-000000000000/resourceGroups/cli_test_cosmosdb_mongodb_database000001/providers/Microsoft.DocumentDB/databaseAccounts/cli000003/mongodbDatabases/cli000002?api-version=2023-03-15
-=======
       - AZURECLI/2.48.1 azsdk-python-mgmt-cosmosdb/0.7.0 Python/3.10.11 (Windows-10-10.0.22621-SP0)
     method: GET
     uri: https://management.azure.com/subscriptions/00000000-0000-0000-0000-000000000000/resourceGroups/cli_test_cosmosdb_mongodb_database000001/providers/Microsoft.DocumentDB/databaseAccounts/cli000003/mongodbDatabases/cli000002?api-version=2023-04-15
->>>>>>> 314f72a8
   response:
     body:
       string: '{"id":"/subscriptions/00000000-0000-0000-0000-000000000000/resourceGroups/cli_test_cosmosdb_mongodb_database000001/providers/Microsoft.DocumentDB/databaseAccounts/cli000003/mongodbDatabases/cli000002","type":"Microsoft.DocumentDB/databaseAccounts/mongodbDatabases","name":"cli000002","properties":{"resource":{"id":"cli000002"}}}'
@@ -1022,11 +835,7 @@
       content-type:
       - application/json
       date:
-<<<<<<< HEAD
-      - Fri, 21 Apr 2023 23:09:09 GMT
-=======
       - Fri, 05 May 2023 20:05:10 GMT
->>>>>>> 314f72a8
       pragma:
       - no-cache
       server:
@@ -1058,15 +867,9 @@
       ParameterSetName:
       - -g -a -n
       User-Agent:
-<<<<<<< HEAD
-      - AZURECLI/2.47.0 azsdk-python-mgmt-cosmosdb/9.1.0 Python/3.9.13 (Windows-10-10.0.22621-SP0)
-    method: GET
-    uri: https://management.azure.com/subscriptions/00000000-0000-0000-0000-000000000000/resourceGroups/cli_test_cosmosdb_mongodb_database000001/providers/Microsoft.DocumentDB/databaseAccounts/cli000003/mongodbDatabases/cli000002?api-version=2023-03-15
-=======
       - AZURECLI/2.48.1 azsdk-python-mgmt-cosmosdb/0.7.0 Python/3.10.11 (Windows-10-10.0.22621-SP0)
     method: GET
     uri: https://management.azure.com/subscriptions/00000000-0000-0000-0000-000000000000/resourceGroups/cli_test_cosmosdb_mongodb_database000001/providers/Microsoft.DocumentDB/databaseAccounts/cli000003/mongodbDatabases/cli000002?api-version=2023-04-15
->>>>>>> 314f72a8
   response:
     body:
       string: '{"id":"/subscriptions/00000000-0000-0000-0000-000000000000/resourceGroups/cli_test_cosmosdb_mongodb_database000001/providers/Microsoft.DocumentDB/databaseAccounts/cli000003/mongodbDatabases/cli000002","type":"Microsoft.DocumentDB/databaseAccounts/mongodbDatabases","name":"cli000002","properties":{"resource":{"id":"cli000002"}}}'
@@ -1078,17 +881,17 @@
       content-type:
       - application/json
       date:
-<<<<<<< HEAD
-      - Fri, 21 Apr 2023 23:09:11 GMT
-=======
       - Fri, 05 May 2023 20:05:11 GMT
->>>>>>> 314f72a8
-      pragma:
-      - no-cache
-      server:
-      - Microsoft-HTTPAPI/2.0
-      strict-transport-security:
-      - max-age=31536000; includeSubDomains
+      pragma:
+      - no-cache
+      server:
+      - Microsoft-HTTPAPI/2.0
+      strict-transport-security:
+      - max-age=31536000; includeSubDomains
+      transfer-encoding:
+      - chunked
+      vary:
+      - Accept-Encoding
       x-content-type-options:
       - nosniff
       x-ms-gatewayversion:
@@ -1110,15 +913,9 @@
       ParameterSetName:
       - -g -a
       User-Agent:
-<<<<<<< HEAD
-      - AZURECLI/2.47.0 azsdk-python-mgmt-cosmosdb/9.1.0 Python/3.9.13 (Windows-10-10.0.22621-SP0)
-    method: GET
-    uri: https://management.azure.com/subscriptions/00000000-0000-0000-0000-000000000000/resourceGroups/cli_test_cosmosdb_mongodb_database000001/providers/Microsoft.DocumentDB/databaseAccounts/cli000003/mongodbDatabases?api-version=2023-03-15
-=======
       - AZURECLI/2.48.1 azsdk-python-mgmt-cosmosdb/0.7.0 Python/3.10.11 (Windows-10-10.0.22621-SP0)
     method: GET
     uri: https://management.azure.com/subscriptions/00000000-0000-0000-0000-000000000000/resourceGroups/cli_test_cosmosdb_mongodb_database000001/providers/Microsoft.DocumentDB/databaseAccounts/cli000003/mongodbDatabases?api-version=2023-04-15
->>>>>>> 314f72a8
   response:
     body:
       string: '{"value":[{"id":"/subscriptions/00000000-0000-0000-0000-000000000000/resourceGroups/cli_test_cosmosdb_mongodb_database000001/providers/Microsoft.DocumentDB/databaseAccounts/cli000003/mongodbDatabases/cli000002","type":"Microsoft.DocumentDB/databaseAccounts/mongodbDatabases","name":"cli000002","properties":{"resource":{"id":"cli000002"}}}]}'
@@ -1130,11 +927,7 @@
       content-type:
       - application/json
       date:
-<<<<<<< HEAD
-      - Fri, 21 Apr 2023 23:09:11 GMT
-=======
       - Fri, 05 May 2023 20:05:12 GMT
->>>>>>> 314f72a8
       pragma:
       - no-cache
       server:
@@ -1166,15 +959,9 @@
       ParameterSetName:
       - -g -a -n
       User-Agent:
-<<<<<<< HEAD
-      - AZURECLI/2.47.0 azsdk-python-mgmt-cosmosdb/9.1.0 Python/3.9.13 (Windows-10-10.0.22621-SP0)
-    method: GET
-    uri: https://management.azure.com/subscriptions/00000000-0000-0000-0000-000000000000/resourceGroups/cli_test_cosmosdb_mongodb_database000001/providers/Microsoft.DocumentDB/databaseAccounts/cli000003/mongodbDatabases/cli000002?api-version=2023-03-15
-=======
       - AZURECLI/2.48.1 azsdk-python-mgmt-cosmosdb/0.7.0 Python/3.10.11 (Windows-10-10.0.22621-SP0)
     method: GET
     uri: https://management.azure.com/subscriptions/00000000-0000-0000-0000-000000000000/resourceGroups/cli_test_cosmosdb_mongodb_database000001/providers/Microsoft.DocumentDB/databaseAccounts/cli000003/mongodbDatabases/cli000002?api-version=2023-04-15
->>>>>>> 314f72a8
   response:
     body:
       string: '{"id":"/subscriptions/00000000-0000-0000-0000-000000000000/resourceGroups/cli_test_cosmosdb_mongodb_database000001/providers/Microsoft.DocumentDB/databaseAccounts/cli000003/mongodbDatabases/cli000002","type":"Microsoft.DocumentDB/databaseAccounts/mongodbDatabases","name":"cli000002","properties":{"resource":{"id":"cli000002"}}}'
@@ -1186,11 +973,7 @@
       content-type:
       - application/json
       date:
-<<<<<<< HEAD
-      - Fri, 21 Apr 2023 23:09:12 GMT
-=======
       - Fri, 05 May 2023 20:05:13 GMT
->>>>>>> 314f72a8
       pragma:
       - no-cache
       server:
@@ -1224,25 +1007,15 @@
       ParameterSetName:
       - -g -a -n --yes
       User-Agent:
-<<<<<<< HEAD
-      - AZURECLI/2.47.0 azsdk-python-mgmt-cosmosdb/9.1.0 Python/3.9.13 (Windows-10-10.0.22621-SP0)
-    method: DELETE
-    uri: https://management.azure.com/subscriptions/00000000-0000-0000-0000-000000000000/resourceGroups/cli_test_cosmosdb_mongodb_database000001/providers/Microsoft.DocumentDB/databaseAccounts/cli000003/mongodbDatabases/cli000002?api-version=2023-03-15
-=======
       - AZURECLI/2.48.1 azsdk-python-mgmt-cosmosdb/0.7.0 Python/3.10.11 (Windows-10-10.0.22621-SP0)
     method: DELETE
     uri: https://management.azure.com/subscriptions/00000000-0000-0000-0000-000000000000/resourceGroups/cli_test_cosmosdb_mongodb_database000001/providers/Microsoft.DocumentDB/databaseAccounts/cli000003/mongodbDatabases/cli000002?api-version=2023-04-15
->>>>>>> 314f72a8
   response:
     body:
       string: '{"status":"Enqueued"}'
     headers:
       azure-asyncoperation:
-<<<<<<< HEAD
-      - https://management.azure.com/subscriptions/00000000-0000-0000-0000-000000000000/providers/Microsoft.DocumentDB/locations/westus/operationsStatus/61da865a-7df3-4b72-987a-2baba75dd1c0?api-version=2023-03-15
-=======
       - https://management.azure.com/subscriptions/00000000-0000-0000-0000-000000000000/providers/Microsoft.DocumentDB/locations/westus/operationsStatus/47861444-45a5-47ea-a6aa-1c655bb82c57?api-version=2023-04-15
->>>>>>> 314f72a8
       cache-control:
       - no-store, no-cache
       content-length:
@@ -1250,15 +1023,9 @@
       content-type:
       - application/json
       date:
-<<<<<<< HEAD
-      - Fri, 21 Apr 2023 23:09:12 GMT
-      location:
-      - https://management.azure.com/subscriptions/00000000-0000-0000-0000-000000000000/resourceGroups/cli_test_cosmosdb_mongodb_database000001/providers/Microsoft.DocumentDB/databaseAccounts/cli000003/mongodbDatabases/cli000002/operationResults/61da865a-7df3-4b72-987a-2baba75dd1c0?api-version=2023-03-15
-=======
       - Fri, 05 May 2023 20:05:14 GMT
       location:
       - https://management.azure.com/subscriptions/00000000-0000-0000-0000-000000000000/resourceGroups/cli_test_cosmosdb_mongodb_database000001/providers/Microsoft.DocumentDB/databaseAccounts/cli000003/mongodbDatabases/cli000002/operationResults/47861444-45a5-47ea-a6aa-1c655bb82c57?api-version=2023-04-15
->>>>>>> 314f72a8
       pragma:
       - no-cache
       server:
@@ -1288,11 +1055,6 @@
       ParameterSetName:
       - -g -a -n --yes
       User-Agent:
-<<<<<<< HEAD
-      - AZURECLI/2.47.0 azsdk-python-mgmt-cosmosdb/9.1.0 Python/3.9.13 (Windows-10-10.0.22621-SP0)
-    method: GET
-    uri: https://management.azure.com/subscriptions/00000000-0000-0000-0000-000000000000/providers/Microsoft.DocumentDB/locations/westus/operationsStatus/61da865a-7df3-4b72-987a-2baba75dd1c0?api-version=2023-03-15
-=======
       - AZURECLI/2.48.1 azsdk-python-mgmt-cosmosdb/0.7.0 Python/3.10.11 (Windows-10-10.0.22621-SP0)
     method: GET
     uri: https://management.azure.com/subscriptions/00000000-0000-0000-0000-000000000000/providers/Microsoft.DocumentDB/locations/westus/operationsStatus/47861444-45a5-47ea-a6aa-1c655bb82c57?api-version=2023-04-15
@@ -1342,7 +1104,6 @@
       - AZURECLI/2.48.1 azsdk-python-mgmt-cosmosdb/0.7.0 Python/3.10.11 (Windows-10-10.0.22621-SP0)
     method: GET
     uri: https://management.azure.com/subscriptions/00000000-0000-0000-0000-000000000000/providers/Microsoft.DocumentDB/locations/westus/operationsStatus/47861444-45a5-47ea-a6aa-1c655bb82c57?api-version=2023-04-15
->>>>>>> 314f72a8
   response:
     body:
       string: '{"status":"Succeeded"}'
@@ -1354,17 +1115,17 @@
       content-type:
       - application/json
       date:
-<<<<<<< HEAD
-      - Fri, 21 Apr 2023 23:09:42 GMT
-=======
       - Fri, 05 May 2023 20:05:44 GMT
->>>>>>> 314f72a8
-      pragma:
-      - no-cache
-      server:
-      - Microsoft-HTTPAPI/2.0
-      strict-transport-security:
-      - max-age=31536000; includeSubDomains
+      pragma:
+      - no-cache
+      server:
+      - Microsoft-HTTPAPI/2.0
+      strict-transport-security:
+      - max-age=31536000; includeSubDomains
+      transfer-encoding:
+      - chunked
+      vary:
+      - Accept-Encoding
       x-content-type-options:
       - nosniff
       x-ms-gatewayversion:
@@ -1386,15 +1147,9 @@
       ParameterSetName:
       - -g -a
       User-Agent:
-<<<<<<< HEAD
-      - AZURECLI/2.47.0 azsdk-python-mgmt-cosmosdb/9.1.0 Python/3.9.13 (Windows-10-10.0.22621-SP0)
-    method: GET
-    uri: https://management.azure.com/subscriptions/00000000-0000-0000-0000-000000000000/resourceGroups/cli_test_cosmosdb_mongodb_database000001/providers/Microsoft.DocumentDB/databaseAccounts/cli000003/mongodbDatabases?api-version=2023-03-15
-=======
       - AZURECLI/2.48.1 azsdk-python-mgmt-cosmosdb/0.7.0 Python/3.10.11 (Windows-10-10.0.22621-SP0)
     method: GET
     uri: https://management.azure.com/subscriptions/00000000-0000-0000-0000-000000000000/resourceGroups/cli_test_cosmosdb_mongodb_database000001/providers/Microsoft.DocumentDB/databaseAccounts/cli000003/mongodbDatabases?api-version=2023-04-15
->>>>>>> 314f72a8
   response:
     body:
       string: '{"value":[]}'
@@ -1406,11 +1161,7 @@
       content-type:
       - application/json
       date:
-<<<<<<< HEAD
-      - Fri, 21 Apr 2023 23:09:43 GMT
-=======
       - Fri, 05 May 2023 20:05:45 GMT
->>>>>>> 314f72a8
       pragma:
       - no-cache
       server:
