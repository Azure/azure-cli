interactions:
- request:
    body: null
    headers:
      Accept:
      - application/json
      Accept-Encoding:
      - gzip, deflate
      CommandName:
      - aks create
      Connection:
      - keep-alive
      ParameterSetName:
      - --resource-group --name --location --dns-name-prefix --node-count --ssh-key-value
        --load-balancer-sku --vm-set-type --no-wait
      User-Agent:
      - AZURECLI/2.69.0 azsdk-python-core/1.31.0 Python/3.12.9 (Windows-10-10.0.19045-SP0)
    method: GET
    uri: https://management.azure.com/subscriptions/00000000-0000-0000-0000-000000000000/resourceGroups/clitest000001/providers/Microsoft.ContainerService/managedClusters/cliakstest000001?api-version=2024-10-01
  response:
    body:
      string: '{"error":{"code":"ResourceNotFound","message":"The Resource ''Microsoft.ContainerService/managedClusters/cliakstest000001''
        under resource group ''clitest000001'' was not found. For more details please
        go to https://aka.ms/ARMResourceNotFoundFix"}}'
    headers:
      cache-control:
      - no-cache
      content-length:
      - '244'
      content-type:
      - application/json; charset=utf-8
      date:
      - Fri, 21 Feb 2025 14:44:08 GMT
      expires:
      - '-1'
      pragma:
      - no-cache
      strict-transport-security:
      - max-age=31536000; includeSubDomains
      x-content-type-options:
      - nosniff
      x-ms-failure-cause:
      - gateway
    status:
      code: 404
      message: Not Found
- request:
    body: '{"location": "westus2", "identity": {"type": "SystemAssigned"}, "properties":
      {"kubernetesVersion": "", "dnsPrefix": "cliaksdns000002", "agentPoolProfiles":
      [{"count": 1, "vmSize": "Standard_DS2_v2", "osType": "Linux", "enableAutoScaling":
      false, "type": "VirtualMachineScaleSets", "mode": "System", "orchestratorVersion":
      "", "upgradeSettings": {}, "enableNodePublicIP": false, "scaleSetPriority":
      "Regular", "scaleSetEvictionPolicy": "Delete", "spotMaxPrice": -1.0, "nodeTaints":
      [], "enableEncryptionAtHost": false, "enableUltraSSD": false, "enableFIPS":
      false, "name": "nodepool1"}], "linuxProfile": {"adminUsername": "azureuser",
      "ssh": {"publicKeys": [{"keyData": "ssh-rsa AAAAB3NzaC1yc2EAAAADAQABAAACAQCbIg1guRHbI0lV11wWDt1r2cUdcNd27CJsg+SfgC7miZeubtwUhbsPdhMQsfDyhOWHq1+ZL0M+nJZV63d/1dhmhtgyOqejUwrPlzKhydsbrsdUor+JmNJDdW01v7BXHyuymT8G4s09jCasNOwiufbP/qp72ruu0bIA1nySsvlf9pCQAuFkAnVnf/rFhUlOkhtRpwcq8SUNY2zRHR/EKb/4NWY1JzR4sa3q2fWIJdrrX0DvLoa5g9bIEd4Df79ba7v+yiUBOS0zT2ll+z4g9izHK3EO5d8hL4jYxcjKs+wcslSYRWrascfscLgMlMGh0CdKeNTDjHpGPncaf3Z+FwwwjWeuiNBxv7bJo13/8B/098KlVDl4GZqsoBCEjPyJfV6hO0y/LkRGkk7oHWKgeWAfKtfLItRp00eZ4fcJNK9kCaSMmEugoZWcI7NGbZXzqFWqbpRI7NcDP9+WIQ+i9U5vqWsqd/zng4kbuAJ6UuKqIzB0upYrLShfQE3SAck8oaLhJqqq56VfDuASNpJKidV+zq27HfSBmbXnkR/5AK337dc3MXKJypoK/QPMLKUAP5XLPbs+NddJQV7EZXd29DLgp+fRIg3edpKdO7ZErWhv7d+3Kws+e1Y+ypmR2WIVSwVyBEUfgv2C8Ts9gnTF4pNcEY/S2aBicz5Ew2+jdyGNQQ==
      test@example.com\n"}]}}, "addonProfiles": {}, "enableRBAC": true, "networkProfile":
      {"podCidr": "10.244.0.0/16", "serviceCidr": "10.0.0.0/16", "dnsServiceIP": "10.0.0.10",
      "outboundType": "loadBalancer", "loadBalancerSku": "standard"}, "disableLocalAccounts":
      false, "storageProfile": {}}}'
    headers:
      Accept:
      - application/json
      Accept-Encoding:
      - gzip, deflate
      CommandName:
      - aks create
      Connection:
      - keep-alive
      Content-Length:
      - '1685'
      Content-Type:
      - application/json
      ParameterSetName:
      - --resource-group --name --location --dns-name-prefix --node-count --ssh-key-value
        --load-balancer-sku --vm-set-type --no-wait
      User-Agent:
      - AZURECLI/2.69.0 azsdk-python-core/1.31.0 Python/3.12.9 (Windows-10-10.0.19045-SP0)
    method: PUT
    uri: https://management.azure.com/subscriptions/00000000-0000-0000-0000-000000000000/resourceGroups/clitest000001/providers/Microsoft.ContainerService/managedClusters/cliakstest000001?api-version=2024-10-01
  response:
    body:
      string: "{\n \"id\": \"/subscriptions/00000000-0000-0000-0000-000000000000/resourcegroups/clitest000001/providers/Microsoft.ContainerService/managedClusters/cliakstest000001\",\n
        \"location\": \"westus2\",\n \"name\": \"cliakstest000001\",\n \"type\": \"Microsoft.ContainerService/ManagedClusters\",\n
        \"properties\": {\n  \"provisioningState\": \"Creating\",\n  \"powerState\":
        {\n   \"code\": \"Running\"\n  },\n  \"kubernetesVersion\": \"1.30\",\n  \"currentKubernetesVersion\":
        \"1.30.9\",\n  \"dnsPrefix\": \"cliaksdns000002\",\n  \"fqdn\": \"cliaksdns000002-dsy9dyov.hcp.westus2.azmk8s.io\",\n
        \ \"azurePortalFQDN\": \"cliaksdns000002-dsy9dyov.portal.hcp.westus2.azmk8s.io\",\n
        \ \"agentPoolProfiles\": [\n   {\n    \"name\": \"nodepool1\",\n    \"count\":
        1,\n    \"vmSize\": \"Standard_DS2_v2\",\n    \"osDiskSizeGB\": 128,\n    \"osDiskType\":
        \"Managed\",\n    \"kubeletDiskType\": \"OS\",\n    \"maxPods\": 250,\n    \"type\":
        \"VirtualMachineScaleSets\",\n    \"enableAutoScaling\": false,\n    \"scaleDownMode\":
        \"Delete\",\n    \"provisioningState\": \"Creating\",\n    \"powerState\":
        {\n     \"code\": \"Running\"\n    },\n    \"orchestratorVersion\": \"1.30\",\n
        \   \"currentOrchestratorVersion\": \"1.30.9\",\n    \"enableNodePublicIP\":
        false,\n    \"nodeLabels\": {},\n    \"mode\": \"System\",\n    \"enableEncryptionAtHost\":
        false,\n    \"enableUltraSSD\": false,\n    \"osType\": \"Linux\",\n    \"osSKU\":
        \"Ubuntu\",\n    \"nodeImageVersion\": \"AKSUbuntu-2204gen2containerd-202502.03.0\",\n
        \   \"upgradeSettings\": {\n     \"maxSurge\": \"10%\"\n    },\n    \"enableFIPS\":
        false,\n    \"securityProfile\": {\n     \"enableVTPM\": false,\n     \"enableSecureBoot\":
        false\n    }\n   }\n  ],\n  \"linuxProfile\": {\n   \"adminUsername\": \"azureuser\",\n
        \  \"ssh\": {\n    \"publicKeys\": [\n     {\n      \"keyData\": \"ssh-rsa
        AAAAB3NzaC1yc2EAAAADAQABAAACAQCbIg1guRHbI0lV11wWDt1r2cUdcNd27CJsg+SfgC7miZeubtwUhbsPdhMQsfDyhOWHq1+ZL0M+nJZV63d/1dhmhtgyOqejUwrPlzKhydsbrsdUor+JmNJDdW01v7BXHyuymT8G4s09jCasNOwiufbP/qp72ruu0bIA1nySsvlf9pCQAuFkAnVnf/rFhUlOkhtRpwcq8SUNY2zRHR/EKb/4NWY1JzR4sa3q2fWIJdrrX0DvLoa5g9bIEd4Df79ba7v+yiUBOS0zT2ll+z4g9izHK3EO5d8hL4jYxcjKs+wcslSYRWrascfscLgMlMGh0CdKeNTDjHpGPncaf3Z+FwwwjWeuiNBxv7bJo13/8B/098KlVDl4GZqsoBCEjPyJfV6hO0y/LkRGkk7oHWKgeWAfKtfLItRp00eZ4fcJNK9kCaSMmEugoZWcI7NGbZXzqFWqbpRI7NcDP9+WIQ+i9U5vqWsqd/zng4kbuAJ6UuKqIzB0upYrLShfQE3SAck8oaLhJqqq56VfDuASNpJKidV+zq27HfSBmbXnkR/5AK337dc3MXKJypoK/QPMLKUAP5XLPbs+NddJQV7EZXd29DLgp+fRIg3edpKdO7ZErWhv7d+3Kws+e1Y+ypmR2WIVSwVyBEUfgv2C8Ts9gnTF4pNcEY/S2aBicz5Ew2+jdyGNQQ==
        test@example.com\\n\"\n     }\n    ]\n   }\n  },\n  \"servicePrincipalProfile\":
        {\n   \"clientId\":\"00000000-0000-0000-0000-000000000001\"\n  },\n  \"nodeResourceGroup\":
        \"MC_clitest000001_cliakstest000001_westus2\",\n  \"enableRBAC\": true,\n
        \ \"supportPlan\": \"KubernetesOfficial\",\n  \"networkProfile\": {\n   \"networkPlugin\":
        \"azure\",\n   \"networkPluginMode\": \"overlay\",\n   \"networkPolicy\":
        \"none\",\n   \"networkDataplane\": \"azure\",\n   \"loadBalancerSku\": \"standard\",\n
        \  \"loadBalancerProfile\": {\n    \"managedOutboundIPs\": {\n     \"count\":
        1\n    },\n    \"backendPoolType\": \"nodeIPConfiguration\"\n   },\n   \"podCidr\":
        \"10.244.0.0/16\",\n   \"serviceCidr\": \"10.0.0.0/16\",\n   \"dnsServiceIP\":
        \"10.0.0.10\",\n   \"outboundType\": \"loadBalancer\",\n   \"podCidrs\": [\n
        \   \"10.244.0.0/16\"\n   ],\n   \"serviceCidrs\": [\n    \"10.0.0.0/16\"\n
        \  ],\n   \"ipFamilies\": [\n    \"IPv4\"\n   ]\n  },\n  \"maxAgentPools\":
        100,\n  \"autoUpgradeProfile\": {\n   \"nodeOSUpgradeChannel\": \"NodeImage\"\n
        \ },\n  \"disableLocalAccounts\": false,\n  \"securityProfile\": {},\n  \"storageProfile\":
        {\n   \"diskCSIDriver\": {\n    \"enabled\": true\n   },\n   \"fileCSIDriver\":
        {\n    \"enabled\": true\n   },\n   \"snapshotController\": {\n    \"enabled\":
        true\n   }\n  },\n  \"oidcIssuerProfile\": {\n   \"enabled\": false\n  },\n
        \ \"workloadAutoScalerProfile\": {},\n  \"resourceUID\": \"67b8913e349e98000129ec5f\",\n
        \ \"metricsProfile\": {\n   \"costAnalysis\": {\n    \"enabled\": false\n
        \  }\n  }\n },\n \"identity\": {\n  \"type\": \"SystemAssigned\",\n  \"principalId\":\"00000000-0000-0000-0000-000000000001\",\n
        \ \"tenantId\": \"54826b22-38d6-4fb2-bad9-b7b93a3e9c5a\"\n },\n \"sku\": {\n
        \ \"name\": \"Base\",\n  \"tier\": \"Free\"\n }\n}"
    headers:
      azure-asyncoperation:
      - https://management.azure.com/subscriptions/00000000-0000-0000-0000-000000000000/providers/Microsoft.ContainerService/locations/westus2/operations/a95db0dd-bc41-4f24-bf25-4597c145f39d?api-version=2016-03-30&t=638757458558027090&c=MIIHhjCCBm6gAwIBAgITfAaX0D2c-iM1n_047QAABpfQPTANBgkqhkiG9w0BAQsFADBEMRMwEQYKCZImiZPyLGQBGRYDR0JMMRMwEQYKCZImiZPyLGQBGRYDQU1FMRgwFgYDVQQDEw9BTUUgSW5mcmEgQ0EgMDUwHhcNMjUwMTIzMTIzMzI3WhcNMjUwNDIzMTIzMzI3WjBAMT4wPAYDVQQDEzVhc3luY29wZXJhdGlvbnNpZ25pbmdjZXJ0aWZpY2F0ZS5tYW5hZ2VtZW50LmF6dXJlLmNvbTCCASIwDQYJKoZIhvcNAQEBBQADggEPADCCAQoCggEBAMT6cGM0B3y7ALaE-Skle4LGL_KvvE0RUfR5t5rwMeM3CUzeYQjKDViOQv-6ECcNTQ188o9xa72JZw6T10LTAadlAlNEt-D4ZgXojTXXdRtgYN-AZ-uCCkJCPAJEWs5EDD7mSbt4aK42yALzlx5HkO8DReVYve0sKKD5r_M3y_OScnMTmV2SqALMQFfQHE2BCDOEjnPMJyRgh-7NvAqTuj-04DaveAIZSPJ9ljaYUCJ6fuyHJpPPDJvqzMYvVtE8OSAbxMClc2r5faOd2VDJXmbWWCx5jgb6bsGk0OJlSYIWH4DG7ERimIDapcgwLFJy4o8a8bkK0bi9A_5dTellBPUCAwEAAaOCBHMwggRvMCcGCSsGAQQBgjcVCgQaMBgwCgYIKwYBBQUHAwIwCgYIKwYBBQUHAwEwPAYJKwYBBAGCNxUHBC8wLQYlKwYBBAGCNxUIhpDjDYTVtHiE8Ys-hZvdFs6dEoFgh8fIENbYcQIBZAIBBjCCAcsGCCsGAQUFBwEBBIIBvTCCAbkwYwYIKwYBBQUHMAKGV2h0dHA6Ly9jcmwubWljcm9zb2Z0LmNvbS9wa2lpbmZyYS9DZXJ0cy9DTzFQS0lJTlRDQTAxLkFNRS5HQkxfQU1FJTIwSW5mcmElMjBDQSUyMDA1LmNydDBTBggrBgEFBQcwAoZHaHR0cDovL2NybDEuYW1lLmdibC9haWEvQ08xUEtJSU5UQ0EwMS5BTUUuR0JMX0FNRSUyMEluZnJhJTIwQ0ElMjAwNS5jcnQwUwYIKwYBBQUHMAKGR2h0dHA6Ly9jcmwyLmFtZS5nYmwvYWlhL0NPMVBLSUlOVENBMDEuQU1FLkdCTF9BTUUlMjBJbmZyYSUyMENBJTIwMDUuY3J0MFMGCCsGAQUFBzAChkdodHRwOi8vY3JsMy5hbWUuZ2JsL2FpYS9DTzFQS0lJTlRDQTAxLkFNRS5HQkxfQU1FJTIwSW5mcmElMjBDQSUyMDA1LmNydDBTBggrBgEFBQcwAoZHaHR0cDovL2NybDQuYW1lLmdibC9haWEvQ08xUEtJSU5UQ0EwMS5BTUUuR0JMX0FNRSUyMEluZnJhJTIwQ0ElMjAwNS5jcnQwHQYDVR0OBBYEFM-T8L9nIeCFTohGWTDyVFKymXV6MA4GA1UdDwEB_wQEAwIFoDCCASYGA1UdHwSCAR0wggEZMIIBFaCCARGgggENhj9odHRwOi8vY3JsLm1pY3Jvc29mdC5jb20vcGtpaW5mcmEvQ1JML0FNRSUyMEluZnJhJTIwQ0ElMjAwNS5jcmyGMWh0dHA6Ly9jcmwxLmFtZS5nYmwvY3JsL0FNRSUyMEluZnJhJTIwQ0ElMjAwNS5jcmyGMWh0dHA6Ly9jcmwyLmFtZS5nYmwvY3JsL0FNRSUyMEluZnJhJTIwQ0ElMjAwNS5jcmyGMWh0dHA6Ly9jcmwzLmFtZS5nYmwvY3JsL0FNRSUyMEluZnJhJTIwQ0ElMjAwNS5jcmyGMWh0dHA6Ly9jcmw0LmFtZS5nYmwvY3JsL0FNRSUyMEluZnJhJTIwQ0ElMjAwNS5jcmwwgZ0GA1UdIASBlTCBkjAMBgorBgEEAYI3ewEBMGYGCisGAQQBgjd7AgIwWDBWBggrBgEFBQcCAjBKHkgAMwAzAGUAMAAxADkAMgAxAC0ANABkADYANAAtADQAZgA4AGMALQBhADAANQA1AC0ANQBiAGQAYQBmAGYAZAA1AGUAMwAzAGQwDAYKKwYBBAGCN3sDAjAMBgorBgEEAYI3ewQCMB8GA1UdIwQYMBaAFHrWGYUoeWxxdh5g-PNL76IFQhYdMB0GA1UdJQQWMBQGCCsGAQUFBwMCBggrBgEFBQcDATANBgkqhkiG9w0BAQsFAAOCAQEAL5-mSvqTMKZ-yWP_ZT759pg-E4fR6CLCeXO0jrmpqWWL7kI50BvqMxrc_lgbkvtph9Pxa7ubGsAa1Exeoi8qx0ROCtQv-NyhNyDLePoY5JfVD6QGmvlnIziXrlYvbbnilY_vo-wieWJGJhuESMEaTphDiHpFdEuA2NZNxyxXsQV5fUpa2Rls0wrtnmPPIzhMrpswh3rBEnbxvlgC6SUihf90jSN_Hkn0T201tVzyjd5G1RK9QNqmdL0lKL-OZm8rpl-nwepifa5s6-Qa7cwTV2CMjAXPtsPHtNsPXvte52PFBn_dZiXBQN2njTerWOgNEpj5mIZ-nr3-pWeHhqAXSQ&s=Vyf68hObbC_QaZIKeRkYYwIpaDyVUJLb9VqIbP7IPHR-c-DVnab3dKCtTeW83pEAaZxqS33C2v_We5NVhOljT4R-y4ctIfbwqSKOBKCmX5tVErTLH-fVeqXGNYehW-cKb_8-MoieE5HWQubDYKSMzw_MAjeLf0IQil4CRGfLkuSZ9w3lBtr2asbDjUplA9zlLfu2DKitNK0kItvcP5BlS4UEDu50bFn4I8HfCF7CkOe29s9QUJRYMsnislWFwc-U0J6CpxfTD02HE_2IWwzWu8IPHre43oRnF700r8SJ6R6jWr3oJi4sz4ZpStalBlB0gwNKXF_qUMYGx_FgSjqIqA&h=D73Gw4olHpzjkRz7WF5SpSIsgw1xARsHN7aRPMihZyU
      cache-control:
      - no-cache
      content-length:
      - '3924'
      content-type:
      - application/json
      date:
      - Fri, 21 Feb 2025 14:44:15 GMT
      expires:
      - '-1'
      pragma:
      - no-cache
      strict-transport-security:
      - max-age=31536000; includeSubDomains
      x-content-type-options:
      - nosniff
      x-ms-operation-identifier:
      - tenantId=54826b22-38d6-4fb2-bad9-b7b93a3e9c5a,objectId=a7250e3a-0e5e-48e2-9a34-45f1f5e1a91e/eastus2euap/3320d25e-31e2-42f4-ad9b-7077b0a5ba82
      x-ms-ratelimit-remaining-subscription-global-writes:
      - '2998'
      x-ms-ratelimit-remaining-subscription-writes:
      - '198'
    status:
      code: 201
      message: Created
- request:
    body: null
    headers:
      Accept:
      - application/json
      Accept-Encoding:
      - gzip, deflate
      CommandName:
      - aks wait
      Connection:
      - keep-alive
      ParameterSetName:
      - -g -n --created
      User-Agent:
      - AZURECLI/2.69.0 azsdk-python-core/1.31.0 Python/3.12.9 (Windows-10-10.0.19045-SP0)
    method: GET
    uri: https://management.azure.com/subscriptions/00000000-0000-0000-0000-000000000000/resourceGroups/clitest000001/providers/Microsoft.ContainerService/managedClusters/cliakstest000001?api-version=2024-10-01
  response:
    body:
      string: "{\n \"id\": \"/subscriptions/00000000-0000-0000-0000-000000000000/resourcegroups/clitest000001/providers/Microsoft.ContainerService/managedClusters/cliakstest000001\",\n
        \"location\": \"westus2\",\n \"name\": \"cliakstest000001\",\n \"type\": \"Microsoft.ContainerService/ManagedClusters\",\n
        \"properties\": {\n  \"provisioningState\": \"Creating\",\n  \"powerState\":
        {\n   \"code\": \"Running\"\n  },\n  \"kubernetesVersion\": \"1.30\",\n  \"currentKubernetesVersion\":
        \"1.30.9\",\n  \"dnsPrefix\": \"cliaksdns000002\",\n  \"fqdn\": \"cliaksdns000002-dsy9dyov.hcp.westus2.azmk8s.io\",\n
        \ \"azurePortalFQDN\": \"cliaksdns000002-dsy9dyov.portal.hcp.westus2.azmk8s.io\",\n
        \ \"agentPoolProfiles\": [\n   {\n    \"name\": \"nodepool1\",\n    \"count\":
        1,\n    \"vmSize\": \"Standard_DS2_v2\",\n    \"osDiskSizeGB\": 128,\n    \"osDiskType\":
        \"Managed\",\n    \"kubeletDiskType\": \"OS\",\n    \"maxPods\": 250,\n    \"type\":
        \"VirtualMachineScaleSets\",\n    \"enableAutoScaling\": false,\n    \"scaleDownMode\":
        \"Delete\",\n    \"provisioningState\": \"Creating\",\n    \"powerState\":
        {\n     \"code\": \"Running\"\n    },\n    \"orchestratorVersion\": \"1.30\",\n
        \   \"currentOrchestratorVersion\": \"1.30.9\",\n    \"enableNodePublicIP\":
        false,\n    \"mode\": \"System\",\n    \"enableEncryptionAtHost\": false,\n
        \   \"enableUltraSSD\": false,\n    \"osType\": \"Linux\",\n    \"osSKU\":
        \"Ubuntu\",\n    \"nodeImageVersion\": \"AKSUbuntu-2204gen2containerd-202502.03.0\",\n
        \   \"upgradeSettings\": {\n     \"maxSurge\": \"10%\"\n    },\n    \"enableFIPS\":
        false,\n    \"securityProfile\": {\n     \"enableVTPM\": false,\n     \"enableSecureBoot\":
        false\n    }\n   }\n  ],\n  \"linuxProfile\": {\n   \"adminUsername\": \"azureuser\",\n
        \  \"ssh\": {\n    \"publicKeys\": [\n     {\n      \"keyData\": \"ssh-rsa
        AAAAB3NzaC1yc2EAAAADAQABAAACAQCbIg1guRHbI0lV11wWDt1r2cUdcNd27CJsg+SfgC7miZeubtwUhbsPdhMQsfDyhOWHq1+ZL0M+nJZV63d/1dhmhtgyOqejUwrPlzKhydsbrsdUor+JmNJDdW01v7BXHyuymT8G4s09jCasNOwiufbP/qp72ruu0bIA1nySsvlf9pCQAuFkAnVnf/rFhUlOkhtRpwcq8SUNY2zRHR/EKb/4NWY1JzR4sa3q2fWIJdrrX0DvLoa5g9bIEd4Df79ba7v+yiUBOS0zT2ll+z4g9izHK3EO5d8hL4jYxcjKs+wcslSYRWrascfscLgMlMGh0CdKeNTDjHpGPncaf3Z+FwwwjWeuiNBxv7bJo13/8B/098KlVDl4GZqsoBCEjPyJfV6hO0y/LkRGkk7oHWKgeWAfKtfLItRp00eZ4fcJNK9kCaSMmEugoZWcI7NGbZXzqFWqbpRI7NcDP9+WIQ+i9U5vqWsqd/zng4kbuAJ6UuKqIzB0upYrLShfQE3SAck8oaLhJqqq56VfDuASNpJKidV+zq27HfSBmbXnkR/5AK337dc3MXKJypoK/QPMLKUAP5XLPbs+NddJQV7EZXd29DLgp+fRIg3edpKdO7ZErWhv7d+3Kws+e1Y+ypmR2WIVSwVyBEUfgv2C8Ts9gnTF4pNcEY/S2aBicz5Ew2+jdyGNQQ==
        test@example.com\\n\"\n     }\n    ]\n   }\n  },\n  \"servicePrincipalProfile\":
        {\n   \"clientId\":\"00000000-0000-0000-0000-000000000001\"\n  },\n  \"nodeResourceGroup\":
        \"MC_clitest000001_cliakstest000001_westus2\",\n  \"enableRBAC\": true,\n
        \ \"supportPlan\": \"KubernetesOfficial\",\n  \"networkProfile\": {\n   \"networkPlugin\":
        \"azure\",\n   \"networkPluginMode\": \"overlay\",\n   \"networkPolicy\":
        \"none\",\n   \"networkDataplane\": \"azure\",\n   \"loadBalancerSku\": \"standard\",\n
        \  \"loadBalancerProfile\": {\n    \"managedOutboundIPs\": {\n     \"count\":
        1\n    },\n    \"backendPoolType\": \"nodeIPConfiguration\"\n   },\n   \"podCidr\":
        \"10.244.0.0/16\",\n   \"serviceCidr\": \"10.0.0.0/16\",\n   \"dnsServiceIP\":
        \"10.0.0.10\",\n   \"outboundType\": \"loadBalancer\",\n   \"podCidrs\": [\n
        \   \"10.244.0.0/16\"\n   ],\n   \"serviceCidrs\": [\n    \"10.0.0.0/16\"\n
        \  ],\n   \"ipFamilies\": [\n    \"IPv4\"\n   ]\n  },\n  \"maxAgentPools\":
        100,\n  \"autoUpgradeProfile\": {\n   \"nodeOSUpgradeChannel\": \"NodeImage\"\n
        \ },\n  \"disableLocalAccounts\": false,\n  \"securityProfile\": {},\n  \"storageProfile\":
        {\n   \"diskCSIDriver\": {\n    \"enabled\": true\n   },\n   \"fileCSIDriver\":
        {\n    \"enabled\": true\n   },\n   \"snapshotController\": {\n    \"enabled\":
        true\n   }\n  },\n  \"oidcIssuerProfile\": {\n   \"enabled\": false\n  },\n
        \ \"workloadAutoScalerProfile\": {},\n  \"resourceUID\": \"67b8913e349e98000129ec5f\",\n
        \ \"metricsProfile\": {\n   \"costAnalysis\": {\n    \"enabled\": false\n
        \  }\n  }\n },\n \"identity\": {\n  \"type\": \"SystemAssigned\",\n  \"principalId\":\"00000000-0000-0000-0000-000000000001\",\n
        \ \"tenantId\": \"54826b22-38d6-4fb2-bad9-b7b93a3e9c5a\"\n },\n \"sku\": {\n
        \ \"name\": \"Base\",\n  \"tier\": \"Free\"\n }\n}"
    headers:
      cache-control:
      - no-cache
      content-length:
      - '3902'
      content-type:
      - application/json
      date:
      - Fri, 21 Feb 2025 14:44:18 GMT
      expires:
      - '-1'
      pragma:
      - no-cache
      strict-transport-security:
      - max-age=31536000; includeSubDomains
      x-content-type-options:
      - nosniff
      x-ms-ratelimit-remaining-subscription-global-reads:
      - '3747'
    status:
      code: 200
      message: OK
- request:
    body: null
    headers:
      Accept:
      - application/json
      Accept-Encoding:
      - gzip, deflate
      CommandName:
      - aks wait
      Connection:
      - keep-alive
      ParameterSetName:
      - -g -n --created
      User-Agent:
      - AZURECLI/2.69.0 azsdk-python-core/1.31.0 Python/3.12.9 (Windows-10-10.0.19045-SP0)
    method: GET
    uri: https://management.azure.com/subscriptions/00000000-0000-0000-0000-000000000000/resourceGroups/clitest000001/providers/Microsoft.ContainerService/managedClusters/cliakstest000001?api-version=2024-10-01
  response:
    body:
      string: "{\n \"id\": \"/subscriptions/00000000-0000-0000-0000-000000000000/resourcegroups/clitest000001/providers/Microsoft.ContainerService/managedClusters/cliakstest000001\",\n
        \"location\": \"westus2\",\n \"name\": \"cliakstest000001\",\n \"type\": \"Microsoft.ContainerService/ManagedClusters\",\n
        \"properties\": {\n  \"provisioningState\": \"Creating\",\n  \"powerState\":
        {\n   \"code\": \"Running\"\n  },\n  \"kubernetesVersion\": \"1.30\",\n  \"currentKubernetesVersion\":
        \"1.30.9\",\n  \"dnsPrefix\": \"cliaksdns000002\",\n  \"fqdn\": \"cliaksdns000002-dsy9dyov.hcp.westus2.azmk8s.io\",\n
        \ \"azurePortalFQDN\": \"cliaksdns000002-dsy9dyov.portal.hcp.westus2.azmk8s.io\",\n
        \ \"agentPoolProfiles\": [\n   {\n    \"name\": \"nodepool1\",\n    \"count\":
        1,\n    \"vmSize\": \"Standard_DS2_v2\",\n    \"osDiskSizeGB\": 128,\n    \"osDiskType\":
        \"Managed\",\n    \"kubeletDiskType\": \"OS\",\n    \"maxPods\": 250,\n    \"type\":
        \"VirtualMachineScaleSets\",\n    \"enableAutoScaling\": false,\n    \"scaleDownMode\":
        \"Delete\",\n    \"provisioningState\": \"Creating\",\n    \"powerState\":
        {\n     \"code\": \"Running\"\n    },\n    \"orchestratorVersion\": \"1.30\",\n
        \   \"currentOrchestratorVersion\": \"1.30.9\",\n    \"enableNodePublicIP\":
        false,\n    \"mode\": \"System\",\n    \"enableEncryptionAtHost\": false,\n
        \   \"enableUltraSSD\": false,\n    \"osType\": \"Linux\",\n    \"osSKU\":
        \"Ubuntu\",\n    \"nodeImageVersion\": \"AKSUbuntu-2204gen2containerd-202502.03.0\",\n
        \   \"upgradeSettings\": {\n     \"maxSurge\": \"10%\"\n    },\n    \"enableFIPS\":
        false,\n    \"securityProfile\": {\n     \"enableVTPM\": false,\n     \"enableSecureBoot\":
        false\n    }\n   }\n  ],\n  \"linuxProfile\": {\n   \"adminUsername\": \"azureuser\",\n
        \  \"ssh\": {\n    \"publicKeys\": [\n     {\n      \"keyData\": \"ssh-rsa
        AAAAB3NzaC1yc2EAAAADAQABAAACAQCbIg1guRHbI0lV11wWDt1r2cUdcNd27CJsg+SfgC7miZeubtwUhbsPdhMQsfDyhOWHq1+ZL0M+nJZV63d/1dhmhtgyOqejUwrPlzKhydsbrsdUor+JmNJDdW01v7BXHyuymT8G4s09jCasNOwiufbP/qp72ruu0bIA1nySsvlf9pCQAuFkAnVnf/rFhUlOkhtRpwcq8SUNY2zRHR/EKb/4NWY1JzR4sa3q2fWIJdrrX0DvLoa5g9bIEd4Df79ba7v+yiUBOS0zT2ll+z4g9izHK3EO5d8hL4jYxcjKs+wcslSYRWrascfscLgMlMGh0CdKeNTDjHpGPncaf3Z+FwwwjWeuiNBxv7bJo13/8B/098KlVDl4GZqsoBCEjPyJfV6hO0y/LkRGkk7oHWKgeWAfKtfLItRp00eZ4fcJNK9kCaSMmEugoZWcI7NGbZXzqFWqbpRI7NcDP9+WIQ+i9U5vqWsqd/zng4kbuAJ6UuKqIzB0upYrLShfQE3SAck8oaLhJqqq56VfDuASNpJKidV+zq27HfSBmbXnkR/5AK337dc3MXKJypoK/QPMLKUAP5XLPbs+NddJQV7EZXd29DLgp+fRIg3edpKdO7ZErWhv7d+3Kws+e1Y+ypmR2WIVSwVyBEUfgv2C8Ts9gnTF4pNcEY/S2aBicz5Ew2+jdyGNQQ==
        test@example.com\\n\"\n     }\n    ]\n   }\n  },\n  \"servicePrincipalProfile\":
        {\n   \"clientId\":\"00000000-0000-0000-0000-000000000001\"\n  },\n  \"nodeResourceGroup\":
        \"MC_clitest000001_cliakstest000001_westus2\",\n  \"enableRBAC\": true,\n
        \ \"supportPlan\": \"KubernetesOfficial\",\n  \"networkProfile\": {\n   \"networkPlugin\":
        \"azure\",\n   \"networkPluginMode\": \"overlay\",\n   \"networkPolicy\":
        \"none\",\n   \"networkDataplane\": \"azure\",\n   \"loadBalancerSku\": \"standard\",\n
        \  \"loadBalancerProfile\": {\n    \"managedOutboundIPs\": {\n     \"count\":
        1\n    },\n    \"effectiveOutboundIPs\": [\n     {\n      \"id\": \"/subscriptions/00000000-0000-0000-0000-000000000000/resourceGroups/MC_clitest000001_cliakstest000001_westus2/providers/Microsoft.Network/publicIPAddresses/e14b0a9f-6fff-4436-9790-1d41af376951\"\n
        \    }\n    ],\n    \"backendPoolType\": \"nodeIPConfiguration\"\n   },\n
        \  \"podCidr\": \"10.244.0.0/16\",\n   \"serviceCidr\": \"10.0.0.0/16\",\n
        \  \"dnsServiceIP\": \"10.0.0.10\",\n   \"outboundType\": \"loadBalancer\",\n
        \  \"podCidrs\": [\n    \"10.244.0.0/16\"\n   ],\n   \"serviceCidrs\": [\n
        \   \"10.0.0.0/16\"\n   ],\n   \"ipFamilies\": [\n    \"IPv4\"\n   ]\n  },\n
        \ \"maxAgentPools\": 100,\n  \"identityProfile\": {\n   \"kubeletidentity\":
        {\n    \"resourceId\": \"/subscriptions/00000000-0000-0000-0000-000000000000/resourcegroups/MC_clitest000001_cliakstest000001_westus2/providers/Microsoft.ManagedIdentity/userAssignedIdentities/cliakstest000001-agentpool\",\n
        \   \"clientId\":\"00000000-0000-0000-0000-000000000001\",\n    \"objectId\":\"00000000-0000-0000-0000-000000000001\"\n
        \  }\n  },\n  \"autoUpgradeProfile\": {\n   \"nodeOSUpgradeChannel\": \"NodeImage\"\n
        \ },\n  \"disableLocalAccounts\": false,\n  \"securityProfile\": {},\n  \"storageProfile\":
        {\n   \"diskCSIDriver\": {\n    \"enabled\": true\n   },\n   \"fileCSIDriver\":
        {\n    \"enabled\": true\n   },\n   \"snapshotController\": {\n    \"enabled\":
        true\n   }\n  },\n  \"oidcIssuerProfile\": {\n   \"enabled\": false\n  },\n
        \ \"workloadAutoScalerProfile\": {},\n  \"resourceUID\": \"67b8913e349e98000129ec5f\",\n
        \ \"metricsProfile\": {\n   \"costAnalysis\": {\n    \"enabled\": false\n
        \  }\n  }\n },\n \"identity\": {\n  \"type\": \"SystemAssigned\",\n  \"principalId\":\"00000000-0000-0000-0000-000000000001\",\n
        \ \"tenantId\": \"54826b22-38d6-4fb2-bad9-b7b93a3e9c5a\"\n },\n \"sku\": {\n
        \ \"name\": \"Base\",\n  \"tier\": \"Free\"\n }\n}"
    headers:
      cache-control:
      - no-cache
      content-length:
      - '4541'
      content-type:
      - application/json
      date:
      - Fri, 21 Feb 2025 14:44:49 GMT
      expires:
      - '-1'
      pragma:
      - no-cache
      strict-transport-security:
      - max-age=31536000; includeSubDomains
      x-content-type-options:
      - nosniff
      x-ms-ratelimit-remaining-subscription-global-reads:
      - '3747'
    status:
      code: 200
      message: OK
- request:
    body: null
    headers:
      Accept:
      - application/json
      Accept-Encoding:
      - gzip, deflate
      CommandName:
      - aks wait
      Connection:
      - keep-alive
      ParameterSetName:
      - -g -n --created
      User-Agent:
      - AZURECLI/2.69.0 azsdk-python-core/1.31.0 Python/3.12.9 (Windows-10-10.0.19045-SP0)
    method: GET
    uri: https://management.azure.com/subscriptions/00000000-0000-0000-0000-000000000000/resourceGroups/clitest000001/providers/Microsoft.ContainerService/managedClusters/cliakstest000001?api-version=2024-10-01
  response:
    body:
      string: "{\n \"id\": \"/subscriptions/00000000-0000-0000-0000-000000000000/resourcegroups/clitest000001/providers/Microsoft.ContainerService/managedClusters/cliakstest000001\",\n
        \"location\": \"westus2\",\n \"name\": \"cliakstest000001\",\n \"type\": \"Microsoft.ContainerService/ManagedClusters\",\n
        \"properties\": {\n  \"provisioningState\": \"Creating\",\n  \"powerState\":
        {\n   \"code\": \"Running\"\n  },\n  \"kubernetesVersion\": \"1.30\",\n  \"currentKubernetesVersion\":
        \"1.30.9\",\n  \"dnsPrefix\": \"cliaksdns000002\",\n  \"fqdn\": \"cliaksdns000002-dsy9dyov.hcp.westus2.azmk8s.io\",\n
        \ \"azurePortalFQDN\": \"cliaksdns000002-dsy9dyov.portal.hcp.westus2.azmk8s.io\",\n
        \ \"agentPoolProfiles\": [\n   {\n    \"name\": \"nodepool1\",\n    \"count\":
        1,\n    \"vmSize\": \"Standard_DS2_v2\",\n    \"osDiskSizeGB\": 128,\n    \"osDiskType\":
        \"Managed\",\n    \"kubeletDiskType\": \"OS\",\n    \"maxPods\": 250,\n    \"type\":
        \"VirtualMachineScaleSets\",\n    \"enableAutoScaling\": false,\n    \"scaleDownMode\":
        \"Delete\",\n    \"provisioningState\": \"Creating\",\n    \"powerState\":
        {\n     \"code\": \"Running\"\n    },\n    \"orchestratorVersion\": \"1.30\",\n
        \   \"currentOrchestratorVersion\": \"1.30.9\",\n    \"enableNodePublicIP\":
        false,\n    \"mode\": \"System\",\n    \"enableEncryptionAtHost\": false,\n
        \   \"enableUltraSSD\": false,\n    \"osType\": \"Linux\",\n    \"osSKU\":
        \"Ubuntu\",\n    \"nodeImageVersion\": \"AKSUbuntu-2204gen2containerd-202502.03.0\",\n
        \   \"upgradeSettings\": {\n     \"maxSurge\": \"10%\"\n    },\n    \"enableFIPS\":
        false,\n    \"securityProfile\": {\n     \"enableVTPM\": false,\n     \"enableSecureBoot\":
        false\n    }\n   }\n  ],\n  \"linuxProfile\": {\n   \"adminUsername\": \"azureuser\",\n
        \  \"ssh\": {\n    \"publicKeys\": [\n     {\n      \"keyData\": \"ssh-rsa
        AAAAB3NzaC1yc2EAAAADAQABAAACAQCbIg1guRHbI0lV11wWDt1r2cUdcNd27CJsg+SfgC7miZeubtwUhbsPdhMQsfDyhOWHq1+ZL0M+nJZV63d/1dhmhtgyOqejUwrPlzKhydsbrsdUor+JmNJDdW01v7BXHyuymT8G4s09jCasNOwiufbP/qp72ruu0bIA1nySsvlf9pCQAuFkAnVnf/rFhUlOkhtRpwcq8SUNY2zRHR/EKb/4NWY1JzR4sa3q2fWIJdrrX0DvLoa5g9bIEd4Df79ba7v+yiUBOS0zT2ll+z4g9izHK3EO5d8hL4jYxcjKs+wcslSYRWrascfscLgMlMGh0CdKeNTDjHpGPncaf3Z+FwwwjWeuiNBxv7bJo13/8B/098KlVDl4GZqsoBCEjPyJfV6hO0y/LkRGkk7oHWKgeWAfKtfLItRp00eZ4fcJNK9kCaSMmEugoZWcI7NGbZXzqFWqbpRI7NcDP9+WIQ+i9U5vqWsqd/zng4kbuAJ6UuKqIzB0upYrLShfQE3SAck8oaLhJqqq56VfDuASNpJKidV+zq27HfSBmbXnkR/5AK337dc3MXKJypoK/QPMLKUAP5XLPbs+NddJQV7EZXd29DLgp+fRIg3edpKdO7ZErWhv7d+3Kws+e1Y+ypmR2WIVSwVyBEUfgv2C8Ts9gnTF4pNcEY/S2aBicz5Ew2+jdyGNQQ==
        test@example.com\\n\"\n     }\n    ]\n   }\n  },\n  \"servicePrincipalProfile\":
        {\n   \"clientId\":\"00000000-0000-0000-0000-000000000001\"\n  },\n  \"nodeResourceGroup\":
        \"MC_clitest000001_cliakstest000001_westus2\",\n  \"enableRBAC\": true,\n
        \ \"supportPlan\": \"KubernetesOfficial\",\n  \"networkProfile\": {\n   \"networkPlugin\":
        \"azure\",\n   \"networkPluginMode\": \"overlay\",\n   \"networkPolicy\":
        \"none\",\n   \"networkDataplane\": \"azure\",\n   \"loadBalancerSku\": \"standard\",\n
        \  \"loadBalancerProfile\": {\n    \"managedOutboundIPs\": {\n     \"count\":
        1\n    },\n    \"effectiveOutboundIPs\": [\n     {\n      \"id\": \"/subscriptions/00000000-0000-0000-0000-000000000000/resourceGroups/MC_clitest000001_cliakstest000001_westus2/providers/Microsoft.Network/publicIPAddresses/e14b0a9f-6fff-4436-9790-1d41af376951\"\n
        \    }\n    ],\n    \"backendPoolType\": \"nodeIPConfiguration\"\n   },\n
        \  \"podCidr\": \"10.244.0.0/16\",\n   \"serviceCidr\": \"10.0.0.0/16\",\n
        \  \"dnsServiceIP\": \"10.0.0.10\",\n   \"outboundType\": \"loadBalancer\",\n
        \  \"podCidrs\": [\n    \"10.244.0.0/16\"\n   ],\n   \"serviceCidrs\": [\n
        \   \"10.0.0.0/16\"\n   ],\n   \"ipFamilies\": [\n    \"IPv4\"\n   ]\n  },\n
        \ \"maxAgentPools\": 100,\n  \"identityProfile\": {\n   \"kubeletidentity\":
        {\n    \"resourceId\": \"/subscriptions/00000000-0000-0000-0000-000000000000/resourcegroups/MC_clitest000001_cliakstest000001_westus2/providers/Microsoft.ManagedIdentity/userAssignedIdentities/cliakstest000001-agentpool\",\n
        \   \"clientId\":\"00000000-0000-0000-0000-000000000001\",\n    \"objectId\":\"00000000-0000-0000-0000-000000000001\"\n
        \  }\n  },\n  \"autoUpgradeProfile\": {\n   \"nodeOSUpgradeChannel\": \"NodeImage\"\n
        \ },\n  \"disableLocalAccounts\": false,\n  \"securityProfile\": {},\n  \"storageProfile\":
        {\n   \"diskCSIDriver\": {\n    \"enabled\": true\n   },\n   \"fileCSIDriver\":
        {\n    \"enabled\": true\n   },\n   \"snapshotController\": {\n    \"enabled\":
        true\n   }\n  },\n  \"oidcIssuerProfile\": {\n   \"enabled\": false\n  },\n
        \ \"workloadAutoScalerProfile\": {},\n  \"resourceUID\": \"67b8913e349e98000129ec5f\",\n
        \ \"metricsProfile\": {\n   \"costAnalysis\": {\n    \"enabled\": false\n
        \  }\n  }\n },\n \"identity\": {\n  \"type\": \"SystemAssigned\",\n  \"principalId\":\"00000000-0000-0000-0000-000000000001\",\n
        \ \"tenantId\": \"54826b22-38d6-4fb2-bad9-b7b93a3e9c5a\"\n },\n \"sku\": {\n
        \ \"name\": \"Base\",\n  \"tier\": \"Free\"\n }\n}"
    headers:
      cache-control:
      - no-cache
      content-length:
      - '4541'
      content-type:
      - application/json
      date:
      - Fri, 21 Feb 2025 14:45:20 GMT
      expires:
      - '-1'
      pragma:
      - no-cache
      strict-transport-security:
      - max-age=31536000; includeSubDomains
      x-content-type-options:
      - nosniff
      x-ms-ratelimit-remaining-subscription-global-reads:
      - '3747'
    status:
      code: 200
      message: OK
- request:
    body: null
    headers:
      Accept:
      - application/json
      Accept-Encoding:
      - gzip, deflate
      CommandName:
      - aks wait
      Connection:
      - keep-alive
      ParameterSetName:
      - -g -n --created
      User-Agent:
      - AZURECLI/2.69.0 azsdk-python-core/1.31.0 Python/3.12.9 (Windows-10-10.0.19045-SP0)
    method: GET
    uri: https://management.azure.com/subscriptions/00000000-0000-0000-0000-000000000000/resourceGroups/clitest000001/providers/Microsoft.ContainerService/managedClusters/cliakstest000001?api-version=2024-10-01
  response:
    body:
      string: "{\n \"id\": \"/subscriptions/00000000-0000-0000-0000-000000000000/resourcegroups/clitest000001/providers/Microsoft.ContainerService/managedClusters/cliakstest000001\",\n
        \"location\": \"westus2\",\n \"name\": \"cliakstest000001\",\n \"type\": \"Microsoft.ContainerService/ManagedClusters\",\n
        \"properties\": {\n  \"provisioningState\": \"Creating\",\n  \"powerState\":
        {\n   \"code\": \"Running\"\n  },\n  \"kubernetesVersion\": \"1.30\",\n  \"currentKubernetesVersion\":
        \"1.30.9\",\n  \"dnsPrefix\": \"cliaksdns000002\",\n  \"fqdn\": \"cliaksdns000002-dsy9dyov.hcp.westus2.azmk8s.io\",\n
        \ \"azurePortalFQDN\": \"cliaksdns000002-dsy9dyov.portal.hcp.westus2.azmk8s.io\",\n
        \ \"agentPoolProfiles\": [\n   {\n    \"name\": \"nodepool1\",\n    \"count\":
        1,\n    \"vmSize\": \"Standard_DS2_v2\",\n    \"osDiskSizeGB\": 128,\n    \"osDiskType\":
        \"Managed\",\n    \"kubeletDiskType\": \"OS\",\n    \"maxPods\": 250,\n    \"type\":
        \"VirtualMachineScaleSets\",\n    \"enableAutoScaling\": false,\n    \"scaleDownMode\":
        \"Delete\",\n    \"provisioningState\": \"Creating\",\n    \"powerState\":
        {\n     \"code\": \"Running\"\n    },\n    \"orchestratorVersion\": \"1.30\",\n
        \   \"currentOrchestratorVersion\": \"1.30.9\",\n    \"enableNodePublicIP\":
        false,\n    \"mode\": \"System\",\n    \"enableEncryptionAtHost\": false,\n
        \   \"enableUltraSSD\": false,\n    \"osType\": \"Linux\",\n    \"osSKU\":
        \"Ubuntu\",\n    \"nodeImageVersion\": \"AKSUbuntu-2204gen2containerd-202502.03.0\",\n
        \   \"upgradeSettings\": {\n     \"maxSurge\": \"10%\"\n    },\n    \"enableFIPS\":
        false,\n    \"securityProfile\": {\n     \"enableVTPM\": false,\n     \"enableSecureBoot\":
        false\n    }\n   }\n  ],\n  \"linuxProfile\": {\n   \"adminUsername\": \"azureuser\",\n
        \  \"ssh\": {\n    \"publicKeys\": [\n     {\n      \"keyData\": \"ssh-rsa
        AAAAB3NzaC1yc2EAAAADAQABAAACAQCbIg1guRHbI0lV11wWDt1r2cUdcNd27CJsg+SfgC7miZeubtwUhbsPdhMQsfDyhOWHq1+ZL0M+nJZV63d/1dhmhtgyOqejUwrPlzKhydsbrsdUor+JmNJDdW01v7BXHyuymT8G4s09jCasNOwiufbP/qp72ruu0bIA1nySsvlf9pCQAuFkAnVnf/rFhUlOkhtRpwcq8SUNY2zRHR/EKb/4NWY1JzR4sa3q2fWIJdrrX0DvLoa5g9bIEd4Df79ba7v+yiUBOS0zT2ll+z4g9izHK3EO5d8hL4jYxcjKs+wcslSYRWrascfscLgMlMGh0CdKeNTDjHpGPncaf3Z+FwwwjWeuiNBxv7bJo13/8B/098KlVDl4GZqsoBCEjPyJfV6hO0y/LkRGkk7oHWKgeWAfKtfLItRp00eZ4fcJNK9kCaSMmEugoZWcI7NGbZXzqFWqbpRI7NcDP9+WIQ+i9U5vqWsqd/zng4kbuAJ6UuKqIzB0upYrLShfQE3SAck8oaLhJqqq56VfDuASNpJKidV+zq27HfSBmbXnkR/5AK337dc3MXKJypoK/QPMLKUAP5XLPbs+NddJQV7EZXd29DLgp+fRIg3edpKdO7ZErWhv7d+3Kws+e1Y+ypmR2WIVSwVyBEUfgv2C8Ts9gnTF4pNcEY/S2aBicz5Ew2+jdyGNQQ==
        test@example.com\\n\"\n     }\n    ]\n   }\n  },\n  \"servicePrincipalProfile\":
        {\n   \"clientId\":\"00000000-0000-0000-0000-000000000001\"\n  },\n  \"nodeResourceGroup\":
        \"MC_clitest000001_cliakstest000001_westus2\",\n  \"enableRBAC\": true,\n
        \ \"supportPlan\": \"KubernetesOfficial\",\n  \"networkProfile\": {\n   \"networkPlugin\":
        \"azure\",\n   \"networkPluginMode\": \"overlay\",\n   \"networkPolicy\":
        \"none\",\n   \"networkDataplane\": \"azure\",\n   \"loadBalancerSku\": \"standard\",\n
        \  \"loadBalancerProfile\": {\n    \"managedOutboundIPs\": {\n     \"count\":
        1\n    },\n    \"effectiveOutboundIPs\": [\n     {\n      \"id\": \"/subscriptions/00000000-0000-0000-0000-000000000000/resourceGroups/MC_clitest000001_cliakstest000001_westus2/providers/Microsoft.Network/publicIPAddresses/e14b0a9f-6fff-4436-9790-1d41af376951\"\n
        \    }\n    ],\n    \"backendPoolType\": \"nodeIPConfiguration\"\n   },\n
        \  \"podCidr\": \"10.244.0.0/16\",\n   \"serviceCidr\": \"10.0.0.0/16\",\n
        \  \"dnsServiceIP\": \"10.0.0.10\",\n   \"outboundType\": \"loadBalancer\",\n
        \  \"podCidrs\": [\n    \"10.244.0.0/16\"\n   ],\n   \"serviceCidrs\": [\n
        \   \"10.0.0.0/16\"\n   ],\n   \"ipFamilies\": [\n    \"IPv4\"\n   ]\n  },\n
        \ \"maxAgentPools\": 100,\n  \"identityProfile\": {\n   \"kubeletidentity\":
        {\n    \"resourceId\": \"/subscriptions/00000000-0000-0000-0000-000000000000/resourcegroups/MC_clitest000001_cliakstest000001_westus2/providers/Microsoft.ManagedIdentity/userAssignedIdentities/cliakstest000001-agentpool\",\n
        \   \"clientId\":\"00000000-0000-0000-0000-000000000001\",\n    \"objectId\":\"00000000-0000-0000-0000-000000000001\"\n
        \  }\n  },\n  \"autoUpgradeProfile\": {\n   \"nodeOSUpgradeChannel\": \"NodeImage\"\n
        \ },\n  \"disableLocalAccounts\": false,\n  \"securityProfile\": {},\n  \"storageProfile\":
        {\n   \"diskCSIDriver\": {\n    \"enabled\": true\n   },\n   \"fileCSIDriver\":
        {\n    \"enabled\": true\n   },\n   \"snapshotController\": {\n    \"enabled\":
        true\n   }\n  },\n  \"oidcIssuerProfile\": {\n   \"enabled\": false\n  },\n
        \ \"workloadAutoScalerProfile\": {},\n  \"resourceUID\": \"67b8913e349e98000129ec5f\",\n
        \ \"metricsProfile\": {\n   \"costAnalysis\": {\n    \"enabled\": false\n
        \  }\n  }\n },\n \"identity\": {\n  \"type\": \"SystemAssigned\",\n  \"principalId\":\"00000000-0000-0000-0000-000000000001\",\n
        \ \"tenantId\": \"54826b22-38d6-4fb2-bad9-b7b93a3e9c5a\"\n },\n \"sku\": {\n
        \ \"name\": \"Base\",\n  \"tier\": \"Free\"\n }\n}"
    headers:
      cache-control:
      - no-cache
      content-length:
      - '4541'
      content-type:
      - application/json
      date:
      - Fri, 21 Feb 2025 14:45:51 GMT
      expires:
      - '-1'
      pragma:
      - no-cache
      strict-transport-security:
      - max-age=31536000; includeSubDomains
      x-content-type-options:
      - nosniff
      x-ms-ratelimit-remaining-subscription-global-reads:
      - '3747'
    status:
      code: 200
      message: OK
- request:
    body: null
    headers:
      Accept:
      - application/json
      Accept-Encoding:
      - gzip, deflate
      CommandName:
      - aks wait
      Connection:
      - keep-alive
      ParameterSetName:
      - -g -n --created
      User-Agent:
      - AZURECLI/2.69.0 azsdk-python-core/1.31.0 Python/3.12.9 (Windows-10-10.0.19045-SP0)
    method: GET
    uri: https://management.azure.com/subscriptions/00000000-0000-0000-0000-000000000000/resourceGroups/clitest000001/providers/Microsoft.ContainerService/managedClusters/cliakstest000001?api-version=2024-10-01
  response:
    body:
      string: "{\n \"id\": \"/subscriptions/00000000-0000-0000-0000-000000000000/resourcegroups/clitest000001/providers/Microsoft.ContainerService/managedClusters/cliakstest000001\",\n
        \"location\": \"westus2\",\n \"name\": \"cliakstest000001\",\n \"type\": \"Microsoft.ContainerService/ManagedClusters\",\n
        \"properties\": {\n  \"provisioningState\": \"Creating\",\n  \"powerState\":
        {\n   \"code\": \"Running\"\n  },\n  \"kubernetesVersion\": \"1.30\",\n  \"currentKubernetesVersion\":
        \"1.30.9\",\n  \"dnsPrefix\": \"cliaksdns000002\",\n  \"fqdn\": \"cliaksdns000002-dsy9dyov.hcp.westus2.azmk8s.io\",\n
        \ \"azurePortalFQDN\": \"cliaksdns000002-dsy9dyov.portal.hcp.westus2.azmk8s.io\",\n
        \ \"agentPoolProfiles\": [\n   {\n    \"name\": \"nodepool1\",\n    \"count\":
        1,\n    \"vmSize\": \"Standard_DS2_v2\",\n    \"osDiskSizeGB\": 128,\n    \"osDiskType\":
        \"Managed\",\n    \"kubeletDiskType\": \"OS\",\n    \"maxPods\": 250,\n    \"type\":
        \"VirtualMachineScaleSets\",\n    \"enableAutoScaling\": false,\n    \"scaleDownMode\":
        \"Delete\",\n    \"provisioningState\": \"Creating\",\n    \"powerState\":
        {\n     \"code\": \"Running\"\n    },\n    \"orchestratorVersion\": \"1.30\",\n
        \   \"currentOrchestratorVersion\": \"1.30.9\",\n    \"enableNodePublicIP\":
        false,\n    \"mode\": \"System\",\n    \"enableEncryptionAtHost\": false,\n
        \   \"enableUltraSSD\": false,\n    \"osType\": \"Linux\",\n    \"osSKU\":
        \"Ubuntu\",\n    \"nodeImageVersion\": \"AKSUbuntu-2204gen2containerd-202502.03.0\",\n
        \   \"upgradeSettings\": {\n     \"maxSurge\": \"10%\"\n    },\n    \"enableFIPS\":
        false,\n    \"securityProfile\": {\n     \"enableVTPM\": false,\n     \"enableSecureBoot\":
        false\n    }\n   }\n  ],\n  \"linuxProfile\": {\n   \"adminUsername\": \"azureuser\",\n
        \  \"ssh\": {\n    \"publicKeys\": [\n     {\n      \"keyData\": \"ssh-rsa
        AAAAB3NzaC1yc2EAAAADAQABAAACAQCbIg1guRHbI0lV11wWDt1r2cUdcNd27CJsg+SfgC7miZeubtwUhbsPdhMQsfDyhOWHq1+ZL0M+nJZV63d/1dhmhtgyOqejUwrPlzKhydsbrsdUor+JmNJDdW01v7BXHyuymT8G4s09jCasNOwiufbP/qp72ruu0bIA1nySsvlf9pCQAuFkAnVnf/rFhUlOkhtRpwcq8SUNY2zRHR/EKb/4NWY1JzR4sa3q2fWIJdrrX0DvLoa5g9bIEd4Df79ba7v+yiUBOS0zT2ll+z4g9izHK3EO5d8hL4jYxcjKs+wcslSYRWrascfscLgMlMGh0CdKeNTDjHpGPncaf3Z+FwwwjWeuiNBxv7bJo13/8B/098KlVDl4GZqsoBCEjPyJfV6hO0y/LkRGkk7oHWKgeWAfKtfLItRp00eZ4fcJNK9kCaSMmEugoZWcI7NGbZXzqFWqbpRI7NcDP9+WIQ+i9U5vqWsqd/zng4kbuAJ6UuKqIzB0upYrLShfQE3SAck8oaLhJqqq56VfDuASNpJKidV+zq27HfSBmbXnkR/5AK337dc3MXKJypoK/QPMLKUAP5XLPbs+NddJQV7EZXd29DLgp+fRIg3edpKdO7ZErWhv7d+3Kws+e1Y+ypmR2WIVSwVyBEUfgv2C8Ts9gnTF4pNcEY/S2aBicz5Ew2+jdyGNQQ==
        test@example.com\\n\"\n     }\n    ]\n   }\n  },\n  \"servicePrincipalProfile\":
        {\n   \"clientId\":\"00000000-0000-0000-0000-000000000001\"\n  },\n  \"nodeResourceGroup\":
        \"MC_clitest000001_cliakstest000001_westus2\",\n  \"enableRBAC\": true,\n
        \ \"supportPlan\": \"KubernetesOfficial\",\n  \"networkProfile\": {\n   \"networkPlugin\":
        \"azure\",\n   \"networkPluginMode\": \"overlay\",\n   \"networkPolicy\":
        \"none\",\n   \"networkDataplane\": \"azure\",\n   \"loadBalancerSku\": \"standard\",\n
        \  \"loadBalancerProfile\": {\n    \"managedOutboundIPs\": {\n     \"count\":
        1\n    },\n    \"effectiveOutboundIPs\": [\n     {\n      \"id\": \"/subscriptions/00000000-0000-0000-0000-000000000000/resourceGroups/MC_clitest000001_cliakstest000001_westus2/providers/Microsoft.Network/publicIPAddresses/e14b0a9f-6fff-4436-9790-1d41af376951\"\n
        \    }\n    ],\n    \"backendPoolType\": \"nodeIPConfiguration\"\n   },\n
        \  \"podCidr\": \"10.244.0.0/16\",\n   \"serviceCidr\": \"10.0.0.0/16\",\n
        \  \"dnsServiceIP\": \"10.0.0.10\",\n   \"outboundType\": \"loadBalancer\",\n
        \  \"podCidrs\": [\n    \"10.244.0.0/16\"\n   ],\n   \"serviceCidrs\": [\n
        \   \"10.0.0.0/16\"\n   ],\n   \"ipFamilies\": [\n    \"IPv4\"\n   ]\n  },\n
        \ \"maxAgentPools\": 100,\n  \"identityProfile\": {\n   \"kubeletidentity\":
        {\n    \"resourceId\": \"/subscriptions/00000000-0000-0000-0000-000000000000/resourcegroups/MC_clitest000001_cliakstest000001_westus2/providers/Microsoft.ManagedIdentity/userAssignedIdentities/cliakstest000001-agentpool\",\n
        \   \"clientId\":\"00000000-0000-0000-0000-000000000001\",\n    \"objectId\":\"00000000-0000-0000-0000-000000000001\"\n
        \  }\n  },\n  \"autoUpgradeProfile\": {\n   \"nodeOSUpgradeChannel\": \"NodeImage\"\n
        \ },\n  \"disableLocalAccounts\": false,\n  \"securityProfile\": {},\n  \"storageProfile\":
        {\n   \"diskCSIDriver\": {\n    \"enabled\": true\n   },\n   \"fileCSIDriver\":
        {\n    \"enabled\": true\n   },\n   \"snapshotController\": {\n    \"enabled\":
        true\n   }\n  },\n  \"oidcIssuerProfile\": {\n   \"enabled\": false\n  },\n
        \ \"workloadAutoScalerProfile\": {},\n  \"resourceUID\": \"67b8913e349e98000129ec5f\",\n
        \ \"metricsProfile\": {\n   \"costAnalysis\": {\n    \"enabled\": false\n
        \  }\n  }\n },\n \"identity\": {\n  \"type\": \"SystemAssigned\",\n  \"principalId\":\"00000000-0000-0000-0000-000000000001\",\n
        \ \"tenantId\": \"54826b22-38d6-4fb2-bad9-b7b93a3e9c5a\"\n },\n \"sku\": {\n
        \ \"name\": \"Base\",\n  \"tier\": \"Free\"\n }\n}"
    headers:
      cache-control:
      - no-cache
      content-length:
      - '4541'
      content-type:
      - application/json
      date:
      - Fri, 21 Feb 2025 14:46:22 GMT
      expires:
      - '-1'
      pragma:
      - no-cache
      strict-transport-security:
      - max-age=31536000; includeSubDomains
      x-content-type-options:
      - nosniff
      x-ms-ratelimit-remaining-subscription-global-reads:
      - '3747'
    status:
      code: 200
      message: OK
- request:
    body: null
    headers:
      Accept:
      - application/json
      Accept-Encoding:
      - gzip, deflate
      CommandName:
      - aks wait
      Connection:
      - keep-alive
      ParameterSetName:
      - -g -n --created
      User-Agent:
      - AZURECLI/2.69.0 azsdk-python-core/1.31.0 Python/3.12.9 (Windows-10-10.0.19045-SP0)
    method: GET
    uri: https://management.azure.com/subscriptions/00000000-0000-0000-0000-000000000000/resourceGroups/clitest000001/providers/Microsoft.ContainerService/managedClusters/cliakstest000001?api-version=2024-10-01
  response:
    body:
      string: "{\n \"id\": \"/subscriptions/00000000-0000-0000-0000-000000000000/resourcegroups/clitest000001/providers/Microsoft.ContainerService/managedClusters/cliakstest000001\",\n
        \"location\": \"westus2\",\n \"name\": \"cliakstest000001\",\n \"type\": \"Microsoft.ContainerService/ManagedClusters\",\n
        \"properties\": {\n  \"provisioningState\": \"Creating\",\n  \"powerState\":
        {\n   \"code\": \"Running\"\n  },\n  \"kubernetesVersion\": \"1.30\",\n  \"currentKubernetesVersion\":
        \"1.30.9\",\n  \"dnsPrefix\": \"cliaksdns000002\",\n  \"fqdn\": \"cliaksdns000002-dsy9dyov.hcp.westus2.azmk8s.io\",\n
        \ \"azurePortalFQDN\": \"cliaksdns000002-dsy9dyov.portal.hcp.westus2.azmk8s.io\",\n
        \ \"agentPoolProfiles\": [\n   {\n    \"name\": \"nodepool1\",\n    \"count\":
        1,\n    \"vmSize\": \"Standard_DS2_v2\",\n    \"osDiskSizeGB\": 128,\n    \"osDiskType\":
        \"Managed\",\n    \"kubeletDiskType\": \"OS\",\n    \"maxPods\": 250,\n    \"type\":
        \"VirtualMachineScaleSets\",\n    \"enableAutoScaling\": false,\n    \"scaleDownMode\":
        \"Delete\",\n    \"provisioningState\": \"Creating\",\n    \"powerState\":
        {\n     \"code\": \"Running\"\n    },\n    \"orchestratorVersion\": \"1.30\",\n
        \   \"currentOrchestratorVersion\": \"1.30.9\",\n    \"enableNodePublicIP\":
        false,\n    \"mode\": \"System\",\n    \"enableEncryptionAtHost\": false,\n
        \   \"enableUltraSSD\": false,\n    \"osType\": \"Linux\",\n    \"osSKU\":
        \"Ubuntu\",\n    \"nodeImageVersion\": \"AKSUbuntu-2204gen2containerd-202502.03.0\",\n
        \   \"upgradeSettings\": {\n     \"maxSurge\": \"10%\"\n    },\n    \"enableFIPS\":
        false,\n    \"securityProfile\": {\n     \"enableVTPM\": false,\n     \"enableSecureBoot\":
        false\n    }\n   }\n  ],\n  \"linuxProfile\": {\n   \"adminUsername\": \"azureuser\",\n
        \  \"ssh\": {\n    \"publicKeys\": [\n     {\n      \"keyData\": \"ssh-rsa
        AAAAB3NzaC1yc2EAAAADAQABAAACAQCbIg1guRHbI0lV11wWDt1r2cUdcNd27CJsg+SfgC7miZeubtwUhbsPdhMQsfDyhOWHq1+ZL0M+nJZV63d/1dhmhtgyOqejUwrPlzKhydsbrsdUor+JmNJDdW01v7BXHyuymT8G4s09jCasNOwiufbP/qp72ruu0bIA1nySsvlf9pCQAuFkAnVnf/rFhUlOkhtRpwcq8SUNY2zRHR/EKb/4NWY1JzR4sa3q2fWIJdrrX0DvLoa5g9bIEd4Df79ba7v+yiUBOS0zT2ll+z4g9izHK3EO5d8hL4jYxcjKs+wcslSYRWrascfscLgMlMGh0CdKeNTDjHpGPncaf3Z+FwwwjWeuiNBxv7bJo13/8B/098KlVDl4GZqsoBCEjPyJfV6hO0y/LkRGkk7oHWKgeWAfKtfLItRp00eZ4fcJNK9kCaSMmEugoZWcI7NGbZXzqFWqbpRI7NcDP9+WIQ+i9U5vqWsqd/zng4kbuAJ6UuKqIzB0upYrLShfQE3SAck8oaLhJqqq56VfDuASNpJKidV+zq27HfSBmbXnkR/5AK337dc3MXKJypoK/QPMLKUAP5XLPbs+NddJQV7EZXd29DLgp+fRIg3edpKdO7ZErWhv7d+3Kws+e1Y+ypmR2WIVSwVyBEUfgv2C8Ts9gnTF4pNcEY/S2aBicz5Ew2+jdyGNQQ==
        test@example.com\\n\"\n     }\n    ]\n   }\n  },\n  \"servicePrincipalProfile\":
        {\n   \"clientId\":\"00000000-0000-0000-0000-000000000001\"\n  },\n  \"nodeResourceGroup\":
        \"MC_clitest000001_cliakstest000001_westus2\",\n  \"enableRBAC\": true,\n
        \ \"supportPlan\": \"KubernetesOfficial\",\n  \"networkProfile\": {\n   \"networkPlugin\":
        \"azure\",\n   \"networkPluginMode\": \"overlay\",\n   \"networkPolicy\":
        \"none\",\n   \"networkDataplane\": \"azure\",\n   \"loadBalancerSku\": \"standard\",\n
        \  \"loadBalancerProfile\": {\n    \"managedOutboundIPs\": {\n     \"count\":
        1\n    },\n    \"effectiveOutboundIPs\": [\n     {\n      \"id\": \"/subscriptions/00000000-0000-0000-0000-000000000000/resourceGroups/MC_clitest000001_cliakstest000001_westus2/providers/Microsoft.Network/publicIPAddresses/e14b0a9f-6fff-4436-9790-1d41af376951\"\n
        \    }\n    ],\n    \"backendPoolType\": \"nodeIPConfiguration\"\n   },\n
        \  \"podCidr\": \"10.244.0.0/16\",\n   \"serviceCidr\": \"10.0.0.0/16\",\n
        \  \"dnsServiceIP\": \"10.0.0.10\",\n   \"outboundType\": \"loadBalancer\",\n
        \  \"podCidrs\": [\n    \"10.244.0.0/16\"\n   ],\n   \"serviceCidrs\": [\n
        \   \"10.0.0.0/16\"\n   ],\n   \"ipFamilies\": [\n    \"IPv4\"\n   ]\n  },\n
        \ \"maxAgentPools\": 100,\n  \"identityProfile\": {\n   \"kubeletidentity\":
        {\n    \"resourceId\": \"/subscriptions/00000000-0000-0000-0000-000000000000/resourcegroups/MC_clitest000001_cliakstest000001_westus2/providers/Microsoft.ManagedIdentity/userAssignedIdentities/cliakstest000001-agentpool\",\n
        \   \"clientId\":\"00000000-0000-0000-0000-000000000001\",\n    \"objectId\":\"00000000-0000-0000-0000-000000000001\"\n
        \  }\n  },\n  \"autoUpgradeProfile\": {\n   \"nodeOSUpgradeChannel\": \"NodeImage\"\n
        \ },\n  \"disableLocalAccounts\": false,\n  \"securityProfile\": {},\n  \"storageProfile\":
        {\n   \"diskCSIDriver\": {\n    \"enabled\": true\n   },\n   \"fileCSIDriver\":
        {\n    \"enabled\": true\n   },\n   \"snapshotController\": {\n    \"enabled\":
        true\n   }\n  },\n  \"oidcIssuerProfile\": {\n   \"enabled\": false\n  },\n
        \ \"workloadAutoScalerProfile\": {},\n  \"resourceUID\": \"67b8913e349e98000129ec5f\",\n
        \ \"metricsProfile\": {\n   \"costAnalysis\": {\n    \"enabled\": false\n
        \  }\n  }\n },\n \"identity\": {\n  \"type\": \"SystemAssigned\",\n  \"principalId\":\"00000000-0000-0000-0000-000000000001\",\n
        \ \"tenantId\": \"54826b22-38d6-4fb2-bad9-b7b93a3e9c5a\"\n },\n \"sku\": {\n
        \ \"name\": \"Base\",\n  \"tier\": \"Free\"\n }\n}"
    headers:
      cache-control:
      - no-cache
      content-length:
      - '4541'
      content-type:
      - application/json
      date:
      - Fri, 21 Feb 2025 14:46:52 GMT
      expires:
      - '-1'
      pragma:
      - no-cache
      strict-transport-security:
      - max-age=31536000; includeSubDomains
      x-content-type-options:
      - nosniff
      x-ms-ratelimit-remaining-subscription-global-reads:
      - '3747'
    status:
      code: 200
      message: OK
- request:
    body: null
    headers:
      Accept:
      - application/json
      Accept-Encoding:
      - gzip, deflate
      CommandName:
      - aks wait
      Connection:
      - keep-alive
      ParameterSetName:
      - -g -n --created
      User-Agent:
      - AZURECLI/2.69.0 azsdk-python-core/1.31.0 Python/3.12.9 (Windows-10-10.0.19045-SP0)
    method: GET
    uri: https://management.azure.com/subscriptions/00000000-0000-0000-0000-000000000000/resourceGroups/clitest000001/providers/Microsoft.ContainerService/managedClusters/cliakstest000001?api-version=2024-10-01
  response:
    body:
      string: "{\n \"id\": \"/subscriptions/00000000-0000-0000-0000-000000000000/resourcegroups/clitest000001/providers/Microsoft.ContainerService/managedClusters/cliakstest000001\",\n
        \"location\": \"westus2\",\n \"name\": \"cliakstest000001\",\n \"type\": \"Microsoft.ContainerService/ManagedClusters\",\n
        \"properties\": {\n  \"provisioningState\": \"Creating\",\n  \"powerState\":
        {\n   \"code\": \"Running\"\n  },\n  \"kubernetesVersion\": \"1.30\",\n  \"currentKubernetesVersion\":
        \"1.30.9\",\n  \"dnsPrefix\": \"cliaksdns000002\",\n  \"fqdn\": \"cliaksdns000002-dsy9dyov.hcp.westus2.azmk8s.io\",\n
        \ \"azurePortalFQDN\": \"cliaksdns000002-dsy9dyov.portal.hcp.westus2.azmk8s.io\",\n
        \ \"agentPoolProfiles\": [\n   {\n    \"name\": \"nodepool1\",\n    \"count\":
        1,\n    \"vmSize\": \"Standard_DS2_v2\",\n    \"osDiskSizeGB\": 128,\n    \"osDiskType\":
        \"Managed\",\n    \"kubeletDiskType\": \"OS\",\n    \"maxPods\": 250,\n    \"type\":
        \"VirtualMachineScaleSets\",\n    \"enableAutoScaling\": false,\n    \"scaleDownMode\":
        \"Delete\",\n    \"provisioningState\": \"Creating\",\n    \"powerState\":
        {\n     \"code\": \"Running\"\n    },\n    \"orchestratorVersion\": \"1.30\",\n
        \   \"currentOrchestratorVersion\": \"1.30.9\",\n    \"enableNodePublicIP\":
        false,\n    \"mode\": \"System\",\n    \"enableEncryptionAtHost\": false,\n
        \   \"enableUltraSSD\": false,\n    \"osType\": \"Linux\",\n    \"osSKU\":
        \"Ubuntu\",\n    \"nodeImageVersion\": \"AKSUbuntu-2204gen2containerd-202502.03.0\",\n
        \   \"upgradeSettings\": {\n     \"maxSurge\": \"10%\"\n    },\n    \"enableFIPS\":
        false,\n    \"securityProfile\": {\n     \"enableVTPM\": false,\n     \"enableSecureBoot\":
        false\n    }\n   }\n  ],\n  \"linuxProfile\": {\n   \"adminUsername\": \"azureuser\",\n
        \  \"ssh\": {\n    \"publicKeys\": [\n     {\n      \"keyData\": \"ssh-rsa
        AAAAB3NzaC1yc2EAAAADAQABAAACAQCbIg1guRHbI0lV11wWDt1r2cUdcNd27CJsg+SfgC7miZeubtwUhbsPdhMQsfDyhOWHq1+ZL0M+nJZV63d/1dhmhtgyOqejUwrPlzKhydsbrsdUor+JmNJDdW01v7BXHyuymT8G4s09jCasNOwiufbP/qp72ruu0bIA1nySsvlf9pCQAuFkAnVnf/rFhUlOkhtRpwcq8SUNY2zRHR/EKb/4NWY1JzR4sa3q2fWIJdrrX0DvLoa5g9bIEd4Df79ba7v+yiUBOS0zT2ll+z4g9izHK3EO5d8hL4jYxcjKs+wcslSYRWrascfscLgMlMGh0CdKeNTDjHpGPncaf3Z+FwwwjWeuiNBxv7bJo13/8B/098KlVDl4GZqsoBCEjPyJfV6hO0y/LkRGkk7oHWKgeWAfKtfLItRp00eZ4fcJNK9kCaSMmEugoZWcI7NGbZXzqFWqbpRI7NcDP9+WIQ+i9U5vqWsqd/zng4kbuAJ6UuKqIzB0upYrLShfQE3SAck8oaLhJqqq56VfDuASNpJKidV+zq27HfSBmbXnkR/5AK337dc3MXKJypoK/QPMLKUAP5XLPbs+NddJQV7EZXd29DLgp+fRIg3edpKdO7ZErWhv7d+3Kws+e1Y+ypmR2WIVSwVyBEUfgv2C8Ts9gnTF4pNcEY/S2aBicz5Ew2+jdyGNQQ==
        test@example.com\\n\"\n     }\n    ]\n   }\n  },\n  \"servicePrincipalProfile\":
        {\n   \"clientId\":\"00000000-0000-0000-0000-000000000001\"\n  },\n  \"nodeResourceGroup\":
        \"MC_clitest000001_cliakstest000001_westus2\",\n  \"enableRBAC\": true,\n
        \ \"supportPlan\": \"KubernetesOfficial\",\n  \"networkProfile\": {\n   \"networkPlugin\":
        \"azure\",\n   \"networkPluginMode\": \"overlay\",\n   \"networkPolicy\":
        \"none\",\n   \"networkDataplane\": \"azure\",\n   \"loadBalancerSku\": \"standard\",\n
        \  \"loadBalancerProfile\": {\n    \"managedOutboundIPs\": {\n     \"count\":
        1\n    },\n    \"effectiveOutboundIPs\": [\n     {\n      \"id\": \"/subscriptions/00000000-0000-0000-0000-000000000000/resourceGroups/MC_clitest000001_cliakstest000001_westus2/providers/Microsoft.Network/publicIPAddresses/e14b0a9f-6fff-4436-9790-1d41af376951\"\n
        \    }\n    ],\n    \"backendPoolType\": \"nodeIPConfiguration\"\n   },\n
        \  \"podCidr\": \"10.244.0.0/16\",\n   \"serviceCidr\": \"10.0.0.0/16\",\n
        \  \"dnsServiceIP\": \"10.0.0.10\",\n   \"outboundType\": \"loadBalancer\",\n
        \  \"podCidrs\": [\n    \"10.244.0.0/16\"\n   ],\n   \"serviceCidrs\": [\n
        \   \"10.0.0.0/16\"\n   ],\n   \"ipFamilies\": [\n    \"IPv4\"\n   ]\n  },\n
        \ \"maxAgentPools\": 100,\n  \"identityProfile\": {\n   \"kubeletidentity\":
        {\n    \"resourceId\": \"/subscriptions/00000000-0000-0000-0000-000000000000/resourcegroups/MC_clitest000001_cliakstest000001_westus2/providers/Microsoft.ManagedIdentity/userAssignedIdentities/cliakstest000001-agentpool\",\n
        \   \"clientId\":\"00000000-0000-0000-0000-000000000001\",\n    \"objectId\":\"00000000-0000-0000-0000-000000000001\"\n
        \  }\n  },\n  \"autoUpgradeProfile\": {\n   \"nodeOSUpgradeChannel\": \"NodeImage\"\n
        \ },\n  \"disableLocalAccounts\": false,\n  \"securityProfile\": {},\n  \"storageProfile\":
        {\n   \"diskCSIDriver\": {\n    \"enabled\": true\n   },\n   \"fileCSIDriver\":
        {\n    \"enabled\": true\n   },\n   \"snapshotController\": {\n    \"enabled\":
        true\n   }\n  },\n  \"oidcIssuerProfile\": {\n   \"enabled\": false\n  },\n
        \ \"workloadAutoScalerProfile\": {},\n  \"resourceUID\": \"67b8913e349e98000129ec5f\",\n
        \ \"metricsProfile\": {\n   \"costAnalysis\": {\n    \"enabled\": false\n
        \  }\n  }\n },\n \"identity\": {\n  \"type\": \"SystemAssigned\",\n  \"principalId\":\"00000000-0000-0000-0000-000000000001\",\n
        \ \"tenantId\": \"54826b22-38d6-4fb2-bad9-b7b93a3e9c5a\"\n },\n \"sku\": {\n
        \ \"name\": \"Base\",\n  \"tier\": \"Free\"\n }\n}"
    headers:
      cache-control:
      - no-cache
      content-length:
      - '4541'
      content-type:
      - application/json
      date:
      - Fri, 21 Feb 2025 14:47:24 GMT
      expires:
      - '-1'
      pragma:
      - no-cache
      strict-transport-security:
      - max-age=31536000; includeSubDomains
      x-content-type-options:
      - nosniff
      x-ms-ratelimit-remaining-subscription-global-reads:
      - '3747'
    status:
      code: 200
      message: OK
- request:
    body: null
    headers:
      Accept:
      - application/json
      Accept-Encoding:
      - gzip, deflate
      CommandName:
      - aks wait
      Connection:
      - keep-alive
      ParameterSetName:
      - -g -n --created
      User-Agent:
      - AZURECLI/2.69.0 azsdk-python-core/1.31.0 Python/3.12.9 (Windows-10-10.0.19045-SP0)
    method: GET
    uri: https://management.azure.com/subscriptions/00000000-0000-0000-0000-000000000000/resourceGroups/clitest000001/providers/Microsoft.ContainerService/managedClusters/cliakstest000001?api-version=2024-10-01
  response:
    body:
      string: "{\n \"id\": \"/subscriptions/00000000-0000-0000-0000-000000000000/resourcegroups/clitest000001/providers/Microsoft.ContainerService/managedClusters/cliakstest000001\",\n
        \"location\": \"westus2\",\n \"name\": \"cliakstest000001\",\n \"type\": \"Microsoft.ContainerService/ManagedClusters\",\n
        \"properties\": {\n  \"provisioningState\": \"Succeeded\",\n  \"powerState\":
        {\n   \"code\": \"Running\"\n  },\n  \"kubernetesVersion\": \"1.30\",\n  \"currentKubernetesVersion\":
        \"1.30.9\",\n  \"dnsPrefix\": \"cliaksdns000002\",\n  \"fqdn\": \"cliaksdns000002-dsy9dyov.hcp.westus2.azmk8s.io\",\n
        \ \"azurePortalFQDN\": \"cliaksdns000002-dsy9dyov.portal.hcp.westus2.azmk8s.io\",\n
        \ \"agentPoolProfiles\": [\n   {\n    \"name\": \"nodepool1\",\n    \"count\":
        1,\n    \"vmSize\": \"Standard_DS2_v2\",\n    \"osDiskSizeGB\": 128,\n    \"osDiskType\":
        \"Managed\",\n    \"kubeletDiskType\": \"OS\",\n    \"maxPods\": 250,\n    \"type\":
        \"VirtualMachineScaleSets\",\n    \"enableAutoScaling\": false,\n    \"scaleDownMode\":
        \"Delete\",\n    \"provisioningState\": \"Succeeded\",\n    \"powerState\":
        {\n     \"code\": \"Running\"\n    },\n    \"orchestratorVersion\": \"1.30\",\n
        \   \"currentOrchestratorVersion\": \"1.30.9\",\n    \"enableNodePublicIP\":
        false,\n    \"mode\": \"System\",\n    \"enableEncryptionAtHost\": false,\n
        \   \"enableUltraSSD\": false,\n    \"osType\": \"Linux\",\n    \"osSKU\":
        \"Ubuntu\",\n    \"nodeImageVersion\": \"AKSUbuntu-2204gen2containerd-202502.03.0\",\n
        \   \"upgradeSettings\": {\n     \"maxSurge\": \"10%\"\n    },\n    \"enableFIPS\":
        false,\n    \"securityProfile\": {\n     \"enableVTPM\": false,\n     \"enableSecureBoot\":
        false\n    }\n   }\n  ],\n  \"linuxProfile\": {\n   \"adminUsername\": \"azureuser\",\n
        \  \"ssh\": {\n    \"publicKeys\": [\n     {\n      \"keyData\": \"ssh-rsa
        AAAAB3NzaC1yc2EAAAADAQABAAACAQCbIg1guRHbI0lV11wWDt1r2cUdcNd27CJsg+SfgC7miZeubtwUhbsPdhMQsfDyhOWHq1+ZL0M+nJZV63d/1dhmhtgyOqejUwrPlzKhydsbrsdUor+JmNJDdW01v7BXHyuymT8G4s09jCasNOwiufbP/qp72ruu0bIA1nySsvlf9pCQAuFkAnVnf/rFhUlOkhtRpwcq8SUNY2zRHR/EKb/4NWY1JzR4sa3q2fWIJdrrX0DvLoa5g9bIEd4Df79ba7v+yiUBOS0zT2ll+z4g9izHK3EO5d8hL4jYxcjKs+wcslSYRWrascfscLgMlMGh0CdKeNTDjHpGPncaf3Z+FwwwjWeuiNBxv7bJo13/8B/098KlVDl4GZqsoBCEjPyJfV6hO0y/LkRGkk7oHWKgeWAfKtfLItRp00eZ4fcJNK9kCaSMmEugoZWcI7NGbZXzqFWqbpRI7NcDP9+WIQ+i9U5vqWsqd/zng4kbuAJ6UuKqIzB0upYrLShfQE3SAck8oaLhJqqq56VfDuASNpJKidV+zq27HfSBmbXnkR/5AK337dc3MXKJypoK/QPMLKUAP5XLPbs+NddJQV7EZXd29DLgp+fRIg3edpKdO7ZErWhv7d+3Kws+e1Y+ypmR2WIVSwVyBEUfgv2C8Ts9gnTF4pNcEY/S2aBicz5Ew2+jdyGNQQ==
        test@example.com\\n\"\n     }\n    ]\n   }\n  },\n  \"servicePrincipalProfile\":
        {\n   \"clientId\":\"00000000-0000-0000-0000-000000000001\"\n  },\n  \"nodeResourceGroup\":
        \"MC_clitest000001_cliakstest000001_westus2\",\n  \"enableRBAC\": true,\n
        \ \"supportPlan\": \"KubernetesOfficial\",\n  \"networkProfile\": {\n   \"networkPlugin\":
        \"azure\",\n   \"networkPluginMode\": \"overlay\",\n   \"networkPolicy\":
        \"none\",\n   \"networkDataplane\": \"azure\",\n   \"loadBalancerSku\": \"standard\",\n
        \  \"loadBalancerProfile\": {\n    \"managedOutboundIPs\": {\n     \"count\":
        1\n    },\n    \"effectiveOutboundIPs\": [\n     {\n      \"id\": \"/subscriptions/00000000-0000-0000-0000-000000000000/resourceGroups/MC_clitest000001_cliakstest000001_westus2/providers/Microsoft.Network/publicIPAddresses/e14b0a9f-6fff-4436-9790-1d41af376951\"\n
        \    }\n    ],\n    \"backendPoolType\": \"nodeIPConfiguration\"\n   },\n
        \  \"podCidr\": \"10.244.0.0/16\",\n   \"serviceCidr\": \"10.0.0.0/16\",\n
        \  \"dnsServiceIP\": \"10.0.0.10\",\n   \"outboundType\": \"loadBalancer\",\n
        \  \"podCidrs\": [\n    \"10.244.0.0/16\"\n   ],\n   \"serviceCidrs\": [\n
        \   \"10.0.0.0/16\"\n   ],\n   \"ipFamilies\": [\n    \"IPv4\"\n   ]\n  },\n
        \ \"maxAgentPools\": 100,\n  \"identityProfile\": {\n   \"kubeletidentity\":
        {\n    \"resourceId\": \"/subscriptions/00000000-0000-0000-0000-000000000000/resourcegroups/MC_clitest000001_cliakstest000001_westus2/providers/Microsoft.ManagedIdentity/userAssignedIdentities/cliakstest000001-agentpool\",\n
        \   \"clientId\":\"00000000-0000-0000-0000-000000000001\",\n    \"objectId\":\"00000000-0000-0000-0000-000000000001\"\n
        \  }\n  },\n  \"autoUpgradeProfile\": {\n   \"nodeOSUpgradeChannel\": \"NodeImage\"\n
        \ },\n  \"disableLocalAccounts\": false,\n  \"securityProfile\": {},\n  \"storageProfile\":
        {\n   \"diskCSIDriver\": {\n    \"enabled\": true\n   },\n   \"fileCSIDriver\":
        {\n    \"enabled\": true\n   },\n   \"snapshotController\": {\n    \"enabled\":
        true\n   }\n  },\n  \"oidcIssuerProfile\": {\n   \"enabled\": false\n  },\n
        \ \"workloadAutoScalerProfile\": {},\n  \"resourceUID\": \"67b8913e349e98000129ec5f\",\n
        \ \"metricsProfile\": {\n   \"costAnalysis\": {\n    \"enabled\": false\n
        \  }\n  }\n },\n \"identity\": {\n  \"type\": \"SystemAssigned\",\n  \"principalId\":\"00000000-0000-0000-0000-000000000001\",\n
        \ \"tenantId\": \"54826b22-38d6-4fb2-bad9-b7b93a3e9c5a\"\n },\n \"sku\": {\n
        \ \"name\": \"Base\",\n  \"tier\": \"Free\"\n }\n}"
    headers:
      cache-control:
      - no-cache
      content-length:
      - '4543'
      content-type:
      - application/json
      date:
      - Fri, 21 Feb 2025 14:47:55 GMT
      expires:
      - '-1'
      pragma:
      - no-cache
      strict-transport-security:
      - max-age=31536000; includeSubDomains
      x-content-type-options:
      - nosniff
      x-ms-ratelimit-remaining-subscription-global-reads:
      - '3747'
    status:
      code: 200
      message: OK
- request:
    body: null
    headers:
      Accept:
      - application/json
      Accept-Encoding:
      - gzip, deflate
      CommandName:
      - aks list
      Connection:
      - keep-alive
      ParameterSetName:
      - -g
      User-Agent:
      - AZURECLI/2.69.0 azsdk-python-core/1.31.0 Python/3.12.9 (Windows-10-10.0.19045-SP0)
    method: GET
<<<<<<< HEAD
    uri: https://management.azure.com/subscriptions/00000000-0000-0000-0000-000000000000/resourceGroups/clitest000001/providers/Microsoft.ContainerService/managedClusters?api-version=2024-09-01
=======
    uri: https://management.azure.com/subscriptions/00000000-0000-0000-0000-000000000000/resourceGroups/clitest000001/providers/Microsoft.ContainerService/managedClusters/cliakstest000001?api-version=2024-10-01
>>>>>>> ff231216
  response:
    body:
      string: '{"value":[{"id":"/subscriptions/00000000-0000-0000-0000-000000000000/resourcegroups/clitest000001/providers/Microsoft.ContainerService/managedClusters/cliakstest000001","location":"westus2","name":"cliakstest000001","type":"Microsoft.ContainerService/ManagedClusters","properties":{"provisioningState":"Succeeded","powerState":{"code":"Running"},"kubernetesVersion":"1.30","currentKubernetesVersion":"1.30.9","dnsPrefix":"cliaksdns000002","fqdn":"cliaksdns000002-dsy9dyov.hcp.westus2.azmk8s.io","azurePortalFQDN":"cliaksdns000002-dsy9dyov.portal.hcp.westus2.azmk8s.io","agentPoolProfiles":[{"name":"nodepool1","count":1,"vmSize":"Standard_DS2_v2","osDiskSizeGB":128,"osDiskType":"Managed","kubeletDiskType":"OS","maxPods":250,"type":"VirtualMachineScaleSets","enableAutoScaling":false,"scaleDownMode":"Delete","provisioningState":"Succeeded","powerState":{"code":"Running"},"orchestratorVersion":"1.30","currentOrchestratorVersion":"1.30.9","enableNodePublicIP":false,"mode":"System","enableEncryptionAtHost":false,"enableUltraSSD":false,"osType":"Linux","osSKU":"Ubuntu","nodeImageVersion":"AKSUbuntu-2204gen2containerd-202502.03.0","upgradeSettings":{"maxSurge":"10%"},"enableFIPS":false,"securityProfile":{"enableVTPM":false,"enableSecureBoot":false}}],"linuxProfile":{"adminUsername":"azureuser","ssh":{"publicKeys":[{"keyData":"ssh-rsa
        AAAAB3NzaC1yc2EAAAADAQABAAACAQCbIg1guRHbI0lV11wWDt1r2cUdcNd27CJsg+SfgC7miZeubtwUhbsPdhMQsfDyhOWHq1+ZL0M+nJZV63d/1dhmhtgyOqejUwrPlzKhydsbrsdUor+JmNJDdW01v7BXHyuymT8G4s09jCasNOwiufbP/qp72ruu0bIA1nySsvlf9pCQAuFkAnVnf/rFhUlOkhtRpwcq8SUNY2zRHR/EKb/4NWY1JzR4sa3q2fWIJdrrX0DvLoa5g9bIEd4Df79ba7v+yiUBOS0zT2ll+z4g9izHK3EO5d8hL4jYxcjKs+wcslSYRWrascfscLgMlMGh0CdKeNTDjHpGPncaf3Z+FwwwjWeuiNBxv7bJo13/8B/098KlVDl4GZqsoBCEjPyJfV6hO0y/LkRGkk7oHWKgeWAfKtfLItRp00eZ4fcJNK9kCaSMmEugoZWcI7NGbZXzqFWqbpRI7NcDP9+WIQ+i9U5vqWsqd/zng4kbuAJ6UuKqIzB0upYrLShfQE3SAck8oaLhJqqq56VfDuASNpJKidV+zq27HfSBmbXnkR/5AK337dc3MXKJypoK/QPMLKUAP5XLPbs+NddJQV7EZXd29DLgp+fRIg3edpKdO7ZErWhv7d+3Kws+e1Y+ypmR2WIVSwVyBEUfgv2C8Ts9gnTF4pNcEY/S2aBicz5Ew2+jdyGNQQ==
        test@example.com\n"}]}},"servicePrincipalProfile":{"clientId":"00000000-0000-0000-0000-000000000001"},"nodeResourceGroup":"MC_clitest000001_cliakstest000001_westus2","enableRBAC":true,"supportPlan":"KubernetesOfficial","networkProfile":{"networkPlugin":"azure","networkPluginMode":"overlay","networkPolicy":"none","networkDataplane":"azure","loadBalancerSku":"standard","loadBalancerProfile":{"managedOutboundIPs":{"count":1},"effectiveOutboundIPs":[{"id":"/subscriptions/00000000-0000-0000-0000-000000000000/resourceGroups/MC_clitest000001_cliakstest000001_westus2/providers/Microsoft.Network/publicIPAddresses/e14b0a9f-6fff-4436-9790-1d41af376951"}],"backendPoolType":"nodeIPConfiguration"},"podCidr":"10.244.0.0/16","serviceCidr":"10.0.0.0/16","dnsServiceIP":"10.0.0.10","outboundType":"loadBalancer","podCidrs":["10.244.0.0/16"],"serviceCidrs":["10.0.0.0/16"],"ipFamilies":["IPv4"]},"maxAgentPools":100,"identityProfile":{"kubeletidentity":{"resourceId":"/subscriptions/00000000-0000-0000-0000-000000000000/resourcegroups/MC_clitest000001_cliakstest000001_westus2/providers/Microsoft.ManagedIdentity/userAssignedIdentities/cliakstest000001-agentpool","clientId":"00000000-0000-0000-0000-000000000001","objectId":"00000000-0000-0000-0000-000000000001"}},"autoUpgradeProfile":{"nodeOSUpgradeChannel":"NodeImage"},"disableLocalAccounts":false,"securityProfile":{},"storageProfile":{"diskCSIDriver":{"enabled":true},"fileCSIDriver":{"enabled":true},"snapshotController":{"enabled":true}},"oidcIssuerProfile":{"enabled":false},"workloadAutoScalerProfile":{},"resourceUID":"67b8913e349e98000129ec5f","metricsProfile":{"costAnalysis":{"enabled":false}}},"identity":{"type":"SystemAssigned","principalId":"00000000-0000-0000-0000-000000000001","tenantId":"54826b22-38d6-4fb2-bad9-b7b93a3e9c5a"},"sku":{"name":"Base","tier":"Free"}}],"nextLink":"https://management.azure.com/subscriptions/00000000-0000-0000-0000-000000000000/resourceGroups/clitest000001/providers/Microsoft.ContainerService/managedClusters?api-version=2024-09-01&%24skiptoken=5ZBNT4QwEIb%2fSxP3tKXlQxGSjdlsjBe5uGu8cCllwAq0ZKYQI%2bG%2fSzZ68id4nZn3zTPPwix8%2bmdjO2L5wt4ez5fXc8Ry9u79SLkQg7KqhQGsD9TXhBBoNwiaKtJoRm%2bcJSGrsLlL0pCHVSN5UteKK9Ax11UWpVEjs9tMCgRyE2p4QjeNJHRvPJAH6Gn4iPsexIhuNjUgicJodOQaH5yc9cpYwDPgbDT80NSnftqySA83UUKdGS%2buA3uI75M0y%2bKdGg2ft%2b0Gd4hklHCZcRnu%2fhyydc8UDse2RWiVh%2fpas%2f1%2bfCnY%2fiqmUNgBbqOl%2fHVTsrz8D3ZKtrL1Gw%3d%3d"}'
    headers:
      cache-control:
      - no-cache
      content-length:
      - '4467'
      content-type:
      - application/json; charset=utf-8
      date:
      - Fri, 21 Feb 2025 14:47:57 GMT
      expires:
      - '-1'
      pragma:
      - no-cache
      strict-transport-security:
      - max-age=31536000; includeSubDomains
      x-content-type-options:
      - nosniff
      x-ms-original-request-ids:
      - 11f90bf1-73d5-4b08-9173-83f4d2760fee
      x-ms-ratelimit-remaining-subscription-global-reads:
      - '3749'
    status:
      code: 200
      message: OK
- request:
    body: null
    headers:
      Accept:
      - '*/*'
      Accept-Encoding:
      - gzip, deflate
      CommandName:
      - aks list
      Connection:
      - keep-alive
      ParameterSetName:
      - -g
      User-Agent:
      - AZURECLI/2.69.0 azsdk-python-core/1.31.0 Python/3.12.9 (Windows-10-10.0.19045-SP0)
    method: GET
<<<<<<< HEAD
    uri: https://management.azure.com/subscriptions/00000000-0000-0000-0000-000000000000/resourceGroups/clitest000001/providers/Microsoft.ContainerService/managedClusters?api-version=2024-09-01&$skiptoken=5ZBNT4QwEIb/SxP3tKXlQxGSjdlsjBe5uGu8cCllwAq0ZKYQI%2BG/SzZ68id4nZn3zTPPwix8%2BmdjO2L5wt4ez5fXc8Ry9u79SLkQg7KqhQGsD9TXhBBoNwiaKtJoRm%2BcJSGrsLlL0pCHVSN5UteKK9Ax11UWpVEjs9tMCgRyE2p4QjeNJHRvPJAH6Gn4iPsexIhuNjUgicJodOQaH5yc9cpYwDPgbDT80NSnftqySA83UUKdGS%2BuA3uI75M0y%2BKdGg2ft%2B0Gd4hklHCZcRnu/hyydc8UDse2RWiVh/pas/1%2BfCnY/iqmUNgBbqOl/HVTsrz8D3ZKtrL1Gw%3D%3D
=======
    uri: https://management.azure.com/subscriptions/00000000-0000-0000-0000-000000000000/resourceGroups/clitest000001/providers/Microsoft.ContainerService/managedClusters/cliakstest000001?api-version=2024-10-01
>>>>>>> ff231216
  response:
    body:
      string: '{"value":[]}'
    headers:
      cache-control:
      - no-cache
      content-length:
      - '12'
      content-type:
      - application/json; charset=utf-8
      date:
      - Fri, 21 Feb 2025 14:47:58 GMT
      expires:
      - '-1'
      pragma:
      - no-cache
      strict-transport-security:
      - max-age=31536000; includeSubDomains
      x-content-type-options:
      - nosniff
      x-ms-original-request-ids:
      - 1d000176-4bef-42b3-b918-6a525da94c03
      x-ms-ratelimit-remaining-subscription-global-reads:
      - '3748'
    status:
      code: 200
      message: OK
- request:
    body: null
    headers:
      Accept:
      - application/json
      Accept-Encoding:
      - gzip, deflate
      CommandName:
      - aks list
      Connection:
      - keep-alive
      ParameterSetName:
      - -g -o
      User-Agent:
      - AZURECLI/2.69.0 azsdk-python-core/1.31.0 Python/3.12.9 (Windows-10-10.0.19045-SP0)
    method: GET
<<<<<<< HEAD
    uri: https://management.azure.com/subscriptions/00000000-0000-0000-0000-000000000000/resourceGroups/clitest000001/providers/Microsoft.ContainerService/managedClusters?api-version=2024-09-01
=======
    uri: https://management.azure.com/subscriptions/00000000-0000-0000-0000-000000000000/resourceGroups/clitest000001/providers/Microsoft.ContainerService/managedClusters/cliakstest000001?api-version=2024-10-01
>>>>>>> ff231216
  response:
    body:
      string: '{"value":[{"id":"/subscriptions/00000000-0000-0000-0000-000000000000/resourcegroups/clitest000001/providers/Microsoft.ContainerService/managedClusters/cliakstest000001","location":"westus2","name":"cliakstest000001","type":"Microsoft.ContainerService/ManagedClusters","properties":{"provisioningState":"Succeeded","powerState":{"code":"Running"},"kubernetesVersion":"1.30","currentKubernetesVersion":"1.30.9","dnsPrefix":"cliaksdns000002","fqdn":"cliaksdns000002-dsy9dyov.hcp.westus2.azmk8s.io","azurePortalFQDN":"cliaksdns000002-dsy9dyov.portal.hcp.westus2.azmk8s.io","agentPoolProfiles":[{"name":"nodepool1","count":1,"vmSize":"Standard_DS2_v2","osDiskSizeGB":128,"osDiskType":"Managed","kubeletDiskType":"OS","maxPods":250,"type":"VirtualMachineScaleSets","enableAutoScaling":false,"scaleDownMode":"Delete","provisioningState":"Succeeded","powerState":{"code":"Running"},"orchestratorVersion":"1.30","currentOrchestratorVersion":"1.30.9","enableNodePublicIP":false,"mode":"System","enableEncryptionAtHost":false,"enableUltraSSD":false,"osType":"Linux","osSKU":"Ubuntu","nodeImageVersion":"AKSUbuntu-2204gen2containerd-202502.03.0","upgradeSettings":{"maxSurge":"10%"},"enableFIPS":false,"securityProfile":{"enableVTPM":false,"enableSecureBoot":false}}],"linuxProfile":{"adminUsername":"azureuser","ssh":{"publicKeys":[{"keyData":"ssh-rsa
        AAAAB3NzaC1yc2EAAAADAQABAAACAQCbIg1guRHbI0lV11wWDt1r2cUdcNd27CJsg+SfgC7miZeubtwUhbsPdhMQsfDyhOWHq1+ZL0M+nJZV63d/1dhmhtgyOqejUwrPlzKhydsbrsdUor+JmNJDdW01v7BXHyuymT8G4s09jCasNOwiufbP/qp72ruu0bIA1nySsvlf9pCQAuFkAnVnf/rFhUlOkhtRpwcq8SUNY2zRHR/EKb/4NWY1JzR4sa3q2fWIJdrrX0DvLoa5g9bIEd4Df79ba7v+yiUBOS0zT2ll+z4g9izHK3EO5d8hL4jYxcjKs+wcslSYRWrascfscLgMlMGh0CdKeNTDjHpGPncaf3Z+FwwwjWeuiNBxv7bJo13/8B/098KlVDl4GZqsoBCEjPyJfV6hO0y/LkRGkk7oHWKgeWAfKtfLItRp00eZ4fcJNK9kCaSMmEugoZWcI7NGbZXzqFWqbpRI7NcDP9+WIQ+i9U5vqWsqd/zng4kbuAJ6UuKqIzB0upYrLShfQE3SAck8oaLhJqqq56VfDuASNpJKidV+zq27HfSBmbXnkR/5AK337dc3MXKJypoK/QPMLKUAP5XLPbs+NddJQV7EZXd29DLgp+fRIg3edpKdO7ZErWhv7d+3Kws+e1Y+ypmR2WIVSwVyBEUfgv2C8Ts9gnTF4pNcEY/S2aBicz5Ew2+jdyGNQQ==
        test@example.com\n"}]}},"servicePrincipalProfile":{"clientId":"00000000-0000-0000-0000-000000000001"},"nodeResourceGroup":"MC_clitest000001_cliakstest000001_westus2","enableRBAC":true,"supportPlan":"KubernetesOfficial","networkProfile":{"networkPlugin":"azure","networkPluginMode":"overlay","networkPolicy":"none","networkDataplane":"azure","loadBalancerSku":"standard","loadBalancerProfile":{"managedOutboundIPs":{"count":1},"effectiveOutboundIPs":[{"id":"/subscriptions/00000000-0000-0000-0000-000000000000/resourceGroups/MC_clitest000001_cliakstest000001_westus2/providers/Microsoft.Network/publicIPAddresses/e14b0a9f-6fff-4436-9790-1d41af376951"}],"backendPoolType":"nodeIPConfiguration"},"podCidr":"10.244.0.0/16","serviceCidr":"10.0.0.0/16","dnsServiceIP":"10.0.0.10","outboundType":"loadBalancer","podCidrs":["10.244.0.0/16"],"serviceCidrs":["10.0.0.0/16"],"ipFamilies":["IPv4"]},"maxAgentPools":100,"identityProfile":{"kubeletidentity":{"resourceId":"/subscriptions/00000000-0000-0000-0000-000000000000/resourcegroups/MC_clitest000001_cliakstest000001_westus2/providers/Microsoft.ManagedIdentity/userAssignedIdentities/cliakstest000001-agentpool","clientId":"00000000-0000-0000-0000-000000000001","objectId":"00000000-0000-0000-0000-000000000001"}},"autoUpgradeProfile":{"nodeOSUpgradeChannel":"NodeImage"},"disableLocalAccounts":false,"securityProfile":{},"storageProfile":{"diskCSIDriver":{"enabled":true},"fileCSIDriver":{"enabled":true},"snapshotController":{"enabled":true}},"oidcIssuerProfile":{"enabled":false},"workloadAutoScalerProfile":{},"resourceUID":"67b8913e349e98000129ec5f","metricsProfile":{"costAnalysis":{"enabled":false}}},"identity":{"type":"SystemAssigned","principalId":"00000000-0000-0000-0000-000000000001","tenantId":"54826b22-38d6-4fb2-bad9-b7b93a3e9c5a"},"sku":{"name":"Base","tier":"Free"}}],"nextLink":"https://management.azure.com/subscriptions/00000000-0000-0000-0000-000000000000/resourceGroups/clitest000001/providers/Microsoft.ContainerService/managedClusters?api-version=2024-09-01&%24skiptoken=5ZBNT4QwEIb%2fSxP3tKXlQxGSjdlsjBe5uGu8cCllwAq0ZKYQI%2bG%2fSzZ68id4nZn3zTPPwix8%2bmdjO2L5wt4ez5fXc8Ry9u79SLkQg7KqhQGsD9TXhBBoNwiaKtJoRm%2bcJSGrsLlL0pCHVSN5UteKK9Ax11UWpVEjs9tMCgRyE2p4QjeNJHRvPJAH6Gn4iPsexIhuNjUgicJodOQaH5yc9cpYwDPgbDT80NSnftqySA83UUKdGS%2buA3uI75M0y%2bKdGg2ft%2b0Gd4hklHCZcRnu%2fhyydc8UDse2RWiVh%2fpas%2f1%2bfCnY%2fiqmUNgBbqOl%2fHVTsrz8D3ZKtrL1Gw%3d%3d"}'
    headers:
      cache-control:
      - no-cache
      content-length:
      - '4467'
      content-type:
      - application/json; charset=utf-8
      date:
      - Fri, 21 Feb 2025 14:48:01 GMT
      expires:
      - '-1'
      pragma:
      - no-cache
      strict-transport-security:
      - max-age=31536000; includeSubDomains
      x-content-type-options:
      - nosniff
      x-ms-original-request-ids:
      - 62bf1ecb-a28f-4129-beb4-cebc84b875f0
      x-ms-ratelimit-remaining-subscription-global-reads:
      - '3749'
    status:
      code: 200
      message: OK
- request:
    body: null
    headers:
      Accept:
      - '*/*'
      Accept-Encoding:
      - gzip, deflate
      CommandName:
      - aks list
      Connection:
      - keep-alive
      ParameterSetName:
      - -g -o
      User-Agent:
      - AZURECLI/2.69.0 azsdk-python-core/1.31.0 Python/3.12.9 (Windows-10-10.0.19045-SP0)
    method: GET
<<<<<<< HEAD
    uri: https://management.azure.com/subscriptions/00000000-0000-0000-0000-000000000000/resourceGroups/clitest000001/providers/Microsoft.ContainerService/managedClusters?api-version=2024-09-01&$skiptoken=5ZBNT4QwEIb/SxP3tKXlQxGSjdlsjBe5uGu8cCllwAq0ZKYQI%2BG/SzZ68id4nZn3zTPPwix8%2BmdjO2L5wt4ez5fXc8Ry9u79SLkQg7KqhQGsD9TXhBBoNwiaKtJoRm%2BcJSGrsLlL0pCHVSN5UteKK9Ax11UWpVEjs9tMCgRyE2p4QjeNJHRvPJAH6Gn4iPsexIhuNjUgicJodOQaH5yc9cpYwDPgbDT80NSnftqySA83UUKdGS%2BuA3uI75M0y%2BKdGg2ft%2B0Gd4hklHCZcRnu/hyydc8UDse2RWiVh/pas/1%2BfCnY/iqmUNgBbqOl/HVTsrz8D3ZKtrL1Gw%3D%3D
  response:
    body:
      string: '{"value":[]}'
=======
    uri: https://management.azure.com/subscriptions/00000000-0000-0000-0000-000000000000/resourceGroups/clitest000001/providers/Microsoft.ContainerService/managedClusters?api-version=2024-10-01
  response:
    body:
      string: "{\n  \"value\": [\n   {\n    \"id\": \"/subscriptions/00000000-0000-0000-0000-000000000000/resourcegroups/clitest000001/providers/Microsoft.ContainerService/managedClusters/cliakstest000001\",\n
        \   \"location\": \"westcentralus\",\n    \"name\": \"cliakstest000001\",\n
        \   \"type\": \"Microsoft.ContainerService/ManagedClusters\",\n    \"properties\":
        {\n     \"provisioningState\": \"Succeeded\",\n     \"powerState\": {\n      \"code\":
        \"Running\"\n     },\n     \"kubernetesVersion\": \"1.28\",\n     \"currentKubernetesVersion\":
        \"1.28.5\",\n     \"dnsPrefix\": \"cliaksdns000002\",\n     \"fqdn\": \"cliaksdns000002-a978r9eo.hcp.westcentralus.azmk8s.io\",\n
        \    \"azurePortalFQDN\": \"cliaksdns000002-a978r9eo.portal.hcp.westcentralus.azmk8s.io\",\n
        \    \"agentPoolProfiles\": [\n      {\n       \"name\": \"nodepool1\",\n
        \      \"count\": 1,\n       \"vmSize\": \"Standard_DS2_v2\",\n       \"osDiskSizeGB\":
        128,\n       \"osDiskType\": \"Managed\",\n       \"kubeletDiskType\": \"OS\",\n
        \      \"maxPods\": 110,\n       \"type\": \"VirtualMachineScaleSets\",\n
        \      \"enableAutoScaling\": false,\n       \"provisioningState\": \"Succeeded\",\n
        \      \"powerState\": {\n        \"code\": \"Running\"\n       },\n       \"orchestratorVersion\":
        \"1.28.5\",\n       \"currentOrchestratorVersion\": \"1.28.5\",\n       \"enableNodePublicIP\":
        false,\n       \"mode\": \"System\",\n       \"enableEncryptionAtHost\": false,\n
        \      \"enableUltraSSD\": false,\n       \"osType\": \"Linux\",\n       \"osSKU\":
        \"Ubuntu\",\n       \"nodeImageVersion\": \"AKSUbuntu-2204gen2containerd-202403.25.0\",\n
        \      \"upgradeSettings\": {\n        \"maxSurge\": \"10%\"\n       },\n
        \      \"enableFIPS\": false\n      }\n     ],\n     \"linuxProfile\": {\n
        \     \"adminUsername\": \"azureuser\",\n      \"ssh\": {\n       \"publicKeys\":
        [\n        {\n         \"keyData\": \"ssh-rsa AAAAB3NzaC1yc2EAAAADAQABAAABAQC+mt6dTzhlmeCiY/n+EWRcv1wqoH8oqQSDjEZrgSaTXBSRQ/mTuYX+mJ9dhsFkN4zJbuNxZRAZw1EKSOGuV3AvQR+ICHJPp3lDXCPWgJimhQNASSVvpW0siQCYk7Hxqn8O1rCl5g2zGeGLYrb7Q3kbTsHxEbAZsD2VzONYdMZj3UjZF/EQslijgc99o+UBnChnGfPPtSJ0RV4YR/46idQzwG7guRI8y2YNnHxzkUK0au+CUJgd0zQNVm7p2YKfLvG2LIl7MEksb49U9zAhYvF7YxlO+M2HIHKL6bMtIA+bEyJKUn/9G3mobsWHAAe5Rq4nOIHrmcoEULVgoSJTC0mr
        azcli_aks_live_test@example.com\\n\"\n        }\n       ]\n      }\n     },\n
        \    \"servicePrincipalProfile\": {\n      \"clientId\":\"00000000-0000-0000-0000-000000000001\"\n
        \    },\n     \"nodeResourceGroup\": \"MC_clitest000001_cliakstest000001_westcentralus\",\n
        \    \"enableRBAC\": true,\n     \"supportPlan\": \"KubernetesOfficial\",\n
        \    \"networkProfile\": {\n      \"networkPlugin\": \"kubenet\",\n      \"loadBalancerSku\":
        \"standard\",\n      \"loadBalancerProfile\": {\n       \"managedOutboundIPs\":
        {\n        \"count\": 1\n       },\n       \"effectiveOutboundIPs\": [\n        {\n
        \        \"id\": \"/subscriptions/00000000-0000-0000-0000-000000000000/resourceGroups/MC_clitest000001_cliakstest000001_westcentralus/providers/Microsoft.Network/publicIPAddresses/2e3ade97-67b6-44ad-8a05-e295ea5ea4de\"\n
        \       }\n       ],\n       \"backendPoolType\": \"nodeIPConfiguration\"\n
        \     },\n      \"podCidr\": \"10.244.0.0/16\",\n      \"serviceCidr\": \"10.0.0.0/16\",\n
        \     \"dnsServiceIP\": \"10.0.0.10\",\n      \"outboundType\": \"loadBalancer\",\n
        \     \"podCidrs\": [\n       \"10.244.0.0/16\"\n      ],\n      \"serviceCidrs\":
        [\n       \"10.0.0.0/16\"\n      ],\n      \"ipFamilies\": [\n       \"IPv4\"\n
        \     ]\n     },\n     \"maxAgentPools\": 100,\n     \"identityProfile\":
        {\n      \"kubeletidentity\": {\n       \"resourceId\": \"/subscriptions/00000000-0000-0000-0000-000000000000/resourcegroups/MC_clitest000001_cliakstest000001_westcentralus/providers/Microsoft.ManagedIdentity/userAssignedIdentities/cliakstest000001-agentpool\",\n
        \      \"clientId\":\"00000000-0000-0000-0000-000000000001\",\n       \"objectId\":\"00000000-0000-0000-0000-000000000001\"\n
        \     }\n     },\n     \"autoUpgradeProfile\": {\n      \"nodeOSUpgradeChannel\":
        \"NodeImage\"\n     },\n     \"disableLocalAccounts\": false,\n     \"securityProfile\":
        {},\n     \"storageProfile\": {\n      \"diskCSIDriver\": {\n       \"enabled\":
        true\n      },\n      \"fileCSIDriver\": {\n       \"enabled\": true\n      },\n
        \     \"snapshotController\": {\n       \"enabled\": true\n      }\n     },\n
        \    \"oidcIssuerProfile\": {\n      \"enabled\": false\n     },\n     \"workloadAutoScalerProfile\":
        {},\n     \"resourceUID\": \"661212dd711d5e0001d40db2\"\n    },\n    \"identity\":
        {\n     \"type\": \"SystemAssigned\",\n     \"principalId\":\"00000000-0000-0000-0000-000000000001\",\n
        \    \"tenantId\": \"72f988bf-86f1-41af-91ab-2d7cd011db47\"\n    },\n    \"sku\":
        {\n     \"name\": \"Base\",\n     \"tier\": \"Free\"\n    }\n   }\n  ],\n
        \ \"nextLink\": \"https://management.azure.com/subscriptions/00000000-0000-0000-0000-000000000000/resourceGroups/clitest000001/providers/Microsoft.ContainerService/managedClusters?%24skipToken=2376451\\u0026api-version=2024-10-01\\u0026skipToken=2376451\"\n
        }"
>>>>>>> ff231216
    headers:
      cache-control:
      - no-cache
      content-length:
      - '12'
      content-type:
      - application/json; charset=utf-8
      date:
      - Fri, 21 Feb 2025 14:48:02 GMT
      expires:
      - '-1'
      pragma:
      - no-cache
      strict-transport-security:
      - max-age=31536000; includeSubDomains
      x-content-type-options:
      - nosniff
      x-ms-original-request-ids:
      - c63c0b01-6392-4c29-a6fa-458dfac1ff0c
      x-ms-ratelimit-remaining-subscription-global-reads:
      - '3748'
    status:
      code: 200
      message: OK
- request:
    body: null
    headers:
      Accept:
      - application/json
      Accept-Encoding:
      - gzip, deflate
      CommandName:
      - aks show
      Connection:
      - keep-alive
      ParameterSetName:
      - -g -n
      User-Agent:
      - AZURECLI/2.69.0 azsdk-python-core/1.31.0 Python/3.12.9 (Windows-10-10.0.19045-SP0)
    method: GET
<<<<<<< HEAD
    uri: https://management.azure.com/subscriptions/00000000-0000-0000-0000-000000000000/resourceGroups/clitest000001/providers/Microsoft.ContainerService/managedClusters/cliakstest000001?api-version=2024-09-01
=======
    uri: https://management.azure.com/subscriptions/00000000-0000-0000-0000-000000000000/resourceGroups/clitest000001/providers/Microsoft.ContainerService/managedClusters?$skipToken=2376451&api-version=2024-10-01&skipToken=2376451
>>>>>>> ff231216
  response:
    body:
      string: "{\n \"id\": \"/subscriptions/00000000-0000-0000-0000-000000000000/resourcegroups/clitest000001/providers/Microsoft.ContainerService/managedClusters/cliakstest000001\",\n
        \"location\": \"westus2\",\n \"name\": \"cliakstest000001\",\n \"type\": \"Microsoft.ContainerService/ManagedClusters\",\n
        \"properties\": {\n  \"provisioningState\": \"Succeeded\",\n  \"powerState\":
        {\n   \"code\": \"Running\"\n  },\n  \"kubernetesVersion\": \"1.30\",\n  \"currentKubernetesVersion\":
        \"1.30.9\",\n  \"dnsPrefix\": \"cliaksdns000002\",\n  \"fqdn\": \"cliaksdns000002-dsy9dyov.hcp.westus2.azmk8s.io\",\n
        \ \"azurePortalFQDN\": \"cliaksdns000002-dsy9dyov.portal.hcp.westus2.azmk8s.io\",\n
        \ \"agentPoolProfiles\": [\n   {\n    \"name\": \"nodepool1\",\n    \"count\":
        1,\n    \"vmSize\": \"Standard_DS2_v2\",\n    \"osDiskSizeGB\": 128,\n    \"osDiskType\":
        \"Managed\",\n    \"kubeletDiskType\": \"OS\",\n    \"maxPods\": 250,\n    \"type\":
        \"VirtualMachineScaleSets\",\n    \"enableAutoScaling\": false,\n    \"scaleDownMode\":
        \"Delete\",\n    \"provisioningState\": \"Succeeded\",\n    \"powerState\":
        {\n     \"code\": \"Running\"\n    },\n    \"orchestratorVersion\": \"1.30\",\n
        \   \"currentOrchestratorVersion\": \"1.30.9\",\n    \"enableNodePublicIP\":
        false,\n    \"mode\": \"System\",\n    \"enableEncryptionAtHost\": false,\n
        \   \"enableUltraSSD\": false,\n    \"osType\": \"Linux\",\n    \"osSKU\":
        \"Ubuntu\",\n    \"nodeImageVersion\": \"AKSUbuntu-2204gen2containerd-202502.03.0\",\n
        \   \"upgradeSettings\": {\n     \"maxSurge\": \"10%\"\n    },\n    \"enableFIPS\":
        false,\n    \"securityProfile\": {\n     \"enableVTPM\": false,\n     \"enableSecureBoot\":
        false\n    }\n   }\n  ],\n  \"linuxProfile\": {\n   \"adminUsername\": \"azureuser\",\n
        \  \"ssh\": {\n    \"publicKeys\": [\n     {\n      \"keyData\": \"ssh-rsa
        AAAAB3NzaC1yc2EAAAADAQABAAACAQCbIg1guRHbI0lV11wWDt1r2cUdcNd27CJsg+SfgC7miZeubtwUhbsPdhMQsfDyhOWHq1+ZL0M+nJZV63d/1dhmhtgyOqejUwrPlzKhydsbrsdUor+JmNJDdW01v7BXHyuymT8G4s09jCasNOwiufbP/qp72ruu0bIA1nySsvlf9pCQAuFkAnVnf/rFhUlOkhtRpwcq8SUNY2zRHR/EKb/4NWY1JzR4sa3q2fWIJdrrX0DvLoa5g9bIEd4Df79ba7v+yiUBOS0zT2ll+z4g9izHK3EO5d8hL4jYxcjKs+wcslSYRWrascfscLgMlMGh0CdKeNTDjHpGPncaf3Z+FwwwjWeuiNBxv7bJo13/8B/098KlVDl4GZqsoBCEjPyJfV6hO0y/LkRGkk7oHWKgeWAfKtfLItRp00eZ4fcJNK9kCaSMmEugoZWcI7NGbZXzqFWqbpRI7NcDP9+WIQ+i9U5vqWsqd/zng4kbuAJ6UuKqIzB0upYrLShfQE3SAck8oaLhJqqq56VfDuASNpJKidV+zq27HfSBmbXnkR/5AK337dc3MXKJypoK/QPMLKUAP5XLPbs+NddJQV7EZXd29DLgp+fRIg3edpKdO7ZErWhv7d+3Kws+e1Y+ypmR2WIVSwVyBEUfgv2C8Ts9gnTF4pNcEY/S2aBicz5Ew2+jdyGNQQ==
        test@example.com\\n\"\n     }\n    ]\n   }\n  },\n  \"servicePrincipalProfile\":
        {\n   \"clientId\":\"00000000-0000-0000-0000-000000000001\"\n  },\n  \"nodeResourceGroup\":
        \"MC_clitest000001_cliakstest000001_westus2\",\n  \"enableRBAC\": true,\n
        \ \"supportPlan\": \"KubernetesOfficial\",\n  \"networkProfile\": {\n   \"networkPlugin\":
        \"azure\",\n   \"networkPluginMode\": \"overlay\",\n   \"networkPolicy\":
        \"none\",\n   \"networkDataplane\": \"azure\",\n   \"loadBalancerSku\": \"standard\",\n
        \  \"loadBalancerProfile\": {\n    \"managedOutboundIPs\": {\n     \"count\":
        1\n    },\n    \"effectiveOutboundIPs\": [\n     {\n      \"id\": \"/subscriptions/00000000-0000-0000-0000-000000000000/resourceGroups/MC_clitest000001_cliakstest000001_westus2/providers/Microsoft.Network/publicIPAddresses/e14b0a9f-6fff-4436-9790-1d41af376951\"\n
        \    }\n    ],\n    \"backendPoolType\": \"nodeIPConfiguration\"\n   },\n
        \  \"podCidr\": \"10.244.0.0/16\",\n   \"serviceCidr\": \"10.0.0.0/16\",\n
        \  \"dnsServiceIP\": \"10.0.0.10\",\n   \"outboundType\": \"loadBalancer\",\n
        \  \"podCidrs\": [\n    \"10.244.0.0/16\"\n   ],\n   \"serviceCidrs\": [\n
        \   \"10.0.0.0/16\"\n   ],\n   \"ipFamilies\": [\n    \"IPv4\"\n   ]\n  },\n
        \ \"maxAgentPools\": 100,\n  \"identityProfile\": {\n   \"kubeletidentity\":
        {\n    \"resourceId\": \"/subscriptions/00000000-0000-0000-0000-000000000000/resourcegroups/MC_clitest000001_cliakstest000001_westus2/providers/Microsoft.ManagedIdentity/userAssignedIdentities/cliakstest000001-agentpool\",\n
        \   \"clientId\":\"00000000-0000-0000-0000-000000000001\",\n    \"objectId\":\"00000000-0000-0000-0000-000000000001\"\n
        \  }\n  },\n  \"autoUpgradeProfile\": {\n   \"nodeOSUpgradeChannel\": \"NodeImage\"\n
        \ },\n  \"disableLocalAccounts\": false,\n  \"securityProfile\": {},\n  \"storageProfile\":
        {\n   \"diskCSIDriver\": {\n    \"enabled\": true\n   },\n   \"fileCSIDriver\":
        {\n    \"enabled\": true\n   },\n   \"snapshotController\": {\n    \"enabled\":
        true\n   }\n  },\n  \"oidcIssuerProfile\": {\n   \"enabled\": false\n  },\n
        \ \"workloadAutoScalerProfile\": {},\n  \"resourceUID\": \"67b8913e349e98000129ec5f\",\n
        \ \"metricsProfile\": {\n   \"costAnalysis\": {\n    \"enabled\": false\n
        \  }\n  }\n },\n \"identity\": {\n  \"type\": \"SystemAssigned\",\n  \"principalId\":\"00000000-0000-0000-0000-000000000001\",\n
        \ \"tenantId\": \"54826b22-38d6-4fb2-bad9-b7b93a3e9c5a\"\n },\n \"sku\": {\n
        \ \"name\": \"Base\",\n  \"tier\": \"Free\"\n }\n}"
    headers:
      cache-control:
      - no-cache
      content-length:
      - '4543'
      content-type:
      - application/json
      date:
      - Fri, 21 Feb 2025 14:48:05 GMT
      expires:
      - '-1'
      pragma:
      - no-cache
      strict-transport-security:
      - max-age=31536000; includeSubDomains
      x-content-type-options:
      - nosniff
      x-ms-ratelimit-remaining-subscription-global-reads:
      - '3749'
    status:
      code: 200
      message: OK
- request:
    body: null
    headers:
      Accept:
      - application/json
      Accept-Encoding:
      - gzip, deflate
      CommandName:
      - aks get-credentials
      Connection:
      - keep-alive
      Content-Length:
      - '0'
      ParameterSetName:
      - -g -n --file
      User-Agent:
<<<<<<< HEAD
      - AZURECLI/2.69.0 azsdk-python-core/1.31.0 Python/3.12.9 (Windows-10-10.0.19045-SP0)
    method: POST
    uri: https://management.azure.com/subscriptions/00000000-0000-0000-0000-000000000000/resourceGroups/clitest000001/providers/Microsoft.ContainerService/managedClusters/cliakstest000001/listClusterUserCredential?api-version=2024-09-01
  response:
    body:
      string: "{\n \"kubeconfigs\": [\n  {\n   \"name\": \"clusterUser\",\n   \"value\":
        \"YXBpVmVyc2lvbjogdjEKY2x1c3RlcnM6Ci0gY2x1c3RlcjoKICAgIGNlcnRpZmljYXRlLWF1dGhvcml0eS1kYXRhOiBMUzB0TFMxQ1JVZEpUaUJEUlZKVVNVWkpRMEZVUlMwdExTMHRDazFKU1VVMlJFTkRRWFJEWjBGM1NVSkJaMGxSWW1GSVZVNW5NemRvWnpORVRtcHhWVlZyYlVwblJFRk9RbWRyY1docmFVYzVkekJDUVZGelJrRkVRVTRLVFZGemQwTlJXVVJXVVZGRVJYZEthbGxVUVdkR2R6QjVUbFJCZVUxcVJYaE9SRTB3VGxSV1lVZEJPSGxOUkZVeFRVUkplVTFVUlRCT1JGRXhUbFp2ZHdwRVZFVk1UVUZyUjBFeFZVVkJlRTFEV1RKRmQyZG5TV2xOUVRCSFExTnhSMU5KWWpORVVVVkNRVkZWUVVFMFNVTkVkMEYzWjJkSlMwRnZTVU5CVVVSUUNtdFBOV1ZaWW1wa00weFJiMjFVU1hOU2RUZzRNRXBoUkV3eWIwMUZNeXRYVVU1R1VEVlFiMGhsWlhsRWRtVXdTMll3ZEc1UFRUUmhVRGR0YlZJMWRUZ0tTVkZCUmk5Q1lWVTNVazFOUW1oQlNVOURVakJVY1hGNGJXZEZXazEzVFRoMWF6SmFaemt2WVd0UlMzTTRRVnBUY1ZoamJESmhiVzFQY2pGTWMxTTFOZ3BpT1RSSWVWSnJRbTlwTW5SRVdHZ3pXSFZxUWxnelZYVmxjRmMyTVdOUVZuWTBhM1owWlhoblZHbEZRVGt6YUVWbkswZHlTaXRpVlRsWU9YSk1PVVJMQ2xSUmQxRTBaRGRZVWtWQ2RHNU1SVGRTYTJ4bWRXVnVLekJzWmxOSFdYbE1SbnBzTkVZd1MyRkJVbnAwYUhaNGREZFJNSHBQT0hoelptZGtNRTA0ZVRNS2VFNWFWVTVUZGtwT05YbHVRVmRvUkZOcFRXTlpaa3RxYWtWWmJsa3JNa2xuWldJMVdUaFRURFZJWTNZeFZubGFlbWQ1TUdod1EzWkpkVFZuTVM5RWNBcFpiRTFzY0c1MldDdHpWekl4U1hKRWVFOW9ia1ZpYXpZMk0zRm5NR012VlhsUWRtUm5abXRwYlV4bFVsSldUVmt3U2tkTmNscGxjMmhCWVhsTUswSlVDaXRDZHpZeU9Hd3hNWE0wSzNSMU1VaENWV1k0ZERkaWFYWXZkWGh5VEM5UU5VZEZUVTgyTlhKUVltbHRlblJLYTJjNVEzZFVWV3RLY3pGcFZUTTVZalFLTVV0NWVXcGpjbUZSZUV4TU5WYzJTVVo2YXpOTlZFeHNSM2hPUzFKNWRXcFllRzVHTUVWT1VHbEtUM2xqZVZwdmVsUnVXbkV3YzJRMVVWVk1Na042ZVFwb1RERnhUVzg0WTA1V1dWQndNV0ZYVERremJYQm1LM1JRZUVwR1JrRmhkVEJCUjBsTFVtZFBUVmxSUlRZclNuTXdVa3R0WjJ3MllVTm1hRlZrUVRSTkNtMW5NazB3ZW5scVMzcGhTMWh1YlVGNGRrMW1VRTV0VldRMlVYWndVbUZLVG1aSE1FNHdMMnQ0VFVsWWNUUk1Ta0pTWTFsSmRFRnhaRFExVURCSWMwOEtjbVk0TTFaclYwUnZOMnRpUW10S2JYQmxUVlIxZEdkMlNETm9XVU5PWmpVNVdFNXdZbms0TDJ0M1NVUkJVVUZDYnpCSmQxRkVRVTlDWjA1V1NGRTRRZ3BCWmpoRlFrRk5RMEZ4VVhkRWQxbEVWbEl3VkVGUlNDOUNRVlYzUVhkRlFpOTZRV1JDWjA1V1NGRTBSVVpuVVZWcU5WaEtVV0U0YldWYU1XUmxiVFJrQ25CSVUwOXVOV2RCYlU1QmQwUlJXVXBMYjFwSmFIWmpUa0ZSUlV4Q1VVRkVaMmRKUWtGTU5sbE1lRWxrVUhabFlXbEdVVmxSTWxnMGVpdGFXREYyYzFNS1lUZERRbE5FVlhScVR6SkxWamxSUkN0VGJUVm1VVkI1Wm5oM1NFWnhNWGRhYlU5UFVqRXJUMjVYTDBwRGIzaGpPVXR3ZW1sT2VUVkRWVUo1Um1zeUt3cFZWMFExWTFWUFFXdERZeTlzU0ZGRFp6VlFhbHBvYldkWFRuZ3hOVlEzTWpOVVFWcDVPVUpRZURWSFRHMXBhMEYyYWpGeFFUaE5TMncwWkVVMGRYcDBDa0U0ZEhoa2VVTnplVkI1VEU5dVoweGlVSGROUkRKaVFYbDZObmxGZEZWUFVXSjZjR1ZuYjIxaE1scGxabk5sVkVwTmRFRlJXVTVHU25WSlNtZDJPV0lLU25kcFZUVkNaV1pLVDJoNk16RnJNMnhvUkU4MVNuZHNWVXg2YnpsVGJsTjFXSGt5YjFoWFlqSlNRVGw0VDBVcldGcEdNRlUzY0M5a0swcEJjRzh5TlFwa00zZFhNeXMyWnpGV2NtMVhLMUZhZUVzNUswNVNiMmRUY3pkWk1VTXdRV3BpVFVoRlN6Um5iRVIyY2tObk5HcFZaME5pYTJkdmJ6UkRjWEUyVTJGekNrODRSMjh6T0VwNlNYZGtRbXRNVUdsV1RGVkZVMWhCZWtJd1IyRm1hSE16UjJ0VWJ6VnBheTlXWldnNWNHZG9Oa1JwVGpGSWNubzJTWGhPZW1adlNUVUtReXRJTmxoR2FIRkdWVTlHYjJkU2JsZERUVTlLWmtGVWRXbHpZbFowVlhkVlJHaE5kbU5yY1ZsSVJtNUtSV1pTWW1aNFdrb3pUM1pNVDJ4b2JucEZXUXB2TUM5Q1FVSnVWMkUxTTB4YWMyWXJiWGx3ZUVsTWVqSnBSbFJMVm1NclNVNHpka1I2TVdaYWFtSjBiMHhEYTJwV1RtWm9jbmQzYVRCYWJXOVJjMFZUQ25ObWQzVm5UbTFWZDJsWlNtOHpibllySzFKeFJuQlhRMVJ0T1RKWmVVMUlWbHBEVTFwSVkwNWlabUpzYjNGSVVHUkNVRVEzY1RoSmNFbG5hVVIyY3pNS1ZtaDJaamRvYW1ScFZ6ZDBObU5WTWs0MFlWZGhOVFY0U0ZsRkt6RTVVVEJoVW1wUVRFTnFWVUpZUWpaVUsyVjVhVEZ1ZDFRMlZqVlFTRXg2VUVwRlJ3cFplbXRQVjBoSk5HdDFjemgxZFRCc0NpMHRMUzB0UlU1RUlFTkZVbFJKUmtsRFFWUkZMUzB0TFMwSwogICAgc2VydmVyOiBodHRwczovL2NsaWFrc2Ruc3k1aDRqdDYtZHN5OWR5b3YuaGNwLndlc3R1czIuYXptazhzLmlvOjQ0MwogIG5hbWU6IGNsaWFrc3Rlc3Q3anY0aHUKY29udGV4dHM6Ci0gY29udGV4dDoKICAgIGNsdXN0ZXI6IGNsaWFrc3Rlc3Q3anY0aHUKICAgIHVzZXI6IGNsdXN0ZXJVc2VyX2NsaXRlc3RlZWxzbWozbGxlX2NsaWFrc3Rlc3Q3anY0aHUKICBuYW1lOiBjbGlha3N0ZXN0N2p2NGh1CmN1cnJlbnQtY29udGV4dDogY2xpYWtzdGVzdDdqdjRodQpraW5kOiBDb25maWcKcHJlZmVyZW5jZXM6IHt9CnVzZXJzOgotIG5hbWU6IGNsdXN0ZXJVc2VyX2NsaXRlc3RlZWxzbWozbGxlX2NsaWFrc3Rlc3Q3anY0aHUKICB1c2VyOgogICAgY2xpZW50LWNlcnRpZmljYXRlLWRhdGE6IExTMHRMUzFDUlVkSlRpQkRSVkpVU1VaSlEwRlVSUzB0TFMwdENrMUpTVVpJYWtORFFYZGhaMEYzU1VKQlowbFNRVTFOU1V4bGVrY3JTR1JhVFcweFpGQTVPREpyZFZGM1JGRlpTa3R2V2tsb2RtTk9RVkZGVEVKUlFYY0tSRlJGVEUxQmEwZEJNVlZGUVhoTlExa3lSWGRJYUdOT1RXcFZkMDFxU1hoTlZGRjZUa1JWTVZkb1kwNU5hbU4zVFdwSmVFMVVVVEJPUkZVeFYycEJkd3BOVW1OM1JsRlpSRlpSVVV0RmR6VjZaVmhPTUZwWE1EWmlWMFo2WkVkV2VXTjZSVlpOUWsxSFFURlZSVUY0VFUxaVYwWjZaRWRXZVZreWVIQmFWelV3Q2sxSlNVTkpha0ZPUW1kcmNXaHJhVWM1ZHpCQ1FWRkZSa0ZCVDBOQlp6aEJUVWxKUTBOblMwTkJaMFZCZW5GTWJpdHlaREIyTmtKdFVEUnBkbGh4VFhvS2FHeG1ZV1VyUjNwNVNVZEJVVlpEYzB0NGRGUjZRWFpvYzBKUVkyVldVSFkyV0ZwSVV6WTJUVnBQVjI4eEwxaDFiVVpJVG5ZNVdsbFdiVEphTlRJM05ncE5iM1J6UzNWQlNURlZTVU5UWlRjdlFYUTBjemxvVTFscE0xTkpja2xHYWl0R0syMXFUVFowUTI1TGMxWlpUM1pJVTNGMGR6Z3JRMlZZYmpaM2NUWk1DazV4UjNoc2JDdE5kalpQWkhSQ2REaDNNbHBDV2tVME9XbG1OalpXWVhCeFVHWkNOVU5tVDBOSldEZDZUbUZQTWlzeVNsVktWV2RXU1daRldsaG1ZazRLTVVoSFJqazRlVkpqY1ZZd2IyOWtTM1ZIVTJKamVWUlFWVmczWm1WR1V5dGxUV1pOZUN0dGJFRk9Va1JFVWt4UmNTOHpiMjB2TjJKa1VVMUZaV3BUWXdwUk9UbHZWMDVQVlRkWWJqZERVMGt2Tm1OclVXSmlLMVZNSzBkS1FsVnJVUzlqYjFOWVJuUnlZM0YzTVhSWFRGYzFTek5tVURBeVUydHlkSHBHT1hVdkNubG5Wek0yV1ZsNVVXZFVla0kwVkZKc09HWnROSFJSWXpSRWEzaExOazlVVEVaS2FFVldUWGhJYTNGaUwyZFVVRVJyTjNWTVQzUklTa2d2TURaclVtRUtWbkJKYzJkMWJ6ZG9PWHBDVjNORkwxWmFaa2d5YkRZeWRHUlFSR0pRZVhCMVNtZFNWVlZDUlhSWU5FVkxlbVptWkVsR2VtRm9UV3h4ZFZOUlJ6UmpNd3A1VEdGMlFXc3phVFp6U2k5RGF5c3dTak5pVGpndmFtSmtVR0ZrYVVkTFYyRkZVRTl1ZVZCalFYSjJZMDh3YlhOT0swaHFkQzh4T0hkWWNuSjJVRWQ2Q21ZeFdHWkhaMkprYW5aS2JFdEhSMjFpTW5aYVUwWkpZMll4UVZCMGJWWmFUM050TURoV1VrRmtSREl3Tm1WdFVEVmtiVVo0UlhSUGNIWnFkek0yZERZS1JUZFRVRGhRT1hWS1owRm9NVE13YjI5elZqZHNXbXRyWWt0elNsSmhNVFpYUnpablRXaFhSWHA2ZG1sRlkyUXJjM1JqVVRoU1FpdFJNMmxXT1ZOYUt3cDNXSEpxZG5CWmVqaDBOWE5LUW1WQmFURkpXV3BDVFVOQmQwVkJRV0ZPVjAxR1VYZEVaMWxFVmxJd1VFRlJTQzlDUVZGRVFXZFhaMDFDVFVkQk1WVmtDa3BSVVUxTlFXOUhRME56UjBGUlZVWkNkMDFEVFVGM1IwRXhWV1JGZDBWQ0wzZFJRMDFCUVhkSWQxbEVWbEl3YWtKQ1ozZEdiMEZWYWpWWVNsRmhPRzBLWlZveFpHVnROR1J3U0ZOUGJqVm5RVzFPUVhkRVVWbEtTMjlhU1doMlkwNUJVVVZNUWxGQlJHZG5TVUpCUW1rcmJYTlFNVkpPVFdoaVNqWlZTM05tUlFwdlUzY3pTRWsyTUhoQ1ZXdzNiRE54ZGxSc2MxWTNXWE53T1VSVU9FYzNVRzRyU0hSbmJGRXdNVmQ2Y2s0ek1HVnhZaXRtWjNWNVdtVnBNSFJMSzI4eUNuQllSUzkyYUU1blZVbEpRbUpaYjJaNWVGTlNjWGc1TUdWa1psUlRaWFIxWVdKbE4yeGpNbHBGVWxGRVZDdHFlWFpCWldjek9DOUJVMUpXV1U1d1VFTUtTV0ZFY1ZvclJpOHdSV2RJV1hGcVdWRmtUeXQzVGpOeVJYYzRUM2RpVml0TVZFMVNOak5QVTFoaE5HeExTVVZKTDJWa0syNXdlWE16YzJsRFlTdGxjZ3B3WWpWbk0wMVRURXhLYkhCdmJUa3pVVkp3ZGxwU05UbHdjRXRSZUZwTWJXeFViM2x6TmxkR2NtWnJWRXB6ZDA1MlUzcDBNblkzVTNsQ1UwZEpjR1ZuQ25SeFdVNTVTMFJUYzBocFRucHBVMDltY3l0SmExVkxUWEJoUVRkT1RGWTJWblV6YTFwd2RFZHViU3RMYzJWSlVqSnVOWEZuYjJObVIxZG1WVU15ZFZRS1JrWXhabEJHTUZsYWJXdzJUVVpEUjBKbFdqRlRSRTFIUWpaTlIyOUpObmc0VUVaTU9Xc3dRbGhEYzAxR2IxRlpjMHBFVkRCMFdWaGFWRkI0ZFRWWVZ3cHpXamRPYVZCUFNVZzRkblYxSzJzME1FeFVTVmQyWlZwU01uaEtaMGQwUmsxNWQwbDBjWFY1TUhoM1Z6a3JTalYxVTFwNVVWcHFWM0JCZERsek5uRXhDak0zU1VKMFdURkxTMHBYUVRORFpUQnJaRTVIYzFRNFFYVTJVV3R3VFVOWlNFRjJaMlZ6TlhJdlFWUkRhV3BVVldkRlNWSXhSblZ4WjBGRWJTdEdWallLTkZkMFNtTmxPVzB3V2pkRldsZzVjRmREUVVnMldrVkVhMDFJUzI1WFlXbENTMkp2VVc1bVlVaDFUV0pTTXpsV2RXMWhaMlJZYWtZM1F6bDJjVXQ2WkFvck5UVTVaalZxVEZRMmRFRkNjSFZJV214alZGQk9SRVpZVFZGc05FcG1OSEZKTjBWWloycHVRM0ZDVVVwbVUwcHdNVFZCTW5GcmVrWTFZa0p0V2xGYUNqQndWVWxVTDBGblYxUk5NVzVQV0hvcldYSlhXRTlJTHdvdExTMHRMVVZPUkNCRFJWSlVTVVpKUTBGVVJTMHRMUzB0Q2c9PQogICAgY2xpZW50LWtleS1kYXRhOiBMUzB0TFMxQ1JVZEpUaUJTVTBFZ1VGSkpWa0ZVUlNCTFJWa3RMUzB0TFFwTlNVbEtTMUZKUWtGQlMwTkJaMFZCZW5GTWJpdHlaREIyTmtKdFVEUnBkbGh4VFhwb2JHWmhaU3RIZW5sSlIwRlJWa056UzNoMFZIcEJkbWh6UWxCakNtVldVSFkyV0ZwSVV6WTJUVnBQVjI4eEwxaDFiVVpJVG5ZNVdsbFdiVEphTlRJM05rMXZkSE5MZFVGSk1WVkpRMU5sTnk5QmREUnpPV2hUV1drelUwa0tja2xHYWl0R0syMXFUVFowUTI1TGMxWlpUM1pJVTNGMGR6Z3JRMlZZYmpaM2NUWk1UbkZIZUd4c0swMTJOazlrZEVKME9IY3lXa0phUlRRNWFXWTJOZ3BXWVhCeFVHWkNOVU5tVDBOSldEZDZUbUZQTWlzeVNsVktWV2RXU1daRldsaG1ZazR4U0VkR09UaDVVbU54VmpCdmIyUkxkVWRUWW1ONVZGQlZXRGRtQ21WR1V5dGxUV1pOZUN0dGJFRk9Va1JFVWt4UmNTOHpiMjB2TjJKa1VVMUZaV3BUWTFFNU9XOVhUazlWTjFodU4wTlRTUzgyWTJ0UlltSXJWVXdyUjBvS1FsVnJVUzlqYjFOWVJuUnlZM0YzTVhSWFRGYzFTek5tVURBeVUydHlkSHBHT1hVdmVXZFhNelpaV1hsUloxUjZRalJVVW13NFptMDBkRkZqTkVScmVBcExOazlVVEVaS2FFVldUWGhJYTNGaUwyZFVVRVJyTjNWTVQzUklTa2d2TURaclVtRldjRWx6WjNWdk4yZzVla0pYYzBVdlZscG1TREpzTmpKMFpGQkVDbUpRZVhCMVNtZFNWVlZDUlhSWU5FVkxlbVptWkVsR2VtRm9UV3h4ZFZOUlJ6UmpNM2xNWVhaQmF6TnBObk5LTDBOckt6QktNMkpPT0M5cVltUlFZV1FLYVVkTFYyRkZVRTl1ZVZCalFYSjJZMDh3YlhOT0swaHFkQzh4T0hkWWNuSjJVRWQ2WmpGWVprZG5ZbVJxZGtwc1MwZEhiV0l5ZGxwVFJrbGpaakZCVUFwMGJWWmFUM050TURoV1VrRmtSREl3Tm1WdFVEVmtiVVo0UlhSUGNIWnFkek0yZERaRk4xTlFPRkE1ZFVwblFXZ3hNekJ2YjNOV04yeGFhMnRpUzNOS0NsSmhNVFpYUnpablRXaFhSWHA2ZG1sRlkyUXJjM1JqVVRoU1FpdFJNMmxXT1ZOYUszZFljbXAyY0ZsNk9IUTFjMHBDWlVGcE1VbFpha0pOUTBGM1JVRUtRVkZMUTBGblJVRm9ZMmxzVW5kalIwZEtaRUlyTDNGRlEwWk1SSEJyVVRGSFlWaE5ialZHZDNReGEwTjZlbTR6VEVKSE5WRnBXSEI0WTJaYVpWbzNlQXBzUVdScWMwZFBZM2xKTTJGME1WZHVWRE12TkZjMlZFVlZlbTVtTVZZck9WaGFhMFpRZDFadmN5OU9MM1ZhZVdSSldXMHJTbVpSUTBaVFdVVXdjV05xQ2tSMVJUQXlZVWhoTHpsaGRGSnpXQ3RGVG5aSFJIUTBlSGN4THpoc1FtUnRRV2RVUlM5TlNuazVWWGRwYml0UlVtcEdOak54ZVU0MFFYTlRPVEp1U2xvS0t6RTFhMHd3YldoTU1scGhjbnBGTDFvMEwyVXhjMWhvWkZwMU5FMWpXalpTVkVJeVRIWk1LM0U0Wmt0Vll6UmFZM2huZFM5blYxWnhOMDgyVTJweFdnb3hRV3B4YjNKdVN6STJhMFl6TkZWYU1TOHpUMjFzYVd0NWJscE1aMmR2WmpWbWNTc3piVE4xV1ZWRFEyWjBkVVoyYm1sa0syTTBZM2cwV2tJNFVEWnRDbTF3VFRVMGRHMXhVVVpFU1RkMUt5OXlXakpOZFRKSFVIQTJMMGcwUm5OVll6bHdaSE5LU0RkQk5GcE5OM0J0TkU1WFNGQjVTRU5wZDJKV05qSkZjRWNLU21GVmJrNWlkRWs0ZW1oRVozSk9NM0Y1WW1WdFJtbFdRelZpTXl0NVRsWkxNV2x4TVVKNE9EVlJMMFJ0UTBoNmRVZFBiRWhyUnl0Tk5XSlpieTlXV0FwRlJIRlJUREZIT1VadVRqTXdVbFpvWm5jM2RFbGlTMlZHZVZCVVQzSnFTRmRXT0RCRlJFZDVPVVZrTWtsaVdsUTFVREpvUmxoMmFIb3daRFF6VUhadUNpdGhSSEVyTTBKQ2MxcDRTMU5MYTJaSFRrOVVRMWRWYlZSd2FIZEdPVU5LYTJ4VGFFaGlOMjVxTVd0c2ExcHNOVVJ6ZUdwRGJqQk5UVXgyTTJWbVZHb0tRMk5JTVhKM2QyNXNZblUzUkdaeVZFNHJObEV3Tlc1bVVHMU1kMnMzZGxrcmVGRktaRlpzTTFwSmFteElTa1pNVnprNGFrbFdaRFJyUTBOVmVuaFRhZ3BYYlZVcmRsQmlZMDVYTnpsdVJrNU9WbU55YjFaWmNFeHpiVmhYTm05MGJFdGFObkI2YVhoUlJTOWtNMlpMUldoRVZXdERaMmRGUWtGUVYwVktlbk5yQ25kaVkxY3Zlbk0zYjJZMlNFbHJZaXQwV21NeWQyOUNVelpxVDJwa2NHbEVhMjB3Y2s0M1duRlNSMjQ1WkZSaU1ESkZLMm92TDJaS1oyMXRiamhvUW04S2EzRlhRMGRPUTJ4Mk9IZFhXazEwWTJkbllUVjFSM2htZEZnNFdVeExVMjVTTlZGV2QzbGpaSEZIUzFCR1JrdDRMMUpPSzJFNU1rWjJNVGQ1ZW5GdlN3cDZRVk5uVGxoYWNrWnNaeXRRTkUxWVZHdDJSM1ZRVWlzeWMwdFlSRTE0ZW1ORFIxYzNUVVpVUkhvMGJtcGtVbko1UVdsR1ZVSkViM3BZTDI1elZqUnlDbW9yTld4Qk9VTnBXbXQ2ZFU4MmJrMUdXV1JuWW5kcVlTdENPSGR2V1U1b1puRXllSHAzVG5obGMwOVZWV1U0VFdsdVkyNXNWa2xWUjJnMVMyVjVUVzRLY0VkUVZFdDZSVWRPTXpsdmFqTlVOa2s0VlZkUVpWZEpOVzlOWkZSb1NYUlRha014WTNKdVkydElNRnB2VDAxcldGQXJLMEZOZVRSNU5WbGxja0o0TVFwRVZHUlRUVlZETjNBNE5FSTVURlZEWjJkRlFrRk9aREYyVjA5b1JsTXljMjFtU3pOSFNVVnJOaloyV25kTk5VSmhOM2xWU0dWdVZGcERablZKT0hOUUNrWkljVTV2VDBaQlkwTTJaVlphVkdkcWFuSXZNRlJCWm5aeEwyaEhNM1UwU1dOWGRqTmxhV2hSWm5WQmNVMTBRbGhHYldkT1NrbHZhamMxZFZJMVYyc0tjbHB2Y1VaSU1EZ3dVM0UyVkZOS1dWcEhXRTB5TTNVNU1uQjJhbmRaWXpkV1FtSlBRa05QVVhWdmJsbFFSSGxZU1RjMU5uRnNkVVphTkV4NVozRnlUQXByY25aQmRXbE5SbWQ0YzA1UVZ6TnFhek56V1dwNWIyUTNja2QzVFRkWWJsRnZaV05RVjFrelZGcEZPREZITW5WRlZEbGFNbGx2VEhBd2JEaHBlV3B3Q2t4cWFrUjFOaXRHVEdndmVIcHZjRWR5TTNkWVJtTXhhazFYZVdoeVIzaHhiRlYyZGk5MWJYSkhWbGxaTUd0clZsaHNVVVUzUkVKS05FTlNabTUzWVV3S2MzUXlVWGxXV1ZkMFJHNTJiVXN2UjJrd05tOWpkaXQyY2xsMVRuTnJSVTgxSzNCVWFuVlZWMmR4WTBOblowVkNRVTV4WlZNMlUzaHFWVVYzV0VOT2RBcGlWV3hPU1ZkMVoxbFRhQ3RJVjBoUk9IcFVOa3RLSzFWQlV6TjFiblJTZVN0bGNEZFNRVmRyY201Nk1FcDJhVWt5WmxOc1JreHZhSE12ZEcxNGFIWTRDbWszV0Raa2RGSlRNRzlIVlc1TVJEYzFTWGxCYUZSbk1ITkdjMlp4WWk5S0t5dGxVRk50VWpock1FeHdabkpyY0RSSlpESndRMjV6U2xaRk1VczBXQzhLZHpCNlpWZFJWM1JIWnpSR2NsTnZhRlF3UTFrMmF5dG1kREJvYUhOUU5WRnlURVZITTFwak5sSnJkVFJGWkhsTmQwaG9WbGx4TTJSRmJsRlJVbEExYUFweVkwSjRTRzVYVEVGa2VXcE9Vblp2YURaeFYxUnBka1ZCT1RRNVFqTTBhMkpXUmpoWlFqQkNlVTFhYWxjcldsUmxhRXBuT1doalQzUkxXV3BKYTBkekNreEllbkZMVm5aaVdsVkRXa1p3UzNWbVluaG5kWFZWWVhGUllVbGxPV3RsYlhoaFlWaEtXVWREYWpJM0wyUkNUaXRTVERaNWRqQnZRMXBYY1ZCaGRFd0tjbWhsVm5wRlZVTm5aMFZCV0ZrMGVHRXhXbWh3VGtORGJFZExkV3RFTUdjelEwVlZWMFJ6VGpsbVpESjFZbHBvYTJaclZYSTNTbVp0VVhSM1dsQTJaUW81TkRodE5rSjBUbWgzTjFodVdXSmlVRkJIU2tKdlMyZHVNemxMTkhneFMxVnNUeXRrTW5SMFJucHROazlvUkVWM1pFdFBORTF3T1RKNVoxVmtORVF4Q2pkb1EzaE9OREpqU1hCMksxaGpMMFpaWkZaWGFtdHlWSEUwWkZCUmMxbDNVMWhUVFZNeE4zaFdWamxqU1RWMFkyOHZOVGRuU1VGbGRXTnViM2xTV1RJS2NFbE9kVkJuTkVsV2RsbEhSRU54ZEVnMWFUaERNblJqWkhobUwycFRaazFXV214T1VVVmlTMFpJUlVkU1lYWnFkWE5SUzJoUWQycGFkVU5QTWxwelFncDFWSE01UkUxMUsyNVRjRVV2UldKeVEyaHNNV3BwYjBadk9VTldTbTg1TVRBck1qVlBZVk1yY21OeWNGbzVjR05MYXpobE9WTXJjSFpuTWtaaWR6QjVDblZ6YkhaNWFuUjVPUzlsY1RNMU1DOTRVVFJGTjJKNk1FNU5jVTVxUzI1dGJIZExRMEZSUVVwNlNIRklWRGQ2ZUdSVFluQlpjMDFsYzA5MlYwZGpNMjhLWTJGcVZFVTBlVE13Wm14YVVHbHdLMHhQYm5WVVluQTJTbGwzYVZVNVJVUkJTMmx1YnpOT1MycDRieTlPYzJKdU0zWk5UbGx2Y0dZM1MydDBkMFpWZFFwaldGVmtWMVIyVTJkbE9HczBNV1ZoVkc1aFUwbHFhMjVOYkhvd2RUaHJhRGsyVFdkS1YwSjBRM1EzWTNGbmRVdENTa0o2ZFdKWVEwTnlSbTluVmxKTUNpOTJiVkpzT1hFd05UTnZZM3BPV25FM2NrZDBOVTFTY1VwTUwyRlRRamRETUZoTFV6WnFNR2hhYTNNclprSlFUbkYxWm1SNFZITlFia3BsUVdOVFdYZ0tSVzk1V0VvMWRubEJSMkp6VlVKVmQyUnBlUzlxYTI1MVMxVk9jRGxyVFRkNFltTlNkbVpFYjFwRmMyWkVaU3RJY0ZCa1JUQlJZMEZFU0ZCc05YazRSQXBsU2pWeFRtaE9SRlIxYUhsTVJWQkxSelJyU1VNNGFHNVBXaXRvV2pSNmMxUXpZbXRvYzJ4eUwxbFFWelowVkhSdFFUZHpObU5xWW5ReVZUUUtMUzB0TFMxRlRrUWdVbE5CSUZCU1NWWkJWRVVnUzBWWkxTMHRMUzBLCiAgICB0b2tlbjogZ2N2M3YxdndxdHpqOG51cG8zMGF6bjlkNHQyaDlyOHJvMWdnNHpjdzU5bjg1ejdycmQ1dHlzMXEyMjcyaWV4MW9kdjh4Zm03OW52ZHc0aWN6M3B2enRmZWhieXAxbDg4ZGhkaW83cnAzdHg0MXV5cnBndmJ3YTNqeXB1dTJlejEK\"\n
        \ }\n ]\n}"
=======
      - AZURECLI/2.59.0 azsdk-python-core/1.28.0 Python/3.8.10 (Linux-6.5.0-1017-azure-x86_64-with-glibc2.29)
    method: GET
    uri: https://management.azure.com/subscriptions/00000000-0000-0000-0000-000000000000/resourceGroups/clitest000001/providers/Microsoft.ContainerService/managedClusters?api-version=2024-10-01
  response:
    body:
      string: "{\n  \"value\": [\n   {\n    \"id\": \"/subscriptions/00000000-0000-0000-0000-000000000000/resourcegroups/clitest000001/providers/Microsoft.ContainerService/managedClusters/cliakstest000001\",\n
        \   \"location\": \"westcentralus\",\n    \"name\": \"cliakstest000001\",\n
        \   \"type\": \"Microsoft.ContainerService/ManagedClusters\",\n    \"properties\":
        {\n     \"provisioningState\": \"Succeeded\",\n     \"powerState\": {\n      \"code\":
        \"Running\"\n     },\n     \"kubernetesVersion\": \"1.28\",\n     \"currentKubernetesVersion\":
        \"1.28.5\",\n     \"dnsPrefix\": \"cliaksdns000002\",\n     \"fqdn\": \"cliaksdns000002-a978r9eo.hcp.westcentralus.azmk8s.io\",\n
        \    \"azurePortalFQDN\": \"cliaksdns000002-a978r9eo.portal.hcp.westcentralus.azmk8s.io\",\n
        \    \"agentPoolProfiles\": [\n      {\n       \"name\": \"nodepool1\",\n
        \      \"count\": 1,\n       \"vmSize\": \"Standard_DS2_v2\",\n       \"osDiskSizeGB\":
        128,\n       \"osDiskType\": \"Managed\",\n       \"kubeletDiskType\": \"OS\",\n
        \      \"maxPods\": 110,\n       \"type\": \"VirtualMachineScaleSets\",\n
        \      \"enableAutoScaling\": false,\n       \"provisioningState\": \"Succeeded\",\n
        \      \"powerState\": {\n        \"code\": \"Running\"\n       },\n       \"orchestratorVersion\":
        \"1.28.5\",\n       \"currentOrchestratorVersion\": \"1.28.5\",\n       \"enableNodePublicIP\":
        false,\n       \"mode\": \"System\",\n       \"enableEncryptionAtHost\": false,\n
        \      \"enableUltraSSD\": false,\n       \"osType\": \"Linux\",\n       \"osSKU\":
        \"Ubuntu\",\n       \"nodeImageVersion\": \"AKSUbuntu-2204gen2containerd-202403.25.0\",\n
        \      \"upgradeSettings\": {\n        \"maxSurge\": \"10%\"\n       },\n
        \      \"enableFIPS\": false\n      }\n     ],\n     \"linuxProfile\": {\n
        \     \"adminUsername\": \"azureuser\",\n      \"ssh\": {\n       \"publicKeys\":
        [\n        {\n         \"keyData\": \"ssh-rsa AAAAB3NzaC1yc2EAAAADAQABAAABAQC+mt6dTzhlmeCiY/n+EWRcv1wqoH8oqQSDjEZrgSaTXBSRQ/mTuYX+mJ9dhsFkN4zJbuNxZRAZw1EKSOGuV3AvQR+ICHJPp3lDXCPWgJimhQNASSVvpW0siQCYk7Hxqn8O1rCl5g2zGeGLYrb7Q3kbTsHxEbAZsD2VzONYdMZj3UjZF/EQslijgc99o+UBnChnGfPPtSJ0RV4YR/46idQzwG7guRI8y2YNnHxzkUK0au+CUJgd0zQNVm7p2YKfLvG2LIl7MEksb49U9zAhYvF7YxlO+M2HIHKL6bMtIA+bEyJKUn/9G3mobsWHAAe5Rq4nOIHrmcoEULVgoSJTC0mr
        azcli_aks_live_test@example.com\\n\"\n        }\n       ]\n      }\n     },\n
        \    \"servicePrincipalProfile\": {\n      \"clientId\":\"00000000-0000-0000-0000-000000000001\"\n
        \    },\n     \"nodeResourceGroup\": \"MC_clitest000001_cliakstest000001_westcentralus\",\n
        \    \"enableRBAC\": true,\n     \"supportPlan\": \"KubernetesOfficial\",\n
        \    \"networkProfile\": {\n      \"networkPlugin\": \"kubenet\",\n      \"loadBalancerSku\":
        \"standard\",\n      \"loadBalancerProfile\": {\n       \"managedOutboundIPs\":
        {\n        \"count\": 1\n       },\n       \"effectiveOutboundIPs\": [\n        {\n
        \        \"id\": \"/subscriptions/00000000-0000-0000-0000-000000000000/resourceGroups/MC_clitest000001_cliakstest000001_westcentralus/providers/Microsoft.Network/publicIPAddresses/2e3ade97-67b6-44ad-8a05-e295ea5ea4de\"\n
        \       }\n       ],\n       \"backendPoolType\": \"nodeIPConfiguration\"\n
        \     },\n      \"podCidr\": \"10.244.0.0/16\",\n      \"serviceCidr\": \"10.0.0.0/16\",\n
        \     \"dnsServiceIP\": \"10.0.0.10\",\n      \"outboundType\": \"loadBalancer\",\n
        \     \"podCidrs\": [\n       \"10.244.0.0/16\"\n      ],\n      \"serviceCidrs\":
        [\n       \"10.0.0.0/16\"\n      ],\n      \"ipFamilies\": [\n       \"IPv4\"\n
        \     ]\n     },\n     \"maxAgentPools\": 100,\n     \"identityProfile\":
        {\n      \"kubeletidentity\": {\n       \"resourceId\": \"/subscriptions/00000000-0000-0000-0000-000000000000/resourcegroups/MC_clitest000001_cliakstest000001_westcentralus/providers/Microsoft.ManagedIdentity/userAssignedIdentities/cliakstest000001-agentpool\",\n
        \      \"clientId\":\"00000000-0000-0000-0000-000000000001\",\n       \"objectId\":\"00000000-0000-0000-0000-000000000001\"\n
        \     }\n     },\n     \"autoUpgradeProfile\": {\n      \"nodeOSUpgradeChannel\":
        \"NodeImage\"\n     },\n     \"disableLocalAccounts\": false,\n     \"securityProfile\":
        {},\n     \"storageProfile\": {\n      \"diskCSIDriver\": {\n       \"enabled\":
        true\n      },\n      \"fileCSIDriver\": {\n       \"enabled\": true\n      },\n
        \     \"snapshotController\": {\n       \"enabled\": true\n      }\n     },\n
        \    \"oidcIssuerProfile\": {\n      \"enabled\": false\n     },\n     \"workloadAutoScalerProfile\":
        {},\n     \"resourceUID\": \"661212dd711d5e0001d40db2\"\n    },\n    \"identity\":
        {\n     \"type\": \"SystemAssigned\",\n     \"principalId\":\"00000000-0000-0000-0000-000000000001\",\n
        \    \"tenantId\": \"72f988bf-86f1-41af-91ab-2d7cd011db47\"\n    },\n    \"sku\":
        {\n     \"name\": \"Base\",\n     \"tier\": \"Free\"\n    }\n   }\n  ],\n
        \ \"nextLink\": \"https://management.azure.com/subscriptions/00000000-0000-0000-0000-000000000000/resourceGroups/clitest000001/providers/Microsoft.ContainerService/managedClusters?%24skipToken=2376451\\u0026api-version=2024-10-01\\u0026skipToken=2376451\"\n
        }"
>>>>>>> ff231216
    headers:
      cache-control:
      - no-cache
      content-length:
      - '13065'
      content-type:
      - application/json
      date:
      - Fri, 21 Feb 2025 14:48:08 GMT
      expires:
      - '-1'
      pragma:
      - no-cache
      strict-transport-security:
      - max-age=31536000; includeSubDomains
      x-content-type-options:
      - nosniff
      x-ms-operation-identifier:
      - tenantId=54826b22-38d6-4fb2-bad9-b7b93a3e9c5a,objectId=a7250e3a-0e5e-48e2-9a34-45f1f5e1a91e/eastus2euap/48c70487-ee49-4a02-9840-ac6e91e640d6
      x-ms-ratelimit-remaining-subscription-global-writes:
      - '2999'
      x-ms-ratelimit-remaining-subscription-writes:
      - '199'
    status:
      code: 200
      message: OK
- request:
    body: null
    headers:
      Accept:
      - application/json
      Accept-Encoding:
      - gzip, deflate
      CommandName:
      - aks update
      Connection:
      - keep-alive
      ParameterSetName:
      - -g -n --load-balancer-managed-outbound-ip-count
      User-Agent:
      - AZURECLI/2.69.0 azsdk-python-core/1.31.0 Python/3.12.9 (Windows-10-10.0.19045-SP0)
    method: GET
<<<<<<< HEAD
    uri: https://management.azure.com/subscriptions/00000000-0000-0000-0000-000000000000/resourceGroups/clitest000001/providers/Microsoft.ContainerService/managedClusters/cliakstest000001?api-version=2024-09-01
=======
    uri: https://management.azure.com/subscriptions/00000000-0000-0000-0000-000000000000/resourceGroups/clitest000001/providers/Microsoft.ContainerService/managedClusters?$skipToken=2376451&api-version=2024-10-01&skipToken=2376451
>>>>>>> ff231216
  response:
    body:
      string: "{\n \"id\": \"/subscriptions/00000000-0000-0000-0000-000000000000/resourcegroups/clitest000001/providers/Microsoft.ContainerService/managedClusters/cliakstest000001\",\n
        \"location\": \"westus2\",\n \"name\": \"cliakstest000001\",\n \"type\": \"Microsoft.ContainerService/ManagedClusters\",\n
        \"properties\": {\n  \"provisioningState\": \"Succeeded\",\n  \"powerState\":
        {\n   \"code\": \"Running\"\n  },\n  \"kubernetesVersion\": \"1.30\",\n  \"currentKubernetesVersion\":
        \"1.30.9\",\n  \"dnsPrefix\": \"cliaksdns000002\",\n  \"fqdn\": \"cliaksdns000002-dsy9dyov.hcp.westus2.azmk8s.io\",\n
        \ \"azurePortalFQDN\": \"cliaksdns000002-dsy9dyov.portal.hcp.westus2.azmk8s.io\",\n
        \ \"agentPoolProfiles\": [\n   {\n    \"name\": \"nodepool1\",\n    \"count\":
        1,\n    \"vmSize\": \"Standard_DS2_v2\",\n    \"osDiskSizeGB\": 128,\n    \"osDiskType\":
        \"Managed\",\n    \"kubeletDiskType\": \"OS\",\n    \"maxPods\": 250,\n    \"type\":
        \"VirtualMachineScaleSets\",\n    \"enableAutoScaling\": false,\n    \"scaleDownMode\":
        \"Delete\",\n    \"provisioningState\": \"Succeeded\",\n    \"powerState\":
        {\n     \"code\": \"Running\"\n    },\n    \"orchestratorVersion\": \"1.30\",\n
        \   \"currentOrchestratorVersion\": \"1.30.9\",\n    \"enableNodePublicIP\":
        false,\n    \"mode\": \"System\",\n    \"enableEncryptionAtHost\": false,\n
        \   \"enableUltraSSD\": false,\n    \"osType\": \"Linux\",\n    \"osSKU\":
        \"Ubuntu\",\n    \"nodeImageVersion\": \"AKSUbuntu-2204gen2containerd-202502.03.0\",\n
        \   \"upgradeSettings\": {\n     \"maxSurge\": \"10%\"\n    },\n    \"enableFIPS\":
        false,\n    \"securityProfile\": {\n     \"enableVTPM\": false,\n     \"enableSecureBoot\":
        false\n    }\n   }\n  ],\n  \"linuxProfile\": {\n   \"adminUsername\": \"azureuser\",\n
        \  \"ssh\": {\n    \"publicKeys\": [\n     {\n      \"keyData\": \"ssh-rsa
        AAAAB3NzaC1yc2EAAAADAQABAAACAQCbIg1guRHbI0lV11wWDt1r2cUdcNd27CJsg+SfgC7miZeubtwUhbsPdhMQsfDyhOWHq1+ZL0M+nJZV63d/1dhmhtgyOqejUwrPlzKhydsbrsdUor+JmNJDdW01v7BXHyuymT8G4s09jCasNOwiufbP/qp72ruu0bIA1nySsvlf9pCQAuFkAnVnf/rFhUlOkhtRpwcq8SUNY2zRHR/EKb/4NWY1JzR4sa3q2fWIJdrrX0DvLoa5g9bIEd4Df79ba7v+yiUBOS0zT2ll+z4g9izHK3EO5d8hL4jYxcjKs+wcslSYRWrascfscLgMlMGh0CdKeNTDjHpGPncaf3Z+FwwwjWeuiNBxv7bJo13/8B/098KlVDl4GZqsoBCEjPyJfV6hO0y/LkRGkk7oHWKgeWAfKtfLItRp00eZ4fcJNK9kCaSMmEugoZWcI7NGbZXzqFWqbpRI7NcDP9+WIQ+i9U5vqWsqd/zng4kbuAJ6UuKqIzB0upYrLShfQE3SAck8oaLhJqqq56VfDuASNpJKidV+zq27HfSBmbXnkR/5AK337dc3MXKJypoK/QPMLKUAP5XLPbs+NddJQV7EZXd29DLgp+fRIg3edpKdO7ZErWhv7d+3Kws+e1Y+ypmR2WIVSwVyBEUfgv2C8Ts9gnTF4pNcEY/S2aBicz5Ew2+jdyGNQQ==
        test@example.com\\n\"\n     }\n    ]\n   }\n  },\n  \"servicePrincipalProfile\":
        {\n   \"clientId\":\"00000000-0000-0000-0000-000000000001\"\n  },\n  \"nodeResourceGroup\":
        \"MC_clitest000001_cliakstest000001_westus2\",\n  \"enableRBAC\": true,\n
        \ \"supportPlan\": \"KubernetesOfficial\",\n  \"networkProfile\": {\n   \"networkPlugin\":
        \"azure\",\n   \"networkPluginMode\": \"overlay\",\n   \"networkPolicy\":
        \"none\",\n   \"networkDataplane\": \"azure\",\n   \"loadBalancerSku\": \"standard\",\n
        \  \"loadBalancerProfile\": {\n    \"managedOutboundIPs\": {\n     \"count\":
        1\n    },\n    \"effectiveOutboundIPs\": [\n     {\n      \"id\": \"/subscriptions/00000000-0000-0000-0000-000000000000/resourceGroups/MC_clitest000001_cliakstest000001_westus2/providers/Microsoft.Network/publicIPAddresses/e14b0a9f-6fff-4436-9790-1d41af376951\"\n
        \    }\n    ],\n    \"backendPoolType\": \"nodeIPConfiguration\"\n   },\n
        \  \"podCidr\": \"10.244.0.0/16\",\n   \"serviceCidr\": \"10.0.0.0/16\",\n
        \  \"dnsServiceIP\": \"10.0.0.10\",\n   \"outboundType\": \"loadBalancer\",\n
        \  \"podCidrs\": [\n    \"10.244.0.0/16\"\n   ],\n   \"serviceCidrs\": [\n
        \   \"10.0.0.0/16\"\n   ],\n   \"ipFamilies\": [\n    \"IPv4\"\n   ]\n  },\n
        \ \"maxAgentPools\": 100,\n  \"identityProfile\": {\n   \"kubeletidentity\":
        {\n    \"resourceId\": \"/subscriptions/00000000-0000-0000-0000-000000000000/resourcegroups/MC_clitest000001_cliakstest000001_westus2/providers/Microsoft.ManagedIdentity/userAssignedIdentities/cliakstest000001-agentpool\",\n
        \   \"clientId\":\"00000000-0000-0000-0000-000000000001\",\n    \"objectId\":\"00000000-0000-0000-0000-000000000001\"\n
        \  }\n  },\n  \"autoUpgradeProfile\": {\n   \"nodeOSUpgradeChannel\": \"NodeImage\"\n
        \ },\n  \"disableLocalAccounts\": false,\n  \"securityProfile\": {},\n  \"storageProfile\":
        {\n   \"diskCSIDriver\": {\n    \"enabled\": true\n   },\n   \"fileCSIDriver\":
        {\n    \"enabled\": true\n   },\n   \"snapshotController\": {\n    \"enabled\":
        true\n   }\n  },\n  \"oidcIssuerProfile\": {\n   \"enabled\": false\n  },\n
        \ \"workloadAutoScalerProfile\": {},\n  \"resourceUID\": \"67b8913e349e98000129ec5f\",\n
        \ \"metricsProfile\": {\n   \"costAnalysis\": {\n    \"enabled\": false\n
        \  }\n  }\n },\n \"identity\": {\n  \"type\": \"SystemAssigned\",\n  \"principalId\":\"00000000-0000-0000-0000-000000000001\",\n
        \ \"tenantId\": \"54826b22-38d6-4fb2-bad9-b7b93a3e9c5a\"\n },\n \"sku\": {\n
        \ \"name\": \"Base\",\n  \"tier\": \"Free\"\n }\n}"
    headers:
      cache-control:
      - no-cache
      content-length:
      - '4543'
      content-type:
      - application/json
      date:
      - Fri, 21 Feb 2025 14:48:11 GMT
      expires:
      - '-1'
      pragma:
      - no-cache
      strict-transport-security:
      - max-age=31536000; includeSubDomains
      x-content-type-options:
      - nosniff
      x-ms-ratelimit-remaining-subscription-global-reads:
      - '3749'
    status:
      code: 200
      message: OK
- request:
    body: '{"location": "westus2", "sku": {"name": "Base", "tier": "Free"}, "identity":
      {"type": "SystemAssigned"}, "properties": {"kubernetesVersion": "1.30", "dnsPrefix":
      "cliaksdns000002", "agentPoolProfiles": [{"count": 1, "vmSize": "Standard_DS2_v2",
      "osDiskSizeGB": 128, "osDiskType": "Managed", "kubeletDiskType": "OS", "maxPods":
      250, "osType": "Linux", "osSKU": "Ubuntu", "enableAutoScaling": false, "scaleDownMode":
      "Delete", "type": "VirtualMachineScaleSets", "mode": "System", "orchestratorVersion":
      "1.30", "upgradeSettings": {"maxSurge": "10%"}, "powerState": {"code": "Running"},
      "enableNodePublicIP": false, "enableEncryptionAtHost": false, "enableUltraSSD":
      false, "enableFIPS": false, "securityProfile": {"enableVTPM": false, "enableSecureBoot":
      false}, "name": "nodepool1"}], "linuxProfile": {"adminUsername": "azureuser",
      "ssh": {"publicKeys": [{"keyData": "ssh-rsa AAAAB3NzaC1yc2EAAAADAQABAAACAQCbIg1guRHbI0lV11wWDt1r2cUdcNd27CJsg+SfgC7miZeubtwUhbsPdhMQsfDyhOWHq1+ZL0M+nJZV63d/1dhmhtgyOqejUwrPlzKhydsbrsdUor+JmNJDdW01v7BXHyuymT8G4s09jCasNOwiufbP/qp72ruu0bIA1nySsvlf9pCQAuFkAnVnf/rFhUlOkhtRpwcq8SUNY2zRHR/EKb/4NWY1JzR4sa3q2fWIJdrrX0DvLoa5g9bIEd4Df79ba7v+yiUBOS0zT2ll+z4g9izHK3EO5d8hL4jYxcjKs+wcslSYRWrascfscLgMlMGh0CdKeNTDjHpGPncaf3Z+FwwwjWeuiNBxv7bJo13/8B/098KlVDl4GZqsoBCEjPyJfV6hO0y/LkRGkk7oHWKgeWAfKtfLItRp00eZ4fcJNK9kCaSMmEugoZWcI7NGbZXzqFWqbpRI7NcDP9+WIQ+i9U5vqWsqd/zng4kbuAJ6UuKqIzB0upYrLShfQE3SAck8oaLhJqqq56VfDuASNpJKidV+zq27HfSBmbXnkR/5AK337dc3MXKJypoK/QPMLKUAP5XLPbs+NddJQV7EZXd29DLgp+fRIg3edpKdO7ZErWhv7d+3Kws+e1Y+ypmR2WIVSwVyBEUfgv2C8Ts9gnTF4pNcEY/S2aBicz5Ew2+jdyGNQQ==
      test@example.com\n"}]}}, "servicePrincipalProfile": {"clientId":"00000000-0000-0000-0000-000000000001"},
      "oidcIssuerProfile": {"enabled": false}, "nodeResourceGroup": "MC_clitest000001_cliakstest000001_westus2",
      "enableRBAC": true, "supportPlan": "KubernetesOfficial", "networkProfile": {"networkPlugin":
      "azure", "networkPluginMode": "overlay", "networkPolicy": "none", "networkDataplane":
      "azure", "podCidr": "10.244.0.0/16", "serviceCidr": "10.0.0.0/16", "dnsServiceIP":
      "10.0.0.10", "outboundType": "loadBalancer", "loadBalancerSku": "standard",
      "loadBalancerProfile": {"managedOutboundIPs": {"count": 2}, "effectiveOutboundIPs":
      [{"id": "/subscriptions/00000000-0000-0000-0000-000000000000/resourceGroups/MC_clitest000001_cliakstest000001_westus2/providers/Microsoft.Network/publicIPAddresses/e14b0a9f-6fff-4436-9790-1d41af376951"}],
      "backendPoolType": "nodeIPConfiguration"}, "podCidrs": ["10.244.0.0/16"], "serviceCidrs":
      ["10.0.0.0/16"], "ipFamilies": ["IPv4"]}, "autoUpgradeProfile": {"nodeOSUpgradeChannel":
      "NodeImage"}, "identityProfile": {"kubeletidentity": {"resourceId": "/subscriptions/00000000-0000-0000-0000-000000000000/resourcegroups/MC_clitest000001_cliakstest000001_westus2/providers/Microsoft.ManagedIdentity/userAssignedIdentities/cliakstest000001-agentpool",
      "clientId":"00000000-0000-0000-0000-000000000001", "objectId":"00000000-0000-0000-0000-000000000001"}},
      "disableLocalAccounts": false, "securityProfile": {}, "storageProfile": {},
      "workloadAutoScalerProfile": {}, "metricsProfile": {"costAnalysis": {"enabled":
      false}}}}'
    headers:
      Accept:
      - application/json
      Accept-Encoding:
      - gzip, deflate
      CommandName:
      - aks update
      Connection:
      - keep-alive
      Content-Length:
      - '3145'
      Content-Type:
      - application/json
      ParameterSetName:
      - -g -n --load-balancer-managed-outbound-ip-count
      User-Agent:
<<<<<<< HEAD
      - AZURECLI/2.69.0 azsdk-python-core/1.31.0 Python/3.12.9 (Windows-10-10.0.19045-SP0)
    method: PUT
    uri: https://management.azure.com/subscriptions/00000000-0000-0000-0000-000000000000/resourceGroups/clitest000001/providers/Microsoft.ContainerService/managedClusters/cliakstest000001?api-version=2024-09-01
=======
      - AZURECLI/2.59.0 azsdk-python-core/1.28.0 Python/3.8.10 (Linux-6.5.0-1017-azure-x86_64-with-glibc2.29)
    method: GET
    uri: https://management.azure.com/subscriptions/00000000-0000-0000-0000-000000000000/resourceGroups/clitest000001/providers/Microsoft.ContainerService/managedClusters/cliakstest000001?api-version=2024-10-01
>>>>>>> ff231216
  response:
    body:
      string: "{\n \"id\": \"/subscriptions/00000000-0000-0000-0000-000000000000/resourcegroups/clitest000001/providers/Microsoft.ContainerService/managedClusters/cliakstest000001\",\n
        \"location\": \"westus2\",\n \"name\": \"cliakstest000001\",\n \"type\": \"Microsoft.ContainerService/ManagedClusters\",\n
        \"properties\": {\n  \"provisioningState\": \"Updating\",\n  \"powerState\":
        {\n   \"code\": \"Running\"\n  },\n  \"kubernetesVersion\": \"1.30\",\n  \"currentKubernetesVersion\":
        \"1.30.9\",\n  \"dnsPrefix\": \"cliaksdns000002\",\n  \"fqdn\": \"cliaksdns000002-dsy9dyov.hcp.westus2.azmk8s.io\",\n
        \ \"azurePortalFQDN\": \"cliaksdns000002-dsy9dyov.portal.hcp.westus2.azmk8s.io\",\n
        \ \"agentPoolProfiles\": [\n   {\n    \"name\": \"nodepool1\",\n    \"count\":
        1,\n    \"vmSize\": \"Standard_DS2_v2\",\n    \"osDiskSizeGB\": 128,\n    \"osDiskType\":
        \"Managed\",\n    \"kubeletDiskType\": \"OS\",\n    \"maxPods\": 250,\n    \"type\":
        \"VirtualMachineScaleSets\",\n    \"enableAutoScaling\": false,\n    \"scaleDownMode\":
        \"Delete\",\n    \"provisioningState\": \"Updating\",\n    \"powerState\":
        {\n     \"code\": \"Running\"\n    },\n    \"orchestratorVersion\": \"1.30\",\n
        \   \"currentOrchestratorVersion\": \"1.30.9\",\n    \"enableNodePublicIP\":
        false,\n    \"nodeLabels\": {},\n    \"mode\": \"System\",\n    \"enableEncryptionAtHost\":
        false,\n    \"enableUltraSSD\": false,\n    \"osType\": \"Linux\",\n    \"osSKU\":
        \"Ubuntu\",\n    \"nodeImageVersion\": \"AKSUbuntu-2204gen2containerd-202502.03.0\",\n
        \   \"upgradeSettings\": {\n     \"maxSurge\": \"10%\"\n    },\n    \"enableFIPS\":
        false,\n    \"securityProfile\": {\n     \"enableVTPM\": false,\n     \"enableSecureBoot\":
        false\n    }\n   }\n  ],\n  \"linuxProfile\": {\n   \"adminUsername\": \"azureuser\",\n
        \  \"ssh\": {\n    \"publicKeys\": [\n     {\n      \"keyData\": \"ssh-rsa
        AAAAB3NzaC1yc2EAAAADAQABAAACAQCbIg1guRHbI0lV11wWDt1r2cUdcNd27CJsg+SfgC7miZeubtwUhbsPdhMQsfDyhOWHq1+ZL0M+nJZV63d/1dhmhtgyOqejUwrPlzKhydsbrsdUor+JmNJDdW01v7BXHyuymT8G4s09jCasNOwiufbP/qp72ruu0bIA1nySsvlf9pCQAuFkAnVnf/rFhUlOkhtRpwcq8SUNY2zRHR/EKb/4NWY1JzR4sa3q2fWIJdrrX0DvLoa5g9bIEd4Df79ba7v+yiUBOS0zT2ll+z4g9izHK3EO5d8hL4jYxcjKs+wcslSYRWrascfscLgMlMGh0CdKeNTDjHpGPncaf3Z+FwwwjWeuiNBxv7bJo13/8B/098KlVDl4GZqsoBCEjPyJfV6hO0y/LkRGkk7oHWKgeWAfKtfLItRp00eZ4fcJNK9kCaSMmEugoZWcI7NGbZXzqFWqbpRI7NcDP9+WIQ+i9U5vqWsqd/zng4kbuAJ6UuKqIzB0upYrLShfQE3SAck8oaLhJqqq56VfDuASNpJKidV+zq27HfSBmbXnkR/5AK337dc3MXKJypoK/QPMLKUAP5XLPbs+NddJQV7EZXd29DLgp+fRIg3edpKdO7ZErWhv7d+3Kws+e1Y+ypmR2WIVSwVyBEUfgv2C8Ts9gnTF4pNcEY/S2aBicz5Ew2+jdyGNQQ==
        test@example.com\\n\"\n     }\n    ]\n   }\n  },\n  \"servicePrincipalProfile\":
        {\n   \"clientId\":\"00000000-0000-0000-0000-000000000001\"\n  },\n  \"nodeResourceGroup\":
        \"MC_clitest000001_cliakstest000001_westus2\",\n  \"enableRBAC\": true,\n
        \ \"supportPlan\": \"KubernetesOfficial\",\n  \"networkProfile\": {\n   \"networkPlugin\":
        \"azure\",\n   \"networkPluginMode\": \"overlay\",\n   \"networkPolicy\":
        \"none\",\n   \"networkDataplane\": \"azure\",\n   \"loadBalancerSku\": \"standard\",\n
        \  \"loadBalancerProfile\": {\n    \"managedOutboundIPs\": {\n     \"count\":
        2\n    },\n    \"effectiveOutboundIPs\": [\n     {\n      \"id\": \"/subscriptions/00000000-0000-0000-0000-000000000000/resourceGroups/MC_clitest000001_cliakstest000001_westus2/providers/Microsoft.Network/publicIPAddresses/e14b0a9f-6fff-4436-9790-1d41af376951\"\n
        \    }\n    ],\n    \"backendPoolType\": \"nodeIPConfiguration\"\n   },\n
        \  \"podCidr\": \"10.244.0.0/16\",\n   \"serviceCidr\": \"10.0.0.0/16\",\n
        \  \"dnsServiceIP\": \"10.0.0.10\",\n   \"outboundType\": \"loadBalancer\",\n
        \  \"podCidrs\": [\n    \"10.244.0.0/16\"\n   ],\n   \"serviceCidrs\": [\n
        \   \"10.0.0.0/16\"\n   ],\n   \"ipFamilies\": [\n    \"IPv4\"\n   ]\n  },\n
        \ \"maxAgentPools\": 100,\n  \"identityProfile\": {\n   \"kubeletidentity\":
        {\n    \"resourceId\": \"/subscriptions/00000000-0000-0000-0000-000000000000/resourcegroups/MC_clitest000001_cliakstest000001_westus2/providers/Microsoft.ManagedIdentity/userAssignedIdentities/cliakstest000001-agentpool\",\n
        \   \"clientId\":\"00000000-0000-0000-0000-000000000001\",\n    \"objectId\":\"00000000-0000-0000-0000-000000000001\"\n
        \  }\n  },\n  \"autoUpgradeProfile\": {\n   \"nodeOSUpgradeChannel\": \"NodeImage\"\n
        \ },\n  \"disableLocalAccounts\": false,\n  \"securityProfile\": {},\n  \"storageProfile\":
        {\n   \"diskCSIDriver\": {\n    \"enabled\": true\n   },\n   \"fileCSIDriver\":
        {\n    \"enabled\": true\n   },\n   \"snapshotController\": {\n    \"enabled\":
        true\n   }\n  },\n  \"oidcIssuerProfile\": {\n   \"enabled\": false\n  },\n
        \ \"workloadAutoScalerProfile\": {},\n  \"resourceUID\": \"67b8913e349e98000129ec5f\",\n
        \ \"metricsProfile\": {\n   \"costAnalysis\": {\n    \"enabled\": false\n
        \  }\n  }\n },\n \"identity\": {\n  \"type\": \"SystemAssigned\",\n  \"principalId\":\"00000000-0000-0000-0000-000000000001\",\n
        \ \"tenantId\": \"54826b22-38d6-4fb2-bad9-b7b93a3e9c5a\"\n },\n \"sku\": {\n
        \ \"name\": \"Base\",\n  \"tier\": \"Free\"\n }\n}"
    headers:
      azure-asyncoperation:
      - https://management.azure.com/subscriptions/00000000-0000-0000-0000-000000000000/providers/Microsoft.ContainerService/locations/westus2/operations/882c42f4-55ac-4d40-82a3-5023d22bb440?api-version=2016-03-30&t=638757460998599246&c=MIIHhjCCBm6gAwIBAgITfAaX0D2c-iM1n_047QAABpfQPTANBgkqhkiG9w0BAQsFADBEMRMwEQYKCZImiZPyLGQBGRYDR0JMMRMwEQYKCZImiZPyLGQBGRYDQU1FMRgwFgYDVQQDEw9BTUUgSW5mcmEgQ0EgMDUwHhcNMjUwMTIzMTIzMzI3WhcNMjUwNDIzMTIzMzI3WjBAMT4wPAYDVQQDEzVhc3luY29wZXJhdGlvbnNpZ25pbmdjZXJ0aWZpY2F0ZS5tYW5hZ2VtZW50LmF6dXJlLmNvbTCCASIwDQYJKoZIhvcNAQEBBQADggEPADCCAQoCggEBAMT6cGM0B3y7ALaE-Skle4LGL_KvvE0RUfR5t5rwMeM3CUzeYQjKDViOQv-6ECcNTQ188o9xa72JZw6T10LTAadlAlNEt-D4ZgXojTXXdRtgYN-AZ-uCCkJCPAJEWs5EDD7mSbt4aK42yALzlx5HkO8DReVYve0sKKD5r_M3y_OScnMTmV2SqALMQFfQHE2BCDOEjnPMJyRgh-7NvAqTuj-04DaveAIZSPJ9ljaYUCJ6fuyHJpPPDJvqzMYvVtE8OSAbxMClc2r5faOd2VDJXmbWWCx5jgb6bsGk0OJlSYIWH4DG7ERimIDapcgwLFJy4o8a8bkK0bi9A_5dTellBPUCAwEAAaOCBHMwggRvMCcGCSsGAQQBgjcVCgQaMBgwCgYIKwYBBQUHAwIwCgYIKwYBBQUHAwEwPAYJKwYBBAGCNxUHBC8wLQYlKwYBBAGCNxUIhpDjDYTVtHiE8Ys-hZvdFs6dEoFgh8fIENbYcQIBZAIBBjCCAcsGCCsGAQUFBwEBBIIBvTCCAbkwYwYIKwYBBQUHMAKGV2h0dHA6Ly9jcmwubWljcm9zb2Z0LmNvbS9wa2lpbmZyYS9DZXJ0cy9DTzFQS0lJTlRDQTAxLkFNRS5HQkxfQU1FJTIwSW5mcmElMjBDQSUyMDA1LmNydDBTBggrBgEFBQcwAoZHaHR0cDovL2NybDEuYW1lLmdibC9haWEvQ08xUEtJSU5UQ0EwMS5BTUUuR0JMX0FNRSUyMEluZnJhJTIwQ0ElMjAwNS5jcnQwUwYIKwYBBQUHMAKGR2h0dHA6Ly9jcmwyLmFtZS5nYmwvYWlhL0NPMVBLSUlOVENBMDEuQU1FLkdCTF9BTUUlMjBJbmZyYSUyMENBJTIwMDUuY3J0MFMGCCsGAQUFBzAChkdodHRwOi8vY3JsMy5hbWUuZ2JsL2FpYS9DTzFQS0lJTlRDQTAxLkFNRS5HQkxfQU1FJTIwSW5mcmElMjBDQSUyMDA1LmNydDBTBggrBgEFBQcwAoZHaHR0cDovL2NybDQuYW1lLmdibC9haWEvQ08xUEtJSU5UQ0EwMS5BTUUuR0JMX0FNRSUyMEluZnJhJTIwQ0ElMjAwNS5jcnQwHQYDVR0OBBYEFM-T8L9nIeCFTohGWTDyVFKymXV6MA4GA1UdDwEB_wQEAwIFoDCCASYGA1UdHwSCAR0wggEZMIIBFaCCARGgggENhj9odHRwOi8vY3JsLm1pY3Jvc29mdC5jb20vcGtpaW5mcmEvQ1JML0FNRSUyMEluZnJhJTIwQ0ElMjAwNS5jcmyGMWh0dHA6Ly9jcmwxLmFtZS5nYmwvY3JsL0FNRSUyMEluZnJhJTIwQ0ElMjAwNS5jcmyGMWh0dHA6Ly9jcmwyLmFtZS5nYmwvY3JsL0FNRSUyMEluZnJhJTIwQ0ElMjAwNS5jcmyGMWh0dHA6Ly9jcmwzLmFtZS5nYmwvY3JsL0FNRSUyMEluZnJhJTIwQ0ElMjAwNS5jcmyGMWh0dHA6Ly9jcmw0LmFtZS5nYmwvY3JsL0FNRSUyMEluZnJhJTIwQ0ElMjAwNS5jcmwwgZ0GA1UdIASBlTCBkjAMBgorBgEEAYI3ewEBMGYGCisGAQQBgjd7AgIwWDBWBggrBgEFBQcCAjBKHkgAMwAzAGUAMAAxADkAMgAxAC0ANABkADYANAAtADQAZgA4AGMALQBhADAANQA1AC0ANQBiAGQAYQBmAGYAZAA1AGUAMwAzAGQwDAYKKwYBBAGCN3sDAjAMBgorBgEEAYI3ewQCMB8GA1UdIwQYMBaAFHrWGYUoeWxxdh5g-PNL76IFQhYdMB0GA1UdJQQWMBQGCCsGAQUFBwMCBggrBgEFBQcDATANBgkqhkiG9w0BAQsFAAOCAQEAL5-mSvqTMKZ-yWP_ZT759pg-E4fR6CLCeXO0jrmpqWWL7kI50BvqMxrc_lgbkvtph9Pxa7ubGsAa1Exeoi8qx0ROCtQv-NyhNyDLePoY5JfVD6QGmvlnIziXrlYvbbnilY_vo-wieWJGJhuESMEaTphDiHpFdEuA2NZNxyxXsQV5fUpa2Rls0wrtnmPPIzhMrpswh3rBEnbxvlgC6SUihf90jSN_Hkn0T201tVzyjd5G1RK9QNqmdL0lKL-OZm8rpl-nwepifa5s6-Qa7cwTV2CMjAXPtsPHtNsPXvte52PFBn_dZiXBQN2njTerWOgNEpj5mIZ-nr3-pWeHhqAXSQ&s=vbe5GSrQ7sV_K2jC9PDxbSxsYvjWJBUaUC9ldCF2V7s03duhRpXMJbaRIpP8fs6EiGfDabOdl_y_HXSsqOMwKrRDmrCdlfa3Sss3IKGn4vh3XobIosq2ZIoLO8ZwNCk4-1znIwTBL_d5FXBSzyQTVhUHaMg_Dd0tHiS_TBCNueFar4vexihFHcOysXS_BqJJlMOb2GANvvCNqYTmlWL6anWvxK8bZRtHgdW3LnFgGDj-xnRawv9OYkhOb7SxrSkkF3cYLNu6qu2Ix-6swbJtm6s4dx_Rj0_3Hk1qW2xodnQPSeBGp3kuKSRupryrYU7BP-t_OZemBHn1NYen4gXSoQ&h=nNq886pv803oVBqVZWWUwz4IJywnyvnCuMZ8gUtRzV8
      cache-control:
      - no-cache
      content-length:
      - '4563'
      content-type:
      - application/json
      date:
      - Fri, 21 Feb 2025 14:48:19 GMT
      expires:
      - '-1'
      pragma:
      - no-cache
      strict-transport-security:
      - max-age=31536000; includeSubDomains
      x-content-type-options:
      - nosniff
      x-ms-operation-identifier:
      - tenantId=54826b22-38d6-4fb2-bad9-b7b93a3e9c5a,objectId=a7250e3a-0e5e-48e2-9a34-45f1f5e1a91e/eastus2euap/b4983af3-bfb8-4336-b724-7aff01c54bac
      x-ms-ratelimit-remaining-subscription-global-writes:
      - '2999'
      x-ms-ratelimit-remaining-subscription-writes:
      - '199'
    status:
      code: 200
      message: OK
- request:
    body: null
    headers:
      Accept:
      - '*/*'
      Accept-Encoding:
      - gzip, deflate
      CommandName:
      - aks update
      Connection:
      - keep-alive
      ParameterSetName:
      - -g -n --load-balancer-managed-outbound-ip-count
      User-Agent:
<<<<<<< HEAD
      - AZURECLI/2.69.0 azsdk-python-core/1.31.0 Python/3.12.9 (Windows-10-10.0.19045-SP0)
    method: GET
    uri: https://management.azure.com/subscriptions/00000000-0000-0000-0000-000000000000/providers/Microsoft.ContainerService/locations/westus2/operations/882c42f4-55ac-4d40-82a3-5023d22bb440?api-version=2016-03-30&t=638757460998599246&c=MIIHhjCCBm6gAwIBAgITfAaX0D2c-iM1n_047QAABpfQPTANBgkqhkiG9w0BAQsFADBEMRMwEQYKCZImiZPyLGQBGRYDR0JMMRMwEQYKCZImiZPyLGQBGRYDQU1FMRgwFgYDVQQDEw9BTUUgSW5mcmEgQ0EgMDUwHhcNMjUwMTIzMTIzMzI3WhcNMjUwNDIzMTIzMzI3WjBAMT4wPAYDVQQDEzVhc3luY29wZXJhdGlvbnNpZ25pbmdjZXJ0aWZpY2F0ZS5tYW5hZ2VtZW50LmF6dXJlLmNvbTCCASIwDQYJKoZIhvcNAQEBBQADggEPADCCAQoCggEBAMT6cGM0B3y7ALaE-Skle4LGL_KvvE0RUfR5t5rwMeM3CUzeYQjKDViOQv-6ECcNTQ188o9xa72JZw6T10LTAadlAlNEt-D4ZgXojTXXdRtgYN-AZ-uCCkJCPAJEWs5EDD7mSbt4aK42yALzlx5HkO8DReVYve0sKKD5r_M3y_OScnMTmV2SqALMQFfQHE2BCDOEjnPMJyRgh-7NvAqTuj-04DaveAIZSPJ9ljaYUCJ6fuyHJpPPDJvqzMYvVtE8OSAbxMClc2r5faOd2VDJXmbWWCx5jgb6bsGk0OJlSYIWH4DG7ERimIDapcgwLFJy4o8a8bkK0bi9A_5dTellBPUCAwEAAaOCBHMwggRvMCcGCSsGAQQBgjcVCgQaMBgwCgYIKwYBBQUHAwIwCgYIKwYBBQUHAwEwPAYJKwYBBAGCNxUHBC8wLQYlKwYBBAGCNxUIhpDjDYTVtHiE8Ys-hZvdFs6dEoFgh8fIENbYcQIBZAIBBjCCAcsGCCsGAQUFBwEBBIIBvTCCAbkwYwYIKwYBBQUHMAKGV2h0dHA6Ly9jcmwubWljcm9zb2Z0LmNvbS9wa2lpbmZyYS9DZXJ0cy9DTzFQS0lJTlRDQTAxLkFNRS5HQkxfQU1FJTIwSW5mcmElMjBDQSUyMDA1LmNydDBTBggrBgEFBQcwAoZHaHR0cDovL2NybDEuYW1lLmdibC9haWEvQ08xUEtJSU5UQ0EwMS5BTUUuR0JMX0FNRSUyMEluZnJhJTIwQ0ElMjAwNS5jcnQwUwYIKwYBBQUHMAKGR2h0dHA6Ly9jcmwyLmFtZS5nYmwvYWlhL0NPMVBLSUlOVENBMDEuQU1FLkdCTF9BTUUlMjBJbmZyYSUyMENBJTIwMDUuY3J0MFMGCCsGAQUFBzAChkdodHRwOi8vY3JsMy5hbWUuZ2JsL2FpYS9DTzFQS0lJTlRDQTAxLkFNRS5HQkxfQU1FJTIwSW5mcmElMjBDQSUyMDA1LmNydDBTBggrBgEFBQcwAoZHaHR0cDovL2NybDQuYW1lLmdibC9haWEvQ08xUEtJSU5UQ0EwMS5BTUUuR0JMX0FNRSUyMEluZnJhJTIwQ0ElMjAwNS5jcnQwHQYDVR0OBBYEFM-T8L9nIeCFTohGWTDyVFKymXV6MA4GA1UdDwEB_wQEAwIFoDCCASYGA1UdHwSCAR0wggEZMIIBFaCCARGgggENhj9odHRwOi8vY3JsLm1pY3Jvc29mdC5jb20vcGtpaW5mcmEvQ1JML0FNRSUyMEluZnJhJTIwQ0ElMjAwNS5jcmyGMWh0dHA6Ly9jcmwxLmFtZS5nYmwvY3JsL0FNRSUyMEluZnJhJTIwQ0ElMjAwNS5jcmyGMWh0dHA6Ly9jcmwyLmFtZS5nYmwvY3JsL0FNRSUyMEluZnJhJTIwQ0ElMjAwNS5jcmyGMWh0dHA6Ly9jcmwzLmFtZS5nYmwvY3JsL0FNRSUyMEluZnJhJTIwQ0ElMjAwNS5jcmyGMWh0dHA6Ly9jcmw0LmFtZS5nYmwvY3JsL0FNRSUyMEluZnJhJTIwQ0ElMjAwNS5jcmwwgZ0GA1UdIASBlTCBkjAMBgorBgEEAYI3ewEBMGYGCisGAQQBgjd7AgIwWDBWBggrBgEFBQcCAjBKHkgAMwAzAGUAMAAxADkAMgAxAC0ANABkADYANAAtADQAZgA4AGMALQBhADAANQA1AC0ANQBiAGQAYQBmAGYAZAA1AGUAMwAzAGQwDAYKKwYBBAGCN3sDAjAMBgorBgEEAYI3ewQCMB8GA1UdIwQYMBaAFHrWGYUoeWxxdh5g-PNL76IFQhYdMB0GA1UdJQQWMBQGCCsGAQUFBwMCBggrBgEFBQcDATANBgkqhkiG9w0BAQsFAAOCAQEAL5-mSvqTMKZ-yWP_ZT759pg-E4fR6CLCeXO0jrmpqWWL7kI50BvqMxrc_lgbkvtph9Pxa7ubGsAa1Exeoi8qx0ROCtQv-NyhNyDLePoY5JfVD6QGmvlnIziXrlYvbbnilY_vo-wieWJGJhuESMEaTphDiHpFdEuA2NZNxyxXsQV5fUpa2Rls0wrtnmPPIzhMrpswh3rBEnbxvlgC6SUihf90jSN_Hkn0T201tVzyjd5G1RK9QNqmdL0lKL-OZm8rpl-nwepifa5s6-Qa7cwTV2CMjAXPtsPHtNsPXvte52PFBn_dZiXBQN2njTerWOgNEpj5mIZ-nr3-pWeHhqAXSQ&s=vbe5GSrQ7sV_K2jC9PDxbSxsYvjWJBUaUC9ldCF2V7s03duhRpXMJbaRIpP8fs6EiGfDabOdl_y_HXSsqOMwKrRDmrCdlfa3Sss3IKGn4vh3XobIosq2ZIoLO8ZwNCk4-1znIwTBL_d5FXBSzyQTVhUHaMg_Dd0tHiS_TBCNueFar4vexihFHcOysXS_BqJJlMOb2GANvvCNqYTmlWL6anWvxK8bZRtHgdW3LnFgGDj-xnRawv9OYkhOb7SxrSkkF3cYLNu6qu2Ix-6swbJtm6s4dx_Rj0_3Hk1qW2xodnQPSeBGp3kuKSRupryrYU7BP-t_OZemBHn1NYen4gXSoQ&h=nNq886pv803oVBqVZWWUwz4IJywnyvnCuMZ8gUtRzV8
=======
      - AZURECLI/2.59.0 azsdk-python-core/1.28.0 Python/3.8.10 (Linux-6.5.0-1017-azure-x86_64-with-glibc2.29)
    method: POST
    uri: https://management.azure.com/subscriptions/00000000-0000-0000-0000-000000000000/resourceGroups/clitest000001/providers/Microsoft.ContainerService/managedClusters/cliakstest000001/listClusterUserCredential?api-version=2024-10-01
>>>>>>> ff231216
  response:
    body:
      string: "{\n \"name\": \"882c42f4-55ac-4d40-82a3-5023d22bb440\",\n \"status\":
        \"InProgress\",\n \"startTime\": \"2025-02-21T14:48:19.6654753Z\"\n}"
    headers:
      cache-control:
      - no-cache
      content-length:
      - '122'
      content-type:
      - application/json
      date:
      - Fri, 21 Feb 2025 14:48:19 GMT
      expires:
      - '-1'
      pragma:
      - no-cache
      strict-transport-security:
      - max-age=31536000; includeSubDomains
      x-content-type-options:
      - nosniff
      x-ms-operation-identifier:
      - tenantId=54826b22-38d6-4fb2-bad9-b7b93a3e9c5a,objectId=a7250e3a-0e5e-48e2-9a34-45f1f5e1a91e/eastus2euap/564c2c98-d179-4ba4-8218-de49c4c6a2f2
      x-ms-ratelimit-remaining-subscription-global-reads:
      - '3748'
    status:
      code: 200
      message: OK
- request:
    body: null
    headers:
      Accept:
      - '*/*'
      Accept-Encoding:
      - gzip, deflate
      CommandName:
      - aks update
      Connection:
      - keep-alive
      ParameterSetName:
      - -g -n --load-balancer-managed-outbound-ip-count
      User-Agent:
      - AZURECLI/2.69.0 azsdk-python-core/1.31.0 Python/3.12.9 (Windows-10-10.0.19045-SP0)
    method: GET
<<<<<<< HEAD
    uri: https://management.azure.com/subscriptions/00000000-0000-0000-0000-000000000000/providers/Microsoft.ContainerService/locations/westus2/operations/882c42f4-55ac-4d40-82a3-5023d22bb440?api-version=2016-03-30&t=638757460998599246&c=MIIHhjCCBm6gAwIBAgITfAaX0D2c-iM1n_047QAABpfQPTANBgkqhkiG9w0BAQsFADBEMRMwEQYKCZImiZPyLGQBGRYDR0JMMRMwEQYKCZImiZPyLGQBGRYDQU1FMRgwFgYDVQQDEw9BTUUgSW5mcmEgQ0EgMDUwHhcNMjUwMTIzMTIzMzI3WhcNMjUwNDIzMTIzMzI3WjBAMT4wPAYDVQQDEzVhc3luY29wZXJhdGlvbnNpZ25pbmdjZXJ0aWZpY2F0ZS5tYW5hZ2VtZW50LmF6dXJlLmNvbTCCASIwDQYJKoZIhvcNAQEBBQADggEPADCCAQoCggEBAMT6cGM0B3y7ALaE-Skle4LGL_KvvE0RUfR5t5rwMeM3CUzeYQjKDViOQv-6ECcNTQ188o9xa72JZw6T10LTAadlAlNEt-D4ZgXojTXXdRtgYN-AZ-uCCkJCPAJEWs5EDD7mSbt4aK42yALzlx5HkO8DReVYve0sKKD5r_M3y_OScnMTmV2SqALMQFfQHE2BCDOEjnPMJyRgh-7NvAqTuj-04DaveAIZSPJ9ljaYUCJ6fuyHJpPPDJvqzMYvVtE8OSAbxMClc2r5faOd2VDJXmbWWCx5jgb6bsGk0OJlSYIWH4DG7ERimIDapcgwLFJy4o8a8bkK0bi9A_5dTellBPUCAwEAAaOCBHMwggRvMCcGCSsGAQQBgjcVCgQaMBgwCgYIKwYBBQUHAwIwCgYIKwYBBQUHAwEwPAYJKwYBBAGCNxUHBC8wLQYlKwYBBAGCNxUIhpDjDYTVtHiE8Ys-hZvdFs6dEoFgh8fIENbYcQIBZAIBBjCCAcsGCCsGAQUFBwEBBIIBvTCCAbkwYwYIKwYBBQUHMAKGV2h0dHA6Ly9jcmwubWljcm9zb2Z0LmNvbS9wa2lpbmZyYS9DZXJ0cy9DTzFQS0lJTlRDQTAxLkFNRS5HQkxfQU1FJTIwSW5mcmElMjBDQSUyMDA1LmNydDBTBggrBgEFBQcwAoZHaHR0cDovL2NybDEuYW1lLmdibC9haWEvQ08xUEtJSU5UQ0EwMS5BTUUuR0JMX0FNRSUyMEluZnJhJTIwQ0ElMjAwNS5jcnQwUwYIKwYBBQUHMAKGR2h0dHA6Ly9jcmwyLmFtZS5nYmwvYWlhL0NPMVBLSUlOVENBMDEuQU1FLkdCTF9BTUUlMjBJbmZyYSUyMENBJTIwMDUuY3J0MFMGCCsGAQUFBzAChkdodHRwOi8vY3JsMy5hbWUuZ2JsL2FpYS9DTzFQS0lJTlRDQTAxLkFNRS5HQkxfQU1FJTIwSW5mcmElMjBDQSUyMDA1LmNydDBTBggrBgEFBQcwAoZHaHR0cDovL2NybDQuYW1lLmdibC9haWEvQ08xUEtJSU5UQ0EwMS5BTUUuR0JMX0FNRSUyMEluZnJhJTIwQ0ElMjAwNS5jcnQwHQYDVR0OBBYEFM-T8L9nIeCFTohGWTDyVFKymXV6MA4GA1UdDwEB_wQEAwIFoDCCASYGA1UdHwSCAR0wggEZMIIBFaCCARGgggENhj9odHRwOi8vY3JsLm1pY3Jvc29mdC5jb20vcGtpaW5mcmEvQ1JML0FNRSUyMEluZnJhJTIwQ0ElMjAwNS5jcmyGMWh0dHA6Ly9jcmwxLmFtZS5nYmwvY3JsL0FNRSUyMEluZnJhJTIwQ0ElMjAwNS5jcmyGMWh0dHA6Ly9jcmwyLmFtZS5nYmwvY3JsL0FNRSUyMEluZnJhJTIwQ0ElMjAwNS5jcmyGMWh0dHA6Ly9jcmwzLmFtZS5nYmwvY3JsL0FNRSUyMEluZnJhJTIwQ0ElMjAwNS5jcmyGMWh0dHA6Ly9jcmw0LmFtZS5nYmwvY3JsL0FNRSUyMEluZnJhJTIwQ0ElMjAwNS5jcmwwgZ0GA1UdIASBlTCBkjAMBgorBgEEAYI3ewEBMGYGCisGAQQBgjd7AgIwWDBWBggrBgEFBQcCAjBKHkgAMwAzAGUAMAAxADkAMgAxAC0ANABkADYANAAtADQAZgA4AGMALQBhADAANQA1AC0ANQBiAGQAYQBmAGYAZAA1AGUAMwAzAGQwDAYKKwYBBAGCN3sDAjAMBgorBgEEAYI3ewQCMB8GA1UdIwQYMBaAFHrWGYUoeWxxdh5g-PNL76IFQhYdMB0GA1UdJQQWMBQGCCsGAQUFBwMCBggrBgEFBQcDATANBgkqhkiG9w0BAQsFAAOCAQEAL5-mSvqTMKZ-yWP_ZT759pg-E4fR6CLCeXO0jrmpqWWL7kI50BvqMxrc_lgbkvtph9Pxa7ubGsAa1Exeoi8qx0ROCtQv-NyhNyDLePoY5JfVD6QGmvlnIziXrlYvbbnilY_vo-wieWJGJhuESMEaTphDiHpFdEuA2NZNxyxXsQV5fUpa2Rls0wrtnmPPIzhMrpswh3rBEnbxvlgC6SUihf90jSN_Hkn0T201tVzyjd5G1RK9QNqmdL0lKL-OZm8rpl-nwepifa5s6-Qa7cwTV2CMjAXPtsPHtNsPXvte52PFBn_dZiXBQN2njTerWOgNEpj5mIZ-nr3-pWeHhqAXSQ&s=vbe5GSrQ7sV_K2jC9PDxbSxsYvjWJBUaUC9ldCF2V7s03duhRpXMJbaRIpP8fs6EiGfDabOdl_y_HXSsqOMwKrRDmrCdlfa3Sss3IKGn4vh3XobIosq2ZIoLO8ZwNCk4-1znIwTBL_d5FXBSzyQTVhUHaMg_Dd0tHiS_TBCNueFar4vexihFHcOysXS_BqJJlMOb2GANvvCNqYTmlWL6anWvxK8bZRtHgdW3LnFgGDj-xnRawv9OYkhOb7SxrSkkF3cYLNu6qu2Ix-6swbJtm6s4dx_Rj0_3Hk1qW2xodnQPSeBGp3kuKSRupryrYU7BP-t_OZemBHn1NYen4gXSoQ&h=nNq886pv803oVBqVZWWUwz4IJywnyvnCuMZ8gUtRzV8
=======
    uri: https://management.azure.com/subscriptions/00000000-0000-0000-0000-000000000000/resourceGroups/clitest000001/providers/Microsoft.ContainerService/managedClusters/cliakstest000001?api-version=2024-10-01
>>>>>>> ff231216
  response:
    body:
      string: "{\n \"name\": \"882c42f4-55ac-4d40-82a3-5023d22bb440\",\n \"status\":
        \"InProgress\",\n \"startTime\": \"2025-02-21T14:48:19.6654753Z\"\n}"
    headers:
      cache-control:
      - no-cache
      content-length:
      - '122'
      content-type:
      - application/json
      date:
      - Fri, 21 Feb 2025 14:48:49 GMT
      expires:
      - '-1'
      pragma:
      - no-cache
      strict-transport-security:
      - max-age=31536000; includeSubDomains
      x-content-type-options:
      - nosniff
      x-ms-operation-identifier:
      - tenantId=54826b22-38d6-4fb2-bad9-b7b93a3e9c5a,objectId=a7250e3a-0e5e-48e2-9a34-45f1f5e1a91e/eastus2euap/a181f620-3274-455a-837e-166db83e8e79
      x-ms-ratelimit-remaining-subscription-global-reads:
      - '3749'
    status:
      code: 200
      message: OK
- request:
    body: null
    headers:
      Accept:
      - '*/*'
      Accept-Encoding:
      - gzip, deflate
      CommandName:
      - aks update
      Connection:
      - keep-alive
      ParameterSetName:
      - -g -n --load-balancer-managed-outbound-ip-count
      User-Agent:
<<<<<<< HEAD
      - AZURECLI/2.69.0 azsdk-python-core/1.31.0 Python/3.12.9 (Windows-10-10.0.19045-SP0)
    method: GET
    uri: https://management.azure.com/subscriptions/00000000-0000-0000-0000-000000000000/providers/Microsoft.ContainerService/locations/westus2/operations/882c42f4-55ac-4d40-82a3-5023d22bb440?api-version=2016-03-30&t=638757460998599246&c=MIIHhjCCBm6gAwIBAgITfAaX0D2c-iM1n_047QAABpfQPTANBgkqhkiG9w0BAQsFADBEMRMwEQYKCZImiZPyLGQBGRYDR0JMMRMwEQYKCZImiZPyLGQBGRYDQU1FMRgwFgYDVQQDEw9BTUUgSW5mcmEgQ0EgMDUwHhcNMjUwMTIzMTIzMzI3WhcNMjUwNDIzMTIzMzI3WjBAMT4wPAYDVQQDEzVhc3luY29wZXJhdGlvbnNpZ25pbmdjZXJ0aWZpY2F0ZS5tYW5hZ2VtZW50LmF6dXJlLmNvbTCCASIwDQYJKoZIhvcNAQEBBQADggEPADCCAQoCggEBAMT6cGM0B3y7ALaE-Skle4LGL_KvvE0RUfR5t5rwMeM3CUzeYQjKDViOQv-6ECcNTQ188o9xa72JZw6T10LTAadlAlNEt-D4ZgXojTXXdRtgYN-AZ-uCCkJCPAJEWs5EDD7mSbt4aK42yALzlx5HkO8DReVYve0sKKD5r_M3y_OScnMTmV2SqALMQFfQHE2BCDOEjnPMJyRgh-7NvAqTuj-04DaveAIZSPJ9ljaYUCJ6fuyHJpPPDJvqzMYvVtE8OSAbxMClc2r5faOd2VDJXmbWWCx5jgb6bsGk0OJlSYIWH4DG7ERimIDapcgwLFJy4o8a8bkK0bi9A_5dTellBPUCAwEAAaOCBHMwggRvMCcGCSsGAQQBgjcVCgQaMBgwCgYIKwYBBQUHAwIwCgYIKwYBBQUHAwEwPAYJKwYBBAGCNxUHBC8wLQYlKwYBBAGCNxUIhpDjDYTVtHiE8Ys-hZvdFs6dEoFgh8fIENbYcQIBZAIBBjCCAcsGCCsGAQUFBwEBBIIBvTCCAbkwYwYIKwYBBQUHMAKGV2h0dHA6Ly9jcmwubWljcm9zb2Z0LmNvbS9wa2lpbmZyYS9DZXJ0cy9DTzFQS0lJTlRDQTAxLkFNRS5HQkxfQU1FJTIwSW5mcmElMjBDQSUyMDA1LmNydDBTBggrBgEFBQcwAoZHaHR0cDovL2NybDEuYW1lLmdibC9haWEvQ08xUEtJSU5UQ0EwMS5BTUUuR0JMX0FNRSUyMEluZnJhJTIwQ0ElMjAwNS5jcnQwUwYIKwYBBQUHMAKGR2h0dHA6Ly9jcmwyLmFtZS5nYmwvYWlhL0NPMVBLSUlOVENBMDEuQU1FLkdCTF9BTUUlMjBJbmZyYSUyMENBJTIwMDUuY3J0MFMGCCsGAQUFBzAChkdodHRwOi8vY3JsMy5hbWUuZ2JsL2FpYS9DTzFQS0lJTlRDQTAxLkFNRS5HQkxfQU1FJTIwSW5mcmElMjBDQSUyMDA1LmNydDBTBggrBgEFBQcwAoZHaHR0cDovL2NybDQuYW1lLmdibC9haWEvQ08xUEtJSU5UQ0EwMS5BTUUuR0JMX0FNRSUyMEluZnJhJTIwQ0ElMjAwNS5jcnQwHQYDVR0OBBYEFM-T8L9nIeCFTohGWTDyVFKymXV6MA4GA1UdDwEB_wQEAwIFoDCCASYGA1UdHwSCAR0wggEZMIIBFaCCARGgggENhj9odHRwOi8vY3JsLm1pY3Jvc29mdC5jb20vcGtpaW5mcmEvQ1JML0FNRSUyMEluZnJhJTIwQ0ElMjAwNS5jcmyGMWh0dHA6Ly9jcmwxLmFtZS5nYmwvY3JsL0FNRSUyMEluZnJhJTIwQ0ElMjAwNS5jcmyGMWh0dHA6Ly9jcmwyLmFtZS5nYmwvY3JsL0FNRSUyMEluZnJhJTIwQ0ElMjAwNS5jcmyGMWh0dHA6Ly9jcmwzLmFtZS5nYmwvY3JsL0FNRSUyMEluZnJhJTIwQ0ElMjAwNS5jcmyGMWh0dHA6Ly9jcmw0LmFtZS5nYmwvY3JsL0FNRSUyMEluZnJhJTIwQ0ElMjAwNS5jcmwwgZ0GA1UdIASBlTCBkjAMBgorBgEEAYI3ewEBMGYGCisGAQQBgjd7AgIwWDBWBggrBgEFBQcCAjBKHkgAMwAzAGUAMAAxADkAMgAxAC0ANABkADYANAAtADQAZgA4AGMALQBhADAANQA1AC0ANQBiAGQAYQBmAGYAZAA1AGUAMwAzAGQwDAYKKwYBBAGCN3sDAjAMBgorBgEEAYI3ewQCMB8GA1UdIwQYMBaAFHrWGYUoeWxxdh5g-PNL76IFQhYdMB0GA1UdJQQWMBQGCCsGAQUFBwMCBggrBgEFBQcDATANBgkqhkiG9w0BAQsFAAOCAQEAL5-mSvqTMKZ-yWP_ZT759pg-E4fR6CLCeXO0jrmpqWWL7kI50BvqMxrc_lgbkvtph9Pxa7ubGsAa1Exeoi8qx0ROCtQv-NyhNyDLePoY5JfVD6QGmvlnIziXrlYvbbnilY_vo-wieWJGJhuESMEaTphDiHpFdEuA2NZNxyxXsQV5fUpa2Rls0wrtnmPPIzhMrpswh3rBEnbxvlgC6SUihf90jSN_Hkn0T201tVzyjd5G1RK9QNqmdL0lKL-OZm8rpl-nwepifa5s6-Qa7cwTV2CMjAXPtsPHtNsPXvte52PFBn_dZiXBQN2njTerWOgNEpj5mIZ-nr3-pWeHhqAXSQ&s=vbe5GSrQ7sV_K2jC9PDxbSxsYvjWJBUaUC9ldCF2V7s03duhRpXMJbaRIpP8fs6EiGfDabOdl_y_HXSsqOMwKrRDmrCdlfa3Sss3IKGn4vh3XobIosq2ZIoLO8ZwNCk4-1znIwTBL_d5FXBSzyQTVhUHaMg_Dd0tHiS_TBCNueFar4vexihFHcOysXS_BqJJlMOb2GANvvCNqYTmlWL6anWvxK8bZRtHgdW3LnFgGDj-xnRawv9OYkhOb7SxrSkkF3cYLNu6qu2Ix-6swbJtm6s4dx_Rj0_3Hk1qW2xodnQPSeBGp3kuKSRupryrYU7BP-t_OZemBHn1NYen4gXSoQ&h=nNq886pv803oVBqVZWWUwz4IJywnyvnCuMZ8gUtRzV8
=======
      - AZURECLI/2.59.0 azsdk-python-core/1.28.0 Python/3.8.10 (Linux-6.5.0-1017-azure-x86_64-with-glibc2.29)
    method: PUT
    uri: https://management.azure.com/subscriptions/00000000-0000-0000-0000-000000000000/resourceGroups/clitest000001/providers/Microsoft.ContainerService/managedClusters/cliakstest000001?api-version=2024-10-01
>>>>>>> ff231216
  response:
    body:
      string: "{\n \"name\": \"882c42f4-55ac-4d40-82a3-5023d22bb440\",\n \"status\":
        \"InProgress\",\n \"startTime\": \"2025-02-21T14:48:19.6654753Z\"\n}"
    headers:
      cache-control:
      - no-cache
      content-length:
      - '122'
      content-type:
      - application/json
      date:
      - Fri, 21 Feb 2025 14:49:20 GMT
      expires:
      - '-1'
      pragma:
      - no-cache
      strict-transport-security:
      - max-age=31536000; includeSubDomains
      x-content-type-options:
      - nosniff
      x-ms-operation-identifier:
      - tenantId=54826b22-38d6-4fb2-bad9-b7b93a3e9c5a,objectId=a7250e3a-0e5e-48e2-9a34-45f1f5e1a91e/eastus2euap/56f65b48-213c-4cc2-b708-37675838b5f3
      x-ms-ratelimit-remaining-subscription-global-reads:
      - '3749'
    status:
      code: 200
      message: OK
- request:
    body: null
    headers:
      Accept:
      - '*/*'
      Accept-Encoding:
      - gzip, deflate
      CommandName:
      - aks update
      Connection:
      - keep-alive
      ParameterSetName:
      - -g -n --load-balancer-managed-outbound-ip-count
      User-Agent:
      - AZURECLI/2.69.0 azsdk-python-core/1.31.0 Python/3.12.9 (Windows-10-10.0.19045-SP0)
    method: GET
    uri: https://management.azure.com/subscriptions/00000000-0000-0000-0000-000000000000/providers/Microsoft.ContainerService/locations/westus2/operations/882c42f4-55ac-4d40-82a3-5023d22bb440?api-version=2016-03-30&t=638757460998599246&c=MIIHhjCCBm6gAwIBAgITfAaX0D2c-iM1n_047QAABpfQPTANBgkqhkiG9w0BAQsFADBEMRMwEQYKCZImiZPyLGQBGRYDR0JMMRMwEQYKCZImiZPyLGQBGRYDQU1FMRgwFgYDVQQDEw9BTUUgSW5mcmEgQ0EgMDUwHhcNMjUwMTIzMTIzMzI3WhcNMjUwNDIzMTIzMzI3WjBAMT4wPAYDVQQDEzVhc3luY29wZXJhdGlvbnNpZ25pbmdjZXJ0aWZpY2F0ZS5tYW5hZ2VtZW50LmF6dXJlLmNvbTCCASIwDQYJKoZIhvcNAQEBBQADggEPADCCAQoCggEBAMT6cGM0B3y7ALaE-Skle4LGL_KvvE0RUfR5t5rwMeM3CUzeYQjKDViOQv-6ECcNTQ188o9xa72JZw6T10LTAadlAlNEt-D4ZgXojTXXdRtgYN-AZ-uCCkJCPAJEWs5EDD7mSbt4aK42yALzlx5HkO8DReVYve0sKKD5r_M3y_OScnMTmV2SqALMQFfQHE2BCDOEjnPMJyRgh-7NvAqTuj-04DaveAIZSPJ9ljaYUCJ6fuyHJpPPDJvqzMYvVtE8OSAbxMClc2r5faOd2VDJXmbWWCx5jgb6bsGk0OJlSYIWH4DG7ERimIDapcgwLFJy4o8a8bkK0bi9A_5dTellBPUCAwEAAaOCBHMwggRvMCcGCSsGAQQBgjcVCgQaMBgwCgYIKwYBBQUHAwIwCgYIKwYBBQUHAwEwPAYJKwYBBAGCNxUHBC8wLQYlKwYBBAGCNxUIhpDjDYTVtHiE8Ys-hZvdFs6dEoFgh8fIENbYcQIBZAIBBjCCAcsGCCsGAQUFBwEBBIIBvTCCAbkwYwYIKwYBBQUHMAKGV2h0dHA6Ly9jcmwubWljcm9zb2Z0LmNvbS9wa2lpbmZyYS9DZXJ0cy9DTzFQS0lJTlRDQTAxLkFNRS5HQkxfQU1FJTIwSW5mcmElMjBDQSUyMDA1LmNydDBTBggrBgEFBQcwAoZHaHR0cDovL2NybDEuYW1lLmdibC9haWEvQ08xUEtJSU5UQ0EwMS5BTUUuR0JMX0FNRSUyMEluZnJhJTIwQ0ElMjAwNS5jcnQwUwYIKwYBBQUHMAKGR2h0dHA6Ly9jcmwyLmFtZS5nYmwvYWlhL0NPMVBLSUlOVENBMDEuQU1FLkdCTF9BTUUlMjBJbmZyYSUyMENBJTIwMDUuY3J0MFMGCCsGAQUFBzAChkdodHRwOi8vY3JsMy5hbWUuZ2JsL2FpYS9DTzFQS0lJTlRDQTAxLkFNRS5HQkxfQU1FJTIwSW5mcmElMjBDQSUyMDA1LmNydDBTBggrBgEFBQcwAoZHaHR0cDovL2NybDQuYW1lLmdibC9haWEvQ08xUEtJSU5UQ0EwMS5BTUUuR0JMX0FNRSUyMEluZnJhJTIwQ0ElMjAwNS5jcnQwHQYDVR0OBBYEFM-T8L9nIeCFTohGWTDyVFKymXV6MA4GA1UdDwEB_wQEAwIFoDCCASYGA1UdHwSCAR0wggEZMIIBFaCCARGgggENhj9odHRwOi8vY3JsLm1pY3Jvc29mdC5jb20vcGtpaW5mcmEvQ1JML0FNRSUyMEluZnJhJTIwQ0ElMjAwNS5jcmyGMWh0dHA6Ly9jcmwxLmFtZS5nYmwvY3JsL0FNRSUyMEluZnJhJTIwQ0ElMjAwNS5jcmyGMWh0dHA6Ly9jcmwyLmFtZS5nYmwvY3JsL0FNRSUyMEluZnJhJTIwQ0ElMjAwNS5jcmyGMWh0dHA6Ly9jcmwzLmFtZS5nYmwvY3JsL0FNRSUyMEluZnJhJTIwQ0ElMjAwNS5jcmyGMWh0dHA6Ly9jcmw0LmFtZS5nYmwvY3JsL0FNRSUyMEluZnJhJTIwQ0ElMjAwNS5jcmwwgZ0GA1UdIASBlTCBkjAMBgorBgEEAYI3ewEBMGYGCisGAQQBgjd7AgIwWDBWBggrBgEFBQcCAjBKHkgAMwAzAGUAMAAxADkAMgAxAC0ANABkADYANAAtADQAZgA4AGMALQBhADAANQA1AC0ANQBiAGQAYQBmAGYAZAA1AGUAMwAzAGQwDAYKKwYBBAGCN3sDAjAMBgorBgEEAYI3ewQCMB8GA1UdIwQYMBaAFHrWGYUoeWxxdh5g-PNL76IFQhYdMB0GA1UdJQQWMBQGCCsGAQUFBwMCBggrBgEFBQcDATANBgkqhkiG9w0BAQsFAAOCAQEAL5-mSvqTMKZ-yWP_ZT759pg-E4fR6CLCeXO0jrmpqWWL7kI50BvqMxrc_lgbkvtph9Pxa7ubGsAa1Exeoi8qx0ROCtQv-NyhNyDLePoY5JfVD6QGmvlnIziXrlYvbbnilY_vo-wieWJGJhuESMEaTphDiHpFdEuA2NZNxyxXsQV5fUpa2Rls0wrtnmPPIzhMrpswh3rBEnbxvlgC6SUihf90jSN_Hkn0T201tVzyjd5G1RK9QNqmdL0lKL-OZm8rpl-nwepifa5s6-Qa7cwTV2CMjAXPtsPHtNsPXvte52PFBn_dZiXBQN2njTerWOgNEpj5mIZ-nr3-pWeHhqAXSQ&s=vbe5GSrQ7sV_K2jC9PDxbSxsYvjWJBUaUC9ldCF2V7s03duhRpXMJbaRIpP8fs6EiGfDabOdl_y_HXSsqOMwKrRDmrCdlfa3Sss3IKGn4vh3XobIosq2ZIoLO8ZwNCk4-1znIwTBL_d5FXBSzyQTVhUHaMg_Dd0tHiS_TBCNueFar4vexihFHcOysXS_BqJJlMOb2GANvvCNqYTmlWL6anWvxK8bZRtHgdW3LnFgGDj-xnRawv9OYkhOb7SxrSkkF3cYLNu6qu2Ix-6swbJtm6s4dx_Rj0_3Hk1qW2xodnQPSeBGp3kuKSRupryrYU7BP-t_OZemBHn1NYen4gXSoQ&h=nNq886pv803oVBqVZWWUwz4IJywnyvnCuMZ8gUtRzV8
  response:
    body:
      string: "{\n \"name\": \"882c42f4-55ac-4d40-82a3-5023d22bb440\",\n \"status\":
        \"InProgress\",\n \"startTime\": \"2025-02-21T14:48:19.6654753Z\"\n}"
    headers:
      cache-control:
      - no-cache
      content-length:
      - '122'
      content-type:
      - application/json
      date:
      - Fri, 21 Feb 2025 14:49:50 GMT
      expires:
      - '-1'
      pragma:
      - no-cache
      strict-transport-security:
      - max-age=31536000; includeSubDomains
      x-content-type-options:
      - nosniff
      x-ms-operation-identifier:
      - tenantId=54826b22-38d6-4fb2-bad9-b7b93a3e9c5a,objectId=a7250e3a-0e5e-48e2-9a34-45f1f5e1a91e/eastus2euap/dcb90104-c545-4d4c-bf4a-3c2ef2664ca1
      x-ms-ratelimit-remaining-subscription-global-reads:
      - '3749'
    status:
      code: 200
      message: OK
- request:
    body: null
    headers:
      Accept:
      - '*/*'
      Accept-Encoding:
      - gzip, deflate
      CommandName:
      - aks update
      Connection:
      - keep-alive
      ParameterSetName:
      - -g -n --load-balancer-managed-outbound-ip-count
      User-Agent:
      - AZURECLI/2.69.0 azsdk-python-core/1.31.0 Python/3.12.9 (Windows-10-10.0.19045-SP0)
    method: GET
    uri: https://management.azure.com/subscriptions/00000000-0000-0000-0000-000000000000/providers/Microsoft.ContainerService/locations/westus2/operations/882c42f4-55ac-4d40-82a3-5023d22bb440?api-version=2016-03-30&t=638757460998599246&c=MIIHhjCCBm6gAwIBAgITfAaX0D2c-iM1n_047QAABpfQPTANBgkqhkiG9w0BAQsFADBEMRMwEQYKCZImiZPyLGQBGRYDR0JMMRMwEQYKCZImiZPyLGQBGRYDQU1FMRgwFgYDVQQDEw9BTUUgSW5mcmEgQ0EgMDUwHhcNMjUwMTIzMTIzMzI3WhcNMjUwNDIzMTIzMzI3WjBAMT4wPAYDVQQDEzVhc3luY29wZXJhdGlvbnNpZ25pbmdjZXJ0aWZpY2F0ZS5tYW5hZ2VtZW50LmF6dXJlLmNvbTCCASIwDQYJKoZIhvcNAQEBBQADggEPADCCAQoCggEBAMT6cGM0B3y7ALaE-Skle4LGL_KvvE0RUfR5t5rwMeM3CUzeYQjKDViOQv-6ECcNTQ188o9xa72JZw6T10LTAadlAlNEt-D4ZgXojTXXdRtgYN-AZ-uCCkJCPAJEWs5EDD7mSbt4aK42yALzlx5HkO8DReVYve0sKKD5r_M3y_OScnMTmV2SqALMQFfQHE2BCDOEjnPMJyRgh-7NvAqTuj-04DaveAIZSPJ9ljaYUCJ6fuyHJpPPDJvqzMYvVtE8OSAbxMClc2r5faOd2VDJXmbWWCx5jgb6bsGk0OJlSYIWH4DG7ERimIDapcgwLFJy4o8a8bkK0bi9A_5dTellBPUCAwEAAaOCBHMwggRvMCcGCSsGAQQBgjcVCgQaMBgwCgYIKwYBBQUHAwIwCgYIKwYBBQUHAwEwPAYJKwYBBAGCNxUHBC8wLQYlKwYBBAGCNxUIhpDjDYTVtHiE8Ys-hZvdFs6dEoFgh8fIENbYcQIBZAIBBjCCAcsGCCsGAQUFBwEBBIIBvTCCAbkwYwYIKwYBBQUHMAKGV2h0dHA6Ly9jcmwubWljcm9zb2Z0LmNvbS9wa2lpbmZyYS9DZXJ0cy9DTzFQS0lJTlRDQTAxLkFNRS5HQkxfQU1FJTIwSW5mcmElMjBDQSUyMDA1LmNydDBTBggrBgEFBQcwAoZHaHR0cDovL2NybDEuYW1lLmdibC9haWEvQ08xUEtJSU5UQ0EwMS5BTUUuR0JMX0FNRSUyMEluZnJhJTIwQ0ElMjAwNS5jcnQwUwYIKwYBBQUHMAKGR2h0dHA6Ly9jcmwyLmFtZS5nYmwvYWlhL0NPMVBLSUlOVENBMDEuQU1FLkdCTF9BTUUlMjBJbmZyYSUyMENBJTIwMDUuY3J0MFMGCCsGAQUFBzAChkdodHRwOi8vY3JsMy5hbWUuZ2JsL2FpYS9DTzFQS0lJTlRDQTAxLkFNRS5HQkxfQU1FJTIwSW5mcmElMjBDQSUyMDA1LmNydDBTBggrBgEFBQcwAoZHaHR0cDovL2NybDQuYW1lLmdibC9haWEvQ08xUEtJSU5UQ0EwMS5BTUUuR0JMX0FNRSUyMEluZnJhJTIwQ0ElMjAwNS5jcnQwHQYDVR0OBBYEFM-T8L9nIeCFTohGWTDyVFKymXV6MA4GA1UdDwEB_wQEAwIFoDCCASYGA1UdHwSCAR0wggEZMIIBFaCCARGgggENhj9odHRwOi8vY3JsLm1pY3Jvc29mdC5jb20vcGtpaW5mcmEvQ1JML0FNRSUyMEluZnJhJTIwQ0ElMjAwNS5jcmyGMWh0dHA6Ly9jcmwxLmFtZS5nYmwvY3JsL0FNRSUyMEluZnJhJTIwQ0ElMjAwNS5jcmyGMWh0dHA6Ly9jcmwyLmFtZS5nYmwvY3JsL0FNRSUyMEluZnJhJTIwQ0ElMjAwNS5jcmyGMWh0dHA6Ly9jcmwzLmFtZS5nYmwvY3JsL0FNRSUyMEluZnJhJTIwQ0ElMjAwNS5jcmyGMWh0dHA6Ly9jcmw0LmFtZS5nYmwvY3JsL0FNRSUyMEluZnJhJTIwQ0ElMjAwNS5jcmwwgZ0GA1UdIASBlTCBkjAMBgorBgEEAYI3ewEBMGYGCisGAQQBgjd7AgIwWDBWBggrBgEFBQcCAjBKHkgAMwAzAGUAMAAxADkAMgAxAC0ANABkADYANAAtADQAZgA4AGMALQBhADAANQA1AC0ANQBiAGQAYQBmAGYAZAA1AGUAMwAzAGQwDAYKKwYBBAGCN3sDAjAMBgorBgEEAYI3ewQCMB8GA1UdIwQYMBaAFHrWGYUoeWxxdh5g-PNL76IFQhYdMB0GA1UdJQQWMBQGCCsGAQUFBwMCBggrBgEFBQcDATANBgkqhkiG9w0BAQsFAAOCAQEAL5-mSvqTMKZ-yWP_ZT759pg-E4fR6CLCeXO0jrmpqWWL7kI50BvqMxrc_lgbkvtph9Pxa7ubGsAa1Exeoi8qx0ROCtQv-NyhNyDLePoY5JfVD6QGmvlnIziXrlYvbbnilY_vo-wieWJGJhuESMEaTphDiHpFdEuA2NZNxyxXsQV5fUpa2Rls0wrtnmPPIzhMrpswh3rBEnbxvlgC6SUihf90jSN_Hkn0T201tVzyjd5G1RK9QNqmdL0lKL-OZm8rpl-nwepifa5s6-Qa7cwTV2CMjAXPtsPHtNsPXvte52PFBn_dZiXBQN2njTerWOgNEpj5mIZ-nr3-pWeHhqAXSQ&s=vbe5GSrQ7sV_K2jC9PDxbSxsYvjWJBUaUC9ldCF2V7s03duhRpXMJbaRIpP8fs6EiGfDabOdl_y_HXSsqOMwKrRDmrCdlfa3Sss3IKGn4vh3XobIosq2ZIoLO8ZwNCk4-1znIwTBL_d5FXBSzyQTVhUHaMg_Dd0tHiS_TBCNueFar4vexihFHcOysXS_BqJJlMOb2GANvvCNqYTmlWL6anWvxK8bZRtHgdW3LnFgGDj-xnRawv9OYkhOb7SxrSkkF3cYLNu6qu2Ix-6swbJtm6s4dx_Rj0_3Hk1qW2xodnQPSeBGp3kuKSRupryrYU7BP-t_OZemBHn1NYen4gXSoQ&h=nNq886pv803oVBqVZWWUwz4IJywnyvnCuMZ8gUtRzV8
  response:
    body:
      string: "{\n \"name\": \"882c42f4-55ac-4d40-82a3-5023d22bb440\",\n \"status\":
        \"Succeeded\",\n \"startTime\": \"2025-02-21T14:48:19.6654753Z\",\n \"endTime\":
        \"2025-02-21T14:50:06.6035644Z\"\n}"
    headers:
      cache-control:
      - no-cache
      content-length:
      - '165'
      content-type:
      - application/json
      date:
      - Fri, 21 Feb 2025 14:50:21 GMT
      expires:
      - '-1'
      pragma:
      - no-cache
      strict-transport-security:
      - max-age=31536000; includeSubDomains
      x-content-type-options:
      - nosniff
      x-ms-operation-identifier:
      - tenantId=54826b22-38d6-4fb2-bad9-b7b93a3e9c5a,objectId=a7250e3a-0e5e-48e2-9a34-45f1f5e1a91e/eastus2euap/71eeb395-a6e1-4d34-a470-a3d96ae80fdd
      x-ms-ratelimit-remaining-subscription-global-reads:
      - '3747'
    status:
      code: 200
      message: OK
- request:
    body: null
    headers:
      Accept:
      - '*/*'
      Accept-Encoding:
      - gzip, deflate
      CommandName:
      - aks update
      Connection:
      - keep-alive
      ParameterSetName:
      - -g -n --load-balancer-managed-outbound-ip-count
      User-Agent:
      - AZURECLI/2.69.0 azsdk-python-core/1.31.0 Python/3.12.9 (Windows-10-10.0.19045-SP0)
    method: GET
    uri: https://management.azure.com/subscriptions/00000000-0000-0000-0000-000000000000/resourceGroups/clitest000001/providers/Microsoft.ContainerService/managedClusters/cliakstest000001?api-version=2024-09-01
  response:
    body:
      string: "{\n \"id\": \"/subscriptions/00000000-0000-0000-0000-000000000000/resourcegroups/clitest000001/providers/Microsoft.ContainerService/managedClusters/cliakstest000001\",\n
        \"location\": \"westus2\",\n \"name\": \"cliakstest000001\",\n \"type\": \"Microsoft.ContainerService/ManagedClusters\",\n
        \"properties\": {\n  \"provisioningState\": \"Succeeded\",\n  \"powerState\":
        {\n   \"code\": \"Running\"\n  },\n  \"kubernetesVersion\": \"1.30\",\n  \"currentKubernetesVersion\":
        \"1.30.9\",\n  \"dnsPrefix\": \"cliaksdns000002\",\n  \"fqdn\": \"cliaksdns000002-dsy9dyov.hcp.westus2.azmk8s.io\",\n
        \ \"azurePortalFQDN\": \"cliaksdns000002-dsy9dyov.portal.hcp.westus2.azmk8s.io\",\n
        \ \"agentPoolProfiles\": [\n   {\n    \"name\": \"nodepool1\",\n    \"count\":
        1,\n    \"vmSize\": \"Standard_DS2_v2\",\n    \"osDiskSizeGB\": 128,\n    \"osDiskType\":
        \"Managed\",\n    \"kubeletDiskType\": \"OS\",\n    \"maxPods\": 250,\n    \"type\":
        \"VirtualMachineScaleSets\",\n    \"enableAutoScaling\": false,\n    \"scaleDownMode\":
        \"Delete\",\n    \"provisioningState\": \"Succeeded\",\n    \"powerState\":
        {\n     \"code\": \"Running\"\n    },\n    \"orchestratorVersion\": \"1.30\",\n
        \   \"currentOrchestratorVersion\": \"1.30.9\",\n    \"enableNodePublicIP\":
        false,\n    \"mode\": \"System\",\n    \"enableEncryptionAtHost\": false,\n
        \   \"enableUltraSSD\": false,\n    \"osType\": \"Linux\",\n    \"osSKU\":
        \"Ubuntu\",\n    \"nodeImageVersion\": \"AKSUbuntu-2204gen2containerd-202502.03.0\",\n
        \   \"upgradeSettings\": {\n     \"maxSurge\": \"10%\"\n    },\n    \"enableFIPS\":
        false,\n    \"securityProfile\": {\n     \"enableVTPM\": false,\n     \"enableSecureBoot\":
        false\n    }\n   }\n  ],\n  \"linuxProfile\": {\n   \"adminUsername\": \"azureuser\",\n
        \  \"ssh\": {\n    \"publicKeys\": [\n     {\n      \"keyData\": \"ssh-rsa
        AAAAB3NzaC1yc2EAAAADAQABAAACAQCbIg1guRHbI0lV11wWDt1r2cUdcNd27CJsg+SfgC7miZeubtwUhbsPdhMQsfDyhOWHq1+ZL0M+nJZV63d/1dhmhtgyOqejUwrPlzKhydsbrsdUor+JmNJDdW01v7BXHyuymT8G4s09jCasNOwiufbP/qp72ruu0bIA1nySsvlf9pCQAuFkAnVnf/rFhUlOkhtRpwcq8SUNY2zRHR/EKb/4NWY1JzR4sa3q2fWIJdrrX0DvLoa5g9bIEd4Df79ba7v+yiUBOS0zT2ll+z4g9izHK3EO5d8hL4jYxcjKs+wcslSYRWrascfscLgMlMGh0CdKeNTDjHpGPncaf3Z+FwwwjWeuiNBxv7bJo13/8B/098KlVDl4GZqsoBCEjPyJfV6hO0y/LkRGkk7oHWKgeWAfKtfLItRp00eZ4fcJNK9kCaSMmEugoZWcI7NGbZXzqFWqbpRI7NcDP9+WIQ+i9U5vqWsqd/zng4kbuAJ6UuKqIzB0upYrLShfQE3SAck8oaLhJqqq56VfDuASNpJKidV+zq27HfSBmbXnkR/5AK337dc3MXKJypoK/QPMLKUAP5XLPbs+NddJQV7EZXd29DLgp+fRIg3edpKdO7ZErWhv7d+3Kws+e1Y+ypmR2WIVSwVyBEUfgv2C8Ts9gnTF4pNcEY/S2aBicz5Ew2+jdyGNQQ==
        test@example.com\\n\"\n     }\n    ]\n   }\n  },\n  \"servicePrincipalProfile\":
        {\n   \"clientId\":\"00000000-0000-0000-0000-000000000001\"\n  },\n  \"nodeResourceGroup\":
        \"MC_clitest000001_cliakstest000001_westus2\",\n  \"enableRBAC\": true,\n
        \ \"supportPlan\": \"KubernetesOfficial\",\n  \"networkProfile\": {\n   \"networkPlugin\":
        \"azure\",\n   \"networkPluginMode\": \"overlay\",\n   \"networkPolicy\":
        \"none\",\n   \"networkDataplane\": \"azure\",\n   \"loadBalancerSku\": \"standard\",\n
        \  \"loadBalancerProfile\": {\n    \"managedOutboundIPs\": {\n     \"count\":
        2\n    },\n    \"effectiveOutboundIPs\": [\n     {\n      \"id\": \"/subscriptions/00000000-0000-0000-0000-000000000000/resourceGroups/MC_clitest000001_cliakstest000001_westus2/providers/Microsoft.Network/publicIPAddresses/e14b0a9f-6fff-4436-9790-1d41af376951\"\n
        \    },\n     {\n      \"id\": \"/subscriptions/00000000-0000-0000-0000-000000000000/resourceGroups/MC_clitest000001_cliakstest000001_westus2/providers/Microsoft.Network/publicIPAddresses/eba5de18-0bce-4a8e-8826-9eb6d7d37602\"\n
        \    }\n    ],\n    \"backendPoolType\": \"nodeIPConfiguration\"\n   },\n
        \  \"podCidr\": \"10.244.0.0/16\",\n   \"serviceCidr\": \"10.0.0.0/16\",\n
        \  \"dnsServiceIP\": \"10.0.0.10\",\n   \"outboundType\": \"loadBalancer\",\n
        \  \"podCidrs\": [\n    \"10.244.0.0/16\"\n   ],\n   \"serviceCidrs\": [\n
        \   \"10.0.0.0/16\"\n   ],\n   \"ipFamilies\": [\n    \"IPv4\"\n   ]\n  },\n
        \ \"maxAgentPools\": 100,\n  \"identityProfile\": {\n   \"kubeletidentity\":
        {\n    \"resourceId\": \"/subscriptions/00000000-0000-0000-0000-000000000000/resourcegroups/MC_clitest000001_cliakstest000001_westus2/providers/Microsoft.ManagedIdentity/userAssignedIdentities/cliakstest000001-agentpool\",\n
        \   \"clientId\":\"00000000-0000-0000-0000-000000000001\",\n    \"objectId\":\"00000000-0000-0000-0000-000000000001\"\n
        \  }\n  },\n  \"autoUpgradeProfile\": {\n   \"nodeOSUpgradeChannel\": \"NodeImage\"\n
        \ },\n  \"disableLocalAccounts\": false,\n  \"securityProfile\": {},\n  \"storageProfile\":
        {\n   \"diskCSIDriver\": {\n    \"enabled\": true\n   },\n   \"fileCSIDriver\":
        {\n    \"enabled\": true\n   },\n   \"snapshotController\": {\n    \"enabled\":
        true\n   }\n  },\n  \"oidcIssuerProfile\": {\n   \"enabled\": false\n  },\n
        \ \"workloadAutoScalerProfile\": {},\n  \"resourceUID\": \"67b8913e349e98000129ec5f\",\n
        \ \"metricsProfile\": {\n   \"costAnalysis\": {\n    \"enabled\": false\n
        \  }\n  }\n },\n \"identity\": {\n  \"type\": \"SystemAssigned\",\n  \"principalId\":\"00000000-0000-0000-0000-000000000001\",\n
        \ \"tenantId\": \"54826b22-38d6-4fb2-bad9-b7b93a3e9c5a\"\n },\n \"sku\": {\n
        \ \"name\": \"Base\",\n  \"tier\": \"Free\"\n }\n}"
    headers:
      cache-control:
      - no-cache
      content-length:
      - '4764'
      content-type:
      - application/json
      date:
      - Fri, 21 Feb 2025 14:50:22 GMT
      expires:
      - '-1'
      pragma:
      - no-cache
      strict-transport-security:
      - max-age=31536000; includeSubDomains
      x-content-type-options:
      - nosniff
      x-ms-ratelimit-remaining-subscription-global-reads:
      - '3745'
    status:
      code: 200
      message: OK
- request:
    body: null
    headers:
      Accept:
      - application/json
      Accept-Encoding:
      - gzip, deflate
      CommandName:
      - aks show
      Connection:
      - keep-alive
      ParameterSetName:
      - -g -n
      User-Agent:
      - AZURECLI/2.69.0 azsdk-python-core/1.31.0 Python/3.12.9 (Windows-10-10.0.19045-SP0)
    method: GET
    uri: https://management.azure.com/subscriptions/00000000-0000-0000-0000-000000000000/resourceGroups/clitest000001/providers/Microsoft.ContainerService/managedClusters/cliakstest000001?api-version=2024-09-01
  response:
    body:
      string: "{\n \"id\": \"/subscriptions/00000000-0000-0000-0000-000000000000/resourcegroups/clitest000001/providers/Microsoft.ContainerService/managedClusters/cliakstest000001\",\n
        \"location\": \"westus2\",\n \"name\": \"cliakstest000001\",\n \"type\": \"Microsoft.ContainerService/ManagedClusters\",\n
        \"properties\": {\n  \"provisioningState\": \"Succeeded\",\n  \"powerState\":
        {\n   \"code\": \"Running\"\n  },\n  \"kubernetesVersion\": \"1.30\",\n  \"currentKubernetesVersion\":
        \"1.30.9\",\n  \"dnsPrefix\": \"cliaksdns000002\",\n  \"fqdn\": \"cliaksdns000002-dsy9dyov.hcp.westus2.azmk8s.io\",\n
        \ \"azurePortalFQDN\": \"cliaksdns000002-dsy9dyov.portal.hcp.westus2.azmk8s.io\",\n
        \ \"agentPoolProfiles\": [\n   {\n    \"name\": \"nodepool1\",\n    \"count\":
        1,\n    \"vmSize\": \"Standard_DS2_v2\",\n    \"osDiskSizeGB\": 128,\n    \"osDiskType\":
        \"Managed\",\n    \"kubeletDiskType\": \"OS\",\n    \"maxPods\": 250,\n    \"type\":
        \"VirtualMachineScaleSets\",\n    \"enableAutoScaling\": false,\n    \"scaleDownMode\":
        \"Delete\",\n    \"provisioningState\": \"Succeeded\",\n    \"powerState\":
        {\n     \"code\": \"Running\"\n    },\n    \"orchestratorVersion\": \"1.30\",\n
        \   \"currentOrchestratorVersion\": \"1.30.9\",\n    \"enableNodePublicIP\":
        false,\n    \"mode\": \"System\",\n    \"enableEncryptionAtHost\": false,\n
        \   \"enableUltraSSD\": false,\n    \"osType\": \"Linux\",\n    \"osSKU\":
        \"Ubuntu\",\n    \"nodeImageVersion\": \"AKSUbuntu-2204gen2containerd-202502.03.0\",\n
        \   \"upgradeSettings\": {\n     \"maxSurge\": \"10%\"\n    },\n    \"enableFIPS\":
        false,\n    \"securityProfile\": {\n     \"enableVTPM\": false,\n     \"enableSecureBoot\":
        false\n    }\n   }\n  ],\n  \"linuxProfile\": {\n   \"adminUsername\": \"azureuser\",\n
        \  \"ssh\": {\n    \"publicKeys\": [\n     {\n      \"keyData\": \"ssh-rsa
        AAAAB3NzaC1yc2EAAAADAQABAAACAQCbIg1guRHbI0lV11wWDt1r2cUdcNd27CJsg+SfgC7miZeubtwUhbsPdhMQsfDyhOWHq1+ZL0M+nJZV63d/1dhmhtgyOqejUwrPlzKhydsbrsdUor+JmNJDdW01v7BXHyuymT8G4s09jCasNOwiufbP/qp72ruu0bIA1nySsvlf9pCQAuFkAnVnf/rFhUlOkhtRpwcq8SUNY2zRHR/EKb/4NWY1JzR4sa3q2fWIJdrrX0DvLoa5g9bIEd4Df79ba7v+yiUBOS0zT2ll+z4g9izHK3EO5d8hL4jYxcjKs+wcslSYRWrascfscLgMlMGh0CdKeNTDjHpGPncaf3Z+FwwwjWeuiNBxv7bJo13/8B/098KlVDl4GZqsoBCEjPyJfV6hO0y/LkRGkk7oHWKgeWAfKtfLItRp00eZ4fcJNK9kCaSMmEugoZWcI7NGbZXzqFWqbpRI7NcDP9+WIQ+i9U5vqWsqd/zng4kbuAJ6UuKqIzB0upYrLShfQE3SAck8oaLhJqqq56VfDuASNpJKidV+zq27HfSBmbXnkR/5AK337dc3MXKJypoK/QPMLKUAP5XLPbs+NddJQV7EZXd29DLgp+fRIg3edpKdO7ZErWhv7d+3Kws+e1Y+ypmR2WIVSwVyBEUfgv2C8Ts9gnTF4pNcEY/S2aBicz5Ew2+jdyGNQQ==
        test@example.com\\n\"\n     }\n    ]\n   }\n  },\n  \"servicePrincipalProfile\":
        {\n   \"clientId\":\"00000000-0000-0000-0000-000000000001\"\n  },\n  \"nodeResourceGroup\":
        \"MC_clitest000001_cliakstest000001_westus2\",\n  \"enableRBAC\": true,\n
        \ \"supportPlan\": \"KubernetesOfficial\",\n  \"networkProfile\": {\n   \"networkPlugin\":
        \"azure\",\n   \"networkPluginMode\": \"overlay\",\n   \"networkPolicy\":
        \"none\",\n   \"networkDataplane\": \"azure\",\n   \"loadBalancerSku\": \"standard\",\n
        \  \"loadBalancerProfile\": {\n    \"managedOutboundIPs\": {\n     \"count\":
        2\n    },\n    \"effectiveOutboundIPs\": [\n     {\n      \"id\": \"/subscriptions/00000000-0000-0000-0000-000000000000/resourceGroups/MC_clitest000001_cliakstest000001_westus2/providers/Microsoft.Network/publicIPAddresses/e14b0a9f-6fff-4436-9790-1d41af376951\"\n
        \    },\n     {\n      \"id\": \"/subscriptions/00000000-0000-0000-0000-000000000000/resourceGroups/MC_clitest000001_cliakstest000001_westus2/providers/Microsoft.Network/publicIPAddresses/eba5de18-0bce-4a8e-8826-9eb6d7d37602\"\n
        \    }\n    ],\n    \"backendPoolType\": \"nodeIPConfiguration\"\n   },\n
        \  \"podCidr\": \"10.244.0.0/16\",\n   \"serviceCidr\": \"10.0.0.0/16\",\n
        \  \"dnsServiceIP\": \"10.0.0.10\",\n   \"outboundType\": \"loadBalancer\",\n
        \  \"podCidrs\": [\n    \"10.244.0.0/16\"\n   ],\n   \"serviceCidrs\": [\n
        \   \"10.0.0.0/16\"\n   ],\n   \"ipFamilies\": [\n    \"IPv4\"\n   ]\n  },\n
        \ \"maxAgentPools\": 100,\n  \"identityProfile\": {\n   \"kubeletidentity\":
        {\n    \"resourceId\": \"/subscriptions/00000000-0000-0000-0000-000000000000/resourcegroups/MC_clitest000001_cliakstest000001_westus2/providers/Microsoft.ManagedIdentity/userAssignedIdentities/cliakstest000001-agentpool\",\n
        \   \"clientId\":\"00000000-0000-0000-0000-000000000001\",\n    \"objectId\":\"00000000-0000-0000-0000-000000000001\"\n
        \  }\n  },\n  \"autoUpgradeProfile\": {\n   \"nodeOSUpgradeChannel\": \"NodeImage\"\n
        \ },\n  \"disableLocalAccounts\": false,\n  \"securityProfile\": {},\n  \"storageProfile\":
        {\n   \"diskCSIDriver\": {\n    \"enabled\": true\n   },\n   \"fileCSIDriver\":
        {\n    \"enabled\": true\n   },\n   \"snapshotController\": {\n    \"enabled\":
        true\n   }\n  },\n  \"oidcIssuerProfile\": {\n   \"enabled\": false\n  },\n
        \ \"workloadAutoScalerProfile\": {},\n  \"resourceUID\": \"67b8913e349e98000129ec5f\",\n
        \ \"metricsProfile\": {\n   \"costAnalysis\": {\n    \"enabled\": false\n
        \  }\n  }\n },\n \"identity\": {\n  \"type\": \"SystemAssigned\",\n  \"principalId\":\"00000000-0000-0000-0000-000000000001\",\n
        \ \"tenantId\": \"54826b22-38d6-4fb2-bad9-b7b93a3e9c5a\"\n },\n \"sku\": {\n
        \ \"name\": \"Base\",\n  \"tier\": \"Free\"\n }\n}"
    headers:
      cache-control:
      - no-cache
      content-length:
      - '4764'
      content-type:
      - application/json
      date:
      - Fri, 21 Feb 2025 14:50:26 GMT
      expires:
      - '-1'
      pragma:
      - no-cache
      strict-transport-security:
      - max-age=31536000; includeSubDomains
      x-content-type-options:
      - nosniff
      x-ms-ratelimit-remaining-subscription-global-reads:
      - '3749'
    status:
      code: 200
      message: OK
- request:
    body: null
    headers:
      Accept:
      - application/json
      Accept-Encoding:
      - gzip, deflate
      CommandName:
      - aks scale
      Connection:
      - keep-alive
      ParameterSetName:
      - -g -n --node-count
      User-Agent:
      - AZURECLI/2.69.0 azsdk-python-core/1.31.0 Python/3.12.9 (Windows-10-10.0.19045-SP0)
    method: GET
    uri: https://management.azure.com/subscriptions/00000000-0000-0000-0000-000000000000/resourceGroups/clitest000001/providers/Microsoft.ContainerService/managedClusters/cliakstest000001?api-version=2024-10-01
  response:
    body:
      string: "{\n \"id\": \"/subscriptions/00000000-0000-0000-0000-000000000000/resourcegroups/clitest000001/providers/Microsoft.ContainerService/managedClusters/cliakstest000001\",\n
        \"location\": \"westus2\",\n \"name\": \"cliakstest000001\",\n \"type\": \"Microsoft.ContainerService/ManagedClusters\",\n
        \"properties\": {\n  \"provisioningState\": \"Succeeded\",\n  \"powerState\":
        {\n   \"code\": \"Running\"\n  },\n  \"kubernetesVersion\": \"1.30\",\n  \"currentKubernetesVersion\":
        \"1.30.9\",\n  \"dnsPrefix\": \"cliaksdns000002\",\n  \"fqdn\": \"cliaksdns000002-dsy9dyov.hcp.westus2.azmk8s.io\",\n
        \ \"azurePortalFQDN\": \"cliaksdns000002-dsy9dyov.portal.hcp.westus2.azmk8s.io\",\n
        \ \"agentPoolProfiles\": [\n   {\n    \"name\": \"nodepool1\",\n    \"count\":
        1,\n    \"vmSize\": \"Standard_DS2_v2\",\n    \"osDiskSizeGB\": 128,\n    \"osDiskType\":
        \"Managed\",\n    \"kubeletDiskType\": \"OS\",\n    \"maxPods\": 250,\n    \"type\":
        \"VirtualMachineScaleSets\",\n    \"enableAutoScaling\": false,\n    \"scaleDownMode\":
        \"Delete\",\n    \"provisioningState\": \"Succeeded\",\n    \"powerState\":
        {\n     \"code\": \"Running\"\n    },\n    \"orchestratorVersion\": \"1.30\",\n
        \   \"currentOrchestratorVersion\": \"1.30.9\",\n    \"enableNodePublicIP\":
        false,\n    \"mode\": \"System\",\n    \"enableEncryptionAtHost\": false,\n
        \   \"enableUltraSSD\": false,\n    \"osType\": \"Linux\",\n    \"osSKU\":
        \"Ubuntu\",\n    \"nodeImageVersion\": \"AKSUbuntu-2204gen2containerd-202502.03.0\",\n
        \   \"upgradeSettings\": {\n     \"maxSurge\": \"10%\"\n    },\n    \"enableFIPS\":
        false,\n    \"securityProfile\": {\n     \"enableVTPM\": false,\n     \"enableSecureBoot\":
        false\n    }\n   }\n  ],\n  \"linuxProfile\": {\n   \"adminUsername\": \"azureuser\",\n
        \  \"ssh\": {\n    \"publicKeys\": [\n     {\n      \"keyData\": \"ssh-rsa
        AAAAB3NzaC1yc2EAAAADAQABAAACAQCbIg1guRHbI0lV11wWDt1r2cUdcNd27CJsg+SfgC7miZeubtwUhbsPdhMQsfDyhOWHq1+ZL0M+nJZV63d/1dhmhtgyOqejUwrPlzKhydsbrsdUor+JmNJDdW01v7BXHyuymT8G4s09jCasNOwiufbP/qp72ruu0bIA1nySsvlf9pCQAuFkAnVnf/rFhUlOkhtRpwcq8SUNY2zRHR/EKb/4NWY1JzR4sa3q2fWIJdrrX0DvLoa5g9bIEd4Df79ba7v+yiUBOS0zT2ll+z4g9izHK3EO5d8hL4jYxcjKs+wcslSYRWrascfscLgMlMGh0CdKeNTDjHpGPncaf3Z+FwwwjWeuiNBxv7bJo13/8B/098KlVDl4GZqsoBCEjPyJfV6hO0y/LkRGkk7oHWKgeWAfKtfLItRp00eZ4fcJNK9kCaSMmEugoZWcI7NGbZXzqFWqbpRI7NcDP9+WIQ+i9U5vqWsqd/zng4kbuAJ6UuKqIzB0upYrLShfQE3SAck8oaLhJqqq56VfDuASNpJKidV+zq27HfSBmbXnkR/5AK337dc3MXKJypoK/QPMLKUAP5XLPbs+NddJQV7EZXd29DLgp+fRIg3edpKdO7ZErWhv7d+3Kws+e1Y+ypmR2WIVSwVyBEUfgv2C8Ts9gnTF4pNcEY/S2aBicz5Ew2+jdyGNQQ==
        test@example.com\\n\"\n     }\n    ]\n   }\n  },\n  \"servicePrincipalProfile\":
        {\n   \"clientId\":\"00000000-0000-0000-0000-000000000001\"\n  },\n  \"nodeResourceGroup\":
        \"MC_clitest000001_cliakstest000001_westus2\",\n  \"enableRBAC\": true,\n
        \ \"supportPlan\": \"KubernetesOfficial\",\n  \"networkProfile\": {\n   \"networkPlugin\":
        \"azure\",\n   \"networkPluginMode\": \"overlay\",\n   \"networkPolicy\":
        \"none\",\n   \"networkDataplane\": \"azure\",\n   \"loadBalancerSku\": \"standard\",\n
        \  \"loadBalancerProfile\": {\n    \"managedOutboundIPs\": {\n     \"count\":
        2\n    },\n    \"effectiveOutboundIPs\": [\n     {\n      \"id\": \"/subscriptions/00000000-0000-0000-0000-000000000000/resourceGroups/MC_clitest000001_cliakstest000001_westus2/providers/Microsoft.Network/publicIPAddresses/e14b0a9f-6fff-4436-9790-1d41af376951\"\n
        \    },\n     {\n      \"id\": \"/subscriptions/00000000-0000-0000-0000-000000000000/resourceGroups/MC_clitest000001_cliakstest000001_westus2/providers/Microsoft.Network/publicIPAddresses/eba5de18-0bce-4a8e-8826-9eb6d7d37602\"\n
        \    }\n    ],\n    \"backendPoolType\": \"nodeIPConfiguration\"\n   },\n
        \  \"podCidr\": \"10.244.0.0/16\",\n   \"serviceCidr\": \"10.0.0.0/16\",\n
        \  \"dnsServiceIP\": \"10.0.0.10\",\n   \"outboundType\": \"loadBalancer\",\n
        \  \"podCidrs\": [\n    \"10.244.0.0/16\"\n   ],\n   \"serviceCidrs\": [\n
        \   \"10.0.0.0/16\"\n   ],\n   \"ipFamilies\": [\n    \"IPv4\"\n   ]\n  },\n
        \ \"maxAgentPools\": 100,\n  \"identityProfile\": {\n   \"kubeletidentity\":
        {\n    \"resourceId\": \"/subscriptions/00000000-0000-0000-0000-000000000000/resourcegroups/MC_clitest000001_cliakstest000001_westus2/providers/Microsoft.ManagedIdentity/userAssignedIdentities/cliakstest000001-agentpool\",\n
        \   \"clientId\":\"00000000-0000-0000-0000-000000000001\",\n    \"objectId\":\"00000000-0000-0000-0000-000000000001\"\n
        \  }\n  },\n  \"autoUpgradeProfile\": {\n   \"nodeOSUpgradeChannel\": \"NodeImage\"\n
        \ },\n  \"disableLocalAccounts\": false,\n  \"securityProfile\": {},\n  \"storageProfile\":
        {\n   \"diskCSIDriver\": {\n    \"enabled\": true\n   },\n   \"fileCSIDriver\":
        {\n    \"enabled\": true\n   },\n   \"snapshotController\": {\n    \"enabled\":
        true\n   }\n  },\n  \"oidcIssuerProfile\": {\n   \"enabled\": false\n  },\n
        \ \"workloadAutoScalerProfile\": {},\n  \"resourceUID\": \"67b8913e349e98000129ec5f\",\n
        \ \"metricsProfile\": {\n   \"costAnalysis\": {\n    \"enabled\": false\n
        \  }\n  }\n },\n \"identity\": {\n  \"type\": \"SystemAssigned\",\n  \"principalId\":\"00000000-0000-0000-0000-000000000001\",\n
        \ \"tenantId\": \"54826b22-38d6-4fb2-bad9-b7b93a3e9c5a\"\n },\n \"sku\": {\n
        \ \"name\": \"Base\",\n  \"tier\": \"Free\"\n }\n}"
    headers:
      cache-control:
      - no-cache
      content-length:
      - '4764'
      content-type:
      - application/json
      date:
      - Fri, 21 Feb 2025 14:50:28 GMT
      expires:
      - '-1'
      pragma:
      - no-cache
      strict-transport-security:
      - max-age=31536000; includeSubDomains
      x-content-type-options:
      - nosniff
      x-ms-ratelimit-remaining-subscription-global-reads:
      - '3749'
    status:
      code: 200
      message: OK
- request:
    body: '{"location": "westus2", "sku": {"name": "Base", "tier": "Free"}, "identity":
      {"type": "SystemAssigned"}, "properties": {"kubernetesVersion": "1.30", "dnsPrefix":
      "cliaksdns000002", "agentPoolProfiles": [{"count": 3, "vmSize": "Standard_DS2_v2",
      "osDiskSizeGB": 128, "osDiskType": "Managed", "kubeletDiskType": "OS", "maxPods":
      250, "osType": "Linux", "osSKU": "Ubuntu", "enableAutoScaling": false, "scaleDownMode":
      "Delete", "type": "VirtualMachineScaleSets", "mode": "System", "orchestratorVersion":
      "1.30", "upgradeSettings": {"maxSurge": "10%"}, "powerState": {"code": "Running"},
      "enableNodePublicIP": false, "enableEncryptionAtHost": false, "enableUltraSSD":
      false, "enableFIPS": false, "securityProfile": {"enableVTPM": false, "enableSecureBoot":
      false}, "name": "nodepool1"}], "linuxProfile": {"adminUsername": "azureuser",
      "ssh": {"publicKeys": [{"keyData": "ssh-rsa AAAAB3NzaC1yc2EAAAADAQABAAACAQCbIg1guRHbI0lV11wWDt1r2cUdcNd27CJsg+SfgC7miZeubtwUhbsPdhMQsfDyhOWHq1+ZL0M+nJZV63d/1dhmhtgyOqejUwrPlzKhydsbrsdUor+JmNJDdW01v7BXHyuymT8G4s09jCasNOwiufbP/qp72ruu0bIA1nySsvlf9pCQAuFkAnVnf/rFhUlOkhtRpwcq8SUNY2zRHR/EKb/4NWY1JzR4sa3q2fWIJdrrX0DvLoa5g9bIEd4Df79ba7v+yiUBOS0zT2ll+z4g9izHK3EO5d8hL4jYxcjKs+wcslSYRWrascfscLgMlMGh0CdKeNTDjHpGPncaf3Z+FwwwjWeuiNBxv7bJo13/8B/098KlVDl4GZqsoBCEjPyJfV6hO0y/LkRGkk7oHWKgeWAfKtfLItRp00eZ4fcJNK9kCaSMmEugoZWcI7NGbZXzqFWqbpRI7NcDP9+WIQ+i9U5vqWsqd/zng4kbuAJ6UuKqIzB0upYrLShfQE3SAck8oaLhJqqq56VfDuASNpJKidV+zq27HfSBmbXnkR/5AK337dc3MXKJypoK/QPMLKUAP5XLPbs+NddJQV7EZXd29DLgp+fRIg3edpKdO7ZErWhv7d+3Kws+e1Y+ypmR2WIVSwVyBEUfgv2C8Ts9gnTF4pNcEY/S2aBicz5Ew2+jdyGNQQ==
      test@example.com\n"}]}}, "oidcIssuerProfile": {"enabled": false}, "nodeResourceGroup":
      "MC_clitest000001_cliakstest000001_westus2", "enableRBAC": true, "supportPlan":
      "KubernetesOfficial", "networkProfile": {"networkPlugin": "azure", "networkPluginMode":
      "overlay", "networkPolicy": "none", "networkDataplane": "azure", "podCidr":
      "10.244.0.0/16", "serviceCidr": "10.0.0.0/16", "dnsServiceIP": "10.0.0.10",
      "outboundType": "loadBalancer", "loadBalancerSku": "standard", "loadBalancerProfile":
      {"managedOutboundIPs": {"count": 2}, "effectiveOutboundIPs": [{"id": "/subscriptions/00000000-0000-0000-0000-000000000000/resourceGroups/MC_clitest000001_cliakstest000001_westus2/providers/Microsoft.Network/publicIPAddresses/e14b0a9f-6fff-4436-9790-1d41af376951"},
      {"id": "/subscriptions/00000000-0000-0000-0000-000000000000/resourceGroups/MC_clitest000001_cliakstest000001_westus2/providers/Microsoft.Network/publicIPAddresses/eba5de18-0bce-4a8e-8826-9eb6d7d37602"}],
      "backendPoolType": "nodeIPConfiguration"}, "podCidrs": ["10.244.0.0/16"], "serviceCidrs":
      ["10.0.0.0/16"], "ipFamilies": ["IPv4"]}, "autoUpgradeProfile": {"nodeOSUpgradeChannel":
      "NodeImage"}, "identityProfile": {"kubeletidentity": {"resourceId": "/subscriptions/00000000-0000-0000-0000-000000000000/resourcegroups/MC_clitest000001_cliakstest000001_westus2/providers/Microsoft.ManagedIdentity/userAssignedIdentities/cliakstest000001-agentpool",
      "clientId":"00000000-0000-0000-0000-000000000001", "objectId":"00000000-0000-0000-0000-000000000001"}},
      "disableLocalAccounts": false, "securityProfile": {}, "storageProfile": {"diskCSIDriver":
      {"enabled": true}, "fileCSIDriver": {"enabled": true}, "snapshotController":
      {"enabled": true}}, "workloadAutoScalerProfile": {}, "metricsProfile": {"costAnalysis":
      {"enabled": false}}}}'
    headers:
      Accept:
      - application/json
      Accept-Encoding:
      - gzip, deflate
      CommandName:
      - aks scale
      Connection:
      - keep-alive
      Content-Length:
      - '3379'
      Content-Type:
      - application/json
      ParameterSetName:
      - -g -n --node-count
      User-Agent:
<<<<<<< HEAD
      - AZURECLI/2.69.0 azsdk-python-core/1.31.0 Python/3.12.9 (Windows-10-10.0.19045-SP0)
    method: PUT
    uri: https://management.azure.com/subscriptions/00000000-0000-0000-0000-000000000000/resourceGroups/clitest000001/providers/Microsoft.ContainerService/managedClusters/cliakstest000001?api-version=2024-09-01
=======
      - AZURECLI/2.59.0 azsdk-python-core/1.28.0 Python/3.8.10 (Linux-6.5.0-1017-azure-x86_64-with-glibc2.29)
    method: GET
    uri: https://management.azure.com/subscriptions/00000000-0000-0000-0000-000000000000/resourceGroups/clitest000001/providers/Microsoft.ContainerService/managedClusters/cliakstest000001?api-version=2024-10-01
>>>>>>> ff231216
  response:
    body:
      string: "{\n \"id\": \"/subscriptions/00000000-0000-0000-0000-000000000000/resourcegroups/clitest000001/providers/Microsoft.ContainerService/managedClusters/cliakstest000001\",\n
        \"location\": \"westus2\",\n \"name\": \"cliakstest000001\",\n \"type\": \"Microsoft.ContainerService/ManagedClusters\",\n
        \"properties\": {\n  \"provisioningState\": \"Scaling\",\n  \"powerState\":
        {\n   \"code\": \"Running\"\n  },\n  \"kubernetesVersion\": \"1.30\",\n  \"currentKubernetesVersion\":
        \"1.30.9\",\n  \"dnsPrefix\": \"cliaksdns000002\",\n  \"fqdn\": \"cliaksdns000002-dsy9dyov.hcp.westus2.azmk8s.io\",\n
        \ \"azurePortalFQDN\": \"cliaksdns000002-dsy9dyov.portal.hcp.westus2.azmk8s.io\",\n
        \ \"agentPoolProfiles\": [\n   {\n    \"name\": \"nodepool1\",\n    \"count\":
        3,\n    \"vmSize\": \"Standard_DS2_v2\",\n    \"osDiskSizeGB\": 128,\n    \"osDiskType\":
        \"Managed\",\n    \"kubeletDiskType\": \"OS\",\n    \"maxPods\": 250,\n    \"type\":
        \"VirtualMachineScaleSets\",\n    \"enableAutoScaling\": false,\n    \"scaleDownMode\":
        \"Delete\",\n    \"provisioningState\": \"Scaling\",\n    \"powerState\":
        {\n     \"code\": \"Running\"\n    },\n    \"orchestratorVersion\": \"1.30\",\n
        \   \"currentOrchestratorVersion\": \"1.30.9\",\n    \"enableNodePublicIP\":
        false,\n    \"nodeLabels\": {},\n    \"mode\": \"System\",\n    \"enableEncryptionAtHost\":
        false,\n    \"enableUltraSSD\": false,\n    \"osType\": \"Linux\",\n    \"osSKU\":
        \"Ubuntu\",\n    \"nodeImageVersion\": \"AKSUbuntu-2204gen2containerd-202502.03.0\",\n
        \   \"upgradeSettings\": {\n     \"maxSurge\": \"10%\"\n    },\n    \"enableFIPS\":
        false,\n    \"securityProfile\": {\n     \"enableVTPM\": false,\n     \"enableSecureBoot\":
        false\n    }\n   }\n  ],\n  \"linuxProfile\": {\n   \"adminUsername\": \"azureuser\",\n
        \  \"ssh\": {\n    \"publicKeys\": [\n     {\n      \"keyData\": \"ssh-rsa
        AAAAB3NzaC1yc2EAAAADAQABAAACAQCbIg1guRHbI0lV11wWDt1r2cUdcNd27CJsg+SfgC7miZeubtwUhbsPdhMQsfDyhOWHq1+ZL0M+nJZV63d/1dhmhtgyOqejUwrPlzKhydsbrsdUor+JmNJDdW01v7BXHyuymT8G4s09jCasNOwiufbP/qp72ruu0bIA1nySsvlf9pCQAuFkAnVnf/rFhUlOkhtRpwcq8SUNY2zRHR/EKb/4NWY1JzR4sa3q2fWIJdrrX0DvLoa5g9bIEd4Df79ba7v+yiUBOS0zT2ll+z4g9izHK3EO5d8hL4jYxcjKs+wcslSYRWrascfscLgMlMGh0CdKeNTDjHpGPncaf3Z+FwwwjWeuiNBxv7bJo13/8B/098KlVDl4GZqsoBCEjPyJfV6hO0y/LkRGkk7oHWKgeWAfKtfLItRp00eZ4fcJNK9kCaSMmEugoZWcI7NGbZXzqFWqbpRI7NcDP9+WIQ+i9U5vqWsqd/zng4kbuAJ6UuKqIzB0upYrLShfQE3SAck8oaLhJqqq56VfDuASNpJKidV+zq27HfSBmbXnkR/5AK337dc3MXKJypoK/QPMLKUAP5XLPbs+NddJQV7EZXd29DLgp+fRIg3edpKdO7ZErWhv7d+3Kws+e1Y+ypmR2WIVSwVyBEUfgv2C8Ts9gnTF4pNcEY/S2aBicz5Ew2+jdyGNQQ==
        test@example.com\\n\"\n     }\n    ]\n   }\n  },\n  \"servicePrincipalProfile\":
        {\n   \"clientId\":\"00000000-0000-0000-0000-000000000001\"\n  },\n  \"nodeResourceGroup\":
        \"MC_clitest000001_cliakstest000001_westus2\",\n  \"enableRBAC\": true,\n
        \ \"supportPlan\": \"KubernetesOfficial\",\n  \"networkProfile\": {\n   \"networkPlugin\":
        \"azure\",\n   \"networkPluginMode\": \"overlay\",\n   \"networkPolicy\":
        \"none\",\n   \"networkDataplane\": \"azure\",\n   \"loadBalancerSku\": \"standard\",\n
        \  \"loadBalancerProfile\": {\n    \"managedOutboundIPs\": {\n     \"count\":
        2\n    },\n    \"effectiveOutboundIPs\": [\n     {\n      \"id\": \"/subscriptions/00000000-0000-0000-0000-000000000000/resourceGroups/MC_clitest000001_cliakstest000001_westus2/providers/Microsoft.Network/publicIPAddresses/e14b0a9f-6fff-4436-9790-1d41af376951\"\n
        \    },\n     {\n      \"id\": \"/subscriptions/00000000-0000-0000-0000-000000000000/resourceGroups/MC_clitest000001_cliakstest000001_westus2/providers/Microsoft.Network/publicIPAddresses/eba5de18-0bce-4a8e-8826-9eb6d7d37602\"\n
        \    }\n    ],\n    \"backendPoolType\": \"nodeIPConfiguration\"\n   },\n
        \  \"podCidr\": \"10.244.0.0/16\",\n   \"serviceCidr\": \"10.0.0.0/16\",\n
        \  \"dnsServiceIP\": \"10.0.0.10\",\n   \"outboundType\": \"loadBalancer\",\n
        \  \"podCidrs\": [\n    \"10.244.0.0/16\"\n   ],\n   \"serviceCidrs\": [\n
        \   \"10.0.0.0/16\"\n   ],\n   \"ipFamilies\": [\n    \"IPv4\"\n   ]\n  },\n
        \ \"maxAgentPools\": 100,\n  \"identityProfile\": {\n   \"kubeletidentity\":
        {\n    \"resourceId\": \"/subscriptions/00000000-0000-0000-0000-000000000000/resourcegroups/MC_clitest000001_cliakstest000001_westus2/providers/Microsoft.ManagedIdentity/userAssignedIdentities/cliakstest000001-agentpool\",\n
        \   \"clientId\":\"00000000-0000-0000-0000-000000000001\",\n    \"objectId\":\"00000000-0000-0000-0000-000000000001\"\n
        \  }\n  },\n  \"autoUpgradeProfile\": {\n   \"nodeOSUpgradeChannel\": \"NodeImage\"\n
        \ },\n  \"disableLocalAccounts\": false,\n  \"securityProfile\": {},\n  \"storageProfile\":
        {\n   \"diskCSIDriver\": {\n    \"enabled\": true\n   },\n   \"fileCSIDriver\":
        {\n    \"enabled\": true\n   },\n   \"snapshotController\": {\n    \"enabled\":
        true\n   }\n  },\n  \"oidcIssuerProfile\": {\n   \"enabled\": false\n  },\n
        \ \"workloadAutoScalerProfile\": {},\n  \"resourceUID\": \"67b8913e349e98000129ec5f\",\n
        \ \"metricsProfile\": {\n   \"costAnalysis\": {\n    \"enabled\": false\n
        \  }\n  }\n },\n \"identity\": {\n  \"type\": \"SystemAssigned\",\n  \"principalId\":\"00000000-0000-0000-0000-000000000001\",\n
        \ \"tenantId\": \"54826b22-38d6-4fb2-bad9-b7b93a3e9c5a\"\n },\n \"sku\": {\n
        \ \"name\": \"Base\",\n  \"tier\": \"Free\"\n }\n}"
    headers:
      azure-asyncoperation:
      - https://management.azure.com/subscriptions/00000000-0000-0000-0000-000000000000/providers/Microsoft.ContainerService/locations/westus2/operations/370f91c2-010f-40bf-863b-298bcdd23a3b?api-version=2016-03-30&t=638757462366189352&c=MIIHhjCCBm6gAwIBAgITfAaX0D2c-iM1n_047QAABpfQPTANBgkqhkiG9w0BAQsFADBEMRMwEQYKCZImiZPyLGQBGRYDR0JMMRMwEQYKCZImiZPyLGQBGRYDQU1FMRgwFgYDVQQDEw9BTUUgSW5mcmEgQ0EgMDUwHhcNMjUwMTIzMTIzMzI3WhcNMjUwNDIzMTIzMzI3WjBAMT4wPAYDVQQDEzVhc3luY29wZXJhdGlvbnNpZ25pbmdjZXJ0aWZpY2F0ZS5tYW5hZ2VtZW50LmF6dXJlLmNvbTCCASIwDQYJKoZIhvcNAQEBBQADggEPADCCAQoCggEBAMT6cGM0B3y7ALaE-Skle4LGL_KvvE0RUfR5t5rwMeM3CUzeYQjKDViOQv-6ECcNTQ188o9xa72JZw6T10LTAadlAlNEt-D4ZgXojTXXdRtgYN-AZ-uCCkJCPAJEWs5EDD7mSbt4aK42yALzlx5HkO8DReVYve0sKKD5r_M3y_OScnMTmV2SqALMQFfQHE2BCDOEjnPMJyRgh-7NvAqTuj-04DaveAIZSPJ9ljaYUCJ6fuyHJpPPDJvqzMYvVtE8OSAbxMClc2r5faOd2VDJXmbWWCx5jgb6bsGk0OJlSYIWH4DG7ERimIDapcgwLFJy4o8a8bkK0bi9A_5dTellBPUCAwEAAaOCBHMwggRvMCcGCSsGAQQBgjcVCgQaMBgwCgYIKwYBBQUHAwIwCgYIKwYBBQUHAwEwPAYJKwYBBAGCNxUHBC8wLQYlKwYBBAGCNxUIhpDjDYTVtHiE8Ys-hZvdFs6dEoFgh8fIENbYcQIBZAIBBjCCAcsGCCsGAQUFBwEBBIIBvTCCAbkwYwYIKwYBBQUHMAKGV2h0dHA6Ly9jcmwubWljcm9zb2Z0LmNvbS9wa2lpbmZyYS9DZXJ0cy9DTzFQS0lJTlRDQTAxLkFNRS5HQkxfQU1FJTIwSW5mcmElMjBDQSUyMDA1LmNydDBTBggrBgEFBQcwAoZHaHR0cDovL2NybDEuYW1lLmdibC9haWEvQ08xUEtJSU5UQ0EwMS5BTUUuR0JMX0FNRSUyMEluZnJhJTIwQ0ElMjAwNS5jcnQwUwYIKwYBBQUHMAKGR2h0dHA6Ly9jcmwyLmFtZS5nYmwvYWlhL0NPMVBLSUlOVENBMDEuQU1FLkdCTF9BTUUlMjBJbmZyYSUyMENBJTIwMDUuY3J0MFMGCCsGAQUFBzAChkdodHRwOi8vY3JsMy5hbWUuZ2JsL2FpYS9DTzFQS0lJTlRDQTAxLkFNRS5HQkxfQU1FJTIwSW5mcmElMjBDQSUyMDA1LmNydDBTBggrBgEFBQcwAoZHaHR0cDovL2NybDQuYW1lLmdibC9haWEvQ08xUEtJSU5UQ0EwMS5BTUUuR0JMX0FNRSUyMEluZnJhJTIwQ0ElMjAwNS5jcnQwHQYDVR0OBBYEFM-T8L9nIeCFTohGWTDyVFKymXV6MA4GA1UdDwEB_wQEAwIFoDCCASYGA1UdHwSCAR0wggEZMIIBFaCCARGgggENhj9odHRwOi8vY3JsLm1pY3Jvc29mdC5jb20vcGtpaW5mcmEvQ1JML0FNRSUyMEluZnJhJTIwQ0ElMjAwNS5jcmyGMWh0dHA6Ly9jcmwxLmFtZS5nYmwvY3JsL0FNRSUyMEluZnJhJTIwQ0ElMjAwNS5jcmyGMWh0dHA6Ly9jcmwyLmFtZS5nYmwvY3JsL0FNRSUyMEluZnJhJTIwQ0ElMjAwNS5jcmyGMWh0dHA6Ly9jcmwzLmFtZS5nYmwvY3JsL0FNRSUyMEluZnJhJTIwQ0ElMjAwNS5jcmyGMWh0dHA6Ly9jcmw0LmFtZS5nYmwvY3JsL0FNRSUyMEluZnJhJTIwQ0ElMjAwNS5jcmwwgZ0GA1UdIASBlTCBkjAMBgorBgEEAYI3ewEBMGYGCisGAQQBgjd7AgIwWDBWBggrBgEFBQcCAjBKHkgAMwAzAGUAMAAxADkAMgAxAC0ANABkADYANAAtADQAZgA4AGMALQBhADAANQA1AC0ANQBiAGQAYQBmAGYAZAA1AGUAMwAzAGQwDAYKKwYBBAGCN3sDAjAMBgorBgEEAYI3ewQCMB8GA1UdIwQYMBaAFHrWGYUoeWxxdh5g-PNL76IFQhYdMB0GA1UdJQQWMBQGCCsGAQUFBwMCBggrBgEFBQcDATANBgkqhkiG9w0BAQsFAAOCAQEAL5-mSvqTMKZ-yWP_ZT759pg-E4fR6CLCeXO0jrmpqWWL7kI50BvqMxrc_lgbkvtph9Pxa7ubGsAa1Exeoi8qx0ROCtQv-NyhNyDLePoY5JfVD6QGmvlnIziXrlYvbbnilY_vo-wieWJGJhuESMEaTphDiHpFdEuA2NZNxyxXsQV5fUpa2Rls0wrtnmPPIzhMrpswh3rBEnbxvlgC6SUihf90jSN_Hkn0T201tVzyjd5G1RK9QNqmdL0lKL-OZm8rpl-nwepifa5s6-Qa7cwTV2CMjAXPtsPHtNsPXvte52PFBn_dZiXBQN2njTerWOgNEpj5mIZ-nr3-pWeHhqAXSQ&s=nUHvmmkIamEIbXLwIeSo0UCV7mJ7PAQ7ZsDem7h0LOp4-6of6pOYXzlFe1uKXUylK1HsTPKqZOZzDfZjYqpGXtcZO29zRm12IbjhJ6rl_roumZUowrW20wmDDIOla1TnTnJD7Mtq95D4Ma3yMJ1OeP9uXI4emzQDDxYW-AFnLI6bleM-xrM_eCsM-Sq0x88zAkAKf0GZMabIgCdqX56BPAhJz70BNnkjGBihLoh4dhg6mvof5Jr2uYlEUG_ePZHp1l77y3oKJDXRWxwZA33Z0XWv41tbkpE4p6TihnWmiPrFPF9HLVWddHDJtSSgzeXn72YsuPWOMXEWjMBJ9GR_iA&h=0Uz-ueq63wYexbrAvzzGSI1PUxXNOY7s5OkknLgh3Oo
      cache-control:
      - no-cache
      content-length:
      - '4782'
      content-type:
      - application/json
      date:
      - Fri, 21 Feb 2025 14:50:35 GMT
      expires:
      - '-1'
      pragma:
      - no-cache
      strict-transport-security:
      - max-age=31536000; includeSubDomains
      x-content-type-options:
      - nosniff
      x-ms-operation-identifier:
      - tenantId=54826b22-38d6-4fb2-bad9-b7b93a3e9c5a,objectId=a7250e3a-0e5e-48e2-9a34-45f1f5e1a91e/eastus2euap/3c541ef0-74c5-4d14-a98a-3ad02a908270
      x-ms-ratelimit-remaining-subscription-global-writes:
      - '2999'
      x-ms-ratelimit-remaining-subscription-writes:
      - '199'
    status:
      code: 200
      message: OK
- request:
    body: null
    headers:
      Accept:
      - '*/*'
      Accept-Encoding:
      - gzip, deflate
      CommandName:
      - aks scale
      Connection:
      - keep-alive
      ParameterSetName:
      - -g -n --node-count
      User-Agent:
      - AZURECLI/2.69.0 azsdk-python-core/1.31.0 Python/3.12.9 (Windows-10-10.0.19045-SP0)
    method: GET
<<<<<<< HEAD
    uri: https://management.azure.com/subscriptions/00000000-0000-0000-0000-000000000000/providers/Microsoft.ContainerService/locations/westus2/operations/370f91c2-010f-40bf-863b-298bcdd23a3b?api-version=2016-03-30&t=638757462366189352&c=MIIHhjCCBm6gAwIBAgITfAaX0D2c-iM1n_047QAABpfQPTANBgkqhkiG9w0BAQsFADBEMRMwEQYKCZImiZPyLGQBGRYDR0JMMRMwEQYKCZImiZPyLGQBGRYDQU1FMRgwFgYDVQQDEw9BTUUgSW5mcmEgQ0EgMDUwHhcNMjUwMTIzMTIzMzI3WhcNMjUwNDIzMTIzMzI3WjBAMT4wPAYDVQQDEzVhc3luY29wZXJhdGlvbnNpZ25pbmdjZXJ0aWZpY2F0ZS5tYW5hZ2VtZW50LmF6dXJlLmNvbTCCASIwDQYJKoZIhvcNAQEBBQADggEPADCCAQoCggEBAMT6cGM0B3y7ALaE-Skle4LGL_KvvE0RUfR5t5rwMeM3CUzeYQjKDViOQv-6ECcNTQ188o9xa72JZw6T10LTAadlAlNEt-D4ZgXojTXXdRtgYN-AZ-uCCkJCPAJEWs5EDD7mSbt4aK42yALzlx5HkO8DReVYve0sKKD5r_M3y_OScnMTmV2SqALMQFfQHE2BCDOEjnPMJyRgh-7NvAqTuj-04DaveAIZSPJ9ljaYUCJ6fuyHJpPPDJvqzMYvVtE8OSAbxMClc2r5faOd2VDJXmbWWCx5jgb6bsGk0OJlSYIWH4DG7ERimIDapcgwLFJy4o8a8bkK0bi9A_5dTellBPUCAwEAAaOCBHMwggRvMCcGCSsGAQQBgjcVCgQaMBgwCgYIKwYBBQUHAwIwCgYIKwYBBQUHAwEwPAYJKwYBBAGCNxUHBC8wLQYlKwYBBAGCNxUIhpDjDYTVtHiE8Ys-hZvdFs6dEoFgh8fIENbYcQIBZAIBBjCCAcsGCCsGAQUFBwEBBIIBvTCCAbkwYwYIKwYBBQUHMAKGV2h0dHA6Ly9jcmwubWljcm9zb2Z0LmNvbS9wa2lpbmZyYS9DZXJ0cy9DTzFQS0lJTlRDQTAxLkFNRS5HQkxfQU1FJTIwSW5mcmElMjBDQSUyMDA1LmNydDBTBggrBgEFBQcwAoZHaHR0cDovL2NybDEuYW1lLmdibC9haWEvQ08xUEtJSU5UQ0EwMS5BTUUuR0JMX0FNRSUyMEluZnJhJTIwQ0ElMjAwNS5jcnQwUwYIKwYBBQUHMAKGR2h0dHA6Ly9jcmwyLmFtZS5nYmwvYWlhL0NPMVBLSUlOVENBMDEuQU1FLkdCTF9BTUUlMjBJbmZyYSUyMENBJTIwMDUuY3J0MFMGCCsGAQUFBzAChkdodHRwOi8vY3JsMy5hbWUuZ2JsL2FpYS9DTzFQS0lJTlRDQTAxLkFNRS5HQkxfQU1FJTIwSW5mcmElMjBDQSUyMDA1LmNydDBTBggrBgEFBQcwAoZHaHR0cDovL2NybDQuYW1lLmdibC9haWEvQ08xUEtJSU5UQ0EwMS5BTUUuR0JMX0FNRSUyMEluZnJhJTIwQ0ElMjAwNS5jcnQwHQYDVR0OBBYEFM-T8L9nIeCFTohGWTDyVFKymXV6MA4GA1UdDwEB_wQEAwIFoDCCASYGA1UdHwSCAR0wggEZMIIBFaCCARGgggENhj9odHRwOi8vY3JsLm1pY3Jvc29mdC5jb20vcGtpaW5mcmEvQ1JML0FNRSUyMEluZnJhJTIwQ0ElMjAwNS5jcmyGMWh0dHA6Ly9jcmwxLmFtZS5nYmwvY3JsL0FNRSUyMEluZnJhJTIwQ0ElMjAwNS5jcmyGMWh0dHA6Ly9jcmwyLmFtZS5nYmwvY3JsL0FNRSUyMEluZnJhJTIwQ0ElMjAwNS5jcmyGMWh0dHA6Ly9jcmwzLmFtZS5nYmwvY3JsL0FNRSUyMEluZnJhJTIwQ0ElMjAwNS5jcmyGMWh0dHA6Ly9jcmw0LmFtZS5nYmwvY3JsL0FNRSUyMEluZnJhJTIwQ0ElMjAwNS5jcmwwgZ0GA1UdIASBlTCBkjAMBgorBgEEAYI3ewEBMGYGCisGAQQBgjd7AgIwWDBWBggrBgEFBQcCAjBKHkgAMwAzAGUAMAAxADkAMgAxAC0ANABkADYANAAtADQAZgA4AGMALQBhADAANQA1AC0ANQBiAGQAYQBmAGYAZAA1AGUAMwAzAGQwDAYKKwYBBAGCN3sDAjAMBgorBgEEAYI3ewQCMB8GA1UdIwQYMBaAFHrWGYUoeWxxdh5g-PNL76IFQhYdMB0GA1UdJQQWMBQGCCsGAQUFBwMCBggrBgEFBQcDATANBgkqhkiG9w0BAQsFAAOCAQEAL5-mSvqTMKZ-yWP_ZT759pg-E4fR6CLCeXO0jrmpqWWL7kI50BvqMxrc_lgbkvtph9Pxa7ubGsAa1Exeoi8qx0ROCtQv-NyhNyDLePoY5JfVD6QGmvlnIziXrlYvbbnilY_vo-wieWJGJhuESMEaTphDiHpFdEuA2NZNxyxXsQV5fUpa2Rls0wrtnmPPIzhMrpswh3rBEnbxvlgC6SUihf90jSN_Hkn0T201tVzyjd5G1RK9QNqmdL0lKL-OZm8rpl-nwepifa5s6-Qa7cwTV2CMjAXPtsPHtNsPXvte52PFBn_dZiXBQN2njTerWOgNEpj5mIZ-nr3-pWeHhqAXSQ&s=nUHvmmkIamEIbXLwIeSo0UCV7mJ7PAQ7ZsDem7h0LOp4-6of6pOYXzlFe1uKXUylK1HsTPKqZOZzDfZjYqpGXtcZO29zRm12IbjhJ6rl_roumZUowrW20wmDDIOla1TnTnJD7Mtq95D4Ma3yMJ1OeP9uXI4emzQDDxYW-AFnLI6bleM-xrM_eCsM-Sq0x88zAkAKf0GZMabIgCdqX56BPAhJz70BNnkjGBihLoh4dhg6mvof5Jr2uYlEUG_ePZHp1l77y3oKJDXRWxwZA33Z0XWv41tbkpE4p6TihnWmiPrFPF9HLVWddHDJtSSgzeXn72YsuPWOMXEWjMBJ9GR_iA&h=0Uz-ueq63wYexbrAvzzGSI1PUxXNOY7s5OkknLgh3Oo
=======
    uri: https://management.azure.com/subscriptions/00000000-0000-0000-0000-000000000000/resourceGroups/clitest000001/providers/Microsoft.ContainerService/managedClusters/cliakstest000001?api-version=2024-10-01
>>>>>>> ff231216
  response:
    body:
      string: "{\n \"name\": \"370f91c2-010f-40bf-863b-298bcdd23a3b\",\n \"status\":
        \"InProgress\",\n \"startTime\": \"2025-02-21T14:50:36.3463104Z\"\n}"
    headers:
      cache-control:
      - no-cache
      content-length:
      - '122'
      content-type:
      - application/json
      date:
      - Fri, 21 Feb 2025 14:50:36 GMT
      expires:
      - '-1'
      pragma:
      - no-cache
      strict-transport-security:
      - max-age=31536000; includeSubDomains
      x-content-type-options:
      - nosniff
      x-ms-operation-identifier:
      - tenantId=54826b22-38d6-4fb2-bad9-b7b93a3e9c5a,objectId=a7250e3a-0e5e-48e2-9a34-45f1f5e1a91e/eastus2euap/1271d4fb-01c9-47ee-9a76-d9737a119bef
      x-ms-ratelimit-remaining-subscription-global-reads:
      - '3748'
    status:
      code: 200
      message: OK
- request:
    body: null
    headers:
      Accept:
      - '*/*'
      Accept-Encoding:
      - gzip, deflate
      CommandName:
      - aks scale
      Connection:
      - keep-alive
      ParameterSetName:
      - -g -n --node-count
      User-Agent:
      - AZURECLI/2.69.0 azsdk-python-core/1.31.0 Python/3.12.9 (Windows-10-10.0.19045-SP0)
    method: GET
    uri: https://management.azure.com/subscriptions/00000000-0000-0000-0000-000000000000/providers/Microsoft.ContainerService/locations/westus2/operations/370f91c2-010f-40bf-863b-298bcdd23a3b?api-version=2016-03-30&t=638757462366189352&c=MIIHhjCCBm6gAwIBAgITfAaX0D2c-iM1n_047QAABpfQPTANBgkqhkiG9w0BAQsFADBEMRMwEQYKCZImiZPyLGQBGRYDR0JMMRMwEQYKCZImiZPyLGQBGRYDQU1FMRgwFgYDVQQDEw9BTUUgSW5mcmEgQ0EgMDUwHhcNMjUwMTIzMTIzMzI3WhcNMjUwNDIzMTIzMzI3WjBAMT4wPAYDVQQDEzVhc3luY29wZXJhdGlvbnNpZ25pbmdjZXJ0aWZpY2F0ZS5tYW5hZ2VtZW50LmF6dXJlLmNvbTCCASIwDQYJKoZIhvcNAQEBBQADggEPADCCAQoCggEBAMT6cGM0B3y7ALaE-Skle4LGL_KvvE0RUfR5t5rwMeM3CUzeYQjKDViOQv-6ECcNTQ188o9xa72JZw6T10LTAadlAlNEt-D4ZgXojTXXdRtgYN-AZ-uCCkJCPAJEWs5EDD7mSbt4aK42yALzlx5HkO8DReVYve0sKKD5r_M3y_OScnMTmV2SqALMQFfQHE2BCDOEjnPMJyRgh-7NvAqTuj-04DaveAIZSPJ9ljaYUCJ6fuyHJpPPDJvqzMYvVtE8OSAbxMClc2r5faOd2VDJXmbWWCx5jgb6bsGk0OJlSYIWH4DG7ERimIDapcgwLFJy4o8a8bkK0bi9A_5dTellBPUCAwEAAaOCBHMwggRvMCcGCSsGAQQBgjcVCgQaMBgwCgYIKwYBBQUHAwIwCgYIKwYBBQUHAwEwPAYJKwYBBAGCNxUHBC8wLQYlKwYBBAGCNxUIhpDjDYTVtHiE8Ys-hZvdFs6dEoFgh8fIENbYcQIBZAIBBjCCAcsGCCsGAQUFBwEBBIIBvTCCAbkwYwYIKwYBBQUHMAKGV2h0dHA6Ly9jcmwubWljcm9zb2Z0LmNvbS9wa2lpbmZyYS9DZXJ0cy9DTzFQS0lJTlRDQTAxLkFNRS5HQkxfQU1FJTIwSW5mcmElMjBDQSUyMDA1LmNydDBTBggrBgEFBQcwAoZHaHR0cDovL2NybDEuYW1lLmdibC9haWEvQ08xUEtJSU5UQ0EwMS5BTUUuR0JMX0FNRSUyMEluZnJhJTIwQ0ElMjAwNS5jcnQwUwYIKwYBBQUHMAKGR2h0dHA6Ly9jcmwyLmFtZS5nYmwvYWlhL0NPMVBLSUlOVENBMDEuQU1FLkdCTF9BTUUlMjBJbmZyYSUyMENBJTIwMDUuY3J0MFMGCCsGAQUFBzAChkdodHRwOi8vY3JsMy5hbWUuZ2JsL2FpYS9DTzFQS0lJTlRDQTAxLkFNRS5HQkxfQU1FJTIwSW5mcmElMjBDQSUyMDA1LmNydDBTBggrBgEFBQcwAoZHaHR0cDovL2NybDQuYW1lLmdibC9haWEvQ08xUEtJSU5UQ0EwMS5BTUUuR0JMX0FNRSUyMEluZnJhJTIwQ0ElMjAwNS5jcnQwHQYDVR0OBBYEFM-T8L9nIeCFTohGWTDyVFKymXV6MA4GA1UdDwEB_wQEAwIFoDCCASYGA1UdHwSCAR0wggEZMIIBFaCCARGgggENhj9odHRwOi8vY3JsLm1pY3Jvc29mdC5jb20vcGtpaW5mcmEvQ1JML0FNRSUyMEluZnJhJTIwQ0ElMjAwNS5jcmyGMWh0dHA6Ly9jcmwxLmFtZS5nYmwvY3JsL0FNRSUyMEluZnJhJTIwQ0ElMjAwNS5jcmyGMWh0dHA6Ly9jcmwyLmFtZS5nYmwvY3JsL0FNRSUyMEluZnJhJTIwQ0ElMjAwNS5jcmyGMWh0dHA6Ly9jcmwzLmFtZS5nYmwvY3JsL0FNRSUyMEluZnJhJTIwQ0ElMjAwNS5jcmyGMWh0dHA6Ly9jcmw0LmFtZS5nYmwvY3JsL0FNRSUyMEluZnJhJTIwQ0ElMjAwNS5jcmwwgZ0GA1UdIASBlTCBkjAMBgorBgEEAYI3ewEBMGYGCisGAQQBgjd7AgIwWDBWBggrBgEFBQcCAjBKHkgAMwAzAGUAMAAxADkAMgAxAC0ANABkADYANAAtADQAZgA4AGMALQBhADAANQA1AC0ANQBiAGQAYQBmAGYAZAA1AGUAMwAzAGQwDAYKKwYBBAGCN3sDAjAMBgorBgEEAYI3ewQCMB8GA1UdIwQYMBaAFHrWGYUoeWxxdh5g-PNL76IFQhYdMB0GA1UdJQQWMBQGCCsGAQUFBwMCBggrBgEFBQcDATANBgkqhkiG9w0BAQsFAAOCAQEAL5-mSvqTMKZ-yWP_ZT759pg-E4fR6CLCeXO0jrmpqWWL7kI50BvqMxrc_lgbkvtph9Pxa7ubGsAa1Exeoi8qx0ROCtQv-NyhNyDLePoY5JfVD6QGmvlnIziXrlYvbbnilY_vo-wieWJGJhuESMEaTphDiHpFdEuA2NZNxyxXsQV5fUpa2Rls0wrtnmPPIzhMrpswh3rBEnbxvlgC6SUihf90jSN_Hkn0T201tVzyjd5G1RK9QNqmdL0lKL-OZm8rpl-nwepifa5s6-Qa7cwTV2CMjAXPtsPHtNsPXvte52PFBn_dZiXBQN2njTerWOgNEpj5mIZ-nr3-pWeHhqAXSQ&s=nUHvmmkIamEIbXLwIeSo0UCV7mJ7PAQ7ZsDem7h0LOp4-6of6pOYXzlFe1uKXUylK1HsTPKqZOZzDfZjYqpGXtcZO29zRm12IbjhJ6rl_roumZUowrW20wmDDIOla1TnTnJD7Mtq95D4Ma3yMJ1OeP9uXI4emzQDDxYW-AFnLI6bleM-xrM_eCsM-Sq0x88zAkAKf0GZMabIgCdqX56BPAhJz70BNnkjGBihLoh4dhg6mvof5Jr2uYlEUG_ePZHp1l77y3oKJDXRWxwZA33Z0XWv41tbkpE4p6TihnWmiPrFPF9HLVWddHDJtSSgzeXn72YsuPWOMXEWjMBJ9GR_iA&h=0Uz-ueq63wYexbrAvzzGSI1PUxXNOY7s5OkknLgh3Oo
  response:
    body:
      string: "{\n \"name\": \"370f91c2-010f-40bf-863b-298bcdd23a3b\",\n \"status\":
        \"InProgress\",\n \"startTime\": \"2025-02-21T14:50:36.3463104Z\"\n}"
    headers:
      cache-control:
      - no-cache
      content-length:
      - '122'
      content-type:
      - application/json
      date:
      - Fri, 21 Feb 2025 14:51:06 GMT
      expires:
      - '-1'
      pragma:
      - no-cache
      strict-transport-security:
      - max-age=31536000; includeSubDomains
      x-content-type-options:
      - nosniff
      x-ms-operation-identifier:
      - tenantId=54826b22-38d6-4fb2-bad9-b7b93a3e9c5a,objectId=a7250e3a-0e5e-48e2-9a34-45f1f5e1a91e/eastus2euap/128e8bb1-4fc2-489d-a102-0b9f75f5c997
      x-ms-ratelimit-remaining-subscription-global-reads:
      - '3749'
    status:
      code: 200
      message: OK
- request:
    body: null
    headers:
      Accept:
      - '*/*'
      Accept-Encoding:
      - gzip, deflate
      CommandName:
      - aks scale
      Connection:
      - keep-alive
      ParameterSetName:
      - -g -n --node-count
      User-Agent:
<<<<<<< HEAD
      - AZURECLI/2.69.0 azsdk-python-core/1.31.0 Python/3.12.9 (Windows-10-10.0.19045-SP0)
    method: GET
    uri: https://management.azure.com/subscriptions/00000000-0000-0000-0000-000000000000/providers/Microsoft.ContainerService/locations/westus2/operations/370f91c2-010f-40bf-863b-298bcdd23a3b?api-version=2016-03-30&t=638757462366189352&c=MIIHhjCCBm6gAwIBAgITfAaX0D2c-iM1n_047QAABpfQPTANBgkqhkiG9w0BAQsFADBEMRMwEQYKCZImiZPyLGQBGRYDR0JMMRMwEQYKCZImiZPyLGQBGRYDQU1FMRgwFgYDVQQDEw9BTUUgSW5mcmEgQ0EgMDUwHhcNMjUwMTIzMTIzMzI3WhcNMjUwNDIzMTIzMzI3WjBAMT4wPAYDVQQDEzVhc3luY29wZXJhdGlvbnNpZ25pbmdjZXJ0aWZpY2F0ZS5tYW5hZ2VtZW50LmF6dXJlLmNvbTCCASIwDQYJKoZIhvcNAQEBBQADggEPADCCAQoCggEBAMT6cGM0B3y7ALaE-Skle4LGL_KvvE0RUfR5t5rwMeM3CUzeYQjKDViOQv-6ECcNTQ188o9xa72JZw6T10LTAadlAlNEt-D4ZgXojTXXdRtgYN-AZ-uCCkJCPAJEWs5EDD7mSbt4aK42yALzlx5HkO8DReVYve0sKKD5r_M3y_OScnMTmV2SqALMQFfQHE2BCDOEjnPMJyRgh-7NvAqTuj-04DaveAIZSPJ9ljaYUCJ6fuyHJpPPDJvqzMYvVtE8OSAbxMClc2r5faOd2VDJXmbWWCx5jgb6bsGk0OJlSYIWH4DG7ERimIDapcgwLFJy4o8a8bkK0bi9A_5dTellBPUCAwEAAaOCBHMwggRvMCcGCSsGAQQBgjcVCgQaMBgwCgYIKwYBBQUHAwIwCgYIKwYBBQUHAwEwPAYJKwYBBAGCNxUHBC8wLQYlKwYBBAGCNxUIhpDjDYTVtHiE8Ys-hZvdFs6dEoFgh8fIENbYcQIBZAIBBjCCAcsGCCsGAQUFBwEBBIIBvTCCAbkwYwYIKwYBBQUHMAKGV2h0dHA6Ly9jcmwubWljcm9zb2Z0LmNvbS9wa2lpbmZyYS9DZXJ0cy9DTzFQS0lJTlRDQTAxLkFNRS5HQkxfQU1FJTIwSW5mcmElMjBDQSUyMDA1LmNydDBTBggrBgEFBQcwAoZHaHR0cDovL2NybDEuYW1lLmdibC9haWEvQ08xUEtJSU5UQ0EwMS5BTUUuR0JMX0FNRSUyMEluZnJhJTIwQ0ElMjAwNS5jcnQwUwYIKwYBBQUHMAKGR2h0dHA6Ly9jcmwyLmFtZS5nYmwvYWlhL0NPMVBLSUlOVENBMDEuQU1FLkdCTF9BTUUlMjBJbmZyYSUyMENBJTIwMDUuY3J0MFMGCCsGAQUFBzAChkdodHRwOi8vY3JsMy5hbWUuZ2JsL2FpYS9DTzFQS0lJTlRDQTAxLkFNRS5HQkxfQU1FJTIwSW5mcmElMjBDQSUyMDA1LmNydDBTBggrBgEFBQcwAoZHaHR0cDovL2NybDQuYW1lLmdibC9haWEvQ08xUEtJSU5UQ0EwMS5BTUUuR0JMX0FNRSUyMEluZnJhJTIwQ0ElMjAwNS5jcnQwHQYDVR0OBBYEFM-T8L9nIeCFTohGWTDyVFKymXV6MA4GA1UdDwEB_wQEAwIFoDCCASYGA1UdHwSCAR0wggEZMIIBFaCCARGgggENhj9odHRwOi8vY3JsLm1pY3Jvc29mdC5jb20vcGtpaW5mcmEvQ1JML0FNRSUyMEluZnJhJTIwQ0ElMjAwNS5jcmyGMWh0dHA6Ly9jcmwxLmFtZS5nYmwvY3JsL0FNRSUyMEluZnJhJTIwQ0ElMjAwNS5jcmyGMWh0dHA6Ly9jcmwyLmFtZS5nYmwvY3JsL0FNRSUyMEluZnJhJTIwQ0ElMjAwNS5jcmyGMWh0dHA6Ly9jcmwzLmFtZS5nYmwvY3JsL0FNRSUyMEluZnJhJTIwQ0ElMjAwNS5jcmyGMWh0dHA6Ly9jcmw0LmFtZS5nYmwvY3JsL0FNRSUyMEluZnJhJTIwQ0ElMjAwNS5jcmwwgZ0GA1UdIASBlTCBkjAMBgorBgEEAYI3ewEBMGYGCisGAQQBgjd7AgIwWDBWBggrBgEFBQcCAjBKHkgAMwAzAGUAMAAxADkAMgAxAC0ANABkADYANAAtADQAZgA4AGMALQBhADAANQA1AC0ANQBiAGQAYQBmAGYAZAA1AGUAMwAzAGQwDAYKKwYBBAGCN3sDAjAMBgorBgEEAYI3ewQCMB8GA1UdIwQYMBaAFHrWGYUoeWxxdh5g-PNL76IFQhYdMB0GA1UdJQQWMBQGCCsGAQUFBwMCBggrBgEFBQcDATANBgkqhkiG9w0BAQsFAAOCAQEAL5-mSvqTMKZ-yWP_ZT759pg-E4fR6CLCeXO0jrmpqWWL7kI50BvqMxrc_lgbkvtph9Pxa7ubGsAa1Exeoi8qx0ROCtQv-NyhNyDLePoY5JfVD6QGmvlnIziXrlYvbbnilY_vo-wieWJGJhuESMEaTphDiHpFdEuA2NZNxyxXsQV5fUpa2Rls0wrtnmPPIzhMrpswh3rBEnbxvlgC6SUihf90jSN_Hkn0T201tVzyjd5G1RK9QNqmdL0lKL-OZm8rpl-nwepifa5s6-Qa7cwTV2CMjAXPtsPHtNsPXvte52PFBn_dZiXBQN2njTerWOgNEpj5mIZ-nr3-pWeHhqAXSQ&s=nUHvmmkIamEIbXLwIeSo0UCV7mJ7PAQ7ZsDem7h0LOp4-6of6pOYXzlFe1uKXUylK1HsTPKqZOZzDfZjYqpGXtcZO29zRm12IbjhJ6rl_roumZUowrW20wmDDIOla1TnTnJD7Mtq95D4Ma3yMJ1OeP9uXI4emzQDDxYW-AFnLI6bleM-xrM_eCsM-Sq0x88zAkAKf0GZMabIgCdqX56BPAhJz70BNnkjGBihLoh4dhg6mvof5Jr2uYlEUG_ePZHp1l77y3oKJDXRWxwZA33Z0XWv41tbkpE4p6TihnWmiPrFPF9HLVWddHDJtSSgzeXn72YsuPWOMXEWjMBJ9GR_iA&h=0Uz-ueq63wYexbrAvzzGSI1PUxXNOY7s5OkknLgh3Oo
=======
      - AZURECLI/2.59.0 azsdk-python-core/1.28.0 Python/3.8.10 (Linux-6.5.0-1017-azure-x86_64-with-glibc2.29)
    method: PUT
    uri: https://management.azure.com/subscriptions/00000000-0000-0000-0000-000000000000/resourceGroups/clitest000001/providers/Microsoft.ContainerService/managedClusters/cliakstest000001?api-version=2024-10-01
>>>>>>> ff231216
  response:
    body:
      string: "{\n \"name\": \"370f91c2-010f-40bf-863b-298bcdd23a3b\",\n \"status\":
        \"InProgress\",\n \"startTime\": \"2025-02-21T14:50:36.3463104Z\"\n}"
    headers:
      cache-control:
      - no-cache
      content-length:
      - '122'
      content-type:
      - application/json
      date:
      - Fri, 21 Feb 2025 14:51:37 GMT
      expires:
      - '-1'
      pragma:
      - no-cache
      strict-transport-security:
      - max-age=31536000; includeSubDomains
      x-content-type-options:
      - nosniff
      x-ms-operation-identifier:
      - tenantId=54826b22-38d6-4fb2-bad9-b7b93a3e9c5a,objectId=a7250e3a-0e5e-48e2-9a34-45f1f5e1a91e/eastus2euap/5b673979-faa4-4b59-b651-7dc650add1a5
      x-ms-ratelimit-remaining-subscription-global-reads:
      - '3749'
    status:
      code: 200
      message: OK
- request:
    body: null
    headers:
      Accept:
      - '*/*'
      Accept-Encoding:
      - gzip, deflate
      CommandName:
      - aks scale
      Connection:
      - keep-alive
      ParameterSetName:
      - -g -n --node-count
      User-Agent:
      - AZURECLI/2.69.0 azsdk-python-core/1.31.0 Python/3.12.9 (Windows-10-10.0.19045-SP0)
    method: GET
    uri: https://management.azure.com/subscriptions/00000000-0000-0000-0000-000000000000/providers/Microsoft.ContainerService/locations/westus2/operations/370f91c2-010f-40bf-863b-298bcdd23a3b?api-version=2016-03-30&t=638757462366189352&c=MIIHhjCCBm6gAwIBAgITfAaX0D2c-iM1n_047QAABpfQPTANBgkqhkiG9w0BAQsFADBEMRMwEQYKCZImiZPyLGQBGRYDR0JMMRMwEQYKCZImiZPyLGQBGRYDQU1FMRgwFgYDVQQDEw9BTUUgSW5mcmEgQ0EgMDUwHhcNMjUwMTIzMTIzMzI3WhcNMjUwNDIzMTIzMzI3WjBAMT4wPAYDVQQDEzVhc3luY29wZXJhdGlvbnNpZ25pbmdjZXJ0aWZpY2F0ZS5tYW5hZ2VtZW50LmF6dXJlLmNvbTCCASIwDQYJKoZIhvcNAQEBBQADggEPADCCAQoCggEBAMT6cGM0B3y7ALaE-Skle4LGL_KvvE0RUfR5t5rwMeM3CUzeYQjKDViOQv-6ECcNTQ188o9xa72JZw6T10LTAadlAlNEt-D4ZgXojTXXdRtgYN-AZ-uCCkJCPAJEWs5EDD7mSbt4aK42yALzlx5HkO8DReVYve0sKKD5r_M3y_OScnMTmV2SqALMQFfQHE2BCDOEjnPMJyRgh-7NvAqTuj-04DaveAIZSPJ9ljaYUCJ6fuyHJpPPDJvqzMYvVtE8OSAbxMClc2r5faOd2VDJXmbWWCx5jgb6bsGk0OJlSYIWH4DG7ERimIDapcgwLFJy4o8a8bkK0bi9A_5dTellBPUCAwEAAaOCBHMwggRvMCcGCSsGAQQBgjcVCgQaMBgwCgYIKwYBBQUHAwIwCgYIKwYBBQUHAwEwPAYJKwYBBAGCNxUHBC8wLQYlKwYBBAGCNxUIhpDjDYTVtHiE8Ys-hZvdFs6dEoFgh8fIENbYcQIBZAIBBjCCAcsGCCsGAQUFBwEBBIIBvTCCAbkwYwYIKwYBBQUHMAKGV2h0dHA6Ly9jcmwubWljcm9zb2Z0LmNvbS9wa2lpbmZyYS9DZXJ0cy9DTzFQS0lJTlRDQTAxLkFNRS5HQkxfQU1FJTIwSW5mcmElMjBDQSUyMDA1LmNydDBTBggrBgEFBQcwAoZHaHR0cDovL2NybDEuYW1lLmdibC9haWEvQ08xUEtJSU5UQ0EwMS5BTUUuR0JMX0FNRSUyMEluZnJhJTIwQ0ElMjAwNS5jcnQwUwYIKwYBBQUHMAKGR2h0dHA6Ly9jcmwyLmFtZS5nYmwvYWlhL0NPMVBLSUlOVENBMDEuQU1FLkdCTF9BTUUlMjBJbmZyYSUyMENBJTIwMDUuY3J0MFMGCCsGAQUFBzAChkdodHRwOi8vY3JsMy5hbWUuZ2JsL2FpYS9DTzFQS0lJTlRDQTAxLkFNRS5HQkxfQU1FJTIwSW5mcmElMjBDQSUyMDA1LmNydDBTBggrBgEFBQcwAoZHaHR0cDovL2NybDQuYW1lLmdibC9haWEvQ08xUEtJSU5UQ0EwMS5BTUUuR0JMX0FNRSUyMEluZnJhJTIwQ0ElMjAwNS5jcnQwHQYDVR0OBBYEFM-T8L9nIeCFTohGWTDyVFKymXV6MA4GA1UdDwEB_wQEAwIFoDCCASYGA1UdHwSCAR0wggEZMIIBFaCCARGgggENhj9odHRwOi8vY3JsLm1pY3Jvc29mdC5jb20vcGtpaW5mcmEvQ1JML0FNRSUyMEluZnJhJTIwQ0ElMjAwNS5jcmyGMWh0dHA6Ly9jcmwxLmFtZS5nYmwvY3JsL0FNRSUyMEluZnJhJTIwQ0ElMjAwNS5jcmyGMWh0dHA6Ly9jcmwyLmFtZS5nYmwvY3JsL0FNRSUyMEluZnJhJTIwQ0ElMjAwNS5jcmyGMWh0dHA6Ly9jcmwzLmFtZS5nYmwvY3JsL0FNRSUyMEluZnJhJTIwQ0ElMjAwNS5jcmyGMWh0dHA6Ly9jcmw0LmFtZS5nYmwvY3JsL0FNRSUyMEluZnJhJTIwQ0ElMjAwNS5jcmwwgZ0GA1UdIASBlTCBkjAMBgorBgEEAYI3ewEBMGYGCisGAQQBgjd7AgIwWDBWBggrBgEFBQcCAjBKHkgAMwAzAGUAMAAxADkAMgAxAC0ANABkADYANAAtADQAZgA4AGMALQBhADAANQA1AC0ANQBiAGQAYQBmAGYAZAA1AGUAMwAzAGQwDAYKKwYBBAGCN3sDAjAMBgorBgEEAYI3ewQCMB8GA1UdIwQYMBaAFHrWGYUoeWxxdh5g-PNL76IFQhYdMB0GA1UdJQQWMBQGCCsGAQUFBwMCBggrBgEFBQcDATANBgkqhkiG9w0BAQsFAAOCAQEAL5-mSvqTMKZ-yWP_ZT759pg-E4fR6CLCeXO0jrmpqWWL7kI50BvqMxrc_lgbkvtph9Pxa7ubGsAa1Exeoi8qx0ROCtQv-NyhNyDLePoY5JfVD6QGmvlnIziXrlYvbbnilY_vo-wieWJGJhuESMEaTphDiHpFdEuA2NZNxyxXsQV5fUpa2Rls0wrtnmPPIzhMrpswh3rBEnbxvlgC6SUihf90jSN_Hkn0T201tVzyjd5G1RK9QNqmdL0lKL-OZm8rpl-nwepifa5s6-Qa7cwTV2CMjAXPtsPHtNsPXvte52PFBn_dZiXBQN2njTerWOgNEpj5mIZ-nr3-pWeHhqAXSQ&s=nUHvmmkIamEIbXLwIeSo0UCV7mJ7PAQ7ZsDem7h0LOp4-6of6pOYXzlFe1uKXUylK1HsTPKqZOZzDfZjYqpGXtcZO29zRm12IbjhJ6rl_roumZUowrW20wmDDIOla1TnTnJD7Mtq95D4Ma3yMJ1OeP9uXI4emzQDDxYW-AFnLI6bleM-xrM_eCsM-Sq0x88zAkAKf0GZMabIgCdqX56BPAhJz70BNnkjGBihLoh4dhg6mvof5Jr2uYlEUG_ePZHp1l77y3oKJDXRWxwZA33Z0XWv41tbkpE4p6TihnWmiPrFPF9HLVWddHDJtSSgzeXn72YsuPWOMXEWjMBJ9GR_iA&h=0Uz-ueq63wYexbrAvzzGSI1PUxXNOY7s5OkknLgh3Oo
  response:
    body:
      string: "{\n \"name\": \"370f91c2-010f-40bf-863b-298bcdd23a3b\",\n \"status\":
        \"InProgress\",\n \"startTime\": \"2025-02-21T14:50:36.3463104Z\"\n}"
    headers:
      cache-control:
      - no-cache
      content-length:
      - '122'
      content-type:
      - application/json
      date:
      - Fri, 21 Feb 2025 14:52:07 GMT
      expires:
      - '-1'
      pragma:
      - no-cache
      strict-transport-security:
      - max-age=31536000; includeSubDomains
      x-content-type-options:
      - nosniff
      x-ms-operation-identifier:
      - tenantId=54826b22-38d6-4fb2-bad9-b7b93a3e9c5a,objectId=a7250e3a-0e5e-48e2-9a34-45f1f5e1a91e/eastus2euap/cd378b5a-e725-44da-bcca-788b0bc8885a
      x-ms-ratelimit-remaining-subscription-global-reads:
      - '3748'
    status:
      code: 200
      message: OK
- request:
    body: null
    headers:
      Accept:
      - '*/*'
      Accept-Encoding:
      - gzip, deflate
      CommandName:
      - aks scale
      Connection:
      - keep-alive
      ParameterSetName:
      - -g -n --node-count
      User-Agent:
      - AZURECLI/2.69.0 azsdk-python-core/1.31.0 Python/3.12.9 (Windows-10-10.0.19045-SP0)
    method: GET
    uri: https://management.azure.com/subscriptions/00000000-0000-0000-0000-000000000000/providers/Microsoft.ContainerService/locations/westus2/operations/370f91c2-010f-40bf-863b-298bcdd23a3b?api-version=2016-03-30&t=638757462366189352&c=MIIHhjCCBm6gAwIBAgITfAaX0D2c-iM1n_047QAABpfQPTANBgkqhkiG9w0BAQsFADBEMRMwEQYKCZImiZPyLGQBGRYDR0JMMRMwEQYKCZImiZPyLGQBGRYDQU1FMRgwFgYDVQQDEw9BTUUgSW5mcmEgQ0EgMDUwHhcNMjUwMTIzMTIzMzI3WhcNMjUwNDIzMTIzMzI3WjBAMT4wPAYDVQQDEzVhc3luY29wZXJhdGlvbnNpZ25pbmdjZXJ0aWZpY2F0ZS5tYW5hZ2VtZW50LmF6dXJlLmNvbTCCASIwDQYJKoZIhvcNAQEBBQADggEPADCCAQoCggEBAMT6cGM0B3y7ALaE-Skle4LGL_KvvE0RUfR5t5rwMeM3CUzeYQjKDViOQv-6ECcNTQ188o9xa72JZw6T10LTAadlAlNEt-D4ZgXojTXXdRtgYN-AZ-uCCkJCPAJEWs5EDD7mSbt4aK42yALzlx5HkO8DReVYve0sKKD5r_M3y_OScnMTmV2SqALMQFfQHE2BCDOEjnPMJyRgh-7NvAqTuj-04DaveAIZSPJ9ljaYUCJ6fuyHJpPPDJvqzMYvVtE8OSAbxMClc2r5faOd2VDJXmbWWCx5jgb6bsGk0OJlSYIWH4DG7ERimIDapcgwLFJy4o8a8bkK0bi9A_5dTellBPUCAwEAAaOCBHMwggRvMCcGCSsGAQQBgjcVCgQaMBgwCgYIKwYBBQUHAwIwCgYIKwYBBQUHAwEwPAYJKwYBBAGCNxUHBC8wLQYlKwYBBAGCNxUIhpDjDYTVtHiE8Ys-hZvdFs6dEoFgh8fIENbYcQIBZAIBBjCCAcsGCCsGAQUFBwEBBIIBvTCCAbkwYwYIKwYBBQUHMAKGV2h0dHA6Ly9jcmwubWljcm9zb2Z0LmNvbS9wa2lpbmZyYS9DZXJ0cy9DTzFQS0lJTlRDQTAxLkFNRS5HQkxfQU1FJTIwSW5mcmElMjBDQSUyMDA1LmNydDBTBggrBgEFBQcwAoZHaHR0cDovL2NybDEuYW1lLmdibC9haWEvQ08xUEtJSU5UQ0EwMS5BTUUuR0JMX0FNRSUyMEluZnJhJTIwQ0ElMjAwNS5jcnQwUwYIKwYBBQUHMAKGR2h0dHA6Ly9jcmwyLmFtZS5nYmwvYWlhL0NPMVBLSUlOVENBMDEuQU1FLkdCTF9BTUUlMjBJbmZyYSUyMENBJTIwMDUuY3J0MFMGCCsGAQUFBzAChkdodHRwOi8vY3JsMy5hbWUuZ2JsL2FpYS9DTzFQS0lJTlRDQTAxLkFNRS5HQkxfQU1FJTIwSW5mcmElMjBDQSUyMDA1LmNydDBTBggrBgEFBQcwAoZHaHR0cDovL2NybDQuYW1lLmdibC9haWEvQ08xUEtJSU5UQ0EwMS5BTUUuR0JMX0FNRSUyMEluZnJhJTIwQ0ElMjAwNS5jcnQwHQYDVR0OBBYEFM-T8L9nIeCFTohGWTDyVFKymXV6MA4GA1UdDwEB_wQEAwIFoDCCASYGA1UdHwSCAR0wggEZMIIBFaCCARGgggENhj9odHRwOi8vY3JsLm1pY3Jvc29mdC5jb20vcGtpaW5mcmEvQ1JML0FNRSUyMEluZnJhJTIwQ0ElMjAwNS5jcmyGMWh0dHA6Ly9jcmwxLmFtZS5nYmwvY3JsL0FNRSUyMEluZnJhJTIwQ0ElMjAwNS5jcmyGMWh0dHA6Ly9jcmwyLmFtZS5nYmwvY3JsL0FNRSUyMEluZnJhJTIwQ0ElMjAwNS5jcmyGMWh0dHA6Ly9jcmwzLmFtZS5nYmwvY3JsL0FNRSUyMEluZnJhJTIwQ0ElMjAwNS5jcmyGMWh0dHA6Ly9jcmw0LmFtZS5nYmwvY3JsL0FNRSUyMEluZnJhJTIwQ0ElMjAwNS5jcmwwgZ0GA1UdIASBlTCBkjAMBgorBgEEAYI3ewEBMGYGCisGAQQBgjd7AgIwWDBWBggrBgEFBQcCAjBKHkgAMwAzAGUAMAAxADkAMgAxAC0ANABkADYANAAtADQAZgA4AGMALQBhADAANQA1AC0ANQBiAGQAYQBmAGYAZAA1AGUAMwAzAGQwDAYKKwYBBAGCN3sDAjAMBgorBgEEAYI3ewQCMB8GA1UdIwQYMBaAFHrWGYUoeWxxdh5g-PNL76IFQhYdMB0GA1UdJQQWMBQGCCsGAQUFBwMCBggrBgEFBQcDATANBgkqhkiG9w0BAQsFAAOCAQEAL5-mSvqTMKZ-yWP_ZT759pg-E4fR6CLCeXO0jrmpqWWL7kI50BvqMxrc_lgbkvtph9Pxa7ubGsAa1Exeoi8qx0ROCtQv-NyhNyDLePoY5JfVD6QGmvlnIziXrlYvbbnilY_vo-wieWJGJhuESMEaTphDiHpFdEuA2NZNxyxXsQV5fUpa2Rls0wrtnmPPIzhMrpswh3rBEnbxvlgC6SUihf90jSN_Hkn0T201tVzyjd5G1RK9QNqmdL0lKL-OZm8rpl-nwepifa5s6-Qa7cwTV2CMjAXPtsPHtNsPXvte52PFBn_dZiXBQN2njTerWOgNEpj5mIZ-nr3-pWeHhqAXSQ&s=nUHvmmkIamEIbXLwIeSo0UCV7mJ7PAQ7ZsDem7h0LOp4-6of6pOYXzlFe1uKXUylK1HsTPKqZOZzDfZjYqpGXtcZO29zRm12IbjhJ6rl_roumZUowrW20wmDDIOla1TnTnJD7Mtq95D4Ma3yMJ1OeP9uXI4emzQDDxYW-AFnLI6bleM-xrM_eCsM-Sq0x88zAkAKf0GZMabIgCdqX56BPAhJz70BNnkjGBihLoh4dhg6mvof5Jr2uYlEUG_ePZHp1l77y3oKJDXRWxwZA33Z0XWv41tbkpE4p6TihnWmiPrFPF9HLVWddHDJtSSgzeXn72YsuPWOMXEWjMBJ9GR_iA&h=0Uz-ueq63wYexbrAvzzGSI1PUxXNOY7s5OkknLgh3Oo
  response:
    body:
      string: "{\n \"name\": \"370f91c2-010f-40bf-863b-298bcdd23a3b\",\n \"status\":
        \"InProgress\",\n \"startTime\": \"2025-02-21T14:50:36.3463104Z\"\n}"
    headers:
      cache-control:
      - no-cache
      content-length:
      - '122'
      content-type:
      - application/json
      date:
      - Fri, 21 Feb 2025 14:52:38 GMT
      expires:
      - '-1'
      pragma:
      - no-cache
      strict-transport-security:
      - max-age=31536000; includeSubDomains
      x-content-type-options:
      - nosniff
      x-ms-operation-identifier:
      - tenantId=54826b22-38d6-4fb2-bad9-b7b93a3e9c5a,objectId=a7250e3a-0e5e-48e2-9a34-45f1f5e1a91e/eastus2euap/f4bb835d-fef3-42a4-8fa2-f2e1863e5425
      x-ms-ratelimit-remaining-subscription-global-reads:
      - '3747'
    status:
      code: 200
      message: OK
- request:
    body: null
    headers:
      Accept:
      - '*/*'
      Accept-Encoding:
      - gzip, deflate
      CommandName:
      - aks scale
      Connection:
      - keep-alive
      ParameterSetName:
      - -g -n --node-count
      User-Agent:
      - AZURECLI/2.69.0 azsdk-python-core/1.31.0 Python/3.12.9 (Windows-10-10.0.19045-SP0)
    method: GET
    uri: https://management.azure.com/subscriptions/00000000-0000-0000-0000-000000000000/providers/Microsoft.ContainerService/locations/westus2/operations/370f91c2-010f-40bf-863b-298bcdd23a3b?api-version=2016-03-30&t=638757462366189352&c=MIIHhjCCBm6gAwIBAgITfAaX0D2c-iM1n_047QAABpfQPTANBgkqhkiG9w0BAQsFADBEMRMwEQYKCZImiZPyLGQBGRYDR0JMMRMwEQYKCZImiZPyLGQBGRYDQU1FMRgwFgYDVQQDEw9BTUUgSW5mcmEgQ0EgMDUwHhcNMjUwMTIzMTIzMzI3WhcNMjUwNDIzMTIzMzI3WjBAMT4wPAYDVQQDEzVhc3luY29wZXJhdGlvbnNpZ25pbmdjZXJ0aWZpY2F0ZS5tYW5hZ2VtZW50LmF6dXJlLmNvbTCCASIwDQYJKoZIhvcNAQEBBQADggEPADCCAQoCggEBAMT6cGM0B3y7ALaE-Skle4LGL_KvvE0RUfR5t5rwMeM3CUzeYQjKDViOQv-6ECcNTQ188o9xa72JZw6T10LTAadlAlNEt-D4ZgXojTXXdRtgYN-AZ-uCCkJCPAJEWs5EDD7mSbt4aK42yALzlx5HkO8DReVYve0sKKD5r_M3y_OScnMTmV2SqALMQFfQHE2BCDOEjnPMJyRgh-7NvAqTuj-04DaveAIZSPJ9ljaYUCJ6fuyHJpPPDJvqzMYvVtE8OSAbxMClc2r5faOd2VDJXmbWWCx5jgb6bsGk0OJlSYIWH4DG7ERimIDapcgwLFJy4o8a8bkK0bi9A_5dTellBPUCAwEAAaOCBHMwggRvMCcGCSsGAQQBgjcVCgQaMBgwCgYIKwYBBQUHAwIwCgYIKwYBBQUHAwEwPAYJKwYBBAGCNxUHBC8wLQYlKwYBBAGCNxUIhpDjDYTVtHiE8Ys-hZvdFs6dEoFgh8fIENbYcQIBZAIBBjCCAcsGCCsGAQUFBwEBBIIBvTCCAbkwYwYIKwYBBQUHMAKGV2h0dHA6Ly9jcmwubWljcm9zb2Z0LmNvbS9wa2lpbmZyYS9DZXJ0cy9DTzFQS0lJTlRDQTAxLkFNRS5HQkxfQU1FJTIwSW5mcmElMjBDQSUyMDA1LmNydDBTBggrBgEFBQcwAoZHaHR0cDovL2NybDEuYW1lLmdibC9haWEvQ08xUEtJSU5UQ0EwMS5BTUUuR0JMX0FNRSUyMEluZnJhJTIwQ0ElMjAwNS5jcnQwUwYIKwYBBQUHMAKGR2h0dHA6Ly9jcmwyLmFtZS5nYmwvYWlhL0NPMVBLSUlOVENBMDEuQU1FLkdCTF9BTUUlMjBJbmZyYSUyMENBJTIwMDUuY3J0MFMGCCsGAQUFBzAChkdodHRwOi8vY3JsMy5hbWUuZ2JsL2FpYS9DTzFQS0lJTlRDQTAxLkFNRS5HQkxfQU1FJTIwSW5mcmElMjBDQSUyMDA1LmNydDBTBggrBgEFBQcwAoZHaHR0cDovL2NybDQuYW1lLmdibC9haWEvQ08xUEtJSU5UQ0EwMS5BTUUuR0JMX0FNRSUyMEluZnJhJTIwQ0ElMjAwNS5jcnQwHQYDVR0OBBYEFM-T8L9nIeCFTohGWTDyVFKymXV6MA4GA1UdDwEB_wQEAwIFoDCCASYGA1UdHwSCAR0wggEZMIIBFaCCARGgggENhj9odHRwOi8vY3JsLm1pY3Jvc29mdC5jb20vcGtpaW5mcmEvQ1JML0FNRSUyMEluZnJhJTIwQ0ElMjAwNS5jcmyGMWh0dHA6Ly9jcmwxLmFtZS5nYmwvY3JsL0FNRSUyMEluZnJhJTIwQ0ElMjAwNS5jcmyGMWh0dHA6Ly9jcmwyLmFtZS5nYmwvY3JsL0FNRSUyMEluZnJhJTIwQ0ElMjAwNS5jcmyGMWh0dHA6Ly9jcmwzLmFtZS5nYmwvY3JsL0FNRSUyMEluZnJhJTIwQ0ElMjAwNS5jcmyGMWh0dHA6Ly9jcmw0LmFtZS5nYmwvY3JsL0FNRSUyMEluZnJhJTIwQ0ElMjAwNS5jcmwwgZ0GA1UdIASBlTCBkjAMBgorBgEEAYI3ewEBMGYGCisGAQQBgjd7AgIwWDBWBggrBgEFBQcCAjBKHkgAMwAzAGUAMAAxADkAMgAxAC0ANABkADYANAAtADQAZgA4AGMALQBhADAANQA1AC0ANQBiAGQAYQBmAGYAZAA1AGUAMwAzAGQwDAYKKwYBBAGCN3sDAjAMBgorBgEEAYI3ewQCMB8GA1UdIwQYMBaAFHrWGYUoeWxxdh5g-PNL76IFQhYdMB0GA1UdJQQWMBQGCCsGAQUFBwMCBggrBgEFBQcDATANBgkqhkiG9w0BAQsFAAOCAQEAL5-mSvqTMKZ-yWP_ZT759pg-E4fR6CLCeXO0jrmpqWWL7kI50BvqMxrc_lgbkvtph9Pxa7ubGsAa1Exeoi8qx0ROCtQv-NyhNyDLePoY5JfVD6QGmvlnIziXrlYvbbnilY_vo-wieWJGJhuESMEaTphDiHpFdEuA2NZNxyxXsQV5fUpa2Rls0wrtnmPPIzhMrpswh3rBEnbxvlgC6SUihf90jSN_Hkn0T201tVzyjd5G1RK9QNqmdL0lKL-OZm8rpl-nwepifa5s6-Qa7cwTV2CMjAXPtsPHtNsPXvte52PFBn_dZiXBQN2njTerWOgNEpj5mIZ-nr3-pWeHhqAXSQ&s=nUHvmmkIamEIbXLwIeSo0UCV7mJ7PAQ7ZsDem7h0LOp4-6of6pOYXzlFe1uKXUylK1HsTPKqZOZzDfZjYqpGXtcZO29zRm12IbjhJ6rl_roumZUowrW20wmDDIOla1TnTnJD7Mtq95D4Ma3yMJ1OeP9uXI4emzQDDxYW-AFnLI6bleM-xrM_eCsM-Sq0x88zAkAKf0GZMabIgCdqX56BPAhJz70BNnkjGBihLoh4dhg6mvof5Jr2uYlEUG_ePZHp1l77y3oKJDXRWxwZA33Z0XWv41tbkpE4p6TihnWmiPrFPF9HLVWddHDJtSSgzeXn72YsuPWOMXEWjMBJ9GR_iA&h=0Uz-ueq63wYexbrAvzzGSI1PUxXNOY7s5OkknLgh3Oo
  response:
    body:
      string: "{\n \"name\": \"370f91c2-010f-40bf-863b-298bcdd23a3b\",\n \"status\":
        \"InProgress\",\n \"startTime\": \"2025-02-21T14:50:36.3463104Z\"\n}"
    headers:
      cache-control:
      - no-cache
      content-length:
      - '122'
      content-type:
      - application/json
      date:
      - Fri, 21 Feb 2025 14:53:08 GMT
      expires:
      - '-1'
      pragma:
      - no-cache
      strict-transport-security:
      - max-age=31536000; includeSubDomains
      x-content-type-options:
      - nosniff
      x-ms-operation-identifier:
      - tenantId=54826b22-38d6-4fb2-bad9-b7b93a3e9c5a,objectId=a7250e3a-0e5e-48e2-9a34-45f1f5e1a91e/eastus2euap/dff47d99-b1b9-4cdd-891e-46d0e852ee14
      x-ms-ratelimit-remaining-subscription-global-reads:
      - '3749'
    status:
      code: 200
      message: OK
- request:
    body: null
    headers:
      Accept:
      - '*/*'
      Accept-Encoding:
      - gzip, deflate
      CommandName:
      - aks scale
      Connection:
      - keep-alive
      ParameterSetName:
      - -g -n --node-count
      User-Agent:
      - AZURECLI/2.69.0 azsdk-python-core/1.31.0 Python/3.12.9 (Windows-10-10.0.19045-SP0)
    method: GET
    uri: https://management.azure.com/subscriptions/00000000-0000-0000-0000-000000000000/providers/Microsoft.ContainerService/locations/westus2/operations/370f91c2-010f-40bf-863b-298bcdd23a3b?api-version=2016-03-30&t=638757462366189352&c=MIIHhjCCBm6gAwIBAgITfAaX0D2c-iM1n_047QAABpfQPTANBgkqhkiG9w0BAQsFADBEMRMwEQYKCZImiZPyLGQBGRYDR0JMMRMwEQYKCZImiZPyLGQBGRYDQU1FMRgwFgYDVQQDEw9BTUUgSW5mcmEgQ0EgMDUwHhcNMjUwMTIzMTIzMzI3WhcNMjUwNDIzMTIzMzI3WjBAMT4wPAYDVQQDEzVhc3luY29wZXJhdGlvbnNpZ25pbmdjZXJ0aWZpY2F0ZS5tYW5hZ2VtZW50LmF6dXJlLmNvbTCCASIwDQYJKoZIhvcNAQEBBQADggEPADCCAQoCggEBAMT6cGM0B3y7ALaE-Skle4LGL_KvvE0RUfR5t5rwMeM3CUzeYQjKDViOQv-6ECcNTQ188o9xa72JZw6T10LTAadlAlNEt-D4ZgXojTXXdRtgYN-AZ-uCCkJCPAJEWs5EDD7mSbt4aK42yALzlx5HkO8DReVYve0sKKD5r_M3y_OScnMTmV2SqALMQFfQHE2BCDOEjnPMJyRgh-7NvAqTuj-04DaveAIZSPJ9ljaYUCJ6fuyHJpPPDJvqzMYvVtE8OSAbxMClc2r5faOd2VDJXmbWWCx5jgb6bsGk0OJlSYIWH4DG7ERimIDapcgwLFJy4o8a8bkK0bi9A_5dTellBPUCAwEAAaOCBHMwggRvMCcGCSsGAQQBgjcVCgQaMBgwCgYIKwYBBQUHAwIwCgYIKwYBBQUHAwEwPAYJKwYBBAGCNxUHBC8wLQYlKwYBBAGCNxUIhpDjDYTVtHiE8Ys-hZvdFs6dEoFgh8fIENbYcQIBZAIBBjCCAcsGCCsGAQUFBwEBBIIBvTCCAbkwYwYIKwYBBQUHMAKGV2h0dHA6Ly9jcmwubWljcm9zb2Z0LmNvbS9wa2lpbmZyYS9DZXJ0cy9DTzFQS0lJTlRDQTAxLkFNRS5HQkxfQU1FJTIwSW5mcmElMjBDQSUyMDA1LmNydDBTBggrBgEFBQcwAoZHaHR0cDovL2NybDEuYW1lLmdibC9haWEvQ08xUEtJSU5UQ0EwMS5BTUUuR0JMX0FNRSUyMEluZnJhJTIwQ0ElMjAwNS5jcnQwUwYIKwYBBQUHMAKGR2h0dHA6Ly9jcmwyLmFtZS5nYmwvYWlhL0NPMVBLSUlOVENBMDEuQU1FLkdCTF9BTUUlMjBJbmZyYSUyMENBJTIwMDUuY3J0MFMGCCsGAQUFBzAChkdodHRwOi8vY3JsMy5hbWUuZ2JsL2FpYS9DTzFQS0lJTlRDQTAxLkFNRS5HQkxfQU1FJTIwSW5mcmElMjBDQSUyMDA1LmNydDBTBggrBgEFBQcwAoZHaHR0cDovL2NybDQuYW1lLmdibC9haWEvQ08xUEtJSU5UQ0EwMS5BTUUuR0JMX0FNRSUyMEluZnJhJTIwQ0ElMjAwNS5jcnQwHQYDVR0OBBYEFM-T8L9nIeCFTohGWTDyVFKymXV6MA4GA1UdDwEB_wQEAwIFoDCCASYGA1UdHwSCAR0wggEZMIIBFaCCARGgggENhj9odHRwOi8vY3JsLm1pY3Jvc29mdC5jb20vcGtpaW5mcmEvQ1JML0FNRSUyMEluZnJhJTIwQ0ElMjAwNS5jcmyGMWh0dHA6Ly9jcmwxLmFtZS5nYmwvY3JsL0FNRSUyMEluZnJhJTIwQ0ElMjAwNS5jcmyGMWh0dHA6Ly9jcmwyLmFtZS5nYmwvY3JsL0FNRSUyMEluZnJhJTIwQ0ElMjAwNS5jcmyGMWh0dHA6Ly9jcmwzLmFtZS5nYmwvY3JsL0FNRSUyMEluZnJhJTIwQ0ElMjAwNS5jcmyGMWh0dHA6Ly9jcmw0LmFtZS5nYmwvY3JsL0FNRSUyMEluZnJhJTIwQ0ElMjAwNS5jcmwwgZ0GA1UdIASBlTCBkjAMBgorBgEEAYI3ewEBMGYGCisGAQQBgjd7AgIwWDBWBggrBgEFBQcCAjBKHkgAMwAzAGUAMAAxADkAMgAxAC0ANABkADYANAAtADQAZgA4AGMALQBhADAANQA1AC0ANQBiAGQAYQBmAGYAZAA1AGUAMwAzAGQwDAYKKwYBBAGCN3sDAjAMBgorBgEEAYI3ewQCMB8GA1UdIwQYMBaAFHrWGYUoeWxxdh5g-PNL76IFQhYdMB0GA1UdJQQWMBQGCCsGAQUFBwMCBggrBgEFBQcDATANBgkqhkiG9w0BAQsFAAOCAQEAL5-mSvqTMKZ-yWP_ZT759pg-E4fR6CLCeXO0jrmpqWWL7kI50BvqMxrc_lgbkvtph9Pxa7ubGsAa1Exeoi8qx0ROCtQv-NyhNyDLePoY5JfVD6QGmvlnIziXrlYvbbnilY_vo-wieWJGJhuESMEaTphDiHpFdEuA2NZNxyxXsQV5fUpa2Rls0wrtnmPPIzhMrpswh3rBEnbxvlgC6SUihf90jSN_Hkn0T201tVzyjd5G1RK9QNqmdL0lKL-OZm8rpl-nwepifa5s6-Qa7cwTV2CMjAXPtsPHtNsPXvte52PFBn_dZiXBQN2njTerWOgNEpj5mIZ-nr3-pWeHhqAXSQ&s=nUHvmmkIamEIbXLwIeSo0UCV7mJ7PAQ7ZsDem7h0LOp4-6of6pOYXzlFe1uKXUylK1HsTPKqZOZzDfZjYqpGXtcZO29zRm12IbjhJ6rl_roumZUowrW20wmDDIOla1TnTnJD7Mtq95D4Ma3yMJ1OeP9uXI4emzQDDxYW-AFnLI6bleM-xrM_eCsM-Sq0x88zAkAKf0GZMabIgCdqX56BPAhJz70BNnkjGBihLoh4dhg6mvof5Jr2uYlEUG_ePZHp1l77y3oKJDXRWxwZA33Z0XWv41tbkpE4p6TihnWmiPrFPF9HLVWddHDJtSSgzeXn72YsuPWOMXEWjMBJ9GR_iA&h=0Uz-ueq63wYexbrAvzzGSI1PUxXNOY7s5OkknLgh3Oo
  response:
    body:
      string: "{\n \"name\": \"370f91c2-010f-40bf-863b-298bcdd23a3b\",\n \"status\":
        \"InProgress\",\n \"startTime\": \"2025-02-21T14:50:36.3463104Z\"\n}"
    headers:
      cache-control:
      - no-cache
      content-length:
      - '122'
      content-type:
      - application/json
      date:
      - Fri, 21 Feb 2025 14:53:39 GMT
      expires:
      - '-1'
      pragma:
      - no-cache
      strict-transport-security:
      - max-age=31536000; includeSubDomains
      x-content-type-options:
      - nosniff
      x-ms-operation-identifier:
      - tenantId=54826b22-38d6-4fb2-bad9-b7b93a3e9c5a,objectId=a7250e3a-0e5e-48e2-9a34-45f1f5e1a91e/eastus2euap/4b8b22fe-ea3d-438a-8ef2-e08fe3a061ce
      x-ms-ratelimit-remaining-subscription-global-reads:
      - '3749'
    status:
      code: 200
      message: OK
- request:
    body: null
    headers:
      Accept:
      - '*/*'
      Accept-Encoding:
      - gzip, deflate
      CommandName:
      - aks scale
      Connection:
      - keep-alive
      ParameterSetName:
      - -g -n --node-count
      User-Agent:
      - AZURECLI/2.69.0 azsdk-python-core/1.31.0 Python/3.12.9 (Windows-10-10.0.19045-SP0)
    method: GET
    uri: https://management.azure.com/subscriptions/00000000-0000-0000-0000-000000000000/providers/Microsoft.ContainerService/locations/westus2/operations/370f91c2-010f-40bf-863b-298bcdd23a3b?api-version=2016-03-30&t=638757462366189352&c=MIIHhjCCBm6gAwIBAgITfAaX0D2c-iM1n_047QAABpfQPTANBgkqhkiG9w0BAQsFADBEMRMwEQYKCZImiZPyLGQBGRYDR0JMMRMwEQYKCZImiZPyLGQBGRYDQU1FMRgwFgYDVQQDEw9BTUUgSW5mcmEgQ0EgMDUwHhcNMjUwMTIzMTIzMzI3WhcNMjUwNDIzMTIzMzI3WjBAMT4wPAYDVQQDEzVhc3luY29wZXJhdGlvbnNpZ25pbmdjZXJ0aWZpY2F0ZS5tYW5hZ2VtZW50LmF6dXJlLmNvbTCCASIwDQYJKoZIhvcNAQEBBQADggEPADCCAQoCggEBAMT6cGM0B3y7ALaE-Skle4LGL_KvvE0RUfR5t5rwMeM3CUzeYQjKDViOQv-6ECcNTQ188o9xa72JZw6T10LTAadlAlNEt-D4ZgXojTXXdRtgYN-AZ-uCCkJCPAJEWs5EDD7mSbt4aK42yALzlx5HkO8DReVYve0sKKD5r_M3y_OScnMTmV2SqALMQFfQHE2BCDOEjnPMJyRgh-7NvAqTuj-04DaveAIZSPJ9ljaYUCJ6fuyHJpPPDJvqzMYvVtE8OSAbxMClc2r5faOd2VDJXmbWWCx5jgb6bsGk0OJlSYIWH4DG7ERimIDapcgwLFJy4o8a8bkK0bi9A_5dTellBPUCAwEAAaOCBHMwggRvMCcGCSsGAQQBgjcVCgQaMBgwCgYIKwYBBQUHAwIwCgYIKwYBBQUHAwEwPAYJKwYBBAGCNxUHBC8wLQYlKwYBBAGCNxUIhpDjDYTVtHiE8Ys-hZvdFs6dEoFgh8fIENbYcQIBZAIBBjCCAcsGCCsGAQUFBwEBBIIBvTCCAbkwYwYIKwYBBQUHMAKGV2h0dHA6Ly9jcmwubWljcm9zb2Z0LmNvbS9wa2lpbmZyYS9DZXJ0cy9DTzFQS0lJTlRDQTAxLkFNRS5HQkxfQU1FJTIwSW5mcmElMjBDQSUyMDA1LmNydDBTBggrBgEFBQcwAoZHaHR0cDovL2NybDEuYW1lLmdibC9haWEvQ08xUEtJSU5UQ0EwMS5BTUUuR0JMX0FNRSUyMEluZnJhJTIwQ0ElMjAwNS5jcnQwUwYIKwYBBQUHMAKGR2h0dHA6Ly9jcmwyLmFtZS5nYmwvYWlhL0NPMVBLSUlOVENBMDEuQU1FLkdCTF9BTUUlMjBJbmZyYSUyMENBJTIwMDUuY3J0MFMGCCsGAQUFBzAChkdodHRwOi8vY3JsMy5hbWUuZ2JsL2FpYS9DTzFQS0lJTlRDQTAxLkFNRS5HQkxfQU1FJTIwSW5mcmElMjBDQSUyMDA1LmNydDBTBggrBgEFBQcwAoZHaHR0cDovL2NybDQuYW1lLmdibC9haWEvQ08xUEtJSU5UQ0EwMS5BTUUuR0JMX0FNRSUyMEluZnJhJTIwQ0ElMjAwNS5jcnQwHQYDVR0OBBYEFM-T8L9nIeCFTohGWTDyVFKymXV6MA4GA1UdDwEB_wQEAwIFoDCCASYGA1UdHwSCAR0wggEZMIIBFaCCARGgggENhj9odHRwOi8vY3JsLm1pY3Jvc29mdC5jb20vcGtpaW5mcmEvQ1JML0FNRSUyMEluZnJhJTIwQ0ElMjAwNS5jcmyGMWh0dHA6Ly9jcmwxLmFtZS5nYmwvY3JsL0FNRSUyMEluZnJhJTIwQ0ElMjAwNS5jcmyGMWh0dHA6Ly9jcmwyLmFtZS5nYmwvY3JsL0FNRSUyMEluZnJhJTIwQ0ElMjAwNS5jcmyGMWh0dHA6Ly9jcmwzLmFtZS5nYmwvY3JsL0FNRSUyMEluZnJhJTIwQ0ElMjAwNS5jcmyGMWh0dHA6Ly9jcmw0LmFtZS5nYmwvY3JsL0FNRSUyMEluZnJhJTIwQ0ElMjAwNS5jcmwwgZ0GA1UdIASBlTCBkjAMBgorBgEEAYI3ewEBMGYGCisGAQQBgjd7AgIwWDBWBggrBgEFBQcCAjBKHkgAMwAzAGUAMAAxADkAMgAxAC0ANABkADYANAAtADQAZgA4AGMALQBhADAANQA1AC0ANQBiAGQAYQBmAGYAZAA1AGUAMwAzAGQwDAYKKwYBBAGCN3sDAjAMBgorBgEEAYI3ewQCMB8GA1UdIwQYMBaAFHrWGYUoeWxxdh5g-PNL76IFQhYdMB0GA1UdJQQWMBQGCCsGAQUFBwMCBggrBgEFBQcDATANBgkqhkiG9w0BAQsFAAOCAQEAL5-mSvqTMKZ-yWP_ZT759pg-E4fR6CLCeXO0jrmpqWWL7kI50BvqMxrc_lgbkvtph9Pxa7ubGsAa1Exeoi8qx0ROCtQv-NyhNyDLePoY5JfVD6QGmvlnIziXrlYvbbnilY_vo-wieWJGJhuESMEaTphDiHpFdEuA2NZNxyxXsQV5fUpa2Rls0wrtnmPPIzhMrpswh3rBEnbxvlgC6SUihf90jSN_Hkn0T201tVzyjd5G1RK9QNqmdL0lKL-OZm8rpl-nwepifa5s6-Qa7cwTV2CMjAXPtsPHtNsPXvte52PFBn_dZiXBQN2njTerWOgNEpj5mIZ-nr3-pWeHhqAXSQ&s=nUHvmmkIamEIbXLwIeSo0UCV7mJ7PAQ7ZsDem7h0LOp4-6of6pOYXzlFe1uKXUylK1HsTPKqZOZzDfZjYqpGXtcZO29zRm12IbjhJ6rl_roumZUowrW20wmDDIOla1TnTnJD7Mtq95D4Ma3yMJ1OeP9uXI4emzQDDxYW-AFnLI6bleM-xrM_eCsM-Sq0x88zAkAKf0GZMabIgCdqX56BPAhJz70BNnkjGBihLoh4dhg6mvof5Jr2uYlEUG_ePZHp1l77y3oKJDXRWxwZA33Z0XWv41tbkpE4p6TihnWmiPrFPF9HLVWddHDJtSSgzeXn72YsuPWOMXEWjMBJ9GR_iA&h=0Uz-ueq63wYexbrAvzzGSI1PUxXNOY7s5OkknLgh3Oo
  response:
    body:
      string: "{\n \"name\": \"370f91c2-010f-40bf-863b-298bcdd23a3b\",\n \"status\":
        \"Succeeded\",\n \"startTime\": \"2025-02-21T14:50:36.3463104Z\",\n \"endTime\":
        \"2025-02-21T14:53:55.1949096Z\"\n}"
    headers:
      cache-control:
      - no-cache
      content-length:
      - '165'
      content-type:
      - application/json
      date:
      - Fri, 21 Feb 2025 14:54:09 GMT
      expires:
      - '-1'
      pragma:
      - no-cache
      strict-transport-security:
      - max-age=31536000; includeSubDomains
      x-content-type-options:
      - nosniff
      x-ms-operation-identifier:
      - tenantId=54826b22-38d6-4fb2-bad9-b7b93a3e9c5a,objectId=a7250e3a-0e5e-48e2-9a34-45f1f5e1a91e/eastus2euap/07af28a1-0de6-42ba-8739-95b175f6050a
      x-ms-ratelimit-remaining-subscription-global-reads:
      - '3749'
    status:
      code: 200
      message: OK
- request:
    body: null
    headers:
      Accept:
      - '*/*'
      Accept-Encoding:
      - gzip, deflate
      CommandName:
      - aks scale
      Connection:
      - keep-alive
      ParameterSetName:
      - -g -n --node-count
      User-Agent:
      - AZURECLI/2.69.0 azsdk-python-core/1.31.0 Python/3.12.9 (Windows-10-10.0.19045-SP0)
    method: GET
    uri: https://management.azure.com/subscriptions/00000000-0000-0000-0000-000000000000/resourceGroups/clitest000001/providers/Microsoft.ContainerService/managedClusters/cliakstest000001?api-version=2024-10-01
  response:
    body:
      string: "{\n \"id\": \"/subscriptions/00000000-0000-0000-0000-000000000000/resourcegroups/clitest000001/providers/Microsoft.ContainerService/managedClusters/cliakstest000001\",\n
        \"location\": \"westus2\",\n \"name\": \"cliakstest000001\",\n \"type\": \"Microsoft.ContainerService/ManagedClusters\",\n
        \"properties\": {\n  \"provisioningState\": \"Succeeded\",\n  \"powerState\":
        {\n   \"code\": \"Running\"\n  },\n  \"kubernetesVersion\": \"1.30\",\n  \"currentKubernetesVersion\":
        \"1.30.9\",\n  \"dnsPrefix\": \"cliaksdns000002\",\n  \"fqdn\": \"cliaksdns000002-dsy9dyov.hcp.westus2.azmk8s.io\",\n
        \ \"azurePortalFQDN\": \"cliaksdns000002-dsy9dyov.portal.hcp.westus2.azmk8s.io\",\n
        \ \"agentPoolProfiles\": [\n   {\n    \"name\": \"nodepool1\",\n    \"count\":
        3,\n    \"vmSize\": \"Standard_DS2_v2\",\n    \"osDiskSizeGB\": 128,\n    \"osDiskType\":
        \"Managed\",\n    \"kubeletDiskType\": \"OS\",\n    \"maxPods\": 250,\n    \"type\":
        \"VirtualMachineScaleSets\",\n    \"enableAutoScaling\": false,\n    \"scaleDownMode\":
        \"Delete\",\n    \"provisioningState\": \"Succeeded\",\n    \"powerState\":
        {\n     \"code\": \"Running\"\n    },\n    \"orchestratorVersion\": \"1.30\",\n
        \   \"currentOrchestratorVersion\": \"1.30.9\",\n    \"enableNodePublicIP\":
        false,\n    \"mode\": \"System\",\n    \"enableEncryptionAtHost\": false,\n
        \   \"enableUltraSSD\": false,\n    \"osType\": \"Linux\",\n    \"osSKU\":
        \"Ubuntu\",\n    \"nodeImageVersion\": \"AKSUbuntu-2204gen2containerd-202502.03.0\",\n
        \   \"upgradeSettings\": {\n     \"maxSurge\": \"10%\"\n    },\n    \"enableFIPS\":
        false,\n    \"securityProfile\": {\n     \"enableVTPM\": false,\n     \"enableSecureBoot\":
        false\n    }\n   }\n  ],\n  \"linuxProfile\": {\n   \"adminUsername\": \"azureuser\",\n
        \  \"ssh\": {\n    \"publicKeys\": [\n     {\n      \"keyData\": \"ssh-rsa
        AAAAB3NzaC1yc2EAAAADAQABAAACAQCbIg1guRHbI0lV11wWDt1r2cUdcNd27CJsg+SfgC7miZeubtwUhbsPdhMQsfDyhOWHq1+ZL0M+nJZV63d/1dhmhtgyOqejUwrPlzKhydsbrsdUor+JmNJDdW01v7BXHyuymT8G4s09jCasNOwiufbP/qp72ruu0bIA1nySsvlf9pCQAuFkAnVnf/rFhUlOkhtRpwcq8SUNY2zRHR/EKb/4NWY1JzR4sa3q2fWIJdrrX0DvLoa5g9bIEd4Df79ba7v+yiUBOS0zT2ll+z4g9izHK3EO5d8hL4jYxcjKs+wcslSYRWrascfscLgMlMGh0CdKeNTDjHpGPncaf3Z+FwwwjWeuiNBxv7bJo13/8B/098KlVDl4GZqsoBCEjPyJfV6hO0y/LkRGkk7oHWKgeWAfKtfLItRp00eZ4fcJNK9kCaSMmEugoZWcI7NGbZXzqFWqbpRI7NcDP9+WIQ+i9U5vqWsqd/zng4kbuAJ6UuKqIzB0upYrLShfQE3SAck8oaLhJqqq56VfDuASNpJKidV+zq27HfSBmbXnkR/5AK337dc3MXKJypoK/QPMLKUAP5XLPbs+NddJQV7EZXd29DLgp+fRIg3edpKdO7ZErWhv7d+3Kws+e1Y+ypmR2WIVSwVyBEUfgv2C8Ts9gnTF4pNcEY/S2aBicz5Ew2+jdyGNQQ==
        test@example.com\\n\"\n     }\n    ]\n   }\n  },\n  \"servicePrincipalProfile\":
        {\n   \"clientId\":\"00000000-0000-0000-0000-000000000001\"\n  },\n  \"nodeResourceGroup\":
        \"MC_clitest000001_cliakstest000001_westus2\",\n  \"enableRBAC\": true,\n
        \ \"supportPlan\": \"KubernetesOfficial\",\n  \"networkProfile\": {\n   \"networkPlugin\":
        \"azure\",\n   \"networkPluginMode\": \"overlay\",\n   \"networkPolicy\":
        \"none\",\n   \"networkDataplane\": \"azure\",\n   \"loadBalancerSku\": \"standard\",\n
        \  \"loadBalancerProfile\": {\n    \"managedOutboundIPs\": {\n     \"count\":
        2\n    },\n    \"effectiveOutboundIPs\": [\n     {\n      \"id\": \"/subscriptions/00000000-0000-0000-0000-000000000000/resourceGroups/MC_clitest000001_cliakstest000001_westus2/providers/Microsoft.Network/publicIPAddresses/e14b0a9f-6fff-4436-9790-1d41af376951\"\n
        \    },\n     {\n      \"id\": \"/subscriptions/00000000-0000-0000-0000-000000000000/resourceGroups/MC_clitest000001_cliakstest000001_westus2/providers/Microsoft.Network/publicIPAddresses/eba5de18-0bce-4a8e-8826-9eb6d7d37602\"\n
        \    }\n    ],\n    \"backendPoolType\": \"nodeIPConfiguration\"\n   },\n
        \  \"podCidr\": \"10.244.0.0/16\",\n   \"serviceCidr\": \"10.0.0.0/16\",\n
        \  \"dnsServiceIP\": \"10.0.0.10\",\n   \"outboundType\": \"loadBalancer\",\n
        \  \"podCidrs\": [\n    \"10.244.0.0/16\"\n   ],\n   \"serviceCidrs\": [\n
        \   \"10.0.0.0/16\"\n   ],\n   \"ipFamilies\": [\n    \"IPv4\"\n   ]\n  },\n
        \ \"maxAgentPools\": 100,\n  \"identityProfile\": {\n   \"kubeletidentity\":
        {\n    \"resourceId\": \"/subscriptions/00000000-0000-0000-0000-000000000000/resourcegroups/MC_clitest000001_cliakstest000001_westus2/providers/Microsoft.ManagedIdentity/userAssignedIdentities/cliakstest000001-agentpool\",\n
        \   \"clientId\":\"00000000-0000-0000-0000-000000000001\",\n    \"objectId\":\"00000000-0000-0000-0000-000000000001\"\n
        \  }\n  },\n  \"autoUpgradeProfile\": {\n   \"nodeOSUpgradeChannel\": \"NodeImage\"\n
        \ },\n  \"disableLocalAccounts\": false,\n  \"securityProfile\": {},\n  \"storageProfile\":
        {\n   \"diskCSIDriver\": {\n    \"enabled\": true\n   },\n   \"fileCSIDriver\":
        {\n    \"enabled\": true\n   },\n   \"snapshotController\": {\n    \"enabled\":
        true\n   }\n  },\n  \"oidcIssuerProfile\": {\n   \"enabled\": false\n  },\n
        \ \"workloadAutoScalerProfile\": {},\n  \"resourceUID\": \"67b8913e349e98000129ec5f\",\n
        \ \"metricsProfile\": {\n   \"costAnalysis\": {\n    \"enabled\": false\n
        \  }\n  }\n },\n \"identity\": {\n  \"type\": \"SystemAssigned\",\n  \"principalId\":\"00000000-0000-0000-0000-000000000001\",\n
        \ \"tenantId\": \"54826b22-38d6-4fb2-bad9-b7b93a3e9c5a\"\n },\n \"sku\": {\n
        \ \"name\": \"Base\",\n  \"tier\": \"Free\"\n }\n}"
    headers:
      cache-control:
      - no-cache
      content-length:
      - '4764'
      content-type:
      - application/json
      date:
      - Fri, 21 Feb 2025 14:54:10 GMT
      expires:
      - '-1'
      pragma:
      - no-cache
      strict-transport-security:
      - max-age=31536000; includeSubDomains
      x-content-type-options:
      - nosniff
      x-ms-ratelimit-remaining-subscription-global-reads:
      - '3748'
    status:
      code: 200
      message: OK
- request:
    body: null
    headers:
      Accept:
      - application/json
      Accept-Encoding:
      - gzip, deflate
      CommandName:
      - aks show
      Connection:
      - keep-alive
      ParameterSetName:
      - -g -n
      User-Agent:
      - AZURECLI/2.69.0 azsdk-python-core/1.31.0 Python/3.12.9 (Windows-10-10.0.19045-SP0)
    method: GET
    uri: https://management.azure.com/subscriptions/00000000-0000-0000-0000-000000000000/resourceGroups/clitest000001/providers/Microsoft.ContainerService/managedClusters/cliakstest000001?api-version=2024-10-01
  response:
    body:
      string: "{\n \"id\": \"/subscriptions/00000000-0000-0000-0000-000000000000/resourcegroups/clitest000001/providers/Microsoft.ContainerService/managedClusters/cliakstest000001\",\n
        \"location\": \"westus2\",\n \"name\": \"cliakstest000001\",\n \"type\": \"Microsoft.ContainerService/ManagedClusters\",\n
        \"properties\": {\n  \"provisioningState\": \"Succeeded\",\n  \"powerState\":
        {\n   \"code\": \"Running\"\n  },\n  \"kubernetesVersion\": \"1.30\",\n  \"currentKubernetesVersion\":
        \"1.30.9\",\n  \"dnsPrefix\": \"cliaksdns000002\",\n  \"fqdn\": \"cliaksdns000002-dsy9dyov.hcp.westus2.azmk8s.io\",\n
        \ \"azurePortalFQDN\": \"cliaksdns000002-dsy9dyov.portal.hcp.westus2.azmk8s.io\",\n
        \ \"agentPoolProfiles\": [\n   {\n    \"name\": \"nodepool1\",\n    \"count\":
        3,\n    \"vmSize\": \"Standard_DS2_v2\",\n    \"osDiskSizeGB\": 128,\n    \"osDiskType\":
        \"Managed\",\n    \"kubeletDiskType\": \"OS\",\n    \"maxPods\": 250,\n    \"type\":
        \"VirtualMachineScaleSets\",\n    \"enableAutoScaling\": false,\n    \"scaleDownMode\":
        \"Delete\",\n    \"provisioningState\": \"Succeeded\",\n    \"powerState\":
        {\n     \"code\": \"Running\"\n    },\n    \"orchestratorVersion\": \"1.30\",\n
        \   \"currentOrchestratorVersion\": \"1.30.9\",\n    \"enableNodePublicIP\":
        false,\n    \"mode\": \"System\",\n    \"enableEncryptionAtHost\": false,\n
        \   \"enableUltraSSD\": false,\n    \"osType\": \"Linux\",\n    \"osSKU\":
        \"Ubuntu\",\n    \"nodeImageVersion\": \"AKSUbuntu-2204gen2containerd-202502.03.0\",\n
        \   \"upgradeSettings\": {\n     \"maxSurge\": \"10%\"\n    },\n    \"enableFIPS\":
        false,\n    \"securityProfile\": {\n     \"enableVTPM\": false,\n     \"enableSecureBoot\":
        false\n    }\n   }\n  ],\n  \"linuxProfile\": {\n   \"adminUsername\": \"azureuser\",\n
        \  \"ssh\": {\n    \"publicKeys\": [\n     {\n      \"keyData\": \"ssh-rsa
        AAAAB3NzaC1yc2EAAAADAQABAAACAQCbIg1guRHbI0lV11wWDt1r2cUdcNd27CJsg+SfgC7miZeubtwUhbsPdhMQsfDyhOWHq1+ZL0M+nJZV63d/1dhmhtgyOqejUwrPlzKhydsbrsdUor+JmNJDdW01v7BXHyuymT8G4s09jCasNOwiufbP/qp72ruu0bIA1nySsvlf9pCQAuFkAnVnf/rFhUlOkhtRpwcq8SUNY2zRHR/EKb/4NWY1JzR4sa3q2fWIJdrrX0DvLoa5g9bIEd4Df79ba7v+yiUBOS0zT2ll+z4g9izHK3EO5d8hL4jYxcjKs+wcslSYRWrascfscLgMlMGh0CdKeNTDjHpGPncaf3Z+FwwwjWeuiNBxv7bJo13/8B/098KlVDl4GZqsoBCEjPyJfV6hO0y/LkRGkk7oHWKgeWAfKtfLItRp00eZ4fcJNK9kCaSMmEugoZWcI7NGbZXzqFWqbpRI7NcDP9+WIQ+i9U5vqWsqd/zng4kbuAJ6UuKqIzB0upYrLShfQE3SAck8oaLhJqqq56VfDuASNpJKidV+zq27HfSBmbXnkR/5AK337dc3MXKJypoK/QPMLKUAP5XLPbs+NddJQV7EZXd29DLgp+fRIg3edpKdO7ZErWhv7d+3Kws+e1Y+ypmR2WIVSwVyBEUfgv2C8Ts9gnTF4pNcEY/S2aBicz5Ew2+jdyGNQQ==
        test@example.com\\n\"\n     }\n    ]\n   }\n  },\n  \"servicePrincipalProfile\":
        {\n   \"clientId\":\"00000000-0000-0000-0000-000000000001\"\n  },\n  \"nodeResourceGroup\":
        \"MC_clitest000001_cliakstest000001_westus2\",\n  \"enableRBAC\": true,\n
        \ \"supportPlan\": \"KubernetesOfficial\",\n  \"networkProfile\": {\n   \"networkPlugin\":
        \"azure\",\n   \"networkPluginMode\": \"overlay\",\n   \"networkPolicy\":
        \"none\",\n   \"networkDataplane\": \"azure\",\n   \"loadBalancerSku\": \"standard\",\n
        \  \"loadBalancerProfile\": {\n    \"managedOutboundIPs\": {\n     \"count\":
        2\n    },\n    \"effectiveOutboundIPs\": [\n     {\n      \"id\": \"/subscriptions/00000000-0000-0000-0000-000000000000/resourceGroups/MC_clitest000001_cliakstest000001_westus2/providers/Microsoft.Network/publicIPAddresses/e14b0a9f-6fff-4436-9790-1d41af376951\"\n
        \    },\n     {\n      \"id\": \"/subscriptions/00000000-0000-0000-0000-000000000000/resourceGroups/MC_clitest000001_cliakstest000001_westus2/providers/Microsoft.Network/publicIPAddresses/eba5de18-0bce-4a8e-8826-9eb6d7d37602\"\n
        \    }\n    ],\n    \"backendPoolType\": \"nodeIPConfiguration\"\n   },\n
        \  \"podCidr\": \"10.244.0.0/16\",\n   \"serviceCidr\": \"10.0.0.0/16\",\n
        \  \"dnsServiceIP\": \"10.0.0.10\",\n   \"outboundType\": \"loadBalancer\",\n
        \  \"podCidrs\": [\n    \"10.244.0.0/16\"\n   ],\n   \"serviceCidrs\": [\n
        \   \"10.0.0.0/16\"\n   ],\n   \"ipFamilies\": [\n    \"IPv4\"\n   ]\n  },\n
        \ \"maxAgentPools\": 100,\n  \"identityProfile\": {\n   \"kubeletidentity\":
        {\n    \"resourceId\": \"/subscriptions/00000000-0000-0000-0000-000000000000/resourcegroups/MC_clitest000001_cliakstest000001_westus2/providers/Microsoft.ManagedIdentity/userAssignedIdentities/cliakstest000001-agentpool\",\n
        \   \"clientId\":\"00000000-0000-0000-0000-000000000001\",\n    \"objectId\":\"00000000-0000-0000-0000-000000000001\"\n
        \  }\n  },\n  \"autoUpgradeProfile\": {\n   \"nodeOSUpgradeChannel\": \"NodeImage\"\n
        \ },\n  \"disableLocalAccounts\": false,\n  \"securityProfile\": {},\n  \"storageProfile\":
        {\n   \"diskCSIDriver\": {\n    \"enabled\": true\n   },\n   \"fileCSIDriver\":
        {\n    \"enabled\": true\n   },\n   \"snapshotController\": {\n    \"enabled\":
        true\n   }\n  },\n  \"oidcIssuerProfile\": {\n   \"enabled\": false\n  },\n
        \ \"workloadAutoScalerProfile\": {},\n  \"resourceUID\": \"67b8913e349e98000129ec5f\",\n
        \ \"metricsProfile\": {\n   \"costAnalysis\": {\n    \"enabled\": false\n
        \  }\n  }\n },\n \"identity\": {\n  \"type\": \"SystemAssigned\",\n  \"principalId\":\"00000000-0000-0000-0000-000000000001\",\n
        \ \"tenantId\": \"54826b22-38d6-4fb2-bad9-b7b93a3e9c5a\"\n },\n \"sku\": {\n
        \ \"name\": \"Base\",\n  \"tier\": \"Free\"\n }\n}"
    headers:
      cache-control:
      - no-cache
      content-length:
      - '4764'
      content-type:
      - application/json
      date:
      - Fri, 21 Feb 2025 14:54:14 GMT
      expires:
      - '-1'
      pragma:
      - no-cache
      strict-transport-security:
      - max-age=31536000; includeSubDomains
      x-content-type-options:
      - nosniff
      x-ms-ratelimit-remaining-subscription-global-reads:
      - '3749'
    status:
      code: 200
      message: OK
- request:
    body: null
    headers:
      Accept:
      - application/json
      Accept-Encoding:
      - gzip, deflate
      CommandName:
      - aks delete
      Connection:
      - keep-alive
      Content-Length:
      - '0'
      ParameterSetName:
      - -g -n --yes --no-wait
      User-Agent:
      - AZURECLI/2.69.0 azsdk-python-core/1.31.0 Python/3.12.9 (Windows-10-10.0.19045-SP0)
    method: DELETE
    uri: https://management.azure.com/subscriptions/00000000-0000-0000-0000-000000000000/resourceGroups/clitest000001/providers/Microsoft.ContainerService/managedClusters/cliakstest000001?api-version=2024-10-01
  response:
    body:
      string: ''
    headers:
      azure-asyncoperation:
      - https://management.azure.com/subscriptions/00000000-0000-0000-0000-000000000000/providers/Microsoft.ContainerService/locations/westus2/operations/fbc2eb2c-d5f4-458c-9e42-d50fde9a9c35?api-version=2016-03-30&t=638757464593363514&c=MIIHhjCCBm6gAwIBAgITfAaX0D2c-iM1n_047QAABpfQPTANBgkqhkiG9w0BAQsFADBEMRMwEQYKCZImiZPyLGQBGRYDR0JMMRMwEQYKCZImiZPyLGQBGRYDQU1FMRgwFgYDVQQDEw9BTUUgSW5mcmEgQ0EgMDUwHhcNMjUwMTIzMTIzMzI3WhcNMjUwNDIzMTIzMzI3WjBAMT4wPAYDVQQDEzVhc3luY29wZXJhdGlvbnNpZ25pbmdjZXJ0aWZpY2F0ZS5tYW5hZ2VtZW50LmF6dXJlLmNvbTCCASIwDQYJKoZIhvcNAQEBBQADggEPADCCAQoCggEBAMT6cGM0B3y7ALaE-Skle4LGL_KvvE0RUfR5t5rwMeM3CUzeYQjKDViOQv-6ECcNTQ188o9xa72JZw6T10LTAadlAlNEt-D4ZgXojTXXdRtgYN-AZ-uCCkJCPAJEWs5EDD7mSbt4aK42yALzlx5HkO8DReVYve0sKKD5r_M3y_OScnMTmV2SqALMQFfQHE2BCDOEjnPMJyRgh-7NvAqTuj-04DaveAIZSPJ9ljaYUCJ6fuyHJpPPDJvqzMYvVtE8OSAbxMClc2r5faOd2VDJXmbWWCx5jgb6bsGk0OJlSYIWH4DG7ERimIDapcgwLFJy4o8a8bkK0bi9A_5dTellBPUCAwEAAaOCBHMwggRvMCcGCSsGAQQBgjcVCgQaMBgwCgYIKwYBBQUHAwIwCgYIKwYBBQUHAwEwPAYJKwYBBAGCNxUHBC8wLQYlKwYBBAGCNxUIhpDjDYTVtHiE8Ys-hZvdFs6dEoFgh8fIENbYcQIBZAIBBjCCAcsGCCsGAQUFBwEBBIIBvTCCAbkwYwYIKwYBBQUHMAKGV2h0dHA6Ly9jcmwubWljcm9zb2Z0LmNvbS9wa2lpbmZyYS9DZXJ0cy9DTzFQS0lJTlRDQTAxLkFNRS5HQkxfQU1FJTIwSW5mcmElMjBDQSUyMDA1LmNydDBTBggrBgEFBQcwAoZHaHR0cDovL2NybDEuYW1lLmdibC9haWEvQ08xUEtJSU5UQ0EwMS5BTUUuR0JMX0FNRSUyMEluZnJhJTIwQ0ElMjAwNS5jcnQwUwYIKwYBBQUHMAKGR2h0dHA6Ly9jcmwyLmFtZS5nYmwvYWlhL0NPMVBLSUlOVENBMDEuQU1FLkdCTF9BTUUlMjBJbmZyYSUyMENBJTIwMDUuY3J0MFMGCCsGAQUFBzAChkdodHRwOi8vY3JsMy5hbWUuZ2JsL2FpYS9DTzFQS0lJTlRDQTAxLkFNRS5HQkxfQU1FJTIwSW5mcmElMjBDQSUyMDA1LmNydDBTBggrBgEFBQcwAoZHaHR0cDovL2NybDQuYW1lLmdibC9haWEvQ08xUEtJSU5UQ0EwMS5BTUUuR0JMX0FNRSUyMEluZnJhJTIwQ0ElMjAwNS5jcnQwHQYDVR0OBBYEFM-T8L9nIeCFTohGWTDyVFKymXV6MA4GA1UdDwEB_wQEAwIFoDCCASYGA1UdHwSCAR0wggEZMIIBFaCCARGgggENhj9odHRwOi8vY3JsLm1pY3Jvc29mdC5jb20vcGtpaW5mcmEvQ1JML0FNRSUyMEluZnJhJTIwQ0ElMjAwNS5jcmyGMWh0dHA6Ly9jcmwxLmFtZS5nYmwvY3JsL0FNRSUyMEluZnJhJTIwQ0ElMjAwNS5jcmyGMWh0dHA6Ly9jcmwyLmFtZS5nYmwvY3JsL0FNRSUyMEluZnJhJTIwQ0ElMjAwNS5jcmyGMWh0dHA6Ly9jcmwzLmFtZS5nYmwvY3JsL0FNRSUyMEluZnJhJTIwQ0ElMjAwNS5jcmyGMWh0dHA6Ly9jcmw0LmFtZS5nYmwvY3JsL0FNRSUyMEluZnJhJTIwQ0ElMjAwNS5jcmwwgZ0GA1UdIASBlTCBkjAMBgorBgEEAYI3ewEBMGYGCisGAQQBgjd7AgIwWDBWBggrBgEFBQcCAjBKHkgAMwAzAGUAMAAxADkAMgAxAC0ANABkADYANAAtADQAZgA4AGMALQBhADAANQA1AC0ANQBiAGQAYQBmAGYAZAA1AGUAMwAzAGQwDAYKKwYBBAGCN3sDAjAMBgorBgEEAYI3ewQCMB8GA1UdIwQYMBaAFHrWGYUoeWxxdh5g-PNL76IFQhYdMB0GA1UdJQQWMBQGCCsGAQUFBwMCBggrBgEFBQcDATANBgkqhkiG9w0BAQsFAAOCAQEAL5-mSvqTMKZ-yWP_ZT759pg-E4fR6CLCeXO0jrmpqWWL7kI50BvqMxrc_lgbkvtph9Pxa7ubGsAa1Exeoi8qx0ROCtQv-NyhNyDLePoY5JfVD6QGmvlnIziXrlYvbbnilY_vo-wieWJGJhuESMEaTphDiHpFdEuA2NZNxyxXsQV5fUpa2Rls0wrtnmPPIzhMrpswh3rBEnbxvlgC6SUihf90jSN_Hkn0T201tVzyjd5G1RK9QNqmdL0lKL-OZm8rpl-nwepifa5s6-Qa7cwTV2CMjAXPtsPHtNsPXvte52PFBn_dZiXBQN2njTerWOgNEpj5mIZ-nr3-pWeHhqAXSQ&s=oSi_U0VgiN50HoviH8GF6Dz7P3vfDIeqSEg5uMkAbbFZ8z70Tp7esh6w4k1U1WX46CKwaopKY9xAO_X86kaaJDmuZDABwz-iNJYXcl_evlEsqIz9_egx0XdxGxha4znH0gxGFbF24zhw6R_aaZKTGh4VT2U9ErD-t6SEUtKXVvaQlD33pkm5boMFvTR-BIBiezTsI7xQUNHR_36yjW5wducT8IZKJH98fcma4TiOQM8tG_lXOzgIgpnK09g5Zr5Ai1wCxBieVF16zCtH20wqHESe8vc7kTIhaxwlmJbxLJ6GKzzK5NarfOHmNtmTPIjJJmGXIVZaaPKl2CK-Hz1ArQ&h=wTm_IvL-LE36NHGOXhSsh4X-HQDlMbzD7pEW5vIWdnM
      cache-control:
      - no-cache
      content-length:
      - '0'
      date:
      - Fri, 21 Feb 2025 14:54:19 GMT
      expires:
      - '-1'
      location:
      - https://management.azure.com/subscriptions/00000000-0000-0000-0000-000000000000/providers/Microsoft.ContainerService/locations/westus2/operationresults/fbc2eb2c-d5f4-458c-9e42-d50fde9a9c35?api-version=2016-03-30&t=638757464593518541&c=MIIHhjCCBm6gAwIBAgITfAaX0D2c-iM1n_047QAABpfQPTANBgkqhkiG9w0BAQsFADBEMRMwEQYKCZImiZPyLGQBGRYDR0JMMRMwEQYKCZImiZPyLGQBGRYDQU1FMRgwFgYDVQQDEw9BTUUgSW5mcmEgQ0EgMDUwHhcNMjUwMTIzMTIzMzI3WhcNMjUwNDIzMTIzMzI3WjBAMT4wPAYDVQQDEzVhc3luY29wZXJhdGlvbnNpZ25pbmdjZXJ0aWZpY2F0ZS5tYW5hZ2VtZW50LmF6dXJlLmNvbTCCASIwDQYJKoZIhvcNAQEBBQADggEPADCCAQoCggEBAMT6cGM0B3y7ALaE-Skle4LGL_KvvE0RUfR5t5rwMeM3CUzeYQjKDViOQv-6ECcNTQ188o9xa72JZw6T10LTAadlAlNEt-D4ZgXojTXXdRtgYN-AZ-uCCkJCPAJEWs5EDD7mSbt4aK42yALzlx5HkO8DReVYve0sKKD5r_M3y_OScnMTmV2SqALMQFfQHE2BCDOEjnPMJyRgh-7NvAqTuj-04DaveAIZSPJ9ljaYUCJ6fuyHJpPPDJvqzMYvVtE8OSAbxMClc2r5faOd2VDJXmbWWCx5jgb6bsGk0OJlSYIWH4DG7ERimIDapcgwLFJy4o8a8bkK0bi9A_5dTellBPUCAwEAAaOCBHMwggRvMCcGCSsGAQQBgjcVCgQaMBgwCgYIKwYBBQUHAwIwCgYIKwYBBQUHAwEwPAYJKwYBBAGCNxUHBC8wLQYlKwYBBAGCNxUIhpDjDYTVtHiE8Ys-hZvdFs6dEoFgh8fIENbYcQIBZAIBBjCCAcsGCCsGAQUFBwEBBIIBvTCCAbkwYwYIKwYBBQUHMAKGV2h0dHA6Ly9jcmwubWljcm9zb2Z0LmNvbS9wa2lpbmZyYS9DZXJ0cy9DTzFQS0lJTlRDQTAxLkFNRS5HQkxfQU1FJTIwSW5mcmElMjBDQSUyMDA1LmNydDBTBggrBgEFBQcwAoZHaHR0cDovL2NybDEuYW1lLmdibC9haWEvQ08xUEtJSU5UQ0EwMS5BTUUuR0JMX0FNRSUyMEluZnJhJTIwQ0ElMjAwNS5jcnQwUwYIKwYBBQUHMAKGR2h0dHA6Ly9jcmwyLmFtZS5nYmwvYWlhL0NPMVBLSUlOVENBMDEuQU1FLkdCTF9BTUUlMjBJbmZyYSUyMENBJTIwMDUuY3J0MFMGCCsGAQUFBzAChkdodHRwOi8vY3JsMy5hbWUuZ2JsL2FpYS9DTzFQS0lJTlRDQTAxLkFNRS5HQkxfQU1FJTIwSW5mcmElMjBDQSUyMDA1LmNydDBTBggrBgEFBQcwAoZHaHR0cDovL2NybDQuYW1lLmdibC9haWEvQ08xUEtJSU5UQ0EwMS5BTUUuR0JMX0FNRSUyMEluZnJhJTIwQ0ElMjAwNS5jcnQwHQYDVR0OBBYEFM-T8L9nIeCFTohGWTDyVFKymXV6MA4GA1UdDwEB_wQEAwIFoDCCASYGA1UdHwSCAR0wggEZMIIBFaCCARGgggENhj9odHRwOi8vY3JsLm1pY3Jvc29mdC5jb20vcGtpaW5mcmEvQ1JML0FNRSUyMEluZnJhJTIwQ0ElMjAwNS5jcmyGMWh0dHA6Ly9jcmwxLmFtZS5nYmwvY3JsL0FNRSUyMEluZnJhJTIwQ0ElMjAwNS5jcmyGMWh0dHA6Ly9jcmwyLmFtZS5nYmwvY3JsL0FNRSUyMEluZnJhJTIwQ0ElMjAwNS5jcmyGMWh0dHA6Ly9jcmwzLmFtZS5nYmwvY3JsL0FNRSUyMEluZnJhJTIwQ0ElMjAwNS5jcmyGMWh0dHA6Ly9jcmw0LmFtZS5nYmwvY3JsL0FNRSUyMEluZnJhJTIwQ0ElMjAwNS5jcmwwgZ0GA1UdIASBlTCBkjAMBgorBgEEAYI3ewEBMGYGCisGAQQBgjd7AgIwWDBWBggrBgEFBQcCAjBKHkgAMwAzAGUAMAAxADkAMgAxAC0ANABkADYANAAtADQAZgA4AGMALQBhADAANQA1AC0ANQBiAGQAYQBmAGYAZAA1AGUAMwAzAGQwDAYKKwYBBAGCN3sDAjAMBgorBgEEAYI3ewQCMB8GA1UdIwQYMBaAFHrWGYUoeWxxdh5g-PNL76IFQhYdMB0GA1UdJQQWMBQGCCsGAQUFBwMCBggrBgEFBQcDATANBgkqhkiG9w0BAQsFAAOCAQEAL5-mSvqTMKZ-yWP_ZT759pg-E4fR6CLCeXO0jrmpqWWL7kI50BvqMxrc_lgbkvtph9Pxa7ubGsAa1Exeoi8qx0ROCtQv-NyhNyDLePoY5JfVD6QGmvlnIziXrlYvbbnilY_vo-wieWJGJhuESMEaTphDiHpFdEuA2NZNxyxXsQV5fUpa2Rls0wrtnmPPIzhMrpswh3rBEnbxvlgC6SUihf90jSN_Hkn0T201tVzyjd5G1RK9QNqmdL0lKL-OZm8rpl-nwepifa5s6-Qa7cwTV2CMjAXPtsPHtNsPXvte52PFBn_dZiXBQN2njTerWOgNEpj5mIZ-nr3-pWeHhqAXSQ&s=Nf5jwED7UJpATztDjfxvy_LAz0gqiwtOrf7xOhfZo5EqDiRGVheqAar_lDTqis5IGPYs_jsP62mzClIjDSIw2llcMpXwFtxq6513Fap2mZ69LYDvFNsrirKyF7EhoBAJvM6r6jQib5tEU5mpxgz_EgSqDxlawcX3SGAG7HJmCRebEpwZnSbI45iqj3gZ6gPtJfyejZ9WwoEZjTnJ9INk30Xaaqfl3Yb8G4hZVUDQgSJimo9aNpDIKr5nBWYK6UTBaK1tN9CaFhwCbrYfSMWJTit6bjkllEQe75sKRCpg8fcWDHPZiVODYE0wju7K3u559QuJromTbVsUAaFSOuEjzw&h=ocqiNqdIQnDrkG7SjH9MvRhBvhDFvdfSithT3ozoHPY
      pragma:
      - no-cache
      strict-transport-security:
      - max-age=31536000; includeSubDomains
      x-content-type-options:
      - nosniff
      x-ms-operation-identifier:
      - tenantId=54826b22-38d6-4fb2-bad9-b7b93a3e9c5a,objectId=a7250e3a-0e5e-48e2-9a34-45f1f5e1a91e/eastus2euap/344fa0b2-eadf-4b80-8480-71067e2ac31a
      x-ms-ratelimit-remaining-subscription-deletes:
      - '199'
      x-ms-ratelimit-remaining-subscription-global-deletes:
      - '2999'
    status:
      code: 202
      message: Accepted
version: 1<|MERGE_RESOLUTION|>--- conflicted
+++ resolved
@@ -14,7 +14,7 @@
       - --resource-group --name --location --dns-name-prefix --node-count --ssh-key-value
         --load-balancer-sku --vm-set-type --no-wait
       User-Agent:
-      - AZURECLI/2.69.0 azsdk-python-core/1.31.0 Python/3.12.9 (Windows-10-10.0.19045-SP0)
+      - AZURECLI/2.59.0 azsdk-python-core/1.28.0 Python/3.8.10 (Linux-6.5.0-1017-azure-x86_64-with-glibc2.29)
     method: GET
     uri: https://management.azure.com/subscriptions/00000000-0000-0000-0000-000000000000/resourceGroups/clitest000001/providers/Microsoft.ContainerService/managedClusters/cliakstest000001?api-version=2024-10-01
   response:
@@ -30,22 +30,26 @@
       content-type:
       - application/json; charset=utf-8
       date:
-      - Fri, 21 Feb 2025 14:44:08 GMT
-      expires:
-      - '-1'
-      pragma:
-      - no-cache
-      strict-transport-security:
-      - max-age=31536000; includeSubDomains
+      - Sun, 07 Apr 2024 03:28:23 GMT
+      expires:
+      - '-1'
+      pragma:
+      - no-cache
+      strict-transport-security:
+      - max-age=31536000; includeSubDomains
+      x-cache:
+      - CONFIG_NOCACHE
       x-content-type-options:
       - nosniff
       x-ms-failure-cause:
       - gateway
+      x-msedge-ref:
+      - 'Ref A: B5F823BC8C0048A792F74AD844BBC240 Ref B: MNZ221060618053 Ref C: 2024-04-07T03:28:23Z'
     status:
       code: 404
       message: Not Found
 - request:
-    body: '{"location": "westus2", "identity": {"type": "SystemAssigned"}, "properties":
+    body: '{"location": "westcentralus", "identity": {"type": "SystemAssigned"}, "properties":
       {"kubernetesVersion": "", "dnsPrefix": "cliaksdns000002", "agentPoolProfiles":
       [{"count": 1, "vmSize": "Standard_DS2_v2", "osType": "Linux", "enableAutoScaling":
       false, "type": "VirtualMachineScaleSets", "mode": "System", "orchestratorVersion":
@@ -53,11 +57,12 @@
       "Regular", "scaleSetEvictionPolicy": "Delete", "spotMaxPrice": -1.0, "nodeTaints":
       [], "enableEncryptionAtHost": false, "enableUltraSSD": false, "enableFIPS":
       false, "name": "nodepool1"}], "linuxProfile": {"adminUsername": "azureuser",
-      "ssh": {"publicKeys": [{"keyData": "ssh-rsa AAAAB3NzaC1yc2EAAAADAQABAAACAQCbIg1guRHbI0lV11wWDt1r2cUdcNd27CJsg+SfgC7miZeubtwUhbsPdhMQsfDyhOWHq1+ZL0M+nJZV63d/1dhmhtgyOqejUwrPlzKhydsbrsdUor+JmNJDdW01v7BXHyuymT8G4s09jCasNOwiufbP/qp72ruu0bIA1nySsvlf9pCQAuFkAnVnf/rFhUlOkhtRpwcq8SUNY2zRHR/EKb/4NWY1JzR4sa3q2fWIJdrrX0DvLoa5g9bIEd4Df79ba7v+yiUBOS0zT2ll+z4g9izHK3EO5d8hL4jYxcjKs+wcslSYRWrascfscLgMlMGh0CdKeNTDjHpGPncaf3Z+FwwwjWeuiNBxv7bJo13/8B/098KlVDl4GZqsoBCEjPyJfV6hO0y/LkRGkk7oHWKgeWAfKtfLItRp00eZ4fcJNK9kCaSMmEugoZWcI7NGbZXzqFWqbpRI7NcDP9+WIQ+i9U5vqWsqd/zng4kbuAJ6UuKqIzB0upYrLShfQE3SAck8oaLhJqqq56VfDuASNpJKidV+zq27HfSBmbXnkR/5AK337dc3MXKJypoK/QPMLKUAP5XLPbs+NddJQV7EZXd29DLgp+fRIg3edpKdO7ZErWhv7d+3Kws+e1Y+ypmR2WIVSwVyBEUfgv2C8Ts9gnTF4pNcEY/S2aBicz5Ew2+jdyGNQQ==
-      test@example.com\n"}]}}, "addonProfiles": {}, "enableRBAC": true, "networkProfile":
-      {"podCidr": "10.244.0.0/16", "serviceCidr": "10.0.0.0/16", "dnsServiceIP": "10.0.0.10",
-      "outboundType": "loadBalancer", "loadBalancerSku": "standard"}, "disableLocalAccounts":
-      false, "storageProfile": {}}}'
+      "ssh": {"publicKeys": [{"keyData": "ssh-rsa AAAAB3NzaC1yc2EAAAADAQABAAABAQC+mt6dTzhlmeCiY/n+EWRcv1wqoH8oqQSDjEZrgSaTXBSRQ/mTuYX+mJ9dhsFkN4zJbuNxZRAZw1EKSOGuV3AvQR+ICHJPp3lDXCPWgJimhQNASSVvpW0siQCYk7Hxqn8O1rCl5g2zGeGLYrb7Q3kbTsHxEbAZsD2VzONYdMZj3UjZF/EQslijgc99o+UBnChnGfPPtSJ0RV4YR/46idQzwG7guRI8y2YNnHxzkUK0au+CUJgd0zQNVm7p2YKfLvG2LIl7MEksb49U9zAhYvF7YxlO+M2HIHKL6bMtIA+bEyJKUn/9G3mobsWHAAe5Rq4nOIHrmcoEULVgoSJTC0mr
+      azcli_aks_live_test@example.com\n"}]}}, "addonProfiles": {}, "enableRBAC": true,
+      "networkProfile": {"networkPlugin": "kubenet", "podCidr": "10.244.0.0/16", "serviceCidr":
+      "10.0.0.0/16", "dnsServiceIP": "10.0.0.10", "outboundType": "loadBalancer",
+      "loadBalancerSku": "standard"}, "disableLocalAccounts": false, "storageProfile":
+      {}}}'
     headers:
       Accept:
       - application/json
@@ -68,86 +73,82 @@
       Connection:
       - keep-alive
       Content-Length:
-      - '1685'
+      - '1390'
       Content-Type:
       - application/json
       ParameterSetName:
       - --resource-group --name --location --dns-name-prefix --node-count --ssh-key-value
         --load-balancer-sku --vm-set-type --no-wait
       User-Agent:
-      - AZURECLI/2.69.0 azsdk-python-core/1.31.0 Python/3.12.9 (Windows-10-10.0.19045-SP0)
+      - AZURECLI/2.59.0 azsdk-python-core/1.28.0 Python/3.8.10 (Linux-6.5.0-1017-azure-x86_64-with-glibc2.29)
     method: PUT
     uri: https://management.azure.com/subscriptions/00000000-0000-0000-0000-000000000000/resourceGroups/clitest000001/providers/Microsoft.ContainerService/managedClusters/cliakstest000001?api-version=2024-10-01
   response:
     body:
-      string: "{\n \"id\": \"/subscriptions/00000000-0000-0000-0000-000000000000/resourcegroups/clitest000001/providers/Microsoft.ContainerService/managedClusters/cliakstest000001\",\n
-        \"location\": \"westus2\",\n \"name\": \"cliakstest000001\",\n \"type\": \"Microsoft.ContainerService/ManagedClusters\",\n
-        \"properties\": {\n  \"provisioningState\": \"Creating\",\n  \"powerState\":
-        {\n   \"code\": \"Running\"\n  },\n  \"kubernetesVersion\": \"1.30\",\n  \"currentKubernetesVersion\":
-        \"1.30.9\",\n  \"dnsPrefix\": \"cliaksdns000002\",\n  \"fqdn\": \"cliaksdns000002-dsy9dyov.hcp.westus2.azmk8s.io\",\n
-        \ \"azurePortalFQDN\": \"cliaksdns000002-dsy9dyov.portal.hcp.westus2.azmk8s.io\",\n
-        \ \"agentPoolProfiles\": [\n   {\n    \"name\": \"nodepool1\",\n    \"count\":
-        1,\n    \"vmSize\": \"Standard_DS2_v2\",\n    \"osDiskSizeGB\": 128,\n    \"osDiskType\":
-        \"Managed\",\n    \"kubeletDiskType\": \"OS\",\n    \"maxPods\": 250,\n    \"type\":
-        \"VirtualMachineScaleSets\",\n    \"enableAutoScaling\": false,\n    \"scaleDownMode\":
-        \"Delete\",\n    \"provisioningState\": \"Creating\",\n    \"powerState\":
-        {\n     \"code\": \"Running\"\n    },\n    \"orchestratorVersion\": \"1.30\",\n
-        \   \"currentOrchestratorVersion\": \"1.30.9\",\n    \"enableNodePublicIP\":
-        false,\n    \"nodeLabels\": {},\n    \"mode\": \"System\",\n    \"enableEncryptionAtHost\":
-        false,\n    \"enableUltraSSD\": false,\n    \"osType\": \"Linux\",\n    \"osSKU\":
-        \"Ubuntu\",\n    \"nodeImageVersion\": \"AKSUbuntu-2204gen2containerd-202502.03.0\",\n
-        \   \"upgradeSettings\": {\n     \"maxSurge\": \"10%\"\n    },\n    \"enableFIPS\":
-        false,\n    \"securityProfile\": {\n     \"enableVTPM\": false,\n     \"enableSecureBoot\":
-        false\n    }\n   }\n  ],\n  \"linuxProfile\": {\n   \"adminUsername\": \"azureuser\",\n
-        \  \"ssh\": {\n    \"publicKeys\": [\n     {\n      \"keyData\": \"ssh-rsa
-        AAAAB3NzaC1yc2EAAAADAQABAAACAQCbIg1guRHbI0lV11wWDt1r2cUdcNd27CJsg+SfgC7miZeubtwUhbsPdhMQsfDyhOWHq1+ZL0M+nJZV63d/1dhmhtgyOqejUwrPlzKhydsbrsdUor+JmNJDdW01v7BXHyuymT8G4s09jCasNOwiufbP/qp72ruu0bIA1nySsvlf9pCQAuFkAnVnf/rFhUlOkhtRpwcq8SUNY2zRHR/EKb/4NWY1JzR4sa3q2fWIJdrrX0DvLoa5g9bIEd4Df79ba7v+yiUBOS0zT2ll+z4g9izHK3EO5d8hL4jYxcjKs+wcslSYRWrascfscLgMlMGh0CdKeNTDjHpGPncaf3Z+FwwwjWeuiNBxv7bJo13/8B/098KlVDl4GZqsoBCEjPyJfV6hO0y/LkRGkk7oHWKgeWAfKtfLItRp00eZ4fcJNK9kCaSMmEugoZWcI7NGbZXzqFWqbpRI7NcDP9+WIQ+i9U5vqWsqd/zng4kbuAJ6UuKqIzB0upYrLShfQE3SAck8oaLhJqqq56VfDuASNpJKidV+zq27HfSBmbXnkR/5AK337dc3MXKJypoK/QPMLKUAP5XLPbs+NddJQV7EZXd29DLgp+fRIg3edpKdO7ZErWhv7d+3Kws+e1Y+ypmR2WIVSwVyBEUfgv2C8Ts9gnTF4pNcEY/S2aBicz5Ew2+jdyGNQQ==
-        test@example.com\\n\"\n     }\n    ]\n   }\n  },\n  \"servicePrincipalProfile\":
-        {\n   \"clientId\":\"00000000-0000-0000-0000-000000000001\"\n  },\n  \"nodeResourceGroup\":
-        \"MC_clitest000001_cliakstest000001_westus2\",\n  \"enableRBAC\": true,\n
-        \ \"supportPlan\": \"KubernetesOfficial\",\n  \"networkProfile\": {\n   \"networkPlugin\":
-        \"azure\",\n   \"networkPluginMode\": \"overlay\",\n   \"networkPolicy\":
-        \"none\",\n   \"networkDataplane\": \"azure\",\n   \"loadBalancerSku\": \"standard\",\n
-        \  \"loadBalancerProfile\": {\n    \"managedOutboundIPs\": {\n     \"count\":
-        1\n    },\n    \"backendPoolType\": \"nodeIPConfiguration\"\n   },\n   \"podCidr\":
-        \"10.244.0.0/16\",\n   \"serviceCidr\": \"10.0.0.0/16\",\n   \"dnsServiceIP\":
-        \"10.0.0.10\",\n   \"outboundType\": \"loadBalancer\",\n   \"podCidrs\": [\n
-        \   \"10.244.0.0/16\"\n   ],\n   \"serviceCidrs\": [\n    \"10.0.0.0/16\"\n
-        \  ],\n   \"ipFamilies\": [\n    \"IPv4\"\n   ]\n  },\n  \"maxAgentPools\":
-        100,\n  \"autoUpgradeProfile\": {\n   \"nodeOSUpgradeChannel\": \"NodeImage\"\n
-        \ },\n  \"disableLocalAccounts\": false,\n  \"securityProfile\": {},\n  \"storageProfile\":
-        {\n   \"diskCSIDriver\": {\n    \"enabled\": true\n   },\n   \"fileCSIDriver\":
-        {\n    \"enabled\": true\n   },\n   \"snapshotController\": {\n    \"enabled\":
-        true\n   }\n  },\n  \"oidcIssuerProfile\": {\n   \"enabled\": false\n  },\n
-        \ \"workloadAutoScalerProfile\": {},\n  \"resourceUID\": \"67b8913e349e98000129ec5f\",\n
-        \ \"metricsProfile\": {\n   \"costAnalysis\": {\n    \"enabled\": false\n
-        \  }\n  }\n },\n \"identity\": {\n  \"type\": \"SystemAssigned\",\n  \"principalId\":\"00000000-0000-0000-0000-000000000001\",\n
-        \ \"tenantId\": \"54826b22-38d6-4fb2-bad9-b7b93a3e9c5a\"\n },\n \"sku\": {\n
-        \ \"name\": \"Base\",\n  \"tier\": \"Free\"\n }\n}"
+      string: "{\n  \"id\": \"/subscriptions/00000000-0000-0000-0000-000000000000/resourcegroups/clitest000001/providers/Microsoft.ContainerService/managedClusters/cliakstest000001\",\n
+        \ \"location\": \"westcentralus\",\n  \"name\": \"cliakstest000001\",\n  \"type\":
+        \"Microsoft.ContainerService/ManagedClusters\",\n  \"properties\": {\n   \"provisioningState\":
+        \"Creating\",\n   \"powerState\": {\n    \"code\": \"Running\"\n   },\n   \"kubernetesVersion\":
+        \"1.28\",\n   \"currentKubernetesVersion\": \"1.28.5\",\n   \"dnsPrefix\":
+        \"cliaksdns000002\",\n   \"fqdn\": \"cliaksdns000002-a978r9eo.hcp.westcentralus.azmk8s.io\",\n
+        \  \"azurePortalFQDN\": \"cliaksdns000002-a978r9eo.portal.hcp.westcentralus.azmk8s.io\",\n
+        \  \"agentPoolProfiles\": [\n    {\n     \"name\": \"nodepool1\",\n     \"count\":
+        1,\n     \"vmSize\": \"Standard_DS2_v2\",\n     \"osDiskSizeGB\": 128,\n     \"osDiskType\":
+        \"Managed\",\n     \"kubeletDiskType\": \"OS\",\n     \"maxPods\": 110,\n
+        \    \"type\": \"VirtualMachineScaleSets\",\n     \"enableAutoScaling\": false,\n
+        \    \"provisioningState\": \"Creating\",\n     \"powerState\": {\n      \"code\":
+        \"Running\"\n     },\n     \"orchestratorVersion\": \"1.28.5\",\n     \"currentOrchestratorVersion\":
+        \"1.28.5\",\n     \"enableNodePublicIP\": false,\n     \"nodeLabels\": {},\n
+        \    \"mode\": \"System\",\n     \"enableEncryptionAtHost\": false,\n     \"enableUltraSSD\":
+        false,\n     \"osType\": \"Linux\",\n     \"osSKU\": \"Ubuntu\",\n     \"nodeImageVersion\":
+        \"AKSUbuntu-2204gen2containerd-202403.25.0\",\n     \"upgradeSettings\": {\n
+        \     \"maxSurge\": \"10%\"\n     },\n     \"enableFIPS\": false\n    }\n
+        \  ],\n   \"linuxProfile\": {\n    \"adminUsername\": \"azureuser\",\n    \"ssh\":
+        {\n     \"publicKeys\": [\n      {\n       \"keyData\": \"ssh-rsa AAAAB3NzaC1yc2EAAAADAQABAAABAQC+mt6dTzhlmeCiY/n+EWRcv1wqoH8oqQSDjEZrgSaTXBSRQ/mTuYX+mJ9dhsFkN4zJbuNxZRAZw1EKSOGuV3AvQR+ICHJPp3lDXCPWgJimhQNASSVvpW0siQCYk7Hxqn8O1rCl5g2zGeGLYrb7Q3kbTsHxEbAZsD2VzONYdMZj3UjZF/EQslijgc99o+UBnChnGfPPtSJ0RV4YR/46idQzwG7guRI8y2YNnHxzkUK0au+CUJgd0zQNVm7p2YKfLvG2LIl7MEksb49U9zAhYvF7YxlO+M2HIHKL6bMtIA+bEyJKUn/9G3mobsWHAAe5Rq4nOIHrmcoEULVgoSJTC0mr
+        azcli_aks_live_test@example.com\\n\"\n      }\n     ]\n    }\n   },\n   \"servicePrincipalProfile\":
+        {\n    \"clientId\":\"00000000-0000-0000-0000-000000000001\"\n   },\n   \"nodeResourceGroup\":
+        \"MC_clitest000001_cliakstest000001_westcentralus\",\n   \"enableRBAC\": true,\n
+        \  \"supportPlan\": \"KubernetesOfficial\",\n   \"networkProfile\": {\n    \"networkPlugin\":
+        \"kubenet\",\n    \"loadBalancerSku\": \"standard\",\n    \"loadBalancerProfile\":
+        {\n     \"managedOutboundIPs\": {\n      \"count\": 1\n     },\n     \"backendPoolType\":
+        \"nodeIPConfiguration\"\n    },\n    \"podCidr\": \"10.244.0.0/16\",\n    \"serviceCidr\":
+        \"10.0.0.0/16\",\n    \"dnsServiceIP\": \"10.0.0.10\",\n    \"outboundType\":
+        \"loadBalancer\",\n    \"podCidrs\": [\n     \"10.244.0.0/16\"\n    ],\n    \"serviceCidrs\":
+        [\n     \"10.0.0.0/16\"\n    ],\n    \"ipFamilies\": [\n     \"IPv4\"\n    ]\n
+        \  },\n   \"maxAgentPools\": 100,\n   \"autoUpgradeProfile\": {\n    \"nodeOSUpgradeChannel\":
+        \"NodeImage\"\n   },\n   \"disableLocalAccounts\": false,\n   \"securityProfile\":
+        {},\n   \"storageProfile\": {\n    \"diskCSIDriver\": {\n     \"enabled\":
+        true\n    },\n    \"fileCSIDriver\": {\n     \"enabled\": true\n    },\n    \"snapshotController\":
+        {\n     \"enabled\": true\n    }\n   },\n   \"oidcIssuerProfile\": {\n    \"enabled\":
+        false\n   },\n   \"workloadAutoScalerProfile\": {},\n   \"resourceUID\": \"661212dd711d5e0001d40db2\"\n
+        \ },\n  \"identity\": {\n   \"type\": \"SystemAssigned\",\n   \"principalId\":\"00000000-0000-0000-0000-000000000001\",\n
+        \  \"tenantId\": \"72f988bf-86f1-41af-91ab-2d7cd011db47\"\n  },\n  \"sku\":
+        {\n   \"name\": \"Base\",\n   \"tier\": \"Free\"\n  }\n }"
     headers:
       azure-asyncoperation:
-      - https://management.azure.com/subscriptions/00000000-0000-0000-0000-000000000000/providers/Microsoft.ContainerService/locations/westus2/operations/a95db0dd-bc41-4f24-bf25-4597c145f39d?api-version=2016-03-30&t=638757458558027090&c=MIIHhjCCBm6gAwIBAgITfAaX0D2c-iM1n_047QAABpfQPTANBgkqhkiG9w0BAQsFADBEMRMwEQYKCZImiZPyLGQBGRYDR0JMMRMwEQYKCZImiZPyLGQBGRYDQU1FMRgwFgYDVQQDEw9BTUUgSW5mcmEgQ0EgMDUwHhcNMjUwMTIzMTIzMzI3WhcNMjUwNDIzMTIzMzI3WjBAMT4wPAYDVQQDEzVhc3luY29wZXJhdGlvbnNpZ25pbmdjZXJ0aWZpY2F0ZS5tYW5hZ2VtZW50LmF6dXJlLmNvbTCCASIwDQYJKoZIhvcNAQEBBQADggEPADCCAQoCggEBAMT6cGM0B3y7ALaE-Skle4LGL_KvvE0RUfR5t5rwMeM3CUzeYQjKDViOQv-6ECcNTQ188o9xa72JZw6T10LTAadlAlNEt-D4ZgXojTXXdRtgYN-AZ-uCCkJCPAJEWs5EDD7mSbt4aK42yALzlx5HkO8DReVYve0sKKD5r_M3y_OScnMTmV2SqALMQFfQHE2BCDOEjnPMJyRgh-7NvAqTuj-04DaveAIZSPJ9ljaYUCJ6fuyHJpPPDJvqzMYvVtE8OSAbxMClc2r5faOd2VDJXmbWWCx5jgb6bsGk0OJlSYIWH4DG7ERimIDapcgwLFJy4o8a8bkK0bi9A_5dTellBPUCAwEAAaOCBHMwggRvMCcGCSsGAQQBgjcVCgQaMBgwCgYIKwYBBQUHAwIwCgYIKwYBBQUHAwEwPAYJKwYBBAGCNxUHBC8wLQYlKwYBBAGCNxUIhpDjDYTVtHiE8Ys-hZvdFs6dEoFgh8fIENbYcQIBZAIBBjCCAcsGCCsGAQUFBwEBBIIBvTCCAbkwYwYIKwYBBQUHMAKGV2h0dHA6Ly9jcmwubWljcm9zb2Z0LmNvbS9wa2lpbmZyYS9DZXJ0cy9DTzFQS0lJTlRDQTAxLkFNRS5HQkxfQU1FJTIwSW5mcmElMjBDQSUyMDA1LmNydDBTBggrBgEFBQcwAoZHaHR0cDovL2NybDEuYW1lLmdibC9haWEvQ08xUEtJSU5UQ0EwMS5BTUUuR0JMX0FNRSUyMEluZnJhJTIwQ0ElMjAwNS5jcnQwUwYIKwYBBQUHMAKGR2h0dHA6Ly9jcmwyLmFtZS5nYmwvYWlhL0NPMVBLSUlOVENBMDEuQU1FLkdCTF9BTUUlMjBJbmZyYSUyMENBJTIwMDUuY3J0MFMGCCsGAQUFBzAChkdodHRwOi8vY3JsMy5hbWUuZ2JsL2FpYS9DTzFQS0lJTlRDQTAxLkFNRS5HQkxfQU1FJTIwSW5mcmElMjBDQSUyMDA1LmNydDBTBggrBgEFBQcwAoZHaHR0cDovL2NybDQuYW1lLmdibC9haWEvQ08xUEtJSU5UQ0EwMS5BTUUuR0JMX0FNRSUyMEluZnJhJTIwQ0ElMjAwNS5jcnQwHQYDVR0OBBYEFM-T8L9nIeCFTohGWTDyVFKymXV6MA4GA1UdDwEB_wQEAwIFoDCCASYGA1UdHwSCAR0wggEZMIIBFaCCARGgggENhj9odHRwOi8vY3JsLm1pY3Jvc29mdC5jb20vcGtpaW5mcmEvQ1JML0FNRSUyMEluZnJhJTIwQ0ElMjAwNS5jcmyGMWh0dHA6Ly9jcmwxLmFtZS5nYmwvY3JsL0FNRSUyMEluZnJhJTIwQ0ElMjAwNS5jcmyGMWh0dHA6Ly9jcmwyLmFtZS5nYmwvY3JsL0FNRSUyMEluZnJhJTIwQ0ElMjAwNS5jcmyGMWh0dHA6Ly9jcmwzLmFtZS5nYmwvY3JsL0FNRSUyMEluZnJhJTIwQ0ElMjAwNS5jcmyGMWh0dHA6Ly9jcmw0LmFtZS5nYmwvY3JsL0FNRSUyMEluZnJhJTIwQ0ElMjAwNS5jcmwwgZ0GA1UdIASBlTCBkjAMBgorBgEEAYI3ewEBMGYGCisGAQQBgjd7AgIwWDBWBggrBgEFBQcCAjBKHkgAMwAzAGUAMAAxADkAMgAxAC0ANABkADYANAAtADQAZgA4AGMALQBhADAANQA1AC0ANQBiAGQAYQBmAGYAZAA1AGUAMwAzAGQwDAYKKwYBBAGCN3sDAjAMBgorBgEEAYI3ewQCMB8GA1UdIwQYMBaAFHrWGYUoeWxxdh5g-PNL76IFQhYdMB0GA1UdJQQWMBQGCCsGAQUFBwMCBggrBgEFBQcDATANBgkqhkiG9w0BAQsFAAOCAQEAL5-mSvqTMKZ-yWP_ZT759pg-E4fR6CLCeXO0jrmpqWWL7kI50BvqMxrc_lgbkvtph9Pxa7ubGsAa1Exeoi8qx0ROCtQv-NyhNyDLePoY5JfVD6QGmvlnIziXrlYvbbnilY_vo-wieWJGJhuESMEaTphDiHpFdEuA2NZNxyxXsQV5fUpa2Rls0wrtnmPPIzhMrpswh3rBEnbxvlgC6SUihf90jSN_Hkn0T201tVzyjd5G1RK9QNqmdL0lKL-OZm8rpl-nwepifa5s6-Qa7cwTV2CMjAXPtsPHtNsPXvte52PFBn_dZiXBQN2njTerWOgNEpj5mIZ-nr3-pWeHhqAXSQ&s=Vyf68hObbC_QaZIKeRkYYwIpaDyVUJLb9VqIbP7IPHR-c-DVnab3dKCtTeW83pEAaZxqS33C2v_We5NVhOljT4R-y4ctIfbwqSKOBKCmX5tVErTLH-fVeqXGNYehW-cKb_8-MoieE5HWQubDYKSMzw_MAjeLf0IQil4CRGfLkuSZ9w3lBtr2asbDjUplA9zlLfu2DKitNK0kItvcP5BlS4UEDu50bFn4I8HfCF7CkOe29s9QUJRYMsnislWFwc-U0J6CpxfTD02HE_2IWwzWu8IPHre43oRnF700r8SJ6R6jWr3oJi4sz4ZpStalBlB0gwNKXF_qUMYGx_FgSjqIqA&h=D73Gw4olHpzjkRz7WF5SpSIsgw1xARsHN7aRPMihZyU
-      cache-control:
-      - no-cache
-      content-length:
-      - '3924'
-      content-type:
-      - application/json
-      date:
-      - Fri, 21 Feb 2025 14:44:15 GMT
-      expires:
-      - '-1'
-      pragma:
-      - no-cache
-      strict-transport-security:
-      - max-age=31536000; includeSubDomains
-      x-content-type-options:
-      - nosniff
-      x-ms-operation-identifier:
-      - tenantId=54826b22-38d6-4fb2-bad9-b7b93a3e9c5a,objectId=a7250e3a-0e5e-48e2-9a34-45f1f5e1a91e/eastus2euap/3320d25e-31e2-42f4-ad9b-7077b0a5ba82
-      x-ms-ratelimit-remaining-subscription-global-writes:
-      - '2998'
+      - https://management.azure.com/subscriptions/00000000-0000-0000-0000-000000000000/providers/Microsoft.ContainerService/locations/westcentralus/operations/1e109519-01af-46e8-ad4d-578bb5b48832?api-version=2016-03-30&t=638480573093612380&c=MIIHADCCBeigAwIBAgITfARlFdSUZK8kechtYQAABGUV1DANBgkqhkiG9w0BAQsFADBEMRMwEQYKCZImiZPyLGQBGRYDR0JMMRMwEQYKCZImiZPyLGQBGRYDQU1FMRgwFgYDVQQDEw9BTUUgSW5mcmEgQ0EgMDUwHhcNMjQwMTMwMjA1NjEzWhcNMjUwMTI0MjA1NjEzWjBAMT4wPAYDVQQDEzVhc3luY29wZXJhdGlvbnNpZ25pbmdjZXJ0aWZpY2F0ZS5tYW5hZ2VtZW50LmF6dXJlLmNvbTCCASIwDQYJKoZIhvcNAQEBBQADggEPADCCAQoCggEBALYMYYup1R1RZPIwVtk7z89JkrsDK8coPmULAovQOy3jgtdJ-z5oyCO28-zQ4LRHmuyeq1ROWdQR5e828FYihyBqnnQQea3EcS6CFfXpYes-7NPXy73E_P3goJLJU7bfuZ4iDPGZxXIIjo6_Uex0eX_AuBJeq8ZFcmNy3x0loDHkDww9lMprf49PmIZJEAshTnLBtfT3BC7JAuTTl2duIcC6YRT8vITdFw1HxFqywnOqD35zttD8vp0XowEP4ksBLfhJWduspxICp4Yu2ouSlh-T4GmsjQaTjrzZpw29eEj3gUyzTfkDY-WEGsEujkl9a9FCX1_AvT-9Eqmd7uYqV6kCAwEAAaOCA-0wggPpMCcGCSsGAQQBgjcVCgQaMBgwCgYIKwYBBQUHAwEwCgYIKwYBBQUHAwIwPQYJKwYBBAGCNxUHBDAwLgYmKwYBBAGCNxUIhpDjDYTVtHiE8Ys-hZvdFs6dEoFggvX2K4Py0SACAWQCAQowggHLBggrBgEFBQcBAQSCAb0wggG5MGMGCCsGAQUFBzAChldodHRwOi8vY3JsLm1pY3Jvc29mdC5jb20vcGtpaW5mcmEvQ2VydHMvQ08xUEtJSU5UQ0EwMS5BTUUuR0JMX0FNRSUyMEluZnJhJTIwQ0ElMjAwNS5jcnQwUwYIKwYBBQUHMAKGR2h0dHA6Ly9jcmwxLmFtZS5nYmwvYWlhL0NPMVBLSUlOVENBMDEuQU1FLkdCTF9BTUUlMjBJbmZyYSUyMENBJTIwMDUuY3J0MFMGCCsGAQUFBzAChkdodHRwOi8vY3JsMi5hbWUuZ2JsL2FpYS9DTzFQS0lJTlRDQTAxLkFNRS5HQkxfQU1FJTIwSW5mcmElMjBDQSUyMDA1LmNydDBTBggrBgEFBQcwAoZHaHR0cDovL2NybDMuYW1lLmdibC9haWEvQ08xUEtJSU5UQ0EwMS5BTUUuR0JMX0FNRSUyMEluZnJhJTIwQ0ElMjAwNS5jcnQwUwYIKwYBBQUHMAKGR2h0dHA6Ly9jcmw0LmFtZS5nYmwvYWlhL0NPMVBLSUlOVENBMDEuQU1FLkdCTF9BTUUlMjBJbmZyYSUyMENBJTIwMDUuY3J0MB0GA1UdDgQWBBTDXVhSVDy9FvMjLTrSyU7UjKUXqzAOBgNVHQ8BAf8EBAMCBaAwggEmBgNVHR8EggEdMIIBGTCCARWgggERoIIBDYY_aHR0cDovL2NybC5taWNyb3NvZnQuY29tL3BraWluZnJhL0NSTC9BTUUlMjBJbmZyYSUyMENBJTIwMDUuY3JshjFodHRwOi8vY3JsMS5hbWUuZ2JsL2NybC9BTUUlMjBJbmZyYSUyMENBJTIwMDUuY3JshjFodHRwOi8vY3JsMi5hbWUuZ2JsL2NybC9BTUUlMjBJbmZyYSUyMENBJTIwMDUuY3JshjFodHRwOi8vY3JsMy5hbWUuZ2JsL2NybC9BTUUlMjBJbmZyYSUyMENBJTIwMDUuY3JshjFodHRwOi8vY3JsNC5hbWUuZ2JsL2NybC9BTUUlMjBJbmZyYSUyMENBJTIwMDUuY3JsMBcGA1UdIAQQMA4wDAYKKwYBBAGCN3sBATAfBgNVHSMEGDAWgBR61hmFKHlscXYeYPjzS--iBUIWHTAdBgNVHSUEFjAUBggrBgEFBQcDAQYIKwYBBQUHAwIwDQYJKoZIhvcNAQELBQADggEBAHyzMCBJbTmiP_gOh98fZltsl9jQdlB-g_OYCr82viu1SgLxte7Za3Vtb3XRCTquz_JfY_4eQJpUy0p6F37f0oaTQkBvUF7HDDvkm49rmKF4nDFjPGNEqm53KbVEak46WTgD9fGZLQH1XouZGRe0LxQVIWm-K-MYMbrDWF_njKsIaV5Z4VxgFVaX5SlzHvr6coDX5oXwwksEsw8E8g0LfZCpfT5mCwgDPrDv2Ekk26koWUYlmJWgkky22R538qwuJmE6F33YwWStmUGfZfFDyjek8Rd_KyuEuC9IZfk4TTmVjyJmKPi5GhIJGwiATMpLJwt5jD_Hkgbq6vMwud4ZbIE&s=TYlImtwEqiZPnvcq3ItUHa9sodgvRvo7R6KffDY0zG5BaS9BEhHRehYMB-fPcWwqFXwogG-jVpRkSOMy1QWJKoB4iIyBQegSWVGyX42y6NJMgi-YSwqkM_5sVKPrfDHV6K_2BkBReO9GD-AdL4Zs417viVuMcHjcqqzweS2q5NQDx14p2x3DMHfbq03r_PqUHUkRppmJaUI9tSbeoaienpPl87IyG6VIXK90Vt6861xDB6QUbic7ntaUPzT1Cgw-JRzJRi-DS-4lZ106v1m0h57YzwSNAMrnS28l-dyTwIf7B4uP3S1KK65umiXkd3ukyvucCR9Ixvy_9cVTj99pQw&h=_DNYO7-JNHHF3TUdMuKkl3n-NIsf6JIJMxZFwVQDxGs
+      cache-control:
+      - no-cache
+      content-length:
+      - '3451'
+      content-type:
+      - application/json
+      date:
+      - Sun, 07 Apr 2024 03:28:29 GMT
+      expires:
+      - '-1'
+      pragma:
+      - no-cache
+      strict-transport-security:
+      - max-age=31536000; includeSubDomains
+      x-cache:
+      - CONFIG_NOCACHE
+      x-content-type-options:
+      - nosniff
       x-ms-ratelimit-remaining-subscription-writes:
-      - '198'
+      - '1199'
+      x-msedge-ref:
+      - 'Ref A: 15902FA1CB404292A3D58708E3D69F2E Ref B: MNZ221060618053 Ref C: 2024-04-07T03:28:23Z'
     status:
       code: 201
       message: Created
@@ -165,73 +166,71 @@
       ParameterSetName:
       - -g -n --created
       User-Agent:
-      - AZURECLI/2.69.0 azsdk-python-core/1.31.0 Python/3.12.9 (Windows-10-10.0.19045-SP0)
+      - AZURECLI/2.59.0 azsdk-python-core/1.28.0 Python/3.8.10 (Linux-6.5.0-1017-azure-x86_64-with-glibc2.29)
     method: GET
     uri: https://management.azure.com/subscriptions/00000000-0000-0000-0000-000000000000/resourceGroups/clitest000001/providers/Microsoft.ContainerService/managedClusters/cliakstest000001?api-version=2024-10-01
   response:
     body:
-      string: "{\n \"id\": \"/subscriptions/00000000-0000-0000-0000-000000000000/resourcegroups/clitest000001/providers/Microsoft.ContainerService/managedClusters/cliakstest000001\",\n
-        \"location\": \"westus2\",\n \"name\": \"cliakstest000001\",\n \"type\": \"Microsoft.ContainerService/ManagedClusters\",\n
-        \"properties\": {\n  \"provisioningState\": \"Creating\",\n  \"powerState\":
-        {\n   \"code\": \"Running\"\n  },\n  \"kubernetesVersion\": \"1.30\",\n  \"currentKubernetesVersion\":
-        \"1.30.9\",\n  \"dnsPrefix\": \"cliaksdns000002\",\n  \"fqdn\": \"cliaksdns000002-dsy9dyov.hcp.westus2.azmk8s.io\",\n
-        \ \"azurePortalFQDN\": \"cliaksdns000002-dsy9dyov.portal.hcp.westus2.azmk8s.io\",\n
-        \ \"agentPoolProfiles\": [\n   {\n    \"name\": \"nodepool1\",\n    \"count\":
-        1,\n    \"vmSize\": \"Standard_DS2_v2\",\n    \"osDiskSizeGB\": 128,\n    \"osDiskType\":
-        \"Managed\",\n    \"kubeletDiskType\": \"OS\",\n    \"maxPods\": 250,\n    \"type\":
-        \"VirtualMachineScaleSets\",\n    \"enableAutoScaling\": false,\n    \"scaleDownMode\":
-        \"Delete\",\n    \"provisioningState\": \"Creating\",\n    \"powerState\":
-        {\n     \"code\": \"Running\"\n    },\n    \"orchestratorVersion\": \"1.30\",\n
-        \   \"currentOrchestratorVersion\": \"1.30.9\",\n    \"enableNodePublicIP\":
-        false,\n    \"mode\": \"System\",\n    \"enableEncryptionAtHost\": false,\n
-        \   \"enableUltraSSD\": false,\n    \"osType\": \"Linux\",\n    \"osSKU\":
-        \"Ubuntu\",\n    \"nodeImageVersion\": \"AKSUbuntu-2204gen2containerd-202502.03.0\",\n
-        \   \"upgradeSettings\": {\n     \"maxSurge\": \"10%\"\n    },\n    \"enableFIPS\":
-        false,\n    \"securityProfile\": {\n     \"enableVTPM\": false,\n     \"enableSecureBoot\":
-        false\n    }\n   }\n  ],\n  \"linuxProfile\": {\n   \"adminUsername\": \"azureuser\",\n
-        \  \"ssh\": {\n    \"publicKeys\": [\n     {\n      \"keyData\": \"ssh-rsa
-        AAAAB3NzaC1yc2EAAAADAQABAAACAQCbIg1guRHbI0lV11wWDt1r2cUdcNd27CJsg+SfgC7miZeubtwUhbsPdhMQsfDyhOWHq1+ZL0M+nJZV63d/1dhmhtgyOqejUwrPlzKhydsbrsdUor+JmNJDdW01v7BXHyuymT8G4s09jCasNOwiufbP/qp72ruu0bIA1nySsvlf9pCQAuFkAnVnf/rFhUlOkhtRpwcq8SUNY2zRHR/EKb/4NWY1JzR4sa3q2fWIJdrrX0DvLoa5g9bIEd4Df79ba7v+yiUBOS0zT2ll+z4g9izHK3EO5d8hL4jYxcjKs+wcslSYRWrascfscLgMlMGh0CdKeNTDjHpGPncaf3Z+FwwwjWeuiNBxv7bJo13/8B/098KlVDl4GZqsoBCEjPyJfV6hO0y/LkRGkk7oHWKgeWAfKtfLItRp00eZ4fcJNK9kCaSMmEugoZWcI7NGbZXzqFWqbpRI7NcDP9+WIQ+i9U5vqWsqd/zng4kbuAJ6UuKqIzB0upYrLShfQE3SAck8oaLhJqqq56VfDuASNpJKidV+zq27HfSBmbXnkR/5AK337dc3MXKJypoK/QPMLKUAP5XLPbs+NddJQV7EZXd29DLgp+fRIg3edpKdO7ZErWhv7d+3Kws+e1Y+ypmR2WIVSwVyBEUfgv2C8Ts9gnTF4pNcEY/S2aBicz5Ew2+jdyGNQQ==
-        test@example.com\\n\"\n     }\n    ]\n   }\n  },\n  \"servicePrincipalProfile\":
-        {\n   \"clientId\":\"00000000-0000-0000-0000-000000000001\"\n  },\n  \"nodeResourceGroup\":
-        \"MC_clitest000001_cliakstest000001_westus2\",\n  \"enableRBAC\": true,\n
-        \ \"supportPlan\": \"KubernetesOfficial\",\n  \"networkProfile\": {\n   \"networkPlugin\":
-        \"azure\",\n   \"networkPluginMode\": \"overlay\",\n   \"networkPolicy\":
-        \"none\",\n   \"networkDataplane\": \"azure\",\n   \"loadBalancerSku\": \"standard\",\n
-        \  \"loadBalancerProfile\": {\n    \"managedOutboundIPs\": {\n     \"count\":
-        1\n    },\n    \"backendPoolType\": \"nodeIPConfiguration\"\n   },\n   \"podCidr\":
-        \"10.244.0.0/16\",\n   \"serviceCidr\": \"10.0.0.0/16\",\n   \"dnsServiceIP\":
-        \"10.0.0.10\",\n   \"outboundType\": \"loadBalancer\",\n   \"podCidrs\": [\n
-        \   \"10.244.0.0/16\"\n   ],\n   \"serviceCidrs\": [\n    \"10.0.0.0/16\"\n
-        \  ],\n   \"ipFamilies\": [\n    \"IPv4\"\n   ]\n  },\n  \"maxAgentPools\":
-        100,\n  \"autoUpgradeProfile\": {\n   \"nodeOSUpgradeChannel\": \"NodeImage\"\n
-        \ },\n  \"disableLocalAccounts\": false,\n  \"securityProfile\": {},\n  \"storageProfile\":
-        {\n   \"diskCSIDriver\": {\n    \"enabled\": true\n   },\n   \"fileCSIDriver\":
-        {\n    \"enabled\": true\n   },\n   \"snapshotController\": {\n    \"enabled\":
-        true\n   }\n  },\n  \"oidcIssuerProfile\": {\n   \"enabled\": false\n  },\n
-        \ \"workloadAutoScalerProfile\": {},\n  \"resourceUID\": \"67b8913e349e98000129ec5f\",\n
-        \ \"metricsProfile\": {\n   \"costAnalysis\": {\n    \"enabled\": false\n
-        \  }\n  }\n },\n \"identity\": {\n  \"type\": \"SystemAssigned\",\n  \"principalId\":\"00000000-0000-0000-0000-000000000001\",\n
-        \ \"tenantId\": \"54826b22-38d6-4fb2-bad9-b7b93a3e9c5a\"\n },\n \"sku\": {\n
-        \ \"name\": \"Base\",\n  \"tier\": \"Free\"\n }\n}"
-    headers:
-      cache-control:
-      - no-cache
-      content-length:
-      - '3902'
-      content-type:
-      - application/json
-      date:
-      - Fri, 21 Feb 2025 14:44:18 GMT
-      expires:
-      - '-1'
-      pragma:
-      - no-cache
-      strict-transport-security:
-      - max-age=31536000; includeSubDomains
-      x-content-type-options:
-      - nosniff
-      x-ms-ratelimit-remaining-subscription-global-reads:
-      - '3747'
+      string: "{\n  \"id\": \"/subscriptions/00000000-0000-0000-0000-000000000000/resourcegroups/clitest000001/providers/Microsoft.ContainerService/managedClusters/cliakstest000001\",\n
+        \ \"location\": \"westcentralus\",\n  \"name\": \"cliakstest000001\",\n  \"type\":
+        \"Microsoft.ContainerService/ManagedClusters\",\n  \"properties\": {\n   \"provisioningState\":
+        \"Creating\",\n   \"powerState\": {\n    \"code\": \"Running\"\n   },\n   \"kubernetesVersion\":
+        \"1.28\",\n   \"currentKubernetesVersion\": \"1.28.5\",\n   \"dnsPrefix\":
+        \"cliaksdns000002\",\n   \"fqdn\": \"cliaksdns000002-a978r9eo.hcp.westcentralus.azmk8s.io\",\n
+        \  \"azurePortalFQDN\": \"cliaksdns000002-a978r9eo.portal.hcp.westcentralus.azmk8s.io\",\n
+        \  \"agentPoolProfiles\": [\n    {\n     \"name\": \"nodepool1\",\n     \"count\":
+        1,\n     \"vmSize\": \"Standard_DS2_v2\",\n     \"osDiskSizeGB\": 128,\n     \"osDiskType\":
+        \"Managed\",\n     \"kubeletDiskType\": \"OS\",\n     \"maxPods\": 110,\n
+        \    \"type\": \"VirtualMachineScaleSets\",\n     \"enableAutoScaling\": false,\n
+        \    \"provisioningState\": \"Creating\",\n     \"powerState\": {\n      \"code\":
+        \"Running\"\n     },\n     \"orchestratorVersion\": \"1.28.5\",\n     \"currentOrchestratorVersion\":
+        \"1.28.5\",\n     \"enableNodePublicIP\": false,\n     \"mode\": \"System\",\n
+        \    \"enableEncryptionAtHost\": false,\n     \"enableUltraSSD\": false,\n
+        \    \"osType\": \"Linux\",\n     \"osSKU\": \"Ubuntu\",\n     \"nodeImageVersion\":
+        \"AKSUbuntu-2204gen2containerd-202403.25.0\",\n     \"upgradeSettings\": {\n
+        \     \"maxSurge\": \"10%\"\n     },\n     \"enableFIPS\": false\n    }\n
+        \  ],\n   \"linuxProfile\": {\n    \"adminUsername\": \"azureuser\",\n    \"ssh\":
+        {\n     \"publicKeys\": [\n      {\n       \"keyData\": \"ssh-rsa AAAAB3NzaC1yc2EAAAADAQABAAABAQC+mt6dTzhlmeCiY/n+EWRcv1wqoH8oqQSDjEZrgSaTXBSRQ/mTuYX+mJ9dhsFkN4zJbuNxZRAZw1EKSOGuV3AvQR+ICHJPp3lDXCPWgJimhQNASSVvpW0siQCYk7Hxqn8O1rCl5g2zGeGLYrb7Q3kbTsHxEbAZsD2VzONYdMZj3UjZF/EQslijgc99o+UBnChnGfPPtSJ0RV4YR/46idQzwG7guRI8y2YNnHxzkUK0au+CUJgd0zQNVm7p2YKfLvG2LIl7MEksb49U9zAhYvF7YxlO+M2HIHKL6bMtIA+bEyJKUn/9G3mobsWHAAe5Rq4nOIHrmcoEULVgoSJTC0mr
+        azcli_aks_live_test@example.com\\n\"\n      }\n     ]\n    }\n   },\n   \"servicePrincipalProfile\":
+        {\n    \"clientId\":\"00000000-0000-0000-0000-000000000001\"\n   },\n   \"nodeResourceGroup\":
+        \"MC_clitest000001_cliakstest000001_westcentralus\",\n   \"enableRBAC\": true,\n
+        \  \"supportPlan\": \"KubernetesOfficial\",\n   \"networkProfile\": {\n    \"networkPlugin\":
+        \"kubenet\",\n    \"loadBalancerSku\": \"standard\",\n    \"loadBalancerProfile\":
+        {\n     \"managedOutboundIPs\": {\n      \"count\": 1\n     },\n     \"backendPoolType\":
+        \"nodeIPConfiguration\"\n    },\n    \"podCidr\": \"10.244.0.0/16\",\n    \"serviceCidr\":
+        \"10.0.0.0/16\",\n    \"dnsServiceIP\": \"10.0.0.10\",\n    \"outboundType\":
+        \"loadBalancer\",\n    \"podCidrs\": [\n     \"10.244.0.0/16\"\n    ],\n    \"serviceCidrs\":
+        [\n     \"10.0.0.0/16\"\n    ],\n    \"ipFamilies\": [\n     \"IPv4\"\n    ]\n
+        \  },\n   \"maxAgentPools\": 100,\n   \"autoUpgradeProfile\": {\n    \"nodeOSUpgradeChannel\":
+        \"NodeImage\"\n   },\n   \"disableLocalAccounts\": false,\n   \"securityProfile\":
+        {},\n   \"storageProfile\": {\n    \"diskCSIDriver\": {\n     \"enabled\":
+        true\n    },\n    \"fileCSIDriver\": {\n     \"enabled\": true\n    },\n    \"snapshotController\":
+        {\n     \"enabled\": true\n    }\n   },\n   \"oidcIssuerProfile\": {\n    \"enabled\":
+        false\n   },\n   \"workloadAutoScalerProfile\": {},\n   \"resourceUID\": \"661212dd711d5e0001d40db2\"\n
+        \ },\n  \"identity\": {\n   \"type\": \"SystemAssigned\",\n   \"principalId\":\"00000000-0000-0000-0000-000000000001\",\n
+        \  \"tenantId\": \"72f988bf-86f1-41af-91ab-2d7cd011db47\"\n  },\n  \"sku\":
+        {\n   \"name\": \"Base\",\n   \"tier\": \"Free\"\n  }\n }"
+    headers:
+      cache-control:
+      - no-cache
+      content-length:
+      - '3428'
+      content-type:
+      - application/json
+      date:
+      - Sun, 07 Apr 2024 03:28:29 GMT
+      expires:
+      - '-1'
+      pragma:
+      - no-cache
+      strict-transport-security:
+      - max-age=31536000; includeSubDomains
+      x-cache:
+      - CONFIG_NOCACHE
+      x-content-type-options:
+      - nosniff
+      x-msedge-ref:
+      - 'Ref A: F3B078F0F6C8462AA80493D112A6C03B Ref B: MNZ221060608049 Ref C: 2024-04-07T03:28:29Z'
     status:
       code: 200
       message: OK
@@ -249,77 +248,71 @@
       ParameterSetName:
       - -g -n --created
       User-Agent:
-      - AZURECLI/2.69.0 azsdk-python-core/1.31.0 Python/3.12.9 (Windows-10-10.0.19045-SP0)
+      - AZURECLI/2.59.0 azsdk-python-core/1.28.0 Python/3.8.10 (Linux-6.5.0-1017-azure-x86_64-with-glibc2.29)
     method: GET
     uri: https://management.azure.com/subscriptions/00000000-0000-0000-0000-000000000000/resourceGroups/clitest000001/providers/Microsoft.ContainerService/managedClusters/cliakstest000001?api-version=2024-10-01
   response:
     body:
-      string: "{\n \"id\": \"/subscriptions/00000000-0000-0000-0000-000000000000/resourcegroups/clitest000001/providers/Microsoft.ContainerService/managedClusters/cliakstest000001\",\n
-        \"location\": \"westus2\",\n \"name\": \"cliakstest000001\",\n \"type\": \"Microsoft.ContainerService/ManagedClusters\",\n
-        \"properties\": {\n  \"provisioningState\": \"Creating\",\n  \"powerState\":
-        {\n   \"code\": \"Running\"\n  },\n  \"kubernetesVersion\": \"1.30\",\n  \"currentKubernetesVersion\":
-        \"1.30.9\",\n  \"dnsPrefix\": \"cliaksdns000002\",\n  \"fqdn\": \"cliaksdns000002-dsy9dyov.hcp.westus2.azmk8s.io\",\n
-        \ \"azurePortalFQDN\": \"cliaksdns000002-dsy9dyov.portal.hcp.westus2.azmk8s.io\",\n
-        \ \"agentPoolProfiles\": [\n   {\n    \"name\": \"nodepool1\",\n    \"count\":
-        1,\n    \"vmSize\": \"Standard_DS2_v2\",\n    \"osDiskSizeGB\": 128,\n    \"osDiskType\":
-        \"Managed\",\n    \"kubeletDiskType\": \"OS\",\n    \"maxPods\": 250,\n    \"type\":
-        \"VirtualMachineScaleSets\",\n    \"enableAutoScaling\": false,\n    \"scaleDownMode\":
-        \"Delete\",\n    \"provisioningState\": \"Creating\",\n    \"powerState\":
-        {\n     \"code\": \"Running\"\n    },\n    \"orchestratorVersion\": \"1.30\",\n
-        \   \"currentOrchestratorVersion\": \"1.30.9\",\n    \"enableNodePublicIP\":
-        false,\n    \"mode\": \"System\",\n    \"enableEncryptionAtHost\": false,\n
-        \   \"enableUltraSSD\": false,\n    \"osType\": \"Linux\",\n    \"osSKU\":
-        \"Ubuntu\",\n    \"nodeImageVersion\": \"AKSUbuntu-2204gen2containerd-202502.03.0\",\n
-        \   \"upgradeSettings\": {\n     \"maxSurge\": \"10%\"\n    },\n    \"enableFIPS\":
-        false,\n    \"securityProfile\": {\n     \"enableVTPM\": false,\n     \"enableSecureBoot\":
-        false\n    }\n   }\n  ],\n  \"linuxProfile\": {\n   \"adminUsername\": \"azureuser\",\n
-        \  \"ssh\": {\n    \"publicKeys\": [\n     {\n      \"keyData\": \"ssh-rsa
-        AAAAB3NzaC1yc2EAAAADAQABAAACAQCbIg1guRHbI0lV11wWDt1r2cUdcNd27CJsg+SfgC7miZeubtwUhbsPdhMQsfDyhOWHq1+ZL0M+nJZV63d/1dhmhtgyOqejUwrPlzKhydsbrsdUor+JmNJDdW01v7BXHyuymT8G4s09jCasNOwiufbP/qp72ruu0bIA1nySsvlf9pCQAuFkAnVnf/rFhUlOkhtRpwcq8SUNY2zRHR/EKb/4NWY1JzR4sa3q2fWIJdrrX0DvLoa5g9bIEd4Df79ba7v+yiUBOS0zT2ll+z4g9izHK3EO5d8hL4jYxcjKs+wcslSYRWrascfscLgMlMGh0CdKeNTDjHpGPncaf3Z+FwwwjWeuiNBxv7bJo13/8B/098KlVDl4GZqsoBCEjPyJfV6hO0y/LkRGkk7oHWKgeWAfKtfLItRp00eZ4fcJNK9kCaSMmEugoZWcI7NGbZXzqFWqbpRI7NcDP9+WIQ+i9U5vqWsqd/zng4kbuAJ6UuKqIzB0upYrLShfQE3SAck8oaLhJqqq56VfDuASNpJKidV+zq27HfSBmbXnkR/5AK337dc3MXKJypoK/QPMLKUAP5XLPbs+NddJQV7EZXd29DLgp+fRIg3edpKdO7ZErWhv7d+3Kws+e1Y+ypmR2WIVSwVyBEUfgv2C8Ts9gnTF4pNcEY/S2aBicz5Ew2+jdyGNQQ==
-        test@example.com\\n\"\n     }\n    ]\n   }\n  },\n  \"servicePrincipalProfile\":
-        {\n   \"clientId\":\"00000000-0000-0000-0000-000000000001\"\n  },\n  \"nodeResourceGroup\":
-        \"MC_clitest000001_cliakstest000001_westus2\",\n  \"enableRBAC\": true,\n
-        \ \"supportPlan\": \"KubernetesOfficial\",\n  \"networkProfile\": {\n   \"networkPlugin\":
-        \"azure\",\n   \"networkPluginMode\": \"overlay\",\n   \"networkPolicy\":
-        \"none\",\n   \"networkDataplane\": \"azure\",\n   \"loadBalancerSku\": \"standard\",\n
-        \  \"loadBalancerProfile\": {\n    \"managedOutboundIPs\": {\n     \"count\":
-        1\n    },\n    \"effectiveOutboundIPs\": [\n     {\n      \"id\": \"/subscriptions/00000000-0000-0000-0000-000000000000/resourceGroups/MC_clitest000001_cliakstest000001_westus2/providers/Microsoft.Network/publicIPAddresses/e14b0a9f-6fff-4436-9790-1d41af376951\"\n
-        \    }\n    ],\n    \"backendPoolType\": \"nodeIPConfiguration\"\n   },\n
-        \  \"podCidr\": \"10.244.0.0/16\",\n   \"serviceCidr\": \"10.0.0.0/16\",\n
-        \  \"dnsServiceIP\": \"10.0.0.10\",\n   \"outboundType\": \"loadBalancer\",\n
-        \  \"podCidrs\": [\n    \"10.244.0.0/16\"\n   ],\n   \"serviceCidrs\": [\n
-        \   \"10.0.0.0/16\"\n   ],\n   \"ipFamilies\": [\n    \"IPv4\"\n   ]\n  },\n
-        \ \"maxAgentPools\": 100,\n  \"identityProfile\": {\n   \"kubeletidentity\":
-        {\n    \"resourceId\": \"/subscriptions/00000000-0000-0000-0000-000000000000/resourcegroups/MC_clitest000001_cliakstest000001_westus2/providers/Microsoft.ManagedIdentity/userAssignedIdentities/cliakstest000001-agentpool\",\n
-        \   \"clientId\":\"00000000-0000-0000-0000-000000000001\",\n    \"objectId\":\"00000000-0000-0000-0000-000000000001\"\n
-        \  }\n  },\n  \"autoUpgradeProfile\": {\n   \"nodeOSUpgradeChannel\": \"NodeImage\"\n
-        \ },\n  \"disableLocalAccounts\": false,\n  \"securityProfile\": {},\n  \"storageProfile\":
-        {\n   \"diskCSIDriver\": {\n    \"enabled\": true\n   },\n   \"fileCSIDriver\":
-        {\n    \"enabled\": true\n   },\n   \"snapshotController\": {\n    \"enabled\":
-        true\n   }\n  },\n  \"oidcIssuerProfile\": {\n   \"enabled\": false\n  },\n
-        \ \"workloadAutoScalerProfile\": {},\n  \"resourceUID\": \"67b8913e349e98000129ec5f\",\n
-        \ \"metricsProfile\": {\n   \"costAnalysis\": {\n    \"enabled\": false\n
-        \  }\n  }\n },\n \"identity\": {\n  \"type\": \"SystemAssigned\",\n  \"principalId\":\"00000000-0000-0000-0000-000000000001\",\n
-        \ \"tenantId\": \"54826b22-38d6-4fb2-bad9-b7b93a3e9c5a\"\n },\n \"sku\": {\n
-        \ \"name\": \"Base\",\n  \"tier\": \"Free\"\n }\n}"
-    headers:
-      cache-control:
-      - no-cache
-      content-length:
-      - '4541'
-      content-type:
-      - application/json
-      date:
-      - Fri, 21 Feb 2025 14:44:49 GMT
-      expires:
-      - '-1'
-      pragma:
-      - no-cache
-      strict-transport-security:
-      - max-age=31536000; includeSubDomains
-      x-content-type-options:
-      - nosniff
-      x-ms-ratelimit-remaining-subscription-global-reads:
-      - '3747'
+      string: "{\n  \"id\": \"/subscriptions/00000000-0000-0000-0000-000000000000/resourcegroups/clitest000001/providers/Microsoft.ContainerService/managedClusters/cliakstest000001\",\n
+        \ \"location\": \"westcentralus\",\n  \"name\": \"cliakstest000001\",\n  \"type\":
+        \"Microsoft.ContainerService/ManagedClusters\",\n  \"properties\": {\n   \"provisioningState\":
+        \"Creating\",\n   \"powerState\": {\n    \"code\": \"Running\"\n   },\n   \"kubernetesVersion\":
+        \"1.28\",\n   \"currentKubernetesVersion\": \"1.28.5\",\n   \"dnsPrefix\":
+        \"cliaksdns000002\",\n   \"fqdn\": \"cliaksdns000002-a978r9eo.hcp.westcentralus.azmk8s.io\",\n
+        \  \"azurePortalFQDN\": \"cliaksdns000002-a978r9eo.portal.hcp.westcentralus.azmk8s.io\",\n
+        \  \"agentPoolProfiles\": [\n    {\n     \"name\": \"nodepool1\",\n     \"count\":
+        1,\n     \"vmSize\": \"Standard_DS2_v2\",\n     \"osDiskSizeGB\": 128,\n     \"osDiskType\":
+        \"Managed\",\n     \"kubeletDiskType\": \"OS\",\n     \"maxPods\": 110,\n
+        \    \"type\": \"VirtualMachineScaleSets\",\n     \"enableAutoScaling\": false,\n
+        \    \"provisioningState\": \"Creating\",\n     \"powerState\": {\n      \"code\":
+        \"Running\"\n     },\n     \"orchestratorVersion\": \"1.28.5\",\n     \"currentOrchestratorVersion\":
+        \"1.28.5\",\n     \"enableNodePublicIP\": false,\n     \"mode\": \"System\",\n
+        \    \"enableEncryptionAtHost\": false,\n     \"enableUltraSSD\": false,\n
+        \    \"osType\": \"Linux\",\n     \"osSKU\": \"Ubuntu\",\n     \"nodeImageVersion\":
+        \"AKSUbuntu-2204gen2containerd-202403.25.0\",\n     \"upgradeSettings\": {\n
+        \     \"maxSurge\": \"10%\"\n     },\n     \"enableFIPS\": false\n    }\n
+        \  ],\n   \"linuxProfile\": {\n    \"adminUsername\": \"azureuser\",\n    \"ssh\":
+        {\n     \"publicKeys\": [\n      {\n       \"keyData\": \"ssh-rsa AAAAB3NzaC1yc2EAAAADAQABAAABAQC+mt6dTzhlmeCiY/n+EWRcv1wqoH8oqQSDjEZrgSaTXBSRQ/mTuYX+mJ9dhsFkN4zJbuNxZRAZw1EKSOGuV3AvQR+ICHJPp3lDXCPWgJimhQNASSVvpW0siQCYk7Hxqn8O1rCl5g2zGeGLYrb7Q3kbTsHxEbAZsD2VzONYdMZj3UjZF/EQslijgc99o+UBnChnGfPPtSJ0RV4YR/46idQzwG7guRI8y2YNnHxzkUK0au+CUJgd0zQNVm7p2YKfLvG2LIl7MEksb49U9zAhYvF7YxlO+M2HIHKL6bMtIA+bEyJKUn/9G3mobsWHAAe5Rq4nOIHrmcoEULVgoSJTC0mr
+        azcli_aks_live_test@example.com\\n\"\n      }\n     ]\n    }\n   },\n   \"servicePrincipalProfile\":
+        {\n    \"clientId\":\"00000000-0000-0000-0000-000000000001\"\n   },\n   \"nodeResourceGroup\":
+        \"MC_clitest000001_cliakstest000001_westcentralus\",\n   \"enableRBAC\": true,\n
+        \  \"supportPlan\": \"KubernetesOfficial\",\n   \"networkProfile\": {\n    \"networkPlugin\":
+        \"kubenet\",\n    \"loadBalancerSku\": \"standard\",\n    \"loadBalancerProfile\":
+        {\n     \"managedOutboundIPs\": {\n      \"count\": 1\n     },\n     \"backendPoolType\":
+        \"nodeIPConfiguration\"\n    },\n    \"podCidr\": \"10.244.0.0/16\",\n    \"serviceCidr\":
+        \"10.0.0.0/16\",\n    \"dnsServiceIP\": \"10.0.0.10\",\n    \"outboundType\":
+        \"loadBalancer\",\n    \"podCidrs\": [\n     \"10.244.0.0/16\"\n    ],\n    \"serviceCidrs\":
+        [\n     \"10.0.0.0/16\"\n    ],\n    \"ipFamilies\": [\n     \"IPv4\"\n    ]\n
+        \  },\n   \"maxAgentPools\": 100,\n   \"autoUpgradeProfile\": {\n    \"nodeOSUpgradeChannel\":
+        \"NodeImage\"\n   },\n   \"disableLocalAccounts\": false,\n   \"securityProfile\":
+        {},\n   \"storageProfile\": {\n    \"diskCSIDriver\": {\n     \"enabled\":
+        true\n    },\n    \"fileCSIDriver\": {\n     \"enabled\": true\n    },\n    \"snapshotController\":
+        {\n     \"enabled\": true\n    }\n   },\n   \"oidcIssuerProfile\": {\n    \"enabled\":
+        false\n   },\n   \"workloadAutoScalerProfile\": {},\n   \"resourceUID\": \"661212dd711d5e0001d40db2\"\n
+        \ },\n  \"identity\": {\n   \"type\": \"SystemAssigned\",\n   \"principalId\":\"00000000-0000-0000-0000-000000000001\",\n
+        \  \"tenantId\": \"72f988bf-86f1-41af-91ab-2d7cd011db47\"\n  },\n  \"sku\":
+        {\n   \"name\": \"Base\",\n   \"tier\": \"Free\"\n  }\n }"
+    headers:
+      cache-control:
+      - no-cache
+      content-length:
+      - '3428'
+      content-type:
+      - application/json
+      date:
+      - Sun, 07 Apr 2024 03:28:59 GMT
+      expires:
+      - '-1'
+      pragma:
+      - no-cache
+      strict-transport-security:
+      - max-age=31536000; includeSubDomains
+      x-cache:
+      - CONFIG_NOCACHE
+      x-content-type-options:
+      - nosniff
+      x-msedge-ref:
+      - 'Ref A: 92FCCAD4262844589F0EA8A6614B1553 Ref B: MNZ221060608049 Ref C: 2024-04-07T03:29:00Z'
     status:
       code: 200
       message: OK
@@ -337,77 +330,76 @@
       ParameterSetName:
       - -g -n --created
       User-Agent:
-      - AZURECLI/2.69.0 azsdk-python-core/1.31.0 Python/3.12.9 (Windows-10-10.0.19045-SP0)
+      - AZURECLI/2.59.0 azsdk-python-core/1.28.0 Python/3.8.10 (Linux-6.5.0-1017-azure-x86_64-with-glibc2.29)
     method: GET
     uri: https://management.azure.com/subscriptions/00000000-0000-0000-0000-000000000000/resourceGroups/clitest000001/providers/Microsoft.ContainerService/managedClusters/cliakstest000001?api-version=2024-10-01
   response:
     body:
-      string: "{\n \"id\": \"/subscriptions/00000000-0000-0000-0000-000000000000/resourcegroups/clitest000001/providers/Microsoft.ContainerService/managedClusters/cliakstest000001\",\n
-        \"location\": \"westus2\",\n \"name\": \"cliakstest000001\",\n \"type\": \"Microsoft.ContainerService/ManagedClusters\",\n
-        \"properties\": {\n  \"provisioningState\": \"Creating\",\n  \"powerState\":
-        {\n   \"code\": \"Running\"\n  },\n  \"kubernetesVersion\": \"1.30\",\n  \"currentKubernetesVersion\":
-        \"1.30.9\",\n  \"dnsPrefix\": \"cliaksdns000002\",\n  \"fqdn\": \"cliaksdns000002-dsy9dyov.hcp.westus2.azmk8s.io\",\n
-        \ \"azurePortalFQDN\": \"cliaksdns000002-dsy9dyov.portal.hcp.westus2.azmk8s.io\",\n
-        \ \"agentPoolProfiles\": [\n   {\n    \"name\": \"nodepool1\",\n    \"count\":
-        1,\n    \"vmSize\": \"Standard_DS2_v2\",\n    \"osDiskSizeGB\": 128,\n    \"osDiskType\":
-        \"Managed\",\n    \"kubeletDiskType\": \"OS\",\n    \"maxPods\": 250,\n    \"type\":
-        \"VirtualMachineScaleSets\",\n    \"enableAutoScaling\": false,\n    \"scaleDownMode\":
-        \"Delete\",\n    \"provisioningState\": \"Creating\",\n    \"powerState\":
-        {\n     \"code\": \"Running\"\n    },\n    \"orchestratorVersion\": \"1.30\",\n
-        \   \"currentOrchestratorVersion\": \"1.30.9\",\n    \"enableNodePublicIP\":
-        false,\n    \"mode\": \"System\",\n    \"enableEncryptionAtHost\": false,\n
-        \   \"enableUltraSSD\": false,\n    \"osType\": \"Linux\",\n    \"osSKU\":
-        \"Ubuntu\",\n    \"nodeImageVersion\": \"AKSUbuntu-2204gen2containerd-202502.03.0\",\n
-        \   \"upgradeSettings\": {\n     \"maxSurge\": \"10%\"\n    },\n    \"enableFIPS\":
-        false,\n    \"securityProfile\": {\n     \"enableVTPM\": false,\n     \"enableSecureBoot\":
-        false\n    }\n   }\n  ],\n  \"linuxProfile\": {\n   \"adminUsername\": \"azureuser\",\n
-        \  \"ssh\": {\n    \"publicKeys\": [\n     {\n      \"keyData\": \"ssh-rsa
-        AAAAB3NzaC1yc2EAAAADAQABAAACAQCbIg1guRHbI0lV11wWDt1r2cUdcNd27CJsg+SfgC7miZeubtwUhbsPdhMQsfDyhOWHq1+ZL0M+nJZV63d/1dhmhtgyOqejUwrPlzKhydsbrsdUor+JmNJDdW01v7BXHyuymT8G4s09jCasNOwiufbP/qp72ruu0bIA1nySsvlf9pCQAuFkAnVnf/rFhUlOkhtRpwcq8SUNY2zRHR/EKb/4NWY1JzR4sa3q2fWIJdrrX0DvLoa5g9bIEd4Df79ba7v+yiUBOS0zT2ll+z4g9izHK3EO5d8hL4jYxcjKs+wcslSYRWrascfscLgMlMGh0CdKeNTDjHpGPncaf3Z+FwwwjWeuiNBxv7bJo13/8B/098KlVDl4GZqsoBCEjPyJfV6hO0y/LkRGkk7oHWKgeWAfKtfLItRp00eZ4fcJNK9kCaSMmEugoZWcI7NGbZXzqFWqbpRI7NcDP9+WIQ+i9U5vqWsqd/zng4kbuAJ6UuKqIzB0upYrLShfQE3SAck8oaLhJqqq56VfDuASNpJKidV+zq27HfSBmbXnkR/5AK337dc3MXKJypoK/QPMLKUAP5XLPbs+NddJQV7EZXd29DLgp+fRIg3edpKdO7ZErWhv7d+3Kws+e1Y+ypmR2WIVSwVyBEUfgv2C8Ts9gnTF4pNcEY/S2aBicz5Ew2+jdyGNQQ==
-        test@example.com\\n\"\n     }\n    ]\n   }\n  },\n  \"servicePrincipalProfile\":
-        {\n   \"clientId\":\"00000000-0000-0000-0000-000000000001\"\n  },\n  \"nodeResourceGroup\":
-        \"MC_clitest000001_cliakstest000001_westus2\",\n  \"enableRBAC\": true,\n
-        \ \"supportPlan\": \"KubernetesOfficial\",\n  \"networkProfile\": {\n   \"networkPlugin\":
-        \"azure\",\n   \"networkPluginMode\": \"overlay\",\n   \"networkPolicy\":
-        \"none\",\n   \"networkDataplane\": \"azure\",\n   \"loadBalancerSku\": \"standard\",\n
-        \  \"loadBalancerProfile\": {\n    \"managedOutboundIPs\": {\n     \"count\":
-        1\n    },\n    \"effectiveOutboundIPs\": [\n     {\n      \"id\": \"/subscriptions/00000000-0000-0000-0000-000000000000/resourceGroups/MC_clitest000001_cliakstest000001_westus2/providers/Microsoft.Network/publicIPAddresses/e14b0a9f-6fff-4436-9790-1d41af376951\"\n
-        \    }\n    ],\n    \"backendPoolType\": \"nodeIPConfiguration\"\n   },\n
-        \  \"podCidr\": \"10.244.0.0/16\",\n   \"serviceCidr\": \"10.0.0.0/16\",\n
-        \  \"dnsServiceIP\": \"10.0.0.10\",\n   \"outboundType\": \"loadBalancer\",\n
-        \  \"podCidrs\": [\n    \"10.244.0.0/16\"\n   ],\n   \"serviceCidrs\": [\n
-        \   \"10.0.0.0/16\"\n   ],\n   \"ipFamilies\": [\n    \"IPv4\"\n   ]\n  },\n
-        \ \"maxAgentPools\": 100,\n  \"identityProfile\": {\n   \"kubeletidentity\":
-        {\n    \"resourceId\": \"/subscriptions/00000000-0000-0000-0000-000000000000/resourcegroups/MC_clitest000001_cliakstest000001_westus2/providers/Microsoft.ManagedIdentity/userAssignedIdentities/cliakstest000001-agentpool\",\n
-        \   \"clientId\":\"00000000-0000-0000-0000-000000000001\",\n    \"objectId\":\"00000000-0000-0000-0000-000000000001\"\n
-        \  }\n  },\n  \"autoUpgradeProfile\": {\n   \"nodeOSUpgradeChannel\": \"NodeImage\"\n
-        \ },\n  \"disableLocalAccounts\": false,\n  \"securityProfile\": {},\n  \"storageProfile\":
-        {\n   \"diskCSIDriver\": {\n    \"enabled\": true\n   },\n   \"fileCSIDriver\":
-        {\n    \"enabled\": true\n   },\n   \"snapshotController\": {\n    \"enabled\":
-        true\n   }\n  },\n  \"oidcIssuerProfile\": {\n   \"enabled\": false\n  },\n
-        \ \"workloadAutoScalerProfile\": {},\n  \"resourceUID\": \"67b8913e349e98000129ec5f\",\n
-        \ \"metricsProfile\": {\n   \"costAnalysis\": {\n    \"enabled\": false\n
-        \  }\n  }\n },\n \"identity\": {\n  \"type\": \"SystemAssigned\",\n  \"principalId\":\"00000000-0000-0000-0000-000000000001\",\n
-        \ \"tenantId\": \"54826b22-38d6-4fb2-bad9-b7b93a3e9c5a\"\n },\n \"sku\": {\n
-        \ \"name\": \"Base\",\n  \"tier\": \"Free\"\n }\n}"
-    headers:
-      cache-control:
-      - no-cache
-      content-length:
-      - '4541'
-      content-type:
-      - application/json
-      date:
-      - Fri, 21 Feb 2025 14:45:20 GMT
-      expires:
-      - '-1'
-      pragma:
-      - no-cache
-      strict-transport-security:
-      - max-age=31536000; includeSubDomains
-      x-content-type-options:
-      - nosniff
-      x-ms-ratelimit-remaining-subscription-global-reads:
-      - '3747'
+      string: "{\n  \"id\": \"/subscriptions/00000000-0000-0000-0000-000000000000/resourcegroups/clitest000001/providers/Microsoft.ContainerService/managedClusters/cliakstest000001\",\n
+        \ \"location\": \"westcentralus\",\n  \"name\": \"cliakstest000001\",\n  \"type\":
+        \"Microsoft.ContainerService/ManagedClusters\",\n  \"properties\": {\n   \"provisioningState\":
+        \"Creating\",\n   \"powerState\": {\n    \"code\": \"Running\"\n   },\n   \"kubernetesVersion\":
+        \"1.28\",\n   \"currentKubernetesVersion\": \"1.28.5\",\n   \"dnsPrefix\":
+        \"cliaksdns000002\",\n   \"fqdn\": \"cliaksdns000002-a978r9eo.hcp.westcentralus.azmk8s.io\",\n
+        \  \"azurePortalFQDN\": \"cliaksdns000002-a978r9eo.portal.hcp.westcentralus.azmk8s.io\",\n
+        \  \"agentPoolProfiles\": [\n    {\n     \"name\": \"nodepool1\",\n     \"count\":
+        1,\n     \"vmSize\": \"Standard_DS2_v2\",\n     \"osDiskSizeGB\": 128,\n     \"osDiskType\":
+        \"Managed\",\n     \"kubeletDiskType\": \"OS\",\n     \"maxPods\": 110,\n
+        \    \"type\": \"VirtualMachineScaleSets\",\n     \"enableAutoScaling\": false,\n
+        \    \"provisioningState\": \"Creating\",\n     \"powerState\": {\n      \"code\":
+        \"Running\"\n     },\n     \"orchestratorVersion\": \"1.28.5\",\n     \"currentOrchestratorVersion\":
+        \"1.28.5\",\n     \"enableNodePublicIP\": false,\n     \"mode\": \"System\",\n
+        \    \"enableEncryptionAtHost\": false,\n     \"enableUltraSSD\": false,\n
+        \    \"osType\": \"Linux\",\n     \"osSKU\": \"Ubuntu\",\n     \"nodeImageVersion\":
+        \"AKSUbuntu-2204gen2containerd-202403.25.0\",\n     \"upgradeSettings\": {\n
+        \     \"maxSurge\": \"10%\"\n     },\n     \"enableFIPS\": false\n    }\n
+        \  ],\n   \"linuxProfile\": {\n    \"adminUsername\": \"azureuser\",\n    \"ssh\":
+        {\n     \"publicKeys\": [\n      {\n       \"keyData\": \"ssh-rsa AAAAB3NzaC1yc2EAAAADAQABAAABAQC+mt6dTzhlmeCiY/n+EWRcv1wqoH8oqQSDjEZrgSaTXBSRQ/mTuYX+mJ9dhsFkN4zJbuNxZRAZw1EKSOGuV3AvQR+ICHJPp3lDXCPWgJimhQNASSVvpW0siQCYk7Hxqn8O1rCl5g2zGeGLYrb7Q3kbTsHxEbAZsD2VzONYdMZj3UjZF/EQslijgc99o+UBnChnGfPPtSJ0RV4YR/46idQzwG7guRI8y2YNnHxzkUK0au+CUJgd0zQNVm7p2YKfLvG2LIl7MEksb49U9zAhYvF7YxlO+M2HIHKL6bMtIA+bEyJKUn/9G3mobsWHAAe5Rq4nOIHrmcoEULVgoSJTC0mr
+        azcli_aks_live_test@example.com\\n\"\n      }\n     ]\n    }\n   },\n   \"servicePrincipalProfile\":
+        {\n    \"clientId\":\"00000000-0000-0000-0000-000000000001\"\n   },\n   \"nodeResourceGroup\":
+        \"MC_clitest000001_cliakstest000001_westcentralus\",\n   \"enableRBAC\": true,\n
+        \  \"supportPlan\": \"KubernetesOfficial\",\n   \"networkProfile\": {\n    \"networkPlugin\":
+        \"kubenet\",\n    \"loadBalancerSku\": \"standard\",\n    \"loadBalancerProfile\":
+        {\n     \"managedOutboundIPs\": {\n      \"count\": 1\n     },\n     \"effectiveOutboundIPs\":
+        [\n      {\n       \"id\": \"/subscriptions/00000000-0000-0000-0000-000000000000/resourceGroups/MC_clitest000001_cliakstest000001_westcentralus/providers/Microsoft.Network/publicIPAddresses/2e3ade97-67b6-44ad-8a05-e295ea5ea4de\"\n
+        \     }\n     ],\n     \"backendPoolType\": \"nodeIPConfiguration\"\n    },\n
+        \   \"podCidr\": \"10.244.0.0/16\",\n    \"serviceCidr\": \"10.0.0.0/16\",\n
+        \   \"dnsServiceIP\": \"10.0.0.10\",\n    \"outboundType\": \"loadBalancer\",\n
+        \   \"podCidrs\": [\n     \"10.244.0.0/16\"\n    ],\n    \"serviceCidrs\":
+        [\n     \"10.0.0.0/16\"\n    ],\n    \"ipFamilies\": [\n     \"IPv4\"\n    ]\n
+        \  },\n   \"maxAgentPools\": 100,\n   \"identityProfile\": {\n    \"kubeletidentity\":
+        {\n     \"resourceId\": \"/subscriptions/00000000-0000-0000-0000-000000000000/resourcegroups/MC_clitest000001_cliakstest000001_westcentralus/providers/Microsoft.ManagedIdentity/userAssignedIdentities/cliakstest000001-agentpool\",\n
+        \    \"clientId\":\"00000000-0000-0000-0000-000000000001\",\n     \"objectId\":\"00000000-0000-0000-0000-000000000001\"\n
+        \   }\n   },\n   \"autoUpgradeProfile\": {\n    \"nodeOSUpgradeChannel\":
+        \"NodeImage\"\n   },\n   \"disableLocalAccounts\": false,\n   \"securityProfile\":
+        {},\n   \"storageProfile\": {\n    \"diskCSIDriver\": {\n     \"enabled\":
+        true\n    },\n    \"fileCSIDriver\": {\n     \"enabled\": true\n    },\n    \"snapshotController\":
+        {\n     \"enabled\": true\n    }\n   },\n   \"oidcIssuerProfile\": {\n    \"enabled\":
+        false\n   },\n   \"workloadAutoScalerProfile\": {},\n   \"resourceUID\": \"661212dd711d5e0001d40db2\"\n
+        \ },\n  \"identity\": {\n   \"type\": \"SystemAssigned\",\n   \"principalId\":\"00000000-0000-0000-0000-000000000001\",\n
+        \  \"tenantId\": \"72f988bf-86f1-41af-91ab-2d7cd011db47\"\n  },\n  \"sku\":
+        {\n   \"name\": \"Base\",\n   \"tier\": \"Free\"\n  }\n }"
+    headers:
+      cache-control:
+      - no-cache
+      content-length:
+      - '4091'
+      content-type:
+      - application/json
+      date:
+      - Sun, 07 Apr 2024 03:29:30 GMT
+      expires:
+      - '-1'
+      pragma:
+      - no-cache
+      strict-transport-security:
+      - max-age=31536000; includeSubDomains
+      x-cache:
+      - CONFIG_NOCACHE
+      x-content-type-options:
+      - nosniff
+      x-msedge-ref:
+      - 'Ref A: 96F23B5A2F264A2BA2A2651186808FD8 Ref B: MNZ221060608049 Ref C: 2024-04-07T03:29:30Z'
     status:
       code: 200
       message: OK
@@ -425,77 +417,76 @@
       ParameterSetName:
       - -g -n --created
       User-Agent:
-      - AZURECLI/2.69.0 azsdk-python-core/1.31.0 Python/3.12.9 (Windows-10-10.0.19045-SP0)
+      - AZURECLI/2.59.0 azsdk-python-core/1.28.0 Python/3.8.10 (Linux-6.5.0-1017-azure-x86_64-with-glibc2.29)
     method: GET
     uri: https://management.azure.com/subscriptions/00000000-0000-0000-0000-000000000000/resourceGroups/clitest000001/providers/Microsoft.ContainerService/managedClusters/cliakstest000001?api-version=2024-10-01
   response:
     body:
-      string: "{\n \"id\": \"/subscriptions/00000000-0000-0000-0000-000000000000/resourcegroups/clitest000001/providers/Microsoft.ContainerService/managedClusters/cliakstest000001\",\n
-        \"location\": \"westus2\",\n \"name\": \"cliakstest000001\",\n \"type\": \"Microsoft.ContainerService/ManagedClusters\",\n
-        \"properties\": {\n  \"provisioningState\": \"Creating\",\n  \"powerState\":
-        {\n   \"code\": \"Running\"\n  },\n  \"kubernetesVersion\": \"1.30\",\n  \"currentKubernetesVersion\":
-        \"1.30.9\",\n  \"dnsPrefix\": \"cliaksdns000002\",\n  \"fqdn\": \"cliaksdns000002-dsy9dyov.hcp.westus2.azmk8s.io\",\n
-        \ \"azurePortalFQDN\": \"cliaksdns000002-dsy9dyov.portal.hcp.westus2.azmk8s.io\",\n
-        \ \"agentPoolProfiles\": [\n   {\n    \"name\": \"nodepool1\",\n    \"count\":
-        1,\n    \"vmSize\": \"Standard_DS2_v2\",\n    \"osDiskSizeGB\": 128,\n    \"osDiskType\":
-        \"Managed\",\n    \"kubeletDiskType\": \"OS\",\n    \"maxPods\": 250,\n    \"type\":
-        \"VirtualMachineScaleSets\",\n    \"enableAutoScaling\": false,\n    \"scaleDownMode\":
-        \"Delete\",\n    \"provisioningState\": \"Creating\",\n    \"powerState\":
-        {\n     \"code\": \"Running\"\n    },\n    \"orchestratorVersion\": \"1.30\",\n
-        \   \"currentOrchestratorVersion\": \"1.30.9\",\n    \"enableNodePublicIP\":
-        false,\n    \"mode\": \"System\",\n    \"enableEncryptionAtHost\": false,\n
-        \   \"enableUltraSSD\": false,\n    \"osType\": \"Linux\",\n    \"osSKU\":
-        \"Ubuntu\",\n    \"nodeImageVersion\": \"AKSUbuntu-2204gen2containerd-202502.03.0\",\n
-        \   \"upgradeSettings\": {\n     \"maxSurge\": \"10%\"\n    },\n    \"enableFIPS\":
-        false,\n    \"securityProfile\": {\n     \"enableVTPM\": false,\n     \"enableSecureBoot\":
-        false\n    }\n   }\n  ],\n  \"linuxProfile\": {\n   \"adminUsername\": \"azureuser\",\n
-        \  \"ssh\": {\n    \"publicKeys\": [\n     {\n      \"keyData\": \"ssh-rsa
-        AAAAB3NzaC1yc2EAAAADAQABAAACAQCbIg1guRHbI0lV11wWDt1r2cUdcNd27CJsg+SfgC7miZeubtwUhbsPdhMQsfDyhOWHq1+ZL0M+nJZV63d/1dhmhtgyOqejUwrPlzKhydsbrsdUor+JmNJDdW01v7BXHyuymT8G4s09jCasNOwiufbP/qp72ruu0bIA1nySsvlf9pCQAuFkAnVnf/rFhUlOkhtRpwcq8SUNY2zRHR/EKb/4NWY1JzR4sa3q2fWIJdrrX0DvLoa5g9bIEd4Df79ba7v+yiUBOS0zT2ll+z4g9izHK3EO5d8hL4jYxcjKs+wcslSYRWrascfscLgMlMGh0CdKeNTDjHpGPncaf3Z+FwwwjWeuiNBxv7bJo13/8B/098KlVDl4GZqsoBCEjPyJfV6hO0y/LkRGkk7oHWKgeWAfKtfLItRp00eZ4fcJNK9kCaSMmEugoZWcI7NGbZXzqFWqbpRI7NcDP9+WIQ+i9U5vqWsqd/zng4kbuAJ6UuKqIzB0upYrLShfQE3SAck8oaLhJqqq56VfDuASNpJKidV+zq27HfSBmbXnkR/5AK337dc3MXKJypoK/QPMLKUAP5XLPbs+NddJQV7EZXd29DLgp+fRIg3edpKdO7ZErWhv7d+3Kws+e1Y+ypmR2WIVSwVyBEUfgv2C8Ts9gnTF4pNcEY/S2aBicz5Ew2+jdyGNQQ==
-        test@example.com\\n\"\n     }\n    ]\n   }\n  },\n  \"servicePrincipalProfile\":
-        {\n   \"clientId\":\"00000000-0000-0000-0000-000000000001\"\n  },\n  \"nodeResourceGroup\":
-        \"MC_clitest000001_cliakstest000001_westus2\",\n  \"enableRBAC\": true,\n
-        \ \"supportPlan\": \"KubernetesOfficial\",\n  \"networkProfile\": {\n   \"networkPlugin\":
-        \"azure\",\n   \"networkPluginMode\": \"overlay\",\n   \"networkPolicy\":
-        \"none\",\n   \"networkDataplane\": \"azure\",\n   \"loadBalancerSku\": \"standard\",\n
-        \  \"loadBalancerProfile\": {\n    \"managedOutboundIPs\": {\n     \"count\":
-        1\n    },\n    \"effectiveOutboundIPs\": [\n     {\n      \"id\": \"/subscriptions/00000000-0000-0000-0000-000000000000/resourceGroups/MC_clitest000001_cliakstest000001_westus2/providers/Microsoft.Network/publicIPAddresses/e14b0a9f-6fff-4436-9790-1d41af376951\"\n
-        \    }\n    ],\n    \"backendPoolType\": \"nodeIPConfiguration\"\n   },\n
-        \  \"podCidr\": \"10.244.0.0/16\",\n   \"serviceCidr\": \"10.0.0.0/16\",\n
-        \  \"dnsServiceIP\": \"10.0.0.10\",\n   \"outboundType\": \"loadBalancer\",\n
-        \  \"podCidrs\": [\n    \"10.244.0.0/16\"\n   ],\n   \"serviceCidrs\": [\n
-        \   \"10.0.0.0/16\"\n   ],\n   \"ipFamilies\": [\n    \"IPv4\"\n   ]\n  },\n
-        \ \"maxAgentPools\": 100,\n  \"identityProfile\": {\n   \"kubeletidentity\":
-        {\n    \"resourceId\": \"/subscriptions/00000000-0000-0000-0000-000000000000/resourcegroups/MC_clitest000001_cliakstest000001_westus2/providers/Microsoft.ManagedIdentity/userAssignedIdentities/cliakstest000001-agentpool\",\n
-        \   \"clientId\":\"00000000-0000-0000-0000-000000000001\",\n    \"objectId\":\"00000000-0000-0000-0000-000000000001\"\n
-        \  }\n  },\n  \"autoUpgradeProfile\": {\n   \"nodeOSUpgradeChannel\": \"NodeImage\"\n
-        \ },\n  \"disableLocalAccounts\": false,\n  \"securityProfile\": {},\n  \"storageProfile\":
-        {\n   \"diskCSIDriver\": {\n    \"enabled\": true\n   },\n   \"fileCSIDriver\":
-        {\n    \"enabled\": true\n   },\n   \"snapshotController\": {\n    \"enabled\":
-        true\n   }\n  },\n  \"oidcIssuerProfile\": {\n   \"enabled\": false\n  },\n
-        \ \"workloadAutoScalerProfile\": {},\n  \"resourceUID\": \"67b8913e349e98000129ec5f\",\n
-        \ \"metricsProfile\": {\n   \"costAnalysis\": {\n    \"enabled\": false\n
-        \  }\n  }\n },\n \"identity\": {\n  \"type\": \"SystemAssigned\",\n  \"principalId\":\"00000000-0000-0000-0000-000000000001\",\n
-        \ \"tenantId\": \"54826b22-38d6-4fb2-bad9-b7b93a3e9c5a\"\n },\n \"sku\": {\n
-        \ \"name\": \"Base\",\n  \"tier\": \"Free\"\n }\n}"
-    headers:
-      cache-control:
-      - no-cache
-      content-length:
-      - '4541'
-      content-type:
-      - application/json
-      date:
-      - Fri, 21 Feb 2025 14:45:51 GMT
-      expires:
-      - '-1'
-      pragma:
-      - no-cache
-      strict-transport-security:
-      - max-age=31536000; includeSubDomains
-      x-content-type-options:
-      - nosniff
-      x-ms-ratelimit-remaining-subscription-global-reads:
-      - '3747'
+      string: "{\n  \"id\": \"/subscriptions/00000000-0000-0000-0000-000000000000/resourcegroups/clitest000001/providers/Microsoft.ContainerService/managedClusters/cliakstest000001\",\n
+        \ \"location\": \"westcentralus\",\n  \"name\": \"cliakstest000001\",\n  \"type\":
+        \"Microsoft.ContainerService/ManagedClusters\",\n  \"properties\": {\n   \"provisioningState\":
+        \"Creating\",\n   \"powerState\": {\n    \"code\": \"Running\"\n   },\n   \"kubernetesVersion\":
+        \"1.28\",\n   \"currentKubernetesVersion\": \"1.28.5\",\n   \"dnsPrefix\":
+        \"cliaksdns000002\",\n   \"fqdn\": \"cliaksdns000002-a978r9eo.hcp.westcentralus.azmk8s.io\",\n
+        \  \"azurePortalFQDN\": \"cliaksdns000002-a978r9eo.portal.hcp.westcentralus.azmk8s.io\",\n
+        \  \"agentPoolProfiles\": [\n    {\n     \"name\": \"nodepool1\",\n     \"count\":
+        1,\n     \"vmSize\": \"Standard_DS2_v2\",\n     \"osDiskSizeGB\": 128,\n     \"osDiskType\":
+        \"Managed\",\n     \"kubeletDiskType\": \"OS\",\n     \"maxPods\": 110,\n
+        \    \"type\": \"VirtualMachineScaleSets\",\n     \"enableAutoScaling\": false,\n
+        \    \"provisioningState\": \"Creating\",\n     \"powerState\": {\n      \"code\":
+        \"Running\"\n     },\n     \"orchestratorVersion\": \"1.28.5\",\n     \"currentOrchestratorVersion\":
+        \"1.28.5\",\n     \"enableNodePublicIP\": false,\n     \"mode\": \"System\",\n
+        \    \"enableEncryptionAtHost\": false,\n     \"enableUltraSSD\": false,\n
+        \    \"osType\": \"Linux\",\n     \"osSKU\": \"Ubuntu\",\n     \"nodeImageVersion\":
+        \"AKSUbuntu-2204gen2containerd-202403.25.0\",\n     \"upgradeSettings\": {\n
+        \     \"maxSurge\": \"10%\"\n     },\n     \"enableFIPS\": false\n    }\n
+        \  ],\n   \"linuxProfile\": {\n    \"adminUsername\": \"azureuser\",\n    \"ssh\":
+        {\n     \"publicKeys\": [\n      {\n       \"keyData\": \"ssh-rsa AAAAB3NzaC1yc2EAAAADAQABAAABAQC+mt6dTzhlmeCiY/n+EWRcv1wqoH8oqQSDjEZrgSaTXBSRQ/mTuYX+mJ9dhsFkN4zJbuNxZRAZw1EKSOGuV3AvQR+ICHJPp3lDXCPWgJimhQNASSVvpW0siQCYk7Hxqn8O1rCl5g2zGeGLYrb7Q3kbTsHxEbAZsD2VzONYdMZj3UjZF/EQslijgc99o+UBnChnGfPPtSJ0RV4YR/46idQzwG7guRI8y2YNnHxzkUK0au+CUJgd0zQNVm7p2YKfLvG2LIl7MEksb49U9zAhYvF7YxlO+M2HIHKL6bMtIA+bEyJKUn/9G3mobsWHAAe5Rq4nOIHrmcoEULVgoSJTC0mr
+        azcli_aks_live_test@example.com\\n\"\n      }\n     ]\n    }\n   },\n   \"servicePrincipalProfile\":
+        {\n    \"clientId\":\"00000000-0000-0000-0000-000000000001\"\n   },\n   \"nodeResourceGroup\":
+        \"MC_clitest000001_cliakstest000001_westcentralus\",\n   \"enableRBAC\": true,\n
+        \  \"supportPlan\": \"KubernetesOfficial\",\n   \"networkProfile\": {\n    \"networkPlugin\":
+        \"kubenet\",\n    \"loadBalancerSku\": \"standard\",\n    \"loadBalancerProfile\":
+        {\n     \"managedOutboundIPs\": {\n      \"count\": 1\n     },\n     \"effectiveOutboundIPs\":
+        [\n      {\n       \"id\": \"/subscriptions/00000000-0000-0000-0000-000000000000/resourceGroups/MC_clitest000001_cliakstest000001_westcentralus/providers/Microsoft.Network/publicIPAddresses/2e3ade97-67b6-44ad-8a05-e295ea5ea4de\"\n
+        \     }\n     ],\n     \"backendPoolType\": \"nodeIPConfiguration\"\n    },\n
+        \   \"podCidr\": \"10.244.0.0/16\",\n    \"serviceCidr\": \"10.0.0.0/16\",\n
+        \   \"dnsServiceIP\": \"10.0.0.10\",\n    \"outboundType\": \"loadBalancer\",\n
+        \   \"podCidrs\": [\n     \"10.244.0.0/16\"\n    ],\n    \"serviceCidrs\":
+        [\n     \"10.0.0.0/16\"\n    ],\n    \"ipFamilies\": [\n     \"IPv4\"\n    ]\n
+        \  },\n   \"maxAgentPools\": 100,\n   \"identityProfile\": {\n    \"kubeletidentity\":
+        {\n     \"resourceId\": \"/subscriptions/00000000-0000-0000-0000-000000000000/resourcegroups/MC_clitest000001_cliakstest000001_westcentralus/providers/Microsoft.ManagedIdentity/userAssignedIdentities/cliakstest000001-agentpool\",\n
+        \    \"clientId\":\"00000000-0000-0000-0000-000000000001\",\n     \"objectId\":\"00000000-0000-0000-0000-000000000001\"\n
+        \   }\n   },\n   \"autoUpgradeProfile\": {\n    \"nodeOSUpgradeChannel\":
+        \"NodeImage\"\n   },\n   \"disableLocalAccounts\": false,\n   \"securityProfile\":
+        {},\n   \"storageProfile\": {\n    \"diskCSIDriver\": {\n     \"enabled\":
+        true\n    },\n    \"fileCSIDriver\": {\n     \"enabled\": true\n    },\n    \"snapshotController\":
+        {\n     \"enabled\": true\n    }\n   },\n   \"oidcIssuerProfile\": {\n    \"enabled\":
+        false\n   },\n   \"workloadAutoScalerProfile\": {},\n   \"resourceUID\": \"661212dd711d5e0001d40db2\"\n
+        \ },\n  \"identity\": {\n   \"type\": \"SystemAssigned\",\n   \"principalId\":\"00000000-0000-0000-0000-000000000001\",\n
+        \  \"tenantId\": \"72f988bf-86f1-41af-91ab-2d7cd011db47\"\n  },\n  \"sku\":
+        {\n   \"name\": \"Base\",\n   \"tier\": \"Free\"\n  }\n }"
+    headers:
+      cache-control:
+      - no-cache
+      content-length:
+      - '4091'
+      content-type:
+      - application/json
+      date:
+      - Sun, 07 Apr 2024 03:30:01 GMT
+      expires:
+      - '-1'
+      pragma:
+      - no-cache
+      strict-transport-security:
+      - max-age=31536000; includeSubDomains
+      x-cache:
+      - CONFIG_NOCACHE
+      x-content-type-options:
+      - nosniff
+      x-msedge-ref:
+      - 'Ref A: 6AE0ED5C015D4CB287BA2402B8915D6C Ref B: MNZ221060608049 Ref C: 2024-04-07T03:30:01Z'
     status:
       code: 200
       message: OK
@@ -513,77 +504,76 @@
       ParameterSetName:
       - -g -n --created
       User-Agent:
-      - AZURECLI/2.69.0 azsdk-python-core/1.31.0 Python/3.12.9 (Windows-10-10.0.19045-SP0)
+      - AZURECLI/2.59.0 azsdk-python-core/1.28.0 Python/3.8.10 (Linux-6.5.0-1017-azure-x86_64-with-glibc2.29)
     method: GET
     uri: https://management.azure.com/subscriptions/00000000-0000-0000-0000-000000000000/resourceGroups/clitest000001/providers/Microsoft.ContainerService/managedClusters/cliakstest000001?api-version=2024-10-01
   response:
     body:
-      string: "{\n \"id\": \"/subscriptions/00000000-0000-0000-0000-000000000000/resourcegroups/clitest000001/providers/Microsoft.ContainerService/managedClusters/cliakstest000001\",\n
-        \"location\": \"westus2\",\n \"name\": \"cliakstest000001\",\n \"type\": \"Microsoft.ContainerService/ManagedClusters\",\n
-        \"properties\": {\n  \"provisioningState\": \"Creating\",\n  \"powerState\":
-        {\n   \"code\": \"Running\"\n  },\n  \"kubernetesVersion\": \"1.30\",\n  \"currentKubernetesVersion\":
-        \"1.30.9\",\n  \"dnsPrefix\": \"cliaksdns000002\",\n  \"fqdn\": \"cliaksdns000002-dsy9dyov.hcp.westus2.azmk8s.io\",\n
-        \ \"azurePortalFQDN\": \"cliaksdns000002-dsy9dyov.portal.hcp.westus2.azmk8s.io\",\n
-        \ \"agentPoolProfiles\": [\n   {\n    \"name\": \"nodepool1\",\n    \"count\":
-        1,\n    \"vmSize\": \"Standard_DS2_v2\",\n    \"osDiskSizeGB\": 128,\n    \"osDiskType\":
-        \"Managed\",\n    \"kubeletDiskType\": \"OS\",\n    \"maxPods\": 250,\n    \"type\":
-        \"VirtualMachineScaleSets\",\n    \"enableAutoScaling\": false,\n    \"scaleDownMode\":
-        \"Delete\",\n    \"provisioningState\": \"Creating\",\n    \"powerState\":
-        {\n     \"code\": \"Running\"\n    },\n    \"orchestratorVersion\": \"1.30\",\n
-        \   \"currentOrchestratorVersion\": \"1.30.9\",\n    \"enableNodePublicIP\":
-        false,\n    \"mode\": \"System\",\n    \"enableEncryptionAtHost\": false,\n
-        \   \"enableUltraSSD\": false,\n    \"osType\": \"Linux\",\n    \"osSKU\":
-        \"Ubuntu\",\n    \"nodeImageVersion\": \"AKSUbuntu-2204gen2containerd-202502.03.0\",\n
-        \   \"upgradeSettings\": {\n     \"maxSurge\": \"10%\"\n    },\n    \"enableFIPS\":
-        false,\n    \"securityProfile\": {\n     \"enableVTPM\": false,\n     \"enableSecureBoot\":
-        false\n    }\n   }\n  ],\n  \"linuxProfile\": {\n   \"adminUsername\": \"azureuser\",\n
-        \  \"ssh\": {\n    \"publicKeys\": [\n     {\n      \"keyData\": \"ssh-rsa
-        AAAAB3NzaC1yc2EAAAADAQABAAACAQCbIg1guRHbI0lV11wWDt1r2cUdcNd27CJsg+SfgC7miZeubtwUhbsPdhMQsfDyhOWHq1+ZL0M+nJZV63d/1dhmhtgyOqejUwrPlzKhydsbrsdUor+JmNJDdW01v7BXHyuymT8G4s09jCasNOwiufbP/qp72ruu0bIA1nySsvlf9pCQAuFkAnVnf/rFhUlOkhtRpwcq8SUNY2zRHR/EKb/4NWY1JzR4sa3q2fWIJdrrX0DvLoa5g9bIEd4Df79ba7v+yiUBOS0zT2ll+z4g9izHK3EO5d8hL4jYxcjKs+wcslSYRWrascfscLgMlMGh0CdKeNTDjHpGPncaf3Z+FwwwjWeuiNBxv7bJo13/8B/098KlVDl4GZqsoBCEjPyJfV6hO0y/LkRGkk7oHWKgeWAfKtfLItRp00eZ4fcJNK9kCaSMmEugoZWcI7NGbZXzqFWqbpRI7NcDP9+WIQ+i9U5vqWsqd/zng4kbuAJ6UuKqIzB0upYrLShfQE3SAck8oaLhJqqq56VfDuASNpJKidV+zq27HfSBmbXnkR/5AK337dc3MXKJypoK/QPMLKUAP5XLPbs+NddJQV7EZXd29DLgp+fRIg3edpKdO7ZErWhv7d+3Kws+e1Y+ypmR2WIVSwVyBEUfgv2C8Ts9gnTF4pNcEY/S2aBicz5Ew2+jdyGNQQ==
-        test@example.com\\n\"\n     }\n    ]\n   }\n  },\n  \"servicePrincipalProfile\":
-        {\n   \"clientId\":\"00000000-0000-0000-0000-000000000001\"\n  },\n  \"nodeResourceGroup\":
-        \"MC_clitest000001_cliakstest000001_westus2\",\n  \"enableRBAC\": true,\n
-        \ \"supportPlan\": \"KubernetesOfficial\",\n  \"networkProfile\": {\n   \"networkPlugin\":
-        \"azure\",\n   \"networkPluginMode\": \"overlay\",\n   \"networkPolicy\":
-        \"none\",\n   \"networkDataplane\": \"azure\",\n   \"loadBalancerSku\": \"standard\",\n
-        \  \"loadBalancerProfile\": {\n    \"managedOutboundIPs\": {\n     \"count\":
-        1\n    },\n    \"effectiveOutboundIPs\": [\n     {\n      \"id\": \"/subscriptions/00000000-0000-0000-0000-000000000000/resourceGroups/MC_clitest000001_cliakstest000001_westus2/providers/Microsoft.Network/publicIPAddresses/e14b0a9f-6fff-4436-9790-1d41af376951\"\n
-        \    }\n    ],\n    \"backendPoolType\": \"nodeIPConfiguration\"\n   },\n
-        \  \"podCidr\": \"10.244.0.0/16\",\n   \"serviceCidr\": \"10.0.0.0/16\",\n
-        \  \"dnsServiceIP\": \"10.0.0.10\",\n   \"outboundType\": \"loadBalancer\",\n
-        \  \"podCidrs\": [\n    \"10.244.0.0/16\"\n   ],\n   \"serviceCidrs\": [\n
-        \   \"10.0.0.0/16\"\n   ],\n   \"ipFamilies\": [\n    \"IPv4\"\n   ]\n  },\n
-        \ \"maxAgentPools\": 100,\n  \"identityProfile\": {\n   \"kubeletidentity\":
-        {\n    \"resourceId\": \"/subscriptions/00000000-0000-0000-0000-000000000000/resourcegroups/MC_clitest000001_cliakstest000001_westus2/providers/Microsoft.ManagedIdentity/userAssignedIdentities/cliakstest000001-agentpool\",\n
-        \   \"clientId\":\"00000000-0000-0000-0000-000000000001\",\n    \"objectId\":\"00000000-0000-0000-0000-000000000001\"\n
-        \  }\n  },\n  \"autoUpgradeProfile\": {\n   \"nodeOSUpgradeChannel\": \"NodeImage\"\n
-        \ },\n  \"disableLocalAccounts\": false,\n  \"securityProfile\": {},\n  \"storageProfile\":
-        {\n   \"diskCSIDriver\": {\n    \"enabled\": true\n   },\n   \"fileCSIDriver\":
-        {\n    \"enabled\": true\n   },\n   \"snapshotController\": {\n    \"enabled\":
-        true\n   }\n  },\n  \"oidcIssuerProfile\": {\n   \"enabled\": false\n  },\n
-        \ \"workloadAutoScalerProfile\": {},\n  \"resourceUID\": \"67b8913e349e98000129ec5f\",\n
-        \ \"metricsProfile\": {\n   \"costAnalysis\": {\n    \"enabled\": false\n
-        \  }\n  }\n },\n \"identity\": {\n  \"type\": \"SystemAssigned\",\n  \"principalId\":\"00000000-0000-0000-0000-000000000001\",\n
-        \ \"tenantId\": \"54826b22-38d6-4fb2-bad9-b7b93a3e9c5a\"\n },\n \"sku\": {\n
-        \ \"name\": \"Base\",\n  \"tier\": \"Free\"\n }\n}"
-    headers:
-      cache-control:
-      - no-cache
-      content-length:
-      - '4541'
-      content-type:
-      - application/json
-      date:
-      - Fri, 21 Feb 2025 14:46:22 GMT
-      expires:
-      - '-1'
-      pragma:
-      - no-cache
-      strict-transport-security:
-      - max-age=31536000; includeSubDomains
-      x-content-type-options:
-      - nosniff
-      x-ms-ratelimit-remaining-subscription-global-reads:
-      - '3747'
+      string: "{\n  \"id\": \"/subscriptions/00000000-0000-0000-0000-000000000000/resourcegroups/clitest000001/providers/Microsoft.ContainerService/managedClusters/cliakstest000001\",\n
+        \ \"location\": \"westcentralus\",\n  \"name\": \"cliakstest000001\",\n  \"type\":
+        \"Microsoft.ContainerService/ManagedClusters\",\n  \"properties\": {\n   \"provisioningState\":
+        \"Creating\",\n   \"powerState\": {\n    \"code\": \"Running\"\n   },\n   \"kubernetesVersion\":
+        \"1.28\",\n   \"currentKubernetesVersion\": \"1.28.5\",\n   \"dnsPrefix\":
+        \"cliaksdns000002\",\n   \"fqdn\": \"cliaksdns000002-a978r9eo.hcp.westcentralus.azmk8s.io\",\n
+        \  \"azurePortalFQDN\": \"cliaksdns000002-a978r9eo.portal.hcp.westcentralus.azmk8s.io\",\n
+        \  \"agentPoolProfiles\": [\n    {\n     \"name\": \"nodepool1\",\n     \"count\":
+        1,\n     \"vmSize\": \"Standard_DS2_v2\",\n     \"osDiskSizeGB\": 128,\n     \"osDiskType\":
+        \"Managed\",\n     \"kubeletDiskType\": \"OS\",\n     \"maxPods\": 110,\n
+        \    \"type\": \"VirtualMachineScaleSets\",\n     \"enableAutoScaling\": false,\n
+        \    \"provisioningState\": \"Creating\",\n     \"powerState\": {\n      \"code\":
+        \"Running\"\n     },\n     \"orchestratorVersion\": \"1.28.5\",\n     \"currentOrchestratorVersion\":
+        \"1.28.5\",\n     \"enableNodePublicIP\": false,\n     \"mode\": \"System\",\n
+        \    \"enableEncryptionAtHost\": false,\n     \"enableUltraSSD\": false,\n
+        \    \"osType\": \"Linux\",\n     \"osSKU\": \"Ubuntu\",\n     \"nodeImageVersion\":
+        \"AKSUbuntu-2204gen2containerd-202403.25.0\",\n     \"upgradeSettings\": {\n
+        \     \"maxSurge\": \"10%\"\n     },\n     \"enableFIPS\": false\n    }\n
+        \  ],\n   \"linuxProfile\": {\n    \"adminUsername\": \"azureuser\",\n    \"ssh\":
+        {\n     \"publicKeys\": [\n      {\n       \"keyData\": \"ssh-rsa AAAAB3NzaC1yc2EAAAADAQABAAABAQC+mt6dTzhlmeCiY/n+EWRcv1wqoH8oqQSDjEZrgSaTXBSRQ/mTuYX+mJ9dhsFkN4zJbuNxZRAZw1EKSOGuV3AvQR+ICHJPp3lDXCPWgJimhQNASSVvpW0siQCYk7Hxqn8O1rCl5g2zGeGLYrb7Q3kbTsHxEbAZsD2VzONYdMZj3UjZF/EQslijgc99o+UBnChnGfPPtSJ0RV4YR/46idQzwG7guRI8y2YNnHxzkUK0au+CUJgd0zQNVm7p2YKfLvG2LIl7MEksb49U9zAhYvF7YxlO+M2HIHKL6bMtIA+bEyJKUn/9G3mobsWHAAe5Rq4nOIHrmcoEULVgoSJTC0mr
+        azcli_aks_live_test@example.com\\n\"\n      }\n     ]\n    }\n   },\n   \"servicePrincipalProfile\":
+        {\n    \"clientId\":\"00000000-0000-0000-0000-000000000001\"\n   },\n   \"nodeResourceGroup\":
+        \"MC_clitest000001_cliakstest000001_westcentralus\",\n   \"enableRBAC\": true,\n
+        \  \"supportPlan\": \"KubernetesOfficial\",\n   \"networkProfile\": {\n    \"networkPlugin\":
+        \"kubenet\",\n    \"loadBalancerSku\": \"standard\",\n    \"loadBalancerProfile\":
+        {\n     \"managedOutboundIPs\": {\n      \"count\": 1\n     },\n     \"effectiveOutboundIPs\":
+        [\n      {\n       \"id\": \"/subscriptions/00000000-0000-0000-0000-000000000000/resourceGroups/MC_clitest000001_cliakstest000001_westcentralus/providers/Microsoft.Network/publicIPAddresses/2e3ade97-67b6-44ad-8a05-e295ea5ea4de\"\n
+        \     }\n     ],\n     \"backendPoolType\": \"nodeIPConfiguration\"\n    },\n
+        \   \"podCidr\": \"10.244.0.0/16\",\n    \"serviceCidr\": \"10.0.0.0/16\",\n
+        \   \"dnsServiceIP\": \"10.0.0.10\",\n    \"outboundType\": \"loadBalancer\",\n
+        \   \"podCidrs\": [\n     \"10.244.0.0/16\"\n    ],\n    \"serviceCidrs\":
+        [\n     \"10.0.0.0/16\"\n    ],\n    \"ipFamilies\": [\n     \"IPv4\"\n    ]\n
+        \  },\n   \"maxAgentPools\": 100,\n   \"identityProfile\": {\n    \"kubeletidentity\":
+        {\n     \"resourceId\": \"/subscriptions/00000000-0000-0000-0000-000000000000/resourcegroups/MC_clitest000001_cliakstest000001_westcentralus/providers/Microsoft.ManagedIdentity/userAssignedIdentities/cliakstest000001-agentpool\",\n
+        \    \"clientId\":\"00000000-0000-0000-0000-000000000001\",\n     \"objectId\":\"00000000-0000-0000-0000-000000000001\"\n
+        \   }\n   },\n   \"autoUpgradeProfile\": {\n    \"nodeOSUpgradeChannel\":
+        \"NodeImage\"\n   },\n   \"disableLocalAccounts\": false,\n   \"securityProfile\":
+        {},\n   \"storageProfile\": {\n    \"diskCSIDriver\": {\n     \"enabled\":
+        true\n    },\n    \"fileCSIDriver\": {\n     \"enabled\": true\n    },\n    \"snapshotController\":
+        {\n     \"enabled\": true\n    }\n   },\n   \"oidcIssuerProfile\": {\n    \"enabled\":
+        false\n   },\n   \"workloadAutoScalerProfile\": {},\n   \"resourceUID\": \"661212dd711d5e0001d40db2\"\n
+        \ },\n  \"identity\": {\n   \"type\": \"SystemAssigned\",\n   \"principalId\":\"00000000-0000-0000-0000-000000000001\",\n
+        \  \"tenantId\": \"72f988bf-86f1-41af-91ab-2d7cd011db47\"\n  },\n  \"sku\":
+        {\n   \"name\": \"Base\",\n   \"tier\": \"Free\"\n  }\n }"
+    headers:
+      cache-control:
+      - no-cache
+      content-length:
+      - '4091'
+      content-type:
+      - application/json
+      date:
+      - Sun, 07 Apr 2024 03:30:31 GMT
+      expires:
+      - '-1'
+      pragma:
+      - no-cache
+      strict-transport-security:
+      - max-age=31536000; includeSubDomains
+      x-cache:
+      - CONFIG_NOCACHE
+      x-content-type-options:
+      - nosniff
+      x-msedge-ref:
+      - 'Ref A: E142E38671AD4E82BA458F087F7AB1BE Ref B: MNZ221060608049 Ref C: 2024-04-07T03:30:32Z'
     status:
       code: 200
       message: OK
@@ -601,77 +591,76 @@
       ParameterSetName:
       - -g -n --created
       User-Agent:
-      - AZURECLI/2.69.0 azsdk-python-core/1.31.0 Python/3.12.9 (Windows-10-10.0.19045-SP0)
+      - AZURECLI/2.59.0 azsdk-python-core/1.28.0 Python/3.8.10 (Linux-6.5.0-1017-azure-x86_64-with-glibc2.29)
     method: GET
     uri: https://management.azure.com/subscriptions/00000000-0000-0000-0000-000000000000/resourceGroups/clitest000001/providers/Microsoft.ContainerService/managedClusters/cliakstest000001?api-version=2024-10-01
   response:
     body:
-      string: "{\n \"id\": \"/subscriptions/00000000-0000-0000-0000-000000000000/resourcegroups/clitest000001/providers/Microsoft.ContainerService/managedClusters/cliakstest000001\",\n
-        \"location\": \"westus2\",\n \"name\": \"cliakstest000001\",\n \"type\": \"Microsoft.ContainerService/ManagedClusters\",\n
-        \"properties\": {\n  \"provisioningState\": \"Creating\",\n  \"powerState\":
-        {\n   \"code\": \"Running\"\n  },\n  \"kubernetesVersion\": \"1.30\",\n  \"currentKubernetesVersion\":
-        \"1.30.9\",\n  \"dnsPrefix\": \"cliaksdns000002\",\n  \"fqdn\": \"cliaksdns000002-dsy9dyov.hcp.westus2.azmk8s.io\",\n
-        \ \"azurePortalFQDN\": \"cliaksdns000002-dsy9dyov.portal.hcp.westus2.azmk8s.io\",\n
-        \ \"agentPoolProfiles\": [\n   {\n    \"name\": \"nodepool1\",\n    \"count\":
-        1,\n    \"vmSize\": \"Standard_DS2_v2\",\n    \"osDiskSizeGB\": 128,\n    \"osDiskType\":
-        \"Managed\",\n    \"kubeletDiskType\": \"OS\",\n    \"maxPods\": 250,\n    \"type\":
-        \"VirtualMachineScaleSets\",\n    \"enableAutoScaling\": false,\n    \"scaleDownMode\":
-        \"Delete\",\n    \"provisioningState\": \"Creating\",\n    \"powerState\":
-        {\n     \"code\": \"Running\"\n    },\n    \"orchestratorVersion\": \"1.30\",\n
-        \   \"currentOrchestratorVersion\": \"1.30.9\",\n    \"enableNodePublicIP\":
-        false,\n    \"mode\": \"System\",\n    \"enableEncryptionAtHost\": false,\n
-        \   \"enableUltraSSD\": false,\n    \"osType\": \"Linux\",\n    \"osSKU\":
-        \"Ubuntu\",\n    \"nodeImageVersion\": \"AKSUbuntu-2204gen2containerd-202502.03.0\",\n
-        \   \"upgradeSettings\": {\n     \"maxSurge\": \"10%\"\n    },\n    \"enableFIPS\":
-        false,\n    \"securityProfile\": {\n     \"enableVTPM\": false,\n     \"enableSecureBoot\":
-        false\n    }\n   }\n  ],\n  \"linuxProfile\": {\n   \"adminUsername\": \"azureuser\",\n
-        \  \"ssh\": {\n    \"publicKeys\": [\n     {\n      \"keyData\": \"ssh-rsa
-        AAAAB3NzaC1yc2EAAAADAQABAAACAQCbIg1guRHbI0lV11wWDt1r2cUdcNd27CJsg+SfgC7miZeubtwUhbsPdhMQsfDyhOWHq1+ZL0M+nJZV63d/1dhmhtgyOqejUwrPlzKhydsbrsdUor+JmNJDdW01v7BXHyuymT8G4s09jCasNOwiufbP/qp72ruu0bIA1nySsvlf9pCQAuFkAnVnf/rFhUlOkhtRpwcq8SUNY2zRHR/EKb/4NWY1JzR4sa3q2fWIJdrrX0DvLoa5g9bIEd4Df79ba7v+yiUBOS0zT2ll+z4g9izHK3EO5d8hL4jYxcjKs+wcslSYRWrascfscLgMlMGh0CdKeNTDjHpGPncaf3Z+FwwwjWeuiNBxv7bJo13/8B/098KlVDl4GZqsoBCEjPyJfV6hO0y/LkRGkk7oHWKgeWAfKtfLItRp00eZ4fcJNK9kCaSMmEugoZWcI7NGbZXzqFWqbpRI7NcDP9+WIQ+i9U5vqWsqd/zng4kbuAJ6UuKqIzB0upYrLShfQE3SAck8oaLhJqqq56VfDuASNpJKidV+zq27HfSBmbXnkR/5AK337dc3MXKJypoK/QPMLKUAP5XLPbs+NddJQV7EZXd29DLgp+fRIg3edpKdO7ZErWhv7d+3Kws+e1Y+ypmR2WIVSwVyBEUfgv2C8Ts9gnTF4pNcEY/S2aBicz5Ew2+jdyGNQQ==
-        test@example.com\\n\"\n     }\n    ]\n   }\n  },\n  \"servicePrincipalProfile\":
-        {\n   \"clientId\":\"00000000-0000-0000-0000-000000000001\"\n  },\n  \"nodeResourceGroup\":
-        \"MC_clitest000001_cliakstest000001_westus2\",\n  \"enableRBAC\": true,\n
-        \ \"supportPlan\": \"KubernetesOfficial\",\n  \"networkProfile\": {\n   \"networkPlugin\":
-        \"azure\",\n   \"networkPluginMode\": \"overlay\",\n   \"networkPolicy\":
-        \"none\",\n   \"networkDataplane\": \"azure\",\n   \"loadBalancerSku\": \"standard\",\n
-        \  \"loadBalancerProfile\": {\n    \"managedOutboundIPs\": {\n     \"count\":
-        1\n    },\n    \"effectiveOutboundIPs\": [\n     {\n      \"id\": \"/subscriptions/00000000-0000-0000-0000-000000000000/resourceGroups/MC_clitest000001_cliakstest000001_westus2/providers/Microsoft.Network/publicIPAddresses/e14b0a9f-6fff-4436-9790-1d41af376951\"\n
-        \    }\n    ],\n    \"backendPoolType\": \"nodeIPConfiguration\"\n   },\n
-        \  \"podCidr\": \"10.244.0.0/16\",\n   \"serviceCidr\": \"10.0.0.0/16\",\n
-        \  \"dnsServiceIP\": \"10.0.0.10\",\n   \"outboundType\": \"loadBalancer\",\n
-        \  \"podCidrs\": [\n    \"10.244.0.0/16\"\n   ],\n   \"serviceCidrs\": [\n
-        \   \"10.0.0.0/16\"\n   ],\n   \"ipFamilies\": [\n    \"IPv4\"\n   ]\n  },\n
-        \ \"maxAgentPools\": 100,\n  \"identityProfile\": {\n   \"kubeletidentity\":
-        {\n    \"resourceId\": \"/subscriptions/00000000-0000-0000-0000-000000000000/resourcegroups/MC_clitest000001_cliakstest000001_westus2/providers/Microsoft.ManagedIdentity/userAssignedIdentities/cliakstest000001-agentpool\",\n
-        \   \"clientId\":\"00000000-0000-0000-0000-000000000001\",\n    \"objectId\":\"00000000-0000-0000-0000-000000000001\"\n
-        \  }\n  },\n  \"autoUpgradeProfile\": {\n   \"nodeOSUpgradeChannel\": \"NodeImage\"\n
-        \ },\n  \"disableLocalAccounts\": false,\n  \"securityProfile\": {},\n  \"storageProfile\":
-        {\n   \"diskCSIDriver\": {\n    \"enabled\": true\n   },\n   \"fileCSIDriver\":
-        {\n    \"enabled\": true\n   },\n   \"snapshotController\": {\n    \"enabled\":
-        true\n   }\n  },\n  \"oidcIssuerProfile\": {\n   \"enabled\": false\n  },\n
-        \ \"workloadAutoScalerProfile\": {},\n  \"resourceUID\": \"67b8913e349e98000129ec5f\",\n
-        \ \"metricsProfile\": {\n   \"costAnalysis\": {\n    \"enabled\": false\n
-        \  }\n  }\n },\n \"identity\": {\n  \"type\": \"SystemAssigned\",\n  \"principalId\":\"00000000-0000-0000-0000-000000000001\",\n
-        \ \"tenantId\": \"54826b22-38d6-4fb2-bad9-b7b93a3e9c5a\"\n },\n \"sku\": {\n
-        \ \"name\": \"Base\",\n  \"tier\": \"Free\"\n }\n}"
-    headers:
-      cache-control:
-      - no-cache
-      content-length:
-      - '4541'
-      content-type:
-      - application/json
-      date:
-      - Fri, 21 Feb 2025 14:46:52 GMT
-      expires:
-      - '-1'
-      pragma:
-      - no-cache
-      strict-transport-security:
-      - max-age=31536000; includeSubDomains
-      x-content-type-options:
-      - nosniff
-      x-ms-ratelimit-remaining-subscription-global-reads:
-      - '3747'
+      string: "{\n  \"id\": \"/subscriptions/00000000-0000-0000-0000-000000000000/resourcegroups/clitest000001/providers/Microsoft.ContainerService/managedClusters/cliakstest000001\",\n
+        \ \"location\": \"westcentralus\",\n  \"name\": \"cliakstest000001\",\n  \"type\":
+        \"Microsoft.ContainerService/ManagedClusters\",\n  \"properties\": {\n   \"provisioningState\":
+        \"Creating\",\n   \"powerState\": {\n    \"code\": \"Running\"\n   },\n   \"kubernetesVersion\":
+        \"1.28\",\n   \"currentKubernetesVersion\": \"1.28.5\",\n   \"dnsPrefix\":
+        \"cliaksdns000002\",\n   \"fqdn\": \"cliaksdns000002-a978r9eo.hcp.westcentralus.azmk8s.io\",\n
+        \  \"azurePortalFQDN\": \"cliaksdns000002-a978r9eo.portal.hcp.westcentralus.azmk8s.io\",\n
+        \  \"agentPoolProfiles\": [\n    {\n     \"name\": \"nodepool1\",\n     \"count\":
+        1,\n     \"vmSize\": \"Standard_DS2_v2\",\n     \"osDiskSizeGB\": 128,\n     \"osDiskType\":
+        \"Managed\",\n     \"kubeletDiskType\": \"OS\",\n     \"maxPods\": 110,\n
+        \    \"type\": \"VirtualMachineScaleSets\",\n     \"enableAutoScaling\": false,\n
+        \    \"provisioningState\": \"Creating\",\n     \"powerState\": {\n      \"code\":
+        \"Running\"\n     },\n     \"orchestratorVersion\": \"1.28.5\",\n     \"currentOrchestratorVersion\":
+        \"1.28.5\",\n     \"enableNodePublicIP\": false,\n     \"mode\": \"System\",\n
+        \    \"enableEncryptionAtHost\": false,\n     \"enableUltraSSD\": false,\n
+        \    \"osType\": \"Linux\",\n     \"osSKU\": \"Ubuntu\",\n     \"nodeImageVersion\":
+        \"AKSUbuntu-2204gen2containerd-202403.25.0\",\n     \"upgradeSettings\": {\n
+        \     \"maxSurge\": \"10%\"\n     },\n     \"enableFIPS\": false\n    }\n
+        \  ],\n   \"linuxProfile\": {\n    \"adminUsername\": \"azureuser\",\n    \"ssh\":
+        {\n     \"publicKeys\": [\n      {\n       \"keyData\": \"ssh-rsa AAAAB3NzaC1yc2EAAAADAQABAAABAQC+mt6dTzhlmeCiY/n+EWRcv1wqoH8oqQSDjEZrgSaTXBSRQ/mTuYX+mJ9dhsFkN4zJbuNxZRAZw1EKSOGuV3AvQR+ICHJPp3lDXCPWgJimhQNASSVvpW0siQCYk7Hxqn8O1rCl5g2zGeGLYrb7Q3kbTsHxEbAZsD2VzONYdMZj3UjZF/EQslijgc99o+UBnChnGfPPtSJ0RV4YR/46idQzwG7guRI8y2YNnHxzkUK0au+CUJgd0zQNVm7p2YKfLvG2LIl7MEksb49U9zAhYvF7YxlO+M2HIHKL6bMtIA+bEyJKUn/9G3mobsWHAAe5Rq4nOIHrmcoEULVgoSJTC0mr
+        azcli_aks_live_test@example.com\\n\"\n      }\n     ]\n    }\n   },\n   \"servicePrincipalProfile\":
+        {\n    \"clientId\":\"00000000-0000-0000-0000-000000000001\"\n   },\n   \"nodeResourceGroup\":
+        \"MC_clitest000001_cliakstest000001_westcentralus\",\n   \"enableRBAC\": true,\n
+        \  \"supportPlan\": \"KubernetesOfficial\",\n   \"networkProfile\": {\n    \"networkPlugin\":
+        \"kubenet\",\n    \"loadBalancerSku\": \"standard\",\n    \"loadBalancerProfile\":
+        {\n     \"managedOutboundIPs\": {\n      \"count\": 1\n     },\n     \"effectiveOutboundIPs\":
+        [\n      {\n       \"id\": \"/subscriptions/00000000-0000-0000-0000-000000000000/resourceGroups/MC_clitest000001_cliakstest000001_westcentralus/providers/Microsoft.Network/publicIPAddresses/2e3ade97-67b6-44ad-8a05-e295ea5ea4de\"\n
+        \     }\n     ],\n     \"backendPoolType\": \"nodeIPConfiguration\"\n    },\n
+        \   \"podCidr\": \"10.244.0.0/16\",\n    \"serviceCidr\": \"10.0.0.0/16\",\n
+        \   \"dnsServiceIP\": \"10.0.0.10\",\n    \"outboundType\": \"loadBalancer\",\n
+        \   \"podCidrs\": [\n     \"10.244.0.0/16\"\n    ],\n    \"serviceCidrs\":
+        [\n     \"10.0.0.0/16\"\n    ],\n    \"ipFamilies\": [\n     \"IPv4\"\n    ]\n
+        \  },\n   \"maxAgentPools\": 100,\n   \"identityProfile\": {\n    \"kubeletidentity\":
+        {\n     \"resourceId\": \"/subscriptions/00000000-0000-0000-0000-000000000000/resourcegroups/MC_clitest000001_cliakstest000001_westcentralus/providers/Microsoft.ManagedIdentity/userAssignedIdentities/cliakstest000001-agentpool\",\n
+        \    \"clientId\":\"00000000-0000-0000-0000-000000000001\",\n     \"objectId\":\"00000000-0000-0000-0000-000000000001\"\n
+        \   }\n   },\n   \"autoUpgradeProfile\": {\n    \"nodeOSUpgradeChannel\":
+        \"NodeImage\"\n   },\n   \"disableLocalAccounts\": false,\n   \"securityProfile\":
+        {},\n   \"storageProfile\": {\n    \"diskCSIDriver\": {\n     \"enabled\":
+        true\n    },\n    \"fileCSIDriver\": {\n     \"enabled\": true\n    },\n    \"snapshotController\":
+        {\n     \"enabled\": true\n    }\n   },\n   \"oidcIssuerProfile\": {\n    \"enabled\":
+        false\n   },\n   \"workloadAutoScalerProfile\": {},\n   \"resourceUID\": \"661212dd711d5e0001d40db2\"\n
+        \ },\n  \"identity\": {\n   \"type\": \"SystemAssigned\",\n   \"principalId\":\"00000000-0000-0000-0000-000000000001\",\n
+        \  \"tenantId\": \"72f988bf-86f1-41af-91ab-2d7cd011db47\"\n  },\n  \"sku\":
+        {\n   \"name\": \"Base\",\n   \"tier\": \"Free\"\n  }\n }"
+    headers:
+      cache-control:
+      - no-cache
+      content-length:
+      - '4091'
+      content-type:
+      - application/json
+      date:
+      - Sun, 07 Apr 2024 03:31:03 GMT
+      expires:
+      - '-1'
+      pragma:
+      - no-cache
+      strict-transport-security:
+      - max-age=31536000; includeSubDomains
+      x-cache:
+      - CONFIG_NOCACHE
+      x-content-type-options:
+      - nosniff
+      x-msedge-ref:
+      - 'Ref A: 6F0AF1387FEE44D89605B55ECFB255E9 Ref B: MNZ221060608049 Ref C: 2024-04-07T03:31:02Z'
     status:
       code: 200
       message: OK
@@ -689,77 +678,76 @@
       ParameterSetName:
       - -g -n --created
       User-Agent:
-      - AZURECLI/2.69.0 azsdk-python-core/1.31.0 Python/3.12.9 (Windows-10-10.0.19045-SP0)
+      - AZURECLI/2.59.0 azsdk-python-core/1.28.0 Python/3.8.10 (Linux-6.5.0-1017-azure-x86_64-with-glibc2.29)
     method: GET
     uri: https://management.azure.com/subscriptions/00000000-0000-0000-0000-000000000000/resourceGroups/clitest000001/providers/Microsoft.ContainerService/managedClusters/cliakstest000001?api-version=2024-10-01
   response:
     body:
-      string: "{\n \"id\": \"/subscriptions/00000000-0000-0000-0000-000000000000/resourcegroups/clitest000001/providers/Microsoft.ContainerService/managedClusters/cliakstest000001\",\n
-        \"location\": \"westus2\",\n \"name\": \"cliakstest000001\",\n \"type\": \"Microsoft.ContainerService/ManagedClusters\",\n
-        \"properties\": {\n  \"provisioningState\": \"Creating\",\n  \"powerState\":
-        {\n   \"code\": \"Running\"\n  },\n  \"kubernetesVersion\": \"1.30\",\n  \"currentKubernetesVersion\":
-        \"1.30.9\",\n  \"dnsPrefix\": \"cliaksdns000002\",\n  \"fqdn\": \"cliaksdns000002-dsy9dyov.hcp.westus2.azmk8s.io\",\n
-        \ \"azurePortalFQDN\": \"cliaksdns000002-dsy9dyov.portal.hcp.westus2.azmk8s.io\",\n
-        \ \"agentPoolProfiles\": [\n   {\n    \"name\": \"nodepool1\",\n    \"count\":
-        1,\n    \"vmSize\": \"Standard_DS2_v2\",\n    \"osDiskSizeGB\": 128,\n    \"osDiskType\":
-        \"Managed\",\n    \"kubeletDiskType\": \"OS\",\n    \"maxPods\": 250,\n    \"type\":
-        \"VirtualMachineScaleSets\",\n    \"enableAutoScaling\": false,\n    \"scaleDownMode\":
-        \"Delete\",\n    \"provisioningState\": \"Creating\",\n    \"powerState\":
-        {\n     \"code\": \"Running\"\n    },\n    \"orchestratorVersion\": \"1.30\",\n
-        \   \"currentOrchestratorVersion\": \"1.30.9\",\n    \"enableNodePublicIP\":
-        false,\n    \"mode\": \"System\",\n    \"enableEncryptionAtHost\": false,\n
-        \   \"enableUltraSSD\": false,\n    \"osType\": \"Linux\",\n    \"osSKU\":
-        \"Ubuntu\",\n    \"nodeImageVersion\": \"AKSUbuntu-2204gen2containerd-202502.03.0\",\n
-        \   \"upgradeSettings\": {\n     \"maxSurge\": \"10%\"\n    },\n    \"enableFIPS\":
-        false,\n    \"securityProfile\": {\n     \"enableVTPM\": false,\n     \"enableSecureBoot\":
-        false\n    }\n   }\n  ],\n  \"linuxProfile\": {\n   \"adminUsername\": \"azureuser\",\n
-        \  \"ssh\": {\n    \"publicKeys\": [\n     {\n      \"keyData\": \"ssh-rsa
-        AAAAB3NzaC1yc2EAAAADAQABAAACAQCbIg1guRHbI0lV11wWDt1r2cUdcNd27CJsg+SfgC7miZeubtwUhbsPdhMQsfDyhOWHq1+ZL0M+nJZV63d/1dhmhtgyOqejUwrPlzKhydsbrsdUor+JmNJDdW01v7BXHyuymT8G4s09jCasNOwiufbP/qp72ruu0bIA1nySsvlf9pCQAuFkAnVnf/rFhUlOkhtRpwcq8SUNY2zRHR/EKb/4NWY1JzR4sa3q2fWIJdrrX0DvLoa5g9bIEd4Df79ba7v+yiUBOS0zT2ll+z4g9izHK3EO5d8hL4jYxcjKs+wcslSYRWrascfscLgMlMGh0CdKeNTDjHpGPncaf3Z+FwwwjWeuiNBxv7bJo13/8B/098KlVDl4GZqsoBCEjPyJfV6hO0y/LkRGkk7oHWKgeWAfKtfLItRp00eZ4fcJNK9kCaSMmEugoZWcI7NGbZXzqFWqbpRI7NcDP9+WIQ+i9U5vqWsqd/zng4kbuAJ6UuKqIzB0upYrLShfQE3SAck8oaLhJqqq56VfDuASNpJKidV+zq27HfSBmbXnkR/5AK337dc3MXKJypoK/QPMLKUAP5XLPbs+NddJQV7EZXd29DLgp+fRIg3edpKdO7ZErWhv7d+3Kws+e1Y+ypmR2WIVSwVyBEUfgv2C8Ts9gnTF4pNcEY/S2aBicz5Ew2+jdyGNQQ==
-        test@example.com\\n\"\n     }\n    ]\n   }\n  },\n  \"servicePrincipalProfile\":
-        {\n   \"clientId\":\"00000000-0000-0000-0000-000000000001\"\n  },\n  \"nodeResourceGroup\":
-        \"MC_clitest000001_cliakstest000001_westus2\",\n  \"enableRBAC\": true,\n
-        \ \"supportPlan\": \"KubernetesOfficial\",\n  \"networkProfile\": {\n   \"networkPlugin\":
-        \"azure\",\n   \"networkPluginMode\": \"overlay\",\n   \"networkPolicy\":
-        \"none\",\n   \"networkDataplane\": \"azure\",\n   \"loadBalancerSku\": \"standard\",\n
-        \  \"loadBalancerProfile\": {\n    \"managedOutboundIPs\": {\n     \"count\":
-        1\n    },\n    \"effectiveOutboundIPs\": [\n     {\n      \"id\": \"/subscriptions/00000000-0000-0000-0000-000000000000/resourceGroups/MC_clitest000001_cliakstest000001_westus2/providers/Microsoft.Network/publicIPAddresses/e14b0a9f-6fff-4436-9790-1d41af376951\"\n
-        \    }\n    ],\n    \"backendPoolType\": \"nodeIPConfiguration\"\n   },\n
-        \  \"podCidr\": \"10.244.0.0/16\",\n   \"serviceCidr\": \"10.0.0.0/16\",\n
-        \  \"dnsServiceIP\": \"10.0.0.10\",\n   \"outboundType\": \"loadBalancer\",\n
-        \  \"podCidrs\": [\n    \"10.244.0.0/16\"\n   ],\n   \"serviceCidrs\": [\n
-        \   \"10.0.0.0/16\"\n   ],\n   \"ipFamilies\": [\n    \"IPv4\"\n   ]\n  },\n
-        \ \"maxAgentPools\": 100,\n  \"identityProfile\": {\n   \"kubeletidentity\":
-        {\n    \"resourceId\": \"/subscriptions/00000000-0000-0000-0000-000000000000/resourcegroups/MC_clitest000001_cliakstest000001_westus2/providers/Microsoft.ManagedIdentity/userAssignedIdentities/cliakstest000001-agentpool\",\n
-        \   \"clientId\":\"00000000-0000-0000-0000-000000000001\",\n    \"objectId\":\"00000000-0000-0000-0000-000000000001\"\n
-        \  }\n  },\n  \"autoUpgradeProfile\": {\n   \"nodeOSUpgradeChannel\": \"NodeImage\"\n
-        \ },\n  \"disableLocalAccounts\": false,\n  \"securityProfile\": {},\n  \"storageProfile\":
-        {\n   \"diskCSIDriver\": {\n    \"enabled\": true\n   },\n   \"fileCSIDriver\":
-        {\n    \"enabled\": true\n   },\n   \"snapshotController\": {\n    \"enabled\":
-        true\n   }\n  },\n  \"oidcIssuerProfile\": {\n   \"enabled\": false\n  },\n
-        \ \"workloadAutoScalerProfile\": {},\n  \"resourceUID\": \"67b8913e349e98000129ec5f\",\n
-        \ \"metricsProfile\": {\n   \"costAnalysis\": {\n    \"enabled\": false\n
-        \  }\n  }\n },\n \"identity\": {\n  \"type\": \"SystemAssigned\",\n  \"principalId\":\"00000000-0000-0000-0000-000000000001\",\n
-        \ \"tenantId\": \"54826b22-38d6-4fb2-bad9-b7b93a3e9c5a\"\n },\n \"sku\": {\n
-        \ \"name\": \"Base\",\n  \"tier\": \"Free\"\n }\n}"
-    headers:
-      cache-control:
-      - no-cache
-      content-length:
-      - '4541'
-      content-type:
-      - application/json
-      date:
-      - Fri, 21 Feb 2025 14:47:24 GMT
-      expires:
-      - '-1'
-      pragma:
-      - no-cache
-      strict-transport-security:
-      - max-age=31536000; includeSubDomains
-      x-content-type-options:
-      - nosniff
-      x-ms-ratelimit-remaining-subscription-global-reads:
-      - '3747'
+      string: "{\n  \"id\": \"/subscriptions/00000000-0000-0000-0000-000000000000/resourcegroups/clitest000001/providers/Microsoft.ContainerService/managedClusters/cliakstest000001\",\n
+        \ \"location\": \"westcentralus\",\n  \"name\": \"cliakstest000001\",\n  \"type\":
+        \"Microsoft.ContainerService/ManagedClusters\",\n  \"properties\": {\n   \"provisioningState\":
+        \"Creating\",\n   \"powerState\": {\n    \"code\": \"Running\"\n   },\n   \"kubernetesVersion\":
+        \"1.28\",\n   \"currentKubernetesVersion\": \"1.28.5\",\n   \"dnsPrefix\":
+        \"cliaksdns000002\",\n   \"fqdn\": \"cliaksdns000002-a978r9eo.hcp.westcentralus.azmk8s.io\",\n
+        \  \"azurePortalFQDN\": \"cliaksdns000002-a978r9eo.portal.hcp.westcentralus.azmk8s.io\",\n
+        \  \"agentPoolProfiles\": [\n    {\n     \"name\": \"nodepool1\",\n     \"count\":
+        1,\n     \"vmSize\": \"Standard_DS2_v2\",\n     \"osDiskSizeGB\": 128,\n     \"osDiskType\":
+        \"Managed\",\n     \"kubeletDiskType\": \"OS\",\n     \"maxPods\": 110,\n
+        \    \"type\": \"VirtualMachineScaleSets\",\n     \"enableAutoScaling\": false,\n
+        \    \"provisioningState\": \"Creating\",\n     \"powerState\": {\n      \"code\":
+        \"Running\"\n     },\n     \"orchestratorVersion\": \"1.28.5\",\n     \"currentOrchestratorVersion\":
+        \"1.28.5\",\n     \"enableNodePublicIP\": false,\n     \"mode\": \"System\",\n
+        \    \"enableEncryptionAtHost\": false,\n     \"enableUltraSSD\": false,\n
+        \    \"osType\": \"Linux\",\n     \"osSKU\": \"Ubuntu\",\n     \"nodeImageVersion\":
+        \"AKSUbuntu-2204gen2containerd-202403.25.0\",\n     \"upgradeSettings\": {\n
+        \     \"maxSurge\": \"10%\"\n     },\n     \"enableFIPS\": false\n    }\n
+        \  ],\n   \"linuxProfile\": {\n    \"adminUsername\": \"azureuser\",\n    \"ssh\":
+        {\n     \"publicKeys\": [\n      {\n       \"keyData\": \"ssh-rsa AAAAB3NzaC1yc2EAAAADAQABAAABAQC+mt6dTzhlmeCiY/n+EWRcv1wqoH8oqQSDjEZrgSaTXBSRQ/mTuYX+mJ9dhsFkN4zJbuNxZRAZw1EKSOGuV3AvQR+ICHJPp3lDXCPWgJimhQNASSVvpW0siQCYk7Hxqn8O1rCl5g2zGeGLYrb7Q3kbTsHxEbAZsD2VzONYdMZj3UjZF/EQslijgc99o+UBnChnGfPPtSJ0RV4YR/46idQzwG7guRI8y2YNnHxzkUK0au+CUJgd0zQNVm7p2YKfLvG2LIl7MEksb49U9zAhYvF7YxlO+M2HIHKL6bMtIA+bEyJKUn/9G3mobsWHAAe5Rq4nOIHrmcoEULVgoSJTC0mr
+        azcli_aks_live_test@example.com\\n\"\n      }\n     ]\n    }\n   },\n   \"servicePrincipalProfile\":
+        {\n    \"clientId\":\"00000000-0000-0000-0000-000000000001\"\n   },\n   \"nodeResourceGroup\":
+        \"MC_clitest000001_cliakstest000001_westcentralus\",\n   \"enableRBAC\": true,\n
+        \  \"supportPlan\": \"KubernetesOfficial\",\n   \"networkProfile\": {\n    \"networkPlugin\":
+        \"kubenet\",\n    \"loadBalancerSku\": \"standard\",\n    \"loadBalancerProfile\":
+        {\n     \"managedOutboundIPs\": {\n      \"count\": 1\n     },\n     \"effectiveOutboundIPs\":
+        [\n      {\n       \"id\": \"/subscriptions/00000000-0000-0000-0000-000000000000/resourceGroups/MC_clitest000001_cliakstest000001_westcentralus/providers/Microsoft.Network/publicIPAddresses/2e3ade97-67b6-44ad-8a05-e295ea5ea4de\"\n
+        \     }\n     ],\n     \"backendPoolType\": \"nodeIPConfiguration\"\n    },\n
+        \   \"podCidr\": \"10.244.0.0/16\",\n    \"serviceCidr\": \"10.0.0.0/16\",\n
+        \   \"dnsServiceIP\": \"10.0.0.10\",\n    \"outboundType\": \"loadBalancer\",\n
+        \   \"podCidrs\": [\n     \"10.244.0.0/16\"\n    ],\n    \"serviceCidrs\":
+        [\n     \"10.0.0.0/16\"\n    ],\n    \"ipFamilies\": [\n     \"IPv4\"\n    ]\n
+        \  },\n   \"maxAgentPools\": 100,\n   \"identityProfile\": {\n    \"kubeletidentity\":
+        {\n     \"resourceId\": \"/subscriptions/00000000-0000-0000-0000-000000000000/resourcegroups/MC_clitest000001_cliakstest000001_westcentralus/providers/Microsoft.ManagedIdentity/userAssignedIdentities/cliakstest000001-agentpool\",\n
+        \    \"clientId\":\"00000000-0000-0000-0000-000000000001\",\n     \"objectId\":\"00000000-0000-0000-0000-000000000001\"\n
+        \   }\n   },\n   \"autoUpgradeProfile\": {\n    \"nodeOSUpgradeChannel\":
+        \"NodeImage\"\n   },\n   \"disableLocalAccounts\": false,\n   \"securityProfile\":
+        {},\n   \"storageProfile\": {\n    \"diskCSIDriver\": {\n     \"enabled\":
+        true\n    },\n    \"fileCSIDriver\": {\n     \"enabled\": true\n    },\n    \"snapshotController\":
+        {\n     \"enabled\": true\n    }\n   },\n   \"oidcIssuerProfile\": {\n    \"enabled\":
+        false\n   },\n   \"workloadAutoScalerProfile\": {},\n   \"resourceUID\": \"661212dd711d5e0001d40db2\"\n
+        \ },\n  \"identity\": {\n   \"type\": \"SystemAssigned\",\n   \"principalId\":\"00000000-0000-0000-0000-000000000001\",\n
+        \  \"tenantId\": \"72f988bf-86f1-41af-91ab-2d7cd011db47\"\n  },\n  \"sku\":
+        {\n   \"name\": \"Base\",\n   \"tier\": \"Free\"\n  }\n }"
+    headers:
+      cache-control:
+      - no-cache
+      content-length:
+      - '4091'
+      content-type:
+      - application/json
+      date:
+      - Sun, 07 Apr 2024 03:31:33 GMT
+      expires:
+      - '-1'
+      pragma:
+      - no-cache
+      strict-transport-security:
+      - max-age=31536000; includeSubDomains
+      x-cache:
+      - CONFIG_NOCACHE
+      x-content-type-options:
+      - nosniff
+      x-msedge-ref:
+      - 'Ref A: 69DA1988A7D3498181886908106F11C7 Ref B: MNZ221060608049 Ref C: 2024-04-07T03:31:33Z'
     status:
       code: 200
       message: OK
@@ -777,77 +765,337 @@
       ParameterSetName:
       - -g -n --created
       User-Agent:
-      - AZURECLI/2.69.0 azsdk-python-core/1.31.0 Python/3.12.9 (Windows-10-10.0.19045-SP0)
+      - AZURECLI/2.59.0 azsdk-python-core/1.28.0 Python/3.8.10 (Linux-6.5.0-1017-azure-x86_64-with-glibc2.29)
     method: GET
     uri: https://management.azure.com/subscriptions/00000000-0000-0000-0000-000000000000/resourceGroups/clitest000001/providers/Microsoft.ContainerService/managedClusters/cliakstest000001?api-version=2024-10-01
   response:
     body:
-      string: "{\n \"id\": \"/subscriptions/00000000-0000-0000-0000-000000000000/resourcegroups/clitest000001/providers/Microsoft.ContainerService/managedClusters/cliakstest000001\",\n
-        \"location\": \"westus2\",\n \"name\": \"cliakstest000001\",\n \"type\": \"Microsoft.ContainerService/ManagedClusters\",\n
-        \"properties\": {\n  \"provisioningState\": \"Succeeded\",\n  \"powerState\":
-        {\n   \"code\": \"Running\"\n  },\n  \"kubernetesVersion\": \"1.30\",\n  \"currentKubernetesVersion\":
-        \"1.30.9\",\n  \"dnsPrefix\": \"cliaksdns000002\",\n  \"fqdn\": \"cliaksdns000002-dsy9dyov.hcp.westus2.azmk8s.io\",\n
-        \ \"azurePortalFQDN\": \"cliaksdns000002-dsy9dyov.portal.hcp.westus2.azmk8s.io\",\n
-        \ \"agentPoolProfiles\": [\n   {\n    \"name\": \"nodepool1\",\n    \"count\":
-        1,\n    \"vmSize\": \"Standard_DS2_v2\",\n    \"osDiskSizeGB\": 128,\n    \"osDiskType\":
-        \"Managed\",\n    \"kubeletDiskType\": \"OS\",\n    \"maxPods\": 250,\n    \"type\":
-        \"VirtualMachineScaleSets\",\n    \"enableAutoScaling\": false,\n    \"scaleDownMode\":
-        \"Delete\",\n    \"provisioningState\": \"Succeeded\",\n    \"powerState\":
-        {\n     \"code\": \"Running\"\n    },\n    \"orchestratorVersion\": \"1.30\",\n
-        \   \"currentOrchestratorVersion\": \"1.30.9\",\n    \"enableNodePublicIP\":
-        false,\n    \"mode\": \"System\",\n    \"enableEncryptionAtHost\": false,\n
-        \   \"enableUltraSSD\": false,\n    \"osType\": \"Linux\",\n    \"osSKU\":
-        \"Ubuntu\",\n    \"nodeImageVersion\": \"AKSUbuntu-2204gen2containerd-202502.03.0\",\n
-        \   \"upgradeSettings\": {\n     \"maxSurge\": \"10%\"\n    },\n    \"enableFIPS\":
-        false,\n    \"securityProfile\": {\n     \"enableVTPM\": false,\n     \"enableSecureBoot\":
-        false\n    }\n   }\n  ],\n  \"linuxProfile\": {\n   \"adminUsername\": \"azureuser\",\n
-        \  \"ssh\": {\n    \"publicKeys\": [\n     {\n      \"keyData\": \"ssh-rsa
-        AAAAB3NzaC1yc2EAAAADAQABAAACAQCbIg1guRHbI0lV11wWDt1r2cUdcNd27CJsg+SfgC7miZeubtwUhbsPdhMQsfDyhOWHq1+ZL0M+nJZV63d/1dhmhtgyOqejUwrPlzKhydsbrsdUor+JmNJDdW01v7BXHyuymT8G4s09jCasNOwiufbP/qp72ruu0bIA1nySsvlf9pCQAuFkAnVnf/rFhUlOkhtRpwcq8SUNY2zRHR/EKb/4NWY1JzR4sa3q2fWIJdrrX0DvLoa5g9bIEd4Df79ba7v+yiUBOS0zT2ll+z4g9izHK3EO5d8hL4jYxcjKs+wcslSYRWrascfscLgMlMGh0CdKeNTDjHpGPncaf3Z+FwwwjWeuiNBxv7bJo13/8B/098KlVDl4GZqsoBCEjPyJfV6hO0y/LkRGkk7oHWKgeWAfKtfLItRp00eZ4fcJNK9kCaSMmEugoZWcI7NGbZXzqFWqbpRI7NcDP9+WIQ+i9U5vqWsqd/zng4kbuAJ6UuKqIzB0upYrLShfQE3SAck8oaLhJqqq56VfDuASNpJKidV+zq27HfSBmbXnkR/5AK337dc3MXKJypoK/QPMLKUAP5XLPbs+NddJQV7EZXd29DLgp+fRIg3edpKdO7ZErWhv7d+3Kws+e1Y+ypmR2WIVSwVyBEUfgv2C8Ts9gnTF4pNcEY/S2aBicz5Ew2+jdyGNQQ==
-        test@example.com\\n\"\n     }\n    ]\n   }\n  },\n  \"servicePrincipalProfile\":
-        {\n   \"clientId\":\"00000000-0000-0000-0000-000000000001\"\n  },\n  \"nodeResourceGroup\":
-        \"MC_clitest000001_cliakstest000001_westus2\",\n  \"enableRBAC\": true,\n
-        \ \"supportPlan\": \"KubernetesOfficial\",\n  \"networkProfile\": {\n   \"networkPlugin\":
-        \"azure\",\n   \"networkPluginMode\": \"overlay\",\n   \"networkPolicy\":
-        \"none\",\n   \"networkDataplane\": \"azure\",\n   \"loadBalancerSku\": \"standard\",\n
-        \  \"loadBalancerProfile\": {\n    \"managedOutboundIPs\": {\n     \"count\":
-        1\n    },\n    \"effectiveOutboundIPs\": [\n     {\n      \"id\": \"/subscriptions/00000000-0000-0000-0000-000000000000/resourceGroups/MC_clitest000001_cliakstest000001_westus2/providers/Microsoft.Network/publicIPAddresses/e14b0a9f-6fff-4436-9790-1d41af376951\"\n
-        \    }\n    ],\n    \"backendPoolType\": \"nodeIPConfiguration\"\n   },\n
-        \  \"podCidr\": \"10.244.0.0/16\",\n   \"serviceCidr\": \"10.0.0.0/16\",\n
-        \  \"dnsServiceIP\": \"10.0.0.10\",\n   \"outboundType\": \"loadBalancer\",\n
-        \  \"podCidrs\": [\n    \"10.244.0.0/16\"\n   ],\n   \"serviceCidrs\": [\n
-        \   \"10.0.0.0/16\"\n   ],\n   \"ipFamilies\": [\n    \"IPv4\"\n   ]\n  },\n
-        \ \"maxAgentPools\": 100,\n  \"identityProfile\": {\n   \"kubeletidentity\":
-        {\n    \"resourceId\": \"/subscriptions/00000000-0000-0000-0000-000000000000/resourcegroups/MC_clitest000001_cliakstest000001_westus2/providers/Microsoft.ManagedIdentity/userAssignedIdentities/cliakstest000001-agentpool\",\n
-        \   \"clientId\":\"00000000-0000-0000-0000-000000000001\",\n    \"objectId\":\"00000000-0000-0000-0000-000000000001\"\n
-        \  }\n  },\n  \"autoUpgradeProfile\": {\n   \"nodeOSUpgradeChannel\": \"NodeImage\"\n
-        \ },\n  \"disableLocalAccounts\": false,\n  \"securityProfile\": {},\n  \"storageProfile\":
-        {\n   \"diskCSIDriver\": {\n    \"enabled\": true\n   },\n   \"fileCSIDriver\":
-        {\n    \"enabled\": true\n   },\n   \"snapshotController\": {\n    \"enabled\":
-        true\n   }\n  },\n  \"oidcIssuerProfile\": {\n   \"enabled\": false\n  },\n
-        \ \"workloadAutoScalerProfile\": {},\n  \"resourceUID\": \"67b8913e349e98000129ec5f\",\n
-        \ \"metricsProfile\": {\n   \"costAnalysis\": {\n    \"enabled\": false\n
-        \  }\n  }\n },\n \"identity\": {\n  \"type\": \"SystemAssigned\",\n  \"principalId\":\"00000000-0000-0000-0000-000000000001\",\n
-        \ \"tenantId\": \"54826b22-38d6-4fb2-bad9-b7b93a3e9c5a\"\n },\n \"sku\": {\n
-        \ \"name\": \"Base\",\n  \"tier\": \"Free\"\n }\n}"
-    headers:
-      cache-control:
-      - no-cache
-      content-length:
-      - '4543'
-      content-type:
-      - application/json
-      date:
-      - Fri, 21 Feb 2025 14:47:55 GMT
-      expires:
-      - '-1'
-      pragma:
-      - no-cache
-      strict-transport-security:
-      - max-age=31536000; includeSubDomains
-      x-content-type-options:
-      - nosniff
-      x-ms-ratelimit-remaining-subscription-global-reads:
-      - '3747'
+      string: "{\n  \"id\": \"/subscriptions/00000000-0000-0000-0000-000000000000/resourcegroups/clitest000001/providers/Microsoft.ContainerService/managedClusters/cliakstest000001\",\n
+        \ \"location\": \"westcentralus\",\n  \"name\": \"cliakstest000001\",\n  \"type\":
+        \"Microsoft.ContainerService/ManagedClusters\",\n  \"properties\": {\n   \"provisioningState\":
+        \"Creating\",\n   \"powerState\": {\n    \"code\": \"Running\"\n   },\n   \"kubernetesVersion\":
+        \"1.28\",\n   \"currentKubernetesVersion\": \"1.28.5\",\n   \"dnsPrefix\":
+        \"cliaksdns000002\",\n   \"fqdn\": \"cliaksdns000002-a978r9eo.hcp.westcentralus.azmk8s.io\",\n
+        \  \"azurePortalFQDN\": \"cliaksdns000002-a978r9eo.portal.hcp.westcentralus.azmk8s.io\",\n
+        \  \"agentPoolProfiles\": [\n    {\n     \"name\": \"nodepool1\",\n     \"count\":
+        1,\n     \"vmSize\": \"Standard_DS2_v2\",\n     \"osDiskSizeGB\": 128,\n     \"osDiskType\":
+        \"Managed\",\n     \"kubeletDiskType\": \"OS\",\n     \"maxPods\": 110,\n
+        \    \"type\": \"VirtualMachineScaleSets\",\n     \"enableAutoScaling\": false,\n
+        \    \"provisioningState\": \"Creating\",\n     \"powerState\": {\n      \"code\":
+        \"Running\"\n     },\n     \"orchestratorVersion\": \"1.28.5\",\n     \"currentOrchestratorVersion\":
+        \"1.28.5\",\n     \"enableNodePublicIP\": false,\n     \"mode\": \"System\",\n
+        \    \"enableEncryptionAtHost\": false,\n     \"enableUltraSSD\": false,\n
+        \    \"osType\": \"Linux\",\n     \"osSKU\": \"Ubuntu\",\n     \"nodeImageVersion\":
+        \"AKSUbuntu-2204gen2containerd-202403.25.0\",\n     \"upgradeSettings\": {\n
+        \     \"maxSurge\": \"10%\"\n     },\n     \"enableFIPS\": false\n    }\n
+        \  ],\n   \"linuxProfile\": {\n    \"adminUsername\": \"azureuser\",\n    \"ssh\":
+        {\n     \"publicKeys\": [\n      {\n       \"keyData\": \"ssh-rsa AAAAB3NzaC1yc2EAAAADAQABAAABAQC+mt6dTzhlmeCiY/n+EWRcv1wqoH8oqQSDjEZrgSaTXBSRQ/mTuYX+mJ9dhsFkN4zJbuNxZRAZw1EKSOGuV3AvQR+ICHJPp3lDXCPWgJimhQNASSVvpW0siQCYk7Hxqn8O1rCl5g2zGeGLYrb7Q3kbTsHxEbAZsD2VzONYdMZj3UjZF/EQslijgc99o+UBnChnGfPPtSJ0RV4YR/46idQzwG7guRI8y2YNnHxzkUK0au+CUJgd0zQNVm7p2YKfLvG2LIl7MEksb49U9zAhYvF7YxlO+M2HIHKL6bMtIA+bEyJKUn/9G3mobsWHAAe5Rq4nOIHrmcoEULVgoSJTC0mr
+        azcli_aks_live_test@example.com\\n\"\n      }\n     ]\n    }\n   },\n   \"servicePrincipalProfile\":
+        {\n    \"clientId\":\"00000000-0000-0000-0000-000000000001\"\n   },\n   \"nodeResourceGroup\":
+        \"MC_clitest000001_cliakstest000001_westcentralus\",\n   \"enableRBAC\": true,\n
+        \  \"supportPlan\": \"KubernetesOfficial\",\n   \"networkProfile\": {\n    \"networkPlugin\":
+        \"kubenet\",\n    \"loadBalancerSku\": \"standard\",\n    \"loadBalancerProfile\":
+        {\n     \"managedOutboundIPs\": {\n      \"count\": 1\n     },\n     \"effectiveOutboundIPs\":
+        [\n      {\n       \"id\": \"/subscriptions/00000000-0000-0000-0000-000000000000/resourceGroups/MC_clitest000001_cliakstest000001_westcentralus/providers/Microsoft.Network/publicIPAddresses/2e3ade97-67b6-44ad-8a05-e295ea5ea4de\"\n
+        \     }\n     ],\n     \"backendPoolType\": \"nodeIPConfiguration\"\n    },\n
+        \   \"podCidr\": \"10.244.0.0/16\",\n    \"serviceCidr\": \"10.0.0.0/16\",\n
+        \   \"dnsServiceIP\": \"10.0.0.10\",\n    \"outboundType\": \"loadBalancer\",\n
+        \   \"podCidrs\": [\n     \"10.244.0.0/16\"\n    ],\n    \"serviceCidrs\":
+        [\n     \"10.0.0.0/16\"\n    ],\n    \"ipFamilies\": [\n     \"IPv4\"\n    ]\n
+        \  },\n   \"maxAgentPools\": 100,\n   \"identityProfile\": {\n    \"kubeletidentity\":
+        {\n     \"resourceId\": \"/subscriptions/00000000-0000-0000-0000-000000000000/resourcegroups/MC_clitest000001_cliakstest000001_westcentralus/providers/Microsoft.ManagedIdentity/userAssignedIdentities/cliakstest000001-agentpool\",\n
+        \    \"clientId\":\"00000000-0000-0000-0000-000000000001\",\n     \"objectId\":\"00000000-0000-0000-0000-000000000001\"\n
+        \   }\n   },\n   \"autoUpgradeProfile\": {\n    \"nodeOSUpgradeChannel\":
+        \"NodeImage\"\n   },\n   \"disableLocalAccounts\": false,\n   \"securityProfile\":
+        {},\n   \"storageProfile\": {\n    \"diskCSIDriver\": {\n     \"enabled\":
+        true\n    },\n    \"fileCSIDriver\": {\n     \"enabled\": true\n    },\n    \"snapshotController\":
+        {\n     \"enabled\": true\n    }\n   },\n   \"oidcIssuerProfile\": {\n    \"enabled\":
+        false\n   },\n   \"workloadAutoScalerProfile\": {},\n   \"resourceUID\": \"661212dd711d5e0001d40db2\"\n
+        \ },\n  \"identity\": {\n   \"type\": \"SystemAssigned\",\n   \"principalId\":\"00000000-0000-0000-0000-000000000001\",\n
+        \  \"tenantId\": \"72f988bf-86f1-41af-91ab-2d7cd011db47\"\n  },\n  \"sku\":
+        {\n   \"name\": \"Base\",\n   \"tier\": \"Free\"\n  }\n }"
+    headers:
+      cache-control:
+      - no-cache
+      content-length:
+      - '4091'
+      content-type:
+      - application/json
+      date:
+      - Sun, 07 Apr 2024 03:32:04 GMT
+      expires:
+      - '-1'
+      pragma:
+      - no-cache
+      strict-transport-security:
+      - max-age=31536000; includeSubDomains
+      x-cache:
+      - CONFIG_NOCACHE
+      x-content-type-options:
+      - nosniff
+      x-msedge-ref:
+      - 'Ref A: DE0ABBD17E0745239E185F968FC7BD75 Ref B: MNZ221060608049 Ref C: 2024-04-07T03:32:03Z'
+    status:
+      code: 200
+      message: OK
+- request:
+    body: null
+    headers:
+      Accept:
+      - application/json
+      Accept-Encoding:
+      - gzip, deflate
+      CommandName:
+      - aks wait
+      Connection:
+      - keep-alive
+      ParameterSetName:
+      - -g -n --created
+      User-Agent:
+      - AZURECLI/2.59.0 azsdk-python-core/1.28.0 Python/3.8.10 (Linux-6.5.0-1017-azure-x86_64-with-glibc2.29)
+    method: GET
+    uri: https://management.azure.com/subscriptions/00000000-0000-0000-0000-000000000000/resourceGroups/clitest000001/providers/Microsoft.ContainerService/managedClusters/cliakstest000001?api-version=2024-10-01
+  response:
+    body:
+      string: "{\n  \"id\": \"/subscriptions/00000000-0000-0000-0000-000000000000/resourcegroups/clitest000001/providers/Microsoft.ContainerService/managedClusters/cliakstest000001\",\n
+        \ \"location\": \"westcentralus\",\n  \"name\": \"cliakstest000001\",\n  \"type\":
+        \"Microsoft.ContainerService/ManagedClusters\",\n  \"properties\": {\n   \"provisioningState\":
+        \"Creating\",\n   \"powerState\": {\n    \"code\": \"Running\"\n   },\n   \"kubernetesVersion\":
+        \"1.28\",\n   \"currentKubernetesVersion\": \"1.28.5\",\n   \"dnsPrefix\":
+        \"cliaksdns000002\",\n   \"fqdn\": \"cliaksdns000002-a978r9eo.hcp.westcentralus.azmk8s.io\",\n
+        \  \"azurePortalFQDN\": \"cliaksdns000002-a978r9eo.portal.hcp.westcentralus.azmk8s.io\",\n
+        \  \"agentPoolProfiles\": [\n    {\n     \"name\": \"nodepool1\",\n     \"count\":
+        1,\n     \"vmSize\": \"Standard_DS2_v2\",\n     \"osDiskSizeGB\": 128,\n     \"osDiskType\":
+        \"Managed\",\n     \"kubeletDiskType\": \"OS\",\n     \"maxPods\": 110,\n
+        \    \"type\": \"VirtualMachineScaleSets\",\n     \"enableAutoScaling\": false,\n
+        \    \"provisioningState\": \"Creating\",\n     \"powerState\": {\n      \"code\":
+        \"Running\"\n     },\n     \"orchestratorVersion\": \"1.28.5\",\n     \"currentOrchestratorVersion\":
+        \"1.28.5\",\n     \"enableNodePublicIP\": false,\n     \"mode\": \"System\",\n
+        \    \"enableEncryptionAtHost\": false,\n     \"enableUltraSSD\": false,\n
+        \    \"osType\": \"Linux\",\n     \"osSKU\": \"Ubuntu\",\n     \"nodeImageVersion\":
+        \"AKSUbuntu-2204gen2containerd-202403.25.0\",\n     \"upgradeSettings\": {\n
+        \     \"maxSurge\": \"10%\"\n     },\n     \"enableFIPS\": false\n    }\n
+        \  ],\n   \"linuxProfile\": {\n    \"adminUsername\": \"azureuser\",\n    \"ssh\":
+        {\n     \"publicKeys\": [\n      {\n       \"keyData\": \"ssh-rsa AAAAB3NzaC1yc2EAAAADAQABAAABAQC+mt6dTzhlmeCiY/n+EWRcv1wqoH8oqQSDjEZrgSaTXBSRQ/mTuYX+mJ9dhsFkN4zJbuNxZRAZw1EKSOGuV3AvQR+ICHJPp3lDXCPWgJimhQNASSVvpW0siQCYk7Hxqn8O1rCl5g2zGeGLYrb7Q3kbTsHxEbAZsD2VzONYdMZj3UjZF/EQslijgc99o+UBnChnGfPPtSJ0RV4YR/46idQzwG7guRI8y2YNnHxzkUK0au+CUJgd0zQNVm7p2YKfLvG2LIl7MEksb49U9zAhYvF7YxlO+M2HIHKL6bMtIA+bEyJKUn/9G3mobsWHAAe5Rq4nOIHrmcoEULVgoSJTC0mr
+        azcli_aks_live_test@example.com\\n\"\n      }\n     ]\n    }\n   },\n   \"servicePrincipalProfile\":
+        {\n    \"clientId\":\"00000000-0000-0000-0000-000000000001\"\n   },\n   \"nodeResourceGroup\":
+        \"MC_clitest000001_cliakstest000001_westcentralus\",\n   \"enableRBAC\": true,\n
+        \  \"supportPlan\": \"KubernetesOfficial\",\n   \"networkProfile\": {\n    \"networkPlugin\":
+        \"kubenet\",\n    \"loadBalancerSku\": \"standard\",\n    \"loadBalancerProfile\":
+        {\n     \"managedOutboundIPs\": {\n      \"count\": 1\n     },\n     \"effectiveOutboundIPs\":
+        [\n      {\n       \"id\": \"/subscriptions/00000000-0000-0000-0000-000000000000/resourceGroups/MC_clitest000001_cliakstest000001_westcentralus/providers/Microsoft.Network/publicIPAddresses/2e3ade97-67b6-44ad-8a05-e295ea5ea4de\"\n
+        \     }\n     ],\n     \"backendPoolType\": \"nodeIPConfiguration\"\n    },\n
+        \   \"podCidr\": \"10.244.0.0/16\",\n    \"serviceCidr\": \"10.0.0.0/16\",\n
+        \   \"dnsServiceIP\": \"10.0.0.10\",\n    \"outboundType\": \"loadBalancer\",\n
+        \   \"podCidrs\": [\n     \"10.244.0.0/16\"\n    ],\n    \"serviceCidrs\":
+        [\n     \"10.0.0.0/16\"\n    ],\n    \"ipFamilies\": [\n     \"IPv4\"\n    ]\n
+        \  },\n   \"maxAgentPools\": 100,\n   \"identityProfile\": {\n    \"kubeletidentity\":
+        {\n     \"resourceId\": \"/subscriptions/00000000-0000-0000-0000-000000000000/resourcegroups/MC_clitest000001_cliakstest000001_westcentralus/providers/Microsoft.ManagedIdentity/userAssignedIdentities/cliakstest000001-agentpool\",\n
+        \    \"clientId\":\"00000000-0000-0000-0000-000000000001\",\n     \"objectId\":\"00000000-0000-0000-0000-000000000001\"\n
+        \   }\n   },\n   \"autoUpgradeProfile\": {\n    \"nodeOSUpgradeChannel\":
+        \"NodeImage\"\n   },\n   \"disableLocalAccounts\": false,\n   \"securityProfile\":
+        {},\n   \"storageProfile\": {\n    \"diskCSIDriver\": {\n     \"enabled\":
+        true\n    },\n    \"fileCSIDriver\": {\n     \"enabled\": true\n    },\n    \"snapshotController\":
+        {\n     \"enabled\": true\n    }\n   },\n   \"oidcIssuerProfile\": {\n    \"enabled\":
+        false\n   },\n   \"workloadAutoScalerProfile\": {},\n   \"resourceUID\": \"661212dd711d5e0001d40db2\"\n
+        \ },\n  \"identity\": {\n   \"type\": \"SystemAssigned\",\n   \"principalId\":\"00000000-0000-0000-0000-000000000001\",\n
+        \  \"tenantId\": \"72f988bf-86f1-41af-91ab-2d7cd011db47\"\n  },\n  \"sku\":
+        {\n   \"name\": \"Base\",\n   \"tier\": \"Free\"\n  }\n }"
+    headers:
+      cache-control:
+      - no-cache
+      content-length:
+      - '4091'
+      content-type:
+      - application/json
+      date:
+      - Sun, 07 Apr 2024 03:32:35 GMT
+      expires:
+      - '-1'
+      pragma:
+      - no-cache
+      strict-transport-security:
+      - max-age=31536000; includeSubDomains
+      x-cache:
+      - CONFIG_NOCACHE
+      x-content-type-options:
+      - nosniff
+      x-msedge-ref:
+      - 'Ref A: C9F2372ACEF74BA3BE16FC1BFE174331 Ref B: MNZ221060608049 Ref C: 2024-04-07T03:32:34Z'
+    status:
+      code: 200
+      message: OK
+- request:
+    body: null
+    headers:
+      Accept:
+      - application/json
+      Accept-Encoding:
+      - gzip, deflate
+      CommandName:
+      - aks wait
+      Connection:
+      - keep-alive
+      ParameterSetName:
+      - -g -n --created
+      User-Agent:
+      - AZURECLI/2.59.0 azsdk-python-core/1.28.0 Python/3.8.10 (Linux-6.5.0-1017-azure-x86_64-with-glibc2.29)
+    method: GET
+    uri: https://management.azure.com/subscriptions/00000000-0000-0000-0000-000000000000/resourceGroups/clitest000001/providers/Microsoft.ContainerService/managedClusters/cliakstest000001?api-version=2024-10-01
+  response:
+    body:
+      string: "{\n  \"id\": \"/subscriptions/00000000-0000-0000-0000-000000000000/resourcegroups/clitest000001/providers/Microsoft.ContainerService/managedClusters/cliakstest000001\",\n
+        \ \"location\": \"westcentralus\",\n  \"name\": \"cliakstest000001\",\n  \"type\":
+        \"Microsoft.ContainerService/ManagedClusters\",\n  \"properties\": {\n   \"provisioningState\":
+        \"Creating\",\n   \"powerState\": {\n    \"code\": \"Running\"\n   },\n   \"kubernetesVersion\":
+        \"1.28\",\n   \"currentKubernetesVersion\": \"1.28.5\",\n   \"dnsPrefix\":
+        \"cliaksdns000002\",\n   \"fqdn\": \"cliaksdns000002-a978r9eo.hcp.westcentralus.azmk8s.io\",\n
+        \  \"azurePortalFQDN\": \"cliaksdns000002-a978r9eo.portal.hcp.westcentralus.azmk8s.io\",\n
+        \  \"agentPoolProfiles\": [\n    {\n     \"name\": \"nodepool1\",\n     \"count\":
+        1,\n     \"vmSize\": \"Standard_DS2_v2\",\n     \"osDiskSizeGB\": 128,\n     \"osDiskType\":
+        \"Managed\",\n     \"kubeletDiskType\": \"OS\",\n     \"maxPods\": 110,\n
+        \    \"type\": \"VirtualMachineScaleSets\",\n     \"enableAutoScaling\": false,\n
+        \    \"provisioningState\": \"Creating\",\n     \"powerState\": {\n      \"code\":
+        \"Running\"\n     },\n     \"orchestratorVersion\": \"1.28.5\",\n     \"currentOrchestratorVersion\":
+        \"1.28.5\",\n     \"enableNodePublicIP\": false,\n     \"mode\": \"System\",\n
+        \    \"enableEncryptionAtHost\": false,\n     \"enableUltraSSD\": false,\n
+        \    \"osType\": \"Linux\",\n     \"osSKU\": \"Ubuntu\",\n     \"nodeImageVersion\":
+        \"AKSUbuntu-2204gen2containerd-202403.25.0\",\n     \"upgradeSettings\": {\n
+        \     \"maxSurge\": \"10%\"\n     },\n     \"enableFIPS\": false\n    }\n
+        \  ],\n   \"linuxProfile\": {\n    \"adminUsername\": \"azureuser\",\n    \"ssh\":
+        {\n     \"publicKeys\": [\n      {\n       \"keyData\": \"ssh-rsa AAAAB3NzaC1yc2EAAAADAQABAAABAQC+mt6dTzhlmeCiY/n+EWRcv1wqoH8oqQSDjEZrgSaTXBSRQ/mTuYX+mJ9dhsFkN4zJbuNxZRAZw1EKSOGuV3AvQR+ICHJPp3lDXCPWgJimhQNASSVvpW0siQCYk7Hxqn8O1rCl5g2zGeGLYrb7Q3kbTsHxEbAZsD2VzONYdMZj3UjZF/EQslijgc99o+UBnChnGfPPtSJ0RV4YR/46idQzwG7guRI8y2YNnHxzkUK0au+CUJgd0zQNVm7p2YKfLvG2LIl7MEksb49U9zAhYvF7YxlO+M2HIHKL6bMtIA+bEyJKUn/9G3mobsWHAAe5Rq4nOIHrmcoEULVgoSJTC0mr
+        azcli_aks_live_test@example.com\\n\"\n      }\n     ]\n    }\n   },\n   \"servicePrincipalProfile\":
+        {\n    \"clientId\":\"00000000-0000-0000-0000-000000000001\"\n   },\n   \"nodeResourceGroup\":
+        \"MC_clitest000001_cliakstest000001_westcentralus\",\n   \"enableRBAC\": true,\n
+        \  \"supportPlan\": \"KubernetesOfficial\",\n   \"networkProfile\": {\n    \"networkPlugin\":
+        \"kubenet\",\n    \"loadBalancerSku\": \"standard\",\n    \"loadBalancerProfile\":
+        {\n     \"managedOutboundIPs\": {\n      \"count\": 1\n     },\n     \"effectiveOutboundIPs\":
+        [\n      {\n       \"id\": \"/subscriptions/00000000-0000-0000-0000-000000000000/resourceGroups/MC_clitest000001_cliakstest000001_westcentralus/providers/Microsoft.Network/publicIPAddresses/2e3ade97-67b6-44ad-8a05-e295ea5ea4de\"\n
+        \     }\n     ],\n     \"backendPoolType\": \"nodeIPConfiguration\"\n    },\n
+        \   \"podCidr\": \"10.244.0.0/16\",\n    \"serviceCidr\": \"10.0.0.0/16\",\n
+        \   \"dnsServiceIP\": \"10.0.0.10\",\n    \"outboundType\": \"loadBalancer\",\n
+        \   \"podCidrs\": [\n     \"10.244.0.0/16\"\n    ],\n    \"serviceCidrs\":
+        [\n     \"10.0.0.0/16\"\n    ],\n    \"ipFamilies\": [\n     \"IPv4\"\n    ]\n
+        \  },\n   \"maxAgentPools\": 100,\n   \"identityProfile\": {\n    \"kubeletidentity\":
+        {\n     \"resourceId\": \"/subscriptions/00000000-0000-0000-0000-000000000000/resourcegroups/MC_clitest000001_cliakstest000001_westcentralus/providers/Microsoft.ManagedIdentity/userAssignedIdentities/cliakstest000001-agentpool\",\n
+        \    \"clientId\":\"00000000-0000-0000-0000-000000000001\",\n     \"objectId\":\"00000000-0000-0000-0000-000000000001\"\n
+        \   }\n   },\n   \"autoUpgradeProfile\": {\n    \"nodeOSUpgradeChannel\":
+        \"NodeImage\"\n   },\n   \"disableLocalAccounts\": false,\n   \"securityProfile\":
+        {},\n   \"storageProfile\": {\n    \"diskCSIDriver\": {\n     \"enabled\":
+        true\n    },\n    \"fileCSIDriver\": {\n     \"enabled\": true\n    },\n    \"snapshotController\":
+        {\n     \"enabled\": true\n    }\n   },\n   \"oidcIssuerProfile\": {\n    \"enabled\":
+        false\n   },\n   \"workloadAutoScalerProfile\": {},\n   \"resourceUID\": \"661212dd711d5e0001d40db2\"\n
+        \ },\n  \"identity\": {\n   \"type\": \"SystemAssigned\",\n   \"principalId\":\"00000000-0000-0000-0000-000000000001\",\n
+        \  \"tenantId\": \"72f988bf-86f1-41af-91ab-2d7cd011db47\"\n  },\n  \"sku\":
+        {\n   \"name\": \"Base\",\n   \"tier\": \"Free\"\n  }\n }"
+    headers:
+      cache-control:
+      - no-cache
+      content-length:
+      - '4091'
+      content-type:
+      - application/json
+      date:
+      - Sun, 07 Apr 2024 03:33:05 GMT
+      expires:
+      - '-1'
+      pragma:
+      - no-cache
+      strict-transport-security:
+      - max-age=31536000; includeSubDomains
+      x-cache:
+      - CONFIG_NOCACHE
+      x-content-type-options:
+      - nosniff
+      x-msedge-ref:
+      - 'Ref A: 79D23778E83E45D2B25C88F110E8BD3C Ref B: MNZ221060608049 Ref C: 2024-04-07T03:33:05Z'
+    status:
+      code: 200
+      message: OK
+- request:
+    body: null
+    headers:
+      Accept:
+      - application/json
+      Accept-Encoding:
+      - gzip, deflate
+      CommandName:
+      - aks wait
+      Connection:
+      - keep-alive
+      ParameterSetName:
+      - -g -n --created
+      User-Agent:
+      - AZURECLI/2.59.0 azsdk-python-core/1.28.0 Python/3.8.10 (Linux-6.5.0-1017-azure-x86_64-with-glibc2.29)
+    method: GET
+    uri: https://management.azure.com/subscriptions/00000000-0000-0000-0000-000000000000/resourceGroups/clitest000001/providers/Microsoft.ContainerService/managedClusters/cliakstest000001?api-version=2024-10-01
+  response:
+    body:
+      string: "{\n  \"id\": \"/subscriptions/00000000-0000-0000-0000-000000000000/resourcegroups/clitest000001/providers/Microsoft.ContainerService/managedClusters/cliakstest000001\",\n
+        \ \"location\": \"westcentralus\",\n  \"name\": \"cliakstest000001\",\n  \"type\":
+        \"Microsoft.ContainerService/ManagedClusters\",\n  \"properties\": {\n   \"provisioningState\":
+        \"Succeeded\",\n   \"powerState\": {\n    \"code\": \"Running\"\n   },\n   \"kubernetesVersion\":
+        \"1.28\",\n   \"currentKubernetesVersion\": \"1.28.5\",\n   \"dnsPrefix\":
+        \"cliaksdns000002\",\n   \"fqdn\": \"cliaksdns000002-a978r9eo.hcp.westcentralus.azmk8s.io\",\n
+        \  \"azurePortalFQDN\": \"cliaksdns000002-a978r9eo.portal.hcp.westcentralus.azmk8s.io\",\n
+        \  \"agentPoolProfiles\": [\n    {\n     \"name\": \"nodepool1\",\n     \"count\":
+        1,\n     \"vmSize\": \"Standard_DS2_v2\",\n     \"osDiskSizeGB\": 128,\n     \"osDiskType\":
+        \"Managed\",\n     \"kubeletDiskType\": \"OS\",\n     \"maxPods\": 110,\n
+        \    \"type\": \"VirtualMachineScaleSets\",\n     \"enableAutoScaling\": false,\n
+        \    \"provisioningState\": \"Succeeded\",\n     \"powerState\": {\n      \"code\":
+        \"Running\"\n     },\n     \"orchestratorVersion\": \"1.28.5\",\n     \"currentOrchestratorVersion\":
+        \"1.28.5\",\n     \"enableNodePublicIP\": false,\n     \"mode\": \"System\",\n
+        \    \"enableEncryptionAtHost\": false,\n     \"enableUltraSSD\": false,\n
+        \    \"osType\": \"Linux\",\n     \"osSKU\": \"Ubuntu\",\n     \"nodeImageVersion\":
+        \"AKSUbuntu-2204gen2containerd-202403.25.0\",\n     \"upgradeSettings\": {\n
+        \     \"maxSurge\": \"10%\"\n     },\n     \"enableFIPS\": false\n    }\n
+        \  ],\n   \"linuxProfile\": {\n    \"adminUsername\": \"azureuser\",\n    \"ssh\":
+        {\n     \"publicKeys\": [\n      {\n       \"keyData\": \"ssh-rsa AAAAB3NzaC1yc2EAAAADAQABAAABAQC+mt6dTzhlmeCiY/n+EWRcv1wqoH8oqQSDjEZrgSaTXBSRQ/mTuYX+mJ9dhsFkN4zJbuNxZRAZw1EKSOGuV3AvQR+ICHJPp3lDXCPWgJimhQNASSVvpW0siQCYk7Hxqn8O1rCl5g2zGeGLYrb7Q3kbTsHxEbAZsD2VzONYdMZj3UjZF/EQslijgc99o+UBnChnGfPPtSJ0RV4YR/46idQzwG7guRI8y2YNnHxzkUK0au+CUJgd0zQNVm7p2YKfLvG2LIl7MEksb49U9zAhYvF7YxlO+M2HIHKL6bMtIA+bEyJKUn/9G3mobsWHAAe5Rq4nOIHrmcoEULVgoSJTC0mr
+        azcli_aks_live_test@example.com\\n\"\n      }\n     ]\n    }\n   },\n   \"servicePrincipalProfile\":
+        {\n    \"clientId\":\"00000000-0000-0000-0000-000000000001\"\n   },\n   \"nodeResourceGroup\":
+        \"MC_clitest000001_cliakstest000001_westcentralus\",\n   \"enableRBAC\": true,\n
+        \  \"supportPlan\": \"KubernetesOfficial\",\n   \"networkProfile\": {\n    \"networkPlugin\":
+        \"kubenet\",\n    \"loadBalancerSku\": \"standard\",\n    \"loadBalancerProfile\":
+        {\n     \"managedOutboundIPs\": {\n      \"count\": 1\n     },\n     \"effectiveOutboundIPs\":
+        [\n      {\n       \"id\": \"/subscriptions/00000000-0000-0000-0000-000000000000/resourceGroups/MC_clitest000001_cliakstest000001_westcentralus/providers/Microsoft.Network/publicIPAddresses/2e3ade97-67b6-44ad-8a05-e295ea5ea4de\"\n
+        \     }\n     ],\n     \"backendPoolType\": \"nodeIPConfiguration\"\n    },\n
+        \   \"podCidr\": \"10.244.0.0/16\",\n    \"serviceCidr\": \"10.0.0.0/16\",\n
+        \   \"dnsServiceIP\": \"10.0.0.10\",\n    \"outboundType\": \"loadBalancer\",\n
+        \   \"podCidrs\": [\n     \"10.244.0.0/16\"\n    ],\n    \"serviceCidrs\":
+        [\n     \"10.0.0.0/16\"\n    ],\n    \"ipFamilies\": [\n     \"IPv4\"\n    ]\n
+        \  },\n   \"maxAgentPools\": 100,\n   \"identityProfile\": {\n    \"kubeletidentity\":
+        {\n     \"resourceId\": \"/subscriptions/00000000-0000-0000-0000-000000000000/resourcegroups/MC_clitest000001_cliakstest000001_westcentralus/providers/Microsoft.ManagedIdentity/userAssignedIdentities/cliakstest000001-agentpool\",\n
+        \    \"clientId\":\"00000000-0000-0000-0000-000000000001\",\n     \"objectId\":\"00000000-0000-0000-0000-000000000001\"\n
+        \   }\n   },\n   \"autoUpgradeProfile\": {\n    \"nodeOSUpgradeChannel\":
+        \"NodeImage\"\n   },\n   \"disableLocalAccounts\": false,\n   \"securityProfile\":
+        {},\n   \"storageProfile\": {\n    \"diskCSIDriver\": {\n     \"enabled\":
+        true\n    },\n    \"fileCSIDriver\": {\n     \"enabled\": true\n    },\n    \"snapshotController\":
+        {\n     \"enabled\": true\n    }\n   },\n   \"oidcIssuerProfile\": {\n    \"enabled\":
+        false\n   },\n   \"workloadAutoScalerProfile\": {},\n   \"resourceUID\": \"661212dd711d5e0001d40db2\"\n
+        \ },\n  \"identity\": {\n   \"type\": \"SystemAssigned\",\n   \"principalId\":\"00000000-0000-0000-0000-000000000001\",\n
+        \  \"tenantId\": \"72f988bf-86f1-41af-91ab-2d7cd011db47\"\n  },\n  \"sku\":
+        {\n   \"name\": \"Base\",\n   \"tier\": \"Free\"\n  }\n }"
+    headers:
+      cache-control:
+      - no-cache
+      content-length:
+      - '4093'
+      content-type:
+      - application/json
+      date:
+      - Sun, 07 Apr 2024 03:33:36 GMT
+      expires:
+      - '-1'
+      pragma:
+      - no-cache
+      strict-transport-security:
+      - max-age=31536000; includeSubDomains
+      x-cache:
+      - CONFIG_NOCACHE
+      x-content-type-options:
+      - nosniff
+      x-msedge-ref:
+      - 'Ref A: D897016E6EBC434599FB25CBF3723ADA Ref B: MNZ221060608049 Ref C: 2024-04-07T03:33:36Z'
     status:
       code: 200
       message: OK
@@ -865,162 +1113,8 @@
       ParameterSetName:
       - -g
       User-Agent:
-      - AZURECLI/2.69.0 azsdk-python-core/1.31.0 Python/3.12.9 (Windows-10-10.0.19045-SP0)
-    method: GET
-<<<<<<< HEAD
-    uri: https://management.azure.com/subscriptions/00000000-0000-0000-0000-000000000000/resourceGroups/clitest000001/providers/Microsoft.ContainerService/managedClusters?api-version=2024-09-01
-=======
-    uri: https://management.azure.com/subscriptions/00000000-0000-0000-0000-000000000000/resourceGroups/clitest000001/providers/Microsoft.ContainerService/managedClusters/cliakstest000001?api-version=2024-10-01
->>>>>>> ff231216
-  response:
-    body:
-      string: '{"value":[{"id":"/subscriptions/00000000-0000-0000-0000-000000000000/resourcegroups/clitest000001/providers/Microsoft.ContainerService/managedClusters/cliakstest000001","location":"westus2","name":"cliakstest000001","type":"Microsoft.ContainerService/ManagedClusters","properties":{"provisioningState":"Succeeded","powerState":{"code":"Running"},"kubernetesVersion":"1.30","currentKubernetesVersion":"1.30.9","dnsPrefix":"cliaksdns000002","fqdn":"cliaksdns000002-dsy9dyov.hcp.westus2.azmk8s.io","azurePortalFQDN":"cliaksdns000002-dsy9dyov.portal.hcp.westus2.azmk8s.io","agentPoolProfiles":[{"name":"nodepool1","count":1,"vmSize":"Standard_DS2_v2","osDiskSizeGB":128,"osDiskType":"Managed","kubeletDiskType":"OS","maxPods":250,"type":"VirtualMachineScaleSets","enableAutoScaling":false,"scaleDownMode":"Delete","provisioningState":"Succeeded","powerState":{"code":"Running"},"orchestratorVersion":"1.30","currentOrchestratorVersion":"1.30.9","enableNodePublicIP":false,"mode":"System","enableEncryptionAtHost":false,"enableUltraSSD":false,"osType":"Linux","osSKU":"Ubuntu","nodeImageVersion":"AKSUbuntu-2204gen2containerd-202502.03.0","upgradeSettings":{"maxSurge":"10%"},"enableFIPS":false,"securityProfile":{"enableVTPM":false,"enableSecureBoot":false}}],"linuxProfile":{"adminUsername":"azureuser","ssh":{"publicKeys":[{"keyData":"ssh-rsa
-        AAAAB3NzaC1yc2EAAAADAQABAAACAQCbIg1guRHbI0lV11wWDt1r2cUdcNd27CJsg+SfgC7miZeubtwUhbsPdhMQsfDyhOWHq1+ZL0M+nJZV63d/1dhmhtgyOqejUwrPlzKhydsbrsdUor+JmNJDdW01v7BXHyuymT8G4s09jCasNOwiufbP/qp72ruu0bIA1nySsvlf9pCQAuFkAnVnf/rFhUlOkhtRpwcq8SUNY2zRHR/EKb/4NWY1JzR4sa3q2fWIJdrrX0DvLoa5g9bIEd4Df79ba7v+yiUBOS0zT2ll+z4g9izHK3EO5d8hL4jYxcjKs+wcslSYRWrascfscLgMlMGh0CdKeNTDjHpGPncaf3Z+FwwwjWeuiNBxv7bJo13/8B/098KlVDl4GZqsoBCEjPyJfV6hO0y/LkRGkk7oHWKgeWAfKtfLItRp00eZ4fcJNK9kCaSMmEugoZWcI7NGbZXzqFWqbpRI7NcDP9+WIQ+i9U5vqWsqd/zng4kbuAJ6UuKqIzB0upYrLShfQE3SAck8oaLhJqqq56VfDuASNpJKidV+zq27HfSBmbXnkR/5AK337dc3MXKJypoK/QPMLKUAP5XLPbs+NddJQV7EZXd29DLgp+fRIg3edpKdO7ZErWhv7d+3Kws+e1Y+ypmR2WIVSwVyBEUfgv2C8Ts9gnTF4pNcEY/S2aBicz5Ew2+jdyGNQQ==
-        test@example.com\n"}]}},"servicePrincipalProfile":{"clientId":"00000000-0000-0000-0000-000000000001"},"nodeResourceGroup":"MC_clitest000001_cliakstest000001_westus2","enableRBAC":true,"supportPlan":"KubernetesOfficial","networkProfile":{"networkPlugin":"azure","networkPluginMode":"overlay","networkPolicy":"none","networkDataplane":"azure","loadBalancerSku":"standard","loadBalancerProfile":{"managedOutboundIPs":{"count":1},"effectiveOutboundIPs":[{"id":"/subscriptions/00000000-0000-0000-0000-000000000000/resourceGroups/MC_clitest000001_cliakstest000001_westus2/providers/Microsoft.Network/publicIPAddresses/e14b0a9f-6fff-4436-9790-1d41af376951"}],"backendPoolType":"nodeIPConfiguration"},"podCidr":"10.244.0.0/16","serviceCidr":"10.0.0.0/16","dnsServiceIP":"10.0.0.10","outboundType":"loadBalancer","podCidrs":["10.244.0.0/16"],"serviceCidrs":["10.0.0.0/16"],"ipFamilies":["IPv4"]},"maxAgentPools":100,"identityProfile":{"kubeletidentity":{"resourceId":"/subscriptions/00000000-0000-0000-0000-000000000000/resourcegroups/MC_clitest000001_cliakstest000001_westus2/providers/Microsoft.ManagedIdentity/userAssignedIdentities/cliakstest000001-agentpool","clientId":"00000000-0000-0000-0000-000000000001","objectId":"00000000-0000-0000-0000-000000000001"}},"autoUpgradeProfile":{"nodeOSUpgradeChannel":"NodeImage"},"disableLocalAccounts":false,"securityProfile":{},"storageProfile":{"diskCSIDriver":{"enabled":true},"fileCSIDriver":{"enabled":true},"snapshotController":{"enabled":true}},"oidcIssuerProfile":{"enabled":false},"workloadAutoScalerProfile":{},"resourceUID":"67b8913e349e98000129ec5f","metricsProfile":{"costAnalysis":{"enabled":false}}},"identity":{"type":"SystemAssigned","principalId":"00000000-0000-0000-0000-000000000001","tenantId":"54826b22-38d6-4fb2-bad9-b7b93a3e9c5a"},"sku":{"name":"Base","tier":"Free"}}],"nextLink":"https://management.azure.com/subscriptions/00000000-0000-0000-0000-000000000000/resourceGroups/clitest000001/providers/Microsoft.ContainerService/managedClusters?api-version=2024-09-01&%24skiptoken=5ZBNT4QwEIb%2fSxP3tKXlQxGSjdlsjBe5uGu8cCllwAq0ZKYQI%2bG%2fSzZ68id4nZn3zTPPwix8%2bmdjO2L5wt4ez5fXc8Ry9u79SLkQg7KqhQGsD9TXhBBoNwiaKtJoRm%2bcJSGrsLlL0pCHVSN5UteKK9Ax11UWpVEjs9tMCgRyE2p4QjeNJHRvPJAH6Gn4iPsexIhuNjUgicJodOQaH5yc9cpYwDPgbDT80NSnftqySA83UUKdGS%2buA3uI75M0y%2bKdGg2ft%2b0Gd4hklHCZcRnu%2fhyydc8UDse2RWiVh%2fpas%2f1%2bfCnY%2fiqmUNgBbqOl%2fHVTsrz8D3ZKtrL1Gw%3d%3d"}'
-    headers:
-      cache-control:
-      - no-cache
-      content-length:
-      - '4467'
-      content-type:
-      - application/json; charset=utf-8
-      date:
-      - Fri, 21 Feb 2025 14:47:57 GMT
-      expires:
-      - '-1'
-      pragma:
-      - no-cache
-      strict-transport-security:
-      - max-age=31536000; includeSubDomains
-      x-content-type-options:
-      - nosniff
-      x-ms-original-request-ids:
-      - 11f90bf1-73d5-4b08-9173-83f4d2760fee
-      x-ms-ratelimit-remaining-subscription-global-reads:
-      - '3749'
-    status:
-      code: 200
-      message: OK
-- request:
-    body: null
-    headers:
-      Accept:
-      - '*/*'
-      Accept-Encoding:
-      - gzip, deflate
-      CommandName:
-      - aks list
-      Connection:
-      - keep-alive
-      ParameterSetName:
-      - -g
-      User-Agent:
-      - AZURECLI/2.69.0 azsdk-python-core/1.31.0 Python/3.12.9 (Windows-10-10.0.19045-SP0)
-    method: GET
-<<<<<<< HEAD
-    uri: https://management.azure.com/subscriptions/00000000-0000-0000-0000-000000000000/resourceGroups/clitest000001/providers/Microsoft.ContainerService/managedClusters?api-version=2024-09-01&$skiptoken=5ZBNT4QwEIb/SxP3tKXlQxGSjdlsjBe5uGu8cCllwAq0ZKYQI%2BG/SzZ68id4nZn3zTPPwix8%2BmdjO2L5wt4ez5fXc8Ry9u79SLkQg7KqhQGsD9TXhBBoNwiaKtJoRm%2BcJSGrsLlL0pCHVSN5UteKK9Ax11UWpVEjs9tMCgRyE2p4QjeNJHRvPJAH6Gn4iPsexIhuNjUgicJodOQaH5yc9cpYwDPgbDT80NSnftqySA83UUKdGS%2BuA3uI75M0y%2BKdGg2ft%2B0Gd4hklHCZcRnu/hyydc8UDse2RWiVh/pas/1%2BfCnY/iqmUNgBbqOl/HVTsrz8D3ZKtrL1Gw%3D%3D
-=======
-    uri: https://management.azure.com/subscriptions/00000000-0000-0000-0000-000000000000/resourceGroups/clitest000001/providers/Microsoft.ContainerService/managedClusters/cliakstest000001?api-version=2024-10-01
->>>>>>> ff231216
-  response:
-    body:
-      string: '{"value":[]}'
-    headers:
-      cache-control:
-      - no-cache
-      content-length:
-      - '12'
-      content-type:
-      - application/json; charset=utf-8
-      date:
-      - Fri, 21 Feb 2025 14:47:58 GMT
-      expires:
-      - '-1'
-      pragma:
-      - no-cache
-      strict-transport-security:
-      - max-age=31536000; includeSubDomains
-      x-content-type-options:
-      - nosniff
-      x-ms-original-request-ids:
-      - 1d000176-4bef-42b3-b918-6a525da94c03
-      x-ms-ratelimit-remaining-subscription-global-reads:
-      - '3748'
-    status:
-      code: 200
-      message: OK
-- request:
-    body: null
-    headers:
-      Accept:
-      - application/json
-      Accept-Encoding:
-      - gzip, deflate
-      CommandName:
-      - aks list
-      Connection:
-      - keep-alive
-      ParameterSetName:
-      - -g -o
-      User-Agent:
-      - AZURECLI/2.69.0 azsdk-python-core/1.31.0 Python/3.12.9 (Windows-10-10.0.19045-SP0)
-    method: GET
-<<<<<<< HEAD
-    uri: https://management.azure.com/subscriptions/00000000-0000-0000-0000-000000000000/resourceGroups/clitest000001/providers/Microsoft.ContainerService/managedClusters?api-version=2024-09-01
-=======
-    uri: https://management.azure.com/subscriptions/00000000-0000-0000-0000-000000000000/resourceGroups/clitest000001/providers/Microsoft.ContainerService/managedClusters/cliakstest000001?api-version=2024-10-01
->>>>>>> ff231216
-  response:
-    body:
-      string: '{"value":[{"id":"/subscriptions/00000000-0000-0000-0000-000000000000/resourcegroups/clitest000001/providers/Microsoft.ContainerService/managedClusters/cliakstest000001","location":"westus2","name":"cliakstest000001","type":"Microsoft.ContainerService/ManagedClusters","properties":{"provisioningState":"Succeeded","powerState":{"code":"Running"},"kubernetesVersion":"1.30","currentKubernetesVersion":"1.30.9","dnsPrefix":"cliaksdns000002","fqdn":"cliaksdns000002-dsy9dyov.hcp.westus2.azmk8s.io","azurePortalFQDN":"cliaksdns000002-dsy9dyov.portal.hcp.westus2.azmk8s.io","agentPoolProfiles":[{"name":"nodepool1","count":1,"vmSize":"Standard_DS2_v2","osDiskSizeGB":128,"osDiskType":"Managed","kubeletDiskType":"OS","maxPods":250,"type":"VirtualMachineScaleSets","enableAutoScaling":false,"scaleDownMode":"Delete","provisioningState":"Succeeded","powerState":{"code":"Running"},"orchestratorVersion":"1.30","currentOrchestratorVersion":"1.30.9","enableNodePublicIP":false,"mode":"System","enableEncryptionAtHost":false,"enableUltraSSD":false,"osType":"Linux","osSKU":"Ubuntu","nodeImageVersion":"AKSUbuntu-2204gen2containerd-202502.03.0","upgradeSettings":{"maxSurge":"10%"},"enableFIPS":false,"securityProfile":{"enableVTPM":false,"enableSecureBoot":false}}],"linuxProfile":{"adminUsername":"azureuser","ssh":{"publicKeys":[{"keyData":"ssh-rsa
-        AAAAB3NzaC1yc2EAAAADAQABAAACAQCbIg1guRHbI0lV11wWDt1r2cUdcNd27CJsg+SfgC7miZeubtwUhbsPdhMQsfDyhOWHq1+ZL0M+nJZV63d/1dhmhtgyOqejUwrPlzKhydsbrsdUor+JmNJDdW01v7BXHyuymT8G4s09jCasNOwiufbP/qp72ruu0bIA1nySsvlf9pCQAuFkAnVnf/rFhUlOkhtRpwcq8SUNY2zRHR/EKb/4NWY1JzR4sa3q2fWIJdrrX0DvLoa5g9bIEd4Df79ba7v+yiUBOS0zT2ll+z4g9izHK3EO5d8hL4jYxcjKs+wcslSYRWrascfscLgMlMGh0CdKeNTDjHpGPncaf3Z+FwwwjWeuiNBxv7bJo13/8B/098KlVDl4GZqsoBCEjPyJfV6hO0y/LkRGkk7oHWKgeWAfKtfLItRp00eZ4fcJNK9kCaSMmEugoZWcI7NGbZXzqFWqbpRI7NcDP9+WIQ+i9U5vqWsqd/zng4kbuAJ6UuKqIzB0upYrLShfQE3SAck8oaLhJqqq56VfDuASNpJKidV+zq27HfSBmbXnkR/5AK337dc3MXKJypoK/QPMLKUAP5XLPbs+NddJQV7EZXd29DLgp+fRIg3edpKdO7ZErWhv7d+3Kws+e1Y+ypmR2WIVSwVyBEUfgv2C8Ts9gnTF4pNcEY/S2aBicz5Ew2+jdyGNQQ==
-        test@example.com\n"}]}},"servicePrincipalProfile":{"clientId":"00000000-0000-0000-0000-000000000001"},"nodeResourceGroup":"MC_clitest000001_cliakstest000001_westus2","enableRBAC":true,"supportPlan":"KubernetesOfficial","networkProfile":{"networkPlugin":"azure","networkPluginMode":"overlay","networkPolicy":"none","networkDataplane":"azure","loadBalancerSku":"standard","loadBalancerProfile":{"managedOutboundIPs":{"count":1},"effectiveOutboundIPs":[{"id":"/subscriptions/00000000-0000-0000-0000-000000000000/resourceGroups/MC_clitest000001_cliakstest000001_westus2/providers/Microsoft.Network/publicIPAddresses/e14b0a9f-6fff-4436-9790-1d41af376951"}],"backendPoolType":"nodeIPConfiguration"},"podCidr":"10.244.0.0/16","serviceCidr":"10.0.0.0/16","dnsServiceIP":"10.0.0.10","outboundType":"loadBalancer","podCidrs":["10.244.0.0/16"],"serviceCidrs":["10.0.0.0/16"],"ipFamilies":["IPv4"]},"maxAgentPools":100,"identityProfile":{"kubeletidentity":{"resourceId":"/subscriptions/00000000-0000-0000-0000-000000000000/resourcegroups/MC_clitest000001_cliakstest000001_westus2/providers/Microsoft.ManagedIdentity/userAssignedIdentities/cliakstest000001-agentpool","clientId":"00000000-0000-0000-0000-000000000001","objectId":"00000000-0000-0000-0000-000000000001"}},"autoUpgradeProfile":{"nodeOSUpgradeChannel":"NodeImage"},"disableLocalAccounts":false,"securityProfile":{},"storageProfile":{"diskCSIDriver":{"enabled":true},"fileCSIDriver":{"enabled":true},"snapshotController":{"enabled":true}},"oidcIssuerProfile":{"enabled":false},"workloadAutoScalerProfile":{},"resourceUID":"67b8913e349e98000129ec5f","metricsProfile":{"costAnalysis":{"enabled":false}}},"identity":{"type":"SystemAssigned","principalId":"00000000-0000-0000-0000-000000000001","tenantId":"54826b22-38d6-4fb2-bad9-b7b93a3e9c5a"},"sku":{"name":"Base","tier":"Free"}}],"nextLink":"https://management.azure.com/subscriptions/00000000-0000-0000-0000-000000000000/resourceGroups/clitest000001/providers/Microsoft.ContainerService/managedClusters?api-version=2024-09-01&%24skiptoken=5ZBNT4QwEIb%2fSxP3tKXlQxGSjdlsjBe5uGu8cCllwAq0ZKYQI%2bG%2fSzZ68id4nZn3zTPPwix8%2bmdjO2L5wt4ez5fXc8Ry9u79SLkQg7KqhQGsD9TXhBBoNwiaKtJoRm%2bcJSGrsLlL0pCHVSN5UteKK9Ax11UWpVEjs9tMCgRyE2p4QjeNJHRvPJAH6Gn4iPsexIhuNjUgicJodOQaH5yc9cpYwDPgbDT80NSnftqySA83UUKdGS%2buA3uI75M0y%2bKdGg2ft%2b0Gd4hklHCZcRnu%2fhyydc8UDse2RWiVh%2fpas%2f1%2bfCnY%2fiqmUNgBbqOl%2fHVTsrz8D3ZKtrL1Gw%3d%3d"}'
-    headers:
-      cache-control:
-      - no-cache
-      content-length:
-      - '4467'
-      content-type:
-      - application/json; charset=utf-8
-      date:
-      - Fri, 21 Feb 2025 14:48:01 GMT
-      expires:
-      - '-1'
-      pragma:
-      - no-cache
-      strict-transport-security:
-      - max-age=31536000; includeSubDomains
-      x-content-type-options:
-      - nosniff
-      x-ms-original-request-ids:
-      - 62bf1ecb-a28f-4129-beb4-cebc84b875f0
-      x-ms-ratelimit-remaining-subscription-global-reads:
-      - '3749'
-    status:
-      code: 200
-      message: OK
-- request:
-    body: null
-    headers:
-      Accept:
-      - '*/*'
-      Accept-Encoding:
-      - gzip, deflate
-      CommandName:
-      - aks list
-      Connection:
-      - keep-alive
-      ParameterSetName:
-      - -g -o
-      User-Agent:
-      - AZURECLI/2.69.0 azsdk-python-core/1.31.0 Python/3.12.9 (Windows-10-10.0.19045-SP0)
-    method: GET
-<<<<<<< HEAD
-    uri: https://management.azure.com/subscriptions/00000000-0000-0000-0000-000000000000/resourceGroups/clitest000001/providers/Microsoft.ContainerService/managedClusters?api-version=2024-09-01&$skiptoken=5ZBNT4QwEIb/SxP3tKXlQxGSjdlsjBe5uGu8cCllwAq0ZKYQI%2BG/SzZ68id4nZn3zTPPwix8%2BmdjO2L5wt4ez5fXc8Ry9u79SLkQg7KqhQGsD9TXhBBoNwiaKtJoRm%2BcJSGrsLlL0pCHVSN5UteKK9Ax11UWpVEjs9tMCgRyE2p4QjeNJHRvPJAH6Gn4iPsexIhuNjUgicJodOQaH5yc9cpYwDPgbDT80NSnftqySA83UUKdGS%2BuA3uI75M0y%2BKdGg2ft%2B0Gd4hklHCZcRnu/hyydc8UDse2RWiVh/pas/1%2BfCnY/iqmUNgBbqOl/HVTsrz8D3ZKtrL1Gw%3D%3D
-  response:
-    body:
-      string: '{"value":[]}'
-=======
+      - AZURECLI/2.59.0 azsdk-python-core/1.28.0 Python/3.8.10 (Linux-6.5.0-1017-azure-x86_64-with-glibc2.29)
+    method: GET
     uri: https://management.azure.com/subscriptions/00000000-0000-0000-0000-000000000000/resourceGroups/clitest000001/providers/Microsoft.ContainerService/managedClusters?api-version=2024-10-01
   response:
     body:
@@ -1073,149 +1167,88 @@
         {\n     \"name\": \"Base\",\n     \"tier\": \"Free\"\n    }\n   }\n  ],\n
         \ \"nextLink\": \"https://management.azure.com/subscriptions/00000000-0000-0000-0000-000000000000/resourceGroups/clitest000001/providers/Microsoft.ContainerService/managedClusters?%24skipToken=2376451\\u0026api-version=2024-10-01\\u0026skipToken=2376451\"\n
         }"
->>>>>>> ff231216
-    headers:
-      cache-control:
-      - no-cache
-      content-length:
-      - '12'
-      content-type:
-      - application/json; charset=utf-8
-      date:
-      - Fri, 21 Feb 2025 14:48:02 GMT
-      expires:
-      - '-1'
-      pragma:
-      - no-cache
-      strict-transport-security:
-      - max-age=31536000; includeSubDomains
-      x-content-type-options:
-      - nosniff
-      x-ms-original-request-ids:
-      - c63c0b01-6392-4c29-a6fa-458dfac1ff0c
-      x-ms-ratelimit-remaining-subscription-global-reads:
-      - '3748'
-    status:
-      code: 200
-      message: OK
-- request:
-    body: null
-    headers:
-      Accept:
-      - application/json
-      Accept-Encoding:
-      - gzip, deflate
-      CommandName:
-      - aks show
-      Connection:
-      - keep-alive
-      ParameterSetName:
-      - -g -n
-      User-Agent:
-      - AZURECLI/2.69.0 azsdk-python-core/1.31.0 Python/3.12.9 (Windows-10-10.0.19045-SP0)
-    method: GET
-<<<<<<< HEAD
-    uri: https://management.azure.com/subscriptions/00000000-0000-0000-0000-000000000000/resourceGroups/clitest000001/providers/Microsoft.ContainerService/managedClusters/cliakstest000001?api-version=2024-09-01
-=======
+    headers:
+      cache-control:
+      - no-cache
+      content-length:
+      - '4625'
+      content-type:
+      - application/json
+      date:
+      - Sun, 07 Apr 2024 03:33:37 GMT
+      expires:
+      - '-1'
+      pragma:
+      - no-cache
+      strict-transport-security:
+      - max-age=31536000; includeSubDomains
+      x-cache:
+      - CONFIG_NOCACHE
+      x-content-type-options:
+      - nosniff
+      x-msedge-ref:
+      - 'Ref A: E0776490D15C4219BEF59AF81F8A8C1E Ref B: MNZ221060609053 Ref C: 2024-04-07T03:33:36Z'
+    status:
+      code: 200
+      message: OK
+- request:
+    body: null
+    headers:
+      Accept:
+      - '*/*'
+      Accept-Encoding:
+      - gzip, deflate
+      CommandName:
+      - aks list
+      Connection:
+      - keep-alive
+      ParameterSetName:
+      - -g
+      User-Agent:
+      - AZURECLI/2.59.0 azsdk-python-core/1.28.0 Python/3.8.10 (Linux-6.5.0-1017-azure-x86_64-with-glibc2.29)
+    method: GET
     uri: https://management.azure.com/subscriptions/00000000-0000-0000-0000-000000000000/resourceGroups/clitest000001/providers/Microsoft.ContainerService/managedClusters?$skipToken=2376451&api-version=2024-10-01&skipToken=2376451
->>>>>>> ff231216
-  response:
-    body:
-      string: "{\n \"id\": \"/subscriptions/00000000-0000-0000-0000-000000000000/resourcegroups/clitest000001/providers/Microsoft.ContainerService/managedClusters/cliakstest000001\",\n
-        \"location\": \"westus2\",\n \"name\": \"cliakstest000001\",\n \"type\": \"Microsoft.ContainerService/ManagedClusters\",\n
-        \"properties\": {\n  \"provisioningState\": \"Succeeded\",\n  \"powerState\":
-        {\n   \"code\": \"Running\"\n  },\n  \"kubernetesVersion\": \"1.30\",\n  \"currentKubernetesVersion\":
-        \"1.30.9\",\n  \"dnsPrefix\": \"cliaksdns000002\",\n  \"fqdn\": \"cliaksdns000002-dsy9dyov.hcp.westus2.azmk8s.io\",\n
-        \ \"azurePortalFQDN\": \"cliaksdns000002-dsy9dyov.portal.hcp.westus2.azmk8s.io\",\n
-        \ \"agentPoolProfiles\": [\n   {\n    \"name\": \"nodepool1\",\n    \"count\":
-        1,\n    \"vmSize\": \"Standard_DS2_v2\",\n    \"osDiskSizeGB\": 128,\n    \"osDiskType\":
-        \"Managed\",\n    \"kubeletDiskType\": \"OS\",\n    \"maxPods\": 250,\n    \"type\":
-        \"VirtualMachineScaleSets\",\n    \"enableAutoScaling\": false,\n    \"scaleDownMode\":
-        \"Delete\",\n    \"provisioningState\": \"Succeeded\",\n    \"powerState\":
-        {\n     \"code\": \"Running\"\n    },\n    \"orchestratorVersion\": \"1.30\",\n
-        \   \"currentOrchestratorVersion\": \"1.30.9\",\n    \"enableNodePublicIP\":
-        false,\n    \"mode\": \"System\",\n    \"enableEncryptionAtHost\": false,\n
-        \   \"enableUltraSSD\": false,\n    \"osType\": \"Linux\",\n    \"osSKU\":
-        \"Ubuntu\",\n    \"nodeImageVersion\": \"AKSUbuntu-2204gen2containerd-202502.03.0\",\n
-        \   \"upgradeSettings\": {\n     \"maxSurge\": \"10%\"\n    },\n    \"enableFIPS\":
-        false,\n    \"securityProfile\": {\n     \"enableVTPM\": false,\n     \"enableSecureBoot\":
-        false\n    }\n   }\n  ],\n  \"linuxProfile\": {\n   \"adminUsername\": \"azureuser\",\n
-        \  \"ssh\": {\n    \"publicKeys\": [\n     {\n      \"keyData\": \"ssh-rsa
-        AAAAB3NzaC1yc2EAAAADAQABAAACAQCbIg1guRHbI0lV11wWDt1r2cUdcNd27CJsg+SfgC7miZeubtwUhbsPdhMQsfDyhOWHq1+ZL0M+nJZV63d/1dhmhtgyOqejUwrPlzKhydsbrsdUor+JmNJDdW01v7BXHyuymT8G4s09jCasNOwiufbP/qp72ruu0bIA1nySsvlf9pCQAuFkAnVnf/rFhUlOkhtRpwcq8SUNY2zRHR/EKb/4NWY1JzR4sa3q2fWIJdrrX0DvLoa5g9bIEd4Df79ba7v+yiUBOS0zT2ll+z4g9izHK3EO5d8hL4jYxcjKs+wcslSYRWrascfscLgMlMGh0CdKeNTDjHpGPncaf3Z+FwwwjWeuiNBxv7bJo13/8B/098KlVDl4GZqsoBCEjPyJfV6hO0y/LkRGkk7oHWKgeWAfKtfLItRp00eZ4fcJNK9kCaSMmEugoZWcI7NGbZXzqFWqbpRI7NcDP9+WIQ+i9U5vqWsqd/zng4kbuAJ6UuKqIzB0upYrLShfQE3SAck8oaLhJqqq56VfDuASNpJKidV+zq27HfSBmbXnkR/5AK337dc3MXKJypoK/QPMLKUAP5XLPbs+NddJQV7EZXd29DLgp+fRIg3edpKdO7ZErWhv7d+3Kws+e1Y+ypmR2WIVSwVyBEUfgv2C8Ts9gnTF4pNcEY/S2aBicz5Ew2+jdyGNQQ==
-        test@example.com\\n\"\n     }\n    ]\n   }\n  },\n  \"servicePrincipalProfile\":
-        {\n   \"clientId\":\"00000000-0000-0000-0000-000000000001\"\n  },\n  \"nodeResourceGroup\":
-        \"MC_clitest000001_cliakstest000001_westus2\",\n  \"enableRBAC\": true,\n
-        \ \"supportPlan\": \"KubernetesOfficial\",\n  \"networkProfile\": {\n   \"networkPlugin\":
-        \"azure\",\n   \"networkPluginMode\": \"overlay\",\n   \"networkPolicy\":
-        \"none\",\n   \"networkDataplane\": \"azure\",\n   \"loadBalancerSku\": \"standard\",\n
-        \  \"loadBalancerProfile\": {\n    \"managedOutboundIPs\": {\n     \"count\":
-        1\n    },\n    \"effectiveOutboundIPs\": [\n     {\n      \"id\": \"/subscriptions/00000000-0000-0000-0000-000000000000/resourceGroups/MC_clitest000001_cliakstest000001_westus2/providers/Microsoft.Network/publicIPAddresses/e14b0a9f-6fff-4436-9790-1d41af376951\"\n
-        \    }\n    ],\n    \"backendPoolType\": \"nodeIPConfiguration\"\n   },\n
-        \  \"podCidr\": \"10.244.0.0/16\",\n   \"serviceCidr\": \"10.0.0.0/16\",\n
-        \  \"dnsServiceIP\": \"10.0.0.10\",\n   \"outboundType\": \"loadBalancer\",\n
-        \  \"podCidrs\": [\n    \"10.244.0.0/16\"\n   ],\n   \"serviceCidrs\": [\n
-        \   \"10.0.0.0/16\"\n   ],\n   \"ipFamilies\": [\n    \"IPv4\"\n   ]\n  },\n
-        \ \"maxAgentPools\": 100,\n  \"identityProfile\": {\n   \"kubeletidentity\":
-        {\n    \"resourceId\": \"/subscriptions/00000000-0000-0000-0000-000000000000/resourcegroups/MC_clitest000001_cliakstest000001_westus2/providers/Microsoft.ManagedIdentity/userAssignedIdentities/cliakstest000001-agentpool\",\n
-        \   \"clientId\":\"00000000-0000-0000-0000-000000000001\",\n    \"objectId\":\"00000000-0000-0000-0000-000000000001\"\n
-        \  }\n  },\n  \"autoUpgradeProfile\": {\n   \"nodeOSUpgradeChannel\": \"NodeImage\"\n
-        \ },\n  \"disableLocalAccounts\": false,\n  \"securityProfile\": {},\n  \"storageProfile\":
-        {\n   \"diskCSIDriver\": {\n    \"enabled\": true\n   },\n   \"fileCSIDriver\":
-        {\n    \"enabled\": true\n   },\n   \"snapshotController\": {\n    \"enabled\":
-        true\n   }\n  },\n  \"oidcIssuerProfile\": {\n   \"enabled\": false\n  },\n
-        \ \"workloadAutoScalerProfile\": {},\n  \"resourceUID\": \"67b8913e349e98000129ec5f\",\n
-        \ \"metricsProfile\": {\n   \"costAnalysis\": {\n    \"enabled\": false\n
-        \  }\n  }\n },\n \"identity\": {\n  \"type\": \"SystemAssigned\",\n  \"principalId\":\"00000000-0000-0000-0000-000000000001\",\n
-        \ \"tenantId\": \"54826b22-38d6-4fb2-bad9-b7b93a3e9c5a\"\n },\n \"sku\": {\n
-        \ \"name\": \"Base\",\n  \"tier\": \"Free\"\n }\n}"
-    headers:
-      cache-control:
-      - no-cache
-      content-length:
-      - '4543'
-      content-type:
-      - application/json
-      date:
-      - Fri, 21 Feb 2025 14:48:05 GMT
-      expires:
-      - '-1'
-      pragma:
-      - no-cache
-      strict-transport-security:
-      - max-age=31536000; includeSubDomains
-      x-content-type-options:
-      - nosniff
-      x-ms-ratelimit-remaining-subscription-global-reads:
-      - '3749'
-    status:
-      code: 200
-      message: OK
-- request:
-    body: null
-    headers:
-      Accept:
-      - application/json
-      Accept-Encoding:
-      - gzip, deflate
-      CommandName:
-      - aks get-credentials
-      Connection:
-      - keep-alive
-      Content-Length:
-      - '0'
-      ParameterSetName:
-      - -g -n --file
-      User-Agent:
-<<<<<<< HEAD
-      - AZURECLI/2.69.0 azsdk-python-core/1.31.0 Python/3.12.9 (Windows-10-10.0.19045-SP0)
-    method: POST
-    uri: https://management.azure.com/subscriptions/00000000-0000-0000-0000-000000000000/resourceGroups/clitest000001/providers/Microsoft.ContainerService/managedClusters/cliakstest000001/listClusterUserCredential?api-version=2024-09-01
-  response:
-    body:
-      string: "{\n \"kubeconfigs\": [\n  {\n   \"name\": \"clusterUser\",\n   \"value\":
-        \"YXBpVmVyc2lvbjogdjEKY2x1c3RlcnM6Ci0gY2x1c3RlcjoKICAgIGNlcnRpZmljYXRlLWF1dGhvcml0eS1kYXRhOiBMUzB0TFMxQ1JVZEpUaUJEUlZKVVNVWkpRMEZVUlMwdExTMHRDazFKU1VVMlJFTkRRWFJEWjBGM1NVSkJaMGxSWW1GSVZVNW5NemRvWnpORVRtcHhWVlZyYlVwblJFRk9RbWRyY1docmFVYzVkekJDUVZGelJrRkVRVTRLVFZGemQwTlJXVVJXVVZGRVJYZEthbGxVUVdkR2R6QjVUbFJCZVUxcVJYaE9SRTB3VGxSV1lVZEJPSGxOUkZVeFRVUkplVTFVUlRCT1JGRXhUbFp2ZHdwRVZFVk1UVUZyUjBFeFZVVkJlRTFEV1RKRmQyZG5TV2xOUVRCSFExTnhSMU5KWWpORVVVVkNRVkZWUVVFMFNVTkVkMEYzWjJkSlMwRnZTVU5CVVVSUUNtdFBOV1ZaWW1wa00weFJiMjFVU1hOU2RUZzRNRXBoUkV3eWIwMUZNeXRYVVU1R1VEVlFiMGhsWlhsRWRtVXdTMll3ZEc1UFRUUmhVRGR0YlZJMWRUZ0tTVkZCUmk5Q1lWVTNVazFOUW1oQlNVOURVakJVY1hGNGJXZEZXazEzVFRoMWF6SmFaemt2WVd0UlMzTTRRVnBUY1ZoamJESmhiVzFQY2pGTWMxTTFOZ3BpT1RSSWVWSnJRbTlwTW5SRVdHZ3pXSFZxUWxnelZYVmxjRmMyTVdOUVZuWTBhM1owWlhoblZHbEZRVGt6YUVWbkswZHlTaXRpVlRsWU9YSk1PVVJMQ2xSUmQxRTBaRGRZVWtWQ2RHNU1SVGRTYTJ4bWRXVnVLekJzWmxOSFdYbE1SbnBzTkVZd1MyRkJVbnAwYUhaNGREZFJNSHBQT0hoelptZGtNRTA0ZVRNS2VFNWFWVTVUZGtwT05YbHVRVmRvUkZOcFRXTlpaa3RxYWtWWmJsa3JNa2xuWldJMVdUaFRURFZJWTNZeFZubGFlbWQ1TUdod1EzWkpkVFZuTVM5RWNBcFpiRTFzY0c1MldDdHpWekl4U1hKRWVFOW9ia1ZpYXpZMk0zRm5NR012VlhsUWRtUm5abXRwYlV4bFVsSldUVmt3U2tkTmNscGxjMmhCWVhsTUswSlVDaXRDZHpZeU9Hd3hNWE0wSzNSMU1VaENWV1k0ZERkaWFYWXZkWGh5VEM5UU5VZEZUVTgyTlhKUVltbHRlblJLYTJjNVEzZFVWV3RLY3pGcFZUTTVZalFLTVV0NWVXcGpjbUZSZUV4TU5WYzJTVVo2YXpOTlZFeHNSM2hPUzFKNWRXcFllRzVHTUVWT1VHbEtUM2xqZVZwdmVsUnVXbkV3YzJRMVVWVk1Na042ZVFwb1RERnhUVzg0WTA1V1dWQndNV0ZYVERremJYQm1LM1JRZUVwR1JrRmhkVEJCUjBsTFVtZFBUVmxSUlRZclNuTXdVa3R0WjJ3MllVTm1hRlZrUVRSTkNtMW5NazB3ZW5scVMzcGhTMWh1YlVGNGRrMW1VRTV0VldRMlVYWndVbUZLVG1aSE1FNHdMMnQ0VFVsWWNUUk1Ta0pTWTFsSmRFRnhaRFExVURCSWMwOEtjbVk0TTFaclYwUnZOMnRpUW10S2JYQmxUVlIxZEdkMlNETm9XVU5PWmpVNVdFNXdZbms0TDJ0M1NVUkJVVUZDYnpCSmQxRkVRVTlDWjA1V1NGRTRRZ3BCWmpoRlFrRk5RMEZ4VVhkRWQxbEVWbEl3VkVGUlNDOUNRVlYzUVhkRlFpOTZRV1JDWjA1V1NGRTBSVVpuVVZWcU5WaEtVV0U0YldWYU1XUmxiVFJrQ25CSVUwOXVOV2RCYlU1QmQwUlJXVXBMYjFwSmFIWmpUa0ZSUlV4Q1VVRkVaMmRKUWtGTU5sbE1lRWxrVUhabFlXbEdVVmxSTWxnMGVpdGFXREYyYzFNS1lUZERRbE5FVlhScVR6SkxWamxSUkN0VGJUVm1VVkI1Wm5oM1NFWnhNWGRhYlU5UFVqRXJUMjVYTDBwRGIzaGpPVXR3ZW1sT2VUVkRWVUo1Um1zeUt3cFZWMFExWTFWUFFXdERZeTlzU0ZGRFp6VlFhbHBvYldkWFRuZ3hOVlEzTWpOVVFWcDVPVUpRZURWSFRHMXBhMEYyYWpGeFFUaE5TMncwWkVVMGRYcDBDa0U0ZEhoa2VVTnplVkI1VEU5dVoweGlVSGROUkRKaVFYbDZObmxGZEZWUFVXSjZjR1ZuYjIxaE1scGxabk5sVkVwTmRFRlJXVTVHU25WSlNtZDJPV0lLU25kcFZUVkNaV1pLVDJoNk16RnJNMnhvUkU4MVNuZHNWVXg2YnpsVGJsTjFXSGt5YjFoWFlqSlNRVGw0VDBVcldGcEdNRlUzY0M5a0swcEJjRzh5TlFwa00zZFhNeXMyWnpGV2NtMVhLMUZhZUVzNUswNVNiMmRUY3pkWk1VTXdRV3BpVFVoRlN6Um5iRVIyY2tObk5HcFZaME5pYTJkdmJ6UkRjWEUyVTJGekNrODRSMjh6T0VwNlNYZGtRbXRNVUdsV1RGVkZVMWhCZWtJd1IyRm1hSE16UjJ0VWJ6VnBheTlXWldnNWNHZG9Oa1JwVGpGSWNubzJTWGhPZW1adlNUVUtReXRJTmxoR2FIRkdWVTlHYjJkU2JsZERUVTlLWmtGVWRXbHpZbFowVlhkVlJHaE5kbU5yY1ZsSVJtNUtSV1pTWW1aNFdrb3pUM1pNVDJ4b2JucEZXUXB2TUM5Q1FVSnVWMkUxTTB4YWMyWXJiWGx3ZUVsTWVqSnBSbFJMVm1NclNVNHpka1I2TVdaYWFtSjBiMHhEYTJwV1RtWm9jbmQzYVRCYWJXOVJjMFZUQ25ObWQzVm5UbTFWZDJsWlNtOHpibllySzFKeFJuQlhRMVJ0T1RKWmVVMUlWbHBEVTFwSVkwNWlabUpzYjNGSVVHUkNVRVEzY1RoSmNFbG5hVVIyY3pNS1ZtaDJaamRvYW1ScFZ6ZDBObU5WTWs0MFlWZGhOVFY0U0ZsRkt6RTVVVEJoVW1wUVRFTnFWVUpZUWpaVUsyVjVhVEZ1ZDFRMlZqVlFTRXg2VUVwRlJ3cFplbXRQVjBoSk5HdDFjemgxZFRCc0NpMHRMUzB0UlU1RUlFTkZVbFJKUmtsRFFWUkZMUzB0TFMwSwogICAgc2VydmVyOiBodHRwczovL2NsaWFrc2Ruc3k1aDRqdDYtZHN5OWR5b3YuaGNwLndlc3R1czIuYXptazhzLmlvOjQ0MwogIG5hbWU6IGNsaWFrc3Rlc3Q3anY0aHUKY29udGV4dHM6Ci0gY29udGV4dDoKICAgIGNsdXN0ZXI6IGNsaWFrc3Rlc3Q3anY0aHUKICAgIHVzZXI6IGNsdXN0ZXJVc2VyX2NsaXRlc3RlZWxzbWozbGxlX2NsaWFrc3Rlc3Q3anY0aHUKICBuYW1lOiBjbGlha3N0ZXN0N2p2NGh1CmN1cnJlbnQtY29udGV4dDogY2xpYWtzdGVzdDdqdjRodQpraW5kOiBDb25maWcKcHJlZmVyZW5jZXM6IHt9CnVzZXJzOgotIG5hbWU6IGNsdXN0ZXJVc2VyX2NsaXRlc3RlZWxzbWozbGxlX2NsaWFrc3Rlc3Q3anY0aHUKICB1c2VyOgogICAgY2xpZW50LWNlcnRpZmljYXRlLWRhdGE6IExTMHRMUzFDUlVkSlRpQkRSVkpVU1VaSlEwRlVSUzB0TFMwdENrMUpTVVpJYWtORFFYZGhaMEYzU1VKQlowbFNRVTFOU1V4bGVrY3JTR1JhVFcweFpGQTVPREpyZFZGM1JGRlpTa3R2V2tsb2RtTk9RVkZGVEVKUlFYY0tSRlJGVEUxQmEwZEJNVlZGUVhoTlExa3lSWGRJYUdOT1RXcFZkMDFxU1hoTlZGRjZUa1JWTVZkb1kwNU5hbU4zVFdwSmVFMVVVVEJPUkZVeFYycEJkd3BOVW1OM1JsRlpSRlpSVVV0RmR6VjZaVmhPTUZwWE1EWmlWMFo2WkVkV2VXTjZSVlpOUWsxSFFURlZSVUY0VFUxaVYwWjZaRWRXZVZreWVIQmFWelV3Q2sxSlNVTkpha0ZPUW1kcmNXaHJhVWM1ZHpCQ1FWRkZSa0ZCVDBOQlp6aEJUVWxKUTBOblMwTkJaMFZCZW5GTWJpdHlaREIyTmtKdFVEUnBkbGh4VFhvS2FHeG1ZV1VyUjNwNVNVZEJVVlpEYzB0NGRGUjZRWFpvYzBKUVkyVldVSFkyV0ZwSVV6WTJUVnBQVjI4eEwxaDFiVVpJVG5ZNVdsbFdiVEphTlRJM05ncE5iM1J6UzNWQlNURlZTVU5UWlRjdlFYUTBjemxvVTFscE0xTkpja2xHYWl0R0syMXFUVFowUTI1TGMxWlpUM1pJVTNGMGR6Z3JRMlZZYmpaM2NUWk1DazV4UjNoc2JDdE5kalpQWkhSQ2REaDNNbHBDV2tVME9XbG1OalpXWVhCeFVHWkNOVU5tVDBOSldEZDZUbUZQTWlzeVNsVktWV2RXU1daRldsaG1ZazRLTVVoSFJqazRlVkpqY1ZZd2IyOWtTM1ZIVTJKamVWUlFWVmczWm1WR1V5dGxUV1pOZUN0dGJFRk9Va1JFVWt4UmNTOHpiMjB2TjJKa1VVMUZaV3BUWXdwUk9UbHZWMDVQVlRkWWJqZERVMGt2Tm1OclVXSmlLMVZNSzBkS1FsVnJVUzlqYjFOWVJuUnlZM0YzTVhSWFRGYzFTek5tVURBeVUydHlkSHBHT1hVdkNubG5Wek0yV1ZsNVVXZFVla0kwVkZKc09HWnROSFJSWXpSRWEzaExOazlVVEVaS2FFVldUWGhJYTNGaUwyZFVVRVJyTjNWTVQzUklTa2d2TURaclVtRUtWbkJKYzJkMWJ6ZG9PWHBDVjNORkwxWmFaa2d5YkRZeWRHUlFSR0pRZVhCMVNtZFNWVlZDUlhSWU5FVkxlbVptWkVsR2VtRm9UV3h4ZFZOUlJ6UmpNd3A1VEdGMlFXc3phVFp6U2k5RGF5c3dTak5pVGpndmFtSmtVR0ZrYVVkTFYyRkZVRTl1ZVZCalFYSjJZMDh3YlhOT0swaHFkQzh4T0hkWWNuSjJVRWQ2Q21ZeFdHWkhaMkprYW5aS2JFdEhSMjFpTW5aYVUwWkpZMll4UVZCMGJWWmFUM050TURoV1VrRmtSREl3Tm1WdFVEVmtiVVo0UlhSUGNIWnFkek0yZERZS1JUZFRVRGhRT1hWS1owRm9NVE13YjI5elZqZHNXbXRyWWt0elNsSmhNVFpYUnpablRXaFhSWHA2ZG1sRlkyUXJjM1JqVVRoU1FpdFJNMmxXT1ZOYUt3cDNXSEpxZG5CWmVqaDBOWE5LUW1WQmFURkpXV3BDVFVOQmQwVkJRV0ZPVjAxR1VYZEVaMWxFVmxJd1VFRlJTQzlDUVZGRVFXZFhaMDFDVFVkQk1WVmtDa3BSVVUxTlFXOUhRME56UjBGUlZVWkNkMDFEVFVGM1IwRXhWV1JGZDBWQ0wzZFJRMDFCUVhkSWQxbEVWbEl3YWtKQ1ozZEdiMEZWYWpWWVNsRmhPRzBLWlZveFpHVnROR1J3U0ZOUGJqVm5RVzFPUVhkRVVWbEtTMjlhU1doMlkwNUJVVVZNUWxGQlJHZG5TVUpCUW1rcmJYTlFNVkpPVFdoaVNqWlZTM05tUlFwdlUzY3pTRWsyTUhoQ1ZXdzNiRE54ZGxSc2MxWTNXWE53T1VSVU9FYzNVRzRyU0hSbmJGRXdNVmQ2Y2s0ek1HVnhZaXRtWjNWNVdtVnBNSFJMSzI4eUNuQllSUzkyYUU1blZVbEpRbUpaYjJaNWVGTlNjWGc1TUdWa1psUlRaWFIxWVdKbE4yeGpNbHBGVWxGRVZDdHFlWFpCWldjek9DOUJVMUpXV1U1d1VFTUtTV0ZFY1ZvclJpOHdSV2RJV1hGcVdWRmtUeXQzVGpOeVJYYzRUM2RpVml0TVZFMVNOak5QVTFoaE5HeExTVVZKTDJWa0syNXdlWE16YzJsRFlTdGxjZ3B3WWpWbk0wMVRURXhLYkhCdmJUa3pVVkp3ZGxwU05UbHdjRXRSZUZwTWJXeFViM2x6TmxkR2NtWnJWRXB6ZDA1MlUzcDBNblkzVTNsQ1UwZEpjR1ZuQ25SeFdVNTVTMFJUYzBocFRucHBVMDltY3l0SmExVkxUWEJoUVRkT1RGWTJWblV6YTFwd2RFZHViU3RMYzJWSlVqSnVOWEZuYjJObVIxZG1WVU15ZFZRS1JrWXhabEJHTUZsYWJXdzJUVVpEUjBKbFdqRlRSRTFIUWpaTlIyOUpObmc0VUVaTU9Xc3dRbGhEYzAxR2IxRlpjMHBFVkRCMFdWaGFWRkI0ZFRWWVZ3cHpXamRPYVZCUFNVZzRkblYxSzJzME1FeFVTVmQyWlZwU01uaEtaMGQwUmsxNWQwbDBjWFY1TUhoM1Z6a3JTalYxVTFwNVVWcHFWM0JCZERsek5uRXhDak0zU1VKMFdURkxTMHBYUVRORFpUQnJaRTVIYzFRNFFYVTJVV3R3VFVOWlNFRjJaMlZ6TlhJdlFWUkRhV3BVVldkRlNWSXhSblZ4WjBGRWJTdEdWallLTkZkMFNtTmxPVzB3V2pkRldsZzVjRmREUVVnMldrVkVhMDFJUzI1WFlXbENTMkp2VVc1bVlVaDFUV0pTTXpsV2RXMWhaMlJZYWtZM1F6bDJjVXQ2WkFvck5UVTVaalZxVEZRMmRFRkNjSFZJV214alZGQk9SRVpZVFZGc05FcG1OSEZKTjBWWloycHVRM0ZDVVVwbVUwcHdNVFZCTW5GcmVrWTFZa0p0V2xGYUNqQndWVWxVTDBGblYxUk5NVzVQV0hvcldYSlhXRTlJTHdvdExTMHRMVVZPUkNCRFJWSlVTVVpKUTBGVVJTMHRMUzB0Q2c9PQogICAgY2xpZW50LWtleS1kYXRhOiBMUzB0TFMxQ1JVZEpUaUJTVTBFZ1VGSkpWa0ZVUlNCTFJWa3RMUzB0TFFwTlNVbEtTMUZKUWtGQlMwTkJaMFZCZW5GTWJpdHlaREIyTmtKdFVEUnBkbGh4VFhwb2JHWmhaU3RIZW5sSlIwRlJWa056UzNoMFZIcEJkbWh6UWxCakNtVldVSFkyV0ZwSVV6WTJUVnBQVjI4eEwxaDFiVVpJVG5ZNVdsbFdiVEphTlRJM05rMXZkSE5MZFVGSk1WVkpRMU5sTnk5QmREUnpPV2hUV1drelUwa0tja2xHYWl0R0syMXFUVFowUTI1TGMxWlpUM1pJVTNGMGR6Z3JRMlZZYmpaM2NUWk1UbkZIZUd4c0swMTJOazlrZEVKME9IY3lXa0phUlRRNWFXWTJOZ3BXWVhCeFVHWkNOVU5tVDBOSldEZDZUbUZQTWlzeVNsVktWV2RXU1daRldsaG1ZazR4U0VkR09UaDVVbU54VmpCdmIyUkxkVWRUWW1ONVZGQlZXRGRtQ21WR1V5dGxUV1pOZUN0dGJFRk9Va1JFVWt4UmNTOHpiMjB2TjJKa1VVMUZaV3BUWTFFNU9XOVhUazlWTjFodU4wTlRTUzgyWTJ0UlltSXJWVXdyUjBvS1FsVnJVUzlqYjFOWVJuUnlZM0YzTVhSWFRGYzFTek5tVURBeVUydHlkSHBHT1hVdmVXZFhNelpaV1hsUloxUjZRalJVVW13NFptMDBkRkZqTkVScmVBcExOazlVVEVaS2FFVldUWGhJYTNGaUwyZFVVRVJyTjNWTVQzUklTa2d2TURaclVtRldjRWx6WjNWdk4yZzVla0pYYzBVdlZscG1TREpzTmpKMFpGQkVDbUpRZVhCMVNtZFNWVlZDUlhSWU5FVkxlbVptWkVsR2VtRm9UV3h4ZFZOUlJ6UmpNM2xNWVhaQmF6TnBObk5LTDBOckt6QktNMkpPT0M5cVltUlFZV1FLYVVkTFYyRkZVRTl1ZVZCalFYSjJZMDh3YlhOT0swaHFkQzh4T0hkWWNuSjJVRWQ2WmpGWVprZG5ZbVJxZGtwc1MwZEhiV0l5ZGxwVFJrbGpaakZCVUFwMGJWWmFUM050TURoV1VrRmtSREl3Tm1WdFVEVmtiVVo0UlhSUGNIWnFkek0yZERaRk4xTlFPRkE1ZFVwblFXZ3hNekJ2YjNOV04yeGFhMnRpUzNOS0NsSmhNVFpYUnpablRXaFhSWHA2ZG1sRlkyUXJjM1JqVVRoU1FpdFJNMmxXT1ZOYUszZFljbXAyY0ZsNk9IUTFjMHBDWlVGcE1VbFpha0pOUTBGM1JVRUtRVkZMUTBGblJVRm9ZMmxzVW5kalIwZEtaRUlyTDNGRlEwWk1SSEJyVVRGSFlWaE5ialZHZDNReGEwTjZlbTR6VEVKSE5WRnBXSEI0WTJaYVpWbzNlQXBzUVdScWMwZFBZM2xKTTJGME1WZHVWRE12TkZjMlZFVlZlbTVtTVZZck9WaGFhMFpRZDFadmN5OU9MM1ZhZVdSSldXMHJTbVpSUTBaVFdVVXdjV05xQ2tSMVJUQXlZVWhoTHpsaGRGSnpXQ3RGVG5aSFJIUTBlSGN4THpoc1FtUnRRV2RVUlM5TlNuazVWWGRwYml0UlVtcEdOak54ZVU0MFFYTlRPVEp1U2xvS0t6RTFhMHd3YldoTU1scGhjbnBGTDFvMEwyVXhjMWhvWkZwMU5FMWpXalpTVkVJeVRIWk1LM0U0Wmt0Vll6UmFZM2huZFM5blYxWnhOMDgyVTJweFdnb3hRV3B4YjNKdVN6STJhMFl6TkZWYU1TOHpUMjFzYVd0NWJscE1aMmR2WmpWbWNTc3piVE4xV1ZWRFEyWjBkVVoyYm1sa0syTTBZM2cwV2tJNFVEWnRDbTF3VFRVMGRHMXhVVVpFU1RkMUt5OXlXakpOZFRKSFVIQTJMMGcwUm5OVll6bHdaSE5LU0RkQk5GcE5OM0J0TkU1WFNGQjVTRU5wZDJKV05qSkZjRWNLU21GVmJrNWlkRWs0ZW1oRVozSk9NM0Y1WW1WdFJtbFdRelZpTXl0NVRsWkxNV2x4TVVKNE9EVlJMMFJ0UTBoNmRVZFBiRWhyUnl0Tk5XSlpieTlXV0FwRlJIRlJUREZIT1VadVRqTXdVbFpvWm5jM2RFbGlTMlZHZVZCVVQzSnFTRmRXT0RCRlJFZDVPVVZrTWtsaVdsUTFVREpvUmxoMmFIb3daRFF6VUhadUNpdGhSSEVyTTBKQ2MxcDRTMU5MYTJaSFRrOVVRMWRWYlZSd2FIZEdPVU5LYTJ4VGFFaGlOMjVxTVd0c2ExcHNOVVJ6ZUdwRGJqQk5UVXgyTTJWbVZHb0tRMk5JTVhKM2QyNXNZblUzUkdaeVZFNHJObEV3Tlc1bVVHMU1kMnMzZGxrcmVGRktaRlpzTTFwSmFteElTa1pNVnprNGFrbFdaRFJyUTBOVmVuaFRhZ3BYYlZVcmRsQmlZMDVYTnpsdVJrNU9WbU55YjFaWmNFeHpiVmhYTm05MGJFdGFObkI2YVhoUlJTOWtNMlpMUldoRVZXdERaMmRGUWtGUVYwVktlbk5yQ25kaVkxY3Zlbk0zYjJZMlNFbHJZaXQwV21NeWQyOUNVelpxVDJwa2NHbEVhMjB3Y2s0M1duRlNSMjQ1WkZSaU1ESkZLMm92TDJaS1oyMXRiamhvUW04S2EzRlhRMGRPUTJ4Mk9IZFhXazEwWTJkbllUVjFSM2htZEZnNFdVeExVMjVTTlZGV2QzbGpaSEZIUzFCR1JrdDRMMUpPSzJFNU1rWjJNVGQ1ZW5GdlN3cDZRVk5uVGxoYWNrWnNaeXRRTkUxWVZHdDJSM1ZRVWlzeWMwdFlSRTE0ZW1ORFIxYzNUVVpVUkhvMGJtcGtVbko1UVdsR1ZVSkViM3BZTDI1elZqUnlDbW9yTld4Qk9VTnBXbXQ2ZFU4MmJrMUdXV1JuWW5kcVlTdENPSGR2V1U1b1puRXllSHAzVG5obGMwOVZWV1U0VFdsdVkyNXNWa2xWUjJnMVMyVjVUVzRLY0VkUVZFdDZSVWRPTXpsdmFqTlVOa2s0VlZkUVpWZEpOVzlOWkZSb1NYUlRha014WTNKdVkydElNRnB2VDAxcldGQXJLMEZOZVRSNU5WbGxja0o0TVFwRVZHUlRUVlZETjNBNE5FSTVURlZEWjJkRlFrRk9aREYyVjA5b1JsTXljMjFtU3pOSFNVVnJOaloyV25kTk5VSmhOM2xWU0dWdVZGcERablZKT0hOUUNrWkljVTV2VDBaQlkwTTJaVlphVkdkcWFuSXZNRlJCWm5aeEwyaEhNM1UwU1dOWGRqTmxhV2hSWm5WQmNVMTBRbGhHYldkT1NrbHZhamMxZFZJMVYyc0tjbHB2Y1VaSU1EZ3dVM0UyVkZOS1dWcEhXRTB5TTNVNU1uQjJhbmRaWXpkV1FtSlBRa05QVVhWdmJsbFFSSGxZU1RjMU5uRnNkVVphTkV4NVozRnlUQXByY25aQmRXbE5SbWQ0YzA1UVZ6TnFhek56V1dwNWIyUTNja2QzVFRkWWJsRnZaV05RVjFrelZGcEZPREZITW5WRlZEbGFNbGx2VEhBd2JEaHBlV3B3Q2t4cWFrUjFOaXRHVEdndmVIcHZjRWR5TTNkWVJtTXhhazFYZVdoeVIzaHhiRlYyZGk5MWJYSkhWbGxaTUd0clZsaHNVVVUzUkVKS05FTlNabTUzWVV3S2MzUXlVWGxXV1ZkMFJHNTJiVXN2UjJrd05tOWpkaXQyY2xsMVRuTnJSVTgxSzNCVWFuVlZWMmR4WTBOblowVkNRVTV4WlZNMlUzaHFWVVYzV0VOT2RBcGlWV3hPU1ZkMVoxbFRhQ3RJVjBoUk9IcFVOa3RLSzFWQlV6TjFiblJTZVN0bGNEZFNRVmRyY201Nk1FcDJhVWt5WmxOc1JreHZhSE12ZEcxNGFIWTRDbWszV0Raa2RGSlRNRzlIVlc1TVJEYzFTWGxCYUZSbk1ITkdjMlp4WWk5S0t5dGxVRk50VWpock1FeHdabkpyY0RSSlpESndRMjV6U2xaRk1VczBXQzhLZHpCNlpWZFJWM1JIWnpSR2NsTnZhRlF3UTFrMmF5dG1kREJvYUhOUU5WRnlURVZITTFwak5sSnJkVFJGWkhsTmQwaG9WbGx4TTJSRmJsRlJVbEExYUFweVkwSjRTRzVYVEVGa2VXcE9Vblp2YURaeFYxUnBka1ZCT1RRNVFqTTBhMkpXUmpoWlFqQkNlVTFhYWxjcldsUmxhRXBuT1doalQzUkxXV3BKYTBkekNreEllbkZMVm5aaVdsVkRXa1p3UzNWbVluaG5kWFZWWVhGUllVbGxPV3RsYlhoaFlWaEtXVWREYWpJM0wyUkNUaXRTVERaNWRqQnZRMXBYY1ZCaGRFd0tjbWhsVm5wRlZVTm5aMFZCV0ZrMGVHRXhXbWh3VGtORGJFZExkV3RFTUdjelEwVlZWMFJ6VGpsbVpESjFZbHBvYTJaclZYSTNTbVp0VVhSM1dsQTJaUW81TkRodE5rSjBUbWgzTjFodVdXSmlVRkJIU2tKdlMyZHVNemxMTkhneFMxVnNUeXRrTW5SMFJucHROazlvUkVWM1pFdFBORTF3T1RKNVoxVmtORVF4Q2pkb1EzaE9OREpqU1hCMksxaGpMMFpaWkZaWGFtdHlWSEUwWkZCUmMxbDNVMWhUVFZNeE4zaFdWamxqU1RWMFkyOHZOVGRuU1VGbGRXTnViM2xTV1RJS2NFbE9kVkJuTkVsV2RsbEhSRU54ZEVnMWFUaERNblJqWkhobUwycFRaazFXV214T1VVVmlTMFpJUlVkU1lYWnFkWE5SUzJoUWQycGFkVU5QTWxwelFncDFWSE01UkUxMUsyNVRjRVV2UldKeVEyaHNNV3BwYjBadk9VTldTbTg1TVRBck1qVlBZVk1yY21OeWNGbzVjR05MYXpobE9WTXJjSFpuTWtaaWR6QjVDblZ6YkhaNWFuUjVPUzlsY1RNMU1DOTRVVFJGTjJKNk1FNU5jVTVxUzI1dGJIZExRMEZSUVVwNlNIRklWRGQ2ZUdSVFluQlpjMDFsYzA5MlYwZGpNMjhLWTJGcVZFVTBlVE13Wm14YVVHbHdLMHhQYm5WVVluQTJTbGwzYVZVNVJVUkJTMmx1YnpOT1MycDRieTlPYzJKdU0zWk5UbGx2Y0dZM1MydDBkMFpWZFFwaldGVmtWMVIyVTJkbE9HczBNV1ZoVkc1aFUwbHFhMjVOYkhvd2RUaHJhRGsyVFdkS1YwSjBRM1EzWTNGbmRVdENTa0o2ZFdKWVEwTnlSbTluVmxKTUNpOTJiVkpzT1hFd05UTnZZM3BPV25FM2NrZDBOVTFTY1VwTUwyRlRRamRETUZoTFV6WnFNR2hhYTNNclprSlFUbkYxWm1SNFZITlFia3BsUVdOVFdYZ0tSVzk1V0VvMWRubEJSMkp6VlVKVmQyUnBlUzlxYTI1MVMxVk9jRGxyVFRkNFltTlNkbVpFYjFwRmMyWkVaU3RJY0ZCa1JUQlJZMEZFU0ZCc05YazRSQXBsU2pWeFRtaE9SRlIxYUhsTVJWQkxSelJyU1VNNGFHNVBXaXRvV2pSNmMxUXpZbXRvYzJ4eUwxbFFWelowVkhSdFFUZHpObU5xWW5ReVZUUUtMUzB0TFMxRlRrUWdVbE5CSUZCU1NWWkJWRVVnUzBWWkxTMHRMUzBLCiAgICB0b2tlbjogZ2N2M3YxdndxdHpqOG51cG8zMGF6bjlkNHQyaDlyOHJvMWdnNHpjdzU5bjg1ejdycmQ1dHlzMXEyMjcyaWV4MW9kdjh4Zm03OW52ZHc0aWN6M3B2enRmZWhieXAxbDg4ZGhkaW83cnAzdHg0MXV5cnBndmJ3YTNqeXB1dTJlejEK\"\n
-        \ }\n ]\n}"
-=======
+  response:
+    body:
+      string: "{\n  \"value\": []\n }"
+    headers:
+      cache-control:
+      - no-cache
+      content-length:
+      - '18'
+      content-type:
+      - application/json
+      date:
+      - Sun, 07 Apr 2024 03:33:37 GMT
+      expires:
+      - '-1'
+      pragma:
+      - no-cache
+      strict-transport-security:
+      - max-age=31536000; includeSubDomains
+      x-cache:
+      - CONFIG_NOCACHE
+      x-content-type-options:
+      - nosniff
+      x-msedge-ref:
+      - 'Ref A: 8DF602FB6CAE4AF59A83F7F49A5EFC7B Ref B: MNZ221060609053 Ref C: 2024-04-07T03:33:37Z'
+    status:
+      code: 200
+      message: OK
+- request:
+    body: null
+    headers:
+      Accept:
+      - application/json
+      Accept-Encoding:
+      - gzip, deflate
+      CommandName:
+      - aks list
+      Connection:
+      - keep-alive
+      ParameterSetName:
+      - -g -o
+      User-Agent:
       - AZURECLI/2.59.0 azsdk-python-core/1.28.0 Python/3.8.10 (Linux-6.5.0-1017-azure-x86_64-with-glibc2.29)
     method: GET
     uri: https://management.azure.com/subscriptions/00000000-0000-0000-0000-000000000000/resourceGroups/clitest000001/providers/Microsoft.ContainerService/managedClusters?api-version=2024-10-01
@@ -1270,30 +1303,208 @@
         {\n     \"name\": \"Base\",\n     \"tier\": \"Free\"\n    }\n   }\n  ],\n
         \ \"nextLink\": \"https://management.azure.com/subscriptions/00000000-0000-0000-0000-000000000000/resourceGroups/clitest000001/providers/Microsoft.ContainerService/managedClusters?%24skipToken=2376451\\u0026api-version=2024-10-01\\u0026skipToken=2376451\"\n
         }"
->>>>>>> ff231216
-    headers:
-      cache-control:
-      - no-cache
-      content-length:
-      - '13065'
-      content-type:
-      - application/json
-      date:
-      - Fri, 21 Feb 2025 14:48:08 GMT
-      expires:
-      - '-1'
-      pragma:
-      - no-cache
-      strict-transport-security:
-      - max-age=31536000; includeSubDomains
-      x-content-type-options:
-      - nosniff
-      x-ms-operation-identifier:
-      - tenantId=54826b22-38d6-4fb2-bad9-b7b93a3e9c5a,objectId=a7250e3a-0e5e-48e2-9a34-45f1f5e1a91e/eastus2euap/48c70487-ee49-4a02-9840-ac6e91e640d6
-      x-ms-ratelimit-remaining-subscription-global-writes:
-      - '2999'
+    headers:
+      cache-control:
+      - no-cache
+      content-length:
+      - '4625'
+      content-type:
+      - application/json
+      date:
+      - Sun, 07 Apr 2024 03:33:37 GMT
+      expires:
+      - '-1'
+      pragma:
+      - no-cache
+      strict-transport-security:
+      - max-age=31536000; includeSubDomains
+      x-cache:
+      - CONFIG_NOCACHE
+      x-content-type-options:
+      - nosniff
+      x-msedge-ref:
+      - 'Ref A: F2B0D11538434D6A9FAFD875C46C351C Ref B: MNZ221060609023 Ref C: 2024-04-07T03:33:37Z'
+    status:
+      code: 200
+      message: OK
+- request:
+    body: null
+    headers:
+      Accept:
+      - '*/*'
+      Accept-Encoding:
+      - gzip, deflate
+      CommandName:
+      - aks list
+      Connection:
+      - keep-alive
+      ParameterSetName:
+      - -g -o
+      User-Agent:
+      - AZURECLI/2.59.0 azsdk-python-core/1.28.0 Python/3.8.10 (Linux-6.5.0-1017-azure-x86_64-with-glibc2.29)
+    method: GET
+    uri: https://management.azure.com/subscriptions/00000000-0000-0000-0000-000000000000/resourceGroups/clitest000001/providers/Microsoft.ContainerService/managedClusters?$skipToken=2376451&api-version=2024-10-01&skipToken=2376451
+  response:
+    body:
+      string: "{\n  \"value\": []\n }"
+    headers:
+      cache-control:
+      - no-cache
+      content-length:
+      - '18'
+      content-type:
+      - application/json
+      date:
+      - Sun, 07 Apr 2024 03:33:38 GMT
+      expires:
+      - '-1'
+      pragma:
+      - no-cache
+      strict-transport-security:
+      - max-age=31536000; includeSubDomains
+      x-cache:
+      - CONFIG_NOCACHE
+      x-content-type-options:
+      - nosniff
+      x-msedge-ref:
+      - 'Ref A: D2F1E08D90BD40CA8B02504E9158D802 Ref B: MNZ221060609023 Ref C: 2024-04-07T03:33:38Z'
+    status:
+      code: 200
+      message: OK
+- request:
+    body: null
+    headers:
+      Accept:
+      - application/json
+      Accept-Encoding:
+      - gzip, deflate
+      CommandName:
+      - aks show
+      Connection:
+      - keep-alive
+      ParameterSetName:
+      - -g -n
+      User-Agent:
+      - AZURECLI/2.59.0 azsdk-python-core/1.28.0 Python/3.8.10 (Linux-6.5.0-1017-azure-x86_64-with-glibc2.29)
+    method: GET
+    uri: https://management.azure.com/subscriptions/00000000-0000-0000-0000-000000000000/resourceGroups/clitest000001/providers/Microsoft.ContainerService/managedClusters/cliakstest000001?api-version=2024-10-01
+  response:
+    body:
+      string: "{\n  \"id\": \"/subscriptions/00000000-0000-0000-0000-000000000000/resourcegroups/clitest000001/providers/Microsoft.ContainerService/managedClusters/cliakstest000001\",\n
+        \ \"location\": \"westcentralus\",\n  \"name\": \"cliakstest000001\",\n  \"type\":
+        \"Microsoft.ContainerService/ManagedClusters\",\n  \"properties\": {\n   \"provisioningState\":
+        \"Succeeded\",\n   \"powerState\": {\n    \"code\": \"Running\"\n   },\n   \"kubernetesVersion\":
+        \"1.28\",\n   \"currentKubernetesVersion\": \"1.28.5\",\n   \"dnsPrefix\":
+        \"cliaksdns000002\",\n   \"fqdn\": \"cliaksdns000002-a978r9eo.hcp.westcentralus.azmk8s.io\",\n
+        \  \"azurePortalFQDN\": \"cliaksdns000002-a978r9eo.portal.hcp.westcentralus.azmk8s.io\",\n
+        \  \"agentPoolProfiles\": [\n    {\n     \"name\": \"nodepool1\",\n     \"count\":
+        1,\n     \"vmSize\": \"Standard_DS2_v2\",\n     \"osDiskSizeGB\": 128,\n     \"osDiskType\":
+        \"Managed\",\n     \"kubeletDiskType\": \"OS\",\n     \"maxPods\": 110,\n
+        \    \"type\": \"VirtualMachineScaleSets\",\n     \"enableAutoScaling\": false,\n
+        \    \"provisioningState\": \"Succeeded\",\n     \"powerState\": {\n      \"code\":
+        \"Running\"\n     },\n     \"orchestratorVersion\": \"1.28.5\",\n     \"currentOrchestratorVersion\":
+        \"1.28.5\",\n     \"enableNodePublicIP\": false,\n     \"mode\": \"System\",\n
+        \    \"enableEncryptionAtHost\": false,\n     \"enableUltraSSD\": false,\n
+        \    \"osType\": \"Linux\",\n     \"osSKU\": \"Ubuntu\",\n     \"nodeImageVersion\":
+        \"AKSUbuntu-2204gen2containerd-202403.25.0\",\n     \"upgradeSettings\": {\n
+        \     \"maxSurge\": \"10%\"\n     },\n     \"enableFIPS\": false\n    }\n
+        \  ],\n   \"linuxProfile\": {\n    \"adminUsername\": \"azureuser\",\n    \"ssh\":
+        {\n     \"publicKeys\": [\n      {\n       \"keyData\": \"ssh-rsa AAAAB3NzaC1yc2EAAAADAQABAAABAQC+mt6dTzhlmeCiY/n+EWRcv1wqoH8oqQSDjEZrgSaTXBSRQ/mTuYX+mJ9dhsFkN4zJbuNxZRAZw1EKSOGuV3AvQR+ICHJPp3lDXCPWgJimhQNASSVvpW0siQCYk7Hxqn8O1rCl5g2zGeGLYrb7Q3kbTsHxEbAZsD2VzONYdMZj3UjZF/EQslijgc99o+UBnChnGfPPtSJ0RV4YR/46idQzwG7guRI8y2YNnHxzkUK0au+CUJgd0zQNVm7p2YKfLvG2LIl7MEksb49U9zAhYvF7YxlO+M2HIHKL6bMtIA+bEyJKUn/9G3mobsWHAAe5Rq4nOIHrmcoEULVgoSJTC0mr
+        azcli_aks_live_test@example.com\\n\"\n      }\n     ]\n    }\n   },\n   \"servicePrincipalProfile\":
+        {\n    \"clientId\":\"00000000-0000-0000-0000-000000000001\"\n   },\n   \"nodeResourceGroup\":
+        \"MC_clitest000001_cliakstest000001_westcentralus\",\n   \"enableRBAC\": true,\n
+        \  \"supportPlan\": \"KubernetesOfficial\",\n   \"networkProfile\": {\n    \"networkPlugin\":
+        \"kubenet\",\n    \"loadBalancerSku\": \"standard\",\n    \"loadBalancerProfile\":
+        {\n     \"managedOutboundIPs\": {\n      \"count\": 1\n     },\n     \"effectiveOutboundIPs\":
+        [\n      {\n       \"id\": \"/subscriptions/00000000-0000-0000-0000-000000000000/resourceGroups/MC_clitest000001_cliakstest000001_westcentralus/providers/Microsoft.Network/publicIPAddresses/2e3ade97-67b6-44ad-8a05-e295ea5ea4de\"\n
+        \     }\n     ],\n     \"backendPoolType\": \"nodeIPConfiguration\"\n    },\n
+        \   \"podCidr\": \"10.244.0.0/16\",\n    \"serviceCidr\": \"10.0.0.0/16\",\n
+        \   \"dnsServiceIP\": \"10.0.0.10\",\n    \"outboundType\": \"loadBalancer\",\n
+        \   \"podCidrs\": [\n     \"10.244.0.0/16\"\n    ],\n    \"serviceCidrs\":
+        [\n     \"10.0.0.0/16\"\n    ],\n    \"ipFamilies\": [\n     \"IPv4\"\n    ]\n
+        \  },\n   \"maxAgentPools\": 100,\n   \"identityProfile\": {\n    \"kubeletidentity\":
+        {\n     \"resourceId\": \"/subscriptions/00000000-0000-0000-0000-000000000000/resourcegroups/MC_clitest000001_cliakstest000001_westcentralus/providers/Microsoft.ManagedIdentity/userAssignedIdentities/cliakstest000001-agentpool\",\n
+        \    \"clientId\":\"00000000-0000-0000-0000-000000000001\",\n     \"objectId\":\"00000000-0000-0000-0000-000000000001\"\n
+        \   }\n   },\n   \"autoUpgradeProfile\": {\n    \"nodeOSUpgradeChannel\":
+        \"NodeImage\"\n   },\n   \"disableLocalAccounts\": false,\n   \"securityProfile\":
+        {},\n   \"storageProfile\": {\n    \"diskCSIDriver\": {\n     \"enabled\":
+        true\n    },\n    \"fileCSIDriver\": {\n     \"enabled\": true\n    },\n    \"snapshotController\":
+        {\n     \"enabled\": true\n    }\n   },\n   \"oidcIssuerProfile\": {\n    \"enabled\":
+        false\n   },\n   \"workloadAutoScalerProfile\": {},\n   \"resourceUID\": \"661212dd711d5e0001d40db2\"\n
+        \ },\n  \"identity\": {\n   \"type\": \"SystemAssigned\",\n   \"principalId\":\"00000000-0000-0000-0000-000000000001\",\n
+        \  \"tenantId\": \"72f988bf-86f1-41af-91ab-2d7cd011db47\"\n  },\n  \"sku\":
+        {\n   \"name\": \"Base\",\n   \"tier\": \"Free\"\n  }\n }"
+    headers:
+      cache-control:
+      - no-cache
+      content-length:
+      - '4093'
+      content-type:
+      - application/json
+      date:
+      - Sun, 07 Apr 2024 03:33:39 GMT
+      expires:
+      - '-1'
+      pragma:
+      - no-cache
+      strict-transport-security:
+      - max-age=31536000; includeSubDomains
+      x-cache:
+      - CONFIG_NOCACHE
+      x-content-type-options:
+      - nosniff
+      x-msedge-ref:
+      - 'Ref A: 67E30BA5B1C64E0094158DB4C9D826BF Ref B: MNZ221060610019 Ref C: 2024-04-07T03:33:39Z'
+    status:
+      code: 200
+      message: OK
+- request:
+    body: null
+    headers:
+      Accept:
+      - application/json
+      Accept-Encoding:
+      - gzip, deflate
+      CommandName:
+      - aks get-credentials
+      Connection:
+      - keep-alive
+      Content-Length:
+      - '0'
+      ParameterSetName:
+      - -g -n --file
+      User-Agent:
+      - AZURECLI/2.59.0 azsdk-python-core/1.28.0 Python/3.8.10 (Linux-6.5.0-1017-azure-x86_64-with-glibc2.29)
+    method: POST
+    uri: https://management.azure.com/subscriptions/00000000-0000-0000-0000-000000000000/resourceGroups/clitest000001/providers/Microsoft.ContainerService/managedClusters/cliakstest000001/listClusterUserCredential?api-version=2024-10-01
+  response:
+    body:
+      string: "{\n  \"kubeconfigs\": [\n   {\n    \"name\": \"clusterUser\",\n    \"value\":
+        \"YXBpVmVyc2lvbjogdjEKY2x1c3RlcnM6Ci0gY2x1c3RlcjoKICAgIGNlcnRpZmljYXRlLWF1dGhvcml0eS1kYXRhOiBMUzB0TFMxQ1JVZEpUaUJEUlZKVVNVWkpRMEZVUlMwdExTMHRDazFKU1VVMlJFTkRRWFJEWjBGM1NVSkJaMGxSUTJGMU5GWlJiemQwWVRKMk1XVnZlRVk1WkcxTVZFRk9RbWRyY1docmFVYzVkekJDUVZGelJrRkVRVTRLVFZGemQwTlJXVVJXVVZGRVJYZEthbGxVUVdkR2R6QjVUa1JCTUUxRVkzZE5la1UxVFZST1lVZEJPSGxOUkZVd1RVUlJkMDU2UVhwTmFtdDRUVEZ2ZHdwRVZFVk1UVUZyUjBFeFZVVkJlRTFEV1RKRmQyZG5TV2xOUVRCSFExTnhSMU5KWWpORVVVVkNRVkZWUVVFMFNVTkVkMEYzWjJkSlMwRnZTVU5CVVVSa0NuTmxlakpNVG1sRFRtTnBPRTlzZUVJek1GSnRTa3N5SzBoMWFWZG5kMWMzUzB0elIzSjNObGR6UkdGbmEyNUVSbXRGYUZsQ0wwMXpVVXB2Um1sT1Eyc0tkbk16ZUZoWWVYVTRjVmhTWld4cVMzcERUVGMxYkZkbGRrNTBPVWRZZERBd1drMTJXazFyWkRjNGQxaENSbUk1YVVGVGFHbGtjakZXWkUxSE5VSktjUXBaYUVRMEswdDBkM2RDUjBGeE1XVTVlR0V5WjIxSEt6TldWbTVUUWxwaFJISnJPVUV5YTJ3cldUWTJPWFJOUVdkdmRubEZSR2wwYjBkWVJrWkVSV1I0Q2xOa2FYQkVVU3R6TmxWVVJYVjVNMFJWUTAxSFpEVkJSR3RCVkhnd0wzUnZWVk5qU2pnek1rZHFNRzUwY0RKVVNYWlZRMkZPZVhsQ05qTTNUalZpTlhRS1lYazNVek5GWW1ReWFFbDJibUpUZUZscmJIaERRVlJyYVc5MmRWUktPRXBSU0RodVpWTldVWE5CYWtKNmEwMUhlallyYVhoWlptTTNkVVIxYjBoRmVncDVlRTB2WVhKamRuaFBaSEV6YUZoRWNXMXFWazFhWjNwd2RXUXJXVk5xYUdSTFYwSXhXbTFUV1hWTU4xTTRVMkpqV2pSU2Vtd3pjVEJhWWtkRkswdDFDa0oySzJaUmVHNXJWSG8zTjFveU9WWXpWMFl6VVhWSGRqUmFaV3BsVVhGbFZWQk9hRzFGY1dKNU0wVlNLMDQwUTNVeFF5OWpOblpDUW5VMldWSTVPV29LZFU1UVRIVmtWa2Q1V2tsQ1V6RmpPR2wzVm5OTVZXcFVRbnA0TDFseFpHVlBRa2RJVVRNM1JVeEVjVEJxYWxoQ2RuWkxhamxtTkc5S09HUkVNM1ZXWlFwNWJuYzNkRUZYV2xNdlNreDJVekZhY1dFck9EVndlVFYxYUZWbGQxUk1NbFpxSzFwSWVEUlBRamd6YkhWVmJUbFlTemwyTUhaalpIYzVTV0pXTHk5NENuQklLemhYU21jdmRscHJNMEphYzBSek4wODNPRGc1WlRaUWRrSlRSVUpPU1N0T1NVTlhkWEI1Vm5adE9EUkphR1V5WnpKcFJ6RjRlR05CYjFoSFEyc0tVR3hyTjFGTmIzUndObGRWVEM5dFJWTkxPRTlaZDBKaU5rZ3ZaVlZyYVhONWFVcDZSbmxQU1ZWUlNVUkJVVUZDYnpCSmQxRkVRVTlDWjA1V1NGRTRRZ3BCWmpoRlFrRk5RMEZ4VVhkRWQxbEVWbEl3VkVGUlNDOUNRVlYzUVhkRlFpOTZRV1JDWjA1V1NGRTBSVVpuVVZWTVNHUjJhRTVFVkdVek1DdFJObXRhQ2tGbU5VOVJkeXR1YjIxamQwUlJXVXBMYjFwSmFIWmpUa0ZSUlV4Q1VVRkVaMmRKUWtGTmNEUjVNWE5qV2taMVRFZERTbWg2VGpOcVYzaFBkVkp0T0VzS1Z5ODNXR0ZZWlRSTU1tUktkVFl3V2tKc04ybzRVVkV4WWpsRVVEVnpNelEwU25Gak1uSlJTVUZuSzNNd1JYTk9laTlSUldOVVZUQm5WbVpxUjFadGRRcDRUaXRFUTBsNVQzWmlUVUZoVjBSMWFuRllUbXBvV0VKWWVqQmxTV3BGUlM5RmFucEVVVzFvVmxKVVpuVndMekJXVFhkRlpHNW9kbVo2U2podlRGRnlDazV5VTFweGRDOXVWMEY2VmxaMVF6ZzVZVTVHZFhobWEyeDJVVVJqYzBOTFJVaGtRVGw1YUdjMk0xSlVVM1Y1YWs1UE5EQkZWREpYTjNwbVNWUjZTemNLZFdsQlMwSkROR0ZqVURZd1ZXaGxRV3A2UldwNlZ6Wk9SMHhzWldGQ2MyOVJOMVJzUVdwYU5EWTRWMWRuU1RWRk5uWkdZV1Z2TjNkYWNIcDZjalpDV2dwalFsSnJTVzVxYjBad1l6TnJjRWRVYVVVeFRtOXlVV2RPVDB4VFowNVlXbWxWUTFRd1p5dHRWVE5CUTJGNlJuTTVhamhtUjNNeE1XNUZUM0pFV25WQkNsVnVVMFZWVm1sTldYQkZkRTlMWjJNeFpqVm5VM2xpVXpOMEsyNXplbmx4SzFkRVlWTndTVE5qUmxaM2QwWk1lbU5VYm1Sd1dqZE5SMHAwVUdSemFqSUtkVWN6Y214eWJVaEJaWGhRVUVsbmQyaHlSMnR4ZURsNk0zbFBSa0pLVFhsSFYxSjRjREJSYzFBeE16RndhMW80VWtwWGRqSkVXREpwUWtaSmQxbFZVZ3AxVkZGUk5HMVRaemxCTmtzNE5rNVNUMUEwWTBkWVpVa3JNRFEyYlVsVmRXSndjRmRPVjA1TlJHZ3dMelZPWkhOdWVXdHJURVpGTVZacFYwZHRPR0pFQ25sV2VIQlhVRTgyWjNkWU5qSjZMekJ5TkhWdWJETnJTVzVrTW1aUGVXa3lSM2syUkhOS2RqWllVM1pIY0hsVU9Wb3liSFE0WVdFeUswUkhXRGR1U1RVS1ZVMVpNblprVUNzMGJVUjFVRkIzTTB4bVRHcExPREpPU1RsNFdtOUpZMmt3WkZCdFNXWXljMGMzY3pKUkwzTnRTM1ozZGt4eWVra3pSWGhsTnk4dmF3cGlSVEJHY0M5b01IRk5ObGRGT0VNdkNpMHRMUzB0UlU1RUlFTkZVbFJKUmtsRFFWUkZMUzB0TFMwSwogICAgc2VydmVyOiBodHRwczovL2NsaWFrc2Ruc3N3Z3pqaDMtYTk3OHI5ZW8uaGNwLndlc3RjZW50cmFsdXMuYXptazhzLmlvOjQ0MwogIG5hbWU6IGNsaWFrc3Rlc3RraGJiZjcKY29udGV4dHM6Ci0gY29udGV4dDoKICAgIGNsdXN0ZXI6IGNsaWFrc3Rlc3RraGJiZjcKICAgIHVzZXI6IGNsdXN0ZXJVc2VyX2NsaXRlc3RneGd2bG9ubzNpX2NsaWFrc3Rlc3RraGJiZjcKICBuYW1lOiBjbGlha3N0ZXN0a2hiYmY3CmN1cnJlbnQtY29udGV4dDogY2xpYWtzdGVzdGtoYmJmNwpraW5kOiBDb25maWcKcHJlZmVyZW5jZXM6IHt9CnVzZXJzOgotIG5hbWU6IGNsdXN0ZXJVc2VyX2NsaXRlc3RneGd2bG9ubzNpX2NsaWFrc3Rlc3RraGJiZjcKICB1c2VyOgogICAgY2xpZW50LWNlcnRpZmljYXRlLWRhdGE6IExTMHRMUzFDUlVkSlRpQkRSVkpVU1VaSlEwRlVSUzB0TFMwdENrMUpTVVpJVkVORFFYZFhaMEYzU1VKQlowbFJTRE5WZWs1U09Ha3lhbk5EWVd3MlRqUk1OemhpUkVGT1FtZHJjV2hyYVVjNWR6QkNRVkZ6UmtGRVFVNEtUVkZ6ZDBOUldVUldVVkZFUlhkS2FsbFVRV1ZHZHpCNVRrUkJNRTFFWTNkTmVrVTFUVlJPWVVaM01IbE9ha0V3VFVSamQwMTZTVFZOVkU1aFRVUkJlQXBHZWtGV1FtZE9Wa0pCYjFSRWJrNDFZek5TYkdKVWNIUlpXRTR3V2xoS2VrMVNWWGRGZDFsRVZsRlJSRVYzZUhSWldFNHdXbGhLYW1KSGJHeGlibEYzQ21kblNXbE5RVEJIUTFOeFIxTkpZak5FVVVWQ1FWRlZRVUUwU1VORWQwRjNaMmRKUzBGdlNVTkJVVU4yWVdrelJETjRjakF6VFZaWU5saHdkVlZETnpZS1FuaEhORGw2TnpOWlZtbFBUbGdyU0VSRFltVnVRVmR3WlZoU1REaHphamQyUjJkSVNuWnZRak5oTlVsNE5YbFBaVkZXZDJKSGQwWkxVR2MxT1c5QlVRb3lMMkp1Um5JMWVqaEZWWEpyVmtKakt6bGxlRnAzYkVvMGNUVjJiekJrTXpWSE5WcE9kVUpuTTJKbVIxVlFkRzFzZWtkMllrNW1PWHBKTmpWSE5FWnhDblpTZUVsNVdHNVhOMjFMWVVSUFNURnVNSGx2WjNwYU9HVnJOa0ZYZG1wYVprUTRWa3QyZUZkV1pqY3hNbUUwWXpJM2FEZElWVGsyVjJsWVRGRkpTMUVLTWpOVlpTdDVZa0ZNU1ZoVE1qSndWMlpSYzBoc1dHUlBZa05vWlZFck5VVkxhbFpoU1VKeVpVNVpiSGt6TnpoNEwzWkxOREpNTVdKNE9WSkxSRmRIZFFwaWRGWXdSbk50VTIxVFpIUmFNRkpoWVUwMlpIZEtUblF6S3poSloyNXFjVFJQTW5OM1Z6a3piRUpqTVhWd2MwVnlWams0TVZabFMySnlPREpqZDNFMkNsTktiVVpFVEU5dU1DOVFWVmR1WWk5dldVNXFNMFJRTkVjdlRsRXhOMkZaVWpOR1dGbzVkVUZqZGtZck1XUnpWMjVpUlRCRFVFeDJjek5JTkVsV1IyOEtOVXBsYURZd2NVeGhZVmxZV2pJNFlXOHJUa2hsZVVSQ1dGWjZhRWh3V0RsNk16Um5aSHBpUzNvNE9FZHZUalJEYlhwb2QxWm5NbFkwYUVSUVFubzFjZ28zTkdsck1HcHJaSEpJTW10VFFXNUpOelpuU1VnMlZGbzNXbWRLYm1aUlMwTktMMEZCTW5GcWNWcEVZbEpsTVcxQ00xVk1ZWGd4T0dSaFQweHhjVzFQQ20xd1ZERnVkRVY0TXpaS1dYaHRRVU5OSzBZMlRVSnJaMDFtV1dkb1dqWlFVSGRaWWxwS2FFZExhU3MwYzNKU2NrNU5OVk5CTUVWVVJYWjVTbVJyVW5vS1FVc3pSR3RtV0ZWa1ltOVFMMk41VUUxemQyRjNVMjVITUZKWkx6Qk9Semx0YmtGUFVqQlJkMlEwWkhSRE9DdEJiRVZzVXpOMlRGbEtaMWhxU1dwMGFBcHRLemszV25jNFFWRjZibkZSWlZGTkwwRlZOSE5SU1VSQlVVRkNiekZaZDFaRVFVOUNaMDVXU0ZFNFFrRm1PRVZDUVUxRFFtRkJkMFYzV1VSV1VqQnNDa0pCZDNkRFoxbEpTM2RaUWtKUlZVaEJkMGwzUkVGWlJGWlNNRlJCVVVndlFrRkpkMEZFUVdaQ1owNVdTRk5OUlVkRVFWZG5RbEZ6WkRJclJUQk9UamNLWmxRMVJIRlNhMEl2YXpWRVJEWmxhVnA2UVU1Q1oydHhhR3RwUnpsM01FSkJVWE5HUVVGUFEwRm5SVUZSU2taRlVrbDRWM2xXZGxCcWFVcHFWM0Y2YmdveWJtOTJlRm95VEVKREx5OXhMMnRKTVRCRVVXNW5SVEZGSzFBNFlVVnVaWGxSWlhsSlVITkZNMmQxTjBOS1UwTkxUMnhJYTBOcmVIQkpObWN5UzNKSUNrSnJiMk5OTVhWYU1EWTNSREk1T0RKdWRFZzFhbTB6ZVZveE4xUmlNV05qUW1KRGRsY3JNMDFtZUdGNFNWVlBkV051ZUVkVWF5OVdhREpUWTNKbE1Hb0tkbXRVTjBJM05GVmhVMEpHWlZodlRHSkJja1JFVDJkT2RrMVpRWFJ3VEhNM1dITk5hbVEwVWpoWU1UQk1iVXBPYnpWblpYTndRa1pFZW5KVmNtcElXZ3BSTjFoR05GVm1WSGxZUzFaelN6Z3lWR1Y1VkZkV05ubE9hbXRLWVc1RGMwZDVlRWRLVjFSa2RIcEplV1p2UlVsT1NEWmxWelJyWkdsd2JWRlZOMFo0Q2xsQlZHcDNaRVpsTDNCT2JFeEtaazlOZG5OVGNqTmhiMlJIY3pkYVVHTnZTeTkxWm14a1NISm5iVXhVYzJFeVkxUnRiWEZVTm1nek0yOWhZV3h1UnlzS1NHcFBSMWx5U0RacmIzQnhXRFJKUjFGUGIxQjJSVGMxUkU4MFFXaEJlbGhWTUVaTmNGaFJTWGt2YjNWTVIySXllRXB0UWs1dk1FRm1lVFYwTldGcFRRcGFRMDluUzAxQmRqZFdVWEV2WVdKaFVqTjNaMU5YUWxWT05tZE5TbFYyWkROSWIxWkpiMngwTmtSb1NEbENZM2RQZDNCSmVsRlpiWGhyYVhWVFdWaFZDa3hMYjFkaFp5c3JTMHRDVHpsRlJUTkdZMWxQY25WSVVYaDFhM012Y2xWb1VtNHJXVTFSTDNaR1FtdHVjMk5LU0dZNFpXSmpSbVpLVlRGR1NtTkdNbG9LWkUxR1EzZFdaVkpEZFhaU01HUmpUa2gxVVZRMFkwOVRiMlI2VVRsSVN5ODJiUzlLYVhJMVpVaFpTMFpsWlhweGVreFViSEp4YmsxRlRWbDRNM0JDYWdwV1p6SXlZVTV3VEVGVGQzaE9WMnBwT0VJdlJVcEZjVzh4YlZkelJXNXphSGR3VWxSRFowSnFPVTV6V0Vabk5qWkhNVFpTUkVWNU1ETXJhWEpPVlZScENrWTFhM2s1V1VaeUwxaElUamxFV2tnclFVTmxTVlZuUFFvdExTMHRMVVZPUkNCRFJWSlVTVVpKUTBGVVJTMHRMUzB0Q2c9PQogICAgY2xpZW50LWtleS1kYXRhOiBMUzB0TFMxQ1JVZEpUaUJTVTBFZ1VGSkpWa0ZVUlNCTFJWa3RMUzB0TFFwTlNVbEtTbmRKUWtGQlMwTkJaMFZCY2pKdmRIYzVPR0U1VG5wR1ZpdHNObUpzUVhVcloyTlNkVkJqS3preVJsbHFhbFl2YUhkM2JUTndkMFp4V0d3d0NsTXZURWtyTjNodlFubGlOa0ZrTW5WVFRXVmphbTVyUm1OSGVITkNVMm8wVDJaaFFVVk9kakkxZUdFcll5OUNSa3MxUmxGWVVIWlljMWRqU2xObFMzVUtZalpPU0dRclVuVlhWR0puV1U0eU0zaHNSRGRhY0dONGNqSjZXQzlqZVU5MVVuVkNZWEl3WTFOTmJEVXhkVFZwYldkNmFVNWFPVTF4U1UweVpraHdUd3BuUm5JME1saDNMMFpUY2poV2JGZ3JPV1J0ZFVoT2RUUmxlREZRWld4dmJIa3dRME5yVG5ReFNIWnpiWGREZVVZd2RIUnhWbTR3VEVJMVZqTlViWGR2Q2xoclVIVlNRMjh4VjJsQllUTnFWMHBqZENzdlRXWTNlWFZPYVRsWE9HWlZVMmN4YUhKdE4xWmtRbUpLYTNCcmJtSlhaRVZYYldwUGJtTkRWR0prTDNZS1EwbEtORFoxUkhSeVRVWjJaRFZSV0U1aWNXSkNTekZtWms1V1dHbHROaTlPYmsxTGRXdHBXbWhSZVhwd09WQjZNVVp3TWk4MlIwUlpPWGQ2SzBKMmVncFZUbVV5YlVWa2VGWXlabUpuU0V4NFpuUllZa1p3TW5oT1FXcDVOemRPZUN0RFJsSnhUMU5ZYjJWMFMya3liVzFHTW1SMlIzRlFhbEl6YzJkM1ZqRmpDalJTTmxZdll6a3JTVWhqTW5sekwxQkNjVVJsUVhCek5HTkdXVTVzWlVsUmVuZGpLMkVySzBsd1RrazFTR0Y0T1hCRlowcDVUeXR2UTBJcmF6SmxNbGtLUTFvek1FTm5hV1ozUVU1eGJ6WnRVVEl3V0hSYVoyUXhRekp6WkdaSVYycHBObkZ3YW5CeFZUbGFOMUpOWkN0cFYwMWFaMEZxVUdobGFrRmFTVVJJTWdwSlNWZGxhbm80UjBjeVUxbFNhVzkyZFV4TE1HRjZWRTlWWjA1Q1JYaE1PR2xZV2tWamQwTjBkelZJTVRGSVZ6WkVMek5OYW5wTVRVZHpSWEI0ZEVWWENsQTVSRkoyV25CM1JHdGtSVTFJWlVoaVVYWlFaMHBTU2xWME4za3lRMWxHTkhsSk4xbGFkblpsTW1OUVFVVk5OVFpyU0d0RVVIZEdUMHhGUTBGM1JVRUtRVkZMUTBGblFuQlRLMlJyTmtsM1dqWkdlR1I0VkRGRk9ITlZRVTlVV1dWUVpYbERUM1ZGV201SGRVMHJXRXB5ZEcxU0wzTjJVbTlyY21seGVFSklLd3BIVW5WQ0szcDNabGhDVGxOUmNuUk9TRkZvUzI5TGJFRjNaMDV0UnpKUksyMDFlQzl2THpob1p5OHdiR3M1WlV0SGFuVjBTMjVHYW1WcVVIZGxRMHd4Q2xWelpXd3paa2gyUkdKWFltYzJOMFJwZVdGemNIaHZWbUUzYkc5Q1ZsUjRURWRCUXpoT05HNWpkM2h0S3psVVkxbHpaRmRQVjFSbFJEY3pTbUkxWlNzS1kxTnpMeXREWTNkR1VtTTNTVE50SzBSWU5HdENMMFZtTjFBeGVsUjNhMnBMT0dVM1J5ODNTVGhCVlVwSVl6VTVTWFVyV0VZM01ucDFSSFJUYkRkUGJncEJhR0ZsZUV0NFdsWkpOVVY1VEVkVE0wTm1kVGREYXpKMWIyMXJWamgxZUM4cmRrbEpSRGxYYjA5TFlrVnpZbFZWTUVWelpETjJXazA1YVRWNFdVNXRDbUpGWTNCR1RFSkxRa1paUW01TlJIaEJiU3R0U0ZsNVUyUnpVVGg0TjJwNlIxTlRSVzFZZGs1UGIzUkVWSGhpUVdobGNtRlFWMVZvUlZkU04zaDJlSG9LWlUxdVZWTXlXR0l3ZVc1d1ZWRnVla2xyV1U1blJtdHVNazVhVDAxV2VrOXBTVkZRZEV0MmJ6aFBaVWhFVERsb2FWZHJhMkpyVWxCbWVuSlRaVWhJZVFwMVRGVnBlaTlLVUcxek16UklUSGxOVml0Q2IxSkdWV1J5U1VoNU1IZGxialp0WlUwNFNpOHZZVWx0UVdWUEsxcENUbGQ0TmxkWlExZFpRVmRvU25ORUNtSlRjR2RSUjJ4dmJIQkdibVpWVkU4MmRrSjZTWEJDTXk4MmEybDZhMk5ZZEdSeGEwaDNRekJpTTBkclF6QnZRbVE1ZEdoVFVqbEhSR3hCTkRZeGQwb0tSbmxFVFdaWGVIUkdPV1ZFZDJsa1ZUazJkR2xqVVVWdVl6WkdUamM0ZVZkSlltUk9OWEJNU0VKTk5sZG9NWHBITWtWRGEzVTRUUzlFWkRWMVowTnVSZ3AyWnpoR1RYWnpVMmhqYVRseEwwcFBjWEI0TVdWTlpFWlRUWFpsVldFNWJEVlBSVTVVV0dRdk5XOVhNM1JUVW5wTlVVdERRVkZGUVRJdlpXNXZNSFJzQ25kMVNWa3ZZVEprZVdWaFprazFWVkoxWW5CV2NsRXZjbUprVDBoNlFYaFVWbU0zWVdsM2Ntb3ZhSEpVTUdoVU5FTnNlVmcyV1dKWVYxTm1kWEJGVmpjS1IxaDRaazVhTjFvcmJEUnlZbXN3U1dsNVRITmtVbEIzUW00elduRndWRGxaUVVwNk56VlpaM0kxVDJ4blVtZ3hhbGRDVERZNGRua3ZRekJQTHpOWWVncFhNblp5WW1wQllYbGFlbVp2UlRVdlNEUlBVa1JwVGxsYWJtbFVaMU5oUm5oT2FYRXpSbEYzY2t0U2JVRldjVnBzUm5ReU1UTlhRWGx5U0VaVVdrSTRDak5SVkdsU1ptbHhjRU0wWXpscVFuaDBiVVJUZVZVdlJrZ3ZSbFJNVjJKVmNrOURiR1ZrTlM5b1pXZzNhblkwV2s5VFJGVkpPVkZqYm1OVVpHNDFRVGNLYTI1NFJEaGFkSFpLYjJOblpHaElZbVJuTVhsaVZFWnZRMDFCUWxsYU5qWjRVME1yZFhsbmNVTTViRUk0SzFkMmRrdFNVVEZFTm5ONFN6UnFjbkZtVkFwclVrbFZZbU5QUWtFM1NXeFVkMHREUVZGRlFYcERXVEF5TTBodVZqQlRibUZLYmxGak9HRm5WMjlqTWxOMVpDdExRbU5SUjNCNFVITlNSV2QyWldaTUNsUmpWSHBMTlhKVVdreEtMelpOUzI1SmNWSjFZbFJLVTNwaVUyRTJiR0ZQZWxkdmNWUlNURTF0YkhWcGVtUnJLM0JDVVhOSVZVWTRXVWhTVmtKSGRWRUtXbEZsTmtVclozcHVOMHBDWWpNeWNESnpVWFU0VlVwbGJXWkhTRTFHUm5GbU5qSm9kbWxKYmpCV01WZDFWMjByZUVSclJrZDJPVFpwTUd4a2EyTmtZZ3B0U0dKM2MzQlhhVEZ1TWxaRWRXNTRTMlV3WW1sSk0yNVBSelYwYTNoc2VEWXhPRkphSzA1cFRtcFZUR0pyWkUxamVWcHpVRVoxZFN0UVNFRmlRMXBHQ2xBM2NTOXRjbk5oV0hnclYydHRLMkV5UlRJeFVXSlRjbkIxUWtGTGNqRjJZaTl3SzFoaWFHZDViVGRhT1hoME5VZzVlV3RhVlVSeVEwdGhjR1JPTWxvS2EwZEVkV2x0Y1VnMVNtOVBSRGc0VVdGelUzSnpZMHcwTlV0S1RYQk5kMXBPU3l0a2VVSmtRaTkzUzBOQlVVSkJNbWxHU1cxaFFXczVkbWRpVVhGaE1BcHphRkJXVERoM1RVVkJNMWRsYXpCV1JXcHhSbEpHVlVab1dHdFdZVlkyVTNWdFNXUklRMWRPUjBsUFNsUkZTVTVtVTBvd2RVTTVNRGhwUVRNNVRpdGlDbGN3ZHl0MGRVNHZPR2R1TkRoeGJtWnZRbU5sYm1STFpVUmtjMVZzYUZOSk56SlVjVlJOV0V4eGMzQXpaVXRtY0VKWVpsbG9XRkE0VkdwTldsSTBSaXNLVlRSMmVTOVlSM0JZZFdKVVdHdFNaalJqYWt4WFVXOTZXVkpZZFRRM2RDdERka2wzUlVGQlluQXlVRUZZYkhCallVWkZaR0o1TkVKRk9FZExhelptY2dwM09WTjVSMDVLVG5wUWIxbGtSRnBSUm5CNFNsWkliamRvYW1kRVYwVkJUWGRQUVRnMWJHMVdZVVZLYWxaa1VXbENOM0V6YjNCVFRuVmhiRzFuUldOcENpdHpMM1JRTlV0UGJXRlNWVFJUTkdzNWEySjRLM2hTYUhKcFprNXJhV1pxVjIxcFFtVm5Vak12TlVnNVNWbFdZV0l5VlVKNE1sVjFOMm9yY25CUGNGTUtjSEZGZEVGdlNVSkJSelJ6UlVWd09WcG5VRXR2VXpOeFJraDZiWEpLVFhWa1ZGcHVVamhaU3pkRU0zZE1XRWMxWkVwdlNVSmpaWEZwYWtReVJsTTROZ3A0V25sMmNqbE5ZVTlvTTJ0RmNIWkJOQzl0YWxST01pdGtZVmQ1YURScGJDc3lOWEl4TUhCc1QwbHNlRlprV1ZnNFpXMDBkM1Y0UkVJd1JFaENNVlZtQ25SblEyUkxTbFpRVjNGWlNUQXhWSGMyTm5jdmR5dEhlbkZ3TkZwblRFOVZWVGhGYzA5RE9XUk9hM2RxYnpsaFdHVlZLelkzYzNWU1NrMVROM3BITVVVS2VVeFRUSFpCUzAxWE1XVlBabFZKVUVaclRsVmpRVFE1T1M4M1FYbzNaa0pYVEVocEswaGpUVkJWTURGcVZ5ODNlRFJUVjBGeWEzQTFNREY0ZGtGSGNBbzBia05WYld4UmVGYzJhR2xCUjBSSGJFNXdOemhUTDFaV01ucHpia0VyYWxWNU0zZFFZVmhqVWxSMkwyeE9aazlYV2xWblNXdGxkMmxCZEdKQmIzUXdDazlFU2k4MVRGRTFMM2MyYmpCbWNGSlFSblZVWVdWaWN5ODFSMFZQTjBWRFoyZEZRVXMzUlV3dmREZHBLMUpMTVRoSE15OXZibUU1VEhGSVQxRTRUMmtLVVRFemNXNW1SVEJNUm5aTGVrTjFiVE5CTkdwUWJHdzRkMGgzUWpjNWJsRjFjbkZtTTFGUk5VSXZTRk5NTWxCR2VGWlJVRE56TDBOR1oyeGxWVVZWS3dwVk5rSk9lRWMwYmxWdldHb3ZjMGhDVGpGREwyWkNSVGt2WWxaa2RXbHVWV2hTUlVoQ09FUXpRMFFyVlZvdlVHZ3hTV05SVkZSUGIycENVMGNyUm1wV0NuSkVlbWt5UW5SRE4xTlZhbk5ITUc1R1UxVnpVVVpXWlRsMGRHSnBibXBZWkU5cE0wVjRVMEV6Y3k4eEsyZ3JNRkEzV2pSTGFscDZWM292UTFSMFNFZ0tlbkJ2TTNJemVWRkRSMjF4YTFoMGFHZHdkbG8yV0dVd2ExZEpZME0xU0VobGJFOXRka0YyTjI5V2JHaGtVR2xxZWt0TmR6aEhhMnQyU0dobVYzQjBWUXBNVGtKMVMxcHZTWEp2T0dwNmR6Sk5PRVZIVWpCYWFXbHZSSEpEU2xacVQweDRRMWRaVjNCVVMwWk9NRXAwU1RaaGRHeFpORXB2TnpKM1BUMEtMUzB0TFMxRlRrUWdVbE5CSUZCU1NWWkJWRVVnUzBWWkxTMHRMUzBLCiAgICB0b2tlbjogOGdhNDgwY2F5Ym1oYjJlbHFrYjlndnpudHk2NnlzbzZ0OWQxczYxcHVqamRsajg4bDBiMWwyM2NjMTRkbm1xdmpxdmN2eGc5eTkxNzliN2F5ZjZxN24zazljY2lmYnl1NGE1eXhuMHpyOHh1eTA0OWI5ZndpeG5mZDJlZWRmMGgK\"\n
+        \  }\n  ]\n }"
+    headers:
+      cache-control:
+      - no-cache
+      content-length:
+      - '13080'
+      content-type:
+      - application/json
+      date:
+      - Sun, 07 Apr 2024 03:33:39 GMT
+      expires:
+      - '-1'
+      pragma:
+      - no-cache
+      strict-transport-security:
+      - max-age=31536000; includeSubDomains
+      x-cache:
+      - CONFIG_NOCACHE
+      x-content-type-options:
+      - nosniff
       x-ms-ratelimit-remaining-subscription-writes:
-      - '199'
+      - '1199'
+      x-msedge-ref:
+      - 'Ref A: 705B0C345EC84F89A7563B71271ADCD5 Ref B: MNZ221060609039 Ref C: 2024-04-07T03:33:39Z'
     status:
       code: 200
       message: OK
@@ -1311,111 +1522,103 @@
       ParameterSetName:
       - -g -n --load-balancer-managed-outbound-ip-count
       User-Agent:
-      - AZURECLI/2.69.0 azsdk-python-core/1.31.0 Python/3.12.9 (Windows-10-10.0.19045-SP0)
-    method: GET
-<<<<<<< HEAD
-    uri: https://management.azure.com/subscriptions/00000000-0000-0000-0000-000000000000/resourceGroups/clitest000001/providers/Microsoft.ContainerService/managedClusters/cliakstest000001?api-version=2024-09-01
-=======
-    uri: https://management.azure.com/subscriptions/00000000-0000-0000-0000-000000000000/resourceGroups/clitest000001/providers/Microsoft.ContainerService/managedClusters?$skipToken=2376451&api-version=2024-10-01&skipToken=2376451
->>>>>>> ff231216
-  response:
-    body:
-      string: "{\n \"id\": \"/subscriptions/00000000-0000-0000-0000-000000000000/resourcegroups/clitest000001/providers/Microsoft.ContainerService/managedClusters/cliakstest000001\",\n
-        \"location\": \"westus2\",\n \"name\": \"cliakstest000001\",\n \"type\": \"Microsoft.ContainerService/ManagedClusters\",\n
-        \"properties\": {\n  \"provisioningState\": \"Succeeded\",\n  \"powerState\":
-        {\n   \"code\": \"Running\"\n  },\n  \"kubernetesVersion\": \"1.30\",\n  \"currentKubernetesVersion\":
-        \"1.30.9\",\n  \"dnsPrefix\": \"cliaksdns000002\",\n  \"fqdn\": \"cliaksdns000002-dsy9dyov.hcp.westus2.azmk8s.io\",\n
-        \ \"azurePortalFQDN\": \"cliaksdns000002-dsy9dyov.portal.hcp.westus2.azmk8s.io\",\n
-        \ \"agentPoolProfiles\": [\n   {\n    \"name\": \"nodepool1\",\n    \"count\":
-        1,\n    \"vmSize\": \"Standard_DS2_v2\",\n    \"osDiskSizeGB\": 128,\n    \"osDiskType\":
-        \"Managed\",\n    \"kubeletDiskType\": \"OS\",\n    \"maxPods\": 250,\n    \"type\":
-        \"VirtualMachineScaleSets\",\n    \"enableAutoScaling\": false,\n    \"scaleDownMode\":
-        \"Delete\",\n    \"provisioningState\": \"Succeeded\",\n    \"powerState\":
-        {\n     \"code\": \"Running\"\n    },\n    \"orchestratorVersion\": \"1.30\",\n
-        \   \"currentOrchestratorVersion\": \"1.30.9\",\n    \"enableNodePublicIP\":
-        false,\n    \"mode\": \"System\",\n    \"enableEncryptionAtHost\": false,\n
-        \   \"enableUltraSSD\": false,\n    \"osType\": \"Linux\",\n    \"osSKU\":
-        \"Ubuntu\",\n    \"nodeImageVersion\": \"AKSUbuntu-2204gen2containerd-202502.03.0\",\n
-        \   \"upgradeSettings\": {\n     \"maxSurge\": \"10%\"\n    },\n    \"enableFIPS\":
-        false,\n    \"securityProfile\": {\n     \"enableVTPM\": false,\n     \"enableSecureBoot\":
-        false\n    }\n   }\n  ],\n  \"linuxProfile\": {\n   \"adminUsername\": \"azureuser\",\n
-        \  \"ssh\": {\n    \"publicKeys\": [\n     {\n      \"keyData\": \"ssh-rsa
-        AAAAB3NzaC1yc2EAAAADAQABAAACAQCbIg1guRHbI0lV11wWDt1r2cUdcNd27CJsg+SfgC7miZeubtwUhbsPdhMQsfDyhOWHq1+ZL0M+nJZV63d/1dhmhtgyOqejUwrPlzKhydsbrsdUor+JmNJDdW01v7BXHyuymT8G4s09jCasNOwiufbP/qp72ruu0bIA1nySsvlf9pCQAuFkAnVnf/rFhUlOkhtRpwcq8SUNY2zRHR/EKb/4NWY1JzR4sa3q2fWIJdrrX0DvLoa5g9bIEd4Df79ba7v+yiUBOS0zT2ll+z4g9izHK3EO5d8hL4jYxcjKs+wcslSYRWrascfscLgMlMGh0CdKeNTDjHpGPncaf3Z+FwwwjWeuiNBxv7bJo13/8B/098KlVDl4GZqsoBCEjPyJfV6hO0y/LkRGkk7oHWKgeWAfKtfLItRp00eZ4fcJNK9kCaSMmEugoZWcI7NGbZXzqFWqbpRI7NcDP9+WIQ+i9U5vqWsqd/zng4kbuAJ6UuKqIzB0upYrLShfQE3SAck8oaLhJqqq56VfDuASNpJKidV+zq27HfSBmbXnkR/5AK337dc3MXKJypoK/QPMLKUAP5XLPbs+NddJQV7EZXd29DLgp+fRIg3edpKdO7ZErWhv7d+3Kws+e1Y+ypmR2WIVSwVyBEUfgv2C8Ts9gnTF4pNcEY/S2aBicz5Ew2+jdyGNQQ==
-        test@example.com\\n\"\n     }\n    ]\n   }\n  },\n  \"servicePrincipalProfile\":
-        {\n   \"clientId\":\"00000000-0000-0000-0000-000000000001\"\n  },\n  \"nodeResourceGroup\":
-        \"MC_clitest000001_cliakstest000001_westus2\",\n  \"enableRBAC\": true,\n
-        \ \"supportPlan\": \"KubernetesOfficial\",\n  \"networkProfile\": {\n   \"networkPlugin\":
-        \"azure\",\n   \"networkPluginMode\": \"overlay\",\n   \"networkPolicy\":
-        \"none\",\n   \"networkDataplane\": \"azure\",\n   \"loadBalancerSku\": \"standard\",\n
-        \  \"loadBalancerProfile\": {\n    \"managedOutboundIPs\": {\n     \"count\":
-        1\n    },\n    \"effectiveOutboundIPs\": [\n     {\n      \"id\": \"/subscriptions/00000000-0000-0000-0000-000000000000/resourceGroups/MC_clitest000001_cliakstest000001_westus2/providers/Microsoft.Network/publicIPAddresses/e14b0a9f-6fff-4436-9790-1d41af376951\"\n
-        \    }\n    ],\n    \"backendPoolType\": \"nodeIPConfiguration\"\n   },\n
-        \  \"podCidr\": \"10.244.0.0/16\",\n   \"serviceCidr\": \"10.0.0.0/16\",\n
-        \  \"dnsServiceIP\": \"10.0.0.10\",\n   \"outboundType\": \"loadBalancer\",\n
-        \  \"podCidrs\": [\n    \"10.244.0.0/16\"\n   ],\n   \"serviceCidrs\": [\n
-        \   \"10.0.0.0/16\"\n   ],\n   \"ipFamilies\": [\n    \"IPv4\"\n   ]\n  },\n
-        \ \"maxAgentPools\": 100,\n  \"identityProfile\": {\n   \"kubeletidentity\":
-        {\n    \"resourceId\": \"/subscriptions/00000000-0000-0000-0000-000000000000/resourcegroups/MC_clitest000001_cliakstest000001_westus2/providers/Microsoft.ManagedIdentity/userAssignedIdentities/cliakstest000001-agentpool\",\n
-        \   \"clientId\":\"00000000-0000-0000-0000-000000000001\",\n    \"objectId\":\"00000000-0000-0000-0000-000000000001\"\n
-        \  }\n  },\n  \"autoUpgradeProfile\": {\n   \"nodeOSUpgradeChannel\": \"NodeImage\"\n
-        \ },\n  \"disableLocalAccounts\": false,\n  \"securityProfile\": {},\n  \"storageProfile\":
-        {\n   \"diskCSIDriver\": {\n    \"enabled\": true\n   },\n   \"fileCSIDriver\":
-        {\n    \"enabled\": true\n   },\n   \"snapshotController\": {\n    \"enabled\":
-        true\n   }\n  },\n  \"oidcIssuerProfile\": {\n   \"enabled\": false\n  },\n
-        \ \"workloadAutoScalerProfile\": {},\n  \"resourceUID\": \"67b8913e349e98000129ec5f\",\n
-        \ \"metricsProfile\": {\n   \"costAnalysis\": {\n    \"enabled\": false\n
-        \  }\n  }\n },\n \"identity\": {\n  \"type\": \"SystemAssigned\",\n  \"principalId\":\"00000000-0000-0000-0000-000000000001\",\n
-        \ \"tenantId\": \"54826b22-38d6-4fb2-bad9-b7b93a3e9c5a\"\n },\n \"sku\": {\n
-        \ \"name\": \"Base\",\n  \"tier\": \"Free\"\n }\n}"
-    headers:
-      cache-control:
-      - no-cache
-      content-length:
-      - '4543'
-      content-type:
-      - application/json
-      date:
-      - Fri, 21 Feb 2025 14:48:11 GMT
-      expires:
-      - '-1'
-      pragma:
-      - no-cache
-      strict-transport-security:
-      - max-age=31536000; includeSubDomains
-      x-content-type-options:
-      - nosniff
-      x-ms-ratelimit-remaining-subscription-global-reads:
-      - '3749'
-    status:
-      code: 200
-      message: OK
-- request:
-    body: '{"location": "westus2", "sku": {"name": "Base", "tier": "Free"}, "identity":
-      {"type": "SystemAssigned"}, "properties": {"kubernetesVersion": "1.30", "dnsPrefix":
-      "cliaksdns000002", "agentPoolProfiles": [{"count": 1, "vmSize": "Standard_DS2_v2",
-      "osDiskSizeGB": 128, "osDiskType": "Managed", "kubeletDiskType": "OS", "maxPods":
-      250, "osType": "Linux", "osSKU": "Ubuntu", "enableAutoScaling": false, "scaleDownMode":
-      "Delete", "type": "VirtualMachineScaleSets", "mode": "System", "orchestratorVersion":
-      "1.30", "upgradeSettings": {"maxSurge": "10%"}, "powerState": {"code": "Running"},
+      - AZURECLI/2.59.0 azsdk-python-core/1.28.0 Python/3.8.10 (Linux-6.5.0-1017-azure-x86_64-with-glibc2.29)
+    method: GET
+    uri: https://management.azure.com/subscriptions/00000000-0000-0000-0000-000000000000/resourceGroups/clitest000001/providers/Microsoft.ContainerService/managedClusters/cliakstest000001?api-version=2024-10-01
+  response:
+    body:
+      string: "{\n  \"id\": \"/subscriptions/00000000-0000-0000-0000-000000000000/resourcegroups/clitest000001/providers/Microsoft.ContainerService/managedClusters/cliakstest000001\",\n
+        \ \"location\": \"westcentralus\",\n  \"name\": \"cliakstest000001\",\n  \"type\":
+        \"Microsoft.ContainerService/ManagedClusters\",\n  \"properties\": {\n   \"provisioningState\":
+        \"Succeeded\",\n   \"powerState\": {\n    \"code\": \"Running\"\n   },\n   \"kubernetesVersion\":
+        \"1.28\",\n   \"currentKubernetesVersion\": \"1.28.5\",\n   \"dnsPrefix\":
+        \"cliaksdns000002\",\n   \"fqdn\": \"cliaksdns000002-a978r9eo.hcp.westcentralus.azmk8s.io\",\n
+        \  \"azurePortalFQDN\": \"cliaksdns000002-a978r9eo.portal.hcp.westcentralus.azmk8s.io\",\n
+        \  \"agentPoolProfiles\": [\n    {\n     \"name\": \"nodepool1\",\n     \"count\":
+        1,\n     \"vmSize\": \"Standard_DS2_v2\",\n     \"osDiskSizeGB\": 128,\n     \"osDiskType\":
+        \"Managed\",\n     \"kubeletDiskType\": \"OS\",\n     \"maxPods\": 110,\n
+        \    \"type\": \"VirtualMachineScaleSets\",\n     \"enableAutoScaling\": false,\n
+        \    \"provisioningState\": \"Succeeded\",\n     \"powerState\": {\n      \"code\":
+        \"Running\"\n     },\n     \"orchestratorVersion\": \"1.28.5\",\n     \"currentOrchestratorVersion\":
+        \"1.28.5\",\n     \"enableNodePublicIP\": false,\n     \"mode\": \"System\",\n
+        \    \"enableEncryptionAtHost\": false,\n     \"enableUltraSSD\": false,\n
+        \    \"osType\": \"Linux\",\n     \"osSKU\": \"Ubuntu\",\n     \"nodeImageVersion\":
+        \"AKSUbuntu-2204gen2containerd-202403.25.0\",\n     \"upgradeSettings\": {\n
+        \     \"maxSurge\": \"10%\"\n     },\n     \"enableFIPS\": false\n    }\n
+        \  ],\n   \"linuxProfile\": {\n    \"adminUsername\": \"azureuser\",\n    \"ssh\":
+        {\n     \"publicKeys\": [\n      {\n       \"keyData\": \"ssh-rsa AAAAB3NzaC1yc2EAAAADAQABAAABAQC+mt6dTzhlmeCiY/n+EWRcv1wqoH8oqQSDjEZrgSaTXBSRQ/mTuYX+mJ9dhsFkN4zJbuNxZRAZw1EKSOGuV3AvQR+ICHJPp3lDXCPWgJimhQNASSVvpW0siQCYk7Hxqn8O1rCl5g2zGeGLYrb7Q3kbTsHxEbAZsD2VzONYdMZj3UjZF/EQslijgc99o+UBnChnGfPPtSJ0RV4YR/46idQzwG7guRI8y2YNnHxzkUK0au+CUJgd0zQNVm7p2YKfLvG2LIl7MEksb49U9zAhYvF7YxlO+M2HIHKL6bMtIA+bEyJKUn/9G3mobsWHAAe5Rq4nOIHrmcoEULVgoSJTC0mr
+        azcli_aks_live_test@example.com\\n\"\n      }\n     ]\n    }\n   },\n   \"servicePrincipalProfile\":
+        {\n    \"clientId\":\"00000000-0000-0000-0000-000000000001\"\n   },\n   \"nodeResourceGroup\":
+        \"MC_clitest000001_cliakstest000001_westcentralus\",\n   \"enableRBAC\": true,\n
+        \  \"supportPlan\": \"KubernetesOfficial\",\n   \"networkProfile\": {\n    \"networkPlugin\":
+        \"kubenet\",\n    \"loadBalancerSku\": \"standard\",\n    \"loadBalancerProfile\":
+        {\n     \"managedOutboundIPs\": {\n      \"count\": 1\n     },\n     \"effectiveOutboundIPs\":
+        [\n      {\n       \"id\": \"/subscriptions/00000000-0000-0000-0000-000000000000/resourceGroups/MC_clitest000001_cliakstest000001_westcentralus/providers/Microsoft.Network/publicIPAddresses/2e3ade97-67b6-44ad-8a05-e295ea5ea4de\"\n
+        \     }\n     ],\n     \"backendPoolType\": \"nodeIPConfiguration\"\n    },\n
+        \   \"podCidr\": \"10.244.0.0/16\",\n    \"serviceCidr\": \"10.0.0.0/16\",\n
+        \   \"dnsServiceIP\": \"10.0.0.10\",\n    \"outboundType\": \"loadBalancer\",\n
+        \   \"podCidrs\": [\n     \"10.244.0.0/16\"\n    ],\n    \"serviceCidrs\":
+        [\n     \"10.0.0.0/16\"\n    ],\n    \"ipFamilies\": [\n     \"IPv4\"\n    ]\n
+        \  },\n   \"maxAgentPools\": 100,\n   \"identityProfile\": {\n    \"kubeletidentity\":
+        {\n     \"resourceId\": \"/subscriptions/00000000-0000-0000-0000-000000000000/resourcegroups/MC_clitest000001_cliakstest000001_westcentralus/providers/Microsoft.ManagedIdentity/userAssignedIdentities/cliakstest000001-agentpool\",\n
+        \    \"clientId\":\"00000000-0000-0000-0000-000000000001\",\n     \"objectId\":\"00000000-0000-0000-0000-000000000001\"\n
+        \   }\n   },\n   \"autoUpgradeProfile\": {\n    \"nodeOSUpgradeChannel\":
+        \"NodeImage\"\n   },\n   \"disableLocalAccounts\": false,\n   \"securityProfile\":
+        {},\n   \"storageProfile\": {\n    \"diskCSIDriver\": {\n     \"enabled\":
+        true\n    },\n    \"fileCSIDriver\": {\n     \"enabled\": true\n    },\n    \"snapshotController\":
+        {\n     \"enabled\": true\n    }\n   },\n   \"oidcIssuerProfile\": {\n    \"enabled\":
+        false\n   },\n   \"workloadAutoScalerProfile\": {},\n   \"resourceUID\": \"661212dd711d5e0001d40db2\"\n
+        \ },\n  \"identity\": {\n   \"type\": \"SystemAssigned\",\n   \"principalId\":\"00000000-0000-0000-0000-000000000001\",\n
+        \  \"tenantId\": \"72f988bf-86f1-41af-91ab-2d7cd011db47\"\n  },\n  \"sku\":
+        {\n   \"name\": \"Base\",\n   \"tier\": \"Free\"\n  }\n }"
+    headers:
+      cache-control:
+      - no-cache
+      content-length:
+      - '4093'
+      content-type:
+      - application/json
+      date:
+      - Sun, 07 Apr 2024 03:33:40 GMT
+      expires:
+      - '-1'
+      pragma:
+      - no-cache
+      strict-transport-security:
+      - max-age=31536000; includeSubDomains
+      x-cache:
+      - CONFIG_NOCACHE
+      x-content-type-options:
+      - nosniff
+      x-msedge-ref:
+      - 'Ref A: 0323A3C94EDB4F119A48B7B2970A9BAA Ref B: MNZ221060618053 Ref C: 2024-04-07T03:33:40Z'
+    status:
+      code: 200
+      message: OK
+- request:
+    body: '{"location": "westcentralus", "sku": {"name": "Base", "tier": "Free"},
+      "identity": {"type": "SystemAssigned"}, "properties": {"kubernetesVersion":
+      "1.28", "dnsPrefix": "cliaksdns000002", "agentPoolProfiles": [{"count": 1, "vmSize":
+      "Standard_DS2_v2", "osDiskSizeGB": 128, "osDiskType": "Managed", "kubeletDiskType":
+      "OS", "maxPods": 110, "osType": "Linux", "osSKU": "Ubuntu", "enableAutoScaling":
+      false, "type": "VirtualMachineScaleSets", "mode": "System", "orchestratorVersion":
+      "1.28.5", "upgradeSettings": {"maxSurge": "10%"}, "powerState": {"code": "Running"},
       "enableNodePublicIP": false, "enableEncryptionAtHost": false, "enableUltraSSD":
-      false, "enableFIPS": false, "securityProfile": {"enableVTPM": false, "enableSecureBoot":
-      false}, "name": "nodepool1"}], "linuxProfile": {"adminUsername": "azureuser",
-      "ssh": {"publicKeys": [{"keyData": "ssh-rsa AAAAB3NzaC1yc2EAAAADAQABAAACAQCbIg1guRHbI0lV11wWDt1r2cUdcNd27CJsg+SfgC7miZeubtwUhbsPdhMQsfDyhOWHq1+ZL0M+nJZV63d/1dhmhtgyOqejUwrPlzKhydsbrsdUor+JmNJDdW01v7BXHyuymT8G4s09jCasNOwiufbP/qp72ruu0bIA1nySsvlf9pCQAuFkAnVnf/rFhUlOkhtRpwcq8SUNY2zRHR/EKb/4NWY1JzR4sa3q2fWIJdrrX0DvLoa5g9bIEd4Df79ba7v+yiUBOS0zT2ll+z4g9izHK3EO5d8hL4jYxcjKs+wcslSYRWrascfscLgMlMGh0CdKeNTDjHpGPncaf3Z+FwwwjWeuiNBxv7bJo13/8B/098KlVDl4GZqsoBCEjPyJfV6hO0y/LkRGkk7oHWKgeWAfKtfLItRp00eZ4fcJNK9kCaSMmEugoZWcI7NGbZXzqFWqbpRI7NcDP9+WIQ+i9U5vqWsqd/zng4kbuAJ6UuKqIzB0upYrLShfQE3SAck8oaLhJqqq56VfDuASNpJKidV+zq27HfSBmbXnkR/5AK337dc3MXKJypoK/QPMLKUAP5XLPbs+NddJQV7EZXd29DLgp+fRIg3edpKdO7ZErWhv7d+3Kws+e1Y+ypmR2WIVSwVyBEUfgv2C8Ts9gnTF4pNcEY/S2aBicz5Ew2+jdyGNQQ==
-      test@example.com\n"}]}}, "servicePrincipalProfile": {"clientId":"00000000-0000-0000-0000-000000000001"},
-      "oidcIssuerProfile": {"enabled": false}, "nodeResourceGroup": "MC_clitest000001_cliakstest000001_westus2",
+      false, "enableFIPS": false, "name": "nodepool1"}], "linuxProfile": {"adminUsername":
+      "azureuser", "ssh": {"publicKeys": [{"keyData": "ssh-rsa AAAAB3NzaC1yc2EAAAADAQABAAABAQC+mt6dTzhlmeCiY/n+EWRcv1wqoH8oqQSDjEZrgSaTXBSRQ/mTuYX+mJ9dhsFkN4zJbuNxZRAZw1EKSOGuV3AvQR+ICHJPp3lDXCPWgJimhQNASSVvpW0siQCYk7Hxqn8O1rCl5g2zGeGLYrb7Q3kbTsHxEbAZsD2VzONYdMZj3UjZF/EQslijgc99o+UBnChnGfPPtSJ0RV4YR/46idQzwG7guRI8y2YNnHxzkUK0au+CUJgd0zQNVm7p2YKfLvG2LIl7MEksb49U9zAhYvF7YxlO+M2HIHKL6bMtIA+bEyJKUn/9G3mobsWHAAe5Rq4nOIHrmcoEULVgoSJTC0mr
+      azcli_aks_live_test@example.com\n"}]}}, "servicePrincipalProfile": {"clientId":"00000000-0000-0000-0000-000000000001"},
+      "oidcIssuerProfile": {"enabled": false}, "nodeResourceGroup": "MC_clitest000001_cliakstest000001_westcentralus",
       "enableRBAC": true, "supportPlan": "KubernetesOfficial", "networkProfile": {"networkPlugin":
-      "azure", "networkPluginMode": "overlay", "networkPolicy": "none", "networkDataplane":
-      "azure", "podCidr": "10.244.0.0/16", "serviceCidr": "10.0.0.0/16", "dnsServiceIP":
+      "kubenet", "podCidr": "10.244.0.0/16", "serviceCidr": "10.0.0.0/16", "dnsServiceIP":
       "10.0.0.10", "outboundType": "loadBalancer", "loadBalancerSku": "standard",
       "loadBalancerProfile": {"managedOutboundIPs": {"count": 2}, "effectiveOutboundIPs":
-      [{"id": "/subscriptions/00000000-0000-0000-0000-000000000000/resourceGroups/MC_clitest000001_cliakstest000001_westus2/providers/Microsoft.Network/publicIPAddresses/e14b0a9f-6fff-4436-9790-1d41af376951"}],
+      [{"id": "/subscriptions/00000000-0000-0000-0000-000000000000/resourceGroups/MC_clitest000001_cliakstest000001_westcentralus/providers/Microsoft.Network/publicIPAddresses/2e3ade97-67b6-44ad-8a05-e295ea5ea4de"}],
       "backendPoolType": "nodeIPConfiguration"}, "podCidrs": ["10.244.0.0/16"], "serviceCidrs":
       ["10.0.0.0/16"], "ipFamilies": ["IPv4"]}, "autoUpgradeProfile": {"nodeOSUpgradeChannel":
-      "NodeImage"}, "identityProfile": {"kubeletidentity": {"resourceId": "/subscriptions/00000000-0000-0000-0000-000000000000/resourcegroups/MC_clitest000001_cliakstest000001_westus2/providers/Microsoft.ManagedIdentity/userAssignedIdentities/cliakstest000001-agentpool",
+      "NodeImage"}, "identityProfile": {"kubeletidentity": {"resourceId": "/subscriptions/00000000-0000-0000-0000-000000000000/resourcegroups/MC_clitest000001_cliakstest000001_westcentralus/providers/Microsoft.ManagedIdentity/userAssignedIdentities/cliakstest000001-agentpool",
       "clientId":"00000000-0000-0000-0000-000000000001", "objectId":"00000000-0000-0000-0000-000000000001"}},
       "disableLocalAccounts": false, "securityProfile": {}, "storageProfile": {},
-      "workloadAutoScalerProfile": {}, "metricsProfile": {"costAnalysis": {"enabled":
-      false}}}}'
+      "workloadAutoScalerProfile": {}}}'
     headers:
       Accept:
       - application/json
@@ -1426,246 +1629,86 @@
       Connection:
       - keep-alive
       Content-Length:
-      - '3145'
+      - '2606'
       Content-Type:
       - application/json
       ParameterSetName:
       - -g -n --load-balancer-managed-outbound-ip-count
       User-Agent:
-<<<<<<< HEAD
-      - AZURECLI/2.69.0 azsdk-python-core/1.31.0 Python/3.12.9 (Windows-10-10.0.19045-SP0)
-    method: PUT
-    uri: https://management.azure.com/subscriptions/00000000-0000-0000-0000-000000000000/resourceGroups/clitest000001/providers/Microsoft.ContainerService/managedClusters/cliakstest000001?api-version=2024-09-01
-=======
-      - AZURECLI/2.59.0 azsdk-python-core/1.28.0 Python/3.8.10 (Linux-6.5.0-1017-azure-x86_64-with-glibc2.29)
-    method: GET
-    uri: https://management.azure.com/subscriptions/00000000-0000-0000-0000-000000000000/resourceGroups/clitest000001/providers/Microsoft.ContainerService/managedClusters/cliakstest000001?api-version=2024-10-01
->>>>>>> ff231216
-  response:
-    body:
-      string: "{\n \"id\": \"/subscriptions/00000000-0000-0000-0000-000000000000/resourcegroups/clitest000001/providers/Microsoft.ContainerService/managedClusters/cliakstest000001\",\n
-        \"location\": \"westus2\",\n \"name\": \"cliakstest000001\",\n \"type\": \"Microsoft.ContainerService/ManagedClusters\",\n
-        \"properties\": {\n  \"provisioningState\": \"Updating\",\n  \"powerState\":
-        {\n   \"code\": \"Running\"\n  },\n  \"kubernetesVersion\": \"1.30\",\n  \"currentKubernetesVersion\":
-        \"1.30.9\",\n  \"dnsPrefix\": \"cliaksdns000002\",\n  \"fqdn\": \"cliaksdns000002-dsy9dyov.hcp.westus2.azmk8s.io\",\n
-        \ \"azurePortalFQDN\": \"cliaksdns000002-dsy9dyov.portal.hcp.westus2.azmk8s.io\",\n
-        \ \"agentPoolProfiles\": [\n   {\n    \"name\": \"nodepool1\",\n    \"count\":
-        1,\n    \"vmSize\": \"Standard_DS2_v2\",\n    \"osDiskSizeGB\": 128,\n    \"osDiskType\":
-        \"Managed\",\n    \"kubeletDiskType\": \"OS\",\n    \"maxPods\": 250,\n    \"type\":
-        \"VirtualMachineScaleSets\",\n    \"enableAutoScaling\": false,\n    \"scaleDownMode\":
-        \"Delete\",\n    \"provisioningState\": \"Updating\",\n    \"powerState\":
-        {\n     \"code\": \"Running\"\n    },\n    \"orchestratorVersion\": \"1.30\",\n
-        \   \"currentOrchestratorVersion\": \"1.30.9\",\n    \"enableNodePublicIP\":
-        false,\n    \"nodeLabels\": {},\n    \"mode\": \"System\",\n    \"enableEncryptionAtHost\":
-        false,\n    \"enableUltraSSD\": false,\n    \"osType\": \"Linux\",\n    \"osSKU\":
-        \"Ubuntu\",\n    \"nodeImageVersion\": \"AKSUbuntu-2204gen2containerd-202502.03.0\",\n
-        \   \"upgradeSettings\": {\n     \"maxSurge\": \"10%\"\n    },\n    \"enableFIPS\":
-        false,\n    \"securityProfile\": {\n     \"enableVTPM\": false,\n     \"enableSecureBoot\":
-        false\n    }\n   }\n  ],\n  \"linuxProfile\": {\n   \"adminUsername\": \"azureuser\",\n
-        \  \"ssh\": {\n    \"publicKeys\": [\n     {\n      \"keyData\": \"ssh-rsa
-        AAAAB3NzaC1yc2EAAAADAQABAAACAQCbIg1guRHbI0lV11wWDt1r2cUdcNd27CJsg+SfgC7miZeubtwUhbsPdhMQsfDyhOWHq1+ZL0M+nJZV63d/1dhmhtgyOqejUwrPlzKhydsbrsdUor+JmNJDdW01v7BXHyuymT8G4s09jCasNOwiufbP/qp72ruu0bIA1nySsvlf9pCQAuFkAnVnf/rFhUlOkhtRpwcq8SUNY2zRHR/EKb/4NWY1JzR4sa3q2fWIJdrrX0DvLoa5g9bIEd4Df79ba7v+yiUBOS0zT2ll+z4g9izHK3EO5d8hL4jYxcjKs+wcslSYRWrascfscLgMlMGh0CdKeNTDjHpGPncaf3Z+FwwwjWeuiNBxv7bJo13/8B/098KlVDl4GZqsoBCEjPyJfV6hO0y/LkRGkk7oHWKgeWAfKtfLItRp00eZ4fcJNK9kCaSMmEugoZWcI7NGbZXzqFWqbpRI7NcDP9+WIQ+i9U5vqWsqd/zng4kbuAJ6UuKqIzB0upYrLShfQE3SAck8oaLhJqqq56VfDuASNpJKidV+zq27HfSBmbXnkR/5AK337dc3MXKJypoK/QPMLKUAP5XLPbs+NddJQV7EZXd29DLgp+fRIg3edpKdO7ZErWhv7d+3Kws+e1Y+ypmR2WIVSwVyBEUfgv2C8Ts9gnTF4pNcEY/S2aBicz5Ew2+jdyGNQQ==
-        test@example.com\\n\"\n     }\n    ]\n   }\n  },\n  \"servicePrincipalProfile\":
-        {\n   \"clientId\":\"00000000-0000-0000-0000-000000000001\"\n  },\n  \"nodeResourceGroup\":
-        \"MC_clitest000001_cliakstest000001_westus2\",\n  \"enableRBAC\": true,\n
-        \ \"supportPlan\": \"KubernetesOfficial\",\n  \"networkProfile\": {\n   \"networkPlugin\":
-        \"azure\",\n   \"networkPluginMode\": \"overlay\",\n   \"networkPolicy\":
-        \"none\",\n   \"networkDataplane\": \"azure\",\n   \"loadBalancerSku\": \"standard\",\n
-        \  \"loadBalancerProfile\": {\n    \"managedOutboundIPs\": {\n     \"count\":
-        2\n    },\n    \"effectiveOutboundIPs\": [\n     {\n      \"id\": \"/subscriptions/00000000-0000-0000-0000-000000000000/resourceGroups/MC_clitest000001_cliakstest000001_westus2/providers/Microsoft.Network/publicIPAddresses/e14b0a9f-6fff-4436-9790-1d41af376951\"\n
-        \    }\n    ],\n    \"backendPoolType\": \"nodeIPConfiguration\"\n   },\n
-        \  \"podCidr\": \"10.244.0.0/16\",\n   \"serviceCidr\": \"10.0.0.0/16\",\n
-        \  \"dnsServiceIP\": \"10.0.0.10\",\n   \"outboundType\": \"loadBalancer\",\n
-        \  \"podCidrs\": [\n    \"10.244.0.0/16\"\n   ],\n   \"serviceCidrs\": [\n
-        \   \"10.0.0.0/16\"\n   ],\n   \"ipFamilies\": [\n    \"IPv4\"\n   ]\n  },\n
-        \ \"maxAgentPools\": 100,\n  \"identityProfile\": {\n   \"kubeletidentity\":
-        {\n    \"resourceId\": \"/subscriptions/00000000-0000-0000-0000-000000000000/resourcegroups/MC_clitest000001_cliakstest000001_westus2/providers/Microsoft.ManagedIdentity/userAssignedIdentities/cliakstest000001-agentpool\",\n
-        \   \"clientId\":\"00000000-0000-0000-0000-000000000001\",\n    \"objectId\":\"00000000-0000-0000-0000-000000000001\"\n
-        \  }\n  },\n  \"autoUpgradeProfile\": {\n   \"nodeOSUpgradeChannel\": \"NodeImage\"\n
-        \ },\n  \"disableLocalAccounts\": false,\n  \"securityProfile\": {},\n  \"storageProfile\":
-        {\n   \"diskCSIDriver\": {\n    \"enabled\": true\n   },\n   \"fileCSIDriver\":
-        {\n    \"enabled\": true\n   },\n   \"snapshotController\": {\n    \"enabled\":
-        true\n   }\n  },\n  \"oidcIssuerProfile\": {\n   \"enabled\": false\n  },\n
-        \ \"workloadAutoScalerProfile\": {},\n  \"resourceUID\": \"67b8913e349e98000129ec5f\",\n
-        \ \"metricsProfile\": {\n   \"costAnalysis\": {\n    \"enabled\": false\n
-        \  }\n  }\n },\n \"identity\": {\n  \"type\": \"SystemAssigned\",\n  \"principalId\":\"00000000-0000-0000-0000-000000000001\",\n
-        \ \"tenantId\": \"54826b22-38d6-4fb2-bad9-b7b93a3e9c5a\"\n },\n \"sku\": {\n
-        \ \"name\": \"Base\",\n  \"tier\": \"Free\"\n }\n}"
-    headers:
-      azure-asyncoperation:
-      - https://management.azure.com/subscriptions/00000000-0000-0000-0000-000000000000/providers/Microsoft.ContainerService/locations/westus2/operations/882c42f4-55ac-4d40-82a3-5023d22bb440?api-version=2016-03-30&t=638757460998599246&c=MIIHhjCCBm6gAwIBAgITfAaX0D2c-iM1n_047QAABpfQPTANBgkqhkiG9w0BAQsFADBEMRMwEQYKCZImiZPyLGQBGRYDR0JMMRMwEQYKCZImiZPyLGQBGRYDQU1FMRgwFgYDVQQDEw9BTUUgSW5mcmEgQ0EgMDUwHhcNMjUwMTIzMTIzMzI3WhcNMjUwNDIzMTIzMzI3WjBAMT4wPAYDVQQDEzVhc3luY29wZXJhdGlvbnNpZ25pbmdjZXJ0aWZpY2F0ZS5tYW5hZ2VtZW50LmF6dXJlLmNvbTCCASIwDQYJKoZIhvcNAQEBBQADggEPADCCAQoCggEBAMT6cGM0B3y7ALaE-Skle4LGL_KvvE0RUfR5t5rwMeM3CUzeYQjKDViOQv-6ECcNTQ188o9xa72JZw6T10LTAadlAlNEt-D4ZgXojTXXdRtgYN-AZ-uCCkJCPAJEWs5EDD7mSbt4aK42yALzlx5HkO8DReVYve0sKKD5r_M3y_OScnMTmV2SqALMQFfQHE2BCDOEjnPMJyRgh-7NvAqTuj-04DaveAIZSPJ9ljaYUCJ6fuyHJpPPDJvqzMYvVtE8OSAbxMClc2r5faOd2VDJXmbWWCx5jgb6bsGk0OJlSYIWH4DG7ERimIDapcgwLFJy4o8a8bkK0bi9A_5dTellBPUCAwEAAaOCBHMwggRvMCcGCSsGAQQBgjcVCgQaMBgwCgYIKwYBBQUHAwIwCgYIKwYBBQUHAwEwPAYJKwYBBAGCNxUHBC8wLQYlKwYBBAGCNxUIhpDjDYTVtHiE8Ys-hZvdFs6dEoFgh8fIENbYcQIBZAIBBjCCAcsGCCsGAQUFBwEBBIIBvTCCAbkwYwYIKwYBBQUHMAKGV2h0dHA6Ly9jcmwubWljcm9zb2Z0LmNvbS9wa2lpbmZyYS9DZXJ0cy9DTzFQS0lJTlRDQTAxLkFNRS5HQkxfQU1FJTIwSW5mcmElMjBDQSUyMDA1LmNydDBTBggrBgEFBQcwAoZHaHR0cDovL2NybDEuYW1lLmdibC9haWEvQ08xUEtJSU5UQ0EwMS5BTUUuR0JMX0FNRSUyMEluZnJhJTIwQ0ElMjAwNS5jcnQwUwYIKwYBBQUHMAKGR2h0dHA6Ly9jcmwyLmFtZS5nYmwvYWlhL0NPMVBLSUlOVENBMDEuQU1FLkdCTF9BTUUlMjBJbmZyYSUyMENBJTIwMDUuY3J0MFMGCCsGAQUFBzAChkdodHRwOi8vY3JsMy5hbWUuZ2JsL2FpYS9DTzFQS0lJTlRDQTAxLkFNRS5HQkxfQU1FJTIwSW5mcmElMjBDQSUyMDA1LmNydDBTBggrBgEFBQcwAoZHaHR0cDovL2NybDQuYW1lLmdibC9haWEvQ08xUEtJSU5UQ0EwMS5BTUUuR0JMX0FNRSUyMEluZnJhJTIwQ0ElMjAwNS5jcnQwHQYDVR0OBBYEFM-T8L9nIeCFTohGWTDyVFKymXV6MA4GA1UdDwEB_wQEAwIFoDCCASYGA1UdHwSCAR0wggEZMIIBFaCCARGgggENhj9odHRwOi8vY3JsLm1pY3Jvc29mdC5jb20vcGtpaW5mcmEvQ1JML0FNRSUyMEluZnJhJTIwQ0ElMjAwNS5jcmyGMWh0dHA6Ly9jcmwxLmFtZS5nYmwvY3JsL0FNRSUyMEluZnJhJTIwQ0ElMjAwNS5jcmyGMWh0dHA6Ly9jcmwyLmFtZS5nYmwvY3JsL0FNRSUyMEluZnJhJTIwQ0ElMjAwNS5jcmyGMWh0dHA6Ly9jcmwzLmFtZS5nYmwvY3JsL0FNRSUyMEluZnJhJTIwQ0ElMjAwNS5jcmyGMWh0dHA6Ly9jcmw0LmFtZS5nYmwvY3JsL0FNRSUyMEluZnJhJTIwQ0ElMjAwNS5jcmwwgZ0GA1UdIASBlTCBkjAMBgorBgEEAYI3ewEBMGYGCisGAQQBgjd7AgIwWDBWBggrBgEFBQcCAjBKHkgAMwAzAGUAMAAxADkAMgAxAC0ANABkADYANAAtADQAZgA4AGMALQBhADAANQA1AC0ANQBiAGQAYQBmAGYAZAA1AGUAMwAzAGQwDAYKKwYBBAGCN3sDAjAMBgorBgEEAYI3ewQCMB8GA1UdIwQYMBaAFHrWGYUoeWxxdh5g-PNL76IFQhYdMB0GA1UdJQQWMBQGCCsGAQUFBwMCBggrBgEFBQcDATANBgkqhkiG9w0BAQsFAAOCAQEAL5-mSvqTMKZ-yWP_ZT759pg-E4fR6CLCeXO0jrmpqWWL7kI50BvqMxrc_lgbkvtph9Pxa7ubGsAa1Exeoi8qx0ROCtQv-NyhNyDLePoY5JfVD6QGmvlnIziXrlYvbbnilY_vo-wieWJGJhuESMEaTphDiHpFdEuA2NZNxyxXsQV5fUpa2Rls0wrtnmPPIzhMrpswh3rBEnbxvlgC6SUihf90jSN_Hkn0T201tVzyjd5G1RK9QNqmdL0lKL-OZm8rpl-nwepifa5s6-Qa7cwTV2CMjAXPtsPHtNsPXvte52PFBn_dZiXBQN2njTerWOgNEpj5mIZ-nr3-pWeHhqAXSQ&s=vbe5GSrQ7sV_K2jC9PDxbSxsYvjWJBUaUC9ldCF2V7s03duhRpXMJbaRIpP8fs6EiGfDabOdl_y_HXSsqOMwKrRDmrCdlfa3Sss3IKGn4vh3XobIosq2ZIoLO8ZwNCk4-1znIwTBL_d5FXBSzyQTVhUHaMg_Dd0tHiS_TBCNueFar4vexihFHcOysXS_BqJJlMOb2GANvvCNqYTmlWL6anWvxK8bZRtHgdW3LnFgGDj-xnRawv9OYkhOb7SxrSkkF3cYLNu6qu2Ix-6swbJtm6s4dx_Rj0_3Hk1qW2xodnQPSeBGp3kuKSRupryrYU7BP-t_OZemBHn1NYen4gXSoQ&h=nNq886pv803oVBqVZWWUwz4IJywnyvnCuMZ8gUtRzV8
-      cache-control:
-      - no-cache
-      content-length:
-      - '4563'
-      content-type:
-      - application/json
-      date:
-      - Fri, 21 Feb 2025 14:48:19 GMT
-      expires:
-      - '-1'
-      pragma:
-      - no-cache
-      strict-transport-security:
-      - max-age=31536000; includeSubDomains
-      x-content-type-options:
-      - nosniff
-      x-ms-operation-identifier:
-      - tenantId=54826b22-38d6-4fb2-bad9-b7b93a3e9c5a,objectId=a7250e3a-0e5e-48e2-9a34-45f1f5e1a91e/eastus2euap/b4983af3-bfb8-4336-b724-7aff01c54bac
-      x-ms-ratelimit-remaining-subscription-global-writes:
-      - '2999'
-      x-ms-ratelimit-remaining-subscription-writes:
-      - '199'
-    status:
-      code: 200
-      message: OK
-- request:
-    body: null
-    headers:
-      Accept:
-      - '*/*'
-      Accept-Encoding:
-      - gzip, deflate
-      CommandName:
-      - aks update
-      Connection:
-      - keep-alive
-      ParameterSetName:
-      - -g -n --load-balancer-managed-outbound-ip-count
-      User-Agent:
-<<<<<<< HEAD
-      - AZURECLI/2.69.0 azsdk-python-core/1.31.0 Python/3.12.9 (Windows-10-10.0.19045-SP0)
-    method: GET
-    uri: https://management.azure.com/subscriptions/00000000-0000-0000-0000-000000000000/providers/Microsoft.ContainerService/locations/westus2/operations/882c42f4-55ac-4d40-82a3-5023d22bb440?api-version=2016-03-30&t=638757460998599246&c=MIIHhjCCBm6gAwIBAgITfAaX0D2c-iM1n_047QAABpfQPTANBgkqhkiG9w0BAQsFADBEMRMwEQYKCZImiZPyLGQBGRYDR0JMMRMwEQYKCZImiZPyLGQBGRYDQU1FMRgwFgYDVQQDEw9BTUUgSW5mcmEgQ0EgMDUwHhcNMjUwMTIzMTIzMzI3WhcNMjUwNDIzMTIzMzI3WjBAMT4wPAYDVQQDEzVhc3luY29wZXJhdGlvbnNpZ25pbmdjZXJ0aWZpY2F0ZS5tYW5hZ2VtZW50LmF6dXJlLmNvbTCCASIwDQYJKoZIhvcNAQEBBQADggEPADCCAQoCggEBAMT6cGM0B3y7ALaE-Skle4LGL_KvvE0RUfR5t5rwMeM3CUzeYQjKDViOQv-6ECcNTQ188o9xa72JZw6T10LTAadlAlNEt-D4ZgXojTXXdRtgYN-AZ-uCCkJCPAJEWs5EDD7mSbt4aK42yALzlx5HkO8DReVYve0sKKD5r_M3y_OScnMTmV2SqALMQFfQHE2BCDOEjnPMJyRgh-7NvAqTuj-04DaveAIZSPJ9ljaYUCJ6fuyHJpPPDJvqzMYvVtE8OSAbxMClc2r5faOd2VDJXmbWWCx5jgb6bsGk0OJlSYIWH4DG7ERimIDapcgwLFJy4o8a8bkK0bi9A_5dTellBPUCAwEAAaOCBHMwggRvMCcGCSsGAQQBgjcVCgQaMBgwCgYIKwYBBQUHAwIwCgYIKwYBBQUHAwEwPAYJKwYBBAGCNxUHBC8wLQYlKwYBBAGCNxUIhpDjDYTVtHiE8Ys-hZvdFs6dEoFgh8fIENbYcQIBZAIBBjCCAcsGCCsGAQUFBwEBBIIBvTCCAbkwYwYIKwYBBQUHMAKGV2h0dHA6Ly9jcmwubWljcm9zb2Z0LmNvbS9wa2lpbmZyYS9DZXJ0cy9DTzFQS0lJTlRDQTAxLkFNRS5HQkxfQU1FJTIwSW5mcmElMjBDQSUyMDA1LmNydDBTBggrBgEFBQcwAoZHaHR0cDovL2NybDEuYW1lLmdibC9haWEvQ08xUEtJSU5UQ0EwMS5BTUUuR0JMX0FNRSUyMEluZnJhJTIwQ0ElMjAwNS5jcnQwUwYIKwYBBQUHMAKGR2h0dHA6Ly9jcmwyLmFtZS5nYmwvYWlhL0NPMVBLSUlOVENBMDEuQU1FLkdCTF9BTUUlMjBJbmZyYSUyMENBJTIwMDUuY3J0MFMGCCsGAQUFBzAChkdodHRwOi8vY3JsMy5hbWUuZ2JsL2FpYS9DTzFQS0lJTlRDQTAxLkFNRS5HQkxfQU1FJTIwSW5mcmElMjBDQSUyMDA1LmNydDBTBggrBgEFBQcwAoZHaHR0cDovL2NybDQuYW1lLmdibC9haWEvQ08xUEtJSU5UQ0EwMS5BTUUuR0JMX0FNRSUyMEluZnJhJTIwQ0ElMjAwNS5jcnQwHQYDVR0OBBYEFM-T8L9nIeCFTohGWTDyVFKymXV6MA4GA1UdDwEB_wQEAwIFoDCCASYGA1UdHwSCAR0wggEZMIIBFaCCARGgggENhj9odHRwOi8vY3JsLm1pY3Jvc29mdC5jb20vcGtpaW5mcmEvQ1JML0FNRSUyMEluZnJhJTIwQ0ElMjAwNS5jcmyGMWh0dHA6Ly9jcmwxLmFtZS5nYmwvY3JsL0FNRSUyMEluZnJhJTIwQ0ElMjAwNS5jcmyGMWh0dHA6Ly9jcmwyLmFtZS5nYmwvY3JsL0FNRSUyMEluZnJhJTIwQ0ElMjAwNS5jcmyGMWh0dHA6Ly9jcmwzLmFtZS5nYmwvY3JsL0FNRSUyMEluZnJhJTIwQ0ElMjAwNS5jcmyGMWh0dHA6Ly9jcmw0LmFtZS5nYmwvY3JsL0FNRSUyMEluZnJhJTIwQ0ElMjAwNS5jcmwwgZ0GA1UdIASBlTCBkjAMBgorBgEEAYI3ewEBMGYGCisGAQQBgjd7AgIwWDBWBggrBgEFBQcCAjBKHkgAMwAzAGUAMAAxADkAMgAxAC0ANABkADYANAAtADQAZgA4AGMALQBhADAANQA1AC0ANQBiAGQAYQBmAGYAZAA1AGUAMwAzAGQwDAYKKwYBBAGCN3sDAjAMBgorBgEEAYI3ewQCMB8GA1UdIwQYMBaAFHrWGYUoeWxxdh5g-PNL76IFQhYdMB0GA1UdJQQWMBQGCCsGAQUFBwMCBggrBgEFBQcDATANBgkqhkiG9w0BAQsFAAOCAQEAL5-mSvqTMKZ-yWP_ZT759pg-E4fR6CLCeXO0jrmpqWWL7kI50BvqMxrc_lgbkvtph9Pxa7ubGsAa1Exeoi8qx0ROCtQv-NyhNyDLePoY5JfVD6QGmvlnIziXrlYvbbnilY_vo-wieWJGJhuESMEaTphDiHpFdEuA2NZNxyxXsQV5fUpa2Rls0wrtnmPPIzhMrpswh3rBEnbxvlgC6SUihf90jSN_Hkn0T201tVzyjd5G1RK9QNqmdL0lKL-OZm8rpl-nwepifa5s6-Qa7cwTV2CMjAXPtsPHtNsPXvte52PFBn_dZiXBQN2njTerWOgNEpj5mIZ-nr3-pWeHhqAXSQ&s=vbe5GSrQ7sV_K2jC9PDxbSxsYvjWJBUaUC9ldCF2V7s03duhRpXMJbaRIpP8fs6EiGfDabOdl_y_HXSsqOMwKrRDmrCdlfa3Sss3IKGn4vh3XobIosq2ZIoLO8ZwNCk4-1znIwTBL_d5FXBSzyQTVhUHaMg_Dd0tHiS_TBCNueFar4vexihFHcOysXS_BqJJlMOb2GANvvCNqYTmlWL6anWvxK8bZRtHgdW3LnFgGDj-xnRawv9OYkhOb7SxrSkkF3cYLNu6qu2Ix-6swbJtm6s4dx_Rj0_3Hk1qW2xodnQPSeBGp3kuKSRupryrYU7BP-t_OZemBHn1NYen4gXSoQ&h=nNq886pv803oVBqVZWWUwz4IJywnyvnCuMZ8gUtRzV8
-=======
-      - AZURECLI/2.59.0 azsdk-python-core/1.28.0 Python/3.8.10 (Linux-6.5.0-1017-azure-x86_64-with-glibc2.29)
-    method: POST
-    uri: https://management.azure.com/subscriptions/00000000-0000-0000-0000-000000000000/resourceGroups/clitest000001/providers/Microsoft.ContainerService/managedClusters/cliakstest000001/listClusterUserCredential?api-version=2024-10-01
->>>>>>> ff231216
-  response:
-    body:
-      string: "{\n \"name\": \"882c42f4-55ac-4d40-82a3-5023d22bb440\",\n \"status\":
-        \"InProgress\",\n \"startTime\": \"2025-02-21T14:48:19.6654753Z\"\n}"
-    headers:
-      cache-control:
-      - no-cache
-      content-length:
-      - '122'
-      content-type:
-      - application/json
-      date:
-      - Fri, 21 Feb 2025 14:48:19 GMT
-      expires:
-      - '-1'
-      pragma:
-      - no-cache
-      strict-transport-security:
-      - max-age=31536000; includeSubDomains
-      x-content-type-options:
-      - nosniff
-      x-ms-operation-identifier:
-      - tenantId=54826b22-38d6-4fb2-bad9-b7b93a3e9c5a,objectId=a7250e3a-0e5e-48e2-9a34-45f1f5e1a91e/eastus2euap/564c2c98-d179-4ba4-8218-de49c4c6a2f2
-      x-ms-ratelimit-remaining-subscription-global-reads:
-      - '3748'
-    status:
-      code: 200
-      message: OK
-- request:
-    body: null
-    headers:
-      Accept:
-      - '*/*'
-      Accept-Encoding:
-      - gzip, deflate
-      CommandName:
-      - aks update
-      Connection:
-      - keep-alive
-      ParameterSetName:
-      - -g -n --load-balancer-managed-outbound-ip-count
-      User-Agent:
-      - AZURECLI/2.69.0 azsdk-python-core/1.31.0 Python/3.12.9 (Windows-10-10.0.19045-SP0)
-    method: GET
-<<<<<<< HEAD
-    uri: https://management.azure.com/subscriptions/00000000-0000-0000-0000-000000000000/providers/Microsoft.ContainerService/locations/westus2/operations/882c42f4-55ac-4d40-82a3-5023d22bb440?api-version=2016-03-30&t=638757460998599246&c=MIIHhjCCBm6gAwIBAgITfAaX0D2c-iM1n_047QAABpfQPTANBgkqhkiG9w0BAQsFADBEMRMwEQYKCZImiZPyLGQBGRYDR0JMMRMwEQYKCZImiZPyLGQBGRYDQU1FMRgwFgYDVQQDEw9BTUUgSW5mcmEgQ0EgMDUwHhcNMjUwMTIzMTIzMzI3WhcNMjUwNDIzMTIzMzI3WjBAMT4wPAYDVQQDEzVhc3luY29wZXJhdGlvbnNpZ25pbmdjZXJ0aWZpY2F0ZS5tYW5hZ2VtZW50LmF6dXJlLmNvbTCCASIwDQYJKoZIhvcNAQEBBQADggEPADCCAQoCggEBAMT6cGM0B3y7ALaE-Skle4LGL_KvvE0RUfR5t5rwMeM3CUzeYQjKDViOQv-6ECcNTQ188o9xa72JZw6T10LTAadlAlNEt-D4ZgXojTXXdRtgYN-AZ-uCCkJCPAJEWs5EDD7mSbt4aK42yALzlx5HkO8DReVYve0sKKD5r_M3y_OScnMTmV2SqALMQFfQHE2BCDOEjnPMJyRgh-7NvAqTuj-04DaveAIZSPJ9ljaYUCJ6fuyHJpPPDJvqzMYvVtE8OSAbxMClc2r5faOd2VDJXmbWWCx5jgb6bsGk0OJlSYIWH4DG7ERimIDapcgwLFJy4o8a8bkK0bi9A_5dTellBPUCAwEAAaOCBHMwggRvMCcGCSsGAQQBgjcVCgQaMBgwCgYIKwYBBQUHAwIwCgYIKwYBBQUHAwEwPAYJKwYBBAGCNxUHBC8wLQYlKwYBBAGCNxUIhpDjDYTVtHiE8Ys-hZvdFs6dEoFgh8fIENbYcQIBZAIBBjCCAcsGCCsGAQUFBwEBBIIBvTCCAbkwYwYIKwYBBQUHMAKGV2h0dHA6Ly9jcmwubWljcm9zb2Z0LmNvbS9wa2lpbmZyYS9DZXJ0cy9DTzFQS0lJTlRDQTAxLkFNRS5HQkxfQU1FJTIwSW5mcmElMjBDQSUyMDA1LmNydDBTBggrBgEFBQcwAoZHaHR0cDovL2NybDEuYW1lLmdibC9haWEvQ08xUEtJSU5UQ0EwMS5BTUUuR0JMX0FNRSUyMEluZnJhJTIwQ0ElMjAwNS5jcnQwUwYIKwYBBQUHMAKGR2h0dHA6Ly9jcmwyLmFtZS5nYmwvYWlhL0NPMVBLSUlOVENBMDEuQU1FLkdCTF9BTUUlMjBJbmZyYSUyMENBJTIwMDUuY3J0MFMGCCsGAQUFBzAChkdodHRwOi8vY3JsMy5hbWUuZ2JsL2FpYS9DTzFQS0lJTlRDQTAxLkFNRS5HQkxfQU1FJTIwSW5mcmElMjBDQSUyMDA1LmNydDBTBggrBgEFBQcwAoZHaHR0cDovL2NybDQuYW1lLmdibC9haWEvQ08xUEtJSU5UQ0EwMS5BTUUuR0JMX0FNRSUyMEluZnJhJTIwQ0ElMjAwNS5jcnQwHQYDVR0OBBYEFM-T8L9nIeCFTohGWTDyVFKymXV6MA4GA1UdDwEB_wQEAwIFoDCCASYGA1UdHwSCAR0wggEZMIIBFaCCARGgggENhj9odHRwOi8vY3JsLm1pY3Jvc29mdC5jb20vcGtpaW5mcmEvQ1JML0FNRSUyMEluZnJhJTIwQ0ElMjAwNS5jcmyGMWh0dHA6Ly9jcmwxLmFtZS5nYmwvY3JsL0FNRSUyMEluZnJhJTIwQ0ElMjAwNS5jcmyGMWh0dHA6Ly9jcmwyLmFtZS5nYmwvY3JsL0FNRSUyMEluZnJhJTIwQ0ElMjAwNS5jcmyGMWh0dHA6Ly9jcmwzLmFtZS5nYmwvY3JsL0FNRSUyMEluZnJhJTIwQ0ElMjAwNS5jcmyGMWh0dHA6Ly9jcmw0LmFtZS5nYmwvY3JsL0FNRSUyMEluZnJhJTIwQ0ElMjAwNS5jcmwwgZ0GA1UdIASBlTCBkjAMBgorBgEEAYI3ewEBMGYGCisGAQQBgjd7AgIwWDBWBggrBgEFBQcCAjBKHkgAMwAzAGUAMAAxADkAMgAxAC0ANABkADYANAAtADQAZgA4AGMALQBhADAANQA1AC0ANQBiAGQAYQBmAGYAZAA1AGUAMwAzAGQwDAYKKwYBBAGCN3sDAjAMBgorBgEEAYI3ewQCMB8GA1UdIwQYMBaAFHrWGYUoeWxxdh5g-PNL76IFQhYdMB0GA1UdJQQWMBQGCCsGAQUFBwMCBggrBgEFBQcDATANBgkqhkiG9w0BAQsFAAOCAQEAL5-mSvqTMKZ-yWP_ZT759pg-E4fR6CLCeXO0jrmpqWWL7kI50BvqMxrc_lgbkvtph9Pxa7ubGsAa1Exeoi8qx0ROCtQv-NyhNyDLePoY5JfVD6QGmvlnIziXrlYvbbnilY_vo-wieWJGJhuESMEaTphDiHpFdEuA2NZNxyxXsQV5fUpa2Rls0wrtnmPPIzhMrpswh3rBEnbxvlgC6SUihf90jSN_Hkn0T201tVzyjd5G1RK9QNqmdL0lKL-OZm8rpl-nwepifa5s6-Qa7cwTV2CMjAXPtsPHtNsPXvte52PFBn_dZiXBQN2njTerWOgNEpj5mIZ-nr3-pWeHhqAXSQ&s=vbe5GSrQ7sV_K2jC9PDxbSxsYvjWJBUaUC9ldCF2V7s03duhRpXMJbaRIpP8fs6EiGfDabOdl_y_HXSsqOMwKrRDmrCdlfa3Sss3IKGn4vh3XobIosq2ZIoLO8ZwNCk4-1znIwTBL_d5FXBSzyQTVhUHaMg_Dd0tHiS_TBCNueFar4vexihFHcOysXS_BqJJlMOb2GANvvCNqYTmlWL6anWvxK8bZRtHgdW3LnFgGDj-xnRawv9OYkhOb7SxrSkkF3cYLNu6qu2Ix-6swbJtm6s4dx_Rj0_3Hk1qW2xodnQPSeBGp3kuKSRupryrYU7BP-t_OZemBHn1NYen4gXSoQ&h=nNq886pv803oVBqVZWWUwz4IJywnyvnCuMZ8gUtRzV8
-=======
-    uri: https://management.azure.com/subscriptions/00000000-0000-0000-0000-000000000000/resourceGroups/clitest000001/providers/Microsoft.ContainerService/managedClusters/cliakstest000001?api-version=2024-10-01
->>>>>>> ff231216
-  response:
-    body:
-      string: "{\n \"name\": \"882c42f4-55ac-4d40-82a3-5023d22bb440\",\n \"status\":
-        \"InProgress\",\n \"startTime\": \"2025-02-21T14:48:19.6654753Z\"\n}"
-    headers:
-      cache-control:
-      - no-cache
-      content-length:
-      - '122'
-      content-type:
-      - application/json
-      date:
-      - Fri, 21 Feb 2025 14:48:49 GMT
-      expires:
-      - '-1'
-      pragma:
-      - no-cache
-      strict-transport-security:
-      - max-age=31536000; includeSubDomains
-      x-content-type-options:
-      - nosniff
-      x-ms-operation-identifier:
-      - tenantId=54826b22-38d6-4fb2-bad9-b7b93a3e9c5a,objectId=a7250e3a-0e5e-48e2-9a34-45f1f5e1a91e/eastus2euap/a181f620-3274-455a-837e-166db83e8e79
-      x-ms-ratelimit-remaining-subscription-global-reads:
-      - '3749'
-    status:
-      code: 200
-      message: OK
-- request:
-    body: null
-    headers:
-      Accept:
-      - '*/*'
-      Accept-Encoding:
-      - gzip, deflate
-      CommandName:
-      - aks update
-      Connection:
-      - keep-alive
-      ParameterSetName:
-      - -g -n --load-balancer-managed-outbound-ip-count
-      User-Agent:
-<<<<<<< HEAD
-      - AZURECLI/2.69.0 azsdk-python-core/1.31.0 Python/3.12.9 (Windows-10-10.0.19045-SP0)
-    method: GET
-    uri: https://management.azure.com/subscriptions/00000000-0000-0000-0000-000000000000/providers/Microsoft.ContainerService/locations/westus2/operations/882c42f4-55ac-4d40-82a3-5023d22bb440?api-version=2016-03-30&t=638757460998599246&c=MIIHhjCCBm6gAwIBAgITfAaX0D2c-iM1n_047QAABpfQPTANBgkqhkiG9w0BAQsFADBEMRMwEQYKCZImiZPyLGQBGRYDR0JMMRMwEQYKCZImiZPyLGQBGRYDQU1FMRgwFgYDVQQDEw9BTUUgSW5mcmEgQ0EgMDUwHhcNMjUwMTIzMTIzMzI3WhcNMjUwNDIzMTIzMzI3WjBAMT4wPAYDVQQDEzVhc3luY29wZXJhdGlvbnNpZ25pbmdjZXJ0aWZpY2F0ZS5tYW5hZ2VtZW50LmF6dXJlLmNvbTCCASIwDQYJKoZIhvcNAQEBBQADggEPADCCAQoCggEBAMT6cGM0B3y7ALaE-Skle4LGL_KvvE0RUfR5t5rwMeM3CUzeYQjKDViOQv-6ECcNTQ188o9xa72JZw6T10LTAadlAlNEt-D4ZgXojTXXdRtgYN-AZ-uCCkJCPAJEWs5EDD7mSbt4aK42yALzlx5HkO8DReVYve0sKKD5r_M3y_OScnMTmV2SqALMQFfQHE2BCDOEjnPMJyRgh-7NvAqTuj-04DaveAIZSPJ9ljaYUCJ6fuyHJpPPDJvqzMYvVtE8OSAbxMClc2r5faOd2VDJXmbWWCx5jgb6bsGk0OJlSYIWH4DG7ERimIDapcgwLFJy4o8a8bkK0bi9A_5dTellBPUCAwEAAaOCBHMwggRvMCcGCSsGAQQBgjcVCgQaMBgwCgYIKwYBBQUHAwIwCgYIKwYBBQUHAwEwPAYJKwYBBAGCNxUHBC8wLQYlKwYBBAGCNxUIhpDjDYTVtHiE8Ys-hZvdFs6dEoFgh8fIENbYcQIBZAIBBjCCAcsGCCsGAQUFBwEBBIIBvTCCAbkwYwYIKwYBBQUHMAKGV2h0dHA6Ly9jcmwubWljcm9zb2Z0LmNvbS9wa2lpbmZyYS9DZXJ0cy9DTzFQS0lJTlRDQTAxLkFNRS5HQkxfQU1FJTIwSW5mcmElMjBDQSUyMDA1LmNydDBTBggrBgEFBQcwAoZHaHR0cDovL2NybDEuYW1lLmdibC9haWEvQ08xUEtJSU5UQ0EwMS5BTUUuR0JMX0FNRSUyMEluZnJhJTIwQ0ElMjAwNS5jcnQwUwYIKwYBBQUHMAKGR2h0dHA6Ly9jcmwyLmFtZS5nYmwvYWlhL0NPMVBLSUlOVENBMDEuQU1FLkdCTF9BTUUlMjBJbmZyYSUyMENBJTIwMDUuY3J0MFMGCCsGAQUFBzAChkdodHRwOi8vY3JsMy5hbWUuZ2JsL2FpYS9DTzFQS0lJTlRDQTAxLkFNRS5HQkxfQU1FJTIwSW5mcmElMjBDQSUyMDA1LmNydDBTBggrBgEFBQcwAoZHaHR0cDovL2NybDQuYW1lLmdibC9haWEvQ08xUEtJSU5UQ0EwMS5BTUUuR0JMX0FNRSUyMEluZnJhJTIwQ0ElMjAwNS5jcnQwHQYDVR0OBBYEFM-T8L9nIeCFTohGWTDyVFKymXV6MA4GA1UdDwEB_wQEAwIFoDCCASYGA1UdHwSCAR0wggEZMIIBFaCCARGgggENhj9odHRwOi8vY3JsLm1pY3Jvc29mdC5jb20vcGtpaW5mcmEvQ1JML0FNRSUyMEluZnJhJTIwQ0ElMjAwNS5jcmyGMWh0dHA6Ly9jcmwxLmFtZS5nYmwvY3JsL0FNRSUyMEluZnJhJTIwQ0ElMjAwNS5jcmyGMWh0dHA6Ly9jcmwyLmFtZS5nYmwvY3JsL0FNRSUyMEluZnJhJTIwQ0ElMjAwNS5jcmyGMWh0dHA6Ly9jcmwzLmFtZS5nYmwvY3JsL0FNRSUyMEluZnJhJTIwQ0ElMjAwNS5jcmyGMWh0dHA6Ly9jcmw0LmFtZS5nYmwvY3JsL0FNRSUyMEluZnJhJTIwQ0ElMjAwNS5jcmwwgZ0GA1UdIASBlTCBkjAMBgorBgEEAYI3ewEBMGYGCisGAQQBgjd7AgIwWDBWBggrBgEFBQcCAjBKHkgAMwAzAGUAMAAxADkAMgAxAC0ANABkADYANAAtADQAZgA4AGMALQBhADAANQA1AC0ANQBiAGQAYQBmAGYAZAA1AGUAMwAzAGQwDAYKKwYBBAGCN3sDAjAMBgorBgEEAYI3ewQCMB8GA1UdIwQYMBaAFHrWGYUoeWxxdh5g-PNL76IFQhYdMB0GA1UdJQQWMBQGCCsGAQUFBwMCBggrBgEFBQcDATANBgkqhkiG9w0BAQsFAAOCAQEAL5-mSvqTMKZ-yWP_ZT759pg-E4fR6CLCeXO0jrmpqWWL7kI50BvqMxrc_lgbkvtph9Pxa7ubGsAa1Exeoi8qx0ROCtQv-NyhNyDLePoY5JfVD6QGmvlnIziXrlYvbbnilY_vo-wieWJGJhuESMEaTphDiHpFdEuA2NZNxyxXsQV5fUpa2Rls0wrtnmPPIzhMrpswh3rBEnbxvlgC6SUihf90jSN_Hkn0T201tVzyjd5G1RK9QNqmdL0lKL-OZm8rpl-nwepifa5s6-Qa7cwTV2CMjAXPtsPHtNsPXvte52PFBn_dZiXBQN2njTerWOgNEpj5mIZ-nr3-pWeHhqAXSQ&s=vbe5GSrQ7sV_K2jC9PDxbSxsYvjWJBUaUC9ldCF2V7s03duhRpXMJbaRIpP8fs6EiGfDabOdl_y_HXSsqOMwKrRDmrCdlfa3Sss3IKGn4vh3XobIosq2ZIoLO8ZwNCk4-1znIwTBL_d5FXBSzyQTVhUHaMg_Dd0tHiS_TBCNueFar4vexihFHcOysXS_BqJJlMOb2GANvvCNqYTmlWL6anWvxK8bZRtHgdW3LnFgGDj-xnRawv9OYkhOb7SxrSkkF3cYLNu6qu2Ix-6swbJtm6s4dx_Rj0_3Hk1qW2xodnQPSeBGp3kuKSRupryrYU7BP-t_OZemBHn1NYen4gXSoQ&h=nNq886pv803oVBqVZWWUwz4IJywnyvnCuMZ8gUtRzV8
-=======
       - AZURECLI/2.59.0 azsdk-python-core/1.28.0 Python/3.8.10 (Linux-6.5.0-1017-azure-x86_64-with-glibc2.29)
     method: PUT
     uri: https://management.azure.com/subscriptions/00000000-0000-0000-0000-000000000000/resourceGroups/clitest000001/providers/Microsoft.ContainerService/managedClusters/cliakstest000001?api-version=2024-10-01
->>>>>>> ff231216
-  response:
-    body:
-      string: "{\n \"name\": \"882c42f4-55ac-4d40-82a3-5023d22bb440\",\n \"status\":
-        \"InProgress\",\n \"startTime\": \"2025-02-21T14:48:19.6654753Z\"\n}"
-    headers:
-      cache-control:
-      - no-cache
-      content-length:
-      - '122'
-      content-type:
-      - application/json
-      date:
-      - Fri, 21 Feb 2025 14:49:20 GMT
-      expires:
-      - '-1'
-      pragma:
-      - no-cache
-      strict-transport-security:
-      - max-age=31536000; includeSubDomains
-      x-content-type-options:
-      - nosniff
-      x-ms-operation-identifier:
-      - tenantId=54826b22-38d6-4fb2-bad9-b7b93a3e9c5a,objectId=a7250e3a-0e5e-48e2-9a34-45f1f5e1a91e/eastus2euap/56f65b48-213c-4cc2-b708-37675838b5f3
-      x-ms-ratelimit-remaining-subscription-global-reads:
-      - '3749'
+  response:
+    body:
+      string: "{\n  \"id\": \"/subscriptions/00000000-0000-0000-0000-000000000000/resourcegroups/clitest000001/providers/Microsoft.ContainerService/managedClusters/cliakstest000001\",\n
+        \ \"location\": \"westcentralus\",\n  \"name\": \"cliakstest000001\",\n  \"type\":
+        \"Microsoft.ContainerService/ManagedClusters\",\n  \"properties\": {\n   \"provisioningState\":
+        \"Updating\",\n   \"powerState\": {\n    \"code\": \"Running\"\n   },\n   \"kubernetesVersion\":
+        \"1.28\",\n   \"currentKubernetesVersion\": \"1.28.5\",\n   \"dnsPrefix\":
+        \"cliaksdns000002\",\n   \"fqdn\": \"cliaksdns000002-a978r9eo.hcp.westcentralus.azmk8s.io\",\n
+        \  \"azurePortalFQDN\": \"cliaksdns000002-a978r9eo.portal.hcp.westcentralus.azmk8s.io\",\n
+        \  \"agentPoolProfiles\": [\n    {\n     \"name\": \"nodepool1\",\n     \"count\":
+        1,\n     \"vmSize\": \"Standard_DS2_v2\",\n     \"osDiskSizeGB\": 128,\n     \"osDiskType\":
+        \"Managed\",\n     \"kubeletDiskType\": \"OS\",\n     \"maxPods\": 110,\n
+        \    \"type\": \"VirtualMachineScaleSets\",\n     \"enableAutoScaling\": false,\n
+        \    \"provisioningState\": \"Updating\",\n     \"powerState\": {\n      \"code\":
+        \"Running\"\n     },\n     \"orchestratorVersion\": \"1.28.5\",\n     \"currentOrchestratorVersion\":
+        \"1.28.5\",\n     \"enableNodePublicIP\": false,\n     \"nodeLabels\": {},\n
+        \    \"mode\": \"System\",\n     \"enableEncryptionAtHost\": false,\n     \"enableUltraSSD\":
+        false,\n     \"osType\": \"Linux\",\n     \"osSKU\": \"Ubuntu\",\n     \"nodeImageVersion\":
+        \"AKSUbuntu-2204gen2containerd-202403.25.0\",\n     \"upgradeSettings\": {\n
+        \     \"maxSurge\": \"10%\"\n     },\n     \"enableFIPS\": false\n    }\n
+        \  ],\n   \"linuxProfile\": {\n    \"adminUsername\": \"azureuser\",\n    \"ssh\":
+        {\n     \"publicKeys\": [\n      {\n       \"keyData\": \"ssh-rsa AAAAB3NzaC1yc2EAAAADAQABAAABAQC+mt6dTzhlmeCiY/n+EWRcv1wqoH8oqQSDjEZrgSaTXBSRQ/mTuYX+mJ9dhsFkN4zJbuNxZRAZw1EKSOGuV3AvQR+ICHJPp3lDXCPWgJimhQNASSVvpW0siQCYk7Hxqn8O1rCl5g2zGeGLYrb7Q3kbTsHxEbAZsD2VzONYdMZj3UjZF/EQslijgc99o+UBnChnGfPPtSJ0RV4YR/46idQzwG7guRI8y2YNnHxzkUK0au+CUJgd0zQNVm7p2YKfLvG2LIl7MEksb49U9zAhYvF7YxlO+M2HIHKL6bMtIA+bEyJKUn/9G3mobsWHAAe5Rq4nOIHrmcoEULVgoSJTC0mr
+        azcli_aks_live_test@example.com\\n\"\n      }\n     ]\n    }\n   },\n   \"servicePrincipalProfile\":
+        {\n    \"clientId\":\"00000000-0000-0000-0000-000000000001\"\n   },\n   \"nodeResourceGroup\":
+        \"MC_clitest000001_cliakstest000001_westcentralus\",\n   \"enableRBAC\": true,\n
+        \  \"supportPlan\": \"KubernetesOfficial\",\n   \"networkProfile\": {\n    \"networkPlugin\":
+        \"kubenet\",\n    \"loadBalancerSku\": \"standard\",\n    \"loadBalancerProfile\":
+        {\n     \"managedOutboundIPs\": {\n      \"count\": 2\n     },\n     \"effectiveOutboundIPs\":
+        [\n      {\n       \"id\": \"/subscriptions/00000000-0000-0000-0000-000000000000/resourceGroups/MC_clitest000001_cliakstest000001_westcentralus/providers/Microsoft.Network/publicIPAddresses/2e3ade97-67b6-44ad-8a05-e295ea5ea4de\"\n
+        \     }\n     ],\n     \"backendPoolType\": \"nodeIPConfiguration\"\n    },\n
+        \   \"podCidr\": \"10.244.0.0/16\",\n    \"serviceCidr\": \"10.0.0.0/16\",\n
+        \   \"dnsServiceIP\": \"10.0.0.10\",\n    \"outboundType\": \"loadBalancer\",\n
+        \   \"podCidrs\": [\n     \"10.244.0.0/16\"\n    ],\n    \"serviceCidrs\":
+        [\n     \"10.0.0.0/16\"\n    ],\n    \"ipFamilies\": [\n     \"IPv4\"\n    ]\n
+        \  },\n   \"maxAgentPools\": 100,\n   \"identityProfile\": {\n    \"kubeletidentity\":
+        {\n     \"resourceId\": \"/subscriptions/00000000-0000-0000-0000-000000000000/resourcegroups/MC_clitest000001_cliakstest000001_westcentralus/providers/Microsoft.ManagedIdentity/userAssignedIdentities/cliakstest000001-agentpool\",\n
+        \    \"clientId\":\"00000000-0000-0000-0000-000000000001\",\n     \"objectId\":\"00000000-0000-0000-0000-000000000001\"\n
+        \   }\n   },\n   \"autoUpgradeProfile\": {\n    \"nodeOSUpgradeChannel\":
+        \"NodeImage\"\n   },\n   \"disableLocalAccounts\": false,\n   \"securityProfile\":
+        {},\n   \"storageProfile\": {\n    \"diskCSIDriver\": {\n     \"enabled\":
+        true\n    },\n    \"fileCSIDriver\": {\n     \"enabled\": true\n    },\n    \"snapshotController\":
+        {\n     \"enabled\": true\n    }\n   },\n   \"oidcIssuerProfile\": {\n    \"enabled\":
+        false\n   },\n   \"workloadAutoScalerProfile\": {},\n   \"resourceUID\": \"661212dd711d5e0001d40db2\"\n
+        \ },\n  \"identity\": {\n   \"type\": \"SystemAssigned\",\n   \"principalId\":\"00000000-0000-0000-0000-000000000001\",\n
+        \  \"tenantId\": \"72f988bf-86f1-41af-91ab-2d7cd011db47\"\n  },\n  \"sku\":
+        {\n   \"name\": \"Base\",\n   \"tier\": \"Free\"\n  }\n }"
+    headers:
+      azure-asyncoperation:
+      - https://management.azure.com/subscriptions/00000000-0000-0000-0000-000000000000/providers/Microsoft.ContainerService/locations/westcentralus/operations/3b32447f-fda5-4d7e-aa9f-1e7f11020a80?api-version=2016-03-30&t=638480576253226617&c=MIIHADCCBeigAwIBAgITfARlFdSUZK8kechtYQAABGUV1DANBgkqhkiG9w0BAQsFADBEMRMwEQYKCZImiZPyLGQBGRYDR0JMMRMwEQYKCZImiZPyLGQBGRYDQU1FMRgwFgYDVQQDEw9BTUUgSW5mcmEgQ0EgMDUwHhcNMjQwMTMwMjA1NjEzWhcNMjUwMTI0MjA1NjEzWjBAMT4wPAYDVQQDEzVhc3luY29wZXJhdGlvbnNpZ25pbmdjZXJ0aWZpY2F0ZS5tYW5hZ2VtZW50LmF6dXJlLmNvbTCCASIwDQYJKoZIhvcNAQEBBQADggEPADCCAQoCggEBALYMYYup1R1RZPIwVtk7z89JkrsDK8coPmULAovQOy3jgtdJ-z5oyCO28-zQ4LRHmuyeq1ROWdQR5e828FYihyBqnnQQea3EcS6CFfXpYes-7NPXy73E_P3goJLJU7bfuZ4iDPGZxXIIjo6_Uex0eX_AuBJeq8ZFcmNy3x0loDHkDww9lMprf49PmIZJEAshTnLBtfT3BC7JAuTTl2duIcC6YRT8vITdFw1HxFqywnOqD35zttD8vp0XowEP4ksBLfhJWduspxICp4Yu2ouSlh-T4GmsjQaTjrzZpw29eEj3gUyzTfkDY-WEGsEujkl9a9FCX1_AvT-9Eqmd7uYqV6kCAwEAAaOCA-0wggPpMCcGCSsGAQQBgjcVCgQaMBgwCgYIKwYBBQUHAwEwCgYIKwYBBQUHAwIwPQYJKwYBBAGCNxUHBDAwLgYmKwYBBAGCNxUIhpDjDYTVtHiE8Ys-hZvdFs6dEoFggvX2K4Py0SACAWQCAQowggHLBggrBgEFBQcBAQSCAb0wggG5MGMGCCsGAQUFBzAChldodHRwOi8vY3JsLm1pY3Jvc29mdC5jb20vcGtpaW5mcmEvQ2VydHMvQ08xUEtJSU5UQ0EwMS5BTUUuR0JMX0FNRSUyMEluZnJhJTIwQ0ElMjAwNS5jcnQwUwYIKwYBBQUHMAKGR2h0dHA6Ly9jcmwxLmFtZS5nYmwvYWlhL0NPMVBLSUlOVENBMDEuQU1FLkdCTF9BTUUlMjBJbmZyYSUyMENBJTIwMDUuY3J0MFMGCCsGAQUFBzAChkdodHRwOi8vY3JsMi5hbWUuZ2JsL2FpYS9DTzFQS0lJTlRDQTAxLkFNRS5HQkxfQU1FJTIwSW5mcmElMjBDQSUyMDA1LmNydDBTBggrBgEFBQcwAoZHaHR0cDovL2NybDMuYW1lLmdibC9haWEvQ08xUEtJSU5UQ0EwMS5BTUUuR0JMX0FNRSUyMEluZnJhJTIwQ0ElMjAwNS5jcnQwUwYIKwYBBQUHMAKGR2h0dHA6Ly9jcmw0LmFtZS5nYmwvYWlhL0NPMVBLSUlOVENBMDEuQU1FLkdCTF9BTUUlMjBJbmZyYSUyMENBJTIwMDUuY3J0MB0GA1UdDgQWBBTDXVhSVDy9FvMjLTrSyU7UjKUXqzAOBgNVHQ8BAf8EBAMCBaAwggEmBgNVHR8EggEdMIIBGTCCARWgggERoIIBDYY_aHR0cDovL2NybC5taWNyb3NvZnQuY29tL3BraWluZnJhL0NSTC9BTUUlMjBJbmZyYSUyMENBJTIwMDUuY3JshjFodHRwOi8vY3JsMS5hbWUuZ2JsL2NybC9BTUUlMjBJbmZyYSUyMENBJTIwMDUuY3JshjFodHRwOi8vY3JsMi5hbWUuZ2JsL2NybC9BTUUlMjBJbmZyYSUyMENBJTIwMDUuY3JshjFodHRwOi8vY3JsMy5hbWUuZ2JsL2NybC9BTUUlMjBJbmZyYSUyMENBJTIwMDUuY3JshjFodHRwOi8vY3JsNC5hbWUuZ2JsL2NybC9BTUUlMjBJbmZyYSUyMENBJTIwMDUuY3JsMBcGA1UdIAQQMA4wDAYKKwYBBAGCN3sBATAfBgNVHSMEGDAWgBR61hmFKHlscXYeYPjzS--iBUIWHTAdBgNVHSUEFjAUBggrBgEFBQcDAQYIKwYBBQUHAwIwDQYJKoZIhvcNAQELBQADggEBAHyzMCBJbTmiP_gOh98fZltsl9jQdlB-g_OYCr82viu1SgLxte7Za3Vtb3XRCTquz_JfY_4eQJpUy0p6F37f0oaTQkBvUF7HDDvkm49rmKF4nDFjPGNEqm53KbVEak46WTgD9fGZLQH1XouZGRe0LxQVIWm-K-MYMbrDWF_njKsIaV5Z4VxgFVaX5SlzHvr6coDX5oXwwksEsw8E8g0LfZCpfT5mCwgDPrDv2Ekk26koWUYlmJWgkky22R538qwuJmE6F33YwWStmUGfZfFDyjek8Rd_KyuEuC9IZfk4TTmVjyJmKPi5GhIJGwiATMpLJwt5jD_Hkgbq6vMwud4ZbIE&s=egC4WIaA_qdvlZzvp9LEhq8ra6XpOdC8SkheMezDV7Q46HFELGCsSEXLdEKUll8Im91b7CDV70cc2R8m-UzqDNfeLmYpbxTttNs3KrClucb_OP-w-40BGyqZ3V3aX5nN9TO0WtR1E3GDaGtfP4hPSS--Tihx-B3YqcVtZQ7C4h_h4gsHWXBo8S4wBNH58mrf2W9DRUh__wf1wkcbCBnBtKcmNs1halNQ1bt0_FRZMK5XMjFbwgNWwdGTmbWieuOa3xOeK5t8qo6UUUqan3PB_IzUY7_WKKJuY38rnYq_BzN507sjo6wsOwCKg3LSmsmP6mhB2sKYo8vHN28hHRLaaA&h=GnFTo2fvfrE3Tt5GRtCHtIf7veXd7TOAy1AOJIUUiEs
+      cache-control:
+      - no-cache
+      content-length:
+      - '4114'
+      content-type:
+      - application/json
+      date:
+      - Sun, 07 Apr 2024 03:33:45 GMT
+      expires:
+      - '-1'
+      pragma:
+      - no-cache
+      strict-transport-security:
+      - max-age=31536000; includeSubDomains
+      x-cache:
+      - CONFIG_NOCACHE
+      x-content-type-options:
+      - nosniff
+      x-ms-ratelimit-remaining-subscription-writes:
+      - '1199'
+      x-msedge-ref:
+      - 'Ref A: 91F7E4E454D74C7DBACCE2588A981A7C Ref B: MNZ221060618053 Ref C: 2024-04-07T03:33:40Z'
     status:
       code: 200
       message: OK
@@ -1683,34 +1726,37 @@
       ParameterSetName:
       - -g -n --load-balancer-managed-outbound-ip-count
       User-Agent:
-      - AZURECLI/2.69.0 azsdk-python-core/1.31.0 Python/3.12.9 (Windows-10-10.0.19045-SP0)
-    method: GET
-    uri: https://management.azure.com/subscriptions/00000000-0000-0000-0000-000000000000/providers/Microsoft.ContainerService/locations/westus2/operations/882c42f4-55ac-4d40-82a3-5023d22bb440?api-version=2016-03-30&t=638757460998599246&c=MIIHhjCCBm6gAwIBAgITfAaX0D2c-iM1n_047QAABpfQPTANBgkqhkiG9w0BAQsFADBEMRMwEQYKCZImiZPyLGQBGRYDR0JMMRMwEQYKCZImiZPyLGQBGRYDQU1FMRgwFgYDVQQDEw9BTUUgSW5mcmEgQ0EgMDUwHhcNMjUwMTIzMTIzMzI3WhcNMjUwNDIzMTIzMzI3WjBAMT4wPAYDVQQDEzVhc3luY29wZXJhdGlvbnNpZ25pbmdjZXJ0aWZpY2F0ZS5tYW5hZ2VtZW50LmF6dXJlLmNvbTCCASIwDQYJKoZIhvcNAQEBBQADggEPADCCAQoCggEBAMT6cGM0B3y7ALaE-Skle4LGL_KvvE0RUfR5t5rwMeM3CUzeYQjKDViOQv-6ECcNTQ188o9xa72JZw6T10LTAadlAlNEt-D4ZgXojTXXdRtgYN-AZ-uCCkJCPAJEWs5EDD7mSbt4aK42yALzlx5HkO8DReVYve0sKKD5r_M3y_OScnMTmV2SqALMQFfQHE2BCDOEjnPMJyRgh-7NvAqTuj-04DaveAIZSPJ9ljaYUCJ6fuyHJpPPDJvqzMYvVtE8OSAbxMClc2r5faOd2VDJXmbWWCx5jgb6bsGk0OJlSYIWH4DG7ERimIDapcgwLFJy4o8a8bkK0bi9A_5dTellBPUCAwEAAaOCBHMwggRvMCcGCSsGAQQBgjcVCgQaMBgwCgYIKwYBBQUHAwIwCgYIKwYBBQUHAwEwPAYJKwYBBAGCNxUHBC8wLQYlKwYBBAGCNxUIhpDjDYTVtHiE8Ys-hZvdFs6dEoFgh8fIENbYcQIBZAIBBjCCAcsGCCsGAQUFBwEBBIIBvTCCAbkwYwYIKwYBBQUHMAKGV2h0dHA6Ly9jcmwubWljcm9zb2Z0LmNvbS9wa2lpbmZyYS9DZXJ0cy9DTzFQS0lJTlRDQTAxLkFNRS5HQkxfQU1FJTIwSW5mcmElMjBDQSUyMDA1LmNydDBTBggrBgEFBQcwAoZHaHR0cDovL2NybDEuYW1lLmdibC9haWEvQ08xUEtJSU5UQ0EwMS5BTUUuR0JMX0FNRSUyMEluZnJhJTIwQ0ElMjAwNS5jcnQwUwYIKwYBBQUHMAKGR2h0dHA6Ly9jcmwyLmFtZS5nYmwvYWlhL0NPMVBLSUlOVENBMDEuQU1FLkdCTF9BTUUlMjBJbmZyYSUyMENBJTIwMDUuY3J0MFMGCCsGAQUFBzAChkdodHRwOi8vY3JsMy5hbWUuZ2JsL2FpYS9DTzFQS0lJTlRDQTAxLkFNRS5HQkxfQU1FJTIwSW5mcmElMjBDQSUyMDA1LmNydDBTBggrBgEFBQcwAoZHaHR0cDovL2NybDQuYW1lLmdibC9haWEvQ08xUEtJSU5UQ0EwMS5BTUUuR0JMX0FNRSUyMEluZnJhJTIwQ0ElMjAwNS5jcnQwHQYDVR0OBBYEFM-T8L9nIeCFTohGWTDyVFKymXV6MA4GA1UdDwEB_wQEAwIFoDCCASYGA1UdHwSCAR0wggEZMIIBFaCCARGgggENhj9odHRwOi8vY3JsLm1pY3Jvc29mdC5jb20vcGtpaW5mcmEvQ1JML0FNRSUyMEluZnJhJTIwQ0ElMjAwNS5jcmyGMWh0dHA6Ly9jcmwxLmFtZS5nYmwvY3JsL0FNRSUyMEluZnJhJTIwQ0ElMjAwNS5jcmyGMWh0dHA6Ly9jcmwyLmFtZS5nYmwvY3JsL0FNRSUyMEluZnJhJTIwQ0ElMjAwNS5jcmyGMWh0dHA6Ly9jcmwzLmFtZS5nYmwvY3JsL0FNRSUyMEluZnJhJTIwQ0ElMjAwNS5jcmyGMWh0dHA6Ly9jcmw0LmFtZS5nYmwvY3JsL0FNRSUyMEluZnJhJTIwQ0ElMjAwNS5jcmwwgZ0GA1UdIASBlTCBkjAMBgorBgEEAYI3ewEBMGYGCisGAQQBgjd7AgIwWDBWBggrBgEFBQcCAjBKHkgAMwAzAGUAMAAxADkAMgAxAC0ANABkADYANAAtADQAZgA4AGMALQBhADAANQA1AC0ANQBiAGQAYQBmAGYAZAA1AGUAMwAzAGQwDAYKKwYBBAGCN3sDAjAMBgorBgEEAYI3ewQCMB8GA1UdIwQYMBaAFHrWGYUoeWxxdh5g-PNL76IFQhYdMB0GA1UdJQQWMBQGCCsGAQUFBwMCBggrBgEFBQcDATANBgkqhkiG9w0BAQsFAAOCAQEAL5-mSvqTMKZ-yWP_ZT759pg-E4fR6CLCeXO0jrmpqWWL7kI50BvqMxrc_lgbkvtph9Pxa7ubGsAa1Exeoi8qx0ROCtQv-NyhNyDLePoY5JfVD6QGmvlnIziXrlYvbbnilY_vo-wieWJGJhuESMEaTphDiHpFdEuA2NZNxyxXsQV5fUpa2Rls0wrtnmPPIzhMrpswh3rBEnbxvlgC6SUihf90jSN_Hkn0T201tVzyjd5G1RK9QNqmdL0lKL-OZm8rpl-nwepifa5s6-Qa7cwTV2CMjAXPtsPHtNsPXvte52PFBn_dZiXBQN2njTerWOgNEpj5mIZ-nr3-pWeHhqAXSQ&s=vbe5GSrQ7sV_K2jC9PDxbSxsYvjWJBUaUC9ldCF2V7s03duhRpXMJbaRIpP8fs6EiGfDabOdl_y_HXSsqOMwKrRDmrCdlfa3Sss3IKGn4vh3XobIosq2ZIoLO8ZwNCk4-1znIwTBL_d5FXBSzyQTVhUHaMg_Dd0tHiS_TBCNueFar4vexihFHcOysXS_BqJJlMOb2GANvvCNqYTmlWL6anWvxK8bZRtHgdW3LnFgGDj-xnRawv9OYkhOb7SxrSkkF3cYLNu6qu2Ix-6swbJtm6s4dx_Rj0_3Hk1qW2xodnQPSeBGp3kuKSRupryrYU7BP-t_OZemBHn1NYen4gXSoQ&h=nNq886pv803oVBqVZWWUwz4IJywnyvnCuMZ8gUtRzV8
-  response:
-    body:
-      string: "{\n \"name\": \"882c42f4-55ac-4d40-82a3-5023d22bb440\",\n \"status\":
-        \"InProgress\",\n \"startTime\": \"2025-02-21T14:48:19.6654753Z\"\n}"
-    headers:
-      cache-control:
-      - no-cache
-      content-length:
-      - '122'
-      content-type:
-      - application/json
-      date:
-      - Fri, 21 Feb 2025 14:49:50 GMT
-      expires:
-      - '-1'
-      pragma:
-      - no-cache
-      strict-transport-security:
-      - max-age=31536000; includeSubDomains
-      x-content-type-options:
-      - nosniff
-      x-ms-operation-identifier:
-      - tenantId=54826b22-38d6-4fb2-bad9-b7b93a3e9c5a,objectId=a7250e3a-0e5e-48e2-9a34-45f1f5e1a91e/eastus2euap/dcb90104-c545-4d4c-bf4a-3c2ef2664ca1
-      x-ms-ratelimit-remaining-subscription-global-reads:
-      - '3749'
+      - AZURECLI/2.59.0 azsdk-python-core/1.28.0 Python/3.8.10 (Linux-6.5.0-1017-azure-x86_64-with-glibc2.29)
+    method: GET
+    uri: https://management.azure.com/subscriptions/00000000-0000-0000-0000-000000000000/providers/Microsoft.ContainerService/locations/westcentralus/operations/3b32447f-fda5-4d7e-aa9f-1e7f11020a80?api-version=2016-03-30&t=638480576253226617&c=MIIHADCCBeigAwIBAgITfARlFdSUZK8kechtYQAABGUV1DANBgkqhkiG9w0BAQsFADBEMRMwEQYKCZImiZPyLGQBGRYDR0JMMRMwEQYKCZImiZPyLGQBGRYDQU1FMRgwFgYDVQQDEw9BTUUgSW5mcmEgQ0EgMDUwHhcNMjQwMTMwMjA1NjEzWhcNMjUwMTI0MjA1NjEzWjBAMT4wPAYDVQQDEzVhc3luY29wZXJhdGlvbnNpZ25pbmdjZXJ0aWZpY2F0ZS5tYW5hZ2VtZW50LmF6dXJlLmNvbTCCASIwDQYJKoZIhvcNAQEBBQADggEPADCCAQoCggEBALYMYYup1R1RZPIwVtk7z89JkrsDK8coPmULAovQOy3jgtdJ-z5oyCO28-zQ4LRHmuyeq1ROWdQR5e828FYihyBqnnQQea3EcS6CFfXpYes-7NPXy73E_P3goJLJU7bfuZ4iDPGZxXIIjo6_Uex0eX_AuBJeq8ZFcmNy3x0loDHkDww9lMprf49PmIZJEAshTnLBtfT3BC7JAuTTl2duIcC6YRT8vITdFw1HxFqywnOqD35zttD8vp0XowEP4ksBLfhJWduspxICp4Yu2ouSlh-T4GmsjQaTjrzZpw29eEj3gUyzTfkDY-WEGsEujkl9a9FCX1_AvT-9Eqmd7uYqV6kCAwEAAaOCA-0wggPpMCcGCSsGAQQBgjcVCgQaMBgwCgYIKwYBBQUHAwEwCgYIKwYBBQUHAwIwPQYJKwYBBAGCNxUHBDAwLgYmKwYBBAGCNxUIhpDjDYTVtHiE8Ys-hZvdFs6dEoFggvX2K4Py0SACAWQCAQowggHLBggrBgEFBQcBAQSCAb0wggG5MGMGCCsGAQUFBzAChldodHRwOi8vY3JsLm1pY3Jvc29mdC5jb20vcGtpaW5mcmEvQ2VydHMvQ08xUEtJSU5UQ0EwMS5BTUUuR0JMX0FNRSUyMEluZnJhJTIwQ0ElMjAwNS5jcnQwUwYIKwYBBQUHMAKGR2h0dHA6Ly9jcmwxLmFtZS5nYmwvYWlhL0NPMVBLSUlOVENBMDEuQU1FLkdCTF9BTUUlMjBJbmZyYSUyMENBJTIwMDUuY3J0MFMGCCsGAQUFBzAChkdodHRwOi8vY3JsMi5hbWUuZ2JsL2FpYS9DTzFQS0lJTlRDQTAxLkFNRS5HQkxfQU1FJTIwSW5mcmElMjBDQSUyMDA1LmNydDBTBggrBgEFBQcwAoZHaHR0cDovL2NybDMuYW1lLmdibC9haWEvQ08xUEtJSU5UQ0EwMS5BTUUuR0JMX0FNRSUyMEluZnJhJTIwQ0ElMjAwNS5jcnQwUwYIKwYBBQUHMAKGR2h0dHA6Ly9jcmw0LmFtZS5nYmwvYWlhL0NPMVBLSUlOVENBMDEuQU1FLkdCTF9BTUUlMjBJbmZyYSUyMENBJTIwMDUuY3J0MB0GA1UdDgQWBBTDXVhSVDy9FvMjLTrSyU7UjKUXqzAOBgNVHQ8BAf8EBAMCBaAwggEmBgNVHR8EggEdMIIBGTCCARWgggERoIIBDYY_aHR0cDovL2NybC5taWNyb3NvZnQuY29tL3BraWluZnJhL0NSTC9BTUUlMjBJbmZyYSUyMENBJTIwMDUuY3JshjFodHRwOi8vY3JsMS5hbWUuZ2JsL2NybC9BTUUlMjBJbmZyYSUyMENBJTIwMDUuY3JshjFodHRwOi8vY3JsMi5hbWUuZ2JsL2NybC9BTUUlMjBJbmZyYSUyMENBJTIwMDUuY3JshjFodHRwOi8vY3JsMy5hbWUuZ2JsL2NybC9BTUUlMjBJbmZyYSUyMENBJTIwMDUuY3JshjFodHRwOi8vY3JsNC5hbWUuZ2JsL2NybC9BTUUlMjBJbmZyYSUyMENBJTIwMDUuY3JsMBcGA1UdIAQQMA4wDAYKKwYBBAGCN3sBATAfBgNVHSMEGDAWgBR61hmFKHlscXYeYPjzS--iBUIWHTAdBgNVHSUEFjAUBggrBgEFBQcDAQYIKwYBBQUHAwIwDQYJKoZIhvcNAQELBQADggEBAHyzMCBJbTmiP_gOh98fZltsl9jQdlB-g_OYCr82viu1SgLxte7Za3Vtb3XRCTquz_JfY_4eQJpUy0p6F37f0oaTQkBvUF7HDDvkm49rmKF4nDFjPGNEqm53KbVEak46WTgD9fGZLQH1XouZGRe0LxQVIWm-K-MYMbrDWF_njKsIaV5Z4VxgFVaX5SlzHvr6coDX5oXwwksEsw8E8g0LfZCpfT5mCwgDPrDv2Ekk26koWUYlmJWgkky22R538qwuJmE6F33YwWStmUGfZfFDyjek8Rd_KyuEuC9IZfk4TTmVjyJmKPi5GhIJGwiATMpLJwt5jD_Hkgbq6vMwud4ZbIE&s=egC4WIaA_qdvlZzvp9LEhq8ra6XpOdC8SkheMezDV7Q46HFELGCsSEXLdEKUll8Im91b7CDV70cc2R8m-UzqDNfeLmYpbxTttNs3KrClucb_OP-w-40BGyqZ3V3aX5nN9TO0WtR1E3GDaGtfP4hPSS--Tihx-B3YqcVtZQ7C4h_h4gsHWXBo8S4wBNH58mrf2W9DRUh__wf1wkcbCBnBtKcmNs1halNQ1bt0_FRZMK5XMjFbwgNWwdGTmbWieuOa3xOeK5t8qo6UUUqan3PB_IzUY7_WKKJuY38rnYq_BzN507sjo6wsOwCKg3LSmsmP6mhB2sKYo8vHN28hHRLaaA&h=GnFTo2fvfrE3Tt5GRtCHtIf7veXd7TOAy1AOJIUUiEs
+  response:
+    body:
+      string: "{\n  \"name\": \"3b32447f-fda5-4d7e-aa9f-1e7f11020a80\",\n  \"status\":
+        \"InProgress\",\n  \"startTime\": \"2024-04-07T03:33:45.1403387Z\",\n  \"error\":
+        {\n   \"code\": \"NotLatestOperation\",\n   \"message\": \"The operation has
+        been preempted by another one. Please wait for the other operation to complete
+        and try again..\"\n  }\n }"
+    headers:
+      cache-control:
+      - no-cache
+      content-length:
+      - '306'
+      content-type:
+      - application/json
+      date:
+      - Sun, 07 Apr 2024 03:33:45 GMT
+      expires:
+      - '-1'
+      pragma:
+      - no-cache
+      strict-transport-security:
+      - max-age=31536000; includeSubDomains
+      x-cache:
+      - CONFIG_NOCACHE
+      x-content-type-options:
+      - nosniff
+      x-msedge-ref:
+      - 'Ref A: AB067AE3A5664BE99E0BD78138D1C691 Ref B: MNZ221060618053 Ref C: 2024-04-07T03:33:45Z'
     status:
       code: 200
       message: OK
@@ -1728,35 +1774,37 @@
       ParameterSetName:
       - -g -n --load-balancer-managed-outbound-ip-count
       User-Agent:
-      - AZURECLI/2.69.0 azsdk-python-core/1.31.0 Python/3.12.9 (Windows-10-10.0.19045-SP0)
-    method: GET
-    uri: https://management.azure.com/subscriptions/00000000-0000-0000-0000-000000000000/providers/Microsoft.ContainerService/locations/westus2/operations/882c42f4-55ac-4d40-82a3-5023d22bb440?api-version=2016-03-30&t=638757460998599246&c=MIIHhjCCBm6gAwIBAgITfAaX0D2c-iM1n_047QAABpfQPTANBgkqhkiG9w0BAQsFADBEMRMwEQYKCZImiZPyLGQBGRYDR0JMMRMwEQYKCZImiZPyLGQBGRYDQU1FMRgwFgYDVQQDEw9BTUUgSW5mcmEgQ0EgMDUwHhcNMjUwMTIzMTIzMzI3WhcNMjUwNDIzMTIzMzI3WjBAMT4wPAYDVQQDEzVhc3luY29wZXJhdGlvbnNpZ25pbmdjZXJ0aWZpY2F0ZS5tYW5hZ2VtZW50LmF6dXJlLmNvbTCCASIwDQYJKoZIhvcNAQEBBQADggEPADCCAQoCggEBAMT6cGM0B3y7ALaE-Skle4LGL_KvvE0RUfR5t5rwMeM3CUzeYQjKDViOQv-6ECcNTQ188o9xa72JZw6T10LTAadlAlNEt-D4ZgXojTXXdRtgYN-AZ-uCCkJCPAJEWs5EDD7mSbt4aK42yALzlx5HkO8DReVYve0sKKD5r_M3y_OScnMTmV2SqALMQFfQHE2BCDOEjnPMJyRgh-7NvAqTuj-04DaveAIZSPJ9ljaYUCJ6fuyHJpPPDJvqzMYvVtE8OSAbxMClc2r5faOd2VDJXmbWWCx5jgb6bsGk0OJlSYIWH4DG7ERimIDapcgwLFJy4o8a8bkK0bi9A_5dTellBPUCAwEAAaOCBHMwggRvMCcGCSsGAQQBgjcVCgQaMBgwCgYIKwYBBQUHAwIwCgYIKwYBBQUHAwEwPAYJKwYBBAGCNxUHBC8wLQYlKwYBBAGCNxUIhpDjDYTVtHiE8Ys-hZvdFs6dEoFgh8fIENbYcQIBZAIBBjCCAcsGCCsGAQUFBwEBBIIBvTCCAbkwYwYIKwYBBQUHMAKGV2h0dHA6Ly9jcmwubWljcm9zb2Z0LmNvbS9wa2lpbmZyYS9DZXJ0cy9DTzFQS0lJTlRDQTAxLkFNRS5HQkxfQU1FJTIwSW5mcmElMjBDQSUyMDA1LmNydDBTBggrBgEFBQcwAoZHaHR0cDovL2NybDEuYW1lLmdibC9haWEvQ08xUEtJSU5UQ0EwMS5BTUUuR0JMX0FNRSUyMEluZnJhJTIwQ0ElMjAwNS5jcnQwUwYIKwYBBQUHMAKGR2h0dHA6Ly9jcmwyLmFtZS5nYmwvYWlhL0NPMVBLSUlOVENBMDEuQU1FLkdCTF9BTUUlMjBJbmZyYSUyMENBJTIwMDUuY3J0MFMGCCsGAQUFBzAChkdodHRwOi8vY3JsMy5hbWUuZ2JsL2FpYS9DTzFQS0lJTlRDQTAxLkFNRS5HQkxfQU1FJTIwSW5mcmElMjBDQSUyMDA1LmNydDBTBggrBgEFBQcwAoZHaHR0cDovL2NybDQuYW1lLmdibC9haWEvQ08xUEtJSU5UQ0EwMS5BTUUuR0JMX0FNRSUyMEluZnJhJTIwQ0ElMjAwNS5jcnQwHQYDVR0OBBYEFM-T8L9nIeCFTohGWTDyVFKymXV6MA4GA1UdDwEB_wQEAwIFoDCCASYGA1UdHwSCAR0wggEZMIIBFaCCARGgggENhj9odHRwOi8vY3JsLm1pY3Jvc29mdC5jb20vcGtpaW5mcmEvQ1JML0FNRSUyMEluZnJhJTIwQ0ElMjAwNS5jcmyGMWh0dHA6Ly9jcmwxLmFtZS5nYmwvY3JsL0FNRSUyMEluZnJhJTIwQ0ElMjAwNS5jcmyGMWh0dHA6Ly9jcmwyLmFtZS5nYmwvY3JsL0FNRSUyMEluZnJhJTIwQ0ElMjAwNS5jcmyGMWh0dHA6Ly9jcmwzLmFtZS5nYmwvY3JsL0FNRSUyMEluZnJhJTIwQ0ElMjAwNS5jcmyGMWh0dHA6Ly9jcmw0LmFtZS5nYmwvY3JsL0FNRSUyMEluZnJhJTIwQ0ElMjAwNS5jcmwwgZ0GA1UdIASBlTCBkjAMBgorBgEEAYI3ewEBMGYGCisGAQQBgjd7AgIwWDBWBggrBgEFBQcCAjBKHkgAMwAzAGUAMAAxADkAMgAxAC0ANABkADYANAAtADQAZgA4AGMALQBhADAANQA1AC0ANQBiAGQAYQBmAGYAZAA1AGUAMwAzAGQwDAYKKwYBBAGCN3sDAjAMBgorBgEEAYI3ewQCMB8GA1UdIwQYMBaAFHrWGYUoeWxxdh5g-PNL76IFQhYdMB0GA1UdJQQWMBQGCCsGAQUFBwMCBggrBgEFBQcDATANBgkqhkiG9w0BAQsFAAOCAQEAL5-mSvqTMKZ-yWP_ZT759pg-E4fR6CLCeXO0jrmpqWWL7kI50BvqMxrc_lgbkvtph9Pxa7ubGsAa1Exeoi8qx0ROCtQv-NyhNyDLePoY5JfVD6QGmvlnIziXrlYvbbnilY_vo-wieWJGJhuESMEaTphDiHpFdEuA2NZNxyxXsQV5fUpa2Rls0wrtnmPPIzhMrpswh3rBEnbxvlgC6SUihf90jSN_Hkn0T201tVzyjd5G1RK9QNqmdL0lKL-OZm8rpl-nwepifa5s6-Qa7cwTV2CMjAXPtsPHtNsPXvte52PFBn_dZiXBQN2njTerWOgNEpj5mIZ-nr3-pWeHhqAXSQ&s=vbe5GSrQ7sV_K2jC9PDxbSxsYvjWJBUaUC9ldCF2V7s03duhRpXMJbaRIpP8fs6EiGfDabOdl_y_HXSsqOMwKrRDmrCdlfa3Sss3IKGn4vh3XobIosq2ZIoLO8ZwNCk4-1znIwTBL_d5FXBSzyQTVhUHaMg_Dd0tHiS_TBCNueFar4vexihFHcOysXS_BqJJlMOb2GANvvCNqYTmlWL6anWvxK8bZRtHgdW3LnFgGDj-xnRawv9OYkhOb7SxrSkkF3cYLNu6qu2Ix-6swbJtm6s4dx_Rj0_3Hk1qW2xodnQPSeBGp3kuKSRupryrYU7BP-t_OZemBHn1NYen4gXSoQ&h=nNq886pv803oVBqVZWWUwz4IJywnyvnCuMZ8gUtRzV8
-  response:
-    body:
-      string: "{\n \"name\": \"882c42f4-55ac-4d40-82a3-5023d22bb440\",\n \"status\":
-        \"Succeeded\",\n \"startTime\": \"2025-02-21T14:48:19.6654753Z\",\n \"endTime\":
-        \"2025-02-21T14:50:06.6035644Z\"\n}"
-    headers:
-      cache-control:
-      - no-cache
-      content-length:
-      - '165'
-      content-type:
-      - application/json
-      date:
-      - Fri, 21 Feb 2025 14:50:21 GMT
-      expires:
-      - '-1'
-      pragma:
-      - no-cache
-      strict-transport-security:
-      - max-age=31536000; includeSubDomains
-      x-content-type-options:
-      - nosniff
-      x-ms-operation-identifier:
-      - tenantId=54826b22-38d6-4fb2-bad9-b7b93a3e9c5a,objectId=a7250e3a-0e5e-48e2-9a34-45f1f5e1a91e/eastus2euap/71eeb395-a6e1-4d34-a470-a3d96ae80fdd
-      x-ms-ratelimit-remaining-subscription-global-reads:
-      - '3747'
+      - AZURECLI/2.59.0 azsdk-python-core/1.28.0 Python/3.8.10 (Linux-6.5.0-1017-azure-x86_64-with-glibc2.29)
+    method: GET
+    uri: https://management.azure.com/subscriptions/00000000-0000-0000-0000-000000000000/providers/Microsoft.ContainerService/locations/westcentralus/operations/3b32447f-fda5-4d7e-aa9f-1e7f11020a80?api-version=2016-03-30&t=638480576253226617&c=MIIHADCCBeigAwIBAgITfARlFdSUZK8kechtYQAABGUV1DANBgkqhkiG9w0BAQsFADBEMRMwEQYKCZImiZPyLGQBGRYDR0JMMRMwEQYKCZImiZPyLGQBGRYDQU1FMRgwFgYDVQQDEw9BTUUgSW5mcmEgQ0EgMDUwHhcNMjQwMTMwMjA1NjEzWhcNMjUwMTI0MjA1NjEzWjBAMT4wPAYDVQQDEzVhc3luY29wZXJhdGlvbnNpZ25pbmdjZXJ0aWZpY2F0ZS5tYW5hZ2VtZW50LmF6dXJlLmNvbTCCASIwDQYJKoZIhvcNAQEBBQADggEPADCCAQoCggEBALYMYYup1R1RZPIwVtk7z89JkrsDK8coPmULAovQOy3jgtdJ-z5oyCO28-zQ4LRHmuyeq1ROWdQR5e828FYihyBqnnQQea3EcS6CFfXpYes-7NPXy73E_P3goJLJU7bfuZ4iDPGZxXIIjo6_Uex0eX_AuBJeq8ZFcmNy3x0loDHkDww9lMprf49PmIZJEAshTnLBtfT3BC7JAuTTl2duIcC6YRT8vITdFw1HxFqywnOqD35zttD8vp0XowEP4ksBLfhJWduspxICp4Yu2ouSlh-T4GmsjQaTjrzZpw29eEj3gUyzTfkDY-WEGsEujkl9a9FCX1_AvT-9Eqmd7uYqV6kCAwEAAaOCA-0wggPpMCcGCSsGAQQBgjcVCgQaMBgwCgYIKwYBBQUHAwEwCgYIKwYBBQUHAwIwPQYJKwYBBAGCNxUHBDAwLgYmKwYBBAGCNxUIhpDjDYTVtHiE8Ys-hZvdFs6dEoFggvX2K4Py0SACAWQCAQowggHLBggrBgEFBQcBAQSCAb0wggG5MGMGCCsGAQUFBzAChldodHRwOi8vY3JsLm1pY3Jvc29mdC5jb20vcGtpaW5mcmEvQ2VydHMvQ08xUEtJSU5UQ0EwMS5BTUUuR0JMX0FNRSUyMEluZnJhJTIwQ0ElMjAwNS5jcnQwUwYIKwYBBQUHMAKGR2h0dHA6Ly9jcmwxLmFtZS5nYmwvYWlhL0NPMVBLSUlOVENBMDEuQU1FLkdCTF9BTUUlMjBJbmZyYSUyMENBJTIwMDUuY3J0MFMGCCsGAQUFBzAChkdodHRwOi8vY3JsMi5hbWUuZ2JsL2FpYS9DTzFQS0lJTlRDQTAxLkFNRS5HQkxfQU1FJTIwSW5mcmElMjBDQSUyMDA1LmNydDBTBggrBgEFBQcwAoZHaHR0cDovL2NybDMuYW1lLmdibC9haWEvQ08xUEtJSU5UQ0EwMS5BTUUuR0JMX0FNRSUyMEluZnJhJTIwQ0ElMjAwNS5jcnQwUwYIKwYBBQUHMAKGR2h0dHA6Ly9jcmw0LmFtZS5nYmwvYWlhL0NPMVBLSUlOVENBMDEuQU1FLkdCTF9BTUUlMjBJbmZyYSUyMENBJTIwMDUuY3J0MB0GA1UdDgQWBBTDXVhSVDy9FvMjLTrSyU7UjKUXqzAOBgNVHQ8BAf8EBAMCBaAwggEmBgNVHR8EggEdMIIBGTCCARWgggERoIIBDYY_aHR0cDovL2NybC5taWNyb3NvZnQuY29tL3BraWluZnJhL0NSTC9BTUUlMjBJbmZyYSUyMENBJTIwMDUuY3JshjFodHRwOi8vY3JsMS5hbWUuZ2JsL2NybC9BTUUlMjBJbmZyYSUyMENBJTIwMDUuY3JshjFodHRwOi8vY3JsMi5hbWUuZ2JsL2NybC9BTUUlMjBJbmZyYSUyMENBJTIwMDUuY3JshjFodHRwOi8vY3JsMy5hbWUuZ2JsL2NybC9BTUUlMjBJbmZyYSUyMENBJTIwMDUuY3JshjFodHRwOi8vY3JsNC5hbWUuZ2JsL2NybC9BTUUlMjBJbmZyYSUyMENBJTIwMDUuY3JsMBcGA1UdIAQQMA4wDAYKKwYBBAGCN3sBATAfBgNVHSMEGDAWgBR61hmFKHlscXYeYPjzS--iBUIWHTAdBgNVHSUEFjAUBggrBgEFBQcDAQYIKwYBBQUHAwIwDQYJKoZIhvcNAQELBQADggEBAHyzMCBJbTmiP_gOh98fZltsl9jQdlB-g_OYCr82viu1SgLxte7Za3Vtb3XRCTquz_JfY_4eQJpUy0p6F37f0oaTQkBvUF7HDDvkm49rmKF4nDFjPGNEqm53KbVEak46WTgD9fGZLQH1XouZGRe0LxQVIWm-K-MYMbrDWF_njKsIaV5Z4VxgFVaX5SlzHvr6coDX5oXwwksEsw8E8g0LfZCpfT5mCwgDPrDv2Ekk26koWUYlmJWgkky22R538qwuJmE6F33YwWStmUGfZfFDyjek8Rd_KyuEuC9IZfk4TTmVjyJmKPi5GhIJGwiATMpLJwt5jD_Hkgbq6vMwud4ZbIE&s=egC4WIaA_qdvlZzvp9LEhq8ra6XpOdC8SkheMezDV7Q46HFELGCsSEXLdEKUll8Im91b7CDV70cc2R8m-UzqDNfeLmYpbxTttNs3KrClucb_OP-w-40BGyqZ3V3aX5nN9TO0WtR1E3GDaGtfP4hPSS--Tihx-B3YqcVtZQ7C4h_h4gsHWXBo8S4wBNH58mrf2W9DRUh__wf1wkcbCBnBtKcmNs1halNQ1bt0_FRZMK5XMjFbwgNWwdGTmbWieuOa3xOeK5t8qo6UUUqan3PB_IzUY7_WKKJuY38rnYq_BzN507sjo6wsOwCKg3LSmsmP6mhB2sKYo8vHN28hHRLaaA&h=GnFTo2fvfrE3Tt5GRtCHtIf7veXd7TOAy1AOJIUUiEs
+  response:
+    body:
+      string: "{\n  \"name\": \"3b32447f-fda5-4d7e-aa9f-1e7f11020a80\",\n  \"status\":
+        \"InProgress\",\n  \"startTime\": \"2024-04-07T03:33:45.1403387Z\",\n  \"error\":
+        {\n   \"code\": \"NotLatestOperation\",\n   \"message\": \"The operation has
+        been preempted by another one. Please wait for the other operation to complete
+        and try again..\"\n  }\n }"
+    headers:
+      cache-control:
+      - no-cache
+      content-length:
+      - '306'
+      content-type:
+      - application/json
+      date:
+      - Sun, 07 Apr 2024 03:34:15 GMT
+      expires:
+      - '-1'
+      pragma:
+      - no-cache
+      strict-transport-security:
+      - max-age=31536000; includeSubDomains
+      x-cache:
+      - CONFIG_NOCACHE
+      x-content-type-options:
+      - nosniff
+      x-msedge-ref:
+      - 'Ref A: 1D5B78234003496EB3B076E4EE9A8196 Ref B: MNZ221060618053 Ref C: 2024-04-07T03:34:15Z'
     status:
       code: 200
       message: OK
@@ -1774,78 +1822,173 @@
       ParameterSetName:
       - -g -n --load-balancer-managed-outbound-ip-count
       User-Agent:
-      - AZURECLI/2.69.0 azsdk-python-core/1.31.0 Python/3.12.9 (Windows-10-10.0.19045-SP0)
-    method: GET
-    uri: https://management.azure.com/subscriptions/00000000-0000-0000-0000-000000000000/resourceGroups/clitest000001/providers/Microsoft.ContainerService/managedClusters/cliakstest000001?api-version=2024-09-01
-  response:
-    body:
-      string: "{\n \"id\": \"/subscriptions/00000000-0000-0000-0000-000000000000/resourcegroups/clitest000001/providers/Microsoft.ContainerService/managedClusters/cliakstest000001\",\n
-        \"location\": \"westus2\",\n \"name\": \"cliakstest000001\",\n \"type\": \"Microsoft.ContainerService/ManagedClusters\",\n
-        \"properties\": {\n  \"provisioningState\": \"Succeeded\",\n  \"powerState\":
-        {\n   \"code\": \"Running\"\n  },\n  \"kubernetesVersion\": \"1.30\",\n  \"currentKubernetesVersion\":
-        \"1.30.9\",\n  \"dnsPrefix\": \"cliaksdns000002\",\n  \"fqdn\": \"cliaksdns000002-dsy9dyov.hcp.westus2.azmk8s.io\",\n
-        \ \"azurePortalFQDN\": \"cliaksdns000002-dsy9dyov.portal.hcp.westus2.azmk8s.io\",\n
-        \ \"agentPoolProfiles\": [\n   {\n    \"name\": \"nodepool1\",\n    \"count\":
-        1,\n    \"vmSize\": \"Standard_DS2_v2\",\n    \"osDiskSizeGB\": 128,\n    \"osDiskType\":
-        \"Managed\",\n    \"kubeletDiskType\": \"OS\",\n    \"maxPods\": 250,\n    \"type\":
-        \"VirtualMachineScaleSets\",\n    \"enableAutoScaling\": false,\n    \"scaleDownMode\":
-        \"Delete\",\n    \"provisioningState\": \"Succeeded\",\n    \"powerState\":
-        {\n     \"code\": \"Running\"\n    },\n    \"orchestratorVersion\": \"1.30\",\n
-        \   \"currentOrchestratorVersion\": \"1.30.9\",\n    \"enableNodePublicIP\":
-        false,\n    \"mode\": \"System\",\n    \"enableEncryptionAtHost\": false,\n
-        \   \"enableUltraSSD\": false,\n    \"osType\": \"Linux\",\n    \"osSKU\":
-        \"Ubuntu\",\n    \"nodeImageVersion\": \"AKSUbuntu-2204gen2containerd-202502.03.0\",\n
-        \   \"upgradeSettings\": {\n     \"maxSurge\": \"10%\"\n    },\n    \"enableFIPS\":
-        false,\n    \"securityProfile\": {\n     \"enableVTPM\": false,\n     \"enableSecureBoot\":
-        false\n    }\n   }\n  ],\n  \"linuxProfile\": {\n   \"adminUsername\": \"azureuser\",\n
-        \  \"ssh\": {\n    \"publicKeys\": [\n     {\n      \"keyData\": \"ssh-rsa
-        AAAAB3NzaC1yc2EAAAADAQABAAACAQCbIg1guRHbI0lV11wWDt1r2cUdcNd27CJsg+SfgC7miZeubtwUhbsPdhMQsfDyhOWHq1+ZL0M+nJZV63d/1dhmhtgyOqejUwrPlzKhydsbrsdUor+JmNJDdW01v7BXHyuymT8G4s09jCasNOwiufbP/qp72ruu0bIA1nySsvlf9pCQAuFkAnVnf/rFhUlOkhtRpwcq8SUNY2zRHR/EKb/4NWY1JzR4sa3q2fWIJdrrX0DvLoa5g9bIEd4Df79ba7v+yiUBOS0zT2ll+z4g9izHK3EO5d8hL4jYxcjKs+wcslSYRWrascfscLgMlMGh0CdKeNTDjHpGPncaf3Z+FwwwjWeuiNBxv7bJo13/8B/098KlVDl4GZqsoBCEjPyJfV6hO0y/LkRGkk7oHWKgeWAfKtfLItRp00eZ4fcJNK9kCaSMmEugoZWcI7NGbZXzqFWqbpRI7NcDP9+WIQ+i9U5vqWsqd/zng4kbuAJ6UuKqIzB0upYrLShfQE3SAck8oaLhJqqq56VfDuASNpJKidV+zq27HfSBmbXnkR/5AK337dc3MXKJypoK/QPMLKUAP5XLPbs+NddJQV7EZXd29DLgp+fRIg3edpKdO7ZErWhv7d+3Kws+e1Y+ypmR2WIVSwVyBEUfgv2C8Ts9gnTF4pNcEY/S2aBicz5Ew2+jdyGNQQ==
-        test@example.com\\n\"\n     }\n    ]\n   }\n  },\n  \"servicePrincipalProfile\":
-        {\n   \"clientId\":\"00000000-0000-0000-0000-000000000001\"\n  },\n  \"nodeResourceGroup\":
-        \"MC_clitest000001_cliakstest000001_westus2\",\n  \"enableRBAC\": true,\n
-        \ \"supportPlan\": \"KubernetesOfficial\",\n  \"networkProfile\": {\n   \"networkPlugin\":
-        \"azure\",\n   \"networkPluginMode\": \"overlay\",\n   \"networkPolicy\":
-        \"none\",\n   \"networkDataplane\": \"azure\",\n   \"loadBalancerSku\": \"standard\",\n
-        \  \"loadBalancerProfile\": {\n    \"managedOutboundIPs\": {\n     \"count\":
-        2\n    },\n    \"effectiveOutboundIPs\": [\n     {\n      \"id\": \"/subscriptions/00000000-0000-0000-0000-000000000000/resourceGroups/MC_clitest000001_cliakstest000001_westus2/providers/Microsoft.Network/publicIPAddresses/e14b0a9f-6fff-4436-9790-1d41af376951\"\n
-        \    },\n     {\n      \"id\": \"/subscriptions/00000000-0000-0000-0000-000000000000/resourceGroups/MC_clitest000001_cliakstest000001_westus2/providers/Microsoft.Network/publicIPAddresses/eba5de18-0bce-4a8e-8826-9eb6d7d37602\"\n
-        \    }\n    ],\n    \"backendPoolType\": \"nodeIPConfiguration\"\n   },\n
-        \  \"podCidr\": \"10.244.0.0/16\",\n   \"serviceCidr\": \"10.0.0.0/16\",\n
-        \  \"dnsServiceIP\": \"10.0.0.10\",\n   \"outboundType\": \"loadBalancer\",\n
-        \  \"podCidrs\": [\n    \"10.244.0.0/16\"\n   ],\n   \"serviceCidrs\": [\n
-        \   \"10.0.0.0/16\"\n   ],\n   \"ipFamilies\": [\n    \"IPv4\"\n   ]\n  },\n
-        \ \"maxAgentPools\": 100,\n  \"identityProfile\": {\n   \"kubeletidentity\":
-        {\n    \"resourceId\": \"/subscriptions/00000000-0000-0000-0000-000000000000/resourcegroups/MC_clitest000001_cliakstest000001_westus2/providers/Microsoft.ManagedIdentity/userAssignedIdentities/cliakstest000001-agentpool\",\n
-        \   \"clientId\":\"00000000-0000-0000-0000-000000000001\",\n    \"objectId\":\"00000000-0000-0000-0000-000000000001\"\n
-        \  }\n  },\n  \"autoUpgradeProfile\": {\n   \"nodeOSUpgradeChannel\": \"NodeImage\"\n
-        \ },\n  \"disableLocalAccounts\": false,\n  \"securityProfile\": {},\n  \"storageProfile\":
-        {\n   \"diskCSIDriver\": {\n    \"enabled\": true\n   },\n   \"fileCSIDriver\":
-        {\n    \"enabled\": true\n   },\n   \"snapshotController\": {\n    \"enabled\":
-        true\n   }\n  },\n  \"oidcIssuerProfile\": {\n   \"enabled\": false\n  },\n
-        \ \"workloadAutoScalerProfile\": {},\n  \"resourceUID\": \"67b8913e349e98000129ec5f\",\n
-        \ \"metricsProfile\": {\n   \"costAnalysis\": {\n    \"enabled\": false\n
-        \  }\n  }\n },\n \"identity\": {\n  \"type\": \"SystemAssigned\",\n  \"principalId\":\"00000000-0000-0000-0000-000000000001\",\n
-        \ \"tenantId\": \"54826b22-38d6-4fb2-bad9-b7b93a3e9c5a\"\n },\n \"sku\": {\n
-        \ \"name\": \"Base\",\n  \"tier\": \"Free\"\n }\n}"
-    headers:
-      cache-control:
-      - no-cache
-      content-length:
-      - '4764'
-      content-type:
-      - application/json
-      date:
-      - Fri, 21 Feb 2025 14:50:22 GMT
-      expires:
-      - '-1'
-      pragma:
-      - no-cache
-      strict-transport-security:
-      - max-age=31536000; includeSubDomains
-      x-content-type-options:
-      - nosniff
-      x-ms-ratelimit-remaining-subscription-global-reads:
-      - '3745'
+      - AZURECLI/2.59.0 azsdk-python-core/1.28.0 Python/3.8.10 (Linux-6.5.0-1017-azure-x86_64-with-glibc2.29)
+    method: GET
+    uri: https://management.azure.com/subscriptions/00000000-0000-0000-0000-000000000000/providers/Microsoft.ContainerService/locations/westcentralus/operations/3b32447f-fda5-4d7e-aa9f-1e7f11020a80?api-version=2016-03-30&t=638480576253226617&c=MIIHADCCBeigAwIBAgITfARlFdSUZK8kechtYQAABGUV1DANBgkqhkiG9w0BAQsFADBEMRMwEQYKCZImiZPyLGQBGRYDR0JMMRMwEQYKCZImiZPyLGQBGRYDQU1FMRgwFgYDVQQDEw9BTUUgSW5mcmEgQ0EgMDUwHhcNMjQwMTMwMjA1NjEzWhcNMjUwMTI0MjA1NjEzWjBAMT4wPAYDVQQDEzVhc3luY29wZXJhdGlvbnNpZ25pbmdjZXJ0aWZpY2F0ZS5tYW5hZ2VtZW50LmF6dXJlLmNvbTCCASIwDQYJKoZIhvcNAQEBBQADggEPADCCAQoCggEBALYMYYup1R1RZPIwVtk7z89JkrsDK8coPmULAovQOy3jgtdJ-z5oyCO28-zQ4LRHmuyeq1ROWdQR5e828FYihyBqnnQQea3EcS6CFfXpYes-7NPXy73E_P3goJLJU7bfuZ4iDPGZxXIIjo6_Uex0eX_AuBJeq8ZFcmNy3x0loDHkDww9lMprf49PmIZJEAshTnLBtfT3BC7JAuTTl2duIcC6YRT8vITdFw1HxFqywnOqD35zttD8vp0XowEP4ksBLfhJWduspxICp4Yu2ouSlh-T4GmsjQaTjrzZpw29eEj3gUyzTfkDY-WEGsEujkl9a9FCX1_AvT-9Eqmd7uYqV6kCAwEAAaOCA-0wggPpMCcGCSsGAQQBgjcVCgQaMBgwCgYIKwYBBQUHAwEwCgYIKwYBBQUHAwIwPQYJKwYBBAGCNxUHBDAwLgYmKwYBBAGCNxUIhpDjDYTVtHiE8Ys-hZvdFs6dEoFggvX2K4Py0SACAWQCAQowggHLBggrBgEFBQcBAQSCAb0wggG5MGMGCCsGAQUFBzAChldodHRwOi8vY3JsLm1pY3Jvc29mdC5jb20vcGtpaW5mcmEvQ2VydHMvQ08xUEtJSU5UQ0EwMS5BTUUuR0JMX0FNRSUyMEluZnJhJTIwQ0ElMjAwNS5jcnQwUwYIKwYBBQUHMAKGR2h0dHA6Ly9jcmwxLmFtZS5nYmwvYWlhL0NPMVBLSUlOVENBMDEuQU1FLkdCTF9BTUUlMjBJbmZyYSUyMENBJTIwMDUuY3J0MFMGCCsGAQUFBzAChkdodHRwOi8vY3JsMi5hbWUuZ2JsL2FpYS9DTzFQS0lJTlRDQTAxLkFNRS5HQkxfQU1FJTIwSW5mcmElMjBDQSUyMDA1LmNydDBTBggrBgEFBQcwAoZHaHR0cDovL2NybDMuYW1lLmdibC9haWEvQ08xUEtJSU5UQ0EwMS5BTUUuR0JMX0FNRSUyMEluZnJhJTIwQ0ElMjAwNS5jcnQwUwYIKwYBBQUHMAKGR2h0dHA6Ly9jcmw0LmFtZS5nYmwvYWlhL0NPMVBLSUlOVENBMDEuQU1FLkdCTF9BTUUlMjBJbmZyYSUyMENBJTIwMDUuY3J0MB0GA1UdDgQWBBTDXVhSVDy9FvMjLTrSyU7UjKUXqzAOBgNVHQ8BAf8EBAMCBaAwggEmBgNVHR8EggEdMIIBGTCCARWgggERoIIBDYY_aHR0cDovL2NybC5taWNyb3NvZnQuY29tL3BraWluZnJhL0NSTC9BTUUlMjBJbmZyYSUyMENBJTIwMDUuY3JshjFodHRwOi8vY3JsMS5hbWUuZ2JsL2NybC9BTUUlMjBJbmZyYSUyMENBJTIwMDUuY3JshjFodHRwOi8vY3JsMi5hbWUuZ2JsL2NybC9BTUUlMjBJbmZyYSUyMENBJTIwMDUuY3JshjFodHRwOi8vY3JsMy5hbWUuZ2JsL2NybC9BTUUlMjBJbmZyYSUyMENBJTIwMDUuY3JshjFodHRwOi8vY3JsNC5hbWUuZ2JsL2NybC9BTUUlMjBJbmZyYSUyMENBJTIwMDUuY3JsMBcGA1UdIAQQMA4wDAYKKwYBBAGCN3sBATAfBgNVHSMEGDAWgBR61hmFKHlscXYeYPjzS--iBUIWHTAdBgNVHSUEFjAUBggrBgEFBQcDAQYIKwYBBQUHAwIwDQYJKoZIhvcNAQELBQADggEBAHyzMCBJbTmiP_gOh98fZltsl9jQdlB-g_OYCr82viu1SgLxte7Za3Vtb3XRCTquz_JfY_4eQJpUy0p6F37f0oaTQkBvUF7HDDvkm49rmKF4nDFjPGNEqm53KbVEak46WTgD9fGZLQH1XouZGRe0LxQVIWm-K-MYMbrDWF_njKsIaV5Z4VxgFVaX5SlzHvr6coDX5oXwwksEsw8E8g0LfZCpfT5mCwgDPrDv2Ekk26koWUYlmJWgkky22R538qwuJmE6F33YwWStmUGfZfFDyjek8Rd_KyuEuC9IZfk4TTmVjyJmKPi5GhIJGwiATMpLJwt5jD_Hkgbq6vMwud4ZbIE&s=egC4WIaA_qdvlZzvp9LEhq8ra6XpOdC8SkheMezDV7Q46HFELGCsSEXLdEKUll8Im91b7CDV70cc2R8m-UzqDNfeLmYpbxTttNs3KrClucb_OP-w-40BGyqZ3V3aX5nN9TO0WtR1E3GDaGtfP4hPSS--Tihx-B3YqcVtZQ7C4h_h4gsHWXBo8S4wBNH58mrf2W9DRUh__wf1wkcbCBnBtKcmNs1halNQ1bt0_FRZMK5XMjFbwgNWwdGTmbWieuOa3xOeK5t8qo6UUUqan3PB_IzUY7_WKKJuY38rnYq_BzN507sjo6wsOwCKg3LSmsmP6mhB2sKYo8vHN28hHRLaaA&h=GnFTo2fvfrE3Tt5GRtCHtIf7veXd7TOAy1AOJIUUiEs
+  response:
+    body:
+      string: "{\n  \"name\": \"3b32447f-fda5-4d7e-aa9f-1e7f11020a80\",\n  \"status\":
+        \"InProgress\",\n  \"startTime\": \"2024-04-07T03:33:45.1403387Z\",\n  \"error\":
+        {\n   \"code\": \"NotLatestOperation\",\n   \"message\": \"The operation has
+        been preempted by another one. Please wait for the other operation to complete
+        and try again..\"\n  }\n }"
+    headers:
+      cache-control:
+      - no-cache
+      content-length:
+      - '306'
+      content-type:
+      - application/json
+      date:
+      - Sun, 07 Apr 2024 03:34:45 GMT
+      expires:
+      - '-1'
+      pragma:
+      - no-cache
+      strict-transport-security:
+      - max-age=31536000; includeSubDomains
+      x-cache:
+      - CONFIG_NOCACHE
+      x-content-type-options:
+      - nosniff
+      x-msedge-ref:
+      - 'Ref A: A361987CCBE24998B79D621FDE9E4E78 Ref B: MNZ221060618053 Ref C: 2024-04-07T03:34:45Z'
+    status:
+      code: 200
+      message: OK
+- request:
+    body: null
+    headers:
+      Accept:
+      - '*/*'
+      Accept-Encoding:
+      - gzip, deflate
+      CommandName:
+      - aks update
+      Connection:
+      - keep-alive
+      ParameterSetName:
+      - -g -n --load-balancer-managed-outbound-ip-count
+      User-Agent:
+      - AZURECLI/2.59.0 azsdk-python-core/1.28.0 Python/3.8.10 (Linux-6.5.0-1017-azure-x86_64-with-glibc2.29)
+    method: GET
+    uri: https://management.azure.com/subscriptions/00000000-0000-0000-0000-000000000000/providers/Microsoft.ContainerService/locations/westcentralus/operations/3b32447f-fda5-4d7e-aa9f-1e7f11020a80?api-version=2016-03-30&t=638480576253226617&c=MIIHADCCBeigAwIBAgITfARlFdSUZK8kechtYQAABGUV1DANBgkqhkiG9w0BAQsFADBEMRMwEQYKCZImiZPyLGQBGRYDR0JMMRMwEQYKCZImiZPyLGQBGRYDQU1FMRgwFgYDVQQDEw9BTUUgSW5mcmEgQ0EgMDUwHhcNMjQwMTMwMjA1NjEzWhcNMjUwMTI0MjA1NjEzWjBAMT4wPAYDVQQDEzVhc3luY29wZXJhdGlvbnNpZ25pbmdjZXJ0aWZpY2F0ZS5tYW5hZ2VtZW50LmF6dXJlLmNvbTCCASIwDQYJKoZIhvcNAQEBBQADggEPADCCAQoCggEBALYMYYup1R1RZPIwVtk7z89JkrsDK8coPmULAovQOy3jgtdJ-z5oyCO28-zQ4LRHmuyeq1ROWdQR5e828FYihyBqnnQQea3EcS6CFfXpYes-7NPXy73E_P3goJLJU7bfuZ4iDPGZxXIIjo6_Uex0eX_AuBJeq8ZFcmNy3x0loDHkDww9lMprf49PmIZJEAshTnLBtfT3BC7JAuTTl2duIcC6YRT8vITdFw1HxFqywnOqD35zttD8vp0XowEP4ksBLfhJWduspxICp4Yu2ouSlh-T4GmsjQaTjrzZpw29eEj3gUyzTfkDY-WEGsEujkl9a9FCX1_AvT-9Eqmd7uYqV6kCAwEAAaOCA-0wggPpMCcGCSsGAQQBgjcVCgQaMBgwCgYIKwYBBQUHAwEwCgYIKwYBBQUHAwIwPQYJKwYBBAGCNxUHBDAwLgYmKwYBBAGCNxUIhpDjDYTVtHiE8Ys-hZvdFs6dEoFggvX2K4Py0SACAWQCAQowggHLBggrBgEFBQcBAQSCAb0wggG5MGMGCCsGAQUFBzAChldodHRwOi8vY3JsLm1pY3Jvc29mdC5jb20vcGtpaW5mcmEvQ2VydHMvQ08xUEtJSU5UQ0EwMS5BTUUuR0JMX0FNRSUyMEluZnJhJTIwQ0ElMjAwNS5jcnQwUwYIKwYBBQUHMAKGR2h0dHA6Ly9jcmwxLmFtZS5nYmwvYWlhL0NPMVBLSUlOVENBMDEuQU1FLkdCTF9BTUUlMjBJbmZyYSUyMENBJTIwMDUuY3J0MFMGCCsGAQUFBzAChkdodHRwOi8vY3JsMi5hbWUuZ2JsL2FpYS9DTzFQS0lJTlRDQTAxLkFNRS5HQkxfQU1FJTIwSW5mcmElMjBDQSUyMDA1LmNydDBTBggrBgEFBQcwAoZHaHR0cDovL2NybDMuYW1lLmdibC9haWEvQ08xUEtJSU5UQ0EwMS5BTUUuR0JMX0FNRSUyMEluZnJhJTIwQ0ElMjAwNS5jcnQwUwYIKwYBBQUHMAKGR2h0dHA6Ly9jcmw0LmFtZS5nYmwvYWlhL0NPMVBLSUlOVENBMDEuQU1FLkdCTF9BTUUlMjBJbmZyYSUyMENBJTIwMDUuY3J0MB0GA1UdDgQWBBTDXVhSVDy9FvMjLTrSyU7UjKUXqzAOBgNVHQ8BAf8EBAMCBaAwggEmBgNVHR8EggEdMIIBGTCCARWgggERoIIBDYY_aHR0cDovL2NybC5taWNyb3NvZnQuY29tL3BraWluZnJhL0NSTC9BTUUlMjBJbmZyYSUyMENBJTIwMDUuY3JshjFodHRwOi8vY3JsMS5hbWUuZ2JsL2NybC9BTUUlMjBJbmZyYSUyMENBJTIwMDUuY3JshjFodHRwOi8vY3JsMi5hbWUuZ2JsL2NybC9BTUUlMjBJbmZyYSUyMENBJTIwMDUuY3JshjFodHRwOi8vY3JsMy5hbWUuZ2JsL2NybC9BTUUlMjBJbmZyYSUyMENBJTIwMDUuY3JshjFodHRwOi8vY3JsNC5hbWUuZ2JsL2NybC9BTUUlMjBJbmZyYSUyMENBJTIwMDUuY3JsMBcGA1UdIAQQMA4wDAYKKwYBBAGCN3sBATAfBgNVHSMEGDAWgBR61hmFKHlscXYeYPjzS--iBUIWHTAdBgNVHSUEFjAUBggrBgEFBQcDAQYIKwYBBQUHAwIwDQYJKoZIhvcNAQELBQADggEBAHyzMCBJbTmiP_gOh98fZltsl9jQdlB-g_OYCr82viu1SgLxte7Za3Vtb3XRCTquz_JfY_4eQJpUy0p6F37f0oaTQkBvUF7HDDvkm49rmKF4nDFjPGNEqm53KbVEak46WTgD9fGZLQH1XouZGRe0LxQVIWm-K-MYMbrDWF_njKsIaV5Z4VxgFVaX5SlzHvr6coDX5oXwwksEsw8E8g0LfZCpfT5mCwgDPrDv2Ekk26koWUYlmJWgkky22R538qwuJmE6F33YwWStmUGfZfFDyjek8Rd_KyuEuC9IZfk4TTmVjyJmKPi5GhIJGwiATMpLJwt5jD_Hkgbq6vMwud4ZbIE&s=egC4WIaA_qdvlZzvp9LEhq8ra6XpOdC8SkheMezDV7Q46HFELGCsSEXLdEKUll8Im91b7CDV70cc2R8m-UzqDNfeLmYpbxTttNs3KrClucb_OP-w-40BGyqZ3V3aX5nN9TO0WtR1E3GDaGtfP4hPSS--Tihx-B3YqcVtZQ7C4h_h4gsHWXBo8S4wBNH58mrf2W9DRUh__wf1wkcbCBnBtKcmNs1halNQ1bt0_FRZMK5XMjFbwgNWwdGTmbWieuOa3xOeK5t8qo6UUUqan3PB_IzUY7_WKKJuY38rnYq_BzN507sjo6wsOwCKg3LSmsmP6mhB2sKYo8vHN28hHRLaaA&h=GnFTo2fvfrE3Tt5GRtCHtIf7veXd7TOAy1AOJIUUiEs
+  response:
+    body:
+      string: "{\n  \"name\": \"3b32447f-fda5-4d7e-aa9f-1e7f11020a80\",\n  \"status\":
+        \"Succeeded\",\n  \"startTime\": \"2024-04-07T03:33:45.1403387Z\",\n  \"endTime\":
+        \"2024-04-07T03:35:07.9369972Z\",\n  \"error\": {\n   \"code\": \"NotLatestOperation\",\n
+        \  \"message\": \"The operation has been preempted by another one. Please
+        wait for the other operation to complete and try again..\"\n  }\n }"
+    headers:
+      cache-control:
+      - no-cache
+      content-length:
+      - '350'
+      content-type:
+      - application/json
+      date:
+      - Sun, 07 Apr 2024 03:35:15 GMT
+      expires:
+      - '-1'
+      pragma:
+      - no-cache
+      strict-transport-security:
+      - max-age=31536000; includeSubDomains
+      x-cache:
+      - CONFIG_NOCACHE
+      x-content-type-options:
+      - nosniff
+      x-msedge-ref:
+      - 'Ref A: A36018A23ACF4D3EBD0137A3FB2E6E52 Ref B: MNZ221060618053 Ref C: 2024-04-07T03:35:16Z'
+    status:
+      code: 200
+      message: OK
+- request:
+    body: null
+    headers:
+      Accept:
+      - '*/*'
+      Accept-Encoding:
+      - gzip, deflate
+      CommandName:
+      - aks update
+      Connection:
+      - keep-alive
+      ParameterSetName:
+      - -g -n --load-balancer-managed-outbound-ip-count
+      User-Agent:
+      - AZURECLI/2.59.0 azsdk-python-core/1.28.0 Python/3.8.10 (Linux-6.5.0-1017-azure-x86_64-with-glibc2.29)
+    method: GET
+    uri: https://management.azure.com/subscriptions/00000000-0000-0000-0000-000000000000/resourceGroups/clitest000001/providers/Microsoft.ContainerService/managedClusters/cliakstest000001?api-version=2024-10-01
+  response:
+    body:
+      string: "{\n  \"id\": \"/subscriptions/00000000-0000-0000-0000-000000000000/resourcegroups/clitest000001/providers/Microsoft.ContainerService/managedClusters/cliakstest000001\",\n
+        \ \"location\": \"westcentralus\",\n  \"name\": \"cliakstest000001\",\n  \"type\":
+        \"Microsoft.ContainerService/ManagedClusters\",\n  \"properties\": {\n   \"provisioningState\":
+        \"Succeeded\",\n   \"powerState\": {\n    \"code\": \"Running\"\n   },\n   \"kubernetesVersion\":
+        \"1.28\",\n   \"currentKubernetesVersion\": \"1.28.5\",\n   \"dnsPrefix\":
+        \"cliaksdns000002\",\n   \"fqdn\": \"cliaksdns000002-a978r9eo.hcp.westcentralus.azmk8s.io\",\n
+        \  \"azurePortalFQDN\": \"cliaksdns000002-a978r9eo.portal.hcp.westcentralus.azmk8s.io\",\n
+        \  \"agentPoolProfiles\": [\n    {\n     \"name\": \"nodepool1\",\n     \"count\":
+        1,\n     \"vmSize\": \"Standard_DS2_v2\",\n     \"osDiskSizeGB\": 128,\n     \"osDiskType\":
+        \"Managed\",\n     \"kubeletDiskType\": \"OS\",\n     \"maxPods\": 110,\n
+        \    \"type\": \"VirtualMachineScaleSets\",\n     \"enableAutoScaling\": false,\n
+        \    \"provisioningState\": \"Succeeded\",\n     \"powerState\": {\n      \"code\":
+        \"Running\"\n     },\n     \"orchestratorVersion\": \"1.28.5\",\n     \"currentOrchestratorVersion\":
+        \"1.28.5\",\n     \"enableNodePublicIP\": false,\n     \"mode\": \"System\",\n
+        \    \"enableEncryptionAtHost\": false,\n     \"enableUltraSSD\": false,\n
+        \    \"osType\": \"Linux\",\n     \"osSKU\": \"Ubuntu\",\n     \"nodeImageVersion\":
+        \"AKSUbuntu-2204gen2containerd-202403.25.0\",\n     \"upgradeSettings\": {\n
+        \     \"maxSurge\": \"10%\"\n     },\n     \"enableFIPS\": false\n    }\n
+        \  ],\n   \"linuxProfile\": {\n    \"adminUsername\": \"azureuser\",\n    \"ssh\":
+        {\n     \"publicKeys\": [\n      {\n       \"keyData\": \"ssh-rsa AAAAB3NzaC1yc2EAAAADAQABAAABAQC+mt6dTzhlmeCiY/n+EWRcv1wqoH8oqQSDjEZrgSaTXBSRQ/mTuYX+mJ9dhsFkN4zJbuNxZRAZw1EKSOGuV3AvQR+ICHJPp3lDXCPWgJimhQNASSVvpW0siQCYk7Hxqn8O1rCl5g2zGeGLYrb7Q3kbTsHxEbAZsD2VzONYdMZj3UjZF/EQslijgc99o+UBnChnGfPPtSJ0RV4YR/46idQzwG7guRI8y2YNnHxzkUK0au+CUJgd0zQNVm7p2YKfLvG2LIl7MEksb49U9zAhYvF7YxlO+M2HIHKL6bMtIA+bEyJKUn/9G3mobsWHAAe5Rq4nOIHrmcoEULVgoSJTC0mr
+        azcli_aks_live_test@example.com\\n\"\n      }\n     ]\n    }\n   },\n   \"servicePrincipalProfile\":
+        {\n    \"clientId\":\"00000000-0000-0000-0000-000000000001\"\n   },\n   \"nodeResourceGroup\":
+        \"MC_clitest000001_cliakstest000001_westcentralus\",\n   \"enableRBAC\": true,\n
+        \  \"supportPlan\": \"KubernetesOfficial\",\n   \"networkProfile\": {\n    \"networkPlugin\":
+        \"kubenet\",\n    \"loadBalancerSku\": \"standard\",\n    \"loadBalancerProfile\":
+        {\n     \"managedOutboundIPs\": {\n      \"count\": 2\n     },\n     \"effectiveOutboundIPs\":
+        [\n      {\n       \"id\": \"/subscriptions/00000000-0000-0000-0000-000000000000/resourceGroups/MC_clitest000001_cliakstest000001_westcentralus/providers/Microsoft.Network/publicIPAddresses/2e3ade97-67b6-44ad-8a05-e295ea5ea4de\"\n
+        \     },\n      {\n       \"id\": \"/subscriptions/00000000-0000-0000-0000-000000000000/resourceGroups/MC_clitest000001_cliakstest000001_westcentralus/providers/Microsoft.Network/publicIPAddresses/fafc5f53-1b06-4452-906b-e2d64fd8fca1\"\n
+        \     }\n     ],\n     \"backendPoolType\": \"nodeIPConfiguration\"\n    },\n
+        \   \"podCidr\": \"10.244.0.0/16\",\n    \"serviceCidr\": \"10.0.0.0/16\",\n
+        \   \"dnsServiceIP\": \"10.0.0.10\",\n    \"outboundType\": \"loadBalancer\",\n
+        \   \"podCidrs\": [\n     \"10.244.0.0/16\"\n    ],\n    \"serviceCidrs\":
+        [\n     \"10.0.0.0/16\"\n    ],\n    \"ipFamilies\": [\n     \"IPv4\"\n    ]\n
+        \  },\n   \"maxAgentPools\": 100,\n   \"identityProfile\": {\n    \"kubeletidentity\":
+        {\n     \"resourceId\": \"/subscriptions/00000000-0000-0000-0000-000000000000/resourcegroups/MC_clitest000001_cliakstest000001_westcentralus/providers/Microsoft.ManagedIdentity/userAssignedIdentities/cliakstest000001-agentpool\",\n
+        \    \"clientId\":\"00000000-0000-0000-0000-000000000001\",\n     \"objectId\":\"00000000-0000-0000-0000-000000000001\"\n
+        \   }\n   },\n   \"autoUpgradeProfile\": {\n    \"nodeOSUpgradeChannel\":
+        \"NodeImage\"\n   },\n   \"disableLocalAccounts\": false,\n   \"securityProfile\":
+        {},\n   \"storageProfile\": {\n    \"diskCSIDriver\": {\n     \"enabled\":
+        true\n    },\n    \"fileCSIDriver\": {\n     \"enabled\": true\n    },\n    \"snapshotController\":
+        {\n     \"enabled\": true\n    }\n   },\n   \"oidcIssuerProfile\": {\n    \"enabled\":
+        false\n   },\n   \"workloadAutoScalerProfile\": {},\n   \"resourceUID\": \"661212dd711d5e0001d40db2\"\n
+        \ },\n  \"identity\": {\n   \"type\": \"SystemAssigned\",\n   \"principalId\":\"00000000-0000-0000-0000-000000000001\",\n
+        \  \"tenantId\": \"72f988bf-86f1-41af-91ab-2d7cd011db47\"\n  },\n  \"sku\":
+        {\n   \"name\": \"Base\",\n   \"tier\": \"Free\"\n  }\n }"
+    headers:
+      cache-control:
+      - no-cache
+      content-length:
+      - '4323'
+      content-type:
+      - application/json
+      date:
+      - Sun, 07 Apr 2024 03:35:16 GMT
+      expires:
+      - '-1'
+      pragma:
+      - no-cache
+      strict-transport-security:
+      - max-age=31536000; includeSubDomains
+      x-cache:
+      - CONFIG_NOCACHE
+      x-content-type-options:
+      - nosniff
+      x-msedge-ref:
+      - 'Ref A: C3F0F78AC70741D8AA61313FA904689A Ref B: MNZ221060618053 Ref C: 2024-04-07T03:35:16Z'
     status:
       code: 200
       message: OK
@@ -1863,78 +2006,77 @@
       ParameterSetName:
       - -g -n
       User-Agent:
-      - AZURECLI/2.69.0 azsdk-python-core/1.31.0 Python/3.12.9 (Windows-10-10.0.19045-SP0)
-    method: GET
-    uri: https://management.azure.com/subscriptions/00000000-0000-0000-0000-000000000000/resourceGroups/clitest000001/providers/Microsoft.ContainerService/managedClusters/cliakstest000001?api-version=2024-09-01
-  response:
-    body:
-      string: "{\n \"id\": \"/subscriptions/00000000-0000-0000-0000-000000000000/resourcegroups/clitest000001/providers/Microsoft.ContainerService/managedClusters/cliakstest000001\",\n
-        \"location\": \"westus2\",\n \"name\": \"cliakstest000001\",\n \"type\": \"Microsoft.ContainerService/ManagedClusters\",\n
-        \"properties\": {\n  \"provisioningState\": \"Succeeded\",\n  \"powerState\":
-        {\n   \"code\": \"Running\"\n  },\n  \"kubernetesVersion\": \"1.30\",\n  \"currentKubernetesVersion\":
-        \"1.30.9\",\n  \"dnsPrefix\": \"cliaksdns000002\",\n  \"fqdn\": \"cliaksdns000002-dsy9dyov.hcp.westus2.azmk8s.io\",\n
-        \ \"azurePortalFQDN\": \"cliaksdns000002-dsy9dyov.portal.hcp.westus2.azmk8s.io\",\n
-        \ \"agentPoolProfiles\": [\n   {\n    \"name\": \"nodepool1\",\n    \"count\":
-        1,\n    \"vmSize\": \"Standard_DS2_v2\",\n    \"osDiskSizeGB\": 128,\n    \"osDiskType\":
-        \"Managed\",\n    \"kubeletDiskType\": \"OS\",\n    \"maxPods\": 250,\n    \"type\":
-        \"VirtualMachineScaleSets\",\n    \"enableAutoScaling\": false,\n    \"scaleDownMode\":
-        \"Delete\",\n    \"provisioningState\": \"Succeeded\",\n    \"powerState\":
-        {\n     \"code\": \"Running\"\n    },\n    \"orchestratorVersion\": \"1.30\",\n
-        \   \"currentOrchestratorVersion\": \"1.30.9\",\n    \"enableNodePublicIP\":
-        false,\n    \"mode\": \"System\",\n    \"enableEncryptionAtHost\": false,\n
-        \   \"enableUltraSSD\": false,\n    \"osType\": \"Linux\",\n    \"osSKU\":
-        \"Ubuntu\",\n    \"nodeImageVersion\": \"AKSUbuntu-2204gen2containerd-202502.03.0\",\n
-        \   \"upgradeSettings\": {\n     \"maxSurge\": \"10%\"\n    },\n    \"enableFIPS\":
-        false,\n    \"securityProfile\": {\n     \"enableVTPM\": false,\n     \"enableSecureBoot\":
-        false\n    }\n   }\n  ],\n  \"linuxProfile\": {\n   \"adminUsername\": \"azureuser\",\n
-        \  \"ssh\": {\n    \"publicKeys\": [\n     {\n      \"keyData\": \"ssh-rsa
-        AAAAB3NzaC1yc2EAAAADAQABAAACAQCbIg1guRHbI0lV11wWDt1r2cUdcNd27CJsg+SfgC7miZeubtwUhbsPdhMQsfDyhOWHq1+ZL0M+nJZV63d/1dhmhtgyOqejUwrPlzKhydsbrsdUor+JmNJDdW01v7BXHyuymT8G4s09jCasNOwiufbP/qp72ruu0bIA1nySsvlf9pCQAuFkAnVnf/rFhUlOkhtRpwcq8SUNY2zRHR/EKb/4NWY1JzR4sa3q2fWIJdrrX0DvLoa5g9bIEd4Df79ba7v+yiUBOS0zT2ll+z4g9izHK3EO5d8hL4jYxcjKs+wcslSYRWrascfscLgMlMGh0CdKeNTDjHpGPncaf3Z+FwwwjWeuiNBxv7bJo13/8B/098KlVDl4GZqsoBCEjPyJfV6hO0y/LkRGkk7oHWKgeWAfKtfLItRp00eZ4fcJNK9kCaSMmEugoZWcI7NGbZXzqFWqbpRI7NcDP9+WIQ+i9U5vqWsqd/zng4kbuAJ6UuKqIzB0upYrLShfQE3SAck8oaLhJqqq56VfDuASNpJKidV+zq27HfSBmbXnkR/5AK337dc3MXKJypoK/QPMLKUAP5XLPbs+NddJQV7EZXd29DLgp+fRIg3edpKdO7ZErWhv7d+3Kws+e1Y+ypmR2WIVSwVyBEUfgv2C8Ts9gnTF4pNcEY/S2aBicz5Ew2+jdyGNQQ==
-        test@example.com\\n\"\n     }\n    ]\n   }\n  },\n  \"servicePrincipalProfile\":
-        {\n   \"clientId\":\"00000000-0000-0000-0000-000000000001\"\n  },\n  \"nodeResourceGroup\":
-        \"MC_clitest000001_cliakstest000001_westus2\",\n  \"enableRBAC\": true,\n
-        \ \"supportPlan\": \"KubernetesOfficial\",\n  \"networkProfile\": {\n   \"networkPlugin\":
-        \"azure\",\n   \"networkPluginMode\": \"overlay\",\n   \"networkPolicy\":
-        \"none\",\n   \"networkDataplane\": \"azure\",\n   \"loadBalancerSku\": \"standard\",\n
-        \  \"loadBalancerProfile\": {\n    \"managedOutboundIPs\": {\n     \"count\":
-        2\n    },\n    \"effectiveOutboundIPs\": [\n     {\n      \"id\": \"/subscriptions/00000000-0000-0000-0000-000000000000/resourceGroups/MC_clitest000001_cliakstest000001_westus2/providers/Microsoft.Network/publicIPAddresses/e14b0a9f-6fff-4436-9790-1d41af376951\"\n
-        \    },\n     {\n      \"id\": \"/subscriptions/00000000-0000-0000-0000-000000000000/resourceGroups/MC_clitest000001_cliakstest000001_westus2/providers/Microsoft.Network/publicIPAddresses/eba5de18-0bce-4a8e-8826-9eb6d7d37602\"\n
-        \    }\n    ],\n    \"backendPoolType\": \"nodeIPConfiguration\"\n   },\n
-        \  \"podCidr\": \"10.244.0.0/16\",\n   \"serviceCidr\": \"10.0.0.0/16\",\n
-        \  \"dnsServiceIP\": \"10.0.0.10\",\n   \"outboundType\": \"loadBalancer\",\n
-        \  \"podCidrs\": [\n    \"10.244.0.0/16\"\n   ],\n   \"serviceCidrs\": [\n
-        \   \"10.0.0.0/16\"\n   ],\n   \"ipFamilies\": [\n    \"IPv4\"\n   ]\n  },\n
-        \ \"maxAgentPools\": 100,\n  \"identityProfile\": {\n   \"kubeletidentity\":
-        {\n    \"resourceId\": \"/subscriptions/00000000-0000-0000-0000-000000000000/resourcegroups/MC_clitest000001_cliakstest000001_westus2/providers/Microsoft.ManagedIdentity/userAssignedIdentities/cliakstest000001-agentpool\",\n
-        \   \"clientId\":\"00000000-0000-0000-0000-000000000001\",\n    \"objectId\":\"00000000-0000-0000-0000-000000000001\"\n
-        \  }\n  },\n  \"autoUpgradeProfile\": {\n   \"nodeOSUpgradeChannel\": \"NodeImage\"\n
-        \ },\n  \"disableLocalAccounts\": false,\n  \"securityProfile\": {},\n  \"storageProfile\":
-        {\n   \"diskCSIDriver\": {\n    \"enabled\": true\n   },\n   \"fileCSIDriver\":
-        {\n    \"enabled\": true\n   },\n   \"snapshotController\": {\n    \"enabled\":
-        true\n   }\n  },\n  \"oidcIssuerProfile\": {\n   \"enabled\": false\n  },\n
-        \ \"workloadAutoScalerProfile\": {},\n  \"resourceUID\": \"67b8913e349e98000129ec5f\",\n
-        \ \"metricsProfile\": {\n   \"costAnalysis\": {\n    \"enabled\": false\n
-        \  }\n  }\n },\n \"identity\": {\n  \"type\": \"SystemAssigned\",\n  \"principalId\":\"00000000-0000-0000-0000-000000000001\",\n
-        \ \"tenantId\": \"54826b22-38d6-4fb2-bad9-b7b93a3e9c5a\"\n },\n \"sku\": {\n
-        \ \"name\": \"Base\",\n  \"tier\": \"Free\"\n }\n}"
-    headers:
-      cache-control:
-      - no-cache
-      content-length:
-      - '4764'
-      content-type:
-      - application/json
-      date:
-      - Fri, 21 Feb 2025 14:50:26 GMT
-      expires:
-      - '-1'
-      pragma:
-      - no-cache
-      strict-transport-security:
-      - max-age=31536000; includeSubDomains
-      x-content-type-options:
-      - nosniff
-      x-ms-ratelimit-remaining-subscription-global-reads:
-      - '3749'
+      - AZURECLI/2.59.0 azsdk-python-core/1.28.0 Python/3.8.10 (Linux-6.5.0-1017-azure-x86_64-with-glibc2.29)
+    method: GET
+    uri: https://management.azure.com/subscriptions/00000000-0000-0000-0000-000000000000/resourceGroups/clitest000001/providers/Microsoft.ContainerService/managedClusters/cliakstest000001?api-version=2024-10-01
+  response:
+    body:
+      string: "{\n  \"id\": \"/subscriptions/00000000-0000-0000-0000-000000000000/resourcegroups/clitest000001/providers/Microsoft.ContainerService/managedClusters/cliakstest000001\",\n
+        \ \"location\": \"westcentralus\",\n  \"name\": \"cliakstest000001\",\n  \"type\":
+        \"Microsoft.ContainerService/ManagedClusters\",\n  \"properties\": {\n   \"provisioningState\":
+        \"Succeeded\",\n   \"powerState\": {\n    \"code\": \"Running\"\n   },\n   \"kubernetesVersion\":
+        \"1.28\",\n   \"currentKubernetesVersion\": \"1.28.5\",\n   \"dnsPrefix\":
+        \"cliaksdns000002\",\n   \"fqdn\": \"cliaksdns000002-a978r9eo.hcp.westcentralus.azmk8s.io\",\n
+        \  \"azurePortalFQDN\": \"cliaksdns000002-a978r9eo.portal.hcp.westcentralus.azmk8s.io\",\n
+        \  \"agentPoolProfiles\": [\n    {\n     \"name\": \"nodepool1\",\n     \"count\":
+        1,\n     \"vmSize\": \"Standard_DS2_v2\",\n     \"osDiskSizeGB\": 128,\n     \"osDiskType\":
+        \"Managed\",\n     \"kubeletDiskType\": \"OS\",\n     \"maxPods\": 110,\n
+        \    \"type\": \"VirtualMachineScaleSets\",\n     \"enableAutoScaling\": false,\n
+        \    \"provisioningState\": \"Succeeded\",\n     \"powerState\": {\n      \"code\":
+        \"Running\"\n     },\n     \"orchestratorVersion\": \"1.28.5\",\n     \"currentOrchestratorVersion\":
+        \"1.28.5\",\n     \"enableNodePublicIP\": false,\n     \"mode\": \"System\",\n
+        \    \"enableEncryptionAtHost\": false,\n     \"enableUltraSSD\": false,\n
+        \    \"osType\": \"Linux\",\n     \"osSKU\": \"Ubuntu\",\n     \"nodeImageVersion\":
+        \"AKSUbuntu-2204gen2containerd-202403.25.0\",\n     \"upgradeSettings\": {\n
+        \     \"maxSurge\": \"10%\"\n     },\n     \"enableFIPS\": false\n    }\n
+        \  ],\n   \"linuxProfile\": {\n    \"adminUsername\": \"azureuser\",\n    \"ssh\":
+        {\n     \"publicKeys\": [\n      {\n       \"keyData\": \"ssh-rsa AAAAB3NzaC1yc2EAAAADAQABAAABAQC+mt6dTzhlmeCiY/n+EWRcv1wqoH8oqQSDjEZrgSaTXBSRQ/mTuYX+mJ9dhsFkN4zJbuNxZRAZw1EKSOGuV3AvQR+ICHJPp3lDXCPWgJimhQNASSVvpW0siQCYk7Hxqn8O1rCl5g2zGeGLYrb7Q3kbTsHxEbAZsD2VzONYdMZj3UjZF/EQslijgc99o+UBnChnGfPPtSJ0RV4YR/46idQzwG7guRI8y2YNnHxzkUK0au+CUJgd0zQNVm7p2YKfLvG2LIl7MEksb49U9zAhYvF7YxlO+M2HIHKL6bMtIA+bEyJKUn/9G3mobsWHAAe5Rq4nOIHrmcoEULVgoSJTC0mr
+        azcli_aks_live_test@example.com\\n\"\n      }\n     ]\n    }\n   },\n   \"servicePrincipalProfile\":
+        {\n    \"clientId\":\"00000000-0000-0000-0000-000000000001\"\n   },\n   \"nodeResourceGroup\":
+        \"MC_clitest000001_cliakstest000001_westcentralus\",\n   \"enableRBAC\": true,\n
+        \  \"supportPlan\": \"KubernetesOfficial\",\n   \"networkProfile\": {\n    \"networkPlugin\":
+        \"kubenet\",\n    \"loadBalancerSku\": \"standard\",\n    \"loadBalancerProfile\":
+        {\n     \"managedOutboundIPs\": {\n      \"count\": 2\n     },\n     \"effectiveOutboundIPs\":
+        [\n      {\n       \"id\": \"/subscriptions/00000000-0000-0000-0000-000000000000/resourceGroups/MC_clitest000001_cliakstest000001_westcentralus/providers/Microsoft.Network/publicIPAddresses/2e3ade97-67b6-44ad-8a05-e295ea5ea4de\"\n
+        \     },\n      {\n       \"id\": \"/subscriptions/00000000-0000-0000-0000-000000000000/resourceGroups/MC_clitest000001_cliakstest000001_westcentralus/providers/Microsoft.Network/publicIPAddresses/fafc5f53-1b06-4452-906b-e2d64fd8fca1\"\n
+        \     }\n     ],\n     \"backendPoolType\": \"nodeIPConfiguration\"\n    },\n
+        \   \"podCidr\": \"10.244.0.0/16\",\n    \"serviceCidr\": \"10.0.0.0/16\",\n
+        \   \"dnsServiceIP\": \"10.0.0.10\",\n    \"outboundType\": \"loadBalancer\",\n
+        \   \"podCidrs\": [\n     \"10.244.0.0/16\"\n    ],\n    \"serviceCidrs\":
+        [\n     \"10.0.0.0/16\"\n    ],\n    \"ipFamilies\": [\n     \"IPv4\"\n    ]\n
+        \  },\n   \"maxAgentPools\": 100,\n   \"identityProfile\": {\n    \"kubeletidentity\":
+        {\n     \"resourceId\": \"/subscriptions/00000000-0000-0000-0000-000000000000/resourcegroups/MC_clitest000001_cliakstest000001_westcentralus/providers/Microsoft.ManagedIdentity/userAssignedIdentities/cliakstest000001-agentpool\",\n
+        \    \"clientId\":\"00000000-0000-0000-0000-000000000001\",\n     \"objectId\":\"00000000-0000-0000-0000-000000000001\"\n
+        \   }\n   },\n   \"autoUpgradeProfile\": {\n    \"nodeOSUpgradeChannel\":
+        \"NodeImage\"\n   },\n   \"disableLocalAccounts\": false,\n   \"securityProfile\":
+        {},\n   \"storageProfile\": {\n    \"diskCSIDriver\": {\n     \"enabled\":
+        true\n    },\n    \"fileCSIDriver\": {\n     \"enabled\": true\n    },\n    \"snapshotController\":
+        {\n     \"enabled\": true\n    }\n   },\n   \"oidcIssuerProfile\": {\n    \"enabled\":
+        false\n   },\n   \"workloadAutoScalerProfile\": {},\n   \"resourceUID\": \"661212dd711d5e0001d40db2\"\n
+        \ },\n  \"identity\": {\n   \"type\": \"SystemAssigned\",\n   \"principalId\":\"00000000-0000-0000-0000-000000000001\",\n
+        \  \"tenantId\": \"72f988bf-86f1-41af-91ab-2d7cd011db47\"\n  },\n  \"sku\":
+        {\n   \"name\": \"Base\",\n   \"tier\": \"Free\"\n  }\n }"
+    headers:
+      cache-control:
+      - no-cache
+      content-length:
+      - '4323'
+      content-type:
+      - application/json
+      date:
+      - Sun, 07 Apr 2024 03:35:16 GMT
+      expires:
+      - '-1'
+      pragma:
+      - no-cache
+      strict-transport-security:
+      - max-age=31536000; includeSubDomains
+      x-cache:
+      - CONFIG_NOCACHE
+      x-content-type-options:
+      - nosniff
+      x-msedge-ref:
+      - 'Ref A: 77DAAFE5C9B44A768FC7ED15EB8E5686 Ref B: MNZ221060608039 Ref C: 2024-04-07T03:35:17Z'
     status:
       code: 200
       message: OK
@@ -1952,109 +2094,106 @@
       ParameterSetName:
       - -g -n --node-count
       User-Agent:
-      - AZURECLI/2.69.0 azsdk-python-core/1.31.0 Python/3.12.9 (Windows-10-10.0.19045-SP0)
+      - AZURECLI/2.59.0 azsdk-python-core/1.28.0 Python/3.8.10 (Linux-6.5.0-1017-azure-x86_64-with-glibc2.29)
     method: GET
     uri: https://management.azure.com/subscriptions/00000000-0000-0000-0000-000000000000/resourceGroups/clitest000001/providers/Microsoft.ContainerService/managedClusters/cliakstest000001?api-version=2024-10-01
   response:
     body:
-      string: "{\n \"id\": \"/subscriptions/00000000-0000-0000-0000-000000000000/resourcegroups/clitest000001/providers/Microsoft.ContainerService/managedClusters/cliakstest000001\",\n
-        \"location\": \"westus2\",\n \"name\": \"cliakstest000001\",\n \"type\": \"Microsoft.ContainerService/ManagedClusters\",\n
-        \"properties\": {\n  \"provisioningState\": \"Succeeded\",\n  \"powerState\":
-        {\n   \"code\": \"Running\"\n  },\n  \"kubernetesVersion\": \"1.30\",\n  \"currentKubernetesVersion\":
-        \"1.30.9\",\n  \"dnsPrefix\": \"cliaksdns000002\",\n  \"fqdn\": \"cliaksdns000002-dsy9dyov.hcp.westus2.azmk8s.io\",\n
-        \ \"azurePortalFQDN\": \"cliaksdns000002-dsy9dyov.portal.hcp.westus2.azmk8s.io\",\n
-        \ \"agentPoolProfiles\": [\n   {\n    \"name\": \"nodepool1\",\n    \"count\":
-        1,\n    \"vmSize\": \"Standard_DS2_v2\",\n    \"osDiskSizeGB\": 128,\n    \"osDiskType\":
-        \"Managed\",\n    \"kubeletDiskType\": \"OS\",\n    \"maxPods\": 250,\n    \"type\":
-        \"VirtualMachineScaleSets\",\n    \"enableAutoScaling\": false,\n    \"scaleDownMode\":
-        \"Delete\",\n    \"provisioningState\": \"Succeeded\",\n    \"powerState\":
-        {\n     \"code\": \"Running\"\n    },\n    \"orchestratorVersion\": \"1.30\",\n
-        \   \"currentOrchestratorVersion\": \"1.30.9\",\n    \"enableNodePublicIP\":
-        false,\n    \"mode\": \"System\",\n    \"enableEncryptionAtHost\": false,\n
-        \   \"enableUltraSSD\": false,\n    \"osType\": \"Linux\",\n    \"osSKU\":
-        \"Ubuntu\",\n    \"nodeImageVersion\": \"AKSUbuntu-2204gen2containerd-202502.03.0\",\n
-        \   \"upgradeSettings\": {\n     \"maxSurge\": \"10%\"\n    },\n    \"enableFIPS\":
-        false,\n    \"securityProfile\": {\n     \"enableVTPM\": false,\n     \"enableSecureBoot\":
-        false\n    }\n   }\n  ],\n  \"linuxProfile\": {\n   \"adminUsername\": \"azureuser\",\n
-        \  \"ssh\": {\n    \"publicKeys\": [\n     {\n      \"keyData\": \"ssh-rsa
-        AAAAB3NzaC1yc2EAAAADAQABAAACAQCbIg1guRHbI0lV11wWDt1r2cUdcNd27CJsg+SfgC7miZeubtwUhbsPdhMQsfDyhOWHq1+ZL0M+nJZV63d/1dhmhtgyOqejUwrPlzKhydsbrsdUor+JmNJDdW01v7BXHyuymT8G4s09jCasNOwiufbP/qp72ruu0bIA1nySsvlf9pCQAuFkAnVnf/rFhUlOkhtRpwcq8SUNY2zRHR/EKb/4NWY1JzR4sa3q2fWIJdrrX0DvLoa5g9bIEd4Df79ba7v+yiUBOS0zT2ll+z4g9izHK3EO5d8hL4jYxcjKs+wcslSYRWrascfscLgMlMGh0CdKeNTDjHpGPncaf3Z+FwwwjWeuiNBxv7bJo13/8B/098KlVDl4GZqsoBCEjPyJfV6hO0y/LkRGkk7oHWKgeWAfKtfLItRp00eZ4fcJNK9kCaSMmEugoZWcI7NGbZXzqFWqbpRI7NcDP9+WIQ+i9U5vqWsqd/zng4kbuAJ6UuKqIzB0upYrLShfQE3SAck8oaLhJqqq56VfDuASNpJKidV+zq27HfSBmbXnkR/5AK337dc3MXKJypoK/QPMLKUAP5XLPbs+NddJQV7EZXd29DLgp+fRIg3edpKdO7ZErWhv7d+3Kws+e1Y+ypmR2WIVSwVyBEUfgv2C8Ts9gnTF4pNcEY/S2aBicz5Ew2+jdyGNQQ==
-        test@example.com\\n\"\n     }\n    ]\n   }\n  },\n  \"servicePrincipalProfile\":
-        {\n   \"clientId\":\"00000000-0000-0000-0000-000000000001\"\n  },\n  \"nodeResourceGroup\":
-        \"MC_clitest000001_cliakstest000001_westus2\",\n  \"enableRBAC\": true,\n
-        \ \"supportPlan\": \"KubernetesOfficial\",\n  \"networkProfile\": {\n   \"networkPlugin\":
-        \"azure\",\n   \"networkPluginMode\": \"overlay\",\n   \"networkPolicy\":
-        \"none\",\n   \"networkDataplane\": \"azure\",\n   \"loadBalancerSku\": \"standard\",\n
-        \  \"loadBalancerProfile\": {\n    \"managedOutboundIPs\": {\n     \"count\":
-        2\n    },\n    \"effectiveOutboundIPs\": [\n     {\n      \"id\": \"/subscriptions/00000000-0000-0000-0000-000000000000/resourceGroups/MC_clitest000001_cliakstest000001_westus2/providers/Microsoft.Network/publicIPAddresses/e14b0a9f-6fff-4436-9790-1d41af376951\"\n
-        \    },\n     {\n      \"id\": \"/subscriptions/00000000-0000-0000-0000-000000000000/resourceGroups/MC_clitest000001_cliakstest000001_westus2/providers/Microsoft.Network/publicIPAddresses/eba5de18-0bce-4a8e-8826-9eb6d7d37602\"\n
-        \    }\n    ],\n    \"backendPoolType\": \"nodeIPConfiguration\"\n   },\n
-        \  \"podCidr\": \"10.244.0.0/16\",\n   \"serviceCidr\": \"10.0.0.0/16\",\n
-        \  \"dnsServiceIP\": \"10.0.0.10\",\n   \"outboundType\": \"loadBalancer\",\n
-        \  \"podCidrs\": [\n    \"10.244.0.0/16\"\n   ],\n   \"serviceCidrs\": [\n
-        \   \"10.0.0.0/16\"\n   ],\n   \"ipFamilies\": [\n    \"IPv4\"\n   ]\n  },\n
-        \ \"maxAgentPools\": 100,\n  \"identityProfile\": {\n   \"kubeletidentity\":
-        {\n    \"resourceId\": \"/subscriptions/00000000-0000-0000-0000-000000000000/resourcegroups/MC_clitest000001_cliakstest000001_westus2/providers/Microsoft.ManagedIdentity/userAssignedIdentities/cliakstest000001-agentpool\",\n
-        \   \"clientId\":\"00000000-0000-0000-0000-000000000001\",\n    \"objectId\":\"00000000-0000-0000-0000-000000000001\"\n
-        \  }\n  },\n  \"autoUpgradeProfile\": {\n   \"nodeOSUpgradeChannel\": \"NodeImage\"\n
-        \ },\n  \"disableLocalAccounts\": false,\n  \"securityProfile\": {},\n  \"storageProfile\":
-        {\n   \"diskCSIDriver\": {\n    \"enabled\": true\n   },\n   \"fileCSIDriver\":
-        {\n    \"enabled\": true\n   },\n   \"snapshotController\": {\n    \"enabled\":
-        true\n   }\n  },\n  \"oidcIssuerProfile\": {\n   \"enabled\": false\n  },\n
-        \ \"workloadAutoScalerProfile\": {},\n  \"resourceUID\": \"67b8913e349e98000129ec5f\",\n
-        \ \"metricsProfile\": {\n   \"costAnalysis\": {\n    \"enabled\": false\n
-        \  }\n  }\n },\n \"identity\": {\n  \"type\": \"SystemAssigned\",\n  \"principalId\":\"00000000-0000-0000-0000-000000000001\",\n
-        \ \"tenantId\": \"54826b22-38d6-4fb2-bad9-b7b93a3e9c5a\"\n },\n \"sku\": {\n
-        \ \"name\": \"Base\",\n  \"tier\": \"Free\"\n }\n}"
-    headers:
-      cache-control:
-      - no-cache
-      content-length:
-      - '4764'
-      content-type:
-      - application/json
-      date:
-      - Fri, 21 Feb 2025 14:50:28 GMT
-      expires:
-      - '-1'
-      pragma:
-      - no-cache
-      strict-transport-security:
-      - max-age=31536000; includeSubDomains
-      x-content-type-options:
-      - nosniff
-      x-ms-ratelimit-remaining-subscription-global-reads:
-      - '3749'
-    status:
-      code: 200
-      message: OK
-- request:
-    body: '{"location": "westus2", "sku": {"name": "Base", "tier": "Free"}, "identity":
-      {"type": "SystemAssigned"}, "properties": {"kubernetesVersion": "1.30", "dnsPrefix":
-      "cliaksdns000002", "agentPoolProfiles": [{"count": 3, "vmSize": "Standard_DS2_v2",
-      "osDiskSizeGB": 128, "osDiskType": "Managed", "kubeletDiskType": "OS", "maxPods":
-      250, "osType": "Linux", "osSKU": "Ubuntu", "enableAutoScaling": false, "scaleDownMode":
-      "Delete", "type": "VirtualMachineScaleSets", "mode": "System", "orchestratorVersion":
-      "1.30", "upgradeSettings": {"maxSurge": "10%"}, "powerState": {"code": "Running"},
+      string: "{\n  \"id\": \"/subscriptions/00000000-0000-0000-0000-000000000000/resourcegroups/clitest000001/providers/Microsoft.ContainerService/managedClusters/cliakstest000001\",\n
+        \ \"location\": \"westcentralus\",\n  \"name\": \"cliakstest000001\",\n  \"type\":
+        \"Microsoft.ContainerService/ManagedClusters\",\n  \"properties\": {\n   \"provisioningState\":
+        \"Succeeded\",\n   \"powerState\": {\n    \"code\": \"Running\"\n   },\n   \"kubernetesVersion\":
+        \"1.28\",\n   \"currentKubernetesVersion\": \"1.28.5\",\n   \"dnsPrefix\":
+        \"cliaksdns000002\",\n   \"fqdn\": \"cliaksdns000002-a978r9eo.hcp.westcentralus.azmk8s.io\",\n
+        \  \"azurePortalFQDN\": \"cliaksdns000002-a978r9eo.portal.hcp.westcentralus.azmk8s.io\",\n
+        \  \"agentPoolProfiles\": [\n    {\n     \"name\": \"nodepool1\",\n     \"count\":
+        1,\n     \"vmSize\": \"Standard_DS2_v2\",\n     \"osDiskSizeGB\": 128,\n     \"osDiskType\":
+        \"Managed\",\n     \"kubeletDiskType\": \"OS\",\n     \"maxPods\": 110,\n
+        \    \"type\": \"VirtualMachineScaleSets\",\n     \"enableAutoScaling\": false,\n
+        \    \"provisioningState\": \"Succeeded\",\n     \"powerState\": {\n      \"code\":
+        \"Running\"\n     },\n     \"orchestratorVersion\": \"1.28.5\",\n     \"currentOrchestratorVersion\":
+        \"1.28.5\",\n     \"enableNodePublicIP\": false,\n     \"mode\": \"System\",\n
+        \    \"enableEncryptionAtHost\": false,\n     \"enableUltraSSD\": false,\n
+        \    \"osType\": \"Linux\",\n     \"osSKU\": \"Ubuntu\",\n     \"nodeImageVersion\":
+        \"AKSUbuntu-2204gen2containerd-202403.25.0\",\n     \"upgradeSettings\": {\n
+        \     \"maxSurge\": \"10%\"\n     },\n     \"enableFIPS\": false\n    }\n
+        \  ],\n   \"linuxProfile\": {\n    \"adminUsername\": \"azureuser\",\n    \"ssh\":
+        {\n     \"publicKeys\": [\n      {\n       \"keyData\": \"ssh-rsa AAAAB3NzaC1yc2EAAAADAQABAAABAQC+mt6dTzhlmeCiY/n+EWRcv1wqoH8oqQSDjEZrgSaTXBSRQ/mTuYX+mJ9dhsFkN4zJbuNxZRAZw1EKSOGuV3AvQR+ICHJPp3lDXCPWgJimhQNASSVvpW0siQCYk7Hxqn8O1rCl5g2zGeGLYrb7Q3kbTsHxEbAZsD2VzONYdMZj3UjZF/EQslijgc99o+UBnChnGfPPtSJ0RV4YR/46idQzwG7guRI8y2YNnHxzkUK0au+CUJgd0zQNVm7p2YKfLvG2LIl7MEksb49U9zAhYvF7YxlO+M2HIHKL6bMtIA+bEyJKUn/9G3mobsWHAAe5Rq4nOIHrmcoEULVgoSJTC0mr
+        azcli_aks_live_test@example.com\\n\"\n      }\n     ]\n    }\n   },\n   \"servicePrincipalProfile\":
+        {\n    \"clientId\":\"00000000-0000-0000-0000-000000000001\"\n   },\n   \"nodeResourceGroup\":
+        \"MC_clitest000001_cliakstest000001_westcentralus\",\n   \"enableRBAC\": true,\n
+        \  \"supportPlan\": \"KubernetesOfficial\",\n   \"networkProfile\": {\n    \"networkPlugin\":
+        \"kubenet\",\n    \"loadBalancerSku\": \"standard\",\n    \"loadBalancerProfile\":
+        {\n     \"managedOutboundIPs\": {\n      \"count\": 2\n     },\n     \"effectiveOutboundIPs\":
+        [\n      {\n       \"id\": \"/subscriptions/00000000-0000-0000-0000-000000000000/resourceGroups/MC_clitest000001_cliakstest000001_westcentralus/providers/Microsoft.Network/publicIPAddresses/2e3ade97-67b6-44ad-8a05-e295ea5ea4de\"\n
+        \     },\n      {\n       \"id\": \"/subscriptions/00000000-0000-0000-0000-000000000000/resourceGroups/MC_clitest000001_cliakstest000001_westcentralus/providers/Microsoft.Network/publicIPAddresses/fafc5f53-1b06-4452-906b-e2d64fd8fca1\"\n
+        \     }\n     ],\n     \"backendPoolType\": \"nodeIPConfiguration\"\n    },\n
+        \   \"podCidr\": \"10.244.0.0/16\",\n    \"serviceCidr\": \"10.0.0.0/16\",\n
+        \   \"dnsServiceIP\": \"10.0.0.10\",\n    \"outboundType\": \"loadBalancer\",\n
+        \   \"podCidrs\": [\n     \"10.244.0.0/16\"\n    ],\n    \"serviceCidrs\":
+        [\n     \"10.0.0.0/16\"\n    ],\n    \"ipFamilies\": [\n     \"IPv4\"\n    ]\n
+        \  },\n   \"maxAgentPools\": 100,\n   \"identityProfile\": {\n    \"kubeletidentity\":
+        {\n     \"resourceId\": \"/subscriptions/00000000-0000-0000-0000-000000000000/resourcegroups/MC_clitest000001_cliakstest000001_westcentralus/providers/Microsoft.ManagedIdentity/userAssignedIdentities/cliakstest000001-agentpool\",\n
+        \    \"clientId\":\"00000000-0000-0000-0000-000000000001\",\n     \"objectId\":\"00000000-0000-0000-0000-000000000001\"\n
+        \   }\n   },\n   \"autoUpgradeProfile\": {\n    \"nodeOSUpgradeChannel\":
+        \"NodeImage\"\n   },\n   \"disableLocalAccounts\": false,\n   \"securityProfile\":
+        {},\n   \"storageProfile\": {\n    \"diskCSIDriver\": {\n     \"enabled\":
+        true\n    },\n    \"fileCSIDriver\": {\n     \"enabled\": true\n    },\n    \"snapshotController\":
+        {\n     \"enabled\": true\n    }\n   },\n   \"oidcIssuerProfile\": {\n    \"enabled\":
+        false\n   },\n   \"workloadAutoScalerProfile\": {},\n   \"resourceUID\": \"661212dd711d5e0001d40db2\"\n
+        \ },\n  \"identity\": {\n   \"type\": \"SystemAssigned\",\n   \"principalId\":\"00000000-0000-0000-0000-000000000001\",\n
+        \  \"tenantId\": \"72f988bf-86f1-41af-91ab-2d7cd011db47\"\n  },\n  \"sku\":
+        {\n   \"name\": \"Base\",\n   \"tier\": \"Free\"\n  }\n }"
+    headers:
+      cache-control:
+      - no-cache
+      content-length:
+      - '4323'
+      content-type:
+      - application/json
+      date:
+      - Sun, 07 Apr 2024 03:35:17 GMT
+      expires:
+      - '-1'
+      pragma:
+      - no-cache
+      strict-transport-security:
+      - max-age=31536000; includeSubDomains
+      x-cache:
+      - CONFIG_NOCACHE
+      x-content-type-options:
+      - nosniff
+      x-msedge-ref:
+      - 'Ref A: F631A298E67444B18D3687F3721CBCE2 Ref B: MNZ221060618033 Ref C: 2024-04-07T03:35:17Z'
+    status:
+      code: 200
+      message: OK
+- request:
+    body: '{"location": "westcentralus", "sku": {"name": "Base", "tier": "Free"},
+      "identity": {"type": "SystemAssigned"}, "properties": {"kubernetesVersion":
+      "1.28", "dnsPrefix": "cliaksdns000002", "agentPoolProfiles": [{"count": 3, "vmSize":
+      "Standard_DS2_v2", "osDiskSizeGB": 128, "osDiskType": "Managed", "kubeletDiskType":
+      "OS", "maxPods": 110, "osType": "Linux", "osSKU": "Ubuntu", "enableAutoScaling":
+      false, "type": "VirtualMachineScaleSets", "mode": "System", "orchestratorVersion":
+      "1.28.5", "upgradeSettings": {"maxSurge": "10%"}, "powerState": {"code": "Running"},
       "enableNodePublicIP": false, "enableEncryptionAtHost": false, "enableUltraSSD":
-      false, "enableFIPS": false, "securityProfile": {"enableVTPM": false, "enableSecureBoot":
-      false}, "name": "nodepool1"}], "linuxProfile": {"adminUsername": "azureuser",
-      "ssh": {"publicKeys": [{"keyData": "ssh-rsa AAAAB3NzaC1yc2EAAAADAQABAAACAQCbIg1guRHbI0lV11wWDt1r2cUdcNd27CJsg+SfgC7miZeubtwUhbsPdhMQsfDyhOWHq1+ZL0M+nJZV63d/1dhmhtgyOqejUwrPlzKhydsbrsdUor+JmNJDdW01v7BXHyuymT8G4s09jCasNOwiufbP/qp72ruu0bIA1nySsvlf9pCQAuFkAnVnf/rFhUlOkhtRpwcq8SUNY2zRHR/EKb/4NWY1JzR4sa3q2fWIJdrrX0DvLoa5g9bIEd4Df79ba7v+yiUBOS0zT2ll+z4g9izHK3EO5d8hL4jYxcjKs+wcslSYRWrascfscLgMlMGh0CdKeNTDjHpGPncaf3Z+FwwwjWeuiNBxv7bJo13/8B/098KlVDl4GZqsoBCEjPyJfV6hO0y/LkRGkk7oHWKgeWAfKtfLItRp00eZ4fcJNK9kCaSMmEugoZWcI7NGbZXzqFWqbpRI7NcDP9+WIQ+i9U5vqWsqd/zng4kbuAJ6UuKqIzB0upYrLShfQE3SAck8oaLhJqqq56VfDuASNpJKidV+zq27HfSBmbXnkR/5AK337dc3MXKJypoK/QPMLKUAP5XLPbs+NddJQV7EZXd29DLgp+fRIg3edpKdO7ZErWhv7d+3Kws+e1Y+ypmR2WIVSwVyBEUfgv2C8Ts9gnTF4pNcEY/S2aBicz5Ew2+jdyGNQQ==
-      test@example.com\n"}]}}, "oidcIssuerProfile": {"enabled": false}, "nodeResourceGroup":
-      "MC_clitest000001_cliakstest000001_westus2", "enableRBAC": true, "supportPlan":
-      "KubernetesOfficial", "networkProfile": {"networkPlugin": "azure", "networkPluginMode":
-      "overlay", "networkPolicy": "none", "networkDataplane": "azure", "podCidr":
-      "10.244.0.0/16", "serviceCidr": "10.0.0.0/16", "dnsServiceIP": "10.0.0.10",
-      "outboundType": "loadBalancer", "loadBalancerSku": "standard", "loadBalancerProfile":
-      {"managedOutboundIPs": {"count": 2}, "effectiveOutboundIPs": [{"id": "/subscriptions/00000000-0000-0000-0000-000000000000/resourceGroups/MC_clitest000001_cliakstest000001_westus2/providers/Microsoft.Network/publicIPAddresses/e14b0a9f-6fff-4436-9790-1d41af376951"},
-      {"id": "/subscriptions/00000000-0000-0000-0000-000000000000/resourceGroups/MC_clitest000001_cliakstest000001_westus2/providers/Microsoft.Network/publicIPAddresses/eba5de18-0bce-4a8e-8826-9eb6d7d37602"}],
+      false, "enableFIPS": false, "name": "nodepool1"}], "linuxProfile": {"adminUsername":
+      "azureuser", "ssh": {"publicKeys": [{"keyData": "ssh-rsa AAAAB3NzaC1yc2EAAAADAQABAAABAQC+mt6dTzhlmeCiY/n+EWRcv1wqoH8oqQSDjEZrgSaTXBSRQ/mTuYX+mJ9dhsFkN4zJbuNxZRAZw1EKSOGuV3AvQR+ICHJPp3lDXCPWgJimhQNASSVvpW0siQCYk7Hxqn8O1rCl5g2zGeGLYrb7Q3kbTsHxEbAZsD2VzONYdMZj3UjZF/EQslijgc99o+UBnChnGfPPtSJ0RV4YR/46idQzwG7guRI8y2YNnHxzkUK0au+CUJgd0zQNVm7p2YKfLvG2LIl7MEksb49U9zAhYvF7YxlO+M2HIHKL6bMtIA+bEyJKUn/9G3mobsWHAAe5Rq4nOIHrmcoEULVgoSJTC0mr
+      azcli_aks_live_test@example.com\n"}]}}, "oidcIssuerProfile": {"enabled": false},
+      "nodeResourceGroup": "MC_clitest000001_cliakstest000001_westcentralus", "enableRBAC":
+      true, "supportPlan": "KubernetesOfficial", "networkProfile": {"networkPlugin":
+      "kubenet", "podCidr": "10.244.0.0/16", "serviceCidr": "10.0.0.0/16", "dnsServiceIP":
+      "10.0.0.10", "outboundType": "loadBalancer", "loadBalancerSku": "standard",
+      "loadBalancerProfile": {"managedOutboundIPs": {"count": 2}, "effectiveOutboundIPs":
+      [{"id": "/subscriptions/00000000-0000-0000-0000-000000000000/resourceGroups/MC_clitest000001_cliakstest000001_westcentralus/providers/Microsoft.Network/publicIPAddresses/2e3ade97-67b6-44ad-8a05-e295ea5ea4de"},
+      {"id": "/subscriptions/00000000-0000-0000-0000-000000000000/resourceGroups/MC_clitest000001_cliakstest000001_westcentralus/providers/Microsoft.Network/publicIPAddresses/fafc5f53-1b06-4452-906b-e2d64fd8fca1"}],
       "backendPoolType": "nodeIPConfiguration"}, "podCidrs": ["10.244.0.0/16"], "serviceCidrs":
       ["10.0.0.0/16"], "ipFamilies": ["IPv4"]}, "autoUpgradeProfile": {"nodeOSUpgradeChannel":
-      "NodeImage"}, "identityProfile": {"kubeletidentity": {"resourceId": "/subscriptions/00000000-0000-0000-0000-000000000000/resourcegroups/MC_clitest000001_cliakstest000001_westus2/providers/Microsoft.ManagedIdentity/userAssignedIdentities/cliakstest000001-agentpool",
+      "NodeImage"}, "identityProfile": {"kubeletidentity": {"resourceId": "/subscriptions/00000000-0000-0000-0000-000000000000/resourcegroups/MC_clitest000001_cliakstest000001_westcentralus/providers/Microsoft.ManagedIdentity/userAssignedIdentities/cliakstest000001-agentpool",
       "clientId":"00000000-0000-0000-0000-000000000001", "objectId":"00000000-0000-0000-0000-000000000001"}},
       "disableLocalAccounts": false, "securityProfile": {}, "storageProfile": {"diskCSIDriver":
       {"enabled": true}, "fileCSIDriver": {"enabled": true}, "snapshotController":
-      {"enabled": true}}, "workloadAutoScalerProfile": {}, "metricsProfile": {"costAnalysis":
-      {"enabled": false}}}}'
+      {"enabled": true}}, "workloadAutoScalerProfile": {}}}'
     headers:
       Accept:
       - application/json
@@ -2065,241 +2204,87 @@
       Connection:
       - keep-alive
       Content-Length:
-      - '3379'
+      - '2846'
       Content-Type:
       - application/json
       ParameterSetName:
       - -g -n --node-count
       User-Agent:
-<<<<<<< HEAD
-      - AZURECLI/2.69.0 azsdk-python-core/1.31.0 Python/3.12.9 (Windows-10-10.0.19045-SP0)
-    method: PUT
-    uri: https://management.azure.com/subscriptions/00000000-0000-0000-0000-000000000000/resourceGroups/clitest000001/providers/Microsoft.ContainerService/managedClusters/cliakstest000001?api-version=2024-09-01
-=======
-      - AZURECLI/2.59.0 azsdk-python-core/1.28.0 Python/3.8.10 (Linux-6.5.0-1017-azure-x86_64-with-glibc2.29)
-    method: GET
-    uri: https://management.azure.com/subscriptions/00000000-0000-0000-0000-000000000000/resourceGroups/clitest000001/providers/Microsoft.ContainerService/managedClusters/cliakstest000001?api-version=2024-10-01
->>>>>>> ff231216
-  response:
-    body:
-      string: "{\n \"id\": \"/subscriptions/00000000-0000-0000-0000-000000000000/resourcegroups/clitest000001/providers/Microsoft.ContainerService/managedClusters/cliakstest000001\",\n
-        \"location\": \"westus2\",\n \"name\": \"cliakstest000001\",\n \"type\": \"Microsoft.ContainerService/ManagedClusters\",\n
-        \"properties\": {\n  \"provisioningState\": \"Scaling\",\n  \"powerState\":
-        {\n   \"code\": \"Running\"\n  },\n  \"kubernetesVersion\": \"1.30\",\n  \"currentKubernetesVersion\":
-        \"1.30.9\",\n  \"dnsPrefix\": \"cliaksdns000002\",\n  \"fqdn\": \"cliaksdns000002-dsy9dyov.hcp.westus2.azmk8s.io\",\n
-        \ \"azurePortalFQDN\": \"cliaksdns000002-dsy9dyov.portal.hcp.westus2.azmk8s.io\",\n
-        \ \"agentPoolProfiles\": [\n   {\n    \"name\": \"nodepool1\",\n    \"count\":
-        3,\n    \"vmSize\": \"Standard_DS2_v2\",\n    \"osDiskSizeGB\": 128,\n    \"osDiskType\":
-        \"Managed\",\n    \"kubeletDiskType\": \"OS\",\n    \"maxPods\": 250,\n    \"type\":
-        \"VirtualMachineScaleSets\",\n    \"enableAutoScaling\": false,\n    \"scaleDownMode\":
-        \"Delete\",\n    \"provisioningState\": \"Scaling\",\n    \"powerState\":
-        {\n     \"code\": \"Running\"\n    },\n    \"orchestratorVersion\": \"1.30\",\n
-        \   \"currentOrchestratorVersion\": \"1.30.9\",\n    \"enableNodePublicIP\":
-        false,\n    \"nodeLabels\": {},\n    \"mode\": \"System\",\n    \"enableEncryptionAtHost\":
-        false,\n    \"enableUltraSSD\": false,\n    \"osType\": \"Linux\",\n    \"osSKU\":
-        \"Ubuntu\",\n    \"nodeImageVersion\": \"AKSUbuntu-2204gen2containerd-202502.03.0\",\n
-        \   \"upgradeSettings\": {\n     \"maxSurge\": \"10%\"\n    },\n    \"enableFIPS\":
-        false,\n    \"securityProfile\": {\n     \"enableVTPM\": false,\n     \"enableSecureBoot\":
-        false\n    }\n   }\n  ],\n  \"linuxProfile\": {\n   \"adminUsername\": \"azureuser\",\n
-        \  \"ssh\": {\n    \"publicKeys\": [\n     {\n      \"keyData\": \"ssh-rsa
-        AAAAB3NzaC1yc2EAAAADAQABAAACAQCbIg1guRHbI0lV11wWDt1r2cUdcNd27CJsg+SfgC7miZeubtwUhbsPdhMQsfDyhOWHq1+ZL0M+nJZV63d/1dhmhtgyOqejUwrPlzKhydsbrsdUor+JmNJDdW01v7BXHyuymT8G4s09jCasNOwiufbP/qp72ruu0bIA1nySsvlf9pCQAuFkAnVnf/rFhUlOkhtRpwcq8SUNY2zRHR/EKb/4NWY1JzR4sa3q2fWIJdrrX0DvLoa5g9bIEd4Df79ba7v+yiUBOS0zT2ll+z4g9izHK3EO5d8hL4jYxcjKs+wcslSYRWrascfscLgMlMGh0CdKeNTDjHpGPncaf3Z+FwwwjWeuiNBxv7bJo13/8B/098KlVDl4GZqsoBCEjPyJfV6hO0y/LkRGkk7oHWKgeWAfKtfLItRp00eZ4fcJNK9kCaSMmEugoZWcI7NGbZXzqFWqbpRI7NcDP9+WIQ+i9U5vqWsqd/zng4kbuAJ6UuKqIzB0upYrLShfQE3SAck8oaLhJqqq56VfDuASNpJKidV+zq27HfSBmbXnkR/5AK337dc3MXKJypoK/QPMLKUAP5XLPbs+NddJQV7EZXd29DLgp+fRIg3edpKdO7ZErWhv7d+3Kws+e1Y+ypmR2WIVSwVyBEUfgv2C8Ts9gnTF4pNcEY/S2aBicz5Ew2+jdyGNQQ==
-        test@example.com\\n\"\n     }\n    ]\n   }\n  },\n  \"servicePrincipalProfile\":
-        {\n   \"clientId\":\"00000000-0000-0000-0000-000000000001\"\n  },\n  \"nodeResourceGroup\":
-        \"MC_clitest000001_cliakstest000001_westus2\",\n  \"enableRBAC\": true,\n
-        \ \"supportPlan\": \"KubernetesOfficial\",\n  \"networkProfile\": {\n   \"networkPlugin\":
-        \"azure\",\n   \"networkPluginMode\": \"overlay\",\n   \"networkPolicy\":
-        \"none\",\n   \"networkDataplane\": \"azure\",\n   \"loadBalancerSku\": \"standard\",\n
-        \  \"loadBalancerProfile\": {\n    \"managedOutboundIPs\": {\n     \"count\":
-        2\n    },\n    \"effectiveOutboundIPs\": [\n     {\n      \"id\": \"/subscriptions/00000000-0000-0000-0000-000000000000/resourceGroups/MC_clitest000001_cliakstest000001_westus2/providers/Microsoft.Network/publicIPAddresses/e14b0a9f-6fff-4436-9790-1d41af376951\"\n
-        \    },\n     {\n      \"id\": \"/subscriptions/00000000-0000-0000-0000-000000000000/resourceGroups/MC_clitest000001_cliakstest000001_westus2/providers/Microsoft.Network/publicIPAddresses/eba5de18-0bce-4a8e-8826-9eb6d7d37602\"\n
-        \    }\n    ],\n    \"backendPoolType\": \"nodeIPConfiguration\"\n   },\n
-        \  \"podCidr\": \"10.244.0.0/16\",\n   \"serviceCidr\": \"10.0.0.0/16\",\n
-        \  \"dnsServiceIP\": \"10.0.0.10\",\n   \"outboundType\": \"loadBalancer\",\n
-        \  \"podCidrs\": [\n    \"10.244.0.0/16\"\n   ],\n   \"serviceCidrs\": [\n
-        \   \"10.0.0.0/16\"\n   ],\n   \"ipFamilies\": [\n    \"IPv4\"\n   ]\n  },\n
-        \ \"maxAgentPools\": 100,\n  \"identityProfile\": {\n   \"kubeletidentity\":
-        {\n    \"resourceId\": \"/subscriptions/00000000-0000-0000-0000-000000000000/resourcegroups/MC_clitest000001_cliakstest000001_westus2/providers/Microsoft.ManagedIdentity/userAssignedIdentities/cliakstest000001-agentpool\",\n
-        \   \"clientId\":\"00000000-0000-0000-0000-000000000001\",\n    \"objectId\":\"00000000-0000-0000-0000-000000000001\"\n
-        \  }\n  },\n  \"autoUpgradeProfile\": {\n   \"nodeOSUpgradeChannel\": \"NodeImage\"\n
-        \ },\n  \"disableLocalAccounts\": false,\n  \"securityProfile\": {},\n  \"storageProfile\":
-        {\n   \"diskCSIDriver\": {\n    \"enabled\": true\n   },\n   \"fileCSIDriver\":
-        {\n    \"enabled\": true\n   },\n   \"snapshotController\": {\n    \"enabled\":
-        true\n   }\n  },\n  \"oidcIssuerProfile\": {\n   \"enabled\": false\n  },\n
-        \ \"workloadAutoScalerProfile\": {},\n  \"resourceUID\": \"67b8913e349e98000129ec5f\",\n
-        \ \"metricsProfile\": {\n   \"costAnalysis\": {\n    \"enabled\": false\n
-        \  }\n  }\n },\n \"identity\": {\n  \"type\": \"SystemAssigned\",\n  \"principalId\":\"00000000-0000-0000-0000-000000000001\",\n
-        \ \"tenantId\": \"54826b22-38d6-4fb2-bad9-b7b93a3e9c5a\"\n },\n \"sku\": {\n
-        \ \"name\": \"Base\",\n  \"tier\": \"Free\"\n }\n}"
-    headers:
-      azure-asyncoperation:
-      - https://management.azure.com/subscriptions/00000000-0000-0000-0000-000000000000/providers/Microsoft.ContainerService/locations/westus2/operations/370f91c2-010f-40bf-863b-298bcdd23a3b?api-version=2016-03-30&t=638757462366189352&c=MIIHhjCCBm6gAwIBAgITfAaX0D2c-iM1n_047QAABpfQPTANBgkqhkiG9w0BAQsFADBEMRMwEQYKCZImiZPyLGQBGRYDR0JMMRMwEQYKCZImiZPyLGQBGRYDQU1FMRgwFgYDVQQDEw9BTUUgSW5mcmEgQ0EgMDUwHhcNMjUwMTIzMTIzMzI3WhcNMjUwNDIzMTIzMzI3WjBAMT4wPAYDVQQDEzVhc3luY29wZXJhdGlvbnNpZ25pbmdjZXJ0aWZpY2F0ZS5tYW5hZ2VtZW50LmF6dXJlLmNvbTCCASIwDQYJKoZIhvcNAQEBBQADggEPADCCAQoCggEBAMT6cGM0B3y7ALaE-Skle4LGL_KvvE0RUfR5t5rwMeM3CUzeYQjKDViOQv-6ECcNTQ188o9xa72JZw6T10LTAadlAlNEt-D4ZgXojTXXdRtgYN-AZ-uCCkJCPAJEWs5EDD7mSbt4aK42yALzlx5HkO8DReVYve0sKKD5r_M3y_OScnMTmV2SqALMQFfQHE2BCDOEjnPMJyRgh-7NvAqTuj-04DaveAIZSPJ9ljaYUCJ6fuyHJpPPDJvqzMYvVtE8OSAbxMClc2r5faOd2VDJXmbWWCx5jgb6bsGk0OJlSYIWH4DG7ERimIDapcgwLFJy4o8a8bkK0bi9A_5dTellBPUCAwEAAaOCBHMwggRvMCcGCSsGAQQBgjcVCgQaMBgwCgYIKwYBBQUHAwIwCgYIKwYBBQUHAwEwPAYJKwYBBAGCNxUHBC8wLQYlKwYBBAGCNxUIhpDjDYTVtHiE8Ys-hZvdFs6dEoFgh8fIENbYcQIBZAIBBjCCAcsGCCsGAQUFBwEBBIIBvTCCAbkwYwYIKwYBBQUHMAKGV2h0dHA6Ly9jcmwubWljcm9zb2Z0LmNvbS9wa2lpbmZyYS9DZXJ0cy9DTzFQS0lJTlRDQTAxLkFNRS5HQkxfQU1FJTIwSW5mcmElMjBDQSUyMDA1LmNydDBTBggrBgEFBQcwAoZHaHR0cDovL2NybDEuYW1lLmdibC9haWEvQ08xUEtJSU5UQ0EwMS5BTUUuR0JMX0FNRSUyMEluZnJhJTIwQ0ElMjAwNS5jcnQwUwYIKwYBBQUHMAKGR2h0dHA6Ly9jcmwyLmFtZS5nYmwvYWlhL0NPMVBLSUlOVENBMDEuQU1FLkdCTF9BTUUlMjBJbmZyYSUyMENBJTIwMDUuY3J0MFMGCCsGAQUFBzAChkdodHRwOi8vY3JsMy5hbWUuZ2JsL2FpYS9DTzFQS0lJTlRDQTAxLkFNRS5HQkxfQU1FJTIwSW5mcmElMjBDQSUyMDA1LmNydDBTBggrBgEFBQcwAoZHaHR0cDovL2NybDQuYW1lLmdibC9haWEvQ08xUEtJSU5UQ0EwMS5BTUUuR0JMX0FNRSUyMEluZnJhJTIwQ0ElMjAwNS5jcnQwHQYDVR0OBBYEFM-T8L9nIeCFTohGWTDyVFKymXV6MA4GA1UdDwEB_wQEAwIFoDCCASYGA1UdHwSCAR0wggEZMIIBFaCCARGgggENhj9odHRwOi8vY3JsLm1pY3Jvc29mdC5jb20vcGtpaW5mcmEvQ1JML0FNRSUyMEluZnJhJTIwQ0ElMjAwNS5jcmyGMWh0dHA6Ly9jcmwxLmFtZS5nYmwvY3JsL0FNRSUyMEluZnJhJTIwQ0ElMjAwNS5jcmyGMWh0dHA6Ly9jcmwyLmFtZS5nYmwvY3JsL0FNRSUyMEluZnJhJTIwQ0ElMjAwNS5jcmyGMWh0dHA6Ly9jcmwzLmFtZS5nYmwvY3JsL0FNRSUyMEluZnJhJTIwQ0ElMjAwNS5jcmyGMWh0dHA6Ly9jcmw0LmFtZS5nYmwvY3JsL0FNRSUyMEluZnJhJTIwQ0ElMjAwNS5jcmwwgZ0GA1UdIASBlTCBkjAMBgorBgEEAYI3ewEBMGYGCisGAQQBgjd7AgIwWDBWBggrBgEFBQcCAjBKHkgAMwAzAGUAMAAxADkAMgAxAC0ANABkADYANAAtADQAZgA4AGMALQBhADAANQA1AC0ANQBiAGQAYQBmAGYAZAA1AGUAMwAzAGQwDAYKKwYBBAGCN3sDAjAMBgorBgEEAYI3ewQCMB8GA1UdIwQYMBaAFHrWGYUoeWxxdh5g-PNL76IFQhYdMB0GA1UdJQQWMBQGCCsGAQUFBwMCBggrBgEFBQcDATANBgkqhkiG9w0BAQsFAAOCAQEAL5-mSvqTMKZ-yWP_ZT759pg-E4fR6CLCeXO0jrmpqWWL7kI50BvqMxrc_lgbkvtph9Pxa7ubGsAa1Exeoi8qx0ROCtQv-NyhNyDLePoY5JfVD6QGmvlnIziXrlYvbbnilY_vo-wieWJGJhuESMEaTphDiHpFdEuA2NZNxyxXsQV5fUpa2Rls0wrtnmPPIzhMrpswh3rBEnbxvlgC6SUihf90jSN_Hkn0T201tVzyjd5G1RK9QNqmdL0lKL-OZm8rpl-nwepifa5s6-Qa7cwTV2CMjAXPtsPHtNsPXvte52PFBn_dZiXBQN2njTerWOgNEpj5mIZ-nr3-pWeHhqAXSQ&s=nUHvmmkIamEIbXLwIeSo0UCV7mJ7PAQ7ZsDem7h0LOp4-6of6pOYXzlFe1uKXUylK1HsTPKqZOZzDfZjYqpGXtcZO29zRm12IbjhJ6rl_roumZUowrW20wmDDIOla1TnTnJD7Mtq95D4Ma3yMJ1OeP9uXI4emzQDDxYW-AFnLI6bleM-xrM_eCsM-Sq0x88zAkAKf0GZMabIgCdqX56BPAhJz70BNnkjGBihLoh4dhg6mvof5Jr2uYlEUG_ePZHp1l77y3oKJDXRWxwZA33Z0XWv41tbkpE4p6TihnWmiPrFPF9HLVWddHDJtSSgzeXn72YsuPWOMXEWjMBJ9GR_iA&h=0Uz-ueq63wYexbrAvzzGSI1PUxXNOY7s5OkknLgh3Oo
-      cache-control:
-      - no-cache
-      content-length:
-      - '4782'
-      content-type:
-      - application/json
-      date:
-      - Fri, 21 Feb 2025 14:50:35 GMT
-      expires:
-      - '-1'
-      pragma:
-      - no-cache
-      strict-transport-security:
-      - max-age=31536000; includeSubDomains
-      x-content-type-options:
-      - nosniff
-      x-ms-operation-identifier:
-      - tenantId=54826b22-38d6-4fb2-bad9-b7b93a3e9c5a,objectId=a7250e3a-0e5e-48e2-9a34-45f1f5e1a91e/eastus2euap/3c541ef0-74c5-4d14-a98a-3ad02a908270
-      x-ms-ratelimit-remaining-subscription-global-writes:
-      - '2999'
-      x-ms-ratelimit-remaining-subscription-writes:
-      - '199'
-    status:
-      code: 200
-      message: OK
-- request:
-    body: null
-    headers:
-      Accept:
-      - '*/*'
-      Accept-Encoding:
-      - gzip, deflate
-      CommandName:
-      - aks scale
-      Connection:
-      - keep-alive
-      ParameterSetName:
-      - -g -n --node-count
-      User-Agent:
-      - AZURECLI/2.69.0 azsdk-python-core/1.31.0 Python/3.12.9 (Windows-10-10.0.19045-SP0)
-    method: GET
-<<<<<<< HEAD
-    uri: https://management.azure.com/subscriptions/00000000-0000-0000-0000-000000000000/providers/Microsoft.ContainerService/locations/westus2/operations/370f91c2-010f-40bf-863b-298bcdd23a3b?api-version=2016-03-30&t=638757462366189352&c=MIIHhjCCBm6gAwIBAgITfAaX0D2c-iM1n_047QAABpfQPTANBgkqhkiG9w0BAQsFADBEMRMwEQYKCZImiZPyLGQBGRYDR0JMMRMwEQYKCZImiZPyLGQBGRYDQU1FMRgwFgYDVQQDEw9BTUUgSW5mcmEgQ0EgMDUwHhcNMjUwMTIzMTIzMzI3WhcNMjUwNDIzMTIzMzI3WjBAMT4wPAYDVQQDEzVhc3luY29wZXJhdGlvbnNpZ25pbmdjZXJ0aWZpY2F0ZS5tYW5hZ2VtZW50LmF6dXJlLmNvbTCCASIwDQYJKoZIhvcNAQEBBQADggEPADCCAQoCggEBAMT6cGM0B3y7ALaE-Skle4LGL_KvvE0RUfR5t5rwMeM3CUzeYQjKDViOQv-6ECcNTQ188o9xa72JZw6T10LTAadlAlNEt-D4ZgXojTXXdRtgYN-AZ-uCCkJCPAJEWs5EDD7mSbt4aK42yALzlx5HkO8DReVYve0sKKD5r_M3y_OScnMTmV2SqALMQFfQHE2BCDOEjnPMJyRgh-7NvAqTuj-04DaveAIZSPJ9ljaYUCJ6fuyHJpPPDJvqzMYvVtE8OSAbxMClc2r5faOd2VDJXmbWWCx5jgb6bsGk0OJlSYIWH4DG7ERimIDapcgwLFJy4o8a8bkK0bi9A_5dTellBPUCAwEAAaOCBHMwggRvMCcGCSsGAQQBgjcVCgQaMBgwCgYIKwYBBQUHAwIwCgYIKwYBBQUHAwEwPAYJKwYBBAGCNxUHBC8wLQYlKwYBBAGCNxUIhpDjDYTVtHiE8Ys-hZvdFs6dEoFgh8fIENbYcQIBZAIBBjCCAcsGCCsGAQUFBwEBBIIBvTCCAbkwYwYIKwYBBQUHMAKGV2h0dHA6Ly9jcmwubWljcm9zb2Z0LmNvbS9wa2lpbmZyYS9DZXJ0cy9DTzFQS0lJTlRDQTAxLkFNRS5HQkxfQU1FJTIwSW5mcmElMjBDQSUyMDA1LmNydDBTBggrBgEFBQcwAoZHaHR0cDovL2NybDEuYW1lLmdibC9haWEvQ08xUEtJSU5UQ0EwMS5BTUUuR0JMX0FNRSUyMEluZnJhJTIwQ0ElMjAwNS5jcnQwUwYIKwYBBQUHMAKGR2h0dHA6Ly9jcmwyLmFtZS5nYmwvYWlhL0NPMVBLSUlOVENBMDEuQU1FLkdCTF9BTUUlMjBJbmZyYSUyMENBJTIwMDUuY3J0MFMGCCsGAQUFBzAChkdodHRwOi8vY3JsMy5hbWUuZ2JsL2FpYS9DTzFQS0lJTlRDQTAxLkFNRS5HQkxfQU1FJTIwSW5mcmElMjBDQSUyMDA1LmNydDBTBggrBgEFBQcwAoZHaHR0cDovL2NybDQuYW1lLmdibC9haWEvQ08xUEtJSU5UQ0EwMS5BTUUuR0JMX0FNRSUyMEluZnJhJTIwQ0ElMjAwNS5jcnQwHQYDVR0OBBYEFM-T8L9nIeCFTohGWTDyVFKymXV6MA4GA1UdDwEB_wQEAwIFoDCCASYGA1UdHwSCAR0wggEZMIIBFaCCARGgggENhj9odHRwOi8vY3JsLm1pY3Jvc29mdC5jb20vcGtpaW5mcmEvQ1JML0FNRSUyMEluZnJhJTIwQ0ElMjAwNS5jcmyGMWh0dHA6Ly9jcmwxLmFtZS5nYmwvY3JsL0FNRSUyMEluZnJhJTIwQ0ElMjAwNS5jcmyGMWh0dHA6Ly9jcmwyLmFtZS5nYmwvY3JsL0FNRSUyMEluZnJhJTIwQ0ElMjAwNS5jcmyGMWh0dHA6Ly9jcmwzLmFtZS5nYmwvY3JsL0FNRSUyMEluZnJhJTIwQ0ElMjAwNS5jcmyGMWh0dHA6Ly9jcmw0LmFtZS5nYmwvY3JsL0FNRSUyMEluZnJhJTIwQ0ElMjAwNS5jcmwwgZ0GA1UdIASBlTCBkjAMBgorBgEEAYI3ewEBMGYGCisGAQQBgjd7AgIwWDBWBggrBgEFBQcCAjBKHkgAMwAzAGUAMAAxADkAMgAxAC0ANABkADYANAAtADQAZgA4AGMALQBhADAANQA1AC0ANQBiAGQAYQBmAGYAZAA1AGUAMwAzAGQwDAYKKwYBBAGCN3sDAjAMBgorBgEEAYI3ewQCMB8GA1UdIwQYMBaAFHrWGYUoeWxxdh5g-PNL76IFQhYdMB0GA1UdJQQWMBQGCCsGAQUFBwMCBggrBgEFBQcDATANBgkqhkiG9w0BAQsFAAOCAQEAL5-mSvqTMKZ-yWP_ZT759pg-E4fR6CLCeXO0jrmpqWWL7kI50BvqMxrc_lgbkvtph9Pxa7ubGsAa1Exeoi8qx0ROCtQv-NyhNyDLePoY5JfVD6QGmvlnIziXrlYvbbnilY_vo-wieWJGJhuESMEaTphDiHpFdEuA2NZNxyxXsQV5fUpa2Rls0wrtnmPPIzhMrpswh3rBEnbxvlgC6SUihf90jSN_Hkn0T201tVzyjd5G1RK9QNqmdL0lKL-OZm8rpl-nwepifa5s6-Qa7cwTV2CMjAXPtsPHtNsPXvte52PFBn_dZiXBQN2njTerWOgNEpj5mIZ-nr3-pWeHhqAXSQ&s=nUHvmmkIamEIbXLwIeSo0UCV7mJ7PAQ7ZsDem7h0LOp4-6of6pOYXzlFe1uKXUylK1HsTPKqZOZzDfZjYqpGXtcZO29zRm12IbjhJ6rl_roumZUowrW20wmDDIOla1TnTnJD7Mtq95D4Ma3yMJ1OeP9uXI4emzQDDxYW-AFnLI6bleM-xrM_eCsM-Sq0x88zAkAKf0GZMabIgCdqX56BPAhJz70BNnkjGBihLoh4dhg6mvof5Jr2uYlEUG_ePZHp1l77y3oKJDXRWxwZA33Z0XWv41tbkpE4p6TihnWmiPrFPF9HLVWddHDJtSSgzeXn72YsuPWOMXEWjMBJ9GR_iA&h=0Uz-ueq63wYexbrAvzzGSI1PUxXNOY7s5OkknLgh3Oo
-=======
-    uri: https://management.azure.com/subscriptions/00000000-0000-0000-0000-000000000000/resourceGroups/clitest000001/providers/Microsoft.ContainerService/managedClusters/cliakstest000001?api-version=2024-10-01
->>>>>>> ff231216
-  response:
-    body:
-      string: "{\n \"name\": \"370f91c2-010f-40bf-863b-298bcdd23a3b\",\n \"status\":
-        \"InProgress\",\n \"startTime\": \"2025-02-21T14:50:36.3463104Z\"\n}"
-    headers:
-      cache-control:
-      - no-cache
-      content-length:
-      - '122'
-      content-type:
-      - application/json
-      date:
-      - Fri, 21 Feb 2025 14:50:36 GMT
-      expires:
-      - '-1'
-      pragma:
-      - no-cache
-      strict-transport-security:
-      - max-age=31536000; includeSubDomains
-      x-content-type-options:
-      - nosniff
-      x-ms-operation-identifier:
-      - tenantId=54826b22-38d6-4fb2-bad9-b7b93a3e9c5a,objectId=a7250e3a-0e5e-48e2-9a34-45f1f5e1a91e/eastus2euap/1271d4fb-01c9-47ee-9a76-d9737a119bef
-      x-ms-ratelimit-remaining-subscription-global-reads:
-      - '3748'
-    status:
-      code: 200
-      message: OK
-- request:
-    body: null
-    headers:
-      Accept:
-      - '*/*'
-      Accept-Encoding:
-      - gzip, deflate
-      CommandName:
-      - aks scale
-      Connection:
-      - keep-alive
-      ParameterSetName:
-      - -g -n --node-count
-      User-Agent:
-      - AZURECLI/2.69.0 azsdk-python-core/1.31.0 Python/3.12.9 (Windows-10-10.0.19045-SP0)
-    method: GET
-    uri: https://management.azure.com/subscriptions/00000000-0000-0000-0000-000000000000/providers/Microsoft.ContainerService/locations/westus2/operations/370f91c2-010f-40bf-863b-298bcdd23a3b?api-version=2016-03-30&t=638757462366189352&c=MIIHhjCCBm6gAwIBAgITfAaX0D2c-iM1n_047QAABpfQPTANBgkqhkiG9w0BAQsFADBEMRMwEQYKCZImiZPyLGQBGRYDR0JMMRMwEQYKCZImiZPyLGQBGRYDQU1FMRgwFgYDVQQDEw9BTUUgSW5mcmEgQ0EgMDUwHhcNMjUwMTIzMTIzMzI3WhcNMjUwNDIzMTIzMzI3WjBAMT4wPAYDVQQDEzVhc3luY29wZXJhdGlvbnNpZ25pbmdjZXJ0aWZpY2F0ZS5tYW5hZ2VtZW50LmF6dXJlLmNvbTCCASIwDQYJKoZIhvcNAQEBBQADggEPADCCAQoCggEBAMT6cGM0B3y7ALaE-Skle4LGL_KvvE0RUfR5t5rwMeM3CUzeYQjKDViOQv-6ECcNTQ188o9xa72JZw6T10LTAadlAlNEt-D4ZgXojTXXdRtgYN-AZ-uCCkJCPAJEWs5EDD7mSbt4aK42yALzlx5HkO8DReVYve0sKKD5r_M3y_OScnMTmV2SqALMQFfQHE2BCDOEjnPMJyRgh-7NvAqTuj-04DaveAIZSPJ9ljaYUCJ6fuyHJpPPDJvqzMYvVtE8OSAbxMClc2r5faOd2VDJXmbWWCx5jgb6bsGk0OJlSYIWH4DG7ERimIDapcgwLFJy4o8a8bkK0bi9A_5dTellBPUCAwEAAaOCBHMwggRvMCcGCSsGAQQBgjcVCgQaMBgwCgYIKwYBBQUHAwIwCgYIKwYBBQUHAwEwPAYJKwYBBAGCNxUHBC8wLQYlKwYBBAGCNxUIhpDjDYTVtHiE8Ys-hZvdFs6dEoFgh8fIENbYcQIBZAIBBjCCAcsGCCsGAQUFBwEBBIIBvTCCAbkwYwYIKwYBBQUHMAKGV2h0dHA6Ly9jcmwubWljcm9zb2Z0LmNvbS9wa2lpbmZyYS9DZXJ0cy9DTzFQS0lJTlRDQTAxLkFNRS5HQkxfQU1FJTIwSW5mcmElMjBDQSUyMDA1LmNydDBTBggrBgEFBQcwAoZHaHR0cDovL2NybDEuYW1lLmdibC9haWEvQ08xUEtJSU5UQ0EwMS5BTUUuR0JMX0FNRSUyMEluZnJhJTIwQ0ElMjAwNS5jcnQwUwYIKwYBBQUHMAKGR2h0dHA6Ly9jcmwyLmFtZS5nYmwvYWlhL0NPMVBLSUlOVENBMDEuQU1FLkdCTF9BTUUlMjBJbmZyYSUyMENBJTIwMDUuY3J0MFMGCCsGAQUFBzAChkdodHRwOi8vY3JsMy5hbWUuZ2JsL2FpYS9DTzFQS0lJTlRDQTAxLkFNRS5HQkxfQU1FJTIwSW5mcmElMjBDQSUyMDA1LmNydDBTBggrBgEFBQcwAoZHaHR0cDovL2NybDQuYW1lLmdibC9haWEvQ08xUEtJSU5UQ0EwMS5BTUUuR0JMX0FNRSUyMEluZnJhJTIwQ0ElMjAwNS5jcnQwHQYDVR0OBBYEFM-T8L9nIeCFTohGWTDyVFKymXV6MA4GA1UdDwEB_wQEAwIFoDCCASYGA1UdHwSCAR0wggEZMIIBFaCCARGgggENhj9odHRwOi8vY3JsLm1pY3Jvc29mdC5jb20vcGtpaW5mcmEvQ1JML0FNRSUyMEluZnJhJTIwQ0ElMjAwNS5jcmyGMWh0dHA6Ly9jcmwxLmFtZS5nYmwvY3JsL0FNRSUyMEluZnJhJTIwQ0ElMjAwNS5jcmyGMWh0dHA6Ly9jcmwyLmFtZS5nYmwvY3JsL0FNRSUyMEluZnJhJTIwQ0ElMjAwNS5jcmyGMWh0dHA6Ly9jcmwzLmFtZS5nYmwvY3JsL0FNRSUyMEluZnJhJTIwQ0ElMjAwNS5jcmyGMWh0dHA6Ly9jcmw0LmFtZS5nYmwvY3JsL0FNRSUyMEluZnJhJTIwQ0ElMjAwNS5jcmwwgZ0GA1UdIASBlTCBkjAMBgorBgEEAYI3ewEBMGYGCisGAQQBgjd7AgIwWDBWBggrBgEFBQcCAjBKHkgAMwAzAGUAMAAxADkAMgAxAC0ANABkADYANAAtADQAZgA4AGMALQBhADAANQA1AC0ANQBiAGQAYQBmAGYAZAA1AGUAMwAzAGQwDAYKKwYBBAGCN3sDAjAMBgorBgEEAYI3ewQCMB8GA1UdIwQYMBaAFHrWGYUoeWxxdh5g-PNL76IFQhYdMB0GA1UdJQQWMBQGCCsGAQUFBwMCBggrBgEFBQcDATANBgkqhkiG9w0BAQsFAAOCAQEAL5-mSvqTMKZ-yWP_ZT759pg-E4fR6CLCeXO0jrmpqWWL7kI50BvqMxrc_lgbkvtph9Pxa7ubGsAa1Exeoi8qx0ROCtQv-NyhNyDLePoY5JfVD6QGmvlnIziXrlYvbbnilY_vo-wieWJGJhuESMEaTphDiHpFdEuA2NZNxyxXsQV5fUpa2Rls0wrtnmPPIzhMrpswh3rBEnbxvlgC6SUihf90jSN_Hkn0T201tVzyjd5G1RK9QNqmdL0lKL-OZm8rpl-nwepifa5s6-Qa7cwTV2CMjAXPtsPHtNsPXvte52PFBn_dZiXBQN2njTerWOgNEpj5mIZ-nr3-pWeHhqAXSQ&s=nUHvmmkIamEIbXLwIeSo0UCV7mJ7PAQ7ZsDem7h0LOp4-6of6pOYXzlFe1uKXUylK1HsTPKqZOZzDfZjYqpGXtcZO29zRm12IbjhJ6rl_roumZUowrW20wmDDIOla1TnTnJD7Mtq95D4Ma3yMJ1OeP9uXI4emzQDDxYW-AFnLI6bleM-xrM_eCsM-Sq0x88zAkAKf0GZMabIgCdqX56BPAhJz70BNnkjGBihLoh4dhg6mvof5Jr2uYlEUG_ePZHp1l77y3oKJDXRWxwZA33Z0XWv41tbkpE4p6TihnWmiPrFPF9HLVWddHDJtSSgzeXn72YsuPWOMXEWjMBJ9GR_iA&h=0Uz-ueq63wYexbrAvzzGSI1PUxXNOY7s5OkknLgh3Oo
-  response:
-    body:
-      string: "{\n \"name\": \"370f91c2-010f-40bf-863b-298bcdd23a3b\",\n \"status\":
-        \"InProgress\",\n \"startTime\": \"2025-02-21T14:50:36.3463104Z\"\n}"
-    headers:
-      cache-control:
-      - no-cache
-      content-length:
-      - '122'
-      content-type:
-      - application/json
-      date:
-      - Fri, 21 Feb 2025 14:51:06 GMT
-      expires:
-      - '-1'
-      pragma:
-      - no-cache
-      strict-transport-security:
-      - max-age=31536000; includeSubDomains
-      x-content-type-options:
-      - nosniff
-      x-ms-operation-identifier:
-      - tenantId=54826b22-38d6-4fb2-bad9-b7b93a3e9c5a,objectId=a7250e3a-0e5e-48e2-9a34-45f1f5e1a91e/eastus2euap/128e8bb1-4fc2-489d-a102-0b9f75f5c997
-      x-ms-ratelimit-remaining-subscription-global-reads:
-      - '3749'
-    status:
-      code: 200
-      message: OK
-- request:
-    body: null
-    headers:
-      Accept:
-      - '*/*'
-      Accept-Encoding:
-      - gzip, deflate
-      CommandName:
-      - aks scale
-      Connection:
-      - keep-alive
-      ParameterSetName:
-      - -g -n --node-count
-      User-Agent:
-<<<<<<< HEAD
-      - AZURECLI/2.69.0 azsdk-python-core/1.31.0 Python/3.12.9 (Windows-10-10.0.19045-SP0)
-    method: GET
-    uri: https://management.azure.com/subscriptions/00000000-0000-0000-0000-000000000000/providers/Microsoft.ContainerService/locations/westus2/operations/370f91c2-010f-40bf-863b-298bcdd23a3b?api-version=2016-03-30&t=638757462366189352&c=MIIHhjCCBm6gAwIBAgITfAaX0D2c-iM1n_047QAABpfQPTANBgkqhkiG9w0BAQsFADBEMRMwEQYKCZImiZPyLGQBGRYDR0JMMRMwEQYKCZImiZPyLGQBGRYDQU1FMRgwFgYDVQQDEw9BTUUgSW5mcmEgQ0EgMDUwHhcNMjUwMTIzMTIzMzI3WhcNMjUwNDIzMTIzMzI3WjBAMT4wPAYDVQQDEzVhc3luY29wZXJhdGlvbnNpZ25pbmdjZXJ0aWZpY2F0ZS5tYW5hZ2VtZW50LmF6dXJlLmNvbTCCASIwDQYJKoZIhvcNAQEBBQADggEPADCCAQoCggEBAMT6cGM0B3y7ALaE-Skle4LGL_KvvE0RUfR5t5rwMeM3CUzeYQjKDViOQv-6ECcNTQ188o9xa72JZw6T10LTAadlAlNEt-D4ZgXojTXXdRtgYN-AZ-uCCkJCPAJEWs5EDD7mSbt4aK42yALzlx5HkO8DReVYve0sKKD5r_M3y_OScnMTmV2SqALMQFfQHE2BCDOEjnPMJyRgh-7NvAqTuj-04DaveAIZSPJ9ljaYUCJ6fuyHJpPPDJvqzMYvVtE8OSAbxMClc2r5faOd2VDJXmbWWCx5jgb6bsGk0OJlSYIWH4DG7ERimIDapcgwLFJy4o8a8bkK0bi9A_5dTellBPUCAwEAAaOCBHMwggRvMCcGCSsGAQQBgjcVCgQaMBgwCgYIKwYBBQUHAwIwCgYIKwYBBQUHAwEwPAYJKwYBBAGCNxUHBC8wLQYlKwYBBAGCNxUIhpDjDYTVtHiE8Ys-hZvdFs6dEoFgh8fIENbYcQIBZAIBBjCCAcsGCCsGAQUFBwEBBIIBvTCCAbkwYwYIKwYBBQUHMAKGV2h0dHA6Ly9jcmwubWljcm9zb2Z0LmNvbS9wa2lpbmZyYS9DZXJ0cy9DTzFQS0lJTlRDQTAxLkFNRS5HQkxfQU1FJTIwSW5mcmElMjBDQSUyMDA1LmNydDBTBggrBgEFBQcwAoZHaHR0cDovL2NybDEuYW1lLmdibC9haWEvQ08xUEtJSU5UQ0EwMS5BTUUuR0JMX0FNRSUyMEluZnJhJTIwQ0ElMjAwNS5jcnQwUwYIKwYBBQUHMAKGR2h0dHA6Ly9jcmwyLmFtZS5nYmwvYWlhL0NPMVBLSUlOVENBMDEuQU1FLkdCTF9BTUUlMjBJbmZyYSUyMENBJTIwMDUuY3J0MFMGCCsGAQUFBzAChkdodHRwOi8vY3JsMy5hbWUuZ2JsL2FpYS9DTzFQS0lJTlRDQTAxLkFNRS5HQkxfQU1FJTIwSW5mcmElMjBDQSUyMDA1LmNydDBTBggrBgEFBQcwAoZHaHR0cDovL2NybDQuYW1lLmdibC9haWEvQ08xUEtJSU5UQ0EwMS5BTUUuR0JMX0FNRSUyMEluZnJhJTIwQ0ElMjAwNS5jcnQwHQYDVR0OBBYEFM-T8L9nIeCFTohGWTDyVFKymXV6MA4GA1UdDwEB_wQEAwIFoDCCASYGA1UdHwSCAR0wggEZMIIBFaCCARGgggENhj9odHRwOi8vY3JsLm1pY3Jvc29mdC5jb20vcGtpaW5mcmEvQ1JML0FNRSUyMEluZnJhJTIwQ0ElMjAwNS5jcmyGMWh0dHA6Ly9jcmwxLmFtZS5nYmwvY3JsL0FNRSUyMEluZnJhJTIwQ0ElMjAwNS5jcmyGMWh0dHA6Ly9jcmwyLmFtZS5nYmwvY3JsL0FNRSUyMEluZnJhJTIwQ0ElMjAwNS5jcmyGMWh0dHA6Ly9jcmwzLmFtZS5nYmwvY3JsL0FNRSUyMEluZnJhJTIwQ0ElMjAwNS5jcmyGMWh0dHA6Ly9jcmw0LmFtZS5nYmwvY3JsL0FNRSUyMEluZnJhJTIwQ0ElMjAwNS5jcmwwgZ0GA1UdIASBlTCBkjAMBgorBgEEAYI3ewEBMGYGCisGAQQBgjd7AgIwWDBWBggrBgEFBQcCAjBKHkgAMwAzAGUAMAAxADkAMgAxAC0ANABkADYANAAtADQAZgA4AGMALQBhADAANQA1AC0ANQBiAGQAYQBmAGYAZAA1AGUAMwAzAGQwDAYKKwYBBAGCN3sDAjAMBgorBgEEAYI3ewQCMB8GA1UdIwQYMBaAFHrWGYUoeWxxdh5g-PNL76IFQhYdMB0GA1UdJQQWMBQGCCsGAQUFBwMCBggrBgEFBQcDATANBgkqhkiG9w0BAQsFAAOCAQEAL5-mSvqTMKZ-yWP_ZT759pg-E4fR6CLCeXO0jrmpqWWL7kI50BvqMxrc_lgbkvtph9Pxa7ubGsAa1Exeoi8qx0ROCtQv-NyhNyDLePoY5JfVD6QGmvlnIziXrlYvbbnilY_vo-wieWJGJhuESMEaTphDiHpFdEuA2NZNxyxXsQV5fUpa2Rls0wrtnmPPIzhMrpswh3rBEnbxvlgC6SUihf90jSN_Hkn0T201tVzyjd5G1RK9QNqmdL0lKL-OZm8rpl-nwepifa5s6-Qa7cwTV2CMjAXPtsPHtNsPXvte52PFBn_dZiXBQN2njTerWOgNEpj5mIZ-nr3-pWeHhqAXSQ&s=nUHvmmkIamEIbXLwIeSo0UCV7mJ7PAQ7ZsDem7h0LOp4-6of6pOYXzlFe1uKXUylK1HsTPKqZOZzDfZjYqpGXtcZO29zRm12IbjhJ6rl_roumZUowrW20wmDDIOla1TnTnJD7Mtq95D4Ma3yMJ1OeP9uXI4emzQDDxYW-AFnLI6bleM-xrM_eCsM-Sq0x88zAkAKf0GZMabIgCdqX56BPAhJz70BNnkjGBihLoh4dhg6mvof5Jr2uYlEUG_ePZHp1l77y3oKJDXRWxwZA33Z0XWv41tbkpE4p6TihnWmiPrFPF9HLVWddHDJtSSgzeXn72YsuPWOMXEWjMBJ9GR_iA&h=0Uz-ueq63wYexbrAvzzGSI1PUxXNOY7s5OkknLgh3Oo
-=======
       - AZURECLI/2.59.0 azsdk-python-core/1.28.0 Python/3.8.10 (Linux-6.5.0-1017-azure-x86_64-with-glibc2.29)
     method: PUT
     uri: https://management.azure.com/subscriptions/00000000-0000-0000-0000-000000000000/resourceGroups/clitest000001/providers/Microsoft.ContainerService/managedClusters/cliakstest000001?api-version=2024-10-01
->>>>>>> ff231216
-  response:
-    body:
-      string: "{\n \"name\": \"370f91c2-010f-40bf-863b-298bcdd23a3b\",\n \"status\":
-        \"InProgress\",\n \"startTime\": \"2025-02-21T14:50:36.3463104Z\"\n}"
-    headers:
-      cache-control:
-      - no-cache
-      content-length:
-      - '122'
-      content-type:
-      - application/json
-      date:
-      - Fri, 21 Feb 2025 14:51:37 GMT
-      expires:
-      - '-1'
-      pragma:
-      - no-cache
-      strict-transport-security:
-      - max-age=31536000; includeSubDomains
-      x-content-type-options:
-      - nosniff
-      x-ms-operation-identifier:
-      - tenantId=54826b22-38d6-4fb2-bad9-b7b93a3e9c5a,objectId=a7250e3a-0e5e-48e2-9a34-45f1f5e1a91e/eastus2euap/5b673979-faa4-4b59-b651-7dc650add1a5
-      x-ms-ratelimit-remaining-subscription-global-reads:
-      - '3749'
+  response:
+    body:
+      string: "{\n  \"id\": \"/subscriptions/00000000-0000-0000-0000-000000000000/resourcegroups/clitest000001/providers/Microsoft.ContainerService/managedClusters/cliakstest000001\",\n
+        \ \"location\": \"westcentralus\",\n  \"name\": \"cliakstest000001\",\n  \"type\":
+        \"Microsoft.ContainerService/ManagedClusters\",\n  \"properties\": {\n   \"provisioningState\":
+        \"Scaling\",\n   \"powerState\": {\n    \"code\": \"Running\"\n   },\n   \"kubernetesVersion\":
+        \"1.28\",\n   \"currentKubernetesVersion\": \"1.28.5\",\n   \"dnsPrefix\":
+        \"cliaksdns000002\",\n   \"fqdn\": \"cliaksdns000002-a978r9eo.hcp.westcentralus.azmk8s.io\",\n
+        \  \"azurePortalFQDN\": \"cliaksdns000002-a978r9eo.portal.hcp.westcentralus.azmk8s.io\",\n
+        \  \"agentPoolProfiles\": [\n    {\n     \"name\": \"nodepool1\",\n     \"count\":
+        3,\n     \"vmSize\": \"Standard_DS2_v2\",\n     \"osDiskSizeGB\": 128,\n     \"osDiskType\":
+        \"Managed\",\n     \"kubeletDiskType\": \"OS\",\n     \"maxPods\": 110,\n
+        \    \"type\": \"VirtualMachineScaleSets\",\n     \"enableAutoScaling\": false,\n
+        \    \"provisioningState\": \"Scaling\",\n     \"powerState\": {\n      \"code\":
+        \"Running\"\n     },\n     \"orchestratorVersion\": \"1.28.5\",\n     \"currentOrchestratorVersion\":
+        \"1.28.5\",\n     \"enableNodePublicIP\": false,\n     \"nodeLabels\": {},\n
+        \    \"mode\": \"System\",\n     \"enableEncryptionAtHost\": false,\n     \"enableUltraSSD\":
+        false,\n     \"osType\": \"Linux\",\n     \"osSKU\": \"Ubuntu\",\n     \"nodeImageVersion\":
+        \"AKSUbuntu-2204gen2containerd-202403.25.0\",\n     \"upgradeSettings\": {\n
+        \     \"maxSurge\": \"10%\"\n     },\n     \"enableFIPS\": false\n    }\n
+        \  ],\n   \"linuxProfile\": {\n    \"adminUsername\": \"azureuser\",\n    \"ssh\":
+        {\n     \"publicKeys\": [\n      {\n       \"keyData\": \"ssh-rsa AAAAB3NzaC1yc2EAAAADAQABAAABAQC+mt6dTzhlmeCiY/n+EWRcv1wqoH8oqQSDjEZrgSaTXBSRQ/mTuYX+mJ9dhsFkN4zJbuNxZRAZw1EKSOGuV3AvQR+ICHJPp3lDXCPWgJimhQNASSVvpW0siQCYk7Hxqn8O1rCl5g2zGeGLYrb7Q3kbTsHxEbAZsD2VzONYdMZj3UjZF/EQslijgc99o+UBnChnGfPPtSJ0RV4YR/46idQzwG7guRI8y2YNnHxzkUK0au+CUJgd0zQNVm7p2YKfLvG2LIl7MEksb49U9zAhYvF7YxlO+M2HIHKL6bMtIA+bEyJKUn/9G3mobsWHAAe5Rq4nOIHrmcoEULVgoSJTC0mr
+        azcli_aks_live_test@example.com\\n\"\n      }\n     ]\n    }\n   },\n   \"servicePrincipalProfile\":
+        {\n    \"clientId\":\"00000000-0000-0000-0000-000000000001\"\n   },\n   \"nodeResourceGroup\":
+        \"MC_clitest000001_cliakstest000001_westcentralus\",\n   \"enableRBAC\": true,\n
+        \  \"supportPlan\": \"KubernetesOfficial\",\n   \"networkProfile\": {\n    \"networkPlugin\":
+        \"kubenet\",\n    \"loadBalancerSku\": \"standard\",\n    \"loadBalancerProfile\":
+        {\n     \"managedOutboundIPs\": {\n      \"count\": 2\n     },\n     \"effectiveOutboundIPs\":
+        [\n      {\n       \"id\": \"/subscriptions/00000000-0000-0000-0000-000000000000/resourceGroups/MC_clitest000001_cliakstest000001_westcentralus/providers/Microsoft.Network/publicIPAddresses/2e3ade97-67b6-44ad-8a05-e295ea5ea4de\"\n
+        \     },\n      {\n       \"id\": \"/subscriptions/00000000-0000-0000-0000-000000000000/resourceGroups/MC_clitest000001_cliakstest000001_westcentralus/providers/Microsoft.Network/publicIPAddresses/fafc5f53-1b06-4452-906b-e2d64fd8fca1\"\n
+        \     }\n     ],\n     \"backendPoolType\": \"nodeIPConfiguration\"\n    },\n
+        \   \"podCidr\": \"10.244.0.0/16\",\n    \"serviceCidr\": \"10.0.0.0/16\",\n
+        \   \"dnsServiceIP\": \"10.0.0.10\",\n    \"outboundType\": \"loadBalancer\",\n
+        \   \"podCidrs\": [\n     \"10.244.0.0/16\"\n    ],\n    \"serviceCidrs\":
+        [\n     \"10.0.0.0/16\"\n    ],\n    \"ipFamilies\": [\n     \"IPv4\"\n    ]\n
+        \  },\n   \"maxAgentPools\": 100,\n   \"identityProfile\": {\n    \"kubeletidentity\":
+        {\n     \"resourceId\": \"/subscriptions/00000000-0000-0000-0000-000000000000/resourcegroups/MC_clitest000001_cliakstest000001_westcentralus/providers/Microsoft.ManagedIdentity/userAssignedIdentities/cliakstest000001-agentpool\",\n
+        \    \"clientId\":\"00000000-0000-0000-0000-000000000001\",\n     \"objectId\":\"00000000-0000-0000-0000-000000000001\"\n
+        \   }\n   },\n   \"autoUpgradeProfile\": {\n    \"nodeOSUpgradeChannel\":
+        \"NodeImage\"\n   },\n   \"disableLocalAccounts\": false,\n   \"securityProfile\":
+        {},\n   \"storageProfile\": {\n    \"diskCSIDriver\": {\n     \"enabled\":
+        true\n    },\n    \"fileCSIDriver\": {\n     \"enabled\": true\n    },\n    \"snapshotController\":
+        {\n     \"enabled\": true\n    }\n   },\n   \"oidcIssuerProfile\": {\n    \"enabled\":
+        false\n   },\n   \"workloadAutoScalerProfile\": {},\n   \"resourceUID\": \"661212dd711d5e0001d40db2\"\n
+        \ },\n  \"identity\": {\n   \"type\": \"SystemAssigned\",\n   \"principalId\":\"00000000-0000-0000-0000-000000000001\",\n
+        \  \"tenantId\": \"72f988bf-86f1-41af-91ab-2d7cd011db47\"\n  },\n  \"sku\":
+        {\n   \"name\": \"Base\",\n   \"tier\": \"Free\"\n  }\n }"
+    headers:
+      azure-asyncoperation:
+      - https://management.azure.com/subscriptions/00000000-0000-0000-0000-000000000000/providers/Microsoft.ContainerService/locations/westcentralus/operations/de622dbf-153d-4a09-9929-94122cae30e2?api-version=2016-03-30&t=638480577247274365&c=MIIHADCCBeigAwIBAgITfARlFdSUZK8kechtYQAABGUV1DANBgkqhkiG9w0BAQsFADBEMRMwEQYKCZImiZPyLGQBGRYDR0JMMRMwEQYKCZImiZPyLGQBGRYDQU1FMRgwFgYDVQQDEw9BTUUgSW5mcmEgQ0EgMDUwHhcNMjQwMTMwMjA1NjEzWhcNMjUwMTI0MjA1NjEzWjBAMT4wPAYDVQQDEzVhc3luY29wZXJhdGlvbnNpZ25pbmdjZXJ0aWZpY2F0ZS5tYW5hZ2VtZW50LmF6dXJlLmNvbTCCASIwDQYJKoZIhvcNAQEBBQADggEPADCCAQoCggEBALYMYYup1R1RZPIwVtk7z89JkrsDK8coPmULAovQOy3jgtdJ-z5oyCO28-zQ4LRHmuyeq1ROWdQR5e828FYihyBqnnQQea3EcS6CFfXpYes-7NPXy73E_P3goJLJU7bfuZ4iDPGZxXIIjo6_Uex0eX_AuBJeq8ZFcmNy3x0loDHkDww9lMprf49PmIZJEAshTnLBtfT3BC7JAuTTl2duIcC6YRT8vITdFw1HxFqywnOqD35zttD8vp0XowEP4ksBLfhJWduspxICp4Yu2ouSlh-T4GmsjQaTjrzZpw29eEj3gUyzTfkDY-WEGsEujkl9a9FCX1_AvT-9Eqmd7uYqV6kCAwEAAaOCA-0wggPpMCcGCSsGAQQBgjcVCgQaMBgwCgYIKwYBBQUHAwEwCgYIKwYBBQUHAwIwPQYJKwYBBAGCNxUHBDAwLgYmKwYBBAGCNxUIhpDjDYTVtHiE8Ys-hZvdFs6dEoFggvX2K4Py0SACAWQCAQowggHLBggrBgEFBQcBAQSCAb0wggG5MGMGCCsGAQUFBzAChldodHRwOi8vY3JsLm1pY3Jvc29mdC5jb20vcGtpaW5mcmEvQ2VydHMvQ08xUEtJSU5UQ0EwMS5BTUUuR0JMX0FNRSUyMEluZnJhJTIwQ0ElMjAwNS5jcnQwUwYIKwYBBQUHMAKGR2h0dHA6Ly9jcmwxLmFtZS5nYmwvYWlhL0NPMVBLSUlOVENBMDEuQU1FLkdCTF9BTUUlMjBJbmZyYSUyMENBJTIwMDUuY3J0MFMGCCsGAQUFBzAChkdodHRwOi8vY3JsMi5hbWUuZ2JsL2FpYS9DTzFQS0lJTlRDQTAxLkFNRS5HQkxfQU1FJTIwSW5mcmElMjBDQSUyMDA1LmNydDBTBggrBgEFBQcwAoZHaHR0cDovL2NybDMuYW1lLmdibC9haWEvQ08xUEtJSU5UQ0EwMS5BTUUuR0JMX0FNRSUyMEluZnJhJTIwQ0ElMjAwNS5jcnQwUwYIKwYBBQUHMAKGR2h0dHA6Ly9jcmw0LmFtZS5nYmwvYWlhL0NPMVBLSUlOVENBMDEuQU1FLkdCTF9BTUUlMjBJbmZyYSUyMENBJTIwMDUuY3J0MB0GA1UdDgQWBBTDXVhSVDy9FvMjLTrSyU7UjKUXqzAOBgNVHQ8BAf8EBAMCBaAwggEmBgNVHR8EggEdMIIBGTCCARWgggERoIIBDYY_aHR0cDovL2NybC5taWNyb3NvZnQuY29tL3BraWluZnJhL0NSTC9BTUUlMjBJbmZyYSUyMENBJTIwMDUuY3JshjFodHRwOi8vY3JsMS5hbWUuZ2JsL2NybC9BTUUlMjBJbmZyYSUyMENBJTIwMDUuY3JshjFodHRwOi8vY3JsMi5hbWUuZ2JsL2NybC9BTUUlMjBJbmZyYSUyMENBJTIwMDUuY3JshjFodHRwOi8vY3JsMy5hbWUuZ2JsL2NybC9BTUUlMjBJbmZyYSUyMENBJTIwMDUuY3JshjFodHRwOi8vY3JsNC5hbWUuZ2JsL2NybC9BTUUlMjBJbmZyYSUyMENBJTIwMDUuY3JsMBcGA1UdIAQQMA4wDAYKKwYBBAGCN3sBATAfBgNVHSMEGDAWgBR61hmFKHlscXYeYPjzS--iBUIWHTAdBgNVHSUEFjAUBggrBgEFBQcDAQYIKwYBBQUHAwIwDQYJKoZIhvcNAQELBQADggEBAHyzMCBJbTmiP_gOh98fZltsl9jQdlB-g_OYCr82viu1SgLxte7Za3Vtb3XRCTquz_JfY_4eQJpUy0p6F37f0oaTQkBvUF7HDDvkm49rmKF4nDFjPGNEqm53KbVEak46WTgD9fGZLQH1XouZGRe0LxQVIWm-K-MYMbrDWF_njKsIaV5Z4VxgFVaX5SlzHvr6coDX5oXwwksEsw8E8g0LfZCpfT5mCwgDPrDv2Ekk26koWUYlmJWgkky22R538qwuJmE6F33YwWStmUGfZfFDyjek8Rd_KyuEuC9IZfk4TTmVjyJmKPi5GhIJGwiATMpLJwt5jD_Hkgbq6vMwud4ZbIE&s=hUFesFwiUs_p5L_mzQgcbPRY0_2AjXLCQt5LwMxsCHyMwTeL-_DexQmo4YfdhhVR9cdz9SM3Ldd_sOLsE19ZPMvp3fBhfyu6Z3XLCsxAvrSU45c36epCOsqdc6RlmcMEFxsxCYMZuB-wm0A49uiksZN_KIdrhqxG43R5-d5a5Mp4Ya3vy7FRZbHZBzU8gQkXt09d-aQW5Vu3CjV18NH8NtCv-B-p2z4OmHwzALf0FU1SzP6ONOs7-OFhtm6QsCjrl6WwSI9jv7qN8XZmjUqfMAjoTL38fdHQdkvQq0b5dDkQzfVhylOwEcNCeYhebSnPk49Rqmz5y5Rql322XHcA-g&h=vFDaPas-nAepJ_SWu0B-9aVkzA5j1UlQZhegHQedcJg
+      cache-control:
+      - no-cache
+      content-length:
+      - '4342'
+      content-type:
+      - application/json
+      date:
+      - Sun, 07 Apr 2024 03:35:24 GMT
+      expires:
+      - '-1'
+      pragma:
+      - no-cache
+      strict-transport-security:
+      - max-age=31536000; includeSubDomains
+      x-cache:
+      - CONFIG_NOCACHE
+      x-content-type-options:
+      - nosniff
+      x-ms-ratelimit-remaining-subscription-writes:
+      - '1199'
+      x-msedge-ref:
+      - 'Ref A: 60C009766F6F49EDA9A6C795D4BC23BE Ref B: MNZ221060618033 Ref C: 2024-04-07T03:35:18Z'
     status:
       code: 200
       message: OK
@@ -2317,34 +2302,37 @@
       ParameterSetName:
       - -g -n --node-count
       User-Agent:
-      - AZURECLI/2.69.0 azsdk-python-core/1.31.0 Python/3.12.9 (Windows-10-10.0.19045-SP0)
-    method: GET
-    uri: https://management.azure.com/subscriptions/00000000-0000-0000-0000-000000000000/providers/Microsoft.ContainerService/locations/westus2/operations/370f91c2-010f-40bf-863b-298bcdd23a3b?api-version=2016-03-30&t=638757462366189352&c=MIIHhjCCBm6gAwIBAgITfAaX0D2c-iM1n_047QAABpfQPTANBgkqhkiG9w0BAQsFADBEMRMwEQYKCZImiZPyLGQBGRYDR0JMMRMwEQYKCZImiZPyLGQBGRYDQU1FMRgwFgYDVQQDEw9BTUUgSW5mcmEgQ0EgMDUwHhcNMjUwMTIzMTIzMzI3WhcNMjUwNDIzMTIzMzI3WjBAMT4wPAYDVQQDEzVhc3luY29wZXJhdGlvbnNpZ25pbmdjZXJ0aWZpY2F0ZS5tYW5hZ2VtZW50LmF6dXJlLmNvbTCCASIwDQYJKoZIhvcNAQEBBQADggEPADCCAQoCggEBAMT6cGM0B3y7ALaE-Skle4LGL_KvvE0RUfR5t5rwMeM3CUzeYQjKDViOQv-6ECcNTQ188o9xa72JZw6T10LTAadlAlNEt-D4ZgXojTXXdRtgYN-AZ-uCCkJCPAJEWs5EDD7mSbt4aK42yALzlx5HkO8DReVYve0sKKD5r_M3y_OScnMTmV2SqALMQFfQHE2BCDOEjnPMJyRgh-7NvAqTuj-04DaveAIZSPJ9ljaYUCJ6fuyHJpPPDJvqzMYvVtE8OSAbxMClc2r5faOd2VDJXmbWWCx5jgb6bsGk0OJlSYIWH4DG7ERimIDapcgwLFJy4o8a8bkK0bi9A_5dTellBPUCAwEAAaOCBHMwggRvMCcGCSsGAQQBgjcVCgQaMBgwCgYIKwYBBQUHAwIwCgYIKwYBBQUHAwEwPAYJKwYBBAGCNxUHBC8wLQYlKwYBBAGCNxUIhpDjDYTVtHiE8Ys-hZvdFs6dEoFgh8fIENbYcQIBZAIBBjCCAcsGCCsGAQUFBwEBBIIBvTCCAbkwYwYIKwYBBQUHMAKGV2h0dHA6Ly9jcmwubWljcm9zb2Z0LmNvbS9wa2lpbmZyYS9DZXJ0cy9DTzFQS0lJTlRDQTAxLkFNRS5HQkxfQU1FJTIwSW5mcmElMjBDQSUyMDA1LmNydDBTBggrBgEFBQcwAoZHaHR0cDovL2NybDEuYW1lLmdibC9haWEvQ08xUEtJSU5UQ0EwMS5BTUUuR0JMX0FNRSUyMEluZnJhJTIwQ0ElMjAwNS5jcnQwUwYIKwYBBQUHMAKGR2h0dHA6Ly9jcmwyLmFtZS5nYmwvYWlhL0NPMVBLSUlOVENBMDEuQU1FLkdCTF9BTUUlMjBJbmZyYSUyMENBJTIwMDUuY3J0MFMGCCsGAQUFBzAChkdodHRwOi8vY3JsMy5hbWUuZ2JsL2FpYS9DTzFQS0lJTlRDQTAxLkFNRS5HQkxfQU1FJTIwSW5mcmElMjBDQSUyMDA1LmNydDBTBggrBgEFBQcwAoZHaHR0cDovL2NybDQuYW1lLmdibC9haWEvQ08xUEtJSU5UQ0EwMS5BTUUuR0JMX0FNRSUyMEluZnJhJTIwQ0ElMjAwNS5jcnQwHQYDVR0OBBYEFM-T8L9nIeCFTohGWTDyVFKymXV6MA4GA1UdDwEB_wQEAwIFoDCCASYGA1UdHwSCAR0wggEZMIIBFaCCARGgggENhj9odHRwOi8vY3JsLm1pY3Jvc29mdC5jb20vcGtpaW5mcmEvQ1JML0FNRSUyMEluZnJhJTIwQ0ElMjAwNS5jcmyGMWh0dHA6Ly9jcmwxLmFtZS5nYmwvY3JsL0FNRSUyMEluZnJhJTIwQ0ElMjAwNS5jcmyGMWh0dHA6Ly9jcmwyLmFtZS5nYmwvY3JsL0FNRSUyMEluZnJhJTIwQ0ElMjAwNS5jcmyGMWh0dHA6Ly9jcmwzLmFtZS5nYmwvY3JsL0FNRSUyMEluZnJhJTIwQ0ElMjAwNS5jcmyGMWh0dHA6Ly9jcmw0LmFtZS5nYmwvY3JsL0FNRSUyMEluZnJhJTIwQ0ElMjAwNS5jcmwwgZ0GA1UdIASBlTCBkjAMBgorBgEEAYI3ewEBMGYGCisGAQQBgjd7AgIwWDBWBggrBgEFBQcCAjBKHkgAMwAzAGUAMAAxADkAMgAxAC0ANABkADYANAAtADQAZgA4AGMALQBhADAANQA1AC0ANQBiAGQAYQBmAGYAZAA1AGUAMwAzAGQwDAYKKwYBBAGCN3sDAjAMBgorBgEEAYI3ewQCMB8GA1UdIwQYMBaAFHrWGYUoeWxxdh5g-PNL76IFQhYdMB0GA1UdJQQWMBQGCCsGAQUFBwMCBggrBgEFBQcDATANBgkqhkiG9w0BAQsFAAOCAQEAL5-mSvqTMKZ-yWP_ZT759pg-E4fR6CLCeXO0jrmpqWWL7kI50BvqMxrc_lgbkvtph9Pxa7ubGsAa1Exeoi8qx0ROCtQv-NyhNyDLePoY5JfVD6QGmvlnIziXrlYvbbnilY_vo-wieWJGJhuESMEaTphDiHpFdEuA2NZNxyxXsQV5fUpa2Rls0wrtnmPPIzhMrpswh3rBEnbxvlgC6SUihf90jSN_Hkn0T201tVzyjd5G1RK9QNqmdL0lKL-OZm8rpl-nwepifa5s6-Qa7cwTV2CMjAXPtsPHtNsPXvte52PFBn_dZiXBQN2njTerWOgNEpj5mIZ-nr3-pWeHhqAXSQ&s=nUHvmmkIamEIbXLwIeSo0UCV7mJ7PAQ7ZsDem7h0LOp4-6of6pOYXzlFe1uKXUylK1HsTPKqZOZzDfZjYqpGXtcZO29zRm12IbjhJ6rl_roumZUowrW20wmDDIOla1TnTnJD7Mtq95D4Ma3yMJ1OeP9uXI4emzQDDxYW-AFnLI6bleM-xrM_eCsM-Sq0x88zAkAKf0GZMabIgCdqX56BPAhJz70BNnkjGBihLoh4dhg6mvof5Jr2uYlEUG_ePZHp1l77y3oKJDXRWxwZA33Z0XWv41tbkpE4p6TihnWmiPrFPF9HLVWddHDJtSSgzeXn72YsuPWOMXEWjMBJ9GR_iA&h=0Uz-ueq63wYexbrAvzzGSI1PUxXNOY7s5OkknLgh3Oo
-  response:
-    body:
-      string: "{\n \"name\": \"370f91c2-010f-40bf-863b-298bcdd23a3b\",\n \"status\":
-        \"InProgress\",\n \"startTime\": \"2025-02-21T14:50:36.3463104Z\"\n}"
-    headers:
-      cache-control:
-      - no-cache
-      content-length:
-      - '122'
-      content-type:
-      - application/json
-      date:
-      - Fri, 21 Feb 2025 14:52:07 GMT
-      expires:
-      - '-1'
-      pragma:
-      - no-cache
-      strict-transport-security:
-      - max-age=31536000; includeSubDomains
-      x-content-type-options:
-      - nosniff
-      x-ms-operation-identifier:
-      - tenantId=54826b22-38d6-4fb2-bad9-b7b93a3e9c5a,objectId=a7250e3a-0e5e-48e2-9a34-45f1f5e1a91e/eastus2euap/cd378b5a-e725-44da-bcca-788b0bc8885a
-      x-ms-ratelimit-remaining-subscription-global-reads:
-      - '3748'
+      - AZURECLI/2.59.0 azsdk-python-core/1.28.0 Python/3.8.10 (Linux-6.5.0-1017-azure-x86_64-with-glibc2.29)
+    method: GET
+    uri: https://management.azure.com/subscriptions/00000000-0000-0000-0000-000000000000/providers/Microsoft.ContainerService/locations/westcentralus/operations/de622dbf-153d-4a09-9929-94122cae30e2?api-version=2016-03-30&t=638480577247274365&c=MIIHADCCBeigAwIBAgITfARlFdSUZK8kechtYQAABGUV1DANBgkqhkiG9w0BAQsFADBEMRMwEQYKCZImiZPyLGQBGRYDR0JMMRMwEQYKCZImiZPyLGQBGRYDQU1FMRgwFgYDVQQDEw9BTUUgSW5mcmEgQ0EgMDUwHhcNMjQwMTMwMjA1NjEzWhcNMjUwMTI0MjA1NjEzWjBAMT4wPAYDVQQDEzVhc3luY29wZXJhdGlvbnNpZ25pbmdjZXJ0aWZpY2F0ZS5tYW5hZ2VtZW50LmF6dXJlLmNvbTCCASIwDQYJKoZIhvcNAQEBBQADggEPADCCAQoCggEBALYMYYup1R1RZPIwVtk7z89JkrsDK8coPmULAovQOy3jgtdJ-z5oyCO28-zQ4LRHmuyeq1ROWdQR5e828FYihyBqnnQQea3EcS6CFfXpYes-7NPXy73E_P3goJLJU7bfuZ4iDPGZxXIIjo6_Uex0eX_AuBJeq8ZFcmNy3x0loDHkDww9lMprf49PmIZJEAshTnLBtfT3BC7JAuTTl2duIcC6YRT8vITdFw1HxFqywnOqD35zttD8vp0XowEP4ksBLfhJWduspxICp4Yu2ouSlh-T4GmsjQaTjrzZpw29eEj3gUyzTfkDY-WEGsEujkl9a9FCX1_AvT-9Eqmd7uYqV6kCAwEAAaOCA-0wggPpMCcGCSsGAQQBgjcVCgQaMBgwCgYIKwYBBQUHAwEwCgYIKwYBBQUHAwIwPQYJKwYBBAGCNxUHBDAwLgYmKwYBBAGCNxUIhpDjDYTVtHiE8Ys-hZvdFs6dEoFggvX2K4Py0SACAWQCAQowggHLBggrBgEFBQcBAQSCAb0wggG5MGMGCCsGAQUFBzAChldodHRwOi8vY3JsLm1pY3Jvc29mdC5jb20vcGtpaW5mcmEvQ2VydHMvQ08xUEtJSU5UQ0EwMS5BTUUuR0JMX0FNRSUyMEluZnJhJTIwQ0ElMjAwNS5jcnQwUwYIKwYBBQUHMAKGR2h0dHA6Ly9jcmwxLmFtZS5nYmwvYWlhL0NPMVBLSUlOVENBMDEuQU1FLkdCTF9BTUUlMjBJbmZyYSUyMENBJTIwMDUuY3J0MFMGCCsGAQUFBzAChkdodHRwOi8vY3JsMi5hbWUuZ2JsL2FpYS9DTzFQS0lJTlRDQTAxLkFNRS5HQkxfQU1FJTIwSW5mcmElMjBDQSUyMDA1LmNydDBTBggrBgEFBQcwAoZHaHR0cDovL2NybDMuYW1lLmdibC9haWEvQ08xUEtJSU5UQ0EwMS5BTUUuR0JMX0FNRSUyMEluZnJhJTIwQ0ElMjAwNS5jcnQwUwYIKwYBBQUHMAKGR2h0dHA6Ly9jcmw0LmFtZS5nYmwvYWlhL0NPMVBLSUlOVENBMDEuQU1FLkdCTF9BTUUlMjBJbmZyYSUyMENBJTIwMDUuY3J0MB0GA1UdDgQWBBTDXVhSVDy9FvMjLTrSyU7UjKUXqzAOBgNVHQ8BAf8EBAMCBaAwggEmBgNVHR8EggEdMIIBGTCCARWgggERoIIBDYY_aHR0cDovL2NybC5taWNyb3NvZnQuY29tL3BraWluZnJhL0NSTC9BTUUlMjBJbmZyYSUyMENBJTIwMDUuY3JshjFodHRwOi8vY3JsMS5hbWUuZ2JsL2NybC9BTUUlMjBJbmZyYSUyMENBJTIwMDUuY3JshjFodHRwOi8vY3JsMi5hbWUuZ2JsL2NybC9BTUUlMjBJbmZyYSUyMENBJTIwMDUuY3JshjFodHRwOi8vY3JsMy5hbWUuZ2JsL2NybC9BTUUlMjBJbmZyYSUyMENBJTIwMDUuY3JshjFodHRwOi8vY3JsNC5hbWUuZ2JsL2NybC9BTUUlMjBJbmZyYSUyMENBJTIwMDUuY3JsMBcGA1UdIAQQMA4wDAYKKwYBBAGCN3sBATAfBgNVHSMEGDAWgBR61hmFKHlscXYeYPjzS--iBUIWHTAdBgNVHSUEFjAUBggrBgEFBQcDAQYIKwYBBQUHAwIwDQYJKoZIhvcNAQELBQADggEBAHyzMCBJbTmiP_gOh98fZltsl9jQdlB-g_OYCr82viu1SgLxte7Za3Vtb3XRCTquz_JfY_4eQJpUy0p6F37f0oaTQkBvUF7HDDvkm49rmKF4nDFjPGNEqm53KbVEak46WTgD9fGZLQH1XouZGRe0LxQVIWm-K-MYMbrDWF_njKsIaV5Z4VxgFVaX5SlzHvr6coDX5oXwwksEsw8E8g0LfZCpfT5mCwgDPrDv2Ekk26koWUYlmJWgkky22R538qwuJmE6F33YwWStmUGfZfFDyjek8Rd_KyuEuC9IZfk4TTmVjyJmKPi5GhIJGwiATMpLJwt5jD_Hkgbq6vMwud4ZbIE&s=hUFesFwiUs_p5L_mzQgcbPRY0_2AjXLCQt5LwMxsCHyMwTeL-_DexQmo4YfdhhVR9cdz9SM3Ldd_sOLsE19ZPMvp3fBhfyu6Z3XLCsxAvrSU45c36epCOsqdc6RlmcMEFxsxCYMZuB-wm0A49uiksZN_KIdrhqxG43R5-d5a5Mp4Ya3vy7FRZbHZBzU8gQkXt09d-aQW5Vu3CjV18NH8NtCv-B-p2z4OmHwzALf0FU1SzP6ONOs7-OFhtm6QsCjrl6WwSI9jv7qN8XZmjUqfMAjoTL38fdHQdkvQq0b5dDkQzfVhylOwEcNCeYhebSnPk49Rqmz5y5Rql322XHcA-g&h=vFDaPas-nAepJ_SWu0B-9aVkzA5j1UlQZhegHQedcJg
+  response:
+    body:
+      string: "{\n  \"name\": \"de622dbf-153d-4a09-9929-94122cae30e2\",\n  \"status\":
+        \"InProgress\",\n  \"startTime\": \"2024-04-07T03:35:24.5156866Z\",\n  \"error\":
+        {\n   \"code\": \"NotLatestOperation\",\n   \"message\": \"The operation has
+        been preempted by another one. Please wait for the other operation to complete
+        and try again..\"\n  }\n }"
+    headers:
+      cache-control:
+      - no-cache
+      content-length:
+      - '306'
+      content-type:
+      - application/json
+      date:
+      - Sun, 07 Apr 2024 03:35:24 GMT
+      expires:
+      - '-1'
+      pragma:
+      - no-cache
+      strict-transport-security:
+      - max-age=31536000; includeSubDomains
+      x-cache:
+      - CONFIG_NOCACHE
+      x-content-type-options:
+      - nosniff
+      x-msedge-ref:
+      - 'Ref A: 2E53358A8F2E4AD0A48525EB158FCFF0 Ref B: MNZ221060618033 Ref C: 2024-04-07T03:35:24Z'
     status:
       code: 200
       message: OK
@@ -2362,34 +2350,37 @@
       ParameterSetName:
       - -g -n --node-count
       User-Agent:
-      - AZURECLI/2.69.0 azsdk-python-core/1.31.0 Python/3.12.9 (Windows-10-10.0.19045-SP0)
-    method: GET
-    uri: https://management.azure.com/subscriptions/00000000-0000-0000-0000-000000000000/providers/Microsoft.ContainerService/locations/westus2/operations/370f91c2-010f-40bf-863b-298bcdd23a3b?api-version=2016-03-30&t=638757462366189352&c=MIIHhjCCBm6gAwIBAgITfAaX0D2c-iM1n_047QAABpfQPTANBgkqhkiG9w0BAQsFADBEMRMwEQYKCZImiZPyLGQBGRYDR0JMMRMwEQYKCZImiZPyLGQBGRYDQU1FMRgwFgYDVQQDEw9BTUUgSW5mcmEgQ0EgMDUwHhcNMjUwMTIzMTIzMzI3WhcNMjUwNDIzMTIzMzI3WjBAMT4wPAYDVQQDEzVhc3luY29wZXJhdGlvbnNpZ25pbmdjZXJ0aWZpY2F0ZS5tYW5hZ2VtZW50LmF6dXJlLmNvbTCCASIwDQYJKoZIhvcNAQEBBQADggEPADCCAQoCggEBAMT6cGM0B3y7ALaE-Skle4LGL_KvvE0RUfR5t5rwMeM3CUzeYQjKDViOQv-6ECcNTQ188o9xa72JZw6T10LTAadlAlNEt-D4ZgXojTXXdRtgYN-AZ-uCCkJCPAJEWs5EDD7mSbt4aK42yALzlx5HkO8DReVYve0sKKD5r_M3y_OScnMTmV2SqALMQFfQHE2BCDOEjnPMJyRgh-7NvAqTuj-04DaveAIZSPJ9ljaYUCJ6fuyHJpPPDJvqzMYvVtE8OSAbxMClc2r5faOd2VDJXmbWWCx5jgb6bsGk0OJlSYIWH4DG7ERimIDapcgwLFJy4o8a8bkK0bi9A_5dTellBPUCAwEAAaOCBHMwggRvMCcGCSsGAQQBgjcVCgQaMBgwCgYIKwYBBQUHAwIwCgYIKwYBBQUHAwEwPAYJKwYBBAGCNxUHBC8wLQYlKwYBBAGCNxUIhpDjDYTVtHiE8Ys-hZvdFs6dEoFgh8fIENbYcQIBZAIBBjCCAcsGCCsGAQUFBwEBBIIBvTCCAbkwYwYIKwYBBQUHMAKGV2h0dHA6Ly9jcmwubWljcm9zb2Z0LmNvbS9wa2lpbmZyYS9DZXJ0cy9DTzFQS0lJTlRDQTAxLkFNRS5HQkxfQU1FJTIwSW5mcmElMjBDQSUyMDA1LmNydDBTBggrBgEFBQcwAoZHaHR0cDovL2NybDEuYW1lLmdibC9haWEvQ08xUEtJSU5UQ0EwMS5BTUUuR0JMX0FNRSUyMEluZnJhJTIwQ0ElMjAwNS5jcnQwUwYIKwYBBQUHMAKGR2h0dHA6Ly9jcmwyLmFtZS5nYmwvYWlhL0NPMVBLSUlOVENBMDEuQU1FLkdCTF9BTUUlMjBJbmZyYSUyMENBJTIwMDUuY3J0MFMGCCsGAQUFBzAChkdodHRwOi8vY3JsMy5hbWUuZ2JsL2FpYS9DTzFQS0lJTlRDQTAxLkFNRS5HQkxfQU1FJTIwSW5mcmElMjBDQSUyMDA1LmNydDBTBggrBgEFBQcwAoZHaHR0cDovL2NybDQuYW1lLmdibC9haWEvQ08xUEtJSU5UQ0EwMS5BTUUuR0JMX0FNRSUyMEluZnJhJTIwQ0ElMjAwNS5jcnQwHQYDVR0OBBYEFM-T8L9nIeCFTohGWTDyVFKymXV6MA4GA1UdDwEB_wQEAwIFoDCCASYGA1UdHwSCAR0wggEZMIIBFaCCARGgggENhj9odHRwOi8vY3JsLm1pY3Jvc29mdC5jb20vcGtpaW5mcmEvQ1JML0FNRSUyMEluZnJhJTIwQ0ElMjAwNS5jcmyGMWh0dHA6Ly9jcmwxLmFtZS5nYmwvY3JsL0FNRSUyMEluZnJhJTIwQ0ElMjAwNS5jcmyGMWh0dHA6Ly9jcmwyLmFtZS5nYmwvY3JsL0FNRSUyMEluZnJhJTIwQ0ElMjAwNS5jcmyGMWh0dHA6Ly9jcmwzLmFtZS5nYmwvY3JsL0FNRSUyMEluZnJhJTIwQ0ElMjAwNS5jcmyGMWh0dHA6Ly9jcmw0LmFtZS5nYmwvY3JsL0FNRSUyMEluZnJhJTIwQ0ElMjAwNS5jcmwwgZ0GA1UdIASBlTCBkjAMBgorBgEEAYI3ewEBMGYGCisGAQQBgjd7AgIwWDBWBggrBgEFBQcCAjBKHkgAMwAzAGUAMAAxADkAMgAxAC0ANABkADYANAAtADQAZgA4AGMALQBhADAANQA1AC0ANQBiAGQAYQBmAGYAZAA1AGUAMwAzAGQwDAYKKwYBBAGCN3sDAjAMBgorBgEEAYI3ewQCMB8GA1UdIwQYMBaAFHrWGYUoeWxxdh5g-PNL76IFQhYdMB0GA1UdJQQWMBQGCCsGAQUFBwMCBggrBgEFBQcDATANBgkqhkiG9w0BAQsFAAOCAQEAL5-mSvqTMKZ-yWP_ZT759pg-E4fR6CLCeXO0jrmpqWWL7kI50BvqMxrc_lgbkvtph9Pxa7ubGsAa1Exeoi8qx0ROCtQv-NyhNyDLePoY5JfVD6QGmvlnIziXrlYvbbnilY_vo-wieWJGJhuESMEaTphDiHpFdEuA2NZNxyxXsQV5fUpa2Rls0wrtnmPPIzhMrpswh3rBEnbxvlgC6SUihf90jSN_Hkn0T201tVzyjd5G1RK9QNqmdL0lKL-OZm8rpl-nwepifa5s6-Qa7cwTV2CMjAXPtsPHtNsPXvte52PFBn_dZiXBQN2njTerWOgNEpj5mIZ-nr3-pWeHhqAXSQ&s=nUHvmmkIamEIbXLwIeSo0UCV7mJ7PAQ7ZsDem7h0LOp4-6of6pOYXzlFe1uKXUylK1HsTPKqZOZzDfZjYqpGXtcZO29zRm12IbjhJ6rl_roumZUowrW20wmDDIOla1TnTnJD7Mtq95D4Ma3yMJ1OeP9uXI4emzQDDxYW-AFnLI6bleM-xrM_eCsM-Sq0x88zAkAKf0GZMabIgCdqX56BPAhJz70BNnkjGBihLoh4dhg6mvof5Jr2uYlEUG_ePZHp1l77y3oKJDXRWxwZA33Z0XWv41tbkpE4p6TihnWmiPrFPF9HLVWddHDJtSSgzeXn72YsuPWOMXEWjMBJ9GR_iA&h=0Uz-ueq63wYexbrAvzzGSI1PUxXNOY7s5OkknLgh3Oo
-  response:
-    body:
-      string: "{\n \"name\": \"370f91c2-010f-40bf-863b-298bcdd23a3b\",\n \"status\":
-        \"InProgress\",\n \"startTime\": \"2025-02-21T14:50:36.3463104Z\"\n}"
-    headers:
-      cache-control:
-      - no-cache
-      content-length:
-      - '122'
-      content-type:
-      - application/json
-      date:
-      - Fri, 21 Feb 2025 14:52:38 GMT
-      expires:
-      - '-1'
-      pragma:
-      - no-cache
-      strict-transport-security:
-      - max-age=31536000; includeSubDomains
-      x-content-type-options:
-      - nosniff
-      x-ms-operation-identifier:
-      - tenantId=54826b22-38d6-4fb2-bad9-b7b93a3e9c5a,objectId=a7250e3a-0e5e-48e2-9a34-45f1f5e1a91e/eastus2euap/f4bb835d-fef3-42a4-8fa2-f2e1863e5425
-      x-ms-ratelimit-remaining-subscription-global-reads:
-      - '3747'
+      - AZURECLI/2.59.0 azsdk-python-core/1.28.0 Python/3.8.10 (Linux-6.5.0-1017-azure-x86_64-with-glibc2.29)
+    method: GET
+    uri: https://management.azure.com/subscriptions/00000000-0000-0000-0000-000000000000/providers/Microsoft.ContainerService/locations/westcentralus/operations/de622dbf-153d-4a09-9929-94122cae30e2?api-version=2016-03-30&t=638480577247274365&c=MIIHADCCBeigAwIBAgITfARlFdSUZK8kechtYQAABGUV1DANBgkqhkiG9w0BAQsFADBEMRMwEQYKCZImiZPyLGQBGRYDR0JMMRMwEQYKCZImiZPyLGQBGRYDQU1FMRgwFgYDVQQDEw9BTUUgSW5mcmEgQ0EgMDUwHhcNMjQwMTMwMjA1NjEzWhcNMjUwMTI0MjA1NjEzWjBAMT4wPAYDVQQDEzVhc3luY29wZXJhdGlvbnNpZ25pbmdjZXJ0aWZpY2F0ZS5tYW5hZ2VtZW50LmF6dXJlLmNvbTCCASIwDQYJKoZIhvcNAQEBBQADggEPADCCAQoCggEBALYMYYup1R1RZPIwVtk7z89JkrsDK8coPmULAovQOy3jgtdJ-z5oyCO28-zQ4LRHmuyeq1ROWdQR5e828FYihyBqnnQQea3EcS6CFfXpYes-7NPXy73E_P3goJLJU7bfuZ4iDPGZxXIIjo6_Uex0eX_AuBJeq8ZFcmNy3x0loDHkDww9lMprf49PmIZJEAshTnLBtfT3BC7JAuTTl2duIcC6YRT8vITdFw1HxFqywnOqD35zttD8vp0XowEP4ksBLfhJWduspxICp4Yu2ouSlh-T4GmsjQaTjrzZpw29eEj3gUyzTfkDY-WEGsEujkl9a9FCX1_AvT-9Eqmd7uYqV6kCAwEAAaOCA-0wggPpMCcGCSsGAQQBgjcVCgQaMBgwCgYIKwYBBQUHAwEwCgYIKwYBBQUHAwIwPQYJKwYBBAGCNxUHBDAwLgYmKwYBBAGCNxUIhpDjDYTVtHiE8Ys-hZvdFs6dEoFggvX2K4Py0SACAWQCAQowggHLBggrBgEFBQcBAQSCAb0wggG5MGMGCCsGAQUFBzAChldodHRwOi8vY3JsLm1pY3Jvc29mdC5jb20vcGtpaW5mcmEvQ2VydHMvQ08xUEtJSU5UQ0EwMS5BTUUuR0JMX0FNRSUyMEluZnJhJTIwQ0ElMjAwNS5jcnQwUwYIKwYBBQUHMAKGR2h0dHA6Ly9jcmwxLmFtZS5nYmwvYWlhL0NPMVBLSUlOVENBMDEuQU1FLkdCTF9BTUUlMjBJbmZyYSUyMENBJTIwMDUuY3J0MFMGCCsGAQUFBzAChkdodHRwOi8vY3JsMi5hbWUuZ2JsL2FpYS9DTzFQS0lJTlRDQTAxLkFNRS5HQkxfQU1FJTIwSW5mcmElMjBDQSUyMDA1LmNydDBTBggrBgEFBQcwAoZHaHR0cDovL2NybDMuYW1lLmdibC9haWEvQ08xUEtJSU5UQ0EwMS5BTUUuR0JMX0FNRSUyMEluZnJhJTIwQ0ElMjAwNS5jcnQwUwYIKwYBBQUHMAKGR2h0dHA6Ly9jcmw0LmFtZS5nYmwvYWlhL0NPMVBLSUlOVENBMDEuQU1FLkdCTF9BTUUlMjBJbmZyYSUyMENBJTIwMDUuY3J0MB0GA1UdDgQWBBTDXVhSVDy9FvMjLTrSyU7UjKUXqzAOBgNVHQ8BAf8EBAMCBaAwggEmBgNVHR8EggEdMIIBGTCCARWgggERoIIBDYY_aHR0cDovL2NybC5taWNyb3NvZnQuY29tL3BraWluZnJhL0NSTC9BTUUlMjBJbmZyYSUyMENBJTIwMDUuY3JshjFodHRwOi8vY3JsMS5hbWUuZ2JsL2NybC9BTUUlMjBJbmZyYSUyMENBJTIwMDUuY3JshjFodHRwOi8vY3JsMi5hbWUuZ2JsL2NybC9BTUUlMjBJbmZyYSUyMENBJTIwMDUuY3JshjFodHRwOi8vY3JsMy5hbWUuZ2JsL2NybC9BTUUlMjBJbmZyYSUyMENBJTIwMDUuY3JshjFodHRwOi8vY3JsNC5hbWUuZ2JsL2NybC9BTUUlMjBJbmZyYSUyMENBJTIwMDUuY3JsMBcGA1UdIAQQMA4wDAYKKwYBBAGCN3sBATAfBgNVHSMEGDAWgBR61hmFKHlscXYeYPjzS--iBUIWHTAdBgNVHSUEFjAUBggrBgEFBQcDAQYIKwYBBQUHAwIwDQYJKoZIhvcNAQELBQADggEBAHyzMCBJbTmiP_gOh98fZltsl9jQdlB-g_OYCr82viu1SgLxte7Za3Vtb3XRCTquz_JfY_4eQJpUy0p6F37f0oaTQkBvUF7HDDvkm49rmKF4nDFjPGNEqm53KbVEak46WTgD9fGZLQH1XouZGRe0LxQVIWm-K-MYMbrDWF_njKsIaV5Z4VxgFVaX5SlzHvr6coDX5oXwwksEsw8E8g0LfZCpfT5mCwgDPrDv2Ekk26koWUYlmJWgkky22R538qwuJmE6F33YwWStmUGfZfFDyjek8Rd_KyuEuC9IZfk4TTmVjyJmKPi5GhIJGwiATMpLJwt5jD_Hkgbq6vMwud4ZbIE&s=hUFesFwiUs_p5L_mzQgcbPRY0_2AjXLCQt5LwMxsCHyMwTeL-_DexQmo4YfdhhVR9cdz9SM3Ldd_sOLsE19ZPMvp3fBhfyu6Z3XLCsxAvrSU45c36epCOsqdc6RlmcMEFxsxCYMZuB-wm0A49uiksZN_KIdrhqxG43R5-d5a5Mp4Ya3vy7FRZbHZBzU8gQkXt09d-aQW5Vu3CjV18NH8NtCv-B-p2z4OmHwzALf0FU1SzP6ONOs7-OFhtm6QsCjrl6WwSI9jv7qN8XZmjUqfMAjoTL38fdHQdkvQq0b5dDkQzfVhylOwEcNCeYhebSnPk49Rqmz5y5Rql322XHcA-g&h=vFDaPas-nAepJ_SWu0B-9aVkzA5j1UlQZhegHQedcJg
+  response:
+    body:
+      string: "{\n  \"name\": \"de622dbf-153d-4a09-9929-94122cae30e2\",\n  \"status\":
+        \"InProgress\",\n  \"startTime\": \"2024-04-07T03:35:24.5156866Z\",\n  \"error\":
+        {\n   \"code\": \"NotLatestOperation\",\n   \"message\": \"The operation has
+        been preempted by another one. Please wait for the other operation to complete
+        and try again..\"\n  }\n }"
+    headers:
+      cache-control:
+      - no-cache
+      content-length:
+      - '306'
+      content-type:
+      - application/json
+      date:
+      - Sun, 07 Apr 2024 03:35:54 GMT
+      expires:
+      - '-1'
+      pragma:
+      - no-cache
+      strict-transport-security:
+      - max-age=31536000; includeSubDomains
+      x-cache:
+      - CONFIG_NOCACHE
+      x-content-type-options:
+      - nosniff
+      x-msedge-ref:
+      - 'Ref A: DE033ED0825447A4A5E82354F92BC0E3 Ref B: MNZ221060618033 Ref C: 2024-04-07T03:35:55Z'
     status:
       code: 200
       message: OK
@@ -2407,34 +2398,37 @@
       ParameterSetName:
       - -g -n --node-count
       User-Agent:
-      - AZURECLI/2.69.0 azsdk-python-core/1.31.0 Python/3.12.9 (Windows-10-10.0.19045-SP0)
-    method: GET
-    uri: https://management.azure.com/subscriptions/00000000-0000-0000-0000-000000000000/providers/Microsoft.ContainerService/locations/westus2/operations/370f91c2-010f-40bf-863b-298bcdd23a3b?api-version=2016-03-30&t=638757462366189352&c=MIIHhjCCBm6gAwIBAgITfAaX0D2c-iM1n_047QAABpfQPTANBgkqhkiG9w0BAQsFADBEMRMwEQYKCZImiZPyLGQBGRYDR0JMMRMwEQYKCZImiZPyLGQBGRYDQU1FMRgwFgYDVQQDEw9BTUUgSW5mcmEgQ0EgMDUwHhcNMjUwMTIzMTIzMzI3WhcNMjUwNDIzMTIzMzI3WjBAMT4wPAYDVQQDEzVhc3luY29wZXJhdGlvbnNpZ25pbmdjZXJ0aWZpY2F0ZS5tYW5hZ2VtZW50LmF6dXJlLmNvbTCCASIwDQYJKoZIhvcNAQEBBQADggEPADCCAQoCggEBAMT6cGM0B3y7ALaE-Skle4LGL_KvvE0RUfR5t5rwMeM3CUzeYQjKDViOQv-6ECcNTQ188o9xa72JZw6T10LTAadlAlNEt-D4ZgXojTXXdRtgYN-AZ-uCCkJCPAJEWs5EDD7mSbt4aK42yALzlx5HkO8DReVYve0sKKD5r_M3y_OScnMTmV2SqALMQFfQHE2BCDOEjnPMJyRgh-7NvAqTuj-04DaveAIZSPJ9ljaYUCJ6fuyHJpPPDJvqzMYvVtE8OSAbxMClc2r5faOd2VDJXmbWWCx5jgb6bsGk0OJlSYIWH4DG7ERimIDapcgwLFJy4o8a8bkK0bi9A_5dTellBPUCAwEAAaOCBHMwggRvMCcGCSsGAQQBgjcVCgQaMBgwCgYIKwYBBQUHAwIwCgYIKwYBBQUHAwEwPAYJKwYBBAGCNxUHBC8wLQYlKwYBBAGCNxUIhpDjDYTVtHiE8Ys-hZvdFs6dEoFgh8fIENbYcQIBZAIBBjCCAcsGCCsGAQUFBwEBBIIBvTCCAbkwYwYIKwYBBQUHMAKGV2h0dHA6Ly9jcmwubWljcm9zb2Z0LmNvbS9wa2lpbmZyYS9DZXJ0cy9DTzFQS0lJTlRDQTAxLkFNRS5HQkxfQU1FJTIwSW5mcmElMjBDQSUyMDA1LmNydDBTBggrBgEFBQcwAoZHaHR0cDovL2NybDEuYW1lLmdibC9haWEvQ08xUEtJSU5UQ0EwMS5BTUUuR0JMX0FNRSUyMEluZnJhJTIwQ0ElMjAwNS5jcnQwUwYIKwYBBQUHMAKGR2h0dHA6Ly9jcmwyLmFtZS5nYmwvYWlhL0NPMVBLSUlOVENBMDEuQU1FLkdCTF9BTUUlMjBJbmZyYSUyMENBJTIwMDUuY3J0MFMGCCsGAQUFBzAChkdodHRwOi8vY3JsMy5hbWUuZ2JsL2FpYS9DTzFQS0lJTlRDQTAxLkFNRS5HQkxfQU1FJTIwSW5mcmElMjBDQSUyMDA1LmNydDBTBggrBgEFBQcwAoZHaHR0cDovL2NybDQuYW1lLmdibC9haWEvQ08xUEtJSU5UQ0EwMS5BTUUuR0JMX0FNRSUyMEluZnJhJTIwQ0ElMjAwNS5jcnQwHQYDVR0OBBYEFM-T8L9nIeCFTohGWTDyVFKymXV6MA4GA1UdDwEB_wQEAwIFoDCCASYGA1UdHwSCAR0wggEZMIIBFaCCARGgggENhj9odHRwOi8vY3JsLm1pY3Jvc29mdC5jb20vcGtpaW5mcmEvQ1JML0FNRSUyMEluZnJhJTIwQ0ElMjAwNS5jcmyGMWh0dHA6Ly9jcmwxLmFtZS5nYmwvY3JsL0FNRSUyMEluZnJhJTIwQ0ElMjAwNS5jcmyGMWh0dHA6Ly9jcmwyLmFtZS5nYmwvY3JsL0FNRSUyMEluZnJhJTIwQ0ElMjAwNS5jcmyGMWh0dHA6Ly9jcmwzLmFtZS5nYmwvY3JsL0FNRSUyMEluZnJhJTIwQ0ElMjAwNS5jcmyGMWh0dHA6Ly9jcmw0LmFtZS5nYmwvY3JsL0FNRSUyMEluZnJhJTIwQ0ElMjAwNS5jcmwwgZ0GA1UdIASBlTCBkjAMBgorBgEEAYI3ewEBMGYGCisGAQQBgjd7AgIwWDBWBggrBgEFBQcCAjBKHkgAMwAzAGUAMAAxADkAMgAxAC0ANABkADYANAAtADQAZgA4AGMALQBhADAANQA1AC0ANQBiAGQAYQBmAGYAZAA1AGUAMwAzAGQwDAYKKwYBBAGCN3sDAjAMBgorBgEEAYI3ewQCMB8GA1UdIwQYMBaAFHrWGYUoeWxxdh5g-PNL76IFQhYdMB0GA1UdJQQWMBQGCCsGAQUFBwMCBggrBgEFBQcDATANBgkqhkiG9w0BAQsFAAOCAQEAL5-mSvqTMKZ-yWP_ZT759pg-E4fR6CLCeXO0jrmpqWWL7kI50BvqMxrc_lgbkvtph9Pxa7ubGsAa1Exeoi8qx0ROCtQv-NyhNyDLePoY5JfVD6QGmvlnIziXrlYvbbnilY_vo-wieWJGJhuESMEaTphDiHpFdEuA2NZNxyxXsQV5fUpa2Rls0wrtnmPPIzhMrpswh3rBEnbxvlgC6SUihf90jSN_Hkn0T201tVzyjd5G1RK9QNqmdL0lKL-OZm8rpl-nwepifa5s6-Qa7cwTV2CMjAXPtsPHtNsPXvte52PFBn_dZiXBQN2njTerWOgNEpj5mIZ-nr3-pWeHhqAXSQ&s=nUHvmmkIamEIbXLwIeSo0UCV7mJ7PAQ7ZsDem7h0LOp4-6of6pOYXzlFe1uKXUylK1HsTPKqZOZzDfZjYqpGXtcZO29zRm12IbjhJ6rl_roumZUowrW20wmDDIOla1TnTnJD7Mtq95D4Ma3yMJ1OeP9uXI4emzQDDxYW-AFnLI6bleM-xrM_eCsM-Sq0x88zAkAKf0GZMabIgCdqX56BPAhJz70BNnkjGBihLoh4dhg6mvof5Jr2uYlEUG_ePZHp1l77y3oKJDXRWxwZA33Z0XWv41tbkpE4p6TihnWmiPrFPF9HLVWddHDJtSSgzeXn72YsuPWOMXEWjMBJ9GR_iA&h=0Uz-ueq63wYexbrAvzzGSI1PUxXNOY7s5OkknLgh3Oo
-  response:
-    body:
-      string: "{\n \"name\": \"370f91c2-010f-40bf-863b-298bcdd23a3b\",\n \"status\":
-        \"InProgress\",\n \"startTime\": \"2025-02-21T14:50:36.3463104Z\"\n}"
-    headers:
-      cache-control:
-      - no-cache
-      content-length:
-      - '122'
-      content-type:
-      - application/json
-      date:
-      - Fri, 21 Feb 2025 14:53:08 GMT
-      expires:
-      - '-1'
-      pragma:
-      - no-cache
-      strict-transport-security:
-      - max-age=31536000; includeSubDomains
-      x-content-type-options:
-      - nosniff
-      x-ms-operation-identifier:
-      - tenantId=54826b22-38d6-4fb2-bad9-b7b93a3e9c5a,objectId=a7250e3a-0e5e-48e2-9a34-45f1f5e1a91e/eastus2euap/dff47d99-b1b9-4cdd-891e-46d0e852ee14
-      x-ms-ratelimit-remaining-subscription-global-reads:
-      - '3749'
+      - AZURECLI/2.59.0 azsdk-python-core/1.28.0 Python/3.8.10 (Linux-6.5.0-1017-azure-x86_64-with-glibc2.29)
+    method: GET
+    uri: https://management.azure.com/subscriptions/00000000-0000-0000-0000-000000000000/providers/Microsoft.ContainerService/locations/westcentralus/operations/de622dbf-153d-4a09-9929-94122cae30e2?api-version=2016-03-30&t=638480577247274365&c=MIIHADCCBeigAwIBAgITfARlFdSUZK8kechtYQAABGUV1DANBgkqhkiG9w0BAQsFADBEMRMwEQYKCZImiZPyLGQBGRYDR0JMMRMwEQYKCZImiZPyLGQBGRYDQU1FMRgwFgYDVQQDEw9BTUUgSW5mcmEgQ0EgMDUwHhcNMjQwMTMwMjA1NjEzWhcNMjUwMTI0MjA1NjEzWjBAMT4wPAYDVQQDEzVhc3luY29wZXJhdGlvbnNpZ25pbmdjZXJ0aWZpY2F0ZS5tYW5hZ2VtZW50LmF6dXJlLmNvbTCCASIwDQYJKoZIhvcNAQEBBQADggEPADCCAQoCggEBALYMYYup1R1RZPIwVtk7z89JkrsDK8coPmULAovQOy3jgtdJ-z5oyCO28-zQ4LRHmuyeq1ROWdQR5e828FYihyBqnnQQea3EcS6CFfXpYes-7NPXy73E_P3goJLJU7bfuZ4iDPGZxXIIjo6_Uex0eX_AuBJeq8ZFcmNy3x0loDHkDww9lMprf49PmIZJEAshTnLBtfT3BC7JAuTTl2duIcC6YRT8vITdFw1HxFqywnOqD35zttD8vp0XowEP4ksBLfhJWduspxICp4Yu2ouSlh-T4GmsjQaTjrzZpw29eEj3gUyzTfkDY-WEGsEujkl9a9FCX1_AvT-9Eqmd7uYqV6kCAwEAAaOCA-0wggPpMCcGCSsGAQQBgjcVCgQaMBgwCgYIKwYBBQUHAwEwCgYIKwYBBQUHAwIwPQYJKwYBBAGCNxUHBDAwLgYmKwYBBAGCNxUIhpDjDYTVtHiE8Ys-hZvdFs6dEoFggvX2K4Py0SACAWQCAQowggHLBggrBgEFBQcBAQSCAb0wggG5MGMGCCsGAQUFBzAChldodHRwOi8vY3JsLm1pY3Jvc29mdC5jb20vcGtpaW5mcmEvQ2VydHMvQ08xUEtJSU5UQ0EwMS5BTUUuR0JMX0FNRSUyMEluZnJhJTIwQ0ElMjAwNS5jcnQwUwYIKwYBBQUHMAKGR2h0dHA6Ly9jcmwxLmFtZS5nYmwvYWlhL0NPMVBLSUlOVENBMDEuQU1FLkdCTF9BTUUlMjBJbmZyYSUyMENBJTIwMDUuY3J0MFMGCCsGAQUFBzAChkdodHRwOi8vY3JsMi5hbWUuZ2JsL2FpYS9DTzFQS0lJTlRDQTAxLkFNRS5HQkxfQU1FJTIwSW5mcmElMjBDQSUyMDA1LmNydDBTBggrBgEFBQcwAoZHaHR0cDovL2NybDMuYW1lLmdibC9haWEvQ08xUEtJSU5UQ0EwMS5BTUUuR0JMX0FNRSUyMEluZnJhJTIwQ0ElMjAwNS5jcnQwUwYIKwYBBQUHMAKGR2h0dHA6Ly9jcmw0LmFtZS5nYmwvYWlhL0NPMVBLSUlOVENBMDEuQU1FLkdCTF9BTUUlMjBJbmZyYSUyMENBJTIwMDUuY3J0MB0GA1UdDgQWBBTDXVhSVDy9FvMjLTrSyU7UjKUXqzAOBgNVHQ8BAf8EBAMCBaAwggEmBgNVHR8EggEdMIIBGTCCARWgggERoIIBDYY_aHR0cDovL2NybC5taWNyb3NvZnQuY29tL3BraWluZnJhL0NSTC9BTUUlMjBJbmZyYSUyMENBJTIwMDUuY3JshjFodHRwOi8vY3JsMS5hbWUuZ2JsL2NybC9BTUUlMjBJbmZyYSUyMENBJTIwMDUuY3JshjFodHRwOi8vY3JsMi5hbWUuZ2JsL2NybC9BTUUlMjBJbmZyYSUyMENBJTIwMDUuY3JshjFodHRwOi8vY3JsMy5hbWUuZ2JsL2NybC9BTUUlMjBJbmZyYSUyMENBJTIwMDUuY3JshjFodHRwOi8vY3JsNC5hbWUuZ2JsL2NybC9BTUUlMjBJbmZyYSUyMENBJTIwMDUuY3JsMBcGA1UdIAQQMA4wDAYKKwYBBAGCN3sBATAfBgNVHSMEGDAWgBR61hmFKHlscXYeYPjzS--iBUIWHTAdBgNVHSUEFjAUBggrBgEFBQcDAQYIKwYBBQUHAwIwDQYJKoZIhvcNAQELBQADggEBAHyzMCBJbTmiP_gOh98fZltsl9jQdlB-g_OYCr82viu1SgLxte7Za3Vtb3XRCTquz_JfY_4eQJpUy0p6F37f0oaTQkBvUF7HDDvkm49rmKF4nDFjPGNEqm53KbVEak46WTgD9fGZLQH1XouZGRe0LxQVIWm-K-MYMbrDWF_njKsIaV5Z4VxgFVaX5SlzHvr6coDX5oXwwksEsw8E8g0LfZCpfT5mCwgDPrDv2Ekk26koWUYlmJWgkky22R538qwuJmE6F33YwWStmUGfZfFDyjek8Rd_KyuEuC9IZfk4TTmVjyJmKPi5GhIJGwiATMpLJwt5jD_Hkgbq6vMwud4ZbIE&s=hUFesFwiUs_p5L_mzQgcbPRY0_2AjXLCQt5LwMxsCHyMwTeL-_DexQmo4YfdhhVR9cdz9SM3Ldd_sOLsE19ZPMvp3fBhfyu6Z3XLCsxAvrSU45c36epCOsqdc6RlmcMEFxsxCYMZuB-wm0A49uiksZN_KIdrhqxG43R5-d5a5Mp4Ya3vy7FRZbHZBzU8gQkXt09d-aQW5Vu3CjV18NH8NtCv-B-p2z4OmHwzALf0FU1SzP6ONOs7-OFhtm6QsCjrl6WwSI9jv7qN8XZmjUqfMAjoTL38fdHQdkvQq0b5dDkQzfVhylOwEcNCeYhebSnPk49Rqmz5y5Rql322XHcA-g&h=vFDaPas-nAepJ_SWu0B-9aVkzA5j1UlQZhegHQedcJg
+  response:
+    body:
+      string: "{\n  \"name\": \"de622dbf-153d-4a09-9929-94122cae30e2\",\n  \"status\":
+        \"InProgress\",\n  \"startTime\": \"2024-04-07T03:35:24.5156866Z\",\n  \"error\":
+        {\n   \"code\": \"NotLatestOperation\",\n   \"message\": \"The operation has
+        been preempted by another one. Please wait for the other operation to complete
+        and try again..\"\n  }\n }"
+    headers:
+      cache-control:
+      - no-cache
+      content-length:
+      - '306'
+      content-type:
+      - application/json
+      date:
+      - Sun, 07 Apr 2024 03:36:24 GMT
+      expires:
+      - '-1'
+      pragma:
+      - no-cache
+      strict-transport-security:
+      - max-age=31536000; includeSubDomains
+      x-cache:
+      - CONFIG_NOCACHE
+      x-content-type-options:
+      - nosniff
+      x-msedge-ref:
+      - 'Ref A: 1F5F2E5E1D0446EDB3420ED950B1AF18 Ref B: MNZ221060618033 Ref C: 2024-04-07T03:36:25Z'
     status:
       code: 200
       message: OK
@@ -2452,34 +2446,37 @@
       ParameterSetName:
       - -g -n --node-count
       User-Agent:
-      - AZURECLI/2.69.0 azsdk-python-core/1.31.0 Python/3.12.9 (Windows-10-10.0.19045-SP0)
-    method: GET
-    uri: https://management.azure.com/subscriptions/00000000-0000-0000-0000-000000000000/providers/Microsoft.ContainerService/locations/westus2/operations/370f91c2-010f-40bf-863b-298bcdd23a3b?api-version=2016-03-30&t=638757462366189352&c=MIIHhjCCBm6gAwIBAgITfAaX0D2c-iM1n_047QAABpfQPTANBgkqhkiG9w0BAQsFADBEMRMwEQYKCZImiZPyLGQBGRYDR0JMMRMwEQYKCZImiZPyLGQBGRYDQU1FMRgwFgYDVQQDEw9BTUUgSW5mcmEgQ0EgMDUwHhcNMjUwMTIzMTIzMzI3WhcNMjUwNDIzMTIzMzI3WjBAMT4wPAYDVQQDEzVhc3luY29wZXJhdGlvbnNpZ25pbmdjZXJ0aWZpY2F0ZS5tYW5hZ2VtZW50LmF6dXJlLmNvbTCCASIwDQYJKoZIhvcNAQEBBQADggEPADCCAQoCggEBAMT6cGM0B3y7ALaE-Skle4LGL_KvvE0RUfR5t5rwMeM3CUzeYQjKDViOQv-6ECcNTQ188o9xa72JZw6T10LTAadlAlNEt-D4ZgXojTXXdRtgYN-AZ-uCCkJCPAJEWs5EDD7mSbt4aK42yALzlx5HkO8DReVYve0sKKD5r_M3y_OScnMTmV2SqALMQFfQHE2BCDOEjnPMJyRgh-7NvAqTuj-04DaveAIZSPJ9ljaYUCJ6fuyHJpPPDJvqzMYvVtE8OSAbxMClc2r5faOd2VDJXmbWWCx5jgb6bsGk0OJlSYIWH4DG7ERimIDapcgwLFJy4o8a8bkK0bi9A_5dTellBPUCAwEAAaOCBHMwggRvMCcGCSsGAQQBgjcVCgQaMBgwCgYIKwYBBQUHAwIwCgYIKwYBBQUHAwEwPAYJKwYBBAGCNxUHBC8wLQYlKwYBBAGCNxUIhpDjDYTVtHiE8Ys-hZvdFs6dEoFgh8fIENbYcQIBZAIBBjCCAcsGCCsGAQUFBwEBBIIBvTCCAbkwYwYIKwYBBQUHMAKGV2h0dHA6Ly9jcmwubWljcm9zb2Z0LmNvbS9wa2lpbmZyYS9DZXJ0cy9DTzFQS0lJTlRDQTAxLkFNRS5HQkxfQU1FJTIwSW5mcmElMjBDQSUyMDA1LmNydDBTBggrBgEFBQcwAoZHaHR0cDovL2NybDEuYW1lLmdibC9haWEvQ08xUEtJSU5UQ0EwMS5BTUUuR0JMX0FNRSUyMEluZnJhJTIwQ0ElMjAwNS5jcnQwUwYIKwYBBQUHMAKGR2h0dHA6Ly9jcmwyLmFtZS5nYmwvYWlhL0NPMVBLSUlOVENBMDEuQU1FLkdCTF9BTUUlMjBJbmZyYSUyMENBJTIwMDUuY3J0MFMGCCsGAQUFBzAChkdodHRwOi8vY3JsMy5hbWUuZ2JsL2FpYS9DTzFQS0lJTlRDQTAxLkFNRS5HQkxfQU1FJTIwSW5mcmElMjBDQSUyMDA1LmNydDBTBggrBgEFBQcwAoZHaHR0cDovL2NybDQuYW1lLmdibC9haWEvQ08xUEtJSU5UQ0EwMS5BTUUuR0JMX0FNRSUyMEluZnJhJTIwQ0ElMjAwNS5jcnQwHQYDVR0OBBYEFM-T8L9nIeCFTohGWTDyVFKymXV6MA4GA1UdDwEB_wQEAwIFoDCCASYGA1UdHwSCAR0wggEZMIIBFaCCARGgggENhj9odHRwOi8vY3JsLm1pY3Jvc29mdC5jb20vcGtpaW5mcmEvQ1JML0FNRSUyMEluZnJhJTIwQ0ElMjAwNS5jcmyGMWh0dHA6Ly9jcmwxLmFtZS5nYmwvY3JsL0FNRSUyMEluZnJhJTIwQ0ElMjAwNS5jcmyGMWh0dHA6Ly9jcmwyLmFtZS5nYmwvY3JsL0FNRSUyMEluZnJhJTIwQ0ElMjAwNS5jcmyGMWh0dHA6Ly9jcmwzLmFtZS5nYmwvY3JsL0FNRSUyMEluZnJhJTIwQ0ElMjAwNS5jcmyGMWh0dHA6Ly9jcmw0LmFtZS5nYmwvY3JsL0FNRSUyMEluZnJhJTIwQ0ElMjAwNS5jcmwwgZ0GA1UdIASBlTCBkjAMBgorBgEEAYI3ewEBMGYGCisGAQQBgjd7AgIwWDBWBggrBgEFBQcCAjBKHkgAMwAzAGUAMAAxADkAMgAxAC0ANABkADYANAAtADQAZgA4AGMALQBhADAANQA1AC0ANQBiAGQAYQBmAGYAZAA1AGUAMwAzAGQwDAYKKwYBBAGCN3sDAjAMBgorBgEEAYI3ewQCMB8GA1UdIwQYMBaAFHrWGYUoeWxxdh5g-PNL76IFQhYdMB0GA1UdJQQWMBQGCCsGAQUFBwMCBggrBgEFBQcDATANBgkqhkiG9w0BAQsFAAOCAQEAL5-mSvqTMKZ-yWP_ZT759pg-E4fR6CLCeXO0jrmpqWWL7kI50BvqMxrc_lgbkvtph9Pxa7ubGsAa1Exeoi8qx0ROCtQv-NyhNyDLePoY5JfVD6QGmvlnIziXrlYvbbnilY_vo-wieWJGJhuESMEaTphDiHpFdEuA2NZNxyxXsQV5fUpa2Rls0wrtnmPPIzhMrpswh3rBEnbxvlgC6SUihf90jSN_Hkn0T201tVzyjd5G1RK9QNqmdL0lKL-OZm8rpl-nwepifa5s6-Qa7cwTV2CMjAXPtsPHtNsPXvte52PFBn_dZiXBQN2njTerWOgNEpj5mIZ-nr3-pWeHhqAXSQ&s=nUHvmmkIamEIbXLwIeSo0UCV7mJ7PAQ7ZsDem7h0LOp4-6of6pOYXzlFe1uKXUylK1HsTPKqZOZzDfZjYqpGXtcZO29zRm12IbjhJ6rl_roumZUowrW20wmDDIOla1TnTnJD7Mtq95D4Ma3yMJ1OeP9uXI4emzQDDxYW-AFnLI6bleM-xrM_eCsM-Sq0x88zAkAKf0GZMabIgCdqX56BPAhJz70BNnkjGBihLoh4dhg6mvof5Jr2uYlEUG_ePZHp1l77y3oKJDXRWxwZA33Z0XWv41tbkpE4p6TihnWmiPrFPF9HLVWddHDJtSSgzeXn72YsuPWOMXEWjMBJ9GR_iA&h=0Uz-ueq63wYexbrAvzzGSI1PUxXNOY7s5OkknLgh3Oo
-  response:
-    body:
-      string: "{\n \"name\": \"370f91c2-010f-40bf-863b-298bcdd23a3b\",\n \"status\":
-        \"InProgress\",\n \"startTime\": \"2025-02-21T14:50:36.3463104Z\"\n}"
-    headers:
-      cache-control:
-      - no-cache
-      content-length:
-      - '122'
-      content-type:
-      - application/json
-      date:
-      - Fri, 21 Feb 2025 14:53:39 GMT
-      expires:
-      - '-1'
-      pragma:
-      - no-cache
-      strict-transport-security:
-      - max-age=31536000; includeSubDomains
-      x-content-type-options:
-      - nosniff
-      x-ms-operation-identifier:
-      - tenantId=54826b22-38d6-4fb2-bad9-b7b93a3e9c5a,objectId=a7250e3a-0e5e-48e2-9a34-45f1f5e1a91e/eastus2euap/4b8b22fe-ea3d-438a-8ef2-e08fe3a061ce
-      x-ms-ratelimit-remaining-subscription-global-reads:
-      - '3749'
+      - AZURECLI/2.59.0 azsdk-python-core/1.28.0 Python/3.8.10 (Linux-6.5.0-1017-azure-x86_64-with-glibc2.29)
+    method: GET
+    uri: https://management.azure.com/subscriptions/00000000-0000-0000-0000-000000000000/providers/Microsoft.ContainerService/locations/westcentralus/operations/de622dbf-153d-4a09-9929-94122cae30e2?api-version=2016-03-30&t=638480577247274365&c=MIIHADCCBeigAwIBAgITfARlFdSUZK8kechtYQAABGUV1DANBgkqhkiG9w0BAQsFADBEMRMwEQYKCZImiZPyLGQBGRYDR0JMMRMwEQYKCZImiZPyLGQBGRYDQU1FMRgwFgYDVQQDEw9BTUUgSW5mcmEgQ0EgMDUwHhcNMjQwMTMwMjA1NjEzWhcNMjUwMTI0MjA1NjEzWjBAMT4wPAYDVQQDEzVhc3luY29wZXJhdGlvbnNpZ25pbmdjZXJ0aWZpY2F0ZS5tYW5hZ2VtZW50LmF6dXJlLmNvbTCCASIwDQYJKoZIhvcNAQEBBQADggEPADCCAQoCggEBALYMYYup1R1RZPIwVtk7z89JkrsDK8coPmULAovQOy3jgtdJ-z5oyCO28-zQ4LRHmuyeq1ROWdQR5e828FYihyBqnnQQea3EcS6CFfXpYes-7NPXy73E_P3goJLJU7bfuZ4iDPGZxXIIjo6_Uex0eX_AuBJeq8ZFcmNy3x0loDHkDww9lMprf49PmIZJEAshTnLBtfT3BC7JAuTTl2duIcC6YRT8vITdFw1HxFqywnOqD35zttD8vp0XowEP4ksBLfhJWduspxICp4Yu2ouSlh-T4GmsjQaTjrzZpw29eEj3gUyzTfkDY-WEGsEujkl9a9FCX1_AvT-9Eqmd7uYqV6kCAwEAAaOCA-0wggPpMCcGCSsGAQQBgjcVCgQaMBgwCgYIKwYBBQUHAwEwCgYIKwYBBQUHAwIwPQYJKwYBBAGCNxUHBDAwLgYmKwYBBAGCNxUIhpDjDYTVtHiE8Ys-hZvdFs6dEoFggvX2K4Py0SACAWQCAQowggHLBggrBgEFBQcBAQSCAb0wggG5MGMGCCsGAQUFBzAChldodHRwOi8vY3JsLm1pY3Jvc29mdC5jb20vcGtpaW5mcmEvQ2VydHMvQ08xUEtJSU5UQ0EwMS5BTUUuR0JMX0FNRSUyMEluZnJhJTIwQ0ElMjAwNS5jcnQwUwYIKwYBBQUHMAKGR2h0dHA6Ly9jcmwxLmFtZS5nYmwvYWlhL0NPMVBLSUlOVENBMDEuQU1FLkdCTF9BTUUlMjBJbmZyYSUyMENBJTIwMDUuY3J0MFMGCCsGAQUFBzAChkdodHRwOi8vY3JsMi5hbWUuZ2JsL2FpYS9DTzFQS0lJTlRDQTAxLkFNRS5HQkxfQU1FJTIwSW5mcmElMjBDQSUyMDA1LmNydDBTBggrBgEFBQcwAoZHaHR0cDovL2NybDMuYW1lLmdibC9haWEvQ08xUEtJSU5UQ0EwMS5BTUUuR0JMX0FNRSUyMEluZnJhJTIwQ0ElMjAwNS5jcnQwUwYIKwYBBQUHMAKGR2h0dHA6Ly9jcmw0LmFtZS5nYmwvYWlhL0NPMVBLSUlOVENBMDEuQU1FLkdCTF9BTUUlMjBJbmZyYSUyMENBJTIwMDUuY3J0MB0GA1UdDgQWBBTDXVhSVDy9FvMjLTrSyU7UjKUXqzAOBgNVHQ8BAf8EBAMCBaAwggEmBgNVHR8EggEdMIIBGTCCARWgggERoIIBDYY_aHR0cDovL2NybC5taWNyb3NvZnQuY29tL3BraWluZnJhL0NSTC9BTUUlMjBJbmZyYSUyMENBJTIwMDUuY3JshjFodHRwOi8vY3JsMS5hbWUuZ2JsL2NybC9BTUUlMjBJbmZyYSUyMENBJTIwMDUuY3JshjFodHRwOi8vY3JsMi5hbWUuZ2JsL2NybC9BTUUlMjBJbmZyYSUyMENBJTIwMDUuY3JshjFodHRwOi8vY3JsMy5hbWUuZ2JsL2NybC9BTUUlMjBJbmZyYSUyMENBJTIwMDUuY3JshjFodHRwOi8vY3JsNC5hbWUuZ2JsL2NybC9BTUUlMjBJbmZyYSUyMENBJTIwMDUuY3JsMBcGA1UdIAQQMA4wDAYKKwYBBAGCN3sBATAfBgNVHSMEGDAWgBR61hmFKHlscXYeYPjzS--iBUIWHTAdBgNVHSUEFjAUBggrBgEFBQcDAQYIKwYBBQUHAwIwDQYJKoZIhvcNAQELBQADggEBAHyzMCBJbTmiP_gOh98fZltsl9jQdlB-g_OYCr82viu1SgLxte7Za3Vtb3XRCTquz_JfY_4eQJpUy0p6F37f0oaTQkBvUF7HDDvkm49rmKF4nDFjPGNEqm53KbVEak46WTgD9fGZLQH1XouZGRe0LxQVIWm-K-MYMbrDWF_njKsIaV5Z4VxgFVaX5SlzHvr6coDX5oXwwksEsw8E8g0LfZCpfT5mCwgDPrDv2Ekk26koWUYlmJWgkky22R538qwuJmE6F33YwWStmUGfZfFDyjek8Rd_KyuEuC9IZfk4TTmVjyJmKPi5GhIJGwiATMpLJwt5jD_Hkgbq6vMwud4ZbIE&s=hUFesFwiUs_p5L_mzQgcbPRY0_2AjXLCQt5LwMxsCHyMwTeL-_DexQmo4YfdhhVR9cdz9SM3Ldd_sOLsE19ZPMvp3fBhfyu6Z3XLCsxAvrSU45c36epCOsqdc6RlmcMEFxsxCYMZuB-wm0A49uiksZN_KIdrhqxG43R5-d5a5Mp4Ya3vy7FRZbHZBzU8gQkXt09d-aQW5Vu3CjV18NH8NtCv-B-p2z4OmHwzALf0FU1SzP6ONOs7-OFhtm6QsCjrl6WwSI9jv7qN8XZmjUqfMAjoTL38fdHQdkvQq0b5dDkQzfVhylOwEcNCeYhebSnPk49Rqmz5y5Rql322XHcA-g&h=vFDaPas-nAepJ_SWu0B-9aVkzA5j1UlQZhegHQedcJg
+  response:
+    body:
+      string: "{\n  \"name\": \"de622dbf-153d-4a09-9929-94122cae30e2\",\n  \"status\":
+        \"InProgress\",\n  \"startTime\": \"2024-04-07T03:35:24.5156866Z\",\n  \"error\":
+        {\n   \"code\": \"NotLatestOperation\",\n   \"message\": \"The operation has
+        been preempted by another one. Please wait for the other operation to complete
+        and try again..\"\n  }\n }"
+    headers:
+      cache-control:
+      - no-cache
+      content-length:
+      - '306'
+      content-type:
+      - application/json
+      date:
+      - Sun, 07 Apr 2024 03:36:55 GMT
+      expires:
+      - '-1'
+      pragma:
+      - no-cache
+      strict-transport-security:
+      - max-age=31536000; includeSubDomains
+      x-cache:
+      - CONFIG_NOCACHE
+      x-content-type-options:
+      - nosniff
+      x-msedge-ref:
+      - 'Ref A: 576CFBEF24B5480DB9EF63CCDAC51EE3 Ref B: MNZ221060618033 Ref C: 2024-04-07T03:36:55Z'
     status:
       code: 200
       message: OK
@@ -2497,35 +2494,37 @@
       ParameterSetName:
       - -g -n --node-count
       User-Agent:
-      - AZURECLI/2.69.0 azsdk-python-core/1.31.0 Python/3.12.9 (Windows-10-10.0.19045-SP0)
-    method: GET
-    uri: https://management.azure.com/subscriptions/00000000-0000-0000-0000-000000000000/providers/Microsoft.ContainerService/locations/westus2/operations/370f91c2-010f-40bf-863b-298bcdd23a3b?api-version=2016-03-30&t=638757462366189352&c=MIIHhjCCBm6gAwIBAgITfAaX0D2c-iM1n_047QAABpfQPTANBgkqhkiG9w0BAQsFADBEMRMwEQYKCZImiZPyLGQBGRYDR0JMMRMwEQYKCZImiZPyLGQBGRYDQU1FMRgwFgYDVQQDEw9BTUUgSW5mcmEgQ0EgMDUwHhcNMjUwMTIzMTIzMzI3WhcNMjUwNDIzMTIzMzI3WjBAMT4wPAYDVQQDEzVhc3luY29wZXJhdGlvbnNpZ25pbmdjZXJ0aWZpY2F0ZS5tYW5hZ2VtZW50LmF6dXJlLmNvbTCCASIwDQYJKoZIhvcNAQEBBQADggEPADCCAQoCggEBAMT6cGM0B3y7ALaE-Skle4LGL_KvvE0RUfR5t5rwMeM3CUzeYQjKDViOQv-6ECcNTQ188o9xa72JZw6T10LTAadlAlNEt-D4ZgXojTXXdRtgYN-AZ-uCCkJCPAJEWs5EDD7mSbt4aK42yALzlx5HkO8DReVYve0sKKD5r_M3y_OScnMTmV2SqALMQFfQHE2BCDOEjnPMJyRgh-7NvAqTuj-04DaveAIZSPJ9ljaYUCJ6fuyHJpPPDJvqzMYvVtE8OSAbxMClc2r5faOd2VDJXmbWWCx5jgb6bsGk0OJlSYIWH4DG7ERimIDapcgwLFJy4o8a8bkK0bi9A_5dTellBPUCAwEAAaOCBHMwggRvMCcGCSsGAQQBgjcVCgQaMBgwCgYIKwYBBQUHAwIwCgYIKwYBBQUHAwEwPAYJKwYBBAGCNxUHBC8wLQYlKwYBBAGCNxUIhpDjDYTVtHiE8Ys-hZvdFs6dEoFgh8fIENbYcQIBZAIBBjCCAcsGCCsGAQUFBwEBBIIBvTCCAbkwYwYIKwYBBQUHMAKGV2h0dHA6Ly9jcmwubWljcm9zb2Z0LmNvbS9wa2lpbmZyYS9DZXJ0cy9DTzFQS0lJTlRDQTAxLkFNRS5HQkxfQU1FJTIwSW5mcmElMjBDQSUyMDA1LmNydDBTBggrBgEFBQcwAoZHaHR0cDovL2NybDEuYW1lLmdibC9haWEvQ08xUEtJSU5UQ0EwMS5BTUUuR0JMX0FNRSUyMEluZnJhJTIwQ0ElMjAwNS5jcnQwUwYIKwYBBQUHMAKGR2h0dHA6Ly9jcmwyLmFtZS5nYmwvYWlhL0NPMVBLSUlOVENBMDEuQU1FLkdCTF9BTUUlMjBJbmZyYSUyMENBJTIwMDUuY3J0MFMGCCsGAQUFBzAChkdodHRwOi8vY3JsMy5hbWUuZ2JsL2FpYS9DTzFQS0lJTlRDQTAxLkFNRS5HQkxfQU1FJTIwSW5mcmElMjBDQSUyMDA1LmNydDBTBggrBgEFBQcwAoZHaHR0cDovL2NybDQuYW1lLmdibC9haWEvQ08xUEtJSU5UQ0EwMS5BTUUuR0JMX0FNRSUyMEluZnJhJTIwQ0ElMjAwNS5jcnQwHQYDVR0OBBYEFM-T8L9nIeCFTohGWTDyVFKymXV6MA4GA1UdDwEB_wQEAwIFoDCCASYGA1UdHwSCAR0wggEZMIIBFaCCARGgggENhj9odHRwOi8vY3JsLm1pY3Jvc29mdC5jb20vcGtpaW5mcmEvQ1JML0FNRSUyMEluZnJhJTIwQ0ElMjAwNS5jcmyGMWh0dHA6Ly9jcmwxLmFtZS5nYmwvY3JsL0FNRSUyMEluZnJhJTIwQ0ElMjAwNS5jcmyGMWh0dHA6Ly9jcmwyLmFtZS5nYmwvY3JsL0FNRSUyMEluZnJhJTIwQ0ElMjAwNS5jcmyGMWh0dHA6Ly9jcmwzLmFtZS5nYmwvY3JsL0FNRSUyMEluZnJhJTIwQ0ElMjAwNS5jcmyGMWh0dHA6Ly9jcmw0LmFtZS5nYmwvY3JsL0FNRSUyMEluZnJhJTIwQ0ElMjAwNS5jcmwwgZ0GA1UdIASBlTCBkjAMBgorBgEEAYI3ewEBMGYGCisGAQQBgjd7AgIwWDBWBggrBgEFBQcCAjBKHkgAMwAzAGUAMAAxADkAMgAxAC0ANABkADYANAAtADQAZgA4AGMALQBhADAANQA1AC0ANQBiAGQAYQBmAGYAZAA1AGUAMwAzAGQwDAYKKwYBBAGCN3sDAjAMBgorBgEEAYI3ewQCMB8GA1UdIwQYMBaAFHrWGYUoeWxxdh5g-PNL76IFQhYdMB0GA1UdJQQWMBQGCCsGAQUFBwMCBggrBgEFBQcDATANBgkqhkiG9w0BAQsFAAOCAQEAL5-mSvqTMKZ-yWP_ZT759pg-E4fR6CLCeXO0jrmpqWWL7kI50BvqMxrc_lgbkvtph9Pxa7ubGsAa1Exeoi8qx0ROCtQv-NyhNyDLePoY5JfVD6QGmvlnIziXrlYvbbnilY_vo-wieWJGJhuESMEaTphDiHpFdEuA2NZNxyxXsQV5fUpa2Rls0wrtnmPPIzhMrpswh3rBEnbxvlgC6SUihf90jSN_Hkn0T201tVzyjd5G1RK9QNqmdL0lKL-OZm8rpl-nwepifa5s6-Qa7cwTV2CMjAXPtsPHtNsPXvte52PFBn_dZiXBQN2njTerWOgNEpj5mIZ-nr3-pWeHhqAXSQ&s=nUHvmmkIamEIbXLwIeSo0UCV7mJ7PAQ7ZsDem7h0LOp4-6of6pOYXzlFe1uKXUylK1HsTPKqZOZzDfZjYqpGXtcZO29zRm12IbjhJ6rl_roumZUowrW20wmDDIOla1TnTnJD7Mtq95D4Ma3yMJ1OeP9uXI4emzQDDxYW-AFnLI6bleM-xrM_eCsM-Sq0x88zAkAKf0GZMabIgCdqX56BPAhJz70BNnkjGBihLoh4dhg6mvof5Jr2uYlEUG_ePZHp1l77y3oKJDXRWxwZA33Z0XWv41tbkpE4p6TihnWmiPrFPF9HLVWddHDJtSSgzeXn72YsuPWOMXEWjMBJ9GR_iA&h=0Uz-ueq63wYexbrAvzzGSI1PUxXNOY7s5OkknLgh3Oo
-  response:
-    body:
-      string: "{\n \"name\": \"370f91c2-010f-40bf-863b-298bcdd23a3b\",\n \"status\":
-        \"Succeeded\",\n \"startTime\": \"2025-02-21T14:50:36.3463104Z\",\n \"endTime\":
-        \"2025-02-21T14:53:55.1949096Z\"\n}"
-    headers:
-      cache-control:
-      - no-cache
-      content-length:
-      - '165'
-      content-type:
-      - application/json
-      date:
-      - Fri, 21 Feb 2025 14:54:09 GMT
-      expires:
-      - '-1'
-      pragma:
-      - no-cache
-      strict-transport-security:
-      - max-age=31536000; includeSubDomains
-      x-content-type-options:
-      - nosniff
-      x-ms-operation-identifier:
-      - tenantId=54826b22-38d6-4fb2-bad9-b7b93a3e9c5a,objectId=a7250e3a-0e5e-48e2-9a34-45f1f5e1a91e/eastus2euap/07af28a1-0de6-42ba-8739-95b175f6050a
-      x-ms-ratelimit-remaining-subscription-global-reads:
-      - '3749'
+      - AZURECLI/2.59.0 azsdk-python-core/1.28.0 Python/3.8.10 (Linux-6.5.0-1017-azure-x86_64-with-glibc2.29)
+    method: GET
+    uri: https://management.azure.com/subscriptions/00000000-0000-0000-0000-000000000000/providers/Microsoft.ContainerService/locations/westcentralus/operations/de622dbf-153d-4a09-9929-94122cae30e2?api-version=2016-03-30&t=638480577247274365&c=MIIHADCCBeigAwIBAgITfARlFdSUZK8kechtYQAABGUV1DANBgkqhkiG9w0BAQsFADBEMRMwEQYKCZImiZPyLGQBGRYDR0JMMRMwEQYKCZImiZPyLGQBGRYDQU1FMRgwFgYDVQQDEw9BTUUgSW5mcmEgQ0EgMDUwHhcNMjQwMTMwMjA1NjEzWhcNMjUwMTI0MjA1NjEzWjBAMT4wPAYDVQQDEzVhc3luY29wZXJhdGlvbnNpZ25pbmdjZXJ0aWZpY2F0ZS5tYW5hZ2VtZW50LmF6dXJlLmNvbTCCASIwDQYJKoZIhvcNAQEBBQADggEPADCCAQoCggEBALYMYYup1R1RZPIwVtk7z89JkrsDK8coPmULAovQOy3jgtdJ-z5oyCO28-zQ4LRHmuyeq1ROWdQR5e828FYihyBqnnQQea3EcS6CFfXpYes-7NPXy73E_P3goJLJU7bfuZ4iDPGZxXIIjo6_Uex0eX_AuBJeq8ZFcmNy3x0loDHkDww9lMprf49PmIZJEAshTnLBtfT3BC7JAuTTl2duIcC6YRT8vITdFw1HxFqywnOqD35zttD8vp0XowEP4ksBLfhJWduspxICp4Yu2ouSlh-T4GmsjQaTjrzZpw29eEj3gUyzTfkDY-WEGsEujkl9a9FCX1_AvT-9Eqmd7uYqV6kCAwEAAaOCA-0wggPpMCcGCSsGAQQBgjcVCgQaMBgwCgYIKwYBBQUHAwEwCgYIKwYBBQUHAwIwPQYJKwYBBAGCNxUHBDAwLgYmKwYBBAGCNxUIhpDjDYTVtHiE8Ys-hZvdFs6dEoFggvX2K4Py0SACAWQCAQowggHLBggrBgEFBQcBAQSCAb0wggG5MGMGCCsGAQUFBzAChldodHRwOi8vY3JsLm1pY3Jvc29mdC5jb20vcGtpaW5mcmEvQ2VydHMvQ08xUEtJSU5UQ0EwMS5BTUUuR0JMX0FNRSUyMEluZnJhJTIwQ0ElMjAwNS5jcnQwUwYIKwYBBQUHMAKGR2h0dHA6Ly9jcmwxLmFtZS5nYmwvYWlhL0NPMVBLSUlOVENBMDEuQU1FLkdCTF9BTUUlMjBJbmZyYSUyMENBJTIwMDUuY3J0MFMGCCsGAQUFBzAChkdodHRwOi8vY3JsMi5hbWUuZ2JsL2FpYS9DTzFQS0lJTlRDQTAxLkFNRS5HQkxfQU1FJTIwSW5mcmElMjBDQSUyMDA1LmNydDBTBggrBgEFBQcwAoZHaHR0cDovL2NybDMuYW1lLmdibC9haWEvQ08xUEtJSU5UQ0EwMS5BTUUuR0JMX0FNRSUyMEluZnJhJTIwQ0ElMjAwNS5jcnQwUwYIKwYBBQUHMAKGR2h0dHA6Ly9jcmw0LmFtZS5nYmwvYWlhL0NPMVBLSUlOVENBMDEuQU1FLkdCTF9BTUUlMjBJbmZyYSUyMENBJTIwMDUuY3J0MB0GA1UdDgQWBBTDXVhSVDy9FvMjLTrSyU7UjKUXqzAOBgNVHQ8BAf8EBAMCBaAwggEmBgNVHR8EggEdMIIBGTCCARWgggERoIIBDYY_aHR0cDovL2NybC5taWNyb3NvZnQuY29tL3BraWluZnJhL0NSTC9BTUUlMjBJbmZyYSUyMENBJTIwMDUuY3JshjFodHRwOi8vY3JsMS5hbWUuZ2JsL2NybC9BTUUlMjBJbmZyYSUyMENBJTIwMDUuY3JshjFodHRwOi8vY3JsMi5hbWUuZ2JsL2NybC9BTUUlMjBJbmZyYSUyMENBJTIwMDUuY3JshjFodHRwOi8vY3JsMy5hbWUuZ2JsL2NybC9BTUUlMjBJbmZyYSUyMENBJTIwMDUuY3JshjFodHRwOi8vY3JsNC5hbWUuZ2JsL2NybC9BTUUlMjBJbmZyYSUyMENBJTIwMDUuY3JsMBcGA1UdIAQQMA4wDAYKKwYBBAGCN3sBATAfBgNVHSMEGDAWgBR61hmFKHlscXYeYPjzS--iBUIWHTAdBgNVHSUEFjAUBggrBgEFBQcDAQYIKwYBBQUHAwIwDQYJKoZIhvcNAQELBQADggEBAHyzMCBJbTmiP_gOh98fZltsl9jQdlB-g_OYCr82viu1SgLxte7Za3Vtb3XRCTquz_JfY_4eQJpUy0p6F37f0oaTQkBvUF7HDDvkm49rmKF4nDFjPGNEqm53KbVEak46WTgD9fGZLQH1XouZGRe0LxQVIWm-K-MYMbrDWF_njKsIaV5Z4VxgFVaX5SlzHvr6coDX5oXwwksEsw8E8g0LfZCpfT5mCwgDPrDv2Ekk26koWUYlmJWgkky22R538qwuJmE6F33YwWStmUGfZfFDyjek8Rd_KyuEuC9IZfk4TTmVjyJmKPi5GhIJGwiATMpLJwt5jD_Hkgbq6vMwud4ZbIE&s=hUFesFwiUs_p5L_mzQgcbPRY0_2AjXLCQt5LwMxsCHyMwTeL-_DexQmo4YfdhhVR9cdz9SM3Ldd_sOLsE19ZPMvp3fBhfyu6Z3XLCsxAvrSU45c36epCOsqdc6RlmcMEFxsxCYMZuB-wm0A49uiksZN_KIdrhqxG43R5-d5a5Mp4Ya3vy7FRZbHZBzU8gQkXt09d-aQW5Vu3CjV18NH8NtCv-B-p2z4OmHwzALf0FU1SzP6ONOs7-OFhtm6QsCjrl6WwSI9jv7qN8XZmjUqfMAjoTL38fdHQdkvQq0b5dDkQzfVhylOwEcNCeYhebSnPk49Rqmz5y5Rql322XHcA-g&h=vFDaPas-nAepJ_SWu0B-9aVkzA5j1UlQZhegHQedcJg
+  response:
+    body:
+      string: "{\n  \"name\": \"de622dbf-153d-4a09-9929-94122cae30e2\",\n  \"status\":
+        \"Succeeded\",\n  \"startTime\": \"2024-04-07T03:35:24.5156866Z\",\n  \"endTime\":
+        \"2024-04-07T03:37:23.7529229Z\",\n  \"error\": {\n   \"code\": \"NotLatestOperation\",\n
+        \  \"message\": \"The operation has been preempted by another one. Please
+        wait for the other operation to complete and try again..\"\n  }\n }"
+    headers:
+      cache-control:
+      - no-cache
+      content-length:
+      - '350'
+      content-type:
+      - application/json
+      date:
+      - Sun, 07 Apr 2024 03:37:25 GMT
+      expires:
+      - '-1'
+      pragma:
+      - no-cache
+      strict-transport-security:
+      - max-age=31536000; includeSubDomains
+      x-cache:
+      - CONFIG_NOCACHE
+      x-content-type-options:
+      - nosniff
+      x-msedge-ref:
+      - 'Ref A: 5F2B0131C91646BB932C70D5E7402A63 Ref B: MNZ221060618033 Ref C: 2024-04-07T03:37:25Z'
     status:
       code: 200
       message: OK
@@ -2543,78 +2542,77 @@
       ParameterSetName:
       - -g -n --node-count
       User-Agent:
-      - AZURECLI/2.69.0 azsdk-python-core/1.31.0 Python/3.12.9 (Windows-10-10.0.19045-SP0)
+      - AZURECLI/2.59.0 azsdk-python-core/1.28.0 Python/3.8.10 (Linux-6.5.0-1017-azure-x86_64-with-glibc2.29)
     method: GET
     uri: https://management.azure.com/subscriptions/00000000-0000-0000-0000-000000000000/resourceGroups/clitest000001/providers/Microsoft.ContainerService/managedClusters/cliakstest000001?api-version=2024-10-01
   response:
     body:
-      string: "{\n \"id\": \"/subscriptions/00000000-0000-0000-0000-000000000000/resourcegroups/clitest000001/providers/Microsoft.ContainerService/managedClusters/cliakstest000001\",\n
-        \"location\": \"westus2\",\n \"name\": \"cliakstest000001\",\n \"type\": \"Microsoft.ContainerService/ManagedClusters\",\n
-        \"properties\": {\n  \"provisioningState\": \"Succeeded\",\n  \"powerState\":
-        {\n   \"code\": \"Running\"\n  },\n  \"kubernetesVersion\": \"1.30\",\n  \"currentKubernetesVersion\":
-        \"1.30.9\",\n  \"dnsPrefix\": \"cliaksdns000002\",\n  \"fqdn\": \"cliaksdns000002-dsy9dyov.hcp.westus2.azmk8s.io\",\n
-        \ \"azurePortalFQDN\": \"cliaksdns000002-dsy9dyov.portal.hcp.westus2.azmk8s.io\",\n
-        \ \"agentPoolProfiles\": [\n   {\n    \"name\": \"nodepool1\",\n    \"count\":
-        3,\n    \"vmSize\": \"Standard_DS2_v2\",\n    \"osDiskSizeGB\": 128,\n    \"osDiskType\":
-        \"Managed\",\n    \"kubeletDiskType\": \"OS\",\n    \"maxPods\": 250,\n    \"type\":
-        \"VirtualMachineScaleSets\",\n    \"enableAutoScaling\": false,\n    \"scaleDownMode\":
-        \"Delete\",\n    \"provisioningState\": \"Succeeded\",\n    \"powerState\":
-        {\n     \"code\": \"Running\"\n    },\n    \"orchestratorVersion\": \"1.30\",\n
-        \   \"currentOrchestratorVersion\": \"1.30.9\",\n    \"enableNodePublicIP\":
-        false,\n    \"mode\": \"System\",\n    \"enableEncryptionAtHost\": false,\n
-        \   \"enableUltraSSD\": false,\n    \"osType\": \"Linux\",\n    \"osSKU\":
-        \"Ubuntu\",\n    \"nodeImageVersion\": \"AKSUbuntu-2204gen2containerd-202502.03.0\",\n
-        \   \"upgradeSettings\": {\n     \"maxSurge\": \"10%\"\n    },\n    \"enableFIPS\":
-        false,\n    \"securityProfile\": {\n     \"enableVTPM\": false,\n     \"enableSecureBoot\":
-        false\n    }\n   }\n  ],\n  \"linuxProfile\": {\n   \"adminUsername\": \"azureuser\",\n
-        \  \"ssh\": {\n    \"publicKeys\": [\n     {\n      \"keyData\": \"ssh-rsa
-        AAAAB3NzaC1yc2EAAAADAQABAAACAQCbIg1guRHbI0lV11wWDt1r2cUdcNd27CJsg+SfgC7miZeubtwUhbsPdhMQsfDyhOWHq1+ZL0M+nJZV63d/1dhmhtgyOqejUwrPlzKhydsbrsdUor+JmNJDdW01v7BXHyuymT8G4s09jCasNOwiufbP/qp72ruu0bIA1nySsvlf9pCQAuFkAnVnf/rFhUlOkhtRpwcq8SUNY2zRHR/EKb/4NWY1JzR4sa3q2fWIJdrrX0DvLoa5g9bIEd4Df79ba7v+yiUBOS0zT2ll+z4g9izHK3EO5d8hL4jYxcjKs+wcslSYRWrascfscLgMlMGh0CdKeNTDjHpGPncaf3Z+FwwwjWeuiNBxv7bJo13/8B/098KlVDl4GZqsoBCEjPyJfV6hO0y/LkRGkk7oHWKgeWAfKtfLItRp00eZ4fcJNK9kCaSMmEugoZWcI7NGbZXzqFWqbpRI7NcDP9+WIQ+i9U5vqWsqd/zng4kbuAJ6UuKqIzB0upYrLShfQE3SAck8oaLhJqqq56VfDuASNpJKidV+zq27HfSBmbXnkR/5AK337dc3MXKJypoK/QPMLKUAP5XLPbs+NddJQV7EZXd29DLgp+fRIg3edpKdO7ZErWhv7d+3Kws+e1Y+ypmR2WIVSwVyBEUfgv2C8Ts9gnTF4pNcEY/S2aBicz5Ew2+jdyGNQQ==
-        test@example.com\\n\"\n     }\n    ]\n   }\n  },\n  \"servicePrincipalProfile\":
-        {\n   \"clientId\":\"00000000-0000-0000-0000-000000000001\"\n  },\n  \"nodeResourceGroup\":
-        \"MC_clitest000001_cliakstest000001_westus2\",\n  \"enableRBAC\": true,\n
-        \ \"supportPlan\": \"KubernetesOfficial\",\n  \"networkProfile\": {\n   \"networkPlugin\":
-        \"azure\",\n   \"networkPluginMode\": \"overlay\",\n   \"networkPolicy\":
-        \"none\",\n   \"networkDataplane\": \"azure\",\n   \"loadBalancerSku\": \"standard\",\n
-        \  \"loadBalancerProfile\": {\n    \"managedOutboundIPs\": {\n     \"count\":
-        2\n    },\n    \"effectiveOutboundIPs\": [\n     {\n      \"id\": \"/subscriptions/00000000-0000-0000-0000-000000000000/resourceGroups/MC_clitest000001_cliakstest000001_westus2/providers/Microsoft.Network/publicIPAddresses/e14b0a9f-6fff-4436-9790-1d41af376951\"\n
-        \    },\n     {\n      \"id\": \"/subscriptions/00000000-0000-0000-0000-000000000000/resourceGroups/MC_clitest000001_cliakstest000001_westus2/providers/Microsoft.Network/publicIPAddresses/eba5de18-0bce-4a8e-8826-9eb6d7d37602\"\n
-        \    }\n    ],\n    \"backendPoolType\": \"nodeIPConfiguration\"\n   },\n
-        \  \"podCidr\": \"10.244.0.0/16\",\n   \"serviceCidr\": \"10.0.0.0/16\",\n
-        \  \"dnsServiceIP\": \"10.0.0.10\",\n   \"outboundType\": \"loadBalancer\",\n
-        \  \"podCidrs\": [\n    \"10.244.0.0/16\"\n   ],\n   \"serviceCidrs\": [\n
-        \   \"10.0.0.0/16\"\n   ],\n   \"ipFamilies\": [\n    \"IPv4\"\n   ]\n  },\n
-        \ \"maxAgentPools\": 100,\n  \"identityProfile\": {\n   \"kubeletidentity\":
-        {\n    \"resourceId\": \"/subscriptions/00000000-0000-0000-0000-000000000000/resourcegroups/MC_clitest000001_cliakstest000001_westus2/providers/Microsoft.ManagedIdentity/userAssignedIdentities/cliakstest000001-agentpool\",\n
-        \   \"clientId\":\"00000000-0000-0000-0000-000000000001\",\n    \"objectId\":\"00000000-0000-0000-0000-000000000001\"\n
-        \  }\n  },\n  \"autoUpgradeProfile\": {\n   \"nodeOSUpgradeChannel\": \"NodeImage\"\n
-        \ },\n  \"disableLocalAccounts\": false,\n  \"securityProfile\": {},\n  \"storageProfile\":
-        {\n   \"diskCSIDriver\": {\n    \"enabled\": true\n   },\n   \"fileCSIDriver\":
-        {\n    \"enabled\": true\n   },\n   \"snapshotController\": {\n    \"enabled\":
-        true\n   }\n  },\n  \"oidcIssuerProfile\": {\n   \"enabled\": false\n  },\n
-        \ \"workloadAutoScalerProfile\": {},\n  \"resourceUID\": \"67b8913e349e98000129ec5f\",\n
-        \ \"metricsProfile\": {\n   \"costAnalysis\": {\n    \"enabled\": false\n
-        \  }\n  }\n },\n \"identity\": {\n  \"type\": \"SystemAssigned\",\n  \"principalId\":\"00000000-0000-0000-0000-000000000001\",\n
-        \ \"tenantId\": \"54826b22-38d6-4fb2-bad9-b7b93a3e9c5a\"\n },\n \"sku\": {\n
-        \ \"name\": \"Base\",\n  \"tier\": \"Free\"\n }\n}"
-    headers:
-      cache-control:
-      - no-cache
-      content-length:
-      - '4764'
-      content-type:
-      - application/json
-      date:
-      - Fri, 21 Feb 2025 14:54:10 GMT
-      expires:
-      - '-1'
-      pragma:
-      - no-cache
-      strict-transport-security:
-      - max-age=31536000; includeSubDomains
-      x-content-type-options:
-      - nosniff
-      x-ms-ratelimit-remaining-subscription-global-reads:
-      - '3748'
+      string: "{\n  \"id\": \"/subscriptions/00000000-0000-0000-0000-000000000000/resourcegroups/clitest000001/providers/Microsoft.ContainerService/managedClusters/cliakstest000001\",\n
+        \ \"location\": \"westcentralus\",\n  \"name\": \"cliakstest000001\",\n  \"type\":
+        \"Microsoft.ContainerService/ManagedClusters\",\n  \"properties\": {\n   \"provisioningState\":
+        \"Succeeded\",\n   \"powerState\": {\n    \"code\": \"Running\"\n   },\n   \"kubernetesVersion\":
+        \"1.28\",\n   \"currentKubernetesVersion\": \"1.28.5\",\n   \"dnsPrefix\":
+        \"cliaksdns000002\",\n   \"fqdn\": \"cliaksdns000002-a978r9eo.hcp.westcentralus.azmk8s.io\",\n
+        \  \"azurePortalFQDN\": \"cliaksdns000002-a978r9eo.portal.hcp.westcentralus.azmk8s.io\",\n
+        \  \"agentPoolProfiles\": [\n    {\n     \"name\": \"nodepool1\",\n     \"count\":
+        3,\n     \"vmSize\": \"Standard_DS2_v2\",\n     \"osDiskSizeGB\": 128,\n     \"osDiskType\":
+        \"Managed\",\n     \"kubeletDiskType\": \"OS\",\n     \"maxPods\": 110,\n
+        \    \"type\": \"VirtualMachineScaleSets\",\n     \"enableAutoScaling\": false,\n
+        \    \"provisioningState\": \"Succeeded\",\n     \"powerState\": {\n      \"code\":
+        \"Running\"\n     },\n     \"orchestratorVersion\": \"1.28.5\",\n     \"currentOrchestratorVersion\":
+        \"1.28.5\",\n     \"enableNodePublicIP\": false,\n     \"mode\": \"System\",\n
+        \    \"enableEncryptionAtHost\": false,\n     \"enableUltraSSD\": false,\n
+        \    \"osType\": \"Linux\",\n     \"osSKU\": \"Ubuntu\",\n     \"nodeImageVersion\":
+        \"AKSUbuntu-2204gen2containerd-202403.25.0\",\n     \"upgradeSettings\": {\n
+        \     \"maxSurge\": \"10%\"\n     },\n     \"enableFIPS\": false\n    }\n
+        \  ],\n   \"linuxProfile\": {\n    \"adminUsername\": \"azureuser\",\n    \"ssh\":
+        {\n     \"publicKeys\": [\n      {\n       \"keyData\": \"ssh-rsa AAAAB3NzaC1yc2EAAAADAQABAAABAQC+mt6dTzhlmeCiY/n+EWRcv1wqoH8oqQSDjEZrgSaTXBSRQ/mTuYX+mJ9dhsFkN4zJbuNxZRAZw1EKSOGuV3AvQR+ICHJPp3lDXCPWgJimhQNASSVvpW0siQCYk7Hxqn8O1rCl5g2zGeGLYrb7Q3kbTsHxEbAZsD2VzONYdMZj3UjZF/EQslijgc99o+UBnChnGfPPtSJ0RV4YR/46idQzwG7guRI8y2YNnHxzkUK0au+CUJgd0zQNVm7p2YKfLvG2LIl7MEksb49U9zAhYvF7YxlO+M2HIHKL6bMtIA+bEyJKUn/9G3mobsWHAAe5Rq4nOIHrmcoEULVgoSJTC0mr
+        azcli_aks_live_test@example.com\\n\"\n      }\n     ]\n    }\n   },\n   \"servicePrincipalProfile\":
+        {\n    \"clientId\":\"00000000-0000-0000-0000-000000000001\"\n   },\n   \"nodeResourceGroup\":
+        \"MC_clitest000001_cliakstest000001_westcentralus\",\n   \"enableRBAC\": true,\n
+        \  \"supportPlan\": \"KubernetesOfficial\",\n   \"networkProfile\": {\n    \"networkPlugin\":
+        \"kubenet\",\n    \"loadBalancerSku\": \"standard\",\n    \"loadBalancerProfile\":
+        {\n     \"managedOutboundIPs\": {\n      \"count\": 2\n     },\n     \"effectiveOutboundIPs\":
+        [\n      {\n       \"id\": \"/subscriptions/00000000-0000-0000-0000-000000000000/resourceGroups/MC_clitest000001_cliakstest000001_westcentralus/providers/Microsoft.Network/publicIPAddresses/2e3ade97-67b6-44ad-8a05-e295ea5ea4de\"\n
+        \     },\n      {\n       \"id\": \"/subscriptions/00000000-0000-0000-0000-000000000000/resourceGroups/MC_clitest000001_cliakstest000001_westcentralus/providers/Microsoft.Network/publicIPAddresses/fafc5f53-1b06-4452-906b-e2d64fd8fca1\"\n
+        \     }\n     ],\n     \"backendPoolType\": \"nodeIPConfiguration\"\n    },\n
+        \   \"podCidr\": \"10.244.0.0/16\",\n    \"serviceCidr\": \"10.0.0.0/16\",\n
+        \   \"dnsServiceIP\": \"10.0.0.10\",\n    \"outboundType\": \"loadBalancer\",\n
+        \   \"podCidrs\": [\n     \"10.244.0.0/16\"\n    ],\n    \"serviceCidrs\":
+        [\n     \"10.0.0.0/16\"\n    ],\n    \"ipFamilies\": [\n     \"IPv4\"\n    ]\n
+        \  },\n   \"maxAgentPools\": 100,\n   \"identityProfile\": {\n    \"kubeletidentity\":
+        {\n     \"resourceId\": \"/subscriptions/00000000-0000-0000-0000-000000000000/resourcegroups/MC_clitest000001_cliakstest000001_westcentralus/providers/Microsoft.ManagedIdentity/userAssignedIdentities/cliakstest000001-agentpool\",\n
+        \    \"clientId\":\"00000000-0000-0000-0000-000000000001\",\n     \"objectId\":\"00000000-0000-0000-0000-000000000001\"\n
+        \   }\n   },\n   \"autoUpgradeProfile\": {\n    \"nodeOSUpgradeChannel\":
+        \"NodeImage\"\n   },\n   \"disableLocalAccounts\": false,\n   \"securityProfile\":
+        {},\n   \"storageProfile\": {\n    \"diskCSIDriver\": {\n     \"enabled\":
+        true\n    },\n    \"fileCSIDriver\": {\n     \"enabled\": true\n    },\n    \"snapshotController\":
+        {\n     \"enabled\": true\n    }\n   },\n   \"oidcIssuerProfile\": {\n    \"enabled\":
+        false\n   },\n   \"workloadAutoScalerProfile\": {},\n   \"resourceUID\": \"661212dd711d5e0001d40db2\"\n
+        \ },\n  \"identity\": {\n   \"type\": \"SystemAssigned\",\n   \"principalId\":\"00000000-0000-0000-0000-000000000001\",\n
+        \  \"tenantId\": \"72f988bf-86f1-41af-91ab-2d7cd011db47\"\n  },\n  \"sku\":
+        {\n   \"name\": \"Base\",\n   \"tier\": \"Free\"\n  }\n }"
+    headers:
+      cache-control:
+      - no-cache
+      content-length:
+      - '4323'
+      content-type:
+      - application/json
+      date:
+      - Sun, 07 Apr 2024 03:37:26 GMT
+      expires:
+      - '-1'
+      pragma:
+      - no-cache
+      strict-transport-security:
+      - max-age=31536000; includeSubDomains
+      x-cache:
+      - CONFIG_NOCACHE
+      x-content-type-options:
+      - nosniff
+      x-msedge-ref:
+      - 'Ref A: DAB886AE4C544635844349142F20724D Ref B: MNZ221060618033 Ref C: 2024-04-07T03:37:26Z'
     status:
       code: 200
       message: OK
@@ -2632,78 +2630,77 @@
       ParameterSetName:
       - -g -n
       User-Agent:
-      - AZURECLI/2.69.0 azsdk-python-core/1.31.0 Python/3.12.9 (Windows-10-10.0.19045-SP0)
+      - AZURECLI/2.59.0 azsdk-python-core/1.28.0 Python/3.8.10 (Linux-6.5.0-1017-azure-x86_64-with-glibc2.29)
     method: GET
     uri: https://management.azure.com/subscriptions/00000000-0000-0000-0000-000000000000/resourceGroups/clitest000001/providers/Microsoft.ContainerService/managedClusters/cliakstest000001?api-version=2024-10-01
   response:
     body:
-      string: "{\n \"id\": \"/subscriptions/00000000-0000-0000-0000-000000000000/resourcegroups/clitest000001/providers/Microsoft.ContainerService/managedClusters/cliakstest000001\",\n
-        \"location\": \"westus2\",\n \"name\": \"cliakstest000001\",\n \"type\": \"Microsoft.ContainerService/ManagedClusters\",\n
-        \"properties\": {\n  \"provisioningState\": \"Succeeded\",\n  \"powerState\":
-        {\n   \"code\": \"Running\"\n  },\n  \"kubernetesVersion\": \"1.30\",\n  \"currentKubernetesVersion\":
-        \"1.30.9\",\n  \"dnsPrefix\": \"cliaksdns000002\",\n  \"fqdn\": \"cliaksdns000002-dsy9dyov.hcp.westus2.azmk8s.io\",\n
-        \ \"azurePortalFQDN\": \"cliaksdns000002-dsy9dyov.portal.hcp.westus2.azmk8s.io\",\n
-        \ \"agentPoolProfiles\": [\n   {\n    \"name\": \"nodepool1\",\n    \"count\":
-        3,\n    \"vmSize\": \"Standard_DS2_v2\",\n    \"osDiskSizeGB\": 128,\n    \"osDiskType\":
-        \"Managed\",\n    \"kubeletDiskType\": \"OS\",\n    \"maxPods\": 250,\n    \"type\":
-        \"VirtualMachineScaleSets\",\n    \"enableAutoScaling\": false,\n    \"scaleDownMode\":
-        \"Delete\",\n    \"provisioningState\": \"Succeeded\",\n    \"powerState\":
-        {\n     \"code\": \"Running\"\n    },\n    \"orchestratorVersion\": \"1.30\",\n
-        \   \"currentOrchestratorVersion\": \"1.30.9\",\n    \"enableNodePublicIP\":
-        false,\n    \"mode\": \"System\",\n    \"enableEncryptionAtHost\": false,\n
-        \   \"enableUltraSSD\": false,\n    \"osType\": \"Linux\",\n    \"osSKU\":
-        \"Ubuntu\",\n    \"nodeImageVersion\": \"AKSUbuntu-2204gen2containerd-202502.03.0\",\n
-        \   \"upgradeSettings\": {\n     \"maxSurge\": \"10%\"\n    },\n    \"enableFIPS\":
-        false,\n    \"securityProfile\": {\n     \"enableVTPM\": false,\n     \"enableSecureBoot\":
-        false\n    }\n   }\n  ],\n  \"linuxProfile\": {\n   \"adminUsername\": \"azureuser\",\n
-        \  \"ssh\": {\n    \"publicKeys\": [\n     {\n      \"keyData\": \"ssh-rsa
-        AAAAB3NzaC1yc2EAAAADAQABAAACAQCbIg1guRHbI0lV11wWDt1r2cUdcNd27CJsg+SfgC7miZeubtwUhbsPdhMQsfDyhOWHq1+ZL0M+nJZV63d/1dhmhtgyOqejUwrPlzKhydsbrsdUor+JmNJDdW01v7BXHyuymT8G4s09jCasNOwiufbP/qp72ruu0bIA1nySsvlf9pCQAuFkAnVnf/rFhUlOkhtRpwcq8SUNY2zRHR/EKb/4NWY1JzR4sa3q2fWIJdrrX0DvLoa5g9bIEd4Df79ba7v+yiUBOS0zT2ll+z4g9izHK3EO5d8hL4jYxcjKs+wcslSYRWrascfscLgMlMGh0CdKeNTDjHpGPncaf3Z+FwwwjWeuiNBxv7bJo13/8B/098KlVDl4GZqsoBCEjPyJfV6hO0y/LkRGkk7oHWKgeWAfKtfLItRp00eZ4fcJNK9kCaSMmEugoZWcI7NGbZXzqFWqbpRI7NcDP9+WIQ+i9U5vqWsqd/zng4kbuAJ6UuKqIzB0upYrLShfQE3SAck8oaLhJqqq56VfDuASNpJKidV+zq27HfSBmbXnkR/5AK337dc3MXKJypoK/QPMLKUAP5XLPbs+NddJQV7EZXd29DLgp+fRIg3edpKdO7ZErWhv7d+3Kws+e1Y+ypmR2WIVSwVyBEUfgv2C8Ts9gnTF4pNcEY/S2aBicz5Ew2+jdyGNQQ==
-        test@example.com\\n\"\n     }\n    ]\n   }\n  },\n  \"servicePrincipalProfile\":
-        {\n   \"clientId\":\"00000000-0000-0000-0000-000000000001\"\n  },\n  \"nodeResourceGroup\":
-        \"MC_clitest000001_cliakstest000001_westus2\",\n  \"enableRBAC\": true,\n
-        \ \"supportPlan\": \"KubernetesOfficial\",\n  \"networkProfile\": {\n   \"networkPlugin\":
-        \"azure\",\n   \"networkPluginMode\": \"overlay\",\n   \"networkPolicy\":
-        \"none\",\n   \"networkDataplane\": \"azure\",\n   \"loadBalancerSku\": \"standard\",\n
-        \  \"loadBalancerProfile\": {\n    \"managedOutboundIPs\": {\n     \"count\":
-        2\n    },\n    \"effectiveOutboundIPs\": [\n     {\n      \"id\": \"/subscriptions/00000000-0000-0000-0000-000000000000/resourceGroups/MC_clitest000001_cliakstest000001_westus2/providers/Microsoft.Network/publicIPAddresses/e14b0a9f-6fff-4436-9790-1d41af376951\"\n
-        \    },\n     {\n      \"id\": \"/subscriptions/00000000-0000-0000-0000-000000000000/resourceGroups/MC_clitest000001_cliakstest000001_westus2/providers/Microsoft.Network/publicIPAddresses/eba5de18-0bce-4a8e-8826-9eb6d7d37602\"\n
-        \    }\n    ],\n    \"backendPoolType\": \"nodeIPConfiguration\"\n   },\n
-        \  \"podCidr\": \"10.244.0.0/16\",\n   \"serviceCidr\": \"10.0.0.0/16\",\n
-        \  \"dnsServiceIP\": \"10.0.0.10\",\n   \"outboundType\": \"loadBalancer\",\n
-        \  \"podCidrs\": [\n    \"10.244.0.0/16\"\n   ],\n   \"serviceCidrs\": [\n
-        \   \"10.0.0.0/16\"\n   ],\n   \"ipFamilies\": [\n    \"IPv4\"\n   ]\n  },\n
-        \ \"maxAgentPools\": 100,\n  \"identityProfile\": {\n   \"kubeletidentity\":
-        {\n    \"resourceId\": \"/subscriptions/00000000-0000-0000-0000-000000000000/resourcegroups/MC_clitest000001_cliakstest000001_westus2/providers/Microsoft.ManagedIdentity/userAssignedIdentities/cliakstest000001-agentpool\",\n
-        \   \"clientId\":\"00000000-0000-0000-0000-000000000001\",\n    \"objectId\":\"00000000-0000-0000-0000-000000000001\"\n
-        \  }\n  },\n  \"autoUpgradeProfile\": {\n   \"nodeOSUpgradeChannel\": \"NodeImage\"\n
-        \ },\n  \"disableLocalAccounts\": false,\n  \"securityProfile\": {},\n  \"storageProfile\":
-        {\n   \"diskCSIDriver\": {\n    \"enabled\": true\n   },\n   \"fileCSIDriver\":
-        {\n    \"enabled\": true\n   },\n   \"snapshotController\": {\n    \"enabled\":
-        true\n   }\n  },\n  \"oidcIssuerProfile\": {\n   \"enabled\": false\n  },\n
-        \ \"workloadAutoScalerProfile\": {},\n  \"resourceUID\": \"67b8913e349e98000129ec5f\",\n
-        \ \"metricsProfile\": {\n   \"costAnalysis\": {\n    \"enabled\": false\n
-        \  }\n  }\n },\n \"identity\": {\n  \"type\": \"SystemAssigned\",\n  \"principalId\":\"00000000-0000-0000-0000-000000000001\",\n
-        \ \"tenantId\": \"54826b22-38d6-4fb2-bad9-b7b93a3e9c5a\"\n },\n \"sku\": {\n
-        \ \"name\": \"Base\",\n  \"tier\": \"Free\"\n }\n}"
-    headers:
-      cache-control:
-      - no-cache
-      content-length:
-      - '4764'
-      content-type:
-      - application/json
-      date:
-      - Fri, 21 Feb 2025 14:54:14 GMT
-      expires:
-      - '-1'
-      pragma:
-      - no-cache
-      strict-transport-security:
-      - max-age=31536000; includeSubDomains
-      x-content-type-options:
-      - nosniff
-      x-ms-ratelimit-remaining-subscription-global-reads:
-      - '3749'
+      string: "{\n  \"id\": \"/subscriptions/00000000-0000-0000-0000-000000000000/resourcegroups/clitest000001/providers/Microsoft.ContainerService/managedClusters/cliakstest000001\",\n
+        \ \"location\": \"westcentralus\",\n  \"name\": \"cliakstest000001\",\n  \"type\":
+        \"Microsoft.ContainerService/ManagedClusters\",\n  \"properties\": {\n   \"provisioningState\":
+        \"Succeeded\",\n   \"powerState\": {\n    \"code\": \"Running\"\n   },\n   \"kubernetesVersion\":
+        \"1.28\",\n   \"currentKubernetesVersion\": \"1.28.5\",\n   \"dnsPrefix\":
+        \"cliaksdns000002\",\n   \"fqdn\": \"cliaksdns000002-a978r9eo.hcp.westcentralus.azmk8s.io\",\n
+        \  \"azurePortalFQDN\": \"cliaksdns000002-a978r9eo.portal.hcp.westcentralus.azmk8s.io\",\n
+        \  \"agentPoolProfiles\": [\n    {\n     \"name\": \"nodepool1\",\n     \"count\":
+        3,\n     \"vmSize\": \"Standard_DS2_v2\",\n     \"osDiskSizeGB\": 128,\n     \"osDiskType\":
+        \"Managed\",\n     \"kubeletDiskType\": \"OS\",\n     \"maxPods\": 110,\n
+        \    \"type\": \"VirtualMachineScaleSets\",\n     \"enableAutoScaling\": false,\n
+        \    \"provisioningState\": \"Succeeded\",\n     \"powerState\": {\n      \"code\":
+        \"Running\"\n     },\n     \"orchestratorVersion\": \"1.28.5\",\n     \"currentOrchestratorVersion\":
+        \"1.28.5\",\n     \"enableNodePublicIP\": false,\n     \"mode\": \"System\",\n
+        \    \"enableEncryptionAtHost\": false,\n     \"enableUltraSSD\": false,\n
+        \    \"osType\": \"Linux\",\n     \"osSKU\": \"Ubuntu\",\n     \"nodeImageVersion\":
+        \"AKSUbuntu-2204gen2containerd-202403.25.0\",\n     \"upgradeSettings\": {\n
+        \     \"maxSurge\": \"10%\"\n     },\n     \"enableFIPS\": false\n    }\n
+        \  ],\n   \"linuxProfile\": {\n    \"adminUsername\": \"azureuser\",\n    \"ssh\":
+        {\n     \"publicKeys\": [\n      {\n       \"keyData\": \"ssh-rsa AAAAB3NzaC1yc2EAAAADAQABAAABAQC+mt6dTzhlmeCiY/n+EWRcv1wqoH8oqQSDjEZrgSaTXBSRQ/mTuYX+mJ9dhsFkN4zJbuNxZRAZw1EKSOGuV3AvQR+ICHJPp3lDXCPWgJimhQNASSVvpW0siQCYk7Hxqn8O1rCl5g2zGeGLYrb7Q3kbTsHxEbAZsD2VzONYdMZj3UjZF/EQslijgc99o+UBnChnGfPPtSJ0RV4YR/46idQzwG7guRI8y2YNnHxzkUK0au+CUJgd0zQNVm7p2YKfLvG2LIl7MEksb49U9zAhYvF7YxlO+M2HIHKL6bMtIA+bEyJKUn/9G3mobsWHAAe5Rq4nOIHrmcoEULVgoSJTC0mr
+        azcli_aks_live_test@example.com\\n\"\n      }\n     ]\n    }\n   },\n   \"servicePrincipalProfile\":
+        {\n    \"clientId\":\"00000000-0000-0000-0000-000000000001\"\n   },\n   \"nodeResourceGroup\":
+        \"MC_clitest000001_cliakstest000001_westcentralus\",\n   \"enableRBAC\": true,\n
+        \  \"supportPlan\": \"KubernetesOfficial\",\n   \"networkProfile\": {\n    \"networkPlugin\":
+        \"kubenet\",\n    \"loadBalancerSku\": \"standard\",\n    \"loadBalancerProfile\":
+        {\n     \"managedOutboundIPs\": {\n      \"count\": 2\n     },\n     \"effectiveOutboundIPs\":
+        [\n      {\n       \"id\": \"/subscriptions/00000000-0000-0000-0000-000000000000/resourceGroups/MC_clitest000001_cliakstest000001_westcentralus/providers/Microsoft.Network/publicIPAddresses/2e3ade97-67b6-44ad-8a05-e295ea5ea4de\"\n
+        \     },\n      {\n       \"id\": \"/subscriptions/00000000-0000-0000-0000-000000000000/resourceGroups/MC_clitest000001_cliakstest000001_westcentralus/providers/Microsoft.Network/publicIPAddresses/fafc5f53-1b06-4452-906b-e2d64fd8fca1\"\n
+        \     }\n     ],\n     \"backendPoolType\": \"nodeIPConfiguration\"\n    },\n
+        \   \"podCidr\": \"10.244.0.0/16\",\n    \"serviceCidr\": \"10.0.0.0/16\",\n
+        \   \"dnsServiceIP\": \"10.0.0.10\",\n    \"outboundType\": \"loadBalancer\",\n
+        \   \"podCidrs\": [\n     \"10.244.0.0/16\"\n    ],\n    \"serviceCidrs\":
+        [\n     \"10.0.0.0/16\"\n    ],\n    \"ipFamilies\": [\n     \"IPv4\"\n    ]\n
+        \  },\n   \"maxAgentPools\": 100,\n   \"identityProfile\": {\n    \"kubeletidentity\":
+        {\n     \"resourceId\": \"/subscriptions/00000000-0000-0000-0000-000000000000/resourcegroups/MC_clitest000001_cliakstest000001_westcentralus/providers/Microsoft.ManagedIdentity/userAssignedIdentities/cliakstest000001-agentpool\",\n
+        \    \"clientId\":\"00000000-0000-0000-0000-000000000001\",\n     \"objectId\":\"00000000-0000-0000-0000-000000000001\"\n
+        \   }\n   },\n   \"autoUpgradeProfile\": {\n    \"nodeOSUpgradeChannel\":
+        \"NodeImage\"\n   },\n   \"disableLocalAccounts\": false,\n   \"securityProfile\":
+        {},\n   \"storageProfile\": {\n    \"diskCSIDriver\": {\n     \"enabled\":
+        true\n    },\n    \"fileCSIDriver\": {\n     \"enabled\": true\n    },\n    \"snapshotController\":
+        {\n     \"enabled\": true\n    }\n   },\n   \"oidcIssuerProfile\": {\n    \"enabled\":
+        false\n   },\n   \"workloadAutoScalerProfile\": {},\n   \"resourceUID\": \"661212dd711d5e0001d40db2\"\n
+        \ },\n  \"identity\": {\n   \"type\": \"SystemAssigned\",\n   \"principalId\":\"00000000-0000-0000-0000-000000000001\",\n
+        \  \"tenantId\": \"72f988bf-86f1-41af-91ab-2d7cd011db47\"\n  },\n  \"sku\":
+        {\n   \"name\": \"Base\",\n   \"tier\": \"Free\"\n  }\n }"
+    headers:
+      cache-control:
+      - no-cache
+      content-length:
+      - '4323'
+      content-type:
+      - application/json
+      date:
+      - Sun, 07 Apr 2024 03:37:27 GMT
+      expires:
+      - '-1'
+      pragma:
+      - no-cache
+      strict-transport-security:
+      - max-age=31536000; includeSubDomains
+      x-cache:
+      - CONFIG_NOCACHE
+      x-content-type-options:
+      - nosniff
+      x-msedge-ref:
+      - 'Ref A: E00A69D275F34719A49C46DC42D2FD5D Ref B: MNZ221060618053 Ref C: 2024-04-07T03:37:26Z'
     status:
       code: 200
       message: OK
@@ -2723,7 +2720,7 @@
       ParameterSetName:
       - -g -n --yes --no-wait
       User-Agent:
-      - AZURECLI/2.69.0 azsdk-python-core/1.31.0 Python/3.12.9 (Windows-10-10.0.19045-SP0)
+      - AZURECLI/2.59.0 azsdk-python-core/1.28.0 Python/3.8.10 (Linux-6.5.0-1017-azure-x86_64-with-glibc2.29)
     method: DELETE
     uri: https://management.azure.com/subscriptions/00000000-0000-0000-0000-000000000000/resourceGroups/clitest000001/providers/Microsoft.ContainerService/managedClusters/cliakstest000001?api-version=2024-10-01
   response:
@@ -2731,29 +2728,29 @@
       string: ''
     headers:
       azure-asyncoperation:
-      - https://management.azure.com/subscriptions/00000000-0000-0000-0000-000000000000/providers/Microsoft.ContainerService/locations/westus2/operations/fbc2eb2c-d5f4-458c-9e42-d50fde9a9c35?api-version=2016-03-30&t=638757464593363514&c=MIIHhjCCBm6gAwIBAgITfAaX0D2c-iM1n_047QAABpfQPTANBgkqhkiG9w0BAQsFADBEMRMwEQYKCZImiZPyLGQBGRYDR0JMMRMwEQYKCZImiZPyLGQBGRYDQU1FMRgwFgYDVQQDEw9BTUUgSW5mcmEgQ0EgMDUwHhcNMjUwMTIzMTIzMzI3WhcNMjUwNDIzMTIzMzI3WjBAMT4wPAYDVQQDEzVhc3luY29wZXJhdGlvbnNpZ25pbmdjZXJ0aWZpY2F0ZS5tYW5hZ2VtZW50LmF6dXJlLmNvbTCCASIwDQYJKoZIhvcNAQEBBQADggEPADCCAQoCggEBAMT6cGM0B3y7ALaE-Skle4LGL_KvvE0RUfR5t5rwMeM3CUzeYQjKDViOQv-6ECcNTQ188o9xa72JZw6T10LTAadlAlNEt-D4ZgXojTXXdRtgYN-AZ-uCCkJCPAJEWs5EDD7mSbt4aK42yALzlx5HkO8DReVYve0sKKD5r_M3y_OScnMTmV2SqALMQFfQHE2BCDOEjnPMJyRgh-7NvAqTuj-04DaveAIZSPJ9ljaYUCJ6fuyHJpPPDJvqzMYvVtE8OSAbxMClc2r5faOd2VDJXmbWWCx5jgb6bsGk0OJlSYIWH4DG7ERimIDapcgwLFJy4o8a8bkK0bi9A_5dTellBPUCAwEAAaOCBHMwggRvMCcGCSsGAQQBgjcVCgQaMBgwCgYIKwYBBQUHAwIwCgYIKwYBBQUHAwEwPAYJKwYBBAGCNxUHBC8wLQYlKwYBBAGCNxUIhpDjDYTVtHiE8Ys-hZvdFs6dEoFgh8fIENbYcQIBZAIBBjCCAcsGCCsGAQUFBwEBBIIBvTCCAbkwYwYIKwYBBQUHMAKGV2h0dHA6Ly9jcmwubWljcm9zb2Z0LmNvbS9wa2lpbmZyYS9DZXJ0cy9DTzFQS0lJTlRDQTAxLkFNRS5HQkxfQU1FJTIwSW5mcmElMjBDQSUyMDA1LmNydDBTBggrBgEFBQcwAoZHaHR0cDovL2NybDEuYW1lLmdibC9haWEvQ08xUEtJSU5UQ0EwMS5BTUUuR0JMX0FNRSUyMEluZnJhJTIwQ0ElMjAwNS5jcnQwUwYIKwYBBQUHMAKGR2h0dHA6Ly9jcmwyLmFtZS5nYmwvYWlhL0NPMVBLSUlOVENBMDEuQU1FLkdCTF9BTUUlMjBJbmZyYSUyMENBJTIwMDUuY3J0MFMGCCsGAQUFBzAChkdodHRwOi8vY3JsMy5hbWUuZ2JsL2FpYS9DTzFQS0lJTlRDQTAxLkFNRS5HQkxfQU1FJTIwSW5mcmElMjBDQSUyMDA1LmNydDBTBggrBgEFBQcwAoZHaHR0cDovL2NybDQuYW1lLmdibC9haWEvQ08xUEtJSU5UQ0EwMS5BTUUuR0JMX0FNRSUyMEluZnJhJTIwQ0ElMjAwNS5jcnQwHQYDVR0OBBYEFM-T8L9nIeCFTohGWTDyVFKymXV6MA4GA1UdDwEB_wQEAwIFoDCCASYGA1UdHwSCAR0wggEZMIIBFaCCARGgggENhj9odHRwOi8vY3JsLm1pY3Jvc29mdC5jb20vcGtpaW5mcmEvQ1JML0FNRSUyMEluZnJhJTIwQ0ElMjAwNS5jcmyGMWh0dHA6Ly9jcmwxLmFtZS5nYmwvY3JsL0FNRSUyMEluZnJhJTIwQ0ElMjAwNS5jcmyGMWh0dHA6Ly9jcmwyLmFtZS5nYmwvY3JsL0FNRSUyMEluZnJhJTIwQ0ElMjAwNS5jcmyGMWh0dHA6Ly9jcmwzLmFtZS5nYmwvY3JsL0FNRSUyMEluZnJhJTIwQ0ElMjAwNS5jcmyGMWh0dHA6Ly9jcmw0LmFtZS5nYmwvY3JsL0FNRSUyMEluZnJhJTIwQ0ElMjAwNS5jcmwwgZ0GA1UdIASBlTCBkjAMBgorBgEEAYI3ewEBMGYGCisGAQQBgjd7AgIwWDBWBggrBgEFBQcCAjBKHkgAMwAzAGUAMAAxADkAMgAxAC0ANABkADYANAAtADQAZgA4AGMALQBhADAANQA1AC0ANQBiAGQAYQBmAGYAZAA1AGUAMwAzAGQwDAYKKwYBBAGCN3sDAjAMBgorBgEEAYI3ewQCMB8GA1UdIwQYMBaAFHrWGYUoeWxxdh5g-PNL76IFQhYdMB0GA1UdJQQWMBQGCCsGAQUFBwMCBggrBgEFBQcDATANBgkqhkiG9w0BAQsFAAOCAQEAL5-mSvqTMKZ-yWP_ZT759pg-E4fR6CLCeXO0jrmpqWWL7kI50BvqMxrc_lgbkvtph9Pxa7ubGsAa1Exeoi8qx0ROCtQv-NyhNyDLePoY5JfVD6QGmvlnIziXrlYvbbnilY_vo-wieWJGJhuESMEaTphDiHpFdEuA2NZNxyxXsQV5fUpa2Rls0wrtnmPPIzhMrpswh3rBEnbxvlgC6SUihf90jSN_Hkn0T201tVzyjd5G1RK9QNqmdL0lKL-OZm8rpl-nwepifa5s6-Qa7cwTV2CMjAXPtsPHtNsPXvte52PFBn_dZiXBQN2njTerWOgNEpj5mIZ-nr3-pWeHhqAXSQ&s=oSi_U0VgiN50HoviH8GF6Dz7P3vfDIeqSEg5uMkAbbFZ8z70Tp7esh6w4k1U1WX46CKwaopKY9xAO_X86kaaJDmuZDABwz-iNJYXcl_evlEsqIz9_egx0XdxGxha4znH0gxGFbF24zhw6R_aaZKTGh4VT2U9ErD-t6SEUtKXVvaQlD33pkm5boMFvTR-BIBiezTsI7xQUNHR_36yjW5wducT8IZKJH98fcma4TiOQM8tG_lXOzgIgpnK09g5Zr5Ai1wCxBieVF16zCtH20wqHESe8vc7kTIhaxwlmJbxLJ6GKzzK5NarfOHmNtmTPIjJJmGXIVZaaPKl2CK-Hz1ArQ&h=wTm_IvL-LE36NHGOXhSsh4X-HQDlMbzD7pEW5vIWdnM
+      - https://management.azure.com/subscriptions/00000000-0000-0000-0000-000000000000/providers/Microsoft.ContainerService/locations/westcentralus/operations/3630ad63-7ca4-4008-a16e-92d8956ae5e1?api-version=2016-03-30&t=638480578485528632&c=MIIHADCCBeigAwIBAgITfARlFdSUZK8kechtYQAABGUV1DANBgkqhkiG9w0BAQsFADBEMRMwEQYKCZImiZPyLGQBGRYDR0JMMRMwEQYKCZImiZPyLGQBGRYDQU1FMRgwFgYDVQQDEw9BTUUgSW5mcmEgQ0EgMDUwHhcNMjQwMTMwMjA1NjEzWhcNMjUwMTI0MjA1NjEzWjBAMT4wPAYDVQQDEzVhc3luY29wZXJhdGlvbnNpZ25pbmdjZXJ0aWZpY2F0ZS5tYW5hZ2VtZW50LmF6dXJlLmNvbTCCASIwDQYJKoZIhvcNAQEBBQADggEPADCCAQoCggEBALYMYYup1R1RZPIwVtk7z89JkrsDK8coPmULAovQOy3jgtdJ-z5oyCO28-zQ4LRHmuyeq1ROWdQR5e828FYihyBqnnQQea3EcS6CFfXpYes-7NPXy73E_P3goJLJU7bfuZ4iDPGZxXIIjo6_Uex0eX_AuBJeq8ZFcmNy3x0loDHkDww9lMprf49PmIZJEAshTnLBtfT3BC7JAuTTl2duIcC6YRT8vITdFw1HxFqywnOqD35zttD8vp0XowEP4ksBLfhJWduspxICp4Yu2ouSlh-T4GmsjQaTjrzZpw29eEj3gUyzTfkDY-WEGsEujkl9a9FCX1_AvT-9Eqmd7uYqV6kCAwEAAaOCA-0wggPpMCcGCSsGAQQBgjcVCgQaMBgwCgYIKwYBBQUHAwEwCgYIKwYBBQUHAwIwPQYJKwYBBAGCNxUHBDAwLgYmKwYBBAGCNxUIhpDjDYTVtHiE8Ys-hZvdFs6dEoFggvX2K4Py0SACAWQCAQowggHLBggrBgEFBQcBAQSCAb0wggG5MGMGCCsGAQUFBzAChldodHRwOi8vY3JsLm1pY3Jvc29mdC5jb20vcGtpaW5mcmEvQ2VydHMvQ08xUEtJSU5UQ0EwMS5BTUUuR0JMX0FNRSUyMEluZnJhJTIwQ0ElMjAwNS5jcnQwUwYIKwYBBQUHMAKGR2h0dHA6Ly9jcmwxLmFtZS5nYmwvYWlhL0NPMVBLSUlOVENBMDEuQU1FLkdCTF9BTUUlMjBJbmZyYSUyMENBJTIwMDUuY3J0MFMGCCsGAQUFBzAChkdodHRwOi8vY3JsMi5hbWUuZ2JsL2FpYS9DTzFQS0lJTlRDQTAxLkFNRS5HQkxfQU1FJTIwSW5mcmElMjBDQSUyMDA1LmNydDBTBggrBgEFBQcwAoZHaHR0cDovL2NybDMuYW1lLmdibC9haWEvQ08xUEtJSU5UQ0EwMS5BTUUuR0JMX0FNRSUyMEluZnJhJTIwQ0ElMjAwNS5jcnQwUwYIKwYBBQUHMAKGR2h0dHA6Ly9jcmw0LmFtZS5nYmwvYWlhL0NPMVBLSUlOVENBMDEuQU1FLkdCTF9BTUUlMjBJbmZyYSUyMENBJTIwMDUuY3J0MB0GA1UdDgQWBBTDXVhSVDy9FvMjLTrSyU7UjKUXqzAOBgNVHQ8BAf8EBAMCBaAwggEmBgNVHR8EggEdMIIBGTCCARWgggERoIIBDYY_aHR0cDovL2NybC5taWNyb3NvZnQuY29tL3BraWluZnJhL0NSTC9BTUUlMjBJbmZyYSUyMENBJTIwMDUuY3JshjFodHRwOi8vY3JsMS5hbWUuZ2JsL2NybC9BTUUlMjBJbmZyYSUyMENBJTIwMDUuY3JshjFodHRwOi8vY3JsMi5hbWUuZ2JsL2NybC9BTUUlMjBJbmZyYSUyMENBJTIwMDUuY3JshjFodHRwOi8vY3JsMy5hbWUuZ2JsL2NybC9BTUUlMjBJbmZyYSUyMENBJTIwMDUuY3JshjFodHRwOi8vY3JsNC5hbWUuZ2JsL2NybC9BTUUlMjBJbmZyYSUyMENBJTIwMDUuY3JsMBcGA1UdIAQQMA4wDAYKKwYBBAGCN3sBATAfBgNVHSMEGDAWgBR61hmFKHlscXYeYPjzS--iBUIWHTAdBgNVHSUEFjAUBggrBgEFBQcDAQYIKwYBBQUHAwIwDQYJKoZIhvcNAQELBQADggEBAHyzMCBJbTmiP_gOh98fZltsl9jQdlB-g_OYCr82viu1SgLxte7Za3Vtb3XRCTquz_JfY_4eQJpUy0p6F37f0oaTQkBvUF7HDDvkm49rmKF4nDFjPGNEqm53KbVEak46WTgD9fGZLQH1XouZGRe0LxQVIWm-K-MYMbrDWF_njKsIaV5Z4VxgFVaX5SlzHvr6coDX5oXwwksEsw8E8g0LfZCpfT5mCwgDPrDv2Ekk26koWUYlmJWgkky22R538qwuJmE6F33YwWStmUGfZfFDyjek8Rd_KyuEuC9IZfk4TTmVjyJmKPi5GhIJGwiATMpLJwt5jD_Hkgbq6vMwud4ZbIE&s=eihIMN1PYv-X2euinydqdkJe7bxXtrS4E4YT5KrB-aC9qxi1A7sCueNbiwkkq-_T9Lo6ldViXK9oXPblico7F-SD9LukX35misoiiKAGOJLNN43JZXeMZtIVcfPQV-Z7UcMbldUVDUOziDvKVkDRGm03HBFqtD-JDUIbssgivVer_xEfSzE1NEukGC6-as2QowZY3UuuONoMcr8cpUp1Q3v30UvgXOnU-pf2rnG6BP5DdNsdBWH6uHGZg4EMG0fPd5t0ve6qlOkvyDOVUA9s2XoVakPALdUiuJ9-H3MoA9FU71GF0bvZK3fugQ1GNyQy9ss7ichWq-e1igWa0nAXpw&h=AgOYdBkVzpDho11Qmg4yzTFsnGuziiDl2PZCf6kdesE
       cache-control:
       - no-cache
       content-length:
       - '0'
       date:
-      - Fri, 21 Feb 2025 14:54:19 GMT
+      - Sun, 07 Apr 2024 03:37:28 GMT
       expires:
       - '-1'
       location:
-      - https://management.azure.com/subscriptions/00000000-0000-0000-0000-000000000000/providers/Microsoft.ContainerService/locations/westus2/operationresults/fbc2eb2c-d5f4-458c-9e42-d50fde9a9c35?api-version=2016-03-30&t=638757464593518541&c=MIIHhjCCBm6gAwIBAgITfAaX0D2c-iM1n_047QAABpfQPTANBgkqhkiG9w0BAQsFADBEMRMwEQYKCZImiZPyLGQBGRYDR0JMMRMwEQYKCZImiZPyLGQBGRYDQU1FMRgwFgYDVQQDEw9BTUUgSW5mcmEgQ0EgMDUwHhcNMjUwMTIzMTIzMzI3WhcNMjUwNDIzMTIzMzI3WjBAMT4wPAYDVQQDEzVhc3luY29wZXJhdGlvbnNpZ25pbmdjZXJ0aWZpY2F0ZS5tYW5hZ2VtZW50LmF6dXJlLmNvbTCCASIwDQYJKoZIhvcNAQEBBQADggEPADCCAQoCggEBAMT6cGM0B3y7ALaE-Skle4LGL_KvvE0RUfR5t5rwMeM3CUzeYQjKDViOQv-6ECcNTQ188o9xa72JZw6T10LTAadlAlNEt-D4ZgXojTXXdRtgYN-AZ-uCCkJCPAJEWs5EDD7mSbt4aK42yALzlx5HkO8DReVYve0sKKD5r_M3y_OScnMTmV2SqALMQFfQHE2BCDOEjnPMJyRgh-7NvAqTuj-04DaveAIZSPJ9ljaYUCJ6fuyHJpPPDJvqzMYvVtE8OSAbxMClc2r5faOd2VDJXmbWWCx5jgb6bsGk0OJlSYIWH4DG7ERimIDapcgwLFJy4o8a8bkK0bi9A_5dTellBPUCAwEAAaOCBHMwggRvMCcGCSsGAQQBgjcVCgQaMBgwCgYIKwYBBQUHAwIwCgYIKwYBBQUHAwEwPAYJKwYBBAGCNxUHBC8wLQYlKwYBBAGCNxUIhpDjDYTVtHiE8Ys-hZvdFs6dEoFgh8fIENbYcQIBZAIBBjCCAcsGCCsGAQUFBwEBBIIBvTCCAbkwYwYIKwYBBQUHMAKGV2h0dHA6Ly9jcmwubWljcm9zb2Z0LmNvbS9wa2lpbmZyYS9DZXJ0cy9DTzFQS0lJTlRDQTAxLkFNRS5HQkxfQU1FJTIwSW5mcmElMjBDQSUyMDA1LmNydDBTBggrBgEFBQcwAoZHaHR0cDovL2NybDEuYW1lLmdibC9haWEvQ08xUEtJSU5UQ0EwMS5BTUUuR0JMX0FNRSUyMEluZnJhJTIwQ0ElMjAwNS5jcnQwUwYIKwYBBQUHMAKGR2h0dHA6Ly9jcmwyLmFtZS5nYmwvYWlhL0NPMVBLSUlOVENBMDEuQU1FLkdCTF9BTUUlMjBJbmZyYSUyMENBJTIwMDUuY3J0MFMGCCsGAQUFBzAChkdodHRwOi8vY3JsMy5hbWUuZ2JsL2FpYS9DTzFQS0lJTlRDQTAxLkFNRS5HQkxfQU1FJTIwSW5mcmElMjBDQSUyMDA1LmNydDBTBggrBgEFBQcwAoZHaHR0cDovL2NybDQuYW1lLmdibC9haWEvQ08xUEtJSU5UQ0EwMS5BTUUuR0JMX0FNRSUyMEluZnJhJTIwQ0ElMjAwNS5jcnQwHQYDVR0OBBYEFM-T8L9nIeCFTohGWTDyVFKymXV6MA4GA1UdDwEB_wQEAwIFoDCCASYGA1UdHwSCAR0wggEZMIIBFaCCARGgggENhj9odHRwOi8vY3JsLm1pY3Jvc29mdC5jb20vcGtpaW5mcmEvQ1JML0FNRSUyMEluZnJhJTIwQ0ElMjAwNS5jcmyGMWh0dHA6Ly9jcmwxLmFtZS5nYmwvY3JsL0FNRSUyMEluZnJhJTIwQ0ElMjAwNS5jcmyGMWh0dHA6Ly9jcmwyLmFtZS5nYmwvY3JsL0FNRSUyMEluZnJhJTIwQ0ElMjAwNS5jcmyGMWh0dHA6Ly9jcmwzLmFtZS5nYmwvY3JsL0FNRSUyMEluZnJhJTIwQ0ElMjAwNS5jcmyGMWh0dHA6Ly9jcmw0LmFtZS5nYmwvY3JsL0FNRSUyMEluZnJhJTIwQ0ElMjAwNS5jcmwwgZ0GA1UdIASBlTCBkjAMBgorBgEEAYI3ewEBMGYGCisGAQQBgjd7AgIwWDBWBggrBgEFBQcCAjBKHkgAMwAzAGUAMAAxADkAMgAxAC0ANABkADYANAAtADQAZgA4AGMALQBhADAANQA1AC0ANQBiAGQAYQBmAGYAZAA1AGUAMwAzAGQwDAYKKwYBBAGCN3sDAjAMBgorBgEEAYI3ewQCMB8GA1UdIwQYMBaAFHrWGYUoeWxxdh5g-PNL76IFQhYdMB0GA1UdJQQWMBQGCCsGAQUFBwMCBggrBgEFBQcDATANBgkqhkiG9w0BAQsFAAOCAQEAL5-mSvqTMKZ-yWP_ZT759pg-E4fR6CLCeXO0jrmpqWWL7kI50BvqMxrc_lgbkvtph9Pxa7ubGsAa1Exeoi8qx0ROCtQv-NyhNyDLePoY5JfVD6QGmvlnIziXrlYvbbnilY_vo-wieWJGJhuESMEaTphDiHpFdEuA2NZNxyxXsQV5fUpa2Rls0wrtnmPPIzhMrpswh3rBEnbxvlgC6SUihf90jSN_Hkn0T201tVzyjd5G1RK9QNqmdL0lKL-OZm8rpl-nwepifa5s6-Qa7cwTV2CMjAXPtsPHtNsPXvte52PFBn_dZiXBQN2njTerWOgNEpj5mIZ-nr3-pWeHhqAXSQ&s=Nf5jwED7UJpATztDjfxvy_LAz0gqiwtOrf7xOhfZo5EqDiRGVheqAar_lDTqis5IGPYs_jsP62mzClIjDSIw2llcMpXwFtxq6513Fap2mZ69LYDvFNsrirKyF7EhoBAJvM6r6jQib5tEU5mpxgz_EgSqDxlawcX3SGAG7HJmCRebEpwZnSbI45iqj3gZ6gPtJfyejZ9WwoEZjTnJ9INk30Xaaqfl3Yb8G4hZVUDQgSJimo9aNpDIKr5nBWYK6UTBaK1tN9CaFhwCbrYfSMWJTit6bjkllEQe75sKRCpg8fcWDHPZiVODYE0wju7K3u559QuJromTbVsUAaFSOuEjzw&h=ocqiNqdIQnDrkG7SjH9MvRhBvhDFvdfSithT3ozoHPY
-      pragma:
-      - no-cache
-      strict-transport-security:
-      - max-age=31536000; includeSubDomains
-      x-content-type-options:
-      - nosniff
-      x-ms-operation-identifier:
-      - tenantId=54826b22-38d6-4fb2-bad9-b7b93a3e9c5a,objectId=a7250e3a-0e5e-48e2-9a34-45f1f5e1a91e/eastus2euap/344fa0b2-eadf-4b80-8480-71067e2ac31a
+      - https://management.azure.com/subscriptions/00000000-0000-0000-0000-000000000000/providers/Microsoft.ContainerService/locations/westcentralus/operationresults/3630ad63-7ca4-4008-a16e-92d8956ae5e1?api-version=2016-03-30&t=638480578485840072&c=MIIHADCCBeigAwIBAgITfARlFdSUZK8kechtYQAABGUV1DANBgkqhkiG9w0BAQsFADBEMRMwEQYKCZImiZPyLGQBGRYDR0JMMRMwEQYKCZImiZPyLGQBGRYDQU1FMRgwFgYDVQQDEw9BTUUgSW5mcmEgQ0EgMDUwHhcNMjQwMTMwMjA1NjEzWhcNMjUwMTI0MjA1NjEzWjBAMT4wPAYDVQQDEzVhc3luY29wZXJhdGlvbnNpZ25pbmdjZXJ0aWZpY2F0ZS5tYW5hZ2VtZW50LmF6dXJlLmNvbTCCASIwDQYJKoZIhvcNAQEBBQADggEPADCCAQoCggEBALYMYYup1R1RZPIwVtk7z89JkrsDK8coPmULAovQOy3jgtdJ-z5oyCO28-zQ4LRHmuyeq1ROWdQR5e828FYihyBqnnQQea3EcS6CFfXpYes-7NPXy73E_P3goJLJU7bfuZ4iDPGZxXIIjo6_Uex0eX_AuBJeq8ZFcmNy3x0loDHkDww9lMprf49PmIZJEAshTnLBtfT3BC7JAuTTl2duIcC6YRT8vITdFw1HxFqywnOqD35zttD8vp0XowEP4ksBLfhJWduspxICp4Yu2ouSlh-T4GmsjQaTjrzZpw29eEj3gUyzTfkDY-WEGsEujkl9a9FCX1_AvT-9Eqmd7uYqV6kCAwEAAaOCA-0wggPpMCcGCSsGAQQBgjcVCgQaMBgwCgYIKwYBBQUHAwEwCgYIKwYBBQUHAwIwPQYJKwYBBAGCNxUHBDAwLgYmKwYBBAGCNxUIhpDjDYTVtHiE8Ys-hZvdFs6dEoFggvX2K4Py0SACAWQCAQowggHLBggrBgEFBQcBAQSCAb0wggG5MGMGCCsGAQUFBzAChldodHRwOi8vY3JsLm1pY3Jvc29mdC5jb20vcGtpaW5mcmEvQ2VydHMvQ08xUEtJSU5UQ0EwMS5BTUUuR0JMX0FNRSUyMEluZnJhJTIwQ0ElMjAwNS5jcnQwUwYIKwYBBQUHMAKGR2h0dHA6Ly9jcmwxLmFtZS5nYmwvYWlhL0NPMVBLSUlOVENBMDEuQU1FLkdCTF9BTUUlMjBJbmZyYSUyMENBJTIwMDUuY3J0MFMGCCsGAQUFBzAChkdodHRwOi8vY3JsMi5hbWUuZ2JsL2FpYS9DTzFQS0lJTlRDQTAxLkFNRS5HQkxfQU1FJTIwSW5mcmElMjBDQSUyMDA1LmNydDBTBggrBgEFBQcwAoZHaHR0cDovL2NybDMuYW1lLmdibC9haWEvQ08xUEtJSU5UQ0EwMS5BTUUuR0JMX0FNRSUyMEluZnJhJTIwQ0ElMjAwNS5jcnQwUwYIKwYBBQUHMAKGR2h0dHA6Ly9jcmw0LmFtZS5nYmwvYWlhL0NPMVBLSUlOVENBMDEuQU1FLkdCTF9BTUUlMjBJbmZyYSUyMENBJTIwMDUuY3J0MB0GA1UdDgQWBBTDXVhSVDy9FvMjLTrSyU7UjKUXqzAOBgNVHQ8BAf8EBAMCBaAwggEmBgNVHR8EggEdMIIBGTCCARWgggERoIIBDYY_aHR0cDovL2NybC5taWNyb3NvZnQuY29tL3BraWluZnJhL0NSTC9BTUUlMjBJbmZyYSUyMENBJTIwMDUuY3JshjFodHRwOi8vY3JsMS5hbWUuZ2JsL2NybC9BTUUlMjBJbmZyYSUyMENBJTIwMDUuY3JshjFodHRwOi8vY3JsMi5hbWUuZ2JsL2NybC9BTUUlMjBJbmZyYSUyMENBJTIwMDUuY3JshjFodHRwOi8vY3JsMy5hbWUuZ2JsL2NybC9BTUUlMjBJbmZyYSUyMENBJTIwMDUuY3JshjFodHRwOi8vY3JsNC5hbWUuZ2JsL2NybC9BTUUlMjBJbmZyYSUyMENBJTIwMDUuY3JsMBcGA1UdIAQQMA4wDAYKKwYBBAGCN3sBATAfBgNVHSMEGDAWgBR61hmFKHlscXYeYPjzS--iBUIWHTAdBgNVHSUEFjAUBggrBgEFBQcDAQYIKwYBBQUHAwIwDQYJKoZIhvcNAQELBQADggEBAHyzMCBJbTmiP_gOh98fZltsl9jQdlB-g_OYCr82viu1SgLxte7Za3Vtb3XRCTquz_JfY_4eQJpUy0p6F37f0oaTQkBvUF7HDDvkm49rmKF4nDFjPGNEqm53KbVEak46WTgD9fGZLQH1XouZGRe0LxQVIWm-K-MYMbrDWF_njKsIaV5Z4VxgFVaX5SlzHvr6coDX5oXwwksEsw8E8g0LfZCpfT5mCwgDPrDv2Ekk26koWUYlmJWgkky22R538qwuJmE6F33YwWStmUGfZfFDyjek8Rd_KyuEuC9IZfk4TTmVjyJmKPi5GhIJGwiATMpLJwt5jD_Hkgbq6vMwud4ZbIE&s=rnmyqIw1yTooSemaxhROAxCFatWJek9oG4SE3M0S5jSemSnrD2ZyUaPgGItzKOlKZ01g7pTBSMcXGTKysgngeSKNBPik0qhms0DFgMbcDLfNWz-vKgAc9cxZt1HWp66d-AxhVD3PqYyq-yPhaiz2sTQsarKgOEP5v9HNLZTUzcjzImw9zgnzP8t5Wf4fIM5i9kFfctAy-tgInLs6T2CcovAdnMjjCu265dkZv0g91FvdQWb_MlAqHMeHwoIyTQpaddcqZxziI8_jlqBgmVSYV2d_j2a7hRscieeQuh6PedcJOHJp_OKuj5jvuH6yJrsFibgfNoHtt63n3UeK5CXppg&h=Xiz8yrjRM4WI-wzWW1nFVyduxsMYQ6nwspZKn5gt1Gw
+      pragma:
+      - no-cache
+      strict-transport-security:
+      - max-age=31536000; includeSubDomains
+      x-cache:
+      - CONFIG_NOCACHE
+      x-content-type-options:
+      - nosniff
       x-ms-ratelimit-remaining-subscription-deletes:
-      - '199'
-      x-ms-ratelimit-remaining-subscription-global-deletes:
-      - '2999'
+      - '14999'
+      x-msedge-ref:
+      - 'Ref A: C3D5761740D444B7A9F3F2601A7220E5 Ref B: MNZ221060618039 Ref C: 2024-04-07T03:37:27Z'
     status:
       code: 202
       message: Accepted
