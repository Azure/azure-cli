# --------------------------------------------------------------------------------------------
# Copyright (c) Microsoft Corporation. All rights reserved.
# Licensed under the MIT License. See License.txt in the project root for license information.
# --------------------------------------------------------------------------------------------
# pylint: disable=line-too-long
# pylint: disable=too-many-lines
import os
import unittest

from azure.cli.testsdk.scenario_tests import AllowLargeResponse
from azure.cli.core.commands.client_factory import get_subscription_id
from azure.cli.core.profiles import supported_api_version, ResourceType

from azure.cli.testsdk import (
    ScenarioTest, LiveScenarioTest, ResourceGroupPreparer, StorageAccountPreparer, live_only, record_only)

from knack.util import CLIError

from msrestazure.tools import resource_id

TEST_DIR = os.path.abspath(os.path.join(os.path.abspath(__file__), '..'))


class NetworkLoadBalancerWithSku(ScenarioTest):

    @ResourceGroupPreparer(name_prefix='cli_test_network_lb_sku')
    def test_network_lb_sku(self, resource_group):

        self.kwargs.update({
            'lb': 'lb1',
            'sku': 'standard',
            'location': 'eastus2',
            'ip': 'pubip1'
        })

        self.cmd('network lb create -g {rg} -l {location} -n {lb} --sku {sku} --public-ip-address {ip}')
        self.cmd('network lb show -g {rg} -n {lb}', checks=[
            self.check('sku.name', 'Standard')
        ])
        self.cmd('network public-ip show -g {rg} -n {ip}', checks=[
            self.check('sku.name', 'Standard'),
            self.check('publicIPAllocationMethod', 'Static')
        ])


class NetworkLoadBalancerWithZone(ScenarioTest):

    @ResourceGroupPreparer(name_prefix='cli_test_network_lb_zone')
    def test_network_lb_zone(self, resource_group):

        self.kwargs.update({
            'lb': 'lb1',
            'sku': 'standard',
            'zone': '2',
            'location': 'eastus2',
            'ip': 'pubip1'
        })

        # LB with public ip
        self.cmd('network lb create -g {rg} -l {location} -n {lb} --sku {sku} --public-ip-zone {zone} --public-ip-address {ip}')
        # No zone on LB and its front-ip-config
        self.cmd('network lb show -g {rg} -n {lb}', checks=[
            self.check("frontendIPConfigurations[0].zones", None),
            self.check("zones", None)
        ])
        # Zone on public-ip which LB uses to infer the zone
        self.cmd('network public-ip show -g {rg} -n {ip}', checks=[
            self.check('zones[0]', self.kwargs['zone'])
        ])

        # LB w/o public ip, so called ILB
        self.kwargs['lb'] = 'lb2'
        self.cmd('network lb create -g {rg} -l {location} -n {lb} --sku {sku} --frontend-ip-zone {zone} --public-ip-address "" --vnet-name vnet1 --subnet subnet1')
        # Zone on front-ip-config, and still no zone on LB resource
        self.cmd('network lb show -g {rg} -n {lb}', checks=[
            self.check("frontendIPConfigurations[0].zones[0]", self.kwargs['zone']),
            self.check("zones", None)
        ])
        # add a second frontend ip configuration
        self.cmd('network lb frontend-ip create -g {rg} --lb-name {lb} -n LoadBalancerFrontEnd2 -z {zone}  --vnet-name vnet1 --subnet subnet1', checks=[
            self.check("zones", [self.kwargs['zone']])
        ])


class NetworkLoadBalancerScenarioTest(ScenarioTest):

    @ResourceGroupPreparer(name_prefix='cli_test_load_balancer')
    def test_network_lb(self, resource_group):

        self.kwargs.update({
            'lb': 'lb',
            'rt': 'Microsoft.Network/loadBalancers',
            'vnet': 'mytestvnet',
            'pri_ip': '10.0.0.15',
            'pub_ip': 'publicip4'
        })

        # test lb create with min params (new ip)
        self.cmd('network lb create -n {lb}1 -g {rg}', checks=[
            self.check('loadBalancer.frontendIPConfigurations[0].properties.privateIPAllocationMethod', 'Dynamic'),
            self.check('loadBalancer.frontendIPConfigurations[0].resourceGroup', '{rg}')
        ])

        # test internet facing load balancer with new static public IP
        self.cmd('network lb create -n {lb}2 -g {rg} --public-ip-address-allocation static --tags foo=doo')
        self.cmd('network public-ip show -g {rg} -n PublicIP{lb}2', checks=[
            self.check('publicIpAllocationMethod', 'Static'),
        ])

        # test internal load balancer create (existing subnet ID)
        self.kwargs['subnet_id'] = self.cmd('network vnet create -n {vnet} -g {rg} --subnet-name default').get_output_in_json()['newVNet']['subnets'][0]['id']
        self.cmd('network lb create -n {lb}3 -g {rg} --subnet {subnet_id} --private-ip-address {pri_ip}', checks=[
            self.check('loadBalancer.frontendIPConfigurations[0].properties.privateIPAllocationMethod', 'Static'),
            self.check('loadBalancer.frontendIPConfigurations[0].properties.privateIPAddress', '{pri_ip}'),
            self.check('loadBalancer.frontendIPConfigurations[0].resourceGroup', '{rg}'),
            self.check("loadBalancer.frontendIPConfigurations[0].properties.subnet.id", '{subnet_id}')
        ])

        # test internet facing load balancer with existing public IP (by name)
        self.cmd('network public-ip create -n {pub_ip} -g {rg}')
        self.cmd('network lb create -n {lb}4 -g {rg} --public-ip-address {pub_ip}', checks=[
            self.check('loadBalancer.frontendIPConfigurations[0].properties.privateIPAllocationMethod', 'Dynamic'),
            self.check('loadBalancer.frontendIPConfigurations[0].resourceGroup', '{rg}'),
            self.check("loadBalancer.frontendIPConfigurations[0].properties.publicIPAddress.contains(id, '{pub_ip}')", True)
        ])

        self.cmd('network lb list', checks=[
            self.check('type(@)', 'array'),
            self.check("length([?type == '{rt}']) == length(@)", True)
        ])
        self.cmd('network lb list --resource-group {rg}', checks=[
            self.check('type(@)', 'array'),
            self.check("length([?type == '{rt}']) == length(@)", True),
            self.check("length([?resourceGroup == '{rg}']) == length(@)", True)
        ])
        self.cmd('network lb show --resource-group {rg} --name {lb}1', checks=[
            self.check('type(@)', 'object'),
            self.check('type', '{rt}'),
            self.check('resourceGroup', '{rg}'),
            self.check('name', '{lb}1')
        ])
        self.cmd('network lb delete --resource-group {rg} --name {lb}1')
        # Expecting no results as we just deleted the only lb in the resource group
        self.cmd('network lb list --resource-group {rg}',
                 checks=self.check('length(@)', 3))


class NetworkLoadBalancerIPConfigScenarioTest(ScenarioTest):

    @ResourceGroupPreparer(name_prefix='cli_test_load_balancer_ip_config')
    def test_network_load_balancer_ip_config(self, resource_group):

        for i in range(1, 4):  # create 3 public IPs to use for the test
            self.cmd('network public-ip create -g {{rg}} -n publicip{}'.format(i))

        # create internet-facing LB with public IP (lb1)
        self.cmd('network lb create -g {rg} -n lb1 --public-ip-address publicip1')

        # create internal LB (lb2)
        self.cmd('network vnet create -g {rg} -n vnet1 --subnet-name subnet1')
        self.cmd('network vnet subnet create -g {rg} --vnet-name vnet1 -n subnet2 --address-prefix 10.0.1.0/24')
        self.cmd('network lb create -g {rg} -n lb2 --subnet subnet1 --vnet-name vnet1')

        # Test frontend IP configuration for internet-facing LB
        self.cmd('network lb frontend-ip create -g {rg} --lb-name lb1 -n ipconfig1 --public-ip-address publicip2')
        self.cmd('network lb frontend-ip list -g {rg} --lb-name lb1',
                 checks=self.check('length(@)', 2))
        self.cmd('network lb frontend-ip update -g {rg} --lb-name lb1 -n ipconfig1 --public-ip-address publicip3')
        self.cmd('network lb frontend-ip show -g {rg} --lb-name lb1 -n ipconfig1',
                 checks=self.check("publicIPAddress.contains(id, 'publicip3')", True))

        # test generic update
        self.kwargs['ip2_id'] = resource_id(subscription=self.get_subscription_id(), resource_group=self.kwargs['rg'], namespace='Microsoft.Network', type='publicIPAddresses', name='publicip2')
        self.cmd('network lb frontend-ip update -g {rg} --lb-name lb1 -n ipconfig1 --set publicIPAddress.id="{ip2_id}"',
                 checks=self.check("publicIPAddress.contains(id, 'publicip2')", True))
        self.cmd('network lb frontend-ip delete -g {rg} --lb-name lb1 -n ipconfig1')
        self.cmd('network lb frontend-ip list -g {rg} --lb-name lb1',
                 checks=self.check('length(@)', 1))

        # Test frontend IP configuration for internal LB
        self.cmd('network lb frontend-ip create -g {rg} --lb-name lb2 -n ipconfig2 --vnet-name vnet1 --subnet subnet1 --private-ip-address 10.0.0.99')
        self.cmd('network lb frontend-ip list -g {rg} --lb-name lb2',
                 checks=self.check('length(@)', 2))
        self.cmd('network lb frontend-ip update -g {rg} --lb-name lb2 -n ipconfig2 --subnet subnet2 --vnet-name vnet1 --private-ip-address 10.0.1.100')
        self.cmd('network lb frontend-ip show -g {rg} --lb-name lb2 -n ipconfig2',
                 checks=self.check("subnet.contains(id, 'subnet2')", True))


class NetworkLoadBalancerSubresourceScenarioTest(ScenarioTest):

    @ResourceGroupPreparer(name_prefix='cli_test_lb_nat_rules')
    def test_network_lb_nat_rules(self, resource_group):

        self.kwargs['lb'] = 'lb1'
        self.cmd('network lb create -g {rg} -n {lb}')

        for count in range(1, 3):
            self.cmd('network lb inbound-nat-rule create -g {{rg}} --lb-name {{lb}} -n rule{0} --protocol tcp --frontend-port {0} --backend-port {0} --frontend-ip-name LoadBalancerFrontEnd'.format(count))
        self.cmd('network lb inbound-nat-rule create -g {rg} --lb-name {lb} -n rule3 --protocol tcp --frontend-port 3 --backend-port 3')
        self.cmd('network lb inbound-nat-rule list -g {rg} --lb-name {lb}',
                 checks=self.check('length(@)', 3))
        self.cmd('network lb inbound-nat-rule update -g {rg} --lb-name {lb} -n rule1 --floating-ip true --idle-timeout 10')
        self.cmd('network lb inbound-nat-rule show -g {rg} --lb-name {lb} -n rule1', checks=[
            self.check('enableFloatingIP', True),
            self.check('idleTimeoutInMinutes', 10)
        ])
        # test generic update
        self.cmd('network lb inbound-nat-rule update -g {rg} --lb-name {lb} -n rule1 --set idleTimeoutInMinutes=5',
                 checks=self.check('idleTimeoutInMinutes', 5))

        for count in range(1, 4):
            self.cmd('network lb inbound-nat-rule delete -g {{rg}} --lb-name {{lb}} -n rule{}'.format(count))
        self.cmd('network lb inbound-nat-rule list -g {rg} --lb-name {lb}',
                 checks=self.check('length(@)', 0))

    @ResourceGroupPreparer(name_prefix='cli_test_lb_nat_pools')
    def test_network_lb_nat_pools(self, resource_group):

        self.kwargs['lb'] = 'lb1'
        self.cmd('network lb create -g {rg} -n {lb}')

        for count in range(1000, 4000, 1000):
            self.cmd('network lb inbound-nat-pool create -g {{rg}} --lb-name {{lb}} -n rule{0} --protocol tcp --frontend-port-range-start {0}  --frontend-port-range-end {1} --backend-port {0}'.format(count, count + 999))
        self.cmd('network lb inbound-nat-pool list -g {rg} --lb-name {lb}',
                 checks=self.check('length(@)', 3))
        self.cmd('network lb inbound-nat-pool update -g {rg} --lb-name {lb} -n rule1000 --protocol udp --backend-port 50')
        self.cmd('network lb inbound-nat-pool show -g {rg} --lb-name {lb} -n rule1000', checks=[
            self.check('protocol', 'Udp'),
            self.check('backendPort', 50)
        ])
        # test generic update
        self.cmd('network lb inbound-nat-pool update -g {rg} --lb-name {lb} -n rule1000 --set protocol=Tcp',
                 checks=self.check('protocol', 'Tcp'))

        for count in range(1000, 4000, 1000):
            self.cmd('network lb inbound-nat-pool delete -g {{rg}} --lb-name {{lb}} -n rule{}'.format(count))
        self.cmd('network lb inbound-nat-pool list -g {rg} --lb-name {lb}',
                 checks=self.check('length(@)', 0))

    @ResourceGroupPreparer(name_prefix='cli_test_lb_address_pool')
    def test_network_lb_address_pool(self, resource_group):

        self.kwargs['lb'] = 'lb1'
        self.cmd('network lb create -g {rg} -n {lb}')

        for i in range(1, 4):
            self.cmd('network lb address-pool create -g {{rg}} --lb-name {{lb}} -n bap{}'.format(i),
                     checks=self.check('name', 'bap{}'.format(i)))
        self.cmd('network lb address-pool list -g {rg} --lb-name {lb}',
                 checks=self.check('length(@)', 4))
        self.cmd('network lb address-pool show -g {rg} --lb-name {lb} -n bap1',
                 checks=self.check('name', 'bap1'))
        self.cmd('network lb address-pool delete -g {rg} --lb-name {lb} -n bap1',
                 checks=self.is_empty())
        self.cmd('network lb address-pool list -g {rg} --lb-name {lb}',
                 checks=self.check('length(@)', 3))

    @ResourceGroupPreparer(name_prefix='cli_test_lb_probes')
    def test_network_lb_probes(self, resource_group):

        self.kwargs['lb'] = 'lb1'
        self.kwargs['lb2'] = 'lb2'
        self.cmd('network lb create -g {rg} -n {lb}')

        for i in range(1, 4):
            self.cmd('network lb probe create -g {{rg}} --lb-name {{lb}} -n probe{0} --port {0} --protocol http --path "/test{0}"'.format(i))
        self.cmd('network lb probe list -g {rg} --lb-name {lb}',
                 checks=self.check('length(@)', 3))
        self.cmd('network lb probe update -g {rg} --lb-name {lb} -n probe1 --interval 20 --threshold 5')
        self.cmd('network lb probe update -g {rg} --lb-name {lb} -n probe2 --protocol tcp --path ""')
        self.cmd('network lb probe show -g {rg} --lb-name {lb} -n probe1', checks=[
            self.check('intervalInSeconds', 20),
            self.check('numberOfProbes', 5)
        ])
        # test generic update
        self.cmd('network lb probe update -g {rg} --lb-name {lb} -n probe1 --set intervalInSeconds=15 --set numberOfProbes=3', checks=[
            self.check('intervalInSeconds', 15),
            self.check('numberOfProbes', 3)
        ])

        self.cmd('network lb probe show -g {rg} --lb-name {lb} -n probe2', checks=[
            self.check('protocol', 'Tcp'),
            self.check('path', None)
        ])
        self.cmd('network lb probe delete -g {rg} --lb-name {lb} -n probe3')
        self.cmd('network lb probe list -g {rg} --lb-name {lb}',
                 checks=self.check('length(@)', 2))

    @ResourceGroupPreparer(name_prefix='cli_test_lb_rules')
    def test_network_lb_rules(self, resource_group):

        self.kwargs['lb'] = 'lb1'
        self.cmd('network lb create -g {rg} -n {lb}')

        self.cmd('network lb rule create -g {rg} --lb-name {lb} -n rule2 --frontend-port 60 --backend-port 60 --protocol tcp')
        self.cmd('network lb address-pool create -g {rg} --lb-name {lb} -n bap1')
        self.cmd('network lb address-pool create -g {rg} --lb-name {lb} -n bap2')
        self.cmd('network lb rule create -g {rg} --lb-name {lb} -n rule1 --frontend-ip-name LoadBalancerFrontEnd --frontend-port 40 --backend-pool-name bap1 --backend-port 40 --protocol tcp')

        self.cmd('network lb rule list -g {rg} --lb-name {lb}',
                 checks=self.check('length(@)', 2))
        self.cmd('network lb rule update -g {rg} --lb-name {lb} -n rule1 --floating-ip true --idle-timeout 20 --load-distribution sourceip --protocol udp')
        self.cmd('network lb rule update -g {rg} --lb-name {lb} -n rule2 --backend-pool-name bap2 --load-distribution sourceipprotocol')
        self.cmd('network lb rule show -g {rg} --lb-name {lb} -n rule1', checks=[
            self.check('enableFloatingIP', True),
            self.check('idleTimeoutInMinutes', 20),
            self.check('loadDistribution', 'SourceIP'),
            self.check('protocol', 'Udp')
        ])
        # test generic update
        self.cmd('network lb rule update -g {rg} --lb-name {lb} -n rule1 --set idleTimeoutInMinutes=5',
                 checks=self.check('idleTimeoutInMinutes', 5))

        self.cmd('network lb rule show -g {rg} --lb-name {lb} -n rule2', checks=[
            self.check("backendAddressPool.contains(id, 'bap2')", True),
            self.check('loadDistribution', 'SourceIPProtocol')
        ])
        self.cmd('network lb rule delete -g {rg} --lb-name {lb} -n rule1')
        self.cmd('network lb rule delete -g {rg} --lb-name {lb} -n rule2')
        self.cmd('network lb rule list -g {rg} --lb-name {lb}',
                 checks=self.check('length(@)', 0))


class NetworkLocalGatewayScenarioTest(ScenarioTest):

    @ResourceGroupPreparer(name_prefix='local_gateway_scenario')
    def test_network_local_gateway(self, resource_group):

        self.kwargs.update({
            'lgw1': 'lgw1',
            'lgw2': 'lgw2',
            'rt': 'Microsoft.Network/localNetworkGateways'
        })
        self.cmd('network local-gateway create --resource-group {rg} --name {lgw1} --gateway-ip-address 10.1.1.1 --local-address-prefixes 10.0.1.0/24 --tags foo=doo')
        self.cmd('network local-gateway update --resource-group {rg} --name {lgw1} --tags foo=boo',
                 checks=self.check('tags.foo', 'boo'))
        self.cmd('network local-gateway show --resource-group {rg} --name {lgw1}', checks=[
            self.check('type', '{rt}'),
            self.check('resourceGroup', '{rg}'),
            self.check('name', '{lgw1}')])

        self.cmd('network local-gateway create --resource-group {rg} --name {lgw2} --gateway-ip-address 10.1.1.2 --local-address-prefixes 10.0.2.0/24',
                 checks=self.check('localNetworkAddressSpace.addressPrefixes[0]', '10.0.2.0/24'))

        self.cmd('network local-gateway list --resource-group {rg}',
                 checks=self.check('length(@)', 2))

        self.cmd('network local-gateway delete --resource-group {rg} --name {lgw1}')
        self.cmd('network local-gateway list --resource-group {rg}',
                 checks=self.check('length(@)', 1))


class NetworkVpnConnectionIpSecPolicy(ScenarioTest):

    @ResourceGroupPreparer(name_prefix='cli_test_vpn_connection_ipsec')
    def test_network_vpn_connection_ipsec(self, resource_group):

        self.kwargs.update({
            'vnet1': 'vnet1',
            'vnet_prefix1': '10.11.0.0/16',
            'vnet_prefix2': '10.12.0.0/16',
            'fe_sub1': 'FrontEnd',
            'fe_sub_prefix1': '10.11.0.0/24',
            'be_sub1': 'BackEnd',
            'be_sub_prefix1': '10.12.0.0/24',
            'gw_sub1': 'GatewaySubnet',
            'gw_sub_prefix1': '10.12.255.0/27',
            'gw1ip': 'pip1',
            'gw1': 'gw1',
            'gw1_sku': 'Standard',
            'lgw1': 'lgw1',
            'lgw1ip': '131.107.72.22',
            'lgw1_prefix1': '10.61.0.0/16',
            'lgw1_prefix2': '10.62.0.0/16',
            'conn1': 'conn1'
        })

        self.cmd('network vnet create -g {rg} -n {vnet1} --address-prefix {vnet_prefix1} {vnet_prefix2}')
        self.cmd('network vnet subnet create -g {rg} --vnet-name {vnet1} -n {fe_sub1} --address-prefix {fe_sub_prefix1}')
        self.cmd('network vnet subnet create -g {rg} --vnet-name {vnet1} -n {be_sub1} --address-prefix {be_sub_prefix1}')
        self.cmd('network vnet subnet create -g {rg} --vnet-name {vnet1} -n {gw_sub1} --address-prefix {gw_sub_prefix1}')
        self.cmd('network public-ip create -g {rg} -n {gw1ip}')

        self.cmd('network vnet-gateway create -g {rg} -n {gw1} --public-ip-address {gw1ip} --vnet {vnet1} --sku {gw1_sku}')
        self.cmd('network local-gateway create -g {rg} -n {lgw1} --gateway-ip-address {lgw1ip} --local-address-prefixes {lgw1_prefix1} {lgw1_prefix2}')
        self.cmd('network vpn-connection create -g {rg} -n {conn1} --vnet-gateway1 {gw1} --local-gateway2 {lgw1} --shared-key AzureA1b2C3')

        self.cmd('network vpn-connection ipsec-policy add -g {rg} --connection-name {conn1} --ike-encryption AES256 --ike-integrity SHA384 --dh-group DHGroup24 --ipsec-encryption GCMAES256 --ipsec-integrity GCMAES256 --pfs-group PFS24 --sa-lifetime 7200 --sa-max-size 2048')
        self.cmd('network vpn-connection ipsec-policy list -g {rg} --connection-name {conn1}', checks=self.check('length(@)', 1))
        self.cmd('network vpn-connection ipsec-policy clear -g {rg} --connection-name {conn1}')
        self.cmd('network vpn-connection ipsec-policy list -g {rg} --connection-name {conn1}', checks=self.check('length(@)', 0))


class NetworkActiveActiveCrossPremiseScenarioTest(ScenarioTest):  # pylint: disable=too-many-instance-attributes

    @ResourceGroupPreparer(name_prefix='cli_test_active_active_cross_premise_connection')
    def test_network_active_active_cross_premise_connection(self, resource_group):

        self.kwargs.update({
            'vnet1': 'vnet1',
            'vnet_prefix1': '10.11.0.0/16',
            'vnet_prefix2': '10.12.0.0/16',
            'vnet1_asn': 65010,
            'gw_subnet': 'GatewaySubnet',
            'gw_subnet_prefix': '10.12.255.0/27',
            'gw_ip1': 'gwip1',
            'gw_ip2': 'gwip2',
            'gw1': 'gw1',
            'lgw2': 'lgw2',
            'lgw_ip': '131.107.72.22',
            'lgw_prefix': '10.52.255.253/32',
            'bgp_peer1': '10.52.255.253',
            'lgw_asn': 65050,
            'lgw_loc': 'eastus',
            'conn_151': 'Vnet1toSite5_1',
            'conn_152': 'Vnet1toSite5_2',
            'shared_key': 'abc123',
            'shared_key2': 'a1b2c3',
            'lgw3': 'lgw3',
            'lgw3_ip': '131.107.72.23',
            'lgw3_prefix': '10.52.255.254/32',
            'bgp_peer2': '10.52.255.254'
        })

        self.cmd('network vnet create -g {rg} -n {vnet1} --address-prefix {vnet_prefix1} {vnet_prefix2} --subnet-name {gw_subnet} --subnet-prefix {gw_subnet_prefix}')
        self.cmd('network public-ip create -g {rg} -n {gw_ip1}')
        self.cmd('network public-ip create -g {rg} -n {gw_ip2}')

        # create the vnet gateway with active-active feature
        self.cmd('network vnet-gateway create -g {rg} -n {gw1} --vnet {vnet1} --sku HighPerformance --asn {vnet1_asn} --public-ip-addresses {gw_ip1} {gw_ip2} --tags foo=doo')

        # switch to active-standby
        self.cmd('network vnet-gateway update -g {rg} -n {gw1} --vnet {vnet1} --sku HighPerformance --asn {vnet1_asn} --public-ip-addresses {gw_ip1} --no-wait --tags foo=boo')

        # create and connect first local-gateway
        self.cmd('network local-gateway create -g {rg} -n {lgw2} -l {lgw_loc} --gateway-ip-address {lgw_ip} --local-address-prefixes {lgw_prefix} --asn {lgw_asn} --bgp-peering-address {bgp_peer1}')
        self.cmd('network vpn-connection create -g {rg} -n {conn_151} --vnet-gateway1 {gw1} --local-gateway2 {lgw2} --shared-key {shared_key} --enable-bgp')
        self.cmd('network vpn-connection shared-key reset -g {rg} --connection-name {conn_151} --key-length 128')
        sk1 = self.cmd('network vpn-connection shared-key show -g {rg} --connection-name {conn_151}').get_output_in_json()
        self.cmd('network vpn-connection shared-key update -g {rg} --connection-name {conn_151} --value {shared_key2}').get_output_in_json()
        sk2 = self.cmd('network vpn-connection shared-key show -g {rg} --connection-name {conn_151}',
                       checks=self.check('value', '{shared_key2}'))
        self.assertNotEqual(sk1, sk2)

        # create and connect second local-gateway
        self.cmd('network local-gateway create -g {rg} -n {lgw3} -l {lgw_loc} --gateway-ip-address {lgw3_ip} --local-address-prefixes {lgw3_prefix} --asn {lgw_asn} --bgp-peering-address {bgp_peer2}')
        self.cmd('network vpn-connection create -g {rg} -n {conn_152} --vnet-gateway1 {gw1} --local-gateway2 {lgw3} --shared-key {shared_key} --enable-bgp')


class NetworkActiveActiveVnetScenarioTest(ScenarioTest):  # pylint: disable=too-many-instance-attributes

    @ResourceGroupPreparer(name_prefix='cli_test_active_active_vnet_vnet_connection')
    def test_network_active_active_vnet_connection(self, resource_group):

        self.kwargs.update({
            'subnet': 'GatewaySubnet',
            'vnet1': 'vnet1',
            'vnet1_prefix': '10.21.0.0/16',
            'vnet1_asn': 65010,
            'gw1': 'vgw1',
            'gw1_prefix': '10.21.255.0/27',
            'gw1_ip1': 'gw1ip1',
            'gw1_ip2': 'gw1ip2',
            'vnet2': 'vnet2',
            'vnet2_prefix': '10.22.0.0/16',
            'vnet2_asn': 65020,
            'gw2': 'vgw2',
            'gw2_prefix': '10.22.255.0/27',
            'gw2_ip1': 'gw2ip1',
            'gw2_ip2': 'gw2ip2',
            'key': 'abc123',
            'conn12': 'vnet1to2',
            'conn21': 'vnet2to1'
        })

        # Create one VNet with two public IPs
        self.cmd('network vnet create -g {rg} -n {vnet1} --address-prefix {vnet1_prefix} --subnet-name {subnet} --subnet-prefix {gw1_prefix}')
        self.cmd('network public-ip create -g {rg} -n {gw1_ip1}')
        self.cmd('network public-ip create -g {rg} -n {gw1_ip2}')

        # Create second VNet with two public IPs
        self.cmd('network vnet create -g {rg} -n {vnet2} --address-prefix {vnet2_prefix} --subnet-name {subnet} --subnet-prefix {gw2_prefix}')
        self.cmd('network public-ip create -g {rg} -n {gw2_ip1}')
        self.cmd('network public-ip create -g {rg} -n {gw2_ip2}')

        self.cmd('network vnet-gateway create -g {rg} -n {gw1} --vnet {vnet1} --sku HighPerformance --asn {vnet1_asn} --public-ip-addresses {gw1_ip1} {gw1_ip2} --no-wait')
        self.cmd('network vnet-gateway create -g {rg} -n {gw2} --vnet {vnet2} --sku HighPerformance --asn {vnet2_asn} --public-ip-addresses {gw2_ip1} {gw2_ip2} --no-wait')

        # wait for gateway completion to finish
        self.cmd('network vnet-gateway wait -g {rg} -n {gw1} --created')
        self.cmd('network vnet-gateway wait -g {rg} -n {gw2} --created')

        # create and connect the VNet gateways
        self.cmd('network vpn-connection create -g {rg} -n {conn12} --vnet-gateway1 {gw1} --vnet-gateway2 {gw2} --shared-key {key} --enable-bgp')
        self.cmd('network vpn-connection create -g {rg} -n {conn21} --vnet-gateway1 {gw2} --vnet-gateway2 {gw1} --shared-key {key} --enable-bgp')


class NetworkVpnGatewayScenarioTest(ScenarioTest):

    @ResourceGroupPreparer(name_prefix='cli_test_vpn_gateway')
    def test_network_vpn_gateway(self, resource_group):

        self.kwargs.update({
            'vnet1': 'myvnet1',
            'vnet2': 'myvnet2',
            'vnet3': 'myvnet3',
            'gw1': 'gateway1',
            'gw2': 'gateway2',
            'gw3': 'gateway3',
            'ip1': 'pubip1',
            'ip2': 'pubip2',
            'ip3': 'pubip3'
        })

        self.cmd('network public-ip create -n {ip1} -g {rg}')
        self.cmd('network public-ip create -n {ip2} -g {rg}')
        self.cmd('network public-ip create -n {ip3} -g {rg}')
        self.cmd('network vnet create -g {rg} -n {vnet1} --subnet-name GatewaySubnet --address-prefix 10.0.0.0/16 --subnet-prefix 10.0.0.0/24')
        self.cmd('network vnet create -g {rg} -n {vnet2} --subnet-name GatewaySubnet --address-prefix 10.1.0.0/16')
        self.cmd('network vnet create -g {rg} -n {vnet3} --subnet-name GatewaySubnet --address-prefix 10.2.0.0/16')

        self.kwargs.update({'sub': self.get_subscription_id()})
        self.kwargs.update({
            'vnet1_id': '/subscriptions/{sub}/resourceGroups/{rg}/providers/Microsoft.Network/virtualNetworks/{vnet1}'.format(**self.kwargs),
            'vnet2_id': '/subscriptions/{sub}/resourceGroups/{rg}/providers/Microsoft.Network/virtualNetworks/{vnet2}'.format(**self.kwargs)
        })

        self.cmd('network vnet-gateway create -g {rg} -n {gw1} --vnet {vnet1_id} --public-ip-address {ip1} --no-wait')
        self.cmd('network vnet-gateway create -g {rg} -n {gw2} --vnet {vnet2_id} --public-ip-address {ip2} --no-wait')
        self.cmd('network vnet-gateway create -g {rg} -n {gw3} --vnet {vnet3} --public-ip-address {ip3} --no-wait --sku standard --asn 12345 --bgp-peering-address 10.2.250.250 --peer-weight 50')

        self.cmd('network vnet-gateway wait -g {rg} -n {gw1} --created')
        self.cmd('network vnet-gateway wait -g {rg} -n {gw2} --created')
        self.cmd('network vnet-gateway wait -g {rg} -n {gw3} --created')

        self.cmd('network vnet-gateway show -g {rg} -n {gw1}', checks=[
            self.check('gatewayType', 'Vpn'),
            self.check('sku.capacity', 2),
            self.check('sku.name', 'Basic'),
            self.check('vpnType', 'RouteBased'),
            self.check('enableBgp', False)
        ])
        self.cmd('network vnet-gateway show -g {rg} -n {gw2}', checks=[
            self.check('gatewayType', 'Vpn'),
            self.check('sku.capacity', 2),
            self.check('sku.name', 'Basic'),
            self.check('vpnType', 'RouteBased'),
            self.check('enableBgp', False)
        ])
        self.cmd('network vnet-gateway show -g {rg} -n {gw3}', checks=[
            self.check('sku.name', 'Standard'),
            self.check('enableBgp', True),
            self.check('bgpSettings.asn', 12345),
            self.check('bgpSettings.bgpPeeringAddress', '10.2.250.250'),
            self.check('bgpSettings.peerWeight', 50)
        ])

        self.kwargs.update({
            'conn12': 'conn1to2',
            'conn21': 'conn2to1',
            'gw1_id': '/subscriptions/{sub}/resourceGroups/{rg}/providers/Microsoft.Network/virtualNetworkGateways/{gw1}'.format(**self.kwargs)
        })

        self.cmd('network vpn-connection create -n {conn12} -g {rg} --shared-key 123 --vnet-gateway1 {gw1_id} --vnet-gateway2 {gw2} --tags foo=doo')
        self.cmd('network vpn-connection update -n {conn12} -g {rg} --routing-weight 25 --tags foo=boo',
                 checks=self.check('routingWeight', 25))
        self.cmd('network vpn-connection create -n {conn21} -g {rg} --shared-key 123 --vnet-gateway2 {gw1_id} --vnet-gateway1 {gw2}')

        self.cmd('network vnet-gateway list-learned-routes -g {rg} -n {gw1}')
        self.cmd('network vnet-gateway list-advertised-routes -g {rg} -n {gw1} --peer 10.1.1.1')
        self.cmd('network vnet-gateway list-bgp-peer-status -g {rg} -n {gw1} --peer 10.1.1.1')


class NetworkVpnClientPackageScenarioTest(LiveScenarioTest):

    @ResourceGroupPreparer('cli_test_vpn_client_package')
    def test_vpn_client_package(self, resource_group):

        self.kwargs.update({
            'vnet': 'vnet1',
            'public_ip': 'pip1',
            'gateway_prefix': '100.1.1.0/24',
            'gateway': 'vgw1',
            'cert': 'cert1',
            'cert_path': os.path.join(TEST_DIR, 'test-root-cert.cer')
        })

        self.cmd('network vnet create -g {rg} -n {vnet} --subnet-name GatewaySubnet')
        self.cmd('network public-ip create -g {rg} -n {public_ip}')
        self.cmd('network vnet-gateway create -g {rg} -n {gateway} --address-prefix {gateway_prefix} --vnet {vnet} --public-ip-address {public_ip}')
        self.cmd('network vnet-gateway root-cert create -g {rg} --gateway-name {gateway} -n {cert} --public-cert-data "{cert_path}"')
        output = self.cmd('network vnet-gateway vpn-client generate -g {rg} -n {gateway}').get_output_in_json()
        self.assertTrue('.zip' in output, 'Expected ZIP file in output.\nActual: {}'.format(str(output)))
        output = self.cmd('network vnet-gateway vpn-client show-url -g {rg} -n {gateway}').get_output_in_json()
        self.assertTrue('.zip' in output, 'Expected ZIP file in output.\nActual: {}'.format(str(output)))


class NetworkVNetScenarioTest(ScenarioTest):

    @ResourceGroupPreparer(name_prefix='cli_vnet_test')
    def test_network_vnet(self, resource_group):

        self.kwargs.update({
            'vnet': 'vnet1',
            'subnet': 'subnet1',
            'rt': 'Microsoft.Network/virtualNetworks'
        })

        self.cmd('network vnet create --resource-group {rg} --name {vnet} --subnet-name default', checks=[
            self.check('newVNet.provisioningState', 'Succeeded'),
            self.check('newVNet.addressSpace.addressPrefixes[0]', '10.0.0.0/16')
        ])
        self.cmd('network vnet check-ip-address -g {rg} -n {vnet} --ip-address 10.0.0.50',
                 checks=self.check('available', True))

        self.cmd('network vnet check-ip-address -g {rg} -n {vnet} --ip-address 10.0.0.0',
                 checks=self.check('available', False))

        self.cmd('network vnet list', checks=[
            self.check('type(@)', 'array'),
            self.check("length([?type == '{rt}']) == length(@)", True)
        ])
        self.cmd('network vnet list --resource-group {rg}', checks=[
            self.check('type(@)', 'array'),
            self.check("length([?type == '{rt}']) == length(@)", True),
        ])
        self.cmd('network vnet show --resource-group {rg} --name {vnet}', checks=[
            self.check('type(@)', 'object'),
            self.check('name', '{vnet}'),
            self.check('type', '{rt}')
        ])
        self.kwargs['prefixes'] = '20.0.0.0/16 10.0.0.0/16'
        self.cmd('network vnet update --resource-group {rg} --name {vnet} --address-prefixes {prefixes} --dns-servers 1.2.3.4', checks=[
            self.check('length(addressSpace.addressPrefixes)', 2),
            self.check('dhcpOptions.dnsServers[0]', '1.2.3.4')
        ])
        self.cmd('network vnet update -g {rg} -n {vnet} --dns-servers ""', checks=[
            self.check('length(addressSpace.addressPrefixes)', 2),
            self.check('dhcpOptions.dnsServers', [])
        ])

        # test generic update
        self.cmd('network vnet update --resource-group {rg} --name {vnet} --set addressSpace.addressPrefixes[0]="20.0.0.0/24"',
                 checks=self.check('addressSpace.addressPrefixes[0]', '20.0.0.0/24'))

        self.cmd('network vnet subnet create --resource-group {rg} --vnet-name {vnet} --name {subnet} --address-prefix 20.0.0.0/24')
        self.cmd('network vnet subnet list --resource-group {rg} --vnet-name {vnet}',
                 checks=self.check('type(@)', 'array'))
        self.cmd('network vnet subnet show --resource-group {rg} --vnet-name {vnet} --name {subnet}', checks=[
            self.check('type(@)', 'object'),
            self.check('name', '{subnet}'),
        ])

        self.cmd('network vnet subnet delete --resource-group {rg} --vnet-name {vnet} --name {subnet}')
        self.cmd('network vnet subnet list --resource-group {rg} --vnet-name {vnet}',
                 checks=self.check("length([?name == '{subnet}'])", 0))

        self.cmd('network vnet list --resource-group {rg}',
                 checks=self.check("length([?name == '{vnet}'])", 1))
        self.cmd('network vnet delete --resource-group {rg} --name {vnet}')
        self.cmd('network vnet list --resource-group {rg}', checks=self.is_empty())


class NetworkVNetPeeringScenarioTest(ScenarioTest):

    @ResourceGroupPreparer(name_prefix='cli_test_vnet_peering')
    def test_network_vnet_peering(self, resource_group):

        # create two vnets with non-overlapping prefixes
        self.cmd('network vnet create -g {rg} -n vnet1')
        self.cmd('network vnet create -g {rg} -n vnet2 --subnet-name GatewaySubnet --address-prefix 11.0.0.0/16 --subnet-prefix 11.0.0.0/24')
        # create supporting resources for gateway
        self.cmd('network public-ip create -g {rg} -n ip1')
        ip_id = self.cmd('network public-ip show -g {rg} -n ip1 --query id').get_output_in_json()
        vnet_id = self.cmd('network vnet show -g {rg} -n vnet2 --query id').get_output_in_json()

        self.kwargs.update({
            'ip_id': ip_id,
            'vnet_id': vnet_id
        })
        # create the gateway on vnet2
        self.cmd('network vnet-gateway create -g {rg} -n gateway1 --public-ip-address {ip_id} --vnet {vnet_id} --tags foo=doo')

        vnet1_id = self.cmd('network vnet show -g {rg} -n vnet1 --query id').get_output_in_json()
        vnet2_id = self.cmd('network vnet show -g {rg} -n vnet2 --query id').get_output_in_json()

        self.kwargs.update({
            'vnet1_id': vnet1_id,
            'vnet2_id': vnet2_id
        })
        # set up gateway sharing from vnet1 to vnet2
        self.cmd('network vnet peering create -g {rg} -n peering2 --vnet-name vnet2 --remote-vnet {vnet1_id} --allow-gateway-transit', checks=[
            self.check('allowGatewayTransit', True),
            self.check('remoteVirtualNetwork.id', '{vnet1_id}'),
            self.check('peeringState', 'Initiated')
        ])
        self.cmd('network vnet peering create -g {rg} -n peering1 --vnet-name vnet1 --remote-vnet {vnet2_id} --use-remote-gateways --allow-forwarded-traffic', checks=[
            self.check('useRemoteGateways', True),
            self.check('remoteVirtualNetwork.id', '{vnet2_id}'),
            self.check('peeringState', 'Connected'),
            self.check('allowVirtualNetworkAccess', False)
        ])
        self.cmd('network vnet peering show -g {rg} -n peering1 --vnet-name vnet1',
                 checks=self.check('name', 'peering1'))
        self.cmd('network vnet peering list -g {rg} --vnet-name vnet2', checks=[
            self.check('[0].name', 'peering2'),
            self.check('length(@)', 1)
        ])
        self.cmd('network vnet peering update -g {rg} -n peering1 --vnet-name vnet1 --set useRemoteGateways=false', checks=[
            self.check('useRemoteGateways', False),
            self.check('allowForwardedTraffic', True)
        ])
        self.cmd('network vnet peering delete -g {rg} -n peering1 --vnet-name vnet1')
        self.cmd('network vnet peering list -g {rg} --vnet-name vnet1',
                 checks=self.is_empty())
        # must delete the second peering and the gateway or the resource group delete will fail
        self.cmd('network vnet peering delete -g {rg} -n peering2 --vnet-name vnet2')
        self.cmd('network vnet-gateway delete -g {rg} -n gateway1')


class NetworkSubnetEndpointServiceScenarioTest(ScenarioTest):

    @ResourceGroupPreparer(name_prefix='cli_subnet_endpoint_service_test')
    def test_network_subnet_endpoint_service(self, resource_group):
        self.kwargs.update({
            'vnet': 'vnet1',
            'subnet': 'subnet1'
        })
        self.cmd('network vnet list-endpoint-services -l westus', checks=[
            self.check('length(@)', 12),
            self.check('@[0].name', 'Microsoft.Storage')
        ])

        result = self.cmd('network vnet list-endpoint-services -l westus').get_output_in_json()
        self.assertGreaterEqual(len(result), 2)
        self.cmd('network vnet create -g {rg} -n {vnet}')
        self.cmd('network vnet subnet create -g {rg} --vnet-name {vnet} -n {subnet} --address-prefix 10.0.1.0/24 --service-endpoints Microsoft.Storage',
                 checks=self.check('serviceEndpoints[0].service', 'Microsoft.Storage'))
        self.cmd('network vnet subnet update -g {rg} --vnet-name {vnet} -n {subnet} --service-endpoints ""',
                 checks=self.check('serviceEndpoints', None))


class NetworkRouteTableOperationScenarioTest(ScenarioTest):

    @ResourceGroupPreparer(name_prefix='cli_test_route_table')
    def test_network_route_table_operation(self, resource_group):

        self.kwargs.update({
            'table': 'cli-test-route-table',
            'route': 'my-route',
            'rt': 'Microsoft.Network/routeTables'
        })

        self.cmd('network route-table create -n {table} -g {rg} --tags foo=doo',
                 checks=self.check('tags.foo', 'doo'))
        self.cmd('network route-table update -n {table} -g {rg} --tags foo=boo --disable-bgp-route-propagation', checks=[
            self.check('tags.foo', 'boo')
        ])
        self.cmd('network route-table route create --address-prefix 10.0.5.0/24 -n {route} -g {rg} --next-hop-type None --route-table-name {table}')

        self.cmd('network route-table list',
                 checks=self.check('type(@)', 'array'))
        self.cmd('network route-table list --resource-group {rg}', checks=[
            self.check('type(@)', 'array'),
            self.check('length(@)', 1),
            self.check('[0].name', '{table}'),
            self.check('[0].type', '{rt}')
        ])
        self.cmd('network route-table show --resource-group {rg} --name {table}', checks=[
            self.check('type(@)', 'object'),
            self.check('name', '{table}'),
            self.check('type', '{rt}')
        ])
        self.cmd('network route-table route list --resource-group {rg} --route-table-name {table}',
                 checks=self.check('type(@)', 'array'))
        self.cmd('network route-table route show --resource-group {rg} --route-table-name {table} --name {route}', checks=[
            self.check('type(@)', 'object'),
            self.check('name', '{route}'),
        ])
        self.cmd('network route-table route delete --resource-group {rg} --route-table-name {table} --name {route} -y')
        self.cmd('network route-table route list --resource-group {rg} --route-table-name {table}', checks=self.is_empty())
        self.cmd('network route-table delete --resource-group {rg} --name {table} -y')
        self.cmd('network route-table list --resource-group {rg}', checks=self.is_empty())


<<<<<<< HEAD
class NetworkPublicIpWithSku(ScenarioTest):

    @ResourceGroupPreparer(name_prefix='cli_test_network_lb_sku')
    def test_network_public_ip_sku(self, resource_group):

        self.kwargs.update({
            'standard_sku': 'Standard',
            'basic_sku': 'Basic',
            'location': 'eastus2',
            'ip1': 'pubip1',
            'ip2': 'pubip2',
            'ip3': 'pubip3',
            'ip4': 'pubip4'
        })

        self.cmd('network public-ip create -g {rg} -l {location} -n {ip1}')
        self.cmd('network public-ip show -g {rg} -n {ip1}', checks=[
            self.check('sku.name', self.kwargs.get('basic_sku')),
            self.check('publicIPAllocationMethod', 'Dynamic')
        ])

        self.cmd('network public-ip create -g {rg} -l {location} -n {ip2} --sku {standard_sku} --tags foo=doo')
        self.cmd('network public-ip show -g {rg} -n {ip2}', checks=[
            self.check('sku.name', self.kwargs.get('standard_sku')),
            self.check('publicIPAllocationMethod', 'Static'),
            self.check('tags.foo', 'doo')
        ])

        self.cmd('network public-ip create -g {rg} -l {location} -n {ip3} --sku {standard_sku}')
        self.cmd('network public-ip show -g {rg} -n {ip3}', checks=[
            self.check('sku.name', self.kwargs.get('standard_sku')),
            self.check('publicIPAllocationMethod', 'Static')
        ])


class NetworkZonedPublicIpScenarioTest(ScenarioTest):

    @ResourceGroupPreparer(name_prefix='cli_test_zoned_public_ip')
    def test_network_zoned_public_ip(self, resource_group):
        self.kwargs['ip'] = 'pubip'
        self.cmd('network public-ip create -g {rg} -n {ip} -l centralus -z 2 --sku standard',
                 checks=self.check('publicIp.zones[0]', '2'))

        self.cmd(
            'network public-ip show -g {rg} -n {ip}',
            checks=[
                self.check('name', '{ip}'),
                self.check('publicIPAddressVersion', 'IPv4')
            ]
        )


class NetworkPublicIpScenarioTest(ScenarioTest):

    @ResourceGroupPreparer(name_prefix='cli_test_public_ip')
    def test_network_public_ip(self, resource_group):
        self.kwargs.update({
            'ip1': 'pubipdns',
            'ip2': 'pubipnodns',
            'ip3': 'pubip3',
            'dns': 'woot1',
            'zone': '1',
            'location': 'eastus2',
            'ip_tags': 'RoutingPreference=Internet',
            'version': 'ipv4',
            'sku': 'standard'
        })
        self.cmd('network public-ip create -g {rg} -n {ip1} --dns-name {dns} --allocation-method static', checks=[
            self.check('publicIp.provisioningState', 'Succeeded'),
            self.check('publicIp.publicIPAllocationMethod', 'Static'),
            self.check('publicIp.dnsSettings.domainNameLabel', '{dns}')
        ])
        self.cmd('network public-ip create -g {rg} -n {ip2}', checks=[
            self.check('publicIp.provisioningState', 'Succeeded'),
            self.check('publicIp.publicIPAllocationMethod', 'Dynamic'),
            self.check('publicIp.dnsSettings', None)
        ])

        self.cmd(
            'network public-ip update -g {rg} -n {ip2} --allocation-method static --dns-name wowza2 --idle-timeout 10 --tags foo=doo',
            checks=[
                self.check('publicIPAllocationMethod', 'Static'),
                self.check('dnsSettings.domainNameLabel', 'wowza2'),
                self.check('idleTimeoutInMinutes', 10),
                self.check('tags.foo', 'doo')
            ])

        self.cmd('network public-ip list -g {rg}', checks=[
            self.check('type(@)', 'array'),
            self.check("length([?resourceGroup == '{rg}']) == length(@)", True)
        ])

        self.cmd('network public-ip show -g {rg} -n {ip1}', checks=[
            self.check('type(@)', 'object'),
            self.check('name', '{ip1}'),
            self.check('resourceGroup', '{rg}')
        ])

        self.cmd('network public-ip delete -g {rg} -n {ip1}')
        self.cmd('network public-ip list -g {rg}',
                 checks=self.check("length[?name == '{ip1}']", None))

    @ResourceGroupPreparer(name_prefix='cli_test_public_ip_zone', location='eastus2')
    def test_network_public_ip_zone(self, resource_group):
        self.cmd('network public-ip create -g {rg} -n ip --sku Standard -z 1', checks=[
            self.check('length(publicIp.zones)', 1)
        ])
=======
class NetworkUsageListScenarioTest(ScenarioTest):

    def test_network_usage_list(self):
        self.cmd('network list-usages --location westus', checks=self.check('type(@)', 'array'))
>>>>>>> ddbce4aa
<|MERGE_RESOLUTION|>--- conflicted
+++ resolved
@@ -39,7 +39,7 @@
         ])
         self.cmd('network public-ip show -g {rg} -n {ip}', checks=[
             self.check('sku.name', 'Standard'),
-            self.check('publicIPAllocationMethod', 'Static')
+            self.check('publicIpAllocationMethod', 'Static')
         ])
 
 
@@ -783,117 +783,7 @@
         self.cmd('network route-table list --resource-group {rg}', checks=self.is_empty())
 
 
-<<<<<<< HEAD
-class NetworkPublicIpWithSku(ScenarioTest):
-
-    @ResourceGroupPreparer(name_prefix='cli_test_network_lb_sku')
-    def test_network_public_ip_sku(self, resource_group):
-
-        self.kwargs.update({
-            'standard_sku': 'Standard',
-            'basic_sku': 'Basic',
-            'location': 'eastus2',
-            'ip1': 'pubip1',
-            'ip2': 'pubip2',
-            'ip3': 'pubip3',
-            'ip4': 'pubip4'
-        })
-
-        self.cmd('network public-ip create -g {rg} -l {location} -n {ip1}')
-        self.cmd('network public-ip show -g {rg} -n {ip1}', checks=[
-            self.check('sku.name', self.kwargs.get('basic_sku')),
-            self.check('publicIPAllocationMethod', 'Dynamic')
-        ])
-
-        self.cmd('network public-ip create -g {rg} -l {location} -n {ip2} --sku {standard_sku} --tags foo=doo')
-        self.cmd('network public-ip show -g {rg} -n {ip2}', checks=[
-            self.check('sku.name', self.kwargs.get('standard_sku')),
-            self.check('publicIPAllocationMethod', 'Static'),
-            self.check('tags.foo', 'doo')
-        ])
-
-        self.cmd('network public-ip create -g {rg} -l {location} -n {ip3} --sku {standard_sku}')
-        self.cmd('network public-ip show -g {rg} -n {ip3}', checks=[
-            self.check('sku.name', self.kwargs.get('standard_sku')),
-            self.check('publicIPAllocationMethod', 'Static')
-        ])
-
-
-class NetworkZonedPublicIpScenarioTest(ScenarioTest):
-
-    @ResourceGroupPreparer(name_prefix='cli_test_zoned_public_ip')
-    def test_network_zoned_public_ip(self, resource_group):
-        self.kwargs['ip'] = 'pubip'
-        self.cmd('network public-ip create -g {rg} -n {ip} -l centralus -z 2 --sku standard',
-                 checks=self.check('publicIp.zones[0]', '2'))
-
-        self.cmd(
-            'network public-ip show -g {rg} -n {ip}',
-            checks=[
-                self.check('name', '{ip}'),
-                self.check('publicIPAddressVersion', 'IPv4')
-            ]
-        )
-
-
-class NetworkPublicIpScenarioTest(ScenarioTest):
-
-    @ResourceGroupPreparer(name_prefix='cli_test_public_ip')
-    def test_network_public_ip(self, resource_group):
-        self.kwargs.update({
-            'ip1': 'pubipdns',
-            'ip2': 'pubipnodns',
-            'ip3': 'pubip3',
-            'dns': 'woot1',
-            'zone': '1',
-            'location': 'eastus2',
-            'ip_tags': 'RoutingPreference=Internet',
-            'version': 'ipv4',
-            'sku': 'standard'
-        })
-        self.cmd('network public-ip create -g {rg} -n {ip1} --dns-name {dns} --allocation-method static', checks=[
-            self.check('publicIp.provisioningState', 'Succeeded'),
-            self.check('publicIp.publicIPAllocationMethod', 'Static'),
-            self.check('publicIp.dnsSettings.domainNameLabel', '{dns}')
-        ])
-        self.cmd('network public-ip create -g {rg} -n {ip2}', checks=[
-            self.check('publicIp.provisioningState', 'Succeeded'),
-            self.check('publicIp.publicIPAllocationMethod', 'Dynamic'),
-            self.check('publicIp.dnsSettings', None)
-        ])
-
-        self.cmd(
-            'network public-ip update -g {rg} -n {ip2} --allocation-method static --dns-name wowza2 --idle-timeout 10 --tags foo=doo',
-            checks=[
-                self.check('publicIPAllocationMethod', 'Static'),
-                self.check('dnsSettings.domainNameLabel', 'wowza2'),
-                self.check('idleTimeoutInMinutes', 10),
-                self.check('tags.foo', 'doo')
-            ])
-
-        self.cmd('network public-ip list -g {rg}', checks=[
-            self.check('type(@)', 'array'),
-            self.check("length([?resourceGroup == '{rg}']) == length(@)", True)
-        ])
-
-        self.cmd('network public-ip show -g {rg} -n {ip1}', checks=[
-            self.check('type(@)', 'object'),
-            self.check('name', '{ip1}'),
-            self.check('resourceGroup', '{rg}')
-        ])
-
-        self.cmd('network public-ip delete -g {rg} -n {ip1}')
-        self.cmd('network public-ip list -g {rg}',
-                 checks=self.check("length[?name == '{ip1}']", None))
-
-    @ResourceGroupPreparer(name_prefix='cli_test_public_ip_zone', location='eastus2')
-    def test_network_public_ip_zone(self, resource_group):
-        self.cmd('network public-ip create -g {rg} -n ip --sku Standard -z 1', checks=[
-            self.check('length(publicIp.zones)', 1)
-        ])
-=======
 class NetworkUsageListScenarioTest(ScenarioTest):
 
     def test_network_usage_list(self):
-        self.cmd('network list-usages --location westus', checks=self.check('type(@)', 'array'))
->>>>>>> ddbce4aa
+        self.cmd('network list-usages --location westus', checks=self.check('type(@)', 'array'))