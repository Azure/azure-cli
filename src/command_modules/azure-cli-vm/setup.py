#!/usr/bin/env python

# --------------------------------------------------------------------------------------------
# Copyright (c) Microsoft Corporation. All rights reserved.
# Licensed under the MIT License. See License.txt in the project root for license information.
# --------------------------------------------------------------------------------------------

from codecs import open
from setuptools import setup
try:
    from azure_bdist_wheel import cmdclass
except ImportError:
    from distutils import log as logger
    logger.warn("Wheel is not available, disabling bdist_wheel hook")
    cmdclass = {}


VERSION = "2.0.14+dev"
CLASSIFIERS = [
    'Development Status :: 5 - Production/Stable',
    'Intended Audience :: Developers',
    'Intended Audience :: System Administrators',
    'Programming Language :: Python',
    'Programming Language :: Python :: 2',
    'Programming Language :: Python :: 2.7',
    'Programming Language :: Python :: 3',
    'Programming Language :: Python :: 3.4',
    'Programming Language :: Python :: 3.5',
    'Programming Language :: Python :: 3.6',
    'License :: OSI Approved :: MIT License',
]

DEPENDENCIES = [
    'azure-mgmt-authorization==0.30.0',
    'azure-mgmt-compute==3.0.0',
    'azure-mgmt-keyvault==0.40.0',
<<<<<<< HEAD
    'azure-keyvault==0.3.4',
    'azure-mgmt-network==1.5.0rc2',
=======
    'azure-keyvault==0.3.6',
    'azure-mgmt-network==1.5.0rc1',
>>>>>>> 20a0b83d
    'azure-mgmt-resource==1.2.0rc2',
    'azure-multiapi-storage==0.1.4',
    'azure-cli-core'
]

with open('README.rst', 'r', encoding='utf-8') as f:
    README = f.read()
with open('HISTORY.rst', 'r', encoding='utf-8') as f:
    HISTORY = f.read()

setup(
    name='azure-cli-vm',
    version=VERSION,
    description='Microsoft Azure Command-Line Tools VM Command Module',
    long_description=README + '\n\n' + HISTORY,
    license='MIT',
    author='Microsoft Corporation',
    author_email='azpycli@microsoft.com',
    url='https://github.com/Azure/azure-cli',
    classifiers=CLASSIFIERS,
    packages=[
        'azure',
        'azure.cli',
        'azure.cli.command_modules',
        'azure.cli.command_modules.vm',
    ],
    install_requires=DEPENDENCIES,
    cmdclass=cmdclass
)<|MERGE_RESOLUTION|>--- conflicted
+++ resolved
@@ -34,13 +34,8 @@
     'azure-mgmt-authorization==0.30.0',
     'azure-mgmt-compute==3.0.0',
     'azure-mgmt-keyvault==0.40.0',
-<<<<<<< HEAD
-    'azure-keyvault==0.3.4',
+    'azure-keyvault==0.3.6',
     'azure-mgmt-network==1.5.0rc2',
-=======
-    'azure-keyvault==0.3.6',
-    'azure-mgmt-network==1.5.0rc1',
->>>>>>> 20a0b83d
     'azure-mgmt-resource==1.2.0rc2',
     'azure-multiapi-storage==0.1.4',
     'azure-cli-core'
