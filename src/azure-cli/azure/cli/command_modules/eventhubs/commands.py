--- conflicted
+++ resolved
@@ -23,25 +23,12 @@
         resource_type=ResourceType.MGMT_EVENTHUB)
 
     eh_namespace_custom = CliCommandType(
-        operations_tmpl='azure.cli.command_modules.eventhubs.Operation.NamespaceCustomFile#{}',
+        operations_tmpl='azure.cli.command_modules.eventhubs.Operation.namespace_custom#{}',
     )
     eh_event_hub_util = CliCommandType(
         operations_tmpl='azure.mgmt.eventhub.operations#EventHubsOperations.{}',
         client_factory=event_hub_mgmt_client_factory,
         resource_type=ResourceType.MGMT_EVENTHUB)
-
-<<<<<<< HEAD
-    eh_schema_registry_util = CliCommandType(
-        operations_tmpl='azure.mgmt.eventhub.operations#SchemaRegistryOperations.{}',
-        client_factory=schema_registry_mgmt_client_factory,
-        resource_type=ResourceType.MGMT_EVENTHUB
-    )
-=======
-    eh_geodr_util = CliCommandType(
-        operations_tmpl='azure.mgmt.eventhub.operations#DisasterRecoveryConfigsOperations.{}',
-        client_factory=disaster_recovery_mgmt_client_factory,
-        resource_type=ResourceType.MGMT_EVENTHUB)
->>>>>>> 291eb7b1
 
     eh_application_group_util = CliCommandType(
         operations_tmpl='azure.mgmt.eventhub.operations#ApplicationGroupOperations.{}',
