# --------------------------------------------------------------------------------------------
# Copyright (c) Microsoft Corporation. All rights reserved.
# Licensed under the MIT License. See License.txt in the project root for license information.
# --------------------------------------------------------------------------------------------

# pylint: disable=protected-access
import json
import datetime
import unittest
from copy import deepcopy
from unittest import mock

from azure.cli.core._profile import (Profile, SubscriptionFinder, _attach_token_tenant,
                                     _transform_subscription_for_multiapi)
from azure.cli.core.auth.util import AccessToken
from azure.cli.core.mock import DummyCli
from azure.identity import AuthenticationRecord
from azure.mgmt.resource.subscriptions.models import \
    (Subscription, SubscriptionPolicies, SpendingLimit, ManagedByTenant)

from knack.util import CLIError

MOCK_ACCESS_TOKEN = "mock_access_token"
MOCK_EXPIRES_ON_STR = "1630920323"
MOCK_EXPIRES_ON_INT = 1630920323
MOCK_EXPIRES_ON_DATETIME = datetime.datetime.fromtimestamp(MOCK_EXPIRES_ON_INT).strftime("%Y-%m-%d %H:%M:%S.%f")
BEARER = 'Bearer'


class CredentialMock:

    def __init__(self, *args, **kwargs):
        # If get_token_scopes is checked, make sure to create a new instance of CredentialMock
        # to avoid interference from other tests.
        self.get_token_scopes = None
        super().__init__()

    def get_token(self, *scopes, **kwargs):
        self.get_token_scopes = scopes
        return AccessToken(MOCK_ACCESS_TOKEN, MOCK_EXPIRES_ON_INT)


# Used as the return_value of azure.cli.core.auth.identity.Identity.get_user_credential
# If we directly patch azure.cli.core.auth.msal_authentication.UserCredential with CredentialMock,
# get_user_credential will prepare MSAL token cache and HTTP cache which is time-consuming and unnecessary.
credential_mock = CredentialMock()


class MSRestAzureAuthStub:

    def __init__(self, *args, **kwargs):
        self._token = {
            'token_type': 'Bearer',
            'access_token': TestProfile.test_msi_access_token,
            'expires_on': MOCK_EXPIRES_ON_STR
        }
        self.set_token_invoked_count = 0
        self.token_read_count = 0
        self.get_token_scopes = None
        self.client_id = kwargs.get('client_id')
        self.object_id = kwargs.get('object_id')
        self.msi_res_id = kwargs.get('msi_res_id')
        self.resource = kwargs.get('resource')

    def set_token(self):
        self.set_token_invoked_count += 1

    @property
    def token(self):
        self.token_read_count += 1
        return self._token

    @token.setter
    def token(self, value):
        self._token = value

    def get_token(self, *args, **kwargs):
        self.get_token_scopes = args
        return AccessToken(self.token['access_token'], int(self.token['expires_on']))


class TestProfile(unittest.TestCase):

    @classmethod
    def setUpClass(cls):
        cls.tenant_id = 'microsoft.com'
        cls.user1 = 'foo@foo.com'
        cls.user_identity_mock = {
            'username': cls.user1,
            'tenantId': cls.tenant_id
        }

        cls.id1 = 'subscriptions/1'
        cls.display_name1 = 'foo account'
        cls.home_account_id = "00000003-0000-0000-0000-000000000000.00000003-0000-0000-0000-000000000000"
        cls.client_id = "00000003-0000-0000-0000-000000000000"
        cls.authentication_record = AuthenticationRecord(cls.tenant_id, cls.client_id,
                                                         "https://login.microsoftonline.com", cls.home_account_id,
                                                         cls.user1)
        cls.state1 = 'Enabled'
        cls.managed_by_tenants = [ManagedByTenantStub('00000003-0000-0000-0000-000000000000'),
                                  ManagedByTenantStub('00000004-0000-0000-0000-000000000000')]
        # Dummy Subscription from SDK azure.mgmt.resource.subscriptions.v2019_06_01.operations._subscriptions_operations.SubscriptionsOperations.list
        # tenant_id denotes home tenant
        # Must be deepcopied before used as mock_arm_client.subscriptions.list.return_value
        cls.subscription1_raw = SubscriptionStub(cls.id1,
                                                 cls.display_name1,
                                                 cls.state1,
                                                 tenant_id=cls.tenant_id,
                                                 managed_by_tenants=cls.managed_by_tenants)

        cls.subscription1_output = [{'environmentName': 'AzureCloud',
                                     'homeTenantId': 'microsoft.com',
                                     'id': '1',
                                     'isDefault': True,
                                     'managedByTenants': [{'tenantId': '00000003-0000-0000-0000-000000000000'},
                                                          {'tenantId': '00000004-0000-0000-0000-000000000000'}],
                                     'name': 'foo account',
                                     'state': 'Enabled',
                                     'tenantId': 'microsoft.com',
                                     'user': {
                                         'name': 'foo@foo.com',
                                         'type': 'user'
                                     }}]

        # Dummy result of azure.cli.core._profile.SubscriptionFinder._find_using_specific_tenant
        # It has home_tenant_id which is mapped from tenant_id. tenant_id now denotes token tenant.
        cls.subscription1 = SubscriptionStub(cls.id1,
                                             cls.display_name1,
                                             cls.state1,
                                             tenant_id=cls.tenant_id,
                                             managed_by_tenants=cls.managed_by_tenants,
                                             home_tenant_id=cls.tenant_id)
        # Dummy result of azure.cli.core._profile.Profile._normalize_properties
        cls.subscription1_normalized = {
            'environmentName': 'AzureCloud',
            'id': '1',
            'name': cls.display_name1,
            'state': cls.state1,
            'user': {
                'name': cls.user1,
                'type': 'user'
            },
            'isDefault': False,
            'tenantId': cls.tenant_id,
            'homeTenantId': cls.tenant_id,
            'managedByTenants': [
                {
                    "tenantId": "00000003-0000-0000-0000-000000000000"
                },
                {
                    "tenantId": "00000004-0000-0000-0000-000000000000"
                }
            ],
        }

        cls.raw_token1 = 'some...secrets'
        cls.token_entry1 = {
            "_clientId": "04b07795-8ddb-461a-bbee-02f9e1bf7b46",
            "resource": "https://management.core.windows.net/",
            "tokenType": "Bearer",
            "expiresOn": "2016-03-31T04:26:56.610Z",
            "expiresIn": 3599,
            "identityProvider": "live.com",
            "_authority": "https://login.microsoftonline.com/common",
            "isMRRT": True,
            "refreshToken": "faked123",
            "accessToken": cls.raw_token1,
            "userId": cls.user1
        }
        import time
        cls.access_token = AccessToken(cls.raw_token1, int(cls.token_entry1['expiresIn'] + time.time()))
        cls.user2 = 'bar@bar.com'
        cls.id2 = 'subscriptions/2'
        cls.display_name2 = 'bar account'
        cls.state2 = 'PastDue'
        cls.subscription2_raw = SubscriptionStub(cls.id2,
                                                 cls.display_name2,
                                                 cls.state2,
                                                 tenant_id=cls.tenant_id)
        cls.subscription2 = SubscriptionStub(cls.id2,
                                             cls.display_name2,
                                             cls.state2,
                                             tenant_id=cls.tenant_id,
                                             home_tenant_id=cls.tenant_id)
        cls.subscription2_normalized = {
            'environmentName': 'AzureCloud',
            'id': '2',
            'name': cls.display_name2,
            'state': cls.state2,
            'user': {
                'name': cls.user2,
                'type': 'user'
            },
            'isDefault': False,
            'tenantId': cls.tenant_id,
            'homeTenantId': cls.tenant_id,
            'managedByTenants': [],
        }
        cls.test_msi_tenant = '54826b22-38d6-4fb2-bad9-b7b93a3e9c5a'
        cls.test_msi_access_token = ('eyJ0eXAiOiJKV1QiLCJhbGciOiJSUzI1NiIsIng1dCI6IlZXVkljMVdEMVRrc2JiMzAxc2FzTTVrT3E1'
                                     'USIsImtpZCI6IlZXVkljMVdEMVRrc2JiMzAxc2FzTTVrT3E1USJ9.eyJhdWQiOiJodHRwczovL21hbmF'
                                     'nZW1lbnQuY29yZS53aW5kb3dzLm5ldC8iLCJpc3MiOiJodHRwczovL3N0cy53aW5kb3dzLm5ldC81NDg'
                                     'yNmIyMi0zOGQ2LTRmYjItYmFkOS1iN2I5M2EzZTljNWEvIiwiaWF0IjoxNTAzMzU0ODc2LCJuYmYiOjE'
                                     '1MDMzNTQ4NzYsImV4cCI6MTUwMzM1ODc3NiwiYWNyIjoiMSIsImFpbyI6IkFTUUEyLzhFQUFBQTFGL1k'
                                     '0VVR3bFI1Y091QXJxc1J0OU5UVVc2MGlsUHZna0daUC8xczVtdzg9IiwiYW1yIjpbInB3ZCJdLCJhcHB'
                                     'pZCI6IjA0YjA3Nzk1LThkZGItNDYxYS1iYmVlLTAyZjllMWJmN2I0NiIsImFwcGlkYWNyIjoiMCIsImV'
                                     'fZXhwIjoyNjI4MDAsImZhbWlseV9uYW1lIjoic2RrIiwiZ2l2ZW5fbmFtZSI6ImFkbWluMyIsImdyb3V'
                                     'wcyI6WyJlNGJiMGI1Ni0xMDE0LTQwZjgtODhhYi0zZDhhOGNiMGUwODYiLCI4YTliMTYxNy1mYzhkLTR'
                                     'hYTktYTQyZi05OTg2OGQzMTQ2OTkiLCI1NDgwMzkxNy00YzcxLTRkNmMtOGJkZi1iYmQ5MzEwMTBmOGM'
                                     'iXSwiaXBhZGRyIjoiMTY3LjIyMC4xLjIzNCIsIm5hbWUiOiJhZG1pbjMiLCJvaWQiOiJlN2UxNThkMy0'
                                     '3Y2RjLTQ3Y2QtODgyNS01ODU5ZDdhYjJiNTUiLCJwdWlkIjoiMTAwMzNGRkY5NUQ0NEU4NCIsInNjcCI'
                                     '6InVzZXJfaW1wZXJzb25hdGlvbiIsInN1YiI6ImhRenl3b3FTLUEtRzAySTl6ZE5TRmtGd3R2MGVwZ2l'
                                     'WY1Vsdm1PZEZHaFEiLCJ0aWQiOiI1NDgyNmIyMi0zOGQ2LTRmYjItYmFkOS1iN2I5M2EzZTljNWEiLCJ'
                                     '1bmlxdWVfbmFtZSI6ImFkbWluM0BBenVyZVNES1RlYW0ub25taWNyb3NvZnQuY29tIiwidXBuIjoiYWR'
                                     'taW4zQEF6dXJlU0RLVGVhbS5vbm1pY3Jvc29mdC5jb20iLCJ1dGkiOiJuUEROYm04UFkwYUdELWhNeWx'
                                     'rVEFBIiwidmVyIjoiMS4wIiwid2lkcyI6WyI2MmU5MDM5NC02OWY1LTQyMzctOTE5MC0wMTIxNzcxNDV'
                                     'lMTAiXX0.Pg4cq0MuP1uGhY_h51ZZdyUYjGDUFgTW2EfIV4DaWT9RU7GIK_Fq9VGBTTbFZA0pZrrmP-z'
                                     '7DlN9-U0A0nEYDoXzXvo-ACTkm9_TakfADd36YlYB5aLna-yO0B7rk5W9ANelkzUQgRfidSHtCmV6i4V'
                                     'e-lOym1sH5iOcxfIjXF0Tp2y0f3zM7qCq8Cp1ZxEwz6xYIgByoxjErNXrOME5Ld1WizcsaWxTXpwxJn_'
                                     'Q8U2g9kXHrbYFeY2gJxF_hnfLvNKxUKUBnftmyYxZwKi0GDS0BvdJnJnsqSRSpxUx__Ra9QJkG1IaDzj'
                                     'ZcSZPHK45T6ohK9Hk9ktZo0crVl7Tmw')
        cls.test_user_msi_access_token = ('eyJ0eXAiOiJKV1QiLCJhbGciOiJSUzI1NiIsIng1dCI6IlNzWnNCTmhaY0YzUTlTNHRycFFCVE'
                                          'J5TlJSSSIsImtpZCI6IlNzWnNCTmhaY0YzUTlTNHRycFFCVEJ5TlJSSSJ9.eyJhdWQiOiJodHR'
                                          'wczovL21hbmFnZW1lbnQuY29yZS53aW5kb3dzLm5ldCIsImlzcyI6Imh0dHBzOi8vc3RzLndpbm'
                                          'Rvd3MubmV0LzU0ODI2YjIyLTM4ZDYtNGZiMi1iYWQ5LWI3YjkzYTNlOWM1YS8iLCJpYXQiOjE1O'
                                          'TE3ODM5MDQsIm5iZiI6MTU5MTc4MzkwNCwiZXhwIjoxNTkxODcwNjA0LCJhaW8iOiI0MmRnWUZE'
                                          'd2JsZmR0WmYxck8zeGlMcVdtOU5MQVE9PSIsImFwcGlkIjoiNjJhYzQ5ZTYtMDQzOC00MTJjLWJ'
                                          'kZjUtNDg0ZTdkNDUyOTM2IiwiYXBwaWRhY3IiOiIyIiwiaWRwIjoiaHR0cHM6Ly9zdHMud2luZG'
                                          '93cy5uZXQvNTQ4MjZiMjItMzhkNi00ZmIyLWJhZDktYjdiOTNhM2U5YzVhLyIsIm9pZCI6ImQ4M'
                                          'zRjNjZmLTNhZjgtNDBiNy1iNDYzLWViZGNlN2YzYTgyNyIsInN1YiI6ImQ4MzRjNjZmLTNhZjgt'
                                          'NDBiNy1iNDYzLWViZGNlN2YzYTgyNyIsInRpZCI6IjU0ODI2YjIyLTM4ZDYtNGZiMi1iYWQ5LWI'
                                          '3YjkzYTNlOWM1YSIsInV0aSI6Ild2YjFyVlBQT1V5VjJDYmNyeHpBQUEiLCJ2ZXIiOiIxLjAiLC'
                                          'J4bXNfbWlyaWQiOiIvc3Vic2NyaXB0aW9ucy8wYjFmNjQ3MS0xYmYwLTRkZGEtYWVjMy1jYjkyNz'
                                          'JmMDk1OTAvcmVzb3VyY2Vncm91cHMvcWlhbndlbnMvcHJvdmlkZXJzL01pY3Jvc29mdC5NYW5hZ2'
                                          'VkSWRlbnRpdHkvdXNlckFzc2lnbmVkSWRlbnRpdGllcy9xaWFud2VuaWRlbnRpdHkifQ.nAxWA5_'
                                          'qTs_uwGoziKtDFAqxlmYSlyPGqAKZ8YFqFfm68r5Ouo2x2PztAv2D71L-j8B3GykNgW-2yhbB-z2'
                                          'h53dgjG2TVoeZjhV9DOpSJ06kLAeH-nskGxpBFf7se1qohlU7uyctsUMQWjXVUQbTEanJzj_IH-Y'
                                          '47O3lvM4Yrliz5QUApm63VF4EhqNpNvb5w0HkuB72SJ0MKJt5VdQqNcG077NQNoiTJ34XVXkyNDp'
                                          'I15y0Cj504P_xw-Dpvg-hmEbykjFMIaB8RoSrp3BzYjNtJh2CHIuWhXF0ngza2SwN2CXK0Vpn5Za'
                                          'EvZdD57j3h8iGE0Tw5IzG86uNS2AQ0A')

        cls.msal_accounts = [
            {
                'home_account_id': '182c0000-0000-0000-0000-000000000000.54820000-0000-0000-0000-000000000000',
                'environment': 'login.microsoftonline.com',
                'realm': 'organizations',
                'local_account_id': '182c0000-0000-0000-0000-000000000000',
                'username': cls.user1,
                'authority_type': 'MSSTS'
            }, {
                'home_account_id': '182c0000-0000-0000-0000-000000000000.54820000-0000-0000-0000-000000000000',
                'environment': 'login.microsoftonline.com',
                'realm': '54820000-0000-0000-0000-000000000000',
                'local_account_id': '182c0000-0000-0000-0000-000000000000',
                'username': cls.user1,
                'authority_type': 'MSSTS'
            }, {
                'home_account_id': 'c7970000-0000-0000-0000-000000000000.54820000-0000-0000-0000-000000000000',
                'environment': 'login.microsoftonline.com',
                'realm': 'organizations',
                'local_account_id': 'c7970000-0000-0000-0000-000000000000',
                'username': cls.user2,
                'authority_type': 'MSSTS'
            }, {
                'home_account_id': 'c7970000-0000-0000-0000-000000000000.54820000-0000-0000-0000-000000000000',
                'environment': 'login.microsoftonline.com',
                'realm': '54820000-0000-0000-0000-000000000000',
                'local_account_id': 'c7970000-0000-0000-0000-000000000000',
                'username': cls.user2,
                'authority_type': 'MSSTS'
            }]

        cls.adal_resource = 'https://foo/'
        cls.msal_scopes = ['https://foo//.default']

        cls.service_principal_id = "00000001-0000-0000-0000-000000000000"
        cls.service_principal_secret = "test_secret"
        cls.service_principal_tenant_id = "00000001-0000-0000-0000-000000000000"

    @mock.patch('azure.cli.core._profile.SubscriptionFinder._create_subscription_client', autospec=True)
    @mock.patch('azure.cli.core.auth.identity.Identity.get_user_credential', autospec=True)
    @mock.patch('azure.cli.core.auth.identity.Identity.login_with_auth_code', autospec=True)
    @mock.patch('azure.cli.core._profile.can_launch_browser', autospec=True, return_value=True)
    def test_login_with_auth_code(self, can_launch_browser_mock, login_with_auth_code_mock, get_user_credential_mock,
                                  create_subscription_client_mock):
        login_with_auth_code_mock.return_value = self.user_identity_mock

        cli = DummyCli()
        mock_subscription_client = mock.MagicMock()
        mock_subscription_client.tenants.list.return_value = [TenantStub(self.tenant_id)]
        mock_subscription_client.subscriptions.list.return_value = [deepcopy(self.subscription1_raw)]
        create_subscription_client_mock.return_value = mock_subscription_client

        storage_mock = {'subscriptions': None}
        profile = Profile(cli_ctx=cli, storage=storage_mock)
        subs = profile.login(True, None, None, False, None, use_device_code=False, allow_no_subscriptions=False)

        # assert
        login_with_auth_code_mock.assert_called_once()
        get_user_credential_mock.assert_called()
        self.assertEqual(self.subscription1_output, subs)

    @mock.patch('azure.cli.core._profile.SubscriptionFinder._create_subscription_client', autospec=True)
    @mock.patch('azure.cli.core.auth.identity.Identity.get_user_credential', autospec=True)
    @mock.patch('azure.cli.core.auth.identity.Identity.login_with_device_code', autospec=True)
    def test_login_with_device_code(self, login_with_device_code_mock, get_user_credential_mock,
                                    create_subscription_client_mock):
        login_with_device_code_mock.return_value = self.user_identity_mock

        cli = DummyCli()
        mock_subscription_client = mock.MagicMock()
        mock_subscription_client.tenants.list.return_value = [TenantStub(self.tenant_id)]
        mock_subscription_client.subscriptions.list.return_value = [deepcopy(self.subscription1_raw)]
        create_subscription_client_mock.return_value = mock_subscription_client

        storage_mock = {'subscriptions': None}
        profile = Profile(cli_ctx=cli, storage=storage_mock)
        subs = profile.login(True, None, None, False, None, use_device_code=True, allow_no_subscriptions=False)

        # assert
        self.assertEqual(self.subscription1_output, subs)

    @mock.patch('azure.cli.core._profile.SubscriptionFinder._create_subscription_client', autospec=True)
    @mock.patch('azure.cli.core.auth.identity.Identity.get_user_credential', autospec=True)
    @mock.patch('azure.cli.core.auth.identity.Identity.login_with_device_code', autospec=True)
    def test_login_with_device_code_for_tenant(self, login_with_device_code_mock, get_user_credential_mock,
                                               create_subscription_client_mock):
        login_with_device_code_mock.return_value = self.user_identity_mock

        cli = DummyCli()
        mock_subscription_client = mock.MagicMock()
        mock_subscription_client.tenants.list.return_value = [TenantStub(self.tenant_id)]
        mock_subscription_client.subscriptions.list.return_value = [deepcopy(self.subscription1_raw)]
        create_subscription_client_mock.return_value = mock_subscription_client

        storage_mock = {'subscriptions': None}
        profile = Profile(cli_ctx=cli, storage=storage_mock)
        subs = profile.login(True, None, None, False, self.tenant_id, use_device_code=True,
                             allow_no_subscriptions=False)

        # assert
        self.assertEqual(self.subscription1_output, subs)

    @mock.patch('azure.cli.core._profile.SubscriptionFinder._create_subscription_client', autospec=True)
    @mock.patch('azure.cli.core.auth.identity.Identity.get_user_credential', autospec=True)
    @mock.patch('azure.cli.core.auth.identity.Identity.login_with_username_password', autospec=True)
    def test_login_with_username_password_for_tenant(self, login_with_username_password_mock, get_user_credential_mock,
                                                     create_subscription_client_mock):
        login_with_username_password_mock.return_value = self.user_identity_mock

        cli = DummyCli()
        mock_subscription_client = mock.MagicMock()
        mock_subscription_client.tenants.list.return_value = [TenantStub(self.tenant_id)]
        mock_subscription_client.subscriptions.list.return_value = [deepcopy(self.subscription1_raw)]
        create_subscription_client_mock.return_value = mock_subscription_client

        storage_mock = {'subscriptions': None}
        profile = Profile(cli_ctx=cli, storage=storage_mock)
        subs = profile.login(False, '1234', 'my-secret', False, self.tenant_id, use_device_code=False,
                             allow_no_subscriptions=False)

        self.assertEqual(self.subscription1_output, subs)

    @mock.patch('azure.cli.core._profile.SubscriptionFinder._create_subscription_client', autospec=True)
    @mock.patch('azure.cli.core.auth.identity.Identity.get_service_principal_credential', autospec=True)
    @mock.patch('azure.cli.core.auth.identity.Identity.login_with_service_principal', autospec=True)
    def test_login_with_service_principal(self, login_with_service_principal_mock,
                                          get_service_principal_credential_mock,
                                          create_subscription_client_mock):
        cli = DummyCli()
        mock_subscription_client = mock.MagicMock()
        mock_subscription_client.tenants.list.return_value = [TenantStub(self.tenant_id)]
        mock_subscription_client.subscriptions.list.return_value = [deepcopy(self.subscription1_raw)]
        create_subscription_client_mock.return_value = mock_subscription_client

        storage_mock = {'subscriptions': None}
        profile = Profile(cli_ctx=cli, storage=storage_mock)
        subs = profile.login(False, 'my app', {'secret': 'very_secret'}, True, self.tenant_id, use_device_code=True,
                             allow_no_subscriptions=False)
        output = [{'environmentName': 'AzureCloud',
                   'homeTenantId': 'microsoft.com',
                   'id': '1',
                   'isDefault': True,
                   'managedByTenants': [{'tenantId': '00000003-0000-0000-0000-000000000000'},
                                        {'tenantId': '00000004-0000-0000-0000-000000000000'}],
                   'name': 'foo account',
                   'state': 'Enabled',
                   'tenantId': 'microsoft.com',
                   'user': {
                       'name': 'my app',
                       'type': 'servicePrincipal'}}]

        login_with_service_principal_mock.assert_called_with(mock.ANY, 'my app', {'secret': 'very_secret'},
                                                             ['https://management.core.windows.net//.default'])
        self.assertEqual(output, subs)

    @mock.patch('azure.cli.core._profile.SubscriptionFinder._create_subscription_client', autospec=True)
    @mock.patch('azure.cli.core.auth.adal_authentication.MSIAuthenticationWrapper', autospec=True)
    def test_login_in_cloud_shell(self, msi_auth_mock, create_subscription_client_mock):
        msi_auth_mock.return_value = MSRestAzureAuthStub()

        cli = DummyCli()
        mock_subscription_client = mock.MagicMock()
        mock_subscription_client.tenants.list.return_value = [TenantStub(self.tenant_id)]
        mock_subscription_client.subscriptions.list.return_value = [deepcopy(self.subscription1_raw)]
        create_subscription_client_mock.return_value = mock_subscription_client

        profile = Profile(cli_ctx=cli, storage={'subscriptions': None})

        subscriptions = profile.login_in_cloud_shell()

        # Check correct token is used
        assert create_subscription_client_mock.call_args[0][1].token['access_token'] == TestProfile.test_msi_access_token

        self.assertEqual(len(subscriptions), 1)
        s = subscriptions[0]
        self.assertEqual(s['user']['name'], 'admin3@AzureSDKTeam.onmicrosoft.com')
        self.assertEqual(s['tenantId'], '54826b22-38d6-4fb2-bad9-b7b93a3e9c5a')
        self.assertEqual(s['user']['cloudShellID'], True)
        self.assertEqual(s['user']['type'], 'user')
        self.assertEqual(s['name'], self.display_name1)
        self.assertEqual(s['id'], self.id1.split('/')[-1])

    @mock.patch('requests.get', autospec=True)
    @mock.patch('azure.cli.core._profile.SubscriptionFinder._create_subscription_client', autospec=True)
    def test_find_subscriptions_in_vm_with_msi_system_assigned(self, create_subscription_client_mock, mock_get):
        mock_subscription_client = mock.MagicMock()
        mock_subscription_client.subscriptions.list.return_value = [deepcopy(self.subscription1_raw)]
        create_subscription_client_mock.return_value = mock_subscription_client

        cli = DummyCli()
        storage_mock = {'subscriptions': None}
        profile = Profile(cli_ctx=cli, storage=storage_mock)

        test_token_entry = {
            'token_type': 'Bearer',
            'access_token': TestProfile.test_msi_access_token
        }
        encoded_test_token = json.dumps(test_token_entry).encode()
        good_response = mock.MagicMock()
        good_response.status_code = 200
        good_response.content = encoded_test_token
        mock_get.return_value = good_response

        subscriptions = profile.login_with_managed_identity()

        # assert
        self.assertEqual(len(subscriptions), 1)
        s = subscriptions[0]
        self.assertEqual(s['user']['name'], 'systemAssignedIdentity')
        self.assertEqual(s['user']['type'], 'servicePrincipal')
        self.assertEqual(s['user']['assignedIdentityInfo'], 'MSI')
        self.assertEqual(s['name'], self.display_name1)
        self.assertEqual(s['id'], self.id1.split('/')[-1])
        self.assertEqual(s['tenantId'], '54826b22-38d6-4fb2-bad9-b7b93a3e9c5a')

    @mock.patch('requests.get', autospec=True)
    @mock.patch('azure.cli.core._profile.SubscriptionFinder._create_subscription_client', autospec=True)
    def test_find_subscriptions_in_vm_with_msi_no_subscriptions(self, create_subscription_client_mock, mock_get):
        mock_subscription_client = mock.MagicMock()
        mock_subscription_client.subscriptions.list.return_value = []
        create_subscription_client_mock.return_value = mock_subscription_client

        cli = DummyCli()
        storage_mock = {'subscriptions': None}
        profile = Profile(cli_ctx=cli, storage=storage_mock)

        test_token_entry = {
            'token_type': 'Bearer',
            'access_token': TestProfile.test_msi_access_token
        }
        encoded_test_token = json.dumps(test_token_entry).encode()
        good_response = mock.MagicMock()
        good_response.status_code = 200
        good_response.content = encoded_test_token
        mock_get.return_value = good_response

        subscriptions = profile.login_with_managed_identity(allow_no_subscriptions=True)

        # assert
        self.assertEqual(len(subscriptions), 1)
        s = subscriptions[0]

        self.assertEqual(s['name'], 'N/A(tenant level account)')
        self.assertEqual(s['id'], self.test_msi_tenant)
        self.assertEqual(s['tenantId'], self.test_msi_tenant)

        self.assertEqual(s['user']['name'], 'systemAssignedIdentity')
        self.assertEqual(s['user']['type'], 'servicePrincipal')
        self.assertEqual(s['user']['assignedIdentityInfo'], 'MSI')

    @mock.patch('requests.get', autospec=True)
    @mock.patch('azure.cli.core._profile.SubscriptionFinder._create_subscription_client', autospec=True)
    def test_find_subscriptions_in_vm_with_msi_user_assigned_with_client_id(self, create_subscription_client_mock, mock_get):
        mock_subscription_client = mock.MagicMock()
        mock_subscription_client.subscriptions.list.return_value = [deepcopy(self.subscription1_raw)]
        create_subscription_client_mock.return_value = mock_subscription_client

        cli = DummyCli()
        storage_mock = {'subscriptions': None}
        profile = Profile(cli_ctx=cli, storage=storage_mock)

        test_token_entry = {
            'token_type': 'Bearer',
            'access_token': TestProfile.test_msi_access_token
        }
        test_client_id = '54826b22-38d6-4fb2-bad9-b7b93a3e9999'
        encoded_test_token = json.dumps(test_token_entry).encode()
        good_response = mock.MagicMock()
        good_response.status_code = 200
        good_response.content = encoded_test_token
        mock_get.return_value = good_response

        subscriptions = profile.login_with_managed_identity(identity_id=test_client_id)

        self.assertEqual(len(subscriptions), 1)
        s = subscriptions[0]
        self.assertEqual(s['name'], self.display_name1)
        self.assertEqual(s['id'], self.id1.split('/')[-1])
        self.assertEqual(s['tenantId'], '54826b22-38d6-4fb2-bad9-b7b93a3e9c5a')

        self.assertEqual(s['user']['name'], 'userAssignedIdentity')
        self.assertEqual(s['user']['type'], 'servicePrincipal')
        self.assertEqual(s['user']['assignedIdentityInfo'], 'MSIClient-{}'.format(test_client_id))

    @mock.patch('azure.cli.core.auth.adal_authentication.MSIAuthenticationWrapper', autospec=True)
    @mock.patch('azure.cli.core._profile.SubscriptionFinder._create_subscription_client', autospec=True)
    def test_find_subscriptions_in_vm_with_msi_user_assigned_with_object_id(self, create_subscription_client_mock,
                                                                            mock_msi_auth):
        mock_subscription_client = mock.MagicMock()
        mock_subscription_client.subscriptions.list.return_value = [deepcopy(self.subscription1_raw)]
        create_subscription_client_mock.return_value = mock_subscription_client

        from azure.cli.core.azclierror import AzureResponseError
        class AuthStub:
            def __init__(self, **kwargs):
                self.token = None
                self.client_id = kwargs.get('client_id')
                self.object_id = kwargs.get('object_id')
                # since msrestazure 0.4.34, set_token in init
                self.set_token()

            def set_token(self):
                # here we will reject the 1st sniffing of trying with client_id and then acccept the 2nd
                if self.object_id:
                    self.token = {
                        'token_type': 'Bearer',
                        'access_token': TestProfile.test_msi_access_token
                    }
                else:
                    raise AzureResponseError('Failed to connect to MSI. Please make sure MSI is configured correctly.\n'
                                             'Get Token request returned http error: 400, reason: Bad Request')

        profile = Profile(cli_ctx=DummyCli(), storage={'subscriptions': None})

        mock_msi_auth.side_effect = AuthStub
        test_object_id = '54826b22-38d6-4fb2-bad9-b7b93a3e9999'

        subscriptions = profile.login_with_managed_identity(identity_id=test_object_id)

        s = subscriptions[0]
        self.assertEqual(s['user']['name'], 'userAssignedIdentity')
        self.assertEqual(s['user']['type'], 'servicePrincipal')
        self.assertEqual(s['user']['assignedIdentityInfo'], 'MSIObject-{}'.format(test_object_id))

    @mock.patch('requests.get', autospec=True)
    @mock.patch('azure.cli.core._profile.SubscriptionFinder._create_subscription_client', autospec=True)
    def test_find_subscriptions_in_vm_with_msi_user_assigned_with_res_id(self, create_subscription_client_mock,
                                                                         mock_get):

        mock_subscription_client = mock.MagicMock()
        mock_subscription_client.subscriptions.list.return_value = [deepcopy(self.subscription1_raw)]
        create_subscription_client_mock.return_value = mock_subscription_client

        cli = DummyCli()
        storage_mock = {'subscriptions': None}
        profile = Profile(cli_ctx=cli, storage=storage_mock)

        test_token_entry = {
            'token_type': 'Bearer',
            'access_token': TestProfile.test_msi_access_token
        }
        test_res_id = ('/subscriptions/0b1f6471-1bf0-4dda-aec3-cb9272f09590/resourcegroups/g1/'
                       'providers/Microsoft.ManagedIdentity/userAssignedIdentities/id1')

        encoded_test_token = json.dumps(test_token_entry).encode()
        good_response = mock.MagicMock()
        good_response.status_code = 200
        good_response.content = encoded_test_token
        mock_get.return_value = good_response

        subscriptions = profile.login_with_managed_identity(identity_id=test_res_id)

        s = subscriptions[0]
        self.assertEqual(s['user']['name'], 'userAssignedIdentity')
        self.assertEqual(s['user']['type'], 'servicePrincipal')
        self.assertEqual(subscriptions[0]['user']['assignedIdentityInfo'], 'MSIResource-{}'.format(test_res_id))

    @mock.patch('azure.cli.core._profile.SubscriptionFinder._create_subscription_client', autospec=True)
    @mock.patch('azure.cli.core.auth.identity.Identity.get_user_credential', autospec=True)
    @mock.patch('azure.cli.core.auth.identity.Identity.login_with_auth_code', autospec=True)
    @mock.patch('azure.cli.core._profile.can_launch_browser', autospec=True, return_value=True)
    def test_login_no_subscription(self, can_launch_browser_mock,
                                   login_with_auth_code_mock, get_user_credential_mock,
                                   create_subscription_client_mock):
        login_with_auth_code_mock.return_value = self.user_identity_mock

        cli = DummyCli()
        mock_subscription_client = mock.MagicMock()
        mock_subscription_client.tenants.list.return_value = [TenantStub(self.tenant_id)]
        mock_subscription_client.subscriptions.list.return_value = []
        create_subscription_client_mock.return_value = mock_subscription_client

        storage_mock = {'subscriptions': None}
        profile = Profile(cli_ctx=cli, storage=storage_mock)
        subs = profile.login(True, None, None, False, None, use_device_code=False, allow_no_subscriptions=True)

        self.assertEqual(1, len(subs))
        self.assertEqual(subs[0]['id'], self.tenant_id)
        self.assertEqual(subs[0]['state'], 'Enabled')
        self.assertEqual(subs[0]['tenantId'], self.tenant_id)
        self.assertEqual(subs[0]['name'], 'N/A(tenant level account)')
        self.assertTrue(profile.is_tenant_level_account())

    @mock.patch('azure.cli.core._profile.SubscriptionFinder._create_subscription_client', autospec=True)
    @mock.patch('azure.cli.core.auth.identity.Identity.get_user_credential', autospec=True)
    @mock.patch('azure.cli.core.auth.identity.Identity.login_with_auth_code', autospec=True)
    @mock.patch('azure.cli.core._profile.can_launch_browser', autospec=True, return_value=True)
    def test_login_no_tenant(self, can_launch_browser_mock,
                             login_with_auth_code_mock, get_user_credential_mock,
                             create_subscription_client_mock):
        login_with_auth_code_mock.return_value = self.user_identity_mock

        cli = DummyCli()
        mock_subscription_client = mock.MagicMock()
        mock_subscription_client.tenants.list.return_value = []
        mock_subscription_client.subscriptions.list.return_value = []
        create_subscription_client_mock.return_value = mock_subscription_client

        storage_mock = {'subscriptions': None}
        profile = Profile(cli_ctx=cli, storage=storage_mock)
        subs = profile.login(True, None, None, False, None, use_device_code=False, allow_no_subscriptions=True)

        assert subs == []

    @mock.patch('azure.cli.core._profile.SubscriptionFinder._create_subscription_client', autospec=True)
    @mock.patch('azure.cli.core.auth.identity.Identity.get_user_credential', autospec=True)
    @mock.patch('azure.cli.core.auth.identity.Identity.login_with_auth_code', autospec=True)
    @mock.patch('azure.cli.core._profile.can_launch_browser', autospec=True, return_value=True)
    def test_login_with_auth_code_adfs(self, can_launch_browser_mock,
                                       login_with_auth_code_mock, get_user_credential_mock,
                                       create_subscription_client_mock):
        cli = DummyCli()
        TEST_ADFS_AUTH_URL = 'https://adfs.local.azurestack.external/adfs'

        def login_with_auth_code_mock_side_effect(identity_self, *args, **kwargs):
            assert identity_self.authority == TEST_ADFS_AUTH_URL
            assert identity_self._is_adfs
            return self.user_identity_mock

        login_with_auth_code_mock.side_effect = login_with_auth_code_mock_side_effect

        mock_arm_client = mock.MagicMock()
        mock_arm_client.tenants.list.return_value = [TenantStub(self.tenant_id)]
        mock_arm_client.subscriptions.list.return_value = [deepcopy(self.subscription1_raw)]

        mock_subscription_client = mock.MagicMock()
        mock_subscription_client.tenants.list.return_value = [TenantStub(self.tenant_id)]
        mock_subscription_client.subscriptions.list.return_value = [deepcopy(self.subscription1_raw)]
        create_subscription_client_mock.return_value = mock_subscription_client

        cli.cloud.endpoints.active_directory = TEST_ADFS_AUTH_URL

        storage_mock = {'subscriptions': None}
        profile = Profile(cli_ctx=cli, storage=storage_mock)
        subs = profile.login(True, None, None, False, None)

        self.assertEqual(self.subscription1_output, subs)

    def test_normalize(self):
        cli = DummyCli()
        storage_mock = {'subscriptions': None}
        profile = Profile(cli_ctx=cli, storage=storage_mock)
        consolidated = profile._normalize_properties(self.user1, [self.subscription1], False)
        expected = self.subscription1_normalized
        self.assertEqual(expected, consolidated[0])
        # verify serialization works
        self.assertIsNotNone(json.dumps(consolidated[0]))

    def test_normalize_v2016_06_01(self):
        cli = DummyCli()
        storage_mock = {'subscriptions': None}
        profile = Profile(cli_ctx=cli, storage=storage_mock)
        from azure.mgmt.resource.subscriptions.v2016_06_01.models import Subscription \
            as Subscription_v2016_06_01
        subscription = Subscription_v2016_06_01()
        subscription.id = self.id1
        subscription.display_name = self.display_name1
        subscription.state = self.state1
        subscription.tenant_id = self.tenant_id

        consolidated = profile._normalize_properties(self.user1, [subscription], False)

        # The subscription shouldn't have managed_by_tenants and home_tenant_id
        expected = {
            'id': '1',
            'name': self.display_name1,
            'state': 'Enabled',
            'user': {
                'name': 'foo@foo.com',
                'type': 'user'
            },
            'isDefault': False,
            'tenantId': self.tenant_id,
            'environmentName': 'AzureCloud'
        }
        self.assertEqual(expected, consolidated[0])
        # verify serialization works
        self.assertIsNotNone(json.dumps(consolidated[0]))

    def test_update_add_two_different_subscriptions(self):
        cli = DummyCli()
        storage_mock = {'subscriptions': []}
        profile = Profile(cli_ctx=cli, storage=storage_mock)

        # add the first and verify
        consolidated = profile._normalize_properties(self.user1,
                                                     [self.subscription1],
                                                     False)
        profile._set_subscriptions(consolidated)

        self.assertEqual(len(storage_mock['subscriptions']), 1)
        subscription1 = storage_mock['subscriptions'][0]
        subscription1_is_default = deepcopy(self.subscription1_normalized)
        subscription1_is_default['isDefault'] = True
        self.assertEqual(subscription1, subscription1_is_default)

        # add the second and verify
        consolidated = profile._normalize_properties(self.user2,
                                                     [self.subscription2],
                                                     False)
        profile._set_subscriptions(consolidated)

        self.assertEqual(len(storage_mock['subscriptions']), 2)
        subscription2 = storage_mock['subscriptions'][1]
        subscription2_is_default = deepcopy(self.subscription2_normalized)
        subscription2_is_default['isDefault'] = True
        self.assertEqual(subscription2, subscription2_is_default)

        # verify the old one stays, but no longer active
        self.assertEqual(storage_mock['subscriptions'][0]['name'],
                         subscription1['name'])
        self.assertFalse(storage_mock['subscriptions'][0]['isDefault'])

    def test_update_with_same_subscription_added_twice(self):
        cli = DummyCli()
        storage_mock = {'subscriptions': []}
        profile = Profile(cli_ctx=cli, storage=storage_mock)

        # add one twice and verify we will have one but with new token
        consolidated = profile._normalize_properties(self.user1,
                                                     [self.subscription1],
                                                     False)
        profile._set_subscriptions(consolidated)

        new_subscription1 = SubscriptionStub(self.id1,
                                             self.display_name1,
                                             self.state1,
                                             self.tenant_id)
        consolidated = profile._normalize_properties(self.user1,
                                                     [new_subscription1],
                                                     False)
        profile._set_subscriptions(consolidated)

        self.assertEqual(len(storage_mock['subscriptions']), 1)
        self.assertTrue(storage_mock['subscriptions'][0]['isDefault'])

    def test_set_active_subscription(self):
        cli = DummyCli()
        storage_mock = {'subscriptions': []}
        profile = Profile(cli_ctx=cli, storage=storage_mock)

        consolidated = profile._normalize_properties(self.user1,
                                                     [self.subscription1],
                                                     False)
        profile._set_subscriptions(consolidated)

        consolidated = profile._normalize_properties(self.user2,
                                                     [self.subscription2],
                                                     False)
        profile._set_subscriptions(consolidated)

        self.assertTrue(storage_mock['subscriptions'][1]['isDefault'])

        profile.set_active_subscription(storage_mock['subscriptions'][0]['id'])
        self.assertFalse(storage_mock['subscriptions'][1]['isDefault'])
        self.assertTrue(storage_mock['subscriptions'][0]['isDefault'])

    def test_default_active_subscription_to_non_disabled_one(self):
        cli = DummyCli()
        storage_mock = {'subscriptions': []}
        profile = Profile(cli_ctx=cli, storage=storage_mock)

        subscriptions = profile._normalize_properties(
            self.user2, [self.subscription2, self.subscription1], False)

        profile._set_subscriptions(subscriptions)

        # verify we skip the overdued subscription and default to the 2nd one in the list
        self.assertEqual(storage_mock['subscriptions'][1]['name'], self.subscription1.display_name)
        self.assertTrue(storage_mock['subscriptions'][1]['isDefault'])

    def test_get_subscription(self):
        cli = DummyCli()
        storage_mock = {'subscriptions': []}
        profile = Profile(cli_ctx=cli, storage=storage_mock)

        consolidated = profile._normalize_properties(self.user1,
                                                     [self.subscription1],
                                                     False)
        profile._set_subscriptions(consolidated)

        self.assertEqual(self.display_name1, profile.get_subscription()['name'])
        self.assertEqual(self.display_name1,
                         profile.get_subscription(subscription=self.display_name1)['name'])

        sub_id = self.id1.split('/')[-1]
        self.assertEqual(sub_id, profile.get_subscription()['id'])
        self.assertEqual(sub_id, profile.get_subscription(subscription=sub_id)['id'])
        self.assertRaises(CLIError, profile.get_subscription, "random_id")

    @mock.patch('azure.cli.core.profiles.get_api_version', autospec=True)
    def test_subscription_finder_constructor(self, get_api_mock):
        cli = DummyCli()
        get_api_mock.return_value = '2019-11-01'
        cli.cloud.endpoints.resource_manager = 'http://foo_arm'
        finder = SubscriptionFinder(cli)
        result = finder._create_subscription_client(mock.MagicMock())
        self.assertEqual(result._client._base_url, 'http://foo_arm')

    def test_get_current_account_user(self):
        cli = DummyCli()

        storage_mock = {'subscriptions': None}
        profile = Profile(cli_ctx=cli, storage=storage_mock)
        consolidated = profile._normalize_properties(self.user1,
                                                     [self.subscription1],
                                                     False)
        profile._set_subscriptions(consolidated)
        user = profile.get_current_account_user()

        self.assertEqual(user, self.user1)

    @mock.patch('azure.cli.core.auth.identity.Identity.get_user_credential', return_value=credential_mock)
    def test_get_login_credentials(self, get_user_credential_mock):
        cli = DummyCli()
        # setup
        storage_mock = {'subscriptions': None}
        profile = Profile(cli_ctx=cli, storage=storage_mock)
        test_subscription_id = '12345678-1bf0-4dda-aec3-cb9272f09590'
        test_subscription = SubscriptionStub('/subscriptions/{}'.format(test_subscription_id),
                                             'MSI-DEV-INC', self.state1, '12345678-38d6-4fb2-bad9-b7b93a3e1234')
        consolidated = profile._normalize_properties(self.user1,
                                                     [test_subscription],
                                                     False, None, None)
        profile._set_subscriptions(consolidated)
        # action
        cred, subscription_id, _ = profile.get_login_credentials()
        get_user_credential_mock.assert_called_with(self.user1)

        # verify
        self.assertEqual(subscription_id, test_subscription_id)

        # verify the cred.get_token()
        token = cred.get_token()
        self.assertEqual(token.token, MOCK_ACCESS_TOKEN)

    @mock.patch('azure.cli.core.auth.identity.Identity.get_user_credential', return_value=credential_mock)
    def test_get_login_credentials_aux_subscriptions(self, get_user_credential_mock):
        cli = DummyCli()

        storage_mock = {'subscriptions': None}
        profile = Profile(cli_ctx=cli, storage=storage_mock)
        test_subscription_id1 = '12345678-1bf0-4dda-aec3-cb9272f09590'
        test_subscription_id2 = '12345678-1bf0-4dda-aec3-cb9272f09591'
        test_tenant_id1 = '12345678-38d6-4fb2-bad9-b7b93a3e1234'
        test_tenant_id2 = '12345678-38d6-4fb2-bad9-b7b93a3e4321'
        test_subscription1 = SubscriptionStub('/subscriptions/{}'.format(test_subscription_id1),
                                             'MSI-DEV-INC', self.state1, test_tenant_id1)
        test_subscription2 = SubscriptionStub('/subscriptions/{}'.format(test_subscription_id2),
                                              'MSI-DEV-INC2', self.state1, test_tenant_id2)
        consolidated = profile._normalize_properties(self.user1,
                                                     [test_subscription1, test_subscription2],
                                                     False, None, None)
        profile._set_subscriptions(consolidated)

        cred, subscription_id, _ = profile.get_login_credentials(subscription_id=test_subscription_id1,
                                                                 aux_subscriptions=[test_subscription_id2])

        self.assertEqual(subscription_id, test_subscription_id1)

        token = cred.get_token()
        aux_tokens = cred.get_auxiliary_tokens()
        self.assertEqual(token.token, MOCK_ACCESS_TOKEN)
        self.assertEqual(aux_tokens[0].token, MOCK_ACCESS_TOKEN)

    @mock.patch('azure.cli.core.auth.identity.Identity.get_user_credential', return_value=credential_mock)
    def test_get_login_credentials_aux_tenants(self, get_user_credential_mock):
        cli = DummyCli()

        storage_mock = {'subscriptions': None}
        profile = Profile(cli_ctx=cli, storage=storage_mock)
        test_subscription_id1 = '12345678-1bf0-4dda-aec3-cb9272f09590'
        test_subscription_id2 = '12345678-1bf0-4dda-aec3-cb9272f09591'
        test_tenant_id1 = '12345678-38d6-4fb2-bad9-b7b93a3e1234'
        test_tenant_id2 = '12345678-38d6-4fb2-bad9-b7b93a3e4321'
        test_subscription = SubscriptionStub('/subscriptions/{}'.format(test_subscription_id1),
                                             'MSI-DEV-INC', self.state1, test_tenant_id1)
        test_subscription2 = SubscriptionStub('/subscriptions/{}'.format(test_subscription_id2),
                                              'MSI-DEV-INC2', self.state1, test_tenant_id2)
        consolidated = profile._normalize_properties(self.user1,
                                                     [test_subscription, test_subscription2],
                                                     False, None, None)
        profile._set_subscriptions(consolidated)
        # test only input aux_tenants
        cred, subscription_id, _ = profile.get_login_credentials(subscription_id=test_subscription_id1,
                                                                 aux_tenants=[test_tenant_id2])

        self.assertEqual(subscription_id, test_subscription_id1)

        token = cred.get_token()
        aux_tokens = cred.get_auxiliary_tokens()
        self.assertEqual(token.token, MOCK_ACCESS_TOKEN)
        self.assertEqual(aux_tokens[0].token, MOCK_ACCESS_TOKEN)

        # test input aux_tenants and aux_subscriptions
        with self.assertRaisesRegex(CLIError,
                                     "Please specify only one of aux_subscriptions and aux_tenants, not both"):
            cred, subscription_id, _ = profile.get_login_credentials(subscription_id=test_subscription_id1,
                                                                     aux_subscriptions=[test_subscription_id2],
                                                                     aux_tenants=[test_tenant_id2])

    @mock.patch('azure.cli.core.auth.adal_authentication.MSIAuthenticationWrapper', MSRestAzureAuthStub)
    def test_get_login_credentials_msi_system_assigned(self):

        # setup an existing msi subscription
        profile = Profile(cli_ctx=DummyCli(), storage={'subscriptions': None})
        test_subscription_id = '12345678-1bf0-4dda-aec3-cb9272f09590'
        test_tenant_id = '12345678-38d6-4fb2-bad9-b7b93a3e1234'
        test_user = 'systemAssignedIdentity'
        msi_subscription = SubscriptionStub('/subscriptions/' + test_subscription_id, 'MSI', self.state1, test_tenant_id)
        consolidated = profile._normalize_properties(test_user,
                                                     [msi_subscription],
                                                     True)
        profile._set_subscriptions(consolidated)

        cred, subscription_id, _ = profile.get_login_credentials()

        self.assertEqual(subscription_id, test_subscription_id)

        # sniff test the msi_auth object
        cred.set_token()
        cred.token
        self.assertTrue(cred.set_token_invoked_count)
        self.assertTrue(cred.token_read_count)

    @mock.patch('azure.cli.core.auth.adal_authentication.MSIAuthenticationWrapper', MSRestAzureAuthStub)
    def test_get_login_credentials_msi_user_assigned_with_client_id(self):
        # setup an existing msi subscription
        profile = Profile(cli_ctx=DummyCli(), storage={'subscriptions': None})
        test_subscription_id = '12345678-1bf0-4dda-aec3-cb9272f09590'
        test_tenant_id = '12345678-38d6-4fb2-bad9-b7b93a3e1234'
        test_user = 'userAssignedIdentity'
        test_client_id = '12345678-38d6-4fb2-bad9-b7b93a3e8888'
        msi_subscription = SubscriptionStub('/subscriptions/' + test_subscription_id, 'MSIClient-{}'.format(test_client_id), self.state1, test_tenant_id)
        consolidated = profile._normalize_properties(test_user, [msi_subscription], True)
        profile._set_subscriptions(consolidated, secondary_key_name='name')

        cred, subscription_id, _ = profile.get_login_credentials()

        self.assertEqual(subscription_id, test_subscription_id)

        # sniff test the msi_auth object
        cred.set_token()
        cred.token
        self.assertTrue(cred.set_token_invoked_count)
        self.assertTrue(cred.token_read_count)
        self.assertTrue(cred.client_id, test_client_id)

    @mock.patch('azure.cli.core.auth.adal_authentication.MSIAuthenticationWrapper', MSRestAzureAuthStub)
    def test_get_login_credentials_msi_user_assigned_with_object_id(self):

        # setup an existing msi subscription
        profile = Profile(cli_ctx=DummyCli(), storage={'subscriptions': None})
        test_subscription_id = '12345678-1bf0-4dda-aec3-cb9272f09590'
        test_object_id = '12345678-38d6-4fb2-bad9-b7b93a3e9999'
        msi_subscription = SubscriptionStub('/subscriptions/12345678-1bf0-4dda-aec3-cb9272f09590',
                                            'MSIObject-{}'.format(test_object_id),
                                            self.state1, '12345678-38d6-4fb2-bad9-b7b93a3e1234')
        consolidated = profile._normalize_properties('userAssignedIdentity', [msi_subscription], True)
        profile._set_subscriptions(consolidated, secondary_key_name='name')

        cred, subscription_id, _ = profile.get_login_credentials()

        self.assertEqual(subscription_id, test_subscription_id)

        # sniff test the msi_auth object
        cred.set_token()
        cred.token
        self.assertTrue(cred.set_token_invoked_count)
        self.assertTrue(cred.token_read_count)
        self.assertTrue(cred.object_id, test_object_id)

    @mock.patch('azure.cli.core.auth.adal_authentication.MSIAuthenticationWrapper', MSRestAzureAuthStub)
    def test_get_login_credentials_msi_user_assigned_with_res_id(self):
        # setup an existing msi subscription
        profile = Profile(cli_ctx=DummyCli(), storage={'subscriptions': None})
        test_subscription_id = '12345678-1bf0-4dda-aec3-cb9272f09590'
        test_res_id = ('/subscriptions/{}/resourceGroups/r1/providers/Microsoft.ManagedIdentity/'
                       'userAssignedIdentities/id1').format(test_subscription_id)
        msi_subscription = SubscriptionStub('/subscriptions/{}'.format(test_subscription_id),
                                            'MSIResource-{}'.format(test_res_id),
                                            self.state1, '12345678-38d6-4fb2-bad9-b7b93a3e1234')
        consolidated = profile._normalize_properties('userAssignedIdentity', [msi_subscription], True)
        profile._set_subscriptions(consolidated, secondary_key_name='name')

        cred, subscription_id, _ = profile.get_login_credentials()

        self.assertEqual(subscription_id, test_subscription_id)

        # sniff test the msi_auth object
        cred.set_token()
        cred.token
        self.assertTrue(cred.set_token_invoked_count)
        self.assertTrue(cred.token_read_count)
        self.assertTrue(cred.msi_res_id, test_res_id)

    @mock.patch('azure.cli.core.auth.identity.Identity.get_user_credential')
    def test_get_raw_token(self, get_user_credential_mock):
        credential_mock_temp = CredentialMock()
        get_user_credential_mock.return_value = credential_mock_temp
        cli = DummyCli()
        # setup
        storage_mock = {'subscriptions': None}
        profile = Profile(cli_ctx=cli, storage=storage_mock)
        consolidated = profile._normalize_properties(self.user1,
                                                     [self.subscription1],
                                                     False, None, None)
        profile._set_subscriptions(consolidated)

        # action
        # Get token with ADAL-style resource
        resource_result = profile.get_raw_token(resource=self.adal_resource)
        # Get token with MSAL-style scopes
        scopes_result = profile.get_raw_token(scopes=self.msal_scopes)

        # verify
        self.assertEqual(resource_result, scopes_result)
        creds, sub, tenant = scopes_result

        self.assertEqual(creds[0], 'Bearer')
        self.assertEqual(creds[1], MOCK_ACCESS_TOKEN)
        self.assertEqual(creds[2]['expires_on'], MOCK_EXPIRES_ON_INT)
        self.assertEqual(creds[2]['expiresOn'], MOCK_EXPIRES_ON_DATETIME)

        # subscription should be set
        self.assertEqual(sub, self.subscription1.subscription_id)
        self.assertEqual(tenant, self.tenant_id)

        # Test get_raw_token with tenant
        creds, sub, tenant = profile.get_raw_token(resource=self.adal_resource, tenant=self.tenant_id)

        # verify
        assert list(credential_mock_temp.get_token_scopes) == self.msal_scopes

        self.assertEqual(creds[0], 'Bearer')
        self.assertEqual(creds[1], MOCK_ACCESS_TOKEN)
        self.assertEqual(creds[2]['expires_on'], MOCK_EXPIRES_ON_INT)
        self.assertEqual(creds[2]['expiresOn'], MOCK_EXPIRES_ON_DATETIME)

        # subscription shouldn't be set
        self.assertIsNone(sub)
        self.assertEqual(tenant, self.tenant_id)

    @mock.patch('azure.cli.core.auth.identity.Identity.get_service_principal_credential')
    def test_get_raw_token_for_sp(self, get_service_principal_credential_mock):
        credential_mock_temp = CredentialMock()
        get_service_principal_credential_mock.return_value = credential_mock_temp
        cli = DummyCli()
        # setup
        storage_mock = {'subscriptions': None}
        profile = Profile(cli_ctx=cli, storage=storage_mock)
        consolidated = profile._normalize_properties('sp1',
                                                     [self.subscription1],
                                                     True)
        profile._set_subscriptions(consolidated)
        # action
        creds, sub, tenant = profile.get_raw_token(resource=self.adal_resource)

        # verify
        assert list(credential_mock_temp.get_token_scopes) == self.msal_scopes

        self.assertEqual(creds[0], BEARER)
        self.assertEqual(creds[1], MOCK_ACCESS_TOKEN)
        # the last in the tuple is the whole token entry which has several fields
        self.assertEqual(creds[2]['expires_on'], MOCK_EXPIRES_ON_INT)
        self.assertEqual(creds[2]['expiresOn'], MOCK_EXPIRES_ON_DATETIME)

        # subscription should be set
        self.assertEqual(sub, self.subscription1.subscription_id)
        self.assertEqual(tenant, self.tenant_id)

        # Test get_raw_token with tenant
        creds, sub, tenant = profile.get_raw_token(resource=self.adal_resource, tenant=self.tenant_id)

        self.assertEqual(creds[0], BEARER)
        self.assertEqual(creds[1], MOCK_ACCESS_TOKEN)
        self.assertEqual(creds[2]['expires_on'], MOCK_EXPIRES_ON_INT)
        self.assertEqual(creds[2]['expiresOn'], MOCK_EXPIRES_ON_DATETIME)

        # subscription shouldn't be set
        self.assertIsNone(sub)
        self.assertEqual(tenant, self.tenant_id)

    @mock.patch('azure.cli.core.auth.adal_authentication.MSIAuthenticationWrapper', autospec=True)
    def test_get_raw_token_msi_system_assigned(self, mock_msi_auth):
        # setup an existing msi subscription
        profile = Profile(cli_ctx=DummyCli(), storage={'subscriptions': None})
        test_subscription_id = '12345678-1bf0-4dda-aec3-cb9272f09590'
        test_tenant_id = '12345678-38d6-4fb2-bad9-b7b93a3e1234'
        test_user = 'systemAssignedIdentity'
        msi_subscription = SubscriptionStub('/subscriptions/' + test_subscription_id,
                                            'MSI', self.state1, test_tenant_id)
        consolidated = profile._normalize_properties(test_user,
                                                     [msi_subscription],
                                                     True)
        profile._set_subscriptions(consolidated)

        mi_auth_instance = None

        def mi_auth_factory(*args, **kwargs):
            nonlocal mi_auth_instance
            mi_auth_instance = MSRestAzureAuthStub(*args, **kwargs)
            return mi_auth_instance

        mock_msi_auth.side_effect = mi_auth_factory

        # action
        cred, subscription_id, tenant_id = profile.get_raw_token(resource=self.adal_resource)

        # Make sure resource/scopes are passed to MSIAuthenticationWrapper
        assert mi_auth_instance.resource == self.adal_resource
        assert list(mi_auth_instance.get_token_scopes) == self.msal_scopes

        self.assertEqual(subscription_id, test_subscription_id)
        self.assertEqual(cred[0], 'Bearer')
        self.assertEqual(cred[1], TestProfile.test_msi_access_token)

        # Make sure expires_on and expiresOn are set
        self.assertEqual(cred[2]['expires_on'], MOCK_EXPIRES_ON_INT)
        self.assertEqual(cred[2]['expiresOn'], MOCK_EXPIRES_ON_DATETIME)
        self.assertEqual(subscription_id, test_subscription_id)
        self.assertEqual(tenant_id, test_tenant_id)

        # verify tenant shouldn't be specified for MSI account
<<<<<<< HEAD
        with self.assertRaisesRegex(CLIError, "MSI"):
=======
        with self.assertRaisesRegexp(CLIError, "Tenant shouldn't be specified"):
>>>>>>> d7e5ede0
            cred, subscription_id, _ = profile.get_raw_token(resource='http://test_resource', tenant=self.tenant_id)

    @mock.patch('azure.cli.core._profile.in_cloud_console', autospec=True)
    @mock.patch('azure.cli.core.auth.adal_authentication.MSIAuthenticationWrapper', autospec=True)
    def test_get_raw_token_in_cloud_console(self, mock_msi_auth, mock_in_cloud_console):
        mock_in_cloud_console.return_value = True

        # setup an existing msi subscription
        profile = Profile(cli_ctx=DummyCli(), storage={'subscriptions': None})
        test_subscription_id = '12345678-1bf0-4dda-aec3-cb9272f09590'
        test_tenant_id = '12345678-38d6-4fb2-bad9-b7b93a3e1234'
        msi_subscription = SubscriptionStub('/subscriptions/' + test_subscription_id,
                                            self.display_name1, self.state1, test_tenant_id)
        consolidated = profile._normalize_properties(self.user1,
                                                     [msi_subscription],
                                                     True)
        consolidated[0]['user']['cloudShellID'] = True
        profile._set_subscriptions(consolidated)

        mi_auth_instance = None

        def mi_auth_factory(*args, **kwargs):
            nonlocal mi_auth_instance
            mi_auth_instance = MSRestAzureAuthStub(*args, **kwargs)
            return mi_auth_instance

        mock_msi_auth.side_effect = mi_auth_factory

        # action
        cred, subscription_id, tenant_id = profile.get_raw_token(resource=self.adal_resource)

        # Make sure resource/scopes are passed to MSIAuthenticationWrapper
        assert mi_auth_instance.resource == self.adal_resource
        assert list(mi_auth_instance.get_token_scopes) == self.msal_scopes

        self.assertEqual(subscription_id, test_subscription_id)
        self.assertEqual(cred[0], 'Bearer')
        self.assertEqual(cred[1], TestProfile.test_msi_access_token)

        # Make sure expires_on and expiresOn are set
        self.assertEqual(cred[2]['expires_on'], MOCK_EXPIRES_ON_INT)
        self.assertEqual(cred[2]['expiresOn'], MOCK_EXPIRES_ON_DATETIME)
        self.assertEqual(subscription_id, test_subscription_id)
        self.assertEqual(tenant_id, test_tenant_id)

        # verify tenant shouldn't be specified for Cloud Shell account
        with self.assertRaisesRegex(CLIError, 'Cloud Shell'):
            cred, subscription_id, _ = profile.get_raw_token(resource='http://test_resource', tenant=self.tenant_id)

    @mock.patch('azure.cli.core.auth.identity.Identity.logout_user')
    def test_logout(self, logout_user_mock):
        cli = DummyCli()

        storage_mock = {'subscriptions': []}
        profile = Profile(cli_ctx=cli, storage=storage_mock)
        consolidated = profile._normalize_properties(self.user1,
                                                     [self.subscription1],
                                                     False)
        profile._set_subscriptions(consolidated)
        self.assertEqual(1, len(storage_mock['subscriptions']))
        # action
        profile.logout(self.user1)

        # verify
        self.assertEqual(0, len(storage_mock['subscriptions']))
        logout_user_mock.assert_called_with(self.user1)

    @mock.patch('azure.cli.core.auth.identity.Identity.logout_all_users')
    def test_logout_all(self, logout_all_users_mock):
        cli = DummyCli()
        # setup
        storage_mock = {'subscriptions': []}
        profile = Profile(cli_ctx=cli, storage=storage_mock)
        consolidated = profile._normalize_properties(self.user1,
                                                     [self.subscription1],
                                                     False)
        consolidated2 = profile._normalize_properties(self.user2,
                                                      [self.subscription2],
                                                      False)
        profile._set_subscriptions(consolidated + consolidated2)

        self.assertEqual(2, len(storage_mock['subscriptions']))
        # action
        profile.logout_all()

        # verify
        self.assertEqual([], storage_mock['subscriptions'])
        logout_all_users_mock.assert_called_once()

    @mock.patch('azure.cli.core._profile.SubscriptionFinder._create_subscription_client', autospec=True)
    @mock.patch('azure.cli.core.auth.identity.Identity.get_user_credential', autospec=True)
    def test_refresh_accounts_one_user_account(self, get_user_credential_mock, create_subscription_client_mock):
        mock_arm_client = mock.MagicMock()
        mock_arm_client.tenants.list.return_value = [TenantStub(self.tenant_id)]
        mock_arm_client.subscriptions.list.return_value = [deepcopy(self.subscription1_raw)]
        create_subscription_client_mock.return_value = mock_arm_client

        cli = DummyCli()
        storage_mock = {'subscriptions': []}
        profile = Profile(cli_ctx=cli, storage=storage_mock)
        consolidated = profile._normalize_properties(self.user1, deepcopy([self.subscription1]), False, None, None)
        profile._set_subscriptions(consolidated)

        mock_arm_client.tenants.list.return_value = [TenantStub(self.tenant_id)]
        mock_arm_client.subscriptions.list.return_value = deepcopy([self.subscription1_raw, self.subscription2_raw])

        profile.refresh_accounts()

        # assert
        result = storage_mock['subscriptions']
        self.assertEqual(2, len(result))
        self.assertEqual(self.id1.split('/')[-1], result[0]['id'])
        self.assertEqual(self.id2.split('/')[-1], result[1]['id'])
        self.assertTrue(result[0]['isDefault'])

    @mock.patch('azure.cli.core._profile.SubscriptionFinder._create_subscription_client', autospec=True)
    @mock.patch('azure.cli.core.auth.identity.Identity.get_service_principal_credential', autospec=True)
    @mock.patch('azure.cli.core.auth.identity.Identity.get_user_credential', autospec=True)
    def test_refresh_accounts_one_user_account_one_sp_account(self, get_user_credential_mock,
                                                              get_service_principal_credential_mock,
                                                              create_subscription_client_mock):
        cli = DummyCli()
        storage_mock = {'subscriptions': []}
        profile = Profile(cli_ctx=cli, storage=storage_mock)
        sp_subscription1 = SubscriptionStub('sp-sub/3', 'foo-subname', self.state1, 'footenant.onmicrosoft.com')
        consolidated = profile._normalize_properties(self.user1, deepcopy([self.subscription1]), False, None, None)
        consolidated += profile._normalize_properties('http://foo', [sp_subscription1], True)
        profile._set_subscriptions(consolidated)

        mock_arm_client = mock.MagicMock()
        mock_arm_client.tenants.list.return_value = [TenantStub(self.tenant_id)]
        mock_arm_client.subscriptions.list.side_effect = deepcopy(
            [[self.subscription1], [self.subscription2, sp_subscription1]])
        create_subscription_client_mock.return_value = mock_arm_client

        profile.refresh_accounts()

        result = storage_mock['subscriptions']
        self.assertEqual(3, len(result))
        self.assertEqual(self.id1.split('/')[-1], result[0]['id'])
        self.assertEqual(self.id2.split('/')[-1], result[1]['id'])
        self.assertEqual('3', result[2]['id'])
        self.assertTrue(result[0]['isDefault'])

    @mock.patch('azure.cli.core._profile.SubscriptionFinder._create_subscription_client', autospec=True)
    @mock.patch('azure.cli.core.auth.identity.Identity.get_user_credential', autospec=True)
    def test_refresh_accounts_with_nothing(self, get_user_credential_mock, create_subscription_client_mock):
        cli = DummyCli()
        storage_mock = {'subscriptions': []}
        profile = Profile(cli_ctx=cli, storage=storage_mock)
        consolidated = profile._normalize_properties(self.user1, deepcopy([self.subscription1]), False, None, None)
        profile._set_subscriptions(consolidated)

        mock_arm_client = mock.MagicMock()
        mock_arm_client.tenants.list.return_value = [TenantStub(self.tenant_id)]
        mock_arm_client.subscriptions.list.return_value = []
        create_subscription_client_mock.return_value = mock_arm_client

        profile.refresh_accounts()

        # assert
        result = storage_mock['subscriptions']
        self.assertEqual(0, len(result))

    @mock.patch('azure.cli.core._profile.SubscriptionFinder._create_subscription_client', autospec=True)
    @mock.patch('azure.cli.core.auth.identity.Identity.get_user_credential', autospec=True)
    def test_login_common_tenant_mfa_warning(self, get_user_credential_mock, create_subscription_client_mock):
        # Assume 2 tenants. Home tenant tenant1 doesn't require MFA, but tenant2 does
        cli = DummyCli()
        mock_arm_client = mock.MagicMock()
        tenant2_mfa_id = 'tenant2-0000-0000-0000-000000000000'
        mock_arm_client.tenants.list.return_value = [TenantStub(self.tenant_id), TenantStub(tenant2_mfa_id)]
        create_subscription_client_mock.return_value = mock_arm_client

        finder = SubscriptionFinder(cli)

        from azure.cli.core.azclierror import AuthenticationError
        error_description = ("AADSTS50076: Due to a configuration change made by your administrator, "
                             "or because you moved to a new location, you must use multi-factor "
                             "authentication to access '797f4846-ba00-4fd7-ba43-dac1f8f63013'.\n"
                             "Trace ID: 00000000-0000-0000-0000-000000000000\n"
                             "Correlation ID: 00000000-0000-0000-0000-000000000000\n"
                             "Timestamp: 2020-03-10 04:42:59Z")
        msal_result = {
            'error': 'interaction_required',
            'error_description': error_description,
            'error_codes':[50076],
            'timestamp': '2020-03-10 04:42:59Z',
            'trace_id': '00000000-0000-0000-0000-000000000000',
            'correlation_id': '00000000-0000-0000-0000-000000000000',
            'error_uri': 'https://login.microsoftonline.com/error?code=50076',
            'suberror': 'basic_action'
        }

        err = AuthenticationError(error_description, recommendation=None)

        # MFA error raised on the second call
        mock_arm_client.subscriptions.list.side_effect = [[deepcopy(self.subscription1_raw)], err]

        credential = mock.MagicMock()
        all_subscriptions = finder.find_using_common_tenant(self.user1, credential)

        # subscriptions are correctly returned
        self.assertEqual(all_subscriptions, [self.subscription1])

        # With pytest, use -o log_cli=True to manually check the log

    # Tests for get_sp_auth_info
    def test_get_auth_info_fail_on_user_account(self):
        cli = DummyCli()
        storage_mock = {'subscriptions': None}
        profile = Profile(cli_ctx=cli, storage=storage_mock)

        consolidated = profile._normalize_properties(self.user1,
                                                     [self.subscription1],
                                                     False)
        profile._set_subscriptions(consolidated)

        # testing dump of existing logged in account
        self.assertRaises(CLIError, profile.get_sp_auth_info)

    @mock.patch('azure.cli.core.auth.identity.Identity.get_service_principal_entry', autospec=True)
    @mock.patch('azure.cli.core._profile.SubscriptionFinder._create_subscription_client', autospec=True)
    @mock.patch('azure.cli.core.auth.identity.Identity.get_service_principal_credential', autospec=True)
    @mock.patch('azure.cli.core.auth.identity.Identity.login_with_service_principal', autospec=True)
    def test_get_auth_info_for_logged_in_service_principal(self, login_with_service_principal_mock,
                                                           get_service_principal_credential_mock,
                                                           create_subscription_client_mock,
                                                           get_service_principal_entry_mock):
        cli = DummyCli()
        mock_subscription_client = mock.MagicMock()
        mock_subscription_client.tenants.list.return_value = [TenantStub(self.tenant_id)]
        mock_subscription_client.subscriptions.list.return_value = [deepcopy(self.subscription1_raw)]
        create_subscription_client_mock.return_value = mock_subscription_client

        storage_mock = {'subscriptions': []}
        profile = Profile(cli_ctx=cli, storage=storage_mock)
        profile._management_resource_uri = 'https://management.core.windows.net/'
        profile.login(False, '1234', 'my-secret', True, self.tenant_id, use_device_code=False,
                      allow_no_subscriptions=False)
        # action
        get_service_principal_entry_mock.return_value = {
            "tenant": self.tenant_id,
            "client_id": '1234',
            "client_secret": 'my-secret'
        }
        extended_info = profile.get_sp_auth_info()
        # assert
        self.assertEqual(self.id1.split('/')[-1], extended_info['subscriptionId'])
        self.assertEqual('1234', extended_info['clientId'])
        self.assertEqual('my-secret', extended_info['clientSecret'])
        self.assertEqual('https://login.microsoftonline.com', extended_info['activeDirectoryEndpointUrl'])
        self.assertEqual('https://management.azure.com/', extended_info['resourceManagerEndpointUrl'])

    def test_get_auth_info_for_newly_created_service_principal(self):
        cli = DummyCli()
        storage_mock = {'subscriptions': []}
        profile = Profile(cli_ctx=cli, storage=storage_mock)
        consolidated = profile._normalize_properties(self.user1, [self.subscription1], False)
        profile._set_subscriptions(consolidated)

        # certificate
        extended_info = profile.get_sp_auth_info(name='1234', cert_file='/tmp/123.pem')

        self.assertEqual(self.id1.split('/')[-1], extended_info['subscriptionId'])
        self.assertEqual(self.tenant_id, extended_info['tenantId'])
        self.assertEqual('1234', extended_info['clientId'])
        self.assertEqual('/tmp/123.pem', extended_info['clientCertificate'])
        self.assertIsNone(extended_info.get('clientSecret', None))
        self.assertEqual('https://login.microsoftonline.com', extended_info['activeDirectoryEndpointUrl'])
        self.assertEqual('https://management.azure.com/', extended_info['resourceManagerEndpointUrl'])

        # secret
        extended_info = profile.get_sp_auth_info(name='1234', password='very_secret')
        self.assertEqual('very_secret', extended_info['clientSecret'])


class FileHandleStub(object):  # pylint: disable=too-few-public-methods

    def write(self, content):
        pass

    def __enter__(self):
        return self

    def __exit__(self, _2, _3, _4):
        pass


class SubscriptionStub(Subscription):  # pylint: disable=too-few-public-methods

    def __init__(self, id, display_name, state, tenant_id, managed_by_tenants=[], home_tenant_id=None):  # pylint: disable=redefined-builtin
        policies = SubscriptionPolicies()
        policies.spending_limit = SpendingLimit.current_period_off
        policies.quota_id = 'some quota'
        super(SubscriptionStub, self).__init__(subscription_policies=policies,
                                               authorization_source='some_authorization_source')
        self.id = id
        self.subscription_id = id.split('/')[1]
        self.display_name = display_name
        self.state = state
        # for a SDK Subscription, tenant_id means home tenant id
        # for a _find_using_specific_tenant Subscription, tenant_id means token tenant id
        self.tenant_id = tenant_id
        self.managed_by_tenants = managed_by_tenants
        # if home_tenant_id is None, this denotes a Subscription from SDK
        if home_tenant_id:
            self.home_tenant_id = home_tenant_id


class ManagedByTenantStub(ManagedByTenant):  # pylint: disable=too-few-public-methods

    def __init__(self, tenant_id):  # pylint: disable=redefined-builtin
        self.tenant_id = tenant_id


class TenantStub(object):  # pylint: disable=too-few-public-methods

    def __init__(self, tenant_id, display_name="DISPLAY_NAME"):
        self.tenant_id = tenant_id
        self.display_name = display_name
        self.additional_properties = {'displayName': display_name}


class TestUtils(unittest.TestCase):
    def test_attach_token_tenant(self):
        from azure.mgmt.resource.subscriptions.v2016_06_01.models import Subscription \
            as Subscription_v2016_06_01
        subscription = Subscription_v2016_06_01()
        _attach_token_tenant(subscription, "token_tenant_1")
        self.assertEqual(subscription.tenant_id, "token_tenant_1")
        self.assertFalse(hasattr(subscription, "home_tenant_id"))

    def test_attach_token_tenant_v2016_06_01(self):
        from azure.mgmt.resource.subscriptions.v2019_11_01.models import Subscription \
            as Subscription_v2019_11_01
        subscription = Subscription_v2019_11_01()
        subscription.tenant_id = "home_tenant_1"
        _attach_token_tenant(subscription, "token_tenant_1")
        self.assertEqual(subscription.tenant_id, "token_tenant_1")
        self.assertEqual(subscription.home_tenant_id, "home_tenant_1")

    def test_transform_subscription_for_multiapi(self):

        class SimpleSubscription:
            pass

        class SimpleManagedByTenant:
            pass

        tenant_id = "00000001-0000-0000-0000-000000000000"

        # No 2019-06-01 property is set.
        s = SimpleSubscription()
        d = {}
        _transform_subscription_for_multiapi(s, d)
        assert d == {}

        # home_tenant_id is set.
        s = SimpleSubscription()
        s.home_tenant_id = tenant_id
        d = {}
        _transform_subscription_for_multiapi(s, d)
        assert d == {'homeTenantId': '00000001-0000-0000-0000-000000000000'}

        # managed_by_tenants is set, but is None. It is still preserved.
        s = SimpleSubscription()
        s.managed_by_tenants = None
        d = {}
        _transform_subscription_for_multiapi(s, d)
        assert d == {'managedByTenants': None}

        # managed_by_tenants is set, but is []. It is still preserved.
        s = SimpleSubscription()
        s.managed_by_tenants = []
        d = {}
        _transform_subscription_for_multiapi(s, d)
        assert d == {'managedByTenants': []}

        # managed_by_tenants is set, and has valid items. It is preserved.
        s = SimpleSubscription()
        t = SimpleManagedByTenant()
        t.tenant_id = tenant_id
        s.managed_by_tenants = [t]
        d = {}
        _transform_subscription_for_multiapi(s, d)
        assert d == {'managedByTenants': [{"tenantId": tenant_id}]}


if __name__ == '__main__':
    unittest.main()<|MERGE_RESOLUTION|>--- conflicted
+++ resolved
@@ -1164,11 +1164,7 @@
         self.assertEqual(tenant_id, test_tenant_id)
 
         # verify tenant shouldn't be specified for MSI account
-<<<<<<< HEAD
-        with self.assertRaisesRegex(CLIError, "MSI"):
-=======
-        with self.assertRaisesRegexp(CLIError, "Tenant shouldn't be specified"):
->>>>>>> d7e5ede0
+        with self.assertRaisesRegex(CLIError, "Tenant shouldn't be specified"):
             cred, subscription_id, _ = profile.get_raw_token(resource='http://test_resource', tenant=self.tenant_id)
 
     @mock.patch('azure.cli.core._profile.in_cloud_console', autospec=True)
