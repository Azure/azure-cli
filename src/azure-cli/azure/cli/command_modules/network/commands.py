--- conflicted
+++ resolved
@@ -79,36 +79,6 @@
         operations_tmpl='azure.cli.command_modules.network.custom#{}',
         client_factory=cf_flow_logs,
     )
-
-<<<<<<< HEAD
-    network_watcher_pc_sdk = CliCommandType(
-        operations_tmpl='azure.mgmt.network.operations#PacketCapturesOperations.{}',
-        client_factory=cf_packet_capture
-=======
-    network_vrouter_sdk = CliCommandType(
-        operations_tmpl='azure.mgmt.network.operations#VirtualRoutersOperations.{}',
-        client_factory=cf_virtual_router,
-        min_api='2019-08-01'
-    )
-
-    network_vrouter_update_sdk = CliCommandType(
-        operations_tmpl='azure.cli.command_modules.network.custom#{}',
-        client_factory=cf_virtual_router,
-        min_api='2019-08-01'
-    )
-
-    network_vrouter_peering_sdk = CliCommandType(
-        operations_tmpl='azure.mgmt.network.operations#VirtualRouterPeeringsOperations.{}',
-        client_factory=cf_virtual_router_peering,
-        min_api='2019-08-01'
-    )
-
-    network_vrouter_peering_update_sdk = CliCommandType(
-        operations_tmpl='azure.cli.command_modules.network.custom#{}',
-        client_factory=cf_virtual_router_peering,
-        min_api='2019-08-01'
->>>>>>> 647506e5
-    )
     # endregion
 
     # region NetworkRoot
