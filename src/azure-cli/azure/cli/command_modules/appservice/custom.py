--- conflicted
+++ resolved
@@ -3798,13 +3798,9 @@
                        registry_server=None, registry_password=None, registry_username=None,
                        image=None, tags=None, assign_identities=None,
                        role='Contributor', scope=None, vnet=None, subnet=None, https_only=False,
-<<<<<<< HEAD
-                       environment=None, min_replicas=None, max_replicas=None,
+                       environment=None, min_replicas=None, max_replicas=None, workspace=None,
                        enable_dapr=False, dapr_app_id=None, dapr_app_port=None, dapr_http_max_request_size=None,
                        dapr_http_read_buffer_size=None, dapr_log_level=None, dapr_enable_api_logging=False):
-=======
-                       environment=None, min_replicas=None, max_replicas=None, workspace=None):
->>>>>>> 5584f52f
     # pylint: disable=too-many-statements, too-many-branches
     if functions_version is None:
         logger.warning("No functions version specified so defaulting to 3. In the future, specifying a version will "
