# --------------------------------------------------------------------------------------------
# Copyright (c) Microsoft Corporation. All rights reserved.
# Licensed under the MIT License. See License.txt in the project root for license information.
# --------------------------------------------------------------------------------------------

# pylint: disable=too-many-lines
# pylint: disable=line-too-long

from collections import OrderedDict
import codecs
import json
import os
import re
import ssl
import uuid
import base64

from urllib.request import urlopen
from urllib.parse import urlparse, unquote

from azure.mgmt.core.tools import is_valid_resource_id, parse_resource_id

from azure.mgmt.resource.resources.models import GenericResource
from azure.mgmt.resource.deployments.models import DeploymentMode

from azure.cli.core.azclierror import ArgumentUsageError, InvalidArgumentValueError, RequiredArgumentMissingError, ResourceNotFoundError
from azure.cli.core.parser import IncorrectUsageError
from azure.cli.core.util import get_file_json, read_file_content, shell_safe_json_parse, sdk_no_wait
from azure.cli.core.commands import LongRunningOperation
from azure.cli.core.commands.arm import raise_subdivision_deployment_error
from azure.cli.core.commands.client_factory import get_mgmt_service_client, get_subscription_id
from azure.cli.core.profiles import ResourceType, get_sdk, get_api_version, AZURE_API_PROFILES

from azure.cli.command_modules.resource._client_factory import (
    _resource_client_factory, _resource_policy_client_factory, _resource_lock_client_factory,
    _resource_links_client_factory, _resource_deployments_client_factory, _resource_deploymentscripts_client_factory, _resource_deploymentstacks_client_factory, _authorization_management_client, _resource_managedapps_client_factory, _resource_templatespecs_client_factory, _resource_privatelinks_client_factory)
from azure.cli.command_modules.resource._validators import _parse_lock_id
from azure.cli.command_modules.resource.parameters import StacksActionOnUnmanage

from azure.core.pipeline.policies import SansIOHTTPPolicy

from knack.log import get_logger
from knack.prompting import prompt, prompt_pass, prompt_t_f, prompt_choice_list, prompt_int, NoTTYException
from knack.util import CLIError

from ._validators import MSI_LOCAL_ID
from ._formatters import format_what_if_operation_result
from ._bicep import (
    run_bicep_command,
    is_bicep_file,
    is_bicepparam_file,
    ensure_bicep_installation,
    remove_bicep_installation,
    get_bicep_latest_release_tag,
    get_bicep_available_release_tags,
    validate_bicep_target_scope,
    bicep_version_greater_than_or_equal_to
)

from ._utils import _build_preflight_error_message, _build_http_response_error_message

logger = get_logger(__name__)

RPAAS_APIS = {'microsoft.datadog': '/subscriptions/{subscriptionId}/providers/Microsoft.Datadog/agreements/default?api-version=2020-02-01-preview',
              'microsoft.confluent': '/subscriptions/{subscriptionId}/providers/Microsoft.Confluent/agreements/default?api-version=2020-03-01-preview'}


def _build_resource_id(**kwargs):
    from azure.mgmt.core.tools import resource_id as resource_id_from_dict
    try:
        return resource_id_from_dict(**kwargs)
    except KeyError:
        return None


def _rfc6901_decode(encoded):
    return unquote(encoded).replace("~1", "/").replace("~0", "~")


def _get_json_pointer_segments(json_pointer):
    return [_rfc6901_decode(segment) for segment in json_pointer.split('/')]


def _resolve_parameter_type(parameter, template):
    current = parameter
    visited = set()
    while '$ref' in current:
        referenced = current.get('$ref')
        if referenced in visited:
            raise CLIError("Cycle detected with processing {}.".format(referenced))
        visited.add(referenced)

        segments = _get_json_pointer_segments(referenced)
        if len(segments) < 2 or segments[0] != "#" or not (segments[1] in ['definitions', 'parameters', 'outputs']):
            raise CLIError("Invalid $ref {}.".format(referenced))

        resolved = _resolve_type_from_path(referenced, segments[2:], template.get(segments[1])).copy()

        # it's possible to override some of these properties: the highest-level non-null value wins
        if current.get('nullable', None) is not None:
            resolved['nullable'] = current.get('nullable')
        if current.get('minLength', None) is not None:
            resolved['minLength'] = current.get('minLength')
        if current.get('maxLength', None) is not None:
            resolved['maxLength'] = current.get('maxLength')
        if current.get('allowedValues', None) is not None:
            resolved['allowedValues'] = current.get('allowedValues')

        current = resolved

    return current


def _resolve_type_from_path(current_ref, segments, definitions):
    current = definitions
    for segment in segments:
        if isinstance(current, dict) and segment in current:
            current = current[segment]
        elif isinstance(current, list) and segment.isdigit() and 0 <= int(segment) < len(current):
            current = current[int(segment)]
        else:
            raise CLIError("Failed to resolve path {}.".format(current_ref))

    return current


def _try_parse_key_value_object(parameters, template_obj, value):
    # support situation where empty JSON "{}" is provided
    if value == '{}' and not parameters:
        return True

    try:
        key, value = value.split('=', 1)
    except ValueError:
        return False

    param = template_obj.get('parameters', {}).get(key, None)
    if param is None:
        raise CLIError("unrecognized template parameter '{}'. Allowed parameters: {}"
                       .format(key, ', '.join(sorted(template_obj.get('parameters', {}).keys()))))

    param_type_data = _resolve_parameter_type(param, template_obj)
    param_type = param_type_data.get('type')

    if param_type:
        param_type = param_type.lower()
    if param_type in ['object', 'array', 'secureobject']:
        parameters[key] = {'value': shell_safe_json_parse(value)}
    elif param_type in ['string', 'securestring']:
        parameters[key] = {'value': value}
    elif param_type == 'bool':
        parameters[key] = {'value': value.lower() == 'true'}
    elif param_type == 'int':
        parameters[key] = {'value': int(value)}
    else:
        logger.warning("Unrecognized type '%s' for parameter '%s'. Interpretting as string.", param_type, key)
        parameters[key] = {'value': value}

    return True


def _process_parameters(template_obj, parameter_lists):  # pylint: disable=too-many-statements

    def _try_parse_json_object(value):
        try:
            parsed = _remove_comments_from_json(value, False)
            return parsed.get('parameters', parsed)
        except Exception:  # pylint: disable=broad-except
            return None

    def _try_load_file_object(file_path):
        try:
            is_file = os.path.isfile(file_path)
        except ValueError:
            return None
        if is_file is True:
            try:
                content = read_file_content(file_path)
                if not content:
                    return None
                parsed = _remove_comments_from_json(content, False, file_path)
                return parsed.get('parameters', parsed)
            except Exception as ex:
                raise CLIError("Failed to parse {} with exception:\n    {}".format(file_path, ex))
        return None

    def _try_load_uri(uri):
        if "://" in uri:
            try:
                value = _urlretrieve(uri).decode('utf-8')
                parsed = _remove_comments_from_json(value, False)
                return parsed.get('parameters', parsed)
            except Exception:  # pylint: disable=broad-except
                pass
        return None

    parameters = {}
    for params in parameter_lists or []:
        for item in params:
            param_obj = _try_load_file_object(item)
            if param_obj is None:
                param_obj = _try_parse_json_object(item)
            if param_obj is None:
                param_obj = _try_load_uri(item)
            if param_obj is not None:
                parameters.update(param_obj)
            elif not _try_parse_key_value_object(parameters, template_obj, item):
                raise CLIError('Unable to parse parameter: {}'.format(item))

    return parameters


# pylint: disable=redefined-outer-name
def _find_missing_parameters(parameters, template):
    if template is None:
        return {}
    template_parameters = template.get('parameters', None)
    if template_parameters is None:
        return {}

    missing = OrderedDict()
    for parameter_name in template_parameters:
        parameter = template_parameters[parameter_name]
        param_type_data = _resolve_parameter_type(parameter, template)

        if 'defaultValue' in parameter:
            continue
        if param_type_data.get('nullable', False):
            continue
        if parameters is not None and parameters.get(parameter_name, None) is not None:
            continue
        missing[parameter_name] = parameter
    return missing


def _prompt_for_parameters(missing_parameters, fail_on_no_tty=True):  # pylint: disable=too-many-statements

    prompt_list = missing_parameters.keys() if isinstance(missing_parameters, OrderedDict) \
        else sorted(missing_parameters)
    result = OrderedDict()
    no_tty = False
    for param_name in prompt_list:
        param = missing_parameters[param_name]
        param_type = param.get('type', 'string').lower()
        description = 'Missing description'
        metadata = param.get('metadata', None)
        if metadata is not None:
            description = metadata.get('description', description)
        allowed_values = param.get('allowedValues', None)

        prompt_str = "Please provide {} value for '{}' (? for help): ".format(param_type, param_name)
        while True:
            if allowed_values is not None:
                try:
                    ix = prompt_choice_list(prompt_str, allowed_values, help_string=description)
                    result[param_name] = allowed_values[ix]
                except NoTTYException:
                    result[param_name] = None
                    no_tty = True
                break
            if param_type == 'securestring':
                try:
                    value = prompt_pass(prompt_str, help_string=description)
                except NoTTYException:
                    value = None
                    no_tty = True
                result[param_name] = value
                break
            if param_type == 'int':
                try:
                    int_value = prompt_int(prompt_str, help_string=description)
                    result[param_name] = int_value
                except NoTTYException:
                    result[param_name] = 0
                    no_tty = True
                break
            if param_type == 'bool':
                try:
                    value = prompt_t_f(prompt_str, help_string=description)
                    result[param_name] = value
                except NoTTYException:
                    result[param_name] = False
                    no_tty = True
                break
            if param_type in ['object', 'array']:
                try:
                    value = prompt(prompt_str, help_string=description)
                except NoTTYException:
                    value = ''
                    no_tty = True

                if value == '':
                    value = {} if param_type == 'object' else []
                else:
                    try:
                        value = shell_safe_json_parse(value)
                    except Exception as ex:  # pylint: disable=broad-except
                        logger.error(ex)
                        continue
                result[param_name] = value
                break

            try:
                result[param_name] = prompt(prompt_str, help_string=description)
            except NoTTYException:
                result[param_name] = None
                no_tty = True
            break
    if no_tty and fail_on_no_tty:
        raise NoTTYException
    return result


# pylint: disable=redefined-outer-name
def _get_missing_parameters(parameters, template, prompt_fn, no_prompt=False):
    missing = _find_missing_parameters(parameters, template)
    if missing:
        if no_prompt is True:
            logger.warning("Missing input parameters: %s ", ', '.join(sorted(missing.keys())))
        else:
            try:
                prompt_parameters = prompt_fn(missing)
                for param_name in prompt_parameters:
                    parameters[param_name] = {
                        "value": prompt_parameters[param_name]
                    }
            except NoTTYException:
                raise CLIError("Missing input parameters: {}".format(', '.join(sorted(missing.keys()))))
    return parameters


def _is_bicepparam_file_provided(parameters):
    if not parameters or len(parameters) < 1:
        return False

    for parameter_list in parameters:
        for parameter_item in parameter_list:
            if is_bicepparam_file(parameter_item):
                return True
    return False


def _ssl_context():
    return ssl.create_default_context()


def _urlretrieve(url):
    try:
        req = urlopen(url, context=_ssl_context())
        return req.read()
    except Exception:  # pylint: disable=broad-except
        raise CLIError('Unable to retrieve url {}'.format(url))


# pylint: disable=redefined-outer-name
def _remove_comments_from_json(template, preserve_order=True, file_path=None):
    from ._json_handler import json_min

    # When commenting at the bottom of all elements in a JSON object, jsmin has a bug that will wrap lines.
    # It will affect the subsequent multi-line processing logic, so remove those comments in advance here.
    # Related issue: https://github.com/Azure/azure-cli/issues/11995, the sample is in the additional context of it.
    template = re.sub(r'(^[\t ]*//[\s\S]*?\n)|(^[\t ]*/\*{1,2}[\s\S]*?\*/)', '', template, flags=re.M)

    # In order to solve the package conflict introduced by jsmin, the jsmin code is referenced into json_min
    minified = json_min(template)
    try:
        return shell_safe_json_parse(minified, preserve_order, strict=False)  # use strict=False to allow multiline strings
    except CLIError:
        # Because the processing of removing comments and compression will lead to misplacement of error location,
        # so the error message should be wrapped.
        if file_path:
            raise CLIError("Failed to parse '{}', please check whether it is a valid JSON format".format(file_path))
        raise CLIError("Failed to parse the JSON data, please check whether it is a valid JSON format")


# pylint: disable=too-many-locals, too-many-statements, too-few-public-methods
def _deploy_arm_template_core_unmodified(cmd, resource_group_name, template_file=None,
                                         template_uri=None, deployment_name=None, parameters=None,
                                         mode=None, rollback_on_error=None, validate_only=False, no_wait=False,
                                         aux_subscriptions=None, aux_tenants=None, no_prompt=False):
    DeploymentProperties, TemplateLink, OnErrorDeployment = cmd.get_models('DeploymentProperties', 'TemplateLink',
                                                                           'OnErrorDeployment')
    template_link = None
    template_obj = None
    on_error_deployment = None
    template_content = None
    if template_uri:
        template_link = TemplateLink(uri=template_uri)
        template_obj = _remove_comments_from_json(_urlretrieve(template_uri).decode('utf-8'), file_path=template_uri)
    else:
        template_content = (
            run_bicep_command(cmd.cli_ctx, ["build", "--stdout", template_file])
            if is_bicep_file(template_file)
            else read_file_content(template_file)
        )
        template_obj = _remove_comments_from_json(template_content, file_path=template_file)

    if rollback_on_error == '':
        on_error_deployment = OnErrorDeployment(type='LastSuccessful')
    elif rollback_on_error:
        on_error_deployment = OnErrorDeployment(type='SpecificDeployment', deployment_name=rollback_on_error)

    template_obj['resources'] = template_obj.get('resources', [])
    parameters = _process_parameters(template_obj, parameters) or {}
    parameters = _get_missing_parameters(parameters, template_obj, _prompt_for_parameters, no_prompt)

    parameters = json.loads(json.dumps(parameters))

    properties = DeploymentProperties(template=template_content, template_link=template_link,
                                      parameters=parameters, mode=mode, on_error_deployment=on_error_deployment)

    smc = get_mgmt_service_client(cmd.cli_ctx, ResourceType.MGMT_RESOURCE_DEPLOYMENTS,
                                  aux_subscriptions=aux_subscriptions, aux_tenants=aux_tenants)

    deployment_client = smc.deployments  # This solves the multi-api for you

    if not template_uri:
        # Plug this as default HTTP pipeline
        # pylint: disable=protected-access
        from azure.core.pipeline import Pipeline
        smc._client._pipeline._impl_policies.append(JsonCTemplatePolicy())
        # Because JsonCTemplatePolicy needs to be wrapped as _SansIOHTTPPolicyRunner, so a new Pipeline is built
        smc._client._pipeline = Pipeline(
            policies=smc._client._pipeline._impl_policies,
            transport=smc._client._pipeline._transport
        )

    from azure.core.exceptions import HttpResponseError
    Deployment = cmd.get_models('Deployment')
    deployment = Deployment(properties=properties)
    try:
        validation_poller = deployment_client.begin_validate(resource_group_name, deployment_name, deployment)
    except HttpResponseError as err:
        err_message = _build_http_response_error_message(err)
        raise_subdivision_deployment_error(err_message, err.error.code if err.error else None)
    validation_result = LongRunningOperation(cmd.cli_ctx)(validation_poller)

    if validation_result and validation_result.error:
        err_message = _build_preflight_error_message(validation_result.error)
        raise_subdivision_deployment_error(err_message)
    if validate_only:
        return validation_result

    return sdk_no_wait(no_wait, deployment_client.begin_create_or_update, resource_group_name, deployment_name,
                       deployment)


class JsonCTemplatePolicy(SansIOHTTPPolicy):

    # Obtain the template data and then splice it with other properties into the JSONC format
    def on_request(self, request):
        http_request = request.http_request
        request_data = getattr(http_request, 'data', {}) or {}
        if not request_data:
            return

        # In the case of retry, because the first request has been processed and
        # converted the type of "request.http_request.data" from string to bytes,
        # so there is no need to process request object again during retry
        if isinstance(request_data, bytes):
            return

        # 'request_data' has been dumped into JSON string in set_json_body() when building HttpRequest in Python SDK.
        # In order to facilitate subsequent parsing, it is converted into a dict first
        modified_data = json.loads(request_data)

        if modified_data.get('properties', {}).get('template'):
            template = modified_data["properties"]["template"]
            del modified_data["properties"]["template"]

            # templateLink and template cannot exist at the same time in deployment_dry_run mode
            if "templateLink" in modified_data["properties"].keys():
                del modified_data["properties"]["templateLink"]

            # The 'template' and other properties (such as 'parameters','mode'...) are spliced and encoded into the UTF-8 bytes as the request data
            # The format of the request data is: {"properties": {"parameters": {...}, "mode": "Incremental", template:{\r\n  "$schema": "...",\r\n  "contentVersion": "...",\r\n  "parameters": {...}}}
            # This is not an ordinary JSON format, but it is a JSONC format that service can deserialize
            # If not do this splicing, the request data generated by default serialization cannot be deserialized on the service side.
            # Because the service cannot deserialize the template element: "template": "{\r\n  \"$schema\": \"...\",\r\n  \"contentVersion\": \"...\",\r\n  \"parameters\": {...}}"
            partial_request = json.dumps(modified_data)
            json_data = partial_request[:-2] + ", template:" + template + r"}}"
            http_request.data = json_data.encode('utf-8')

            # This caused a very difficult-to-debug issue, because AzCLI's debug logs are written before this transformation.
            # This means the logs do not accurately represent the bytes being sent to the server.
            # If you see "The request content was invalid and could not be deserialized" in the response, this might be something to investigate.
            logger.debug("HTTP content is being overwritten to preserve template whitepace accurately. The request body logging may not accurately represent this.")


# pylint: disable=unused-argument
def deploy_arm_template_at_subscription_scope(cmd,
                                              template_file=None, template_uri=None, parameters=None,
                                              deployment_name=None, deployment_location=None,
                                              no_wait=False, handle_extended_json_format=None, no_prompt=False,
                                              confirm_with_what_if=None, what_if_result_format=None,
                                              what_if_exclude_change_types=None, template_spec=None, query_string=None,
                                              what_if=None, proceed_if_no_change=None, validation_level=None):
    if confirm_with_what_if or what_if:
        what_if_result = _what_if_deploy_arm_template_at_subscription_scope_core(cmd,
                                                                                 template_file=template_file, template_uri=template_uri,
                                                                                 parameters=parameters, deployment_name=deployment_name,
                                                                                 deployment_location=deployment_location,
                                                                                 result_format=what_if_result_format,
                                                                                 exclude_change_types=what_if_exclude_change_types,
                                                                                 no_prompt=no_prompt, template_spec=template_spec, query_string=query_string,
                                                                                 return_result=True, validation_level=validation_level)
        if what_if:
            return None

        ChangeType = cmd.get_models('ChangeType')
        has_change = any(change.change_type not in [ChangeType.no_change, ChangeType.ignore] for change in what_if_result.changes)

        if not proceed_if_no_change or has_change:
            from knack.prompting import prompt_y_n

            if not prompt_y_n("\nAre you sure you want to execute the deployment?"):
                return None

    return _deploy_arm_template_at_subscription_scope(cmd=cmd,
                                                      template_file=template_file, template_uri=template_uri, parameters=parameters,
                                                      deployment_name=deployment_name, deployment_location=deployment_location,
                                                      validate_only=False, no_wait=no_wait,
                                                      no_prompt=no_prompt, template_spec=template_spec, query_string=query_string,
                                                      validation_level=validation_level)


# pylint: disable=unused-argument
def validate_arm_template_at_subscription_scope(cmd,
                                                template_file=None, template_uri=None, parameters=None,
                                                deployment_name=None, deployment_location=None,
                                                no_wait=False, handle_extended_json_format=None,
                                                no_prompt=False, template_spec=None, query_string=None,
                                                validation_level=None):
    return _deploy_arm_template_at_subscription_scope(cmd=cmd,
                                                      template_file=template_file, template_uri=template_uri, parameters=parameters,
                                                      deployment_name=deployment_name, deployment_location=deployment_location,
                                                      validate_only=True, no_wait=no_wait,
                                                      no_prompt=no_prompt, template_spec=template_spec, query_string=query_string,
                                                      validation_level=validation_level)


def _deploy_arm_template_at_subscription_scope(cmd,
                                               template_file=None, template_uri=None, parameters=None,
                                               deployment_name=None, deployment_location=None, validate_only=False,
                                               no_wait=False, no_prompt=False, template_spec=None, query_string=None,
                                               validation_level=None):
    deployment_properties = _prepare_deployment_properties_unmodified(cmd, 'subscription', template_file=template_file,
                                                                      template_uri=template_uri, parameters=parameters,
                                                                      mode='Incremental',
                                                                      no_prompt=no_prompt,
                                                                      template_spec=template_spec, query_string=query_string,
                                                                      validation_level=validation_level)

    mgmt_client = _get_deployment_management_client(cmd.cli_ctx, plug_pipeline=(template_uri is None and template_spec is None))

    from azure.core.exceptions import HttpResponseError
    Deployment = cmd.get_models('Deployment')
    deployment = Deployment(properties=deployment_properties, location=deployment_location)
    try:
        validation_poller = mgmt_client.begin_validate_at_subscription_scope(deployment_name, deployment)
    except HttpResponseError as err:
        err_message = _build_http_response_error_message(err)
        raise_subdivision_deployment_error(err_message, err.error.code if err.error else None)
    validation_result = LongRunningOperation(cmd.cli_ctx)(validation_poller)

    if validation_result and validation_result.error:
        err_message = _build_preflight_error_message(validation_result.error)
        raise_subdivision_deployment_error(err_message)
    if validate_only:
        return validation_result

    return sdk_no_wait(no_wait, mgmt_client.begin_create_or_update_at_subscription_scope, deployment_name, deployment)


# pylint: disable=unused-argument
def deploy_arm_template_at_resource_group(cmd,
                                          resource_group_name=None,
                                          template_file=None, template_uri=None, parameters=None,
                                          deployment_name=None, mode=None, rollback_on_error=None,
                                          no_wait=False, handle_extended_json_format=None,
                                          aux_subscriptions=None, aux_tenants=None, no_prompt=False,
                                          confirm_with_what_if=None, what_if_result_format=None,
                                          what_if_exclude_change_types=None, template_spec=None, query_string=None,
                                          what_if=None, proceed_if_no_change=None, validation_level=None):
    if confirm_with_what_if or what_if:
        what_if_result = _what_if_deploy_arm_template_at_resource_group_core(cmd,
                                                                             resource_group_name=resource_group_name,
                                                                             template_file=template_file, template_uri=template_uri,
                                                                             parameters=parameters, deployment_name=deployment_name, mode=mode,
                                                                             aux_tenants=aux_tenants, result_format=what_if_result_format,
                                                                             exclude_change_types=what_if_exclude_change_types,
                                                                             no_prompt=no_prompt, template_spec=template_spec, query_string=query_string,
                                                                             return_result=True, validation_level=validation_level)
        if what_if:
            return None

        ChangeType = cmd.get_models('ChangeType')
        has_change = any(change.change_type not in [ChangeType.no_change, ChangeType.ignore] for change in what_if_result.changes)

        if not proceed_if_no_change or has_change:
            from knack.prompting import prompt_y_n

            if not prompt_y_n("\nAre you sure you want to execute the deployment?"):
                return None

    return _deploy_arm_template_at_resource_group(cmd=cmd,
                                                  resource_group_name=resource_group_name,
                                                  template_file=template_file, template_uri=template_uri, parameters=parameters,
                                                  deployment_name=deployment_name, mode=mode, rollback_on_error=rollback_on_error,
                                                  validate_only=False, no_wait=no_wait,
                                                  aux_subscriptions=aux_subscriptions, aux_tenants=aux_tenants,
                                                  no_prompt=no_prompt, template_spec=template_spec, query_string=query_string,
                                                  validation_level=validation_level)


# pylint: disable=unused-argument
def validate_arm_template_at_resource_group(cmd,
                                            resource_group_name=None,
                                            template_file=None, template_uri=None, parameters=None,
                                            deployment_name=None, mode=None, rollback_on_error=None,
                                            no_wait=False, handle_extended_json_format=None, no_prompt=False, template_spec=None, query_string=None,
                                            validation_level=None):
    return _deploy_arm_template_at_resource_group(cmd,
                                                  resource_group_name=resource_group_name,
                                                  template_file=template_file, template_uri=template_uri, parameters=parameters,
                                                  deployment_name=deployment_name, mode=mode, rollback_on_error=rollback_on_error,
                                                  validate_only=True, no_wait=no_wait,
                                                  no_prompt=no_prompt, template_spec=template_spec, query_string=query_string,
                                                  validation_level=validation_level)


def _deploy_arm_template_at_resource_group(cmd,
                                           resource_group_name=None,
                                           template_file=None, template_uri=None, parameters=None,
                                           deployment_name=None, mode=None, rollback_on_error=None,
                                           validate_only=False, no_wait=False,
                                           aux_subscriptions=None, aux_tenants=None, no_prompt=False, template_spec=None, query_string=None,
                                           validation_level=None):
    deployment_properties = _prepare_deployment_properties_unmodified(cmd, 'resourceGroup', template_file=template_file,
                                                                      template_uri=template_uri,
                                                                      parameters=parameters, mode=mode,
                                                                      rollback_on_error=rollback_on_error,
                                                                      no_prompt=no_prompt, template_spec=template_spec,
                                                                      query_string=query_string, validation_level=validation_level)

    mgmt_client = _get_deployment_management_client(cmd.cli_ctx, aux_subscriptions=aux_subscriptions,
                                                    aux_tenants=aux_tenants, plug_pipeline=deployment_properties.template_link is None)

    from azure.core.exceptions import HttpResponseError
    Deployment = cmd.get_models('Deployment')
    deployment = Deployment(properties=deployment_properties)
    try:
        validation_poller = mgmt_client.begin_validate(resource_group_name, deployment_name, deployment)
    except HttpResponseError as err:
        err_message = _build_http_response_error_message(err)
        raise_subdivision_deployment_error(err_message, err.error.code if err.error else None)
    validation_result = LongRunningOperation(cmd.cli_ctx)(validation_poller)

    if validation_result and validation_result.error:
        err_message = _build_preflight_error_message(validation_result.error)
        raise_subdivision_deployment_error(err_message)
    if validate_only:
        return validation_result

    return sdk_no_wait(no_wait, mgmt_client.begin_create_or_update, resource_group_name, deployment_name, deployment)


# pylint: disable=unused-argument
def deploy_arm_template_at_management_group(cmd,
                                            management_group_id=None,
                                            template_file=None, template_uri=None, parameters=None,
                                            deployment_name=None, deployment_location=None,
                                            no_wait=False, handle_extended_json_format=None, no_prompt=False,
                                            confirm_with_what_if=None, what_if_result_format=None,
                                            what_if_exclude_change_types=None, template_spec=None, query_string=None,
                                            what_if=None, proceed_if_no_change=None, mode=None, validation_level=None):
    if confirm_with_what_if or what_if:
        what_if_result = _what_if_deploy_arm_template_at_management_group_core(cmd,
                                                                               management_group_id=management_group_id,
                                                                               template_file=template_file, template_uri=template_uri,
                                                                               parameters=parameters, deployment_name=deployment_name,
                                                                               deployment_location=deployment_location,
                                                                               result_format=what_if_result_format,
                                                                               exclude_change_types=what_if_exclude_change_types,
                                                                               no_prompt=no_prompt, template_spec=template_spec, query_string=query_string,
                                                                               return_result=True, validation_level=validation_level)
        if what_if:
            return None

        ChangeType = cmd.get_models('ChangeType')
        has_change = any(change.change_type not in [ChangeType.no_change, ChangeType.ignore] for change in what_if_result.changes)

        if not proceed_if_no_change or has_change:
            from knack.prompting import prompt_y_n

            if not prompt_y_n("\nAre you sure you want to execute the deployment?"):
                return None

    return _deploy_arm_template_at_management_group(cmd=cmd,
                                                    management_group_id=management_group_id,
                                                    template_file=template_file, template_uri=template_uri, parameters=parameters,
                                                    deployment_name=deployment_name, deployment_location=deployment_location,
                                                    validate_only=False, no_wait=no_wait,
                                                    no_prompt=no_prompt, template_spec=template_spec, query_string=query_string,
                                                    mode=mode, validation_level=validation_level)


# pylint: disable=unused-argument
def validate_arm_template_at_management_group(cmd,
                                              management_group_id=None,
                                              template_file=None, template_uri=None, parameters=None,
                                              deployment_name=None, deployment_location=None,
                                              no_wait=False, handle_extended_json_format=None,
                                              no_prompt=False, template_spec=None, query_string=None,
                                              validation_level=None):
    return _deploy_arm_template_at_management_group(cmd=cmd,
                                                    management_group_id=management_group_id,
                                                    template_file=template_file, template_uri=template_uri, parameters=parameters,
                                                    deployment_name=deployment_name, deployment_location=deployment_location,
                                                    validate_only=True, no_wait=no_wait,
                                                    no_prompt=no_prompt, template_spec=template_spec, query_string=query_string,
                                                    mode='Incremental', validation_level=validation_level)


def _deploy_arm_template_at_management_group(cmd,
                                             management_group_id=None,
                                             template_file=None, template_uri=None, parameters=None,
                                             deployment_name=None, deployment_location=None, validate_only=False,
                                             no_wait=False, no_prompt=False, template_spec=None, query_string=None,
                                             mode=None, validation_level=None):
    deployment_properties = _prepare_deployment_properties_unmodified(cmd, 'managementGroup', template_file=template_file,
                                                                      template_uri=template_uri,
                                                                      parameters=parameters, mode=mode,
                                                                      no_prompt=no_prompt, template_spec=template_spec, query_string=query_string,
                                                                      validation_level=validation_level)

    mgmt_client = _get_deployment_management_client(cmd.cli_ctx, plug_pipeline=deployment_properties.template_link is None)

    from azure.core.exceptions import HttpResponseError
    ScopedDeployment = cmd.get_models('ScopedDeployment')
    deployment = ScopedDeployment(properties=deployment_properties, location=deployment_location)
    try:
        validation_poller = mgmt_client.begin_validate_at_management_group_scope(management_group_id,
                                                                                 deployment_name, deployment)
    except HttpResponseError as err:
        err_message = _build_http_response_error_message(err)
        raise_subdivision_deployment_error(err_message, err.error.code if err.error else None)
    validation_result = LongRunningOperation(cmd.cli_ctx)(validation_poller)

    if validation_result and validation_result.error:
        err_message = _build_preflight_error_message(validation_result.error)
        raise_subdivision_deployment_error(err_message)
    if validate_only:
        return validation_result

    return sdk_no_wait(no_wait, mgmt_client.begin_create_or_update_at_management_group_scope, management_group_id,
                       deployment_name, deployment)


# pylint: disable=unused-argument
def deploy_arm_template_at_tenant_scope(cmd,
                                        template_file=None, template_uri=None, parameters=None,
                                        deployment_name=None, deployment_location=None,
                                        no_wait=False, handle_extended_json_format=None, no_prompt=False,
                                        confirm_with_what_if=None, what_if_result_format=None,
                                        what_if_exclude_change_types=None, template_spec=None, query_string=None,
                                        what_if=None, proceed_if_no_change=None, validation_level=None):
    if confirm_with_what_if or what_if:
        what_if_result = _what_if_deploy_arm_template_at_tenant_scope_core(cmd,
                                                                           template_file=template_file, template_uri=template_uri,
                                                                           parameters=parameters, deployment_name=deployment_name,
                                                                           deployment_location=deployment_location,
                                                                           result_format=what_if_result_format,
                                                                           exclude_change_types=what_if_exclude_change_types,
                                                                           no_prompt=no_prompt, template_spec=template_spec, query_string=query_string,
                                                                           return_result=True, validation_level=validation_level)
        if what_if:
            return None

        ChangeType = cmd.get_models('ChangeType')
        has_change = any(change.change_type not in [ChangeType.no_change, ChangeType.ignore] for change in what_if_result.changes)

        if not proceed_if_no_change or has_change:
            from knack.prompting import prompt_y_n

            if not prompt_y_n("\nAre you sure you want to execute the deployment?"):
                return None

    return _deploy_arm_template_at_tenant_scope(cmd=cmd,
                                                template_file=template_file, template_uri=template_uri, parameters=parameters,
                                                deployment_name=deployment_name, deployment_location=deployment_location,
                                                validate_only=False, no_wait=no_wait,
                                                no_prompt=no_prompt, template_spec=template_spec, query_string=query_string,
                                                validation_level=validation_level)


# pylint: disable=unused-argument
def validate_arm_template_at_tenant_scope(cmd,
                                          template_file=None, template_uri=None, parameters=None,
                                          deployment_name=None, deployment_location=None,
                                          no_wait=False, handle_extended_json_format=None, no_prompt=False,
                                          template_spec=None, query_string=None, validation_level=None):
    return _deploy_arm_template_at_tenant_scope(cmd=cmd,
                                                template_file=template_file, template_uri=template_uri, parameters=parameters,
                                                deployment_name=deployment_name, deployment_location=deployment_location,
                                                validate_only=True, no_wait=no_wait, no_prompt=no_prompt,
                                                template_spec=template_spec, query_string=query_string,
                                                validation_level=validation_level)


def _deploy_arm_template_at_tenant_scope(cmd,
                                         template_file=None, template_uri=None, parameters=None,
                                         deployment_name=None, deployment_location=None, validate_only=False,
                                         no_wait=False, no_prompt=False, template_spec=None, query_string=None,
                                         validation_level=None):
    deployment_properties = _prepare_deployment_properties_unmodified(cmd, 'tenant', template_file=template_file,
                                                                      template_uri=template_uri,
                                                                      parameters=parameters, mode='Incremental',
                                                                      no_prompt=no_prompt, template_spec=template_spec, query_string=query_string,
                                                                      validation_level=validation_level)

    mgmt_client = _get_deployment_management_client(cmd.cli_ctx, plug_pipeline=deployment_properties.template_link is None)

    from azure.core.exceptions import HttpResponseError
    ScopedDeployment = cmd.get_models('ScopedDeployment')
    deployment = ScopedDeployment(properties=deployment_properties, location=deployment_location)
    try:
        validation_poller = mgmt_client.begin_validate_at_tenant_scope(deployment_name=deployment_name,
                                                                       parameters=deployment)
    except HttpResponseError as err:
        err_message = _build_http_response_error_message(err)
        raise_subdivision_deployment_error(err_message, err.error.code if err.error else None)
    validation_result = LongRunningOperation(cmd.cli_ctx)(validation_poller)

    if validation_result and validation_result.error:
        err_message = _build_preflight_error_message(validation_result.error)
        raise_subdivision_deployment_error(err_message)
    if validate_only:
        return validation_result

    return sdk_no_wait(no_wait, mgmt_client.begin_create_or_update_at_tenant_scope, deployment_name, deployment)


def what_if_deploy_arm_template_at_resource_group(cmd, resource_group_name,
                                                  template_file=None, template_uri=None, parameters=None,
                                                  deployment_name=None, mode=None,
                                                  aux_tenants=None, result_format=None,
                                                  no_pretty_print=None, no_prompt=False,
                                                  exclude_change_types=None, template_spec=None, query_string=None,
                                                  validation_level=None):
    return _what_if_deploy_arm_template_at_resource_group_core(cmd, resource_group_name,
                                                               template_file, template_uri, parameters,
                                                               deployment_name, mode,
                                                               aux_tenants, result_format,
                                                               no_pretty_print, no_prompt,
                                                               exclude_change_types, template_spec, query_string,
                                                               validation_level=validation_level)


def _what_if_deploy_arm_template_at_resource_group_core(cmd, resource_group_name,
                                                        template_file=None, template_uri=None, parameters=None,
                                                        deployment_name=None, mode=DeploymentMode.incremental,
                                                        aux_tenants=None, result_format=None,
                                                        no_pretty_print=None, no_prompt=False,
                                                        exclude_change_types=None, template_spec=None, query_string=None,
                                                        return_result=None, validation_level=None):
    what_if_properties = _prepare_deployment_what_if_properties(cmd, 'resourceGroup', template_file, template_uri,
                                                                parameters, mode, result_format, no_prompt, template_spec, query_string,
                                                                validation_level=validation_level)
    mgmt_client = _get_deployment_management_client(cmd.cli_ctx, aux_tenants=aux_tenants,
                                                    plug_pipeline=what_if_properties.template_link is None)
    DeploymentWhatIf = cmd.get_models('DeploymentWhatIf')
    deployment_what_if = DeploymentWhatIf(properties=what_if_properties)
    what_if_poller = mgmt_client.begin_what_if(resource_group_name, deployment_name,
                                               parameters=deployment_what_if)
    what_if_result = _what_if_deploy_arm_template_core(cmd.cli_ctx, what_if_poller, no_pretty_print, exclude_change_types)

    return what_if_result if no_pretty_print or return_result else None


def what_if_deploy_arm_template_at_subscription_scope(cmd,
                                                      template_file=None, template_uri=None, parameters=None,
                                                      deployment_name=None, deployment_location=None,
                                                      result_format=None, no_pretty_print=None, no_prompt=False,
                                                      exclude_change_types=None, template_spec=None, query_string=None,
                                                      validation_level=None):
    return _what_if_deploy_arm_template_at_subscription_scope_core(cmd,
                                                                   template_file, template_uri, parameters,
                                                                   deployment_name, deployment_location,
                                                                   result_format, no_pretty_print, no_prompt,
                                                                   exclude_change_types, template_spec, query_string,
                                                                   validation_level=validation_level)


def _what_if_deploy_arm_template_at_subscription_scope_core(cmd,
                                                            template_file=None, template_uri=None, parameters=None,
                                                            deployment_name=None, deployment_location=None,
                                                            result_format=None, no_pretty_print=None, no_prompt=False,
                                                            exclude_change_types=None, template_spec=None, query_string=None,
                                                            return_result=None, validation_level=None):
    what_if_properties = _prepare_deployment_what_if_properties(cmd, 'subscription', template_file, template_uri, parameters,
                                                                DeploymentMode.incremental, result_format, no_prompt, template_spec, query_string,
                                                                validation_level=validation_level)
    mgmt_client = _get_deployment_management_client(cmd.cli_ctx, plug_pipeline=what_if_properties.template_link is None)
    ScopedDeploymentWhatIf = cmd.get_models('ScopedDeploymentWhatIf')
    scoped_deployment_what_if = ScopedDeploymentWhatIf(location=deployment_location, properties=what_if_properties)
    what_if_poller = mgmt_client.begin_what_if_at_subscription_scope(deployment_name,
                                                                     parameters=scoped_deployment_what_if)
    what_if_result = _what_if_deploy_arm_template_core(cmd.cli_ctx, what_if_poller, no_pretty_print, exclude_change_types)

    return what_if_result if no_pretty_print or return_result else None


def what_if_deploy_arm_template_at_management_group(cmd, management_group_id=None,
                                                    template_file=None, template_uri=None, parameters=None,
                                                    deployment_name=None, deployment_location=None,
                                                    result_format=None, no_pretty_print=None, no_prompt=False,
                                                    exclude_change_types=None, template_spec=None, query_string=None,
                                                    validation_level=None):
    return _what_if_deploy_arm_template_at_management_group_core(cmd, management_group_id,
                                                                 template_file, template_uri, parameters,
                                                                 deployment_name, deployment_location,
                                                                 result_format, no_pretty_print, no_prompt,
                                                                 exclude_change_types, template_spec, query_string,
                                                                 validation_level=validation_level)


def _what_if_deploy_arm_template_at_management_group_core(cmd, management_group_id=None,
                                                          template_file=None, template_uri=None, parameters=None,
                                                          deployment_name=None, deployment_location=None,
                                                          result_format=None, no_pretty_print=None, no_prompt=False,
                                                          exclude_change_types=None, template_spec=None, query_string=None,
                                                          return_result=None, validation_level=None):
    what_if_properties = _prepare_deployment_what_if_properties(cmd, 'managementGroup', template_file, template_uri, parameters,
                                                                DeploymentMode.incremental, result_format, no_prompt, template_spec=template_spec,
                                                                query_string=query_string, validation_level=validation_level)
    mgmt_client = _get_deployment_management_client(cmd.cli_ctx, plug_pipeline=what_if_properties.template_link is None)
    ScopedDeploymentWhatIf = cmd.get_models('ScopedDeploymentWhatIf')
    scoped_deployment_what_if = ScopedDeploymentWhatIf(location=deployment_location, properties=what_if_properties)
    what_if_poller = mgmt_client.begin_what_if_at_management_group_scope(management_group_id, deployment_name,
                                                                         parameters=scoped_deployment_what_if)
    what_if_result = _what_if_deploy_arm_template_core(cmd.cli_ctx, what_if_poller, no_pretty_print, exclude_change_types)

    return what_if_result if no_pretty_print or return_result else None


def what_if_deploy_arm_template_at_tenant_scope(cmd,
                                                template_file=None, template_uri=None, parameters=None,
                                                deployment_name=None, deployment_location=None,
                                                result_format=None, no_pretty_print=None, no_prompt=False,
                                                exclude_change_types=None, template_spec=None, query_string=None,
                                                validation_level=None):
    return _what_if_deploy_arm_template_at_tenant_scope_core(cmd,
                                                             template_file, template_uri, parameters,
                                                             deployment_name, deployment_location,
                                                             result_format, no_pretty_print, no_prompt,
                                                             exclude_change_types, template_spec, query_string,
                                                             validation_level=validation_level)


def _what_if_deploy_arm_template_at_tenant_scope_core(cmd,
                                                      template_file=None, template_uri=None, parameters=None,
                                                      deployment_name=None, deployment_location=None,
                                                      result_format=None, no_pretty_print=None, no_prompt=False,
                                                      exclude_change_types=None, template_spec=None, query_string=None,
                                                      return_result=None, validation_level=None):
    what_if_properties = _prepare_deployment_what_if_properties(cmd, 'tenant', template_file, template_uri, parameters,
                                                                DeploymentMode.incremental, result_format, no_prompt, template_spec, query_string,
                                                                validation_level=validation_level)
    mgmt_client = _get_deployment_management_client(cmd.cli_ctx, plug_pipeline=what_if_properties.template_link is None)
    ScopedDeploymentWhatIf = cmd.get_models('ScopedDeploymentWhatIf')
    scoped_deployment_what_if = ScopedDeploymentWhatIf(location=deployment_location, properties=what_if_properties)
    what_if_poller = mgmt_client.begin_what_if_at_tenant_scope(deployment_name, parameters=scoped_deployment_what_if)
    what_if_result = _what_if_deploy_arm_template_core(cmd.cli_ctx, what_if_poller, no_pretty_print, exclude_change_types)

    return what_if_result if no_pretty_print or return_result else None


def _what_if_deploy_arm_template_core(cli_ctx, what_if_poller, no_pretty_print, exclude_change_types):
    what_if_result = LongRunningOperation(cli_ctx)(what_if_poller)

    if what_if_result.error:
        # The status code is 200 even when there's an error, because
        # it is technically a successful What-If operation. The error
        # is on the ARM template but not the operation.
        err_message = _build_preflight_error_message(what_if_result.error)
        raise CLIError(err_message)

    if exclude_change_types:
        exclude_change_types = set(map(lambda x: x.lower(), exclude_change_types))
        what_if_result.changes = list(
            filter(lambda x: x.change_type.lower() not in exclude_change_types, what_if_result.changes)
        )

    if no_pretty_print:
        return what_if_result

    print(format_what_if_operation_result(what_if_result, cli_ctx.enable_color))
    return what_if_result


def _prepare_template_uri_with_query_string(template_uri, input_query_string):
    from urllib.parse import urlencode, parse_qs, urlsplit, urlunsplit

    try:
        scheme, netloc, path, query_string, fragment = urlsplit(template_uri)  # pylint: disable=unused-variable
        query_params = parse_qs(input_query_string)
        new_query_string = urlencode(query_params, doseq=True)

        return urlunsplit((scheme, netloc, path, new_query_string, fragment))
    except Exception:  # pylint: disable=broad-except
        raise InvalidArgumentValueError('Unable to parse parameter: {} .Make sure the value is formed correctly.'.format(input_query_string))


def _get_parameter_count(parameters):
    # parameters is a 2d array, because it's valid for a user to supply parameters in 2 formats:
    # '--parameters foo=1 --parameters bar=2' or '--parameters foo=1 bar=2'
    # if we try a simple len(parameters), this will return 1 for the latter case, which is incorrect
    count = 0
    for parameter_list in parameters:
        count += len(parameter_list)

    return count


def _get_bicepparam_file_path(parameters):
    bicepparam_file_path = None

    for parameter_list in parameters:
        for parameter_item in parameter_list:
            if is_bicepparam_file(parameter_item):
                if not bicepparam_file_path:
                    bicepparam_file_path = parameter_item
                else:
                    raise ArgumentUsageError("Only one .bicepparam file can be provided with --parameters argument")

    return bicepparam_file_path


def _parse_bicepparam_inline_params(parameters, template_obj):
    parsed_inline_params = {}

    for parameter_list in parameters:
        for parameter_item in parameter_list:
            if is_bicepparam_file(parameter_item):
                continue

            if not _try_parse_key_value_object(parsed_inline_params, template_obj, parameter_item):
                raise InvalidArgumentValueError(f"Unable to parse parameter: {parameter_item}. Only correctly formatted in-line parameters are allowed with a .bicepparam file")

    name_value_obj = {}
    for k, v in parsed_inline_params.items():
        name_value_obj[k] = v['value']

    return name_value_obj


def _build_bicepparam_file(cli_ctx, bicepparam_file, template_file, inline_params=None):
    custom_env = os.environ.copy()
    if inline_params:
        custom_env["BICEP_PARAMETERS_OVERRIDES"] = json.dumps(inline_params)

    if template_file:
        build_bicepparam_output = run_bicep_command(cli_ctx, ["build-params", bicepparam_file, "--bicep-file", template_file, "--stdout"], custom_env=custom_env)
    else:
        build_bicepparam_output = run_bicep_command(cli_ctx, ["build-params", bicepparam_file, "--stdout"], custom_env=custom_env)

    template_content = None
    template_spec_id = None

    build_bicepparam_output_json = json.loads(build_bicepparam_output)
    if "templateJson" in build_bicepparam_output_json:
        template_content = build_bicepparam_output_json["templateJson"]
    if "templateSpecId" in build_bicepparam_output_json:
        template_spec_id = build_bicepparam_output_json["templateSpecId"]
    parameters_content = build_bicepparam_output_json["parametersJson"]

    return template_content, template_spec_id, parameters_content


def _parse_bicepparam_file(cmd, template_file, parameters):
    ensure_bicep_installation(cmd.cli_ctx, stdout=False)

    minimum_supported_version_bicepparam_compilation = "0.14.85"
    if not bicep_version_greater_than_or_equal_to(cmd.cli_ctx, minimum_supported_version_bicepparam_compilation):
        raise ArgumentUsageError(f"Unable to compile .bicepparam file with the current version of Bicep CLI. Please upgrade Bicep CLI to {minimum_supported_version_bicepparam_compilation} or later.")

    minimum_supported_version_supplemental_param = "0.22.6"
    if _get_parameter_count(parameters) > 1 and not bicep_version_greater_than_or_equal_to(cmd.cli_ctx, minimum_supported_version_supplemental_param):
        raise ArgumentUsageError(f"Current version of Bicep CLI does not support supplemental parameters with .bicepparam file. Please upgrade Bicep CLI to {minimum_supported_version_supplemental_param} or later.")

    bicepparam_file = _get_bicepparam_file_path(parameters)

    if template_file and not is_bicep_file(template_file):
        raise ArgumentUsageError("Only a .bicep template is allowed with a .bicepparam file")

    template_content, template_spec_id, parameters_content = _build_bicepparam_file(cmd.cli_ctx, bicepparam_file, template_file)

    if _get_parameter_count(parameters) > 1:
        template_obj = None
        if template_spec_id:
            template_obj = _load_template_spec_template(cmd, template_spec_id)
        else:
            template_obj = _remove_comments_from_json(template_content)

        inline_params = _parse_bicepparam_inline_params(parameters, template_obj)

        # re-invoke build-params to process inline parameters
        template_content, template_spec_id, parameters_content = _build_bicepparam_file(cmd.cli_ctx, bicepparam_file, template_file, inline_params)

    return template_content, template_spec_id, parameters_content


def _load_template_spec_template(cmd, template_spec):
    # The api-version for ResourceType.MGMT_RESOURCE_RESOURCES may get updated and point to another (newer) version of the api version for
    # ResourceType.MGMT_RESOURCE_TEMPLATESPECS than our designated version. This ensures the api-version of all the rest requests for
    # template_spec are consistent in the same profile:
    api_version = get_api_version(cmd.cli_ctx, ResourceType.MGMT_RESOURCE_TEMPLATESPECS)
    template_obj = show_resource(cmd=cmd, resource_ids=[template_spec], api_version=api_version).properties['mainTemplate']

    return template_obj


def _prepare_deployment_properties_unmodified(cmd, deployment_scope, template_file=None, template_uri=None, parameters=None,
                                              mode=None, rollback_on_error=None, no_prompt=False, template_spec=None, query_string=None,
                                              validation_level=None):
    DeploymentProperties, TemplateLink, OnErrorDeployment = cmd.get_models('DeploymentProperties', 'TemplateLink', 'OnErrorDeployment')

    if template_file:
        pass
    elif template_spec:
        pass
    elif template_uri:
        pass
    elif _is_bicepparam_file_provided(parameters):
        pass
    else:
        raise InvalidArgumentValueError(
            "Please enter one of the following: template file, template spec, template url, or Bicep parameters file.")

    template_link = None
    template_obj = None
    on_error_deployment = None
    template_content = None

    if query_string and not template_uri:
        raise IncorrectUsageError('please provide --template-uri if --query-string is specified')

    if template_uri:
        if query_string:
            template_link = TemplateLink(uri=template_uri, query_string=query_string)
            template_uri = _prepare_template_uri_with_query_string(template_uri=template_uri, input_query_string=query_string)
        else:
            template_link = TemplateLink(uri=template_uri)
        template_obj = _remove_comments_from_json(_urlretrieve(template_uri).decode('utf-8'), file_path=template_uri)
    elif template_spec:
        template_link = TemplateLink(id=template_spec)
        template_obj = _load_template_spec_template(cmd, template_spec)
    elif _is_bicepparam_file_provided(parameters):
        template_content, template_spec_id, bicepparam_json_content = _parse_bicepparam_file(cmd, template_file, parameters)
        if template_spec_id:
            template_link = TemplateLink(id=template_spec_id)
            template_obj = _load_template_spec_template(cmd, template_spec_id)
        else:
            template_obj = _remove_comments_from_json(template_content)

        template_schema = template_obj.get('$schema', '')
        validate_bicep_target_scope(template_schema, deployment_scope)
    else:
        template_content = (
            run_bicep_command(cmd.cli_ctx, ["build", "--stdout", template_file])
            if is_bicep_file(template_file)
            else read_file_content(template_file)
        )

        template_obj = _remove_comments_from_json(template_content, file_path=template_file)

        if is_bicep_file(template_file):
            template_schema = template_obj.get('$schema', '')
            validate_bicep_target_scope(template_schema, deployment_scope)

    if rollback_on_error == '':
        on_error_deployment = OnErrorDeployment(type='LastSuccessful')
    elif rollback_on_error:
        on_error_deployment = OnErrorDeployment(type='SpecificDeployment', deployment_name=rollback_on_error)

    template_obj['resources'] = template_obj.get('resources', [])

    if _is_bicepparam_file_provided(parameters):
        parameters = json.loads(bicepparam_json_content).get('parameters', {})  # pylint: disable=used-before-assignment
    else:
        parameters = _process_parameters(template_obj, parameters) or {}
        parameters = _get_missing_parameters(parameters, template_obj, _prompt_for_parameters, no_prompt)
        parameters = json.loads(json.dumps(parameters))

    properties = DeploymentProperties(template=template_content, template_link=template_link,
                                      parameters=parameters, mode=mode, on_error_deployment=on_error_deployment,
                                      validation_level=validation_level)
    return properties


def _prepare_deployment_what_if_properties(cmd, deployment_scope, template_file, template_uri, parameters,
<<<<<<< HEAD
                                           mode, result_format, no_prompt, template_spec, query_string,
                                           validation_level):
    DeploymentWhatIfProperties, DeploymentWhatIfSettings = get_sdk(cmd.cli_ctx, ResourceType.MGMT_RESOURCE_RESOURCES,
=======
                                           mode, result_format, no_prompt, template_spec, query_string):
    DeploymentWhatIfProperties, DeploymentWhatIfSettings = get_sdk(cmd.cli_ctx, ResourceType.MGMT_RESOURCE_DEPLOYMENTS,
>>>>>>> e39ecb40
                                                                   'DeploymentWhatIfProperties', 'DeploymentWhatIfSettings',
                                                                   mod='models')

    deployment_properties = _prepare_deployment_properties_unmodified(cmd, deployment_scope, template_file=template_file, template_uri=template_uri,
                                                                      parameters=parameters, mode=mode, no_prompt=no_prompt, template_spec=template_spec,
                                                                      query_string=query_string, validation_level=validation_level)
    deployment_what_if_properties = DeploymentWhatIfProperties(template=deployment_properties.template, template_link=deployment_properties.template_link,
                                                               parameters=deployment_properties.parameters, mode=deployment_properties.mode,
                                                               what_if_settings=DeploymentWhatIfSettings(result_format=result_format),
                                                               validation_level=validation_level)

    return deployment_what_if_properties


# pylint: disable=protected-access
def _get_deployment_management_client(cli_ctx, aux_subscriptions=None, aux_tenants=None, plug_pipeline=True):

    smc = get_mgmt_service_client(cli_ctx, ResourceType.MGMT_RESOURCE_DEPLOYMENTS,
                                  aux_subscriptions=aux_subscriptions, aux_tenants=aux_tenants)

    deployment_client = smc.deployments  # This solves the multi-api for you

    if not plug_pipeline:
        return deployment_client

    # Plug this as default HTTP pipeline
    from azure.core.pipeline import Pipeline
    smc._client._pipeline._impl_policies.append(JsonCTemplatePolicy())
    # Because JsonCTemplatePolicy needs to be wrapped as _SansIOHTTPPolicyRunner, so a new Pipeline is built
    smc._client._pipeline = Pipeline(
        policies=smc._client._pipeline._impl_policies,
        transport=smc._client._pipeline._transport
    )

    return deployment_client


def _prepare_stacks_deny_settings(rcf, deny_settings_mode):
    deny_settings_mode = None if deny_settings_mode.lower() == "none" else deny_settings_mode
    deny_settings_enum = rcf.deployment_stacks.models.DenySettingsMode.none
    if deny_settings_mode:
        if deny_settings_mode.lower().replace(' ', '') == "denydelete":
            deny_settings_enum = rcf.deployment_stacks.models.DenySettingsMode.deny_delete
        elif deny_settings_mode.lower().replace(' ', '') == "denywriteanddelete":
            deny_settings_enum = rcf.deployment_stacks.models.DenySettingsMode.deny_write_and_delete
        else:
            raise InvalidArgumentValueError("Please enter only one of the following: denyDelete, or denyWriteAndDelete")

    return deny_settings_enum


def _prepare_stacks_excluded_principals(deny_settings_excluded_principals):
    excluded_principals_array = []
    if deny_settings_excluded_principals:
        for principal in deny_settings_excluded_principals.split(" "):
            excluded_principals_array.append(str(principal))
    else:
        excluded_principals_array = None

    return excluded_principals_array


def _prepare_stacks_delete_detach_models(rcf, action_on_unmanage):
    detach_model = rcf.deployment_stacks.models.DeploymentStacksDeleteDetachEnum.Detach
    delete_model = rcf.deployment_stacks.models.DeploymentStacksDeleteDetachEnum.Delete

    aou_resources_action_enum, aou_resource_groups_action_enum, aou_management_groups_action_enum = None, None, None

    if action_on_unmanage == StacksActionOnUnmanage.DETACH_ALL:
        aou_resources_action_enum, aou_resource_groups_action_enum, aou_management_groups_action_enum = detach_model, detach_model, detach_model
    elif action_on_unmanage == StacksActionOnUnmanage.DELETE_RESOURCES:
        aou_resources_action_enum, aou_resource_groups_action_enum, aou_management_groups_action_enum = delete_model, detach_model, detach_model
    elif action_on_unmanage == StacksActionOnUnmanage.DELETE_ALL:
        aou_resources_action_enum, aou_resource_groups_action_enum, aou_management_groups_action_enum = delete_model, delete_model, delete_model

    return aou_resources_action_enum, aou_resource_groups_action_enum, aou_management_groups_action_enum


def _prepare_stacks_excluded_actions(deny_settings_excluded_actions):
    excluded_actions_array = []
    if deny_settings_excluded_actions:
        for action in deny_settings_excluded_actions.split(" "):
            excluded_actions_array.append(str(action))
    else:
        excluded_actions_array = None

    return excluded_actions_array


def _build_stacks_confirmation_string(rcf, yes, name, stack_scope, delete_resources_enum, delete_resource_groups_enum, delete_management_groups_enum):
    detach_model = rcf.deployment_stacks.models.DeploymentStacksDeleteDetachEnum.Detach

    if not yes:
        from knack.prompting import prompt_y_n

        build_confirmation_string = f"The Deployment stack '{name}' you're trying to create already exists in the current {stack_scope}.\n"
        build_confirmation_string += "The following actions will be applied to any resources that are no longer managed by the Deployment stack after the template is applied:\n"

        detaching_entities = []
        deleting_entities = []

        if delete_resources_enum == detach_model:
            detaching_entities.append("resources")
        else:
            deleting_entities.append("resources")

        if delete_resource_groups_enum == detach_model:
            detaching_entities.append("resource groups")
        else:
            deleting_entities.append("resource groups")

        if delete_management_groups_enum == detach_model:
            detaching_entities.append("management groups")
        else:
            deleting_entities.append("management groups")

        if len(detaching_entities) > 0:
            build_confirmation_string += f"\nDetachment: {', '.join(detaching_entities)}\n"
        if len(deleting_entities) > 0:
            build_confirmation_string += f"\nDeletion: {', '.join(deleting_entities)}\n"

        build_confirmation_string += "\nAre you sure you want to continue?"

        confirmation = prompt_y_n(build_confirmation_string)
        if not confirmation:
            return None

    return build_confirmation_string


def _prepare_stacks_templates_and_parameters(cmd, rcf, deployment_scope, deployment_stack_model, template_file, template_spec, template_uri, parameters, query_string):
    t_spec, t_uri = None, None
    template_obj = None

    DeploymentStacksTemplateLink = cmd.get_models('DeploymentStacksTemplateLink')

    if template_file:
        pass
    elif template_spec:
        t_spec = template_spec
    elif template_uri:
        t_uri = template_uri
    elif _is_bicepparam_file_provided(parameters):
        pass
    else:
        raise InvalidArgumentValueError(
            "Please enter one of the following: template file, template spec, template url, or Bicep parameters file.")

    if t_spec:
        deployment_stack_model.template_link = DeploymentStacksTemplateLink(id=t_spec)
        template_obj = _load_template_spec_template(cmd, template_spec)
    elif t_uri:
        if query_string:
            deployment_stacks_template_link = DeploymentStacksTemplateLink(
                uri=t_uri, query_string=query_string)
            t_uri = _prepare_template_uri_with_query_string(
                template_uri=t_uri, input_query_string=query_string)
        else:
            deployment_stacks_template_link = DeploymentStacksTemplateLink(uri=t_uri)
        deployment_stack_model.template_link = deployment_stacks_template_link
        template_obj = _remove_comments_from_json(_urlretrieve(t_uri).decode('utf-8'), file_path=t_uri)
    elif _is_bicepparam_file_provided(parameters):
        template_content, template_spec_id, bicepparam_json_content = _parse_bicepparam_file(cmd, template_file, parameters)
        if template_spec_id:
            template_obj = _load_template_spec_template(cmd, template_spec_id)
            deployment_stack_model.template_link = DeploymentStacksTemplateLink(id=template_spec_id)
        else:
            template_obj = _remove_comments_from_json(template_content)
            deployment_stack_model.template = json.loads(json.dumps(template_obj))

        template_schema = template_obj.get('$schema', '')
        validate_bicep_target_scope(template_schema, deployment_scope)
    else:
        template_content = (
            run_bicep_command(cmd.cli_ctx, ["build", "--stdout", template_file])
            if is_bicep_file(template_file)
            else read_file_content(template_file)
        )

        template_obj = _remove_comments_from_json(template_content, file_path=template_file)

        if is_bicep_file(template_file):
            template_schema = template_obj.get('$schema', '')
            validate_bicep_target_scope(template_schema, deployment_scope)

            deployment_stack_model.template = json.loads(json.dumps(template_obj))
        else:
            deployment_stack_model.template = json.load(open(template_file))

    template_obj['resources'] = template_obj.get('resources', [])

    if _is_bicepparam_file_provided(parameters):
        parameters = json.loads(bicepparam_json_content).get('parameters', {})  # pylint: disable=used-before-assignment
    else:
        parameters = _process_parameters(template_obj, parameters) or {}
        parameters = _get_missing_parameters(parameters, template_obj, _prompt_for_parameters, False)
        parameters = json.loads(json.dumps(parameters))

    deployment_stack_model.parameters = parameters

    return deployment_stack_model


def _list_resources_odata_filter_builder(resource_group_name=None, resource_provider_namespace=None,
                                         resource_type=None, name=None, tag=None, location=None):
    """Build up OData filter string from parameters """
    if tag is not None:
        if resource_group_name:
            raise IncorrectUsageError('you cannot use \'--tag\' with \'--resource-group\''
                                      '(If the default value for resource group is set, please use \'az configure --defaults group=""\' command to clear it first)')
        if resource_provider_namespace:
            raise IncorrectUsageError('you cannot use \'--tag\' with \'--namespace\'')
        if resource_type:
            raise IncorrectUsageError('you cannot use \'--tag\' with \'--resource-type\'')
        if name:
            raise IncorrectUsageError('you cannot use \'--tag\' with \'--name\'')
        if location:
            raise IncorrectUsageError('you cannot use \'--tag\' with \'--location\''
                                      '(If the default value for location is set, please use \'az configure --defaults location=""\' command to clear it first)')

    filters = []

    if resource_group_name:
        filters.append("resourceGroup eq '{}'".format(resource_group_name))

    if name:
        filters.append("name eq '{}'".format(name))

    if location:
        filters.append("location eq '{}'".format(location))

    if resource_type:
        if resource_provider_namespace:
            f = "'{}/{}'".format(resource_provider_namespace, resource_type)
        else:
            if not re.match('[^/]+/[^/]+', resource_type):
                raise CLIError(
                    'Malformed resource-type: '
                    '--resource-type=<namespace>/<resource-type> expected.')
            # assume resource_type is <namespace>/<type>. The worst is to get a server error
            f = "'{}'".format(resource_type)
        filters.append("resourceType eq " + f)
    else:
        if resource_provider_namespace:
            raise CLIError('--namespace also requires --resource-type')

    if tag:
        tag_name = list(tag.keys())[0] if isinstance(tag, dict) else tag
        tag_value = tag[tag_name] if isinstance(tag, dict) else ''
        if tag_name:
            if tag_name[-1] == '*':
                filters.append("startswith(tagname, '%s')" % tag_name[0:-1])
            else:
                filters.append("tagname eq '%s'" % tag_name)
                if tag_value != '':
                    filters.append("tagvalue eq '%s'" % tag_value)
    return ' and '.join(filters)


def _get_auth_provider_latest_api_version(cli_ctx):
    rcf = _resource_client_factory(cli_ctx)
    api_version = _ResourceUtils.resolve_api_version(rcf, 'Microsoft.Authorization', None, 'providerOperations')
    return api_version


def _update_provider(cmd, namespace, registering, wait, properties=None, mg_id=None, accept_terms=None):
    import time
    target_state = 'Registered' if registering else 'Unregistered'
    rcf = _resource_client_factory(cmd.cli_ctx)
    is_rpaas = namespace.lower() in RPAAS_APIS
    if mg_id is None and registering:
        if is_rpaas and accept_terms:
            wait = True
        if cmd.supported_api_version(min_api='2021-04-01'):
            r = rcf.providers.register(namespace, properties=properties)
        else:
            r = rcf.providers.register(namespace)
    elif mg_id and registering:
        r = rcf.providers.register_at_management_group_scope(namespace, mg_id)
        if r is None:
            return
    else:
        r = rcf.providers.unregister(namespace)

    if r.registration_state == target_state:
        return

    if wait:
        while True:
            time.sleep(10)
            rp_info = rcf.providers.get(namespace)
            if rp_info.registration_state == target_state:
                break
        if is_rpaas and accept_terms and registering and mg_id is None:
            # call accept term API
            from azure.cli.core.util import send_raw_request
            send_raw_request(cmd.cli_ctx, 'put', RPAAS_APIS[namespace.lower()], body=json.dumps({"properties": {"accepted": True}}))
    else:
        action = 'Registering' if registering else 'Unregistering'
        msg_template = '%s is still on-going. You can monitor using \'az provider show -n %s\''
        logger.warning(msg_template, action, namespace)


def _build_policy_scope(subscription_id, resource_group_name, scope):
    subscription_scope = '/subscriptions/' + subscription_id
    if scope:
        if resource_group_name:
            err = "Resource group '{}' is redundant because 'scope' is supplied"
            raise CLIError(err.format(resource_group_name))
    elif resource_group_name:
        scope = subscription_scope + '/resourceGroups/' + resource_group_name
    else:
        scope = subscription_scope
    return scope


def _resolve_policy_id(cmd, policy, policy_set_definition, client):
    policy_id = policy or policy_set_definition
    if not is_valid_resource_id(policy_id):
        if policy:
            policy_def = _get_custom_or_builtin_policy(cmd, client, policy)
            policy_id = policy_def.id
        else:
            policy_set_def = _get_custom_or_builtin_policy(cmd, client, policy_set_definition, None, None, True)
            policy_id = policy_set_def.id
    return policy_id


def _parse_management_group_reference(name):
    if _is_management_group_scope(name):
        parts = name.split('/')
        if len(parts) >= 9:
            return parts[4], parts[8]
    return None, name


def _parse_management_group_id(scope):
    if _is_management_group_scope(scope):
        parts = scope.split('/')
        if len(parts) >= 5:
            return parts[4]
    return None


def _get_custom_or_builtin_policy(cmd, client, name, subscription=None, management_group=None, for_policy_set=False):
    from azure.core.exceptions import HttpResponseError
    policy_operations = client.policy_set_definitions if for_policy_set else client.policy_definitions

    if cmd.supported_api_version(min_api='2018-03-01'):
        enforce_mutually_exclusive(subscription, management_group)
        if subscription:
            subscription_id = _get_subscription_id_from_subscription(cmd.cli_ctx, subscription)
            client = get_mgmt_service_client(cmd.cli_ctx, ResourceType.MGMT_RESOURCE_POLICY,
                                             subscription_id=subscription_id)
            policy_operations = client.policy_set_definitions if for_policy_set else client.policy_definitions
    try:
        if cmd.supported_api_version(min_api='2018-03-01'):
            if not management_group:
                management_group, name = _parse_management_group_reference(name)
            if management_group:
                return policy_operations.get_at_management_group(name, management_group)
        return policy_operations.get(name)
    except (HttpResponseError) as ex:
        status_code = ex.status_code if isinstance(ex, HttpResponseError) else ex.response.status_code
        if status_code == 404:
            try:
                return policy_operations.get_built_in(name)
            except HttpResponseError as ex2:
                # When the `--policy` parameter is neither a valid policy definition name nor conforms to the policy definition id format,
                # an exception of "AuthorizationFailed" will be reported to mislead customers.
                # So we need to modify the exception information thrown here.
                if ex2.status_code == 403 and ex2.error and ex2.error.code == 'AuthorizationFailed':
                    raise IncorrectUsageError('\'--policy\' should be a valid name or id of the policy definition')
                raise ex2
        raise


def _load_file_string_or_uri(file_or_string_or_uri, name, required=True):
    if file_or_string_or_uri is None:
        if required:
            raise CLIError('--{} is required'.format(name))
        return None
    url = urlparse(file_or_string_or_uri)
    if url.scheme == 'http' or url.scheme == 'https' or url.scheme == 'file':
        response = urlopen(file_or_string_or_uri)
        reader = codecs.getreader('utf-8')
        result = json.load(reader(response))
        response.close()
        return result
    if os.path.exists(file_or_string_or_uri):
        return get_file_json(file_or_string_or_uri)
    return shell_safe_json_parse(file_or_string_or_uri)


def _call_subscription_get(cmd, lock_client, *args):
    if cmd.supported_api_version(max_api='2015-01-01'):
        return lock_client.management_locks.get(*args)
    return lock_client.management_locks.get_at_subscription_level(*args)


def _extract_lock_params(resource_group_name, resource_provider_namespace,
                         resource_type, resource_name):
    if resource_group_name is None:
        return (None, None, None, None)

    if resource_name is None:
        return (resource_group_name, None, None, None)

    parts = resource_type.split('/', 2)
    if resource_provider_namespace is None and len(parts) == 2:
        resource_provider_namespace = parts[0]
        resource_type = parts[1]
    return (resource_group_name, resource_name, resource_provider_namespace, resource_type)


def _update_lock_parameters(parameters, level, notes):
    if level is not None:
        parameters.level = level
    if notes is not None:
        parameters.notes = notes


def _validate_resource_inputs(resource_group_name, resource_provider_namespace,
                              resource_type, resource_name):
    if resource_group_name is None:
        raise CLIError('--resource-group/-g is required.')
    if resource_type is None:
        raise CLIError('--resource-type is required')
    if resource_name is None:
        raise CLIError('--name/-n is required')
    if resource_provider_namespace is None:
        raise CLIError('--namespace is required')


def list_resource_groups(cmd, tag=None):  # pylint: disable=no-self-use
    """ List resource groups, optionally filtered by a tag.
    :param str tag:tag to filter by in 'key[=value]' format
    """
    rcf = _resource_client_factory(cmd.cli_ctx)

    filters = []
    if tag:
        key = list(tag.keys())[0]
        filters.append("tagname eq '{}'".format(key))
        if tag[key]:
            filters.append("tagvalue eq '{}'".format(tag[key]))

    filter_text = ' and '.join(filters) if filters else None

    groups = rcf.resource_groups.list(filter=filter_text)
    return list(groups)


def create_resource_group(cmd, rg_name, location, tags=None, managed_by=None):
    """ Create a new resource group.
    :param str resource_group_name:the desired resource group name
    :param str location:the resource group location
    :param str tags:tags in 'a=b c' format
    """
    rcf = _resource_client_factory(cmd.cli_ctx)

    ResourceGroup = cmd.get_models('ResourceGroup')
    parameters = ResourceGroup(
        location=location,
        tags=tags
    )

    if cmd.supported_api_version(min_api='2016-09-01'):
        parameters.managed_by = managed_by

    return rcf.resource_groups.create_or_update(rg_name, parameters)


def update_resource_group(instance, tags=None):

    if tags is not None:
        instance.tags = tags

    return instance


def export_group_as_template(
        cmd, resource_group_name, include_comments=False, include_parameter_default_value=False, resource_ids=None, skip_resource_name_params=False, skip_all_params=False):
    """Captures a resource group as a template.
    :param str resource_group_name: the name of the resource group.
    :param resource_ids: space-separated resource ids to filter the export by. To export all resources, do not specify this argument or supply "*".
    :param bool include_comments: export template with comments.
    :param bool include_parameter_default_value: export template parameter with default value.
    :param bool skip_resource_name_params: export template and skip resource name parameterization.
    :param bool skip_all_params: export template parameter and skip all parameterization.
    """
    rcf = _resource_client_factory(cmd.cli_ctx)

    export_options = []
    if include_comments:
        export_options.append('IncludeComments')
    if include_parameter_default_value:
        export_options.append('IncludeParameterDefaultValue')
    if skip_resource_name_params:
        export_options.append('SkipResourceNameParameterization')
    if skip_all_params:
        export_options.append('SkipAllParameterization')

    resources = []
    if resource_ids is None or resource_ids[0] == "*":
        resources = ["*"]
    else:
        for i in resource_ids:
            if is_valid_resource_id(i):
                resources.append(i)
            else:
                raise CLIError('az resource: error: argument --resource-ids: invalid ResourceId value: \'%s\'' % i)

    options = ','.join(export_options) if export_options else None

    ExportTemplateRequest = cmd.get_models('ExportTemplateRequest')
    export_template_request = ExportTemplateRequest(resources=resources, options=options)

    # Exporting a resource group as a template is async since API version 2019-08-01.
    if cmd.supported_api_version(min_api='2019-08-01'):
        result_poller = rcf.resource_groups.begin_export_template(resource_group_name,
                                                                  parameters=export_template_request)
        result = LongRunningOperation(cmd.cli_ctx)(result_poller)
    else:
        result = rcf.resource_groups.begin_export_template(resource_group_name,
                                                           parameters=export_template_request)

    # pylint: disable=no-member
    # On error, server still returns 200, with details in the error attribute
    if result.error:
        error = result.error
        try:
            logger.warning(error.message)
        except AttributeError:
            logger.warning(str(error))
        for detail in getattr(error, 'details', None) or []:
            logger.error(detail.message)

    return result.template


def create_application(cmd, resource_group_name,
                       application_name, managedby_resource_group_id,
                       kind, managedapp_definition_id=None, location=None,
                       plan_name=None, plan_publisher=None, plan_product=None,
                       plan_version=None, tags=None, parameters=None):
    """ Create a new managed application.
    :param str resource_group_name:the desired resource group name
    :param str application_name:the managed application name
    :param str kind:the managed application kind. can be marketplace or servicecatalog
    :param str plan_name:the managed application package plan name
    :param str plan_publisher:the managed application package plan publisher
    :param str plan_product:the managed application package plan product
    :param str plan_version:the managed application package plan version
    :param str tags:tags in 'a=b c' format
    """
    Application, Plan = cmd.get_models('Application', 'Plan')
    racf = _resource_managedapps_client_factory(cmd.cli_ctx)
    rcf = _resource_client_factory(cmd.cli_ctx)
    if not location:
        location = rcf.resource_groups.get(resource_group_name).location
    application = Application(
        location=location,
        managed_resource_group_id=managedby_resource_group_id,
        kind=kind,
        tags=tags
    )

    if kind.lower() == 'servicecatalog':
        if managedapp_definition_id:
            application.application_definition_id = managedapp_definition_id
        else:
            raise CLIError('--managedapp-definition-id is required if kind is ServiceCatalog')
    elif kind.lower() == 'marketplace':
        if (plan_name is None and plan_product is None and
                plan_publisher is None and plan_version is None):
            raise CLIError('--plan-name, --plan-product, --plan-publisher and \
            --plan-version are all required if kind is MarketPlace')
        application.plan = Plan(name=plan_name, publisher=plan_publisher, product=plan_product, version=plan_version)

    applicationParameters = None

    if parameters:
        if os.path.exists(parameters):
            applicationParameters = get_file_json(parameters)
        else:
            applicationParameters = shell_safe_json_parse(parameters)

    application.parameters = applicationParameters

    return racf.applications.begin_create_or_update(resource_group_name, application_name, application)


def show_application(cmd, resource_group_name=None, application_name=None):
    """ Gets a managed application.
    :param str resource_group_name:the resource group name
    :param str application_name:the managed application name
    """
    racf = _resource_managedapps_client_factory(cmd.cli_ctx)
    return racf.applications.get(resource_group_name, application_name)


def show_applicationdefinition(cmd, resource_group_name=None, application_definition_name=None):
    """ Gets a managed application definition.
    :param str resource_group_name:the resource group name
    :param str application_definition_name:the managed application definition name
    """
    racf = _resource_managedapps_client_factory(cmd.cli_ctx)
    return racf.application_definitions.get(resource_group_name, application_definition_name)


def create_or_update_applicationdefinition(cmd, resource_group_name,
                                           application_definition_name,
                                           lock_level, authorizations,
                                           description, display_name,
                                           package_file_uri=None, create_ui_definition=None,
                                           main_template=None, location=None, deployment_mode=None, tags=None):
    """ Create or update a new managed application definition.
    :param str resource_group_name:the desired resource group name
    :param str application_definition_name:the managed application definition name
    :param str description:the managed application definition description
    :param str display_name:the managed application definition display name
    :param str package_file_uri:the managed application definition package file uri
    :param str create_ui_definition:the managed application definition create ui definition
    :param str main_template:the managed application definition main template
    :param str tags:tags in 'a=b c' format
    """
    ApplicationDefinition, ApplicationAuthorization, ApplicationDeploymentPolicy = \
        cmd.get_models('ApplicationDefinition',
                       'ApplicationAuthorization',
                       'ApplicationDeploymentPolicy')
    if not package_file_uri and not create_ui_definition and not main_template:
        raise CLIError('usage error: --package-file-uri <url> | --create-ui-definition --main-template')
    if package_file_uri:
        if create_ui_definition or main_template:
            raise CLIError('usage error: must not specify --create-ui-definition --main-template')
    if not package_file_uri:
        if not create_ui_definition or not main_template:
            raise CLIError('usage error: must specify --create-ui-definition --main-template')
    racf = _resource_managedapps_client_factory(cmd.cli_ctx)
    rcf = _resource_client_factory(cmd.cli_ctx)
    if not location:
        location = rcf.resource_groups.get(resource_group_name).location
    authorizations = authorizations or []
    applicationAuthList = []

    for name_value in authorizations:
        # split at the first ':', neither principalId nor roldeDefinitionId should have a ':'
        principalId, roleDefinitionId = name_value.split(':', 1)
        applicationAuth = ApplicationAuthorization(
            principal_id=principalId,
            role_definition_id=roleDefinitionId)
        applicationAuthList.append(applicationAuth)

    deployment_policy = ApplicationDeploymentPolicy(deployment_mode=deployment_mode) if deployment_mode is not None else None
    applicationDef = ApplicationDefinition(lock_level=lock_level,
                                           authorizations=applicationAuthList,
                                           package_file_uri=package_file_uri)
    applicationDef.display_name = display_name
    applicationDef.description = description
    applicationDef.location = location
    applicationDef.package_file_uri = package_file_uri
    applicationDef.create_ui_definition = create_ui_definition
    applicationDef.main_template = main_template
    applicationDef.tags = tags
    applicationDef.deployment_policy = deployment_policy

    return racf.application_definitions.begin_create_or_update(resource_group_name,
                                                               application_definition_name, applicationDef)


def list_applications(cmd, resource_group_name=None):
    racf = _resource_managedapps_client_factory(cmd.cli_ctx)

    if resource_group_name:
        applications = racf.applications.list_by_resource_group(resource_group_name)
    else:
        applications = racf.applications.list_by_subscription()
    return list(applications)


def list_deployments_at_subscription_scope(cmd, filter_string=None):
    rcf = _resource_deployments_client_factory(cmd.cli_ctx)
    return rcf.deployments.list_at_subscription_scope(filter=filter_string)


def list_deployments_at_resource_group(cmd, resource_group_name, filter_string=None):
    rcf = _resource_deployments_client_factory(cmd.cli_ctx)
    return rcf.deployments.list_by_resource_group(resource_group_name, filter=filter_string)


def list_deployments_at_management_group(cmd, management_group_id, filter_string=None):
    rcf = _resource_deployments_client_factory(cmd.cli_ctx)
    return rcf.deployments.list_at_management_group_scope(management_group_id, filter=filter_string)


def list_deployments_at_tenant_scope(cmd, filter_string=None):
    rcf = _resource_deployments_client_factory(cmd.cli_ctx)
    return rcf.deployments.list_at_tenant_scope(filter=filter_string)


def get_deployment_at_subscription_scope(cmd, deployment_name):
    rcf = _resource_deployments_client_factory(cmd.cli_ctx)
    return rcf.deployments.get_at_subscription_scope(deployment_name)


def get_deployment_at_resource_group(cmd, resource_group_name, deployment_name):
    rcf = _resource_deployments_client_factory(cmd.cli_ctx)
    return rcf.deployments.get(resource_group_name, deployment_name)


def get_deployment_at_management_group(cmd, management_group_id, deployment_name):
    rcf = _resource_deployments_client_factory(cmd.cli_ctx)
    return rcf.deployments.get_at_management_group_scope(management_group_id, deployment_name)


def get_deployment_at_tenant_scope(cmd, deployment_name):
    rcf = _resource_deployments_client_factory(cmd.cli_ctx)
    return rcf.deployments.get_at_tenant_scope(deployment_name)


def delete_deployment_at_subscription_scope(cmd, deployment_name):
    rcf = _resource_deployments_client_factory(cmd.cli_ctx)
    return rcf.deployments.begin_delete_at_subscription_scope(deployment_name)


def delete_deployment_at_resource_group(cmd, resource_group_name, deployment_name):
    rcf = _resource_deployments_client_factory(cmd.cli_ctx)
    return rcf.deployments.begin_delete(resource_group_name, deployment_name)


def delete_deployment_at_management_group(cmd, management_group_id, deployment_name):
    rcf = _resource_deployments_client_factory(cmd.cli_ctx)
    return rcf.deployments.begin_delete_at_management_group_scope(management_group_id, deployment_name)


def delete_deployment_at_tenant_scope(cmd, deployment_name):
    rcf = _resource_deployments_client_factory(cmd.cli_ctx)
    return rcf.deployments.begin_delete_at_tenant_scope(deployment_name)


def cancel_deployment_at_subscription_scope(cmd, deployment_name):
    rcf = _resource_deployments_client_factory(cmd.cli_ctx)
    return rcf.deployments.cancel_at_subscription_scope(deployment_name)


def cancel_deployment_at_resource_group(cmd, resource_group_name, deployment_name):
    rcf = _resource_deployments_client_factory(cmd.cli_ctx)
    return rcf.deployments.cancel(resource_group_name, deployment_name)


def cancel_deployment_at_management_group(cmd, management_group_id, deployment_name):
    rcf = _resource_deployments_client_factory(cmd.cli_ctx)
    return rcf.deployments.cancel_at_management_group_scope(management_group_id, deployment_name)


def cancel_deployment_at_tenant_scope(cmd, deployment_name):
    rcf = _resource_deployments_client_factory(cmd.cli_ctx)
    return rcf.deployments.cancel_at_tenant_scope(deployment_name)


# pylint: disable=unused-argument
def deploy_arm_template(cmd, resource_group_name,
                        template_file=None, template_uri=None, deployment_name=None,
                        parameters=None, mode=None, rollback_on_error=None, no_wait=False,
                        handle_extended_json_format=None, aux_subscriptions=None, aux_tenants=None,
                        no_prompt=False):
    return _deploy_arm_template_core_unmodified(cmd, resource_group_name=resource_group_name,
                                                template_file=template_file, template_uri=template_uri,
                                                deployment_name=deployment_name, parameters=parameters, mode=mode,
                                                rollback_on_error=rollback_on_error, no_wait=no_wait,
                                                aux_subscriptions=aux_subscriptions, aux_tenants=aux_tenants,
                                                no_prompt=no_prompt)


# pylint: disable=unused-argument
def validate_arm_template(cmd, resource_group_name, template_file=None, template_uri=None,
                          parameters=None, mode=None, rollback_on_error=None, handle_extended_json_format=None,
                          no_prompt=False):
    return _deploy_arm_template_core_unmodified(cmd, resource_group_name, template_file, template_uri,
                                                'deployment_dry_run', parameters, mode, rollback_on_error,
                                                validate_only=True, no_prompt=no_prompt)


def export_template_at_subscription_scope(cmd, deployment_name):
    rcf = _resource_deployments_client_factory(cmd.cli_ctx)
    result = rcf.deployments.export_template_at_subscription_scope(deployment_name)

    print(json.dumps(result.template, indent=2))  # pylint: disable=no-member


def export_template_at_resource_group(cmd, resource_group_name, deployment_name):
    rcf = _resource_deployments_client_factory(cmd.cli_ctx)
    result = rcf.deployments.export_template(resource_group_name, deployment_name)

    print(json.dumps(result.template, indent=2))  # pylint: disable=no-member


def export_template_at_management_group(cmd, management_group_id, deployment_name):
    rcf = _resource_deployments_client_factory(cmd.cli_ctx)
    result = rcf.deployments.export_template_at_management_group_scope(management_group_id, deployment_name)

    print(json.dumps(result.template, indent=2))  # pylint: disable=no-member


def export_template_at_tenant_scope(cmd, deployment_name):
    rcf = _resource_deployments_client_factory(cmd.cli_ctx)
    result = rcf.deployments.export_template_at_tenant_scope(deployment_name)

    print(json.dumps(result.template, indent=2))  # pylint: disable=no-member


def export_deployment_as_template(cmd, resource_group_name, deployment_name):
    smc = _resource_deployments_client_factory(cmd.cli_ctx)
    result = smc.deployments.export_template(resource_group_name, deployment_name)
    print(json.dumps(result.template, indent=2))  # pylint: disable=no-member


def create_resource(cmd, properties,
                    resource_group_name=None, resource_provider_namespace=None,
                    parent_resource_path=None, resource_type=None, resource_name=None,
                    resource_id=None, api_version=None, location=None, is_full_object=False,
                    latest_include_preview=False):
    res = _ResourceUtils(cmd.cli_ctx, resource_group_name, resource_provider_namespace,
                         parent_resource_path, resource_type, resource_name,
                         resource_id, api_version, latest_include_preview=latest_include_preview)
    return res.create_resource(properties, location, is_full_object)


def _get_parsed_resource_ids(resource_ids):
    """
    Returns a generator of parsed resource ids. Raise when there is invalid resource id.
    """
    if not resource_ids:
        return None

    for rid in resource_ids:
        if not is_valid_resource_id(rid):
            raise CLIError('az resource: error: argument --ids: invalid ResourceId value: \'%s\'' % rid)

    return ({'resource_id': rid} for rid in resource_ids)


def _get_rsrc_util_from_parsed_id(cli_ctx, parsed_id, api_version, latest_include_preview=False):
    return _ResourceUtils(cli_ctx,
                          parsed_id.get('resource_group', None),
                          parsed_id.get('resource_namespace', None),
                          parsed_id.get('resource_parent', None),
                          parsed_id.get('resource_type', None),
                          parsed_id.get('resource_name', None),
                          parsed_id.get('resource_id', None),
                          api_version,
                          latest_include_preview=latest_include_preview)


def _create_parsed_id(cli_ctx, resource_group_name=None, resource_provider_namespace=None, parent_resource_path=None,
                      resource_type=None, resource_name=None):
    subscription = get_subscription_id(cli_ctx)
    return {
        'resource_group': resource_group_name,
        'resource_namespace': resource_provider_namespace,
        'resource_parent': parent_resource_path,
        'resource_type': resource_type,
        'resource_name': resource_name,
        'subscription': subscription
    }


def _single_or_collection(obj, default=None):
    if not obj:
        return default

    if isinstance(obj, list) and len(obj) == 1:
        return obj[0]

    return obj


def show_resource(cmd, resource_ids=None, resource_group_name=None,
                  resource_provider_namespace=None, parent_resource_path=None, resource_type=None,
                  resource_name=None, api_version=None, include_response_body=False, latest_include_preview=False):
    parsed_ids = _get_parsed_resource_ids(resource_ids) or [_create_parsed_id(cmd.cli_ctx,
                                                                              resource_group_name,
                                                                              resource_provider_namespace,
                                                                              parent_resource_path,
                                                                              resource_type,
                                                                              resource_name)]

    return _single_or_collection(
        [_get_rsrc_util_from_parsed_id(cmd.cli_ctx, id_dict, api_version, latest_include_preview).get_resource(
            include_response_body) for id_dict in parsed_ids])


# pylint: disable=unused-argument
def delete_resource(cmd, resource_ids=None, resource_group_name=None,
                    resource_provider_namespace=None, parent_resource_path=None, resource_type=None,
                    resource_name=None, api_version=None, latest_include_preview=False):
    """
    Deletes the given resource(s).
    This function allows deletion of ids with dependencies on one another.
    This is done with multiple passes through the given ids.
    """
    parsed_ids = _get_parsed_resource_ids(resource_ids) or [_create_parsed_id(cmd.cli_ctx,
                                                                              resource_group_name,
                                                                              resource_provider_namespace,
                                                                              parent_resource_path,
                                                                              resource_type,
                                                                              resource_name)]
    to_be_deleted = [(_get_rsrc_util_from_parsed_id(cmd.cli_ctx, id_dict, api_version, latest_include_preview), id_dict)
                     for id_dict in parsed_ids]

    results = []
    from azure.core.exceptions import HttpResponseError
    while to_be_deleted:
        logger.debug("Start new loop to delete resources.")
        operations = []
        failed_to_delete = []
        for rsrc_utils, id_dict in to_be_deleted:
            try:
                operations.append(rsrc_utils.delete())
                resource = _build_resource_id(**id_dict) or resource_name
                logger.debug("deleting %s", resource)
            except HttpResponseError as e:
                # request to delete failed, add parsed id dict back to queue
                id_dict['exception'] = str(e)
                failed_to_delete.append((rsrc_utils, id_dict))
        to_be_deleted = failed_to_delete

        # stop deleting if none deletable
        if not operations:
            break

        # all operations return result before next pass
        for operation in operations:
            results.append(operation.result())

    if to_be_deleted:
        error_msg_builder = ['Some resources failed to be deleted (run with `--verbose` for more information):']
        for _, id_dict in to_be_deleted:
            logger.info(id_dict['exception'])
            resource_id = _build_resource_id(**id_dict) or id_dict['resource_id']
            error_msg_builder.append(resource_id)
        raise CLIError(os.linesep.join(error_msg_builder))

    return _single_or_collection(results)


def update_resource(cmd, parameters, resource_ids=None,
                    resource_group_name=None, resource_provider_namespace=None,
                    parent_resource_path=None, resource_type=None, resource_name=None, api_version=None,
                    latest_include_preview=False):
    parsed_ids = _get_parsed_resource_ids(resource_ids) or [_create_parsed_id(cmd.cli_ctx,
                                                                              resource_group_name,
                                                                              resource_provider_namespace,
                                                                              parent_resource_path,
                                                                              resource_type,
                                                                              resource_name)]

    return _single_or_collection(
        [_get_rsrc_util_from_parsed_id(cmd.cli_ctx, id_dict, api_version, latest_include_preview).update(parameters)
         for id_dict in parsed_ids])


def patch_resource(cmd, properties, resource_ids=None, resource_group_name=None,
                   resource_provider_namespace=None, parent_resource_path=None, resource_type=None,
                   resource_name=None, api_version=None, latest_include_preview=False, is_full_object=False):
    parsed_ids = _get_parsed_resource_ids(resource_ids) or [_create_parsed_id(cmd.cli_ctx,
                                                                              resource_group_name,
                                                                              resource_provider_namespace,
                                                                              parent_resource_path,
                                                                              resource_type,
                                                                              resource_name)]

    try:
        res = json.loads(properties)
    except json.decoder.JSONDecodeError as ex:
        raise CLIError('Error parsing JSON.\n{}\n{}'.format(properties, ex))

    if not is_full_object:
        res = GenericResource(properties=res)

    return _single_or_collection(
        [_get_rsrc_util_from_parsed_id(cmd.cli_ctx, id_dict, api_version, latest_include_preview)
         .patch(res) for id_dict in parsed_ids]
    )


def tag_resource(cmd, tags, resource_ids=None, resource_group_name=None, resource_provider_namespace=None,
                 parent_resource_path=None, resource_type=None, resource_name=None, api_version=None,
                 is_incremental=None, latest_include_preview=False):
    """ Updates the tags on an existing resource. To clear tags, specify the --tag option
    without anything else. """
    parsed_ids = _get_parsed_resource_ids(resource_ids) or [_create_parsed_id(cmd.cli_ctx,
                                                                              resource_group_name,
                                                                              resource_provider_namespace,
                                                                              parent_resource_path,
                                                                              resource_type,
                                                                              resource_name)]

    return _single_or_collection([LongRunningOperation(cmd.cli_ctx)(
        _get_rsrc_util_from_parsed_id(cmd.cli_ctx, id_dict, api_version, latest_include_preview).tag(
            tags, is_incremental)) for id_dict in parsed_ids])


def invoke_resource_action(cmd, action, request_body=None, resource_ids=None,
                           resource_group_name=None, resource_provider_namespace=None,
                           parent_resource_path=None, resource_type=None, resource_name=None,
                           api_version=None, latest_include_preview=False):
    """ Invokes the provided action on an existing resource."""
    parsed_ids = _get_parsed_resource_ids(resource_ids) or [_create_parsed_id(cmd.cli_ctx,
                                                                              resource_group_name,
                                                                              resource_provider_namespace,
                                                                              parent_resource_path,
                                                                              resource_type,
                                                                              resource_name)]

    return _single_or_collection(
        [_get_rsrc_util_from_parsed_id(cmd.cli_ctx, id_dict, api_version, latest_include_preview).invoke_action(
            action, request_body) for id_dict in parsed_ids])


def get_deployment_operations(client, resource_group_name, deployment_name, operation_ids):
    """get a deployment's operation."""
    result = []
    for op_id in operation_ids:
        dep = client.get(resource_group_name, deployment_name, op_id)
        result.append(dep)
    return result


def get_deployment_operations_at_subscription_scope(client, deployment_name, operation_ids):
    result = []
    for op_id in operation_ids:
        deployment = client.get_at_subscription_scope(deployment_name, op_id)
        result.append(deployment)
    return result


def get_deployment_operations_at_resource_group(client, resource_group_name, deployment_name, operation_ids):
    result = []
    for op_id in operation_ids:
        dep = client.get(resource_group_name, deployment_name, op_id)
        result.append(dep)
    return result


def get_deployment_operations_at_management_group(client, management_group_id, deployment_name, operation_ids):
    result = []
    for op_id in operation_ids:
        dep = client.get_at_management_group_scope(management_group_id, deployment_name, op_id)
        result.append(dep)
    return result


def get_deployment_operations_at_tenant_scope(client, deployment_name, operation_ids):
    result = []
    for op_id in operation_ids:
        dep = client.get_at_tenant_scope(deployment_name, op_id)
        result.append(dep)
    return result


def list_deployment_scripts(cmd, resource_group_name=None):
    rcf = _resource_deploymentscripts_client_factory(cmd.cli_ctx)
    if resource_group_name is not None:
        return rcf.deployment_scripts.list_by_resource_group(resource_group_name)
    return rcf.deployment_scripts.list_by_subscription()


def get_deployment_script(cmd, resource_group_name, name):
    rcf = _resource_deploymentscripts_client_factory(cmd.cli_ctx)
    return rcf.deployment_scripts.get(resource_group_name, name)


def get_deployment_script_logs(cmd, resource_group_name, name):
    rcf = _resource_deploymentscripts_client_factory(cmd.cli_ctx)
    return rcf.deployment_scripts.get_logs(resource_group_name, name)


def delete_deployment_script(cmd, resource_group_name, name):
    rcf = _resource_deploymentscripts_client_factory(cmd.cli_ctx)
    rcf.deployment_scripts.delete(resource_group_name, name)


def get_template_spec(cmd, resource_group_name=None, name=None, version=None, template_spec=None):
    if template_spec:
        id_parts = parse_resource_id(template_spec)
        resource_group_name = id_parts.get('resource_group')
        name = id_parts.get('name')
        version = id_parts.get('resource_name')
        if version == name:
            version = None
    rcf = _resource_templatespecs_client_factory(cmd.cli_ctx)
    if version:
        return rcf.template_spec_versions.get(resource_group_name, name, version)
    retrieved_template = rcf.template_specs.get(resource_group_name, name, expand="versions")
    version_names = list(retrieved_template.versions.keys())
    retrieved_template.versions = version_names
    return retrieved_template


def create_template_spec(cmd, resource_group_name, name, template_file=None, location=None, display_name=None,
                         description=None, version=None, version_description=None, tags=None, no_prompt=False, ui_form_definition_file=None):
    if location is None:
        rcf = _resource_client_factory(cmd.cli_ctx)
        location = rcf.resource_groups.get(resource_group_name).location
    rcf = _resource_templatespecs_client_factory(cmd.cli_ctx)

    if template_file and not version:
        raise IncorrectUsageError('please provide --version if --template-file is specified')

    if version:
        input_template, artifacts, input_ui_form_definition = None, None, None
        exists = False
        if no_prompt is False:
            try:  # Check if child template spec already exists.
                rcf.template_spec_versions.get(resource_group_name=resource_group_name, template_spec_name=name, template_spec_version=version)
                from knack.prompting import prompt_y_n
                confirmation = prompt_y_n("This will override template spec {} version {}. Proceed?".format(name, version))
                if not confirmation:
                    return None
                exists = True
            except Exception:  # pylint: disable=broad-except
                pass

        if template_file:
            from azure.cli.command_modules.resource._packing_engine import (pack)
            if is_bicep_file(template_file):
                template_content = run_bicep_command(cmd.cli_ctx, ["build", "--stdout", template_file])
                input_content = _remove_comments_from_json(template_content, file_path=template_file)
                input_template = json.loads(json.dumps(input_content))
                artifacts = []
            else:
                packed_template = pack(cmd, template_file)
                input_template = getattr(packed_template, 'RootTemplate')
                artifacts = getattr(packed_template, 'Artifacts')

        if ui_form_definition_file:
            ui_form_definition_content = _remove_comments_from_json(read_file_content(ui_form_definition_file))
            input_ui_form_definition = json.loads(json.dumps(ui_form_definition_content))

        if not exists:
            try:  # Check if parent template spec already exists.
                existing_parent = rcf.template_specs.get(resource_group_name=resource_group_name, template_spec_name=name)
                if tags is None:  # New version should inherit tags from parent if none are provided.
                    tags = getattr(existing_parent, 'tags')
            except Exception:  # pylint: disable=broad-except
                tags = tags or {}
                TemplateSpec = get_sdk(cmd.cli_ctx, ResourceType.MGMT_RESOURCE_TEMPLATESPECS, 'TemplateSpec', mod='models')
                template_spec_parent = TemplateSpec(location=location, description=description, display_name=display_name, tags=tags)
                rcf.template_specs.create_or_update(resource_group_name, name, template_spec_parent)

        TemplateSpecVersion = get_sdk(cmd.cli_ctx, ResourceType.MGMT_RESOURCE_TEMPLATESPECS, 'TemplateSpecVersion', mod='models')
        template_spec_version = TemplateSpecVersion(location=location, linked_templates=artifacts, description=version_description, main_template=input_template, tags=tags, ui_form_definition=input_ui_form_definition)
        return rcf.template_spec_versions.create_or_update(resource_group_name, name, version, template_spec_version)

    tags = tags or {}
    TemplateSpec = get_sdk(cmd.cli_ctx, ResourceType.MGMT_RESOURCE_TEMPLATESPECS, 'TemplateSpec', mod='models')
    template_spec_parent = TemplateSpec(location=location, description=description, display_name=display_name, tags=tags)
    return rcf.template_specs.create_or_update(resource_group_name, name, template_spec_parent)


def update_template_spec(cmd, resource_group_name=None, name=None, template_spec=None, template_file=None, display_name=None,
                         description=None, version=None, version_description=None, tags=None, ui_form_definition_file=None):
    rcf = _resource_templatespecs_client_factory(cmd.cli_ctx)

    if template_spec:
        id_parts = parse_resource_id(template_spec)
        resource_group_name = id_parts.get('resource_group')
        name = id_parts.get('name')
        version = id_parts.get('resource_name')
        if version == name:
            version = None

    existing_template, artifacts, input_ui_form_definition = None, None, None
    if template_file:
        from azure.cli.command_modules.resource._packing_engine import (pack)
        if is_bicep_file(template_file):
            template_content = run_bicep_command(cmd.cli_ctx, ["build", "--stdout", template_file])
            input_content = _remove_comments_from_json(template_content, file_path=template_file)
            input_template = json.loads(json.dumps(input_content))
            artifacts = []
        else:
            packed_template = pack(cmd, template_file)
            input_template = getattr(packed_template, 'RootTemplate')
            artifacts = getattr(packed_template, 'Artifacts')

    if ui_form_definition_file:
        ui_form_definition_content = _remove_comments_from_json(read_file_content(ui_form_definition_file))
        input_ui_form_definition = json.loads(json.dumps(ui_form_definition_content))

    if version:
        existing_template = rcf.template_spec_versions.get(resource_group_name=resource_group_name, template_spec_name=name, template_spec_version=version)

        location = getattr(existing_template, 'location')

        # Do not remove tags if not explicitly empty.
        if tags is None:
            tags = getattr(existing_template, 'tags')
        if version_description is None:
            version_description = getattr(existing_template, 'description')
        if template_file is None:
            input_template = getattr(existing_template, 'main_template')
        if ui_form_definition_file is None:
            input_ui_form_definition = getattr(existing_template, 'ui_form_definition')
        TemplateSpecVersion = get_sdk(cmd.cli_ctx, ResourceType.MGMT_RESOURCE_TEMPLATESPECS, 'TemplateSpecVersion', mod='models')

        updated_template_spec = TemplateSpecVersion(location=location, linked_templates=artifacts, description=version_description, main_template=input_template, tags=tags, ui_form_definition=input_ui_form_definition)
        return rcf.template_spec_versions.create_or_update(resource_group_name, name, version, updated_template_spec)

    existing_template = rcf.template_specs.get(resource_group_name=resource_group_name, template_spec_name=name)

    location = getattr(existing_template, 'location')
    # Do not remove tags if not explicitly empty.
    if tags is None:
        tags = getattr(existing_template, 'tags')
    if display_name is None:
        display_name = getattr(existing_template, 'display_name')
    if description is None:
        description = getattr(existing_template, 'description')

    TemplateSpec = get_sdk(cmd.cli_ctx, ResourceType.MGMT_RESOURCE_TEMPLATESPECS, 'TemplateSpec', mod='models')

    root_template = TemplateSpec(location=location, description=description, display_name=display_name, tags=tags)
    return rcf.template_specs.create_or_update(resource_group_name, name, root_template)


def export_template_spec(cmd, output_folder, resource_group_name=None, name=None, version=None, template_spec=None):
    rcf = _resource_templatespecs_client_factory(cmd.cli_ctx)
    if template_spec:
        id_parts = parse_resource_id(template_spec)
        resource_group_name = id_parts.get('resource_group')
        name = id_parts.get('name')
        version = id_parts.get('resource_name')
        if version == name:
            version = None
    if not version:
        raise IncorrectUsageError('Please specify the template spec version for export')
    exported_template = rcf.template_spec_versions.get(resource_group_name, name, version)
    from azure.cli.command_modules.resource._packing_engine import (unpack)
    return unpack(cmd, exported_template, output_folder, (str(name) + '.JSON'))


def delete_template_spec(cmd, resource_group_name=None, name=None, version=None, template_spec=None):
    rcf = _resource_templatespecs_client_factory(cmd.cli_ctx)
    if template_spec:
        id_parts = parse_resource_id(template_spec)
        resource_group_name = id_parts.get('resource_group')
        name = id_parts.get('name')
        version = id_parts.get('resource_name')
        if version == name:
            version = None
    if version:
        return rcf.template_spec_versions.delete(resource_group_name=resource_group_name, template_spec_name=name, template_spec_version=version)
    return rcf.template_specs.delete(resource_group_name=resource_group_name, template_spec_name=name)


def list_template_specs(cmd, resource_group_name=None, name=None):
    rcf = _resource_templatespecs_client_factory(cmd.cli_ctx)
    if resource_group_name is not None:
        if name is not None:
            return rcf.template_spec_versions.list(resource_group_name=resource_group_name, template_spec_name=name)
        return rcf.template_specs.list_by_resource_group(resource_group_name)
    return rcf.template_specs.list_by_subscription()


def create_deployment_stack_at_subscription(
    cmd, name, location, deny_settings_mode, action_on_unmanage, deployment_resource_group=None, template_file=None, template_spec=None,
    template_uri=None, query_string=None, parameters=None, description=None, deny_settings_excluded_principals=None,
    deny_settings_excluded_actions=None, deny_settings_apply_to_child_scopes=False, bypass_stack_out_of_sync_error=False, tags=None,
    yes=False, no_wait=False
):
    rcf = _resource_deploymentstacks_client_factory(cmd.cli_ctx)

    aou_resources_action_enum, aou_resource_groups_action_enum, aou_management_groups_action_enum = _prepare_stacks_delete_detach_models(
        rcf, action_on_unmanage)
    deny_settings_enum = _prepare_stacks_deny_settings(rcf, deny_settings_mode)

    excluded_principals_array = _prepare_stacks_excluded_principals(deny_settings_excluded_principals)
    excluded_actions_array = _prepare_stacks_excluded_actions(deny_settings_excluded_actions)

    tags = tags or {}

    if query_string and not template_uri:
        raise IncorrectUsageError('please provide --template-uri if --query-string is specified')

    if [template_file, template_spec, template_uri].count(None) < 2:
        raise InvalidArgumentValueError(
            "Please enter only one of the following: template file, template spec, or template url")
    try:
        get_subscription_response = rcf.deployment_stacks.get_at_subscription(name)
        if get_subscription_response:
            if get_subscription_response.location != location:
                raise CLIError("Cannot change location of an already existing stack at subscription scope.")
            # bypass if yes flag is true
            built_string = _build_stacks_confirmation_string(
                rcf, yes, name, "subscription", aou_resources_action_enum, aou_resource_groups_action_enum, aou_management_groups_action_enum)
            if not built_string:
                return
    except:  # pylint: disable=bare-except
        pass

    action_on_unmanage_model = rcf.deployment_stacks.models.ActionOnUnmanage(
        resources=aou_resources_action_enum, resource_groups=aou_resource_groups_action_enum,
        management_groups=aou_management_groups_action_enum)
    apply_to_child_scopes = deny_settings_apply_to_child_scopes
    deny_settings_model = rcf.deployment_stacks.models.DenySettings(
        mode=deny_settings_enum, excluded_principals=excluded_principals_array, excluded_actions=excluded_actions_array, apply_to_child_scopes=apply_to_child_scopes)
    deployment_stack_model = rcf.deployment_stacks.models.DeploymentStack(
        description=description, location=location, action_on_unmanage=action_on_unmanage_model, deny_settings=deny_settings_model,
        bypass_stack_out_of_sync_error=bypass_stack_out_of_sync_error, tags=tags)

    if deployment_resource_group:
        deployment_stack_model.deployment_scope = "/subscriptions/" + \
            get_subscription_id(cmd.cli_ctx) + "/resourceGroups/" + deployment_resource_group
        deployment_scope = 'resourceGroup'
    else:
        deployment_scope = 'subscription'

    deployment_stack_model = _prepare_stacks_templates_and_parameters(
        cmd, rcf, deployment_scope, deployment_stack_model, template_file, template_spec, template_uri, parameters, query_string)

    # run validate
    from azure.core.exceptions import HttpResponseError
    try:
        validation_poller = rcf.deployment_stacks.begin_validate_stack_at_subscription(name, deployment_stack_model)
    except HttpResponseError as err:
        err_message = _build_http_response_error_message(err)
        raise_subdivision_deployment_error(err_message, err.error.code if err.error else None)

    validation_result = LongRunningOperation(cmd.cli_ctx)(validation_poller)

    if validation_result and validation_result.error:
        err_message = _build_preflight_error_message(validation_result.error)
        raise_subdivision_deployment_error(err_message)

    # run create
    return sdk_no_wait(no_wait, rcf.deployment_stacks.begin_create_or_update_at_subscription, name, deployment_stack_model)


def show_deployment_stack_at_subscription(cmd, name=None, id=None):  # pylint: disable=redefined-builtin
    rcf = _resource_deploymentstacks_client_factory(cmd.cli_ctx)
    if name or id:
        if name:
            return rcf.deployment_stacks.get_at_subscription(name)
        return rcf.deployment_stacks.get_at_subscription(id.split('/')[-1])
    raise InvalidArgumentValueError("Please enter the stack name or stack resource id.")


def list_deployment_stack_at_subscription(cmd):
    rcf = _resource_deploymentstacks_client_factory(cmd.cli_ctx)
    return rcf.deployment_stacks.list_at_subscription()


def delete_deployment_stack_at_subscription(
    cmd, action_on_unmanage, name=None, id=None, bypass_stack_out_of_sync_error=False, yes=False
):  # pylint: disable=redefined-builtin
    rcf = _resource_deploymentstacks_client_factory(cmd.cli_ctx)
    confirmation = "Are you sure you want to delete this stack"

    aou_resources_action_enum, aou_resource_groups_action_enum, aou_management_groups_action_enum = _prepare_stacks_delete_detach_models(
        rcf, action_on_unmanage)

    delete_list = []
    if aou_resources_action_enum == rcf.deployment_stacks.models.DeploymentStacksDeleteDetachEnum.Delete:
        delete_list.append("resources")
    if aou_resource_groups_action_enum == rcf.deployment_stacks.models.DeploymentStacksDeleteDetachEnum.Delete:
        delete_list.append("resource groups")
    if aou_management_groups_action_enum == rcf.deployment_stacks.models.DeploymentStacksDeleteDetachEnum.Delete:
        delete_list.append("management groups")

    # build confirmation string
    from knack.prompting import prompt_y_n
    if not yes:
        if not delete_list:
            response = prompt_y_n(confirmation + "?")
            if not response:
                return None
        else:
            confirmation += " and the specified resources: "
            response = prompt_y_n(confirmation + ", ".join(delete_list) + '?')
            if not response:
                return None

    if name or id:
        rcf = _resource_deploymentstacks_client_factory(cmd.cli_ctx)
        delete_name = None
        try:
            if name:
                delete_name = name
                rcf.deployment_stacks.get_at_subscription(name)
            else:
                name = id.split('/')[-1]
                delete_name = name
                rcf.deployment_stacks.get_at_subscription(name)
        except:
            raise ResourceNotFoundError("DeploymentStack " + delete_name + " not found in the current subscription scope.")
        return rcf.deployment_stacks.begin_delete_at_subscription(
            delete_name, unmanage_action_resources=aou_resources_action_enum,
            unmanage_action_resource_groups=aou_resource_groups_action_enum,
            unmanage_action_management_groups=aou_management_groups_action_enum,
            bypass_stack_out_of_sync_error=bypass_stack_out_of_sync_error)
    raise InvalidArgumentValueError("Please enter the stack name or stack resource id")


def export_template_deployment_stack_at_subscription(cmd, name=None, id=None):  # pylint: disable=redefined-builtin
    if name or id:
        rcf = _resource_deploymentstacks_client_factory(cmd.cli_ctx)
        if name:
            return rcf.deployment_stacks.export_template_at_subscription(name)
        return rcf.deployment_stacks.export_template_at_subscription(id.split('/')[-1])
    raise InvalidArgumentValueError("Please enter the stack name or stack resource id.")


def create_deployment_stack_at_resource_group(
    cmd, name, resource_group, deny_settings_mode, action_on_unmanage, template_file=None, template_spec=None, template_uri=None,
    query_string=None, parameters=None, description=None, deny_settings_excluded_principals=None, deny_settings_excluded_actions=None,
    deny_settings_apply_to_child_scopes=False, bypass_stack_out_of_sync_error=False, yes=False, tags=None, no_wait=False
):
    rcf = _resource_deploymentstacks_client_factory(cmd.cli_ctx)

    aou_resources_action_enum, aou_resource_groups_action_enum, aou_management_groups_action_enum = _prepare_stacks_delete_detach_models(
        rcf, action_on_unmanage)
    deny_settings_enum = _prepare_stacks_deny_settings(rcf, deny_settings_mode)

    excluded_principals_array = _prepare_stacks_excluded_principals(deny_settings_excluded_principals)
    excluded_actions_array = _prepare_stacks_excluded_actions(deny_settings_excluded_actions)

    tags = tags or {}

    if query_string and not template_uri:
        raise IncorrectUsageError('please provide --template-uri if --query-string is specified')

    if [template_file, template_spec, template_uri].count(None) < 2:
        raise InvalidArgumentValueError(
            "Please enter only one of the following: template file, template spec, or template url")

    # build confirmation string
    try:
        if rcf.deployment_stacks.get_at_resource_group(resource_group, name):
            built_string = _build_stacks_confirmation_string(
                rcf, yes, name, "resource group", aou_resources_action_enum, aou_resource_groups_action_enum, aou_management_groups_action_enum)
            if not built_string:
                return
    except:  # pylint: disable=bare-except
        pass

    action_on_unmanage_model = rcf.deployment_stacks.models.ActionOnUnmanage(
        resources=aou_resources_action_enum, resource_groups=aou_resource_groups_action_enum,
        management_groups=aou_management_groups_action_enum)
    apply_to_child_scopes = deny_settings_apply_to_child_scopes
    deny_settings_model = rcf.deployment_stacks.models.DenySettings(
        mode=deny_settings_enum, excluded_principals=excluded_principals_array, excluded_actions=excluded_actions_array, apply_to_child_scopes=apply_to_child_scopes)
    deployment_stack_model = rcf.deployment_stacks.models.DeploymentStack(
        description=description, action_on_unmanage=action_on_unmanage_model, deny_settings=deny_settings_model,
        bypass_stack_out_of_sync_error=bypass_stack_out_of_sync_error, tags=tags)

    # validate and prepare template & paramaters
    deployment_stack_model = _prepare_stacks_templates_and_parameters(
        cmd, rcf, 'resourceGroup', deployment_stack_model, template_file, template_spec, template_uri, parameters, query_string)

    # run validate
    from azure.core.exceptions import HttpResponseError
    try:
        validation_poller = rcf.deployment_stacks.begin_validate_stack_at_resource_group(resource_group, name, deployment_stack_model)
    except HttpResponseError as err:
        err_message = _build_http_response_error_message(err)
        raise_subdivision_deployment_error(err_message, err.error.code if err.error else None)

    validation_result = LongRunningOperation(cmd.cli_ctx)(validation_poller)

    if validation_result and validation_result.error:
        err_message = _build_preflight_error_message(validation_result.error)
        raise_subdivision_deployment_error(err_message)

    # run create
    return sdk_no_wait(no_wait, rcf.deployment_stacks.begin_create_or_update_at_resource_group, resource_group, name, deployment_stack_model)


def show_deployment_stack_at_resource_group(cmd, name=None, resource_group=None, id=None):  # pylint: disable=redefined-builtin
    rcf = _resource_deploymentstacks_client_factory(cmd.cli_ctx)
    if name and resource_group:
        return rcf.deployment_stacks.get_at_resource_group(resource_group, name)
    if id:
        stack_arr = id.split('/')
        if len(stack_arr) < 5:
            raise InvalidArgumentValueError("Please enter a valid id")
        return rcf.deployment_stacks.get_at_resource_group(stack_arr[4], stack_arr[-1])
    raise InvalidArgumentValueError("Please enter the (stack name and resource group) or stack resource id")


def list_deployment_stack_at_resource_group(cmd, resource_group):
    if resource_group:
        rcf = _resource_deploymentstacks_client_factory(cmd.cli_ctx)
        return rcf.deployment_stacks.list_at_resource_group(resource_group)
    raise InvalidArgumentValueError("Please enter the resource group")


def delete_deployment_stack_at_resource_group(
    cmd, action_on_unmanage, name=None, resource_group=None, id=None, bypass_stack_out_of_sync_error=False, yes=False
):  # pylint: disable=redefined-builtin
    rcf = _resource_deploymentstacks_client_factory(cmd.cli_ctx)
    confirmation = "Are you sure you want to delete this stack"

    aou_resources_action_enum, aou_resource_groups_action_enum, aou_management_groups_action_enum = _prepare_stacks_delete_detach_models(
        rcf, action_on_unmanage)

    delete_list = []
    if aou_resources_action_enum == rcf.deployment_stacks.models.DeploymentStacksDeleteDetachEnum.Delete:
        delete_list.append("resources")
    if aou_resource_groups_action_enum == rcf.deployment_stacks.models.DeploymentStacksDeleteDetachEnum.Delete:
        delete_list.append("resource groups")
    if aou_resource_groups_action_enum == rcf.deployment_stacks.models.DeploymentStacksDeleteDetachEnum.Delete:
        delete_list.append("management groups")

    # build confirmation string
    from knack.prompting import prompt_y_n
    if not yes:
        if not delete_list:
            response = prompt_y_n(confirmation + "?")
            if not response:
                return None
        else:
            confirmation += " and the specified resources: "
            response = prompt_y_n(confirmation + ", ".join(delete_list) + '?')
            if not response:
                return None

    if name and resource_group:
        try:
            rcf.deployment_stacks.get_at_resource_group(resource_group, name)
        except:
            raise ResourceNotFoundError("DeploymentStack " + name + " not found in the current resource group scope.")
        return sdk_no_wait(
            False, rcf.deployment_stacks.begin_delete_at_resource_group, resource_group, name,
            unmanage_action_resources=aou_resources_action_enum, unmanage_action_resource_groups=aou_resource_groups_action_enum,
            unmanage_action_management_groups=aou_management_groups_action_enum,
            bypass_stack_out_of_sync_error=bypass_stack_out_of_sync_error)
    if id:
        stack_arr = id.split('/')
        if len(stack_arr) < 5:
            raise InvalidArgumentValueError("Please enter a valid id")
        name = stack_arr[-1]
        stack_rg = stack_arr[-5]
        try:
            rcf.deployment_stacks.get_at_resource_group(stack_rg, name)
        except:
            raise ResourceNotFoundError("DeploymentStack " + name + " not found in the current resource group scope.")
        return sdk_no_wait(
            False, rcf.deployment_stacks.begin_delete_at_resource_group, stack_rg, name,
            unmanage_action_resources=aou_resources_action_enum, unmanage_action_resource_groups=aou_resource_groups_action_enum,
            unmanage_action_management_groups=aou_management_groups_action_enum,
            bypass_stack_out_of_sync_error=bypass_stack_out_of_sync_error)
    raise InvalidArgumentValueError("Please enter the (stack name and resource group) or stack resource id")


def export_template_deployment_stack_at_resource_group(cmd, name=None, resource_group=None, id=None):  # pylint: disable=redefined-builtin
    rcf = _resource_deploymentstacks_client_factory(cmd.cli_ctx)
    if name and resource_group:
        return rcf.deployment_stacks.export_template_at_resource_group(resource_group, name)
    if id:
        stack_arr = id.split('/')
        if len(stack_arr) < 5:
            raise InvalidArgumentValueError("Please enter a valid id")
        return rcf.deployment_stacks.export_template_at_resource_group(stack_arr[4], stack_arr[-1])
    raise InvalidArgumentValueError("Please enter the (stack name and resource group) or stack resource id")


def validate_deployment_stack_at_resource_group(
    cmd, name, resource_group, deny_settings_mode, action_on_unmanage, template_file=None, template_spec=None, template_uri=None,
    query_string=None, parameters=None, description=None, deny_settings_excluded_principals=None, deny_settings_excluded_actions=None,
    deny_settings_apply_to_child_scopes=False, bypass_stack_out_of_sync_error=False, tags=None
):
    rcf = _resource_deploymentstacks_client_factory(cmd.cli_ctx)

    deployment_stack_model = _prepare_validate_stack_at_scope(
        rcf=rcf, deployment_scope='resourceGroup', cmd=cmd, deny_settings_mode=deny_settings_mode, action_on_unmanage=action_on_unmanage,
        template_file=template_file, template_spec=template_spec, template_uri=template_uri, query_string=query_string,
        parameters=parameters, description=description, deny_settings_excluded_principals=deny_settings_excluded_principals,
        deny_settings_excluded_actions=deny_settings_excluded_actions,
        deny_settings_apply_to_child_scopes=deny_settings_apply_to_child_scopes,
        bypass_stack_out_of_sync_error=bypass_stack_out_of_sync_error, tags=tags)

    from azure.core.exceptions import HttpResponseError
    try:
        validation_poller = rcf.deployment_stacks.begin_validate_stack_at_resource_group(resource_group, name, deployment_stack_model)
    except HttpResponseError as err:
        err_message = _build_http_response_error_message(err)
        raise_subdivision_deployment_error(err_message, err.error.code if err.error else None)

    validation_result = LongRunningOperation(cmd.cli_ctx)(validation_poller)

    if validation_result and validation_result.error:
        err_message = _build_preflight_error_message(validation_result.error)
        raise_subdivision_deployment_error(err_message)

    return validation_result


def validate_deployment_stack_at_subscription(
    cmd, name, location, deny_settings_mode, action_on_unmanage, deployment_resource_group=None, template_file=None, template_spec=None,
    template_uri=None, query_string=None, parameters=None, description=None, deny_settings_excluded_principals=None,
    deny_settings_excluded_actions=None, deny_settings_apply_to_child_scopes=False, bypass_stack_out_of_sync_error=False, tags=None
):
    rcf = _resource_deploymentstacks_client_factory(cmd.cli_ctx)

    deployment_stack_model = _prepare_validate_stack_at_scope(
        rcf=rcf, deployment_scope='subscription', cmd=cmd, location=location, deny_settings_mode=deny_settings_mode,
        action_on_unmanage=action_on_unmanage, deployment_resource_group=deployment_resource_group, template_file=template_file,
        template_spec=template_spec, template_uri=template_uri, query_string=query_string, parameters=parameters, description=description,
        deny_settings_excluded_principals=deny_settings_excluded_principals, deny_settings_excluded_actions=deny_settings_excluded_actions,
        deny_settings_apply_to_child_scopes=deny_settings_apply_to_child_scopes,
        bypass_stack_out_of_sync_error=bypass_stack_out_of_sync_error, tags=tags)

    from azure.core.exceptions import HttpResponseError
    try:
        validation_poller = rcf.deployment_stacks.begin_validate_stack_at_subscription(name, deployment_stack_model)
    except HttpResponseError as err:
        err_message = _build_http_response_error_message(err)
        raise_subdivision_deployment_error(err_message, err.error.code if err.error else None)

    validation_result = LongRunningOperation(cmd.cli_ctx)(validation_poller)

    if validation_result and validation_result.error:
        err_message = _build_preflight_error_message(validation_result.error)
        raise_subdivision_deployment_error(err_message)

    return validation_result


def validate_deployment_stack_at_management_group(
    cmd, management_group_id, name, location, deny_settings_mode, action_on_unmanage, deployment_subscription=None,
    template_file=None, template_spec=None, template_uri=None, query_string=None, parameters=None, description=None,
    deny_settings_excluded_principals=None, deny_settings_excluded_actions=None, deny_settings_apply_to_child_scopes=False,
    bypass_stack_out_of_sync_error=False, tags=None
):
    rcf = _resource_deploymentstacks_client_factory(cmd.cli_ctx)

    deployment_stack_model = _prepare_validate_stack_at_scope(
        rcf=rcf, deployment_scope='managementGroup', cmd=cmd, location=location, deny_settings_mode=deny_settings_mode,
        action_on_unmanage=action_on_unmanage, deployment_subscription=deployment_subscription, template_file=template_file,
        template_spec=template_spec, template_uri=template_uri, query_string=query_string, parameters=parameters, description=description,
        deny_settings_excluded_principals=deny_settings_excluded_principals, deny_settings_excluded_actions=deny_settings_excluded_actions,
        deny_settings_apply_to_child_scopes=deny_settings_apply_to_child_scopes,
        bypass_stack_out_of_sync_error=bypass_stack_out_of_sync_error, tags=tags)

    from azure.core.exceptions import HttpResponseError
    try:
        validation_poller = rcf.deployment_stacks.begin_validate_stack_at_management_group(management_group_id, name, deployment_stack_model)
    except HttpResponseError as err:
        err_message = _build_http_response_error_message(err)
        raise_subdivision_deployment_error(err_message, err.error.code if err.error else None)

    validation_result = LongRunningOperation(cmd.cli_ctx)(validation_poller)

    if validation_result and validation_result.error:
        err_message = _build_preflight_error_message(validation_result.error)
        raise_subdivision_deployment_error(err_message)

    return validation_result


def _prepare_validate_stack_at_scope(
    rcf, deployment_scope, cmd, deny_settings_mode, action_on_unmanage, location=None, deployment_subscription=None,
    deployment_resource_group=None, template_file=None, template_spec=None, template_uri=None, query_string=None, parameters=None,
    description=None, deny_settings_excluded_principals=None, deny_settings_excluded_actions=None,
    deny_settings_apply_to_child_scopes=False, bypass_stack_out_of_sync_error=False, tags=None
):
    aou_resources_action_enum, aou_resource_groups_action_enum, aou_management_groups_action_enum = _prepare_stacks_delete_detach_models(
        rcf, action_on_unmanage)
    deny_settings_enum = _prepare_stacks_deny_settings(rcf, deny_settings_mode)

    excluded_principals_array = _prepare_stacks_excluded_principals(deny_settings_excluded_principals)
    excluded_actions_array = _prepare_stacks_excluded_actions(deny_settings_excluded_actions)

    tags = tags or {}

    if query_string and not template_uri:
        raise IncorrectUsageError('please provide --template-uri if --query-string is specified')

    if [template_file, template_spec, template_uri].count(None) < 2:
        raise InvalidArgumentValueError(
            "Please enter only one of the following: template file, template spec, or template url")

    action_on_unmanage_model = rcf.deployment_stacks.models.ActionOnUnmanage(
        resources=aou_resources_action_enum, resource_groups=aou_resource_groups_action_enum,
        management_groups=aou_management_groups_action_enum)
    apply_to_child_scopes = deny_settings_apply_to_child_scopes
    deny_settings_model = rcf.deployment_stacks.models.DenySettings(
        mode=deny_settings_enum, excluded_principals=excluded_principals_array, excluded_actions=excluded_actions_array,
        apply_to_child_scopes=apply_to_child_scopes)
    deployment_stack_model = rcf.deployment_stacks.models.DeploymentStack(
        description=description, location=location, action_on_unmanage=action_on_unmanage_model, deny_settings=deny_settings_model,
        tags=tags, bypass_stack_out_of_sync_error=bypass_stack_out_of_sync_error)

    if deployment_scope == 'managementGroup' and deployment_subscription:
        deployment_stack_model.deployment_scope = f"/subscriptions/{deployment_subscription}"
        deployment_scope = 'subscription'
    elif deployment_scope == 'subscription' and deployment_resource_group:
        deployment_subscription_id = get_subscription_id(cmd.cli_ctx)

        deployment_stack_model.deployment_scope = f"/subscriptions/{deployment_subscription_id}/resourceGroups/{deployment_resource_group}"
        deployment_scope = 'resourceGroup'

    deployment_stack_model = _prepare_stacks_templates_and_parameters(
        cmd, rcf, deployment_scope, deployment_stack_model, template_file, template_spec, template_uri, parameters, query_string)

    return deployment_stack_model


def create_deployment_stack_at_management_group(
    cmd, management_group_id, name, location, deny_settings_mode, action_on_unmanage, deployment_subscription=None, template_file=None,
    template_spec=None, template_uri=None, query_string=None, parameters=None, description=None, deny_settings_excluded_principals=None,
    deny_settings_excluded_actions=None, deny_settings_apply_to_child_scopes=False, bypass_stack_out_of_sync_error=False, yes=False,
    tags=None, no_wait=False
):
    rcf = _resource_deploymentstacks_client_factory(cmd.cli_ctx)

    aou_resources_action_enum, aou_resource_groups_action_enum, aou_management_groups_action_enum = _prepare_stacks_delete_detach_models(
        rcf, action_on_unmanage)
    deny_settings_enum = _prepare_stacks_deny_settings(rcf, deny_settings_mode)

    excluded_principals_array = _prepare_stacks_excluded_principals(deny_settings_excluded_principals)
    excluded_actions_array = _prepare_stacks_excluded_actions(deny_settings_excluded_actions)

    tags = tags or {}

    if query_string and not template_uri:
        raise IncorrectUsageError('please provide --template-uri if --query-string is specified')

    if [template_file, template_spec, template_uri].count(None) < 2:
        raise InvalidArgumentValueError(
            "Please enter only one of the following: template file, template spec, or template url")
    try:
        get_mg_response = rcf.deployment_stacks.get_at_management_group(management_group_id, name)
        if get_mg_response:
            built_string = _build_stacks_confirmation_string(
                rcf, yes, name, "management group", aou_resources_action_enum, aou_resource_groups_action_enum, aou_management_groups_action_enum)
            if not built_string:
                return
    except:  # pylint: disable=bare-except
        pass

    action_on_unmanage_model = rcf.deployment_stacks.models.ActionOnUnmanage(
        resources=aou_resources_action_enum, resource_groups=aou_resource_groups_action_enum,
        management_groups=aou_management_groups_action_enum)
    apply_to_child_scopes = deny_settings_apply_to_child_scopes
    deny_settings_model = rcf.deployment_stacks.models.DenySettings(
        mode=deny_settings_enum, excluded_principals=excluded_principals_array, excluded_actions=excluded_actions_array, apply_to_child_scopes=apply_to_child_scopes)
    deployment_stack_model = rcf.deployment_stacks.models.DeploymentStack(
        description=description, location=location, action_on_unmanage=action_on_unmanage_model, deny_settings=deny_settings_model,
        bypass_stack_out_of_sync_error=bypass_stack_out_of_sync_error, tags=tags)

    if deployment_subscription:
        deployment_stack_model.deployment_scope = "/subscriptions/" + deployment_subscription
        deployment_scope = 'subscription'
    else:
        deployment_scope = 'managementGroup'

    deployment_stack_model = _prepare_stacks_templates_and_parameters(
        cmd, rcf, deployment_scope, deployment_stack_model, template_file, template_spec, template_uri, parameters, query_string)

    # run validate
    from azure.core.exceptions import HttpResponseError
    try:
        validation_poller = rcf.deployment_stacks.begin_validate_stack_at_management_group(
            management_group_id, name, deployment_stack_model)
    except HttpResponseError as err:
        err_message = _build_http_response_error_message(err)
        raise_subdivision_deployment_error(err_message, err.error.code if err.error else None)

    validation_result = LongRunningOperation(cmd.cli_ctx)(validation_poller)

    if validation_result and validation_result.error:
        err_message = _build_preflight_error_message(validation_result.error)
        raise_subdivision_deployment_error(err_message)

    # run create
    return sdk_no_wait(no_wait, rcf.deployment_stacks.begin_create_or_update_at_management_group, management_group_id, name, deployment_stack_model)


def show_deployment_stack_at_management_group(cmd, management_group_id, name=None, id=None):  # pylint: disable=redefined-builtin
    if name or id:
        rcf = _resource_deploymentstacks_client_factory(cmd.cli_ctx)
        if name:
            return rcf.deployment_stacks.get_at_management_group(management_group_id, name)
        return rcf.deployment_stacks.get_at_management_group(management_group_id, id.split('/')[-1])
    raise InvalidArgumentValueError("Please enter the stack name or stack resource id.")


def list_deployment_stack_at_management_group(cmd, management_group_id):
    rcf = _resource_deploymentstacks_client_factory(cmd.cli_ctx)
    return rcf.deployment_stacks.list_at_management_group(management_group_id)


def delete_deployment_stack_at_management_group(
    cmd, management_group_id, action_on_unmanage, name=None, id=None, bypass_stack_out_of_sync_error=False, yes=False
):  # pylint: disable=redefined-builtin
    rcf = _resource_deploymentstacks_client_factory(cmd.cli_ctx)
    confirmation = "Are you sure you want to delete this stack"

    aou_resources_action_enum, aou_resource_groups_action_enum, aou_management_groups_action_enum = _prepare_stacks_delete_detach_models(
        rcf, action_on_unmanage)

    delete_list = []
    if aou_resources_action_enum == rcf.deployment_stacks.models.DeploymentStacksDeleteDetachEnum.Delete:
        delete_list.append("resources")
    if aou_resource_groups_action_enum == rcf.deployment_stacks.models.DeploymentStacksDeleteDetachEnum.Delete:
        delete_list.append("resource groups")
    if aou_management_groups_action_enum == rcf.deployment_stacks.models.DeploymentStacksDeleteDetachEnum.Delete:
        delete_list.append("management groups")

    # build confirmation string
    from knack.prompting import prompt_y_n
    if not yes:
        if not delete_list:
            response = prompt_y_n(confirmation + "?")
            if not response:
                return None
        else:
            confirmation += " and the specified resources: "
            response = prompt_y_n(confirmation + ", ".join(delete_list) + '?')
            if not response:
                return None

    if name or id:
        rcf = _resource_deploymentstacks_client_factory(cmd.cli_ctx)
        delete_name = None
        try:
            if name:
                delete_name = name
                rcf.deployment_stacks.get_at_management_group(management_group_id, name)
            else:
                name = id.split('/')[-1]
                delete_name = name
                rcf.deployment_stacks.get_at_management_group(management_group_id, name)
        except:
            raise ResourceNotFoundError("DeploymentStack " + delete_name +
                                        " not found in the current management group scope.")
        return rcf.deployment_stacks.begin_delete_at_management_group(
            management_group_id, delete_name, unmanage_action_resources=aou_resources_action_enum,
            unmanage_action_resource_groups=aou_resource_groups_action_enum,
            unmanage_action_management_groups=aou_management_groups_action_enum,
            bypass_stack_out_of_sync_error=bypass_stack_out_of_sync_error)
    raise InvalidArgumentValueError("Please enter the stack name or stack resource id")


def export_template_deployment_stack_at_management_group(cmd, management_group_id, name=None, id=None):  # pylint: disable=redefined-builtin
    if name or id:
        rcf = _resource_deploymentstacks_client_factory(cmd.cli_ctx)
        if name:
            return rcf.deployment_stacks.export_template_at_management_group(management_group_id, name)
        return rcf.deployment_stacks.export_template_at_management_group(management_group_id, id.split('/')[-1])
    raise InvalidArgumentValueError("Please enter the stack name or stack resource id.")


def list_deployment_operations_at_subscription_scope(cmd, deployment_name):
    rcf = _resource_deployments_client_factory(cmd.cli_ctx)
    return rcf.deployment_operations.list_at_subscription_scope(deployment_name)


def list_deployment_operations_at_resource_group(cmd, resource_group_name, deployment_name):
    rcf = _resource_deployments_client_factory(cmd.cli_ctx)
    return rcf.deployment_operations.list(resource_group_name, deployment_name)


def list_deployment_operations_at_management_group(cmd, management_group_id, deployment_name):
    rcf = _resource_deployments_client_factory(cmd.cli_ctx)
    return rcf.deployment_operations.list_at_management_group_scope(management_group_id, deployment_name)


def list_deployment_operations_at_tenant_scope(cmd, deployment_name):
    rcf = _resource_deployments_client_factory(cmd.cli_ctx)
    return rcf.deployment_operations.list_at_tenant_scope(deployment_name)


def get_deployment_operation_at_subscription_scope(cmd, deployment_name, op_id):
    rcf = _resource_deployments_client_factory(cmd.cli_ctx)
    return rcf.deployment_operations.get_at_subscription_scope(deployment_name, op_id)


def get_deployment_operation_at_resource_group(cmd, resource_group_name, deployment_name, op_id):
    rcf = _resource_deployments_client_factory(cmd.cli_ctx)
    return rcf.deployment_operations.get(resource_group_name, deployment_name, op_id)


def get_deployment_operation_at_management_group(cmd, management_group_id, deployment_name, op_id):
    rcf = _resource_deployments_client_factory(cmd.cli_ctx)
    return rcf.deployment_operations.get_at_management_group_scope(management_group_id, deployment_name, op_id)


def get_deployment_operation_at_tenant_scope(cmd, deployment_name, op_id):
    rcf = _resource_deployments_client_factory(cmd.cli_ctx)
    return rcf.deployment_operations.get_at_tenant_scope(deployment_name, op_id)


def list_resources(cmd, resource_group_name=None,
                   resource_provider_namespace=None, resource_type=None, name=None, tag=None,
                   location=None):
    rcf = _resource_client_factory(cmd.cli_ctx)

    if resource_group_name is not None:
        rcf.resource_groups.get(resource_group_name)

    odata_filter = _list_resources_odata_filter_builder(resource_group_name,
                                                        resource_provider_namespace,
                                                        resource_type, name, tag, location)

    expand = "createdTime,changedTime,provisioningState"
    resources = rcf.resources.list(filter=odata_filter, expand=expand)
    return list(resources)


def register_provider(cmd, resource_provider_namespace, consent_to_permissions=False, mg=None, wait=False, accept_terms=None):
    properties = None
    if cmd.supported_api_version(min_api='2021-04-01') and consent_to_permissions:
        ProviderRegistrationRequest, ProviderConsentDefinition = cmd.get_models('ProviderRegistrationRequest', 'ProviderConsentDefinition')
        properties = ProviderRegistrationRequest(third_party_provider_consent=ProviderConsentDefinition(consent_to_authorization=consent_to_permissions))
    _update_provider(cmd, resource_provider_namespace, registering=True, wait=wait, properties=properties, mg_id=mg, accept_terms=accept_terms)


def unregister_provider(cmd, resource_provider_namespace, wait=False):
    _update_provider(cmd, resource_provider_namespace, registering=False, wait=wait)


def list_provider_operations(cmd):
    auth_client = _authorization_management_client(cmd.cli_ctx)
    return auth_client.provider_operations_metadata.list()


def list_provider_permissions(cmd, resource_provider_namespace):
    rcf = _resource_client_factory(cmd.cli_ctx)
    return rcf.providers.provider_permissions(resource_provider_namespace)


def show_provider_operations(cmd, resource_provider_namespace):
    version = getattr(get_api_version(cmd.cli_ctx, ResourceType.MGMT_AUTHORIZATION), 'provider_operations_metadata')
    auth_client = _authorization_management_client(cmd.cli_ctx)
    if version == '2015-07-01':
        return auth_client.provider_operations_metadata.get(resource_provider_namespace, api_version=version)
    return auth_client.provider_operations_metadata.get(resource_provider_namespace)


def move_resource(cmd, ids, destination_group, destination_subscription_id=None):
    """Moves resources from one resource group to another(can be under different subscription)

    :param ids: the space-separated resource ids to be moved
    :param destination_group: the destination resource group name
    :param destination_subscription_id: the destination subscription identifier
    """
    # verify all resource ids are valid and under the same group
    resources = []
    for i in ids:
        if is_valid_resource_id(i):
            resources.append(parse_resource_id(i))
        else:
            raise CLIError('Invalid id "{}", as it has no group or subscription field'.format(i))

    if len({r['subscription'] for r in resources}) > 1:
        raise CLIError('All resources should be under the same subscription')
    if len({r['resource_group'] for r in resources}) > 1:
        raise CLIError('All resources should be under the same group')

    rcf = _resource_client_factory(cmd.cli_ctx)
    default_subscription_id = get_subscription_id(cmd.cli_ctx)
    target = _build_resource_id(subscription=(destination_subscription_id or default_subscription_id),
                                resource_group=destination_group)

    ResourcesMoveInfo = cmd.get_models('ResourcesMoveInfo')
    resources_move_info = ResourcesMoveInfo(resources=ids, target_resource_group=target)
    return rcf.resources.begin_move_resources(resources[0]['resource_group'], parameters=resources_move_info)


def list_features(client, resource_provider_namespace=None):
    if resource_provider_namespace:
        return client.list(resource_provider_namespace=resource_provider_namespace)
    return client.list_all()


def register_feature(client, resource_provider_namespace, feature_name):
    logger.warning("Once the feature '%s' is registered, invoking 'az provider register -n %s' is required "
                   "to get the change propagated", feature_name, resource_provider_namespace)
    return client.register(resource_provider_namespace, feature_name)


def unregister_feature(client, resource_provider_namespace, feature_name):
    logger.warning("Once the feature '%s' is unregistered, invoking 'az provider register -n %s' is required "
                   "to get the change propagated", feature_name, resource_provider_namespace)
    return client.unregister(resource_provider_namespace, feature_name)


def list_feature_registrations(client, resource_provider_namespace=None):
    if resource_provider_namespace:
        return client.list_by_subscription(provider_namespace=resource_provider_namespace)
    return client.list_all_by_subscription()


def create_feature_registration(client, resource_provider_namespace, feature_name):
    return client.create_or_update(resource_provider_namespace, feature_name, {})


def delete_feature_registration(client, resource_provider_namespace, feature_name):
    return client.delete(resource_provider_namespace, feature_name)


# pylint: disable=inconsistent-return-statements,too-many-locals
def create_policy_assignment(cmd, policy=None, policy_set_definition=None,
                             name=None, display_name=None, params=None,
                             resource_group_name=None, scope=None, sku=None,
                             not_scopes=None, location=None, assign_identity=None,
                             mi_system_assigned=None, mi_user_assigned=None,
                             identity_scope=None, identity_role='Contributor', enforcement_mode='Default',
                             description=None):
    """Creates a policy assignment
    :param not_scopes: Space-separated scopes where the policy assignment does not apply.
    """
    if bool(policy) == bool(policy_set_definition):
        raise ArgumentUsageError('usage error: --policy NAME_OR_ID | '
                                 '--policy-set-definition NAME_OR_ID')
    policy_client = _resource_policy_client_factory(cmd.cli_ctx)
    subscription_id = get_subscription_id(cmd.cli_ctx)
    scope = _build_policy_scope(subscription_id, resource_group_name, scope)
    policy_id = _resolve_policy_id(cmd, policy, policy_set_definition, policy_client)
    params = _load_file_string_or_uri(params, 'params', False)

    PolicyAssignment = cmd.get_models('PolicyAssignment')
    assignment = PolicyAssignment(display_name=display_name, policy_definition_id=policy_id, scope=scope, enforcement_mode=enforcement_mode, description=description)
    assignment.parameters = params if params else None

    if cmd.supported_api_version(min_api='2017-06-01-preview'):
        if not_scopes:
            kwargs_list = []
            for id_arg in not_scopes.split(' '):
                id_parts = parse_resource_id(id_arg)
                if id_parts.get('subscription') or _is_management_group_scope(id_arg):
                    kwargs_list.append(id_arg)
                else:
                    raise InvalidArgumentValueError("Invalid resource ID value in --not-scopes: '%s'" % id_arg)
            assignment.not_scopes = kwargs_list

    identities = None
    if cmd.supported_api_version(min_api='2018-05-01'):
        if location:
            assignment.location = location
        if mi_system_assigned is not None or assign_identity is not None:
            identities = [MSI_LOCAL_ID]
        elif mi_user_assigned is not None:
            identities = [mi_user_assigned]

        identity = None
        if identities is not None:
            identity = _build_identities_info(cmd, identities, resource_group_name)
        assignment.identity = identity

    if name is None:
        name = (base64.urlsafe_b64encode(uuid.uuid4().bytes).decode())[:-2]

    createdAssignment = policy_client.policy_assignments.create(scope, name, assignment)

    # Create the identity's role assignment if requested
    if identities is not None and identity_scope:
        from azure.cli.core.commands.arm import assign_identity as _assign_identity_helper
        _assign_identity_helper(cmd.cli_ctx, lambda: createdAssignment, lambda resource: createdAssignment, identity_role, identity_scope)

    return createdAssignment


def _get_resource_id(cli_ctx, val, resource_group, resource_type, resource_namespace):
    from azure.mgmt.core.tools import resource_id
    if is_valid_resource_id(val):
        return val

    kwargs = {
        'name': val,
        'resource_group': resource_group,
        'namespace': resource_namespace,
        'type': resource_type,
        'subscription': get_subscription_id(cli_ctx)
    }
    missing_kwargs = {k: v for k, v in kwargs.items() if not v}

    return resource_id(**kwargs) if not missing_kwargs else None


def _build_identities_info(cmd, identities, resourceGroupName):
    identities = identities or []
    ResourceIdentityType = cmd.get_models('ResourceIdentityType')
    ResourceIdentity = cmd.get_models('Identity')
    identity_type = ResourceIdentityType.none
    if not identities or MSI_LOCAL_ID in identities:
        return ResourceIdentity(type=ResourceIdentityType.system_assigned)

    user_assigned_identities = [x for x in identities if x != MSI_LOCAL_ID]
    if user_assigned_identities:
        msiId = _get_resource_id(cmd.cli_ctx, user_assigned_identities[0], resourceGroupName,
                                 'userAssignedIdentities', 'Microsoft.ManagedIdentity')

        UserAssignedIdentitiesValue = cmd.get_models('UserAssignedIdentitiesValue')
        userAssignedIdentity = {msiId: UserAssignedIdentitiesValue()}
        return ResourceIdentity(type=ResourceIdentityType.user_assigned, user_assigned_identities=userAssignedIdentity)

    return ResourceIdentity(type=identity_type)


def update_policy_assignment(cmd, name=None, display_name=None, params=None,
                             resource_group_name=None, scope=None, sku=None,
                             not_scopes=None, enforcement_mode=None, description=None):
    """Updates a policy assignment
    :param not_scopes: Space-separated scopes where the policy assignment does not apply.
    """
    policy_client = _resource_policy_client_factory(cmd.cli_ctx)
    subscription_id = get_subscription_id(cmd.cli_ctx)
    scope = _build_policy_scope(subscription_id, resource_group_name, scope)
    params = _load_file_string_or_uri(params, 'params', False)

    existing_assignment = policy_client.policy_assignments.get(scope, name)
    PolicyAssignment = cmd.get_models('PolicyAssignment')
    assignment = PolicyAssignment(
        display_name=display_name if display_name is not None else existing_assignment.display_name,
        policy_definition_id=existing_assignment.policy_definition_id,
        scope=existing_assignment.scope,
        enforcement_mode=enforcement_mode if enforcement_mode is not None else existing_assignment.enforcement_mode,
        metadata=existing_assignment.metadata,
        parameters=params if params is not None else existing_assignment.parameters,
        description=description if description is not None else existing_assignment.description)

    if cmd.supported_api_version(min_api='2017-06-01-preview'):
        kwargs_list = existing_assignment.not_scopes
        if not_scopes:
            kwargs_list = []
            for id_arg in not_scopes.split(' '):
                id_parts = parse_resource_id(id_arg)
                if id_parts.get('subscription') or _is_management_group_scope(id_arg):
                    kwargs_list.append(id_arg)
                else:
                    raise InvalidArgumentValueError("Invalid resource ID value in --not-scopes: '%s'" % id_arg)
        assignment.not_scopes = kwargs_list

    if cmd.supported_api_version(min_api='2018-05-01'):
        assignment.location = existing_assignment.location
        assignment.identity = existing_assignment.identity

    if cmd.supported_api_version(min_api='2020-09-01'):
        assignment.non_compliance_messages = existing_assignment.non_compliance_messages

    return policy_client.policy_assignments.create(scope, name, assignment)


def delete_policy_assignment(cmd, name, resource_group_name=None, scope=None):
    policy_client = _resource_policy_client_factory(cmd.cli_ctx)
    subscription_id = get_subscription_id(cmd.cli_ctx)
    scope = _build_policy_scope(subscription_id, resource_group_name, scope)
    policy_client.policy_assignments.delete(scope, name)


def show_policy_assignment(cmd, name, resource_group_name=None, scope=None):
    policy_client = _resource_policy_client_factory(cmd.cli_ctx)
    subscription_id = get_subscription_id(cmd.cli_ctx)
    scope = _build_policy_scope(subscription_id, resource_group_name, scope)
    return policy_client.policy_assignments.get(scope, name)


def list_policy_assignment(cmd, disable_scope_strict_match=None, resource_group_name=None, scope=None):
    policy_client = _resource_policy_client_factory(cmd.cli_ctx)
    _scope = _build_policy_scope(get_subscription_id(cmd.cli_ctx),
                                 resource_group_name, scope)
    id_parts = parse_resource_id(_scope)
    subscription = id_parts.get('subscription')
    resource_group = id_parts.get('resource_group')
    resource_type = id_parts.get('child_type_1') or id_parts.get('type')
    resource_name = id_parts.get('child_name_1') or id_parts.get('name')
    management_group = _parse_management_group_id(scope)

    if management_group:
        result = policy_client.policy_assignments.list_for_management_group(management_group_id=management_group, filter='atScope()')
    elif all([resource_type, resource_group, subscription]):
        namespace = id_parts.get('namespace')
        parent_resource_path = '' if not id_parts.get('child_name_1') else (id_parts['type'] + '/' + id_parts['name'])
        result = policy_client.policy_assignments.list_for_resource(
            resource_group, namespace,
            parent_resource_path, resource_type, resource_name)
    elif resource_group:
        result = policy_client.policy_assignments.list_for_resource_group(resource_group)
    elif subscription:
        result = policy_client.policy_assignments.list()
    elif scope:
        raise InvalidArgumentValueError('usage error `--scope`: must be a fully qualified ARM ID.')
    else:
        raise ArgumentUsageError('usage error: --scope ARM_ID | --resource-group NAME')

    if not disable_scope_strict_match:
        result = [i for i in result if _scope.lower().strip('/') == i.scope.lower().strip('/')]

    return result


def list_policy_non_compliance_message(cmd, name, scope=None, resource_group_name=None):
    policy_client = _resource_policy_client_factory(cmd.cli_ctx)
    subscription_id = get_subscription_id(cmd.cli_ctx)
    scope = _build_policy_scope(subscription_id, resource_group_name, scope)
    return policy_client.policy_assignments.get(scope, name).non_compliance_messages


def create_policy_non_compliance_message(cmd, name, message, scope=None, resource_group_name=None,
                                         policy_definition_reference_id=None):
    policy_client = _resource_policy_client_factory(cmd.cli_ctx)
    subscription_id = get_subscription_id(cmd.cli_ctx)
    scope = _build_policy_scope(subscription_id, resource_group_name, scope)

    assignment = policy_client.policy_assignments.get(scope, name)

    NonComplianceMessage = cmd.get_models('NonComplianceMessage')
    created_message = NonComplianceMessage(message=message, policy_definition_reference_id=policy_definition_reference_id)
    if not assignment.non_compliance_messages:
        assignment.non_compliance_messages = []
    assignment.non_compliance_messages.append(created_message)

    return policy_client.policy_assignments.create(scope, name, assignment).non_compliance_messages


def delete_policy_non_compliance_message(cmd, name, message, scope=None, resource_group_name=None,
                                         policy_definition_reference_id=None):
    policy_client = _resource_policy_client_factory(cmd.cli_ctx)
    subscription_id = get_subscription_id(cmd.cli_ctx)
    scope = _build_policy_scope(subscription_id, resource_group_name, scope)

    assignment = policy_client.policy_assignments.get(scope, name)

    NonComplianceMessage = cmd.get_models('NonComplianceMessage')
    message_to_remove = NonComplianceMessage(message=message, policy_definition_reference_id=policy_definition_reference_id)
    if assignment.non_compliance_messages:
        assignment.non_compliance_messages = [existingMessage for existingMessage in assignment.non_compliance_messages if not _is_non_compliance_message_equivalent(existingMessage, message_to_remove)]

    return policy_client.policy_assignments.create(scope, name, assignment).non_compliance_messages


def _is_non_compliance_message_equivalent(first, second):
    first_message = '' if first.message is None else first.message
    seccond_message = '' if second.message is None else second.message
    first_reference_id = '' if first.policy_definition_reference_id is None else first.policy_definition_reference_id
    second_reference_id = '' if second.policy_definition_reference_id is None else second.policy_definition_reference_id

    return first_message.lower() == seccond_message.lower() and first_reference_id.lower() == second_reference_id.lower()


def set_identity(cmd, name, scope=None, resource_group_name=None,
                 mi_system_assigned=None, mi_user_assigned=None,
                 identity_role='Contributor', identity_scope=None):
    policy_client = _resource_policy_client_factory(cmd.cli_ctx)
    subscription_id = get_subscription_id(cmd.cli_ctx)
    scope = _build_policy_scope(subscription_id, resource_group_name, scope)
    # Backward compatibility that assign system assigned MSI when none specified.
    identities = None
    if mi_system_assigned is not None or mi_user_assigned is None:
        identities = [MSI_LOCAL_ID]
    else:
        identities = [mi_user_assigned]

    def getter():
        return policy_client.policy_assignments.get(scope, name)

    def setter(policyAssignment):
        policyAssignment.identity = _build_identities_info(cmd, identities, resource_group_name)
        return policy_client.policy_assignments.create(scope, name, policyAssignment)

    from azure.cli.core.commands.arm import assign_identity as _assign_identity_helper
    updatedAssignment = _assign_identity_helper(cmd.cli_ctx, getter, setter, identity_role, identity_scope)
    return updatedAssignment.identity


def show_identity(cmd, name, scope=None, resource_group_name=None):
    policy_client = _resource_policy_client_factory(cmd.cli_ctx)
    subscription_id = get_subscription_id(cmd.cli_ctx)
    scope = _build_policy_scope(subscription_id, resource_group_name, scope)
    return policy_client.policy_assignments.get(scope, name).identity


def remove_identity(cmd, name, scope=None, resource_group_name=None):
    policy_client = _resource_policy_client_factory(cmd.cli_ctx)
    subscription_id = get_subscription_id(cmd.cli_ctx)
    scope = _build_policy_scope(subscription_id, resource_group_name, scope)
    policyAssignment = policy_client.policy_assignments.get(scope, name)

    ResourceIdentityType = cmd.get_models('ResourceIdentityType')
    ResourceIdentity = cmd.get_models('Identity')
    policyAssignment.identity = ResourceIdentity(type=ResourceIdentityType.none)
    policyAssignment = policy_client.policy_assignments.create(scope, name, policyAssignment)
    return policyAssignment.identity


def enforce_mutually_exclusive(subscription, management_group):
    if subscription and management_group:
        raise IncorrectUsageError('cannot provide both --subscription and --management-group')


def create_policy_definition(cmd, name, rules=None, params=None, display_name=None, description=None, mode=None,
                             metadata=None, subscription=None, management_group=None):
    rules = _load_file_string_or_uri(rules, 'rules')
    params = _load_file_string_or_uri(params, 'params', False)

    PolicyDefinition = cmd.get_models('PolicyDefinition')
    parameters = PolicyDefinition(policy_rule=rules, parameters=params, description=description,
                                  display_name=display_name)
    if cmd.supported_api_version(min_api='2016-12-01'):
        parameters.mode = mode
    if cmd.supported_api_version(min_api='2017-06-01-preview'):
        parameters.metadata = metadata
    if cmd.supported_api_version(min_api='2018-03-01'):
        enforce_mutually_exclusive(subscription, management_group)
        if management_group:
            policy_client = _resource_policy_client_factory(cmd.cli_ctx)
            return policy_client.policy_definitions.create_or_update_at_management_group(name, management_group, parameters)
        if subscription:
            subscription_id = _get_subscription_id_from_subscription(cmd.cli_ctx, subscription)
            policy_client = get_mgmt_service_client(cmd.cli_ctx, ResourceType.MGMT_RESOURCE_POLICY,
                                                    subscription_id=subscription_id)
            return policy_client.policy_definitions.create_or_update(name, parameters)

    policy_client = _resource_policy_client_factory(cmd.cli_ctx)
    return policy_client.policy_definitions.create_or_update(name, parameters)


def create_policy_setdefinition(cmd, name, definitions, params=None, display_name=None, description=None,
                                subscription=None, management_group=None, definition_groups=None, metadata=None):

    definitions = _load_file_string_or_uri(definitions, 'definitions')
    params = _load_file_string_or_uri(params, 'params', False)
    definition_groups = _load_file_string_or_uri(definition_groups, 'definition_groups', False)

    PolicySetDefinition = cmd.get_models('PolicySetDefinition')
    parameters = PolicySetDefinition(policy_definitions=definitions, parameters=params, description=description,
                                     display_name=display_name, policy_definition_groups=definition_groups)

    if cmd.supported_api_version(min_api='2017-06-01-preview'):
        parameters.metadata = metadata
    if cmd.supported_api_version(min_api='2018-03-01'):
        enforce_mutually_exclusive(subscription, management_group)
        if management_group:
            policy_client = _resource_policy_client_factory(cmd.cli_ctx)
            return policy_client.policy_set_definitions.create_or_update_at_management_group(name, management_group, parameters)
        if subscription:
            subscription_id = _get_subscription_id_from_subscription(cmd.cli_ctx, subscription)
            policy_client = get_mgmt_service_client(cmd.cli_ctx, ResourceType.MGMT_RESOURCE_POLICY,
                                                    subscription_id=subscription_id)
            return policy_client.policy_set_definitions.create_or_update(name, parameters)

    policy_client = _resource_policy_client_factory(cmd.cli_ctx)
    return policy_client.policy_set_definitions.create_or_update(name, parameters)


def get_policy_definition(cmd, policy_definition_name, subscription=None, management_group=None):
    policy_client = _resource_policy_client_factory(cmd.cli_ctx)
    return _get_custom_or_builtin_policy(cmd, policy_client, policy_definition_name, subscription, management_group)


def get_policy_setdefinition(cmd, policy_set_definition_name, subscription=None, management_group=None):
    policy_client = _resource_policy_client_factory(cmd.cli_ctx)
    return _get_custom_or_builtin_policy(cmd, policy_client, policy_set_definition_name, subscription, management_group, True)


def list_policy_definition(cmd, subscription=None, management_group=None):

    if cmd.supported_api_version(min_api='2018-03-01'):
        enforce_mutually_exclusive(subscription, management_group)
        if management_group:
            policy_client = _resource_policy_client_factory(cmd.cli_ctx)
            return policy_client.policy_definitions.list_by_management_group(management_group)
        if subscription:
            subscription_id = _get_subscription_id_from_subscription(cmd.cli_ctx, subscription)
            policy_client = get_mgmt_service_client(cmd.cli_ctx, ResourceType.MGMT_RESOURCE_POLICY,
                                                    subscription_id=subscription_id)
            return policy_client.policy_definitions.list()

    policy_client = _resource_policy_client_factory(cmd.cli_ctx)
    return policy_client.policy_definitions.list()


def list_policy_setdefinition(cmd, subscription=None, management_group=None):
    if cmd.supported_api_version(min_api='2018-03-01'):
        enforce_mutually_exclusive(subscription, management_group)
        if management_group:
            policy_client = _resource_policy_client_factory(cmd.cli_ctx)
            return policy_client.policy_set_definitions.list_by_management_group(management_group)
        if subscription:
            subscription_id = _get_subscription_id_from_subscription(cmd.cli_ctx, subscription)
            policy_client = get_mgmt_service_client(cmd.cli_ctx, ResourceType.MGMT_RESOURCE_POLICY,
                                                    subscription_id=subscription_id)
            return policy_client.policy_set_definitions.list()

    policy_client = _resource_policy_client_factory(cmd.cli_ctx)
    return policy_client.policy_set_definitions.list()


def delete_policy_definition(cmd, policy_definition_name, subscription=None, management_group=None):
    if cmd.supported_api_version(min_api='2018-03-01'):
        enforce_mutually_exclusive(subscription, management_group)
        if management_group:
            policy_client = _resource_policy_client_factory(cmd.cli_ctx)
            return policy_client.policy_definitions.delete_at_management_group(policy_definition_name, management_group)
        if subscription:
            subscription_id = _get_subscription_id_from_subscription(cmd.cli_ctx, subscription)
            policy_client = get_mgmt_service_client(cmd.cli_ctx, ResourceType.MGMT_RESOURCE_POLICY,
                                                    subscription_id=subscription_id)
            return policy_client.policy_definitions.delete(policy_definition_name)

    policy_client = _resource_policy_client_factory(cmd.cli_ctx)
    return policy_client.policy_definitions.delete(policy_definition_name)


def delete_policy_setdefinition(cmd, policy_set_definition_name, subscription=None, management_group=None):
    if cmd.supported_api_version(min_api='2018-03-01'):
        enforce_mutually_exclusive(subscription, management_group)
        if management_group:
            policy_client = _resource_policy_client_factory(cmd.cli_ctx)
            return policy_client.policy_set_definitions.delete_at_management_group(policy_set_definition_name,
                                                                                   management_group)
        if subscription:
            subscription_id = _get_subscription_id_from_subscription(cmd.cli_ctx, subscription)
            policy_client = get_mgmt_service_client(cmd.cli_ctx, ResourceType.MGMT_RESOURCE_POLICY,
                                                    subscription_id=subscription_id)
            return policy_client.policy_set_definitions.delete(policy_set_definition_name)

    policy_client = _resource_policy_client_factory(cmd.cli_ctx)
    return policy_client.policy_set_definitions.delete(policy_set_definition_name)


def update_policy_definition(cmd, policy_definition_name, rules=None, params=None,
                             display_name=None, description=None, metadata=None, mode=None,
                             subscription=None, management_group=None):

    rules = _load_file_string_or_uri(rules, 'rules', False)
    params = _load_file_string_or_uri(params, 'params', False)

    policy_client = _resource_policy_client_factory(cmd.cli_ctx)
    definition = _get_custom_or_builtin_policy(cmd, policy_client, policy_definition_name, subscription, management_group)
    # pylint: disable=line-too-long,no-member

    PolicyDefinition = cmd.get_models('PolicyDefinition')
    parameters = PolicyDefinition(
        policy_rule=rules if rules is not None else definition.policy_rule,
        parameters=params if params is not None else definition.parameters,
        display_name=display_name if display_name is not None else definition.display_name,
        description=description if description is not None else definition.description,
        metadata=metadata if metadata is not None else definition.metadata)

    if cmd.supported_api_version(min_api='2016-12-01'):
        parameters.mode = mode
    if cmd.supported_api_version(min_api='2018-03-01'):
        enforce_mutually_exclusive(subscription, management_group)
        if management_group:
            return policy_client.policy_definitions.create_or_update_at_management_group(policy_definition_name, management_group, parameters)
        if subscription:
            subscription_id = _get_subscription_id_from_subscription(cmd.cli_ctx, subscription)
            policy_client = get_mgmt_service_client(cmd.cli_ctx, ResourceType.MGMT_RESOURCE_POLICY,
                                                    subscription_id=subscription_id)
            return policy_client.policy_definitions.create_or_update(policy_definition_name, parameters)

    return policy_client.policy_definitions.create_or_update(policy_definition_name, parameters)


def update_policy_setdefinition(cmd, policy_set_definition_name, definitions=None, params=None,
                                display_name=None, description=None,
                                subscription=None, management_group=None, definition_groups=None, metadata=None):

    definitions = _load_file_string_or_uri(definitions, 'definitions', False)
    params = _load_file_string_or_uri(params, 'params', False)
    definition_groups = _load_file_string_or_uri(definition_groups, 'definition_groups', False)

    policy_client = _resource_policy_client_factory(cmd.cli_ctx)
    definition = _get_custom_or_builtin_policy(cmd, policy_client, policy_set_definition_name, subscription, management_group, True)
    # pylint: disable=line-too-long,no-member
    PolicySetDefinition = cmd.get_models('PolicySetDefinition')
    parameters = PolicySetDefinition(
        policy_definitions=definitions if definitions is not None else definition.policy_definitions,
        description=description if description is not None else definition.description,
        display_name=display_name if display_name is not None else definition.display_name,
        parameters=params if params is not None else definition.parameters,
        policy_definition_groups=definition_groups if definition_groups is not None else definition.policy_definition_groups,
        metadata=metadata if metadata is not None else definition.metadata)

    if cmd.supported_api_version(min_api='2018-03-01'):
        enforce_mutually_exclusive(subscription, management_group)
        if management_group:
            return policy_client.policy_set_definitions.create_or_update_at_management_group(policy_set_definition_name, management_group, parameters)
        if subscription:
            subscription_id = _get_subscription_id_from_subscription(cmd.cli_ctx, subscription)
            policy_client = get_mgmt_service_client(cmd.cli_ctx, ResourceType.MGMT_RESOURCE_POLICY,
                                                    subscription_id=subscription_id)
            return policy_client.policy_set_definitions.create_or_update(policy_set_definition_name, parameters)

    return policy_client.policy_set_definitions.create_or_update(policy_set_definition_name, parameters)


def create_policy_exemption(cmd, name, policy_assignment=None, exemption_category=None,
                            policy_definition_reference_ids=None, expires_on=None,
                            display_name=None, description=None, resource_group_name=None, scope=None,
                            metadata=None):
    if policy_assignment is None:
        raise RequiredArgumentMissingError('--policy_assignment is required')
    if exemption_category is None:
        raise RequiredArgumentMissingError('--exemption_category is required')

    policy_client = _resource_policy_client_factory(cmd.cli_ctx)
    subscription_id = get_subscription_id(cmd.cli_ctx)
    scope = _build_policy_scope(subscription_id, resource_group_name, scope)
    PolicyExemption = cmd.get_models('PolicyExemption')
    exemption = PolicyExemption(policy_assignment_id=policy_assignment, policy_definition_reference_ids=policy_definition_reference_ids,
                                exemption_category=exemption_category, expires_on=expires_on,
                                display_name=display_name, description=description, metadata=metadata)
    createdExemption = policy_client.policy_exemptions.create_or_update(scope, name, exemption)
    return createdExemption


def update_policy_exemption(cmd, name, exemption_category=None,
                            policy_definition_reference_ids=None, expires_on=None,
                            display_name=None, description=None, resource_group_name=None, scope=None,
                            metadata=None):
    policy_client = _resource_policy_client_factory(cmd.cli_ctx)
    subscription_id = get_subscription_id(cmd.cli_ctx)
    scope = _build_policy_scope(subscription_id, resource_group_name, scope)
    PolicyExemption = cmd.get_models('PolicyExemption')
    exemption = policy_client.policy_exemptions.get(scope, name)
    parameters = PolicyExemption(
        policy_assignment_id=exemption.policy_assignment_id,
        policy_definition_reference_ids=policy_definition_reference_ids if policy_definition_reference_ids is not None else exemption.policy_definition_reference_ids,
        exemption_category=exemption_category if exemption_category is not None else exemption.exemption_category,
        expires_on=expires_on if expires_on is not None else exemption.expires_on,
        display_name=display_name if display_name is not None else exemption.display_name,
        description=description if description is not None else exemption.description,
        metadata=metadata if metadata is not None else exemption.metadata)
    updatedExemption = policy_client.policy_exemptions.create_or_update(scope, name, parameters)
    return updatedExemption


def delete_policy_exemption(cmd, name, resource_group_name=None, scope=None):
    policy_client = _resource_policy_client_factory(cmd.cli_ctx)
    subscription_id = get_subscription_id(cmd.cli_ctx)
    scope = _build_policy_scope(subscription_id, resource_group_name, scope)
    policy_client.policy_exemptions.delete(scope, name)


def get_policy_exemption(cmd, name, resource_group_name=None, scope=None):
    policy_client = _resource_policy_client_factory(cmd.cli_ctx)
    subscription_id = get_subscription_id(cmd.cli_ctx)
    scope = _build_policy_scope(subscription_id, resource_group_name, scope)
    return policy_client.policy_exemptions.get(scope, name)


def list_policy_exemption(cmd, disable_scope_strict_match=None, resource_group_name=None, scope=None):
    policy_client = _resource_policy_client_factory(cmd.cli_ctx)
    _scope = _build_policy_scope(get_subscription_id(cmd.cli_ctx),
                                 resource_group_name, scope)
    id_parts = parse_resource_id(_scope)
    subscription = id_parts.get('subscription')
    resource_group = id_parts.get('resource_group')
    resource_type = id_parts.get('child_type_1') or id_parts.get('type')
    resource_name = id_parts.get('child_name_1') or id_parts.get('name')
    management_group = _parse_management_group_id(scope)

    if management_group:
        result = policy_client.policy_exemptions.list_for_management_group(management_group_id=management_group, filter='atScope()')
    elif all([resource_type, resource_group, subscription]):
        namespace = id_parts.get('namespace')
        parent_resource_path = '' if not id_parts.get('child_name_1') else (id_parts['type'] + '/' + id_parts['name'])
        result = policy_client.policy_exemptions.list_for_resource(
            resource_group, namespace,
            parent_resource_path, resource_type, resource_name)
    elif resource_group:
        result = policy_client.policy_exemptions.list_for_resource_group(resource_group)
    elif subscription:
        result = policy_client.policy_exemptions.list()
    elif scope:
        raise InvalidArgumentValueError('usage error `--scope`: must be a fully qualified ARM ID.')
    else:
        raise ArgumentUsageError('usage error: --scope ARM_ID | --resource-group NAME')

    if not disable_scope_strict_match:
        result = [i for i in result if i.id.lower().strip('/').startswith(_scope.lower().strip('/') + "/providers/microsoft.authorization/policyexemptions")]

    return result


def _register_rp(cli_ctx, subscription_id=None):
    rp = "Microsoft.Management"
    import time
    rcf = get_mgmt_service_client(
        cli_ctx,
        ResourceType.MGMT_RESOURCE_RESOURCES,
        subscription_id)
    rcf.providers.register(rp)
    while True:
        time.sleep(10)
        rp_info = rcf.providers.get(rp)
        if rp_info.registration_state == 'Registered':
            break


def _get_subscription_id_from_subscription(cli_ctx, subscription):  # pylint: disable=inconsistent-return-statements
    from azure.cli.core._profile import Profile
    profile = Profile(cli_ctx=cli_ctx)
    subscriptions_list = profile.load_cached_subscriptions()
    for sub in subscriptions_list:
        if subscription in (sub['id'], sub['name']):
            return sub['id']
    raise CLIError("Subscription not found in the current context.")


def _get_parent_id_from_parent(parent):
    if parent is None or _is_management_group_scope(parent):
        return parent
    return "/providers/Microsoft.Management/managementGroups/" + parent


def _is_management_group_scope(scope):
    return scope is not None and scope.lower().startswith("/providers/microsoft.management/managementgroups")


def cli_managementgroups_get_tenant_backfill_status(
        cmd,
        client):
    return client.tenant_backfill_status()


def cli_managementgroups_start_tenant_backfill(
        cmd,
        client):
    return client.start_tenant_backfill()


def cli_managementgroups_get_name_availability(cmd, client, group_name):
    from azure.mgmt.managementgroups.models import CheckNameAvailabilityRequest
    checkNameAvailabilityRequest = CheckNameAvailabilityRequest(name=group_name)
    return client.check_name_availability(checkNameAvailabilityRequest)


def cli_managementgroups_group_list(cmd, client, no_register=False):
    if not no_register:
        _register_rp(cmd.cli_ctx)
    return client.list()


def cli_managementgroups_group_show(
        cmd,
        client,
        group_name,
        expand=False,
        recurse=False,
        no_register=False):
    if not no_register:
        _register_rp(cmd.cli_ctx)
    if expand:
        return client.get(group_name, "children", recurse)
    return client.get(group_name)


def cli_managementgroups_group_create(
        cmd,
        client,
        group_name,
        display_name=None,
        parent=None,
        no_register=False):
    if not no_register:
        _register_rp(cmd.cli_ctx)
    parent_id = _get_parent_id_from_parent(parent)
    from azure.mgmt.managementgroups.models import (
        CreateManagementGroupRequest, CreateManagementGroupDetails, CreateParentGroupInfo)
    create_parent_grp_info = CreateParentGroupInfo(id=parent_id)
    create_mgmt_grp_details = CreateManagementGroupDetails(parent=create_parent_grp_info)
    create_mgmt_grp_request = CreateManagementGroupRequest(
        name=group_name,
        display_name=display_name,
        details=create_mgmt_grp_details)
    return client.begin_create_or_update(group_name, create_mgmt_grp_request)


def cli_managementgroups_group_update_custom_func(
        instance,
        display_name=None,
        parent_id=None):
    parent_group_id = _get_parent_id_from_parent(parent_id)
    instance.display_name = display_name
    instance.parent_group_id = parent_group_id
    return instance


def cli_managementgroups_group_update_get():
    from azure.mgmt.managementgroups.models import PatchManagementGroupRequest
    update_parameters = PatchManagementGroupRequest(display_name=None, parent_group_id=None)
    return update_parameters


def cli_managementgroups_group_update_set(
        cmd, client, group_name, parameters=None):
    return client.update(group_name, parameters)


def cli_managementgroups_group_delete(cmd, client, group_name, no_register=False):
    if not no_register:
        _register_rp(cmd.cli_ctx)
    return client.begin_delete(group_name)


def cli_managementgroups_subscription_add(
        cmd, client, group_name, subscription):
    subscription_id = _get_subscription_id_from_subscription(
        cmd.cli_ctx, subscription)
    return client.create(group_name, subscription_id)


def cli_managementgroups_subscription_show(
        cmd,
        client,
        group_name,
        subscription):
    subscription_id = _get_subscription_id_from_subscription(cmd.cli_ctx, subscription)
    return client.get_subscription(group_name, subscription_id)


def cli_managementgroups_subscription_show_sub_under_mg(
        cmd,
        client,
        group_name):
    return client.get_subscriptions_under_management_group(group_name)


def cli_managementgroups_subscription_remove(
        cmd, client, group_name, subscription):
    subscription_id = _get_subscription_id_from_subscription(
        cmd.cli_ctx, subscription)
    return client.delete(group_name, subscription_id)


def cli_managementgroups_entities_list(
        cmd,
        client):
    return client.list()


def cli_hierarchy_settings_list(
        cmd,
        client,
        group_name):
    return client.list(group_name)


def cli_hierarchy_settings_create(
        cmd,
        client,
        group_name,
        require_authorization_for_group_creation=None,
        default_management_group=None):
    from azure.mgmt.managementgroups.models import CreateOrUpdateSettingsRequest
    create_or_update_parameters = CreateOrUpdateSettingsRequest(require_authorization_for_group_creation=require_authorization_for_group_creation, default_management_group=default_management_group)
    return client.create_or_update(group_name, create_or_update_parameters)


def cli_hierarchy_settings_delete(
        cmd,
        client,
        group_name):
    return client.delete(group_name)


def cli_hierarchysettings_group_update_custom_func(
        instance,
        require_authorization_for_group_creation=None,
        default_management_group=None):
    instance.require_authorization_for_group_creation = require_authorization_for_group_creation
    instance.default_management_group = default_management_group
    return instance


def cli_hierarchysettings_group_update_get():
    from azure.mgmt.managementgroups.models import CreateOrUpdateSettingsRequest
    update_parameters = CreateOrUpdateSettingsRequest(require_authorization_for_group_creation=None, default_management_group=None)
    return update_parameters


def cli_hierarchysettings_group_update_set(
        cmd, client, group_name, parameters=None):
    return client.update(group_name, parameters)


# region Locks


def _validate_lock_params_match_lock(
        lock_client, name, resource_group, resource_provider_namespace, parent_resource_path,
        resource_type, resource_name):
    """
    Locks are scoped to subscription, resource group or resource.
    However, the az list command returns all locks for the current scopes
    and all lower scopes (e.g. resource group level also includes resource locks).
    This can lead to a confusing user experience where the user specifies a lock
    name and assumes that it will work, even if they haven't given the right
    scope. This function attempts to validate the parameters and help the
    user find the right scope, by first finding the lock, and then infering
    what it's parameters should be.
    """
    locks = lock_client.management_locks.list_at_subscription_level()
    found_count = 0  # locks at different levels can have the same name
    lock_resource_id = None
    for lock in locks:
        if lock.name == name:
            found_count = found_count + 1
            lock_resource_id = lock.id
    if found_count == 1:
        # If we only found one lock, let's validate that the parameters are correct,
        # if we found more than one, we'll assume the user knows what they're doing
        # TODO: Add validation for that case too?
        resource = parse_resource_id(lock_resource_id)
        _resource_group = resource.get('resource_group', None)
        _resource_namespace = resource.get('namespace', None)
        if _resource_group is None:
            return
        if resource_group and resource_group.lower() != _resource_group.lower():
            raise CLIError(
                'Unexpected --resource-group for lock {}, expected {}'.format(
                    name, _resource_group))
        if _resource_namespace is None or _resource_namespace == 'Microsoft.Authorization':
            return
        if resource_provider_namespace and resource_provider_namespace.lower() != _resource_namespace.lower():
            raise CLIError(
                'Unexpected --namespace for lock {}, expected {}'.format(name, _resource_namespace))
        if resource.get('child_type_2', None) is None:
            _resource_type = resource.get('type', None)
            _resource_name = resource.get('name', None)
        else:
            if resource.get('child_type_3', None) is None:
                _resource_type = resource.get('child_type_1', None)
                _resource_name = resource.get('child_name_1', None)
                parent = resource['type'] + '/' + resource['name']
            else:
                _resource_type = resource.get('child_type_2', None)
                _resource_name = resource.get('child_name_2', None)
                parent = (resource['type'] + '/' + resource['name'] + '/' +
                          resource['child_type_1'] + '/' + resource['child_name_1'])
            if parent != parent_resource_path:
                raise CLIError(
                    'Unexpected --parent for lock {}, expected {}'.format(
                        name, parent))
        if resource_type != _resource_type:
            raise CLIError('Unexpected --resource-type for lock {}, expected {}'.format(
                name, _resource_type))
        if resource_name != _resource_name:
            raise CLIError('Unexpected --resource-name for lock {}, expected {}'.format(
                name, _resource_name))


def list_locks(cmd, resource_group=None,
               resource_provider_namespace=None, parent_resource_path=None, resource_type=None,
               resource_name=None, filter_string=None):
    """
    :param resource_provider_namespace: Name of a resource provider.
    :type resource_provider_namespace: str
    :param parent_resource_path: Path to a parent resource
    :type parent_resource_path: str
    :param resource_type: The type for the resource with the lock.
    :type resource_type: str
    :param resource_name: Name of a resource that has a lock.
    :type resource_name: str
    :param filter_string: A query filter to use to restrict the results.
    :type filter_string: str
    """
    lock_client = _resource_lock_client_factory(cmd.cli_ctx)
    lock_resource = _extract_lock_params(resource_group, resource_provider_namespace,
                                         resource_type, resource_name)
    resource_group = lock_resource[0]
    resource_name = lock_resource[1]
    resource_provider_namespace = lock_resource[2]
    resource_type = lock_resource[3]

    if resource_group is None:
        return lock_client.management_locks.list_at_subscription_level(filter=filter_string)
    if resource_name is None:
        return lock_client.management_locks.list_at_resource_group_level(
            resource_group, filter=filter_string)
    return lock_client.management_locks.list_at_resource_level(
        resource_group, resource_provider_namespace, parent_resource_path or '', resource_type,
        resource_name, filter=filter_string)


# pylint: disable=inconsistent-return-statements
def get_lock(cmd, lock_name=None, resource_group=None, resource_provider_namespace=None,
             parent_resource_path=None, resource_type=None, resource_name=None, ids=None):
    """
    :param name: The name of the lock.
    :type name: str
    """
    if ids:
        kwargs_list = []
        for id_arg in ids:
            try:
                kwargs_list.append(_parse_lock_id(id_arg))
            except AttributeError:
                logger.error('az lock show: error: argument --ids: invalid ResourceId value: \'%s\'', id_arg)
                return
        results = [get_lock(cmd, **kwargs) for kwargs in kwargs_list]
        return results[0] if len(results) == 1 else results

    lock_client = _resource_lock_client_factory(cmd.cli_ctx)

    lock_resource = _extract_lock_params(resource_group, resource_provider_namespace,
                                         resource_type, resource_name)

    resource_group = lock_resource[0]
    resource_name = lock_resource[1]
    resource_provider_namespace = lock_resource[2]
    resource_type = lock_resource[3]

    _validate_lock_params_match_lock(lock_client, lock_name, resource_group,
                                     resource_provider_namespace, parent_resource_path,
                                     resource_type, resource_name)

    if resource_group is None:
        return _call_subscription_get(cmd, lock_client, lock_name)
    if resource_name is None:
        return lock_client.management_locks.get_at_resource_group_level(resource_group, lock_name)
    if cmd.supported_api_version(max_api='2015-01-01'):
        lock_list = list_locks(resource_group, resource_provider_namespace, parent_resource_path,
                               resource_type, resource_name)
        return next((lock for lock in lock_list if lock.name == lock_name), None)
    return lock_client.management_locks.get_at_resource_level(
        resource_group, resource_provider_namespace,
        parent_resource_path or '', resource_type, resource_name, lock_name)


# pylint: disable=inconsistent-return-statements
def delete_lock(cmd, lock_name=None, resource_group=None, resource_provider_namespace=None,
                parent_resource_path=None, resource_type=None, resource_name=None, ids=None):
    """
    :param name: The name of the lock.
    :type name: str
    :param resource_provider_namespace: Name of a resource provider.
    :type resource_provider_namespace: str
    :param parent_resource_path: Path to a parent resource
    :type parent_resource_path: str
    :param resource_type: The type for the resource with the lock.
    :type resource_type: str
    :param resource_name: Name of a resource that has a lock.
    :type resource_name: str
    """
    if ids:
        kwargs_list = []
        for id_arg in ids:
            try:
                kwargs_list.append(_parse_lock_id(id_arg))
            except AttributeError:
                logger.error('az lock delete: error: argument --ids: invalid ResourceId value: \'%s\'', id_arg)
                return
        results = [delete_lock(cmd, **kwargs) for kwargs in kwargs_list]
        return results[0] if len(results) == 1 else results

    lock_client = _resource_lock_client_factory(cmd.cli_ctx)
    lock_resource = _extract_lock_params(resource_group, resource_provider_namespace,
                                         resource_type, resource_name)
    resource_group = lock_resource[0]
    resource_name = lock_resource[1]
    resource_provider_namespace = lock_resource[2]
    resource_type = lock_resource[3]

    _validate_lock_params_match_lock(lock_client, lock_name, resource_group,
                                     resource_provider_namespace, parent_resource_path,
                                     resource_type, resource_name)

    if resource_group is None:
        return lock_client.management_locks.delete_at_subscription_level(lock_name)
    if resource_name is None:
        return lock_client.management_locks.delete_at_resource_group_level(
            resource_group, lock_name)
    return lock_client.management_locks.delete_at_resource_level(
        resource_group, resource_provider_namespace, parent_resource_path or '', resource_type,
        resource_name, lock_name)


def create_lock(cmd, lock_name, level,
                resource_group=None, resource_provider_namespace=None, notes=None,
                parent_resource_path=None, resource_type=None, resource_name=None):
    """
    :param name: The name of the lock.
    :type name: str
    :param resource_provider_namespace: Name of a resource provider.
    :type resource_provider_namespace: str
    :param parent_resource_path: Path to a parent resource
    :type parent_resource_path: str
    :param resource_type: The type for the resource with the lock.
    :type resource_type: str
    :param resource_name: Name of a resource that has a lock.
    :type resource_name: str
    :param notes: Notes about this lock.
    :type notes: str
    """
    ManagementLockObject = get_sdk(cmd.cli_ctx, ResourceType.MGMT_RESOURCE_LOCKS, 'ManagementLockObject', mod='models')
    parameters = ManagementLockObject(level=level, notes=notes)

    lock_client = _resource_lock_client_factory(cmd.cli_ctx)
    lock_resource = _extract_lock_params(resource_group, resource_provider_namespace,
                                         resource_type, resource_name)
    resource_group = lock_resource[0]
    resource_name = lock_resource[1]
    resource_provider_namespace = lock_resource[2]
    resource_type = lock_resource[3]

    if resource_group is None:
        return lock_client.management_locks.create_or_update_at_subscription_level(lock_name, parameters)

    if resource_name is None:
        return lock_client.management_locks.create_or_update_at_resource_group_level(
            resource_group, lock_name, parameters)

    return lock_client.management_locks.create_or_update_at_resource_level(
        resource_group, resource_provider_namespace, parent_resource_path or '', resource_type,
        resource_name, lock_name, parameters)


# pylint: disable=inconsistent-return-statements
def update_lock(cmd, lock_name=None, resource_group=None, resource_provider_namespace=None, notes=None,
                parent_resource_path=None, resource_type=None, resource_name=None, level=None, ids=None):
    """
    Allows updates to the lock-type(level) and the notes of the lock
    """
    if ids:
        kwargs_list = []
        for id_arg in ids:
            try:
                kwargs_list.append(_parse_lock_id(id_arg))
            except AttributeError:
                logger.error('az lock update: error: argument --ids: invalid ResourceId value: \'%s\'', id_arg)
                return
        results = [update_lock(cmd, level=level, notes=notes, **kwargs) for kwargs in kwargs_list]
        return results[0] if len(results) == 1 else results

    lock_client = _resource_lock_client_factory(cmd.cli_ctx)

    lock_resource = _extract_lock_params(resource_group, resource_provider_namespace,
                                         resource_type, resource_name)

    resource_group = lock_resource[0]
    resource_name = lock_resource[1]
    resource_provider_namespace = lock_resource[2]
    resource_type = lock_resource[3]

    _validate_lock_params_match_lock(lock_client, lock_name, resource_group, resource_provider_namespace,
                                     parent_resource_path, resource_type, resource_name)

    if resource_group is None:
        params = _call_subscription_get(cmd, lock_client, lock_name)
        _update_lock_parameters(params, level, notes)
        return lock_client.management_locks.create_or_update_at_subscription_level(lock_name, params)
    if resource_name is None:
        params = lock_client.management_locks.get_at_resource_group_level(resource_group, lock_name)
        _update_lock_parameters(params, level, notes)
        return lock_client.management_locks.create_or_update_at_resource_group_level(
            resource_group, lock_name, params)
    if cmd.supported_api_version(max_api='2015-01-01'):
        lock_list = list_locks(resource_group, resource_provider_namespace, parent_resource_path,
                               resource_type, resource_name)
        return next((lock for lock in lock_list if lock.name == lock_name), None)
    params = lock_client.management_locks.get_at_resource_level(
        resource_group, resource_provider_namespace, parent_resource_path or '', resource_type,
        resource_name, lock_name)
    _update_lock_parameters(params, level, notes)
    return lock_client.management_locks.create_or_update_at_resource_level(
        resource_group, resource_provider_namespace, parent_resource_path or '', resource_type,
        resource_name, lock_name, params)
# endregion


# region ResourceLinks
def create_resource_link(cmd, link_id, target_id, notes=None):
    links_client = _resource_links_client_factory(cmd.cli_ctx).resource_links

    ResourceLink = cmd.get_models('ResourceLink')
    ResourceLinkProperties = cmd.get_models('ResourceLinkProperties')
    properties = ResourceLinkProperties(target_id=target_id, notes=notes)
    resource_link = ResourceLink(properties=properties)
    links_client.create_or_update(link_id, resource_link)


def update_resource_link(cmd, link_id, target_id=None, notes=None):
    links_client = _resource_links_client_factory(cmd.cli_ctx).resource_links
    params = links_client.get(link_id)

    ResourceLink = cmd.get_models('ResourceLink')
    ResourceLinkProperties = cmd.get_models('ResourceLinkProperties')
    # pylint: disable=no-member
    properties = ResourceLinkProperties(
        target_id=target_id if target_id is not None else params.properties.target_id,
        notes=notes if notes is not None else params.properties.notes)
    resource_link = ResourceLink(properties=properties)
    links_client.create_or_update(link_id, resource_link)


def list_resource_links(cmd, scope=None, filter_string=None):
    links_client = _resource_links_client_factory(cmd.cli_ctx).resource_links
    if scope is not None:
        return links_client.list_at_source_scope(scope, filter=filter_string)
    return links_client.list_at_subscription(filter=filter_string)
# endregion


# region tags
def get_tag_at_scope(cmd, resource_id=None):
    rcf = _resource_client_factory(cmd.cli_ctx)
    if resource_id is not None:
        return rcf.tags.get_at_scope(scope=resource_id)

    return rcf.tags.list()


def create_or_update_tag_at_scope(cmd, resource_id=None, tags=None, tag_name=None):
    rcf = _resource_client_factory(cmd.cli_ctx)
    if resource_id is not None:
        if not tags:
            raise IncorrectUsageError("Tags could not be empty.")
        Tags = cmd.get_models('Tags')
        tag_obj = Tags(tags=tags)
        TagsResource = cmd.get_models('TagsResource')
        tags_resource = TagsResource(properties=tag_obj)
        return rcf.tags.begin_create_or_update_at_scope(scope=resource_id, parameters=tags_resource)

    return rcf.tags.create_or_update(tag_name=tag_name)


def delete_tag_at_scope(cmd, resource_id=None, tag_name=None):
    rcf = _resource_client_factory(cmd.cli_ctx)
    if resource_id is not None:
        return rcf.tags.begin_delete_at_scope(scope=resource_id)

    return rcf.tags.delete(tag_name=tag_name)


def update_tag_at_scope(cmd, resource_id, tags, operation):
    rcf = _resource_client_factory(cmd.cli_ctx)
    if not tags:
        raise IncorrectUsageError("Tags could not be empty.")
    Tags = cmd.get_models('Tags')
    tag_obj = Tags(tags=tags)
    TagsPatchResource = cmd.get_models('TagsPatchResource')
    tags_resource = TagsPatchResource(properties=tag_obj, operation=operation)
    return rcf.tags.begin_update_at_scope(scope=resource_id, parameters=tags_resource)
# endregion


class _ResourceUtils:  # pylint: disable=too-many-instance-attributes
    def __init__(self, cli_ctx,
                 resource_group_name=None, resource_provider_namespace=None,
                 parent_resource_path=None, resource_type=None, resource_name=None,
                 resource_id=None, api_version=None, rcf=None, latest_include_preview=False):
        # if the resouce_type is in format 'namespace/type' split it.
        # (we don't have to do this, but commands like 'vm show' returns such values)
        if resource_type and not resource_provider_namespace and not parent_resource_path:
            parts = resource_type.split('/')
            if len(parts) > 1:
                resource_provider_namespace = parts[0]
                resource_type = parts[1]

        self.rcf = rcf or _resource_client_factory(cli_ctx)
        if api_version is None:
            if resource_id:
                api_version = _ResourceUtils._resolve_api_version_by_id(self.rcf, resource_id,
                                                                        latest_include_preview=latest_include_preview)
            else:
                _validate_resource_inputs(resource_group_name, resource_provider_namespace,
                                          resource_type, resource_name)
                api_version = _ResourceUtils.resolve_api_version(self.rcf,
                                                                 resource_provider_namespace,
                                                                 parent_resource_path,
                                                                 resource_type,
                                                                 latest_include_preview=latest_include_preview)

        self.resource_group_name = resource_group_name
        self.resource_provider_namespace = resource_provider_namespace
        self.parent_resource_path = parent_resource_path if parent_resource_path else ''
        self.resource_type = resource_type
        self.resource_name = resource_name
        self.resource_id = resource_id
        self.api_version = api_version

    def create_resource(self, properties, location, is_full_object):
        try:
            res = json.loads(properties)
        except json.decoder.JSONDecodeError as ex:
            raise CLIError('Error parsing JSON.\n{}\n{}'.format(properties, ex))

        if not is_full_object:
            if not location:
                if self.resource_id:
                    rg_name = parse_resource_id(self.resource_id)['resource_group']
                else:
                    rg_name = self.resource_group_name
                location = self.rcf.resource_groups.get(rg_name).location

            res = GenericResource(location=location, properties=res)
        elif res.get('location', None) is None:
            raise IncorrectUsageError("location of the resource is required")

        if self.resource_id:
            resource = self.rcf.resources.begin_create_or_update_by_id(self.resource_id,
                                                                       self.api_version,
                                                                       res)
        else:
            resource = self.rcf.resources.begin_create_or_update(self.resource_group_name,
                                                                 self.resource_provider_namespace,
                                                                 self.parent_resource_path,
                                                                 self.resource_type,
                                                                 self.resource_name,
                                                                 self.api_version,
                                                                 res)
        return resource

    def get_resource(self, include_response_body=False):

        def add_response_body(pipeline_response, deserialized, *kwargs):
            resource = deserialized
            response_body = {}
            try:
                response_body = pipeline_response.http_response.internal_response.content.decode()
            except AttributeError:
                pass
            setattr(resource, 'response_body', json.loads(response_body))
            return resource

        cls = None
        if include_response_body:
            cls = add_response_body

        if self.resource_id:
            resource = self.rcf.resources.get_by_id(self.resource_id, self.api_version, cls=cls)
        else:
            resource = self.rcf.resources.get(self.resource_group_name,
                                              self.resource_provider_namespace,
                                              self.parent_resource_path,
                                              self.resource_type,
                                              self.resource_name,
                                              self.api_version,
                                              cls=cls)

        return resource

    def delete(self):
        if self.resource_id:
            return self.rcf.resources.begin_delete_by_id(self.resource_id, self.api_version)
        return self.rcf.resources.begin_delete(self.resource_group_name,
                                               self.resource_provider_namespace,
                                               self.parent_resource_path,
                                               self.resource_type,
                                               self.resource_name,
                                               self.api_version)

    def update(self, parameters):
        if self.resource_id:
            return self.rcf.resources.begin_create_or_update_by_id(self.resource_id,
                                                                   self.api_version,
                                                                   parameters)
        return self.rcf.resources.begin_create_or_update(self.resource_group_name,
                                                         self.resource_provider_namespace,
                                                         self.parent_resource_path,
                                                         self.resource_type,
                                                         self.resource_name,
                                                         self.api_version,
                                                         parameters)

    def patch(self, parameters):
        if self.resource_id:
            return self.rcf.resources.begin_update_by_id(self.resource_id,
                                                         self.api_version,
                                                         parameters)
        return self.rcf.resources.begin_update(self.resource_group_name,
                                               self.resource_provider_namespace,
                                               self.parent_resource_path,
                                               self.resource_type,
                                               self.resource_name,
                                               self.api_version,
                                               parameters)

    def tag(self, tags, is_incremental=False):
        resource = self.get_resource()

        if is_incremental is True:
            if not tags:
                raise CLIError("When modifying tag incrementally, the parameters of tag must have specific values.")
            if resource.tags:
                resource.tags.update(tags)
                tags = resource.tags

        # please add the service type that needs to be requested with PATCH type here
        # for example: the properties of RecoveryServices/vaults must be filled, and a PUT request that passes back
        # to properties will fail due to the lack of properties, so the PATCH type should be used
        need_patch_service = ['Microsoft.RecoveryServices/vaults', 'Microsoft.Resources/resourceGroups',
                              'Microsoft.ContainerRegistry/registries/webhooks',
                              'Microsoft.ContainerInstance/containerGroups',
                              'Microsoft.Network/publicIPAddresses', 'Microsoft.insights/workbooks']

        if resource is not None and resource.type in need_patch_service:
            parameters = GenericResource(tags=tags)
            if self.resource_id:
                return self.rcf.resources.begin_update_by_id(self.resource_id, self.api_version, parameters)
            return self.rcf.resources.begin_update(self.resource_group_name,
                                                   self.resource_provider_namespace,
                                                   self.parent_resource_path,
                                                   self.resource_type,
                                                   self.resource_name,
                                                   self.api_version,
                                                   parameters)

        # pylint: disable=no-member
        parameters = GenericResource(
            location=resource.location,
            tags=tags,
            plan=resource.plan,
            properties=resource.properties,
            kind=resource.kind,
            managed_by=resource.managed_by,
            sku=resource.sku,
            identity=resource.identity)

        if self.resource_id:
            return self.rcf.resources.begin_create_or_update_by_id(self.resource_id, self.api_version,
                                                                   parameters)
        return self.rcf.resources.begin_create_or_update(self.resource_group_name,
                                                         self.resource_provider_namespace,
                                                         self.parent_resource_path,
                                                         self.resource_type,
                                                         self.resource_name,
                                                         self.api_version,
                                                         parameters)

    def invoke_action(self, action, request_body):
        """
        Formats Url if none provided and sends the POST request with the url and request-body.
        """

        from azure.core.polling import LROPoller
        from azure.mgmt.core.polling.arm_polling import ARMPolling

        query_parameters = {}
        serialize = self.rcf.resources._serialize  # pylint: disable=protected-access
        client = self.rcf.resources._client  # pylint: disable=protected-access

        url = '/subscriptions/{subscriptionId}/resourcegroups/{resourceGroupName}/providers/' \
            '{resourceProviderNamespace}/{parentResourcePath}/{resourceType}/{resourceName}/{action}'

        if self.resource_id:
            url = client.format_url(
                '{resource_id}/{action}',
                resource_id=self.resource_id,
                action=serialize.url("action", action, 'str'))
        else:
            url = client.format_url(
                url,
                resourceGroupName=serialize.url(
                    "resource_group_name", self.resource_group_name, 'str',
                    max_length=90, min_length=1, pattern=r'^[-\w\._\(\)]+$'),
                resourceProviderNamespace=serialize.url(
                    "resource_provider_namespace", self.resource_provider_namespace, 'str'),
                parentResourcePath=serialize.url(
                    "parent_resource_path", self.parent_resource_path, 'str', skip_quote=True),
                resourceType=serialize.url("resource_type", self.resource_type, 'str', skip_quote=True),
                resourceName=serialize.url("resource_name", self.resource_name, 'str'),
                subscriptionId=serialize.url(
                    "self._config.subscription_id", self.rcf.resources._config.subscription_id, 'str'),
                action=serialize.url("action", action, 'str'))

        # Construct parameters
        query_parameters['api-version'] = serialize.query("api_version", self.api_version, 'str')

        # Construct headers
        header_parameters = {}
        header_parameters['Content-Type'] = 'application/json; charset=utf-8'
        # This value of accept_language comes from the fixed configuration in the AzureConfiguration in track 1.
        header_parameters['accept-language'] = 'en-US'

        body_content_kwargs = {}
        body_content_kwargs['content'] = json.loads(request_body) if request_body else None

        def deserialization_cb(pipeline_response):
            return json.loads(pipeline_response.http_response.text())

        request = client.post(url, query_parameters, header_parameters, **body_content_kwargs)
        pipeline_response = client._pipeline.run(request, stream=False)

        return LROPoller(client=client, initial_response=pipeline_response, deserialization_callback=deserialization_cb,
                         polling_method=ARMPolling())

    @staticmethod
    def resolve_api_version(rcf, resource_provider_namespace, parent_resource_path, resource_type,
                            latest_include_preview=False):
        provider = rcf.providers.get(resource_provider_namespace)

        # If available, we will use parent resource's api-version
        resource_type_str = (parent_resource_path.split('/')[0] if parent_resource_path else resource_type)

        rt = [t for t in provider.resource_types
              if t.resource_type.lower() == resource_type_str.lower()]
        if not rt:
            raise IncorrectUsageError('Resource type {} not found.'.format(resource_type_str))
        if len(rt) == 1 and rt[0].api_versions:
            # If latest_include_preview is true,
            # the last api-version will be taken regardless of whether it is preview version or not
            if latest_include_preview:
                return rt[0].api_versions[0]
            # Take the latest stable version first.
            # if there is no stable version, the latest preview version will be taken.
            npv = [v for v in rt[0].api_versions if 'preview' not in v.lower()]
            return npv[0] if npv else rt[0].api_versions[0]
        raise IncorrectUsageError(
            'API version is required and could not be resolved for resource {}'
            .format(resource_type))

    @staticmethod
    def _resolve_api_version_by_id(rcf, resource_id, latest_include_preview=False):
        parts = parse_resource_id(resource_id)

        if len(parts) == 2 and parts['subscription'] is not None and parts['resource_group'] is not None:
            return AZURE_API_PROFILES['latest'][ResourceType.MGMT_RESOURCE_RESOURCES]

        if 'namespace' not in parts:
            raise CLIError('The type of value entered by --ids parameter is not supported.')

        namespace = parts.get('child_namespace_1', parts['namespace'])
        if parts.get('child_type_2'):
            parent = (parts['type'] + '/' + parts['name'] + '/' +
                      parts['child_type_1'] + '/' + parts['child_name_1'])
            resource_type = parts['child_type_2']
        elif parts.get('child_type_1'):
            # if the child resource has a provider namespace it is independent of the
            # parent, so set the parent to empty
            if parts.get('child_namespace_1') is not None:
                parent = ''
            else:
                parent = parts['type'] + '/' + parts['name']
            resource_type = parts['child_type_1']
        else:
            parent = None
            resource_type = parts['type']

        return _ResourceUtils.resolve_api_version(rcf, namespace, parent, resource_type,
                                                  latest_include_preview=latest_include_preview)


def install_bicep_cli(cmd, version=None, target_platform=None):
    # The parameter version is actually a git tag here.
    ensure_bicep_installation(cmd.cli_ctx, release_tag=version, target_platform=target_platform)


def uninstall_bicep_cli(cmd):
    remove_bicep_installation(cmd.cli_ctx)


def upgrade_bicep_cli(cmd, target_platform=None):
    latest_release_tag = get_bicep_latest_release_tag()
    ensure_bicep_installation(cmd.cli_ctx, release_tag=latest_release_tag, target_platform=target_platform)


def build_bicep_file(cmd, file, stdout=None, outdir=None, outfile=None, no_restore=None):
    args = ["build", file]
    if outdir:
        args += ["--outdir", outdir]
    if outfile:
        args += ["--outfile", outfile]
    if no_restore:
        args += ["--no-restore"]
    if stdout:
        args += ["--stdout"]

    output = run_bicep_command(cmd.cli_ctx, args)

    if stdout:
        print(output)


def build_bicepparam_file(cmd, file, stdout=None, outdir=None, outfile=None, no_restore=None):
    args = ["build-params", file]
    if outdir:
        args += ["--outdir", outdir]
    if outfile:
        args += ["--outfile", outfile]
    if no_restore:
        args += ["--no-restore"]
    if stdout:
        args += ["--stdout"]

    output = run_bicep_command(cmd.cli_ctx, args)

    if stdout:
        print(output)


def format_bicep_file(cmd, file, stdout=None, outdir=None, outfile=None, newline=None, newline_kind=None, indent_kind=None, indent_size=None, insert_final_newline=None):
    ensure_bicep_installation(cmd.cli_ctx, stdout=False)

    minimum_supported_version = "0.12.1"
    kebab_case_params_supported_version = "0.26.54"

    if bicep_version_greater_than_or_equal_to(cmd.cli_ctx, minimum_supported_version):
        args = ["format", file]
        use_kebab_case_params = bicep_version_greater_than_or_equal_to(cmd.cli_ctx, kebab_case_params_supported_version)
        newline_kind = newline_kind or newline

        # Auto is no longer supported by Bicep formatter v2. Use LF as default.
        if use_kebab_case_params and newline_kind == "Auto":
            newline_kind = "LF"

        if outdir:
            args += ["--outdir", outdir]
        if outfile:
            args += ["--outfile", outfile]
        if stdout:
            args += ["--stdout"]
        if newline_kind:
            args += ["--newline-kind" if use_kebab_case_params else "newline", newline_kind]
        if indent_kind:
            args += ["--indent-kind" if use_kebab_case_params else "indentKind", indent_kind]
        if indent_size:
            args += ["--indent-size" if use_kebab_case_params else "indentSize", indent_size]
        if insert_final_newline:
            args += ["--insert-final-newline" if use_kebab_case_params else "--insertFinalNewline"]

        output = run_bicep_command(cmd.cli_ctx, args)

        if stdout:
            print(output)
    else:
        logger.error("az bicep format could not be executed with the current version of Bicep CLI. Please upgrade Bicep CLI to v%s or later.", minimum_supported_version)


def publish_bicep_file(cmd, file, target, documentationUri=None, documentation_uri=None, with_source=None, force=None):
    ensure_bicep_installation(cmd.cli_ctx)

    minimum_supported_version = "0.4.1008"
    kebab_case_param_supported_version = "0.26.54"

    if bicep_version_greater_than_or_equal_to(cmd.cli_ctx, minimum_supported_version):
        args = ["publish", file, "--target", target]
        use_kebab_case_params = bicep_version_greater_than_or_equal_to(cmd.cli_ctx, kebab_case_param_supported_version)
        documentation_uri = documentation_uri or documentationUri

        if documentation_uri:
            minimum_supported_version_for_documentationUri_parameter = "0.14.46"
            if bicep_version_greater_than_or_equal_to(cmd.cli_ctx, minimum_supported_version_for_documentationUri_parameter):
                args += ["--documentation-uri" if use_kebab_case_params else "--documentationUri", documentation_uri]
            else:
                logger.error("az bicep publish with --documentationUri/-d parameter could not be executed with the current version of Bicep CLI. Please upgrade Bicep CLI to v%s or later.", minimum_supported_version_for_documentationUri_parameter)
        if with_source:
            minimum_supported_version_for_publish_with_source = "0.23.1"
            if bicep_version_greater_than_or_equal_to(cmd.cli_ctx, minimum_supported_version_for_publish_with_source):
                args += ["--with-source"]
            else:
                logger.error("az bicep publish with --with-source/-s parameter could not be executed with the current version of Bicep CLI. Please upgrade Bicep CLI to v%s or later.", minimum_supported_version_for_publish_with_source)
        if force:
            minimum_supported_version_for_publish_force = "0.17.1"
            if bicep_version_greater_than_or_equal_to(cmd.cli_ctx, minimum_supported_version_for_publish_force):
                args += ["--force"]
            else:
                logger.error("az bicep publish with --force parameter could not be executed with the current version of Bicep CLI. Please upgrade Bicep CLI to v%s or later.", minimum_supported_version_for_publish_force)

        run_bicep_command(cmd.cli_ctx, args)
    else:
        logger.error("az bicep publish could not be executed with the current version of Bicep CLI. Please upgrade Bicep CLI to v%s or later.", minimum_supported_version)


def restore_bicep_file(cmd, file, force=None):
    ensure_bicep_installation(cmd.cli_ctx)

    minimum_supported_version = "0.4.1008"
    if bicep_version_greater_than_or_equal_to(cmd.cli_ctx, minimum_supported_version):
        args = ["restore", file]
        if force:
            args += ["--force"]
        run_bicep_command(cmd.cli_ctx, args)
    else:
        logger.error("az bicep restore could not be executed with the current version of Bicep CLI. Please upgrade Bicep CLI to v%s or later.", minimum_supported_version)


def decompile_bicep_file(cmd, file, force=None):
    args = ["decompile", file]
    if force:
        args += ["--force"]
    run_bicep_command(cmd.cli_ctx, args)


def decompileparams_bicep_file(cmd, file, bicep_file=None, outdir=None, outfile=None, stdout=None):
    ensure_bicep_installation(cmd.cli_ctx)

    minimum_supported_version = "0.18.4"
    if bicep_version_greater_than_or_equal_to(cmd.cli_ctx, minimum_supported_version):
        args = ["decompile-params", file]
        if bicep_file:
            args += ["--bicep-file", bicep_file]
        if outdir:
            args += ["--outdir", outdir]
        if outfile:
            args += ["--outfile", outfile]
        if stdout:
            args += ["--stdout"]

        output = run_bicep_command(cmd.cli_ctx, args)

        if stdout:
            print(output)
    else:
        logger.error("az bicep decompile-params could not be executed with the current version of Bicep CLI. Please upgrade Bicep CLI to v%s or later.", minimum_supported_version)


def show_bicep_cli_version(cmd):
    print(run_bicep_command(cmd.cli_ctx, ["--version"], auto_install=False))


def list_bicep_cli_versions(cmd):
    return get_bicep_available_release_tags()


def generate_params_file(cmd, file, no_restore=None, outdir=None, outfile=None, stdout=None, output_format=None, include_params=None):
    ensure_bicep_installation(cmd.cli_ctx, stdout=False)

    minimum_supported_version = "0.7.4"
    if bicep_version_greater_than_or_equal_to(cmd.cli_ctx, minimum_supported_version):
        args = ["generate-params", file]
        if no_restore:
            args += ["--no-restore"]
        if outdir:
            args += ["--outdir", outdir]
        if outfile:
            args += ["--outfile", outfile]
        if output_format:
            args += ["--output-format", output_format]
        if include_params:
            args += ["--include-params", include_params]
        if stdout:
            args += ["--stdout"]

        output = run_bicep_command(cmd.cli_ctx, args)

        if stdout:
            print(output)
    else:
        logger.error("az bicep generate-params could not be executed with the current version of Bicep CLI. Please upgrade Bicep CLI to v%s or later.", minimum_supported_version)


def lint_bicep_file(cmd, file, no_restore=None, diagnostics_format=None):
    ensure_bicep_installation(cmd.cli_ctx, stdout=False)

    minimum_supported_version = "0.7.4"
    if bicep_version_greater_than_or_equal_to(cmd.cli_ctx, minimum_supported_version):
        args = ["lint", file]
        if no_restore:
            args += ["--no-restore"]
        if diagnostics_format:
            args += ["--diagnostics-format", diagnostics_format]

        output = run_bicep_command(cmd.cli_ctx, args)

        print(output)
    else:
        logger.error("az bicep lint could not be executed with the current version of Bicep CLI. Please upgrade Bicep CLI to v%s or later.", minimum_supported_version)


def create_resourcemanager_privatelink(
        cmd, resource_group, name, location):
    rcf = _resource_privatelinks_client_factory(cmd.cli_ctx)
    ResourceManagementPrivateLinkLocation = cmd.get_models(
        'ResourceManagementPrivateLinkLocation')
    resource_management_private_link_location = ResourceManagementPrivateLinkLocation(
        location=location)
    return rcf.resource_management_private_link.put(resource_group, name, resource_management_private_link_location)


def get_resourcemanager_privatelink(cmd, resource_group, name):
    rcf = _resource_privatelinks_client_factory(cmd.cli_ctx)
    return rcf.resource_management_private_link.get(resource_group, name)


def list_resourcemanager_privatelink(cmd, resource_group=None):
    rcf = _resource_privatelinks_client_factory(cmd.cli_ctx)
    if resource_group:
        return rcf.resource_management_private_link.list_by_resource_group(resource_group)
    return rcf.resource_management_private_link.list()


def delete_resourcemanager_privatelink(cmd, resource_group, name):
    rcf = _resource_privatelinks_client_factory(cmd.cli_ctx)
    return rcf.resource_management_private_link.delete(resource_group, name)


def create_private_link_association(cmd, management_group_id, name, privatelink, public_network_access):
    rcf = _resource_privatelinks_client_factory(cmd.cli_ctx)
    PrivateLinkProperties, PrivateLinkObject = cmd.get_models(
        'PrivateLinkAssociationProperties', 'PrivateLinkAssociationObject')
    pl = PrivateLinkObject(properties=PrivateLinkProperties(
        private_link=privatelink, public_network_access=public_network_access))
    return rcf.private_link_association.put(group_id=management_group_id, pla_id=name, parameters=pl)


def get_private_link_association(cmd, management_group_id, name):
    rcf = _resource_privatelinks_client_factory(cmd.cli_ctx)
    return rcf.private_link_association.get(group_id=management_group_id, pla_id=name)


def delete_private_link_association(cmd, management_group_id, name):
    rcf = _resource_privatelinks_client_factory(cmd.cli_ctx)
    return rcf.private_link_association.delete(group_id=management_group_id, pla_id=name)


def list_private_link_association(cmd, management_group_id):
    rcf = _resource_privatelinks_client_factory(cmd.cli_ctx)
    return rcf.private_link_association.list(group_id=management_group_id)<|MERGE_RESOLUTION|>--- conflicted
+++ resolved
@@ -1200,14 +1200,9 @@
 
 
 def _prepare_deployment_what_if_properties(cmd, deployment_scope, template_file, template_uri, parameters,
-<<<<<<< HEAD
                                            mode, result_format, no_prompt, template_spec, query_string,
                                            validation_level):
-    DeploymentWhatIfProperties, DeploymentWhatIfSettings = get_sdk(cmd.cli_ctx, ResourceType.MGMT_RESOURCE_RESOURCES,
-=======
-                                           mode, result_format, no_prompt, template_spec, query_string):
     DeploymentWhatIfProperties, DeploymentWhatIfSettings = get_sdk(cmd.cli_ctx, ResourceType.MGMT_RESOURCE_DEPLOYMENTS,
->>>>>>> e39ecb40
                                                                    'DeploymentWhatIfProperties', 'DeploymentWhatIfSettings',
                                                                    mod='models')
 
