--- conflicted
+++ resolved
@@ -2136,18 +2136,27 @@
             agentpool.os_sku = os_sku
         return agentpool
 
-<<<<<<< HEAD
+    def update_fips_image(self, agentpool: AgentPool) -> AgentPool:
+        """Update fips image property for the AgentPool object.
+        :return: the AgentPool object
+        """
+        self._ensure_agentpool(agentpool)
+
+        # Updates enable_fips property allowing switching of fips mode
+        if self.context.get_enable_fips_image():
+            agentpool.enable_fips = True
+
+        if self.context.get_disable_fips_image():
+            agentpool.enable_fips = False
+
+        return agentpool
+
     def update_secure_boot(self, agentpool: AgentPool) -> AgentPool:
         """Update secure boot property for the AgentPool object.
-=======
-    def update_fips_image(self, agentpool: AgentPool) -> AgentPool:
-        """Update fips image property for the AgentPool object.
->>>>>>> 6213de32
-        :return: the AgentPool object
-        """
-        self._ensure_agentpool(agentpool)
-
-<<<<<<< HEAD
+        :return: the AgentPool object
+        """
+        self._ensure_agentpool(agentpool)
+
         if self.context.get_enable_secure_boot():
             if agentpool.security_profile is None:
                 agentpool.secure_boot = self.models.AgentPoolSecurityProfile()  # pylint: disable=no-member
@@ -2175,14 +2184,6 @@
             if agentpool.security_profile is None:
                 agentpool.security_profile = self.models.AgentPoolSecurityProfile()  # pylint: disable=no-member
             agentpool.security_profile.enable_vtpm = False
-=======
-        # Updates enable_fips property allowing switching of fips mode
-        if self.context.get_enable_fips_image():
-            agentpool.enable_fips = True
-
-        if self.context.get_disable_fips_image():
-            agentpool.enable_fips = False
->>>>>>> 6213de32
 
         return agentpool
 
@@ -2208,16 +2209,13 @@
         agentpool = self.update_network_profile(agentpool)
         # update os sku
         agentpool = self.update_os_sku(agentpool)
-<<<<<<< HEAD
+        # update fips image
+        agentpool = self.update_fips_image(agentpool)
+
         # update vtpm
         agentpool = self.update_vtpm(agentpool)
         # update secure boot
         agentpool = self.update_secure_boot(agentpool)
-=======
-        # update fips image
-        agentpool = self.update_fips_image(agentpool)
-
->>>>>>> 6213de32
         return agentpool
 
     def update_agentpool(self, agentpool: AgentPool) -> AgentPool:
