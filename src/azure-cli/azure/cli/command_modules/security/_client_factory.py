# --------------------------------------------------------------------------------------------
# Copyright (c) Microsoft Corporation. All rights reserved.
# Licensed under the MIT License. See License.txt in the project root for license information.
# --------------------------------------------------------------------------------------------


def _cf_security(cli_ctx, **_):
    from azure.cli.core.commands.client_factory import get_mgmt_service_client
    from azure.mgmt.security import SecurityCenter

    return get_mgmt_service_client(cli_ctx, SecurityCenter, asc_location="centralus")


def cf_security_tasks(cli_ctx, _):
    # do not return cli_ctx.tasks for home region compatibility
    return _cf_security(cli_ctx)


def cf_security_alerts(cli_ctx, _):
    return _cf_security(cli_ctx).alerts


def cf_security_alerts_suppression_rule(cli_ctx, _):
    return _cf_security(cli_ctx).alerts_suppression_rules


def cf_security_settings(cli_ctx, _):
    return _cf_security(cli_ctx).settings


def cf_security_contacts(cli_ctx, _):
    return _cf_security(cli_ctx).security_contacts


def cf_security_auto_provisioning_settings(cli_ctx, _):
    return _cf_security(cli_ctx).auto_provisioning_settings


def cf_security_discovered_security_solutions(cli_ctx, _):
    # do not return cli_ctx.discovered_security_solutions for home region compatibility
    return _cf_security(cli_ctx)


def cf_security_external_security_solutions(cli_ctx, _):
    # do not return cli_ctx.external_security_solutions for home region compatibility
    return _cf_security(cli_ctx)


def cf_security_jit_network_access_policies(cli_ctx, _):
    return _cf_security(cli_ctx).jit_network_access_policies


def cf_security_locations(cli_ctx, _):
    return _cf_security(cli_ctx).locations


def cf_security_pricings(cli_ctx, _):
    return _cf_security(cli_ctx).pricings


def cf_security_topology(cli_ctx, _):
    # do not return cli_ctx.topology for home region compatibility
    return _cf_security(cli_ctx)


def cf_security_workspace_settings(cli_ctx, _):
    return _cf_security(cli_ctx).workspace_settings


def cf_security_advanced_threat_protection(cli_ctx, _):
    return _cf_security(cli_ctx).advanced_threat_protection


def cf_sql_vulnerability_assessment_scans(cli_ctx, _):
    return _cf_security(cli_ctx).sql_vulnerability_assessment_scans


def cf_sql_vulnerability_assessment_results(cli_ctx, _):
    return _cf_security(cli_ctx).sql_vulnerability_assessment_scan_results


def cf_sql_vulnerability_assessment_baseline(cli_ctx, _):
    return _cf_security(cli_ctx).sql_vulnerability_assessment_baseline_rules


def cf_security_assessment(cli_ctx, _):
    return _cf_security(cli_ctx).assessments


def cf_security_assessment_metadata(cli_ctx, _):
    return _cf_security(cli_ctx).assessments_metadata


def cf_security_sub_assessment(cli_ctx, _):
    return _cf_security(cli_ctx).sub_assessments


def cf_security_iot_solution(cli_ctx, _):
    return _cf_security(cli_ctx).iot_security_solution


def cf_security_iot_analytics(cli_ctx, _):
    return _cf_security(cli_ctx).iot_security_solution_analytics


def cf_security_iot_alerts(cli_ctx, _):
    return _cf_security(cli_ctx).iot_security_solutions_analytics_aggregated_alert


def cf_security_iot_recommendations(cli_ctx, _):
    return _cf_security(cli_ctx).iot_security_solutions_analytics_recommendation


def cf_security_regulatory_compliance_standards(cli_ctx, _):
    return _cf_security(cli_ctx).regulatory_compliance_standards


def cf_security_regulatory_compliance_control(cli_ctx, _):
    return _cf_security(cli_ctx).regulatory_compliance_controls


def cf_security_regulatory_compliance_assessment(cli_ctx, _):
    return _cf_security(cli_ctx).regulatory_compliance_assessments


def cf_security_adaptive_application_controls(cli_ctx, _):
    # do not return cli_ctx.adaptive_application_controls for home region compatibility
    return _cf_security(cli_ctx).adaptive_application_controls


def cf_security_adaptive_network_hardenings(cli_ctx, _):
    # do not return cli_ctx.adaptive_network_hardenings for home region compatibility
    return _cf_security(cli_ctx).adaptive_network_hardenings


def cf_security_allowed_connections(cli_ctx, _):
    # do not return cli_ctx.allowed_connections for home region compatibility
    return _cf_security(cli_ctx)


def cf_security_secure_scores(cli_ctx, _):
    return _cf_security(cli_ctx).secure_scores


def cf_security_secure_score_controls(cli_ctx, _):
    return _cf_security(cli_ctx).secure_score_controls


def cf_security_secure_score_control_definitions(cli_ctx, _):
    return _cf_security(cli_ctx).secure_score_control_definitions

<<<<<<< HEAD
def cf_security_security_solutions(cli_ctx, _):
    return _cf_security(cli_ctx)
=======

def cf_security_automations(cli_ctx, _):
    return _cf_security(cli_ctx).automations
>>>>>>> 527595db
<|MERGE_RESOLUTION|>--- conflicted
+++ resolved
@@ -149,11 +149,8 @@
 def cf_security_secure_score_control_definitions(cli_ctx, _):
     return _cf_security(cli_ctx).secure_score_control_definitions
 
-<<<<<<< HEAD
 def cf_security_security_solutions(cli_ctx, _):
     return _cf_security(cli_ctx)
-=======
 
 def cf_security_automations(cli_ctx, _):
-    return _cf_security(cli_ctx).automations
->>>>>>> 527595db
+    return _cf_security(cli_ctx).automations