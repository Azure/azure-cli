{
    "version": "0.2.0",
    "configurations": [
        {
            "name": "Azure CLI Debug (Integrated Console)",
            "type": "python",
            "request": "launch",
            "pythonPath": "${config:python.pythonPath}",
            "program": "${workspaceRoot}/src/azure-cli/azure/cli/__main__.py",
            "cwd": "${workspaceRoot}",
            "args": [
<<<<<<< HEAD
                "storage", "copy", "--account-name", "storageforcli", "--source", "..\\..\\source_sync.txt", "--destination", "https://storageforcli.blob.core.windows.net/test/dest_sync%20.txt"
=======
                "storage", "copy", "--account-name", "storageforcli", "--source", "..\\..\\source_sync.txt", "--destination", "https://storageforcli.blob.core.windows.net/test/dest_sync%20.txt?sp=rw\\&st=2019-07-14T08:07:47Z\\&se=2019-07-17T16:07:47Z\\&spr=https&sv=2018-03-28&sig=CWHTmznD%2B3BMRGRTebyaCX%2BbUdqoVqz0SkVxGbEeqjs%3D&sr=b"
>>>>>>> 0a37e0fd
            ],
            "console": "integratedTerminal",
            "debugOptions": [
                "WaitOnAbnormalExit",
                "WaitOnNormalExit",
                "RedirectOutput"
            ],
            "justMyCode": false
        },
        {
            "name": "Azure CLI Debug (External Console)",
            "type": "python",
            "request": "launch",
            "stopOnEntry": true,
            "pythonPath": "${config:python.pythonPath}",
            "program": "${workspaceRoot}/src/azure-cli/azure/cli/__main__.py",
            "cwd": "${workspaceRoot}",
            "args": [
<<<<<<< HEAD
                "storage", "blob", "sync", "--container", "test1", "--account-name", "storageforcli", "--source", "source_sync.txt", "-d",  "test.txt"
=======
                "storage", "blob", "sync", "-c", "test1", "--account-name", "az", "-s", "../../source_sync.txt", "-d", "test.txt"
>>>>>>> 0a37e0fd
            ],
            "console": "externalTerminal",
            "debugOptions": [
                "WaitOnAbnormalExit",
                "WaitOnNormalExit"
            ]
        },
        {
            "name": "Azdev Scripts",
            "type": "python",
            "request": "launch",
            "pythonPath": "${config:python.pythonPath}",
            "program": "${workspaceRoot}/tools/automation/__main__.py",
            "cwd": "${workspaceRoot}",
            "args": [
                "--help"
            ],
            "console": "integratedTerminal",
            "debugOptions": [
                "WaitOnAbnormalExit",
                "WaitOnNormalExit",
                "RedirectOutput"
            ]
        }
    ]
}<|MERGE_RESOLUTION|>--- conflicted
+++ resolved
@@ -9,11 +9,7 @@
             "program": "${workspaceRoot}/src/azure-cli/azure/cli/__main__.py",
             "cwd": "${workspaceRoot}",
             "args": [
-<<<<<<< HEAD
-                "storage", "copy", "--account-name", "storageforcli", "--source", "..\\..\\source_sync.txt", "--destination", "https://storageforcli.blob.core.windows.net/test/dest_sync%20.txt"
-=======
-                "storage", "copy", "--account-name", "storageforcli", "--source", "..\\..\\source_sync.txt", "--destination", "https://storageforcli.blob.core.windows.net/test/dest_sync%20.txt?sp=rw\\&st=2019-07-14T08:07:47Z\\&se=2019-07-17T16:07:47Z\\&spr=https&sv=2018-03-28&sig=CWHTmznD%2B3BMRGRTebyaCX%2BbUdqoVqz0SkVxGbEeqjs%3D&sr=b"
->>>>>>> 0a37e0fd
+                "storage", "copy", "--account-name", "storageforcli", "--source", "..\\..\\dest_sync.txt", "--destination", "https://storageforcli.blob.core.windows.net/test1/dest_sync.txt"
             ],
             "console": "integratedTerminal",
             "debugOptions": [
@@ -32,11 +28,7 @@
             "program": "${workspaceRoot}/src/azure-cli/azure/cli/__main__.py",
             "cwd": "${workspaceRoot}",
             "args": [
-<<<<<<< HEAD
                 "storage", "blob", "sync", "--container", "test1", "--account-name", "storageforcli", "--source", "source_sync.txt", "-d",  "test.txt"
-=======
-                "storage", "blob", "sync", "-c", "test1", "--account-name", "az", "-s", "../../source_sync.txt", "-d", "test.txt"
->>>>>>> 0a37e0fd
             ],
             "console": "externalTerminal",
             "debugOptions": [
