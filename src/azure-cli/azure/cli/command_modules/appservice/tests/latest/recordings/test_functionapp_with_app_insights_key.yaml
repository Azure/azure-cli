interactions:
- request:
    body: null
    headers:
      Accept:
      - application/json
      Accept-Encoding:
      - gzip, deflate
      CommandName:
      - functionapp create
      Connection:
      - keep-alive
      ParameterSetName:
      - -g -n -c -s --os-type --app-insights-key
      User-Agent:
      - AZURECLI/2.30.0 azsdk-python-azure-mgmt-web/4.0.0 Python/3.8.6 (macOS-10.15.7-x86_64-i386-64bit)
    method: GET
    uri: https://management.azure.com/subscriptions/00000000-0000-0000-0000-000000000000/providers/Microsoft.Web/geoRegions?sku=Dynamic&api-version=2020-09-01
  response:
    body:
      string: '{"value":[{"id":"/subscriptions/00000000-0000-0000-0000-000000000000/providers/Microsoft.Web/geoRegions/Central
        US","name":"Central US","type":"Microsoft.Web/geoRegions","properties":{"name":"Central
        US","description":null,"sortOrder":0,"displayName":"Central US","orgDomain":"PUBLIC;DREAMSPARK;MSFTPUBLIC;FUNCTIONS;DYNAMIC;DSERIES;LINUX;LINUXDSERIES;ELASTICPREMIUM;LINUXFREE;LINUXDYNAMIC;ELASTICLINUX;XENON;XENONV3;WINDOWSV3;LINUXV3"}},{"id":"/subscriptions/00000000-0000-0000-0000-000000000000/providers/Microsoft.Web/geoRegions/North
        Europe","name":"North Europe","type":"Microsoft.Web/geoRegions","properties":{"name":"North
        Europe","description":null,"sortOrder":1,"displayName":"North Europe","orgDomain":"PUBLIC;DREAMSPARK;MSFTPUBLIC;FUNCTIONS;DYNAMIC;DSERIES;LINUX;LINUXDSERIES;XENON;ELASTICPREMIUM;LINUXFREE;ELASTICLINUX;LINUXDYNAMIC;XENON;XENONV3;WINDOWSV3;LINUXV3"}},{"id":"/subscriptions/00000000-0000-0000-0000-000000000000/providers/Microsoft.Web/geoRegions/West
        Europe","name":"West Europe","type":"Microsoft.Web/geoRegions","properties":{"name":"West
        Europe","description":null,"sortOrder":2,"displayName":"West Europe","orgDomain":"PUBLIC;DREAMSPARK;MSFTPUBLIC;FUNCTIONS;DYNAMIC;LINUX;DSERIES;LINUXDSERIES;XENON;SFCONTAINERS;LINUXDYNAMIC;ELASTICPREMIUM;ELASTICLINUX;LINUXFREE;XENON;XENONV3;WINDOWSV3;LINUXV3"}},{"id":"/subscriptions/00000000-0000-0000-0000-000000000000/providers/Microsoft.Web/geoRegions/Southeast
        Asia","name":"Southeast Asia","type":"Microsoft.Web/geoRegions","properties":{"name":"Southeast
        Asia","description":null,"sortOrder":3,"displayName":"Southeast Asia","orgDomain":"PUBLIC;DREAMSPARK;MSFTPUBLIC;FUNCTIONS;DYNAMIC;LINUX;DSERIES;LINUXDSERIES;XENON;ELASTICPREMIUM;LINUXFREE;ELASTICLINUX;LINUXDYNAMIC;XENON;XENONV3;WINDOWSV3;LINUXV3"}},{"id":"/subscriptions/00000000-0000-0000-0000-000000000000/providers/Microsoft.Web/geoRegions/East
        Asia","name":"East Asia","type":"Microsoft.Web/geoRegions","properties":{"name":"East
        Asia","description":null,"sortOrder":4,"displayName":"East Asia","orgDomain":"PUBLIC;DREAMSPARK;MSFTPUBLIC;FUNCTIONS;DYNAMIC;LINUX;DSERIES;LINUXDSERIES;SFCONTAINERS;LINUXDYNAMIC;ELASTICPREMIUM;LINUXFREE;ELASTICLINUX;XENON;XENONV3;WINDOWSV3;LINUXV3"}},{"id":"/subscriptions/00000000-0000-0000-0000-000000000000/providers/Microsoft.Web/geoRegions/West
        US","name":"West US","type":"Microsoft.Web/geoRegions","properties":{"name":"West
        US","description":null,"sortOrder":5,"displayName":"West US","orgDomain":"PUBLIC;DREAMSPARK;MSFTPUBLIC;FUNCTIONS;DYNAMIC;LINUX;DSERIES;LINUXDSERIES;XENON;ELASTICPREMIUM;LINUXFREE;ELASTICLINUX;LINUXDYNAMIC;XENON;XENONV3;WINDOWSV3;LINUXV3"}},{"id":"/subscriptions/00000000-0000-0000-0000-000000000000/providers/Microsoft.Web/geoRegions/East
        US","name":"East US","type":"Microsoft.Web/geoRegions","properties":{"name":"East
        US","description":null,"sortOrder":6,"displayName":"East US","orgDomain":"PUBLIC;DREAMSPARK;MSFTPUBLIC;FUNCTIONS;DYNAMIC;LINUX;DSERIES;FAKEORG;LINUXDSERIES;XENON;SFCONTAINERS;LINUXDYNAMIC;LINUXFREE;ELASTICLINUX;ELASTICPREMIUM;XENON;XENONV3;WINDOWSV3;LINUXV3"}},{"id":"/subscriptions/00000000-0000-0000-0000-000000000000/providers/Microsoft.Web/geoRegions/Japan
        West","name":"Japan West","type":"Microsoft.Web/geoRegions","properties":{"name":"Japan
        West","description":null,"sortOrder":7,"displayName":"Japan West","orgDomain":"PUBLIC;DREAMSPARK;MSFTPUBLIC;FUNCTIONS;DYNAMIC;LINUX;DSERIES;LINUXDSERIES;ELASTICPREMIUM;LINUXFREE;ELASTICLINUX;LINUXDYNAMIC"}},{"id":"/subscriptions/00000000-0000-0000-0000-000000000000/providers/Microsoft.Web/geoRegions/Japan
        East","name":"Japan East","type":"Microsoft.Web/geoRegions","properties":{"name":"Japan
        East","description":null,"sortOrder":8,"displayName":"Japan East","orgDomain":"PUBLIC;DREAMSPARK;MSFTPUBLIC;FUNCTIONS;DYNAMIC;LINUX;DSERIES;LINUXDSERIES;LINUXFREE;ELASTICLINUX;ELASTICPREMIUM;LINUXDYNAMIC;XENON;XENONV3;WINDOWSV3;LINUXV3"}},{"id":"/subscriptions/00000000-0000-0000-0000-000000000000/providers/Microsoft.Web/geoRegions/East
        US 2","name":"East US 2","type":"Microsoft.Web/geoRegions","properties":{"name":"East
        US 2","description":null,"sortOrder":9,"displayName":"East US 2","orgDomain":"PUBLIC;DREAMSPARK;MSFTPUBLIC;FUNCTIONS;DYNAMIC;DSERIES;LINUX;LINUXDSERIES;ELASTICPREMIUM;LINUXFREE;LINUXDYNAMIC;ELASTICLINUX;XENON;XENONV3;WINDOWSV3;LINUXV3"}},{"id":"/subscriptions/00000000-0000-0000-0000-000000000000/providers/Microsoft.Web/geoRegions/North
        Central US","name":"North Central US","type":"Microsoft.Web/geoRegions","properties":{"name":"North
        Central US","description":null,"sortOrder":10,"displayName":"North Central
        US","orgDomain":"PUBLIC;DREAMSPARK;MSFTPUBLIC;FUNCTIONS;DYNAMIC;LINUX;DSERIES;LINUXDSERIES;LINUXFREE;ELASTICPREMIUM;ELASTICLINUX;LINUXDYNAMIC;XENON;XENONV3;WINDOWSV3;LINUXV3"}},{"id":"/subscriptions/00000000-0000-0000-0000-000000000000/providers/Microsoft.Web/geoRegions/South
        Central US","name":"South Central US","type":"Microsoft.Web/geoRegions","properties":{"name":"South
        Central US","description":null,"sortOrder":11,"displayName":"South Central
        US","orgDomain":"PUBLIC;DREAMSPARK;MSFTPUBLIC;FUNCTIONS;DYNAMIC;DSERIES;LINUX;LINUXDSERIES;ELASTICPREMIUM;LINUXFREE;LINUXDYNAMIC;ELASTICLINUX;XENON;XENONV3;WINDOWSV3;LINUXV3"}},{"id":"/subscriptions/00000000-0000-0000-0000-000000000000/providers/Microsoft.Web/geoRegions/Brazil
        South","name":"Brazil South","type":"Microsoft.Web/geoRegions","properties":{"name":"Brazil
        South","description":null,"sortOrder":12,"displayName":"Brazil South","orgDomain":"PUBLIC;DREAMSPARK;MSFTPUBLIC;FUNCTIONS;DYNAMIC;LINUX;DSERIES;LINUXDSERIES;LINUXFREE;ELASTICPREMIUM;LINUXDYNAMIC;ELASTICLINUX;XENON;XENONV3;WINDOWSV3;LINUXV3"}},{"id":"/subscriptions/00000000-0000-0000-0000-000000000000/providers/Microsoft.Web/geoRegions/Australia
        East","name":"Australia East","type":"Microsoft.Web/geoRegions","properties":{"name":"Australia
        East","description":null,"sortOrder":13,"displayName":"Australia East","orgDomain":"PUBLIC;DREAMSPARK;MSFTPUBLIC;FUNCTIONS;DYNAMIC;LINUX;DSERIES;LINUXDSERIES;XENON;ELASTICPREMIUM;LINUXFREE;LINUXDYNAMIC;ELASTICLINUX;XENON;XENONV3;WINDOWSV3;LINUXV3"}},{"id":"/subscriptions/00000000-0000-0000-0000-000000000000/providers/Microsoft.Web/geoRegions/Australia
        Southeast","name":"Australia Southeast","type":"Microsoft.Web/geoRegions","properties":{"name":"Australia
        Southeast","description":null,"sortOrder":14,"displayName":"Australia Southeast","orgDomain":"PUBLIC;DREAMSPARK;MSFTPUBLIC;FUNCTIONS;DYNAMIC;DSERIES;LINUX;LINUXDSERIES;ELASTICPREMIUM;LINUXFREE;ELASTICLINUX;XENON;XENONV3;WINDOWSV3;LINUXV3;LINUXDYNAMIC"}},{"id":"/subscriptions/00000000-0000-0000-0000-000000000000/providers/Microsoft.Web/geoRegions/East
        Asia (Stage)","name":"East Asia (Stage)","type":"Microsoft.Web/geoRegions","properties":{"name":"East
        Asia (Stage)","description":null,"sortOrder":2147483647,"displayName":"East
        Asia (Stage)","orgDomain":"MSFTINT;DSERIES;ELASTICPREMIUM;FUNCTIONS;DYNAMIC;XENON;LINUX;LINUXFREE;LINUXDYNAMIC;XENONV3;WINDOWSV3;LINUXV3"}},{"id":"/subscriptions/00000000-0000-0000-0000-000000000000/providers/Microsoft.Web/geoRegions/Central
        India","name":"Central India","type":"Microsoft.Web/geoRegions","properties":{"name":"Central
        India","description":null,"sortOrder":2147483647,"displayName":"Central India","orgDomain":"PUBLIC;DREAMSPARK;MSFTPUBLIC;FUNCTIONS;DYNAMIC;LINUX;DSERIES;LINUXDSERIES;LINUXDYNAMIC;ELASTICPREMIUM;ELASTICLINUX;XENON;XENONV3;WINDOWSV3;LINUXV3"}},{"id":"/subscriptions/00000000-0000-0000-0000-000000000000/providers/Microsoft.Web/geoRegions/West
        India","name":"West India","type":"Microsoft.Web/geoRegions","properties":{"name":"West
        India","description":null,"sortOrder":2147483647,"displayName":"West India","orgDomain":"PUBLIC;DREAMSPARK;MSFTPUBLIC;FUNCTIONS;DYNAMIC;LINUX;DSERIES;LINUXDSERIES;ELASTICPREMIUM;LINUXDYNAMIC;ELASTICLINUX"}},{"id":"/subscriptions/00000000-0000-0000-0000-000000000000/providers/Microsoft.Web/geoRegions/South
        India","name":"South India","type":"Microsoft.Web/geoRegions","properties":{"name":"South
        India","description":null,"sortOrder":2147483647,"displayName":"South India","orgDomain":"PUBLIC;DREAMSPARK;MSFTPUBLIC;FUNCTIONS;DYNAMIC;DSERIES;LINUX;LINUXDSERIES;ELASTICPREMIUM"}},{"id":"/subscriptions/00000000-0000-0000-0000-000000000000/providers/Microsoft.Web/geoRegions/Canada
        Central","name":"Canada Central","type":"Microsoft.Web/geoRegions","properties":{"name":"Canada
        Central","description":null,"sortOrder":2147483647,"displayName":"Canada Central","orgDomain":"PUBLIC;DREAMSPARK;MSFTPUBLIC;FUNCTIONS;DYNAMIC;DSERIES;LINUX;LINUXDSERIES;ELASTICPREMIUM;LINUXFREE;ELASTICLINUX;XENON;XENONV3;WINDOWSV3;LINUXV3"}},{"id":"/subscriptions/00000000-0000-0000-0000-000000000000/providers/Microsoft.Web/geoRegions/Canada
        East","name":"Canada East","type":"Microsoft.Web/geoRegions","properties":{"name":"Canada
        East","description":null,"sortOrder":2147483647,"displayName":"Canada East","orgDomain":"PUBLIC;DREAMSPARK;MSFTPUBLIC;FUNCTIONS;DYNAMIC;LINUX;DSERIES;LINUXDSERIES;LINUXDYNAMIC"}},{"id":"/subscriptions/00000000-0000-0000-0000-000000000000/providers/Microsoft.Web/geoRegions/West
        Central US","name":"West Central US","type":"Microsoft.Web/geoRegions","properties":{"name":"West
        Central US","description":null,"sortOrder":2147483647,"displayName":"West
        Central US","orgDomain":"PUBLIC;FUNCTIONS;DYNAMIC;LINUX;DSERIES;LINUXDSERIES;ELASTICLINUX;ELASTICPREMIUM;MSFTPUBLIC;XENON;XENONV3;WINDOWSV3;LINUXV3"}},{"id":"/subscriptions/00000000-0000-0000-0000-000000000000/providers/Microsoft.Web/geoRegions/West
        US 2","name":"West US 2","type":"Microsoft.Web/geoRegions","properties":{"name":"West
        US 2","description":null,"sortOrder":2147483647,"displayName":"West US 2","orgDomain":"PUBLIC;DREAMSPARK;MSFTPUBLIC;FUNCTIONS;DYNAMIC;LINUX;DSERIES;LINUXDSERIES;LINUXFREE;LINUXDYNAMIC;ELASTICPREMIUM;ELASTICLINUX;XENON;XENONV3;WINDOWSV3;LINUXV3"}},{"id":"/subscriptions/00000000-0000-0000-0000-000000000000/providers/Microsoft.Web/geoRegions/UK
        West","name":"UK West","type":"Microsoft.Web/geoRegions","properties":{"name":"UK
        West","description":null,"sortOrder":2147483647,"displayName":"UK West","orgDomain":"PUBLIC;MSFTPUBLIC;FUNCTIONS;DYNAMIC;DSERIES;LINUX;LINUXDSERIES;ELASTICPREMIUM;LINUXDYNAMIC;ELASTICLINUX;XENON;XENONV3;WINDOWSV3;LINUXV3"}},{"id":"/subscriptions/00000000-0000-0000-0000-000000000000/providers/Microsoft.Web/geoRegions/UK
        South","name":"UK South","type":"Microsoft.Web/geoRegions","properties":{"name":"UK
        South","description":null,"sortOrder":2147483647,"displayName":"UK South","orgDomain":"PUBLIC;MSFTPUBLIC;DYNAMIC;DSERIES;LINUX;LINUXDSERIES;LINUXFREE;LINUXDYNAMIC;ELASTICPREMIUM;ELASTICLINUX;XENON;XENONV3;WINDOWSV3;LINUXV3"}},{"id":"/subscriptions/00000000-0000-0000-0000-000000000000/providers/Microsoft.Web/geoRegions/East
        US 2 EUAP","name":"East US 2 EUAP","type":"Microsoft.Web/geoRegions","properties":{"name":"East
        US 2 EUAP","description":null,"sortOrder":2147483647,"displayName":"East US
        2 EUAP","orgDomain":"EUAP;XENON;DSERIES;LINUXDSERIES;ELASTICPREMIUM;FUNCTIONS;DYNAMIC;LINUX;LINUXFREE;ELASTICLINUX;WINDOWSV3;XENONV3;LINUXV3;LINUXDYNAMIC"}},{"id":"/subscriptions/00000000-0000-0000-0000-000000000000/providers/Microsoft.Web/geoRegions/Central
        US EUAP","name":"Central US EUAP","type":"Microsoft.Web/geoRegions","properties":{"name":"Central
        US EUAP","description":null,"sortOrder":2147483647,"displayName":"Central
        US EUAP","orgDomain":"EUAP;LINUX;DSERIES;LINUXDSERIES;ELASTICPREMIUM;LINUXFREE;ELASTICLINUX;LINUXDYNAMIC;DYNAMIC"}},{"id":"/subscriptions/00000000-0000-0000-0000-000000000000/providers/Microsoft.Web/geoRegions/Korea
        Central","name":"Korea Central","type":"Microsoft.Web/geoRegions","properties":{"name":"Korea
        Central","description":null,"sortOrder":2147483647,"displayName":"Korea Central","orgDomain":"PUBLIC;DREAMSPARK;MSFTPUBLIC;FUNCTIONS;DYNAMIC;LINUX;LINUXDSERIES;ELASTICPREMIUM;LINUXFREE;DSERIES;LINUXDYNAMIC;ELASTICLINUX;XENON;XENONV3;WINDOWSV3;LINUXV3"}},{"id":"/subscriptions/00000000-0000-0000-0000-000000000000/providers/Microsoft.Web/geoRegions/France
        Central","name":"France Central","type":"Microsoft.Web/geoRegions","properties":{"name":"France
        Central","description":null,"sortOrder":2147483647,"displayName":"France Central","orgDomain":"PUBLIC;MSFTPUBLIC;DSERIES;DYNAMIC;LINUX;LINUXDSERIES;ELASTICPREMIUM;LINUXFREE;LINUXDYNAMIC;ELASTICLINUX;XENON;XENONV3;WINDOWSV3;LINUXV3"}},{"id":"/subscriptions/00000000-0000-0000-0000-000000000000/providers/Microsoft.Web/geoRegions/Australia
        Central 2","name":"Australia Central 2","type":"Microsoft.Web/geoRegions","properties":{"name":"Australia
        Central 2","description":null,"sortOrder":2147483647,"displayName":"Australia
        Central 2","orgDomain":"PUBLIC;FUNCTIONS;DYNAMIC;DSERIES;LINUX;LINUXDSERIES;LINUXFREE;ELASTICPREMIUM"}},{"id":"/subscriptions/00000000-0000-0000-0000-000000000000/providers/Microsoft.Web/geoRegions/Australia
        Central","name":"Australia Central","type":"Microsoft.Web/geoRegions","properties":{"name":"Australia
        Central","description":null,"sortOrder":2147483647,"displayName":"Australia
        Central","orgDomain":"PUBLIC;FUNCTIONS;DYNAMIC;DSERIES;LINUX;LINUXDSERIES;LINUXFREE;ELASTICPREMIUM;ELASTICLINUX"}},{"id":"/subscriptions/00000000-0000-0000-0000-000000000000/providers/Microsoft.Web/geoRegions/South
        Africa North","name":"South Africa North","type":"Microsoft.Web/geoRegions","properties":{"name":"South
        Africa North","description":null,"sortOrder":2147483647,"displayName":"South
        Africa North","orgDomain":"PUBLIC;MSFTPUBLIC;FUNCTIONS;DYNAMIC;LINUX;LINUXDSERIES;DSERIES;ELASTICPREMIUM;ELASTICLINUX;XENON;XENONV3;WINDOWSV3;LINUXV3"}},{"id":"/subscriptions/00000000-0000-0000-0000-000000000000/providers/Microsoft.Web/geoRegions/Switzerland
        North","name":"Switzerland North","type":"Microsoft.Web/geoRegions","properties":{"name":"Switzerland
        North","description":null,"sortOrder":2147483647,"displayName":"Switzerland
        North","orgDomain":"PUBLIC;DSERIES;LINUX;LINUXDSERIES;LINUXFREE;FUNCTIONS;DYNAMIC;LINUXDYNAMIC;ELASTICPREMIUM;ELASTICLINUX;XENON;XENONV3;WINDOWSV3;LINUXV3"}},{"id":"/subscriptions/00000000-0000-0000-0000-000000000000/providers/Microsoft.Web/geoRegions/Germany
        West Central","name":"Germany West Central","type":"Microsoft.Web/geoRegions","properties":{"name":"Germany
        West Central","description":null,"sortOrder":2147483647,"displayName":"Germany
        West Central","orgDomain":"PUBLIC;DSERIES;LINUX;LINUXDSERIES;ELASTICPREMIUM;FUNCTIONS;DYNAMIC;ELASTICLINUX;LINUXDYNAMIC;XENON;XENONV3;WINDOWSV3;LINUXV3"}},{"id":"/subscriptions/00000000-0000-0000-0000-000000000000/providers/Microsoft.Web/geoRegions/Switzerland
        West","name":"Switzerland West","type":"Microsoft.Web/geoRegions","properties":{"name":"Switzerland
        West","description":null,"sortOrder":2147483647,"displayName":"Switzerland
        West","orgDomain":"PUBLIC;DSERIES;LINUX;LINUXDSERIES;LINUXFREE;FUNCTIONS;DYNAMIC;ELASTICPREMIUM;ELASTICLINUX"}},{"id":"/subscriptions/00000000-0000-0000-0000-000000000000/providers/Microsoft.Web/geoRegions/UAE
        North","name":"UAE North","type":"Microsoft.Web/geoRegions","properties":{"name":"UAE
        North","description":null,"sortOrder":2147483647,"displayName":"UAE North","orgDomain":"PUBLIC;DSERIES;LINUX;LINUXDSERIES;LINUXFREE;FUNCTIONS;DYNAMIC;LINUXDYNAMIC;ELASTICPREMIUM;ELASTICLINUX;XENON;XENONV3;WINDOWSV3;LINUXV3"}},{"id":"/subscriptions/00000000-0000-0000-0000-000000000000/providers/Microsoft.Web/geoRegions/Norway
        West","name":"Norway West","type":"Microsoft.Web/geoRegions","properties":{"name":"Norway
        West","description":null,"sortOrder":2147483647,"displayName":"Norway West","orgDomain":"PUBLIC;DSERIES;MSFTPUBLIC;LINUX;LINUXDSERIES;FUNCTIONS;DYNAMIC"}},{"id":"/subscriptions/00000000-0000-0000-0000-000000000000/providers/Microsoft.Web/geoRegions/Norway
        East","name":"Norway East","type":"Microsoft.Web/geoRegions","properties":{"name":"Norway
        East","description":null,"sortOrder":2147483647,"displayName":"Norway East","orgDomain":"PUBLIC;LINUX;LINUXDSERIES;DSERIES;ELASTICLINUX;ELASTICPREMIUM;FUNCTIONS;DYNAMIC;XENON;XENONV3;WINDOWSV3;LINUXV3"}},{"id":"/subscriptions/00000000-0000-0000-0000-000000000000/providers/Microsoft.Web/geoRegions/Brazil
        Southeast","name":"Brazil Southeast","type":"Microsoft.Web/geoRegions","properties":{"name":"Brazil
        Southeast","description":null,"sortOrder":2147483647,"displayName":"Brazil
        Southeast","orgDomain":"PUBLIC;LINUX;LINUXDSERIES;DSERIES;LINUXFREE;FUNCTIONS;DYNAMIC"}},{"id":"/subscriptions/00000000-0000-0000-0000-000000000000/providers/Microsoft.Web/geoRegions/West
        US 3","name":"West US 3","type":"Microsoft.Web/geoRegions","properties":{"name":"West
        US 3","description":null,"sortOrder":2147483647,"displayName":"West US 3","orgDomain":"PUBLIC;DSERIES;LINUX;LINUXDSERIES;XENON;XENONV3;WINDOWSV3;LINUXV3;ELASTICPREMIUM;ELASTICLINUX;FUNCTIONS;DYNAMIC"}},{"id":"/subscriptions/00000000-0000-0000-0000-000000000000/providers/Microsoft.Web/geoRegions/Jio
        India West","name":"Jio India West","type":"Microsoft.Web/geoRegions","properties":{"name":"Jio
        India West","description":null,"sortOrder":2147483647,"displayName":"Jio India
        West","orgDomain":"PUBLIC;DSERIES;LINUX;LINUXDSERIES;ELASTICPREMIUM;ELASTICLINUX;FUNCTIONS;DYNAMIC"}}],"nextLink":null,"id":null}'
    headers:
      cache-control:
      - no-cache
      content-length:
      - '17173'
      content-type:
      - application/json
      date:
      - Fri, 19 Nov 2021 21:44:27 GMT
      expires:
      - '-1'
      pragma:
      - no-cache
      server:
      - Microsoft-IIS/10.0
      strict-transport-security:
      - max-age=31536000; includeSubDomains
      transfer-encoding:
      - chunked
      vary:
      - Accept-Encoding
      x-aspnet-version:
      - 4.0.30319
      x-content-type-options:
      - nosniff
      x-powered-by:
      - ASP.NET
    status:
      code: 200
      message: OK
- request:
    body: null
    headers:
      Accept:
      - application/json
      Accept-Encoding:
      - gzip, deflate
      CommandName:
      - functionapp create
      Connection:
      - keep-alive
      ParameterSetName:
      - -g -n -c -s --os-type --app-insights-key
      User-Agent:
      - AZURECLI/2.30.0 azsdk-python-azure-mgmt-storage/19.0.0 Python/3.8.6 (macOS-10.15.7-x86_64-i386-64bit)
    method: GET
    uri: https://management.azure.com/subscriptions/00000000-0000-0000-0000-000000000000/resourceGroups/clitest.rg000001/providers/Microsoft.Storage/storageAccounts/clitest000002?api-version=2021-06-01
  response:
    body:
      string: '{"sku":{"name":"Standard_LRS","tier":"Standard"},"kind":"Storage","id":"/subscriptions/00000000-0000-0000-0000-000000000000/resourceGroups/clitest.rg000001/providers/Microsoft.Storage/storageAccounts/clitest000002","name":"clitest000002","type":"Microsoft.Storage/storageAccounts","location":"westus","tags":{},"properties":{"keyCreationTime":{"key1":"2021-11-19T21:43:48.5722329Z","key2":"2021-11-19T21:43:48.5722329Z"},"privateEndpointConnections":[],"minimumTlsVersion":"TLS1_0","allowBlobPublicAccess":true,"networkAcls":{"bypass":"AzureServices","virtualNetworkRules":[],"ipRules":[],"defaultAction":"Allow"},"supportsHttpsTrafficOnly":true,"encryption":{"services":{"file":{"keyType":"Account","enabled":true,"lastEnabledTime":"2021-11-19T21:43:48.5722329Z"},"blob":{"keyType":"Account","enabled":true,"lastEnabledTime":"2021-11-19T21:43:48.5722329Z"}},"keySource":"Microsoft.Storage"},"provisioningState":"Succeeded","creationTime":"2021-11-19T21:43:48.4784567Z","primaryEndpoints":{"blob":"https://clitest000002.blob.core.windows.net/","queue":"https://clitest000002.queue.core.windows.net/","table":"https://clitest000002.table.core.windows.net/","file":"https://clitest000002.file.core.windows.net/"},"primaryLocation":"westus","statusOfPrimary":"available"}}'
    headers:
      cache-control:
      - no-cache
      content-length:
      - '1269'
      content-type:
      - application/json
      date:
      - Fri, 19 Nov 2021 21:44:27 GMT
      expires:
      - '-1'
      pragma:
      - no-cache
      server:
      - Microsoft-Azure-Storage-Resource-Provider/1.0,Microsoft-HTTPAPI/2.0 Microsoft-HTTPAPI/2.0
      strict-transport-security:
      - max-age=31536000; includeSubDomains
      transfer-encoding:
      - chunked
      vary:
      - Accept-Encoding
      x-content-type-options:
      - nosniff
    status:
      code: 200
      message: OK
- request:
    body: null
    headers:
      Accept:
      - application/json
      Accept-Encoding:
      - gzip, deflate
      CommandName:
      - functionapp create
      Connection:
      - keep-alive
      Content-Length:
      - '0'
      ParameterSetName:
      - -g -n -c -s --os-type --app-insights-key
      User-Agent:
      - AZURECLI/2.30.0 azsdk-python-azure-mgmt-storage/19.0.0 Python/3.8.6 (macOS-10.15.7-x86_64-i386-64bit)
    method: POST
    uri: https://management.azure.com/subscriptions/00000000-0000-0000-0000-000000000000/resourceGroups/clitest.rg000001/providers/Microsoft.Storage/storageAccounts/clitest000002/listKeys?api-version=2021-06-01&$expand=kerb
  response:
    body:
      string: '{"keys":[{"creationTime":"2021-11-19T21:43:48.5722329Z","keyName":"key1","value":"veryFakedStorageAccountKey==","permissions":"FULL"},{"creationTime":"2021-11-19T21:43:48.5722329Z","keyName":"key2","value":"veryFakedStorageAccountKey==","permissions":"FULL"}]}'
    headers:
      cache-control:
      - no-cache
      content-length:
      - '260'
      content-type:
      - application/json
      date:
      - Fri, 19 Nov 2021 21:44:27 GMT
      expires:
      - '-1'
      pragma:
      - no-cache
      server:
      - Microsoft-Azure-Storage-Resource-Provider/1.0,Microsoft-HTTPAPI/2.0 Microsoft-HTTPAPI/2.0
      strict-transport-security:
      - max-age=31536000; includeSubDomains
      transfer-encoding:
      - chunked
      vary:
      - Accept-Encoding
      x-content-type-options:
      - nosniff
      x-ms-ratelimit-remaining-subscription-resource-requests:
      - '11999'
    status:
      code: 200
      message: OK
- request:
    body: '{"kind": "functionapp", "location": "francecentral", "properties": {"reserved":
      false, "isXenon": false, "hyperV": false, "siteConfig": {"netFrameworkVersion":
      "v4.6", "appSettings": [{"name": "FUNCTIONS_WORKER_RUNTIME", "value": "dotnet"},
      {"name": "FUNCTIONS_EXTENSION_VERSION", "value": "~3"}, {"name": "AzureWebJobsStorage",
      "value": "DefaultEndpointsProtocol=https;EndpointSuffix=core.windows.net;AccountName=clitest000002;AccountKey=veryFakedStorageAccountKey=="},
      {"name": "WEBSITE_CONTENTAZUREFILECONNECTIONSTRING", "value": "DefaultEndpointsProtocol=https;EndpointSuffix=core.windows.net;AccountName=clitest000002;AccountKey=veryFakedStorageAccountKey=="},
      {"name": "WEBSITE_CONTENTSHARE", "value": "functionappwithappinsights000003470e3a53dcc2"},
      {"name": "APPINSIGHTS_INSTRUMENTATIONKEY", "value": "00000000-0000-0000-0000-123456789123"}],
      "use32BitWorkerProcess": true, "localMySqlEnabled": false, "http20Enabled":
      true}, "scmSiteAlsoStopped": false}}'
    headers:
      Accept:
      - application/json
      Accept-Encoding:
      - gzip, deflate
      CommandName:
      - functionapp create
      Connection:
      - keep-alive
      Content-Length:
      - '1113'
      Content-Type:
      - application/json
      ParameterSetName:
      - -g -n -c -s --os-type --app-insights-key
      User-Agent:
      - AZURECLI/2.30.0 azsdk-python-azure-mgmt-web/4.0.0 Python/3.8.6 (macOS-10.15.7-x86_64-i386-64bit)
    method: PUT
    uri: https://management.azure.com/subscriptions/00000000-0000-0000-0000-000000000000/resourceGroups/clitest.rg000001/providers/Microsoft.Web/sites/functionappwithappinsights000003?api-version=2020-09-01
  response:
    body:
      string: '{"id":"/subscriptions/00000000-0000-0000-0000-000000000000/resourceGroups/clitest.rg000001/providers/Microsoft.Web/sites/functionappwithappinsights000003","name":"functionappwithappinsights000003","type":"Microsoft.Web/sites","kind":"functionapp","location":"francecentral","properties":{"name":"functionappwithappinsights000003","state":"Running","hostNames":["functionappwithappinsights000003.azurewebsites.net"],"webSpace":"clitest.rg000001-FranceCentralwebspace","selfLink":"https://waws-prod-par-015.api.azurewebsites.windows.net:454/subscriptions/00000000-0000-0000-0000-000000000000/webspaces/clitest.rg000001-FranceCentralwebspace/sites/functionappwithappinsights000003","repositorySiteName":"functionappwithappinsights000003","owner":null,"usageState":"Normal","enabled":true,"adminEnabled":true,"enabledHostNames":["functionappwithappinsights000003.azurewebsites.net","functionappwithappinsights000003.scm.azurewebsites.net"],"siteProperties":{"metadata":null,"properties":[{"name":"LinuxFxVersion","value":""},{"name":"WindowsFxVersion","value":null}],"appSettings":null},"availabilityState":"Normal","sslCertificates":null,"csrs":[],"cers":null,"siteMode":null,"hostNameSslStates":[{"name":"functionappwithappinsights000003.azurewebsites.net","sslState":"Disabled","ipBasedSslResult":null,"virtualIP":null,"thumbprint":null,"toUpdate":null,"toUpdateIpBasedSsl":null,"ipBasedSslState":"NotConfigured","hostType":"Standard"},{"name":"functionappwithappinsights000003.scm.azurewebsites.net","sslState":"Disabled","ipBasedSslResult":null,"virtualIP":null,"thumbprint":null,"toUpdate":null,"toUpdateIpBasedSsl":null,"ipBasedSslState":"NotConfigured","hostType":"Repository"}],"computeMode":null,"serverFarm":null,"serverFarmId":"/subscriptions/00000000-0000-0000-0000-000000000000/resourceGroups/clitest.rg000001/providers/Microsoft.Web/serverfarms/FranceCentralPlan","reserved":false,"isXenon":false,"hyperV":false,"lastModifiedTimeUtc":"2021-11-19T21:44:44.1466667","storageRecoveryDefaultState":"Running","contentAvailabilityState":"Normal","runtimeAvailabilityState":"Normal","siteConfig":{"numberOfWorkers":1,"defaultDocuments":null,"netFrameworkVersion":null,"phpVersion":null,"pythonVersion":null,"nodeVersion":null,"powerShellVersion":null,"linuxFxVersion":"","windowsFxVersion":null,"requestTracingEnabled":null,"remoteDebuggingEnabled":null,"remoteDebuggingVersion":null,"httpLoggingEnabled":null,"azureMonitorLogCategories":null,"acrUseManagedIdentityCreds":false,"acrUserManagedIdentityID":null,"logsDirectorySizeLimit":null,"detailedErrorLoggingEnabled":null,"publishingUsername":null,"publishingPassword":null,"appSettings":null,"metadata":null,"connectionStrings":null,"machineKey":null,"handlerMappings":null,"documentRoot":null,"scmType":null,"use32BitWorkerProcess":null,"webSocketsEnabled":null,"alwaysOn":false,"javaVersion":null,"javaContainer":null,"javaContainerVersion":null,"appCommandLine":null,"managedPipelineMode":null,"virtualApplications":null,"winAuthAdminState":null,"winAuthTenantState":null,"customAppPoolIdentityAdminState":null,"customAppPoolIdentityTenantState":null,"runtimeADUser":null,"runtimeADUserPassword":null,"loadBalancing":null,"routingRules":null,"experiments":null,"limits":null,"autoHealEnabled":null,"autoHealRules":null,"tracingOptions":null,"vnetName":null,"vnetRouteAllEnabled":null,"vnetPrivatePortsCount":null,"publicNetworkAccess":null,"cors":null,"push":null,"apiDefinition":null,"apiManagementConfig":null,"autoSwapSlotName":null,"localMySqlEnabled":null,"managedServiceIdentityId":null,"xManagedServiceIdentityId":null,"keyVaultReferenceIdentity":null,"ipSecurityRestrictions":[{"ipAddress":"Any","action":"Allow","priority":1,"name":"Allow
        all","description":"Allow all access"}],"scmIpSecurityRestrictions":[{"ipAddress":"Any","action":"Allow","priority":1,"name":"Allow
        all","description":"Allow all access"}],"scmIpSecurityRestrictionsUseMain":null,"http20Enabled":false,"minTlsVersion":null,"scmMinTlsVersion":null,"ftpsState":null,"preWarmedInstanceCount":null,"functionAppScaleLimit":0,"healthCheckPath":null,"fileChangeAuditEnabled":null,"functionsRuntimeScaleMonitoringEnabled":null,"websiteTimeZone":null,"minimumElasticInstanceCount":0,"azureStorageAccounts":null,"sitePort":null},"deploymentId":"functionappwithappinsights000003","slotName":null,"trafficManagerHostNames":null,"sku":"Dynamic","scmSiteAlsoStopped":false,"targetSwapSlot":null,"hostingEnvironment":null,"hostingEnvironmentProfile":null,"clientAffinityEnabled":false,"clientCertEnabled":false,"clientCertMode":"Required","clientCertExclusionPaths":null,"hostNamesDisabled":false,"domainVerificationIdentifiers":null,"customDomainVerificationId":"333646C25EDA7C903C86F0F0D0193C412978B2E48FA0B4F1461D339FBBAE3EB7","kind":"functionapp","inboundIpAddress":"20.43.43.33","possibleInboundIpAddresses":"20.43.43.33","ftpUsername":"functionappwithappinsights000003\\$functionappwithappinsights000003","ftpsHostName":"ftps://waws-prod-par-015.ftp.azurewebsites.windows.net/site/wwwroot","outboundIpAddresses":"51.11.234.14,51.11.235.103,51.11.236.195,51.11.237.97,51.11.237.231,51.11.238.40,20.43.43.33","possibleOutboundIpAddresses":"51.11.234.14,51.11.235.103,51.11.236.195,51.11.237.97,51.11.237.231,51.11.238.40,51.11.238.47,51.11.238.176,51.11.238.204,51.11.238.255,51.11.239.9,51.11.239.36,51.11.239.40,51.11.200.72,51.11.200.124,51.11.236.220,51.11.236.221,51.11.237.48,51.11.237.217,51.11.238.18,51.11.238.19,51.11.238.38,51.11.238.39,51.11.238.56,51.11.238.57,51.11.238.60,51.11.238.61,20.74.24.206,20.74.24.218,20.74.25.13,20.43.43.33","containerSize":1536,"dailyMemoryTimeQuota":0,"suspendedTill":null,"siteDisabledReason":0,"functionExecutionUnitsCache":null,"maxNumberOfWorkers":null,"homeStamp":"waws-prod-par-015","cloningInfo":null,"hostingEnvironmentId":null,"tags":null,"resourceGroup":"clitest.rg000001","defaultHostName":"functionappwithappinsights000003.azurewebsites.net","slotSwapStatus":null,"httpsOnly":false,"redundancyMode":"None","inProgressOperationId":null,"geoDistributions":null,"privateEndpointConnections":null,"buildVersion":null,"targetBuildVersion":null,"migrationState":null,"eligibleLogCategories":"FunctionAppLogs","storageAccountRequired":false,"virtualNetworkSubnetId":null,"keyVaultReferenceIdentity":"SystemAssigned"}}'
    headers:
      cache-control:
      - no-cache
      content-length:
<<<<<<< HEAD
      - '6120'
=======
      - '6704'
>>>>>>> 8f28e981
      content-type:
      - application/json
      date:
      - Fri, 19 Nov 2021 21:45:02 GMT
      etag:
      - '"1D7DD8EAB73B360"'
      expires:
      - '-1'
      pragma:
      - no-cache
      server:
      - Microsoft-IIS/10.0
      strict-transport-security:
      - max-age=31536000; includeSubDomains
      transfer-encoding:
      - chunked
      vary:
      - Accept-Encoding
      x-aspnet-version:
      - 4.0.30319
      x-content-type-options:
      - nosniff
      x-ms-ratelimit-remaining-subscription-resource-requests:
      - '499'
      x-powered-by:
      - ASP.NET
    status:
      code: 200
      message: OK
- request:
    body: null
    headers:
      Accept:
      - application/json
      Accept-Encoding:
      - gzip, deflate
      CommandName:
      - functionapp config appsettings list
      Connection:
      - keep-alive
      Content-Length:
      - '0'
      ParameterSetName:
      - -g -n
      User-Agent:
      - AZURECLI/2.30.0 azsdk-python-azure-mgmt-web/4.0.0 Python/3.8.6 (macOS-10.15.7-x86_64-i386-64bit)
    method: POST
    uri: https://management.azure.com/subscriptions/00000000-0000-0000-0000-000000000000/resourceGroups/clitest.rg000001/providers/Microsoft.Web/sites/functionappwithappinsights000003/config/appsettings/list?api-version=2020-09-01
  response:
    body:
      string: '{"id":"/subscriptions/00000000-0000-0000-0000-000000000000/resourceGroups/clitest.rg000001/providers/Microsoft.Web/sites/functionappwithappinsights000003/config/appsettings","name":"appsettings","type":"Microsoft.Web/sites/config","location":"France
        Central","properties":{"FUNCTIONS_WORKER_RUNTIME":"dotnet","FUNCTIONS_EXTENSION_VERSION":"~3","AzureWebJobsStorage":"DefaultEndpointsProtocol=https;EndpointSuffix=core.windows.net;AccountName=clitest000002;AccountKey=veryFakedStorageAccountKey==","WEBSITE_CONTENTAZUREFILECONNECTIONSTRING":"DefaultEndpointsProtocol=https;EndpointSuffix=core.windows.net;AccountName=clitest000002;AccountKey=veryFakedStorageAccountKey==","WEBSITE_CONTENTSHARE":"functionappwithappinsights000003470e3a53dcc2","APPINSIGHTS_INSTRUMENTATIONKEY":"00000000-0000-0000-0000-123456789123"}}'
    headers:
      cache-control:
      - no-cache
      content-length:
      - '814'
      content-type:
      - application/json
      date:
      - Fri, 19 Nov 2021 21:45:04 GMT
      expires:
      - '-1'
      pragma:
      - no-cache
      server:
      - Microsoft-IIS/10.0
      strict-transport-security:
      - max-age=31536000; includeSubDomains
      transfer-encoding:
      - chunked
      vary:
      - Accept-Encoding
      x-aspnet-version:
      - 4.0.30319
      x-content-type-options:
      - nosniff
      x-ms-ratelimit-remaining-subscription-resource-requests:
      - '11998'
      x-powered-by:
      - ASP.NET
    status:
      code: 200
      message: OK
- request:
    body: null
    headers:
      Accept:
      - application/json
      Accept-Encoding:
      - gzip, deflate
      CommandName:
      - functionapp config appsettings list
      Connection:
      - keep-alive
      ParameterSetName:
      - -g -n
      User-Agent:
      - AZURECLI/2.30.0 azsdk-python-azure-mgmt-web/4.0.0 Python/3.8.6 (macOS-10.15.7-x86_64-i386-64bit)
    method: GET
    uri: https://management.azure.com/subscriptions/00000000-0000-0000-0000-000000000000/resourceGroups/clitest.rg000001/providers/Microsoft.Web/sites/functionappwithappinsights000003/config/slotConfigNames?api-version=2020-09-01
  response:
    body:
      string: '{"id":null,"name":"functionappwithappinsights000003","type":"Microsoft.Web/sites","location":"France
        Central","properties":{"connectionStringNames":null,"appSettingNames":null,"azureStorageConfigNames":null}}'
    headers:
      cache-control:
      - no-cache
      content-length:
      - '208'
      content-type:
      - application/json
      date:
      - Fri, 19 Nov 2021 21:45:05 GMT
      expires:
      - '-1'
      pragma:
      - no-cache
      server:
      - Microsoft-IIS/10.0
      strict-transport-security:
      - max-age=31536000; includeSubDomains
      transfer-encoding:
      - chunked
      vary:
      - Accept-Encoding
      x-aspnet-version:
      - 4.0.30319
      x-content-type-options:
      - nosniff
      x-powered-by:
      - ASP.NET
    status:
      code: 200
      message: OK
- request:
    body: null
    headers:
      Accept:
      - application/json
      Accept-Encoding:
      - gzip, deflate
      CommandName:
      - functionapp delete
      Connection:
      - keep-alive
      Content-Length:
      - '0'
      ParameterSetName:
      - -g -n
      User-Agent:
      - AZURECLI/2.30.0 azsdk-python-azure-mgmt-web/4.0.0 Python/3.8.6 (macOS-10.15.7-x86_64-i386-64bit)
    method: DELETE
    uri: https://management.azure.com/subscriptions/00000000-0000-0000-0000-000000000000/resourceGroups/clitest.rg000001/providers/Microsoft.Web/sites/functionappwithappinsights000003?api-version=2020-09-01
  response:
    body:
      string: ''
    headers:
      cache-control:
      - no-cache
      content-length:
      - '0'
      date:
      - Fri, 19 Nov 2021 21:45:23 GMT
      etag:
      - '"1D7DD8EAB73B360"'
      expires:
      - '-1'
      pragma:
      - no-cache
      server:
      - Microsoft-IIS/10.0
      strict-transport-security:
      - max-age=31536000; includeSubDomains
      x-aspnet-version:
      - 4.0.30319
      x-content-type-options:
      - nosniff
      x-ms-ratelimit-remaining-subscription-deletes:
      - '14999'
      x-powered-by:
      - ASP.NET
    status:
      code: 200
      message: OK
version: 1<|MERGE_RESOLUTION|>--- conflicted
+++ resolved
@@ -169,7 +169,7 @@
       cache-control:
       - no-cache
       content-length:
-      - '1269'
+      - '1394'
       content-type:
       - application/json
       date:
@@ -217,7 +217,7 @@
       cache-control:
       - no-cache
       content-length:
-      - '260'
+      - '380'
       content-type:
       - application/json
       date:
@@ -280,11 +280,7 @@
       cache-control:
       - no-cache
       content-length:
-<<<<<<< HEAD
-      - '6120'
-=======
       - '6704'
->>>>>>> 8f28e981
       content-type:
       - application/json
       date:
@@ -341,7 +337,7 @@
       cache-control:
       - no-cache
       content-length:
-      - '814'
+      - '1031'
       content-type:
       - application/json
       date:
@@ -394,7 +390,7 @@
       cache-control:
       - no-cache
       content-length:
-      - '208'
+      - '216'
       content-type:
       - application/json
       date:
