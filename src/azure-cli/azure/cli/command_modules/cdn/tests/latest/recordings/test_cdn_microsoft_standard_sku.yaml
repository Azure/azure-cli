--- conflicted
+++ resolved
@@ -13,24 +13,15 @@
       ParameterSetName:
       - -g -n --sku
       User-Agent:
-<<<<<<< HEAD
-      - python/3.6.5 (Windows-10-10.0.17134-SP0) msrest/0.6.10 msrest_azure/0.6.2
-        azure-mgmt-resource/4.0.0 Azure-SDK-For-Python AZURECLI/2.0.74
-=======
       - python/3.7.4 (Windows-10-10.0.18362-SP0) msrest/0.6.10 msrest_azure/0.6.2
         azure-mgmt-resource/4.0.0 Azure-SDK-For-Python AZURECLI/2.0.75
->>>>>>> 807faccc
       accept-language:
       - en-US
     method: GET
     uri: https://management.azure.com/subscriptions/00000000-0000-0000-0000-000000000000/resourcegroups/clitest.rg000001?api-version=2019-07-01
   response:
     body:
-<<<<<<< HEAD
-      string: '{"id":"/subscriptions/00000000-0000-0000-0000-000000000000/resourceGroups/clitest.rg000001","name":"clitest.rg000001","type":"Microsoft.Resources/resourceGroups","location":"westus","tags":{"product":"azurecli","cause":"automation","date":"2019-10-14T05:29:19Z"},"properties":{"provisioningState":"Succeeded"}}'
-=======
       string: '{"id":"/subscriptions/00000000-0000-0000-0000-000000000000/resourceGroups/clitest.rg000001","name":"clitest.rg000001","type":"Microsoft.Resources/resourceGroups","location":"westus","tags":{"product":"azurecli","cause":"automation","date":"2019-10-21T11:34:28Z"},"properties":{"provisioningState":"Succeeded"}}'
->>>>>>> 807faccc
     headers:
       cache-control:
       - no-cache
@@ -39,11 +30,7 @@
       content-type:
       - application/json; charset=utf-8
       date:
-<<<<<<< HEAD
-      - Mon, 14 Oct 2019 05:29:21 GMT
-=======
       - Mon, 21 Oct 2019 11:34:32 GMT
->>>>>>> 807faccc
       expires:
       - '-1'
       pragma:
@@ -75,13 +62,8 @@
       ParameterSetName:
       - -g -n --sku
       User-Agent:
-<<<<<<< HEAD
-      - python/3.6.5 (Windows-10-10.0.17134-SP0) msrest/0.6.10 msrest_azure/0.6.2
-        azure-mgmt-cdn/3.1.0 Azure-SDK-For-Python AZURECLI/2.0.74
-=======
-      - python/3.7.4 (Windows-10-10.0.18362-SP0) msrest/0.6.10 msrest_azure/0.6.2
-        azure-mgmt-cdn/3.1.0 Azure-SDK-For-Python AZURECLI/2.0.75
->>>>>>> 807faccc
+      - python/3.7.4 (Windows-10-10.0.18362-SP0) msrest/0.6.10 msrest_azure/0.6.2
+        azure-mgmt-cdn/3.1.0 Azure-SDK-For-Python AZURECLI/2.0.75
       accept-language:
       - en-US
     method: PUT
@@ -94,11 +76,7 @@
         \ }\r\n}"
     headers:
       azure-asyncoperation:
-<<<<<<< HEAD
-      - https://management.azure.com/subscriptions/00000000-0000-0000-0000-000000000000/resourcegroups/clitest.rg000001/providers/Microsoft.Cdn/operationresults/ae5e561c-c32e-4000-bb17-904840c08f65?api-version=2017-10-12
-=======
       - https://management.azure.com/subscriptions/00000000-0000-0000-0000-000000000000/resourcegroups/clitest.rg000001/providers/Microsoft.Cdn/operationresults/2e242ea0-86e8-4cdf-98f5-060f1f8825dc?api-version=2017-10-12
->>>>>>> 807faccc
       cache-control:
       - no-cache
       content-length:
@@ -106,11 +84,7 @@
       content-type:
       - application/json; odata.metadata=minimal
       date:
-<<<<<<< HEAD
-      - Mon, 14 Oct 2019 05:29:26 GMT
-=======
       - Mon, 21 Oct 2019 11:34:47 GMT
->>>>>>> 807faccc
       expires:
       - '-1'
       odata-version:
@@ -146,17 +120,10 @@
       ParameterSetName:
       - -g -n --sku
       User-Agent:
-<<<<<<< HEAD
-      - python/3.6.5 (Windows-10-10.0.17134-SP0) msrest/0.6.10 msrest_azure/0.6.2
-        azure-mgmt-cdn/3.1.0 Azure-SDK-For-Python AZURECLI/2.0.74
-    method: GET
-    uri: https://management.azure.com/subscriptions/00000000-0000-0000-0000-000000000000/resourcegroups/clitest.rg000001/providers/Microsoft.Cdn/operationresults/ae5e561c-c32e-4000-bb17-904840c08f65?api-version=2017-10-12
-=======
       - python/3.7.4 (Windows-10-10.0.18362-SP0) msrest/0.6.10 msrest_azure/0.6.2
         azure-mgmt-cdn/3.1.0 Azure-SDK-For-Python AZURECLI/2.0.75
     method: GET
     uri: https://management.azure.com/subscriptions/00000000-0000-0000-0000-000000000000/resourcegroups/clitest.rg000001/providers/Microsoft.Cdn/operationresults/2e242ea0-86e8-4cdf-98f5-060f1f8825dc?api-version=2017-10-12
->>>>>>> 807faccc
   response:
     body:
       string: "{\r\n  \"status\":\"InProgress\",\"error\":{\r\n    \"code\":\"None\",\"message\":null\r\n
@@ -169,11 +136,7 @@
       content-type:
       - application/json; odata.metadata=minimal
       date:
-<<<<<<< HEAD
-      - Mon, 14 Oct 2019 05:29:37 GMT
-=======
       - Mon, 21 Oct 2019 11:34:59 GMT
->>>>>>> 807faccc
       expires:
       - '-1'
       odata-version:
@@ -211,17 +174,10 @@
       ParameterSetName:
       - -g -n --sku
       User-Agent:
-<<<<<<< HEAD
-      - python/3.6.5 (Windows-10-10.0.17134-SP0) msrest/0.6.10 msrest_azure/0.6.2
-        azure-mgmt-cdn/3.1.0 Azure-SDK-For-Python AZURECLI/2.0.74
-    method: GET
-    uri: https://management.azure.com/subscriptions/00000000-0000-0000-0000-000000000000/resourcegroups/clitest.rg000001/providers/Microsoft.Cdn/operationresults/ae5e561c-c32e-4000-bb17-904840c08f65?api-version=2017-10-12
-=======
       - python/3.7.4 (Windows-10-10.0.18362-SP0) msrest/0.6.10 msrest_azure/0.6.2
         azure-mgmt-cdn/3.1.0 Azure-SDK-For-Python AZURECLI/2.0.75
     method: GET
     uri: https://management.azure.com/subscriptions/00000000-0000-0000-0000-000000000000/resourcegroups/clitest.rg000001/providers/Microsoft.Cdn/operationresults/2e242ea0-86e8-4cdf-98f5-060f1f8825dc?api-version=2017-10-12
->>>>>>> 807faccc
   response:
     body:
       string: "{\r\n  \"status\":\"Succeeded\",\"error\":{\r\n    \"code\":\"None\",\"message\":null\r\n
@@ -234,11 +190,7 @@
       content-type:
       - application/json; odata.metadata=minimal
       date:
-<<<<<<< HEAD
-      - Mon, 14 Oct 2019 05:30:07 GMT
-=======
       - Mon, 21 Oct 2019 11:35:32 GMT
->>>>>>> 807faccc
       expires:
       - '-1'
       odata-version:
@@ -276,13 +228,8 @@
       ParameterSetName:
       - -g -n --sku
       User-Agent:
-<<<<<<< HEAD
-      - python/3.6.5 (Windows-10-10.0.17134-SP0) msrest/0.6.10 msrest_azure/0.6.2
-        azure-mgmt-cdn/3.1.0 Azure-SDK-For-Python AZURECLI/2.0.74
-=======
-      - python/3.7.4 (Windows-10-10.0.18362-SP0) msrest/0.6.10 msrest_azure/0.6.2
-        azure-mgmt-cdn/3.1.0 Azure-SDK-For-Python AZURECLI/2.0.75
->>>>>>> 807faccc
+      - python/3.7.4 (Windows-10-10.0.18362-SP0) msrest/0.6.10 msrest_azure/0.6.2
+        azure-mgmt-cdn/3.1.0 Azure-SDK-For-Python AZURECLI/2.0.75
     method: GET
     uri: https://management.azure.com/subscriptions/00000000-0000-0000-0000-000000000000/resourceGroups/clitest.rg000001/providers/Microsoft.Cdn/profiles/cdnprofile1?api-version=2017-10-12
   response:
@@ -299,11 +246,7 @@
       content-type:
       - application/json; odata.metadata=minimal
       date:
-<<<<<<< HEAD
-      - Mon, 14 Oct 2019 05:30:09 GMT
-=======
       - Mon, 21 Oct 2019 11:35:34 GMT
->>>>>>> 807faccc
       expires:
       - '-1'
       odata-version:
