--- conflicted
+++ resolved
@@ -11,12 +11,8 @@
       Connection:
       - keep-alive
       User-Agent:
-<<<<<<< HEAD
-      - AZURECLI/2.39.0 azsdk-python-azure-mgmt-msi/6.1.0 Python/3.8.0 (Windows-10-10.0.19041-SP0)
-=======
-      - AZURECLI/2.39.0 azsdk-python-azure-mgmt-msi/6.1.0 Python/3.10.6 (Linux-5.15.0-1017-azure-x86_64-with-glibc2.31)
-        VSTS_0fb41ef4-5012-48a9-bf39-4ee3de03ee35_build_4949_0
->>>>>>> 260fda04
+      - AZURECLI/2.39.0 azsdk-python-azure-mgmt-msi/6.1.0 Python/3.10.6 (Linux-5.15.0-1017-azure-x86_64-with-glibc2.31)
+        VSTS_0fb41ef4-5012-48a9-bf39-4ee3de03ee35_build_4949_0
     method: GET
     uri: https://management.azure.com/providers/Microsoft.ManagedIdentity/operations?api-version=2022-01-31-preview
   response:
@@ -61,11 +57,7 @@
       content-type:
       - application/json; charset=utf-8
       date:
-<<<<<<< HEAD
-      - Thu, 04 Aug 2022 07:55:06 GMT
-=======
       - Wed, 31 Aug 2022 06:57:39 GMT
->>>>>>> 260fda04
       expires:
       - '-1'
       pragma:
@@ -95,21 +87,13 @@
       ParameterSetName:
       - -n -g
       User-Agent:
-<<<<<<< HEAD
-      - AZURECLI/2.39.0 azsdk-python-azure-mgmt-resource/21.1.0b1 Python/3.8.0 (Windows-10-10.0.19041-SP0)
-=======
       - AZURECLI/2.39.0 azsdk-python-azure-mgmt-resource/21.1.0b1 Python/3.10.6 (Linux-5.15.0-1017-azure-x86_64-with-glibc2.31)
         VSTS_0fb41ef4-5012-48a9-bf39-4ee3de03ee35_build_4949_0
->>>>>>> 260fda04
     method: GET
     uri: https://management.azure.com/subscriptions/00000000-0000-0000-0000-000000000000/resourcegroups/cli_test_identity_mgmt_000001?api-version=2021-04-01
   response:
     body:
-<<<<<<< HEAD
-      string: '{"id":"/subscriptions/00000000-0000-0000-0000-000000000000/resourceGroups/cli_test_identity_mgmt_000001","name":"cli_test_identity_mgmt_000001","type":"Microsoft.Resources/resourceGroups","location":"westus","tags":{"product":"azurecli","cause":"automation","date":"2022-08-04T07:55:03Z"},"properties":{"provisioningState":"Succeeded"}}'
-=======
       string: '{"id":"/subscriptions/00000000-0000-0000-0000-000000000000/resourceGroups/cli_test_identity_mgmt_000001","name":"cli_test_identity_mgmt_000001","type":"Microsoft.Resources/resourceGroups","location":"westus","tags":{"product":"azurecli","cause":"automation","date":"2022-08-31T06:57:38Z"},"properties":{"provisioningState":"Succeeded"}}'
->>>>>>> 260fda04
     headers:
       cache-control:
       - no-cache
@@ -118,11 +102,7 @@
       content-type:
       - application/json; charset=utf-8
       date:
-<<<<<<< HEAD
-      - Thu, 04 Aug 2022 07:55:06 GMT
-=======
       - Wed, 31 Aug 2022 06:57:39 GMT
->>>>>>> 260fda04
       expires:
       - '-1'
       pragma:
@@ -154,21 +134,13 @@
       ParameterSetName:
       - -n -g
       User-Agent:
-<<<<<<< HEAD
-      - AZURECLI/2.39.0 azsdk-python-azure-mgmt-msi/6.1.0 Python/3.8.0 (Windows-10-10.0.19041-SP0)
-=======
-      - AZURECLI/2.39.0 azsdk-python-azure-mgmt-msi/6.1.0 Python/3.10.6 (Linux-5.15.0-1017-azure-x86_64-with-glibc2.31)
-        VSTS_0fb41ef4-5012-48a9-bf39-4ee3de03ee35_build_4949_0
->>>>>>> 260fda04
+      - AZURECLI/2.39.0 azsdk-python-azure-mgmt-msi/6.1.0 Python/3.10.6 (Linux-5.15.0-1017-azure-x86_64-with-glibc2.31)
+        VSTS_0fb41ef4-5012-48a9-bf39-4ee3de03ee35_build_4949_0
     method: PUT
     uri: https://management.azure.com/subscriptions/00000000-0000-0000-0000-000000000000/resourceGroups/cli_test_identity_mgmt_000001/providers/Microsoft.ManagedIdentity/userAssignedIdentities/myidentity?api-version=2022-01-31-preview
   response:
     body:
-<<<<<<< HEAD
-      string: '{"id":"/subscriptions/00000000-0000-0000-0000-000000000000/resourcegroups/cli_test_identity_mgmt_000001/providers/Microsoft.ManagedIdentity/userAssignedIdentities/myidentity","name":"myidentity","type":"Microsoft.ManagedIdentity/userAssignedIdentities","location":"westus","tags":{},"properties":{"tenantId":"54826b22-38d6-4fb2-bad9-b7b93a3e9c5a","principalId":"e5777f89-9624-4372-ad9c-61f1463fd99b","clientId":"1c01a350-743a-4c71-9e7b-2e45651242a8"}}'
-=======
       string: '{"id":"/subscriptions/00000000-0000-0000-0000-000000000000/resourcegroups/cli_test_identity_mgmt_000001/providers/Microsoft.ManagedIdentity/userAssignedIdentities/myidentity","name":"myidentity","type":"Microsoft.ManagedIdentity/userAssignedIdentities","location":"westus","tags":{},"properties":{"tenantId":"54826b22-38d6-4fb2-bad9-b7b93a3e9c5a","principalId":"0e42da22-d925-4d6c-8b3f-90ecd9c70b96","clientId":"44b5f5cc-805d-49f3-9dc3-f983e0da94c0"}}'
->>>>>>> 260fda04
     headers:
       cache-control:
       - no-cache
@@ -177,11 +149,7 @@
       content-type:
       - application/json; charset=utf-8
       date:
-<<<<<<< HEAD
-      - Thu, 04 Aug 2022 07:55:12 GMT
-=======
       - Wed, 31 Aug 2022 06:57:40 GMT
->>>>>>> 260fda04
       expires:
       - '-1'
       location:
@@ -213,12 +181,8 @@
       ParameterSetName:
       - -g -n
       User-Agent:
-<<<<<<< HEAD
-      - AZURECLI/2.39.0 azsdk-python-azure-mgmt-msi/6.1.0 Python/3.8.0 (Windows-10-10.0.19041-SP0)
-=======
-      - AZURECLI/2.39.0 azsdk-python-azure-mgmt-msi/6.1.0 Python/3.10.6 (Linux-5.15.0-1017-azure-x86_64-with-glibc2.31)
-        VSTS_0fb41ef4-5012-48a9-bf39-4ee3de03ee35_build_4949_0
->>>>>>> 260fda04
+      - AZURECLI/2.39.0 azsdk-python-azure-mgmt-msi/6.1.0 Python/3.10.6 (Linux-5.15.0-1017-azure-x86_64-with-glibc2.31)
+        VSTS_0fb41ef4-5012-48a9-bf39-4ee3de03ee35_build_4949_0
     method: POST
     uri: https://management.azure.com/subscriptions/00000000-0000-0000-0000-000000000000/resourceGroups/cli_test_identity_mgmt_000001/providers/Microsoft.ManagedIdentity/userAssignedIdentities/myidentity/listAssociatedResources?api-version=2022-01-31-preview
   response:
@@ -232,11 +196,7 @@
       content-type:
       - application/json; charset=utf-8
       date:
-<<<<<<< HEAD
-      - Thu, 04 Aug 2022 07:55:16 GMT
-=======
       - Wed, 31 Aug 2022 06:57:42 GMT
->>>>>>> 260fda04
       expires:
       - '-1'
       pragma:
@@ -266,21 +226,13 @@
       ParameterSetName:
       - -g
       User-Agent:
-<<<<<<< HEAD
-      - AZURECLI/2.39.0 azsdk-python-azure-mgmt-msi/6.1.0 Python/3.8.0 (Windows-10-10.0.19041-SP0)
-=======
-      - AZURECLI/2.39.0 azsdk-python-azure-mgmt-msi/6.1.0 Python/3.10.6 (Linux-5.15.0-1017-azure-x86_64-with-glibc2.31)
-        VSTS_0fb41ef4-5012-48a9-bf39-4ee3de03ee35_build_4949_0
->>>>>>> 260fda04
+      - AZURECLI/2.39.0 azsdk-python-azure-mgmt-msi/6.1.0 Python/3.10.6 (Linux-5.15.0-1017-azure-x86_64-with-glibc2.31)
+        VSTS_0fb41ef4-5012-48a9-bf39-4ee3de03ee35_build_4949_0
     method: GET
     uri: https://management.azure.com/subscriptions/00000000-0000-0000-0000-000000000000/resourceGroups/cli_test_identity_mgmt_000001/providers/Microsoft.ManagedIdentity/userAssignedIdentities?api-version=2022-01-31-preview
   response:
     body:
-<<<<<<< HEAD
-      string: '{"value":[{"id":"/subscriptions/00000000-0000-0000-0000-000000000000/resourcegroups/cli_test_identity_mgmt_000001/providers/Microsoft.ManagedIdentity/userAssignedIdentities/myidentity","name":"myidentity","type":"Microsoft.ManagedIdentity/userAssignedIdentities","location":"westus","tags":{},"properties":{"tenantId":"54826b22-38d6-4fb2-bad9-b7b93a3e9c5a","principalId":"e5777f89-9624-4372-ad9c-61f1463fd99b","clientId":"1c01a350-743a-4c71-9e7b-2e45651242a8"}}]}'
-=======
       string: '{"value":[{"id":"/subscriptions/00000000-0000-0000-0000-000000000000/resourcegroups/cli_test_identity_mgmt_000001/providers/Microsoft.ManagedIdentity/userAssignedIdentities/myidentity","name":"myidentity","type":"Microsoft.ManagedIdentity/userAssignedIdentities","location":"westus","tags":{},"properties":{"tenantId":"54826b22-38d6-4fb2-bad9-b7b93a3e9c5a","principalId":"0e42da22-d925-4d6c-8b3f-90ecd9c70b96","clientId":"44b5f5cc-805d-49f3-9dc3-f983e0da94c0"}}]}'
->>>>>>> 260fda04
     headers:
       cache-control:
       - no-cache
@@ -289,11 +241,7 @@
       content-type:
       - application/json; charset=utf-8
       date:
-<<<<<<< HEAD
-      - Thu, 04 Aug 2022 07:55:19 GMT
-=======
       - Wed, 31 Aug 2022 06:57:42 GMT
->>>>>>> 260fda04
       expires:
       - '-1'
       pragma:
@@ -325,12 +273,8 @@
       ParameterSetName:
       - -n -g
       User-Agent:
-<<<<<<< HEAD
-      - AZURECLI/2.39.0 azsdk-python-azure-mgmt-msi/6.1.0 Python/3.8.0 (Windows-10-10.0.19041-SP0)
-=======
-      - AZURECLI/2.39.0 azsdk-python-azure-mgmt-msi/6.1.0 Python/3.10.6 (Linux-5.15.0-1017-azure-x86_64-with-glibc2.31)
-        VSTS_0fb41ef4-5012-48a9-bf39-4ee3de03ee35_build_4949_0
->>>>>>> 260fda04
+      - AZURECLI/2.39.0 azsdk-python-azure-mgmt-msi/6.1.0 Python/3.10.6 (Linux-5.15.0-1017-azure-x86_64-with-glibc2.31)
+        VSTS_0fb41ef4-5012-48a9-bf39-4ee3de03ee35_build_4949_0
     method: DELETE
     uri: https://management.azure.com/subscriptions/00000000-0000-0000-0000-000000000000/resourceGroups/cli_test_identity_mgmt_000001/providers/Microsoft.ManagedIdentity/userAssignedIdentities/myidentity?api-version=2022-01-31-preview
   response:
@@ -342,11 +286,7 @@
       content-length:
       - '0'
       date:
-<<<<<<< HEAD
-      - Thu, 04 Aug 2022 07:55:28 GMT
-=======
       - Wed, 31 Aug 2022 06:57:45 GMT
->>>>>>> 260fda04
       expires:
       - '-1'
       pragma:
@@ -356,7 +296,7 @@
       x-content-type-options:
       - nosniff
       x-ms-ratelimit-remaining-subscription-deletes:
-      - '14998'
+      - '14999'
     status:
       code: 200
       message: OK
