--- conflicted
+++ resolved
@@ -416,13 +416,8 @@
             del modified_data["properties"]["template"]
 
             # templateLink and template cannot exist at the same time in deployment_dry_run mode
-<<<<<<< HEAD
             if "templateLink" in modified_data["properties"].keys():
                 del modified_data["properties"]["templateLink"]
-=======
-            if "templateLink" in http_request.data["properties"].keys():
-                del http_request.data["properties"]["templateLink"]
->>>>>>> 83459156
 
             # The 'template' and other properties (such as 'parameters','mode'...) are spliced and encoded into the UTF-8 bytes as the request data
             # The format of the request data is: {"properties": {"parameters": {...}, "mode": "Incremental", template:{\r\n  "$schema": "...",\r\n  "contentVersion": "...",\r\n  "parameters": {...}}}
