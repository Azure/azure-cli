--- conflicted
+++ resolved
@@ -846,14 +846,9 @@
                         max_unhealthy_upgraded_instance_percent=None, pause_time_between_batches=None,
                         enable_cross_zone_upgrade=None, prioritize_unhealthy_instances=None, edge_zone=None,
                         orchestration_mode=None, user_data=None, network_api_version=None,
-                        enable_spot_restore=None, spot_restore_timeout=None, capacity_reservation_group=None,
-<<<<<<< HEAD
-                        enable_auto_update=None, patch_mode=None, enable_agent=None, v_cpus_available=None,
-                        v_cpus_per_core=None):
-=======
                         enable_auto_update=None, patch_mode=None, enable_agent=None, security_type=None,
-                        enable_secure_boot=None, enable_vtpm=None, automatic_repairs_action=None):
->>>>>>> d12f51e0
+                        enable_secure_boot=None, enable_vtpm=None, automatic_repairs_action=None,
+                        v_cpus_available=None, v_cpus_per_core=None):
 
     # Build IP configuration
     ip_configuration = {}
