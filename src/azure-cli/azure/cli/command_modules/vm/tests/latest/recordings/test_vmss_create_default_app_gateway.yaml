interactions:
- request:
    body: null
    headers:
      Accept:
      - application/json
      Accept-Encoding:
      - gzip, deflate
      CommandName:
      - vmss create
      Connection:
      - keep-alive
      ParameterSetName:
      - -g --name --validate --image --disable-overprovision --instance-count --single-placement-group
        --admin-username --generate-ssh-keys
      User-Agent:
<<<<<<< HEAD
      - python/3.6.5 (Windows-10-10.0.17134-SP0) msrest/0.6.10 msrest_azure/0.6.2
=======
      - python/3.7.4 (Windows-10-10.0.18362-SP0) msrest/0.6.10 msrest_azure/0.6.2
>>>>>>> 15b3674b
        azure-mgmt-resource/4.0.0 Azure-SDK-For-Python AZURECLI/2.0.74
      accept-language:
      - en-US
    method: GET
    uri: https://management.azure.com/subscriptions/00000000-0000-0000-0000-000000000000/resourcegroups/clitest.rg000001?api-version=2019-07-01
  response:
    body:
<<<<<<< HEAD
      string: '{"id":"/subscriptions/00000000-0000-0000-0000-000000000000/resourceGroups/clitest.rg000001","name":"clitest.rg000001","type":"Microsoft.Resources/resourceGroups","location":"westus","tags":{"product":"azurecli","cause":"automation","date":"2019-10-13T02:31:46Z"},"properties":{"provisioningState":"Succeeded"}}'
=======
      string: '{"id":"/subscriptions/00000000-0000-0000-0000-000000000000/resourceGroups/clitest.rg000001","name":"clitest.rg000001","type":"Microsoft.Resources/resourceGroups","location":"westus","tags":{"product":"azurecli","cause":"automation","date":"2019-10-13T13:39:23Z"},"properties":{"provisioningState":"Succeeded"}}'
>>>>>>> 15b3674b
    headers:
      cache-control:
      - no-cache
      content-length:
      - '428'
      content-type:
      - application/json; charset=utf-8
      date:
<<<<<<< HEAD
      - Sun, 13 Oct 2019 02:31:47 GMT
=======
      - Sun, 13 Oct 2019 13:39:27 GMT
>>>>>>> 15b3674b
      expires:
      - '-1'
      pragma:
      - no-cache
      strict-transport-security:
      - max-age=31536000; includeSubDomains
      vary:
      - Accept-Encoding
      x-content-type-options:
      - nosniff
    status:
      code: 200
      message: OK
- request:
    body: null
    headers:
      Accept:
      - '*/*'
      Accept-Encoding:
      - gzip, deflate
      Connection:
      - keep-alive
      User-Agent:
      - python-requests/2.22.0
    method: GET
    uri: https://raw.githubusercontent.com/Azure/azure-rest-api-specs/master/arm-compute/quickstart-templates/aliases.json
  response:
    body:
      string: "{\n  \"$schema\": \"http://schema.management.azure.com/schemas/2015-01-01/deploymentTemplate.json\",\n
        \ \"contentVersion\": \"1.0.0.0\",\n  \"parameters\": {},\n  \"variables\":
        {},\n  \"resources\": [],\n  \"outputs\": {\n    \"aliases\": {\n      \"type\":
        \"object\",\n      \"value\": {\n        \"Linux\": {\n          \"CentOS\":
        {\n            \"publisher\": \"OpenLogic\",\n            \"offer\": \"CentOS\",\n
        \           \"sku\": \"7.5\",\n            \"version\": \"latest\"\n          },\n
        \         \"CoreOS\": {\n            \"publisher\": \"CoreOS\",\n            \"offer\":
        \"CoreOS\",\n            \"sku\": \"Stable\",\n            \"version\": \"latest\"\n
        \         },\n          \"Debian\": {\n            \"publisher\": \"Debian\",\n
        \           \"offer\": \"debian-10\",\n            \"sku\": \"10\",\n            \"version\":
        \"latest\"\n          },\n          \"openSUSE-Leap\": {\n            \"publisher\":
        \"SUSE\",\n            \"offer\": \"openSUSE-Leap\",\n            \"sku\":
        \"42.3\",\n            \"version\": \"latest\"\n          },\n          \"RHEL\":
        {\n            \"publisher\": \"RedHat\",\n            \"offer\": \"RHEL\",\n
        \           \"sku\": \"7-LVM\",\n            \"version\": \"latest\"\n          },\n
        \         \"SLES\": {\n            \"publisher\": \"SUSE\",\n            \"offer\":
        \"SLES\",\n            \"sku\": \"15\",\n            \"version\": \"latest\"\n
        \         },\n          \"UbuntuLTS\": {\n            \"publisher\": \"Canonical\",\n
        \           \"offer\": \"UbuntuServer\",\n            \"sku\": \"18.04-LTS\",\n
        \           \"version\": \"latest\"\n          }\n        },\n        \"Windows\":
        {\n          \"Win2019Datacenter\": {\n            \"publisher\": \"MicrosoftWindowsServer\",\n
        \           \"offer\": \"WindowsServer\",\n            \"sku\": \"2019-Datacenter\",\n
        \           \"version\": \"latest\"\n          },\n          \"Win2016Datacenter\":
        {\n            \"publisher\": \"MicrosoftWindowsServer\",\n            \"offer\":
        \"WindowsServer\",\n            \"sku\": \"2016-Datacenter\",\n            \"version\":
        \"latest\"\n          },\n          \"Win2012R2Datacenter\": {\n            \"publisher\":
        \"MicrosoftWindowsServer\",\n            \"offer\": \"WindowsServer\",\n            \"sku\":
        \"2012-R2-Datacenter\",\n            \"version\": \"latest\"\n          },\n
        \         \"Win2012Datacenter\": {\n            \"publisher\": \"MicrosoftWindowsServer\",\n
        \           \"offer\": \"WindowsServer\",\n            \"sku\": \"2012-Datacenter\",\n
        \           \"version\": \"latest\"\n          },\n          \"Win2008R2SP1\":
        {\n            \"publisher\": \"MicrosoftWindowsServer\",\n            \"offer\":
        \"WindowsServer\",\n            \"sku\": \"2008-R2-SP1\",\n            \"version\":
        \"latest\"\n          }\n        }\n      }\n    }\n  }\n}\n"
    headers:
      accept-ranges:
      - bytes
      access-control-allow-origin:
      - '*'
      cache-control:
      - max-age=300
      connection:
      - keep-alive
      content-length:
      - '2501'
      content-security-policy:
      - default-src 'none'; style-src 'unsafe-inline'; sandbox
      content-type:
      - text/plain; charset=utf-8
      date:
<<<<<<< HEAD
      - Sun, 13 Oct 2019 02:31:48 GMT
      etag:
      - '"5d5b1214d514a7d1af3a6606ac1a74d9cadc7bb5"'
      expires:
      - Sun, 13 Oct 2019 02:36:48 GMT
      source-age:
      - '31'
=======
      - Sun, 13 Oct 2019 13:39:29 GMT
      etag:
      - W/"5d5b1214d514a7d1af3a6606ac1a74d9cadc7bb5"
      expires:
      - Sun, 13 Oct 2019 13:44:29 GMT
      source-age:
      - '0'
>>>>>>> 15b3674b
      strict-transport-security:
      - max-age=31536000
      vary:
      - Authorization,Accept-Encoding, Accept-Encoding
      via:
      - 1.1 varnish
      x-cache:
      - MISS
      x-cache-hits:
      - '0'
      x-content-type-options:
      - nosniff
      x-fastly-request-id:
<<<<<<< HEAD
      - 3ecf6557dcdc05db56c99bb9de5bf9de674e8d3c
=======
      - fc8f880268899c562530fbf68368f95813580403
>>>>>>> 15b3674b
      x-frame-options:
      - deny
      x-geo-block-list:
      - ''
      x-github-request-id:
<<<<<<< HEAD
      - 9D62:7B3F:2AB819:3233D6:5DA28C72
      x-served-by:
      - cache-sjc3129-SJC
      x-timer:
      - S1570933909.654158,VS0,VE1
=======
      - DAE2:3BC9:8F734:A0C07:5DA3290F
      x-served-by:
      - cache-sin18047-SIN
      x-timer:
      - S1570973969.871683,VS0,VE275
>>>>>>> 15b3674b
      x-xss-protection:
      - 1; mode=block
    status:
      code: 200
      message: OK
- request:
    body: null
    headers:
      Accept:
      - application/json
      Accept-Encoding:
      - gzip, deflate
      CommandName:
      - vmss create
      Connection:
      - keep-alive
      ParameterSetName:
      - -g --name --validate --image --disable-overprovision --instance-count --single-placement-group
        --admin-username --generate-ssh-keys
      User-Agent:
<<<<<<< HEAD
      - python/3.6.5 (Windows-10-10.0.17134-SP0) msrest/0.6.10 msrest_azure/0.6.2
        azure-mgmt-network/4.0.0 Azure-SDK-For-Python AZURECLI/2.0.74
=======
      - python/3.7.4 (Windows-10-10.0.18362-SP0) msrest/0.6.10 msrest_azure/0.6.2
        azure-mgmt-network/6.0.0 Azure-SDK-For-Python AZURECLI/2.0.74
>>>>>>> 15b3674b
      accept-language:
      - en-US
    method: GET
    uri: https://management.azure.com/subscriptions/00000000-0000-0000-0000-000000000000/resourceGroups/clitest.rg000001/providers/Microsoft.Network/virtualNetworks?api-version=2018-01-01
  response:
    body:
      string: '{"value":[]}'
    headers:
      cache-control:
      - no-cache
      content-length:
      - '12'
      content-type:
      - application/json; charset=utf-8
      date:
<<<<<<< HEAD
      - Sun, 13 Oct 2019 02:31:48 GMT
=======
      - Sun, 13 Oct 2019 13:39:29 GMT
>>>>>>> 15b3674b
      expires:
      - '-1'
      pragma:
      - no-cache
      strict-transport-security:
      - max-age=31536000; includeSubDomains
      vary:
      - Accept-Encoding
      x-content-type-options:
      - nosniff
    status:
      code: 200
      message: OK
- request:
    body: 'b''{"properties": {"template": {"$schema": "https://schema.management.azure.com/schemas/2015-01-01/deploymentTemplate.json#",
      "contentVersion": "1.0.0.0", "parameters": {}, "variables": {}, "resources":
      [{"name": "vmss1VNET", "type": "Microsoft.Network/virtualNetworks", "location":
      "westus", "apiVersion": "2015-06-15", "dependsOn": [], "tags": {}, "properties":
      {"addressSpace": {"addressPrefixes": ["10.0.0.0/16"]}, "subnets": [{"name":
      "vmss1Subnet", "properties": {"addressPrefix": "10.0.0.0/24"}}]}}, {"apiVersion":
      "2018-01-01", "type": "Microsoft.Network/publicIPAddresses", "name": "vmss1LBPublicIP",
      "location": "westus", "tags": {}, "dependsOn": [], "properties": {"publicIPAllocationMethod":
      "Static"}, "sku": {"name": "Standard"}}, {"type": "Microsoft.Network/loadBalancers",
      "name": "vmss1LB", "location": "westus", "tags": {}, "apiVersion": "2018-01-01",
      "dependsOn": ["Microsoft.Network/virtualNetworks/vmss1VNET", "Microsoft.Network/publicIpAddresses/vmss1LBPublicIP"],
      "properties": {"backendAddressPools": [{"name": "vmss1LBBEPool"}], "inboundNatPools":
      [{"name": "vmss1LBNatPool", "properties": {"frontendIPConfiguration": {"id":
      "[concat(resourceId(\''Microsoft.Network/loadBalancers\'', \''vmss1LB\''), \''/frontendIPConfigurations/\'',
      \''loadBalancerFrontEnd\'')]"}, "protocol": "tcp", "frontendPortRangeStart":
      "50000", "frontendPortRangeEnd": "50119", "backendPort": 22}}], "frontendIPConfigurations":
      [{"name": "loadBalancerFrontEnd", "properties": {"publicIPAddress": {"id": "/subscriptions/00000000-0000-0000-0000-000000000000/resourceGroups/clitest.rg000001/providers/Microsoft.Network/publicIPAddresses/vmss1LBPublicIP"}}}],
      "loadBalancingRules": [{"name": "LBRule", "properties": {"frontendIPConfiguration":
      {"id": "[concat(resourceId(\''Microsoft.Network/loadBalancers\'', \''vmss1LB\''),
      \''/frontendIPConfigurations/\'', \''loadBalancerFrontEnd\'')]"}, "backendAddressPool":
      {"id": "[concat(resourceId(\''Microsoft.Network/loadBalancers\'', \''vmss1LB\''),
      \''/backendAddressPools/\'', \''vmss1LBBEPool\'')]"}, "protocol": "tcp", "frontendPort":
      80, "backendPort": 80, "enableFloatingIP": false, "idleTimeoutInMinutes": 5}}]},
      "sku": {"name": "Standard"}}, {"type": "Microsoft.Network/networkSecurityGroups",
      "name": "vmss1NSG", "apiVersion": "2015-06-15", "location": "westus", "tags":
      {}, "dependsOn": [], "properties": {"securityRules": [{"name": "default-allow-ssh",
      "properties": {"protocol": "Tcp", "sourcePortRange": "*", "destinationPortRange":
      "22", "sourceAddressPrefix": "*", "destinationAddressPrefix": "*", "access":
      "Allow", "priority": 1000, "direction": "Inbound"}}]}}, {"type": "Microsoft.Compute/virtualMachineScaleSets",
      "name": "vmss1", "location": "westus", "tags": {}, "apiVersion": "2019-03-01",
      "dependsOn": ["Microsoft.Network/virtualNetworks/vmss1VNET", "Microsoft.Network/loadBalancers/vmss1LB",
      "Microsoft.Network/networkSecurityGroups/vmss1NSG"], "sku": {"name": "Standard_DS1_v2",
      "capacity": 101}, "properties": {"overprovision": false, "upgradePolicy": {"mode":
      "manual"}, "virtualMachineProfile": {"storageProfile": {"osDisk": {"createOption":
      "FromImage", "caching": "ReadWrite", "managedDisk": {"storageAccountType": null}},
      "imageReference": {"publisher": "Canonical", "offer": "UbuntuServer", "sku":
<<<<<<< HEAD
      "18.04-LTS", "version": "latest"}}, "osProfile": {"computerNamePrefix": "vmss170e8",
      "adminUsername": "ubuntuadmin", "linuxConfiguration": {"disablePasswordAuthentication":
      true, "ssh": {"publicKeys": [{"path": "/home/ubuntuadmin/.ssh/authorized_keys",
      "keyData": "ssh-rsa AAAAB3NzaC1yc2EAAAADAQABAAABAQDmcgRsHqwe0KhWuRhEcwOyfuZmikdvvg1ZsvZxTMnE+gy3y69+QlVzGvz7dLuJiyvdFTEzcV8w0lu0ow2hDkk25h0QjwqdxorV0AR+AcHxtvwYxBFB5Ba4/0NL+K1fKM90HSYqD3h2Gc7OGYy2qApv4ZuoIj0EPDJy3g6dCYly80QLE/BiYII1nRnXHpoVAAXbVMSryjsAImEQMhRqBMIlEoyTr7Zs5UAc6Zm0FJTW2O97Yl9MmgdiV3WQUB+lGG6+WraPzxbr6Byw5LiXmswb/MM4f8BWPYQLbrq+Ef7EsySWooghV6v/nrpdw5OEts25KBPSfg8h3FyjluVeeQXd"}]}}},
      "networkProfile": {"networkInterfaceConfigurations": [{"name": "vmss170e8Nic",
      "properties": {"primary": "true", "ipConfigurations": [{"name": "vmss170e8IPConfig",
=======
      "18.04-LTS", "version": "latest"}}, "osProfile": {"computerNamePrefix": "vmss162c2",
      "adminUsername": "ubuntuadmin", "linuxConfiguration": {"disablePasswordAuthentication":
      true, "ssh": {"publicKeys": [{"path": "/home/ubuntuadmin/.ssh/authorized_keys",
      "keyData": "ssh-rsa AAAAB3NzaC1yc2EAAAABJQAAAQEA4/w6+4x94vWRAvhQlDYBplbYODih6XktwyKJagSKUe7ya9OhGbTjMCsA7siSWEzdYM9MgVppBN8Z362JizzANvm6Cg968jgk0SdG2fH48Peu5oq49c3aXPUTFm8DDb9EDDBRG8fgJHJPphHx6X9fbXFDrYdWmmvGcFTD/+R1bMdEqrrBq1kYRbFshXjNbMHQl/A/UUvWPn4dzN06rUG0OV4jX/NpNgsuY9M9p0YPE7HN91z7hA7MmNurJ7yepzocLHtXudEYDbvtdDupWn2Y/giEfsP7dx0zC7Dz0ZVfFjBMAypScCkwIjklKMtTXvMXZtqW2jh6heImpXgLeYdv5w=="}]}}},
      "networkProfile": {"networkInterfaceConfigurations": [{"name": "vmss162c2Nic",
      "properties": {"primary": "true", "ipConfigurations": [{"name": "vmss162c2IPConfig",
>>>>>>> 15b3674b
      "properties": {"subnet": {"id": "/subscriptions/00000000-0000-0000-0000-000000000000/resourceGroups/clitest.rg000001/providers/Microsoft.Network/virtualNetworks/vmss1VNET/subnets/vmss1Subnet"},
      "loadBalancerBackendAddressPools": [{"id": "/subscriptions/00000000-0000-0000-0000-000000000000/resourceGroups/clitest.rg000001/providers/Microsoft.Network/loadBalancers/vmss1LB/backendAddressPools/vmss1LBBEPool"}],
      "loadBalancerInboundNatPools": [{"id": "/subscriptions/00000000-0000-0000-0000-000000000000/resourceGroups/clitest.rg000001/providers/Microsoft.Network/loadBalancers/vmss1LB/inboundNatPools/vmss1LBNatPool"}]}}],
      "networkSecurityGroup": {"id": "[resourceId(\''Microsoft.Network/networkSecurityGroups\'',
      \''vmss1NSG\'')]"}}}]}}, "singlePlacementGroup": false}}], "outputs": {"VMSS":
      {"type": "object", "value": "[reference(resourceId(\''Microsoft.Compute/virtualMachineScaleSets\'',
      \''vmss1\''),providers(\''Microsoft.Compute\'', \''virtualMachineScaleSets\'').apiVersions[0])]"}}},
      "parameters": {}, "mode": "Incremental"}}'''
    headers:
      Accept:
      - application/json
      Accept-Encoding:
      - gzip, deflate
      CommandName:
      - vmss create
      Connection:
      - keep-alive
      Content-Length:
      - '5284'
      Content-Type:
      - application/json; charset=utf-8
      ParameterSetName:
      - -g --name --validate --image --disable-overprovision --instance-count --single-placement-group
        --admin-username --generate-ssh-keys
      User-Agent:
<<<<<<< HEAD
      - python/3.6.5 (Windows-10-10.0.17134-SP0) msrest/0.6.10 msrest_azure/0.6.2
=======
      - python/3.7.4 (Windows-10-10.0.18362-SP0) msrest/0.6.10 msrest_azure/0.6.2
>>>>>>> 15b3674b
        azure-mgmt-resource/4.0.0 Azure-SDK-For-Python AZURECLI/2.0.74
      accept-language:
      - en-US
    method: POST
    uri: https://management.azure.com/subscriptions/00000000-0000-0000-0000-000000000000/resourcegroups/clitest.rg000001/providers/Microsoft.Resources/deployments/mock-deployment/validate?api-version=2019-07-01
  response:
    body:
      string: '{"error":{"code":"InvalidTemplateDeployment","message":"The template
<<<<<<< HEAD
        deployment ''vmss_deploy_DDFUtZtXA26H696kJIKNYdnDC7ZNfLII'' is not valid according
        to the validation procedure. The tracking id is ''a8be1fd6-0844-4da5-b35d-5a11da2b1593''.
        See inner errors for details.","details":[{"code":"QuotaExceeded","message":"The
        operation couldn''t be completed as it results in exceeding quota limit of
        Core. Maximum allowed: 20, Current in use: 11, Additional requested: 101.
        Read more about quota limits at https://aka.ms/AzurePerVMQuotaLimits. Submit
        a request for Quota increase using the link https://aka.ms/ProdportalCRP/?#create/Microsoft.Support/Parameters/%7B%22subId%22:%22fb3a3d6b-44c8-44f5-88c9-b20917c9b96b%22,%22pesId%22:%2206bfd9d3-516b-d5c6-5802-169c800dec89%22,%22supportTopicId%22:%22e12e3d1d-7fa0-af33-c6d0-3c50df9658a3%22%7D."}]}}'
=======
        deployment ''vmss_deploy_kTTk3WGkFdSFExT33EB0WRsLQkRleCdU'' is not valid according
        to the validation procedure. The tracking id is ''e9d60cc4-34c4-4e39-81fd-e2a54b294db8''.
        See inner errors for details.","details":[{"code":"QuotaExceeded","message":"The
        operation couldn''t be completed as it results in exceeding quota limit of
        Core. Maximum allowed: 100, Current in use: 52, Additional requested: 101.
        Read more about quota limits at https://aka.ms/AzurePerVMQuotaLimits. Submit
        a request for Quota increase using the link https://aka.ms/ProdportalCRP/?#create/Microsoft.Support/Parameters/%7B%22subId%22:%220b1f6471-1bf0-4dda-aec3-cb9272f09590%22,%22pesId%22:%2206bfd9d3-516b-d5c6-5802-169c800dec89%22,%22supportTopicId%22:%22e12e3d1d-7fa0-af33-c6d0-3c50df9658a3%22%7D."}]}}'
>>>>>>> 15b3674b
    headers:
      cache-control:
      - no-cache
      content-length:
<<<<<<< HEAD
      - '840'
      content-type:
      - application/json; charset=utf-8
      date:
      - Sun, 13 Oct 2019 02:31:49 GMT
=======
      - '841'
      content-type:
      - application/json; charset=utf-8
      date:
      - Sun, 13 Oct 2019 13:39:31 GMT
>>>>>>> 15b3674b
      expires:
      - '-1'
      pragma:
      - no-cache
      strict-transport-security:
      - max-age=31536000; includeSubDomains
      x-content-type-options:
      - nosniff
      x-ms-failure-cause:
      - gateway
      x-ms-ratelimit-remaining-subscription-writes:
      - '1198'
    status:
      code: 400
      message: Bad Request
version: 1<|MERGE_RESOLUTION|>--- conflicted
+++ resolved
@@ -14,11 +14,7 @@
       - -g --name --validate --image --disable-overprovision --instance-count --single-placement-group
         --admin-username --generate-ssh-keys
       User-Agent:
-<<<<<<< HEAD
-      - python/3.6.5 (Windows-10-10.0.17134-SP0) msrest/0.6.10 msrest_azure/0.6.2
-=======
       - python/3.7.4 (Windows-10-10.0.18362-SP0) msrest/0.6.10 msrest_azure/0.6.2
->>>>>>> 15b3674b
         azure-mgmt-resource/4.0.0 Azure-SDK-For-Python AZURECLI/2.0.74
       accept-language:
       - en-US
@@ -26,11 +22,7 @@
     uri: https://management.azure.com/subscriptions/00000000-0000-0000-0000-000000000000/resourcegroups/clitest.rg000001?api-version=2019-07-01
   response:
     body:
-<<<<<<< HEAD
-      string: '{"id":"/subscriptions/00000000-0000-0000-0000-000000000000/resourceGroups/clitest.rg000001","name":"clitest.rg000001","type":"Microsoft.Resources/resourceGroups","location":"westus","tags":{"product":"azurecli","cause":"automation","date":"2019-10-13T02:31:46Z"},"properties":{"provisioningState":"Succeeded"}}'
-=======
       string: '{"id":"/subscriptions/00000000-0000-0000-0000-000000000000/resourceGroups/clitest.rg000001","name":"clitest.rg000001","type":"Microsoft.Resources/resourceGroups","location":"westus","tags":{"product":"azurecli","cause":"automation","date":"2019-10-13T13:39:23Z"},"properties":{"provisioningState":"Succeeded"}}'
->>>>>>> 15b3674b
     headers:
       cache-control:
       - no-cache
@@ -39,11 +31,7 @@
       content-type:
       - application/json; charset=utf-8
       date:
-<<<<<<< HEAD
-      - Sun, 13 Oct 2019 02:31:47 GMT
-=======
       - Sun, 13 Oct 2019 13:39:27 GMT
->>>>>>> 15b3674b
       expires:
       - '-1'
       pragma:
@@ -122,15 +110,6 @@
       content-type:
       - text/plain; charset=utf-8
       date:
-<<<<<<< HEAD
-      - Sun, 13 Oct 2019 02:31:48 GMT
-      etag:
-      - '"5d5b1214d514a7d1af3a6606ac1a74d9cadc7bb5"'
-      expires:
-      - Sun, 13 Oct 2019 02:36:48 GMT
-      source-age:
-      - '31'
-=======
       - Sun, 13 Oct 2019 13:39:29 GMT
       etag:
       - W/"5d5b1214d514a7d1af3a6606ac1a74d9cadc7bb5"
@@ -138,7 +117,6 @@
       - Sun, 13 Oct 2019 13:44:29 GMT
       source-age:
       - '0'
->>>>>>> 15b3674b
       strict-transport-security:
       - max-age=31536000
       vary:
@@ -152,29 +130,17 @@
       x-content-type-options:
       - nosniff
       x-fastly-request-id:
-<<<<<<< HEAD
-      - 3ecf6557dcdc05db56c99bb9de5bf9de674e8d3c
-=======
       - fc8f880268899c562530fbf68368f95813580403
->>>>>>> 15b3674b
       x-frame-options:
       - deny
       x-geo-block-list:
       - ''
       x-github-request-id:
-<<<<<<< HEAD
-      - 9D62:7B3F:2AB819:3233D6:5DA28C72
-      x-served-by:
-      - cache-sjc3129-SJC
-      x-timer:
-      - S1570933909.654158,VS0,VE1
-=======
       - DAE2:3BC9:8F734:A0C07:5DA3290F
       x-served-by:
       - cache-sin18047-SIN
       x-timer:
       - S1570973969.871683,VS0,VE275
->>>>>>> 15b3674b
       x-xss-protection:
       - 1; mode=block
     status:
@@ -195,13 +161,8 @@
       - -g --name --validate --image --disable-overprovision --instance-count --single-placement-group
         --admin-username --generate-ssh-keys
       User-Agent:
-<<<<<<< HEAD
-      - python/3.6.5 (Windows-10-10.0.17134-SP0) msrest/0.6.10 msrest_azure/0.6.2
-        azure-mgmt-network/4.0.0 Azure-SDK-For-Python AZURECLI/2.0.74
-=======
       - python/3.7.4 (Windows-10-10.0.18362-SP0) msrest/0.6.10 msrest_azure/0.6.2
         azure-mgmt-network/6.0.0 Azure-SDK-For-Python AZURECLI/2.0.74
->>>>>>> 15b3674b
       accept-language:
       - en-US
     method: GET
@@ -217,11 +178,7 @@
       content-type:
       - application/json; charset=utf-8
       date:
-<<<<<<< HEAD
-      - Sun, 13 Oct 2019 02:31:48 GMT
-=======
       - Sun, 13 Oct 2019 13:39:29 GMT
->>>>>>> 15b3674b
       expires:
       - '-1'
       pragma:
@@ -272,21 +229,12 @@
       "manual"}, "virtualMachineProfile": {"storageProfile": {"osDisk": {"createOption":
       "FromImage", "caching": "ReadWrite", "managedDisk": {"storageAccountType": null}},
       "imageReference": {"publisher": "Canonical", "offer": "UbuntuServer", "sku":
-<<<<<<< HEAD
-      "18.04-LTS", "version": "latest"}}, "osProfile": {"computerNamePrefix": "vmss170e8",
-      "adminUsername": "ubuntuadmin", "linuxConfiguration": {"disablePasswordAuthentication":
-      true, "ssh": {"publicKeys": [{"path": "/home/ubuntuadmin/.ssh/authorized_keys",
-      "keyData": "ssh-rsa AAAAB3NzaC1yc2EAAAADAQABAAABAQDmcgRsHqwe0KhWuRhEcwOyfuZmikdvvg1ZsvZxTMnE+gy3y69+QlVzGvz7dLuJiyvdFTEzcV8w0lu0ow2hDkk25h0QjwqdxorV0AR+AcHxtvwYxBFB5Ba4/0NL+K1fKM90HSYqD3h2Gc7OGYy2qApv4ZuoIj0EPDJy3g6dCYly80QLE/BiYII1nRnXHpoVAAXbVMSryjsAImEQMhRqBMIlEoyTr7Zs5UAc6Zm0FJTW2O97Yl9MmgdiV3WQUB+lGG6+WraPzxbr6Byw5LiXmswb/MM4f8BWPYQLbrq+Ef7EsySWooghV6v/nrpdw5OEts25KBPSfg8h3FyjluVeeQXd"}]}}},
-      "networkProfile": {"networkInterfaceConfigurations": [{"name": "vmss170e8Nic",
-      "properties": {"primary": "true", "ipConfigurations": [{"name": "vmss170e8IPConfig",
-=======
       "18.04-LTS", "version": "latest"}}, "osProfile": {"computerNamePrefix": "vmss162c2",
       "adminUsername": "ubuntuadmin", "linuxConfiguration": {"disablePasswordAuthentication":
       true, "ssh": {"publicKeys": [{"path": "/home/ubuntuadmin/.ssh/authorized_keys",
       "keyData": "ssh-rsa AAAAB3NzaC1yc2EAAAABJQAAAQEA4/w6+4x94vWRAvhQlDYBplbYODih6XktwyKJagSKUe7ya9OhGbTjMCsA7siSWEzdYM9MgVppBN8Z362JizzANvm6Cg968jgk0SdG2fH48Peu5oq49c3aXPUTFm8DDb9EDDBRG8fgJHJPphHx6X9fbXFDrYdWmmvGcFTD/+R1bMdEqrrBq1kYRbFshXjNbMHQl/A/UUvWPn4dzN06rUG0OV4jX/NpNgsuY9M9p0YPE7HN91z7hA7MmNurJ7yepzocLHtXudEYDbvtdDupWn2Y/giEfsP7dx0zC7Dz0ZVfFjBMAypScCkwIjklKMtTXvMXZtqW2jh6heImpXgLeYdv5w=="}]}}},
       "networkProfile": {"networkInterfaceConfigurations": [{"name": "vmss162c2Nic",
       "properties": {"primary": "true", "ipConfigurations": [{"name": "vmss162c2IPConfig",
->>>>>>> 15b3674b
       "properties": {"subnet": {"id": "/subscriptions/00000000-0000-0000-0000-000000000000/resourceGroups/clitest.rg000001/providers/Microsoft.Network/virtualNetworks/vmss1VNET/subnets/vmss1Subnet"},
       "loadBalancerBackendAddressPools": [{"id": "/subscriptions/00000000-0000-0000-0000-000000000000/resourceGroups/clitest.rg000001/providers/Microsoft.Network/loadBalancers/vmss1LB/backendAddressPools/vmss1LBBEPool"}],
       "loadBalancerInboundNatPools": [{"id": "/subscriptions/00000000-0000-0000-0000-000000000000/resourceGroups/clitest.rg000001/providers/Microsoft.Network/loadBalancers/vmss1LB/inboundNatPools/vmss1LBNatPool"}]}}],
@@ -312,11 +260,7 @@
       - -g --name --validate --image --disable-overprovision --instance-count --single-placement-group
         --admin-username --generate-ssh-keys
       User-Agent:
-<<<<<<< HEAD
-      - python/3.6.5 (Windows-10-10.0.17134-SP0) msrest/0.6.10 msrest_azure/0.6.2
-=======
       - python/3.7.4 (Windows-10-10.0.18362-SP0) msrest/0.6.10 msrest_azure/0.6.2
->>>>>>> 15b3674b
         azure-mgmt-resource/4.0.0 Azure-SDK-For-Python AZURECLI/2.0.74
       accept-language:
       - en-US
@@ -325,15 +269,6 @@
   response:
     body:
       string: '{"error":{"code":"InvalidTemplateDeployment","message":"The template
-<<<<<<< HEAD
-        deployment ''vmss_deploy_DDFUtZtXA26H696kJIKNYdnDC7ZNfLII'' is not valid according
-        to the validation procedure. The tracking id is ''a8be1fd6-0844-4da5-b35d-5a11da2b1593''.
-        See inner errors for details.","details":[{"code":"QuotaExceeded","message":"The
-        operation couldn''t be completed as it results in exceeding quota limit of
-        Core. Maximum allowed: 20, Current in use: 11, Additional requested: 101.
-        Read more about quota limits at https://aka.ms/AzurePerVMQuotaLimits. Submit
-        a request for Quota increase using the link https://aka.ms/ProdportalCRP/?#create/Microsoft.Support/Parameters/%7B%22subId%22:%22fb3a3d6b-44c8-44f5-88c9-b20917c9b96b%22,%22pesId%22:%2206bfd9d3-516b-d5c6-5802-169c800dec89%22,%22supportTopicId%22:%22e12e3d1d-7fa0-af33-c6d0-3c50df9658a3%22%7D."}]}}'
-=======
         deployment ''vmss_deploy_kTTk3WGkFdSFExT33EB0WRsLQkRleCdU'' is not valid according
         to the validation procedure. The tracking id is ''e9d60cc4-34c4-4e39-81fd-e2a54b294db8''.
         See inner errors for details.","details":[{"code":"QuotaExceeded","message":"The
@@ -341,24 +276,15 @@
         Core. Maximum allowed: 100, Current in use: 52, Additional requested: 101.
         Read more about quota limits at https://aka.ms/AzurePerVMQuotaLimits. Submit
         a request for Quota increase using the link https://aka.ms/ProdportalCRP/?#create/Microsoft.Support/Parameters/%7B%22subId%22:%220b1f6471-1bf0-4dda-aec3-cb9272f09590%22,%22pesId%22:%2206bfd9d3-516b-d5c6-5802-169c800dec89%22,%22supportTopicId%22:%22e12e3d1d-7fa0-af33-c6d0-3c50df9658a3%22%7D."}]}}'
->>>>>>> 15b3674b
     headers:
       cache-control:
       - no-cache
       content-length:
-<<<<<<< HEAD
-      - '840'
-      content-type:
-      - application/json; charset=utf-8
-      date:
-      - Sun, 13 Oct 2019 02:31:49 GMT
-=======
       - '841'
       content-type:
       - application/json; charset=utf-8
       date:
       - Sun, 13 Oct 2019 13:39:31 GMT
->>>>>>> 15b3674b
       expires:
       - '-1'
       pragma:
