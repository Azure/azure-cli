interactions:
- request:
    body: null
    headers:
      Accept:
      - application/json
      Accept-Encoding:
      - gzip, deflate
      CommandName:
      - cosmosdb create
      Connection:
      - keep-alive
      ParameterSetName:
      - -n -g --locations --locations
      User-Agent:
      - AZURECLI/2.25.0 azsdk-python-azure-mgmt-resource/18.0.0 Python/3.8.10 (Windows-10-10.0.19043-SP0)
    method: GET
    uri: https://management.azure.com/subscriptions/00000000-0000-0000-0000-000000000000/resourcegroups/cli_test_cosmosdb_account000001?api-version=2020-10-01
  response:
    body:
      string: '{"id":"/subscriptions/00000000-0000-0000-0000-000000000000/resourceGroups/cli_test_cosmosdb_account000001","name":"cli_test_cosmosdb_account000001","type":"Microsoft.Resources/resourceGroups","location":"westus","tags":{"product":"azurecli","cause":"automation","date":"2021-06-22T06:23:57Z"},"properties":{"provisioningState":"Succeeded"}}'
    headers:
      cache-control:
      - no-cache
      content-length:
      - '428'
      content-type:
      - application/json; charset=utf-8
      date:
      - Tue, 22 Jun 2021 06:23:58 GMT
      expires:
      - '-1'
      pragma:
      - no-cache
      strict-transport-security:
      - max-age=31536000; includeSubDomains
      vary:
      - Accept-Encoding
      x-content-type-options:
      - nosniff
    status:
      code: 200
      message: OK
- request:
    body: '{"location": "westus", "kind": "GlobalDocumentDB", "properties": {"locations":
      [{"locationName": "eastus", "failoverPriority": 0, "isZoneRedundant": false},
      {"locationName": "westus", "failoverPriority": 1, "isZoneRedundant": false}],
      "databaseAccountOfferType": "Standard", "apiProperties": {}, "createMode": "Default"}}'
    headers:
      Accept:
      - application/json
      Accept-Encoding:
      - gzip, deflate
      CommandName:
      - cosmosdb create
      Connection:
      - keep-alive
      Content-Length:
      - '321'
      Content-Type:
      - application/json
      ParameterSetName:
      - -n -g --locations --locations
      User-Agent:
      - AZURECLI/2.25.0 azsdk-python-mgmt-cosmosdb/6.4.0 Python/3.8.10 (Windows-10-10.0.19043-SP0)
    method: PUT
    uri: https://management.azure.com/subscriptions/00000000-0000-0000-0000-000000000000/resourceGroups/cli_test_cosmosdb_account000001/providers/Microsoft.DocumentDB/databaseAccounts/cli000002?api-version=2021-06-15
  response:
    body:
      string: '{"id":"/subscriptions/00000000-0000-0000-0000-000000000000/resourceGroups/cli_test_cosmosdb_account000001/providers/Microsoft.DocumentDB/databaseAccounts/cli000002","name":"cli000002","location":"West
        US","type":"Microsoft.DocumentDB/databaseAccounts","kind":"GlobalDocumentDB","tags":{},"systemData":{"createdAt":"2021-06-22T06:24:02.8316797Z"},"properties":{"provisioningState":"Creating","publicNetworkAccess":"Enabled","enableAutomaticFailover":false,"enableMultipleWriteLocations":false,"enablePartitionKeyMonitor":false,"isVirtualNetworkFilterEnabled":false,"virtualNetworkRules":[],"EnabledApiTypes":"Sql","disableKeyBasedMetadataWriteAccess":false,"enableFreeTier":false,"enableAnalyticalStorage":false,"analyticalStorageConfiguration":{"analyticalStorageSchemaType":"WellDefined"},"instanceId":"977c6de4-06f7-4d5b-abb9-0606be128e94","createMode":"Default","databaseAccountOfferType":"Standard","defaultIdentity":"","networkAclBypass":"None","disableLocalAuth":false,"consistencyPolicy":{"defaultConsistencyLevel":"Session","maxIntervalInSeconds":5,"maxStalenessPrefix":100},"configurationOverrides":{},"writeLocations":[{"id":"cli000002-eastus","locationName":"East
        US","provisioningState":"Creating","failoverPriority":0,"isZoneRedundant":false}],"readLocations":[{"id":"cli000002-eastus","locationName":"East
        US","provisioningState":"Creating","failoverPriority":0,"isZoneRedundant":false}],"locations":[{"id":"cli000002-eastus","locationName":"East
        US","provisioningState":"Creating","failoverPriority":0,"isZoneRedundant":false}],"failoverPolicies":[{"id":"cli000002-eastus","locationName":"East
        US","failoverPriority":0}],"cors":[],"capabilities":[],"ipRules":[],"backupPolicy":{"type":"Periodic","periodicModeProperties":{"backupIntervalInMinutes":240,"backupRetentionIntervalInHours":8,"backupStorageRedundancy":"Geo"}},"networkAclBypassResourceIds":[]},"identity":{"type":"None"}}'
    headers:
      azure-asyncoperation:
<<<<<<< HEAD
      - https://management.azure.com/subscriptions/00000000-0000-0000-0000-000000000000/providers/Microsoft.DocumentDB/locations/westus/operationsStatus/4a00c4c8-c9ae-4f1c-a489-0506db9207db?api-version=2021-06-15
=======
      - https://management.azure.com/subscriptions/00000000-0000-0000-0000-000000000000/providers/Microsoft.DocumentDB/locations/westus/operationsStatus/db188529-dc52-45b2-bcac-dd948d1a9d34?api-version=2021-06-15
>>>>>>> 1e7f7962
      cache-control:
      - no-store, no-cache
      content-length:
      - '2127'
      content-type:
      - application/json
      date:
      - Tue, 22 Jun 2021 06:24:06 GMT
      location:
<<<<<<< HEAD
      - https://management.azure.com/subscriptions/00000000-0000-0000-0000-000000000000/resourceGroups/cli_test_cosmosdb_account000001/providers/Microsoft.DocumentDB/databaseAccounts/cli000002/operationResults/4a00c4c8-c9ae-4f1c-a489-0506db9207db?api-version=2021-06-15
=======
      - https://management.azure.com/subscriptions/00000000-0000-0000-0000-000000000000/resourceGroups/cli_test_cosmosdb_account000001/providers/Microsoft.DocumentDB/databaseAccounts/cli000002/operationResults/db188529-dc52-45b2-bcac-dd948d1a9d34?api-version=2021-06-15
>>>>>>> 1e7f7962
      pragma:
      - no-cache
      server:
      - Microsoft-HTTPAPI/2.0
      strict-transport-security:
      - max-age=31536000; includeSubDomains
      transfer-encoding:
      - chunked
      vary:
      - Accept-Encoding
      x-content-type-options:
      - nosniff
      x-ms-gatewayversion:
      - version=2.14.0
      x-ms-ratelimit-remaining-subscription-writes:
      - '1197'
    status:
      code: 200
      message: Ok
- request:
    body: null
    headers:
      Accept:
      - '*/*'
      Accept-Encoding:
      - gzip, deflate
      CommandName:
      - cosmosdb create
      Connection:
      - keep-alive
      ParameterSetName:
      - -n -g --locations --locations
      User-Agent:
      - AZURECLI/2.25.0 azsdk-python-mgmt-cosmosdb/6.4.0 Python/3.8.10 (Windows-10-10.0.19043-SP0)
    method: GET
<<<<<<< HEAD
    uri: https://management.azure.com/subscriptions/00000000-0000-0000-0000-000000000000/providers/Microsoft.DocumentDB/locations/westus/operationsStatus/4a00c4c8-c9ae-4f1c-a489-0506db9207db?api-version=2021-06-15
=======
    uri: https://management.azure.com/subscriptions/00000000-0000-0000-0000-000000000000/providers/Microsoft.DocumentDB/locations/westus/operationsStatus/db188529-dc52-45b2-bcac-dd948d1a9d34?api-version=2021-06-15
>>>>>>> 1e7f7962
  response:
    body:
      string: '{"status":"Dequeued"}'
    headers:
      cache-control:
      - no-store, no-cache
      content-length:
      - '21'
      content-type:
      - application/json
      date:
      - Tue, 22 Jun 2021 06:24:36 GMT
      pragma:
      - no-cache
      server:
      - Microsoft-HTTPAPI/2.0
      strict-transport-security:
      - max-age=31536000; includeSubDomains
      transfer-encoding:
      - chunked
      vary:
      - Accept-Encoding
      x-content-type-options:
      - nosniff
      x-ms-gatewayversion:
      - version=2.14.0
    status:
      code: 200
      message: Ok
- request:
    body: null
    headers:
      Accept:
      - '*/*'
      Accept-Encoding:
      - gzip, deflate
      CommandName:
      - cosmosdb create
      Connection:
      - keep-alive
      ParameterSetName:
      - -n -g --locations --locations
      User-Agent:
      - AZURECLI/2.25.0 azsdk-python-mgmt-cosmosdb/6.4.0 Python/3.8.10 (Windows-10-10.0.19043-SP0)
    method: GET
<<<<<<< HEAD
    uri: https://management.azure.com/subscriptions/00000000-0000-0000-0000-000000000000/providers/Microsoft.DocumentDB/locations/westus/operationsStatus/4a00c4c8-c9ae-4f1c-a489-0506db9207db?api-version=2021-06-15
=======
    uri: https://management.azure.com/subscriptions/00000000-0000-0000-0000-000000000000/providers/Microsoft.DocumentDB/locations/westus/operationsStatus/db188529-dc52-45b2-bcac-dd948d1a9d34?api-version=2021-06-15
>>>>>>> 1e7f7962
  response:
    body:
      string: '{"status":"Dequeued"}'
    headers:
      cache-control:
      - no-store, no-cache
      content-length:
      - '21'
      content-type:
      - application/json
      date:
      - Tue, 22 Jun 2021 06:25:07 GMT
      pragma:
      - no-cache
      server:
      - Microsoft-HTTPAPI/2.0
      strict-transport-security:
      - max-age=31536000; includeSubDomains
      transfer-encoding:
      - chunked
      vary:
      - Accept-Encoding
      x-content-type-options:
      - nosniff
      x-ms-gatewayversion:
      - version=2.14.0
    status:
      code: 200
      message: Ok
- request:
    body: null
    headers:
      Accept:
      - '*/*'
      Accept-Encoding:
      - gzip, deflate
      CommandName:
      - cosmosdb create
      Connection:
      - keep-alive
      ParameterSetName:
      - -n -g --locations --locations
      User-Agent:
      - AZURECLI/2.25.0 azsdk-python-mgmt-cosmosdb/6.4.0 Python/3.8.10 (Windows-10-10.0.19043-SP0)
    method: GET
<<<<<<< HEAD
    uri: https://management.azure.com/subscriptions/00000000-0000-0000-0000-000000000000/providers/Microsoft.DocumentDB/locations/westus/operationsStatus/4a00c4c8-c9ae-4f1c-a489-0506db9207db?api-version=2021-06-15
=======
    uri: https://management.azure.com/subscriptions/00000000-0000-0000-0000-000000000000/providers/Microsoft.DocumentDB/locations/westus/operationsStatus/db188529-dc52-45b2-bcac-dd948d1a9d34?api-version=2021-06-15
>>>>>>> 1e7f7962
  response:
    body:
      string: '{"status":"Dequeued"}'
    headers:
      cache-control:
      - no-store, no-cache
      content-length:
      - '21'
      content-type:
      - application/json
      date:
      - Tue, 22 Jun 2021 06:25:36 GMT
      pragma:
      - no-cache
      server:
      - Microsoft-HTTPAPI/2.0
      strict-transport-security:
      - max-age=31536000; includeSubDomains
      transfer-encoding:
      - chunked
      vary:
      - Accept-Encoding
      x-content-type-options:
      - nosniff
      x-ms-gatewayversion:
      - version=2.14.0
    status:
      code: 200
      message: Ok
- request:
    body: null
    headers:
      Accept:
      - '*/*'
      Accept-Encoding:
      - gzip, deflate
      CommandName:
      - cosmosdb create
      Connection:
      - keep-alive
      ParameterSetName:
      - -n -g --locations --locations
      User-Agent:
      - AZURECLI/2.25.0 azsdk-python-mgmt-cosmosdb/6.4.0 Python/3.8.10 (Windows-10-10.0.19043-SP0)
    method: GET
<<<<<<< HEAD
    uri: https://management.azure.com/subscriptions/00000000-0000-0000-0000-000000000000/providers/Microsoft.DocumentDB/locations/westus/operationsStatus/4a00c4c8-c9ae-4f1c-a489-0506db9207db?api-version=2021-06-15
=======
    uri: https://management.azure.com/subscriptions/00000000-0000-0000-0000-000000000000/providers/Microsoft.DocumentDB/locations/westus/operationsStatus/db188529-dc52-45b2-bcac-dd948d1a9d34?api-version=2021-06-15
>>>>>>> 1e7f7962
  response:
    body:
      string: '{"status":"Dequeued"}'
    headers:
      cache-control:
      - no-store, no-cache
      content-length:
      - '21'
      content-type:
      - application/json
      date:
      - Tue, 22 Jun 2021 06:26:07 GMT
      pragma:
      - no-cache
      server:
      - Microsoft-HTTPAPI/2.0
      strict-transport-security:
      - max-age=31536000; includeSubDomains
      transfer-encoding:
      - chunked
      vary:
      - Accept-Encoding
      x-content-type-options:
      - nosniff
      x-ms-gatewayversion:
      - version=2.14.0
    status:
      code: 200
      message: Ok
- request:
    body: null
    headers:
      Accept:
      - '*/*'
      Accept-Encoding:
      - gzip, deflate
      CommandName:
      - cosmosdb create
      Connection:
      - keep-alive
      ParameterSetName:
      - -n -g --locations --locations
      User-Agent:
      - AZURECLI/2.25.0 azsdk-python-mgmt-cosmosdb/6.4.0 Python/3.8.10 (Windows-10-10.0.19043-SP0)
    method: GET
<<<<<<< HEAD
    uri: https://management.azure.com/subscriptions/00000000-0000-0000-0000-000000000000/providers/Microsoft.DocumentDB/locations/westus/operationsStatus/4a00c4c8-c9ae-4f1c-a489-0506db9207db?api-version=2021-06-15
=======
    uri: https://management.azure.com/subscriptions/00000000-0000-0000-0000-000000000000/providers/Microsoft.DocumentDB/locations/westus/operationsStatus/db188529-dc52-45b2-bcac-dd948d1a9d34?api-version=2021-06-15
>>>>>>> 1e7f7962
  response:
    body:
      string: '{"status":"Dequeued"}'
    headers:
      cache-control:
      - no-store, no-cache
      content-length:
      - '21'
      content-type:
      - application/json
      date:
      - Tue, 22 Jun 2021 06:26:37 GMT
      pragma:
      - no-cache
      server:
      - Microsoft-HTTPAPI/2.0
      strict-transport-security:
      - max-age=31536000; includeSubDomains
      transfer-encoding:
      - chunked
      vary:
      - Accept-Encoding
      x-content-type-options:
      - nosniff
      x-ms-gatewayversion:
      - version=2.14.0
    status:
      code: 200
      message: Ok
- request:
    body: null
    headers:
      Accept:
      - '*/*'
      Accept-Encoding:
      - gzip, deflate
      CommandName:
      - cosmosdb create
      Connection:
      - keep-alive
      ParameterSetName:
      - -n -g --locations --locations
      User-Agent:
      - AZURECLI/2.25.0 azsdk-python-mgmt-cosmosdb/6.4.0 Python/3.8.10 (Windows-10-10.0.19043-SP0)
    method: GET
<<<<<<< HEAD
    uri: https://management.azure.com/subscriptions/00000000-0000-0000-0000-000000000000/providers/Microsoft.DocumentDB/locations/westus/operationsStatus/4a00c4c8-c9ae-4f1c-a489-0506db9207db?api-version=2021-06-15
=======
    uri: https://management.azure.com/subscriptions/00000000-0000-0000-0000-000000000000/providers/Microsoft.DocumentDB/locations/westus/operationsStatus/db188529-dc52-45b2-bcac-dd948d1a9d34?api-version=2021-06-15
>>>>>>> 1e7f7962
  response:
    body:
      string: '{"status":"Dequeued"}'
    headers:
      cache-control:
      - no-store, no-cache
      content-length:
      - '21'
      content-type:
      - application/json
      date:
      - Tue, 22 Jun 2021 06:27:08 GMT
      pragma:
      - no-cache
      server:
      - Microsoft-HTTPAPI/2.0
      strict-transport-security:
      - max-age=31536000; includeSubDomains
      transfer-encoding:
      - chunked
      vary:
      - Accept-Encoding
      x-content-type-options:
      - nosniff
      x-ms-gatewayversion:
      - version=2.14.0
    status:
      code: 200
      message: Ok
- request:
    body: null
    headers:
      Accept:
      - '*/*'
      Accept-Encoding:
      - gzip, deflate
      CommandName:
      - cosmosdb create
      Connection:
      - keep-alive
      ParameterSetName:
      - -n -g --locations --locations
      User-Agent:
      - AZURECLI/2.25.0 azsdk-python-mgmt-cosmosdb/6.4.0 Python/3.8.10 (Windows-10-10.0.19043-SP0)
    method: GET
<<<<<<< HEAD
    uri: https://management.azure.com/subscriptions/00000000-0000-0000-0000-000000000000/providers/Microsoft.DocumentDB/locations/westus/operationsStatus/4a00c4c8-c9ae-4f1c-a489-0506db9207db?api-version=2021-06-15
=======
    uri: https://management.azure.com/subscriptions/00000000-0000-0000-0000-000000000000/providers/Microsoft.DocumentDB/locations/westus/operationsStatus/db188529-dc52-45b2-bcac-dd948d1a9d34?api-version=2021-06-15
>>>>>>> 1e7f7962
  response:
    body:
      string: '{"status":"Succeeded"}'
    headers:
      cache-control:
      - no-store, no-cache
      content-length:
      - '22'
      content-type:
      - application/json
      date:
      - Tue, 22 Jun 2021 06:27:37 GMT
      pragma:
      - no-cache
      server:
      - Microsoft-HTTPAPI/2.0
      strict-transport-security:
      - max-age=31536000; includeSubDomains
      transfer-encoding:
      - chunked
      vary:
      - Accept-Encoding
      x-content-type-options:
      - nosniff
      x-ms-gatewayversion:
      - version=2.14.0
    status:
      code: 200
      message: Ok
- request:
    body: null
    headers:
      Accept:
      - '*/*'
      Accept-Encoding:
      - gzip, deflate
      CommandName:
      - cosmosdb create
      Connection:
      - keep-alive
      ParameterSetName:
      - -n -g --locations --locations
      User-Agent:
      - AZURECLI/2.25.0 azsdk-python-mgmt-cosmosdb/6.4.0 Python/3.8.10 (Windows-10-10.0.19043-SP0)
    method: GET
    uri: https://management.azure.com/subscriptions/00000000-0000-0000-0000-000000000000/resourceGroups/cli_test_cosmosdb_account000001/providers/Microsoft.DocumentDB/databaseAccounts/cli000002?api-version=2021-06-15
  response:
    body:
      string: '{"id":"/subscriptions/00000000-0000-0000-0000-000000000000/resourceGroups/cli_test_cosmosdb_account000001/providers/Microsoft.DocumentDB/databaseAccounts/cli000002","name":"cli000002","location":"West
        US","type":"Microsoft.DocumentDB/databaseAccounts","kind":"GlobalDocumentDB","tags":{},"systemData":{"createdAt":"2021-06-22T06:25:22.1351789Z"},"properties":{"provisioningState":"Succeeded","documentEndpoint":"https://cli000002.documents.azure.com:443/","publicNetworkAccess":"Enabled","enableAutomaticFailover":false,"enableMultipleWriteLocations":false,"enablePartitionKeyMonitor":false,"isVirtualNetworkFilterEnabled":false,"virtualNetworkRules":[],"EnabledApiTypes":"Sql","disableKeyBasedMetadataWriteAccess":false,"enableFreeTier":false,"enableAnalyticalStorage":false,"analyticalStorageConfiguration":{"analyticalStorageSchemaType":"WellDefined"},"instanceId":"977c6de4-06f7-4d5b-abb9-0606be128e94","createMode":"Default","databaseAccountOfferType":"Standard","defaultIdentity":"FirstPartyIdentity","networkAclBypass":"None","disableLocalAuth":false,"consistencyPolicy":{"defaultConsistencyLevel":"Session","maxIntervalInSeconds":5,"maxStalenessPrefix":100},"configurationOverrides":{},"writeLocations":[{"id":"cli000002-eastus","locationName":"East
        US","documentEndpoint":"https://cli000002-eastus.documents.azure.com:443/","provisioningState":"Succeeded","failoverPriority":0,"isZoneRedundant":false}],"readLocations":[{"id":"cli000002-eastus","locationName":"East
        US","documentEndpoint":"https://cli000002-eastus.documents.azure.com:443/","provisioningState":"Succeeded","failoverPriority":0,"isZoneRedundant":false},{"id":"cli000002-westus","locationName":"West
        US","documentEndpoint":"https://cli000002-westus.documents.azure.com:443/","provisioningState":"Succeeded","failoverPriority":1,"isZoneRedundant":false}],"locations":[{"id":"cli000002-eastus","locationName":"East
        US","documentEndpoint":"https://cli000002-eastus.documents.azure.com:443/","provisioningState":"Succeeded","failoverPriority":0,"isZoneRedundant":false},{"id":"cli000002-westus","locationName":"West
        US","documentEndpoint":"https://cli000002-westus.documents.azure.com:443/","provisioningState":"Succeeded","failoverPriority":1,"isZoneRedundant":false}],"failoverPolicies":[{"id":"cli000002-eastus","locationName":"East
        US","failoverPriority":0},{"id":"cli000002-westus","locationName":"West US","failoverPriority":1}],"cors":[],"capabilities":[],"ipRules":[],"backupPolicy":{"type":"Periodic","periodicModeProperties":{"backupIntervalInMinutes":240,"backupRetentionIntervalInHours":8,"backupStorageRedundancy":"Geo"}},"networkAclBypassResourceIds":[]},"identity":{"type":"None"}}'
    headers:
      cache-control:
      - no-store, no-cache
      content-length:
      - '3175'
      content-type:
      - application/json
      date:
      - Tue, 22 Jun 2021 06:27:37 GMT
      pragma:
      - no-cache
      server:
      - Microsoft-HTTPAPI/2.0
      strict-transport-security:
      - max-age=31536000; includeSubDomains
      transfer-encoding:
      - chunked
      vary:
      - Accept-Encoding
      x-content-type-options:
      - nosniff
      x-ms-gatewayversion:
      - version=2.14.0
    status:
      code: 200
      message: Ok
- request:
    body: null
    headers:
      Accept:
      - application/json
      Accept-Encoding:
      - gzip, deflate
      CommandName:
      - cosmosdb create
      Connection:
      - keep-alive
      ParameterSetName:
      - -n -g --locations --locations
      User-Agent:
      - AZURECLI/2.25.0 azsdk-python-mgmt-cosmosdb/6.4.0 Python/3.8.10 (Windows-10-10.0.19043-SP0)
    method: GET
    uri: https://management.azure.com/subscriptions/00000000-0000-0000-0000-000000000000/resourceGroups/cli_test_cosmosdb_account000001/providers/Microsoft.DocumentDB/databaseAccounts/cli000002?api-version=2021-06-15
  response:
    body:
      string: '{"id":"/subscriptions/00000000-0000-0000-0000-000000000000/resourceGroups/cli_test_cosmosdb_account000001/providers/Microsoft.DocumentDB/databaseAccounts/cli000002","name":"cli000002","location":"West
        US","type":"Microsoft.DocumentDB/databaseAccounts","kind":"GlobalDocumentDB","tags":{},"systemData":{"createdAt":"2021-06-22T06:25:22.1351789Z"},"properties":{"provisioningState":"Succeeded","documentEndpoint":"https://cli000002.documents.azure.com:443/","publicNetworkAccess":"Enabled","enableAutomaticFailover":false,"enableMultipleWriteLocations":false,"enablePartitionKeyMonitor":false,"isVirtualNetworkFilterEnabled":false,"virtualNetworkRules":[],"EnabledApiTypes":"Sql","disableKeyBasedMetadataWriteAccess":false,"enableFreeTier":false,"enableAnalyticalStorage":false,"analyticalStorageConfiguration":{"analyticalStorageSchemaType":"WellDefined"},"instanceId":"977c6de4-06f7-4d5b-abb9-0606be128e94","createMode":"Default","databaseAccountOfferType":"Standard","defaultIdentity":"FirstPartyIdentity","networkAclBypass":"None","disableLocalAuth":false,"consistencyPolicy":{"defaultConsistencyLevel":"Session","maxIntervalInSeconds":5,"maxStalenessPrefix":100},"configurationOverrides":{},"writeLocations":[{"id":"cli000002-eastus","locationName":"East
        US","documentEndpoint":"https://cli000002-eastus.documents.azure.com:443/","provisioningState":"Succeeded","failoverPriority":0,"isZoneRedundant":false}],"readLocations":[{"id":"cli000002-eastus","locationName":"East
        US","documentEndpoint":"https://cli000002-eastus.documents.azure.com:443/","provisioningState":"Succeeded","failoverPriority":0,"isZoneRedundant":false},{"id":"cli000002-westus","locationName":"West
        US","documentEndpoint":"https://cli000002-westus.documents.azure.com:443/","provisioningState":"Succeeded","failoverPriority":1,"isZoneRedundant":false}],"locations":[{"id":"cli000002-eastus","locationName":"East
        US","documentEndpoint":"https://cli000002-eastus.documents.azure.com:443/","provisioningState":"Succeeded","failoverPriority":0,"isZoneRedundant":false},{"id":"cli000002-westus","locationName":"West
        US","documentEndpoint":"https://cli000002-westus.documents.azure.com:443/","provisioningState":"Succeeded","failoverPriority":1,"isZoneRedundant":false}],"failoverPolicies":[{"id":"cli000002-eastus","locationName":"East
        US","failoverPriority":0},{"id":"cli000002-westus","locationName":"West US","failoverPriority":1}],"cors":[],"capabilities":[],"ipRules":[],"backupPolicy":{"type":"Periodic","periodicModeProperties":{"backupIntervalInMinutes":240,"backupRetentionIntervalInHours":8,"backupStorageRedundancy":"Geo"}},"networkAclBypassResourceIds":[]},"identity":{"type":"None"}}'
    headers:
      cache-control:
      - no-store, no-cache
      content-length:
      - '3175'
      content-type:
      - application/json
      date:
      - Tue, 22 Jun 2021 06:27:37 GMT
      pragma:
      - no-cache
      server:
      - Microsoft-HTTPAPI/2.0
      strict-transport-security:
      - max-age=31536000; includeSubDomains
      transfer-encoding:
      - chunked
      vary:
      - Accept-Encoding
      x-content-type-options:
      - nosniff
      x-ms-gatewayversion:
      - version=2.14.0
    status:
      code: 200
      message: Ok
- request:
    body: '{"failoverPolicies": [{"locationName": "westus", "failoverPriority": 0},
      {"locationName": "eastus", "failoverPriority": 1}]}'
    headers:
      Accept:
      - '*/*'
      Accept-Encoding:
      - gzip, deflate
      CommandName:
      - cosmosdb failover-priority-change
      Connection:
      - keep-alive
      Content-Length:
      - '124'
      Content-Type:
      - application/json
      ParameterSetName:
      - -n -g --failover-policies
      User-Agent:
      - AZURECLI/2.25.0 azsdk-python-mgmt-cosmosdb/6.4.0 Python/3.8.10 (Windows-10-10.0.19043-SP0)
    method: POST
    uri: https://management.azure.com/subscriptions/00000000-0000-0000-0000-000000000000/resourceGroups/cli_test_cosmosdb_account000001/providers/Microsoft.DocumentDB/databaseAccounts/cli000002/failoverPriorityChange?api-version=2021-06-15
  response:
    body:
      string: '{"status":"Enqueued"}'
    headers:
      azure-asyncoperation:
<<<<<<< HEAD
      - https://management.azure.com/subscriptions/00000000-0000-0000-0000-000000000000/providers/Microsoft.DocumentDB/locations/westus/operationsStatus/d278a4a5-6a9e-485b-8daf-257b9f8b09de?api-version=2021-06-15
=======
      - https://management.azure.com/subscriptions/00000000-0000-0000-0000-000000000000/providers/Microsoft.DocumentDB/locations/westus/operationsStatus/917f2d2a-f10d-4b5f-8f3e-b99f4e86cefc?api-version=2021-06-15
>>>>>>> 1e7f7962
      cache-control:
      - no-store, no-cache
      content-length:
      - '21'
      content-type:
      - application/json
      date:
      - Tue, 22 Jun 2021 06:27:40 GMT
      location:
<<<<<<< HEAD
      - https://management.azure.com/subscriptions/00000000-0000-0000-0000-000000000000/resourceGroups/cli_test_cosmosdb_account000001/providers/Microsoft.DocumentDB/databaseAccounts/cli000002/failoverPriorityChange/operationResults/d278a4a5-6a9e-485b-8daf-257b9f8b09de?api-version=2021-06-15
=======
      - https://management.azure.com/subscriptions/00000000-0000-0000-0000-000000000000/resourceGroups/cli_test_cosmosdb_account000001/providers/Microsoft.DocumentDB/databaseAccounts/cli000002/failoverPriorityChange/operationResults/917f2d2a-f10d-4b5f-8f3e-b99f4e86cefc?api-version=2021-06-15
>>>>>>> 1e7f7962
      pragma:
      - no-cache
      server:
      - Microsoft-HTTPAPI/2.0
      strict-transport-security:
      - max-age=31536000; includeSubDomains
      x-content-type-options:
      - nosniff
      x-ms-gatewayversion:
      - version=2.14.0
      x-ms-ratelimit-remaining-subscription-writes:
      - '1199'
    status:
      code: 202
      message: Accepted
- request:
    body: null
    headers:
      Accept:
      - '*/*'
      Accept-Encoding:
      - gzip, deflate
      CommandName:
      - cosmosdb failover-priority-change
      Connection:
      - keep-alive
      ParameterSetName:
      - -n -g --failover-policies
      User-Agent:
<<<<<<< HEAD
      - AZURECLI/2.23.0 azsdk-python-mgmt-cosmosdb/0.7.0 Python/3.8.4 (Windows-10-10.0.19041-SP0)
    method: GET
    uri: https://management.azure.com/subscriptions/00000000-0000-0000-0000-000000000000/providers/Microsoft.DocumentDB/locations/westus/operationsStatus/d278a4a5-6a9e-485b-8daf-257b9f8b09de?api-version=2021-06-15
  response:
    body:
      string: '{"status":"Dequeued"}'
    headers:
      cache-control:
      - no-store, no-cache
      content-length:
      - '21'
      content-type:
      - application/json
      date:
      - Wed, 12 May 2021 21:08:49 GMT
      pragma:
      - no-cache
      server:
      - Microsoft-HTTPAPI/2.0
      strict-transport-security:
      - max-age=31536000; includeSubDomains
      transfer-encoding:
      - chunked
      vary:
      - Accept-Encoding
      x-content-type-options:
      - nosniff
      x-ms-gatewayversion:
      - version=2.11.0
    status:
      code: 200
      message: Ok
- request:
    body: null
    headers:
      Accept:
      - '*/*'
      Accept-Encoding:
      - gzip, deflate
      CommandName:
      - cosmosdb failover-priority-change
      Connection:
      - keep-alive
      ParameterSetName:
      - -n -g --failover-policies
      User-Agent:
      - AZURECLI/2.23.0 azsdk-python-mgmt-cosmosdb/0.7.0 Python/3.8.4 (Windows-10-10.0.19041-SP0)
    method: GET
    uri: https://management.azure.com/subscriptions/00000000-0000-0000-0000-000000000000/providers/Microsoft.DocumentDB/locations/westus/operationsStatus/d278a4a5-6a9e-485b-8daf-257b9f8b09de?api-version=2021-06-15
=======
      - AZURECLI/2.25.0 azsdk-python-mgmt-cosmosdb/6.4.0 Python/3.8.10 (Windows-10-10.0.19043-SP0)
    method: GET
    uri: https://management.azure.com/subscriptions/00000000-0000-0000-0000-000000000000/providers/Microsoft.DocumentDB/locations/westus/operationsStatus/917f2d2a-f10d-4b5f-8f3e-b99f4e86cefc?api-version=2021-06-15
>>>>>>> 1e7f7962
  response:
    body:
      string: '{"status":"Succeeded"}'
    headers:
      cache-control:
      - no-store, no-cache
      content-length:
      - '22'
      content-type:
      - application/json
      date:
      - Tue, 22 Jun 2021 06:28:09 GMT
      pragma:
      - no-cache
      server:
      - Microsoft-HTTPAPI/2.0
      strict-transport-security:
      - max-age=31536000; includeSubDomains
      transfer-encoding:
      - chunked
      vary:
      - Accept-Encoding
      x-content-type-options:
      - nosniff
      x-ms-gatewayversion:
      - version=2.14.0
    status:
      code: 200
      message: Ok
- request:
    body: null
    headers:
      Accept:
      - '*/*'
      Accept-Encoding:
      - gzip, deflate
      CommandName:
      - cosmosdb failover-priority-change
      Connection:
      - keep-alive
      ParameterSetName:
      - -n -g --failover-policies
      User-Agent:
      - AZURECLI/2.25.0 azsdk-python-mgmt-cosmosdb/6.4.0 Python/3.8.10 (Windows-10-10.0.19043-SP0)
    method: GET
<<<<<<< HEAD
    uri: https://management.azure.com/subscriptions/00000000-0000-0000-0000-000000000000/resourceGroups/cli_test_cosmosdb_account000001/providers/Microsoft.DocumentDB/databaseAccounts/cli000002/failoverPriorityChange/operationResults/d278a4a5-6a9e-485b-8daf-257b9f8b09de?api-version=2021-06-15
=======
    uri: https://management.azure.com/subscriptions/00000000-0000-0000-0000-000000000000/resourceGroups/cli_test_cosmosdb_account000001/providers/Microsoft.DocumentDB/databaseAccounts/cli000002/failoverPriorityChange/operationResults/917f2d2a-f10d-4b5f-8f3e-b99f4e86cefc?api-version=2021-06-15
>>>>>>> 1e7f7962
  response:
    body:
      string: '{"status":"Succeeded"}'
    headers:
      cache-control:
      - no-store, no-cache
      content-length:
      - '22'
      content-type:
      - application/json
      date:
      - Tue, 22 Jun 2021 06:28:10 GMT
      pragma:
      - no-cache
      server:
      - Microsoft-HTTPAPI/2.0
      strict-transport-security:
      - max-age=31536000; includeSubDomains
      transfer-encoding:
      - chunked
      vary:
      - Accept-Encoding
      x-content-type-options:
      - nosniff
      x-ms-gatewayversion:
      - version=2.14.0
    status:
      code: 200
      message: Ok
- request:
    body: null
    headers:
      Accept:
      - application/json
      Accept-Encoding:
      - gzip, deflate
      CommandName:
      - cosmosdb show
      Connection:
      - keep-alive
      ParameterSetName:
      - -n -g
      User-Agent:
      - AZURECLI/2.25.0 azsdk-python-mgmt-cosmosdb/6.4.0 Python/3.8.10 (Windows-10-10.0.19043-SP0)
    method: GET
    uri: https://management.azure.com/subscriptions/00000000-0000-0000-0000-000000000000/resourceGroups/cli_test_cosmosdb_account000001/providers/Microsoft.DocumentDB/databaseAccounts/cli000002?api-version=2021-06-15
  response:
    body:
      string: '{"id":"/subscriptions/00000000-0000-0000-0000-000000000000/resourceGroups/cli_test_cosmosdb_account000001/providers/Microsoft.DocumentDB/databaseAccounts/cli000002","name":"cli000002","location":"West
        US","type":"Microsoft.DocumentDB/databaseAccounts","kind":"GlobalDocumentDB","tags":{},"systemData":{"createdAt":"2021-06-22T06:25:22.1351789Z"},"properties":{"provisioningState":"Succeeded","documentEndpoint":"https://cli000002.documents.azure.com:443/","publicNetworkAccess":"Enabled","enableAutomaticFailover":false,"enableMultipleWriteLocations":false,"enablePartitionKeyMonitor":false,"isVirtualNetworkFilterEnabled":false,"virtualNetworkRules":[],"EnabledApiTypes":"Sql","disableKeyBasedMetadataWriteAccess":false,"enableFreeTier":false,"enableAnalyticalStorage":false,"analyticalStorageConfiguration":{"analyticalStorageSchemaType":"WellDefined"},"instanceId":"977c6de4-06f7-4d5b-abb9-0606be128e94","createMode":"Default","databaseAccountOfferType":"Standard","defaultIdentity":"FirstPartyIdentity","networkAclBypass":"None","disableLocalAuth":false,"consistencyPolicy":{"defaultConsistencyLevel":"Session","maxIntervalInSeconds":5,"maxStalenessPrefix":100},"configurationOverrides":{},"writeLocations":[{"id":"cli000002-westus","locationName":"West
        US","documentEndpoint":"https://cli000002-westus.documents.azure.com:443/","provisioningState":"Succeeded","failoverPriority":0,"isZoneRedundant":false}],"readLocations":[{"id":"cli000002-westus","locationName":"West
        US","documentEndpoint":"https://cli000002-westus.documents.azure.com:443/","provisioningState":"Succeeded","failoverPriority":0,"isZoneRedundant":false},{"id":"cli000002-eastus","locationName":"East
        US","documentEndpoint":"https://cli000002-eastus.documents.azure.com:443/","provisioningState":"Succeeded","failoverPriority":1,"isZoneRedundant":false}],"locations":[{"id":"cli000002-westus","locationName":"West
        US","documentEndpoint":"https://cli000002-westus.documents.azure.com:443/","provisioningState":"Succeeded","failoverPriority":0,"isZoneRedundant":false},{"id":"cli000002-eastus","locationName":"East
        US","documentEndpoint":"https://cli000002-eastus.documents.azure.com:443/","provisioningState":"Succeeded","failoverPriority":1,"isZoneRedundant":false}],"failoverPolicies":[{"id":"cli000002-westus","locationName":"West
        US","failoverPriority":0},{"id":"cli000002-eastus","locationName":"East US","failoverPriority":1}],"cors":[],"capabilities":[],"ipRules":[],"backupPolicy":{"type":"Periodic","periodicModeProperties":{"backupIntervalInMinutes":240,"backupRetentionIntervalInHours":8,"backupStorageRedundancy":"Geo"}},"networkAclBypassResourceIds":[]},"identity":{"type":"None"}}'
    headers:
      cache-control:
      - no-store, no-cache
      content-length:
      - '3175'
      content-type:
      - application/json
      date:
      - Tue, 22 Jun 2021 06:28:11 GMT
      pragma:
      - no-cache
      server:
      - Microsoft-HTTPAPI/2.0
      strict-transport-security:
      - max-age=31536000; includeSubDomains
      transfer-encoding:
      - chunked
      vary:
      - Accept-Encoding
      x-content-type-options:
      - nosniff
      x-ms-gatewayversion:
      - version=2.14.0
    status:
      code: 200
      message: Ok
version: 1<|MERGE_RESOLUTION|>--- conflicted
+++ resolved
@@ -75,11 +75,7 @@
         US","failoverPriority":0}],"cors":[],"capabilities":[],"ipRules":[],"backupPolicy":{"type":"Periodic","periodicModeProperties":{"backupIntervalInMinutes":240,"backupRetentionIntervalInHours":8,"backupStorageRedundancy":"Geo"}},"networkAclBypassResourceIds":[]},"identity":{"type":"None"}}'
     headers:
       azure-asyncoperation:
-<<<<<<< HEAD
-      - https://management.azure.com/subscriptions/00000000-0000-0000-0000-000000000000/providers/Microsoft.DocumentDB/locations/westus/operationsStatus/4a00c4c8-c9ae-4f1c-a489-0506db9207db?api-version=2021-06-15
-=======
       - https://management.azure.com/subscriptions/00000000-0000-0000-0000-000000000000/providers/Microsoft.DocumentDB/locations/westus/operationsStatus/db188529-dc52-45b2-bcac-dd948d1a9d34?api-version=2021-06-15
->>>>>>> 1e7f7962
       cache-control:
       - no-store, no-cache
       content-length:
@@ -89,11 +85,7 @@
       date:
       - Tue, 22 Jun 2021 06:24:06 GMT
       location:
-<<<<<<< HEAD
-      - https://management.azure.com/subscriptions/00000000-0000-0000-0000-000000000000/resourceGroups/cli_test_cosmosdb_account000001/providers/Microsoft.DocumentDB/databaseAccounts/cli000002/operationResults/4a00c4c8-c9ae-4f1c-a489-0506db9207db?api-version=2021-06-15
-=======
       - https://management.azure.com/subscriptions/00000000-0000-0000-0000-000000000000/resourceGroups/cli_test_cosmosdb_account000001/providers/Microsoft.DocumentDB/databaseAccounts/cli000002/operationResults/db188529-dc52-45b2-bcac-dd948d1a9d34?api-version=2021-06-15
->>>>>>> 1e7f7962
       pragma:
       - no-cache
       server:
@@ -129,11 +121,7 @@
       User-Agent:
       - AZURECLI/2.25.0 azsdk-python-mgmt-cosmosdb/6.4.0 Python/3.8.10 (Windows-10-10.0.19043-SP0)
     method: GET
-<<<<<<< HEAD
-    uri: https://management.azure.com/subscriptions/00000000-0000-0000-0000-000000000000/providers/Microsoft.DocumentDB/locations/westus/operationsStatus/4a00c4c8-c9ae-4f1c-a489-0506db9207db?api-version=2021-06-15
-=======
     uri: https://management.azure.com/subscriptions/00000000-0000-0000-0000-000000000000/providers/Microsoft.DocumentDB/locations/westus/operationsStatus/db188529-dc52-45b2-bcac-dd948d1a9d34?api-version=2021-06-15
->>>>>>> 1e7f7962
   response:
     body:
       string: '{"status":"Dequeued"}'
@@ -179,11 +167,7 @@
       User-Agent:
       - AZURECLI/2.25.0 azsdk-python-mgmt-cosmosdb/6.4.0 Python/3.8.10 (Windows-10-10.0.19043-SP0)
     method: GET
-<<<<<<< HEAD
-    uri: https://management.azure.com/subscriptions/00000000-0000-0000-0000-000000000000/providers/Microsoft.DocumentDB/locations/westus/operationsStatus/4a00c4c8-c9ae-4f1c-a489-0506db9207db?api-version=2021-06-15
-=======
     uri: https://management.azure.com/subscriptions/00000000-0000-0000-0000-000000000000/providers/Microsoft.DocumentDB/locations/westus/operationsStatus/db188529-dc52-45b2-bcac-dd948d1a9d34?api-version=2021-06-15
->>>>>>> 1e7f7962
   response:
     body:
       string: '{"status":"Dequeued"}'
@@ -229,11 +213,7 @@
       User-Agent:
       - AZURECLI/2.25.0 azsdk-python-mgmt-cosmosdb/6.4.0 Python/3.8.10 (Windows-10-10.0.19043-SP0)
     method: GET
-<<<<<<< HEAD
-    uri: https://management.azure.com/subscriptions/00000000-0000-0000-0000-000000000000/providers/Microsoft.DocumentDB/locations/westus/operationsStatus/4a00c4c8-c9ae-4f1c-a489-0506db9207db?api-version=2021-06-15
-=======
     uri: https://management.azure.com/subscriptions/00000000-0000-0000-0000-000000000000/providers/Microsoft.DocumentDB/locations/westus/operationsStatus/db188529-dc52-45b2-bcac-dd948d1a9d34?api-version=2021-06-15
->>>>>>> 1e7f7962
   response:
     body:
       string: '{"status":"Dequeued"}'
@@ -279,11 +259,7 @@
       User-Agent:
       - AZURECLI/2.25.0 azsdk-python-mgmt-cosmosdb/6.4.0 Python/3.8.10 (Windows-10-10.0.19043-SP0)
     method: GET
-<<<<<<< HEAD
-    uri: https://management.azure.com/subscriptions/00000000-0000-0000-0000-000000000000/providers/Microsoft.DocumentDB/locations/westus/operationsStatus/4a00c4c8-c9ae-4f1c-a489-0506db9207db?api-version=2021-06-15
-=======
     uri: https://management.azure.com/subscriptions/00000000-0000-0000-0000-000000000000/providers/Microsoft.DocumentDB/locations/westus/operationsStatus/db188529-dc52-45b2-bcac-dd948d1a9d34?api-version=2021-06-15
->>>>>>> 1e7f7962
   response:
     body:
       string: '{"status":"Dequeued"}'
@@ -329,11 +305,7 @@
       User-Agent:
       - AZURECLI/2.25.0 azsdk-python-mgmt-cosmosdb/6.4.0 Python/3.8.10 (Windows-10-10.0.19043-SP0)
     method: GET
-<<<<<<< HEAD
-    uri: https://management.azure.com/subscriptions/00000000-0000-0000-0000-000000000000/providers/Microsoft.DocumentDB/locations/westus/operationsStatus/4a00c4c8-c9ae-4f1c-a489-0506db9207db?api-version=2021-06-15
-=======
     uri: https://management.azure.com/subscriptions/00000000-0000-0000-0000-000000000000/providers/Microsoft.DocumentDB/locations/westus/operationsStatus/db188529-dc52-45b2-bcac-dd948d1a9d34?api-version=2021-06-15
->>>>>>> 1e7f7962
   response:
     body:
       string: '{"status":"Dequeued"}'
@@ -379,11 +351,7 @@
       User-Agent:
       - AZURECLI/2.25.0 azsdk-python-mgmt-cosmosdb/6.4.0 Python/3.8.10 (Windows-10-10.0.19043-SP0)
     method: GET
-<<<<<<< HEAD
-    uri: https://management.azure.com/subscriptions/00000000-0000-0000-0000-000000000000/providers/Microsoft.DocumentDB/locations/westus/operationsStatus/4a00c4c8-c9ae-4f1c-a489-0506db9207db?api-version=2021-06-15
-=======
     uri: https://management.azure.com/subscriptions/00000000-0000-0000-0000-000000000000/providers/Microsoft.DocumentDB/locations/westus/operationsStatus/db188529-dc52-45b2-bcac-dd948d1a9d34?api-version=2021-06-15
->>>>>>> 1e7f7962
   response:
     body:
       string: '{"status":"Dequeued"}'
@@ -429,11 +397,7 @@
       User-Agent:
       - AZURECLI/2.25.0 azsdk-python-mgmt-cosmosdb/6.4.0 Python/3.8.10 (Windows-10-10.0.19043-SP0)
     method: GET
-<<<<<<< HEAD
-    uri: https://management.azure.com/subscriptions/00000000-0000-0000-0000-000000000000/providers/Microsoft.DocumentDB/locations/westus/operationsStatus/4a00c4c8-c9ae-4f1c-a489-0506db9207db?api-version=2021-06-15
-=======
     uri: https://management.azure.com/subscriptions/00000000-0000-0000-0000-000000000000/providers/Microsoft.DocumentDB/locations/westus/operationsStatus/db188529-dc52-45b2-bcac-dd948d1a9d34?api-version=2021-06-15
->>>>>>> 1e7f7962
   response:
     body:
       string: '{"status":"Succeeded"}'
@@ -596,11 +560,7 @@
       string: '{"status":"Enqueued"}'
     headers:
       azure-asyncoperation:
-<<<<<<< HEAD
-      - https://management.azure.com/subscriptions/00000000-0000-0000-0000-000000000000/providers/Microsoft.DocumentDB/locations/westus/operationsStatus/d278a4a5-6a9e-485b-8daf-257b9f8b09de?api-version=2021-06-15
-=======
       - https://management.azure.com/subscriptions/00000000-0000-0000-0000-000000000000/providers/Microsoft.DocumentDB/locations/westus/operationsStatus/917f2d2a-f10d-4b5f-8f3e-b99f4e86cefc?api-version=2021-06-15
->>>>>>> 1e7f7962
       cache-control:
       - no-store, no-cache
       content-length:
@@ -610,11 +570,7 @@
       date:
       - Tue, 22 Jun 2021 06:27:40 GMT
       location:
-<<<<<<< HEAD
-      - https://management.azure.com/subscriptions/00000000-0000-0000-0000-000000000000/resourceGroups/cli_test_cosmosdb_account000001/providers/Microsoft.DocumentDB/databaseAccounts/cli000002/failoverPriorityChange/operationResults/d278a4a5-6a9e-485b-8daf-257b9f8b09de?api-version=2021-06-15
-=======
       - https://management.azure.com/subscriptions/00000000-0000-0000-0000-000000000000/resourceGroups/cli_test_cosmosdb_account000001/providers/Microsoft.DocumentDB/databaseAccounts/cli000002/failoverPriorityChange/operationResults/917f2d2a-f10d-4b5f-8f3e-b99f4e86cefc?api-version=2021-06-15
->>>>>>> 1e7f7962
       pragma:
       - no-cache
       server:
@@ -644,36 +600,35 @@
       ParameterSetName:
       - -n -g --failover-policies
       User-Agent:
-<<<<<<< HEAD
-      - AZURECLI/2.23.0 azsdk-python-mgmt-cosmosdb/0.7.0 Python/3.8.4 (Windows-10-10.0.19041-SP0)
-    method: GET
-    uri: https://management.azure.com/subscriptions/00000000-0000-0000-0000-000000000000/providers/Microsoft.DocumentDB/locations/westus/operationsStatus/d278a4a5-6a9e-485b-8daf-257b9f8b09de?api-version=2021-06-15
-  response:
-    body:
-      string: '{"status":"Dequeued"}'
-    headers:
-      cache-control:
-      - no-store, no-cache
-      content-length:
-      - '21'
-      content-type:
-      - application/json
-      date:
-      - Wed, 12 May 2021 21:08:49 GMT
-      pragma:
-      - no-cache
-      server:
-      - Microsoft-HTTPAPI/2.0
-      strict-transport-security:
-      - max-age=31536000; includeSubDomains
-      transfer-encoding:
-      - chunked
-      vary:
-      - Accept-Encoding
-      x-content-type-options:
-      - nosniff
-      x-ms-gatewayversion:
-      - version=2.11.0
+      - AZURECLI/2.25.0 azsdk-python-mgmt-cosmosdb/6.4.0 Python/3.8.10 (Windows-10-10.0.19043-SP0)
+    method: GET
+    uri: https://management.azure.com/subscriptions/00000000-0000-0000-0000-000000000000/providers/Microsoft.DocumentDB/locations/westus/operationsStatus/917f2d2a-f10d-4b5f-8f3e-b99f4e86cefc?api-version=2021-06-15
+  response:
+    body:
+      string: '{"status":"Succeeded"}'
+    headers:
+      cache-control:
+      - no-store, no-cache
+      content-length:
+      - '22'
+      content-type:
+      - application/json
+      date:
+      - Tue, 22 Jun 2021 06:28:09 GMT
+      pragma:
+      - no-cache
+      server:
+      - Microsoft-HTTPAPI/2.0
+      strict-transport-security:
+      - max-age=31536000; includeSubDomains
+      transfer-encoding:
+      - chunked
+      vary:
+      - Accept-Encoding
+      x-content-type-options:
+      - nosniff
+      x-ms-gatewayversion:
+      - version=2.14.0
     status:
       code: 200
       message: Ok
@@ -691,64 +646,9 @@
       ParameterSetName:
       - -n -g --failover-policies
       User-Agent:
-      - AZURECLI/2.23.0 azsdk-python-mgmt-cosmosdb/0.7.0 Python/3.8.4 (Windows-10-10.0.19041-SP0)
-    method: GET
-    uri: https://management.azure.com/subscriptions/00000000-0000-0000-0000-000000000000/providers/Microsoft.DocumentDB/locations/westus/operationsStatus/d278a4a5-6a9e-485b-8daf-257b9f8b09de?api-version=2021-06-15
-=======
-      - AZURECLI/2.25.0 azsdk-python-mgmt-cosmosdb/6.4.0 Python/3.8.10 (Windows-10-10.0.19043-SP0)
-    method: GET
-    uri: https://management.azure.com/subscriptions/00000000-0000-0000-0000-000000000000/providers/Microsoft.DocumentDB/locations/westus/operationsStatus/917f2d2a-f10d-4b5f-8f3e-b99f4e86cefc?api-version=2021-06-15
->>>>>>> 1e7f7962
-  response:
-    body:
-      string: '{"status":"Succeeded"}'
-    headers:
-      cache-control:
-      - no-store, no-cache
-      content-length:
-      - '22'
-      content-type:
-      - application/json
-      date:
-      - Tue, 22 Jun 2021 06:28:09 GMT
-      pragma:
-      - no-cache
-      server:
-      - Microsoft-HTTPAPI/2.0
-      strict-transport-security:
-      - max-age=31536000; includeSubDomains
-      transfer-encoding:
-      - chunked
-      vary:
-      - Accept-Encoding
-      x-content-type-options:
-      - nosniff
-      x-ms-gatewayversion:
-      - version=2.14.0
-    status:
-      code: 200
-      message: Ok
-- request:
-    body: null
-    headers:
-      Accept:
-      - '*/*'
-      Accept-Encoding:
-      - gzip, deflate
-      CommandName:
-      - cosmosdb failover-priority-change
-      Connection:
-      - keep-alive
-      ParameterSetName:
-      - -n -g --failover-policies
-      User-Agent:
-      - AZURECLI/2.25.0 azsdk-python-mgmt-cosmosdb/6.4.0 Python/3.8.10 (Windows-10-10.0.19043-SP0)
-    method: GET
-<<<<<<< HEAD
-    uri: https://management.azure.com/subscriptions/00000000-0000-0000-0000-000000000000/resourceGroups/cli_test_cosmosdb_account000001/providers/Microsoft.DocumentDB/databaseAccounts/cli000002/failoverPriorityChange/operationResults/d278a4a5-6a9e-485b-8daf-257b9f8b09de?api-version=2021-06-15
-=======
+      - AZURECLI/2.25.0 azsdk-python-mgmt-cosmosdb/6.4.0 Python/3.8.10 (Windows-10-10.0.19043-SP0)
+    method: GET
     uri: https://management.azure.com/subscriptions/00000000-0000-0000-0000-000000000000/resourceGroups/cli_test_cosmosdb_account000001/providers/Microsoft.DocumentDB/databaseAccounts/cli000002/failoverPriorityChange/operationResults/917f2d2a-f10d-4b5f-8f3e-b99f4e86cefc?api-version=2021-06-15
->>>>>>> 1e7f7962
   response:
     body:
       string: '{"status":"Succeeded"}'
