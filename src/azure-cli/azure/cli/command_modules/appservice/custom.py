# --------------------------------------------------------------------------------------------
# Copyright (c) Microsoft Corporation. All rights reserved.
# Licensed under the MIT License. See License.txt in the project root for license information.
# --------------------------------------------------------------------------------------------

import ast
import threading
import time
import re
from xml.etree import ElementTree

from urllib.parse import urlparse
from urllib.request import urlopen

from binascii import hexlify
from os import urandom
import datetime
import json
import ssl
import sys
import uuid
from functools import reduce
import invoke
from nacl import encoding, public

import OpenSSL.crypto
from fabric import Connection

from knack.prompting import prompt_pass, NoTTYException, prompt_y_n
from knack.util import CLIError
from knack.log import get_logger

from msrestazure.azure_exceptions import CloudError
from msrestazure.tools import is_valid_resource_id, parse_resource_id, resource_id

from azure.mgmt.storage import StorageManagementClient
from azure.mgmt.applicationinsights import ApplicationInsightsManagementClient
from azure.mgmt.relay.models import AccessRights
from azure.mgmt.web.models import KeyInfo
from azure.cli.command_modules.relay._client_factory import hycos_mgmt_client_factory, namespaces_mgmt_client_factory

from azure.cli.core.commands.client_factory import get_mgmt_service_client
from azure.cli.core.commands import LongRunningOperation
from azure.cli.core.util import in_cloud_console, shell_safe_json_parse, open_page_in_browser, get_json_object, \
    ConfiguredDefaultSetter, sdk_no_wait
from azure.cli.core.util import get_az_user_agent, send_raw_request, get_file_json
from azure.cli.core.profiles import ResourceType, get_sdk
from azure.cli.core.azclierror import (InvalidArgumentValueError, MutuallyExclusiveArgumentError, ResourceNotFoundError,
                                       RequiredArgumentMissingError, ValidationError, CLIInternalError,
                                       UnclassifiedUserFault, AzureResponseError, AzureInternalError,
                                       ArgumentUsageError, FileOperationError)

from .tunnel import TunnelServer

from ._params import AUTH_TYPES, MULTI_CONTAINER_TYPES
from ._client_factory import (web_client_factory, ex_handler_factory, providers_client_factory,
                              appcontainers_client_factory)
from ._appservice_utils import _generic_site_operation, _generic_settings_operation
from .utils import (_normalize_sku,
                    get_sku_tier,
                    retryable_method,
                    raise_missing_token_suggestion,
                    _get_location_from_resource_group,
                    _list_app,
                    is_functionapp,
                    _rename_server_farm_props,
                    _get_location_from_webapp,
                    _normalize_location,
                    get_pool_manager, use_additional_properties, get_app_service_plan_from_webapp,
                    get_resource_if_exists, repo_url_to_name, get_token,
<<<<<<< HEAD
                    app_service_plan_exists, is_centauri_functionapp, is_flex_functionapp)
=======
                    app_service_plan_exists, is_centauri_functionapp, _remove_list_duplicates)
>>>>>>> 234020a8
from ._create_util import (zip_contents_from_dir, get_runtime_version_details, create_resource_group, get_app_details,
                           check_resource_group_exists, set_location, get_site_availability, get_profile_username,
                           get_plan_to_use, get_lang_from_content, get_rg_to_use, get_sku_to_use,
                           detect_os_from_src, get_current_stack_from_runtime, generate_default_app_name)
from ._constants import (FUNCTIONS_STACKS_API_KEYS, FUNCTIONS_LINUX_RUNTIME_VERSION_REGEX,
                         FUNCTIONS_WINDOWS_RUNTIME_VERSION_REGEX, FUNCTIONS_NO_V2_REGIONS, PUBLIC_CLOUD,
                         LINUX_GITHUB_ACTIONS_WORKFLOW_TEMPLATE_PATH, WINDOWS_GITHUB_ACTIONS_WORKFLOW_TEMPLATE_PATH,
                         DOTNET_RUNTIME_NAME, NETCORE_RUNTIME_NAME, ASPDOTNET_RUNTIME_NAME, LINUX_OS_NAME,
                         WINDOWS_OS_NAME, LINUX_FUNCTIONAPP_GITHUB_ACTIONS_WORKFLOW_TEMPLATE_PATH,
                         WINDOWS_FUNCTIONAPP_GITHUB_ACTIONS_WORKFLOW_TEMPLATE_PATH, DEFAULT_CENTAURI_IMAGE,
                         FLEX_RUNTIMES)
from ._github_oauth import (get_github_access_token, cache_github_token)
from ._validators import validate_and_convert_to_int, validate_range_of_int_flag

from .aaz.latest.network.vnet import List as VNetList, Show as VNetShow
from .aaz.latest.network.vnet.subnet import Show as SubnetShow, Update as SubnetUpdate

logger = get_logger(__name__)

# pylint:disable=no-member,too-many-lines,too-many-locals

# region "Common routines shared with quick-start extensions."
# Please maintain compatibility in both interfaces and functionalities"


def create_webapp(cmd, resource_group_name, name, plan, runtime=None, startup_file=None,  # pylint: disable=too-many-statements,too-many-branches
                  deployment_container_image_name=None, deployment_source_url=None, deployment_source_branch='master',
                  deployment_local_git=None, docker_registry_server_password=None, docker_registry_server_user=None,
                  multicontainer_config_type=None, multicontainer_config_file=None, tags=None,
                  using_webapp_up=False, language=None, assign_identities=None,
                  role='Contributor', scope=None, vnet=None, subnet=None, https_only=False, public_network_access=None):
    from azure.mgmt.web.models import Site
    from azure.core.exceptions import ResourceNotFoundError as _ResourceNotFoundError
    SiteConfig, SkuDescription, NameValuePair = cmd.get_models(
        'SiteConfig', 'SkuDescription', 'NameValuePair')

    if deployment_source_url and deployment_local_git:
        raise MutuallyExclusiveArgumentError('usage error: --deployment-source-url <url> | --deployment-local-git')

    docker_registry_server_url = parse_docker_image_name(deployment_container_image_name)

    client = web_client_factory(cmd.cli_ctx)
    plan_info = None
    if is_valid_resource_id(plan):
        parse_result = parse_resource_id(plan)
        plan_info = client.app_service_plans.get(parse_result['resource_group'], parse_result['name'])
    else:
        try:
            plan_info = client.app_service_plans.get(name=plan, resource_group_name=resource_group_name)
        except _ResourceNotFoundError:
            plan_info = None
        if not plan_info:
            plans = list(client.app_service_plans.list(detailed=True))
            for user_plan in plans:
                if user_plan.name.lower() == plan.lower():
                    if plan_info:
                        raise InvalidArgumentValueError("There are multiple plans with name {}.".format(plan),
                                                        "Try using the plan resource ID instead.")
                    parse_result = parse_resource_id(user_plan.id)
                    plan_info = client.app_service_plans.get(parse_result['resource_group'], parse_result['name'])
    if not plan_info:
        raise ResourceNotFoundError("The plan '{}' doesn't exist.".format(plan))
    is_linux = plan_info.reserved
    helper = _StackRuntimeHelper(cmd, linux=is_linux, windows=not is_linux)
    location = plan_info.location
    # This is to keep the existing appsettings for a newly created webapp on existing webapp name.
    name_validation = get_site_availability(cmd, name)
    if not name_validation.name_available:
        if name_validation.reason == 'Invalid':
            raise ValidationError(name_validation.message)
        logger.warning("Webapp '%s' already exists. The command will use the existing app's settings.", name)
        app_details = get_app_details(cmd, name)
        if app_details is None:
            raise ResourceNotFoundError("Unable to retrieve details of the existing app '{}'. Please check that "
                                        "the app is a part of the current subscription".format(name))
        current_rg = app_details.resource_group
        if resource_group_name is not None and (resource_group_name.lower() != current_rg.lower()):
            raise ValidationError("The webapp '{}' exists in resource group '{}' and does not "
                                  "match the value entered '{}'. Please re-run command with the "
                                  "correct parameters.". format(name, current_rg, resource_group_name))
        existing_app_settings = _generic_site_operation(cmd.cli_ctx, resource_group_name,
                                                        name, 'list_application_settings')
        settings = []
        for k, v in existing_app_settings.properties.items():
            settings.append(NameValuePair(name=k, value=v))
        site_config = SiteConfig(app_settings=settings)
    else:
        site_config = SiteConfig(app_settings=[])
    if isinstance(plan_info.sku, SkuDescription) and plan_info.sku.name.upper() not in ['F1', 'FREE', 'SHARED', 'D1',
                                                                                        'B1', 'B2', 'B3', 'BASIC']:
        site_config.always_on = True

    if subnet or vnet:
        subnet_info = _get_subnet_info(cmd=cmd,
                                       resource_group_name=resource_group_name,
                                       subnet=subnet,
                                       vnet=vnet)
        _validate_vnet_integration_location(cmd=cmd, webapp_location=plan_info.location,
                                            subnet_resource_group=subnet_info["resource_group_name"],
                                            vnet_name=subnet_info["vnet_name"],
                                            vnet_sub_id=subnet_info["subnet_subscription_id"])
        _vnet_delegation_check(cmd, subnet_subscription_id=subnet_info["subnet_subscription_id"],
                               vnet_resource_group=subnet_info["resource_group_name"],
                               vnet_name=subnet_info["vnet_name"],
                               subnet_name=subnet_info["subnet_name"])
        subnet_resource_id = subnet_info["subnet_resource_id"]
        vnet_route_all_enabled = True
    else:
        subnet_resource_id = None
        vnet_route_all_enabled = None

    if using_webapp_up:
        https_only = using_webapp_up

    webapp_def = Site(location=location, site_config=site_config, server_farm_id=plan_info.id, tags=tags,
                      https_only=https_only, virtual_network_subnet_id=subnet_resource_id,
                      public_network_access=public_network_access, vnet_route_all_enabled=vnet_route_all_enabled)
    if runtime:
        runtime = _StackRuntimeHelper.remove_delimiters(runtime)

    current_stack = None
    if is_linux:
        if not validate_container_app_create_options(runtime, deployment_container_image_name,
                                                     multicontainer_config_type, multicontainer_config_file):
            raise ArgumentUsageError("usage error: --runtime | --deployment-container-image-name |"
                                     " --multicontainer-config-type TYPE --multicontainer-config-file FILE")
        if startup_file:
            site_config.app_command_line = startup_file

        if runtime:
            match = helper.resolve(runtime, is_linux)
            if not match:
                raise ValidationError("Linux Runtime '{}' is not supported."
                                      "Run 'az webapp list-runtimes --os-type linux' to cross check".format(runtime))
            helper.get_site_config_setter(match, linux=is_linux)(cmd=cmd, stack=match, site_config=site_config)
        elif deployment_container_image_name:
            site_config.linux_fx_version = _format_fx_version(deployment_container_image_name)
            if name_validation.name_available:
                site_config.app_settings.append(NameValuePair(name="WEBSITES_ENABLE_APP_SERVICE_STORAGE",
                                                              value="false"))
        elif multicontainer_config_type and multicontainer_config_file:
            encoded_config_file = _get_linux_multicontainer_encoded_config_from_file(multicontainer_config_file)
            site_config.linux_fx_version = _format_fx_version(encoded_config_file, multicontainer_config_type)

    elif plan_info.is_xenon:  # windows container webapp
        if deployment_container_image_name:
            site_config.windows_fx_version = _format_fx_version(deployment_container_image_name)
        # set the needed app settings for container image validation
        if name_validation.name_available:
            site_config.app_settings.append(NameValuePair(name="DOCKER_REGISTRY_SERVER_USERNAME",
                                                          value=docker_registry_server_user))
            site_config.app_settings.append(NameValuePair(name="DOCKER_REGISTRY_SERVER_PASSWORD",
                                                          value=docker_registry_server_password))
            site_config.app_settings.append(NameValuePair(name="DOCKER_REGISTRY_SERVER_URL",
                                                          value=docker_registry_server_url))

    elif runtime:  # windows webapp with runtime specified
        if any([startup_file, deployment_container_image_name, multicontainer_config_file, multicontainer_config_type]):
            raise ArgumentUsageError("usage error: --startup-file or --deployment-container-image-name or "
                                     "--multicontainer-config-type and --multicontainer-config-file is "
                                     "only appliable on linux webapp")
        match = helper.resolve(runtime, linux=is_linux)
        if not match:
            raise ValidationError("Windows runtime '{}' is not supported."
                                  "Run 'az webapp list-runtimes --os-type windows' to cross check".format(runtime))
        helper.get_site_config_setter(match, linux=is_linux)(cmd=cmd, stack=match, site_config=site_config)

        # TODO: Ask Calvin the purpose of this - seems like unneeded set of calls
        # portal uses the current_stack propety in metadata to display stack for windows apps
        current_stack = get_current_stack_from_runtime(runtime)

    else:  # windows webapp without runtime specified
        if name_validation.name_available:  # If creating new webapp
            node_default_version = helper.get_default_version("node", is_linux, get_windows_config_version=True)
            site_config.app_settings.append(NameValuePair(name="WEBSITE_NODE_DEFAULT_VERSION",
                                                          value=node_default_version))

    if site_config.app_settings:
        for setting in site_config.app_settings:
            logger.info('Will set appsetting %s', setting)
    if using_webapp_up:  # when the routine is invoked as a help method for webapp up
        if name_validation.name_available:
            logger.info("will set appsetting for enabling build")
            site_config.app_settings.append(NameValuePair(name="SCM_DO_BUILD_DURING_DEPLOYMENT", value=True))
    if language is not None and language.lower() == 'dotnetcore':
        if name_validation.name_available:
            site_config.app_settings.append(NameValuePair(name='ANCM_ADDITIONAL_ERROR_PAGE_LINK',
                                                          value='https://{}.scm.azurewebsites.net/detectors'
                                                          .format(name)))

    poller = client.web_apps.begin_create_or_update(resource_group_name, name, webapp_def)
    webapp = LongRunningOperation(cmd.cli_ctx)(poller)

    if current_stack:
        _update_webapp_current_stack_property_if_needed(cmd, resource_group_name, name, current_stack)

    # Ensure SCC operations follow right after the 'create', no precedent appsetting update commands
    _set_remote_or_local_git(cmd, webapp, resource_group_name, name, deployment_source_url,
                             deployment_source_branch, deployment_local_git)

    _fill_ftp_publishing_url(cmd, webapp, resource_group_name, name)

    if deployment_container_image_name:
        logger.info("Updating container settings")
        update_container_settings(cmd, resource_group_name, name, docker_registry_server_url,
                                  deployment_container_image_name, docker_registry_server_user,
                                  docker_registry_server_password=docker_registry_server_password)

    if assign_identities is not None:
        identity = assign_identity(cmd, resource_group_name, name, assign_identities,
                                   role, None, scope)
        webapp.identity = identity
    return webapp


def _validate_vnet_integration_location(cmd, subnet_resource_group, vnet_name, webapp_location, vnet_sub_id=None):
    from azure.cli.core.commands.client_factory import get_subscription_id

    current_sub_id = get_subscription_id(cmd.cli_ctx)
    if vnet_sub_id:
        cmd.cli_ctx.data['subscription_id'] = vnet_sub_id

    vnet_location = VNetShow(cli_ctx=cmd.cli_ctx)(command_args={
        "name": vnet_name,
        "resource_group": subnet_resource_group
    })["location"]

    cmd.cli_ctx.data['subscription_id'] = current_sub_id

    vnet_location = _normalize_location(cmd, vnet_location)
    asp_location = _normalize_location(cmd, webapp_location)
    if vnet_location != asp_location:
        raise ArgumentUsageError("Unable to create webapp: vnet and App Service Plan must be in the same location. "
                                 "vnet location: {}. Plan location: {}.".format(vnet_location, asp_location))


def _get_subnet_info(cmd, resource_group_name, vnet, subnet):
    from azure.cli.core.commands.client_factory import get_subscription_id
    subnet_info = {"vnet_name": None,
                   "subnet_name": None,
                   "resource_group_name": None,
                   "subnet_resource_id": None,
                   "subnet_subscription_id": None,
                   "vnet_resource_id": None}

    if is_valid_resource_id(subnet):
        if vnet:
            logger.warning("--subnet argument is a resource ID. Ignoring --vnet argument.")

        parsed_sub_rid = parse_resource_id(subnet)

        subnet_info["vnet_name"] = parsed_sub_rid["name"]
        subnet_info["subnet_name"] = parsed_sub_rid["resource_name"]
        subnet_info["resource_group_name"] = parsed_sub_rid["resource_group"]
        subnet_info["subnet_resource_id"] = subnet
        subnet_info["subnet_subscription_id"] = parsed_sub_rid["subscription"]

        vnet_fmt = "/subscriptions/{}/resourceGroups/{}/providers/Microsoft.Network/virtualNetworks/{}"
        subnet_info["vnet_resource_id"] = vnet_fmt.format(parsed_sub_rid["subscription"],
                                                          parsed_sub_rid["resource_group"],
                                                          parsed_sub_rid["name"])
        return subnet_info
    subnet_name = subnet

    if is_valid_resource_id(vnet):
        parsed_vnet = parse_resource_id(vnet)
        subnet_rg = parsed_vnet["resource_group"]
        vnet_name = parsed_vnet["name"]
        subscription_id = parsed_vnet["subscription"]
        subnet_info["vnet_resource_id"] = vnet
    else:
        logger.warning("Assuming subnet resource group is the same as webapp. "
                       "Use a resource ID for --subnet or --vnet to use a different resource group.")
        subnet_rg = resource_group_name
        vnet_name = vnet
        subscription_id = get_subscription_id(cmd.cli_ctx)
        vnet_fmt = "/subscriptions/{}/resourceGroups/{}/providers/Microsoft.Network/virtualNetworks/{}"
        subnet_info["vnet_resource_id"] = vnet_fmt.format(subscription_id,
                                                          subnet_rg,
                                                          vnet)

    subnet_id_fmt = "/subscriptions/{}/resourceGroups/{}/providers/Microsoft.Network/virtualNetworks/{}/subnets/{}"
    subnet_rid = subnet_id_fmt.format(subscription_id, subnet_rg, vnet_name, subnet_name)

    subnet_info["vnet_name"] = vnet_name
    subnet_info["subnet_name"] = subnet_name
    subnet_info["resource_group_name"] = subnet_rg
    subnet_info["subnet_resource_id"] = subnet_rid
    subnet_info["subnet_subscription_id"] = subscription_id
    return subnet_info


def get_managed_environment(cmd, resource_group_name, environment_name):
    try:
        appcontainers_client = appcontainers_client_factory(cmd.cli_ctx)
        return appcontainers_client.managed_environments.get(resource_group_name, environment_name)
    except Exception as ex:  # pylint: disable=broad-except
        error_message = ("Retrieving managed environment failed with an exception:\n{}"
                         "\nThe environment does not exist".format(ex))
        recommendation_message = "Please verify the managed environment is valid."
        raise ResourceNotFoundError(error_message, recommendation_message)


def validate_container_app_create_options(runtime=None, deployment_container_image_name=None,
                                          multicontainer_config_type=None, multicontainer_config_file=None):
    if bool(multicontainer_config_type) != bool(multicontainer_config_file):
        return False
    opts = [runtime, deployment_container_image_name, multicontainer_config_type]
    return len([x for x in opts if x]) == 1  # you can only specify one out the combinations


def parse_docker_image_name(deployment_container_image_name, environment=None):
    if not deployment_container_image_name:
        return None
    non_url = "/" not in deployment_container_image_name
    non_url = non_url or ("." not in deployment_container_image_name and ":" not in deployment_container_image_name)
    if non_url:
        return None
    parsed_url = urlparse(deployment_container_image_name)
    if parsed_url.scheme:
        return parsed_url.hostname
    hostname = urlparse("https://{}".format(deployment_container_image_name)).hostname
    if environment:
        return hostname
    return "https://{}".format(hostname)


def update_app_settings(cmd, resource_group_name, name, settings=None, slot=None, slot_settings=None):
    if not settings and not slot_settings:
        raise MutuallyExclusiveArgumentError('Usage Error: --settings |--slot-settings')

    settings = settings or []
    slot_settings = slot_settings or []

    app_settings = _generic_site_operation(cmd.cli_ctx, resource_group_name, name,
                                           'list_application_settings', slot)
    result, slot_result = {}, {}
    # pylint: disable=too-many-nested-blocks
    for src, dest, setting_type in [(settings, result, "Settings"), (slot_settings, slot_result, "SlotSettings")]:
        for s in src:
            try:
                temp = shell_safe_json_parse(s)
                if isinstance(temp, list):  # a bit messy, but we'd like accept the output of the "list" command
                    for t in temp:
                        if 'slotSetting' in t.keys():
                            slot_result[t['name']] = t['slotSetting']
                        elif setting_type == "SlotSettings":
                            slot_result[t['name']] = True
                        result[t['name']] = t['value']
                else:
                    dest.update(temp)
            except CLIError:
                setting_name, value = s.split('=', 1)
                dest[setting_name] = value
                result.update(dest)

    for setting_name, value in result.items():
        app_settings.properties[setting_name] = value
    client = web_client_factory(cmd.cli_ctx)


# TODO: Centauri currently return wrong payload for update appsettings, remove this once backend has the fix.
    if is_centauri_functionapp(cmd, resource_group_name, name):
        update_application_settings_polling(cmd, resource_group_name, name, app_settings, slot, client)
        result = _generic_site_operation(cmd.cli_ctx, resource_group_name, name, 'list_application_settings', slot)
    else:
        result = _generic_settings_operation(cmd.cli_ctx, resource_group_name, name,
                                             'update_application_settings',
                                             app_settings, slot, client)

    app_settings_slot_cfg_names = []
    if slot_result:
        slot_cfg_names = client.web_apps.list_slot_configuration_names(resource_group_name, name)
        slot_cfg_names.app_setting_names = slot_cfg_names.app_setting_names or []
        # Slot settings logic to add a new setting(s) or remove an existing setting(s)
        for slot_setting_name, value in slot_result.items():
            if value and slot_setting_name not in slot_cfg_names.app_setting_names:
                slot_cfg_names.app_setting_names.append(slot_setting_name)
            elif not value and slot_setting_name in slot_cfg_names.app_setting_names:
                slot_cfg_names.app_setting_names.remove(slot_setting_name)
        app_settings_slot_cfg_names = slot_cfg_names.app_setting_names
        client.web_apps.update_slot_configuration_names(resource_group_name, name, slot_cfg_names)

    return _build_app_settings_output(result.properties, app_settings_slot_cfg_names)


# TODO: Update manual polling to use LongRunningOperation once backend API & new SDK supports polling
def update_application_settings_polling(cmd, resource_group_name, name, app_settings, slot, client):
    try:
        _generic_settings_operation(cmd.cli_ctx, resource_group_name, name,
                                    'update_application_settings',
                                    app_settings, slot, client)
    except Exception as ex:  # pylint: disable=broad-except
        poll_url = ex.response.headers['Location'] if 'Location' in ex.response.headers else None
        if ex.response.status_code == 202 and poll_url:
            r = send_raw_request(cmd.cli_ctx, method='get', url=poll_url)
            poll_timeout = time.time() + 60 * 2  # 2 minute timeout

            while r.status_code != 200 and time.time() < poll_timeout:
                time.sleep(5)
                r = send_raw_request(cmd.cli_ctx, method='get', url=poll_url)
        else:
            raise CLIError(ex)


def add_azure_storage_account(cmd, resource_group_name, name, custom_id, storage_type, account_name,
                              share_name, access_key, mount_path=None, slot=None, slot_setting=False):
    AzureStorageInfoValue = cmd.get_models('AzureStorageInfoValue')
    azure_storage_accounts = _generic_site_operation(cmd.cli_ctx, resource_group_name, name,
                                                     'list_azure_storage_accounts', slot)

    if custom_id in azure_storage_accounts.properties:
        raise ValidationError("Site already configured with an Azure storage account with the id '{}'. "
                              "Use 'az webapp config storage-account update' to update an existing "
                              "Azure storage account configuration.".format(custom_id))

    azure_storage_accounts.properties[custom_id] = AzureStorageInfoValue(type=storage_type, account_name=account_name,
                                                                         share_name=share_name, access_key=access_key,
                                                                         mount_path=mount_path)
    client = web_client_factory(cmd.cli_ctx)

    result = _generic_settings_operation(cmd.cli_ctx, resource_group_name, name,
                                         'update_azure_storage_accounts', azure_storage_accounts,
                                         slot, client)

    if slot_setting:
        slot_cfg_names = client.web_apps.list_slot_configuration_names(resource_group_name, name)

        slot_cfg_names.azure_storage_config_names = slot_cfg_names.azure_storage_config_names or []
        if custom_id not in slot_cfg_names.azure_storage_config_names:
            slot_cfg_names.azure_storage_config_names.append(custom_id)
            client.web_apps.update_slot_configuration_names(resource_group_name, name, slot_cfg_names)

    return result.properties


def update_azure_storage_account(cmd, resource_group_name, name, custom_id, storage_type=None, account_name=None,
                                 share_name=None, access_key=None, mount_path=None, slot=None, slot_setting=False):
    AzureStorageInfoValue = cmd.get_models('AzureStorageInfoValue')

    azure_storage_accounts = _generic_site_operation(cmd.cli_ctx, resource_group_name, name,
                                                     'list_azure_storage_accounts', slot)

    existing_account_config = azure_storage_accounts.properties.pop(custom_id, None)

    if not existing_account_config:
        raise ResourceNotFoundError("No Azure storage account configuration found with the id '{}'. "
                                    "Use 'az webapp config storage-account add' to add a new "
                                    "Azure storage account configuration.".format(custom_id))

    new_account_config = AzureStorageInfoValue(
        type=storage_type or existing_account_config.type,
        account_name=account_name or existing_account_config.account_name,
        share_name=share_name or existing_account_config.share_name,
        access_key=access_key or existing_account_config.access_key,
        mount_path=mount_path or existing_account_config.mount_path
    )

    azure_storage_accounts.properties[custom_id] = new_account_config

    client = web_client_factory(cmd.cli_ctx)
    result = _generic_settings_operation(cmd.cli_ctx, resource_group_name, name,
                                         'update_azure_storage_accounts', azure_storage_accounts,
                                         slot, client)

    if slot_setting:
        slot_cfg_names = client.web_apps.list_slot_configuration_names(resource_group_name, name)
        slot_cfg_names.azure_storage_config_names = slot_cfg_names.azure_storage_config_names or []
        if custom_id not in slot_cfg_names.azure_storage_config_names:
            slot_cfg_names.azure_storage_config_names.append(custom_id)
            client.web_apps.update_slot_configuration_names(resource_group_name, name, slot_cfg_names)

    return result.properties


def enable_zip_deploy_functionapp(cmd, resource_group_name, name, src, build_remote=False, timeout=None, slot=None):
    client = web_client_factory(cmd.cli_ctx)
    app = client.web_apps.get(resource_group_name, name)
    if app is None:
        raise ResourceNotFoundError('The function app \'{}\' was not found in resource group \'{}\'. '
                                    'Please make sure these values are correct.'.format(name, resource_group_name))
    parse_plan_id = parse_resource_id(app.server_farm_id)
    plan_info = None
    retry_delay = 10  # seconds
    # We need to retry getting the plan because sometimes if the plan is created as part of function app,
    # it can take a couple of tries before it gets the plan
    for _ in range(5):
        try:
            plan_info = client.app_service_plans.get(parse_plan_id['resource_group'],
                                                     parse_plan_id['name'])
        except:  # pylint: disable=bare-except
            pass
        if plan_info is not None:
            break
        time.sleep(retry_delay)

    is_consumption = is_plan_consumption(cmd, plan_info)

    # if linux consumption, validate that AzureWebJobsStorage app setting exists
    if is_consumption and app.reserved:
        validate_zip_deploy_app_setting_exists(cmd, resource_group_name, name, slot)

    if is_flex_functionapp(cmd, resource_group_name, name):
        return enable_zip_deploy_flex(cmd, resource_group_name, name, src, timeout, slot, build_remote)

    if (not build_remote) and is_consumption and app.reserved:
        return upload_zip_to_storage(cmd, resource_group_name, name, src, slot)
    if build_remote and app.reserved:
        add_remote_build_app_settings(cmd, resource_group_name, name, slot)
    elif app.reserved:
        remove_remote_build_app_settings(cmd, resource_group_name, name, slot)

    return enable_zip_deploy(cmd, resource_group_name, name, src, timeout, slot)


def enable_zip_deploy_webapp(cmd, resource_group_name, name, src, timeout=None, slot=None):
    return enable_zip_deploy(cmd, resource_group_name, name, src, timeout=timeout, slot=slot)


def enable_zip_deploy_flex(cmd, resource_group_name, name, src, timeout=None, slot=None, build_remote=False):
    logger.warning("Getting scm site credentials for zip deployment")

    try:
        scm_url = _get_scm_url(cmd, resource_group_name, name, slot)
    except ValueError:
        raise ResourceNotFoundError('Failed to fetch scm url for function app')

    zip_url = scm_url + '/api/Deploy/Zip?RemoteBuild={}&Deployer=az_cli'.format(build_remote)
    deployment_status_url = scm_url + '/api/deployments/latest'

    additional_headers = {"Content-Type": "application/zip", "Cache-Control": "no-cache"}
    headers = get_scm_site_headers_flex(cmd.cli_ctx, additional_headers=additional_headers)

    import os
    import requests
    from azure.cli.core.util import should_disable_connection_verify
    # Read file content

    with open(os.path.realpath(os.path.expanduser(src)), 'rb') as fs:
        zip_content = fs.read()
        logger.warning("Starting zip deployment. This operation can take a while to complete ...")
        res = requests.post(zip_url, data=zip_content, headers=headers, verify=not should_disable_connection_verify())
        logger.warning("Deployment endpoint responded with status code %d", res.status_code)

    # check the status of async deployment
    if res.status_code == 202:
        response = _check_zip_deployment_status(cmd, resource_group_name, name, deployment_status_url,
                                                slot, timeout)
        return response

    # check if there's an ongoing process
    if res.status_code == 409:
        raise UnclassifiedUserFault("There may be an ongoing deployment. Please track your deployment in {}"
                                    .format(deployment_status_url))

    # check if an error occured during deployment
    if res.status_code:
        raise AzureInternalError("An error occured during deployment. Status Code: {}, Details: {}"
                                 .format(res.status_code, res.text))


def enable_zip_deploy(cmd, resource_group_name, name, src, timeout=None, slot=None):
    logger.warning("Getting scm site credentials for zip deployment")

    try:
        scm_url = _get_scm_url(cmd, resource_group_name, name, slot)
    except ValueError:
        raise ResourceNotFoundError('Failed to fetch scm url for function app')

    zip_url = scm_url + '/api/zipdeploy?isAsync=true'
    deployment_status_url = scm_url + '/api/deployments/latest'

    additional_headers = {"Content-Type": "application/octet-stream", "Cache-Control": "no-cache"}
    headers = get_scm_site_headers(cmd.cli_ctx, name, resource_group_name, slot,
                                   additional_headers=additional_headers)

    import os
    import requests
    from azure.cli.core.util import should_disable_connection_verify
    # Read file content

    with open(os.path.realpath(os.path.expanduser(src)), 'rb') as fs:
        zip_content = fs.read()
        logger.warning("Starting zip deployment. This operation can take a while to complete ...")
        res = requests.post(zip_url, data=zip_content, headers=headers, verify=not should_disable_connection_verify())
        logger.warning("Deployment endpoint responded with status code %d", res.status_code)

    # check the status of async deployment
    if res.status_code == 202:
        response = _check_zip_deployment_status(cmd, resource_group_name, name, deployment_status_url,
                                                slot, timeout)
        return response

    # check if there's an ongoing process
    if res.status_code == 409:
        raise UnclassifiedUserFault("There may be an ongoing deployment or your app setting has "
                                    "WEBSITE_RUN_FROM_PACKAGE. Please track your deployment in {} and ensure the "
                                    "WEBSITE_RUN_FROM_PACKAGE app setting is removed. Use 'az webapp config "
                                    "appsettings list --name MyWebapp --resource-group MyResourceGroup --subscription "
                                    "MySubscription' to list app settings and 'az webapp config appsettings delete "
                                    "--name MyWebApp --resource-group MyResourceGroup --setting-names <setting-names> "
                                    "to delete them.".format(deployment_status_url))

    # check if an error occured during deployment
    if res.status_code:
        raise AzureInternalError("An error occured during deployment. Status Code: {}, Details: {}"
                                 .format(res.status_code, res.text))


def add_remote_build_app_settings(cmd, resource_group_name, name, slot):
    settings = get_app_settings(cmd, resource_group_name, name, slot)
    scm_do_build_during_deployment = None
    website_run_from_package = None
    enable_oryx_build = None

    app_settings_should_not_have = []
    app_settings_should_contain = {}

    for keyval in settings:
        value = keyval['value'].lower()
        if keyval['name'] == 'SCM_DO_BUILD_DURING_DEPLOYMENT':
            scm_do_build_during_deployment = value in ('true', '1')
        if keyval['name'] == 'WEBSITE_RUN_FROM_PACKAGE':
            website_run_from_package = value
        if keyval['name'] == 'ENABLE_ORYX_BUILD':
            enable_oryx_build = value

    if scm_do_build_during_deployment is not True:
        logger.warning("Setting SCM_DO_BUILD_DURING_DEPLOYMENT to true")
        update_app_settings(cmd, resource_group_name, name, [
            "SCM_DO_BUILD_DURING_DEPLOYMENT=true"
        ], slot)
        app_settings_should_contain['SCM_DO_BUILD_DURING_DEPLOYMENT'] = 'true'

    if website_run_from_package:
        logger.warning("Removing WEBSITE_RUN_FROM_PACKAGE app setting")
        delete_app_settings(cmd, resource_group_name, name, [
            "WEBSITE_RUN_FROM_PACKAGE"
        ], slot)
        app_settings_should_not_have.append('WEBSITE_RUN_FROM_PACKAGE')

    if enable_oryx_build:
        logger.warning("Removing ENABLE_ORYX_BUILD app setting")
        delete_app_settings(cmd, resource_group_name, name, [
            "ENABLE_ORYX_BUILD"
        ], slot)
        app_settings_should_not_have.append('ENABLE_ORYX_BUILD')

    # Wait for scm site to get the latest app settings
    if app_settings_should_not_have or app_settings_should_contain:
        logger.warning("Waiting SCM site to be updated with the latest app settings")
        scm_is_up_to_date = False
        retries = 10
        while not scm_is_up_to_date and retries >= 0:
            scm_is_up_to_date = validate_app_settings_in_scm(
                cmd, resource_group_name, name, slot,
                should_contain=app_settings_should_contain,
                should_not_have=app_settings_should_not_have)
            retries -= 1
            time.sleep(5)

        if retries < 0:
            logger.warning("App settings may not be propagated to the SCM site.")


def remove_remote_build_app_settings(cmd, resource_group_name, name, slot):
    settings = get_app_settings(cmd, resource_group_name, name, slot)
    scm_do_build_during_deployment = None

    app_settings_should_contain = {}

    for keyval in settings:
        if keyval['name'] == 'SCM_DO_BUILD_DURING_DEPLOYMENT':
            value = keyval['value'].lower()
            scm_do_build_during_deployment = value in ('true', '1')

    if scm_do_build_during_deployment is not False:
        logger.warning("Setting SCM_DO_BUILD_DURING_DEPLOYMENT to false")
        update_app_settings(cmd, resource_group_name, name, [
            "SCM_DO_BUILD_DURING_DEPLOYMENT=false"
        ], slot)
        app_settings_should_contain['SCM_DO_BUILD_DURING_DEPLOYMENT'] = 'false'

    # Wait for scm site to get the latest app settings
    if app_settings_should_contain:
        logger.warning("Waiting SCM site to be updated with the latest app settings")
        scm_is_up_to_date = False
        retries = 10
        while not scm_is_up_to_date and retries >= 0:
            scm_is_up_to_date = validate_app_settings_in_scm(
                cmd, resource_group_name, name, slot,
                should_contain=app_settings_should_contain)
            retries -= 1
            time.sleep(5)

        if retries < 0:
            logger.warning("App settings may not be propagated to the SCM site")


def validate_zip_deploy_app_setting_exists(cmd, resource_group_name, name, slot=None):
    settings = get_app_settings(cmd, resource_group_name, name, slot)

    storage_connection = None
    for keyval in settings:
        if keyval['name'] == 'AzureWebJobsStorage':
            storage_connection = str(keyval['value'])

    if storage_connection is None:
        raise ValidationError(('The Azure CLI does not support this deployment path. Please '
                               'configure the app to deploy from a remote package using the steps here: '
                               'https://aka.ms/deployfromurl'))


def upload_zip_to_storage(cmd, resource_group_name, name, src, slot=None):
    settings = get_app_settings(cmd, resource_group_name, name, slot)

    storage_connection = None
    for keyval in settings:
        if keyval['name'] == 'AzureWebJobsStorage':
            storage_connection = str(keyval['value'])

    container_name = "function-releases"
    blob_name = "{}-{}.zip".format(datetime.datetime.today().strftime('%Y%m%d%H%M%S'), str(uuid.uuid4()))
    BlockBlobService = get_sdk(cmd.cli_ctx, ResourceType.DATA_STORAGE, 'blob#BlockBlobService')
    block_blob_service = BlockBlobService(connection_string=storage_connection)
    if not block_blob_service.exists(container_name):
        block_blob_service.create_container(container_name)

    # https://gist.github.com/vladignatyev/06860ec2040cb497f0f3
    def progress_callback(current, total):
        total_length = 30
        filled_length = int(round(total_length * current) / float(total))
        percents = round(100.0 * current / float(total), 1)
        progress_bar = '=' * filled_length + '-' * (total_length - filled_length)
        progress_message = 'Uploading {} {}%'.format(progress_bar, percents)
        cmd.cli_ctx.get_progress_controller().add(message=progress_message)

    block_blob_service.create_blob_from_path(container_name, blob_name, src, validate_content=True,
                                             progress_callback=progress_callback)

    now = datetime.datetime.utcnow()
    blob_start = now - datetime.timedelta(minutes=10)
    blob_end = now + datetime.timedelta(weeks=520)
    BlobPermissions = get_sdk(cmd.cli_ctx, ResourceType.DATA_STORAGE, 'blob#BlobPermissions')
    blob_token = block_blob_service.generate_blob_shared_access_signature(container_name,
                                                                          blob_name,
                                                                          permission=BlobPermissions(read=True),
                                                                          expiry=blob_end,
                                                                          start=blob_start)

    blob_uri = block_blob_service.make_blob_url(container_name, blob_name, sas_token=blob_token)
    website_run_from_setting = "WEBSITE_RUN_FROM_PACKAGE={}".format(blob_uri)
    update_app_settings(cmd, resource_group_name, name, settings=[website_run_from_setting], slot=slot)
    client = web_client_factory(cmd.cli_ctx)

    try:
        logger.info('\nSyncing Triggers...')
        if slot is not None:
            client.web_apps.sync_function_triggers_slot(resource_group_name, name, slot)
        else:
            client.web_apps.sync_function_triggers(resource_group_name, name)
    except CloudError as ex:
        # This SDK function throws an error if Status Code is 200
        if ex.status_code != 200:
            raise ex
    except Exception as ex:  # pylint: disable=broad-except
        if ex.response.status_code != 200:
            raise ex


# for generic updater
def get_webapp(cmd, resource_group_name, name, slot=None):
    return _generic_site_operation(cmd.cli_ctx, resource_group_name, name, 'get', slot)


def set_webapp(cmd, resource_group_name, name, slot=None, skip_dns_registration=None,  # pylint: disable=unused-argument
               skip_custom_domain_verification=None, force_dns_registration=None, ttl_in_seconds=None, **kwargs):  # pylint: disable=unused-argument
    instance = kwargs['parameters']
    client = web_client_factory(cmd.cli_ctx)
    updater = client.web_apps.begin_create_or_update_slot if slot else client.web_apps.begin_create_or_update
    kwargs = dict(resource_group_name=resource_group_name, name=name, site_envelope=instance)
    if slot:
        kwargs['slot'] = slot

    return updater(**kwargs)


def update_webapp(cmd, instance, client_affinity_enabled=None, https_only=None, minimum_elastic_instance_count=None,
                  prewarmed_instance_count=None):
    if 'function' in instance.kind:
        raise ValidationError("please use 'az functionapp update' to update this function app")
    if minimum_elastic_instance_count or prewarmed_instance_count:
        args = ["--minimum-elastic-instance-count", "--prewarmed-instance-count"]
        plan = get_app_service_plan_from_webapp(cmd, instance)
        sku = _normalize_sku(plan.sku.name)
        if get_sku_tier(sku) not in ["PREMIUMV2", "PREMIUMV3"]:
            raise ValidationError("{} are only supported for elastic premium V2/V3 SKUs".format(str(args)))
        if not plan.elastic_scale_enabled:
            raise ValidationError("Elastic scale is not enabled on the App Service Plan. Please update the plan ")
        if (minimum_elastic_instance_count or 0) > plan.maximum_elastic_worker_count:
            raise ValidationError("--minimum-elastic-instance-count: Minimum elastic instance count is greater than "
                                  "the app service plan's maximum Elastic worker count. "
                                  "Please choose a lower count or update the plan's maximum ")
        if (prewarmed_instance_count or 0) > plan.maximum_elastic_worker_count:
            raise ValidationError("--prewarmed-instance-count: Prewarmed instance count is greater than "
                                  "the app service plan's maximum Elastic worker count. "
                                  "Please choose a lower count or update the plan's maximum ")

    if client_affinity_enabled is not None:
        instance.client_affinity_enabled = client_affinity_enabled == 'true'
    if https_only is not None:
        instance.https_only = https_only == 'true'

    if minimum_elastic_instance_count is not None:
        from azure.mgmt.web.models import SiteConfig
        # Need to create a new SiteConfig object to ensure that the new property is included in request body
        conf = SiteConfig(**instance.site_config.as_dict())
        conf.minimum_elastic_instance_count = minimum_elastic_instance_count
        instance.site_config = conf

    if prewarmed_instance_count is not None:
        instance.site_config.pre_warmed_instance_count = prewarmed_instance_count

    return instance


def update_functionapp(cmd, instance, plan=None, force=False):
    client = web_client_factory(cmd.cli_ctx)
    if plan is not None:
        if is_valid_resource_id(plan):
            dest_parse_result = parse_resource_id(plan)
            dest_plan_info = client.app_service_plans.get(dest_parse_result['resource_group'],
                                                          dest_parse_result['name'])
        else:
            dest_plan_info = client.app_service_plans.get(instance.resource_group, plan)
        if dest_plan_info is None:
            raise ResourceNotFoundError("The plan '{}' doesn't exist".format(plan))
        validate_plan_switch_compatibility(cmd, client, instance, dest_plan_info, force)
        instance.server_farm_id = dest_plan_info.id
    return instance


def validate_plan_switch_compatibility(cmd, client, src_functionapp_instance, dest_plan_instance, force):
    general_switch_msg = 'Currently the switch is only allowed between a Consumption or an Elastic Premium plan.'
    src_parse_result = parse_resource_id(src_functionapp_instance.server_farm_id)
    src_plan_info = client.app_service_plans.get(src_parse_result['resource_group'],
                                                 src_parse_result['name'])

    if src_plan_info is None:
        raise ResourceNotFoundError('Could not determine the current plan of the functionapp')

    # Ensure all plans involved are windows. Reserved = true indicates Linux.
    if src_plan_info.reserved or dest_plan_instance.reserved:
        raise ValidationError('This feature currently supports windows to windows plan migrations. For other '
                              'migrations, please redeploy.')

    src_is_premium = is_plan_elastic_premium(cmd, src_plan_info)
    dest_is_consumption = is_plan_consumption(cmd, dest_plan_instance)

    if not (is_plan_consumption(cmd, src_plan_info) or src_is_premium):
        raise ValidationError('Your functionapp is not using a Consumption or an Elastic Premium plan. ' +
                              general_switch_msg)
    if not (dest_is_consumption or is_plan_elastic_premium(cmd, dest_plan_instance)):
        raise ValidationError('You are trying to move to a plan that is not a Consumption or an '
                              'Elastic Premium plan. ' +
                              general_switch_msg)

    if src_is_premium and dest_is_consumption:
        logger.warning('WARNING: Moving a functionapp from Premium to Consumption might result in loss of '
                       'functionality and cause the app to break. Please ensure the functionapp is compatible '
                       'with a Consumption plan and is not using any features only available in Premium.')
        if not force:
            raise RequiredArgumentMissingError('If you want to migrate a functionapp from a Premium to Consumption '
                                               'plan, please re-run this command with the \'--force\' flag.')


def set_functionapp(cmd, resource_group_name, name, slot=None, **kwargs):
    instance = kwargs['parameters']
    client = web_client_factory(cmd.cli_ctx)
    updater = client.web_apps.begin_create_or_update_slot if slot else client.web_apps.begin_create_or_update
    kwargs = dict(resource_group_name=resource_group_name, name=name, site_envelope=instance)
    if slot:
        kwargs['slot'] = slot

    return updater(**kwargs)


def get_functionapp(cmd, resource_group_name, name, slot=None):
    function_app = _generic_site_operation(cmd.cli_ctx, resource_group_name, name, 'get', slot)
    if not function_app or 'function' not in function_app.kind:
        raise ResourceNotFoundError("Unable to find App {} in resource group {}".format(name, resource_group_name))
    return function_app


def list_webapp(cmd, resource_group_name=None):
    full_list = _list_app(cmd.cli_ctx, resource_group_name)
    # ignore apps with kind==null & not functions apps
    return list(filter(lambda x: x.kind is not None and "function" not in x.kind.lower(), full_list))


def list_deleted_webapp(cmd, resource_group_name=None, name=None, slot=None):
    result = _list_deleted_app(cmd.cli_ctx, resource_group_name, name, slot)
    return sorted(result, key=lambda site: site.deleted_site_id)


def webapp_exists(cmd, resource_group_name, name, slot=None):
    from azure.core.exceptions import ResourceNotFoundError as RNFR
    exists = True
    try:
        if slot:
            get_webapp(cmd, resource_group_name=resource_group_name, name=name, slot=slot)
        else:
            get_webapp(cmd, resource_group_name=resource_group_name, name=name)
    except RNFR:
        exists = False
    return exists


def restore_deleted_webapp(cmd, deleted_id, resource_group_name, name, slot=None, restore_content_only=None,
                           target_app_svc_plan=None):
    # If web app doesn't exist, Try creating it in the provided app service plan
    if not webapp_exists(cmd, resource_group_name, name, slot):
        logger.debug('Web app %s with slot %s not found under resource group %s', name, slot, resource_group_name)
        if not target_app_svc_plan:
            raise ValidationError(
                f'Target app "{name}" does not exist. '
                'Specify --target-app-svc-plan for it to be created automatically.')
        if not app_service_plan_exists(cmd, resource_group_name, target_app_svc_plan):
            raise ValidationError(
                f'Target app service plan "{target_app_svc_plan}" not found '
                f'in the target resource group "{resource_group_name}"')
        # create webapp in the plan
        create_webapp(cmd, resource_group_name, name, target_app_svc_plan)
        logger.debug(
            'Web app %s is created on plan %s, resource group %s', name, target_app_svc_plan, resource_group_name)

    DeletedAppRestoreRequest = cmd.get_models('DeletedAppRestoreRequest')
    request = DeletedAppRestoreRequest(deleted_site_id=deleted_id, recover_configuration=not restore_content_only)
    return _generic_site_operation(cmd.cli_ctx, resource_group_name, name, 'begin_restore_from_deleted_app',
                                   slot, request)


def list_function_app(cmd, resource_group_name=None):
    return list(filter(lambda x: x.kind is not None and is_functionapp(x),
                _list_app(cmd.cli_ctx, resource_group_name)))


def show_functionapp(cmd, resource_group_name, name, slot=None):
    app = _generic_site_operation(cmd.cli_ctx, resource_group_name, name, 'get', slot)
    if not app:
        raise ResourceNotFoundError("Unable to find resource'{}', in ResourceGroup '{}'.".format(name,
                                                                                                 resource_group_name))
    app.site_config = _generic_site_operation(cmd.cli_ctx, resource_group_name, name, 'get_configuration',
                                              slot)
    if not is_centauri_functionapp(cmd, resource_group_name, name):
        _rename_server_farm_props(app)
        _fill_ftp_publishing_url(cmd, app, resource_group_name, name, slot)
    return app


def show_app(cmd, resource_group_name, name, slot=None):
    app = _generic_site_operation(cmd.cli_ctx, resource_group_name, name, 'get', slot)
    if not app:
        raise ResourceNotFoundError("Unable to find resource'{}', in ResourceGroup '{}'.".format(name,
                                                                                                 resource_group_name))
    app.site_config = _generic_site_operation(cmd.cli_ctx, resource_group_name, name, 'get_configuration',
                                              slot)
    if not is_centauri_functionapp(cmd, resource_group_name, name):
        _rename_server_farm_props(app)
        _fill_ftp_publishing_url(cmd, app, resource_group_name, name, slot)
        _remove_list_duplicates(app)
    return app


def _list_app(cli_ctx, resource_group_name=None):
    client = web_client_factory(cli_ctx)
    if resource_group_name:
        result = list(client.web_apps.list_by_resource_group(resource_group_name))
    else:
        result = list(client.web_apps.list())
    for webapp in result:
        _rename_server_farm_props(webapp)
    return result


def _list_deleted_app(cli_ctx, resource_group_name=None, name=None, slot=None):
    client = web_client_factory(cli_ctx)
    locations = _get_deleted_apps_locations(cli_ctx)
    result = []
    for location in locations:
        result = result + list(client.deleted_web_apps.list_by_location(location))
    if resource_group_name:
        result = [r for r in result if r.resource_group == resource_group_name]
    if name:
        result = [r for r in result if r.deleted_site_name.lower() == name.lower()]
    if slot:
        result = [r for r in result if r.slot.lower() == slot.lower()]
    return result


def _build_identities_info(identities):
    from ._appservice_utils import MSI_LOCAL_ID
    identities = identities or []
    identity_types = []
    if not identities or MSI_LOCAL_ID in identities:
        identity_types.append('SystemAssigned')
    external_identities = [x for x in identities if x != MSI_LOCAL_ID]
    if external_identities:
        identity_types.append('UserAssigned')
    identity_types = ','.join(identity_types)
    info = {'type': identity_types}
    if external_identities:
        info['userAssignedIdentities'] = {e: {} for e in external_identities}
    return (info, identity_types, external_identities, 'SystemAssigned' in identity_types)


def assign_identity(cmd, resource_group_name, name, assign_identities=None, role='Contributor', slot=None, scope=None):
    ManagedServiceIdentity, ResourceIdentityType = cmd.get_models('ManagedServiceIdentity',
                                                                  'ManagedServiceIdentityType')
    UserAssignedIdentitiesValue = cmd.get_models('UserAssignedIdentity')
    _, _, external_identities, enable_local_identity = _build_identities_info(assign_identities)

    def getter():
        return _generic_site_operation(cmd.cli_ctx, resource_group_name, name, 'get', slot)

    def setter(webapp):
        if webapp.identity and webapp.identity.type == ResourceIdentityType.system_assigned_user_assigned:
            identity_types = ResourceIdentityType.system_assigned_user_assigned
        elif webapp.identity and webapp.identity.type == ResourceIdentityType.system_assigned and external_identities:
            identity_types = ResourceIdentityType.system_assigned_user_assigned
        elif webapp.identity and webapp.identity.type == ResourceIdentityType.user_assigned and enable_local_identity:
            identity_types = ResourceIdentityType.system_assigned_user_assigned
        elif external_identities and enable_local_identity:
            identity_types = ResourceIdentityType.system_assigned_user_assigned
        elif external_identities:
            identity_types = ResourceIdentityType.user_assigned
        else:
            identity_types = ResourceIdentityType.system_assigned

        if webapp.identity:
            webapp.identity.type = identity_types
        else:
            webapp.identity = ManagedServiceIdentity(type=identity_types)
        if external_identities:
            if not webapp.identity.user_assigned_identities:
                webapp.identity.user_assigned_identities = {}
            for identity in external_identities:
                webapp.identity.user_assigned_identities[identity] = UserAssignedIdentitiesValue()

        poller = _generic_site_operation(cmd.cli_ctx, resource_group_name, name, 'begin_create_or_update',
                                         extra_parameter=webapp, slot=slot)
        return LongRunningOperation(cmd.cli_ctx)(poller)

    from azure.cli.core.commands.arm import assign_identity as _assign_identity
    webapp = _assign_identity(cmd.cli_ctx, getter, setter, identity_role=role, identity_scope=scope)
    return webapp.identity


def show_identity(cmd, resource_group_name, name, slot=None):
    web_app = _generic_site_operation(cmd.cli_ctx, resource_group_name, name, 'get', slot)
    if not web_app:
        raise ResourceNotFoundError("Unable to find App {} in resource group {}".format(name, resource_group_name))
    return web_app.identity


def remove_identity(cmd, resource_group_name, name, remove_identities=None, slot=None):
    IdentityType = cmd.get_models('ManagedServiceIdentityType')
    UserAssignedIdentitiesValue = cmd.get_models('UserAssignedIdentity')
    _, _, external_identities, remove_local_identity = _build_identities_info(remove_identities)

    def getter():
        return _generic_site_operation(cmd.cli_ctx, resource_group_name, name, 'get', slot)

    def setter(webapp):
        if webapp.identity is None:
            return webapp
        to_remove = []
        existing_identities = {x.lower() for x in list((webapp.identity.user_assigned_identities or {}).keys())}
        if external_identities:
            to_remove = {x.lower() for x in external_identities}
            non_existing = to_remove.difference(existing_identities)
            if non_existing:
                raise ResourceNotFoundError("'{}' are not associated with '{}'".format(','.join(non_existing), name))
            if not list(existing_identities - to_remove):
                if webapp.identity.type == IdentityType.user_assigned:
                    webapp.identity.type = IdentityType.none
                elif webapp.identity.type == IdentityType.system_assigned_user_assigned:
                    webapp.identity.type = IdentityType.system_assigned

        webapp.identity.user_assigned_identities = None
        if remove_local_identity:
            webapp.identity.type = (IdentityType.none
                                    if webapp.identity.type == IdentityType.system_assigned or
                                    webapp.identity.type == IdentityType.none
                                    else IdentityType.user_assigned)

        if webapp.identity.type not in [IdentityType.none, IdentityType.system_assigned]:
            webapp.identity.user_assigned_identities = {}
        if to_remove:
            for identity in list(existing_identities - to_remove):
                webapp.identity.user_assigned_identities[identity] = UserAssignedIdentitiesValue()
        else:
            for identity in list(existing_identities):
                webapp.identity.user_assigned_identities[identity] = UserAssignedIdentitiesValue()

        poller = _generic_site_operation(cmd.cli_ctx, resource_group_name, name, 'begin_create_or_update', slot, webapp)
        return LongRunningOperation(cmd.cli_ctx)(poller)

    from azure.cli.core.commands.arm import assign_identity as _assign_identity
    webapp = _assign_identity(cmd.cli_ctx, getter, setter)
    return webapp.identity


def get_auth_settings(cmd, resource_group_name, name, slot=None):
    return _generic_site_operation(cmd.cli_ctx, resource_group_name, name, 'get_auth_settings', slot)


def is_auth_runtime_version_valid(runtime_version=None):
    if runtime_version is None:
        return True
    if runtime_version.startswith("~") and len(runtime_version) > 1:
        try:
            int(runtime_version[1:])
        except ValueError:
            return False
        return True
    split_versions = runtime_version.split('.')
    if len(split_versions) != 3:
        return False
    for version in split_versions:
        try:
            int(version)
        except ValueError:
            return False
    return True


def update_auth_settings(cmd, resource_group_name, name, enabled=None, action=None,  # pylint: disable=unused-argument
                         client_id=None, token_store_enabled=None, runtime_version=None,  # pylint: disable=unused-argument
                         token_refresh_extension_hours=None,  # pylint: disable=unused-argument
                         allowed_external_redirect_urls=None, client_secret=None,  # pylint: disable=unused-argument
                         client_secret_certificate_thumbprint=None,  # pylint: disable=unused-argument
                         allowed_audiences=None, issuer=None, facebook_app_id=None,  # pylint: disable=unused-argument
                         facebook_app_secret=None, facebook_oauth_scopes=None,  # pylint: disable=unused-argument
                         twitter_consumer_key=None, twitter_consumer_secret=None,  # pylint: disable=unused-argument
                         google_client_id=None, google_client_secret=None,  # pylint: disable=unused-argument
                         google_oauth_scopes=None, microsoft_account_client_id=None,  # pylint: disable=unused-argument
                         microsoft_account_client_secret=None,  # pylint: disable=unused-argument
                         microsoft_account_oauth_scopes=None, slot=None):  # pylint: disable=unused-argument
    auth_settings = get_auth_settings(cmd, resource_group_name, name, slot)
    UnauthenticatedClientAction = cmd.get_models('UnauthenticatedClientAction')
    if action == 'AllowAnonymous':
        auth_settings.unauthenticated_client_action = UnauthenticatedClientAction.allow_anonymous
    elif action:
        auth_settings.unauthenticated_client_action = UnauthenticatedClientAction.redirect_to_login_page
        auth_settings.default_provider = AUTH_TYPES[action]
    # validate runtime version
    if not is_auth_runtime_version_valid(runtime_version):
        raise InvalidArgumentValueError('Usage Error: --runtime-version set to invalid value')

    import inspect
    frame = inspect.currentframe()
    bool_flags = ['enabled', 'token_store_enabled']
    # note: getargvalues is used already in azure.cli.core.commands.
    # and no simple functional replacement for this deprecating method for 3.5
    args, _, _, values = inspect.getargvalues(frame)  # pylint: disable=deprecated-method

    for arg in args[2:]:
        if values.get(arg, None):
            setattr(auth_settings, arg, values[arg] if arg not in bool_flags else values[arg] == 'true')

    return _generic_site_operation(cmd.cli_ctx, resource_group_name, name, 'update_auth_settings', slot, auth_settings)


def list_instances(cmd, resource_group_name, name, slot=None):
    return _generic_site_operation(cmd.cli_ctx, resource_group_name, name, 'list_instance_identifiers', slot)


def list_runtimes(cmd, os_type=None, linux=False):
    if os_type is not None and linux:
        raise MutuallyExclusiveArgumentError("Cannot use both --os-type and --linux")

    if linux:
        linux = True
        windows = False
    else:
        # show both linux and windows stacks by default
        linux = True
        windows = True
        if os_type == WINDOWS_OS_NAME:
            linux = False
        if os_type == LINUX_OS_NAME:
            windows = False

    runtime_helper = _StackRuntimeHelper(cmd=cmd, linux=linux, windows=windows)
    return runtime_helper.get_stack_names_only(delimiter=":")


def list_function_app_runtimes(cmd, os_type=None):
    # show both linux and windows stacks by default
    linux = True
    windows = True
    if os_type == WINDOWS_OS_NAME:
        linux = False
    if os_type == LINUX_OS_NAME:
        windows = False

    runtime_helper = _FunctionAppStackRuntimeHelper(cmd=cmd, linux=linux, windows=windows)
    linux_stacks = [r.to_dict() for r in runtime_helper.stacks if r.linux]
    windows_stacks = [r.to_dict() for r in runtime_helper.stacks if not r.linux]
    if linux and not windows:
        return linux_stacks
    if windows and not linux:
        return windows_stacks
    return {WINDOWS_OS_NAME: windows_stacks, LINUX_OS_NAME: linux_stacks}


def delete_logic_app(cmd, resource_group_name, name, slot=None):
    return _generic_site_operation(cmd.cli_ctx, resource_group_name, name, 'delete', slot)


def delete_function_app(cmd, resource_group_name, name, keep_empty_plan=None, slot=None):
    client = web_client_factory(cmd.cli_ctx)
    if slot:
        client.web_apps.delete_slot(resource_group_name, name, slot,
                                    delete_empty_server_farm=False if keep_empty_plan else None)
    else:
        client.web_apps.delete(resource_group_name, name,
                               delete_empty_server_farm=False if keep_empty_plan else None)


def delete_webapp(cmd, resource_group_name, name, keep_metrics=None, keep_empty_plan=None,
                  keep_dns_registration=None, slot=None):  # pylint: disable=unused-argument
    client = web_client_factory(cmd.cli_ctx)
    if slot:
        client.web_apps.delete_slot(resource_group_name, name, slot,
                                    delete_metrics=False if keep_metrics else None,
                                    delete_empty_server_farm=False if keep_empty_plan else None)
    else:
        client.web_apps.delete(resource_group_name, name,
                               delete_metrics=False if keep_metrics else None,
                               delete_empty_server_farm=False if keep_empty_plan else None)


def stop_webapp(cmd, resource_group_name, name, slot=None):
    return _generic_site_operation(cmd.cli_ctx, resource_group_name, name, 'stop', slot)


def start_webapp(cmd, resource_group_name, name, slot=None):
    return _generic_site_operation(cmd.cli_ctx, resource_group_name, name, 'start', slot)


def restart_webapp(cmd, resource_group_name, name, slot=None):
    return _generic_site_operation(cmd.cli_ctx, resource_group_name, name, 'restart', slot)


def get_site_configs(cmd, resource_group_name, name, slot=None):
    return _generic_site_operation(cmd.cli_ctx, resource_group_name, name, 'get_configuration', slot)


def get_app_settings(cmd, resource_group_name, name, slot=None):
    result = _generic_site_operation(cmd.cli_ctx, resource_group_name, name, 'list_application_settings', slot)
    client = web_client_factory(cmd.cli_ctx)
    is_centauri = is_centauri_functionapp(cmd, resource_group_name, name)
    is_flex = is_flex_functionapp(cmd, resource_group_name, name)
    slot_app_setting_names = [] if (is_centauri or is_flex) \
        else client.web_apps.list_slot_configuration_names(resource_group_name, name) \
        .app_setting_names
    return _build_app_settings_output(result.properties, slot_app_setting_names)


# Check if the app setting is propagated to the Kudu site correctly by calling api/settings endpoint
# should_have [] is a list of app settings which are expected to be set
# should_not_have [] is a list of app settings which are expected to be absent
# should_contain {} is a dictionary of app settings which are expected to be set with precise values
# Return True if validation succeeded
def validate_app_settings_in_scm(cmd, resource_group_name, name, slot=None,
                                 should_have=None, should_not_have=None, should_contain=None):
    scm_settings = _get_app_settings_from_scm(cmd, resource_group_name, name, slot)
    scm_setting_keys = set(scm_settings.keys())

    if should_have and not set(should_have).issubset(scm_setting_keys):
        return False

    if should_not_have and set(should_not_have).intersection(scm_setting_keys):
        return False

    temp_setting = scm_settings.copy()
    temp_setting.update(should_contain or {})
    if temp_setting != scm_settings:
        return False

    return True


@retryable_method(retries=3, interval_sec=5)
def _get_app_settings_from_scm(cmd, resource_group_name, name, slot=None):
    scm_url = _get_scm_url(cmd, resource_group_name, name, slot)
    settings_url = '{}/api/settings'.format(scm_url)
    additional_headers = {
        'Content-Type': 'application/octet-stream',
        'Cache-Control': 'no-cache',
    }
    headers = get_scm_site_headers(cmd.cli_ctx, name, resource_group_name, slot, additional_headers=additional_headers)

    import requests
    response = requests.get(settings_url, headers=headers, timeout=30)
    return response.json() or {}


def get_connection_strings(cmd, resource_group_name, name, slot=None):
    result = _generic_site_operation(cmd.cli_ctx, resource_group_name, name, 'list_connection_strings', slot)
    client = web_client_factory(cmd.cli_ctx)
    slot_constr_names = client.web_apps.list_slot_configuration_names(resource_group_name, name) \
                              .connection_string_names or []
    result = [{'name': p,
               'value': result.properties[p].value,
               'type':result.properties[p].type,
               'slotSetting': p in slot_constr_names} for p in result.properties]
    return result


def get_azure_storage_accounts(cmd, resource_group_name, name, slot=None):
    client = web_client_factory(cmd.cli_ctx)
    result = _generic_site_operation(cmd.cli_ctx, resource_group_name, name,
                                     'list_azure_storage_accounts', slot)

    slot_azure_storage_config_names = client.web_apps.list_slot_configuration_names(resource_group_name, name) \
                                                     .azure_storage_config_names or []

    return [{'name': p,
             'value': result.properties[p],
             'slotSetting': p in slot_azure_storage_config_names} for p in result.properties]


def _fill_ftp_publishing_url(cmd, webapp, resource_group_name, name, slot=None):
    profiles = list_publish_profiles(cmd, resource_group_name, name, slot)
    try:
        url = next(p['publishUrl'] for p in profiles if p['publishMethod'] == 'FTP')
        setattr(webapp, 'ftpPublishingUrl', url)
    except StopIteration:
        pass
    return webapp


def _format_fx_version(custom_image_name, container_config_type=None):
    lower_custom_image_name = custom_image_name.lower()
    if "https://" in lower_custom_image_name or "http://" in lower_custom_image_name:
        custom_image_name = lower_custom_image_name.replace("https://", "").replace("http://", "")
    fx_version = custom_image_name.strip()
    fx_version_lower = fx_version.lower()
    # handles case of only spaces
    if fx_version:
        if container_config_type:
            fx_version = '{}|{}'.format(container_config_type, custom_image_name)
        elif not fx_version_lower.startswith('docker|'):
            fx_version = '{}|{}'.format('DOCKER', custom_image_name)
    else:
        fx_version = ' '
    return fx_version


def _add_fx_version(cmd, resource_group_name, name, custom_image_name, slot=None):
    fx_version = _format_fx_version(custom_image_name)
    web_app = get_webapp(cmd, resource_group_name, name, slot)
    if not web_app:
        raise ResourceNotFoundError("'{}' app doesn't exist in resource group {}".format(name, resource_group_name))
    linux_fx = fx_version if (web_app.reserved or not web_app.is_xenon) else None
    windows_fx = fx_version if web_app.is_xenon else None
    return update_site_configs(cmd, resource_group_name, name,
                               linux_fx_version=linux_fx, windows_fx_version=windows_fx, slot=slot)


def _delete_linux_fx_version(cmd, resource_group_name, name, slot=None):
    return update_site_configs(cmd, resource_group_name, name, linux_fx_version=' ', slot=slot)


def _get_fx_version(cmd, resource_group_name, name, slot=None):
    site_config = get_site_configs(cmd, resource_group_name, name, slot)
    return site_config.linux_fx_version or site_config.windows_fx_version or ''


def url_validator(url):
    try:
        result = urlparse(url)
        return all([result.scheme, result.netloc, result.path])
    except ValueError:
        return False


def _get_linux_multicontainer_decoded_config(cmd, resource_group_name, name, slot=None):
    from base64 import b64decode
    linux_fx_version = _get_fx_version(cmd, resource_group_name, name, slot)
    if not any(linux_fx_version.startswith(s) for s in MULTI_CONTAINER_TYPES):
        raise ValidationError("Cannot decode config that is not one of the"
                              " following types: {}".format(','.join(MULTI_CONTAINER_TYPES)))
    return b64decode(linux_fx_version.split('|')[1].encode('utf-8'))


def _get_linux_multicontainer_encoded_config_from_file(file_name):
    from base64 import b64encode
    config_file_bytes = None
    if url_validator(file_name):
        response = urlopen(file_name, context=_ssl_context())
        config_file_bytes = response.read()
    else:
        with open(file_name, 'rb') as f:
            config_file_bytes = f.read()
    # Decode base64 encoded byte array into string
    return b64encode(config_file_bytes).decode('utf-8')


# for any modifications to the non-optional parameters, adjust the reflection logic accordingly
# in the method
# pylint: disable=unused-argument
def update_site_configs(cmd, resource_group_name, name, slot=None, number_of_workers=None, linux_fx_version=None,  # pylint: disable=too-many-statements,too-many-branches
                        windows_fx_version=None, pre_warmed_instance_count=None, php_version=None,
                        python_version=None, net_framework_version=None, power_shell_version=None,
                        java_version=None, java_container=None, java_container_version=None,
                        remote_debugging_enabled=None, web_sockets_enabled=None,
                        always_on=None, auto_heal_enabled=None,
                        use32_bit_worker_process=None,
                        min_tls_version=None,
                        http20_enabled=None,
                        app_command_line=None,
                        ftps_state=None,
                        vnet_route_all_enabled=None,
                        generic_configurations=None,
                        min_replicas=None,
                        max_replicas=None,
                        always_ready_instances=None,
                        maximum_instances=None,
                        instance_size=None):
    configs = get_site_configs(cmd, resource_group_name, name, slot)
    app_settings = _generic_site_operation(cmd.cli_ctx, resource_group_name, name,
                                           'list_application_settings', slot)
    if number_of_workers is not None:
        number_of_workers = validate_range_of_int_flag('--number-of-workers', number_of_workers, min_val=0, max_val=20)
    if linux_fx_version:
        if linux_fx_version.strip().lower().startswith('docker|'):
            if ('WEBSITES_ENABLE_APP_SERVICE_STORAGE' not in app_settings.properties or
                    app_settings.properties['WEBSITES_ENABLE_APP_SERVICE_STORAGE'] != 'true'):
                update_app_settings(cmd, resource_group_name, name, ["WEBSITES_ENABLE_APP_SERVICE_STORAGE=false"])
        else:
            delete_app_settings(cmd, resource_group_name, name, ["WEBSITES_ENABLE_APP_SERVICE_STORAGE"])

    if pre_warmed_instance_count is not None:
        pre_warmed_instance_count = validate_range_of_int_flag('--prewarmed-instance-count', pre_warmed_instance_count,
                                                               min_val=0, max_val=20)
    import inspect
    frame = inspect.currentframe()
    bool_flags = ['remote_debugging_enabled', 'web_sockets_enabled', 'always_on',
                  'auto_heal_enabled', 'use32_bit_worker_process', 'http20_enabled', 'vnet_route_all_enabled']
    int_flags = ['pre_warmed_instance_count', 'number_of_workers']
    # note: getargvalues is used already in azure.cli.core.commands.
    # and no simple functional replacement for this deprecating method for 3.5
    args, _, _, values = inspect.getargvalues(frame)  # pylint: disable=deprecated-method
    for arg in args[3:]:
        if arg in int_flags and values[arg] is not None:
            values[arg] = validate_and_convert_to_int(arg, values[arg])
        if arg != 'generic_configurations' and values.get(arg, None):
            setattr(configs, arg, values[arg] if arg not in bool_flags else values[arg] == 'true')

    generic_configurations = generic_configurations or []
    # https://github.com/Azure/azure-cli/issues/14857
    updating_ip_security_restrictions = False

    result = {}
    for s in generic_configurations:
        try:
            json_object = get_json_object(s)
            for config_name in json_object:
                if config_name.lower() == 'ip_security_restrictions':
                    updating_ip_security_restrictions = True
            result.update(json_object)
        except CLIError:
            config_name, value = s.split('=', 1)
            result[config_name] = value

    for config_name, value in result.items():
        if config_name.lower() == 'ip_security_restrictions':
            updating_ip_security_restrictions = True
        setattr(configs, config_name, value)

    if not updating_ip_security_restrictions:
        setattr(configs, 'ip_security_restrictions', None)
        setattr(configs, 'scm_ip_security_restrictions', None)

    if always_ready_instances:
        setattr(configs, 'minimum_elastic_instance_count', always_ready_instances)

    if maximum_instances:
        setattr(configs, 'function_app_scale_limit', maximum_instances)

    if instance_size:
        client = web_client_factory(cmd.cli_ctx)
        webapp = client.web_apps.get(resource_group_name, name)
        Site = cmd.get_models('Site')
        updated_webapp = Site(container_size=instance_size, location=webapp.location)
        _generic_site_operation(cmd.cli_ctx, resource_group_name, name, 'update', slot, updated_webapp)

    if is_centauri_functionapp(cmd, resource_group_name, name):
        if min_replicas is not None:
            setattr(configs, 'minimum_elastic_instance_count', min_replicas)
        if max_replicas is not None:
            setattr(configs, 'function_app_scale_limit', max_replicas)
        return update_configuration_polling(cmd, resource_group_name, name, slot, configs)
    return update_flex_functionapp_configuration(cmd, resource_group_name, name, configs)


def update_configuration_polling(cmd, resource_group_name, name, slot, configs):
    try:
        return _generic_site_operation(cmd.cli_ctx, resource_group_name, name, 'update_configuration', slot, configs)
    except Exception as ex:  # pylint: disable=broad-except
        poll_url = ex.response.headers['Location'] if 'Location' in ex.response.headers else None
        if ex.response.status_code == 202 and poll_url:
            r = send_raw_request(cmd.cli_ctx, method='get', url=poll_url)
            poll_timeout = time.time() + 60 * 2  # 2 minute timeout

            while r.status_code != 200 and time.time() < poll_timeout:
                time.sleep(5)
                r = send_raw_request(cmd.cli_ctx, method='get', url=poll_url)

            if r.status_code == 200:
                return r.json()
        else:
            raise CLIError(ex)


def delete_app_settings(cmd, resource_group_name, name, setting_names, slot=None):
    app_settings = _generic_site_operation(cmd.cli_ctx, resource_group_name, name, 'list_application_settings', slot)
    client = web_client_factory(cmd.cli_ctx)
    is_centauri = is_centauri_functionapp(cmd, resource_group_name, name)
    is_flex = is_flex_functionapp(cmd, resource_group_name, name)
    slot_cfg_names = {} if (is_centauri or is_flex) \
        else client.web_apps.list_slot_configuration_names(resource_group_name, name)
    is_slot_settings = False

    for setting_name in setting_names:
        app_settings.properties.pop(setting_name, None)
        if slot_cfg_names and slot_cfg_names.app_setting_names and setting_name in slot_cfg_names.app_setting_names:
            slot_cfg_names.app_setting_names.remove(setting_name)
            is_slot_settings = True

    if is_slot_settings:
        client.web_apps.update_slot_configuration_names(resource_group_name, name, slot_cfg_names)

# TODO: Centauri currently return wrong payload for update appsettings, remove this once backend has the fix.
    if is_centauri:
        update_application_settings_polling(cmd, resource_group_name, name, app_settings, slot, client)
        result = _generic_site_operation(cmd.cli_ctx, resource_group_name, name, 'list_application_settings', slot)
    else:
        result = _generic_settings_operation(cmd.cli_ctx, resource_group_name, name,
                                             'update_application_settings',
                                             app_settings, slot, client)
    return _build_app_settings_output(result.properties, slot_cfg_names.app_setting_names if slot_cfg_names else [])


def delete_azure_storage_accounts(cmd, resource_group_name, name, custom_id, slot=None):
    azure_storage_accounts = _generic_site_operation(cmd.cli_ctx, resource_group_name, name,
                                                     'list_azure_storage_accounts', slot)
    client = web_client_factory(cmd.cli_ctx)

    slot_cfg_names = client.web_apps.list_slot_configuration_names(resource_group_name, name)
    is_slot_settings = False

    azure_storage_accounts.properties.pop(custom_id, None)
    if slot_cfg_names.azure_storage_config_names and custom_id in slot_cfg_names.azure_storage_config_names:
        slot_cfg_names.azure_storage_config_names.remove(custom_id)
        is_slot_settings = True

    if is_slot_settings:
        client.web_apps.update_slot_configuration_names(resource_group_name, name, slot_cfg_names)

    result = _generic_settings_operation(cmd.cli_ctx, resource_group_name, name,
                                         'update_azure_storage_accounts', azure_storage_accounts,
                                         slot, client)

    return result.properties


def _ssl_context():
    if sys.version_info < (3, 4) or (in_cloud_console() and sys.platform.system() == 'Windows'):
        try:
            return ssl.SSLContext(ssl.PROTOCOL_TLS)  # added in python 2.7.13 and 3.6
        except AttributeError:
            return ssl.SSLContext(ssl.PROTOCOL_TLSv1)

    return ssl.create_default_context()


def _build_app_settings_output(app_settings, slot_cfg_names):
    slot_cfg_names = slot_cfg_names or []
    return [{'name': p,
             'value': app_settings[p],
             'slotSetting': p in slot_cfg_names} for p in _mask_creds_related_appsettings(app_settings)]


def update_connection_strings(cmd, resource_group_name, name, connection_string_type,
                              settings=None, slot=None, slot_settings=None):
    from azure.mgmt.web.models import ConnStringValueTypePair
    if not settings and not slot_settings:
        raise ArgumentUsageError('Usage Error: --settings |--slot-settings')

    settings = settings or []
    slot_settings = slot_settings or []

    conn_strings = _generic_site_operation(cmd.cli_ctx, resource_group_name, name,
                                           'list_connection_strings', slot)
    for name_value in settings + slot_settings:
        # split at the first '=', connection string should not have '=' in the name
        conn_string_name, value = name_value.split('=', 1)
        if value[0] in ["'", '"']:  # strip away the quots used as separators
            value = value[1:-1]
        conn_strings.properties[conn_string_name] = ConnStringValueTypePair(value=value,
                                                                            type=connection_string_type)
    client = web_client_factory(cmd.cli_ctx)
    result = _generic_settings_operation(cmd.cli_ctx, resource_group_name, name,
                                         'update_connection_strings',
                                         conn_strings, slot, client)

    if slot_settings:
        new_slot_setting_names = [n.split('=', 1)[0] for n in slot_settings]
        slot_cfg_names = client.web_apps.list_slot_configuration_names(resource_group_name, name)
        slot_cfg_names.connection_string_names = slot_cfg_names.connection_string_names or []
        slot_cfg_names.connection_string_names += new_slot_setting_names
        client.web_apps.update_slot_configuration_names(resource_group_name, name, slot_cfg_names)

    return result.properties


def delete_connection_strings(cmd, resource_group_name, name, setting_names, slot=None):
    conn_strings = _generic_site_operation(cmd.cli_ctx, resource_group_name, name,
                                           'list_connection_strings', slot)
    client = web_client_factory(cmd.cli_ctx)

    slot_cfg_names = client.web_apps.list_slot_configuration_names(resource_group_name, name)
    is_slot_settings = False
    for setting_name in setting_names:
        conn_strings.properties.pop(setting_name, None)
        if slot_cfg_names.connection_string_names and setting_name in slot_cfg_names.connection_string_names:
            slot_cfg_names.connection_string_names.remove(setting_name)
            is_slot_settings = True

    if is_slot_settings:
        client.web_apps.update_slot_configuration_names(resource_group_name, name, slot_cfg_names)

    return _generic_settings_operation(cmd.cli_ctx, resource_group_name, name,
                                       'update_connection_strings',
                                       conn_strings, slot, client)


CONTAINER_APPSETTING_NAMES = ['DOCKER_REGISTRY_SERVER_URL', 'DOCKER_REGISTRY_SERVER_USERNAME',
                              'DOCKER_REGISTRY_SERVER_PASSWORD', "WEBSITES_ENABLE_APP_SERVICE_STORAGE"]
APPSETTINGS_TO_MASK = ['DOCKER_REGISTRY_SERVER_PASSWORD']


def update_container_settings(cmd, resource_group_name, name, docker_registry_server_url=None,
                              docker_custom_image_name=None, docker_registry_server_user=None,
                              websites_enable_app_service_storage=None, docker_registry_server_password=None,
                              multicontainer_config_type=None, multicontainer_config_file=None,
                              slot=None, min_replicas=None, max_replicas=None):
    settings = []
    if docker_registry_server_url is not None:
        settings.append('DOCKER_REGISTRY_SERVER_URL=' + docker_registry_server_url)

    if (not docker_registry_server_user and not docker_registry_server_password and
            docker_registry_server_url and '.azurecr.io' in docker_registry_server_url):
        logger.warning('No credential was provided to access Azure Container Registry. Trying to look up...')
        parsed = urlparse(docker_registry_server_url)
        registry_name = (parsed.netloc if parsed.scheme else parsed.path).split('.')[0]
        try:
            docker_registry_server_user, docker_registry_server_password = _get_acr_cred(cmd.cli_ctx, registry_name)
        except Exception as ex:  # pylint: disable=broad-except
            logger.warning("Retrieving credentials failed with an exception:'%s'", ex)  # consider throw if needed

    if docker_registry_server_user is not None:
        settings.append('DOCKER_REGISTRY_SERVER_USERNAME=' + docker_registry_server_user)
    if docker_registry_server_password is not None:
        settings.append('DOCKER_REGISTRY_SERVER_PASSWORD=' + docker_registry_server_password)
    if websites_enable_app_service_storage:
        settings.append('WEBSITES_ENABLE_APP_SERVICE_STORAGE=' + websites_enable_app_service_storage)

    if docker_registry_server_user or docker_registry_server_password or docker_registry_server_url or websites_enable_app_service_storage:  # pylint: disable=line-too-long
        update_app_settings(cmd, resource_group_name, name, settings, slot)
    settings = get_app_settings(cmd, resource_group_name, name, slot)
    if docker_custom_image_name is not None:
        _add_fx_version(cmd, resource_group_name, name, docker_custom_image_name, slot)

    if multicontainer_config_file and multicontainer_config_type:
        encoded_config_file = _get_linux_multicontainer_encoded_config_from_file(multicontainer_config_file)
        linux_fx_version = _format_fx_version(encoded_config_file, multicontainer_config_type)
        update_site_configs(cmd, resource_group_name, name, linux_fx_version=linux_fx_version, slot=slot)
    elif multicontainer_config_file or multicontainer_config_type:
        logger.warning('Must change both settings --multicontainer-config-file FILE --multicontainer-config-type TYPE')

    if min_replicas is not None or max_replicas is not None:
        update_site_configs(cmd, resource_group_name, name, min_replicas=min_replicas, max_replicas=max_replicas)

    return _mask_creds_related_appsettings(_filter_for_container_settings(cmd, resource_group_name, name, settings,
                                                                          slot=slot))


def update_container_settings_functionapp(cmd, resource_group_name, name, registry_server=None,
                                          image=None, registry_username=None,
                                          registry_password=None, slot=None, min_replicas=None, max_replicas=None):
    return update_container_settings(cmd, resource_group_name, name, registry_server,
                                     image, registry_username, None,
                                     registry_password, multicontainer_config_type=None,
                                     multicontainer_config_file=None, slot=slot,
                                     min_replicas=min_replicas, max_replicas=max_replicas)


def _get_acr_cred(cli_ctx, registry_name):
    from azure.mgmt.containerregistry import ContainerRegistryManagementClient
    from azure.cli.core.commands.parameters import get_resources_in_subscription
    client = get_mgmt_service_client(cli_ctx, ContainerRegistryManagementClient).registries

    result = get_resources_in_subscription(cli_ctx, 'Microsoft.ContainerRegistry/registries')
    result = [item for item in result if item.name.lower() == registry_name]
    if not result or len(result) > 1:
        raise ResourceNotFoundError("No resource or more than one were found with name '{}'.".format(registry_name))
    resource_group_name = parse_resource_id(result[0].id)['resource_group']

    registry = client.get(resource_group_name, registry_name)

    if registry.admin_user_enabled:  # pylint: disable=no-member
        cred = client.list_credentials(resource_group_name, registry_name)
        return cred.username, cred.passwords[0].value
    raise ResourceNotFoundError("Failed to retrieve container registry credentials. Please either provide the "
                                "credentials or run 'az acr update -n {} --admin-enabled true' to enable "
                                "admin first.".format(registry_name))


def delete_container_settings(cmd, resource_group_name, name, slot=None):
    _delete_linux_fx_version(cmd, resource_group_name, name, slot)
    delete_app_settings(cmd, resource_group_name, name, CONTAINER_APPSETTING_NAMES, slot)


def show_container_settings(cmd, resource_group_name, name, show_multicontainer_config=None, slot=None):
    settings = get_app_settings(cmd, resource_group_name, name, slot)
    return _mask_creds_related_appsettings(_filter_for_container_settings(cmd, resource_group_name, name, settings,
                                                                          show_multicontainer_config, slot))


def show_container_settings_functionapp(cmd, resource_group_name, name, slot=None):
    return show_container_settings(cmd, resource_group_name, name, show_multicontainer_config=None, slot=slot)


def _filter_for_container_settings(cmd, resource_group_name, name, settings,
                                   show_multicontainer_config=None, slot=None):
    result = [x for x in settings if x['name'] in CONTAINER_APPSETTING_NAMES]
    fx_version = _get_fx_version(cmd, resource_group_name, name, slot).strip()
    if fx_version:
        added_image_name = {'name': 'DOCKER_CUSTOM_IMAGE_NAME',
                            'value': fx_version}
        result.append(added_image_name)
        if show_multicontainer_config:
            decoded_value = _get_linux_multicontainer_decoded_config(cmd, resource_group_name, name, slot)
            decoded_image_name = {'name': 'DOCKER_CUSTOM_IMAGE_NAME_DECODED',
                                  'value': decoded_value}
            result.append(decoded_image_name)
    return result


# TODO: remove this when #3660(service tracking issue) is resolved
def _mask_creds_related_appsettings(settings):
    for x in [x1 for x1 in settings if x1 in APPSETTINGS_TO_MASK]:
        settings[x] = None
    return settings


def add_hostname(cmd, resource_group_name, webapp_name, hostname, slot=None):
    from azure.mgmt.web.models import HostNameBinding
    client = web_client_factory(cmd.cli_ctx)
    webapp = client.web_apps.get(resource_group_name, webapp_name)
    if not webapp:
        raise ResourceNotFoundError("'{}' app doesn't exist".format(webapp_name))
    binding = HostNameBinding(site_name=webapp.name)
    if slot is None:
        return client.web_apps.create_or_update_host_name_binding(resource_group_name=resource_group_name,
                                                                  name=webapp.name, host_name=hostname,
                                                                  host_name_binding=binding)

    return client.web_apps.create_or_update_host_name_binding_slot(resource_group_name=resource_group_name,
                                                                   name=webapp.name, host_name=hostname,
                                                                   slot=slot, host_name_binding=binding)


def delete_hostname(cmd, resource_group_name, webapp_name, hostname, slot=None):
    client = web_client_factory(cmd.cli_ctx)
    if slot is None:
        return client.web_apps.delete_host_name_binding(resource_group_name, webapp_name, hostname)

    return client.web_apps.delete_host_name_binding_slot(resource_group_name, webapp_name, slot, hostname)


def list_hostnames(cmd, resource_group_name, webapp_name, slot=None):
    result = list(_generic_site_operation(cmd.cli_ctx, resource_group_name, webapp_name,
                                          'list_host_name_bindings', slot))
    for r in result:
        r.name = r.name.split('/')[-1]
    return result


def get_external_ip(cmd, resource_group_name, webapp_name):
    SslState = cmd.get_models('SslState')
    # logics here are ported from portal
    client = web_client_factory(cmd.cli_ctx)
    webapp = client.web_apps.get(resource_group_name, webapp_name)
    if not webapp:
        raise ResourceNotFoundError("'{}' app doesn't exist".format(webapp_name))
    if webapp.hosting_environment_profile:
        address = client.app_service_environments.list_vips(
            resource_group_name, webapp.hosting_environment_profile.name)
        if address.internal_ip_address:
            ip_address = address.internal_ip_address
        else:
            vip = next((s for s in webapp.host_name_ssl_states if s.ssl_state == SslState.ip_based_enabled), None)
            ip_address = vip.virtual_ip if vip else address.service_ip_address
    else:
        ip_address = _resolve_hostname_through_dns(webapp.default_host_name)

    return {'ip': ip_address}


def _resolve_hostname_through_dns(hostname):
    import socket
    return socket.gethostbyname(hostname)


def create_webapp_slot(cmd, resource_group_name, name, slot, configuration_source=None,
                       deployment_container_image_name=None, docker_registry_server_password=None,
                       docker_registry_server_user=None):
    container_args = deployment_container_image_name or docker_registry_server_password or docker_registry_server_user
    if container_args and not configuration_source:
        raise ArgumentUsageError("Cannot use arguments --deployment-container_image_name, "
                                 "--docker-registry-server_password, or --docker-registry-server-user without argument "
                                 "--configuration-source")

    docker_registry_server_url = parse_docker_image_name(deployment_container_image_name)

    Site, SiteConfig, NameValuePair = cmd.get_models('Site', 'SiteConfig', 'NameValuePair')
    client = web_client_factory(cmd.cli_ctx)
    site = client.web_apps.get(resource_group_name, name)
    site_config = get_site_configs(cmd, resource_group_name, name, None)
    if not site:
        raise ResourceNotFoundError("'{}' app doesn't exist".format(name))
    if 'functionapp' in site.kind:
        raise ValidationError("'{}' is a function app. Please use "
                              "`az functionapp deployment slot create`.".format(name))
    location = site.location
    slot_def = Site(server_farm_id=site.server_farm_id, location=location)
    slot_def.site_config = SiteConfig()

    # if it is a Windows Container site, at least pass the necessary
    # app settings to perform the container image validation:
    if configuration_source and site_config.windows_fx_version:
        # get settings from the source
        clone_from_prod = configuration_source.lower() == name.lower()
        src_slot = None if clone_from_prod else configuration_source
        app_settings = _generic_site_operation(cmd.cli_ctx, resource_group_name, name,
                                               'list_application_settings', src_slot)
        settings = []
        for k, v in app_settings.properties.items():
            if k in ("DOCKER_REGISTRY_SERVER_USERNAME", "DOCKER_REGISTRY_SERVER_PASSWORD",
                     "DOCKER_REGISTRY_SERVER_URL"):
                settings.append(NameValuePair(name=k, value=v))
        slot_def.site_config = SiteConfig(app_settings=settings)
    poller = client.web_apps.begin_create_or_update_slot(resource_group_name, name, site_envelope=slot_def, slot=slot)
    result = LongRunningOperation(cmd.cli_ctx)(poller)

    if configuration_source:
        update_slot_configuration_from_source(cmd, client, resource_group_name, name, slot, configuration_source,
                                              deployment_container_image_name, docker_registry_server_password,
                                              docker_registry_server_user,
                                              docker_registry_server_url=docker_registry_server_url)

    result.name = result.name.split('/')[-1]
    return result


def create_functionapp_slot(cmd, resource_group_name, name, slot, configuration_source=None,
                            image=None, registry_password=None,
                            registry_username=None):
    container_args = image or registry_password or registry_username
    if container_args and not configuration_source:
        raise ArgumentUsageError("Cannot use image, password and username arguments without "
                                 "--configuration-source argument")

    docker_registry_server_url = parse_docker_image_name(image)

    Site = cmd.get_models('Site')
    client = web_client_factory(cmd.cli_ctx)
    site = client.web_apps.get(resource_group_name, name)
    if not site:
        raise ResourceNotFoundError("'{}' function app doesn't exist".format(name))
    location = site.location
    slot_def = Site(server_farm_id=site.server_farm_id, location=location)

    poller = client.web_apps.begin_create_or_update_slot(resource_group_name, name, site_envelope=slot_def, slot=slot)
    result = LongRunningOperation(cmd.cli_ctx)(poller)

    if configuration_source:
        update_slot_configuration_from_source(cmd, client, resource_group_name, name, slot, configuration_source,
                                              image, registry_password,
                                              registry_username,
                                              docker_registry_server_url=docker_registry_server_url)

    result.name = result.name.split('/')[-1]
    return result


def _resolve_storage_account_resource_group(cmd, name):
    from azure.cli.command_modules.storage.operations.account import list_storage_accounts
    accounts = [a for a in list_storage_accounts(cmd) if a.name == name]
    if accounts:
        return parse_resource_id(accounts[0].id).get("resource_group")


def _set_site_config_storage_keys(cmd, site_config):
    from azure.cli.command_modules.storage._client_factory import cf_sa_for_keys

    for _, acct in site_config.azure_storage_accounts.items():
        if acct.access_key is None:
            scf = cf_sa_for_keys(cmd.cli_ctx, None)
            acct_rg = _resolve_storage_account_resource_group(cmd, acct.account_name)
            keys = scf.list_keys(acct_rg, acct.account_name, logging_enable=False).keys
            if keys:
                key = keys[0]
                logger.info("Retreived key %s", key.key_name)
                acct.access_key = key.value


def update_slot_configuration_from_source(cmd, client, resource_group_name, webapp, slot, configuration_source=None,
                                          deployment_container_image_name=None, docker_registry_server_password=None,
                                          docker_registry_server_user=None, docker_registry_server_url=None):

    clone_from_prod = configuration_source.lower() == webapp.lower()
    site_config = get_site_configs(cmd, resource_group_name, webapp,
                                   None if clone_from_prod else configuration_source)
    if site_config.azure_storage_accounts:
        logger.warning("The configuration source has storage accounts. Looking up their access keys...")
        _set_site_config_storage_keys(cmd, site_config)

    _generic_site_operation(cmd.cli_ctx, resource_group_name, webapp,
                            'update_configuration', slot, site_config)

    # slot create doesn't clone over the app-settings and connection-strings, so we do it here
    # also make sure slot settings don't get propagated.

    slot_cfg_names = client.web_apps.list_slot_configuration_names(resource_group_name, webapp)
    src_slot = None if clone_from_prod else configuration_source
    app_settings = _generic_site_operation(cmd.cli_ctx, resource_group_name, webapp,
                                           'list_application_settings',
                                           src_slot)
    for a in slot_cfg_names.app_setting_names or []:
        app_settings.properties.pop(a, None)

    connection_strings = _generic_site_operation(cmd.cli_ctx, resource_group_name, webapp,
                                                 'list_connection_strings',
                                                 src_slot)
    for a in slot_cfg_names.connection_string_names or []:
        connection_strings.properties.pop(a, None)

    _generic_settings_operation(cmd.cli_ctx, resource_group_name, webapp,
                                'update_application_settings',
                                app_settings, slot, client)
    _generic_settings_operation(cmd.cli_ctx, resource_group_name, webapp,
                                'update_connection_strings',
                                connection_strings, slot, client)

    if deployment_container_image_name or docker_registry_server_password or docker_registry_server_user:
        update_container_settings(cmd, resource_group_name, webapp,
                                  docker_custom_image_name=deployment_container_image_name, slot=slot,
                                  docker_registry_server_user=docker_registry_server_user,
                                  docker_registry_server_password=docker_registry_server_password,
                                  docker_registry_server_url=docker_registry_server_url)


def config_source_control(cmd, resource_group_name, name, repo_url, repository_type='git', branch=None,  # pylint: disable=too-many-locals
                          manual_integration=None, git_token=None, slot=None, github_action=None):
    client = web_client_factory(cmd.cli_ctx)
    location = _get_location_from_webapp(client, resource_group_name, name)

    from azure.mgmt.web.models import SiteSourceControl, SourceControl
    if git_token:
        sc = SourceControl(location=location, source_control_name='GitHub', token=git_token)
        client.update_source_control('GitHub', sc)

    source_control = SiteSourceControl(location=location, repo_url=repo_url, branch=branch,
                                       is_manual_integration=manual_integration,
                                       is_mercurial=(repository_type != 'git'), is_git_hub_action=bool(github_action))

    # SCC config can fail if previous commands caused SCMSite shutdown, so retry here.
    for i in range(5):
        try:
            poller = _generic_site_operation(cmd.cli_ctx, resource_group_name, name,
                                             'begin_create_or_update_source_control',
                                             slot, source_control)
            return LongRunningOperation(cmd.cli_ctx)(poller)
        except Exception as ex:  # pylint: disable=broad-except
            ex = ex_handler_factory(no_throw=True)(ex)
            # for non server errors(50x), just throw; otherwise retry 4 times
            if i == 4 or not re.findall(r'\(50\d\)', str(ex)):
                raise
            logger.warning('retrying %s/4', i + 1)
            time.sleep(5)   # retry in a moment


def update_git_token(cmd, git_token=None):
    '''
    Update source control token cached in Azure app service. If no token is provided,
    the command will clean up existing token.
    '''
    client = web_client_factory(cmd.cli_ctx)
    from azure.mgmt.web.models import SourceControl
    sc = SourceControl(name='not-really-needed', source_control_name='GitHub', token=git_token or '')
    return client.update_source_control('GitHub', sc)


def show_source_control(cmd, resource_group_name, name, slot=None):
    return _generic_site_operation(cmd.cli_ctx, resource_group_name, name, 'get_source_control', slot)


def delete_source_control(cmd, resource_group_name, name, slot=None):
    return _generic_site_operation(cmd.cli_ctx, resource_group_name, name, 'delete_source_control', slot)


def enable_local_git(cmd, resource_group_name, name, slot=None):
    client = web_client_factory(cmd.cli_ctx)
    site_config = get_site_configs(cmd, resource_group_name, name, slot)
    site_config.scm_type = 'LocalGit'
    _generic_site_operation(cmd.cli_ctx, resource_group_name, name, 'create_or_update_configuration', slot, site_config)
    return {'url': _get_local_git_url(cmd.cli_ctx, client, resource_group_name, name, slot)}


def sync_site_repo(cmd, resource_group_name, name, slot=None):
    try:
        return _generic_site_operation(cmd.cli_ctx, resource_group_name, name, 'sync_repository', slot)
    except CloudError as ex:  # Because of bad spec, sdk throws on 200. We capture it here
        if ex.status_code not in [200, 204]:
            raise ex


def list_app_service_plans(cmd, resource_group_name=None):
    client = web_client_factory(cmd.cli_ctx)
    if resource_group_name is None:
        plans = list(client.app_service_plans.list(detailed=True))  # enables querying "numberOfSites"
    else:
        plans = list(client.app_service_plans.list_by_resource_group(resource_group_name))
    for plan in plans:
        # prune a few useless fields
        del plan.geo_region
        del plan.subscription
    return plans


# TODO use zone_redundant field on ASP model when we switch to SDK version 5.0.0
def _enable_zone_redundant(plan_def, sku_def, number_of_workers):
    plan_def.enable_additional_properties_sending()
    existing_properties = plan_def.serialize()["properties"]
    plan_def.additional_properties["properties"] = existing_properties
    plan_def.additional_properties["properties"]["zoneRedundant"] = True
    if number_of_workers is None:
        sku_def.capacity = 3
    else:
        sku_def.capacity = max(3, number_of_workers)


def create_app_service_plan(cmd, resource_group_name, name, is_linux, hyper_v, per_site_scaling=False,
                            app_service_environment=None, sku='B1', number_of_workers=None, location=None,
                            tags=None, no_wait=False, zone_redundant=False):
    HostingEnvironmentProfile, SkuDescription, AppServicePlan = cmd.get_models(
        'HostingEnvironmentProfile', 'SkuDescription', 'AppServicePlan')

    client = web_client_factory(cmd.cli_ctx)
    if app_service_environment:
        # Method app_service_environments.list can only list ASE form the same subscription.
        ase_list = client.app_service_environments.list()
        ase_found = False
        ase = None
        for ase in ase_list:
            if ase.name.lower() == app_service_environment.lower() or ase.id.lower() == app_service_environment.lower():
                ase_def = HostingEnvironmentProfile(id=ase.id)
                location = ase.location
                ase_found = True
                break
        if not ase_found:
            if is_valid_resource_id(app_service_environment):
                ase_def = HostingEnvironmentProfile(id=app_service_environment)
                if location is None:
                    location = _get_location_from_resource_group(cmd.cli_ctx, resource_group_name)
            else:
                err_msg = "App service environment '{}' not found in subscription. If you want to create the \
app service plan in different subscription than the app service environment, please use the resource ID for \
--app-service-environment parameter. Additionally if the resource group is in different region than the \
app service environment, please use --location parameter and specify the region where the app service environment \
has been deployed ".format(app_service_environment)
                raise ResourceNotFoundError(err_msg)
        if hyper_v and ase.kind in ('ASEV1', 'ASEV2'):
            raise ArgumentUsageError('Windows containers are only supported on v3 App Service Environments v3 or newer')
    else:  # Non-ASE
        ase_def = None
        if location is None:
            location = _get_location_from_resource_group(cmd.cli_ctx, resource_group_name)

    # the api is odd on parameter naming, have to live with it for now
    sku_def = SkuDescription(tier=get_sku_tier(sku), name=_normalize_sku(sku), capacity=number_of_workers)
    plan_def = AppServicePlan(location=location, tags=tags, sku=sku_def,
                              reserved=(is_linux or None), hyper_v=(hyper_v or None), name=name,
                              per_site_scaling=per_site_scaling, hosting_environment_profile=ase_def)

    if sku.upper() in ['WS1', 'WS2', 'WS3']:
        existing_plan = get_resource_if_exists(client.app_service_plans,
                                               resource_group_name=resource_group_name, name=name)
        if existing_plan and existing_plan.sku.tier != "WorkflowStandard":
            raise ValidationError("Plan {} in resource group {} already exists and "
                                  "cannot be updated to a logic app SKU (WS1, WS2, or WS3)")
        plan_def.type = "elastic"

    if zone_redundant:
        _enable_zone_redundant(plan_def, sku_def, number_of_workers)

    return sdk_no_wait(no_wait, client.app_service_plans.begin_create_or_update, name=name,
                       resource_group_name=resource_group_name, app_service_plan=plan_def)


def update_app_service_plan(instance, sku=None, number_of_workers=None, elastic_scale=None,
                            max_elastic_worker_count=None):
    if number_of_workers is None and sku is None and elastic_scale is None and max_elastic_worker_count is None:
        args = ["--number-of-workers", "--sku", "--elastic-scale", "--max-elastic-worker-count"]
        logger.warning('Nothing to update. Set one of the following parameters to make an update: %s', str(args))
    sku_def = instance.sku
    if sku is not None:
        sku = _normalize_sku(sku)
        sku_def.tier = get_sku_tier(sku)
        sku_def.name = sku

    if number_of_workers is not None:
        sku_def.capacity = number_of_workers
    else:
        number_of_workers = sku_def.capacity

    if elastic_scale is not None or max_elastic_worker_count is not None:
        if sku is None:
            sku = instance.sku.name
        if get_sku_tier(sku) not in ["PREMIUMV2", "PREMIUMV3", "WorkflowStandard"]:
            raise ValidationError("--number-of-workers and --elastic-scale can only "
                                  "be used on premium V2/V3 or workflow SKUs. "
                                  "Use command help to see all available SKUs.")

    if elastic_scale is not None:
        # TODO use instance.elastic_scale_enabled once the ASP client factories are updated
        use_additional_properties(instance)
        instance.additional_properties["properties"]["elasticScaleEnabled"] = elastic_scale

    if max_elastic_worker_count is not None:
        instance.maximum_elastic_worker_count = max_elastic_worker_count
        if max_elastic_worker_count < number_of_workers:
            raise InvalidArgumentValueError("--max-elastic-worker-count must be greater than or equal to the "
                                            "plan's number of workers. To update the plan's number of workers, use "
                                            "--number-of-workers ")
        # TODO use instance.maximum_elastic_worker_count once the ASP client factories are updated
        use_additional_properties(instance)
        instance.additional_properties["properties"]["maximumElasticWorkerCount"] = max_elastic_worker_count

    instance.sku = sku_def
    return instance


def show_plan(cmd, resource_group_name, name):
    from azure.cli.core.commands.client_factory import get_subscription_id
    client = web_client_factory(cmd.cli_ctx)
    serverfarm_url_base = 'subscriptions/{}/resourceGroups/{}/providers/Microsoft.Web/serverfarms/{}?api-version={}'
    subscription_id = get_subscription_id(cmd.cli_ctx)
    serverfarm_url = serverfarm_url_base.format(subscription_id, resource_group_name, name, client.DEFAULT_API_VERSION)
    request_url = cmd.cli_ctx.cloud.endpoints.resource_manager + serverfarm_url
    response = send_raw_request(cmd.cli_ctx, "GET", request_url)
    return response.json()


def update_functionapp_app_service_plan(cmd, instance, sku=None, number_of_workers=None, max_burst=None):
    instance = update_app_service_plan(instance, sku, number_of_workers)
    if max_burst is not None:
        if not is_plan_elastic_premium(cmd, instance):
            raise ValidationError("Usage error: --max-burst is only supported for Elastic Premium (EP) plans")
        max_burst = validate_range_of_int_flag('--max-burst', max_burst, min_val=0, max_val=20)
        instance.maximum_elastic_worker_count = max_burst
    if number_of_workers is not None:
        number_of_workers = validate_range_of_int_flag('--number-of-workers / --min-instances',
                                                       number_of_workers, min_val=0, max_val=20)
    return update_app_service_plan(instance, sku, number_of_workers)


def show_backup_configuration(cmd, resource_group_name, webapp_name, slot=None):
    try:
        return _generic_site_operation(cmd.cli_ctx, resource_group_name, webapp_name,
                                       'get_backup_configuration', slot)
    except Exception:  # pylint: disable=broad-except
        raise ResourceNotFoundError('Backup configuration not found')


def list_backups(cmd, resource_group_name, webapp_name, slot=None):
    return _generic_site_operation(cmd.cli_ctx, resource_group_name, webapp_name, 'list_backups', slot)


def create_backup(cmd, resource_group_name, webapp_name, storage_account_url,
                  db_name=None, db_type=None,
                  db_connection_string=None, backup_name=None, slot=None):
    BackupRequest = cmd.get_models('BackupRequest')
    client = web_client_factory(cmd.cli_ctx)
    if backup_name and backup_name.lower().endswith('.zip'):
        backup_name = backup_name[:-4]
    db_setting = _create_db_setting(cmd, db_name, db_type=db_type, db_connection_string=db_connection_string)
    backup_request = BackupRequest(backup_name=backup_name,
                                   storage_account_url=storage_account_url, databases=db_setting)
    if slot:
        return client.web_apps.backup_slot(resource_group_name=resource_group_name,
                                           name=webapp_name, request=backup_request, slot=slot)
    return client.web_apps.backup(resource_group_name, webapp_name, backup_request)


def update_backup_schedule(cmd, resource_group_name, webapp_name, storage_account_url=None,
                           frequency=None, keep_at_least_one_backup=None,
                           retention_period_in_days=None, db_name=None,
                           db_connection_string=None, db_type=None, backup_name=None, slot=None):
    BackupSchedule, BackupRequest = cmd.get_models('BackupSchedule', 'BackupRequest')
    configuration = None
    if backup_name and backup_name.lower().endswith('.zip'):
        backup_name = backup_name[:-4]
    if not backup_name:
        backup_name = '{0}_{1}'.format(webapp_name, datetime.datetime.utcnow().strftime('%Y%m%d%H%M'))

    try:
        configuration = _generic_site_operation(cmd.cli_ctx, resource_group_name, webapp_name,
                                                'get_backup_configuration', slot)
    except Exception:  # pylint: disable=broad-except
        # No configuration set yet
        if not all([storage_account_url, frequency, retention_period_in_days,
                    keep_at_least_one_backup]):
            raise ResourceNotFoundError('No backup configuration found. A configuration must be created. ' +
                                        'Usage: --container-url URL --frequency TIME --retention DAYS ' +
                                        '--retain-one TRUE/FALSE')

    # If arguments were not specified, use the values in the current backup schedule
    if storage_account_url is None:
        storage_account_url = configuration.storage_account_url

    if retention_period_in_days is None:
        retention_period_in_days = configuration.backup_schedule.retention_period_in_days

    if keep_at_least_one_backup is None:
        keep_at_least_one_backup = configuration.backup_schedule.keep_at_least_one_backup
    else:
        keep_at_least_one_backup = keep_at_least_one_backup.lower() == 'true'

    if frequency:
        # Parse schedule frequency
        frequency_num, frequency_unit = _parse_frequency(cmd, frequency)
    else:
        frequency_num = configuration.backup_schedule.frequency_interval
        frequency_unit = configuration.backup_schedule.frequency_unit

    if configuration and configuration.databases:
        db = configuration.databases[0]
        db_type = db_type or db.database_type
        db_name = db_name or db.name
        db_connection_string = db_connection_string or db.connection_string

    db_setting = _create_db_setting(cmd, db_name, db_type=db_type, db_connection_string=db_connection_string)

    backup_schedule = BackupSchedule(frequency_interval=frequency_num, frequency_unit=frequency_unit.name,
                                     keep_at_least_one_backup=keep_at_least_one_backup,
                                     retention_period_in_days=retention_period_in_days)
    backup_request = BackupRequest(backup_request_name=backup_name, backup_schedule=backup_schedule,
                                   enabled=True, storage_account_url=storage_account_url,
                                   databases=db_setting)
    return _generic_site_operation(cmd.cli_ctx, resource_group_name, webapp_name, 'update_backup_configuration',
                                   slot, backup_request)


def restore_backup(cmd, resource_group_name, webapp_name, storage_account_url, backup_name,
                   db_name=None, db_type=None, db_connection_string=None,
                   target_name=None, overwrite=None, ignore_hostname_conflict=None, slot=None):
    RestoreRequest = cmd.get_models('RestoreRequest')
    client = web_client_factory(cmd.cli_ctx)
    storage_blob_name = backup_name
    if not storage_blob_name.lower().endswith('.zip'):
        storage_blob_name += '.zip'
    db_setting = _create_db_setting(cmd, db_name, db_type=db_type, db_connection_string=db_connection_string)
    restore_request = RestoreRequest(storage_account_url=storage_account_url,
                                     blob_name=storage_blob_name, overwrite=overwrite,
                                     site_name=target_name, databases=db_setting,
                                     ignore_conflicting_host_names=ignore_hostname_conflict)
    if slot:
        return client.web_apps.begin_restore_slot(resource_group_name, webapp_name, 0, slot, restore_request)

    return client.web_apps.begin_restore(resource_group_name, webapp_name, 0, restore_request)


def delete_backup(cmd, resource_group_name, webapp_name, backup_id, slot=None):
    client = web_client_factory(cmd.cli_ctx)
    if slot:
        return client.web_apps.delete_backup_slot(resource_group_name, webapp_name, backup_id, slot)
    return client.web_apps.delete_backup(resource_group_name, webapp_name, backup_id)


def list_snapshots(cmd, resource_group_name, name, slot=None):
    return _generic_site_operation(cmd.cli_ctx, resource_group_name, name, 'list_snapshots',
                                   slot)


def restore_snapshot(cmd, resource_group_name, name, time, slot=None, restore_content_only=False,  # pylint: disable=redefined-outer-name
                     source_resource_group=None, source_name=None, source_slot=None):
    from azure.cli.core.commands.client_factory import get_subscription_id
    SnapshotRecoverySource, SnapshotRestoreRequest = cmd.get_models('SnapshotRecoverySource', 'SnapshotRestoreRequest')
    client = web_client_factory(cmd.cli_ctx)
    recover_config = not restore_content_only
    if all([source_resource_group, source_name]):
        # Restore from source app to target app
        sub_id = get_subscription_id(cmd.cli_ctx)
        source_id = "/subscriptions/" + sub_id + "/resourceGroups/" + source_resource_group + \
            "/providers/Microsoft.Web/sites/" + source_name
        if source_slot:
            source_id = source_id + "/slots/" + source_slot
        source = SnapshotRecoverySource(id=source_id)
        request = SnapshotRestoreRequest(overwrite=False, snapshot_time=time, recovery_source=source,
                                         recover_configuration=recover_config)
        if slot:
            return client.web_apps.begin_restore_snapshot_slot(resource_group_name, name, slot, request)
        return client.web_apps.begin_restore_snapshot(resource_group_name, name, request)
    if any([source_resource_group, source_name]):
        raise ArgumentUsageError('usage error: --source-resource-group and '
                                 '--source-name must both be specified if one is used')
    # Overwrite app with its own snapshot
    request = SnapshotRestoreRequest(overwrite=True, snapshot_time=time, recover_configuration=recover_config)
    if slot:
        return client.web_apps.begin_restore_snapshot_slot(resource_group_name, name, slot, request)
    return client.web_apps.begin_restore_snapshot(resource_group_name, name, request)


# pylint: disable=inconsistent-return-statements
def _create_db_setting(cmd, db_name, db_type, db_connection_string):
    DatabaseBackupSetting = cmd.get_models('DatabaseBackupSetting')
    if all([db_name, db_type, db_connection_string]):
        return [DatabaseBackupSetting(database_type=db_type, name=db_name, connection_string=db_connection_string)]
    if any([db_name, db_type, db_connection_string]):
        raise ArgumentUsageError('usage error: --db-name NAME --db-type TYPE --db-connection-string STRING')


def _parse_frequency(cmd, frequency):
    FrequencyUnit = cmd.get_models('FrequencyUnit')
    unit_part = frequency.lower()[-1]
    if unit_part == 'd':
        frequency_unit = FrequencyUnit.day
    elif unit_part == 'h':
        frequency_unit = FrequencyUnit.hour
    else:
        raise InvalidArgumentValueError('Frequency must end with d or h for "day" or "hour"')

    try:
        frequency_num = int(frequency[:-1])
    except ValueError:
        raise InvalidArgumentValueError('Frequency must start with a number')

    if frequency_num < 0:
        raise InvalidArgumentValueError('Frequency must be positive')

    return frequency_num, frequency_unit


def _get_deleted_apps_locations(cli_ctx):
    client = get_mgmt_service_client(cli_ctx, ResourceType.MGMT_RESOURCE_RESOURCES)
    web_provider = client.providers.get('Microsoft.Web')
    del_sites_resource = next((x for x in web_provider.resource_types if x.resource_type == 'deletedSites'), None)
    if del_sites_resource:
        return del_sites_resource.locations
    return []


def _get_local_git_url(cli_ctx, client, resource_group_name, name, slot=None):
    user = client.get_publishing_user()
    result = _generic_site_operation(cli_ctx, resource_group_name, name, 'get_source_control', slot)
    parsed = urlparse(result.repo_url)
    return '{}://{}@{}/{}.git'.format(parsed.scheme, user.publishing_user_name,
                                      parsed.netloc, name)


def _get_scm_url(cmd, resource_group_name, name, slot=None):
    from azure.mgmt.web.models import HostType
    app = _generic_site_operation(cmd.cli_ctx, resource_group_name, name, 'get', slot)
    for host in app.host_name_ssl_states or []:
        if host.host_type == HostType.repository:
            return "https://{}".format(host.name)

    # this should not happen, but throw anyway
    raise ResourceNotFoundError('Failed to retrieve Scm Uri')


def get_publishing_user(cmd):
    client = web_client_factory(cmd.cli_ctx)
    return client.get_publishing_user()


def set_deployment_user(cmd, user_name, password=None):
    '''
    Update deployment credentials.(Note, all webapps in your subscription will be impacted)
    '''
    User = cmd.get_models('User')
    client = web_client_factory(cmd.cli_ctx)
    user = User(publishing_user_name=user_name)
    if password is None:
        try:
            password = prompt_pass(msg='Password: ', confirm=True)
        except NoTTYException:
            raise ArgumentUsageError('Please specify both username and password in non-interactive mode.')

    user.publishing_password = password
    return client.update_publishing_user(user)


def list_publishing_credentials(cmd, resource_group_name, name, slot=None):
    content = _generic_site_operation(cmd.cli_ctx, resource_group_name, name,
                                      'begin_list_publishing_credentials', slot)
    return content.result()


def list_publish_profiles(cmd, resource_group_name, name, slot=None, xml=False):
    import xmltodict
    content = _generic_site_operation(cmd.cli_ctx, resource_group_name, name,
                                      'list_publishing_profile_xml_with_secrets', slot, {"format": "WebDeploy"})
    full_xml = ''
    for f in content:
        full_xml += f.decode()

    if not xml:
        profiles = xmltodict.parse(full_xml, xml_attribs=True)['publishData']['publishProfile']
        converted = []

        if not isinstance(profiles, list):
            profiles = [profiles]

        for profile in profiles:
            new = {}
            for key in profile:
                # strip the leading '@' xmltodict put in for attributes
                new[key.lstrip('@')] = profile[key]
            converted.append(new)
        return converted

    cmd.cli_ctx.invocation.data['output'] = 'tsv'
    return full_xml


def enable_cd(cmd, resource_group_name, name, enable, slot=None):
    settings = []
    settings.append("DOCKER_ENABLE_CI=" + enable)

    update_app_settings(cmd, resource_group_name, name, settings, slot)

    return show_container_cd_url(cmd, resource_group_name, name, slot)


def show_container_cd_url(cmd, resource_group_name, name, slot=None):
    settings = get_app_settings(cmd, resource_group_name, name, slot)
    docker_enabled = False
    for setting in settings:
        if setting['name'] == 'DOCKER_ENABLE_CI' and setting['value'] == 'true':
            docker_enabled = True
            break

    cd_settings = {}
    cd_settings['DOCKER_ENABLE_CI'] = docker_enabled

    if docker_enabled:
        credentials = list_publishing_credentials(cmd, resource_group_name, name, slot)
        if credentials:
            cd_url = credentials.scm_uri + '/docker/hook'
            cd_settings['CI_CD_URL'] = cd_url
    else:
        cd_settings['CI_CD_URL'] = ''

    return cd_settings


def view_in_browser(cmd, resource_group_name, name, slot=None, logs=False):
    url = _get_url(cmd, resource_group_name, name, slot)
    open_page_in_browser(url)
    if logs:
        get_streaming_log(cmd, resource_group_name, name, provider=None, slot=slot)


def _get_url(cmd, resource_group_name, name, slot=None):
    SslState = cmd.get_models('SslState')
    site = _generic_site_operation(cmd.cli_ctx, resource_group_name, name, 'get', slot)
    if not site:
        raise ResourceNotFoundError("'{}' app doesn't exist".format(name))
    url = site.enabled_host_names[0]  # picks the custom domain URL incase a domain is assigned
    ssl_host = next((h for h in site.host_name_ssl_states
                     if h.ssl_state != SslState.disabled), None)
    return ('https' if ssl_host else 'http') + '://' + url


# TODO: expose new blob support
def config_diagnostics(cmd, resource_group_name, name, level=None,
                       application_logging=None, web_server_logging=None,
                       docker_container_logging=None, detailed_error_messages=None,
                       failed_request_tracing=None, slot=None):
    from azure.mgmt.web.models import (FileSystemApplicationLogsConfig, ApplicationLogsConfig,
                                       AzureBlobStorageApplicationLogsConfig, SiteLogsConfig,
                                       HttpLogsConfig, FileSystemHttpLogsConfig,
                                       EnabledConfig)
    client = web_client_factory(cmd.cli_ctx)
    # TODO: ensure we call get_site only once
    site = client.web_apps.get(resource_group_name, name)
    if not site:
        raise ResourceNotFoundError("'{}' app doesn't exist".format(name))

    application_logs = None
    if application_logging:
        fs_log = None
        blob_log = None
        level = level if application_logging != 'off' else False
        level = True if level is None else level
        if application_logging in ['filesystem', 'off']:
            fs_log = FileSystemApplicationLogsConfig(level=level)
        if application_logging in ['azureblobstorage', 'off']:
            blob_log = AzureBlobStorageApplicationLogsConfig(level=level, retention_in_days=3,
                                                             sas_url=None)
        application_logs = ApplicationLogsConfig(file_system=fs_log,
                                                 azure_blob_storage=blob_log)

    http_logs = None
    server_logging_option = web_server_logging or docker_container_logging
    if server_logging_option:
        # TODO: az blob storage log config currently not in use, will be impelemented later.
        # Tracked as Issue: #4764 on Github
        filesystem_log_config = None
        turned_on = server_logging_option != 'off'
        if server_logging_option in ['filesystem', 'off']:
            # 100 mb max log size, retention lasts 3 days. Yes we hard code it, portal does too
            filesystem_log_config = FileSystemHttpLogsConfig(retention_in_mb=100, retention_in_days=3,
                                                             enabled=turned_on)
        http_logs = HttpLogsConfig(file_system=filesystem_log_config, azure_blob_storage=None)

    detailed_error_messages_logs = (None if detailed_error_messages is None
                                    else EnabledConfig(enabled=detailed_error_messages))
    failed_request_tracing_logs = (None if failed_request_tracing is None
                                   else EnabledConfig(enabled=failed_request_tracing))
    site_log_config = SiteLogsConfig(application_logs=application_logs,
                                     http_logs=http_logs,
                                     failed_requests_tracing=failed_request_tracing_logs,
                                     detailed_error_messages=detailed_error_messages_logs)

    return _generic_site_operation(cmd.cli_ctx, resource_group_name, name, 'update_diagnostic_logs_config',
                                   slot, site_log_config)


def show_diagnostic_settings(cmd, resource_group_name, name, slot=None):
    return _generic_site_operation(cmd.cli_ctx, resource_group_name, name, 'get_diagnostic_logs_configuration', slot)


def show_deployment_log(cmd, resource_group, name, slot=None, deployment_id=None):
    import requests
    scm_url = _get_scm_url(cmd, resource_group, name, slot)
    headers = get_scm_site_headers(cmd.cli_ctx, name, resource_group, slot)

    deployment_log_url = ''
    if deployment_id:
        deployment_log_url = '{}/api/deployments/{}/log'.format(scm_url, deployment_id)
    else:
        deployments_url = '{}/api/deployments/'.format(scm_url)
        response = requests.get(deployments_url, headers=headers)

        if response.status_code != 200:
            raise CLIError("Failed to connect to '{}' with status code '{}' and reason '{}'".format(
                deployments_url, response.status_code, response.reason))

        sorted_logs = sorted(
            response.json(),
            key=lambda x: x['start_time'],
            reverse=True
        )
        if sorted_logs and sorted_logs[0]:
            deployment_log_url = sorted_logs[0].get('log_url', '')

    if deployment_log_url:
        response = requests.get(deployment_log_url, headers=headers)
        if response.status_code != 200:
            raise CLIError("Failed to connect to '{}' with status code '{}' and reason '{}'".format(
                deployment_log_url, response.status_code, response.reason))
        return response.json()
    return []


def list_deployment_logs(cmd, resource_group, name, slot=None):
    import requests

    scm_url = _get_scm_url(cmd, resource_group, name, slot)
    headers = get_scm_site_headers(cmd.cli_ctx, name, resource_group, slot)
    deployment_log_url = '{}/api/deployments/'.format(scm_url)

    response = requests.get(deployment_log_url, headers=headers)

    if response.status_code != 200:
        raise CLIError("Failed to connect to '{}' with status code '{}' and reason '{}'".format(
            scm_url, response.status_code, response.reason))

    return response.json() or []


def config_slot_auto_swap(cmd, resource_group_name, name, slot, auto_swap_slot=None, disable=None):
    client = web_client_factory(cmd.cli_ctx)
    site_config = client.web_apps.get_configuration_slot(resource_group_name, name, slot)
    site_config.auto_swap_slot_name = '' if disable else (auto_swap_slot or 'production')
    return _generic_site_operation(cmd.cli_ctx, resource_group_name, name, 'update_configuration', slot, site_config)


def list_slots(cmd, resource_group_name, name):
    client = web_client_factory(cmd.cli_ctx)
    slots = list(client.web_apps.list_slots(resource_group_name, name))
    for slot in slots:
        slot.name = slot.name.split('/')[-1]
        setattr(slot, 'app_service_plan', parse_resource_id(slot.server_farm_id)['name'])
        del slot.server_farm_id
    return slots


def swap_slot(cmd, resource_group_name, name, slot, target_slot=None, preserve_vnet=None, action='swap'):
    client = web_client_factory(cmd.cli_ctx)
    # Default isPreserveVnet to 'True' if preserve_vnet is 'None'
    isPreserveVnet = preserve_vnet if preserve_vnet is not None else 'true'
    # converstion from string to Boolean
    isPreserveVnet = bool(isPreserveVnet == 'true')
    CsmSlotEntity = cmd.get_models('CsmSlotEntity')
    slot_swap_entity = CsmSlotEntity(target_slot=target_slot or 'production', preserve_vnet=isPreserveVnet)
    if action == 'swap':
        poller = client.web_apps.begin_swap_slot(resource_group_name, name, slot, slot_swap_entity)
        return poller
    if action == 'preview':
        if slot is None:
            result = client.web_apps.apply_slot_config_to_production(resource_group_name, name, slot_swap_entity)
        else:
            result = client.web_apps.apply_slot_configuration_slot(resource_group_name, name, slot, slot_swap_entity)
        return result
    # we will reset both source slot and target slot
    if target_slot is None:
        client.web_apps.reset_production_slot_config(resource_group_name, name)
    else:
        client.web_apps.reset_slot_configuration_slot(resource_group_name, name, target_slot)
    return None


def delete_slot(cmd, resource_group_name, name, slot):
    client = web_client_factory(cmd.cli_ctx)
    # TODO: once swagger finalized, expose other parameters like: delete_all_slots, etc...
    client.web_apps.delete_slot(resource_group_name, name, slot)


def set_traffic_routing(cmd, resource_group_name, name, distribution):
    RampUpRule = cmd.get_models('RampUpRule')
    client = web_client_factory(cmd.cli_ctx)
    site = client.web_apps.get(resource_group_name, name)
    if not site:
        raise ResourceNotFoundError("'{}' app doesn't exist".format(name))
    configs = get_site_configs(cmd, resource_group_name, name)
    host_name_split = site.default_host_name.split('.', 1)
    host_name_suffix = '.' + host_name_split[1]
    host_name_val = host_name_split[0]
    configs.experiments.ramp_up_rules = []
    for r in distribution:
        slot, percentage = r.split('=')
        action_host_name_slot = host_name_val + "-" + slot
        configs.experiments.ramp_up_rules.append(RampUpRule(action_host_name=action_host_name_slot + host_name_suffix,
                                                            reroute_percentage=float(percentage),
                                                            name=slot))
    _generic_site_operation(cmd.cli_ctx, resource_group_name, name, 'update_configuration', None, configs)

    return configs.experiments.ramp_up_rules


def show_traffic_routing(cmd, resource_group_name, name):
    configs = get_site_configs(cmd, resource_group_name, name)
    return configs.experiments.ramp_up_rules


def clear_traffic_routing(cmd, resource_group_name, name):
    set_traffic_routing(cmd, resource_group_name, name, [])


def enable_credentials(cmd, resource_group_name, name, enable, slot=None):
    from azure.mgmt.web.models import CorsSettings
    configs = get_site_configs(cmd, resource_group_name, name, slot)
    if not configs.cors:
        configs.cors = CorsSettings()
    configs.cors.support_credentials = enable
    result = _generic_site_operation(cmd.cli_ctx, resource_group_name, name, 'update_configuration', slot, configs)
    return result.cors


def add_cors(cmd, resource_group_name, name, allowed_origins, slot=None):
    from azure.mgmt.web.models import CorsSettings
    configs = get_site_configs(cmd, resource_group_name, name, slot)
    if not configs.cors:
        configs.cors = CorsSettings()
    configs.cors.allowed_origins = (configs.cors.allowed_origins or []) + allowed_origins
    result = _generic_site_operation(cmd.cli_ctx, resource_group_name, name, 'update_configuration', slot, configs)
    return result.cors


def remove_cors(cmd, resource_group_name, name, allowed_origins, slot=None):
    configs = get_site_configs(cmd, resource_group_name, name, slot)
    if configs.cors:
        if allowed_origins:
            configs.cors.allowed_origins = [x for x in (configs.cors.allowed_origins or []) if x not in allowed_origins]
        else:
            configs.cors.allowed_origins = []
        configs = _generic_site_operation(cmd.cli_ctx, resource_group_name, name, 'update_configuration', slot, configs)
    return configs.cors


def show_cors(cmd, resource_group_name, name, slot=None):
    configs = get_site_configs(cmd, resource_group_name, name, slot)
    return configs.cors


def get_streaming_log(cmd, resource_group_name, name, provider=None, slot=None):
    scm_url = _get_scm_url(cmd, resource_group_name, name, slot)
    streaming_url = scm_url + '/logstream'
    if provider:
        streaming_url += ('/' + provider.lstrip('/'))

    headers = get_scm_site_headers(cmd.cli_ctx, name, resource_group_name, slot)
    t = threading.Thread(target=_get_log, args=(streaming_url, headers))
    t.daemon = True
    t.start()

    while True:
        time.sleep(100)  # so that ctrl+c can stop the command


def download_historical_logs(cmd, resource_group_name, name, log_file=None, slot=None):
    scm_url = _get_scm_url(cmd, resource_group_name, name, slot)
    url = scm_url.rstrip('/') + '/dump'
    headers = get_scm_site_headers(cmd.cli_ctx, name, resource_group_name, slot)
    _get_log(url, headers, log_file)
    logger.warning('Downloaded logs to %s', log_file)


def _get_site_credential(cli_ctx, resource_group_name, name, slot=None):
    creds = _generic_site_operation(cli_ctx, resource_group_name, name, 'begin_list_publishing_credentials', slot)
    creds = creds.result()
    return (creds.publishing_user_name, creds.publishing_password)


def get_bearer_token(cli_ctx):
    from azure.cli.core._profile import Profile
    profile = Profile(cli_ctx=cli_ctx)
    credential, _, _ = profile.get_login_credentials()
    bearer_token = credential.get_token().token
    return bearer_token


def basic_auth_supported(cli_ctx, name, resource_group_name, slot=None):
    return _generic_site_operation(cli_ctx, resource_group_name, name, 'get_scm_allowed', slot).allow


# auth with basic auth if available
def get_scm_site_headers(cli_ctx, name, resource_group_name, slot=None, additional_headers=None):
    import urllib3

    if basic_auth_supported(cli_ctx, name, resource_group_name, slot):
        logger.info("[AUTH]: basic")
        username, password = _get_site_credential(cli_ctx, resource_group_name, name, slot)
        headers = urllib3.util.make_headers(basic_auth=f"{username}:{password}")
    else:
        logger.info("[AUTH]: AAD")
        headers = urllib3.util.make_headers()
        headers["Authorization"] = f"Bearer {get_bearer_token(cli_ctx)}"
    headers['User-Agent'] = get_az_user_agent()
    headers['x-ms-client-request-id'] = cli_ctx.data['headers']['x-ms-client-request-id']
    # allow setting Content-Type, Cache-Control, etc. headers
    if additional_headers:
        for k, v in additional_headers.items():
            headers[k] = v

    return headers


def get_scm_site_headers_flex(cli_ctx, additional_headers=None):
    import urllib3

    logger.info("[AUTH]: AAD")
    headers = urllib3.util.make_headers()
    headers["Authorization"] = f"Bearer {get_bearer_token(cli_ctx)}"
    headers['User-Agent'] = get_az_user_agent()
    headers['x-ms-client-request-id'] = cli_ctx.data['headers']['x-ms-client-request-id']
    # allow setting Content-Type, Cache-Control, etc. headers
    if additional_headers:
        for k, v in additional_headers.items():
            headers[k] = v

    return headers


def _get_log(url, headers, log_file=None):
    http = get_pool_manager(url)
    r = http.request(
        'GET',
        url,
        headers=headers,
        preload_content=False
    )
    if r.status != 200:
        raise CLIError("Failed to connect to '{}' with status code '{}' and reason '{}'".format(
            url, r.status, r.reason))
    if log_file:  # download logs
        with open(log_file, 'wb') as f:
            while True:
                data = r.read(1024)
                if not data:
                    break
                f.write(data)
    else:  # streaming
        std_encoding = sys.stdout.encoding
        for chunk in r.stream():
            if chunk:
                # Extra encode() and decode for stdout which does not surpport 'utf-8'
                logger.warning(chunk.decode(encoding='utf-8', errors='replace')
                               .encode(std_encoding, errors='replace')
                               .decode(std_encoding, errors='replace')
                               .rstrip('\n\r'))  # each line of log has CRLF.
    r.release_conn()


def upload_ssl_cert(cmd, resource_group_name,
                    name, certificate_password,
                    certificate_file, slot=None,
                    certificate_name=None):
    Certificate = cmd.get_models('Certificate')
    client = web_client_factory(cmd.cli_ctx)
    webapp = _generic_site_operation(cmd.cli_ctx, resource_group_name, name, 'get', slot)
    cert_file = open(certificate_file, 'rb')
    cert_contents = cert_file.read()
    hosting_environment_profile_param = (webapp.hosting_environment_profile.name
                                         if webapp.hosting_environment_profile else '')

    try:
        thumb_print = _get_cert(certificate_password, certificate_file)
    except OpenSSL.crypto.Error as e:
        raise UnclassifiedUserFault(f"Failed to get the certificate's thrumbprint with error: '{e}'. "
                                    "Please double check the certificate password.") from e
    if certificate_name:
        cert_name = certificate_name
    else:
        cert_name = _generate_cert_name(thumb_print, hosting_environment_profile_param,
                                        webapp.location, resource_group_name)
    cert = Certificate(password=certificate_password, pfx_blob=cert_contents,
                       location=webapp.location, server_farm_id=webapp.server_farm_id)
    return client.certificates.create_or_update(resource_group_name, cert_name, cert)


def _generate_cert_name(thumb_print, hosting_environment, location, resource_group_name):
    return "%s_%s_%s_%s" % (thumb_print, hosting_environment, location, resource_group_name)


def _get_cert(certificate_password, certificate_file):
    ''' Decrypts the .pfx file '''
    p12 = OpenSSL.crypto.load_pkcs12(open(certificate_file, 'rb').read(), certificate_password)
    cert = p12.get_certificate()
    digest_algorithm = 'sha1'
    thumbprint = cert.digest(digest_algorithm).decode("utf-8").replace(':', '')
    return thumbprint


def list_ssl_certs(cmd, resource_group_name):
    client = web_client_factory(cmd.cli_ctx)
    return client.certificates.list_by_resource_group(resource_group_name)


def show_ssl_cert(cmd, resource_group_name, certificate_name):
    client = web_client_factory(cmd.cli_ctx)
    return client.certificates.get(resource_group_name, certificate_name)


def delete_ssl_cert(cmd, resource_group_name, certificate_thumbprint):
    client = web_client_factory(cmd.cli_ctx)
    webapp_certs = client.certificates.list_by_resource_group(resource_group_name)
    for webapp_cert in webapp_certs:
        if webapp_cert.thumbprint == certificate_thumbprint:
            return client.certificates.delete(resource_group_name, webapp_cert.name)
    raise ResourceNotFoundError("Certificate for thumbprint '{}' not found".format(certificate_thumbprint))


def import_ssl_cert(cmd, resource_group_name, name, key_vault, key_vault_certificate_name, certificate_name=None):
    Certificate = cmd.get_models('Certificate')
    client = web_client_factory(cmd.cli_ctx)
    webapp = client.web_apps.get(resource_group_name, name)
    if not webapp:
        raise ResourceNotFoundError("'{}' app doesn't exist in resource group {}".format(name, resource_group_name))
    server_farm_id = webapp.server_farm_id
    location = webapp.location
    kv_id = None
    if not is_valid_resource_id(key_vault):
        kv_client = get_mgmt_service_client(cmd.cli_ctx, ResourceType.MGMT_KEYVAULT)
        key_vaults = kv_client.vaults.list_by_subscription()
        for kv in key_vaults:
            if key_vault == kv.name:
                kv_id = kv.id
                break
    else:
        kv_id = key_vault

    if kv_id is None:
        kv_msg = 'The Key Vault {0} was not found in the subscription in context. ' \
                 'If your Key Vault is in a different subscription, please specify the full Resource ID: ' \
                 '\naz .. ssl import -n {1} -g {2} --key-vault-certificate-name {3} ' \
                 '--key-vault /subscriptions/[sub id]/resourceGroups/[rg]/providers/Microsoft.KeyVault/' \
                 'vaults/{0}'.format(key_vault, name, resource_group_name, key_vault_certificate_name)
        logger.warning(kv_msg)
        return

    kv_id_parts = parse_resource_id(kv_id)
    kv_name = kv_id_parts['name']
    kv_resource_group_name = kv_id_parts['resource_group']
    kv_subscription = kv_id_parts['subscription']

    # If in the public cloud, check if certificate is an app service certificate, in the same or a diferent
    # subscription
    kv_secret_name = None
    cloud_type = cmd.cli_ctx.cloud.name
    from azure.cli.core.commands.client_factory import get_subscription_id
    subscription_id = get_subscription_id(cmd.cli_ctx)
    if cloud_type.lower() == PUBLIC_CLOUD.lower():
        if kv_subscription.lower() != subscription_id.lower():
            diff_subscription_client = get_mgmt_service_client(cmd.cli_ctx, ResourceType.MGMT_APPSERVICE,
                                                               subscription_id=kv_subscription)
            ascs = diff_subscription_client.app_service_certificate_orders.list()
        else:
            ascs = client.app_service_certificate_orders.list()

        kv_secret_name = None
        for asc in ascs:
            if asc.name == key_vault_certificate_name:
                kv_secret_name = asc.certificates[key_vault_certificate_name].key_vault_secret_name

    # if kv_secret_name is not populated, it is not an appservice certificate, proceed for KV certificates
    if not kv_secret_name:
        kv_secret_name = key_vault_certificate_name

    if certificate_name:
        cert_name = certificate_name
    else:
        cert_name = '{}-{}-{}'.format(resource_group_name, kv_name, key_vault_certificate_name)

    lnk = 'https://azure.github.io/AppService/2016/05/24/Deploying-Azure-Web-App-Certificate-through-Key-Vault.html'
    lnk_msg = 'Find more details here: {}'.format(lnk)
    if not _check_service_principal_permissions(cmd, kv_resource_group_name, kv_name, kv_subscription):
        logger.warning('Unable to verify Key Vault permissions.')
        logger.warning('You may need to grant Microsoft.Azure.WebSites service principal the Secret:Get permission')
        logger.warning(lnk_msg)

    kv_cert_def = Certificate(location=location, key_vault_id=kv_id, password='',
                              key_vault_secret_name=kv_secret_name, server_farm_id=server_farm_id)

    return client.certificates.create_or_update(name=cert_name, resource_group_name=resource_group_name,
                                                certificate_envelope=kv_cert_def)


def create_managed_ssl_cert(cmd, resource_group_name, name, hostname, slot=None, certificate_name=None):
    Certificate = cmd.get_models('Certificate')
    hostname = hostname.lower()
    client = web_client_factory(cmd.cli_ctx)
    webapp = _generic_site_operation(cmd.cli_ctx, resource_group_name, name, 'get', slot)
    if not webapp:
        slot_text = "Deployment slot {} in ".format(slot) if slot else ''
        raise ResourceNotFoundError("{0}app {1} doesn't exist in resource group {2}".format(slot_text,
                                                                                            name,
                                                                                            resource_group_name))

    parsed_plan_id = parse_resource_id(webapp.server_farm_id)
    plan_info = client.app_service_plans.get(parsed_plan_id['resource_group'], parsed_plan_id['name'])
    if plan_info.sku.tier.upper() == 'FREE' or plan_info.sku.tier.upper() == 'SHARED':
        raise ValidationError('Managed Certificate is not supported on Free and Shared tier.')

    if not _verify_hostname_binding(cmd, resource_group_name, name, hostname, slot):
        slot_text = " --slot {}".format(slot) if slot else ""
        raise ValidationError("Hostname (custom domain) '{0}' is not registered with {1}. "
                              "Use 'az webapp config hostname add --resource-group {2} "
                              "--webapp-name {1}{3} --hostname {0}' "
                              "to register the hostname.".format(hostname, name, resource_group_name, slot_text))

    server_farm_id = webapp.server_farm_id
    location = webapp.location
    easy_cert_def = Certificate(location=location, canonical_name=hostname,
                                server_farm_id=server_farm_id, password='')

    # TODO: Update manual polling to use LongRunningOperation once backend API & new SDK supports polling
    try:
        certificate_name = hostname if not certificate_name else certificate_name
        return client.certificates.create_or_update(name=certificate_name, resource_group_name=resource_group_name,
                                                    certificate_envelope=easy_cert_def)
    except Exception as ex:
        poll_url = ex.response.headers['Location'] if 'Location' in ex.response.headers else None
        if ex.response.status_code == 202 and poll_url:
            r = send_raw_request(cmd.cli_ctx, method='get', url=poll_url)
            poll_timeout = time.time() + 60 * 2  # 2 minute timeout

            while r.status_code != 200 and time.time() < poll_timeout:
                time.sleep(5)
                r = send_raw_request(cmd.cli_ctx, method='get', url=poll_url)

            if r.status_code == 200:
                try:
                    return r.json()
                except ValueError:
                    return r.text
            logger.warning("Managed Certificate creation in progress. Please use the command "
                           "'az webapp config ssl show -g %s --certificate-name %s' "
                           " to view your certificate once it is created", resource_group_name, certificate_name)
            return
        raise CLIError(ex)


def _check_service_principal_permissions(cmd, resource_group_name, key_vault_name, key_vault_subscription):
    from azure.cli.command_modules.role import graph_client_factory, GraphError
    graph_client = graph_client_factory(cmd.cli_ctx)
    from azure.cli.core.commands.client_factory import get_subscription_id
    subscription = get_subscription_id(cmd.cli_ctx)
    # Cannot check if key vault is in another subscription
    if subscription != key_vault_subscription:
        return False
    kv_client = get_mgmt_service_client(cmd.cli_ctx, ResourceType.MGMT_KEYVAULT)
    vault = kv_client.vaults.get(resource_group_name=resource_group_name, vault_name=key_vault_name)
    # Check for Microsoft.Azure.WebSites app registration
    AZURE_PUBLIC_WEBSITES_APP_ID = 'abfa0a7c-a6b6-4736-8310-5855508787cd'
    AZURE_GOV_WEBSITES_APP_ID = '6a02c803-dafd-4136-b4c3-5a6f318b4714'
    for policy in vault.properties.access_policies:
        try:
            sp = graph_client.service_principal_get(policy.object_id)
            if sp['appId'] == AZURE_PUBLIC_WEBSITES_APP_ID or sp['appId'] == AZURE_GOV_WEBSITES_APP_ID:
                for perm in policy.permissions.secrets:
                    if perm == "Get":
                        return True
        except GraphError:
            pass  # Lookup will fail for non service principals (users, groups, etc.)
    return False


def _update_host_name_ssl_state(cmd, resource_group_name, webapp_name, webapp,
                                host_name, ssl_state, thumbprint, slot=None):
    Site, HostNameSslState = cmd.get_models('Site', 'HostNameSslState')
    updated_webapp = Site(host_name_ssl_states=[HostNameSslState(name=host_name,
                                                                 ssl_state=ssl_state,
                                                                 thumbprint=thumbprint,
                                                                 to_update=True)],
                          location=webapp.location, tags=webapp.tags)
    return _generic_site_operation(cmd.cli_ctx, resource_group_name, webapp_name, 'begin_create_or_update',
                                   slot, updated_webapp)


def _update_ssl_binding(cmd, resource_group_name, name, certificate_thumbprint, ssl_type, hostname, slot=None):
    client = web_client_factory(cmd.cli_ctx)
    webapp = client.web_apps.get(resource_group_name, name)
    if not webapp:
        raise ResourceNotFoundError("'{}' app doesn't exist".format(name))

    cert_resource_group_name = parse_resource_id(webapp.server_farm_id)['resource_group']
    webapp_certs = client.certificates.list_by_resource_group(cert_resource_group_name)

    found_cert = None
    for webapp_cert in webapp_certs:
        if webapp_cert.thumbprint == certificate_thumbprint:
            found_cert = webapp_cert
    if not found_cert:
        webapp_certs = client.certificates.list_by_resource_group(resource_group_name)
        for webapp_cert in webapp_certs:
            if webapp_cert.thumbprint == certificate_thumbprint:
                found_cert = webapp_cert
    if found_cert:
        if not hostname:
            if len(found_cert.host_names) == 1 and not found_cert.host_names[0].startswith('*'):
                return _update_host_name_ssl_state(cmd, resource_group_name, name, webapp,
                                                   found_cert.host_names[0], ssl_type,
                                                   certificate_thumbprint, slot)
            query_result = list_hostnames(cmd, resource_group_name, name, slot)
            hostnames_in_webapp = [x.name.split('/')[-1] for x in query_result]
            to_update = _match_host_names_from_cert(found_cert.host_names, hostnames_in_webapp)
        else:
            to_update = [hostname]
        for h in to_update:
            _update_host_name_ssl_state(cmd, resource_group_name, name, webapp,
                                        h, ssl_type, certificate_thumbprint, slot)

        return show_app(cmd, resource_group_name, name, slot)

    raise ResourceNotFoundError("Certificate for thumbprint '{}' not found.".format(certificate_thumbprint))


def bind_ssl_cert(cmd, resource_group_name, name, certificate_thumbprint, ssl_type, hostname=None, slot=None):
    SslState = cmd.get_models('SslState')
    return _update_ssl_binding(cmd, resource_group_name, name, certificate_thumbprint,
                               SslState.sni_enabled if ssl_type == 'SNI' else SslState.ip_based_enabled, hostname, slot)


def unbind_ssl_cert(cmd, resource_group_name, name, certificate_thumbprint, hostname=None, slot=None):
    SslState = cmd.get_models('SslState')
    return _update_ssl_binding(cmd, resource_group_name, name,
                               certificate_thumbprint, SslState.disabled, hostname, slot)


def _match_host_names_from_cert(hostnames_from_cert, hostnames_in_webapp):
    # the goal is to match '*.foo.com' with host name like 'admin.foo.com', 'logs.foo.com', etc
    matched = set()
    for hostname in hostnames_from_cert:
        if hostname.startswith('*'):
            for h in hostnames_in_webapp:
                if hostname[hostname.find('.'):] == h[h.find('.'):]:
                    matched.add(h)
        elif hostname in hostnames_in_webapp:
            matched.add(hostname)
    return matched


# help class handles runtime stack in format like 'node|6.1', 'php|5.5'
# pylint: disable=too-few-public-methods
class _AbstractStackRuntimeHelper:
    def __init__(self, cmd, linux=False, windows=False):
        self._cmd = cmd
        self._client = web_client_factory(cmd.cli_ctx)
        self._linux = linux
        self._windows = windows
        self._stacks = []

    @property
    def stacks(self):
        self._load_stacks()
        return self._stacks

    def _get_raw_stacks_from_api(self):
        raise NotImplementedError

    # updates self._stacks
    def _parse_raw_stacks(self, stacks):
        raise NotImplementedError

    def _load_stacks(self):
        if self._stacks:
            return
        stacks = self._get_raw_stacks_from_api()
        self._parse_raw_stacks(stacks)


# WebApps stack class
class _StackRuntimeHelper(_AbstractStackRuntimeHelper):
    DEFAULT_DELIMETER = "|"  # character that separates runtime name from version
    ALLOWED_DELIMETERS = "|:"  # delimiters allowed: '|', ':'

    # pylint: disable=too-few-public-methods
    class Runtime:
        def __init__(self, display_name=None, configs=None, github_actions_properties=None, linux=False):
            self.display_name = display_name
            self.configs = configs if configs is not None else dict()
            self.github_actions_properties = github_actions_properties
            self.linux = linux

    def __init__(self, cmd, linux=False, windows=False):
        # TODO try and get API support for this so it isn't hardcoded
        self.windows_config_mappings = {
            'node': 'WEBSITE_NODE_DEFAULT_VERSION',
            'python': 'python_version',
            'php': 'php_version',
            'aspnet': 'net_framework_version',
            'dotnet': 'net_framework_version',
            'dotnetcore': None
        }
        super().__init__(cmd, linux=linux, windows=windows)

    def get_stack_names_only(self, delimiter=None):
        windows_stacks = [s.display_name for s in self.stacks if not s.linux]
        linux_stacks = [s.display_name for s in self.stacks if s.linux]
        if delimiter is not None:
            windows_stacks = [n.replace(self.DEFAULT_DELIMETER, delimiter) for n in windows_stacks]
            linux_stacks = [n.replace(self.DEFAULT_DELIMETER, delimiter) for n in linux_stacks]
        if self._linux and not self._windows:
            return linux_stacks
        if self._windows and not self._linux:
            return windows_stacks
        return {LINUX_OS_NAME: linux_stacks, WINDOWS_OS_NAME: windows_stacks}

    def _get_raw_stacks_from_api(self):
        return list(self._client.provider.get_web_app_stacks(stack_os_type=None))

    def _parse_raw_stacks(self, stacks):
        for lang in stacks:
            if lang.display_text.lower() == "java":
                continue  # info on java stacks is taken from the "java containers" stacks
            for major_version in lang.major_versions:
                if self._linux:
                    self._parse_major_version_linux(major_version, self._stacks)
                if self._windows:
                    self._parse_major_version_windows(major_version, self._stacks, self.windows_config_mappings)

    @classmethod
    def remove_delimiters(cls, runtime):
        if not runtime:
            return runtime
        runtime = re.split("[{}]".format(cls.ALLOWED_DELIMETERS), runtime)
        return cls.DEFAULT_DELIMETER.join(filter(None, runtime))

    def resolve(self, display_name, linux=False):
        display_name = display_name.lower()
        stack = next((s for s in self.stacks if s.linux == linux and s.display_name.lower() == display_name), None)
        if stack is None:  # help convert previously acceptable stack names into correct ones if runtime not found
            old_to_new_windows = {
                "node|12-lts": "node|12lts",
                "node|14-lts": "node|14lts",
                "node|16-lts": "node|16lts",
                "dotnet|5.0": "dotnet|5",
                "dotnet|6.0": "dotnet|6",
            }
            old_to_new_linux = {
                "dotnet|5.0": "dotnetcore|5.0",
                "dotnet|6.0": "dotnetcore|6.0",
            }
            if linux:
                display_name = old_to_new_linux.get(display_name)
            else:
                display_name = old_to_new_windows.get(display_name)
            stack = next((s for s in self.stacks if s.linux == linux and s.display_name.lower() == display_name), None)
        return stack

    @classmethod
    def get_site_config_setter(cls, runtime, linux=False):
        if linux:
            return cls.update_site_config
        return cls.update_site_appsettings if 'node' in runtime.display_name.lower() else cls.update_site_config

    # assumes non-java
    def get_default_version(self, lang, linux=False, get_windows_config_version=False):
        versions = self.get_version_list(lang, linux, get_windows_config_version)
        versions.sort()
        if not versions:
            os = WINDOWS_OS_NAME if not linux else LINUX_OS_NAME
            raise ValidationError("Invalid language type {} for OS {}".format(lang, os))
        return versions[0]

    # assumes non-java
    def get_version_list(self, lang, linux=False, get_windows_config_version=False):
        lang = lang.upper()
        versions = []

        for s in self.stacks:
            if s.linux == linux:
                l_name, v, *_ = s.display_name.upper().split("|")
                if l_name == lang:
                    if get_windows_config_version:
                        versions.append(s.configs[self.windows_config_mappings[lang.lower()]])
                    else:
                        versions.append(v)

        return versions

    @staticmethod
    def update_site_config(stack, site_config, cmd=None):
        for k, v in stack.configs.items():
            setattr(site_config, k, v)
        return site_config

    @staticmethod
    def update_site_appsettings(cmd, stack, site_config):
        NameValuePair = cmd.get_models('NameValuePair')
        if site_config.app_settings is None:
            site_config.app_settings = []

        for k, v in stack.configs.items():
            already_in_appsettings = False
            for app_setting in site_config.app_settings:
                if app_setting.name == k:
                    already_in_appsettings = True
                    app_setting.value = v
            if not already_in_appsettings:
                site_config.app_settings.append(NameValuePair(name=k, value=v))
        return site_config

    # format a (non-java) windows runtime display text
    # TODO get API to return more CLI-friendly display text for windows stacks
    @classmethod
    def _format_windows_display_text(cls, display_text):
        t = display_text.upper()
        t = t.replace(".NET CORE", NETCORE_RUNTIME_NAME.upper())
        t = t.replace("ASP.NET", ASPDOTNET_RUNTIME_NAME.upper())
        t = t.replace(".NET", DOTNET_RUNTIME_NAME)
        t = re.sub(r"\(.*\)", "", t)  # remove "(LTS)"
        return t.replace(" ", "|", 1).replace(" ", "")

    @classmethod
    def _is_valid_runtime_setting(cls, runtime_setting):
        return runtime_setting is not None and not runtime_setting.is_hidden and not runtime_setting.is_deprecated

    @classmethod
    def _get_runtime_setting(cls, minor_version, linux, java):
        if not linux:
            if not java:
                return minor_version.stack_settings.windows_runtime_settings
            return minor_version.stack_settings.windows_container_settings
        if not java:
            return minor_version.stack_settings.linux_runtime_settings
        return minor_version.stack_settings.linux_container_settings

    @classmethod
    def _get_valid_minor_versions(cls, major_version, linux, java=False):
        def _filter(minor_version):
            return cls._is_valid_runtime_setting(cls._get_runtime_setting(minor_version, linux, java))
        return [m for m in major_version.minor_versions if _filter(m)]

    def _parse_major_version_windows(self, major_version, parsed_results, config_mappings):
        minor_java_versions = self._get_valid_minor_versions(major_version, linux=False, java=True)
        default_java_version = next(iter(minor_java_versions), None)
        if default_java_version:
            container_settings = default_java_version.stack_settings.windows_container_settings
            # TODO get the API to return java versions in a more parseable way
            for java_version in ["1.8", "11", "17"]:
                java_container = container_settings.java_container
                container_version = container_settings.java_container_version
                if container_version.upper() == "SE":
                    java_container = "Java SE"
                    if java_version == "1.8":
                        container_version = "8"
                    else:
                        container_version = java_version
                runtime_name = "{}|{}|{}|{}".format("java",
                                                    java_version,
                                                    java_container,
                                                    container_version)
                gh_actions_version = "8" if java_version == "1.8" else java_version
                gh_actions_runtime = "{}, {}, {}".format(java_version,
                                                         java_container.lower().replace(" se", ""),
                                                         container_settings.java_container_version.lower())
                if java_container == "Java SE":  # once runtime name is set, reset configs to correct values
                    java_container = "JAVA"
                    container_version = "SE"
                runtime = self.Runtime(display_name=runtime_name,
                                       configs={"java_version": java_version,
                                                "java_container": java_container,
                                                "java_container_version": container_version},
                                       github_actions_properties={"github_actions_version": gh_actions_version,
                                                                  "app_runtime": "java",
                                                                  "app_runtime_version": gh_actions_runtime},
                                       linux=False)
                parsed_results.append(runtime)
        else:
            minor_versions = self._get_valid_minor_versions(major_version, linux=False, java=False)
            for minor_version in minor_versions:
                settings = minor_version.stack_settings.windows_runtime_settings
                runtime_name = self._format_windows_display_text(minor_version.display_text)

                runtime = self.Runtime(display_name=runtime_name, linux=False)
                lang_name = runtime_name.split("|")[0].lower()
                config_key = config_mappings.get(lang_name)

                if config_key:
                    runtime.configs[config_key] = settings.runtime_version
                gh_properties = settings.git_hub_action_settings
                if gh_properties.is_supported:
                    runtime.github_actions_properties = {"github_actions_version": gh_properties.supported_version}

                parsed_results.append(runtime)

    def _parse_major_version_linux(self, major_version, parsed_results):
        minor_java_versions = self._get_valid_minor_versions(major_version, linux=True, java=True)
        default_java_version_linux = next(iter(minor_java_versions), None)
        if default_java_version_linux:
            linux_container_settings = default_java_version_linux.stack_settings.linux_container_settings
            runtimes = [(linux_container_settings.additional_properties.get("java17Runtime"), "17"),
                        (linux_container_settings.java11_runtime, "11"),
                        (linux_container_settings.java8_runtime, "8")]
            for runtime_name, version in [(r, v) for (r, v) in runtimes if r is not None]:
                runtime = self.Runtime(display_name=runtime_name,
                                       configs={"linux_fx_version": runtime_name},
                                       github_actions_properties={"github_actions_version": version},
                                       linux=True,
                                       )
                parsed_results.append(runtime)
        else:
            minor_versions = self._get_valid_minor_versions(major_version, linux=True, java=False)
            for minor_version in minor_versions:
                settings = minor_version.stack_settings.linux_runtime_settings
                runtime_name = settings.runtime_version
                runtime = self.Runtime(display_name=runtime_name,
                                       configs={"linux_fx_version": runtime_name},
                                       linux=True,
                                       )
                gh_properties = settings.git_hub_action_settings
                if gh_properties.is_supported:
                    runtime.github_actions_properties = {"github_actions_version": gh_properties.supported_version}
                parsed_results.append(runtime)

    # override _load_stacks() to call this method to use hardcoded stacks
    def _load_stacks_hardcoded(self):
        import os
        stacks_file = os.path.abspath(os.path.join(os.path.abspath(__file__), '../resources/WebappRuntimeStacks.json'))
        if self._stacks:
            return
        stacks = []
        if self._linux:
            stacks_json = get_file_json(stacks_file)['linux']
            for r in stacks_json:
                stacks.append(self.Runtime(display_name=r.get("displayName"),
                                           configs=r.get("configs"),
                                           github_actions_properties=r.get("github_actions_properties"),
                                           linux=True))
        if self._windows:  # Windows stacks
            stacks_json = get_file_json(stacks_file)['windows']
            for r in stacks_json:
                stacks.append(self.Runtime(display_name=r.get("displayName"),
                                           configs=r.get("configs"),
                                           github_actions_properties=r.get("github_actions_properties"),
                                           linux=False))
        self._stacks = stacks


class _FunctionAppStackRuntimeHelper(_AbstractStackRuntimeHelper):
    # pylint: disable=too-few-public-methods,too-many-instance-attributes
    class Runtime:
        def __init__(self, name=None, version=None, is_preview=False, supported_func_versions=None, linux=False,
                     app_settings_dict=None, site_config_dict=None, app_insights=False, default=False,
                     github_actions_properties=None):
            self.name = name
            self.version = version
            self.is_preview = is_preview
            self.supported_func_versions = [] if not supported_func_versions else supported_func_versions
            self.linux = linux
            self.app_settings_dict = dict() if not app_settings_dict else app_settings_dict
            self.site_config_dict = dict() if not site_config_dict else site_config_dict
            self.app_insights = app_insights
            self.default = default
            self.github_actions_properties = github_actions_properties

            self.display_name = "{}|{}".format(name, version) if version else name

        # used for displaying stacks
        def to_dict(self):
            d = {"runtime": self.name,
                 "version": self.version,
                 "supported_functions_versions": self.supported_func_versions}
            if self.linux:
                d["linux_fx_version"] = self.site_config_dict.linux_fx_version
            return d

    def __init__(self, cmd, linux=False, windows=False):
        self.disallowed_functions_versions = {"~1", "~2"}
        self.KEYS = FUNCTIONS_STACKS_API_KEYS()
        super().__init__(cmd, linux=linux, windows=windows)

    def resolve(self, runtime, version=None, functions_version=None, linux=False, disable_version_error=False):
        stacks = self.stacks
        runtimes = [r for r in stacks if r.linux == linux and runtime == r.name]
        os = LINUX_OS_NAME if linux else WINDOWS_OS_NAME
        if not runtimes:
            supported_runtimes = [r.name for r in stacks if r.linux == linux]
            raise ValidationError("Runtime {0} not supported for os {1}. Supported runtimes for os {1} are: {2}. "
                                  "Run 'az functionapp list-runtimes' for more details on supported runtimes. "
                                  .format(runtime, os, supported_runtimes))
        if version is None:
            return self.get_default_version(runtime, functions_version, linux)
        matched_runtime_version = next((r for r in runtimes if r.version == version), None)
        if not matched_runtime_version:
            # help convert previously acceptable versions into correct ones if match not found
            old_to_new_version = {
                "11": "11.0",
                "8": "8.0",
                "7": "7.0",
                "6.0": "6",
                "1.8": "8.0"
            }
            new_version = old_to_new_version.get(version)
            matched_runtime_version = next((r for r in runtimes if r.version == new_version), None)
        if not matched_runtime_version:
            versions = [r.version for r in runtimes]
            if disable_version_error:
                return None
            raise ValidationError("Invalid version: {0} for runtime {1} and os {2}. Supported versions for runtime "
                                  "{1} and os {2} are: {3}. "
                                  "Run 'az functionapp list-runtimes' for more details on supported runtimes. "
                                  .format(version, runtime, os, versions))
        if functions_version not in matched_runtime_version.supported_func_versions:
            supported_func_versions = matched_runtime_version.supported_func_versions
            raise ValidationError("Functions version {} is not supported for runtime {} with version {} and os {}. "
                                  "Supported functions versions are {}. "
                                  "Run 'az functionapp list-runtimes' for more details on supported runtimes. "
                                  .format(functions_version, runtime, version, os, supported_func_versions))
        return matched_runtime_version

    def get_default_version(self, runtime, functions_version, linux=False):
        runtimes = [r for r in self.stacks if r.linux == linux and r.name == runtime]
        runtimes.sort(key=lambda r: r.default, reverse=True)  # make runtimes with default=True appear first
        for r in runtimes:
            if functions_version in r.supported_func_versions:
                return r
        raise ValidationError("Could not find a runtime version for runtime {} with functions version {} and os {}"
                              "Run 'az functionapp list-runtimes' for more details on supported runtimes. ")

    def _get_raw_stacks_from_api(self):
        return list(self._client.provider.get_function_app_stacks(stack_os_type=None))

    # remove non-digit or non-"." chars
    @classmethod
    def _format_version_name(cls, name):
        return re.sub(r"[^\d\.]", "", name)

    # format version names while maintaining uniqueness
    def _format_version_names(self, runtime_to_version):
        formatted_runtime_to_version = {}
        for runtime, versions in runtime_to_version.items():
            formatted_runtime_to_version[runtime] = formatted_runtime_to_version.get(runtime, dict())
            for version_name, version_info in versions.items():
                formatted_name = self._format_version_name(version_name)
                if formatted_name in formatted_runtime_to_version[runtime]:
                    formatted_name = version_name.lower().replace(" ", "-")
                formatted_runtime_to_version[runtime][formatted_name] = version_info
        return formatted_runtime_to_version

    @classmethod
    def _format_function_version(cls, v):
        return v.replace("~", "")

    def _get_valid_function_versions(self, runtime_settings):
        supported_function_versions = runtime_settings.supported_functions_extension_versions
        valid_versions = []
        for v in supported_function_versions:
            if v not in self.disallowed_functions_versions:
                valid_versions.append(self._format_version_name(v))
        return valid_versions

    def _parse_minor_version(self, runtime_settings, major_version_name, minor_version_name, runtime_to_version):
        if not runtime_settings.is_deprecated:
            functions_versions = self._get_valid_function_versions(runtime_settings)
            if functions_versions:
                runtime_version_properties = {
                    self.KEYS.IS_PREVIEW: runtime_settings.is_preview,
                    self.KEYS.SUPPORTED_EXTENSION_VERSIONS: functions_versions,
                    self.KEYS.APP_SETTINGS_DICT: runtime_settings.app_settings_dictionary,
                    self.KEYS.APPLICATION_INSIGHTS: runtime_settings.app_insights_settings.is_supported,
                    self.KEYS.SITE_CONFIG_DICT: runtime_settings.site_config_properties_dictionary,
                    self.KEYS.IS_DEFAULT: bool(runtime_settings.is_default),
                    self.KEYS.GIT_HUB_ACTION_SETTINGS: runtime_settings.git_hub_action_settings
                }

                runtime_name = (runtime_settings.app_settings_dictionary.get(self.KEYS.FUNCTIONS_WORKER_RUNTIME) or
                                major_version_name)
                runtime_to_version[runtime_name] = runtime_to_version.get(runtime_name, dict())
                runtime_to_version[runtime_name][minor_version_name] = runtime_version_properties

    def _create_runtime_from_properties(self, runtime_name, version_name, version_properties, linux):
        supported_func_versions = version_properties[self.KEYS.SUPPORTED_EXTENSION_VERSIONS]
        return self.Runtime(name=runtime_name,
                            version=version_name,
                            is_preview=version_properties[self.KEYS.IS_PREVIEW],
                            supported_func_versions=supported_func_versions,
                            linux=linux,
                            site_config_dict=version_properties[self.KEYS.SITE_CONFIG_DICT],
                            app_settings_dict=version_properties[self.KEYS.APP_SETTINGS_DICT],
                            app_insights=version_properties[self.KEYS.APPLICATION_INSIGHTS],
                            default=version_properties[self.KEYS.IS_DEFAULT],
                            github_actions_properties=version_properties[self.KEYS.GIT_HUB_ACTION_SETTINGS]
                            )

    def _parse_raw_stacks(self, stacks):
        # build a map of runtime -> runtime version -> runtime version properties
        runtime_to_version_linux = {}
        runtime_to_version_windows = {}
        for runtime in stacks:
            for major_version in runtime.major_versions:
                for minor_version in major_version.minor_versions:
                    runtime_version = minor_version.value
                    linux_settings = minor_version.stack_settings.linux_runtime_settings
                    windows_settings = minor_version.stack_settings.windows_runtime_settings

                    if linux_settings is not None and not linux_settings.is_hidden:
                        self._parse_minor_version(runtime_settings=linux_settings,
                                                  major_version_name=runtime.name,
                                                  minor_version_name=runtime_version,
                                                  runtime_to_version=runtime_to_version_linux)

                    if windows_settings is not None and not windows_settings.is_hidden:
                        self._parse_minor_version(runtime_settings=windows_settings,
                                                  major_version_name=runtime.name,
                                                  minor_version_name=runtime_version,
                                                  runtime_to_version=runtime_to_version_windows)

        runtime_to_version_linux = self._format_version_names(runtime_to_version_linux)
        runtime_to_version_windows = self._format_version_names(runtime_to_version_windows)

        for runtime_name, versions in runtime_to_version_windows.items():
            for version_name, version_properties in versions.items():
                r = self._create_runtime_from_properties(runtime_name, version_name, version_properties, linux=False)
                self._stacks.append(r)

        for runtime_name, versions in runtime_to_version_linux.items():
            for version_name, version_properties in versions.items():
                r = self._create_runtime_from_properties(runtime_name, version_name, version_properties, linux=True)
                self._stacks.append(r)


def get_app_insights_key(cli_ctx, resource_group, name):
    appinsights_client = get_mgmt_service_client(cli_ctx, ApplicationInsightsManagementClient)
    appinsights = appinsights_client.components.get(resource_group, name)
    if appinsights is None or appinsights.instrumentation_key is None:
        raise ResourceNotFoundError("App Insights {} under resource group {} was not found.".format(name,
                                                                                                    resource_group))
    return appinsights.instrumentation_key


def create_flex_app_service_plan(cmd, resource_group_name, name, location):
    SkuDescription, AppServicePlan = cmd.get_models('SkuDescription', 'AppServicePlan')
    client = web_client_factory(cmd.cli_ctx)
    sku_def = SkuDescription(tier="FlexConsumption", name="FC1", size="FC", family="FC")
    plan_def = AppServicePlan(
        location=location,
        sku=sku_def,
        reserved=True,
        kind="functionapp",
        name=name
    )
    poller = client.app_service_plans.begin_create_or_update(resource_group_name, name, plan_def)
    return LongRunningOperation(cmd.cli_ctx)(poller)


def create_flex_functionapp(cmd, resource_group_name, name, functionapp_def):
    from azure.cli.core.commands.client_factory import get_subscription_id
    client = web_client_factory(cmd.cli_ctx)
    functionapp_json = functionapp_def.serialize()
    body = json.dumps(functionapp_json)
    subscription_id = get_subscription_id(cmd.cli_ctx)
    site_url_base = 'subscriptions/{}/resourceGroups/{}/providers/Microsoft.Web/sites/{}?api-version={}'
    site_url = site_url_base.format(subscription_id, resource_group_name, name, client.DEFAULT_API_VERSION)
    request_url = cmd.cli_ctx.cloud.endpoints.resource_manager + site_url
    response = send_raw_request(cmd.cli_ctx, "PUT", request_url, body=body)
    return response.json()


def update_flex_functionapp_configuration(cmd, resource_group_name, name, configs):
    from azure.cli.core.commands.client_factory import get_subscription_id
    client = web_client_factory(cmd.cli_ctx)
    subscription_id = get_subscription_id(cmd.cli_ctx)
    config_url_base = 'subscriptions/{}/resourceGroups/{}/providers/Microsoft.Web/sites/{}/config/web?api-version={}'
    config_url = config_url_base.format(subscription_id, resource_group_name, name, client.DEFAULT_API_VERSION)
    request_url = cmd.cli_ctx.cloud.endpoints.resource_manager + config_url
    configs_json = configs.serialize()
    body = json.dumps(configs_json)
    response = send_raw_request(cmd.cli_ctx, "PATCH", request_url, body=body)
    return response.json()


def create_functionapp_app_service_plan(cmd, resource_group_name, name, is_linux, sku, number_of_workers=None,
                                        max_burst=None, location=None, tags=None, zone_redundant=False):
    SkuDescription, AppServicePlan = cmd.get_models('SkuDescription', 'AppServicePlan')
    sku = _normalize_sku(sku)
    tier = get_sku_tier(sku)

    client = web_client_factory(cmd.cli_ctx)
    if location is None:
        location = _get_location_from_resource_group(cmd.cli_ctx, resource_group_name)
    if number_of_workers is not None:
        number_of_workers = validate_range_of_int_flag('--number-of-workers', number_of_workers, min_val=0, max_val=20)
    sku_def = SkuDescription(tier=tier, name=sku, capacity=number_of_workers)
    plan_def = AppServicePlan(location=location, tags=tags, sku=sku_def,
                              reserved=(is_linux or None), maximum_elastic_worker_count=max_burst,
                              hyper_v=None, name=name)

    if zone_redundant:
        _enable_zone_redundant(plan_def, sku_def, number_of_workers)

    return client.app_service_plans.begin_create_or_update(resource_group_name, name, plan_def)


def is_plan_consumption(cmd, plan_info):
    SkuDescription, AppServicePlan = cmd.get_models('SkuDescription', 'AppServicePlan')
    if isinstance(plan_info, AppServicePlan):
        if isinstance(plan_info.sku, SkuDescription):
            return plan_info.sku.tier.lower() == 'dynamic'
    return False


def is_plan_elastic_premium(cmd, plan_info):
    SkuDescription, AppServicePlan = cmd.get_models('SkuDescription', 'AppServicePlan')
    if isinstance(plan_info, AppServicePlan):
        if isinstance(plan_info.sku, SkuDescription):
            return plan_info.sku.tier == 'ElasticPremium'
    return False


def is_exactly_one_true(*args):
    found = False
    for i in args:
        if bool(i):
            if found:
                return False
            found = True
    return found


def create_functionapp(cmd, resource_group_name, name, storage_account, plan=None,
                       os_type=None, functions_version=None, runtime=None, runtime_version=None,
                       consumption_plan_location=None, app_insights=None, app_insights_key=None,
                       disable_app_insights=None, deployment_source_url=None,
                       deployment_source_branch=None, deployment_local_git=None,
                       registry_server=None, registry_password=None, registry_username=None,
                       image=None, tags=None, assign_identities=None,
                       role='Contributor', scope=None, vnet=None, subnet=None, https_only=False,
                       environment=None, min_replicas=None, max_replicas=None,
                       always_ready_instances=None, maximum_instances=None, instance_size=None,
                       flexconsumption_location="northcentralus(stage)"):
    # pylint: disable=too-many-statements, too-many-branches
    if functions_version is None:
        logger.warning("No functions version specified so defaulting to 3. In the future, specifying a version will "
                       "be required. To create a 3.x function you would pass in the flag `--functions-version 3`")
        functions_version = '3'
    if deployment_source_url and deployment_local_git:
        raise MutuallyExclusiveArgumentError('usage error: --deployment-source-url <url> | --deployment-local-git')
    if environment is None and not is_exactly_one_true(plan, consumption_plan_location, flexconsumption_location):
        raise MutuallyExclusiveArgumentError("usage error: You must specify one of these parameter "
                                             "--plan NAME_OR_ID | --consumption-plan-location LOCATION |"
                                             " --flexconsumption-location LOCATION")

    if ((min_replicas is not None or max_replicas is not None) and environment is None):
        raise RequiredArgumentMissingError("usage error: parameters --min-replicas and --max-replicas must be "
                                           "used with parameter --environment, please provide the name "
                                           "of the container app environment using --environment.")

    if flexconsumption_location is not None:
        if image is not None:
            raise ArgumentUsageError(
                '--image is not a valid input for Azure Functions on the Flex Consumption plan. '
                'Please try again without the --image parameter.')

        if deployment_local_git is not None:
            raise ArgumentUsageError(
                '--deployment-local-git is not a valid input for Azure Functions on the Flex Consumption plan. '
                'Please try again without the --deployment-local-git parameter.')

        if deployment_source_url is not None:
            raise ArgumentUsageError(
                '--deployment-source-url is not a valid input for Azure Functions on the Flex Consumption plan. '
                'Please try again without the --deployment-source-url parameter.')

        if deployment_source_branch is not None:
            raise ArgumentUsageError(
                '--deployment-source-branch is not a valid input for Azure Functions on the Flex Consumption plan. '
                'Please try again without the --deployment-source-branch parameter.')

        if os_type and os_type.lower() != LINUX_OS_NAME:
            raise ArgumentUsageError(
                '--os-type windows is not a valid input for Azure Functions on the Flex Consumption plan. '
                'Please try again without the --os-type parameter or set --os-type to be linux.'
            )

    if ((always_ready_instances is not None or maximum_instances is not None or instance_size is not None) and
            flexconsumption_location is None):
        raise RequiredArgumentMissingError("usage error: parameters --always-ready-instances, --maximum-instances "
                                           "and --instance-size must be used with parameter "
                                           "--flexconsumption-location, please provide the name of the flex plan "
                                           "location using --flexconsumption-location.")

    deployment_source_branch = deployment_source_branch or 'master'

    from azure.mgmt.web.models import Site
    SiteConfig, NameValuePair, SiteConfigPropertiesDictionary = cmd.get_models(
        'SiteConfig',
        'NameValuePair',
        'SiteConfigPropertiesDictionary')
    disable_app_insights = (disable_app_insights == "true")

    site_config = SiteConfig(app_settings=[])
    client = web_client_factory(cmd.cli_ctx)

    if vnet or subnet:
        if plan:
            if is_valid_resource_id(plan):
                parse_result = parse_resource_id(plan)
                plan_info = client.app_service_plans.get(parse_result['resource_group'], parse_result['name'])
            else:
                plan_info = client.app_service_plans.get(resource_group_name, plan)
            webapp_location = plan_info.location
        else:
            webapp_location = consumption_plan_location

        subnet_info = _get_subnet_info(cmd=cmd,
                                       resource_group_name=resource_group_name,
                                       subnet=subnet,
                                       vnet=vnet)
        _validate_vnet_integration_location(cmd=cmd, webapp_location=webapp_location,
                                            subnet_resource_group=subnet_info["resource_group_name"],
                                            vnet_name=subnet_info["vnet_name"],
                                            vnet_sub_id=subnet_info["subnet_subscription_id"])
        _vnet_delegation_check(cmd, subnet_subscription_id=subnet_info["subnet_subscription_id"],
                               vnet_resource_group=subnet_info["resource_group_name"],
                               vnet_name=subnet_info["vnet_name"],
                               subnet_name=subnet_info["subnet_name"])
        subnet_resource_id = subnet_info["subnet_resource_id"]
        vnet_route_all_enabled = True
    else:
        subnet_resource_id = None
        vnet_route_all_enabled = None

    functionapp_def = Site(location=None, site_config=site_config, tags=tags,
                           virtual_network_subnet_id=subnet_resource_id, https_only=https_only,
                           vnet_route_all_enabled=vnet_route_all_enabled)

    plan_info = None
    if runtime is not None:
        runtime = runtime.lower()

    if consumption_plan_location:
        locations = list_consumption_locations(cmd)
        location = next((loc for loc in locations if loc['name'].lower() == consumption_plan_location.lower()), None)
        if location is None:
            raise ValidationError("Location is invalid. Use: az functionapp list-consumption-locations")
        functionapp_def.location = consumption_plan_location
        functionapp_def.kind = 'functionapp'
        # if os_type is None, the os type is windows
        is_linux = bool(os_type and os_type.lower() == LINUX_OS_NAME)

    elif plan:  # apps with SKU based plan
        if is_valid_resource_id(plan):
            parse_result = parse_resource_id(plan)
            plan_info = client.app_service_plans.get(parse_result['resource_group'], parse_result['name'])
        else:
            plan_info = client.app_service_plans.get(resource_group_name, plan)
        if not plan_info:
            raise ResourceNotFoundError("The plan '{}' doesn't exist".format(plan))
        location = plan_info.location
        is_linux = bool(plan_info.reserved)
        functionapp_def.server_farm_id = plan
        functionapp_def.location = location

    elif flexconsumption_location:
        locations = list_flexconsumption_locations(cmd)
        location = next((loc for loc in locations if loc['name'].lower() == flexconsumption_location.lower()), None)
        if location is None:
            raise ValidationError("Location is invalid. Use: az functionapp list-flexconsumption-locations")
        is_linux = True
        # Following the same plan name format as the backend
        plan_name = "{}FlexPlan".format(name)
        plan_info = create_flex_app_service_plan(
            cmd, resource_group_name, plan_name, flexconsumption_location)
        functionapp_def.server_farm_id = plan_info.id
        functionapp_def.location = flexconsumption_location

    if environment is not None:
        if consumption_plan_location is not None:
            raise ArgumentUsageError(
                '--consumption-plan-location is not a valid input for Azure Functions on Azure Container App '
                'environments. Please try again without the --consumption-plan-location parameter.')

        if plan is not None:
            raise ArgumentUsageError(
                '--plan is not a valid input for Azure Functions on Azure Container App environments. '
                'Please try again without the --plan parameter.')

        if os_type is not None:
            raise ArgumentUsageError(
                '--os-type is not a valid input for Azure Functions on Azure Container App environments. '
                'Please try again without the --os-type parameter.')

        is_linux = True

        if image is None:
            image = DEFAULT_CENTAURI_IMAGE

    if registry_server:
        docker_registry_server_url = registry_server
    else:
        docker_registry_server_url = parse_docker_image_name(image, environment)

    if functions_version == '2' and functionapp_def.location in FUNCTIONS_NO_V2_REGIONS:
        raise ValidationError("2.x functions are not supported in this region. To create a 3.x function, "
                              "pass in the flag '--functions-version 3'")

    if is_linux and not runtime and (consumption_plan_location or not image):
        raise ArgumentUsageError(
            "usage error: --runtime RUNTIME required for linux functions apps without custom image.")

    if runtime is None and runtime_version is not None:
        raise ArgumentUsageError('Must specify --runtime to use --runtime-version')

    if flexconsumption_location:
        runtime = runtime or 'dotnet'
        lang = next((r for r in FLEX_RUNTIMES if r['runtime'] == runtime), None)
        if lang is None:
            raise ValidationError("Invalid runtime. Supported runtimes for function apps on Flex App "
                                  "Service plans are 'dotnet', 'java', 'node', 'python' and 'powershell'.")
        if runtime_version is None:
            runtime_version = lang['version']
        elif runtime_version != lang['version']:
            raise ValidationError("Invalid version {0} for runtime {1} for function apps on the Flex Consumption plan. "
                                  "Supported version for runtime {1} is {2}."
                                  .format(runtime_version, runtime, lang['version']))

        site_config_dict = SiteConfigPropertiesDictionary()
        for prop, value in lang['site_config'].items():
            setattr(site_config_dict, prop, value)
        app_settings_dict = lang['app_settings']

    else:
        runtime_helper = _FunctionAppStackRuntimeHelper(cmd, linux=is_linux, windows=(not is_linux))
        matched_runtime = runtime_helper.resolve("dotnet" if not runtime else runtime,
                                                 runtime_version, functions_version, is_linux)

        site_config_dict = matched_runtime.site_config_dict
        app_settings_dict = matched_runtime.app_settings_dict

    con_string = _validate_and_get_connection_string(cmd.cli_ctx, resource_group_name, storage_account)

    if environment is not None:
        site_config.app_settings.append(NameValuePair(name='AzureWebJobsStorage', value=con_string))
        if docker_registry_server_url is not None:
            site_config.app_settings.append(
                NameValuePair(name='DOCKER_REGISTRY_SERVER_URL', value=docker_registry_server_url)
            )

        if (not registry_username and not registry_password and
                docker_registry_server_url and '.azurecr.io' in str(docker_registry_server_url)):
            logger.warning('No credential was provided to access Azure Container Registry. Trying to look up...')
            parsed = urlparse(docker_registry_server_url)
            registry_name = (parsed.netloc if parsed.scheme else parsed.path).split('.')[0]
            try:
                registry_username, registry_password = _get_acr_cred(cmd.cli_ctx, registry_name)
            except Exception as ex:  # pylint: disable=broad-except
                logger.warning("Retrieving credentials failed with an exception:'%s'", ex)  # consider throw if needed

        if registry_username is not None:
            site_config.app_settings.append(
                NameValuePair(name='DOCKER_REGISTRY_SERVER_USERNAME', value=registry_username)
            )
        if registry_password is not None:
            site_config.app_settings.append(
                NameValuePair(name='DOCKER_REGISTRY_SERVER_PASSWORD', value=registry_password)
            )

        app_settings_dict = {}
        matched_runtime.app_insights = True
    elif is_linux:
        functionapp_def.kind = 'functionapp,linux'
        functionapp_def.reserved = True
        is_consumption = consumption_plan_location is not None
        if not is_consumption:
            site_config.app_settings.append(NameValuePair(name='MACHINEKEY_DecryptionKey',
                                                          value=str(hexlify(urandom(32)).decode()).upper()))
            if image:
                functionapp_def.kind = 'functionapp,linux,container'
                site_config.app_settings.append(NameValuePair(name='DOCKER_CUSTOM_IMAGE_NAME',
                                                              value=image))
                site_config.app_settings.append(NameValuePair(name='FUNCTION_APP_EDIT_MODE', value='readOnly'))
                site_config.app_settings.append(NameValuePair(name='WEBSITES_ENABLE_APP_SERVICE_STORAGE',
                                                              value='false'))
                site_config.linux_fx_version = _format_fx_version(image)

                # clear all runtime specific configs and settings
                site_config_dict.use32_bit_worker_process = False
                app_settings_dict = {}

                # ensure that app insights is created if not disabled
                matched_runtime.app_insights = True
            else:
                site_config.app_settings.append(NameValuePair(name='WEBSITES_ENABLE_APP_SERVICE_STORAGE',
                                                              value='true'))
    else:
        functionapp_def.kind = 'functionapp'

    # set site configs
    for prop, value in site_config_dict.as_dict().items():
        snake_case_prop = _convert_camel_to_snake_case(prop)
        setattr(site_config, snake_case_prop, value)

    if environment is not None:
        functionapp_def.kind = 'functionapp,linux,container,azurecontainerapps'
        functionapp_def.reserved = None
        functionapp_def.name = name
        functionapp_def.https_only = None
        functionapp_def.scm_site_also_stopped = None
        functionapp_def.hyper_v = None
        functionapp_def.is_xenon = None
        functionapp_def.type = 'Microsoft.Web/sites'

        site_config.net_framework_version = None
        site_config.java_version = None
        site_config.use32_bit_worker_process = None
        site_config.power_shell_version = None
        site_config.linux_fx_version = _format_fx_version(image)
        site_config.http20_enabled = None
        site_config.local_my_sql_enabled = None
        if min_replicas is not None:
            site_config.minimum_elastic_instance_count = min_replicas
        if max_replicas is not None:
            site_config.function_app_scale_limit = max_replicas

        managed_environment = get_managed_environment(cmd, resource_group_name, environment)
        location = managed_environment.location
        functionapp_def.location = location

        functionapp_def.enable_additional_properties_sending()
        existing_properties = functionapp_def.serialize()["properties"]
        functionapp_def.additional_properties["properties"] = existing_properties
        functionapp_def.additional_properties["properties"]["name"] = name
        functionapp_def.additional_properties["properties"]["managedEnvironmentId"] = managed_environment.id

    if always_ready_instances:
        site_config.minimum_elastic_instance_count = always_ready_instances

    if maximum_instances:
        site_config.function_app_scale_limit = maximum_instances

    if instance_size:
        functionapp_def.container_size = instance_size

    # temporary workaround for dotnet-isolated linux consumption apps
    if is_linux and consumption_plan_location is not None and runtime == 'dotnet-isolated':
        site_config.linux_fx_version = ''

    # adding app settings
    for app_setting, value in app_settings_dict.items():
        site_config.app_settings.append(NameValuePair(name=app_setting, value=value))

    site_config.app_settings.append(NameValuePair(name='FUNCTIONS_EXTENSION_VERSION',
                                                  value=_get_extension_version_functionapp(functions_version)))
    site_config.app_settings.append(NameValuePair(name='AzureWebJobsStorage', value=con_string))

    # If plan is not flex, consumption or elastic premium, we need to set always on
    if (flexconsumption_location is None and consumption_plan_location is None and plan_info is not None and
            not is_plan_elastic_premium(cmd, plan_info)):
        site_config.always_on = True

    # If plan is elastic premium or consumption, we need these app settings
    if (plan_info is not None and is_plan_elastic_premium(cmd, plan_info)) or consumption_plan_location is not None:
        site_config.app_settings.append(NameValuePair(name='WEBSITE_CONTENTAZUREFILECONNECTIONSTRING',
                                                      value=con_string))
        site_config.app_settings.append(NameValuePair(name='WEBSITE_CONTENTSHARE', value=_get_content_share_name(name)))

    create_app_insights = False

    if flexconsumption_location is None:
        if app_insights_key is not None:
            site_config.app_settings.append(NameValuePair(name='APPINSIGHTS_INSTRUMENTATIONKEY',
                                                          value=app_insights_key))
        elif app_insights is not None:
            instrumentation_key = get_app_insights_key(cmd.cli_ctx, resource_group_name, app_insights)
            site_config.app_settings.append(NameValuePair(name='APPINSIGHTS_INSTRUMENTATIONKEY',
                                                          value=instrumentation_key))
        elif disable_app_insights or not matched_runtime.app_insights:
            # set up dashboard if no app insights
            site_config.app_settings.append(NameValuePair(name='AzureWebJobsDashboard', value=con_string))
        elif not disable_app_insights and matched_runtime.app_insights:
            create_app_insights = True

    if flexconsumption_location:
        return create_flex_functionapp(cmd, resource_group_name, name, functionapp_def)

    poller = client.web_apps.begin_create_or_update(resource_group_name, name, functionapp_def)
    functionapp = LongRunningOperation(cmd.cli_ctx)(poller)

    if consumption_plan_location and is_linux:
        logger.warning("Your Linux function app '%s', that uses a consumption plan has been successfully "
                       "created but is not active until content is published using "
                       "Azure Portal or the Functions Core Tools.", name)
    else:
        _set_remote_or_local_git(cmd, functionapp, resource_group_name, name, deployment_source_url,
                                 deployment_source_branch, deployment_local_git)

    if create_app_insights:
        try:
            try_create_application_insights(cmd, functionapp)
        except Exception:  # pylint: disable=broad-except
            logger.warning('Error while trying to create and configure an Application Insights for the Function App. '
                           'Please use the Azure Portal to create and configure the Application Insights, if needed.')
            update_app_settings(cmd, functionapp.resource_group, functionapp.name,
                                ['AzureWebJobsDashboard={}'.format(con_string)])

    if image and environment is None:
        update_container_settings_functionapp(cmd, resource_group_name, name, docker_registry_server_url,
                                              image, registry_username,
                                              registry_password)

    if assign_identities is not None:
        identity = assign_identity(cmd, resource_group_name, name, assign_identities,
                                   role, None, scope)
        functionapp.identity = identity

    return functionapp


def _get_extension_version_functionapp(functions_version):
    if functions_version is not None:
        return '~{}'.format(functions_version)
    return '~2'


def _get_app_setting_set_functionapp(site_config, app_setting):
    return list(filter(lambda x: x.name == app_setting, site_config.app_settings))


def _convert_camel_to_snake_case(text):
    return reduce(lambda x, y: x + ('_' if y.isupper() else '') + y, text).lower()


def _get_runtime_version_functionapp(version_string, is_linux):
    windows_match = re.fullmatch(FUNCTIONS_WINDOWS_RUNTIME_VERSION_REGEX, version_string)
    if windows_match:
        return float(windows_match.group(1))

    linux_match = re.fullmatch(FUNCTIONS_LINUX_RUNTIME_VERSION_REGEX, version_string)
    if linux_match:
        return float(linux_match.group(1))

    try:
        return float(version_string)
    except ValueError:
        return 0


def _get_content_share_name(app_name):
    # content share name should be up to 63 characters long, lowercase letter and digits, and random
    # so take the first 50 characters of the app name and add the last 12 digits of a random uuid
    share_name = app_name[0:50]
    suffix = str(uuid.uuid4()).split('-')[-1]
    return share_name.lower() + suffix


def try_create_application_insights(cmd, functionapp):
    creation_failed_warn = 'Unable to create the Application Insights for the Function App. ' \
                           'Please use the Azure Portal to manually create and configure the Application Insights, ' \
                           'if needed.'

    ai_resource_group_name = functionapp.resource_group
    ai_name = functionapp.name
    ai_location = functionapp.location

    app_insights_client = get_mgmt_service_client(cmd.cli_ctx, ApplicationInsightsManagementClient)
    ai_properties = {
        "name": ai_name,
        "location": ai_location,
        "kind": "web",
        "properties": {
            "Application_Type": "web"
        }
    }
    appinsights = app_insights_client.components.create_or_update(ai_resource_group_name, ai_name, ai_properties)
    if appinsights is None or appinsights.instrumentation_key is None:
        logger.warning(creation_failed_warn)
        return

    # We make this success message as a warning to no interfere with regular JSON output in stdout
    logger.warning('Application Insights \"%s\" was created for this Function App. '
                   'You can visit https://portal.azure.com/#resource%s/overview to view your '
                   'Application Insights component', appinsights.name, appinsights.id)

    if not is_centauri_functionapp(cmd, ai_resource_group_name, ai_name):
        update_app_settings(cmd, functionapp.resource_group, functionapp.name,
                            ['APPINSIGHTS_INSTRUMENTATIONKEY={}'.format(appinsights.instrumentation_key)])
    else:
        update_app_settings(cmd, functionapp.resource_group, functionapp.name,
                            ['APPLICATIONINSIGHTS_CONNECTION_STRING={}'.format(appinsights.connection_string)])


def _set_remote_or_local_git(cmd, webapp, resource_group_name, name, deployment_source_url=None,
                             deployment_source_branch='master', deployment_local_git=None):
    if deployment_source_url:
        logger.warning("Linking to git repository '%s'", deployment_source_url)
        try:
            config_source_control(cmd, resource_group_name, name, deployment_source_url, 'git',
                                  deployment_source_branch, manual_integration=True)
        except Exception as ex:  # pylint: disable=broad-except
            ex = ex_handler_factory(no_throw=True)(ex)
            logger.warning("Link to git repository failed due to error '%s'", ex)

    if deployment_local_git:
        local_git_info = enable_local_git(cmd, resource_group_name, name)
        logger.warning("Local git is configured with url of '%s'", local_git_info['url'])
        setattr(webapp, 'deploymentLocalGitUrl', local_git_info['url'])


def _validate_and_get_connection_string(cli_ctx, resource_group_name, storage_account):
    sa_resource_group = resource_group_name
    if is_valid_resource_id(storage_account):
        sa_resource_group = parse_resource_id(storage_account)['resource_group']
        storage_account = parse_resource_id(storage_account)['name']
    storage_client = get_mgmt_service_client(cli_ctx, StorageManagementClient)
    storage_properties = storage_client.storage_accounts.get_properties(sa_resource_group,
                                                                        storage_account)
    error_message = ''
    endpoints = storage_properties.primary_endpoints
    sku = storage_properties.sku.name
    allowed_storage_types = ['Standard_GRS', 'Standard_RAGRS', 'Standard_LRS', 'Standard_ZRS', 'Premium_LRS', 'Standard_GZRS']  # pylint: disable=line-too-long

    for e in ['blob', 'queue', 'table']:
        if not getattr(endpoints, e, None):
            error_message = "Storage account '{}' has no '{}' endpoint. It must have table, queue, and blob endpoints all enabled".format(storage_account, e)   # pylint: disable=line-too-long
    if sku not in allowed_storage_types:
        error_message += 'Storage type {} is not allowed'.format(sku)

    if error_message:
        raise CLIError(error_message)

    obj = storage_client.storage_accounts.list_keys(sa_resource_group, storage_account)  # pylint: disable=no-member
    try:
        keys = [obj.keys[0].value, obj.keys[1].value]  # pylint: disable=no-member
    except AttributeError:
        # Older API versions have a slightly different structure
        keys = [obj.key1, obj.key2]  # pylint: disable=no-member

    endpoint_suffix = cli_ctx.cloud.suffixes.storage_endpoint
    connection_string = 'DefaultEndpointsProtocol={};EndpointSuffix={};AccountName={};AccountKey={}'.format(
        "https",
        endpoint_suffix,
        storage_account,
        keys[0])  # pylint: disable=no-member

    return connection_string


def list_consumption_locations(cmd):
    client = web_client_factory(cmd.cli_ctx)
    regions = client.list_geo_regions(sku='Dynamic')
    return [{'name': x.name.lower().replace(' ', '')} for x in regions]


def list_flexconsumption_locations(cmd):
    return [
        {
            "name": "eastus",
        },
        {
            "name": "northeurope"
        },
        {
            "name": "northcentralus(stage)"
        }
    ]


def list_locations(cmd, sku, linux_workers_enabled=None):
    web_client = web_client_factory(cmd.cli_ctx)
    full_sku = get_sku_tier(sku)
    # Temporary fix due to regression in this specific API with 2021-03-01, should be removed with the next SDK update
    web_client_geo_regions = web_client.list_geo_regions(sku=full_sku, linux_workers_enabled=linux_workers_enabled)

    providers_client = providers_client_factory(cmd.cli_ctx)
    providers_client_locations_list = getattr(providers_client.get('Microsoft.Web'), 'resource_types', [])
    for resource_type in providers_client_locations_list:
        if resource_type.resource_type == 'sites':
            providers_client_locations_list = resource_type.locations
            break

    return [geo_region for geo_region in web_client_geo_regions if geo_region.name in providers_client_locations_list]


def _check_zip_deployment_status(cmd, rg_name, name, deployment_status_url, slot, timeout=None):
    import requests
    from azure.cli.core.util import should_disable_connection_verify

    headers = get_scm_site_headers(cmd.cli_ctx, name, rg_name, slot)
    total_trials = (int(timeout) // 2) if timeout else 450
    num_trials = 0
    while num_trials < total_trials:
        time.sleep(2)
        response = requests.get(deployment_status_url, headers=headers,
                                verify=not should_disable_connection_verify())
        try:
            res_dict = response.json()
        except json.decoder.JSONDecodeError:
            logger.warning("Deployment status endpoint %s returns malformed data. Retrying...", deployment_status_url)
            res_dict = {}
        finally:
            num_trials = num_trials + 1

        if res_dict.get('status', 0) == 3:
            if not is_flex_functionapp(cmd, rg_name, name):
                _configure_default_logging(cmd, rg_name, name)
            raise CLIError("Zip deployment failed. {}. Please run the command az webapp log deployment show "
                           "-n {} -g {}".format(res_dict, name, rg_name))
        if res_dict.get('status', 0) == 4:
            break
        if 'progress' in res_dict:
            logger.info(res_dict['progress'])  # show only in debug mode, customers seem to find this confusing
    # if the deployment is taking longer than expected
    if res_dict.get('status', 0) != 4:
        if not is_flex_functionapp(cmd, rg_name, name):
            _configure_default_logging(cmd, rg_name, name)
        raise CLIError("""Timeout reached by the command, however, the deployment operation
                       is still on-going. Navigate to your scm site to check the deployment status""")
    return res_dict


def list_continuous_webjobs(cmd, resource_group_name, name, slot=None):
    return _generic_site_operation(cmd.cli_ctx, resource_group_name, name, 'list_continuous_web_jobs', slot)


def start_continuous_webjob(cmd, resource_group_name, name, webjob_name, slot=None):
    client = web_client_factory(cmd.cli_ctx)
    if slot:
        client.web_apps.start_continuous_web_job_slot(resource_group_name, name, webjob_name, slot)
        return client.web_apps.get_continuous_web_job_slot(resource_group_name, name, webjob_name, slot)
    client.web_apps.start_continuous_web_job(resource_group_name, name, webjob_name)
    return client.web_apps.get_continuous_web_job(resource_group_name, name, webjob_name)


def stop_continuous_webjob(cmd, resource_group_name, name, webjob_name, slot=None):
    client = web_client_factory(cmd.cli_ctx)
    if slot:
        client.web_apps.stop_continuous_web_job_slot(resource_group_name, name, webjob_name, slot)
        return client.web_apps.get_continuous_web_job_slot(resource_group_name, name, webjob_name, slot)
    client.web_apps.stop_continuous_web_job(resource_group_name, name, webjob_name)
    return client.web_apps.get_continuous_web_job(resource_group_name, name, webjob_name)


def remove_continuous_webjob(cmd, resource_group_name, name, webjob_name, slot=None):
    client = web_client_factory(cmd.cli_ctx)
    if slot:
        return client.web_apps.delete_continuous_web_job_slot(resource_group_name, name, webjob_name, slot)
    return client.web_apps.delete_continuous_web_job(resource_group_name, name, webjob_name)


def list_triggered_webjobs(cmd, resource_group_name, name, slot=None):
    return _generic_site_operation(cmd.cli_ctx, resource_group_name, name, 'list_triggered_web_jobs', slot)


def run_triggered_webjob(cmd, resource_group_name, name, webjob_name, slot=None):
    client = web_client_factory(cmd.cli_ctx)
    if slot:
        client.web_apps.run_triggered_web_job_slot(resource_group_name, name, webjob_name, slot)
        return client.web_apps.get_triggered_web_job_slot(resource_group_name, name, webjob_name, slot)
    client.web_apps.run_triggered_web_job(resource_group_name, name, webjob_name)
    return client.web_apps.get_triggered_web_job(resource_group_name, name, webjob_name)


def remove_triggered_webjob(cmd, resource_group_name, name, webjob_name, slot=None):
    client = web_client_factory(cmd.cli_ctx)
    if slot:
        return client.web_apps.delete_triggered_web_job_slot(resource_group_name, name, webjob_name, slot)
    return client.web_apps.delete_triggered_web_job(resource_group_name, name, webjob_name)


def list_hc(cmd, name, resource_group_name, slot=None):
    client = web_client_factory(cmd.cli_ctx)
    if slot is None:
        listed_vals = client.web_apps.list_hybrid_connections(resource_group_name, name)
    else:
        listed_vals = client.web_apps.list_hybrid_connections_slot(resource_group_name, name, slot)

    # reformats hybrid connection, to prune unnecessary fields
    mod_list = []
    for x in listed_vals.additional_properties["value"]:
        properties = x["properties"]
        resourceGroup = x["id"].split("/")
        mod_hc = {
            "id": x["id"],
            "location": x["location"],
            "name": x["name"],
            "properties": {
                "hostname": properties["hostname"],
                "port": properties["port"],
                "relayArmUri": properties["relayArmUri"],
                "relayName": properties["relayName"],
                "serviceBusNamespace": properties["serviceBusNamespace"],
                "serviceBusSuffix": properties["serviceBusSuffix"]
            },
            "resourceGroup": resourceGroup[4],
            "type": x["type"]
        }
        mod_list.append(mod_hc)
    return mod_list


def add_hc(cmd, name, resource_group_name, namespace, hybrid_connection, slot=None):
    HybridConnection = cmd.get_models('HybridConnection')

    web_client = web_client_factory(cmd.cli_ctx)
    hy_co_client = hycos_mgmt_client_factory(cmd.cli_ctx, cmd.cli_ctx)
    namespace_client = namespaces_mgmt_client_factory(cmd.cli_ctx, cmd.cli_ctx)

    hy_co_id = ''
    for n in namespace_client.list():
        logger.warning(n.name)
        if n.name == namespace:
            hy_co_id = n.id

    if hy_co_id == '':
        raise ResourceNotFoundError('Azure Service Bus Relay namespace {} was not found.'.format(namespace))

    i = 0
    hy_co_resource_group = ''
    hy_co_split = hy_co_id.split("/")
    for z in hy_co_split:
        if z == "resourceGroups":
            hy_co_resource_group = hy_co_split[i + 1]
        i = i + 1

    # calling the relay API to get information about the hybrid connection
    hy_co = hy_co_client.get(hy_co_resource_group, namespace, hybrid_connection)

    # if the hybrid connection does not have a default sender authorization
    # rule, create it
    hy_co_rules = hy_co_client.list_authorization_rules(hy_co_resource_group, namespace, hybrid_connection)
    has_default_sender_key = False
    for r in hy_co_rules:
        if r.name.lower() == "defaultsender":
            for z in r.rights:
                if z == z.send:
                    has_default_sender_key = True

    if not has_default_sender_key:
        rights = [AccessRights.send]
        hy_co_client.create_or_update_authorization_rule(hy_co_resource_group, namespace, hybrid_connection,
                                                         "defaultSender", rights)

    hy_co_keys = hy_co_client.list_keys(hy_co_resource_group, namespace, hybrid_connection, "defaultSender")
    hy_co_info = hy_co.id
    hy_co_metadata = ast.literal_eval(hy_co.user_metadata)
    hy_co_hostname = ''
    for x in hy_co_metadata:
        if x["key"] == "endpoint":
            hy_co_hostname = x["value"]

    hostname_parts = hy_co_hostname.split(":")
    hostname = hostname_parts[0]
    port = hostname_parts[1]
    id_parameters = hy_co_info.split("/")

    # populate object with information from the hybrid connection, and set it
    # on webapp

    hc = HybridConnection(service_bus_namespace=id_parameters[8],
                          relay_name=hybrid_connection,
                          relay_arm_uri=hy_co_info,
                          hostname=hostname,
                          port=port,
                          send_key_name="defaultSender",
                          send_key_value=hy_co_keys.primary_key,
                          service_bus_suffix=".servicebus.windows.net")

    if slot is None:
        return_hc = web_client.web_apps.create_or_update_hybrid_connection(resource_group_name, name, namespace,
                                                                           hybrid_connection, hc)
    else:
        return_hc = web_client.web_apps.create_or_update_hybrid_connection_slot(resource_group_name, name, namespace,
                                                                                hybrid_connection, slot, hc)

    # reformats hybrid connection, to prune unnecessary fields
    resourceGroup = return_hc.id.split("/")
    mod_hc = {
        "hostname": return_hc.hostname,
        "id": return_hc.id,
        "location": return_hc.additional_properties["location"],
        "name": return_hc.name,
        "port": return_hc.port,
        "relayArmUri": return_hc.relay_arm_uri,
        "resourceGroup": resourceGroup[4],
        "serviceBusNamespace": return_hc.service_bus_namespace,
        "serviceBusSuffix": return_hc.service_bus_suffix
    }
    return mod_hc


# set the key the apps use to connect with the hybrid connection
def set_hc_key(cmd, plan, resource_group_name, namespace, hybrid_connection, key_type):
    HybridConnection = cmd.get_models('HybridConnection')
    web_client = web_client_factory(cmd.cli_ctx)

    # extract the hybrid connection resource group
    asp_hy_co = web_client.app_service_plans.get_hybrid_connection(resource_group_name, plan,
                                                                   namespace, hybrid_connection)
    arm_uri = asp_hy_co.relay_arm_uri
    split_uri = arm_uri.split("resourceGroups/")
    resource_group_strings = split_uri[1].split('/')
    relay_resource_group = resource_group_strings[0]

    hy_co_client = hycos_mgmt_client_factory(cmd.cli_ctx, cmd.cli_ctx)
    # calling the relay function to obtain information about the hc in question
    hy_co = hy_co_client.get(relay_resource_group, namespace, hybrid_connection)

    # if the hybrid connection does not have a default sender authorization
    # rule, create it
    hy_co_rules = hy_co_client.list_authorization_rules(relay_resource_group, namespace, hybrid_connection)
    has_default_sender_key = False
    for r in hy_co_rules:
        if r.name.lower() == "defaultsender":
            for z in r.rights:
                if z == z.send:
                    has_default_sender_key = True

    if not has_default_sender_key:
        rights = [AccessRights.send]
        hy_co_client.create_or_update_authorization_rule(relay_resource_group, namespace, hybrid_connection,
                                                         "defaultSender", rights)

    hy_co_keys = hy_co_client.list_keys(relay_resource_group, namespace, hybrid_connection, "defaultSender")
    hy_co_metadata = ast.literal_eval(hy_co.user_metadata)
    hy_co_hostname = 0
    for x in hy_co_metadata:
        if x["key"] == "endpoint":
            hy_co_hostname = x["value"]

    hostname_parts = hy_co_hostname.split(":")
    hostname = hostname_parts[0]
    port = hostname_parts[1]

    key = "empty"
    if key_type.lower() == "primary":
        key = hy_co_keys.primary_key
    elif key_type.lower() == "secondary":
        key = hy_co_keys.secondary_key
    # enures input is correct
    if key == "empty":
        logger.warning("Key type is invalid - must be primary or secondary")
        return

    apps = web_client.app_service_plans.list_web_apps_by_hybrid_connection(resource_group_name, plan, namespace,
                                                                           hybrid_connection)
    # changes the key for every app that uses that hybrid connection
    for x in apps:
        app_info = ast.literal_eval(x)
        app_name = app_info["name"]
        app_id = app_info["id"]
        id_split = app_id.split("/")
        app_resource_group = id_split[4]
        hc = HybridConnection(service_bus_namespace=namespace, relay_name=hybrid_connection,
                              relay_arm_uri=arm_uri, hostname=hostname, port=port, send_key_name="defaultSender",
                              send_key_value=key)
        web_client.web_apps.update_hybrid_connection(app_resource_group, app_name, namespace,
                                                     hybrid_connection, hc)

    return web_client.app_service_plans.list_web_apps_by_hybrid_connection(resource_group_name, plan,
                                                                           namespace, hybrid_connection)


def appservice_list_vnet(cmd, resource_group_name, plan):
    web_client = web_client_factory(cmd.cli_ctx)
    return web_client.app_service_plans.list_vnets(resource_group_name, plan)


def remove_hc(cmd, resource_group_name, name, namespace, hybrid_connection, slot=None):
    client = web_client_factory(cmd.cli_ctx)
    if slot is None:
        return_hc = client.web_apps.delete_hybrid_connection(resource_group_name, name, namespace, hybrid_connection)
    else:
        return_hc = client.web_apps.delete_hybrid_connection_slot(resource_group_name, name, namespace,
                                                                  hybrid_connection, slot)
    return return_hc


def list_functionapp_vnet_integration(cmd, name, resource_group_name, slot=None):
    return list_vnet_integration(cmd, name, resource_group_name, slot=None)


def list_vnet_integration(cmd, name, resource_group_name, slot=None):
    client = web_client_factory(cmd.cli_ctx)
    if slot is None:
        result = list(client.web_apps.list_vnet_connections(resource_group_name, name))
    else:
        result = list(client.web_apps.list_vnet_connections_slot(resource_group_name, name, slot))
    mod_list = []

    # reformats the vnet entry, removing unecessary information
    for x in result:
        # removes GUIDs from name and id
        longName = x.name
        if '_' in longName:
            usIndex = longName.index('_')
            shortName = longName[usIndex + 1:]
        else:
            shortName = longName
        v_id = x.id
        lastSlash = v_id.rindex('/')
        shortId = v_id[:lastSlash] + '/' + shortName
        # extracts desired fields
        certThumbprint = x.cert_thumbprint
        location = x.additional_properties["location"]
        v_type = x.type
        vnet_resource_id = x.vnet_resource_id
        id_strings = v_id.split('/')
        resourceGroup = id_strings[4]
        routes = x.routes

        vnet_mod = {"certThumbprint": certThumbprint,
                    "id": shortId,
                    "location": location,
                    "name": shortName,
                    "resourceGroup": resourceGroup,
                    "routes": routes,
                    "type": v_type,
                    "vnetResourceId": vnet_resource_id}
        mod_list.append(vnet_mod)

    return mod_list


def add_webapp_vnet_integration(cmd, name, resource_group_name, vnet, subnet, slot=None, skip_delegation_check=False):
    return _add_vnet_integration(cmd, name, resource_group_name, vnet, subnet, slot, skip_delegation_check)


def add_functionapp_vnet_integration(cmd, name, resource_group_name, vnet, subnet, slot=None,
                                     skip_delegation_check=False):
    client = web_client_factory(cmd.cli_ctx)
    functionapp = get_functionapp(cmd, resource_group_name, name)
    parsed_plan_id = parse_resource_id(functionapp.server_farm_id)
    plan_info = client.app_service_plans.get(parsed_plan_id['resource_group'], parsed_plan_id['name'])
    if plan_info is None:
        raise ResourceNotFoundError('Could not determine the current plan of the functionapp')
    if is_plan_consumption(cmd, plan_info):
        raise ValidationError('Virtual network integration is not allowed for consumption plans')
    return _add_vnet_integration(cmd, name, resource_group_name, vnet, subnet, slot, skip_delegation_check)


def _add_vnet_integration(cmd, name, resource_group_name, vnet, subnet, slot=None, skip_delegation_check=False):
    subnet_info = _get_subnet_info(cmd=cmd,
                                   resource_group_name=resource_group_name,
                                   subnet=subnet,
                                   vnet=vnet)
    client = web_client_factory(cmd.cli_ctx)

    app = _generic_site_operation(cmd.cli_ctx, resource_group_name, name, 'get', slot, client=client)

    parsed_plan = parse_resource_id(app.server_farm_id)
    plan_info = client.app_service_plans.get(parsed_plan['resource_group'], parsed_plan["name"])

    if skip_delegation_check:
        logger.warning('Skipping delegation check. Ensure that subnet is delegated to Microsoft.Web/serverFarms.'
                       ' Missing delegation can cause "Bad Request" error.')
    else:
        _vnet_delegation_check(cmd, subnet_subscription_id=subnet_info["subnet_subscription_id"],
                               vnet_resource_group=subnet_info["resource_group_name"],
                               vnet_name=subnet_info["vnet_name"],
                               subnet_name=subnet_info["subnet_name"])

    app.virtual_network_subnet_id = subnet_info["subnet_resource_id"]
    app.vnet_route_all_enabled = True

    _generic_site_operation(cmd.cli_ctx, resource_group_name, name, 'begin_create_or_update', slot,
                            client=client, extra_parameter=app)

    return {
        "id": subnet_info["vnet_resource_id"],
        "location": plan_info.location,  # must be the same as vnet location bc of validation check
        "name": subnet_info["vnet_name"],
        "resourceGroup": subnet_info["resource_group_name"],
        "subnetResourceId": subnet_info["subnet_resource_id"]
    }


def _vnet_delegation_check(cmd, subnet_subscription_id, vnet_resource_group, vnet_name, subnet_name):
    from azure.cli.core.commands.client_factory import get_subscription_id

    if get_subscription_id(cmd.cli_ctx).lower() != subnet_subscription_id.lower():
        logger.warning('Cannot validate subnet in other subscription for delegation to Microsoft.Web/serverFarms.'
                       ' Missing delegation can cause "Bad Request" error.')
        logger.warning('To manually add a delegation, use the command: az network vnet subnet update '
                       '--resource-group %s '
                       '--name %s '
                       '--vnet-name %s '
                       '--delegations Microsoft.Web/serverFarms', vnet_resource_group, subnet_name, vnet_name)
    else:
        subnetObj = SubnetShow(cli_ctx=cmd.cli_ctx)(command_args={
            "name": subnet_name,
            "vnet_name": vnet_name,
            "resource_group": vnet_resource_group
        })
        delegations = subnetObj["delegations"]
        delegated = False
        for d in delegations:
            if d["serviceName"].lower() == "microsoft.web/serverfarms".lower():
                delegated = True

        if not delegated:
            poller = SubnetUpdate(cli_ctx=cmd.cli_ctx)(command_args={
                "name": subnet_name,
                "vnet_name": vnet_name,
                "resource_group": vnet_resource_group,
                "delegated_services": [{"name": "delegation", "service_name": "Microsoft.Web/serverFarms"}]
            })
            LongRunningOperation(cmd.cli_ctx)(poller)


def _validate_subnet(cli_ctx, subnet, vnet, resource_group_name):
    subnet_is_id = is_valid_resource_id(subnet)
    if subnet_is_id:
        subnet_id_parts = parse_resource_id(subnet)
        vnet_name = subnet_id_parts['name']
        if not (vnet_name.lower() == vnet.lower() or subnet.startswith(vnet)):
            logger.warning('Subnet ID is valid. Ignoring vNet input.')
        return subnet

    vnet_is_id = is_valid_resource_id(vnet)
    if vnet_is_id:
        vnet_id_parts = parse_resource_id(vnet)
        return resource_id(
            subscription=vnet_id_parts['subscription'],
            resource_group=vnet_id_parts['resource_group'],
            namespace='Microsoft.Network',
            type='virtualNetworks',
            name=vnet_id_parts['name'],
            child_type_1='subnets',
            child_name_1=subnet)

    # Reuse logic from existing command to stay backwards compatible
    list_all_vnets = VNetList(cli_ctx=cli_ctx)(command_args={})

    vnets = []
    for v in list_all_vnets:
        if vnet in (v["name"], v["id"]):
            vnet_details = parse_resource_id(v["id"])
            vnet_resource_group = vnet_details['resource_group']
            vnets.append((v["id"], v["name"], vnet_resource_group))

    if not vnets:
        return logger.warning("The virtual network %s was not found in the subscription.", vnet)

    # If more than one vnet, try to use one from same resource group. Otherwise, use first and log the vnet resource id
    found_vnet = [v for v in vnets if v[2].lower() == resource_group_name.lower()]
    if not found_vnet:
        found_vnet = [vnets[0]]

    (vnet_id, vnet, vnet_resource_group) = found_vnet[0]
    if len(vnets) > 1:
        logger.warning("Multiple virtual networks of name %s were found. Using virtual network with resource ID: %s. "
                       "To use a different virtual network, specify the virtual network resource ID using --vnet.",
                       vnet, vnet_id)
    vnet_id_parts = parse_resource_id(vnet_id)
    return resource_id(
        subscription=vnet_id_parts['subscription'],
        resource_group=vnet_id_parts['resource_group'],
        namespace='Microsoft.Network',
        type='virtualNetworks',
        name=vnet_id_parts['name'],
        child_type_1='subnets',
        child_name_1=subnet)


def remove_functionapp_vnet_integration(cmd, name, resource_group_name, slot=None):
    return remove_vnet_integration(cmd, name, resource_group_name, slot)


def remove_vnet_integration(cmd, name, resource_group_name, slot=None):
    client = web_client_factory(cmd.cli_ctx)
    if slot is None:
        return_vnet = client.web_apps.delete_swift_virtual_network(resource_group_name, name)
    else:
        return_vnet = client.web_apps.delete_swift_virtual_network_slot(resource_group_name, name, slot)
    return return_vnet


def get_history_triggered_webjob(cmd, resource_group_name, name, webjob_name, slot=None):
    client = web_client_factory(cmd.cli_ctx)
    if slot:
        return client.web_apps.list_triggered_web_job_history_slot(resource_group_name, name, webjob_name, slot)
    return client.web_apps.list_triggered_web_job_history(resource_group_name, name, webjob_name)


def webapp_up(cmd, name=None, resource_group_name=None, plan=None, location=None, sku=None,  # pylint: disable=too-many-statements,too-many-branches
              os_type=None, runtime=None, dryrun=False, logs=False, launch_browser=False, html=False,
              app_service_environment=None):
    if not name:
        name = generate_default_app_name(cmd)

    import os
    AppServicePlan = cmd.get_models('AppServicePlan')
    src_dir = os.getcwd()
    _src_path_escaped = "{}".format(src_dir.replace(os.sep, os.sep + os.sep))
    client = web_client_factory(cmd.cli_ctx)
    user = get_profile_username()
    _create_new_rg = False
    _site_availability = get_site_availability(cmd, name)
    _create_new_app = _site_availability.name_available
    runtime = _StackRuntimeHelper.remove_delimiters(runtime)
    os_name = os_type if os_type else detect_os_from_src(src_dir, html, runtime)
    _is_linux = os_name.lower() == LINUX_OS_NAME
    helper = _StackRuntimeHelper(cmd, linux=_is_linux, windows=not _is_linux)

    if runtime:
        match = helper.resolve(runtime, _is_linux)
        if not match:
            raise ValidationError("{0} runtime '{1}' is not supported. Please check supported runtimes with: "
                                  "'az webapp list-runtimes --os {0}'".format(os_name, runtime))

        language = runtime.split('|')[0]
        version_used_create = '|'.join(runtime.split('|')[1:])
        detected_version = '-'
    else:
        # detect the version
        _lang_details = get_lang_from_content(src_dir, html, is_linux=_is_linux)
        language = _lang_details.get('language')
        _data = get_runtime_version_details(_lang_details.get('file_loc'), language, helper, _is_linux)
        version_used_create = _data.get('to_create')
        detected_version = _data.get('detected')

    runtime_version = "{}|{}".format(language, version_used_create) if \
        version_used_create != "-" else version_used_create
    site_config = None

    if not _create_new_app:  # App exists, or App name unavailable
        if _site_availability.reason == 'Invalid':
            raise ValidationError(_site_availability.message)
        # Get the ASP & RG info, if the ASP & RG parameters are provided we use those else we need to find those
        logger.warning("Webapp '%s' already exists. The command will deploy contents to the existing app.", name)
        app_details = get_app_details(cmd, name)
        if app_details is None:
            raise ResourceNotFoundError("Unable to retrieve details of the existing app '{}'. Please check that the "
                                        "app is a part of the current subscription if updating an existing app. If "
                                        "creating a new app, app names must be globally unique. Please try a more "
                                        "unique name or leave unspecified to receive a randomly "
                                        "generated name.".format(name))
        current_rg = app_details.resource_group
        if resource_group_name is not None and (resource_group_name.lower() != current_rg.lower()):
            raise ValidationError("The webapp '{}' exists in ResourceGroup '{}' and does not "
                                  "match the value entered '{}'. Please re-run command with the "
                                  "correct parameters.". format(name, current_rg, resource_group_name))
        rg_name = resource_group_name or current_rg
        if location is None:
            loc = app_details.location.replace(" ", "").lower()
        else:
            loc = location.replace(" ", "").lower()
        plan_details = parse_resource_id(app_details.server_farm_id)
        current_plan = plan_details['name']
        if plan is not None and current_plan.lower() != plan.lower():
            raise ValidationError("The plan name entered '{}' does not match the plan name that the webapp is "
                                  "hosted in '{}'. Please check if you have configured defaults for plan name "
                                  "and re-run command.".format(plan, current_plan))
        plan = plan or plan_details['name']
        plan_info = client.app_service_plans.get(plan_details['resource_group'], plan)
        sku = plan_info.sku.name if isinstance(plan_info, AppServicePlan) else 'Free'
        current_os = 'Linux' if plan_info.reserved else 'Windows'
        # Raise error if current OS of the app is different from the current one
        if current_os.lower() != os_name.lower():
            raise ValidationError("The webapp '{}' is a {} app. The code detected at '{}' will default to "
                                  "'{}'. Please create a new app "
                                  "to continue this operation. For more information on default behaviors, "
                                  "see https://docs.microsoft.com/cli/azure/webapp?view=azure-cli-latest#az_webapp_up."
                                  .format(name, current_os, src_dir, os_name))
        _is_linux = plan_info.reserved
        # for an existing app check if the runtime version needs to be updated
        # Get site config to check the runtime version
        site_config = client.web_apps.get_configuration(rg_name, name)
    else:  # need to create new app, check if we need to use default RG or use user entered values
        logger.warning("The webapp '%s' doesn't exist", name)
        sku = get_sku_to_use(src_dir, html, sku, runtime, app_service_environment)
        loc = set_location(cmd, sku, location)
        rg_name = get_rg_to_use(user, resource_group_name)
        _create_new_rg = not check_resource_group_exists(cmd, rg_name)
        plan = get_plan_to_use(cmd=cmd,
                               user=user,
                               loc=loc,
                               sku=sku,
                               create_rg=_create_new_rg,
                               resource_group_name=rg_name,
                               plan=plan,
                               is_linux=_is_linux,
                               client=client)
    dry_run_str = r""" {
                "name" : "%s",
                "appserviceplan" : "%s",
                "resourcegroup" : "%s",
                "sku": "%s",
                "os": "%s",
                "location" : "%s",
                "src_path" : "%s",
                "runtime_version_detected": "%s",
                "runtime_version": "%s"
                }
                """ % (name, plan, rg_name, get_sku_tier(sku), os_name, loc, _src_path_escaped, detected_version,
                       runtime_version)
    create_json = json.loads(dry_run_str)

    if dryrun:
        logger.warning("Web app will be created with the below configuration,re-run command "
                       "without the --dryrun flag to create & deploy a new app")
        return create_json

    if _create_new_rg:
        logger.warning("Creating Resource group '%s' ...", rg_name)
        create_resource_group(cmd, rg_name, loc)
        logger.warning("Resource group creation complete")
    # create ASP
    logger.warning("Creating AppServicePlan '%s' ...", plan)
    # we will always call the ASP create or update API so that in case of re-deployment, if the SKU or plan setting are
    # updated we update those
    try:
        create_app_service_plan(cmd, rg_name, plan, _is_linux, hyper_v=False, per_site_scaling=False, sku=sku,
                                number_of_workers=1 if _is_linux else None, location=loc,
                                app_service_environment=app_service_environment)
    except ResourceNotFoundError as ex:
        raise ex
    except CLIError as ex:
        raise ex
    except Exception as ex:  # pylint: disable=broad-except
        if ex.response.status_code == 409:  # catch 409 conflict when trying to create existing ASP in diff location
            try:
                response_content = json.loads(ex.response._content.decode('utf-8'))  # pylint: disable=protected-access
            except Exception:  # pylint: disable=broad-except
                raise CLIInternalError(ex)
            raise UnclassifiedUserFault(response_content['error']['message'])
        raise AzureResponseError(ex)

    if _create_new_app:
        logger.warning("Creating webapp '%s' ...", name)
        create_webapp(cmd, rg_name, name, plan, runtime_version if not html else None,
                      using_webapp_up=True, language=language)
        _configure_default_logging(cmd, rg_name, name)
    else:  # for existing app if we might need to update the stack runtime settings
        helper = _StackRuntimeHelper(cmd, linux=_is_linux, windows=not _is_linux)
        match = helper.resolve(runtime_version, _is_linux)

        if os_name.lower() == 'linux' and site_config.linux_fx_version != runtime_version:
            if match and site_config.linux_fx_version != match.configs['linux_fx_version']:
                logger.warning('Updating runtime version from %s to %s',
                               site_config.linux_fx_version, match.configs['linux_fx_version'])
                update_site_configs(cmd, rg_name, name, linux_fx_version=match.configs['linux_fx_version'])
                logger.warning('Waiting for runtime version to propagate ...')
                time.sleep(30)  # wait for kudu to get updated runtime before zipdeploy. No way to poll for this
            elif not match:
                logger.warning('Updating runtime version from %s to %s',
                               site_config.linux_fx_version, runtime_version)
                update_site_configs(cmd, rg_name, name, linux_fx_version=runtime_version)
                logger.warning('Waiting for runtime version to propagate ...')
                time.sleep(30)  # wait for kudu to get updated runtime before zipdeploy. No way to poll for this
        elif os_name.lower() == 'windows':
            # may need to update stack runtime settings. For node its site_config.app_settings, otherwise site_config
            if match:
                _update_app_settings_for_windows_if_needed(cmd, rg_name, name, match, site_config, runtime_version)
        create_json['runtime_version'] = runtime_version
    # Zip contents & Deploy
    logger.warning("Creating zip with contents of dir %s ...", src_dir)
    # zip contents & deploy
    zip_file_path = zip_contents_from_dir(src_dir, language)
    enable_zip_deploy(cmd, rg_name, name, zip_file_path)

    if launch_browser:
        logger.warning("Launching app using default browser")
        view_in_browser(cmd, rg_name, name, None, logs)
    else:
        _url = _get_url(cmd, rg_name, name)
        logger.warning("You can launch the app at %s", _url)
        create_json.update({'URL': _url})

    if logs:
        _configure_default_logging(cmd, rg_name, name)
        return get_streaming_log(cmd, rg_name, name)

    _set_webapp_up_default_args(cmd, rg_name, sku, plan, loc, name)

    return create_json


def _set_webapp_up_default_args(cmd, rg_name, sku, plan, loc, name):
    with ConfiguredDefaultSetter(cmd.cli_ctx.config, True):
        logger.warning("Setting 'az webapp up' default arguments for current directory. "
                       "Manage defaults with 'az configure --scope local'")

        cmd.cli_ctx.config.set_value('defaults', 'group', rg_name)
        logger.warning("--resource-group/-g default: %s", rg_name)

        cmd.cli_ctx.config.set_value('defaults', 'sku', sku)
        logger.warning("--sku default: %s", sku)

        cmd.cli_ctx.config.set_value('defaults', 'appserviceplan', plan)
        logger.warning("--plan/-p default: %s", plan)

        cmd.cli_ctx.config.set_value('defaults', 'location', loc)
        logger.warning("--location/-l default: %s", loc)

        cmd.cli_ctx.config.set_value('defaults', 'web', name)
        logger.warning("--name/-n default: %s", name)


def _update_app_settings_for_windows_if_needed(cmd, rg_name, name, match, site_config, runtime_version):
    app_settings = _generic_site_operation(cmd.cli_ctx, rg_name, name, 'list_application_settings', slot=None)
    update_needed = False
    if 'node' in runtime_version:
        settings = []
        for k, v in match.configs.items():
            for app_setting_name, app_setting_value in app_settings.properties.items():
                if app_setting_name == k and app_setting_value != v:
                    update_needed = True
                    settings.append(f"{k}={v}")
        if update_needed:
            logger.warning('Updating runtime version to %s', runtime_version)
            update_app_settings(cmd, rg_name, name, settings=settings, slot=None, slot_settings=None)
    else:
        for k, v in match.configs.items():
            if getattr(site_config, k, None) != v:
                update_needed = True
                setattr(site_config, k, v)
        if update_needed:
            logger.warning('Updating runtime version to %s', runtime_version)
            update_site_configs(cmd,
                                rg_name,
                                name,
                                net_framework_version=site_config.net_framework_version,
                                php_version=site_config.php_version,
                                python_version=site_config.python_version,
                                java_version=site_config.java_version,
                                java_container=site_config.java_container,
                                java_container_version=site_config.java_container_version)

    current_stack = get_current_stack_from_runtime(runtime_version)
    _update_webapp_current_stack_property_if_needed(cmd, rg_name, name, current_stack)

    if update_needed:
        logger.warning('Waiting for runtime version to propagate ...')
        time.sleep(30)  # wait for kudu to get updated runtime before zipdeploy. No way to poll for this


def _update_webapp_current_stack_property_if_needed(cmd, resource_group, name, current_stack):
    if not current_stack:
        return
    # portal uses this current_stack value to display correct runtime for windows webapps
    client = web_client_factory(cmd.cli_ctx)
    app_metadata = client.web_apps.list_metadata(resource_group, name)
    if 'CURRENT_STACK' not in app_metadata.properties or app_metadata.properties["CURRENT_STACK"] != current_stack:
        app_metadata.properties["CURRENT_STACK"] = current_stack
        client.web_apps.update_metadata(resource_group, name, metadata=app_metadata)


def _ping_scm_site(cmd, resource_group, name, instance=None):
    from azure.cli.core.util import should_disable_connection_verify
    #  wake up kudu, by making an SCM call
    import requests
    #  work around until the timeout limits issue for linux is investigated & fixed
    scm_url = _get_scm_url(cmd, resource_group, name)
    headers = get_scm_site_headers(cmd.cli_ctx, name, resource_group)
    cookies = {}
    if instance is not None:
        cookies['ARRAffinity'] = instance
    requests.get(scm_url + '/api/settings', headers=headers, verify=not should_disable_connection_verify(),
                 cookies=cookies)


def is_webapp_up(tunnel_server):
    return tunnel_server.is_webapp_up()


def get_tunnel(cmd, resource_group_name, name, port=None, slot=None, instance=None):
    webapp = _generic_site_operation(cmd.cli_ctx, resource_group_name, name, 'get', slot)
    is_linux = webapp.reserved
    if not is_linux:
        raise ValidationError("Only Linux App Service Plans supported, Found a Windows App Service Plan")

    if port is None:
        port = 0  # Will auto-select a free port from 1024-65535
        logger.info('No port defined, creating on random free port')

    # Validate that we have a known instance (case-sensitive)
    if instance is not None:
        instances = list_instances(cmd, resource_group_name, name, slot=slot)
        instance_names = set(i.name for i in instances)
        if instance not in instance_names:
            if slot is not None:
                raise ValidationError("The provided instance '{}' is not valid "
                                      "for this webapp and slot.".format(instance))
            raise ValidationError("The provided instance '{}' is not valid for this webapp.".format(instance))

    scm_url = _get_scm_url(cmd, resource_group_name, name, slot)
    headers = get_scm_site_headers(cmd.cli_ctx, name, resource_group_name, slot)
    # basic & bearer auth use different capitalization for whatever reason
    auth_string = headers.get("authorization") or headers.get("Authorization")

    tunnel_server = TunnelServer('127.0.0.1', port, scm_url, auth_string, instance)
    _ping_scm_site(cmd, resource_group_name, name, instance=instance)

    _wait_for_webapp(tunnel_server)
    return tunnel_server


def create_tunnel(cmd, resource_group_name, name, port=None, slot=None, timeout=None, instance=None):
    tunnel_server = get_tunnel(cmd, resource_group_name, name, port, slot, instance)

    t = threading.Thread(target=_start_tunnel, args=(tunnel_server,))
    t.daemon = True
    t.start()
    logger.warning('Opening tunnel on addr: %s', tunnel_server.local_addr)
    logger.warning('Opening tunnel on port: %s', tunnel_server.local_port)

    config = get_site_configs(cmd, resource_group_name, name, slot)
    if config.remote_debugging_enabled:
        logger.warning('Tunnel is ready, connect on port %s', tunnel_server.local_port)
    else:
        ssh_user_name = 'root'
        ssh_user_password = 'Docker!'
        logger.warning('SSH is available { username: %s, password: %s }', ssh_user_name, ssh_user_password)

    logger.warning('Ctrl + C to close')

    if timeout:
        time.sleep(int(timeout))
    else:
        while t.is_alive():
            time.sleep(5)


def create_tunnel_and_session(cmd, resource_group_name, name, port=None, slot=None, timeout=None, instance=None):
    tunnel_server = get_tunnel(cmd, resource_group_name, name, port, slot, instance)

    t = threading.Thread(target=_start_tunnel, args=(tunnel_server,))
    t.daemon = True
    t.start()

    ssh_user_name = 'root'
    ssh_user_password = 'Docker!'

    s = threading.Thread(target=_start_ssh_session,
                         args=('localhost', tunnel_server.get_port(), ssh_user_name, ssh_user_password))
    s.daemon = True
    s.start()

    if timeout:
        time.sleep(int(timeout))
    else:
        while s.is_alive() and t.is_alive():
            time.sleep(5)


def perform_onedeploy(cmd,
                      resource_group_name,
                      name,
                      src_path=None,
                      src_url=None,
                      target_path=None,
                      artifact_type=None,
                      is_async=None,
                      restart=None,
                      clean=None,
                      ignore_stack=None,
                      timeout=None,
                      slot=None):
    params = OneDeployParams()

    params.cmd = cmd
    params.resource_group_name = resource_group_name
    params.webapp_name = name
    params.src_path = src_path
    params.src_url = src_url
    params.target_path = target_path
    params.artifact_type = artifact_type
    params.is_async_deployment = is_async
    params.should_restart = restart
    params.is_clean_deployment = clean
    params.should_ignore_stack = ignore_stack
    params.timeout = timeout
    params.slot = slot

    return _perform_onedeploy_internal(params)


# Class for OneDeploy parameters
# pylint: disable=too-many-instance-attributes,too-few-public-methods
class OneDeployParams:
    def __init__(self):
        self.cmd = None
        self.resource_group_name = None
        self.webapp_name = None
        self.src_path = None
        self.src_url = None
        self.artifact_type = None
        self.is_async_deployment = None
        self.target_path = None
        self.should_restart = None
        self.is_clean_deployment = None
        self.should_ignore_stack = None
        self.timeout = None
        self.slot = None
# pylint: enable=too-many-instance-attributes,too-few-public-methods


def _build_onedeploy_url(params):
    if params.src_url:
        return _build_onedeploy_arm_url(params)
    return _build_onedeploy_scm_url(params)


def _build_onedeploy_scm_url(params):
    scm_url = _get_scm_url(params.cmd, params.resource_group_name, params.webapp_name, params.slot)
    deploy_url = scm_url + '/api/publish?type=' + params.artifact_type

    if params.is_async_deployment is not None:
        deploy_url = deploy_url + '&async=' + str(params.is_async_deployment)

    if params.should_restart is not None:
        deploy_url = deploy_url + '&restart=' + str(params.should_restart)

    if params.is_clean_deployment is not None:
        deploy_url = deploy_url + '&clean=' + str(params.is_clean_deployment)

    if params.should_ignore_stack is not None:
        deploy_url = deploy_url + '&ignorestack=' + str(params.should_ignore_stack)

    if params.target_path is not None:
        deploy_url = deploy_url + '&path=' + params.target_path

    return deploy_url


def _build_onedeploy_arm_url(params):
    from azure.cli.core.commands.client_factory import get_subscription_id
    client = web_client_factory(params.cmd.cli_ctx)
    sub_id = get_subscription_id(params.cmd.cli_ctx)
    if not params.slot:
        base_url = (
            f"subscriptions/{sub_id}/resourceGroups/{params.resource_group_name}/providers/Microsoft.Web/sites/"
            f"{params.webapp_name}/extensions/onedeploy?api-version={client.DEFAULT_API_VERSION}"
        )
    else:
        base_url = (
            f"subscriptions/{sub_id}/resourceGroups/{params.resource_group_name}/providers/Microsoft.Web/sites/"
            f"{params.webapp_name}/slots/{params.slot}/extensions/onedeploy"
            f"?api-version={client.DEFAULT_API_VERSION}"
        )
    return params.cmd.cli_ctx.cloud.endpoints.resource_manager + base_url


def _get_ondeploy_headers(params):
    if params.src_path:
        content_type = 'application/octet-stream'
    elif params.src_url:
        content_type = 'application/json'
    else:
        raise RequiredArgumentMissingError('Unable to determine source location of the artifact being deployed')

    additional_headers = {"Content-Type": content_type, "Cache-Control": "no-cache"}

    return get_scm_site_headers(params.cmd.cli_ctx, params.webapp_name, params.resource_group_name, params.slot,
                                additional_headers=additional_headers)


def _get_onedeploy_status_url(params):
    scm_url = _get_scm_url(params.cmd, params.resource_group_name, params.webapp_name, params.slot)
    return scm_url + '/api/deployments/latest'


def _get_onedeploy_request_body(params):
    import os

    if params.src_path:
        logger.info('Deploying from local path: %s', params.src_path)
        try:
            with open(os.path.realpath(os.path.expanduser(params.src_path)), 'rb') as fs:
                body = fs.read()
        except Exception as e:  # pylint: disable=broad-except
            raise ResourceNotFoundError("Either '{}' is not a valid local file path or you do not have permissions to "
                                        "access it".format(params.src_path)) from e
    elif params.src_url:
        logger.info('Deploying from URL: %s', params.src_url)
        body = {
            "properties": {
                "packageUri": params.src_url,
                "type": params.artifact_type,
                "path": params.target_path,
                "ignorestack": params.should_ignore_stack,
                "clean": params.is_clean_deployment,
                "restart": params.should_restart,
            }
        }
        body = {"properties": {k: v for k, v in body["properties"].items() if v is not None}}
        body = json.dumps(body)
    else:
        raise ResourceNotFoundError('Unable to determine source location of the artifact being deployed')

    return body


def _update_artifact_type(params):
    import os

    if params.artifact_type is not None:
        return

    # Interpret deployment type from the file extension if the type parameter is not passed
    _, file_extension = os.path.splitext(params.src_path)
    file_extension = file_extension[1:]
    if file_extension in ('war', 'jar', 'ear', 'zip'):
        params.artifact_type = file_extension
    elif file_extension in ('sh', 'bat'):
        params.artifact_type = 'startup'
    else:
        params.artifact_type = 'static'
    logger.warning("Deployment type: %s. To override deployment type, please specify the --type parameter. "
                   "Possible values: war, jar, ear, zip, startup, script, static", params.artifact_type)


def _make_onedeploy_request(params):
    import requests
    from azure.cli.core.util import should_disable_connection_verify

    # Build the request body, headers, API URL and status URL
    body = _get_onedeploy_request_body(params)
    deploy_url = _build_onedeploy_url(params)
    deployment_status_url = _get_onedeploy_status_url(params)
    headers = _get_ondeploy_headers(params)

    # For debugging purposes only, you can change the async deployment into a sync deployment by polling the API status
    # For that, set poll_async_deployment_for_debugging=True
    logger.info("Deployment API: %s", deploy_url)
    if not params.src_url:  # use SCM endpoint
        response = requests.post(deploy_url, data=body, headers=headers, verify=not should_disable_connection_verify())
        poll_async_deployment_for_debugging = True
    else:
        response = send_raw_request(params.cmd.cli_ctx, "PUT", deploy_url, body=body)
        poll_async_deployment_for_debugging = False

    # check the status of async deployment
    if response.status_code == 202 or response.status_code == 200:
        response_body = None
        if poll_async_deployment_for_debugging:
            logger.info('Polling the status of async deployment')
            response_body = _check_zip_deployment_status(params.cmd, params.resource_group_name, params.webapp_name,
                                                         deployment_status_url, params.slot, params.timeout)
            logger.info('Async deployment complete. Server response: %s', response_body)
        else:
            if 'application/json' in response.headers.get('content-type', ""):
                state = response.json().get("properties", {}).get("provisioningState")
                if state:
                    logger.warning("Deployment status is: \"%s\"", state)
                response_body = response.json().get("properties", {})
        return response_body

    # API not available yet!
    if response.status_code == 404:
        raise ResourceNotFoundError("This API isn't available in this environment yet!")

    # check if there's an ongoing process
    if response.status_code == 409:
        raise ValidationError("Another deployment is in progress. Please wait until that process is complete before "
                              "starting a new deployment. You can track the ongoing deployment at {}"
                              .format(deployment_status_url))

    # check if an error occured during deployment
    if response.status_code:
        raise CLIError("An error occured during deployment. Status Code: {}, Details: {}"
                       .format(response.status_code, response.text))


# OneDeploy
def _perform_onedeploy_internal(params):

    # Update artifact type, if required
    _update_artifact_type(params)

    # Now make the OneDeploy API call
    logger.info("Initiating deployment")
    response = _make_onedeploy_request(params)
    logger.info("Deployment has completed successfully")
    return response


def _wait_for_webapp(tunnel_server):
    tries = 0
    while True:
        if is_webapp_up(tunnel_server):
            break
        if tries == 0:
            logger.warning('Connection is not ready yet, please wait')
        if tries == 60:
            raise CLIError('SSH timeout, your app must be running before'
                           ' it can accept SSH connections. '
                           'Use `az webapp log tail` to review the app startup logs.')
        tries = tries + 1
        logger.warning('.')
        time.sleep(1)


def _start_tunnel(tunnel_server):
    tunnel_server.start_server()


def _start_ssh_session(hostname, port, username, password):
    tries = 0
    while True:
        try:
            c = Connection(host=hostname,
                           port=port,
                           user=username,
                           # connect_timeout=60*10,
                           connect_kwargs={"password": password})
            break
        except Exception as ex:  # pylint: disable=broad-except
            logger.info(ex)
            if tries == 0:
                logger.warning('Connection is not ready yet, please wait')
            if tries == 60:
                raise CLIError("Timeout Error, Unable to establish a connection")
            tries = tries + 1
            logger.warning('.')
            time.sleep(1)
    try:
        try:
            c.run('cat /etc/motd', pty=True)
        except invoke.exceptions.UnexpectedExit:
            # Don't crash over a non-existing /etc/motd.
            pass
        c.run('source /etc/profile; exec $SHELL -l', pty=True)
    except Exception as ex:  # pylint: disable=broad-except
        logger.info(ex)
    finally:
        c.close()


def ssh_webapp(cmd, resource_group_name, name, port=None, slot=None, timeout=None, instance=None):  # pylint: disable=too-many-statements
    import platform
    if platform.system() == "Windows":
        webapp = _generic_site_operation(cmd.cli_ctx, resource_group_name, name, 'get', slot)
        is_linux = webapp.reserved
        if not is_linux:
            raise ValidationError("Only Linux App Service Plans supported, found a Windows App Service Plan")

        scm_url = _get_scm_url(cmd, resource_group_name, name, slot)
        if not instance:
            open_page_in_browser(scm_url + '/webssh/host')
        else:
            open_page_in_browser(scm_url + '/webssh/host?instance={}'.format(instance))
    else:
        config = get_site_configs(cmd, resource_group_name, name, slot)
        if config.remote_debugging_enabled:
            raise ValidationError('Remote debugging is enabled, please disable')
        create_tunnel_and_session(
            cmd, resource_group_name, name, port=port, slot=slot, timeout=timeout, instance=instance)


def _configure_default_logging(cmd, rg_name, name):
    logger.warning("Configuring default logging for the app, if not already enabled")
    return config_diagnostics(cmd, rg_name, name,
                              application_logging=True, web_server_logging='filesystem',
                              docker_container_logging='filesystem')


# TODO remove once appservice-kube extension removes
def _validate_app_service_environment_id(cli_ctx, ase, resource_group_name):
    ase_is_id = is_valid_resource_id(ase)
    if ase_is_id:
        return ase

    from azure.cli.core.commands.client_factory import get_subscription_id
    return resource_id(
        subscription=get_subscription_id(cli_ctx),
        resource_group=resource_group_name,
        namespace='Microsoft.Web',
        type='hostingEnvironments',
        name=ase)


def _format_key_vault_id(cli_ctx, key_vault, resource_group_name):
    key_vault_is_id = is_valid_resource_id(key_vault)
    if key_vault_is_id:
        return key_vault

    from azure.cli.core.commands.client_factory import get_subscription_id
    return resource_id(
        subscription=get_subscription_id(cli_ctx),
        resource_group=resource_group_name,
        namespace='Microsoft.KeyVault',
        type='vaults',
        name=key_vault)


def _verify_hostname_binding(cmd, resource_group_name, name, hostname, slot=None):
    hostname_bindings = _generic_site_operation(cmd.cli_ctx, resource_group_name, name,
                                                'list_host_name_bindings', slot)
    verified_hostname_found = False
    for hostname_binding in hostname_bindings:
        binding_name = hostname_binding.name.split('/')[-1]
        if binding_name.lower() == hostname and (hostname_binding.host_name_type == 'Verified' or
                                                 hostname_binding.host_name_type == 'Managed'):
            verified_hostname_found = True

    return verified_hostname_found


def update_host_key(cmd, resource_group_name, name, key_type, key_name, key_value=None, slot=None):
    # pylint: disable=protected-access
    key_info = KeyInfo(name=key_name, value=key_value)
    KeyInfo._attribute_map = {
        'name': {'key': 'properties.name', 'type': 'str'},
        'value': {'key': 'properties.value', 'type': 'str'},
    }
    client = web_client_factory(cmd.cli_ctx)
    if slot:
        return client.web_apps.create_or_update_host_secret_slot(resource_group_name,
                                                                 name,
                                                                 key_type,
                                                                 key_name,
                                                                 slot, key=key_info)
    return client.web_apps.create_or_update_host_secret(resource_group_name,
                                                        name,
                                                        key_type,
                                                        key_name, key=key_info)


def list_host_keys(cmd, resource_group_name, name, slot=None):
    client = web_client_factory(cmd.cli_ctx)
    if slot:
        return client.web_apps.list_host_keys_slot(resource_group_name, name, slot)
    return client.web_apps.list_host_keys(resource_group_name, name)


def delete_host_key(cmd, resource_group_name, name, key_type, key_name, slot=None):
    client = web_client_factory(cmd.cli_ctx)
    if slot:
        return client.web_apps.delete_host_secret_slot(resource_group_name, name, key_type, key_name, slot)
    return client.web_apps.delete_host_secret(resource_group_name, name, key_type, key_name)


def list_functions(cmd, resource_group_name, name):
    client = web_client_factory(cmd.cli_ctx)
    return client.web_apps.list_functions(resource_group_name, name)


def show_function(cmd, resource_group_name, name, function_name):
    client = web_client_factory(cmd.cli_ctx)
    result = client.web_apps.get_function(resource_group_name, name, function_name)
    if result is None:
        return "Function '{}' does not exist in app '{}'".format(function_name, name)
    return result


def delete_function(cmd, resource_group_name, name, function_name):
    client = web_client_factory(cmd.cli_ctx)
    result = client.web_apps.delete_function(resource_group_name, name, function_name)
    return result


def update_function_key(cmd, resource_group_name, name, function_name, key_name, key_value=None, slot=None):
    # pylint: disable=protected-access
    key_info = KeyInfo(name=key_name, value=key_value)
    KeyInfo._attribute_map = {
        'name': {'key': 'properties.name', 'type': 'str'},
        'value': {'key': 'properties.value', 'type': 'str'},
    }
    client = web_client_factory(cmd.cli_ctx)
    if slot:
        return client.web_apps.create_or_update_function_secret_slot(resource_group_name,
                                                                     name,
                                                                     function_name,
                                                                     key_name,
                                                                     slot,
                                                                     key_info)
    return client.web_apps.create_or_update_function_secret(resource_group_name,
                                                            name,
                                                            function_name,
                                                            key_name,
                                                            key_info)


def list_function_keys(cmd, resource_group_name, name, function_name, slot=None):
    client = web_client_factory(cmd.cli_ctx)
    if slot:
        return client.web_apps.list_function_keys_slot(resource_group_name, name, function_name, slot)
    return client.web_apps.list_function_keys(resource_group_name, name, function_name)


def delete_function_key(cmd, resource_group_name, name, key_name, function_name=None, slot=None):
    client = web_client_factory(cmd.cli_ctx)
    if slot:
        return client.web_apps.delete_function_secret_slot(resource_group_name, name, function_name, key_name, slot)
    return client.web_apps.delete_function_secret(resource_group_name, name, function_name, key_name)


def add_github_actions(cmd, resource_group, name, repo, runtime=None, token=None, slot=None,  # pylint: disable=too-many-statements,too-many-branches
                       branch='master', login_with_github=False, force=False):
    runtime = _StackRuntimeHelper(cmd).remove_delimiters(runtime)  # normalize "runtime:version"
    if not token and not login_with_github:
        raise_missing_token_suggestion()
    elif not token:
        scopes = ["admin:repo_hook", "repo", "workflow"]
        token = get_github_access_token(cmd, scopes)
    elif token and login_with_github:
        logger.warning("Both token and --login-with-github flag are provided. Will use provided token")

    # Verify resource group, app
    site_availability = get_site_availability(cmd, name)
    if site_availability.name_available or (not site_availability.name_available and
                                            site_availability.reason == 'Invalid'):
        raise ResourceNotFoundError(
            "The Resource 'Microsoft.Web/sites/%s' under resource group '%s' "
            "was not found." % (name, resource_group))
    app_details = get_app_details(cmd, name)
    if app_details is None:
        raise ResourceNotFoundError(
            "Unable to retrieve details of the existing app %s. Please check that the app is a part of "
            "the current subscription" % name)
    current_rg = app_details.resource_group
    if resource_group is not None and (resource_group.lower() != current_rg.lower()):
        raise ResourceNotFoundError("The webapp %s exists in ResourceGroup %s and does not match the "
                                    "value entered %s. Please re-run command with the correct "
                                    "parameters." % (name, current_rg, resource_group))
    parsed_plan_id = parse_resource_id(app_details.server_farm_id)
    client = web_client_factory(cmd.cli_ctx)
    plan_info = client.app_service_plans.get(parsed_plan_id['resource_group'], parsed_plan_id['name'])
    is_linux = plan_info.reserved

    # Verify github repo
    from github import Github, GithubException
    from github.GithubException import BadCredentialsException, UnknownObjectException

    if repo.strip()[-1] == '/':
        repo = repo.strip()[:-1]

    g = Github(token)
    github_repo = None
    try:
        github_repo = g.get_repo(repo)
        try:
            github_repo.get_branch(branch=branch)
        except GithubException as e:
            error_msg = "Encountered GitHub error when accessing {} branch in {} repo.".format(branch, repo)
            if e.data and e.data['message']:
                error_msg += " Error: {}".format(e.data['message'])
            raise CLIError(error_msg)
        logger.warning('Verified GitHub repo and branch')
    except BadCredentialsException:
        raise ValidationError("Could not authenticate to the repository. Please create a Personal Access Token and use "
                              "the --token argument. Run 'az webapp deployment github-actions add --help' "
                              "for more information.")
    except GithubException as e:
        error_msg = "Encountered GitHub error when accessing {} repo".format(repo)
        if e.data and e.data['message']:
            error_msg += " Error: {}".format(e.data['message'])
        raise CLIError(error_msg)

    # Verify runtime
    app_runtime_info = _get_app_runtime_info(
        cmd=cmd, resource_group=resource_group, name=name, slot=slot, is_linux=is_linux)

    app_runtime_string = None
    if(app_runtime_info and app_runtime_info['display_name']):
        app_runtime_string = app_runtime_info['display_name']

    github_actions_version = None
    if (app_runtime_info and app_runtime_info['github_actions_version']):
        github_actions_version = app_runtime_info['github_actions_version']

    if runtime and app_runtime_string:
        if app_runtime_string.lower() != runtime.lower():
            logger.warning('The app runtime: {app_runtime_string} does not match the runtime specified: '
                           '{runtime}. Using the specified runtime {runtime}.')
            app_runtime_string = runtime
    elif runtime:
        app_runtime_string = runtime

    if not app_runtime_string:
        raise ValidationError('Could not detect runtime. Please specify using the --runtime flag.')

    if not _runtime_supports_github_actions(cmd=cmd, runtime_string=app_runtime_string, is_linux=is_linux):
        raise ValidationError("Runtime %s is not supported for GitHub Actions deployments." % app_runtime_string)

    # Get workflow template
    logger.warning('Getting workflow template using runtime: %s', app_runtime_string)
    workflow_template = _get_workflow_template(github=g, runtime_string=app_runtime_string, is_linux=is_linux)

    # Fill workflow template
    guid = str(uuid.uuid4()).replace('-', '')
    publish_profile_name = "AzureAppService_PublishProfile_{}".format(guid)
    logger.warning(
        'Filling workflow template with name: %s, branch: %s, version: %s, slot: %s',
        name, branch, github_actions_version, slot if slot else 'production')
    completed_workflow_file = _fill_workflow_template(content=workflow_template.decoded_content.decode(), name=name,
                                                      branch=branch, slot=slot, publish_profile=publish_profile_name,
                                                      version=github_actions_version)
    completed_workflow_file = completed_workflow_file.encode()

    # Check if workflow exists in repo, otherwise push
    if slot:
        file_name = "{}_{}({}).yml".format(branch.replace('/', '-'), name.lower(), slot)
    else:
        file_name = "{}_{}.yml".format(branch.replace('/', '-'), name.lower())
    dir_path = "{}/{}".format('.github', 'workflows')
    file_path = "{}/{}".format(dir_path, file_name)
    try:
        existing_workflow_file = github_repo.get_contents(path=file_path, ref=branch)
        existing_publish_profile_name = _get_publish_profile_from_workflow_file(
            workflow_file=str(existing_workflow_file.decoded_content))
        if existing_publish_profile_name:
            completed_workflow_file = completed_workflow_file.decode()
            completed_workflow_file = completed_workflow_file.replace(
                publish_profile_name, existing_publish_profile_name)
            completed_workflow_file = completed_workflow_file.encode()
            publish_profile_name = existing_publish_profile_name
        logger.warning("Existing workflow file found")
        if force:
            logger.warning("Replacing the existing workflow file")
            github_repo.update_file(path=file_path, message="Update workflow using Azure CLI",
                                    content=completed_workflow_file, sha=existing_workflow_file.sha, branch=branch)
        else:
            option = prompt_y_n('Replace existing workflow file?')
            if option:
                logger.warning("Replacing the existing workflow file")
                github_repo.update_file(path=file_path, message="Update workflow using Azure CLI",
                                        content=completed_workflow_file, sha=existing_workflow_file.sha,
                                        branch=branch)
            else:
                logger.warning("Use the existing workflow file")
                if existing_publish_profile_name:
                    publish_profile_name = existing_publish_profile_name
    except UnknownObjectException:
        logger.warning("Creating new workflow file: %s", file_path)
        github_repo.create_file(path=file_path, message="Create workflow using Azure CLI",
                                content=completed_workflow_file, branch=branch)

    # Add publish profile to GitHub
    logger.warning('Adding publish profile to GitHub')
    _add_publish_profile_to_github(cmd=cmd, resource_group=resource_group, name=name, repo=repo,
                                   token=token, github_actions_secret_name=publish_profile_name,
                                   slot=slot)

    # Set site source control properties
    _update_site_source_control_properties_for_gh_action(
        cmd=cmd, resource_group=resource_group, name=name, token=token, repo=repo, branch=branch, slot=slot)

    github_actions_url = "https://github.com/{}/actions".format(repo)
    return github_actions_url


def remove_github_actions(cmd, resource_group, name, repo, token=None, slot=None,  # pylint: disable=too-many-statements
                          branch='master', login_with_github=False):
    if not token and not login_with_github:
        raise_missing_token_suggestion()
    elif not token:
        scopes = ["admin:repo_hook", "repo", "workflow"]
        token = get_github_access_token(cmd, scopes)
    elif token and login_with_github:
        logger.warning("Both token and --login-with-github flag are provided. Will use provided token")

    # Verify resource group, app
    site_availability = get_site_availability(cmd, name)
    if site_availability.name_available or (not site_availability.name_available and
                                            site_availability.reason == 'Invalid'):
        raise ResourceNotFoundError("The Resource 'Microsoft.Web/sites/%s' under resource group '%s' was not found." %
                                    (name, resource_group))
    app_details = get_app_details(cmd, name)
    if app_details is None:
        raise ResourceNotFoundError("Unable to retrieve details of the existing app %s. "
                                    "Please check that the app is a part of the current subscription" % name)
    current_rg = app_details.resource_group
    if resource_group is not None and (resource_group.lower() != current_rg.lower()):
        raise ValidationError("The webapp %s exists in ResourceGroup %s and does not match "
                              "the value entered %s. Please re-run command with the correct "
                              "parameters." % (name, current_rg, resource_group))

    # Verify github repo
    from github import Github, GithubException
    from github.GithubException import BadCredentialsException, UnknownObjectException

    if repo.strip()[-1] == '/':
        repo = repo.strip()[:-1]

    g = Github(token)
    github_repo = None
    try:
        github_repo = g.get_repo(repo)
        try:
            github_repo.get_branch(branch=branch)
        except GithubException as e:
            error_msg = "Encountered GitHub error when accessing {} branch in {} repo.".format(branch, repo)
            if e.data and e.data['message']:
                error_msg += " Error: {}".format(e.data['message'])
            raise CLIError(error_msg)
        logger.warning('Verified GitHub repo and branch')
    except BadCredentialsException:
        raise ValidationError("Could not authenticate to the repository. Please create a Personal Access Token and use "
                              "the --token argument. Run 'az webapp deployment github-actions add --help' "
                              "for more information.")
    except GithubException as e:
        error_msg = "Encountered GitHub error when accessing {} repo".format(repo)
        if e.data and e.data['message']:
            error_msg += " Error: {}".format(e.data['message'])
        raise CLIError(error_msg)

    # Check if workflow exists in repo and remove
    file_name = "{}_{}({}).yml".format(
        branch.replace('/', '-'), name.lower(), slot) if slot else "{}_{}.yml".format(
            branch.replace('/', '-'), name.lower())
    dir_path = "{}/{}".format('.github', 'workflows')
    file_path = "{}/{}".format(dir_path, file_name)
    existing_publish_profile_name = None
    try:
        existing_workflow_file = github_repo.get_contents(path=file_path, ref=branch)
        existing_publish_profile_name = _get_publish_profile_from_workflow_file(
            workflow_file=str(existing_workflow_file.decoded_content))
        logger.warning("Removing the existing workflow file")
        github_repo.delete_file(path=file_path, message="Removing workflow file, disconnecting github actions",
                                sha=existing_workflow_file.sha, branch=branch)
    except UnknownObjectException as e:
        error_msg = "Error when removing workflow file."
        if e.data and e.data['message']:
            error_msg += " Error: {}".format(e.data['message'])
        raise CLIError(error_msg)

    # Remove publish profile from GitHub
    if existing_publish_profile_name:
        logger.warning('Removing publish profile from GitHub')
        _remove_publish_profile_from_github(cmd=cmd, resource_group=resource_group, name=name, repo=repo, token=token,
                                            github_actions_secret_name=existing_publish_profile_name, slot=slot)

    # Remove site source control properties
    delete_source_control(cmd=cmd,
                          resource_group_name=resource_group,
                          name=name,
                          slot=slot)

    return "Disconnected successfully."


def add_functionapp_github_actions(cmd, resource_group, name, repo, runtime=None, runtime_version=None, token=None,  # pylint: disable=too-many-statements,too-many-branches
                                   slot=None, branch='master', build_path=".", login_with_github=False, force=False):
    if login_with_github:
        token = get_github_access_token(cmd, ["admin:repo_hook", "repo", "workflow"], token)
    repo = repo_url_to_name(repo)
    token = get_token(cmd, repo, token)

    # Verify resource group, app
    site_availability = get_site_availability(cmd, name)
    if site_availability.name_available or (not site_availability.name_available and
                                            site_availability.reason == 'Invalid'):
        raise ResourceNotFoundError(
            "The Resource 'Microsoft.Web/sites/%s' under resource group '%s' "
            "was not found." % (name, resource_group))
    app_details = get_app_details(cmd, name)
    if app_details is None:
        raise ResourceNotFoundError(
            "Unable to retrieve details of the existing app %s. Please check that the app is a part of "
            "the current subscription" % name)
    current_rg = app_details.resource_group
    if resource_group is not None and (resource_group.lower() != current_rg.lower()):
        raise ResourceNotFoundError("The webapp %s exists in ResourceGroup %s and does not match the "
                                    "value entered %s. Please re-run command with the correct "
                                    "parameters." % (name, current_rg, resource_group))

    app = show_app(cmd, resource_group, name, slot)
    is_linux = app.reserved

    # Verify github repo
    from github import Github, GithubException
    from github.GithubException import BadCredentialsException, UnknownObjectException

    if repo.strip()[-1] == '/':
        repo = repo.strip()[:-1]

    g = Github(token)
    github_repo = None
    try:
        github_repo = g.get_repo(repo)
        try:
            github_repo.get_branch(branch=branch)
        except GithubException as e:
            error_msg = "Encountered GitHub error when accessing {} branch in {} repo.".format(branch, repo)
            if e.data and e.data['message']:
                error_msg += " Error: {}".format(e.data['message'])
            raise ValidationError(error_msg)
        logger.warning('Verified GitHub repo and branch')
    except BadCredentialsException:
        raise ValidationError("Could not authenticate to the repository. Please create a Personal Access Token and use "
                              "the --token argument. Run 'az functionapp deployment github-actions add --help' "
                              "for more information.")
    except GithubException as e:
        error_msg = "Encountered GitHub error when accessing {} repo".format(repo)
        if e.data and e.data['message']:
            error_msg += " Error: {}".format(e.data['message'])
        raise ValidationError(error_msg)

    # Get runtime info
    app_runtime_info = _get_functionapp_runtime_info(
        cmd=cmd, resource_group=resource_group, name=name, slot=slot, is_linux=is_linux)

    app_runtime_string = app_runtime_info['app_runtime']
    github_actions_version = app_runtime_info['app_runtime_version']

    if runtime:
        if app_runtime_string and app_runtime_string.lower() != runtime.lower():
            logger.warning('The app runtime: %s does not match the runtime specified: '
                           '%s. Using the specified runtime %s.', app_runtime_string, runtime, runtime)
        app_runtime_string = runtime

    if runtime_version:
        if github_actions_version and github_actions_version.lower() != runtime_version.lower():
            logger.warning('The app runtime version: %s does not match the runtime version specified: '
                           '%s. Using the specified runtime %s.', github_actions_version, runtime_version,
                           runtime_version)
        github_actions_version = runtime_version

    if not app_runtime_string and not github_actions_version:
        raise ValidationError('Could not detect runtime or runtime version. Please specify'
                              'using the --runtime and --runtime-version flags.')
    if not app_runtime_string:
        raise ValidationError('Could not detect runtime. Please specify using the --runtime flag.')
    if not github_actions_version:
        raise ValidationError('Could not detect runtime version. Please specify using the --runtime-version flag.')

    # Verify runtime + gh actions support
    functionapp_version = app_runtime_info['functionapp_version']
    github_actions_version = _get_functionapp_runtime_version(cmd=cmd, runtime_string=app_runtime_string,
                                                              runtime_version=github_actions_version,
                                                              functionapp_version=functionapp_version,
                                                              is_linux=is_linux)
    if not github_actions_version:
        runtime_version = runtime_version if runtime_version else app_runtime_info['app_runtime_version']
        raise ValidationError("Runtime %s version %s is not supported for GitHub Actions deployments "
                              "on os %s." % (app_runtime_string, runtime_version,
                                             "linux" if is_linux else "windows"))

    # Get workflow template
    logger.warning('Getting workflow template using runtime: %s', app_runtime_string)
    workflow_template = _get_functionapp_workflow_template(github=g, runtime_string=app_runtime_string,
                                                           is_linux=is_linux)

    # Fill workflow template
    guid = str(uuid.uuid4()).replace('-', '')
    publish_profile_name = "AZURE_FUNCTIONAPP_PUBLISH_PROFILE_{}".format(guid)
    logger.warning(
        'Filling workflow template with name: %s, branch: %s, version: %s, slot: %s, build_path: %s',
        name, branch, github_actions_version, slot if slot else 'production', build_path)
    completed_workflow_file = _fill_functionapp_workflow_template(content=workflow_template.decoded_content.decode(),
                                                                  name=name, build_path=build_path,
                                                                  version=github_actions_version,
                                                                  publish_profile=publish_profile_name,
                                                                  repo=repo, branch=branch, token=token)
    completed_workflow_file = completed_workflow_file.encode()

    def add_publish_profile(cmd, resource_group, name, repo, token, publish_profile_name, slot):
        logger.warning('Adding publish profile to GitHub')
        _add_publish_profile_to_github(cmd=cmd, resource_group=resource_group, name=name, repo=repo,
                                       token=token, github_actions_secret_name=publish_profile_name,
                                       slot=slot)

    def update_file(cmd,
                    resource_group,
                    name,
                    repo,
                    token,
                    publish_profile_name,
                    slot,
                    logger_message,
                    github_repo,
                    github_message,
                    file_path,
                    completed_workflow_file,
                    existing_workflow_file,
                    branch):
        add_publish_profile(cmd, resource_group, name, repo, token, publish_profile_name, slot)
        logger.warning(logger_message)
        github_repo.update_file(path=file_path, message=github_message,
                                content=completed_workflow_file, sha=existing_workflow_file.sha,
                                branch=branch)

    # Check if workflow exists in repo, otherwise push
    if slot:
        file_name = "{}_{}({}).yml".format(branch.replace('/', '-'), name.lower(), slot)
    else:
        file_name = "{}_{}.yml".format(branch.replace('/', '-'), name.lower())
    dir_path = "{}/{}".format('.github', 'workflows')
    file_path = "{}/{}".format(dir_path, file_name)
    try:
        existing_workflow_file = github_repo.get_contents(path=file_path, ref=branch)
        existing_publish_profile_name = _get_publish_profile_from_workflow_file(
            workflow_file=str(existing_workflow_file.decoded_content))
        if existing_publish_profile_name:
            completed_workflow_file = completed_workflow_file.decode()
            completed_workflow_file = completed_workflow_file.replace(
                publish_profile_name, existing_publish_profile_name)
            completed_workflow_file = completed_workflow_file.encode()
            publish_profile_name = existing_publish_profile_name
        logger.warning("Existing workflow file found")
        if force:
            update_file(cmd,
                        resource_group,
                        name,
                        repo,
                        token,
                        publish_profile_name,
                        slot,
                        "Replacing the existing workflow file",
                        github_repo,
                        "Update workflow using Azure CLI",
                        file_path,
                        completed_workflow_file,
                        existing_workflow_file,
                        branch)
        else:
            option = prompt_y_n('Replace existing workflow file?')
            if option:
                update_file(cmd,
                            resource_group,
                            name,
                            repo,
                            token,
                            publish_profile_name,
                            slot,
                            "Replacing the existing workflow file",
                            github_repo,
                            "Update workflow using Azure CLI",
                            file_path,
                            completed_workflow_file,
                            existing_workflow_file,
                            branch)
            else:
                logger.warning("Use the existing workflow file")
                if existing_publish_profile_name:
                    publish_profile_name = existing_publish_profile_name
                add_publish_profile(cmd, resource_group, name, repo, token, publish_profile_name, slot)
    except UnknownObjectException:
        add_publish_profile(cmd, resource_group, name, repo, token, publish_profile_name, slot)
        logger.warning("Creating new workflow file: %s", file_path)
        github_repo.create_file(path=file_path, message="Create workflow using Azure CLI",
                                content=completed_workflow_file, branch=branch)

    # Set site source control properties
    _update_site_source_control_properties_for_gh_action(
        cmd=cmd, resource_group=resource_group, name=name, token=token, repo=repo, branch=branch, slot=slot)

    cache_github_token(cmd, token, repo)
    github_actions_url = "https://github.com/{}/actions".format(repo)
    return github_actions_url


def remove_functionapp_github_actions(cmd, resource_group, name, repo, token=None, slot=None,  # pylint: disable=too-many-statements
                                      branch='master', login_with_github=False):
    if login_with_github:
        token = get_github_access_token(cmd, ["admin:repo_hook", "repo", "workflow"], token)
    repo = repo_url_to_name(repo)
    token = get_token(cmd, repo, token)
    # Verify resource group, app
    site_availability = get_site_availability(cmd, name)
    if site_availability.name_available or (not site_availability.name_available and
                                            site_availability.reason == 'Invalid'):
        raise ResourceNotFoundError("The Resource 'Microsoft.Web/sites/%s' under resource group '%s' was not found." %
                                    (name, resource_group))
    app_details = get_app_details(cmd, name)
    if app_details is None:
        raise ResourceNotFoundError("Unable to retrieve details of the existing app %s. "
                                    "Please check that the app is a part of the current subscription" % name)
    current_rg = app_details.resource_group
    if resource_group is not None and (resource_group.lower() != current_rg.lower()):
        raise ValidationError("The functionapp %s exists in ResourceGroup %s and does not match "
                              "the value entered %s. Please re-run command with the correct "
                              "parameters." % (name, current_rg, resource_group))

    # Verify github repo
    from github import Github, GithubException
    from github.GithubException import BadCredentialsException, UnknownObjectException

    if repo.strip()[-1] == '/':
        repo = repo.strip()[:-1]

    g = Github(token)
    github_repo = None
    try:
        github_repo = g.get_repo(repo)
        try:
            github_repo.get_branch(branch=branch)
        except GithubException as e:
            error_msg = "Encountered GitHub error when accessing {} branch in {} repo.".format(branch, repo)
            if e.data and e.data['message']:
                error_msg += " Error: {}".format(e.data['message'])
            raise ValidationError(error_msg)
        logger.warning('Verified GitHub repo and branch')
    except BadCredentialsException:
        raise ValidationError("Could not authenticate to the repository. Please create a Personal Access Token and use "
                              "the --token argument. Run 'az functionapp deployment github-actions remove --help' "
                              "for more information.")
    except GithubException as e:
        error_msg = "Encountered GitHub error when accessing {} repo".format(repo)
        if e.data and e.data['message']:
            error_msg += " Error: {}".format(e.data['message'])
        raise ValidationError(error_msg)

    # Check if workflow exists in repo and remove
    file_name = "{}_{}({}).yml".format(
        branch.replace('/', '-'), name.lower(), slot) if slot else "{}_{}.yml".format(
            branch.replace('/', '-'), name.lower())
    dir_path = "{}/{}".format('.github', 'workflows')
    file_path = "{}/{}".format(dir_path, file_name)
    existing_publish_profile_name = None
    try:
        existing_workflow_file = github_repo.get_contents(path=file_path, ref=branch)
        existing_publish_profile_name = _get_publish_profile_from_workflow_file(
            workflow_file=str(existing_workflow_file.decoded_content))
        logger.warning("Removing the existing workflow file")
        github_repo.delete_file(path=file_path, message="Removing workflow file, disconnecting github actions",
                                sha=existing_workflow_file.sha, branch=branch)
    except UnknownObjectException as e:
        error_msg = "Error when removing workflow file."
        if e.data and e.data['message']:
            error_msg += " Error: {}".format(e.data['message'])
        raise FileOperationError(error_msg)

    # Remove publish profile from GitHub
    if existing_publish_profile_name:
        logger.warning('Removing publish profile from GitHub')
        _remove_publish_profile_from_github(cmd=cmd, resource_group=resource_group, name=name, repo=repo, token=token,
                                            github_actions_secret_name=existing_publish_profile_name, slot=slot)

    # Remove site source control properties
    delete_source_control(cmd=cmd,
                          resource_group_name=resource_group,
                          name=name,
                          slot=slot)

    return "Disconnected successfully."


def _get_publish_profile_from_workflow_file(workflow_file):
    publish_profile = None
    regex = re.search(r'publish-profile: \$\{\{ secrets\..*?\}\}', workflow_file)
    if regex:
        publish_profile = regex.group()
        publish_profile = publish_profile.replace('publish-profile: ${{ secrets.', '')
        publish_profile = publish_profile[:-2]

    if publish_profile:
        return publish_profile.strip()
    return None


def _update_site_source_control_properties_for_gh_action(cmd, resource_group, name, token, repo=None,
                                                         branch="master", slot=None):
    if repo:
        repo_url = 'https://github.com/' + repo
    else:
        repo_url = None

    site_source_control = show_source_control(cmd=cmd,
                                              resource_group_name=resource_group,
                                              name=name,
                                              slot=slot)
    if site_source_control:
        if not repo_url:
            repo_url = site_source_control.repo_url

    delete_source_control(cmd=cmd,
                          resource_group_name=resource_group,
                          name=name,
                          slot=slot)
    config_source_control(cmd=cmd,
                          resource_group_name=resource_group,
                          name=name,
                          repo_url=repo_url,
                          repository_type='github',
                          github_action=True,
                          branch=branch,
                          git_token=token,
                          slot=slot)


def _get_workflow_template(github, runtime_string, is_linux):
    from github import GithubException
    from github.GithubException import BadCredentialsException

    file_contents = None
    template_repo_path = 'Azure/actions-workflow-templates'
    template_file_path = _get_template_file_path(runtime_string=runtime_string, is_linux=is_linux)

    try:
        template_repo = github.get_repo(template_repo_path)
        file_contents = template_repo.get_contents(template_file_path)
    except BadCredentialsException:
        raise CLIError("Could not authenticate to the repository. Please create a Personal Access Token and use "
                       "the --token argument. Run 'az webapp deployment github-actions add --help' "
                       "for more information.")
    except GithubException as e:
        error_msg = "Encountered GitHub error when retrieving workflow template"
        if e.data and e.data['message']:
            error_msg += ": {}".format(e.data['message'])
        raise CLIError(error_msg)
    return file_contents


def _get_functionapp_workflow_template(github, runtime_string, is_linux):
    from github import GithubException

    file_contents = None
    template_repo_path = 'Azure/actions-workflow-samples'
    template_path_map = (LINUX_FUNCTIONAPP_GITHUB_ACTIONS_WORKFLOW_TEMPLATE_PATH if is_linux else
                         WINDOWS_FUNCTIONAPP_GITHUB_ACTIONS_WORKFLOW_TEMPLATE_PATH)
    template_file_path = _get_functionapp_template_file_path(runtime_string=runtime_string,
                                                             template_path_map=template_path_map)

    try:
        template_repo = github.get_repo(template_repo_path)
        file_contents = template_repo.get_contents(template_file_path)
    except GithubException as e:
        error_msg = "Encountered GitHub error when retrieving workflow template"
        if e.data and e.data['message']:
            error_msg += ": {}".format(e.data['message'])
        raise CLIError(error_msg)
    return file_contents


def _fill_workflow_template(content, name, branch, slot, publish_profile, version):
    if not slot:
        slot = 'production'

    content = content.replace('${web-app-name}', name)
    content = content.replace('${branch}', branch)
    content = content.replace('${slot-name}', slot)
    content = content.replace('${azure-webapp-publish-profile-name}', publish_profile)
    content = content.replace('${AZURE_WEBAPP_PUBLISH_PROFILE}', publish_profile)
    content = content.replace('${dotnet-core-version}', version)
    content = content.replace('${java-version}', version)
    content = content.replace('${node-version}', version)
    content = content.replace('${python-version}', version)
    return content


def _get_pom_xml_content(repo, branch, token, pom_path="."):
    from github import Github
    import requests

    g = Github(token)
    try:
        r = g.get_repo(repo)
        if not branch:
            branch = r.default_branch
    except Exception as e:
        raise ValidationError(f"Could not find repo {repo}") from e
    try:
        files = r.get_contents(pom_path, ref=branch)
    except Exception as e:
        raise ValidationError(f"Could not find path {pom_path} in branch {branch}") from e
    for f in files:
        if f.path == "pom.xml" or f.path.endswith("/pom.xml"):
            resp = requests.get(f.download_url)
            if resp.ok and resp.content:
                return resp.content.decode("utf-8")
    raise ValidationError("Could not find pom.xml in Github repo/branch. Please ensure it is named 'pom.xml'. "
                          "Set the path with --build-path if not in the root directory.")


def _get_pom_functionapp_name(pom_content: str):
    root = ElementTree.fromstring(pom_content)
    m = re.match(r'\{.*\}', root.tag)
    namespace = m.group(0) if m else ''
    pom_properties = root.find(f"{namespace}properties")
    if pom_properties:
        return pom_properties.find(f"{namespace}functionAppName").text


def _fill_functionapp_workflow_template(content, name, build_path, version, publish_profile, repo, branch, token):
    content = content.replace("AZURE_FUNCTIONAPP_PUBLISH_PROFILE", f"{publish_profile}")
    content = content.replace("AZURE_FUNCTIONAPP_NAME: your-app-name", f"AZURE_FUNCTIONAPP_NAME: '{name}'")
    if "POM_FUNCTIONAPP_NAME" in content:
        pom_app_name = _get_pom_functionapp_name(_get_pom_xml_content(repo, branch, token, build_path))
        content = content.replace("POM_FUNCTIONAPP_NAME: your-app-name", f"POM_FUNCTIONAPP_NAME: '{pom_app_name}'")
    if "AZURE_FUNCTIONAPP_PACKAGE_PATH" not in content and "POM_XML_DIRECTORY" not in content:
        logger.warning("Runtime does not support --build-path, ignoring value.")
    content = content.replace("AZURE_FUNCTIONAPP_PACKAGE_PATH: '.'", f"AZURE_FUNCTIONAPP_PACKAGE_PATH: '{build_path}'")
    content = content.replace("POM_XML_DIRECTORY: '.'", f"POM_XML_DIRECTORY: '{build_path}'")
    content = content.replace("runs-on: ubuntu-18.04", "")  # repair linux python yaml
    if version:
        content = content.replace("DOTNET_VERSION: '2.2.402'", f"DOTNET_VERSION: '{version}'")
        content = content.replace("JAVA_VERSION: '1.8.x'", f"JAVA_VERSION: '{version}'")
        content = content.replace("NODE_VERSION: '10.x'", f"NODE_VERSION: '{version}'")
        content = content.replace("PYTHON_VERSION: '3.7'", f"PYTHON_VERSION: '{version}'")
    return content


def _get_template_file_path(runtime_string, is_linux):
    if not runtime_string:
        raise ResourceNotFoundError('Unable to retrieve workflow template')

    runtime_string = runtime_string.lower()
    runtime_stack = runtime_string.split('|')[0]
    template_file_path = None

    if is_linux:
        template_file_path = LINUX_GITHUB_ACTIONS_WORKFLOW_TEMPLATE_PATH.get(runtime_stack, None)
    else:
        # Handle java naming
        if runtime_stack == 'java':
            java_container_split = runtime_string.split('|')
            if java_container_split and len(java_container_split) >= 2:
                if java_container_split[2] == 'tomcat':
                    runtime_stack = 'tomcat'
                elif java_container_split[2] == 'java se':
                    runtime_stack = 'java'
        template_file_path = WINDOWS_GITHUB_ACTIONS_WORKFLOW_TEMPLATE_PATH.get(runtime_stack, None)

    if not template_file_path:
        raise ResourceNotFoundError('Unable to retrieve workflow template.')
    return template_file_path


def _get_functionapp_template_file_path(runtime_string, template_path_map):
    if not runtime_string:
        raise ResourceNotFoundError('Unable to retrieve workflow template')

    runtime_string = runtime_string.lower()
    runtime_stack = runtime_string.split('|')[0]
    template_file_path = None

    template_file_path = template_path_map.get(runtime_stack)

    if not template_file_path:
        raise ResourceNotFoundError('Unable to retrieve workflow template.')
    return template_file_path


def _add_publish_profile_to_github(cmd, resource_group, name, repo, token, github_actions_secret_name, slot=None):
    # Get publish profile with secrets
    import requests

    logger.warning("Fetching publish profile with secrets for the app '%s'", name)
    publish_profile_bytes = _generic_site_operation(
        cmd.cli_ctx, resource_group, name, 'list_publishing_profile_xml_with_secrets',
        slot, {"format": "WebDeploy"})
    publish_profile = list(publish_profile_bytes)
    if publish_profile:
        publish_profile = publish_profile[0].decode('ascii')
    else:
        raise ResourceNotFoundError('Unable to retrieve publish profile.')

    # Add publish profile with secrets as a GitHub Actions Secret in the repo
    headers = {}
    headers['Authorization'] = 'Token {}'.format(token)
    headers['Content-Type'] = 'application/json;'
    headers['Accept'] = 'application/json;'

    public_key_url = "https://api.github.com/repos/{}/actions/secrets/public-key".format(repo)
    public_key = requests.get(public_key_url, headers=headers)
    if not public_key.ok:
        raise ValidationError('Request to GitHub for public key failed.')
    public_key = public_key.json()

    encrypted_github_actions_secret = _encrypt_github_actions_secret(public_key=public_key['key'],
                                                                     secret_value=str(publish_profile))
    payload = {
        "encrypted_value": encrypted_github_actions_secret,
        "key_id": public_key['key_id']
    }

    store_secret_url = "https://api.github.com/repos/{}/actions/secrets/{}".format(repo, github_actions_secret_name)
    stored_secret = requests.put(store_secret_url, data=json.dumps(payload), headers=headers)
    if str(stored_secret.status_code)[0] != '2':
        raise CLIError('Unable to add publish profile to GitHub. Request status code: %s' % stored_secret.status_code)


def _remove_publish_profile_from_github(cmd, resource_group, name, repo, token, github_actions_secret_name, slot=None):
    headers = {}
    headers['Authorization'] = 'Token {}'.format(token)

    import requests
    store_secret_url = "https://api.github.com/repos/{}/actions/secrets/{}".format(repo, github_actions_secret_name)
    requests.delete(store_secret_url, headers=headers)


def _runtime_supports_github_actions(cmd, runtime_string, is_linux):
    helper = _StackRuntimeHelper(cmd, linux=(is_linux), windows=(not is_linux))
    matched_runtime = helper.resolve(runtime_string, is_linux)
    if not matched_runtime:
        return False
    if matched_runtime.github_actions_properties:
        return True
    return False


def _get_functionapp_runtime_version(cmd, runtime_string, runtime_version, functionapp_version, is_linux):
    runtime_version = re.sub(r"[^\d\.]", "", runtime_version).rstrip('.')
    matched_runtime = None
    helper = _FunctionAppStackRuntimeHelper(cmd, linux=(is_linux), windows=(not is_linux))
    try:
        matched_runtime = helper.resolve(runtime_string, runtime_version, functionapp_version, is_linux)
    except ValidationError as e:
        if "Invalid version" in e.error_msg:
            index = e.error_msg.index("Run 'az functionapp list-runtimes' for more details on supported runtimes.")
            error_message = e.error_msg[0:index]
            error_message += "Try passing --runtime-version with a supported version, or "
            error_message += e.error_msg[index:].lower()
            raise ValidationError(error_message)
        raise e
    if not matched_runtime:
        return None
    if matched_runtime.github_actions_properties:
        gh_props = matched_runtime.github_actions_properties
        if gh_props.is_supported:
            return gh_props.supported_version if gh_props.supported_version else runtime_version
    return None


def _get_app_runtime_info(cmd, resource_group, name, slot, is_linux):
    app_settings = None
    app_runtime = None

    if is_linux:
        app_metadata = get_site_configs(cmd=cmd, resource_group_name=resource_group, name=name, slot=slot)
        app_runtime = getattr(app_metadata, 'linux_fx_version', None)
        return _get_app_runtime_info_helper(cmd, app_runtime, "", is_linux)

    app_metadata = _generic_site_operation(cmd.cli_ctx, resource_group, name, 'list_metadata', slot)
    app_metadata_properties = getattr(app_metadata, 'properties', {})
    if 'CURRENT_STACK' in app_metadata_properties:
        app_runtime = app_metadata_properties['CURRENT_STACK']

    # TODO try and get better API support for windows stacks
    if app_runtime and app_runtime.lower() == 'node':
        app_settings = get_app_settings(cmd=cmd, resource_group_name=resource_group, name=name, slot=slot)
        for app_setting in app_settings:
            if 'name' in app_setting and app_setting['name'] == 'WEBSITE_NODE_DEFAULT_VERSION':
                app_runtime_version = app_setting['value'] if 'value' in app_setting else None
                if app_runtime_version:
                    return _get_app_runtime_info_helper(cmd, app_runtime, app_runtime_version, is_linux)
    elif app_runtime and app_runtime.lower() == 'python':
        app_settings = get_site_configs(cmd=cmd, resource_group_name=resource_group, name=name, slot=slot)
        app_runtime_version = getattr(app_settings, 'python_version', '')
        return _get_app_runtime_info_helper(cmd, app_runtime, app_runtime_version, is_linux)
    elif app_runtime and app_runtime.lower() == 'dotnetcore':
        app_runtime_version = '3.1'
        app_runtime_version = ""
        return _get_app_runtime_info_helper(cmd, app_runtime, app_runtime_version, is_linux)
    elif app_runtime and app_runtime.lower() == 'java':
        app_settings = get_site_configs(cmd=cmd, resource_group_name=resource_group, name=name, slot=slot)
        app_runtime_version = "{java_version}, {java_container}, {java_container_version}".format(
            java_version=getattr(app_settings, 'java_version', '').lower(),
            java_container=getattr(app_settings, 'java_container', '').lower(),
            java_container_version=getattr(app_settings, 'java_container_version', '').lower()
        )
        return _get_app_runtime_info_helper(cmd, app_runtime, app_runtime_version, is_linux)


def _get_functionapp_runtime_info(cmd, resource_group, name, slot, is_linux):  # pylint: disable=too-many-return-statements
    app_settings = None
    app_runtime = None
    functionapp_version = None
    app_runtime_version = None

    app_settings = get_app_settings(cmd=cmd, resource_group_name=resource_group, name=name, slot=slot)
    for app_setting in app_settings:
        if 'name' in app_setting and app_setting['name'] == 'FUNCTIONS_EXTENSION_VERSION':
            functionapp_version = app_setting["value"]
            break

    if is_linux:
        app_metadata = get_site_configs(cmd=cmd, resource_group_name=resource_group, name=name, slot=slot)
        app_runtime = getattr(app_metadata, 'linux_fx_version', None)
        return _get_functionapp_runtime_info_helper(cmd, app_runtime, None, functionapp_version, is_linux)

    app_settings = get_app_settings(cmd=cmd, resource_group_name=resource_group, name=name, slot=slot)
    for app_setting in app_settings:
        if 'name' in app_setting and app_setting['name'] == 'FUNCTIONS_WORKER_RUNTIME':
            app_runtime = app_setting["value"]
            break

    if app_runtime and app_runtime.lower() == 'node':
        app_settings = get_app_settings(cmd=cmd, resource_group_name=resource_group, name=name, slot=slot)
        for app_setting in app_settings:
            if 'name' in app_setting and app_setting['name'] == 'WEBSITE_NODE_DEFAULT_VERSION':
                app_runtime_version = app_setting['value'] if 'value' in app_setting else None
                if app_runtime_version:
                    return _get_functionapp_runtime_info_helper(cmd, app_runtime, app_runtime_version,
                                                                functionapp_version, is_linux)
    elif app_runtime and app_runtime.lower() == 'python':
        app_settings = get_site_configs(cmd=cmd, resource_group_name=resource_group, name=name, slot=slot)
        app_runtime_version = getattr(app_settings, 'python_version', '')
        return _get_functionapp_runtime_info_helper(cmd, app_runtime, app_runtime_version, functionapp_version,
                                                    is_linux)
    elif app_runtime and app_runtime.lower() == 'dotnet':
        app_settings = get_site_configs(cmd=cmd, resource_group_name=resource_group, name=name, slot=slot)
        app_runtime_version = getattr(app_settings, 'net_framework_version', '')
        return _get_functionapp_runtime_info_helper(cmd, app_runtime, app_runtime_version, functionapp_version,
                                                    is_linux)
    elif app_runtime and app_runtime.lower() == 'java':
        app_settings = get_site_configs(cmd=cmd, resource_group_name=resource_group, name=name, slot=slot)
        app_runtime_version = getattr(app_settings, 'java_version', '').lower()
        return _get_functionapp_runtime_info_helper(cmd, app_runtime, app_runtime_version, functionapp_version,
                                                    is_linux)
    elif app_runtime and app_runtime.lower() == 'powershell':
        app_settings = get_site_configs(cmd=cmd, resource_group_name=resource_group, name=name, slot=slot)
        app_runtime_version = getattr(app_settings, 'power_shell_version', '').lower()
        return _get_functionapp_runtime_info_helper(cmd, app_runtime, app_runtime_version, functionapp_version,
                                                    is_linux)
    return _get_functionapp_runtime_info_helper(cmd, app_runtime, app_runtime_version, functionapp_version, is_linux)


def _get_app_runtime_info_helper(cmd, app_runtime, app_runtime_version, is_linux):
    helper = _StackRuntimeHelper(cmd, linux=(is_linux), windows=(not is_linux))
    if not is_linux:
        matched_runtime = helper.resolve("{}|{}".format(app_runtime, app_runtime_version), is_linux)
    else:
        matched_runtime = helper.resolve(app_runtime, is_linux)
    gh_props = None if not matched_runtime else matched_runtime.github_actions_properties
    if gh_props:
        if gh_props.get("github_actions_version"):
            if is_linux:
                return {
                    "display_name": app_runtime,
                    "github_actions_version": gh_props["github_actions_version"]
                }
            if gh_props.get("app_runtime_version").lower() == app_runtime_version.lower():
                return {
                    "display_name": app_runtime,
                    "github_actions_version": gh_props["github_actions_version"]
                }
    return None


def _get_functionapp_runtime_info_helper(cmd, app_runtime, app_runtime_version, functionapp_version, is_linux):
    if is_linux:
        if len(app_runtime.split('|')) < 2:
            raise ValidationError(f"Runtime {app_runtime} is not supported.")
        app_runtime_version = app_runtime.split('|')[1]
        app_runtime = app_runtime.split('|')[0].lower()

    # Normalize versions
    functionapp_version = functionapp_version if functionapp_version else ""
    app_runtime_version = app_runtime_version if app_runtime_version else ""
    functionapp_version = re.sub(r"[^\d\.]", "", functionapp_version)
    app_runtime_version = re.sub(r"[^\d\.]", "", app_runtime_version)

    return {
        "app_runtime": app_runtime,
        "app_runtime_version": app_runtime_version,
        "functionapp_version": functionapp_version
    }


def _encrypt_github_actions_secret(public_key, secret_value):
    # Encrypt a Unicode string using the public key
    from base64 import b64encode
    public_key = public.PublicKey(public_key.encode("utf-8"), encoding.Base64Encoder())
    sealed_box = public.SealedBox(public_key)
    encrypted = sealed_box.encrypt(secret_value.encode("utf-8"))
    return b64encode(encrypted).decode("utf-8")


def show_webapp(cmd, resource_group_name, name, slot=None):  # adding this to not break extensions
    return show_app(cmd, resource_group_name, name, slot)<|MERGE_RESOLUTION|>--- conflicted
+++ resolved
@@ -68,11 +68,8 @@
                     _normalize_location,
                     get_pool_manager, use_additional_properties, get_app_service_plan_from_webapp,
                     get_resource_if_exists, repo_url_to_name, get_token,
-<<<<<<< HEAD
-                    app_service_plan_exists, is_centauri_functionapp, is_flex_functionapp)
-=======
-                    app_service_plan_exists, is_centauri_functionapp, _remove_list_duplicates)
->>>>>>> 234020a8
+                    app_service_plan_exists, is_centauri_functionapp, is_flex_functionapp,
+                    _remove_list_duplicates)
 from ._create_util import (zip_contents_from_dir, get_runtime_version_details, create_resource_group, get_app_details,
                            check_resource_group_exists, set_location, get_site_availability, get_profile_username,
                            get_plan_to_use, get_lang_from_content, get_rg_to_use, get_sku_to_use,
