interactions:
- request:
    body: null
    headers:
      Accept:
      - application/json
      Accept-Encoding:
      - gzip, deflate
      CommandName:
      - appservice plan create
      Connection:
      - keep-alive
      ParameterSetName:
      - -g -n --is-linux
      User-Agent:
<<<<<<< HEAD
      - python/3.6.5 (Windows-10-10.0.17134-SP0) msrest/0.6.10 msrest_azure/0.6.1
        azure-mgmt-resource/4.0.0 Azure-SDK-For-Python AZURECLI/2.0.74
=======
      - python/3.7.4 (Windows-10-10.0.18362-SP0) msrest/0.6.10 msrest_azure/0.6.2
        azure-mgmt-resource/4.0.0 Azure-SDK-For-Python AZURECLI/2.0.75
>>>>>>> 807faccc
      accept-language:
      - en-US
    method: GET
    uri: https://management.azure.com/subscriptions/00000000-0000-0000-0000-000000000000/resourcegroups/clitest.rg000001?api-version=2019-07-01
  response:
    body:
<<<<<<< HEAD
      string: '{"id":"/subscriptions/00000000-0000-0000-0000-000000000000/resourceGroups/clitest.rg000001","name":"clitest.rg000001","type":"Microsoft.Resources/resourceGroups","location":"westus","tags":{"product":"azurecli","cause":"automation","date":"2019-10-08T00:04:07Z"},"properties":{"provisioningState":"Succeeded"}}'
=======
      string: '{"id":"/subscriptions/00000000-0000-0000-0000-000000000000/resourceGroups/clitest.rg000001","name":"clitest.rg000001","type":"Microsoft.Resources/resourceGroups","location":"westus","tags":{"product":"azurecli","cause":"automation","date":"2019-10-21T10:44:30Z"},"properties":{"provisioningState":"Succeeded"}}'
>>>>>>> 807faccc
    headers:
      cache-control:
      - no-cache
      content-length:
      - '428'
      content-type:
      - application/json; charset=utf-8
      date:
<<<<<<< HEAD
      - Tue, 08 Oct 2019 00:04:11 GMT
=======
      - Mon, 21 Oct 2019 10:44:32 GMT
>>>>>>> 807faccc
      expires:
      - '-1'
      pragma:
      - no-cache
      strict-transport-security:
      - max-age=31536000; includeSubDomains
      vary:
      - Accept-Encoding
      x-content-type-options:
      - nosniff
    status:
      code: 200
      message: OK
- request:
    body: '{"name": "plan-linux-multi000003", "type": "Microsoft.Web/serverfarms",
      "location": "westus", "properties": {"skuName": "B1", "needLinuxWorkers": true,
      "capacity": 1}}'
    headers:
      Accept:
      - application/json
      Accept-Encoding:
      - gzip, deflate
      CommandName:
      - appservice plan create
      Connection:
      - keep-alive
      Content-Length:
      - '169'
      Content-Type:
      - application/json; charset=utf-8
      ParameterSetName:
      - -g -n --is-linux
      User-Agent:
<<<<<<< HEAD
      - python/3.6.5 (Windows-10-10.0.17134-SP0) msrest/0.6.10 msrest_azure/0.6.1
        azure-mgmt-web/0.42.0 Azure-SDK-For-Python AZURECLI/2.0.74
=======
      - python/3.7.4 (Windows-10-10.0.18362-SP0) msrest/0.6.10 msrest_azure/0.6.2
        azure-mgmt-web/0.42.0 Azure-SDK-For-Python AZURECLI/2.0.75
>>>>>>> 807faccc
      accept-language:
      - en-US
    method: POST
    uri: https://management.azure.com/subscriptions/00000000-0000-0000-0000-000000000000/resourceGroups/clitest.rg000001/providers/Microsoft.Web/validate?api-version=2018-02-01
  response:
    body:
      string: '{"status":"Success","error":null}'
    headers:
      cache-control:
      - no-cache
      content-length:
      - '33'
      content-type:
      - application/json
      date:
<<<<<<< HEAD
      - Tue, 08 Oct 2019 00:04:13 GMT
=======
      - Mon, 21 Oct 2019 10:44:33 GMT
>>>>>>> 807faccc
      expires:
      - '-1'
      pragma:
      - no-cache
      server:
      - Microsoft-IIS/10.0
      strict-transport-security:
      - max-age=31536000; includeSubDomains
      transfer-encoding:
      - chunked
      vary:
      - Accept-Encoding
      x-aspnet-version:
      - 4.0.30319
      x-content-type-options:
      - nosniff
      x-ms-ratelimit-remaining-subscription-writes:
      - '1198'
      x-powered-by:
      - ASP.NET
    status:
      code: 200
      message: OK
- request:
    body: null
    headers:
      Accept:
      - application/json
      Accept-Encoding:
      - gzip, deflate
      CommandName:
      - appservice plan create
      Connection:
      - keep-alive
      ParameterSetName:
      - -g -n --is-linux
      User-Agent:
<<<<<<< HEAD
      - python/3.6.5 (Windows-10-10.0.17134-SP0) msrest/0.6.10 msrest_azure/0.6.1
        azure-mgmt-resource/4.0.0 Azure-SDK-For-Python AZURECLI/2.0.74
=======
      - python/3.7.4 (Windows-10-10.0.18362-SP0) msrest/0.6.10 msrest_azure/0.6.2
        azure-mgmt-resource/4.0.0 Azure-SDK-For-Python AZURECLI/2.0.75
>>>>>>> 807faccc
      accept-language:
      - en-US
    method: GET
    uri: https://management.azure.com/subscriptions/00000000-0000-0000-0000-000000000000/resourcegroups/clitest.rg000001?api-version=2019-07-01
  response:
    body:
<<<<<<< HEAD
      string: '{"id":"/subscriptions/00000000-0000-0000-0000-000000000000/resourceGroups/clitest.rg000001","name":"clitest.rg000001","type":"Microsoft.Resources/resourceGroups","location":"westus","tags":{"product":"azurecli","cause":"automation","date":"2019-10-08T00:04:07Z"},"properties":{"provisioningState":"Succeeded"}}'
=======
      string: '{"id":"/subscriptions/00000000-0000-0000-0000-000000000000/resourceGroups/clitest.rg000001","name":"clitest.rg000001","type":"Microsoft.Resources/resourceGroups","location":"westus","tags":{"product":"azurecli","cause":"automation","date":"2019-10-21T10:44:30Z"},"properties":{"provisioningState":"Succeeded"}}'
>>>>>>> 807faccc
    headers:
      cache-control:
      - no-cache
      content-length:
      - '428'
      content-type:
      - application/json; charset=utf-8
      date:
<<<<<<< HEAD
      - Tue, 08 Oct 2019 00:04:13 GMT
=======
      - Mon, 21 Oct 2019 10:44:34 GMT
>>>>>>> 807faccc
      expires:
      - '-1'
      pragma:
      - no-cache
      strict-transport-security:
      - max-age=31536000; includeSubDomains
      vary:
      - Accept-Encoding
      x-content-type-options:
      - nosniff
    status:
      code: 200
      message: OK
- request:
    body: '{"location": "westus", "properties": {"perSiteScaling": false, "reserved":
      true, "isXenon": false}, "sku": {"name": "B1", "tier": "BASIC", "capacity":
      1}}'
    headers:
      Accept:
      - application/json
      Accept-Encoding:
      - gzip, deflate
      CommandName:
      - appservice plan create
      Connection:
      - keep-alive
      Content-Length:
      - '154'
      Content-Type:
      - application/json; charset=utf-8
      ParameterSetName:
      - -g -n --is-linux
      User-Agent:
<<<<<<< HEAD
      - python/3.6.5 (Windows-10-10.0.17134-SP0) msrest/0.6.10 msrest_azure/0.6.1
        azure-mgmt-web/0.42.0 Azure-SDK-For-Python AZURECLI/2.0.74
=======
      - python/3.7.4 (Windows-10-10.0.18362-SP0) msrest/0.6.10 msrest_azure/0.6.2
        azure-mgmt-web/0.42.0 Azure-SDK-For-Python AZURECLI/2.0.75
>>>>>>> 807faccc
      accept-language:
      - en-US
    method: PUT
    uri: https://management.azure.com/subscriptions/00000000-0000-0000-0000-000000000000/resourceGroups/clitest.rg000001/providers/Microsoft.Web/serverfarms/plan-linux-multi000003?api-version=2018-02-01
  response:
    body:
      string: '{"id":"/subscriptions/00000000-0000-0000-0000-000000000000/resourceGroups/clitest.rg000001/providers/Microsoft.Web/serverfarms/plan-linux-multi000003","name":"plan-linux-multi000003","type":"Microsoft.Web/serverfarms","kind":"linux","location":"West
<<<<<<< HEAD
        US","properties":{"serverFarmId":7901,"name":"plan-linux-multi000003","workerSize":"Default","workerSizeId":0,"workerTierName":null,"numberOfWorkers":1,"currentWorkerSize":"Default","currentWorkerSizeId":0,"currentNumberOfWorkers":1,"status":"Ready","webSpace":"clitest.rg000001-WestUSwebspace","subscription":"89ec4d1d-dcc7-4a3f-a701-0a5d074c8505","adminSiteName":null,"hostingEnvironment":null,"hostingEnvironmentProfile":null,"maximumNumberOfWorkers":3,"planName":"VirtualDedicatedPlan","adminRuntimeSiteName":null,"computeMode":"Dedicated","siteMode":null,"geoRegion":"West
        US","perSiteScaling":false,"maximumElasticWorkerCount":1,"numberOfSites":0,"hostingEnvironmentId":null,"isSpot":false,"spotExpirationTime":null,"freeOfferExpirationTime":"2019-11-07T00:04:15.29","tags":null,"kind":"linux","resourceGroup":"clitest.rg000001","reserved":true,"isXenon":false,"hyperV":false,"mdmId":"waws-prod-bay-129_7901","targetWorkerCount":0,"targetWorkerSizeId":0,"provisioningState":"Succeeded","webSiteId":null,"existingServerFarmIds":null},"sku":{"name":"B1","tier":"Basic","size":"B1","family":"B","capacity":1}}'
=======
        US","properties":{"serverFarmId":8634,"name":"plan-linux-multi000003","workerSize":"Default","workerSizeId":0,"workerTierName":null,"numberOfWorkers":1,"currentWorkerSize":"Default","currentWorkerSizeId":0,"currentNumberOfWorkers":1,"status":"Ready","webSpace":"clitest.rg000001-WestUSwebspace","subscription":"0b1f6471-1bf0-4dda-aec3-cb9272f09590","adminSiteName":null,"hostingEnvironment":null,"hostingEnvironmentProfile":null,"maximumNumberOfWorkers":3,"planName":"VirtualDedicatedPlan","adminRuntimeSiteName":null,"computeMode":"Dedicated","siteMode":null,"geoRegion":"West
        US","perSiteScaling":false,"maximumElasticWorkerCount":1,"numberOfSites":0,"hostingEnvironmentId":null,"isSpot":false,"spotExpirationTime":null,"freeOfferExpirationTime":null,"tags":null,"kind":"linux","resourceGroup":"clitest.rg000001","reserved":true,"isXenon":false,"hyperV":false,"mdmId":"waws-prod-bay-129_8634","targetWorkerCount":0,"targetWorkerSizeId":0,"provisioningState":"Succeeded","webSiteId":null,"existingServerFarmIds":null},"sku":{"name":"B1","tier":"Basic","size":"B1","family":"B","capacity":1}}'
>>>>>>> 807faccc
    headers:
      cache-control:
      - no-cache
      content-length:
<<<<<<< HEAD
      - '1545'
      content-type:
      - application/json
      date:
      - Tue, 08 Oct 2019 00:04:21 GMT
=======
      - '1525'
      content-type:
      - application/json
      date:
      - Mon, 21 Oct 2019 10:44:45 GMT
>>>>>>> 807faccc
      expires:
      - '-1'
      pragma:
      - no-cache
      server:
      - Microsoft-IIS/10.0
      strict-transport-security:
      - max-age=31536000; includeSubDomains
      transfer-encoding:
      - chunked
      vary:
      - Accept-Encoding
      x-aspnet-version:
      - 4.0.30319
      x-content-type-options:
      - nosniff
      x-ms-ratelimit-remaining-subscription-writes:
      - '1192'
      x-powered-by:
      - ASP.NET
    status:
      code: 200
      message: OK
- request:
    body: null
    headers:
      Accept:
      - application/json
      Accept-Encoding:
      - gzip, deflate
      CommandName:
      - webapp create
      Connection:
      - keep-alive
      ParameterSetName:
      - -g -n --plan --multicontainer-config-file --multicontainer-config-type
      User-Agent:
<<<<<<< HEAD
      - python/3.6.5 (Windows-10-10.0.17134-SP0) msrest/0.6.10 msrest_azure/0.6.1
        azure-mgmt-web/0.42.0 Azure-SDK-For-Python AZURECLI/2.0.74
=======
      - python/3.7.4 (Windows-10-10.0.18362-SP0) msrest/0.6.10 msrest_azure/0.6.2
        azure-mgmt-web/0.42.0 Azure-SDK-For-Python AZURECLI/2.0.75
>>>>>>> 807faccc
      accept-language:
      - en-US
    method: GET
    uri: https://management.azure.com/subscriptions/00000000-0000-0000-0000-000000000000/resourceGroups/clitest.rg000001/providers/Microsoft.Web/serverfarms/plan-linux-multi000003?api-version=2018-02-01
  response:
    body:
      string: '{"id":"/subscriptions/00000000-0000-0000-0000-000000000000/resourceGroups/clitest.rg000001/providers/Microsoft.Web/serverfarms/plan-linux-multi000003","name":"plan-linux-multi000003","type":"Microsoft.Web/serverfarms","kind":"linux","location":"West
<<<<<<< HEAD
        US","properties":{"serverFarmId":7901,"name":"plan-linux-multi000003","workerSize":"Default","workerSizeId":0,"workerTierName":null,"numberOfWorkers":1,"currentWorkerSize":"Default","currentWorkerSizeId":0,"currentNumberOfWorkers":1,"status":"Ready","webSpace":"clitest.rg000001-WestUSwebspace","subscription":"89ec4d1d-dcc7-4a3f-a701-0a5d074c8505","adminSiteName":null,"hostingEnvironment":null,"hostingEnvironmentProfile":null,"maximumNumberOfWorkers":3,"planName":"VirtualDedicatedPlan","adminRuntimeSiteName":null,"computeMode":"Dedicated","siteMode":null,"geoRegion":"West
        US","perSiteScaling":false,"maximumElasticWorkerCount":1,"numberOfSites":0,"hostingEnvironmentId":null,"isSpot":false,"spotExpirationTime":null,"freeOfferExpirationTime":"2019-11-07T00:04:15.29","tags":null,"kind":"linux","resourceGroup":"clitest.rg000001","reserved":true,"isXenon":false,"hyperV":false,"mdmId":"waws-prod-bay-129_7901","targetWorkerCount":0,"targetWorkerSizeId":0,"provisioningState":"Succeeded","webSiteId":null,"existingServerFarmIds":null},"sku":{"name":"B1","tier":"Basic","size":"B1","family":"B","capacity":1}}'
=======
        US","properties":{"serverFarmId":8634,"name":"plan-linux-multi000003","workerSize":"Default","workerSizeId":0,"workerTierName":null,"numberOfWorkers":1,"currentWorkerSize":"Default","currentWorkerSizeId":0,"currentNumberOfWorkers":1,"status":"Ready","webSpace":"clitest.rg000001-WestUSwebspace","subscription":"0b1f6471-1bf0-4dda-aec3-cb9272f09590","adminSiteName":null,"hostingEnvironment":null,"hostingEnvironmentProfile":null,"maximumNumberOfWorkers":3,"planName":"VirtualDedicatedPlan","adminRuntimeSiteName":null,"computeMode":"Dedicated","siteMode":null,"geoRegion":"West
        US","perSiteScaling":false,"maximumElasticWorkerCount":1,"numberOfSites":0,"hostingEnvironmentId":null,"isSpot":false,"spotExpirationTime":null,"freeOfferExpirationTime":null,"tags":null,"kind":"linux","resourceGroup":"clitest.rg000001","reserved":true,"isXenon":false,"hyperV":false,"mdmId":"waws-prod-bay-129_8634","targetWorkerCount":0,"targetWorkerSizeId":0,"provisioningState":"Succeeded","webSiteId":null,"existingServerFarmIds":null},"sku":{"name":"B1","tier":"Basic","size":"B1","family":"B","capacity":1}}'
>>>>>>> 807faccc
    headers:
      cache-control:
      - no-cache
      content-length:
<<<<<<< HEAD
      - '1545'
      content-type:
      - application/json
      date:
      - Tue, 08 Oct 2019 00:04:22 GMT
=======
      - '1525'
      content-type:
      - application/json
      date:
      - Mon, 21 Oct 2019 10:44:46 GMT
>>>>>>> 807faccc
      expires:
      - '-1'
      pragma:
      - no-cache
      server:
      - Microsoft-IIS/10.0
      strict-transport-security:
      - max-age=31536000; includeSubDomains
      transfer-encoding:
      - chunked
      vary:
      - Accept-Encoding
      x-aspnet-version:
      - 4.0.30319
      x-content-type-options:
      - nosniff
      x-powered-by:
      - ASP.NET
    status:
      code: 200
      message: OK
- request:
    body: 'b''{"name": "webapp-linux-multi000002", "type": "Microsoft.Web/sites",
      "location": "West US", "properties": {"serverFarmId": "/subscriptions/00000000-0000-0000-0000-000000000000/resourceGroups/clitest.rg000001/providers/Microsoft.Web/serverfarms/plan-linux-multi000003"}}'''
    headers:
      Accept:
      - application/json
      Accept-Encoding:
      - gzip, deflate
      CommandName:
      - webapp create
      Connection:
      - keep-alive
      Content-Length:
      - '329'
      Content-Type:
      - application/json; charset=utf-8
      ParameterSetName:
      - -g -n --plan --multicontainer-config-file --multicontainer-config-type
      User-Agent:
<<<<<<< HEAD
      - python/3.6.5 (Windows-10-10.0.17134-SP0) msrest/0.6.10 msrest_azure/0.6.1
        azure-mgmt-web/0.42.0 Azure-SDK-For-Python AZURECLI/2.0.74
=======
      - python/3.7.4 (Windows-10-10.0.18362-SP0) msrest/0.6.10 msrest_azure/0.6.2
        azure-mgmt-web/0.42.0 Azure-SDK-For-Python AZURECLI/2.0.75
>>>>>>> 807faccc
      accept-language:
      - en-US
    method: POST
    uri: https://management.azure.com/subscriptions/00000000-0000-0000-0000-000000000000/resourceGroups/clitest.rg000001/providers/Microsoft.Web/validate?api-version=2018-02-01
  response:
    body:
      string: '{"status":"Success","error":null}'
    headers:
      cache-control:
      - no-cache
      content-length:
      - '33'
      content-type:
      - application/json
      date:
<<<<<<< HEAD
      - Tue, 08 Oct 2019 00:04:23 GMT
=======
      - Mon, 21 Oct 2019 10:44:49 GMT
>>>>>>> 807faccc
      expires:
      - '-1'
      pragma:
      - no-cache
      server:
      - Microsoft-IIS/10.0
      strict-transport-security:
      - max-age=31536000; includeSubDomains
      transfer-encoding:
      - chunked
      vary:
      - Accept-Encoding
      x-aspnet-version:
      - 4.0.30319
      x-content-type-options:
      - nosniff
      x-ms-ratelimit-remaining-subscription-writes:
      - '1196'
      x-powered-by:
      - ASP.NET
    status:
      code: 200
      message: OK
- request:
    body: null
    headers:
      Accept:
      - application/json
      Accept-Encoding:
      - gzip, deflate
      CommandName:
      - webapp create
      Connection:
      - keep-alive
      ParameterSetName:
      - -g -n --plan --multicontainer-config-file --multicontainer-config-type
      User-Agent:
<<<<<<< HEAD
      - python/3.6.5 (Windows-10-10.0.17134-SP0) msrest/0.6.10 msrest_azure/0.6.1
        azure-mgmt-web/0.42.0 Azure-SDK-For-Python AZURECLI/2.0.74
=======
      - python/3.7.4 (Windows-10-10.0.18362-SP0) msrest/0.6.10 msrest_azure/0.6.2
        azure-mgmt-web/0.42.0 Azure-SDK-For-Python AZURECLI/2.0.75
>>>>>>> 807faccc
      accept-language:
      - en-US
    method: GET
    uri: https://management.azure.com/subscriptions/00000000-0000-0000-0000-000000000000/resourceGroups/clitest.rg000001/providers/Microsoft.Web/serverfarms/plan-linux-multi000003?api-version=2018-02-01
  response:
    body:
      string: '{"id":"/subscriptions/00000000-0000-0000-0000-000000000000/resourceGroups/clitest.rg000001/providers/Microsoft.Web/serverfarms/plan-linux-multi000003","name":"plan-linux-multi000003","type":"Microsoft.Web/serverfarms","kind":"linux","location":"West
<<<<<<< HEAD
        US","properties":{"serverFarmId":7901,"name":"plan-linux-multi000003","workerSize":"Default","workerSizeId":0,"workerTierName":null,"numberOfWorkers":1,"currentWorkerSize":"Default","currentWorkerSizeId":0,"currentNumberOfWorkers":1,"status":"Ready","webSpace":"clitest.rg000001-WestUSwebspace","subscription":"89ec4d1d-dcc7-4a3f-a701-0a5d074c8505","adminSiteName":null,"hostingEnvironment":null,"hostingEnvironmentProfile":null,"maximumNumberOfWorkers":3,"planName":"VirtualDedicatedPlan","adminRuntimeSiteName":null,"computeMode":"Dedicated","siteMode":null,"geoRegion":"West
        US","perSiteScaling":false,"maximumElasticWorkerCount":1,"numberOfSites":0,"hostingEnvironmentId":null,"isSpot":false,"spotExpirationTime":null,"freeOfferExpirationTime":"2019-11-07T00:04:15.29","tags":null,"kind":"linux","resourceGroup":"clitest.rg000001","reserved":true,"isXenon":false,"hyperV":false,"mdmId":"waws-prod-bay-129_7901","targetWorkerCount":0,"targetWorkerSizeId":0,"provisioningState":"Succeeded","webSiteId":null,"existingServerFarmIds":null},"sku":{"name":"B1","tier":"Basic","size":"B1","family":"B","capacity":1}}'
=======
        US","properties":{"serverFarmId":8634,"name":"plan-linux-multi000003","workerSize":"Default","workerSizeId":0,"workerTierName":null,"numberOfWorkers":1,"currentWorkerSize":"Default","currentWorkerSizeId":0,"currentNumberOfWorkers":1,"status":"Ready","webSpace":"clitest.rg000001-WestUSwebspace","subscription":"0b1f6471-1bf0-4dda-aec3-cb9272f09590","adminSiteName":null,"hostingEnvironment":null,"hostingEnvironmentProfile":null,"maximumNumberOfWorkers":3,"planName":"VirtualDedicatedPlan","adminRuntimeSiteName":null,"computeMode":"Dedicated","siteMode":null,"geoRegion":"West
        US","perSiteScaling":false,"maximumElasticWorkerCount":1,"numberOfSites":0,"hostingEnvironmentId":null,"isSpot":false,"spotExpirationTime":null,"freeOfferExpirationTime":null,"tags":null,"kind":"linux","resourceGroup":"clitest.rg000001","reserved":true,"isXenon":false,"hyperV":false,"mdmId":"waws-prod-bay-129_8634","targetWorkerCount":0,"targetWorkerSizeId":0,"provisioningState":"Succeeded","webSiteId":null,"existingServerFarmIds":null},"sku":{"name":"B1","tier":"Basic","size":"B1","family":"B","capacity":1}}'
>>>>>>> 807faccc
    headers:
      cache-control:
      - no-cache
      content-length:
<<<<<<< HEAD
      - '1545'
      content-type:
      - application/json
      date:
      - Tue, 08 Oct 2019 00:04:24 GMT
=======
      - '1525'
      content-type:
      - application/json
      date:
      - Mon, 21 Oct 2019 10:44:51 GMT
>>>>>>> 807faccc
      expires:
      - '-1'
      pragma:
      - no-cache
      server:
      - Microsoft-IIS/10.0
      strict-transport-security:
      - max-age=31536000; includeSubDomains
      transfer-encoding:
      - chunked
      vary:
      - Accept-Encoding
      x-aspnet-version:
      - 4.0.30319
      x-content-type-options:
      - nosniff
      x-powered-by:
      - ASP.NET
    status:
      code: 200
      message: OK
- request:
    body: 'b''{"location": "West US", "properties": {"serverFarmId": "/subscriptions/00000000-0000-0000-0000-000000000000/resourceGroups/clitest.rg000001/providers/Microsoft.Web/serverfarms/plan-linux-multi000003",
      "reserved": false, "isXenon": false, "hyperV": false, "siteConfig": {"netFrameworkVersion":
      "v4.6", "linuxFxVersion": "COMPOSE|dmVyc2lvbjogJzMnDQpzZXJ2aWNlczoNCiAgd2ViOg0KICAgIGltYWdlOiAicGF0bGUvcHl0aG9uX2FwcDoxLjAiDQogICAgcG9ydHM6DQogICAgIC0gIjUwMDA6NTAwMCINCiAgcmVkaXM6DQogICAgaW1hZ2U6ICJyZWRpczphbHBpbmUiDQo=",
      "appSettings": [], "localMySqlEnabled": false, "http20Enabled": true}, "scmSiteAlsoStopped":
      false}}'''
    headers:
      Accept:
      - application/json
      Accept-Encoding:
      - gzip, deflate
      CommandName:
      - webapp create
      Connection:
      - keep-alive
      Content-Length:
      - '676'
      Content-Type:
      - application/json; charset=utf-8
      ParameterSetName:
      - -g -n --plan --multicontainer-config-file --multicontainer-config-type
      User-Agent:
<<<<<<< HEAD
      - python/3.6.5 (Windows-10-10.0.17134-SP0) msrest/0.6.10 msrest_azure/0.6.1
        azure-mgmt-web/0.42.0 Azure-SDK-For-Python AZURECLI/2.0.74
=======
      - python/3.7.4 (Windows-10-10.0.18362-SP0) msrest/0.6.10 msrest_azure/0.6.2
        azure-mgmt-web/0.42.0 Azure-SDK-For-Python AZURECLI/2.0.75
>>>>>>> 807faccc
      accept-language:
      - en-US
    method: PUT
    uri: https://management.azure.com/subscriptions/00000000-0000-0000-0000-000000000000/resourceGroups/clitest.rg000001/providers/Microsoft.Web/sites/webapp-linux-multi000002?api-version=2018-11-01
  response:
    body:
      string: '{"id":"/subscriptions/00000000-0000-0000-0000-000000000000/resourceGroups/clitest.rg000001/providers/Microsoft.Web/sites/webapp-linux-multi000002","name":"webapp-linux-multi000002","type":"Microsoft.Web/sites","kind":"app,linux,container","location":"West
<<<<<<< HEAD
        US","properties":{"name":"webapp-linux-multi000002","state":"Running","hostNames":["webapp-linux-multi000002.azurewebsites.net"],"webSpace":"clitest.rg000001-WestUSwebspace","selfLink":"https://waws-prod-bay-129.api.azurewebsites.windows.net:454/subscriptions/00000000-0000-0000-0000-000000000000/webspaces/clitest.rg000001-WestUSwebspace/sites/webapp-linux-multi000002","repositorySiteName":"webapp-linux-multi000002","owner":null,"usageState":"Normal","enabled":true,"adminEnabled":true,"enabledHostNames":["webapp-linux-multi000002.azurewebsites.net","webapp-linux-multi000002.scm.azurewebsites.net"],"siteProperties":{"metadata":null,"properties":[{"name":"LinuxFxVersion","value":"COMPOSE|dmVyc2lvbjogJzMnDQpzZXJ2aWNlczoNCiAgd2ViOg0KICAgIGltYWdlOiAicGF0bGUvcHl0aG9uX2FwcDoxLjAiDQogICAgcG9ydHM6DQogICAgIC0gIjUwMDA6NTAwMCINCiAgcmVkaXM6DQogICAgaW1hZ2U6ICJyZWRpczphbHBpbmUiDQo="},{"name":"WindowsFxVersion","value":null}],"appSettings":null},"availabilityState":"Normal","sslCertificates":null,"csrs":[],"cers":null,"siteMode":null,"hostNameSslStates":[{"name":"webapp-linux-multi000002.azurewebsites.net","sslState":"Disabled","ipBasedSslResult":null,"virtualIP":null,"thumbprint":null,"toUpdate":null,"toUpdateIpBasedSsl":null,"ipBasedSslState":"NotConfigured","hostType":"Standard"},{"name":"webapp-linux-multi000002.scm.azurewebsites.net","sslState":"Disabled","ipBasedSslResult":null,"virtualIP":null,"thumbprint":null,"toUpdate":null,"toUpdateIpBasedSsl":null,"ipBasedSslState":"NotConfigured","hostType":"Repository"}],"computeMode":null,"serverFarm":null,"serverFarmId":"/subscriptions/00000000-0000-0000-0000-000000000000/resourceGroups/clitest.rg000001/providers/Microsoft.Web/serverfarms/plan-linux-multi000003","reserved":true,"isXenon":false,"hyperV":false,"lastModifiedTimeUtc":"2019-10-08T00:04:27.41","storageRecoveryDefaultState":"Running","contentAvailabilityState":"Normal","runtimeAvailabilityState":"Normal","siteConfig":null,"deploymentId":"webapp-linux-multi000002","trafficManagerHostNames":null,"sku":"Basic","scmSiteAlsoStopped":false,"targetSwapSlot":null,"hostingEnvironment":null,"hostingEnvironmentProfile":null,"clientAffinityEnabled":true,"clientCertEnabled":false,"clientCertExclusionPaths":null,"hostNamesDisabled":false,"domainVerificationIdentifiers":null,"kind":"app,linux,container","inboundIpAddress":"40.112.243.2","possibleInboundIpAddresses":"40.112.243.2","outboundIpAddresses":"40.112.243.2,104.209.34.13,23.99.90.66,104.209.43.22,104.209.45.216","possibleOutboundIpAddresses":"40.112.243.2,104.209.34.13,23.99.90.66,104.209.43.22,104.209.45.216,104.209.43.107,104.209.44.43,104.209.43.145,104.209.45.148,104.40.0.78","containerSize":0,"dailyMemoryTimeQuota":0,"suspendedTill":null,"siteDisabledReason":0,"functionExecutionUnitsCache":null,"maxNumberOfWorkers":null,"homeStamp":"waws-prod-bay-129","cloningInfo":null,"hostingEnvironmentId":null,"tags":null,"resourceGroup":"clitest.rg000001","defaultHostName":"webapp-linux-multi000002.azurewebsites.net","slotSwapStatus":null,"httpsOnly":false,"redundancyMode":"None","inProgressOperationId":null,"geoDistributions":null,"privateEndpointConnections":null,"buildVersion":null,"targetBuildVersion":null}}'
=======
        US","properties":{"name":"webapp-linux-multi000002","state":"Running","hostNames":["webapp-linux-multi000002.azurewebsites.net"],"webSpace":"clitest.rg000001-WestUSwebspace","selfLink":"https://waws-prod-bay-129.api.azurewebsites.windows.net:454/subscriptions/00000000-0000-0000-0000-000000000000/webspaces/clitest.rg000001-WestUSwebspace/sites/webapp-linux-multi000002","repositorySiteName":"webapp-linux-multi000002","owner":null,"usageState":"Normal","enabled":true,"adminEnabled":true,"enabledHostNames":["webapp-linux-multi000002.azurewebsites.net","webapp-linux-multi000002.scm.azurewebsites.net"],"siteProperties":{"metadata":null,"properties":[{"name":"LinuxFxVersion","value":"COMPOSE|dmVyc2lvbjogJzMnDQpzZXJ2aWNlczoNCiAgd2ViOg0KICAgIGltYWdlOiAicGF0bGUvcHl0aG9uX2FwcDoxLjAiDQogICAgcG9ydHM6DQogICAgIC0gIjUwMDA6NTAwMCINCiAgcmVkaXM6DQogICAgaW1hZ2U6ICJyZWRpczphbHBpbmUiDQo="},{"name":"WindowsFxVersion","value":null}],"appSettings":null},"availabilityState":"Normal","sslCertificates":null,"csrs":[],"cers":null,"siteMode":null,"hostNameSslStates":[{"name":"webapp-linux-multi000002.azurewebsites.net","sslState":"Disabled","ipBasedSslResult":null,"virtualIP":null,"thumbprint":null,"toUpdate":null,"toUpdateIpBasedSsl":null,"ipBasedSslState":"NotConfigured","hostType":"Standard"},{"name":"webapp-linux-multi000002.scm.azurewebsites.net","sslState":"Disabled","ipBasedSslResult":null,"virtualIP":null,"thumbprint":null,"toUpdate":null,"toUpdateIpBasedSsl":null,"ipBasedSslState":"NotConfigured","hostType":"Repository"}],"computeMode":null,"serverFarm":null,"serverFarmId":"/subscriptions/00000000-0000-0000-0000-000000000000/resourceGroups/clitest.rg000001/providers/Microsoft.Web/serverfarms/plan-linux-multi000003","reserved":true,"isXenon":false,"hyperV":false,"lastModifiedTimeUtc":"2019-10-21T10:44:55.8266667","storageRecoveryDefaultState":"Running","contentAvailabilityState":"Normal","runtimeAvailabilityState":"Normal","siteConfig":null,"deploymentId":"webapp-linux-multi000002","trafficManagerHostNames":null,"sku":"Basic","scmSiteAlsoStopped":false,"targetSwapSlot":null,"hostingEnvironment":null,"hostingEnvironmentProfile":null,"clientAffinityEnabled":true,"clientCertEnabled":false,"clientCertExclusionPaths":null,"hostNamesDisabled":false,"domainVerificationIdentifiers":null,"customDomainVerificationId":"CF8CA7B488B492C0A0EC2F0042F4A35273F73307D2AF27D441C5DEAD49CB9CA1","kind":"app,linux,container","inboundIpAddress":"40.112.243.2","possibleInboundIpAddresses":"40.112.243.2","outboundIpAddresses":"40.112.243.2,104.209.34.13,23.99.90.66,104.209.43.22,104.209.45.216","possibleOutboundIpAddresses":"40.112.243.2,104.209.34.13,23.99.90.66,104.209.43.22,104.209.45.216,104.209.43.107,104.209.44.43,104.209.43.145,104.209.45.148,104.40.0.78","containerSize":0,"dailyMemoryTimeQuota":0,"suspendedTill":null,"siteDisabledReason":0,"functionExecutionUnitsCache":null,"maxNumberOfWorkers":null,"homeStamp":"waws-prod-bay-129","cloningInfo":null,"hostingEnvironmentId":null,"tags":null,"resourceGroup":"clitest.rg000001","defaultHostName":"webapp-linux-multi000002.azurewebsites.net","slotSwapStatus":null,"httpsOnly":false,"redundancyMode":"None","inProgressOperationId":null,"geoDistributions":null,"privateEndpointConnections":null,"buildVersion":null,"targetBuildVersion":null}}'
>>>>>>> 807faccc
    headers:
      cache-control:
      - no-cache
      content-length:
<<<<<<< HEAD
      - '3751'
      content-type:
      - application/json
      date:
      - Tue, 08 Oct 2019 00:04:42 GMT
      etag:
      - '"1D57D6BF39DAAAB"'
=======
      - '3852'
      content-type:
      - application/json
      date:
      - Mon, 21 Oct 2019 10:45:12 GMT
      etag:
      - '"1D587FC942B392B"'
>>>>>>> 807faccc
      expires:
      - '-1'
      pragma:
      - no-cache
      server:
      - Microsoft-IIS/10.0
      strict-transport-security:
      - max-age=31536000; includeSubDomains
      transfer-encoding:
      - chunked
      vary:
      - Accept-Encoding
      x-aspnet-version:
      - 4.0.30319
      x-content-type-options:
      - nosniff
      x-ms-ratelimit-remaining-subscription-resource-requests:
      - '499'
      x-powered-by:
      - ASP.NET
    status:
      code: 200
      message: OK
- request:
    body: '{}'
    headers:
      Accept:
      - application/xml
      Accept-Encoding:
      - gzip, deflate
      CommandName:
      - webapp create
      Connection:
      - keep-alive
      Content-Length:
      - '2'
      Content-Type:
      - application/json; charset=utf-8
      ParameterSetName:
      - -g -n --plan --multicontainer-config-file --multicontainer-config-type
      User-Agent:
<<<<<<< HEAD
      - python/3.6.5 (Windows-10-10.0.17134-SP0) msrest/0.6.10 msrest_azure/0.6.1
        azure-mgmt-web/0.42.0 Azure-SDK-For-Python AZURECLI/2.0.74
=======
      - python/3.7.4 (Windows-10-10.0.18362-SP0) msrest/0.6.10 msrest_azure/0.6.2
        azure-mgmt-web/0.42.0 Azure-SDK-For-Python AZURECLI/2.0.75
>>>>>>> 807faccc
      accept-language:
      - en-US
    method: POST
    uri: https://management.azure.com/subscriptions/00000000-0000-0000-0000-000000000000/resourceGroups/clitest.rg000001/providers/Microsoft.Web/sites/webapp-linux-multi000002/publishxml?api-version=2018-11-01
  response:
    body:
      string: <publishData><publishProfile profileName="webapp-linux-multi000002 -
        Web Deploy" publishMethod="MSDeploy" publishUrl="webapp-linux-multi000002.scm.azurewebsites.net:443"
        msdeploySite="webapp-linux-multi000002" userName="$webapp-linux-multi000002"
<<<<<<< HEAD
        userPWD="r3YFZSAmrZbkpoAEM9cLlWo4dbT0wK16g5sABobuTahmwLzrGmHbZ4faa2zH" destinationAppUrl="http://webapp-linux-multi000002.azurewebsites.net"
=======
        userPWD="DHNdqh7Eea0cxPjlF2Kn4A5YQDTzHb21vg11qux0Y8szxn7fHQCocJZSBuPg" destinationAppUrl="http://webapp-linux-multi000002.azurewebsites.net"
>>>>>>> 807faccc
        SQLServerDBConnectionString="" mySQLDBConnectionString="" hostingProviderForumLink=""
        controlPanelLink="http://windows.azure.com" webSystem="WebSites"><databases
        /></publishProfile><publishProfile profileName="webapp-linux-multi000002 -
        FTP" publishMethod="FTP" publishUrl="ftp://waws-prod-bay-129.ftp.azurewebsites.windows.net/site/wwwroot"
        ftpPassiveMode="True" userName="webapp-linux-multi000002\$webapp-linux-multi000002"
<<<<<<< HEAD
        userPWD="r3YFZSAmrZbkpoAEM9cLlWo4dbT0wK16g5sABobuTahmwLzrGmHbZ4faa2zH" destinationAppUrl="http://webapp-linux-multi000002.azurewebsites.net"
=======
        userPWD="DHNdqh7Eea0cxPjlF2Kn4A5YQDTzHb21vg11qux0Y8szxn7fHQCocJZSBuPg" destinationAppUrl="http://webapp-linux-multi000002.azurewebsites.net"
>>>>>>> 807faccc
        SQLServerDBConnectionString="" mySQLDBConnectionString="" hostingProviderForumLink=""
        controlPanelLink="http://windows.azure.com" webSystem="WebSites"><databases
        /></publishProfile><publishProfile profileName="webapp-linux-multi000002 -
        ReadOnly - FTP" publishMethod="FTP" publishUrl="ftp://waws-prod-bay-129dr.ftp.azurewebsites.windows.net/site/wwwroot"
        ftpPassiveMode="True" userName="webapp-linux-multi000002\$webapp-linux-multi000002"
<<<<<<< HEAD
        userPWD="r3YFZSAmrZbkpoAEM9cLlWo4dbT0wK16g5sABobuTahmwLzrGmHbZ4faa2zH" destinationAppUrl="http://webapp-linux-multi000002.azurewebsites.net"
=======
        userPWD="DHNdqh7Eea0cxPjlF2Kn4A5YQDTzHb21vg11qux0Y8szxn7fHQCocJZSBuPg" destinationAppUrl="http://webapp-linux-multi000002.azurewebsites.net"
>>>>>>> 807faccc
        SQLServerDBConnectionString="" mySQLDBConnectionString="" hostingProviderForumLink=""
        controlPanelLink="http://windows.azure.com" webSystem="WebSites"><databases
        /></publishProfile></publishData>
    headers:
      cache-control:
      - no-cache
      content-length:
      - '1730'
      content-type:
      - application/xml
      date:
<<<<<<< HEAD
      - Tue, 08 Oct 2019 00:04:43 GMT
=======
      - Mon, 21 Oct 2019 10:45:13 GMT
>>>>>>> 807faccc
      expires:
      - '-1'
      pragma:
      - no-cache
      server:
      - Microsoft-IIS/10.0
      strict-transport-security:
      - max-age=31536000; includeSubDomains
      x-aspnet-version:
      - 4.0.30319
      x-content-type-options:
      - nosniff
      x-ms-ratelimit-remaining-subscription-resource-requests:
      - '11998'
      x-powered-by:
      - ASP.NET
    status:
      code: 200
      message: OK
- request:
    body: null
    headers:
      Accept:
      - '*/*'
      Accept-Encoding:
      - gzip, deflate
      Connection:
      - keep-alive
      User-Agent:
      - python-requests/2.22.0
    method: GET
    uri: http://webapp-linux-multi000002.azurewebsites.net/
  response:
    body:
      string: 'Hello World! I have been seen 2 times.

        '
    headers:
      content-length:
      - '39'
      content-type:
      - text/html; charset=utf-8
      date:
<<<<<<< HEAD
      - Tue, 08 Oct 2019 00:05:40 GMT
      server:
      - Werkzeug/0.14.1 Python/3.4.8
      set-cookie:
      - ARRAffinity=eb5760d533a5ec6fa8bfcabd58a9f9fa34e9daab8b6fde8c63430ffdc0269857;Path=/;HttpOnly;Domain=webapp-linux-multipcrsh3.azurewebsites.net
=======
      - Mon, 21 Oct 2019 10:46:08 GMT
      server:
      - Werkzeug/0.14.1 Python/3.4.8
      set-cookie:
      - ARRAffinity=ad06ce77332486f1e5e718d5efd5191348c4d4045530c02cb7c0a1669cb7bdc6;Path=/;HttpOnly;Domain=webapp-linux-multihajttz.azurewebsites.net
>>>>>>> 807faccc
    status:
      code: 200
      message: OK
- request:
    body: null
    headers:
      Accept:
      - '*/*'
      Accept-Encoding:
      - gzip, deflate
      Connection:
      - keep-alive
      User-Agent:
      - python-requests/2.22.0
    method: GET
    uri: http://webapp-linux-multi000002.azurewebsites.net/
  response:
    body:
      string: 'Hello World! I have been seen 4 times.

        '
    headers:
      content-length:
      - '39'
      content-type:
      - text/html; charset=utf-8
      date:
<<<<<<< HEAD
      - Tue, 08 Oct 2019 00:05:40 GMT
      server:
      - Werkzeug/0.14.1 Python/3.4.8
      set-cookie:
      - ARRAffinity=eb5760d533a5ec6fa8bfcabd58a9f9fa34e9daab8b6fde8c63430ffdc0269857;Path=/;HttpOnly;Domain=webapp-linux-multipcrsh3.azurewebsites.net
=======
      - Mon, 21 Oct 2019 10:46:08 GMT
      server:
      - Werkzeug/0.14.1 Python/3.4.8
      set-cookie:
      - ARRAffinity=ad06ce77332486f1e5e718d5efd5191348c4d4045530c02cb7c0a1669cb7bdc6;Path=/;HttpOnly;Domain=webapp-linux-multihajttz.azurewebsites.net
>>>>>>> 807faccc
    status:
      code: 200
      message: OK
- request:
    body: null
    headers:
      Accept:
      - '*/*'
      Accept-Encoding:
      - gzip, deflate
      Connection:
      - keep-alive
      User-Agent:
      - python-requests/2.22.0
    method: GET
    uri: http://webapp-linux-multi000002.azurewebsites.net/
  response:
    body:
      string: 'Hello World! I have been seen 6 times.

        '
    headers:
      content-length:
      - '39'
      content-type:
      - text/html; charset=utf-8
      date:
<<<<<<< HEAD
      - Tue, 08 Oct 2019 00:05:41 GMT
      server:
      - Werkzeug/0.14.1 Python/3.4.8
      set-cookie:
      - ARRAffinity=eb5760d533a5ec6fa8bfcabd58a9f9fa34e9daab8b6fde8c63430ffdc0269857;Path=/;HttpOnly;Domain=webapp-linux-multipcrsh3.azurewebsites.net
=======
      - Mon, 21 Oct 2019 10:46:08 GMT
      server:
      - Werkzeug/0.14.1 Python/3.4.8
      set-cookie:
      - ARRAffinity=ad06ce77332486f1e5e718d5efd5191348c4d4045530c02cb7c0a1669cb7bdc6;Path=/;HttpOnly;Domain=webapp-linux-multihajttz.azurewebsites.net
>>>>>>> 807faccc
    status:
      code: 200
      message: OK
- request:
    body: null
    headers:
      Accept:
      - '*/*'
      Accept-Encoding:
      - gzip, deflate
      Connection:
      - keep-alive
      User-Agent:
      - python-requests/2.22.0
    method: GET
    uri: http://webapp-linux-multi000002.azurewebsites.net/
  response:
    body:
      string: 'Hello World! I have been seen 7 times.

        '
    headers:
      content-length:
      - '39'
      content-type:
      - text/html; charset=utf-8
      date:
<<<<<<< HEAD
      - Tue, 08 Oct 2019 00:05:41 GMT
      server:
      - Werkzeug/0.14.1 Python/3.4.8
      set-cookie:
      - ARRAffinity=eb5760d533a5ec6fa8bfcabd58a9f9fa34e9daab8b6fde8c63430ffdc0269857;Path=/;HttpOnly;Domain=webapp-linux-multipcrsh3.azurewebsites.net
=======
      - Mon, 21 Oct 2019 10:46:09 GMT
      server:
      - Werkzeug/0.14.1 Python/3.4.8
      set-cookie:
      - ARRAffinity=ad06ce77332486f1e5e718d5efd5191348c4d4045530c02cb7c0a1669cb7bdc6;Path=/;HttpOnly;Domain=webapp-linux-multihajttz.azurewebsites.net
>>>>>>> 807faccc
    status:
      code: 200
      message: OK
- request:
    body: null
    headers:
      Accept:
      - '*/*'
      Accept-Encoding:
      - gzip, deflate
      Connection:
      - keep-alive
      User-Agent:
      - python-requests/2.22.0
    method: GET
    uri: http://webapp-linux-multi000002.azurewebsites.net/
  response:
    body:
      string: 'Hello World! I have been seen 8 times.

        '
    headers:
      content-length:
      - '39'
      content-type:
      - text/html; charset=utf-8
      date:
<<<<<<< HEAD
      - Tue, 08 Oct 2019 00:05:41 GMT
      server:
      - Werkzeug/0.14.1 Python/3.4.8
      set-cookie:
      - ARRAffinity=eb5760d533a5ec6fa8bfcabd58a9f9fa34e9daab8b6fde8c63430ffdc0269857;Path=/;HttpOnly;Domain=webapp-linux-multipcrsh3.azurewebsites.net
=======
      - Mon, 21 Oct 2019 10:46:10 GMT
      server:
      - Werkzeug/0.14.1 Python/3.4.8
      set-cookie:
      - ARRAffinity=ad06ce77332486f1e5e718d5efd5191348c4d4045530c02cb7c0a1669cb7bdc6;Path=/;HttpOnly;Domain=webapp-linux-multihajttz.azurewebsites.net
>>>>>>> 807faccc
    status:
      code: 200
      message: OK
- request:
    body: null
    headers:
      Accept:
      - '*/*'
      Accept-Encoding:
      - gzip, deflate
      Connection:
      - keep-alive
      User-Agent:
      - python-requests/2.22.0
    method: GET
    uri: http://webapp-linux-multi000002.azurewebsites.net/
  response:
    body:
      string: 'Hello World! I have been seen 9 times.

        '
    headers:
      content-length:
      - '39'
      content-type:
      - text/html; charset=utf-8
      date:
<<<<<<< HEAD
      - Tue, 08 Oct 2019 00:05:41 GMT
      server:
      - Werkzeug/0.14.1 Python/3.4.8
      set-cookie:
      - ARRAffinity=eb5760d533a5ec6fa8bfcabd58a9f9fa34e9daab8b6fde8c63430ffdc0269857;Path=/;HttpOnly;Domain=webapp-linux-multipcrsh3.azurewebsites.net
=======
      - Mon, 21 Oct 2019 10:46:10 GMT
      server:
      - Werkzeug/0.14.1 Python/3.4.8
      set-cookie:
      - ARRAffinity=ad06ce77332486f1e5e718d5efd5191348c4d4045530c02cb7c0a1669cb7bdc6;Path=/;HttpOnly;Domain=webapp-linux-multihajttz.azurewebsites.net
>>>>>>> 807faccc
    status:
      code: 200
      message: OK
- request:
    body: null
    headers:
      Accept:
      - '*/*'
      Accept-Encoding:
      - gzip, deflate
      Connection:
      - keep-alive
      User-Agent:
      - python-requests/2.22.0
    method: GET
    uri: http://webapp-linux-multi000002.azurewebsites.net/
  response:
    body:
      string: 'Hello World! I have been seen 10 times.

        '
    headers:
      content-length:
      - '40'
      content-type:
      - text/html; charset=utf-8
      date:
<<<<<<< HEAD
      - Tue, 08 Oct 2019 00:05:41 GMT
      server:
      - Werkzeug/0.14.1 Python/3.4.8
      set-cookie:
      - ARRAffinity=eb5760d533a5ec6fa8bfcabd58a9f9fa34e9daab8b6fde8c63430ffdc0269857;Path=/;HttpOnly;Domain=webapp-linux-multipcrsh3.azurewebsites.net
=======
      - Mon, 21 Oct 2019 10:46:11 GMT
      server:
      - Werkzeug/0.14.1 Python/3.4.8
      set-cookie:
      - ARRAffinity=ad06ce77332486f1e5e718d5efd5191348c4d4045530c02cb7c0a1669cb7bdc6;Path=/;HttpOnly;Domain=webapp-linux-multihajttz.azurewebsites.net
>>>>>>> 807faccc
    status:
      code: 200
      message: OK
- request:
    body: null
    headers:
      Accept:
      - '*/*'
      Accept-Encoding:
      - gzip, deflate
      Connection:
      - keep-alive
      User-Agent:
      - python-requests/2.22.0
    method: GET
    uri: http://webapp-linux-multi000002.azurewebsites.net/
  response:
    body:
      string: 'Hello World! I have been seen 11 times.

        '
    headers:
      content-length:
      - '40'
      content-type:
      - text/html; charset=utf-8
      date:
<<<<<<< HEAD
      - Tue, 08 Oct 2019 00:05:41 GMT
      server:
      - Werkzeug/0.14.1 Python/3.4.8
      set-cookie:
      - ARRAffinity=eb5760d533a5ec6fa8bfcabd58a9f9fa34e9daab8b6fde8c63430ffdc0269857;Path=/;HttpOnly;Domain=webapp-linux-multipcrsh3.azurewebsites.net
=======
      - Mon, 21 Oct 2019 10:46:12 GMT
      server:
      - Werkzeug/0.14.1 Python/3.4.8
      set-cookie:
      - ARRAffinity=ad06ce77332486f1e5e718d5efd5191348c4d4045530c02cb7c0a1669cb7bdc6;Path=/;HttpOnly;Domain=webapp-linux-multihajttz.azurewebsites.net
>>>>>>> 807faccc
    status:
      code: 200
      message: OK
- request:
    body: null
    headers:
      Accept:
      - '*/*'
      Accept-Encoding:
      - gzip, deflate
      Connection:
      - keep-alive
      User-Agent:
      - python-requests/2.22.0
    method: GET
    uri: http://webapp-linux-multi000002.azurewebsites.net/
  response:
    body:
      string: 'Hello World! I have been seen 12 times.

        '
    headers:
      content-length:
      - '40'
      content-type:
      - text/html; charset=utf-8
      date:
<<<<<<< HEAD
      - Tue, 08 Oct 2019 00:05:41 GMT
      server:
      - Werkzeug/0.14.1 Python/3.4.8
      set-cookie:
      - ARRAffinity=eb5760d533a5ec6fa8bfcabd58a9f9fa34e9daab8b6fde8c63430ffdc0269857;Path=/;HttpOnly;Domain=webapp-linux-multipcrsh3.azurewebsites.net
=======
      - Mon, 21 Oct 2019 10:46:12 GMT
      server:
      - Werkzeug/0.14.1 Python/3.4.8
      set-cookie:
      - ARRAffinity=ad06ce77332486f1e5e718d5efd5191348c4d4045530c02cb7c0a1669cb7bdc6;Path=/;HttpOnly;Domain=webapp-linux-multihajttz.azurewebsites.net
>>>>>>> 807faccc
    status:
      code: 200
      message: OK
- request:
    body: null
    headers:
      Accept:
      - '*/*'
      Accept-Encoding:
      - gzip, deflate
      Connection:
      - keep-alive
      User-Agent:
      - python-requests/2.22.0
    method: GET
    uri: http://webapp-linux-multi000002.azurewebsites.net/
  response:
    body:
      string: 'Hello World! I have been seen 13 times.

        '
    headers:
      content-length:
      - '40'
      content-type:
      - text/html; charset=utf-8
      date:
<<<<<<< HEAD
      - Tue, 08 Oct 2019 00:05:41 GMT
      server:
      - Werkzeug/0.14.1 Python/3.4.8
      set-cookie:
      - ARRAffinity=eb5760d533a5ec6fa8bfcabd58a9f9fa34e9daab8b6fde8c63430ffdc0269857;Path=/;HttpOnly;Domain=webapp-linux-multipcrsh3.azurewebsites.net
=======
      - Mon, 21 Oct 2019 10:46:13 GMT
      server:
      - Werkzeug/0.14.1 Python/3.4.8
      set-cookie:
      - ARRAffinity=ad06ce77332486f1e5e718d5efd5191348c4d4045530c02cb7c0a1669cb7bdc6;Path=/;HttpOnly;Domain=webapp-linux-multihajttz.azurewebsites.net
>>>>>>> 807faccc
    status:
      code: 200
      message: OK
version: 1<|MERGE_RESOLUTION|>--- conflicted
+++ resolved
@@ -13,24 +13,15 @@
       ParameterSetName:
       - -g -n --is-linux
       User-Agent:
-<<<<<<< HEAD
-      - python/3.6.5 (Windows-10-10.0.17134-SP0) msrest/0.6.10 msrest_azure/0.6.1
-        azure-mgmt-resource/4.0.0 Azure-SDK-For-Python AZURECLI/2.0.74
-=======
       - python/3.7.4 (Windows-10-10.0.18362-SP0) msrest/0.6.10 msrest_azure/0.6.2
         azure-mgmt-resource/4.0.0 Azure-SDK-For-Python AZURECLI/2.0.75
->>>>>>> 807faccc
       accept-language:
       - en-US
     method: GET
     uri: https://management.azure.com/subscriptions/00000000-0000-0000-0000-000000000000/resourcegroups/clitest.rg000001?api-version=2019-07-01
   response:
     body:
-<<<<<<< HEAD
-      string: '{"id":"/subscriptions/00000000-0000-0000-0000-000000000000/resourceGroups/clitest.rg000001","name":"clitest.rg000001","type":"Microsoft.Resources/resourceGroups","location":"westus","tags":{"product":"azurecli","cause":"automation","date":"2019-10-08T00:04:07Z"},"properties":{"provisioningState":"Succeeded"}}'
-=======
       string: '{"id":"/subscriptions/00000000-0000-0000-0000-000000000000/resourceGroups/clitest.rg000001","name":"clitest.rg000001","type":"Microsoft.Resources/resourceGroups","location":"westus","tags":{"product":"azurecli","cause":"automation","date":"2019-10-21T10:44:30Z"},"properties":{"provisioningState":"Succeeded"}}'
->>>>>>> 807faccc
     headers:
       cache-control:
       - no-cache
@@ -39,11 +30,7 @@
       content-type:
       - application/json; charset=utf-8
       date:
-<<<<<<< HEAD
-      - Tue, 08 Oct 2019 00:04:11 GMT
-=======
       - Mon, 21 Oct 2019 10:44:32 GMT
->>>>>>> 807faccc
       expires:
       - '-1'
       pragma:
@@ -77,13 +64,8 @@
       ParameterSetName:
       - -g -n --is-linux
       User-Agent:
-<<<<<<< HEAD
-      - python/3.6.5 (Windows-10-10.0.17134-SP0) msrest/0.6.10 msrest_azure/0.6.1
-        azure-mgmt-web/0.42.0 Azure-SDK-For-Python AZURECLI/2.0.74
-=======
       - python/3.7.4 (Windows-10-10.0.18362-SP0) msrest/0.6.10 msrest_azure/0.6.2
         azure-mgmt-web/0.42.0 Azure-SDK-For-Python AZURECLI/2.0.75
->>>>>>> 807faccc
       accept-language:
       - en-US
     method: POST
@@ -99,11 +81,7 @@
       content-type:
       - application/json
       date:
-<<<<<<< HEAD
-      - Tue, 08 Oct 2019 00:04:13 GMT
-=======
       - Mon, 21 Oct 2019 10:44:33 GMT
->>>>>>> 807faccc
       expires:
       - '-1'
       pragma:
@@ -141,24 +119,15 @@
       ParameterSetName:
       - -g -n --is-linux
       User-Agent:
-<<<<<<< HEAD
-      - python/3.6.5 (Windows-10-10.0.17134-SP0) msrest/0.6.10 msrest_azure/0.6.1
-        azure-mgmt-resource/4.0.0 Azure-SDK-For-Python AZURECLI/2.0.74
-=======
       - python/3.7.4 (Windows-10-10.0.18362-SP0) msrest/0.6.10 msrest_azure/0.6.2
         azure-mgmt-resource/4.0.0 Azure-SDK-For-Python AZURECLI/2.0.75
->>>>>>> 807faccc
       accept-language:
       - en-US
     method: GET
     uri: https://management.azure.com/subscriptions/00000000-0000-0000-0000-000000000000/resourcegroups/clitest.rg000001?api-version=2019-07-01
   response:
     body:
-<<<<<<< HEAD
-      string: '{"id":"/subscriptions/00000000-0000-0000-0000-000000000000/resourceGroups/clitest.rg000001","name":"clitest.rg000001","type":"Microsoft.Resources/resourceGroups","location":"westus","tags":{"product":"azurecli","cause":"automation","date":"2019-10-08T00:04:07Z"},"properties":{"provisioningState":"Succeeded"}}'
-=======
       string: '{"id":"/subscriptions/00000000-0000-0000-0000-000000000000/resourceGroups/clitest.rg000001","name":"clitest.rg000001","type":"Microsoft.Resources/resourceGroups","location":"westus","tags":{"product":"azurecli","cause":"automation","date":"2019-10-21T10:44:30Z"},"properties":{"provisioningState":"Succeeded"}}'
->>>>>>> 807faccc
     headers:
       cache-control:
       - no-cache
@@ -167,11 +136,7 @@
       content-type:
       - application/json; charset=utf-8
       date:
-<<<<<<< HEAD
-      - Tue, 08 Oct 2019 00:04:13 GMT
-=======
       - Mon, 21 Oct 2019 10:44:34 GMT
->>>>>>> 807faccc
       expires:
       - '-1'
       pragma:
@@ -205,13 +170,8 @@
       ParameterSetName:
       - -g -n --is-linux
       User-Agent:
-<<<<<<< HEAD
-      - python/3.6.5 (Windows-10-10.0.17134-SP0) msrest/0.6.10 msrest_azure/0.6.1
-        azure-mgmt-web/0.42.0 Azure-SDK-For-Python AZURECLI/2.0.74
-=======
       - python/3.7.4 (Windows-10-10.0.18362-SP0) msrest/0.6.10 msrest_azure/0.6.2
         azure-mgmt-web/0.42.0 Azure-SDK-For-Python AZURECLI/2.0.75
->>>>>>> 807faccc
       accept-language:
       - en-US
     method: PUT
@@ -219,30 +179,17 @@
   response:
     body:
       string: '{"id":"/subscriptions/00000000-0000-0000-0000-000000000000/resourceGroups/clitest.rg000001/providers/Microsoft.Web/serverfarms/plan-linux-multi000003","name":"plan-linux-multi000003","type":"Microsoft.Web/serverfarms","kind":"linux","location":"West
-<<<<<<< HEAD
-        US","properties":{"serverFarmId":7901,"name":"plan-linux-multi000003","workerSize":"Default","workerSizeId":0,"workerTierName":null,"numberOfWorkers":1,"currentWorkerSize":"Default","currentWorkerSizeId":0,"currentNumberOfWorkers":1,"status":"Ready","webSpace":"clitest.rg000001-WestUSwebspace","subscription":"89ec4d1d-dcc7-4a3f-a701-0a5d074c8505","adminSiteName":null,"hostingEnvironment":null,"hostingEnvironmentProfile":null,"maximumNumberOfWorkers":3,"planName":"VirtualDedicatedPlan","adminRuntimeSiteName":null,"computeMode":"Dedicated","siteMode":null,"geoRegion":"West
-        US","perSiteScaling":false,"maximumElasticWorkerCount":1,"numberOfSites":0,"hostingEnvironmentId":null,"isSpot":false,"spotExpirationTime":null,"freeOfferExpirationTime":"2019-11-07T00:04:15.29","tags":null,"kind":"linux","resourceGroup":"clitest.rg000001","reserved":true,"isXenon":false,"hyperV":false,"mdmId":"waws-prod-bay-129_7901","targetWorkerCount":0,"targetWorkerSizeId":0,"provisioningState":"Succeeded","webSiteId":null,"existingServerFarmIds":null},"sku":{"name":"B1","tier":"Basic","size":"B1","family":"B","capacity":1}}'
-=======
         US","properties":{"serverFarmId":8634,"name":"plan-linux-multi000003","workerSize":"Default","workerSizeId":0,"workerTierName":null,"numberOfWorkers":1,"currentWorkerSize":"Default","currentWorkerSizeId":0,"currentNumberOfWorkers":1,"status":"Ready","webSpace":"clitest.rg000001-WestUSwebspace","subscription":"0b1f6471-1bf0-4dda-aec3-cb9272f09590","adminSiteName":null,"hostingEnvironment":null,"hostingEnvironmentProfile":null,"maximumNumberOfWorkers":3,"planName":"VirtualDedicatedPlan","adminRuntimeSiteName":null,"computeMode":"Dedicated","siteMode":null,"geoRegion":"West
         US","perSiteScaling":false,"maximumElasticWorkerCount":1,"numberOfSites":0,"hostingEnvironmentId":null,"isSpot":false,"spotExpirationTime":null,"freeOfferExpirationTime":null,"tags":null,"kind":"linux","resourceGroup":"clitest.rg000001","reserved":true,"isXenon":false,"hyperV":false,"mdmId":"waws-prod-bay-129_8634","targetWorkerCount":0,"targetWorkerSizeId":0,"provisioningState":"Succeeded","webSiteId":null,"existingServerFarmIds":null},"sku":{"name":"B1","tier":"Basic","size":"B1","family":"B","capacity":1}}'
->>>>>>> 807faccc
     headers:
       cache-control:
       - no-cache
       content-length:
-<<<<<<< HEAD
-      - '1545'
-      content-type:
-      - application/json
-      date:
-      - Tue, 08 Oct 2019 00:04:21 GMT
-=======
       - '1525'
       content-type:
       - application/json
       date:
       - Mon, 21 Oct 2019 10:44:45 GMT
->>>>>>> 807faccc
       expires:
       - '-1'
       pragma:
@@ -280,13 +227,8 @@
       ParameterSetName:
       - -g -n --plan --multicontainer-config-file --multicontainer-config-type
       User-Agent:
-<<<<<<< HEAD
-      - python/3.6.5 (Windows-10-10.0.17134-SP0) msrest/0.6.10 msrest_azure/0.6.1
-        azure-mgmt-web/0.42.0 Azure-SDK-For-Python AZURECLI/2.0.74
-=======
       - python/3.7.4 (Windows-10-10.0.18362-SP0) msrest/0.6.10 msrest_azure/0.6.2
         azure-mgmt-web/0.42.0 Azure-SDK-For-Python AZURECLI/2.0.75
->>>>>>> 807faccc
       accept-language:
       - en-US
     method: GET
@@ -294,30 +236,17 @@
   response:
     body:
       string: '{"id":"/subscriptions/00000000-0000-0000-0000-000000000000/resourceGroups/clitest.rg000001/providers/Microsoft.Web/serverfarms/plan-linux-multi000003","name":"plan-linux-multi000003","type":"Microsoft.Web/serverfarms","kind":"linux","location":"West
-<<<<<<< HEAD
-        US","properties":{"serverFarmId":7901,"name":"plan-linux-multi000003","workerSize":"Default","workerSizeId":0,"workerTierName":null,"numberOfWorkers":1,"currentWorkerSize":"Default","currentWorkerSizeId":0,"currentNumberOfWorkers":1,"status":"Ready","webSpace":"clitest.rg000001-WestUSwebspace","subscription":"89ec4d1d-dcc7-4a3f-a701-0a5d074c8505","adminSiteName":null,"hostingEnvironment":null,"hostingEnvironmentProfile":null,"maximumNumberOfWorkers":3,"planName":"VirtualDedicatedPlan","adminRuntimeSiteName":null,"computeMode":"Dedicated","siteMode":null,"geoRegion":"West
-        US","perSiteScaling":false,"maximumElasticWorkerCount":1,"numberOfSites":0,"hostingEnvironmentId":null,"isSpot":false,"spotExpirationTime":null,"freeOfferExpirationTime":"2019-11-07T00:04:15.29","tags":null,"kind":"linux","resourceGroup":"clitest.rg000001","reserved":true,"isXenon":false,"hyperV":false,"mdmId":"waws-prod-bay-129_7901","targetWorkerCount":0,"targetWorkerSizeId":0,"provisioningState":"Succeeded","webSiteId":null,"existingServerFarmIds":null},"sku":{"name":"B1","tier":"Basic","size":"B1","family":"B","capacity":1}}'
-=======
         US","properties":{"serverFarmId":8634,"name":"plan-linux-multi000003","workerSize":"Default","workerSizeId":0,"workerTierName":null,"numberOfWorkers":1,"currentWorkerSize":"Default","currentWorkerSizeId":0,"currentNumberOfWorkers":1,"status":"Ready","webSpace":"clitest.rg000001-WestUSwebspace","subscription":"0b1f6471-1bf0-4dda-aec3-cb9272f09590","adminSiteName":null,"hostingEnvironment":null,"hostingEnvironmentProfile":null,"maximumNumberOfWorkers":3,"planName":"VirtualDedicatedPlan","adminRuntimeSiteName":null,"computeMode":"Dedicated","siteMode":null,"geoRegion":"West
         US","perSiteScaling":false,"maximumElasticWorkerCount":1,"numberOfSites":0,"hostingEnvironmentId":null,"isSpot":false,"spotExpirationTime":null,"freeOfferExpirationTime":null,"tags":null,"kind":"linux","resourceGroup":"clitest.rg000001","reserved":true,"isXenon":false,"hyperV":false,"mdmId":"waws-prod-bay-129_8634","targetWorkerCount":0,"targetWorkerSizeId":0,"provisioningState":"Succeeded","webSiteId":null,"existingServerFarmIds":null},"sku":{"name":"B1","tier":"Basic","size":"B1","family":"B","capacity":1}}'
->>>>>>> 807faccc
     headers:
       cache-control:
       - no-cache
       content-length:
-<<<<<<< HEAD
-      - '1545'
-      content-type:
-      - application/json
-      date:
-      - Tue, 08 Oct 2019 00:04:22 GMT
-=======
       - '1525'
       content-type:
       - application/json
       date:
       - Mon, 21 Oct 2019 10:44:46 GMT
->>>>>>> 807faccc
       expires:
       - '-1'
       pragma:
@@ -358,13 +287,8 @@
       ParameterSetName:
       - -g -n --plan --multicontainer-config-file --multicontainer-config-type
       User-Agent:
-<<<<<<< HEAD
-      - python/3.6.5 (Windows-10-10.0.17134-SP0) msrest/0.6.10 msrest_azure/0.6.1
-        azure-mgmt-web/0.42.0 Azure-SDK-For-Python AZURECLI/2.0.74
-=======
       - python/3.7.4 (Windows-10-10.0.18362-SP0) msrest/0.6.10 msrest_azure/0.6.2
         azure-mgmt-web/0.42.0 Azure-SDK-For-Python AZURECLI/2.0.75
->>>>>>> 807faccc
       accept-language:
       - en-US
     method: POST
@@ -380,11 +304,7 @@
       content-type:
       - application/json
       date:
-<<<<<<< HEAD
-      - Tue, 08 Oct 2019 00:04:23 GMT
-=======
       - Mon, 21 Oct 2019 10:44:49 GMT
->>>>>>> 807faccc
       expires:
       - '-1'
       pragma:
@@ -422,13 +342,8 @@
       ParameterSetName:
       - -g -n --plan --multicontainer-config-file --multicontainer-config-type
       User-Agent:
-<<<<<<< HEAD
-      - python/3.6.5 (Windows-10-10.0.17134-SP0) msrest/0.6.10 msrest_azure/0.6.1
-        azure-mgmt-web/0.42.0 Azure-SDK-For-Python AZURECLI/2.0.74
-=======
       - python/3.7.4 (Windows-10-10.0.18362-SP0) msrest/0.6.10 msrest_azure/0.6.2
         azure-mgmt-web/0.42.0 Azure-SDK-For-Python AZURECLI/2.0.75
->>>>>>> 807faccc
       accept-language:
       - en-US
     method: GET
@@ -436,30 +351,17 @@
   response:
     body:
       string: '{"id":"/subscriptions/00000000-0000-0000-0000-000000000000/resourceGroups/clitest.rg000001/providers/Microsoft.Web/serverfarms/plan-linux-multi000003","name":"plan-linux-multi000003","type":"Microsoft.Web/serverfarms","kind":"linux","location":"West
-<<<<<<< HEAD
-        US","properties":{"serverFarmId":7901,"name":"plan-linux-multi000003","workerSize":"Default","workerSizeId":0,"workerTierName":null,"numberOfWorkers":1,"currentWorkerSize":"Default","currentWorkerSizeId":0,"currentNumberOfWorkers":1,"status":"Ready","webSpace":"clitest.rg000001-WestUSwebspace","subscription":"89ec4d1d-dcc7-4a3f-a701-0a5d074c8505","adminSiteName":null,"hostingEnvironment":null,"hostingEnvironmentProfile":null,"maximumNumberOfWorkers":3,"planName":"VirtualDedicatedPlan","adminRuntimeSiteName":null,"computeMode":"Dedicated","siteMode":null,"geoRegion":"West
-        US","perSiteScaling":false,"maximumElasticWorkerCount":1,"numberOfSites":0,"hostingEnvironmentId":null,"isSpot":false,"spotExpirationTime":null,"freeOfferExpirationTime":"2019-11-07T00:04:15.29","tags":null,"kind":"linux","resourceGroup":"clitest.rg000001","reserved":true,"isXenon":false,"hyperV":false,"mdmId":"waws-prod-bay-129_7901","targetWorkerCount":0,"targetWorkerSizeId":0,"provisioningState":"Succeeded","webSiteId":null,"existingServerFarmIds":null},"sku":{"name":"B1","tier":"Basic","size":"B1","family":"B","capacity":1}}'
-=======
         US","properties":{"serverFarmId":8634,"name":"plan-linux-multi000003","workerSize":"Default","workerSizeId":0,"workerTierName":null,"numberOfWorkers":1,"currentWorkerSize":"Default","currentWorkerSizeId":0,"currentNumberOfWorkers":1,"status":"Ready","webSpace":"clitest.rg000001-WestUSwebspace","subscription":"0b1f6471-1bf0-4dda-aec3-cb9272f09590","adminSiteName":null,"hostingEnvironment":null,"hostingEnvironmentProfile":null,"maximumNumberOfWorkers":3,"planName":"VirtualDedicatedPlan","adminRuntimeSiteName":null,"computeMode":"Dedicated","siteMode":null,"geoRegion":"West
         US","perSiteScaling":false,"maximumElasticWorkerCount":1,"numberOfSites":0,"hostingEnvironmentId":null,"isSpot":false,"spotExpirationTime":null,"freeOfferExpirationTime":null,"tags":null,"kind":"linux","resourceGroup":"clitest.rg000001","reserved":true,"isXenon":false,"hyperV":false,"mdmId":"waws-prod-bay-129_8634","targetWorkerCount":0,"targetWorkerSizeId":0,"provisioningState":"Succeeded","webSiteId":null,"existingServerFarmIds":null},"sku":{"name":"B1","tier":"Basic","size":"B1","family":"B","capacity":1}}'
->>>>>>> 807faccc
     headers:
       cache-control:
       - no-cache
       content-length:
-<<<<<<< HEAD
-      - '1545'
-      content-type:
-      - application/json
-      date:
-      - Tue, 08 Oct 2019 00:04:24 GMT
-=======
       - '1525'
       content-type:
       - application/json
       date:
       - Mon, 21 Oct 2019 10:44:51 GMT
->>>>>>> 807faccc
       expires:
       - '-1'
       pragma:
@@ -503,13 +405,8 @@
       ParameterSetName:
       - -g -n --plan --multicontainer-config-file --multicontainer-config-type
       User-Agent:
-<<<<<<< HEAD
-      - python/3.6.5 (Windows-10-10.0.17134-SP0) msrest/0.6.10 msrest_azure/0.6.1
-        azure-mgmt-web/0.42.0 Azure-SDK-For-Python AZURECLI/2.0.74
-=======
       - python/3.7.4 (Windows-10-10.0.18362-SP0) msrest/0.6.10 msrest_azure/0.6.2
         azure-mgmt-web/0.42.0 Azure-SDK-For-Python AZURECLI/2.0.75
->>>>>>> 807faccc
       accept-language:
       - en-US
     method: PUT
@@ -517,24 +414,11 @@
   response:
     body:
       string: '{"id":"/subscriptions/00000000-0000-0000-0000-000000000000/resourceGroups/clitest.rg000001/providers/Microsoft.Web/sites/webapp-linux-multi000002","name":"webapp-linux-multi000002","type":"Microsoft.Web/sites","kind":"app,linux,container","location":"West
-<<<<<<< HEAD
-        US","properties":{"name":"webapp-linux-multi000002","state":"Running","hostNames":["webapp-linux-multi000002.azurewebsites.net"],"webSpace":"clitest.rg000001-WestUSwebspace","selfLink":"https://waws-prod-bay-129.api.azurewebsites.windows.net:454/subscriptions/00000000-0000-0000-0000-000000000000/webspaces/clitest.rg000001-WestUSwebspace/sites/webapp-linux-multi000002","repositorySiteName":"webapp-linux-multi000002","owner":null,"usageState":"Normal","enabled":true,"adminEnabled":true,"enabledHostNames":["webapp-linux-multi000002.azurewebsites.net","webapp-linux-multi000002.scm.azurewebsites.net"],"siteProperties":{"metadata":null,"properties":[{"name":"LinuxFxVersion","value":"COMPOSE|dmVyc2lvbjogJzMnDQpzZXJ2aWNlczoNCiAgd2ViOg0KICAgIGltYWdlOiAicGF0bGUvcHl0aG9uX2FwcDoxLjAiDQogICAgcG9ydHM6DQogICAgIC0gIjUwMDA6NTAwMCINCiAgcmVkaXM6DQogICAgaW1hZ2U6ICJyZWRpczphbHBpbmUiDQo="},{"name":"WindowsFxVersion","value":null}],"appSettings":null},"availabilityState":"Normal","sslCertificates":null,"csrs":[],"cers":null,"siteMode":null,"hostNameSslStates":[{"name":"webapp-linux-multi000002.azurewebsites.net","sslState":"Disabled","ipBasedSslResult":null,"virtualIP":null,"thumbprint":null,"toUpdate":null,"toUpdateIpBasedSsl":null,"ipBasedSslState":"NotConfigured","hostType":"Standard"},{"name":"webapp-linux-multi000002.scm.azurewebsites.net","sslState":"Disabled","ipBasedSslResult":null,"virtualIP":null,"thumbprint":null,"toUpdate":null,"toUpdateIpBasedSsl":null,"ipBasedSslState":"NotConfigured","hostType":"Repository"}],"computeMode":null,"serverFarm":null,"serverFarmId":"/subscriptions/00000000-0000-0000-0000-000000000000/resourceGroups/clitest.rg000001/providers/Microsoft.Web/serverfarms/plan-linux-multi000003","reserved":true,"isXenon":false,"hyperV":false,"lastModifiedTimeUtc":"2019-10-08T00:04:27.41","storageRecoveryDefaultState":"Running","contentAvailabilityState":"Normal","runtimeAvailabilityState":"Normal","siteConfig":null,"deploymentId":"webapp-linux-multi000002","trafficManagerHostNames":null,"sku":"Basic","scmSiteAlsoStopped":false,"targetSwapSlot":null,"hostingEnvironment":null,"hostingEnvironmentProfile":null,"clientAffinityEnabled":true,"clientCertEnabled":false,"clientCertExclusionPaths":null,"hostNamesDisabled":false,"domainVerificationIdentifiers":null,"kind":"app,linux,container","inboundIpAddress":"40.112.243.2","possibleInboundIpAddresses":"40.112.243.2","outboundIpAddresses":"40.112.243.2,104.209.34.13,23.99.90.66,104.209.43.22,104.209.45.216","possibleOutboundIpAddresses":"40.112.243.2,104.209.34.13,23.99.90.66,104.209.43.22,104.209.45.216,104.209.43.107,104.209.44.43,104.209.43.145,104.209.45.148,104.40.0.78","containerSize":0,"dailyMemoryTimeQuota":0,"suspendedTill":null,"siteDisabledReason":0,"functionExecutionUnitsCache":null,"maxNumberOfWorkers":null,"homeStamp":"waws-prod-bay-129","cloningInfo":null,"hostingEnvironmentId":null,"tags":null,"resourceGroup":"clitest.rg000001","defaultHostName":"webapp-linux-multi000002.azurewebsites.net","slotSwapStatus":null,"httpsOnly":false,"redundancyMode":"None","inProgressOperationId":null,"geoDistributions":null,"privateEndpointConnections":null,"buildVersion":null,"targetBuildVersion":null}}'
-=======
         US","properties":{"name":"webapp-linux-multi000002","state":"Running","hostNames":["webapp-linux-multi000002.azurewebsites.net"],"webSpace":"clitest.rg000001-WestUSwebspace","selfLink":"https://waws-prod-bay-129.api.azurewebsites.windows.net:454/subscriptions/00000000-0000-0000-0000-000000000000/webspaces/clitest.rg000001-WestUSwebspace/sites/webapp-linux-multi000002","repositorySiteName":"webapp-linux-multi000002","owner":null,"usageState":"Normal","enabled":true,"adminEnabled":true,"enabledHostNames":["webapp-linux-multi000002.azurewebsites.net","webapp-linux-multi000002.scm.azurewebsites.net"],"siteProperties":{"metadata":null,"properties":[{"name":"LinuxFxVersion","value":"COMPOSE|dmVyc2lvbjogJzMnDQpzZXJ2aWNlczoNCiAgd2ViOg0KICAgIGltYWdlOiAicGF0bGUvcHl0aG9uX2FwcDoxLjAiDQogICAgcG9ydHM6DQogICAgIC0gIjUwMDA6NTAwMCINCiAgcmVkaXM6DQogICAgaW1hZ2U6ICJyZWRpczphbHBpbmUiDQo="},{"name":"WindowsFxVersion","value":null}],"appSettings":null},"availabilityState":"Normal","sslCertificates":null,"csrs":[],"cers":null,"siteMode":null,"hostNameSslStates":[{"name":"webapp-linux-multi000002.azurewebsites.net","sslState":"Disabled","ipBasedSslResult":null,"virtualIP":null,"thumbprint":null,"toUpdate":null,"toUpdateIpBasedSsl":null,"ipBasedSslState":"NotConfigured","hostType":"Standard"},{"name":"webapp-linux-multi000002.scm.azurewebsites.net","sslState":"Disabled","ipBasedSslResult":null,"virtualIP":null,"thumbprint":null,"toUpdate":null,"toUpdateIpBasedSsl":null,"ipBasedSslState":"NotConfigured","hostType":"Repository"}],"computeMode":null,"serverFarm":null,"serverFarmId":"/subscriptions/00000000-0000-0000-0000-000000000000/resourceGroups/clitest.rg000001/providers/Microsoft.Web/serverfarms/plan-linux-multi000003","reserved":true,"isXenon":false,"hyperV":false,"lastModifiedTimeUtc":"2019-10-21T10:44:55.8266667","storageRecoveryDefaultState":"Running","contentAvailabilityState":"Normal","runtimeAvailabilityState":"Normal","siteConfig":null,"deploymentId":"webapp-linux-multi000002","trafficManagerHostNames":null,"sku":"Basic","scmSiteAlsoStopped":false,"targetSwapSlot":null,"hostingEnvironment":null,"hostingEnvironmentProfile":null,"clientAffinityEnabled":true,"clientCertEnabled":false,"clientCertExclusionPaths":null,"hostNamesDisabled":false,"domainVerificationIdentifiers":null,"customDomainVerificationId":"CF8CA7B488B492C0A0EC2F0042F4A35273F73307D2AF27D441C5DEAD49CB9CA1","kind":"app,linux,container","inboundIpAddress":"40.112.243.2","possibleInboundIpAddresses":"40.112.243.2","outboundIpAddresses":"40.112.243.2,104.209.34.13,23.99.90.66,104.209.43.22,104.209.45.216","possibleOutboundIpAddresses":"40.112.243.2,104.209.34.13,23.99.90.66,104.209.43.22,104.209.45.216,104.209.43.107,104.209.44.43,104.209.43.145,104.209.45.148,104.40.0.78","containerSize":0,"dailyMemoryTimeQuota":0,"suspendedTill":null,"siteDisabledReason":0,"functionExecutionUnitsCache":null,"maxNumberOfWorkers":null,"homeStamp":"waws-prod-bay-129","cloningInfo":null,"hostingEnvironmentId":null,"tags":null,"resourceGroup":"clitest.rg000001","defaultHostName":"webapp-linux-multi000002.azurewebsites.net","slotSwapStatus":null,"httpsOnly":false,"redundancyMode":"None","inProgressOperationId":null,"geoDistributions":null,"privateEndpointConnections":null,"buildVersion":null,"targetBuildVersion":null}}'
->>>>>>> 807faccc
     headers:
       cache-control:
       - no-cache
       content-length:
-<<<<<<< HEAD
-      - '3751'
-      content-type:
-      - application/json
-      date:
-      - Tue, 08 Oct 2019 00:04:42 GMT
-      etag:
-      - '"1D57D6BF39DAAAB"'
-=======
       - '3852'
       content-type:
       - application/json
@@ -542,7 +426,6 @@
       - Mon, 21 Oct 2019 10:45:12 GMT
       etag:
       - '"1D587FC942B392B"'
->>>>>>> 807faccc
       expires:
       - '-1'
       pragma:
@@ -584,13 +467,8 @@
       ParameterSetName:
       - -g -n --plan --multicontainer-config-file --multicontainer-config-type
       User-Agent:
-<<<<<<< HEAD
-      - python/3.6.5 (Windows-10-10.0.17134-SP0) msrest/0.6.10 msrest_azure/0.6.1
-        azure-mgmt-web/0.42.0 Azure-SDK-For-Python AZURECLI/2.0.74
-=======
       - python/3.7.4 (Windows-10-10.0.18362-SP0) msrest/0.6.10 msrest_azure/0.6.2
         azure-mgmt-web/0.42.0 Azure-SDK-For-Python AZURECLI/2.0.75
->>>>>>> 807faccc
       accept-language:
       - en-US
     method: POST
@@ -600,31 +478,19 @@
       string: <publishData><publishProfile profileName="webapp-linux-multi000002 -
         Web Deploy" publishMethod="MSDeploy" publishUrl="webapp-linux-multi000002.scm.azurewebsites.net:443"
         msdeploySite="webapp-linux-multi000002" userName="$webapp-linux-multi000002"
-<<<<<<< HEAD
-        userPWD="r3YFZSAmrZbkpoAEM9cLlWo4dbT0wK16g5sABobuTahmwLzrGmHbZ4faa2zH" destinationAppUrl="http://webapp-linux-multi000002.azurewebsites.net"
-=======
         userPWD="DHNdqh7Eea0cxPjlF2Kn4A5YQDTzHb21vg11qux0Y8szxn7fHQCocJZSBuPg" destinationAppUrl="http://webapp-linux-multi000002.azurewebsites.net"
->>>>>>> 807faccc
         SQLServerDBConnectionString="" mySQLDBConnectionString="" hostingProviderForumLink=""
         controlPanelLink="http://windows.azure.com" webSystem="WebSites"><databases
         /></publishProfile><publishProfile profileName="webapp-linux-multi000002 -
         FTP" publishMethod="FTP" publishUrl="ftp://waws-prod-bay-129.ftp.azurewebsites.windows.net/site/wwwroot"
         ftpPassiveMode="True" userName="webapp-linux-multi000002\$webapp-linux-multi000002"
-<<<<<<< HEAD
-        userPWD="r3YFZSAmrZbkpoAEM9cLlWo4dbT0wK16g5sABobuTahmwLzrGmHbZ4faa2zH" destinationAppUrl="http://webapp-linux-multi000002.azurewebsites.net"
-=======
         userPWD="DHNdqh7Eea0cxPjlF2Kn4A5YQDTzHb21vg11qux0Y8szxn7fHQCocJZSBuPg" destinationAppUrl="http://webapp-linux-multi000002.azurewebsites.net"
->>>>>>> 807faccc
         SQLServerDBConnectionString="" mySQLDBConnectionString="" hostingProviderForumLink=""
         controlPanelLink="http://windows.azure.com" webSystem="WebSites"><databases
         /></publishProfile><publishProfile profileName="webapp-linux-multi000002 -
         ReadOnly - FTP" publishMethod="FTP" publishUrl="ftp://waws-prod-bay-129dr.ftp.azurewebsites.windows.net/site/wwwroot"
         ftpPassiveMode="True" userName="webapp-linux-multi000002\$webapp-linux-multi000002"
-<<<<<<< HEAD
-        userPWD="r3YFZSAmrZbkpoAEM9cLlWo4dbT0wK16g5sABobuTahmwLzrGmHbZ4faa2zH" destinationAppUrl="http://webapp-linux-multi000002.azurewebsites.net"
-=======
         userPWD="DHNdqh7Eea0cxPjlF2Kn4A5YQDTzHb21vg11qux0Y8szxn7fHQCocJZSBuPg" destinationAppUrl="http://webapp-linux-multi000002.azurewebsites.net"
->>>>>>> 807faccc
         SQLServerDBConnectionString="" mySQLDBConnectionString="" hostingProviderForumLink=""
         controlPanelLink="http://windows.azure.com" webSystem="WebSites"><databases
         /></publishProfile></publishData>
@@ -636,11 +502,7 @@
       content-type:
       - application/xml
       date:
-<<<<<<< HEAD
-      - Tue, 08 Oct 2019 00:04:43 GMT
-=======
       - Mon, 21 Oct 2019 10:45:13 GMT
->>>>>>> 807faccc
       expires:
       - '-1'
       pragma:
@@ -684,38 +546,30 @@
       content-type:
       - text/html; charset=utf-8
       date:
-<<<<<<< HEAD
-      - Tue, 08 Oct 2019 00:05:40 GMT
-      server:
-      - Werkzeug/0.14.1 Python/3.4.8
-      set-cookie:
-      - ARRAffinity=eb5760d533a5ec6fa8bfcabd58a9f9fa34e9daab8b6fde8c63430ffdc0269857;Path=/;HttpOnly;Domain=webapp-linux-multipcrsh3.azurewebsites.net
-=======
       - Mon, 21 Oct 2019 10:46:08 GMT
       server:
       - Werkzeug/0.14.1 Python/3.4.8
       set-cookie:
       - ARRAffinity=ad06ce77332486f1e5e718d5efd5191348c4d4045530c02cb7c0a1669cb7bdc6;Path=/;HttpOnly;Domain=webapp-linux-multihajttz.azurewebsites.net
->>>>>>> 807faccc
-    status:
-      code: 200
-      message: OK
-- request:
-    body: null
-    headers:
-      Accept:
-      - '*/*'
-      Accept-Encoding:
-      - gzip, deflate
-      Connection:
-      - keep-alive
-      User-Agent:
-      - python-requests/2.22.0
-    method: GET
-    uri: http://webapp-linux-multi000002.azurewebsites.net/
-  response:
-    body:
-      string: 'Hello World! I have been seen 4 times.
+    status:
+      code: 200
+      message: OK
+- request:
+    body: null
+    headers:
+      Accept:
+      - '*/*'
+      Accept-Encoding:
+      - gzip, deflate
+      Connection:
+      - keep-alive
+      User-Agent:
+      - python-requests/2.22.0
+    method: GET
+    uri: http://webapp-linux-multi000002.azurewebsites.net/
+  response:
+    body:
+      string: 'Hello World! I have been seen 5 times.
 
         '
     headers:
@@ -724,19 +578,11 @@
       content-type:
       - text/html; charset=utf-8
       date:
-<<<<<<< HEAD
-      - Tue, 08 Oct 2019 00:05:40 GMT
-      server:
-      - Werkzeug/0.14.1 Python/3.4.8
-      set-cookie:
-      - ARRAffinity=eb5760d533a5ec6fa8bfcabd58a9f9fa34e9daab8b6fde8c63430ffdc0269857;Path=/;HttpOnly;Domain=webapp-linux-multipcrsh3.azurewebsites.net
-=======
       - Mon, 21 Oct 2019 10:46:08 GMT
       server:
       - Werkzeug/0.14.1 Python/3.4.8
       set-cookie:
       - ARRAffinity=ad06ce77332486f1e5e718d5efd5191348c4d4045530c02cb7c0a1669cb7bdc6;Path=/;HttpOnly;Domain=webapp-linux-multihajttz.azurewebsites.net
->>>>>>> 807faccc
     status:
       code: 200
       message: OK
@@ -764,19 +610,11 @@
       content-type:
       - text/html; charset=utf-8
       date:
-<<<<<<< HEAD
-      - Tue, 08 Oct 2019 00:05:41 GMT
-      server:
-      - Werkzeug/0.14.1 Python/3.4.8
-      set-cookie:
-      - ARRAffinity=eb5760d533a5ec6fa8bfcabd58a9f9fa34e9daab8b6fde8c63430ffdc0269857;Path=/;HttpOnly;Domain=webapp-linux-multipcrsh3.azurewebsites.net
-=======
       - Mon, 21 Oct 2019 10:46:08 GMT
       server:
       - Werkzeug/0.14.1 Python/3.4.8
       set-cookie:
       - ARRAffinity=ad06ce77332486f1e5e718d5efd5191348c4d4045530c02cb7c0a1669cb7bdc6;Path=/;HttpOnly;Domain=webapp-linux-multihajttz.azurewebsites.net
->>>>>>> 807faccc
     status:
       code: 200
       message: OK
@@ -804,19 +642,11 @@
       content-type:
       - text/html; charset=utf-8
       date:
-<<<<<<< HEAD
-      - Tue, 08 Oct 2019 00:05:41 GMT
-      server:
-      - Werkzeug/0.14.1 Python/3.4.8
-      set-cookie:
-      - ARRAffinity=eb5760d533a5ec6fa8bfcabd58a9f9fa34e9daab8b6fde8c63430ffdc0269857;Path=/;HttpOnly;Domain=webapp-linux-multipcrsh3.azurewebsites.net
-=======
       - Mon, 21 Oct 2019 10:46:09 GMT
       server:
       - Werkzeug/0.14.1 Python/3.4.8
       set-cookie:
       - ARRAffinity=ad06ce77332486f1e5e718d5efd5191348c4d4045530c02cb7c0a1669cb7bdc6;Path=/;HttpOnly;Domain=webapp-linux-multihajttz.azurewebsites.net
->>>>>>> 807faccc
     status:
       code: 200
       message: OK
@@ -844,19 +674,11 @@
       content-type:
       - text/html; charset=utf-8
       date:
-<<<<<<< HEAD
-      - Tue, 08 Oct 2019 00:05:41 GMT
-      server:
-      - Werkzeug/0.14.1 Python/3.4.8
-      set-cookie:
-      - ARRAffinity=eb5760d533a5ec6fa8bfcabd58a9f9fa34e9daab8b6fde8c63430ffdc0269857;Path=/;HttpOnly;Domain=webapp-linux-multipcrsh3.azurewebsites.net
-=======
       - Mon, 21 Oct 2019 10:46:10 GMT
       server:
       - Werkzeug/0.14.1 Python/3.4.8
       set-cookie:
       - ARRAffinity=ad06ce77332486f1e5e718d5efd5191348c4d4045530c02cb7c0a1669cb7bdc6;Path=/;HttpOnly;Domain=webapp-linux-multihajttz.azurewebsites.net
->>>>>>> 807faccc
     status:
       code: 200
       message: OK
@@ -884,19 +706,11 @@
       content-type:
       - text/html; charset=utf-8
       date:
-<<<<<<< HEAD
-      - Tue, 08 Oct 2019 00:05:41 GMT
-      server:
-      - Werkzeug/0.14.1 Python/3.4.8
-      set-cookie:
-      - ARRAffinity=eb5760d533a5ec6fa8bfcabd58a9f9fa34e9daab8b6fde8c63430ffdc0269857;Path=/;HttpOnly;Domain=webapp-linux-multipcrsh3.azurewebsites.net
-=======
       - Mon, 21 Oct 2019 10:46:10 GMT
       server:
       - Werkzeug/0.14.1 Python/3.4.8
       set-cookie:
       - ARRAffinity=ad06ce77332486f1e5e718d5efd5191348c4d4045530c02cb7c0a1669cb7bdc6;Path=/;HttpOnly;Domain=webapp-linux-multihajttz.azurewebsites.net
->>>>>>> 807faccc
     status:
       code: 200
       message: OK
@@ -924,19 +738,11 @@
       content-type:
       - text/html; charset=utf-8
       date:
-<<<<<<< HEAD
-      - Tue, 08 Oct 2019 00:05:41 GMT
-      server:
-      - Werkzeug/0.14.1 Python/3.4.8
-      set-cookie:
-      - ARRAffinity=eb5760d533a5ec6fa8bfcabd58a9f9fa34e9daab8b6fde8c63430ffdc0269857;Path=/;HttpOnly;Domain=webapp-linux-multipcrsh3.azurewebsites.net
-=======
       - Mon, 21 Oct 2019 10:46:11 GMT
       server:
       - Werkzeug/0.14.1 Python/3.4.8
       set-cookie:
       - ARRAffinity=ad06ce77332486f1e5e718d5efd5191348c4d4045530c02cb7c0a1669cb7bdc6;Path=/;HttpOnly;Domain=webapp-linux-multihajttz.azurewebsites.net
->>>>>>> 807faccc
     status:
       code: 200
       message: OK
@@ -964,19 +770,11 @@
       content-type:
       - text/html; charset=utf-8
       date:
-<<<<<<< HEAD
-      - Tue, 08 Oct 2019 00:05:41 GMT
-      server:
-      - Werkzeug/0.14.1 Python/3.4.8
-      set-cookie:
-      - ARRAffinity=eb5760d533a5ec6fa8bfcabd58a9f9fa34e9daab8b6fde8c63430ffdc0269857;Path=/;HttpOnly;Domain=webapp-linux-multipcrsh3.azurewebsites.net
-=======
       - Mon, 21 Oct 2019 10:46:12 GMT
       server:
       - Werkzeug/0.14.1 Python/3.4.8
       set-cookie:
       - ARRAffinity=ad06ce77332486f1e5e718d5efd5191348c4d4045530c02cb7c0a1669cb7bdc6;Path=/;HttpOnly;Domain=webapp-linux-multihajttz.azurewebsites.net
->>>>>>> 807faccc
     status:
       code: 200
       message: OK
@@ -1004,19 +802,11 @@
       content-type:
       - text/html; charset=utf-8
       date:
-<<<<<<< HEAD
-      - Tue, 08 Oct 2019 00:05:41 GMT
-      server:
-      - Werkzeug/0.14.1 Python/3.4.8
-      set-cookie:
-      - ARRAffinity=eb5760d533a5ec6fa8bfcabd58a9f9fa34e9daab8b6fde8c63430ffdc0269857;Path=/;HttpOnly;Domain=webapp-linux-multipcrsh3.azurewebsites.net
-=======
       - Mon, 21 Oct 2019 10:46:12 GMT
       server:
       - Werkzeug/0.14.1 Python/3.4.8
       set-cookie:
       - ARRAffinity=ad06ce77332486f1e5e718d5efd5191348c4d4045530c02cb7c0a1669cb7bdc6;Path=/;HttpOnly;Domain=webapp-linux-multihajttz.azurewebsites.net
->>>>>>> 807faccc
     status:
       code: 200
       message: OK
@@ -1044,19 +834,11 @@
       content-type:
       - text/html; charset=utf-8
       date:
-<<<<<<< HEAD
-      - Tue, 08 Oct 2019 00:05:41 GMT
-      server:
-      - Werkzeug/0.14.1 Python/3.4.8
-      set-cookie:
-      - ARRAffinity=eb5760d533a5ec6fa8bfcabd58a9f9fa34e9daab8b6fde8c63430ffdc0269857;Path=/;HttpOnly;Domain=webapp-linux-multipcrsh3.azurewebsites.net
-=======
       - Mon, 21 Oct 2019 10:46:13 GMT
       server:
       - Werkzeug/0.14.1 Python/3.4.8
       set-cookie:
       - ARRAffinity=ad06ce77332486f1e5e718d5efd5191348c4d4045530c02cb7c0a1669cb7bdc6;Path=/;HttpOnly;Domain=webapp-linux-multihajttz.azurewebsites.net
->>>>>>> 807faccc
     status:
       code: 200
       message: OK
