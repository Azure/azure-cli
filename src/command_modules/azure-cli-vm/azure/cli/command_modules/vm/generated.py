--- conflicted
+++ resolved
@@ -1,9 +1,6 @@
-<<<<<<< HEAD
-=======
 import argparse
 import re
 from azure.mgmt.compute import ComputeManagementClient, ComputeManagementClientConfiguration
->>>>>>> 525f6228
 from azure.mgmt.compute.operations import (AvailabilitySetsOperations,
                                            VirtualMachineExtensionImagesOperations,
                                            VirtualMachineExtensionsOperations,
