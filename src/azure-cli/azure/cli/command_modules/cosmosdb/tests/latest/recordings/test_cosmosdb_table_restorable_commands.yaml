--- conflicted
+++ resolved
@@ -13,20 +13,12 @@
       ParameterSetName:
       - -n -g --backup-policy-type --locations --capabilities
       User-Agent:
-<<<<<<< HEAD
-      - AZURECLI/2.47.0 azsdk-python-azure-mgmt-resource/22.0.0 Python/3.9.13 (Windows-10-10.0.22621-SP0)
-=======
       - AZURECLI/2.48.1 azsdk-python-azure-mgmt-resource/22.0.0 Python/3.10.11 (Windows-10-10.0.22621-SP0)
->>>>>>> 314f72a8
     method: GET
     uri: https://management.azure.com/subscriptions/00000000-0000-0000-0000-000000000000/resourcegroups/cli_test_cosmosdb_table_restorable_commands000001?api-version=2022-09-01
   response:
     body:
-<<<<<<< HEAD
-      string: '{"id":"/subscriptions/00000000-0000-0000-0000-000000000000/resourceGroups/cli_test_cosmosdb_table_restorable_commands000001","name":"cli_test_cosmosdb_table_restorable_commands000001","type":"Microsoft.Resources/resourceGroups","location":"eastus2","tags":{"product":"azurecli","cause":"automation","date":"2023-04-22T00:00:49Z"},"properties":{"provisioningState":"Succeeded"}}'
-=======
       string: '{"id":"/subscriptions/00000000-0000-0000-0000-000000000000/resourceGroups/cli_test_cosmosdb_table_restorable_commands000001","name":"cli_test_cosmosdb_table_restorable_commands000001","type":"Microsoft.Resources/resourceGroups","location":"eastus2","tags":{"product":"azurecli","cause":"automation","test":"test_cosmosdb_table_restorable_commands","date":"2023-05-05T02:00:49Z"},"properties":{"provisioningState":"Succeeded"}}'
->>>>>>> 314f72a8
     headers:
       cache-control:
       - no-cache
@@ -35,11 +27,7 @@
       content-type:
       - application/json; charset=utf-8
       date:
-<<<<<<< HEAD
-      - Sat, 22 Apr 2023 00:00:49 GMT
-=======
       - Fri, 05 May 2023 02:00:50 GMT
->>>>>>> 314f72a8
       expires:
       - '-1'
       pragma:
@@ -75,23 +63,6 @@
       ParameterSetName:
       - -n -g --backup-policy-type --locations --capabilities
       User-Agent:
-<<<<<<< HEAD
-      - AZURECLI/2.47.0 azsdk-python-mgmt-cosmosdb/9.1.0 Python/3.9.13 (Windows-10-10.0.22621-SP0)
-    method: PUT
-    uri: https://management.azure.com/subscriptions/00000000-0000-0000-0000-000000000000/resourceGroups/cli_test_cosmosdb_table_restorable_commands000001/providers/Microsoft.DocumentDB/databaseAccounts/cli000003?api-version=2023-03-15
-  response:
-    body:
-      string: '{"id":"/subscriptions/00000000-0000-0000-0000-000000000000/resourceGroups/cli_test_cosmosdb_table_restorable_commands000001/providers/Microsoft.DocumentDB/databaseAccounts/cli000003","name":"cli000003","location":"East
-        US 2","type":"Microsoft.DocumentDB/databaseAccounts","kind":"GlobalDocumentDB","tags":{},"systemData":{"createdAt":"2023-04-22T00:00:52.8657601Z"},"properties":{"provisioningState":"Creating","publicNetworkAccess":"Enabled","enableAutomaticFailover":false,"enableMultipleWriteLocations":false,"enablePartitionKeyMonitor":false,"isVirtualNetworkFilterEnabled":false,"virtualNetworkRules":[],"EnabledApiTypes":"Table,
-        Sql","disableKeyBasedMetadataWriteAccess":false,"enableFreeTier":false,"enableAnalyticalStorage":false,"analyticalStorageConfiguration":{"schemaType":"WellDefined"},"instanceId":"c188bfe3-9a67-4a92-84a7-5a9fecad4c49","createMode":"Default","databaseAccountOfferType":"Standard","defaultIdentity":"","networkAclBypass":"None","disableLocalAuth":false,"enablePartitionMerge":false,"minimalTlsVersion":"Tls","consistencyPolicy":{"defaultConsistencyLevel":"BoundedStaleness","maxIntervalInSeconds":86400,"maxStalenessPrefix":1000000},"configurationOverrides":{},"writeLocations":[{"id":"cli000003-eastus2","locationName":"East
-        US 2","provisioningState":"Creating","failoverPriority":0,"isZoneRedundant":false}],"readLocations":[{"id":"cli000003-eastus2","locationName":"East
-        US 2","provisioningState":"Creating","failoverPriority":0,"isZoneRedundant":false}],"locations":[{"id":"cli000003-eastus2","locationName":"East
-        US 2","provisioningState":"Creating","failoverPriority":0,"isZoneRedundant":false}],"failoverPolicies":[{"id":"cli000003-eastus2","locationName":"East
-        US 2","failoverPriority":0}],"cors":[],"capabilities":[{"name":"EnableTable"}],"ipRules":[],"backupPolicy":{"type":"Continuous"},"networkAclBypassResourceIds":[],"keysMetadata":{"primaryMasterKey":{"generationTime":"2023-04-22T00:00:52.8657601Z"},"secondaryMasterKey":{"generationTime":"2023-04-22T00:00:52.8657601Z"},"primaryReadonlyMasterKey":{"generationTime":"2023-04-22T00:00:52.8657601Z"},"secondaryReadonlyMasterKey":{"generationTime":"2023-04-22T00:00:52.8657601Z"}}},"identity":{"type":"None"}}'
-    headers:
-      azure-asyncoperation:
-      - https://management.azure.com/subscriptions/00000000-0000-0000-0000-000000000000/providers/Microsoft.DocumentDB/locations/eastus2/operationsStatus/4aeb42b4-171d-44c5-b0a6-b2fb111dc226?api-version=2023-03-15
-=======
       - AZURECLI/2.48.1 azsdk-python-mgmt-cosmosdb/0.7.0 Python/3.10.11 (Windows-10-10.0.22621-SP0)
     method: PUT
     uri: https://management.azure.com/subscriptions/00000000-0000-0000-0000-000000000000/resourceGroups/cli_test_cosmosdb_table_restorable_commands000001/providers/Microsoft.DocumentDB/databaseAccounts/cli000003?api-version=2023-04-15
@@ -107,7 +78,6 @@
     headers:
       azure-asyncoperation:
       - https://management.azure.com/subscriptions/00000000-0000-0000-0000-000000000000/providers/Microsoft.DocumentDB/locations/eastus2/operationsStatus/273e3272-c23d-43fe-8af9-17e95f01c63e?api-version=2023-04-15
->>>>>>> 314f72a8
       cache-control:
       - no-store, no-cache
       content-length:
@@ -115,15 +85,9 @@
       content-type:
       - application/json
       date:
-<<<<<<< HEAD
-      - Sat, 22 Apr 2023 00:00:53 GMT
-      location:
-      - https://management.azure.com/subscriptions/00000000-0000-0000-0000-000000000000/resourceGroups/cli_test_cosmosdb_table_restorable_commands000001/providers/Microsoft.DocumentDB/databaseAccounts/cli000003/operationResults/4aeb42b4-171d-44c5-b0a6-b2fb111dc226?api-version=2023-03-15
-=======
       - Fri, 05 May 2023 02:00:55 GMT
       location:
       - https://management.azure.com/subscriptions/00000000-0000-0000-0000-000000000000/resourceGroups/cli_test_cosmosdb_table_restorable_commands000001/providers/Microsoft.DocumentDB/databaseAccounts/cli000003/operationResults/273e3272-c23d-43fe-8af9-17e95f01c63e?api-version=2023-04-15
->>>>>>> 314f72a8
       pragma:
       - no-cache
       server:
@@ -157,13 +121,6 @@
       ParameterSetName:
       - -n -g --backup-policy-type --locations --capabilities
       User-Agent:
-<<<<<<< HEAD
-      - AZURECLI/2.47.0 azsdk-python-mgmt-cosmosdb/9.1.0 Python/3.9.13 (Windows-10-10.0.22621-SP0)
-    method: GET
-    uri: https://management.azure.com/subscriptions/00000000-0000-0000-0000-000000000000/providers/Microsoft.DocumentDB/locations/eastus2/operationsStatus/4aeb42b4-171d-44c5-b0a6-b2fb111dc226?api-version=2023-03-15
-  response:
-    body:
-=======
       - AZURECLI/2.48.1 azsdk-python-mgmt-cosmosdb/0.7.0 Python/3.10.11 (Windows-10-10.0.22621-SP0)
     method: GET
     uri: https://management.azure.com/subscriptions/00000000-0000-0000-0000-000000000000/providers/Microsoft.DocumentDB/locations/eastus2/operationsStatus/273e3272-c23d-43fe-8af9-17e95f01c63e?api-version=2023-04-15
@@ -215,7 +172,6 @@
     uri: https://management.azure.com/subscriptions/00000000-0000-0000-0000-000000000000/providers/Microsoft.DocumentDB/locations/eastus2/operationsStatus/273e3272-c23d-43fe-8af9-17e95f01c63e?api-version=2023-04-15
   response:
     body:
->>>>>>> 314f72a8
       string: '{"status":"Dequeued"}'
     headers:
       cache-control:
@@ -225,51 +181,41 @@
       content-type:
       - application/json
       date:
-<<<<<<< HEAD
-      - Sat, 22 Apr 2023 00:01:23 GMT
-=======
       - Fri, 05 May 2023 02:01:26 GMT
->>>>>>> 314f72a8
-      pragma:
-      - no-cache
-      server:
-      - Microsoft-HTTPAPI/2.0
-      strict-transport-security:
-      - max-age=31536000; includeSubDomains
-      transfer-encoding:
-      - chunked
-      vary:
-      - Accept-Encoding
-      x-content-type-options:
-      - nosniff
-      x-ms-gatewayversion:
-      - version=2.14.0
-    status:
-      code: 200
-      message: Ok
-- request:
-    body: null
-    headers:
-      Accept:
-      - '*/*'
-      Accept-Encoding:
-      - gzip, deflate
-      CommandName:
-      - cosmosdb create
-      Connection:
-      - keep-alive
-      ParameterSetName:
-      - -n -g --backup-policy-type --locations --capabilities
-      User-Agent:
-<<<<<<< HEAD
-      - AZURECLI/2.47.0 azsdk-python-mgmt-cosmosdb/9.1.0 Python/3.9.13 (Windows-10-10.0.22621-SP0)
-    method: GET
-    uri: https://management.azure.com/subscriptions/00000000-0000-0000-0000-000000000000/providers/Microsoft.DocumentDB/locations/eastus2/operationsStatus/4aeb42b4-171d-44c5-b0a6-b2fb111dc226?api-version=2023-03-15
-=======
+      pragma:
+      - no-cache
+      server:
+      - Microsoft-HTTPAPI/2.0
+      strict-transport-security:
+      - max-age=31536000; includeSubDomains
+      transfer-encoding:
+      - chunked
+      vary:
+      - Accept-Encoding
+      x-content-type-options:
+      - nosniff
+      x-ms-gatewayversion:
+      - version=2.14.0
+    status:
+      code: 200
+      message: Ok
+- request:
+    body: null
+    headers:
+      Accept:
+      - '*/*'
+      Accept-Encoding:
+      - gzip, deflate
+      CommandName:
+      - cosmosdb create
+      Connection:
+      - keep-alive
+      ParameterSetName:
+      - -n -g --backup-policy-type --locations --capabilities
+      User-Agent:
       - AZURECLI/2.48.1 azsdk-python-mgmt-cosmosdb/0.7.0 Python/3.10.11 (Windows-10-10.0.22621-SP0)
     method: GET
     uri: https://management.azure.com/subscriptions/00000000-0000-0000-0000-000000000000/providers/Microsoft.DocumentDB/locations/eastus2/operationsStatus/273e3272-c23d-43fe-8af9-17e95f01c63e?api-version=2023-04-15
->>>>>>> 314f72a8
   response:
     body:
       string: '{"status":"Dequeued"}'
@@ -281,51 +227,41 @@
       content-type:
       - application/json
       date:
-<<<<<<< HEAD
-      - Sat, 22 Apr 2023 00:01:53 GMT
-=======
       - Fri, 05 May 2023 02:01:56 GMT
->>>>>>> 314f72a8
-      pragma:
-      - no-cache
-      server:
-      - Microsoft-HTTPAPI/2.0
-      strict-transport-security:
-      - max-age=31536000; includeSubDomains
-      transfer-encoding:
-      - chunked
-      vary:
-      - Accept-Encoding
-      x-content-type-options:
-      - nosniff
-      x-ms-gatewayversion:
-      - version=2.14.0
-    status:
-      code: 200
-      message: Ok
-- request:
-    body: null
-    headers:
-      Accept:
-      - '*/*'
-      Accept-Encoding:
-      - gzip, deflate
-      CommandName:
-      - cosmosdb create
-      Connection:
-      - keep-alive
-      ParameterSetName:
-      - -n -g --backup-policy-type --locations --capabilities
-      User-Agent:
-<<<<<<< HEAD
-      - AZURECLI/2.47.0 azsdk-python-mgmt-cosmosdb/9.1.0 Python/3.9.13 (Windows-10-10.0.22621-SP0)
-    method: GET
-    uri: https://management.azure.com/subscriptions/00000000-0000-0000-0000-000000000000/providers/Microsoft.DocumentDB/locations/eastus2/operationsStatus/4aeb42b4-171d-44c5-b0a6-b2fb111dc226?api-version=2023-03-15
-=======
+      pragma:
+      - no-cache
+      server:
+      - Microsoft-HTTPAPI/2.0
+      strict-transport-security:
+      - max-age=31536000; includeSubDomains
+      transfer-encoding:
+      - chunked
+      vary:
+      - Accept-Encoding
+      x-content-type-options:
+      - nosniff
+      x-ms-gatewayversion:
+      - version=2.14.0
+    status:
+      code: 200
+      message: Ok
+- request:
+    body: null
+    headers:
+      Accept:
+      - '*/*'
+      Accept-Encoding:
+      - gzip, deflate
+      CommandName:
+      - cosmosdb create
+      Connection:
+      - keep-alive
+      ParameterSetName:
+      - -n -g --backup-policy-type --locations --capabilities
+      User-Agent:
       - AZURECLI/2.48.1 azsdk-python-mgmt-cosmosdb/0.7.0 Python/3.10.11 (Windows-10-10.0.22621-SP0)
     method: GET
     uri: https://management.azure.com/subscriptions/00000000-0000-0000-0000-000000000000/providers/Microsoft.DocumentDB/locations/eastus2/operationsStatus/273e3272-c23d-43fe-8af9-17e95f01c63e?api-version=2023-04-15
->>>>>>> 314f72a8
   response:
     body:
       string: '{"status":"Dequeued"}'
@@ -337,51 +273,41 @@
       content-type:
       - application/json
       date:
-<<<<<<< HEAD
-      - Sat, 22 Apr 2023 00:02:24 GMT
-=======
       - Fri, 05 May 2023 02:02:26 GMT
->>>>>>> 314f72a8
-      pragma:
-      - no-cache
-      server:
-      - Microsoft-HTTPAPI/2.0
-      strict-transport-security:
-      - max-age=31536000; includeSubDomains
-      transfer-encoding:
-      - chunked
-      vary:
-      - Accept-Encoding
-      x-content-type-options:
-      - nosniff
-      x-ms-gatewayversion:
-      - version=2.14.0
-    status:
-      code: 200
-      message: Ok
-- request:
-    body: null
-    headers:
-      Accept:
-      - '*/*'
-      Accept-Encoding:
-      - gzip, deflate
-      CommandName:
-      - cosmosdb create
-      Connection:
-      - keep-alive
-      ParameterSetName:
-      - -n -g --backup-policy-type --locations --capabilities
-      User-Agent:
-<<<<<<< HEAD
-      - AZURECLI/2.47.0 azsdk-python-mgmt-cosmosdb/9.1.0 Python/3.9.13 (Windows-10-10.0.22621-SP0)
-    method: GET
-    uri: https://management.azure.com/subscriptions/00000000-0000-0000-0000-000000000000/providers/Microsoft.DocumentDB/locations/eastus2/operationsStatus/4aeb42b4-171d-44c5-b0a6-b2fb111dc226?api-version=2023-03-15
-=======
+      pragma:
+      - no-cache
+      server:
+      - Microsoft-HTTPAPI/2.0
+      strict-transport-security:
+      - max-age=31536000; includeSubDomains
+      transfer-encoding:
+      - chunked
+      vary:
+      - Accept-Encoding
+      x-content-type-options:
+      - nosniff
+      x-ms-gatewayversion:
+      - version=2.14.0
+    status:
+      code: 200
+      message: Ok
+- request:
+    body: null
+    headers:
+      Accept:
+      - '*/*'
+      Accept-Encoding:
+      - gzip, deflate
+      CommandName:
+      - cosmosdb create
+      Connection:
+      - keep-alive
+      ParameterSetName:
+      - -n -g --backup-policy-type --locations --capabilities
+      User-Agent:
       - AZURECLI/2.48.1 azsdk-python-mgmt-cosmosdb/0.7.0 Python/3.10.11 (Windows-10-10.0.22621-SP0)
     method: GET
     uri: https://management.azure.com/subscriptions/00000000-0000-0000-0000-000000000000/providers/Microsoft.DocumentDB/locations/eastus2/operationsStatus/273e3272-c23d-43fe-8af9-17e95f01c63e?api-version=2023-04-15
->>>>>>> 314f72a8
   response:
     body:
       string: '{"status":"Dequeued"}'
@@ -393,51 +319,41 @@
       content-type:
       - application/json
       date:
-<<<<<<< HEAD
-      - Sat, 22 Apr 2023 00:02:53 GMT
-=======
       - Fri, 05 May 2023 02:02:56 GMT
->>>>>>> 314f72a8
-      pragma:
-      - no-cache
-      server:
-      - Microsoft-HTTPAPI/2.0
-      strict-transport-security:
-      - max-age=31536000; includeSubDomains
-      transfer-encoding:
-      - chunked
-      vary:
-      - Accept-Encoding
-      x-content-type-options:
-      - nosniff
-      x-ms-gatewayversion:
-      - version=2.14.0
-    status:
-      code: 200
-      message: Ok
-- request:
-    body: null
-    headers:
-      Accept:
-      - '*/*'
-      Accept-Encoding:
-      - gzip, deflate
-      CommandName:
-      - cosmosdb create
-      Connection:
-      - keep-alive
-      ParameterSetName:
-      - -n -g --backup-policy-type --locations --capabilities
-      User-Agent:
-<<<<<<< HEAD
-      - AZURECLI/2.47.0 azsdk-python-mgmt-cosmosdb/9.1.0 Python/3.9.13 (Windows-10-10.0.22621-SP0)
-    method: GET
-    uri: https://management.azure.com/subscriptions/00000000-0000-0000-0000-000000000000/providers/Microsoft.DocumentDB/locations/eastus2/operationsStatus/4aeb42b4-171d-44c5-b0a6-b2fb111dc226?api-version=2023-03-15
-=======
+      pragma:
+      - no-cache
+      server:
+      - Microsoft-HTTPAPI/2.0
+      strict-transport-security:
+      - max-age=31536000; includeSubDomains
+      transfer-encoding:
+      - chunked
+      vary:
+      - Accept-Encoding
+      x-content-type-options:
+      - nosniff
+      x-ms-gatewayversion:
+      - version=2.14.0
+    status:
+      code: 200
+      message: Ok
+- request:
+    body: null
+    headers:
+      Accept:
+      - '*/*'
+      Accept-Encoding:
+      - gzip, deflate
+      CommandName:
+      - cosmosdb create
+      Connection:
+      - keep-alive
+      ParameterSetName:
+      - -n -g --backup-policy-type --locations --capabilities
+      User-Agent:
       - AZURECLI/2.48.1 azsdk-python-mgmt-cosmosdb/0.7.0 Python/3.10.11 (Windows-10-10.0.22621-SP0)
     method: GET
     uri: https://management.azure.com/subscriptions/00000000-0000-0000-0000-000000000000/providers/Microsoft.DocumentDB/locations/eastus2/operationsStatus/273e3272-c23d-43fe-8af9-17e95f01c63e?api-version=2023-04-15
->>>>>>> 314f72a8
   response:
     body:
       string: '{"status":"Dequeued"}'
@@ -449,51 +365,41 @@
       content-type:
       - application/json
       date:
-<<<<<<< HEAD
-      - Sat, 22 Apr 2023 00:03:23 GMT
-=======
       - Fri, 05 May 2023 02:03:26 GMT
->>>>>>> 314f72a8
-      pragma:
-      - no-cache
-      server:
-      - Microsoft-HTTPAPI/2.0
-      strict-transport-security:
-      - max-age=31536000; includeSubDomains
-      transfer-encoding:
-      - chunked
-      vary:
-      - Accept-Encoding
-      x-content-type-options:
-      - nosniff
-      x-ms-gatewayversion:
-      - version=2.14.0
-    status:
-      code: 200
-      message: Ok
-- request:
-    body: null
-    headers:
-      Accept:
-      - '*/*'
-      Accept-Encoding:
-      - gzip, deflate
-      CommandName:
-      - cosmosdb create
-      Connection:
-      - keep-alive
-      ParameterSetName:
-      - -n -g --backup-policy-type --locations --capabilities
-      User-Agent:
-<<<<<<< HEAD
-      - AZURECLI/2.47.0 azsdk-python-mgmt-cosmosdb/9.1.0 Python/3.9.13 (Windows-10-10.0.22621-SP0)
-    method: GET
-    uri: https://management.azure.com/subscriptions/00000000-0000-0000-0000-000000000000/providers/Microsoft.DocumentDB/locations/eastus2/operationsStatus/4aeb42b4-171d-44c5-b0a6-b2fb111dc226?api-version=2023-03-15
-=======
+      pragma:
+      - no-cache
+      server:
+      - Microsoft-HTTPAPI/2.0
+      strict-transport-security:
+      - max-age=31536000; includeSubDomains
+      transfer-encoding:
+      - chunked
+      vary:
+      - Accept-Encoding
+      x-content-type-options:
+      - nosniff
+      x-ms-gatewayversion:
+      - version=2.14.0
+    status:
+      code: 200
+      message: Ok
+- request:
+    body: null
+    headers:
+      Accept:
+      - '*/*'
+      Accept-Encoding:
+      - gzip, deflate
+      CommandName:
+      - cosmosdb create
+      Connection:
+      - keep-alive
+      ParameterSetName:
+      - -n -g --backup-policy-type --locations --capabilities
+      User-Agent:
       - AZURECLI/2.48.1 azsdk-python-mgmt-cosmosdb/0.7.0 Python/3.10.11 (Windows-10-10.0.22621-SP0)
     method: GET
     uri: https://management.azure.com/subscriptions/00000000-0000-0000-0000-000000000000/providers/Microsoft.DocumentDB/locations/eastus2/operationsStatus/273e3272-c23d-43fe-8af9-17e95f01c63e?api-version=2023-04-15
->>>>>>> 314f72a8
   response:
     body:
       string: '{"status":"Dequeued"}'
@@ -505,51 +411,41 @@
       content-type:
       - application/json
       date:
-<<<<<<< HEAD
-      - Sat, 22 Apr 2023 00:03:53 GMT
-=======
       - Fri, 05 May 2023 02:03:56 GMT
->>>>>>> 314f72a8
-      pragma:
-      - no-cache
-      server:
-      - Microsoft-HTTPAPI/2.0
-      strict-transport-security:
-      - max-age=31536000; includeSubDomains
-      transfer-encoding:
-      - chunked
-      vary:
-      - Accept-Encoding
-      x-content-type-options:
-      - nosniff
-      x-ms-gatewayversion:
-      - version=2.14.0
-    status:
-      code: 200
-      message: Ok
-- request:
-    body: null
-    headers:
-      Accept:
-      - '*/*'
-      Accept-Encoding:
-      - gzip, deflate
-      CommandName:
-      - cosmosdb create
-      Connection:
-      - keep-alive
-      ParameterSetName:
-      - -n -g --backup-policy-type --locations --capabilities
-      User-Agent:
-<<<<<<< HEAD
-      - AZURECLI/2.47.0 azsdk-python-mgmt-cosmosdb/9.1.0 Python/3.9.13 (Windows-10-10.0.22621-SP0)
-    method: GET
-    uri: https://management.azure.com/subscriptions/00000000-0000-0000-0000-000000000000/providers/Microsoft.DocumentDB/locations/eastus2/operationsStatus/4aeb42b4-171d-44c5-b0a6-b2fb111dc226?api-version=2023-03-15
-=======
+      pragma:
+      - no-cache
+      server:
+      - Microsoft-HTTPAPI/2.0
+      strict-transport-security:
+      - max-age=31536000; includeSubDomains
+      transfer-encoding:
+      - chunked
+      vary:
+      - Accept-Encoding
+      x-content-type-options:
+      - nosniff
+      x-ms-gatewayversion:
+      - version=2.14.0
+    status:
+      code: 200
+      message: Ok
+- request:
+    body: null
+    headers:
+      Accept:
+      - '*/*'
+      Accept-Encoding:
+      - gzip, deflate
+      CommandName:
+      - cosmosdb create
+      Connection:
+      - keep-alive
+      ParameterSetName:
+      - -n -g --backup-policy-type --locations --capabilities
+      User-Agent:
       - AZURECLI/2.48.1 azsdk-python-mgmt-cosmosdb/0.7.0 Python/3.10.11 (Windows-10-10.0.22621-SP0)
     method: GET
     uri: https://management.azure.com/subscriptions/00000000-0000-0000-0000-000000000000/providers/Microsoft.DocumentDB/locations/eastus2/operationsStatus/273e3272-c23d-43fe-8af9-17e95f01c63e?api-version=2023-04-15
->>>>>>> 314f72a8
   response:
     body:
       string: '{"status":"Dequeued"}'
@@ -561,51 +457,41 @@
       content-type:
       - application/json
       date:
-<<<<<<< HEAD
-      - Sat, 22 Apr 2023 00:04:24 GMT
-=======
       - Fri, 05 May 2023 02:04:26 GMT
->>>>>>> 314f72a8
-      pragma:
-      - no-cache
-      server:
-      - Microsoft-HTTPAPI/2.0
-      strict-transport-security:
-      - max-age=31536000; includeSubDomains
-      transfer-encoding:
-      - chunked
-      vary:
-      - Accept-Encoding
-      x-content-type-options:
-      - nosniff
-      x-ms-gatewayversion:
-      - version=2.14.0
-    status:
-      code: 200
-      message: Ok
-- request:
-    body: null
-    headers:
-      Accept:
-      - '*/*'
-      Accept-Encoding:
-      - gzip, deflate
-      CommandName:
-      - cosmosdb create
-      Connection:
-      - keep-alive
-      ParameterSetName:
-      - -n -g --backup-policy-type --locations --capabilities
-      User-Agent:
-<<<<<<< HEAD
-      - AZURECLI/2.47.0 azsdk-python-mgmt-cosmosdb/9.1.0 Python/3.9.13 (Windows-10-10.0.22621-SP0)
-    method: GET
-    uri: https://management.azure.com/subscriptions/00000000-0000-0000-0000-000000000000/providers/Microsoft.DocumentDB/locations/eastus2/operationsStatus/4aeb42b4-171d-44c5-b0a6-b2fb111dc226?api-version=2023-03-15
-=======
+      pragma:
+      - no-cache
+      server:
+      - Microsoft-HTTPAPI/2.0
+      strict-transport-security:
+      - max-age=31536000; includeSubDomains
+      transfer-encoding:
+      - chunked
+      vary:
+      - Accept-Encoding
+      x-content-type-options:
+      - nosniff
+      x-ms-gatewayversion:
+      - version=2.14.0
+    status:
+      code: 200
+      message: Ok
+- request:
+    body: null
+    headers:
+      Accept:
+      - '*/*'
+      Accept-Encoding:
+      - gzip, deflate
+      CommandName:
+      - cosmosdb create
+      Connection:
+      - keep-alive
+      ParameterSetName:
+      - -n -g --backup-policy-type --locations --capabilities
+      User-Agent:
       - AZURECLI/2.48.1 azsdk-python-mgmt-cosmosdb/0.7.0 Python/3.10.11 (Windows-10-10.0.22621-SP0)
     method: GET
     uri: https://management.azure.com/subscriptions/00000000-0000-0000-0000-000000000000/providers/Microsoft.DocumentDB/locations/eastus2/operationsStatus/273e3272-c23d-43fe-8af9-17e95f01c63e?api-version=2023-04-15
->>>>>>> 314f72a8
   response:
     body:
       string: '{"status":"Dequeued"}'
@@ -617,51 +503,41 @@
       content-type:
       - application/json
       date:
-<<<<<<< HEAD
-      - Sat, 22 Apr 2023 00:04:54 GMT
-=======
       - Fri, 05 May 2023 02:04:57 GMT
->>>>>>> 314f72a8
-      pragma:
-      - no-cache
-      server:
-      - Microsoft-HTTPAPI/2.0
-      strict-transport-security:
-      - max-age=31536000; includeSubDomains
-      transfer-encoding:
-      - chunked
-      vary:
-      - Accept-Encoding
-      x-content-type-options:
-      - nosniff
-      x-ms-gatewayversion:
-      - version=2.14.0
-    status:
-      code: 200
-      message: Ok
-- request:
-    body: null
-    headers:
-      Accept:
-      - '*/*'
-      Accept-Encoding:
-      - gzip, deflate
-      CommandName:
-      - cosmosdb create
-      Connection:
-      - keep-alive
-      ParameterSetName:
-      - -n -g --backup-policy-type --locations --capabilities
-      User-Agent:
-<<<<<<< HEAD
-      - AZURECLI/2.47.0 azsdk-python-mgmt-cosmosdb/9.1.0 Python/3.9.13 (Windows-10-10.0.22621-SP0)
-    method: GET
-    uri: https://management.azure.com/subscriptions/00000000-0000-0000-0000-000000000000/providers/Microsoft.DocumentDB/locations/eastus2/operationsStatus/4aeb42b4-171d-44c5-b0a6-b2fb111dc226?api-version=2023-03-15
-=======
+      pragma:
+      - no-cache
+      server:
+      - Microsoft-HTTPAPI/2.0
+      strict-transport-security:
+      - max-age=31536000; includeSubDomains
+      transfer-encoding:
+      - chunked
+      vary:
+      - Accept-Encoding
+      x-content-type-options:
+      - nosniff
+      x-ms-gatewayversion:
+      - version=2.14.0
+    status:
+      code: 200
+      message: Ok
+- request:
+    body: null
+    headers:
+      Accept:
+      - '*/*'
+      Accept-Encoding:
+      - gzip, deflate
+      CommandName:
+      - cosmosdb create
+      Connection:
+      - keep-alive
+      ParameterSetName:
+      - -n -g --backup-policy-type --locations --capabilities
+      User-Agent:
       - AZURECLI/2.48.1 azsdk-python-mgmt-cosmosdb/0.7.0 Python/3.10.11 (Windows-10-10.0.22621-SP0)
     method: GET
     uri: https://management.azure.com/subscriptions/00000000-0000-0000-0000-000000000000/providers/Microsoft.DocumentDB/locations/eastus2/operationsStatus/273e3272-c23d-43fe-8af9-17e95f01c63e?api-version=2023-04-15
->>>>>>> 314f72a8
   response:
     body:
       string: '{"status":"Dequeued"}'
@@ -673,51 +549,41 @@
       content-type:
       - application/json
       date:
-<<<<<<< HEAD
-      - Sat, 22 Apr 2023 00:05:24 GMT
-=======
       - Fri, 05 May 2023 02:05:27 GMT
->>>>>>> 314f72a8
-      pragma:
-      - no-cache
-      server:
-      - Microsoft-HTTPAPI/2.0
-      strict-transport-security:
-      - max-age=31536000; includeSubDomains
-      transfer-encoding:
-      - chunked
-      vary:
-      - Accept-Encoding
-      x-content-type-options:
-      - nosniff
-      x-ms-gatewayversion:
-      - version=2.14.0
-    status:
-      code: 200
-      message: Ok
-- request:
-    body: null
-    headers:
-      Accept:
-      - '*/*'
-      Accept-Encoding:
-      - gzip, deflate
-      CommandName:
-      - cosmosdb create
-      Connection:
-      - keep-alive
-      ParameterSetName:
-      - -n -g --backup-policy-type --locations --capabilities
-      User-Agent:
-<<<<<<< HEAD
-      - AZURECLI/2.47.0 azsdk-python-mgmt-cosmosdb/9.1.0 Python/3.9.13 (Windows-10-10.0.22621-SP0)
-    method: GET
-    uri: https://management.azure.com/subscriptions/00000000-0000-0000-0000-000000000000/providers/Microsoft.DocumentDB/locations/eastus2/operationsStatus/4aeb42b4-171d-44c5-b0a6-b2fb111dc226?api-version=2023-03-15
-=======
+      pragma:
+      - no-cache
+      server:
+      - Microsoft-HTTPAPI/2.0
+      strict-transport-security:
+      - max-age=31536000; includeSubDomains
+      transfer-encoding:
+      - chunked
+      vary:
+      - Accept-Encoding
+      x-content-type-options:
+      - nosniff
+      x-ms-gatewayversion:
+      - version=2.14.0
+    status:
+      code: 200
+      message: Ok
+- request:
+    body: null
+    headers:
+      Accept:
+      - '*/*'
+      Accept-Encoding:
+      - gzip, deflate
+      CommandName:
+      - cosmosdb create
+      Connection:
+      - keep-alive
+      ParameterSetName:
+      - -n -g --backup-policy-type --locations --capabilities
+      User-Agent:
       - AZURECLI/2.48.1 azsdk-python-mgmt-cosmosdb/0.7.0 Python/3.10.11 (Windows-10-10.0.22621-SP0)
     method: GET
     uri: https://management.azure.com/subscriptions/00000000-0000-0000-0000-000000000000/providers/Microsoft.DocumentDB/locations/eastus2/operationsStatus/273e3272-c23d-43fe-8af9-17e95f01c63e?api-version=2023-04-15
->>>>>>> 314f72a8
   response:
     body:
       string: '{"status":"Dequeued"}'
@@ -729,51 +595,41 @@
       content-type:
       - application/json
       date:
-<<<<<<< HEAD
-      - Sat, 22 Apr 2023 00:05:54 GMT
-=======
       - Fri, 05 May 2023 02:05:57 GMT
->>>>>>> 314f72a8
-      pragma:
-      - no-cache
-      server:
-      - Microsoft-HTTPAPI/2.0
-      strict-transport-security:
-      - max-age=31536000; includeSubDomains
-      transfer-encoding:
-      - chunked
-      vary:
-      - Accept-Encoding
-      x-content-type-options:
-      - nosniff
-      x-ms-gatewayversion:
-      - version=2.14.0
-    status:
-      code: 200
-      message: Ok
-- request:
-    body: null
-    headers:
-      Accept:
-      - '*/*'
-      Accept-Encoding:
-      - gzip, deflate
-      CommandName:
-      - cosmosdb create
-      Connection:
-      - keep-alive
-      ParameterSetName:
-      - -n -g --backup-policy-type --locations --capabilities
-      User-Agent:
-<<<<<<< HEAD
-      - AZURECLI/2.47.0 azsdk-python-mgmt-cosmosdb/9.1.0 Python/3.9.13 (Windows-10-10.0.22621-SP0)
-    method: GET
-    uri: https://management.azure.com/subscriptions/00000000-0000-0000-0000-000000000000/providers/Microsoft.DocumentDB/locations/eastus2/operationsStatus/4aeb42b4-171d-44c5-b0a6-b2fb111dc226?api-version=2023-03-15
-=======
+      pragma:
+      - no-cache
+      server:
+      - Microsoft-HTTPAPI/2.0
+      strict-transport-security:
+      - max-age=31536000; includeSubDomains
+      transfer-encoding:
+      - chunked
+      vary:
+      - Accept-Encoding
+      x-content-type-options:
+      - nosniff
+      x-ms-gatewayversion:
+      - version=2.14.0
+    status:
+      code: 200
+      message: Ok
+- request:
+    body: null
+    headers:
+      Accept:
+      - '*/*'
+      Accept-Encoding:
+      - gzip, deflate
+      CommandName:
+      - cosmosdb create
+      Connection:
+      - keep-alive
+      ParameterSetName:
+      - -n -g --backup-policy-type --locations --capabilities
+      User-Agent:
       - AZURECLI/2.48.1 azsdk-python-mgmt-cosmosdb/0.7.0 Python/3.10.11 (Windows-10-10.0.22621-SP0)
     method: GET
     uri: https://management.azure.com/subscriptions/00000000-0000-0000-0000-000000000000/providers/Microsoft.DocumentDB/locations/eastus2/operationsStatus/273e3272-c23d-43fe-8af9-17e95f01c63e?api-version=2023-04-15
->>>>>>> 314f72a8
   response:
     body:
       string: '{"status":"Succeeded"}'
@@ -783,33 +639,6 @@
       content-length:
       - '22'
       content-type:
-<<<<<<< HEAD
-      - application/json
-      date:
-      - Sat, 22 Apr 2023 00:06:24 GMT
-      pragma:
-      - no-cache
-      server:
-      - Microsoft-HTTPAPI/2.0
-      strict-transport-security:
-      - max-age=31536000; includeSubDomains
-      transfer-encoding:
-      - chunked
-      vary:
-      - Accept-Encoding
-      x-content-type-options:
-      - nosniff
-      x-ms-gatewayversion:
-      - version=2.14.0
-    status:
-      code: 200
-      message: Ok
-- request:
-    body: null
-    headers:
-      Accept:
-      - '*/*'
-=======
       - application/json
       date:
       - Fri, 05 May 2023 02:06:27 GMT
@@ -887,30 +716,15 @@
     headers:
       Accept:
       - application/json
->>>>>>> 314f72a8
-      Accept-Encoding:
-      - gzip, deflate
-      CommandName:
-      - cosmosdb create
-      Connection:
-      - keep-alive
-      ParameterSetName:
-      - -n -g --backup-policy-type --locations --capabilities
-      User-Agent:
-<<<<<<< HEAD
-      - AZURECLI/2.47.0 azsdk-python-mgmt-cosmosdb/9.1.0 Python/3.9.13 (Windows-10-10.0.22621-SP0)
-    method: GET
-    uri: https://management.azure.com/subscriptions/00000000-0000-0000-0000-000000000000/resourceGroups/cli_test_cosmosdb_table_restorable_commands000001/providers/Microsoft.DocumentDB/databaseAccounts/cli000003?api-version=2023-03-15
-  response:
-    body:
-      string: '{"id":"/subscriptions/00000000-0000-0000-0000-000000000000/resourceGroups/cli_test_cosmosdb_table_restorable_commands000001/providers/Microsoft.DocumentDB/databaseAccounts/cli000003","name":"cli000003","location":"East
-        US 2","type":"Microsoft.DocumentDB/databaseAccounts","kind":"GlobalDocumentDB","tags":{},"systemData":{"createdAt":"2023-04-22T00:05:36.868019Z"},"properties":{"provisioningState":"Succeeded","documentEndpoint":"https://cli000003.documents.azure.com:443/","tableEndpoint":"https://cli000003.table.cosmos.azure.com:443/","sqlEndpoint":"https://cli000003.documents.azure.com:443/","publicNetworkAccess":"Enabled","enableAutomaticFailover":false,"enableMultipleWriteLocations":false,"enablePartitionKeyMonitor":false,"isVirtualNetworkFilterEnabled":false,"virtualNetworkRules":[],"EnabledApiTypes":"Table,
-        Sql","disableKeyBasedMetadataWriteAccess":false,"enableFreeTier":false,"enableAnalyticalStorage":false,"analyticalStorageConfiguration":{"schemaType":"WellDefined"},"instanceId":"c188bfe3-9a67-4a92-84a7-5a9fecad4c49","createMode":"Default","databaseAccountOfferType":"Standard","defaultIdentity":"FirstPartyIdentity","networkAclBypass":"None","disableLocalAuth":false,"enablePartitionMerge":false,"minimalTlsVersion":"Tls","consistencyPolicy":{"defaultConsistencyLevel":"BoundedStaleness","maxIntervalInSeconds":86400,"maxStalenessPrefix":1000000},"configurationOverrides":{},"writeLocations":[{"id":"cli000003-eastus2","locationName":"East
-        US 2","documentEndpoint":"https://cli000003-eastus2.documents.azure.com:443/","provisioningState":"Succeeded","failoverPriority":0,"isZoneRedundant":false}],"readLocations":[{"id":"cli000003-eastus2","locationName":"East
-        US 2","documentEndpoint":"https://cli000003-eastus2.documents.azure.com:443/","provisioningState":"Succeeded","failoverPriority":0,"isZoneRedundant":false}],"locations":[{"id":"cli000003-eastus2","locationName":"East
-        US 2","documentEndpoint":"https://cli000003-eastus2.documents.azure.com:443/","provisioningState":"Succeeded","failoverPriority":0,"isZoneRedundant":false}],"failoverPolicies":[{"id":"cli000003-eastus2","locationName":"East
-        US 2","failoverPriority":0}],"cors":[],"capabilities":[{"name":"EnableTable"}],"ipRules":[],"backupPolicy":{"type":"Continuous"},"networkAclBypassResourceIds":[],"keysMetadata":{"primaryMasterKey":{"generationTime":"2023-04-22T00:05:36.868019Z"},"secondaryMasterKey":{"generationTime":"2023-04-22T00:05:36.868019Z"},"primaryReadonlyMasterKey":{"generationTime":"2023-04-22T00:05:36.868019Z"},"secondaryReadonlyMasterKey":{"generationTime":"2023-04-22T00:05:36.868019Z"}}},"identity":{"type":"None"}}'
-=======
+      Accept-Encoding:
+      - gzip, deflate
+      CommandName:
+      - cosmosdb create
+      Connection:
+      - keep-alive
+      ParameterSetName:
+      - -n -g --backup-policy-type --locations --capabilities
+      User-Agent:
       - AZURECLI/2.48.1 azsdk-python-mgmt-cosmosdb/0.7.0 Python/3.10.11 (Windows-10-10.0.22621-SP0)
     method: GET
     uri: https://management.azure.com/subscriptions/00000000-0000-0000-0000-000000000000/resourceGroups/cli_test_cosmosdb_table_restorable_commands000001/providers/Microsoft.DocumentDB/databaseAccounts/cli000003?api-version=2023-04-15
@@ -923,24 +737,15 @@
         US 2","documentEndpoint":"https://cli000003-eastus2.documents.azure.com:443/","provisioningState":"Succeeded","failoverPriority":0,"isZoneRedundant":false}],"locations":[{"id":"cli000003-eastus2","locationName":"East
         US 2","documentEndpoint":"https://cli000003-eastus2.documents.azure.com:443/","provisioningState":"Succeeded","failoverPriority":0,"isZoneRedundant":false}],"failoverPolicies":[{"id":"cli000003-eastus2","locationName":"East
         US 2","failoverPriority":0}],"cors":[],"capabilities":[{"name":"EnableTable"}],"ipRules":[],"backupPolicy":{"type":"Continuous","continuousModeProperties":{"tier":"Continuous30Days"}},"networkAclBypassResourceIds":[],"keysMetadata":{"primaryMasterKey":{"generationTime":"2023-05-05T02:05:40.2783655Z"},"secondaryMasterKey":{"generationTime":"2023-05-05T02:05:40.2783655Z"},"primaryReadonlyMasterKey":{"generationTime":"2023-05-05T02:05:40.2783655Z"},"secondaryReadonlyMasterKey":{"generationTime":"2023-05-05T02:05:40.2783655Z"}}},"identity":{"type":"None"}}'
->>>>>>> 314f72a8
-    headers:
-      cache-control:
-      - no-store, no-cache
-      content-length:
-<<<<<<< HEAD
-      - '2624'
-      content-type:
-      - application/json
-      date:
-      - Sat, 22 Apr 2023 00:06:24 GMT
-=======
+    headers:
+      cache-control:
+      - no-store, no-cache
+      content-length:
       - '2684'
       content-type:
       - application/json
       date:
       - Fri, 05 May 2023 02:06:27 GMT
->>>>>>> 314f72a8
       pragma:
       - no-cache
       server:
@@ -972,20 +777,6 @@
       ParameterSetName:
       - -n -g
       User-Agent:
-<<<<<<< HEAD
-      - AZURECLI/2.47.0 azsdk-python-mgmt-cosmosdb/9.1.0 Python/3.9.13 (Windows-10-10.0.22621-SP0)
-    method: GET
-    uri: https://management.azure.com/subscriptions/00000000-0000-0000-0000-000000000000/resourceGroups/cli_test_cosmosdb_table_restorable_commands000001/providers/Microsoft.DocumentDB/databaseAccounts/cli000003?api-version=2023-03-15
-  response:
-    body:
-      string: '{"id":"/subscriptions/00000000-0000-0000-0000-000000000000/resourceGroups/cli_test_cosmosdb_table_restorable_commands000001/providers/Microsoft.DocumentDB/databaseAccounts/cli000003","name":"cli000003","location":"East
-        US 2","type":"Microsoft.DocumentDB/databaseAccounts","kind":"GlobalDocumentDB","tags":{},"systemData":{"createdAt":"2023-04-22T00:05:36.868019Z"},"properties":{"provisioningState":"Succeeded","documentEndpoint":"https://cli000003.documents.azure.com:443/","tableEndpoint":"https://cli000003.table.cosmos.azure.com:443/","sqlEndpoint":"https://cli000003.documents.azure.com:443/","publicNetworkAccess":"Enabled","enableAutomaticFailover":false,"enableMultipleWriteLocations":false,"enablePartitionKeyMonitor":false,"isVirtualNetworkFilterEnabled":false,"virtualNetworkRules":[],"EnabledApiTypes":"Table,
-        Sql","disableKeyBasedMetadataWriteAccess":false,"enableFreeTier":false,"enableAnalyticalStorage":false,"analyticalStorageConfiguration":{"schemaType":"WellDefined"},"instanceId":"c188bfe3-9a67-4a92-84a7-5a9fecad4c49","createMode":"Default","databaseAccountOfferType":"Standard","defaultIdentity":"FirstPartyIdentity","networkAclBypass":"None","disableLocalAuth":false,"enablePartitionMerge":false,"minimalTlsVersion":"Tls","consistencyPolicy":{"defaultConsistencyLevel":"BoundedStaleness","maxIntervalInSeconds":86400,"maxStalenessPrefix":1000000},"configurationOverrides":{},"writeLocations":[{"id":"cli000003-eastus2","locationName":"East
-        US 2","documentEndpoint":"https://cli000003-eastus2.documents.azure.com:443/","provisioningState":"Succeeded","failoverPriority":0,"isZoneRedundant":false}],"readLocations":[{"id":"cli000003-eastus2","locationName":"East
-        US 2","documentEndpoint":"https://cli000003-eastus2.documents.azure.com:443/","provisioningState":"Succeeded","failoverPriority":0,"isZoneRedundant":false}],"locations":[{"id":"cli000003-eastus2","locationName":"East
-        US 2","documentEndpoint":"https://cli000003-eastus2.documents.azure.com:443/","provisioningState":"Succeeded","failoverPriority":0,"isZoneRedundant":false}],"failoverPolicies":[{"id":"cli000003-eastus2","locationName":"East
-        US 2","failoverPriority":0}],"cors":[],"capabilities":[{"name":"EnableTable"}],"ipRules":[],"backupPolicy":{"type":"Continuous"},"networkAclBypassResourceIds":[],"keysMetadata":{"primaryMasterKey":{"generationTime":"2023-04-22T00:05:36.868019Z"},"secondaryMasterKey":{"generationTime":"2023-04-22T00:05:36.868019Z"},"primaryReadonlyMasterKey":{"generationTime":"2023-04-22T00:05:36.868019Z"},"secondaryReadonlyMasterKey":{"generationTime":"2023-04-22T00:05:36.868019Z"}}},"identity":{"type":"None"}}'
-=======
       - AZURECLI/2.48.1 azsdk-python-mgmt-cosmosdb/0.7.0 Python/3.10.11 (Windows-10-10.0.22621-SP0)
     method: GET
     uri: https://management.azure.com/subscriptions/00000000-0000-0000-0000-000000000000/resourceGroups/cli_test_cosmosdb_table_restorable_commands000001/providers/Microsoft.DocumentDB/databaseAccounts/cli000003?api-version=2023-04-15
@@ -998,24 +789,15 @@
         US 2","documentEndpoint":"https://cli000003-eastus2.documents.azure.com:443/","provisioningState":"Succeeded","failoverPriority":0,"isZoneRedundant":false}],"locations":[{"id":"cli000003-eastus2","locationName":"East
         US 2","documentEndpoint":"https://cli000003-eastus2.documents.azure.com:443/","provisioningState":"Succeeded","failoverPriority":0,"isZoneRedundant":false}],"failoverPolicies":[{"id":"cli000003-eastus2","locationName":"East
         US 2","failoverPriority":0}],"cors":[],"capabilities":[{"name":"EnableTable"}],"ipRules":[],"backupPolicy":{"type":"Continuous","continuousModeProperties":{"tier":"Continuous30Days"}},"networkAclBypassResourceIds":[],"keysMetadata":{"primaryMasterKey":{"generationTime":"2023-05-05T02:05:40.2783655Z"},"secondaryMasterKey":{"generationTime":"2023-05-05T02:05:40.2783655Z"},"primaryReadonlyMasterKey":{"generationTime":"2023-05-05T02:05:40.2783655Z"},"secondaryReadonlyMasterKey":{"generationTime":"2023-05-05T02:05:40.2783655Z"}}},"identity":{"type":"None"}}'
->>>>>>> 314f72a8
-    headers:
-      cache-control:
-      - no-store, no-cache
-      content-length:
-<<<<<<< HEAD
-      - '2624'
-      content-type:
-      - application/json
-      date:
-      - Sat, 22 Apr 2023 00:06:24 GMT
-=======
+    headers:
+      cache-control:
+      - no-store, no-cache
+      content-length:
       - '2684'
       content-type:
       - application/json
       date:
       - Fri, 05 May 2023 02:06:28 GMT
->>>>>>> 314f72a8
       pragma:
       - no-cache
       server:
@@ -1048,40 +830,18 @@
       ParameterSetName:
       - -g -a -n --throughput
       User-Agent:
-<<<<<<< HEAD
-      - AZURECLI/2.47.0 azsdk-python-mgmt-cosmosdb/9.1.0 Python/3.9.13 (Windows-10-10.0.22621-SP0)
-    method: GET
-    uri: https://management.azure.com/subscriptions/00000000-0000-0000-0000-000000000000/resourceGroups/cli_test_cosmosdb_table_restorable_commands000001/providers/Microsoft.DocumentDB/databaseAccounts/cli000003?api-version=2023-03-15
-  response:
-    body:
-      string: '{"id":"/subscriptions/00000000-0000-0000-0000-000000000000/resourceGroups/cli_test_cosmosdb_table_restorable_commands000001/providers/Microsoft.DocumentDB/databaseAccounts/cli000003","name":"cli000003","location":"East
-        US 2","type":"Microsoft.DocumentDB/databaseAccounts","kind":"GlobalDocumentDB","tags":{},"systemData":{"createdAt":"2023-04-22T00:05:36.868019Z"},"properties":{"provisioningState":"Succeeded","documentEndpoint":"https://cli000003.documents.azure.com:443/","tableEndpoint":"https://cli000003.table.cosmos.azure.com:443/","sqlEndpoint":"https://cli000003.documents.azure.com:443/","publicNetworkAccess":"Enabled","enableAutomaticFailover":false,"enableMultipleWriteLocations":false,"enablePartitionKeyMonitor":false,"isVirtualNetworkFilterEnabled":false,"virtualNetworkRules":[],"EnabledApiTypes":"Table,
-        Sql","disableKeyBasedMetadataWriteAccess":false,"enableFreeTier":false,"enableAnalyticalStorage":false,"analyticalStorageConfiguration":{"schemaType":"WellDefined"},"instanceId":"c188bfe3-9a67-4a92-84a7-5a9fecad4c49","createMode":"Default","databaseAccountOfferType":"Standard","defaultIdentity":"FirstPartyIdentity","networkAclBypass":"None","disableLocalAuth":false,"enablePartitionMerge":false,"minimalTlsVersion":"Tls","consistencyPolicy":{"defaultConsistencyLevel":"BoundedStaleness","maxIntervalInSeconds":86400,"maxStalenessPrefix":1000000},"configurationOverrides":{},"writeLocations":[{"id":"cli000003-eastus2","locationName":"East
-        US 2","documentEndpoint":"https://cli000003-eastus2.documents.azure.com:443/","provisioningState":"Succeeded","failoverPriority":0,"isZoneRedundant":false}],"readLocations":[{"id":"cli000003-eastus2","locationName":"East
-        US 2","documentEndpoint":"https://cli000003-eastus2.documents.azure.com:443/","provisioningState":"Succeeded","failoverPriority":0,"isZoneRedundant":false}],"locations":[{"id":"cli000003-eastus2","locationName":"East
-        US 2","documentEndpoint":"https://cli000003-eastus2.documents.azure.com:443/","provisioningState":"Succeeded","failoverPriority":0,"isZoneRedundant":false}],"failoverPolicies":[{"id":"cli000003-eastus2","locationName":"East
-        US 2","failoverPriority":0}],"cors":[],"capabilities":[{"name":"EnableTable"}],"ipRules":[],"backupPolicy":{"type":"Continuous"},"networkAclBypassResourceIds":[],"keysMetadata":{"primaryMasterKey":{"generationTime":"2023-04-22T00:05:36.868019Z"},"secondaryMasterKey":{"generationTime":"2023-04-22T00:05:36.868019Z"},"primaryReadonlyMasterKey":{"generationTime":"2023-04-22T00:05:36.868019Z"},"secondaryReadonlyMasterKey":{"generationTime":"2023-04-22T00:05:36.868019Z"}}},"identity":{"type":"None"}}'
-=======
       - AZURECLI/2.48.1 azsdk-python-mgmt-cosmosdb/0.7.0 Python/3.10.11 (Windows-10-10.0.22621-SP0)
     method: PUT
     uri: https://management.azure.com/subscriptions/00000000-0000-0000-0000-000000000000/resourceGroups/cli_test_cosmosdb_table_restorable_commands000001/providers/Microsoft.DocumentDB/databaseAccounts/cli000003/tables/cli000002?api-version=2023-04-15
   response:
     body:
       string: '{"status":"Enqueued"}'
->>>>>>> 314f72a8
     headers:
       azure-asyncoperation:
       - https://management.azure.com/subscriptions/00000000-0000-0000-0000-000000000000/providers/Microsoft.DocumentDB/locations/eastus2/operationsStatus/a707f7d2-56d4-49be-bfca-b164b02d6161?api-version=2023-04-15
       cache-control:
       - no-store, no-cache
       content-length:
-<<<<<<< HEAD
-      - '2624'
-      content-type:
-      - application/json
-      date:
-      - Sat, 22 Apr 2023 00:06:25 GMT
-=======
       - '21'
       content-type:
       - application/json
@@ -1089,7 +849,6 @@
       - Fri, 05 May 2023 02:06:29 GMT
       location:
       - https://management.azure.com/subscriptions/00000000-0000-0000-0000-000000000000/resourceGroups/cli_test_cosmosdb_table_restorable_commands000001/providers/Microsoft.DocumentDB/databaseAccounts/cli000003/tables/cli000002/operationResults/a707f7d2-56d4-49be-bfca-b164b02d6161?api-version=2023-04-15
->>>>>>> 314f72a8
       pragma:
       - no-cache
       server:
@@ -1119,57 +878,35 @@
       ParameterSetName:
       - -g -a -n --throughput
       User-Agent:
-<<<<<<< HEAD
-      - AZURECLI/2.47.0 azsdk-python-mgmt-cosmosdb/9.1.0 Python/3.9.13 (Windows-10-10.0.22621-SP0)
-    method: PUT
-    uri: https://management.azure.com/subscriptions/00000000-0000-0000-0000-000000000000/resourceGroups/cli_test_cosmosdb_table_restorable_commands000001/providers/Microsoft.DocumentDB/databaseAccounts/cli000003/tables/cli000002?api-version=2023-03-15
-=======
       - AZURECLI/2.48.1 azsdk-python-mgmt-cosmosdb/0.7.0 Python/3.10.11 (Windows-10-10.0.22621-SP0)
     method: GET
     uri: https://management.azure.com/subscriptions/00000000-0000-0000-0000-000000000000/providers/Microsoft.DocumentDB/locations/eastus2/operationsStatus/a707f7d2-56d4-49be-bfca-b164b02d6161?api-version=2023-04-15
->>>>>>> 314f72a8
   response:
     body:
       string: '{"status":"Enqueued"}'
     headers:
-<<<<<<< HEAD
-      azure-asyncoperation:
-      - https://management.azure.com/subscriptions/00000000-0000-0000-0000-000000000000/providers/Microsoft.DocumentDB/locations/eastus2/operationsStatus/a1a157e5-343a-4d6d-9b49-92966cc2a0bf?api-version=2023-03-15
-=======
->>>>>>> 314f72a8
-      cache-control:
-      - no-store, no-cache
-      content-length:
-      - '21'
-      content-type:
-      - application/json
-      date:
-<<<<<<< HEAD
-      - Sat, 22 Apr 2023 00:06:25 GMT
-      location:
-      - https://management.azure.com/subscriptions/00000000-0000-0000-0000-000000000000/resourceGroups/cli_test_cosmosdb_table_restorable_commands000001/providers/Microsoft.DocumentDB/databaseAccounts/cli000003/tables/cli000002/operationResults/a1a157e5-343a-4d6d-9b49-92966cc2a0bf?api-version=2023-03-15
-=======
+      cache-control:
+      - no-store, no-cache
+      content-length:
+      - '21'
+      content-type:
+      - application/json
+      date:
       - Fri, 05 May 2023 02:06:29 GMT
->>>>>>> 314f72a8
-      pragma:
-      - no-cache
-      server:
-      - Microsoft-HTTPAPI/2.0
-      strict-transport-security:
-      - max-age=31536000; includeSubDomains
-      transfer-encoding:
-      - chunked
-      vary:
-      - Accept-Encoding
-      x-content-type-options:
-      - nosniff
-      x-ms-gatewayversion:
-      - version=2.14.0
-<<<<<<< HEAD
-      x-ms-ratelimit-remaining-subscription-writes:
-      - '1199'
-=======
->>>>>>> 314f72a8
+      pragma:
+      - no-cache
+      server:
+      - Microsoft-HTTPAPI/2.0
+      strict-transport-security:
+      - max-age=31536000; includeSubDomains
+      transfer-encoding:
+      - chunked
+      vary:
+      - Accept-Encoding
+      x-content-type-options:
+      - nosniff
+      x-ms-gatewayversion:
+      - version=2.14.0
     status:
       code: 200
       message: Ok
@@ -1187,15 +924,9 @@
       ParameterSetName:
       - -g -a -n --throughput
       User-Agent:
-<<<<<<< HEAD
-      - AZURECLI/2.47.0 azsdk-python-mgmt-cosmosdb/9.1.0 Python/3.9.13 (Windows-10-10.0.22621-SP0)
-    method: GET
-    uri: https://management.azure.com/subscriptions/00000000-0000-0000-0000-000000000000/providers/Microsoft.DocumentDB/locations/eastus2/operationsStatus/a1a157e5-343a-4d6d-9b49-92966cc2a0bf?api-version=2023-03-15
-=======
       - AZURECLI/2.48.1 azsdk-python-mgmt-cosmosdb/0.7.0 Python/3.10.11 (Windows-10-10.0.22621-SP0)
     method: GET
     uri: https://management.azure.com/subscriptions/00000000-0000-0000-0000-000000000000/providers/Microsoft.DocumentDB/locations/eastus2/operationsStatus/a707f7d2-56d4-49be-bfca-b164b02d6161?api-version=2023-04-15
->>>>>>> 314f72a8
   response:
     body:
       string: '{"status":"Succeeded"}'
@@ -1207,11 +938,7 @@
       content-type:
       - application/json
       date:
-<<<<<<< HEAD
-      - Sat, 22 Apr 2023 00:06:55 GMT
-=======
       - Fri, 05 May 2023 02:07:00 GMT
->>>>>>> 314f72a8
       pragma:
       - no-cache
       server:
@@ -1243,21 +970,12 @@
       ParameterSetName:
       - -g -a -n --throughput
       User-Agent:
-<<<<<<< HEAD
-      - AZURECLI/2.47.0 azsdk-python-mgmt-cosmosdb/9.1.0 Python/3.9.13 (Windows-10-10.0.22621-SP0)
-    method: GET
-    uri: https://management.azure.com/subscriptions/00000000-0000-0000-0000-000000000000/resourceGroups/cli_test_cosmosdb_table_restorable_commands000001/providers/Microsoft.DocumentDB/databaseAccounts/cli000003/tables/cli000002?api-version=2023-03-15
-  response:
-    body:
-      string: '{"id":"/subscriptions/00000000-0000-0000-0000-000000000000/resourceGroups/cli_test_cosmosdb_table_restorable_commands000001/providers/Microsoft.DocumentDB/databaseAccounts/cli000003/tables/cli000002","type":"Microsoft.DocumentDB/databaseAccounts/tables","name":"cli000002","properties":{"resource":{"id":"cli000002","_rid":"bJoDAJt2gAI=","_etag":"\"00000000-0000-0000-74ae-4dadf80201d9\"","_ts":1682121996}}}'
-=======
       - AZURECLI/2.48.1 azsdk-python-mgmt-cosmosdb/0.7.0 Python/3.10.11 (Windows-10-10.0.22621-SP0)
     method: GET
     uri: https://management.azure.com/subscriptions/00000000-0000-0000-0000-000000000000/resourceGroups/cli_test_cosmosdb_table_restorable_commands000001/providers/Microsoft.DocumentDB/databaseAccounts/cli000003/tables/cli000002?api-version=2023-04-15
   response:
     body:
       string: '{"id":"/subscriptions/00000000-0000-0000-0000-000000000000/resourceGroups/cli_test_cosmosdb_table_restorable_commands000001/providers/Microsoft.DocumentDB/databaseAccounts/cli000003/tables/cli000002","type":"Microsoft.DocumentDB/databaseAccounts/tables","name":"cli000002","properties":{"resource":{"id":"cli000002","_rid":"Z7U6AJrHO8c=","_etag":"\"00000000-0000-0000-7ef6-3b37780201d9\"","_ts":1683252400}}}'
->>>>>>> 314f72a8
     headers:
       cache-control:
       - no-store, no-cache
@@ -1266,11 +984,7 @@
       content-type:
       - application/json
       date:
-<<<<<<< HEAD
-      - Sat, 22 Apr 2023 00:06:55 GMT
-=======
       - Fri, 05 May 2023 02:07:01 GMT
->>>>>>> 314f72a8
       pragma:
       - no-cache
       server:
@@ -1302,17 +1016,6 @@
       ParameterSetName:
       - --location --instance-id
       User-Agent:
-<<<<<<< HEAD
-      - AZURECLI/2.47.0 azsdk-python-mgmt-cosmosdb/9.1.0 Python/3.9.13 (Windows-10-10.0.22621-SP0)
-    method: GET
-    uri: https://management.azure.com/subscriptions/00000000-0000-0000-0000-000000000000/providers/Microsoft.DocumentDB/locations/eastus2/restorableDatabaseAccounts/c188bfe3-9a67-4a92-84a7-5a9fecad4c49?api-version=2023-03-15
-  response:
-    body:
-      string: '{"name":"c188bfe3-9a67-4a92-84a7-5a9fecad4c49","location":"East US
-        2","type":"Microsoft.DocumentDB/locations/restorableDatabaseAccounts","id":"/subscriptions/00000000-0000-0000-0000-000000000000/providers/Microsoft.DocumentDB/locations/eastus2/restorableDatabaseAccounts/c188bfe3-9a67-4a92-84a7-5a9fecad4c49","properties":{"accountName":"cli000003","apiType":"Table,
-        Sql","creationTime":"2023-04-22T00:05:37Z","restorableLocations":[{"locationName":"East
-        US 2","regionalDatabaseAccountInstanceId":"6232e39e-c22b-4a47-89cb-75989954bc02","creationTime":"2023-04-22T00:05:38Z"}]}}'
-=======
       - AZURECLI/2.48.1 azsdk-python-mgmt-cosmosdb/0.7.0 Python/3.10.11 (Windows-10-10.0.22621-SP0)
     method: GET
     uri: https://management.azure.com/subscriptions/00000000-0000-0000-0000-000000000000/providers/Microsoft.DocumentDB/locations/eastus2/restorableDatabaseAccounts/c599e7d4-9b8b-4e35-9071-9ad30a61f218?api-version=2023-04-15
@@ -1322,7 +1025,6 @@
         2","type":"Microsoft.DocumentDB/locations/restorableDatabaseAccounts","id":"/subscriptions/00000000-0000-0000-0000-000000000000/providers/Microsoft.DocumentDB/locations/eastus2/restorableDatabaseAccounts/c599e7d4-9b8b-4e35-9071-9ad30a61f218","properties":{"accountName":"cli000003","apiType":"Table,
         Sql","creationTime":"2023-05-05T02:05:41Z","oldestRestorableTime":"2023-05-05T02:05:41Z","restorableLocations":[{"locationName":"East
         US 2","regionalDatabaseAccountInstanceId":"4936c1c7-b963-4f03-96ae-7baedb2156c8","creationTime":"2023-05-05T02:05:42Z"}]}}'
->>>>>>> 314f72a8
     headers:
       cache-control:
       - no-store, no-cache
@@ -1331,11 +1033,7 @@
       content-type:
       - application/json
       date:
-<<<<<<< HEAD
-      - Sat, 22 Apr 2023 00:06:56 GMT
-=======
       - Fri, 05 May 2023 02:07:01 GMT
->>>>>>> 314f72a8
       pragma:
       - no-cache
       server:
@@ -1367,21 +1065,12 @@
       ParameterSetName:
       - --location --instance-id
       User-Agent:
-<<<<<<< HEAD
-      - AZURECLI/2.47.0 azsdk-python-mgmt-cosmosdb/9.1.0 Python/3.9.13 (Windows-10-10.0.22621-SP0)
-    method: GET
-    uri: https://management.azure.com/subscriptions/00000000-0000-0000-0000-000000000000/providers/Microsoft.DocumentDB/locations/eastus2/restorableDatabaseAccounts/c188bfe3-9a67-4a92-84a7-5a9fecad4c49/restorableTables?api-version=2023-03-15
-  response:
-    body:
-      string: '{"value":[{"id":"/subscriptions/00000000-0000-0000-0000-000000000000/providers/Microsoft.DocumentDB/locations/eastus2/restorableDatabaseAccounts/c188bfe3-9a67-4a92-84a7-5a9fecad4c49/restorableTables/09405506-256b-4710-b79b-0c9014681508","type":"Microsoft.DocumentDB/locations/restorableDatabaseAccounts/restorableTables","name":"09405506-256b-4710-b79b-0c9014681508","properties":{"resource":{"_rid":"5t+hFgAAAA==","eventTimestamp":"2023-04-22T00:06:36Z","ownerId":"cli000002","ownerResourceId":"bJoDAJt2gAI=","operationType":"Create","CanUndelete":"invalid"}}}]}'
-=======
       - AZURECLI/2.48.1 azsdk-python-mgmt-cosmosdb/0.7.0 Python/3.10.11 (Windows-10-10.0.22621-SP0)
     method: GET
     uri: https://management.azure.com/subscriptions/00000000-0000-0000-0000-000000000000/providers/Microsoft.DocumentDB/locations/eastus2/restorableDatabaseAccounts/c599e7d4-9b8b-4e35-9071-9ad30a61f218/restorableTables?api-version=2023-04-15
   response:
     body:
       string: '{"value":[{"id":"/subscriptions/00000000-0000-0000-0000-000000000000/providers/Microsoft.DocumentDB/locations/eastus2/restorableDatabaseAccounts/c599e7d4-9b8b-4e35-9071-9ad30a61f218/restorableTables/be98ec81-7d07-4427-8902-185c43da838d","type":"Microsoft.DocumentDB/locations/restorableDatabaseAccounts/restorableTables","name":"be98ec81-7d07-4427-8902-185c43da838d","properties":{"resource":{"_rid":"A8mPiQAAAA==","eventTimestamp":"2023-05-05T02:06:40Z","ownerId":"cli000002","ownerResourceId":"Z7U6AJrHO8c=","operationType":"Create","CanUndelete":"invalid"}}}]}'
->>>>>>> 314f72a8
     headers:
       cache-control:
       - no-store, no-cache
@@ -1390,17 +1079,17 @@
       content-type:
       - application/json
       date:
-<<<<<<< HEAD
-      - Sat, 22 Apr 2023 00:06:56 GMT
-=======
       - Fri, 05 May 2023 02:07:03 GMT
->>>>>>> 314f72a8
-      pragma:
-      - no-cache
-      server:
-      - Microsoft-HTTPAPI/2.0
-      strict-transport-security:
-      - max-age=31536000; includeSubDomains
+      pragma:
+      - no-cache
+      server:
+      - Microsoft-HTTPAPI/2.0
+      strict-transport-security:
+      - max-age=31536000; includeSubDomains
+      transfer-encoding:
+      - chunked
+      vary:
+      - Accept-Encoding
       x-content-type-options:
       - nosniff
       x-ms-gatewayversion:
@@ -1422,21 +1111,12 @@
       ParameterSetName:
       - --restore-location -l --instance-id --restore-timestamp
       User-Agent:
-<<<<<<< HEAD
-      - AZURECLI/2.47.0 azsdk-python-mgmt-cosmosdb/9.1.0 Python/3.9.13 (Windows-10-10.0.22621-SP0)
-    method: GET
-    uri: https://management.azure.com/subscriptions/00000000-0000-0000-0000-000000000000/providers/Microsoft.DocumentDB/locations/eastus2/restorableDatabaseAccounts/c188bfe3-9a67-4a92-84a7-5a9fecad4c49/restorableTableResources?api-version=2023-03-15&restoreLocation=eastus2&restoreTimestampInUtc=2023-04-22T00%3A07%3A37%2B00%3A00
-  response:
-    body:
-      string: '{"value":[{"id":"/subscriptions/00000000-0000-0000-0000-000000000000/providers/Microsoft.DocumentDB/locations/eastus2/restorableDatabaseAccounts/c188bfe3-9a67-4a92-84a7-5a9fecad4c49/restorableTableResources/cli000002","type":"Microsoft.DocumentDB/locations/restorableDatabaseAccounts/restorableTableResources","name":"cli000002"}]}'
-=======
       - AZURECLI/2.48.1 azsdk-python-mgmt-cosmosdb/0.7.0 Python/3.10.11 (Windows-10-10.0.22621-SP0)
     method: GET
     uri: https://management.azure.com/subscriptions/00000000-0000-0000-0000-000000000000/providers/Microsoft.DocumentDB/locations/eastus2/restorableDatabaseAccounts/c599e7d4-9b8b-4e35-9071-9ad30a61f218/restorableTableResources?api-version=2023-04-15&restoreLocation=eastus2&restoreTimestampInUtc=2023-05-05T02%3A07%3A41%2B00%3A00
   response:
     body:
       string: '{"value":[{"id":"/subscriptions/00000000-0000-0000-0000-000000000000/providers/Microsoft.DocumentDB/locations/eastus2/restorableDatabaseAccounts/c599e7d4-9b8b-4e35-9071-9ad30a61f218/restorableTableResources/cli000002","type":"Microsoft.DocumentDB/locations/restorableDatabaseAccounts/restorableTableResources","name":"cli000002"}]}'
->>>>>>> 314f72a8
     headers:
       cache-control:
       - no-store, no-cache
@@ -1445,17 +1125,17 @@
       content-type:
       - application/json
       date:
-<<<<<<< HEAD
-      - Sat, 22 Apr 2023 00:08:58 GMT
-=======
       - Fri, 05 May 2023 02:09:03 GMT
->>>>>>> 314f72a8
-      pragma:
-      - no-cache
-      server:
-      - Microsoft-HTTPAPI/2.0
-      strict-transport-security:
-      - max-age=31536000; includeSubDomains
+      pragma:
+      - no-cache
+      server:
+      - Microsoft-HTTPAPI/2.0
+      strict-transport-security:
+      - max-age=31536000; includeSubDomains
+      transfer-encoding:
+      - chunked
+      vary:
+      - Accept-Encoding
       x-content-type-options:
       - nosniff
       x-ms-gatewayversion:
