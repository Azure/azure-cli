--- conflicted
+++ resolved
@@ -23,14 +23,9 @@
 from cryptography.exceptions import UnsupportedAlgorithm
 
 from azure.cli.core import telemetry
-<<<<<<< HEAD
-from azure.cli.core.profiles import ResourceType
+from azure.cli.core.profiles import ResourceType, AZURE_API_PROFILES, SDKProfile
 from azure.cli.core.util import sdk_no_wait
 from azure.graphrbac.models import GraphErrorException
-=======
-from azure.cli.core.profiles import ResourceType, AZURE_API_PROFILES, SDKProfile
-from azure.cli.core.util import sdk_no_wait
->>>>>>> a54b7ce2
 
 from msrestazure.azure_exceptions import CloudError
 
@@ -465,7 +460,6 @@
     return network_acls
 
 
-<<<<<<< HEAD
 def get_vault_or_hsm(cmd, client, resource_group_name, vault_name=None, hsm_name=None):
     if vault_name:
         return client.get(resource_group_name=resource_group_name, vault_name=vault_name)
@@ -491,7 +485,8 @@
                         bypass=None,
                         default_action=None,
                         no_self_perms=None,
-                        tags=None):
+                        tags=None,
+                        no_wait=False):
     if vault_name:
         return create_vault(cmd=cmd,
                             client=client,
@@ -512,7 +507,8 @@
                             bypass=bypass,
                             default_action=default_action,
                             no_self_perms=no_self_perms,
-                            tags=tags)
+                            tags=tags,
+                            no_wait=no_wait)
 
     if hsm_name:
         hsm_client = get_client_factory(ResourceType.MGMT_PRIVATE_KEYVAULT, Clients.managed_hsms)(cmd.cli_ctx, None)
@@ -529,7 +525,8 @@
                               enable_purge_protection=enable_purge_protection,
                               bypass=bypass,
                               default_action=default_action,
-                              tags=tags)
+                              tags=tags,
+                              no_wait=no_wait)
         except ValidationError as ex:
             error_msg = str(ex)
             if 'Parameter \'name\' must conform to the following pattern' in error_msg:
@@ -544,7 +541,8 @@
                enable_purge_protection=None,
                bypass=None,
                default_action=None,
-               tags=None):
+               tags=None,
+               no_wait=False):  # pylint: disable=unused-argument
 
     if not administrators:
         raise CLIError('Please specify --administrators')
@@ -591,27 +589,8 @@
                  bypass=None,
                  default_action=None,
                  no_self_perms=None,
-                 tags=None):
-=======
-def create_keyvault(cmd, client,  # pylint: disable=too-many-locals
-                    resource_group_name, vault_name, location=None, sku=None,
-                    enabled_for_deployment=None,
-                    enabled_for_disk_encryption=None,
-                    enabled_for_template_deployment=None,
-                    enable_rbac_authorization=None,
-                    enable_soft_delete=None,
-                    enable_purge_protection=None,
-                    retention_days=None,
-                    network_acls=None,
-                    network_acls_ips=None,
-                    network_acls_vnets=None,
-                    bypass=None,
-                    default_action=None,
-                    no_self_perms=None,
-                    tags=None,
-                    no_wait=False):
->>>>>>> a54b7ce2
-
+                 tags=None,
+                 no_wait=False):
     from azure.cli.core._profile import Profile
     from azure.graphrbac import GraphRbacManagementClient
 
@@ -728,19 +707,8 @@
                                 parameters=parameters,
                                 no_wait=no_wait)
 
-<<<<<<< HEAD
-def update_vault_setter(cmd, client, parameters, resource_group_name, vault_name):
-    VaultCreateOrUpdateParameters = cmd.get_models('VaultCreateOrUpdateParameters',
-                                                   resource_type=ResourceType.MGMT_KEYVAULT)
-    return client.create_or_update(resource_group_name=resource_group_name,
-                                   vault_name=vault_name,
-                                   parameters=VaultCreateOrUpdateParameters(
-                                       tags=parameters.tags,
-                                       location=parameters.location,
-                                       properties=parameters.properties))
-=======
-
-def update_keyvault_setter(cmd, client, parameters, resource_group_name, vault_name, no_wait=False):
+
+def update_vault_setter(cmd, client, parameters, resource_group_name, vault_name, no_wait=False):
     VaultCreateOrUpdateParameters = cmd.get_models('VaultCreateOrUpdateParameters',
                                                    resource_type=ResourceType.MGMT_KEYVAULT)
     return _azure_stack_wrapper(cmd, client, 'create_or_update',
@@ -752,7 +720,6 @@
                                     location=parameters.location,
                                     properties=parameters.properties),
                                 no_wait=no_wait)
->>>>>>> a54b7ce2
 
 
 def update_hsm_setter(cmd, client, parameters, resource_group_name, name):
