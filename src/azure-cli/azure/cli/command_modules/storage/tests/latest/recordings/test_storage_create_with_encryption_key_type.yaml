--- conflicted
+++ resolved
@@ -13,34 +13,22 @@
       ParameterSetName:
       - -n -g --kind -t -q
       User-Agent:
-<<<<<<< HEAD
-      - AZURECLI/2.50.0 (PIP) azsdk-python-azure-mgmt-resource/23.1.0b2 Python/3.9.6
-=======
-      - AZURECLI/2.50.0 (PIP) azsdk-python-azure-mgmt-resource/23.1.0b2 Python/3.9.13
->>>>>>> a32f58e5
+      - AZURECLI/2.51.0 (PIP) azsdk-python-azure-mgmt-resource/23.1.0b2 Python/3.9.13
         (Windows-10-10.0.19045-SP0)
     method: GET
     uri: https://management.azure.com/subscriptions/00000000-0000-0000-0000-000000000000/resourcegroups/cli_storage_account_encryption000001?api-version=2022-09-01
   response:
     body:
-<<<<<<< HEAD
-      string: '{"id":"/subscriptions/00000000-0000-0000-0000-000000000000/resourceGroups/cli_storage_account_encryption000001","name":"cli_storage_account_encryption000001","type":"Microsoft.Resources/resourceGroups","location":"eastus2euap","tags":{"product":"azurecli","cause":"automation","test":"test_storage_create_with_encryption_key_type","date":"2023-07-06T03:27:11Z","module":"storage"},"properties":{"provisioningState":"Succeeded"}}'
-=======
-      string: '{"id":"/subscriptions/00000000-0000-0000-0000-000000000000/resourceGroups/cli_storage_account_encryption000001","name":"cli_storage_account_encryption000001","type":"Microsoft.Resources/resourceGroups","location":"eastus2euap","tags":{"product":"azurecli","cause":"automation","test":"test_storage_create_with_encryption_key_type","date":"2023-07-10T05:17:07Z","module":"storage"},"properties":{"provisioningState":"Succeeded"}}'
->>>>>>> a32f58e5
+      string: '{"id":"/subscriptions/00000000-0000-0000-0000-000000000000/resourceGroups/cli_storage_account_encryption000001","name":"cli_storage_account_encryption000001","type":"Microsoft.Resources/resourceGroups","location":"eastus2euap","tags":{"product":"azurecli","cause":"automation","test":"test_storage_create_with_encryption_key_type","date":"2023-08-15T05:49:43Z","module":"storage","CreatedOnDate":"2023-08-15T05:49:46.0869575Z"},"properties":{"provisioningState":"Succeeded"}}'
     headers:
       cache-control:
       - no-cache
       content-length:
-      - '428'
+      - '475'
       content-type:
       - application/json; charset=utf-8
       date:
-<<<<<<< HEAD
-      - Thu, 06 Jul 2023 03:27:13 GMT
-=======
-      - Mon, 10 Jul 2023 05:17:12 GMT
->>>>>>> a32f58e5
+      - Tue, 15 Aug 2023 05:49:48 GMT
       expires:
       - '-1'
       pragma:
@@ -75,12 +63,8 @@
       ParameterSetName:
       - -n -g --kind -t -q
       User-Agent:
-<<<<<<< HEAD
-      - AZURECLI/2.50.0 (PIP) azsdk-python-azure-mgmt-storage/0.1.0 Python/3.9.6 (Windows-10-10.0.19045-SP0)
-=======
-      - AZURECLI/2.50.0 (PIP) azsdk-python-azure-mgmt-storage/0.1.0 Python/3.9.13
+      - AZURECLI/2.51.0 (PIP) azsdk-python-azure-mgmt-storage/0.1.0 Python/3.9.13
         (Windows-10-10.0.19045-SP0)
->>>>>>> a32f58e5
     method: PUT
     uri: https://management.azure.com/subscriptions/00000000-0000-0000-0000-000000000000/resourceGroups/cli_storage_account_encryption000001/providers/Microsoft.Storage/storageAccounts/cliencryption000002?api-version=2023-01-01
   response:
@@ -94,19 +78,11 @@
       content-type:
       - text/plain; charset=utf-8
       date:
-<<<<<<< HEAD
-      - Thu, 06 Jul 2023 03:27:19 GMT
+      - Tue, 15 Aug 2023 05:49:52 GMT
       expires:
       - '-1'
       location:
-      - https://management.azure.com/subscriptions/00000000-0000-0000-0000-000000000000/providers/Microsoft.Storage/locations/eastus2euap/asyncoperations/bef11d81-3fcb-4535-b19b-043c07a3e2bf?monitor=true&api-version=2023-01-01
-=======
-      - Mon, 10 Jul 2023 05:17:19 GMT
-      expires:
-      - '-1'
-      location:
-      - https://management.azure.com/subscriptions/00000000-0000-0000-0000-000000000000/providers/Microsoft.Storage/locations/eastus2euap/asyncoperations/0d55ca7c-7e84-4174-9a5c-508483674e43?monitor=true&api-version=2022-09-01
->>>>>>> a32f58e5
+      - https://management.azure.com/subscriptions/00000000-0000-0000-0000-000000000000/providers/Microsoft.Storage/locations/eastus2euap/asyncoperations/c859a059-9ffc-4f37-926e-195c8c2e1ffc?monitor=true&api-version=2023-01-01
       pragma:
       - no-cache
       server:
@@ -115,8 +91,10 @@
       - max-age=31536000; includeSubDomains
       x-content-type-options:
       - nosniff
+      x-ms-operation-identifier:
+      - tenantId=72f988bf-86f1-41af-91ab-2d7cd011db47,objectId=48f8229a-efaa-4c48-b7c8-08c675d698ec/eastus2euap/e2b940e4-227f-46a6-8d12-c512d5b40935
       x-ms-ratelimit-remaining-subscription-writes:
-      - '1173'
+      - '1194'
     status:
       code: 202
       message: Accepted
@@ -134,16 +112,10 @@
       ParameterSetName:
       - -n -g --kind -t -q
       User-Agent:
-<<<<<<< HEAD
-      - AZURECLI/2.50.0 (PIP) azsdk-python-azure-mgmt-storage/0.1.0 Python/3.9.6 (Windows-10-10.0.19045-SP0)
-    method: GET
-    uri: https://management.azure.com/subscriptions/00000000-0000-0000-0000-000000000000/providers/Microsoft.Storage/locations/eastus2euap/asyncoperations/bef11d81-3fcb-4535-b19b-043c07a3e2bf?monitor=true&api-version=2023-01-01
-=======
-      - AZURECLI/2.50.0 (PIP) azsdk-python-azure-mgmt-storage/0.1.0 Python/3.9.13
+      - AZURECLI/2.51.0 (PIP) azsdk-python-azure-mgmt-storage/0.1.0 Python/3.9.13
         (Windows-10-10.0.19045-SP0)
     method: GET
-    uri: https://management.azure.com/subscriptions/00000000-0000-0000-0000-000000000000/providers/Microsoft.Storage/locations/eastus2euap/asyncoperations/0d55ca7c-7e84-4174-9a5c-508483674e43?monitor=true&api-version=2022-09-01
->>>>>>> a32f58e5
+    uri: https://management.azure.com/subscriptions/00000000-0000-0000-0000-000000000000/providers/Microsoft.Storage/locations/eastus2euap/asyncoperations/c859a059-9ffc-4f37-926e-195c8c2e1ffc?monitor=true&api-version=2023-01-01
   response:
     body:
       string: ''
@@ -155,19 +127,11 @@
       content-type:
       - text/plain; charset=utf-8
       date:
-<<<<<<< HEAD
-      - Thu, 06 Jul 2023 03:27:19 GMT
+      - Tue, 15 Aug 2023 05:49:53 GMT
       expires:
       - '-1'
       location:
-      - https://management.azure.com/subscriptions/00000000-0000-0000-0000-000000000000/providers/Microsoft.Storage/locations/eastus2euap/asyncoperations/bef11d81-3fcb-4535-b19b-043c07a3e2bf?monitor=true&api-version=2023-01-01
-=======
-      - Mon, 10 Jul 2023 05:17:19 GMT
-      expires:
-      - '-1'
-      location:
-      - https://management.azure.com/subscriptions/00000000-0000-0000-0000-000000000000/providers/Microsoft.Storage/locations/eastus2euap/asyncoperations/0d55ca7c-7e84-4174-9a5c-508483674e43?monitor=true&api-version=2022-09-01
->>>>>>> a32f58e5
+      - https://management.azure.com/subscriptions/00000000-0000-0000-0000-000000000000/providers/Microsoft.Storage/locations/eastus2euap/asyncoperations/c859a059-9ffc-4f37-926e-195c8c2e1ffc?monitor=true&api-version=2023-01-01
       pragma:
       - no-cache
       server:
@@ -193,499 +157,22 @@
       ParameterSetName:
       - -n -g --kind -t -q
       User-Agent:
-<<<<<<< HEAD
-      - AZURECLI/2.50.0 (PIP) azsdk-python-azure-mgmt-storage/0.1.0 Python/3.9.6 (Windows-10-10.0.19045-SP0)
-    method: GET
-    uri: https://management.azure.com/subscriptions/00000000-0000-0000-0000-000000000000/providers/Microsoft.Storage/locations/eastus2euap/asyncoperations/bef11d81-3fcb-4535-b19b-043c07a3e2bf?monitor=true&api-version=2023-01-01
-=======
-      - AZURECLI/2.50.0 (PIP) azsdk-python-azure-mgmt-storage/0.1.0 Python/3.9.13
+      - AZURECLI/2.51.0 (PIP) azsdk-python-azure-mgmt-storage/0.1.0 Python/3.9.13
         (Windows-10-10.0.19045-SP0)
     method: GET
-    uri: https://management.azure.com/subscriptions/00000000-0000-0000-0000-000000000000/providers/Microsoft.Storage/locations/eastus2euap/asyncoperations/0d55ca7c-7e84-4174-9a5c-508483674e43?monitor=true&api-version=2022-09-01
->>>>>>> a32f58e5
+    uri: https://management.azure.com/subscriptions/00000000-0000-0000-0000-000000000000/providers/Microsoft.Storage/locations/eastus2euap/asyncoperations/c859a059-9ffc-4f37-926e-195c8c2e1ffc?monitor=true&api-version=2023-01-01
   response:
     body:
-      string: ''
+      string: '{"sku":{"name":"Standard_RAGRS","tier":"Standard"},"kind":"StorageV2","id":"/subscriptions/00000000-0000-0000-0000-000000000000/resourceGroups/cli_storage_account_encryption000001/providers/Microsoft.Storage/storageAccounts/cliencryption000002","name":"cliencryption000002","type":"Microsoft.Storage/storageAccounts","location":"eastus2euap","tags":{"CreatedOnDate":"2023-08-15T05:49:49.8567099Z"},"properties":{"keyCreationTime":{"key1":"2023-08-15T05:49:50.3226627Z","key2":"2023-08-15T05:49:50.3226627Z"},"allowCrossTenantReplication":false,"privateEndpointConnections":[],"minimumTlsVersion":"TLS1_0","allowBlobPublicAccess":false,"networkAcls":{"ipv6Rules":[],"bypass":"AzureServices","virtualNetworkRules":[],"ipRules":[],"defaultAction":"Allow"},"supportsHttpsTrafficOnly":true,"encryption":{"services":{"file":{"keyType":"Account","enabled":true,"lastEnabledTime":"2023-08-15T05:49:50.7289200Z"},"table":{"keyType":"Account","enabled":true,"lastEnabledTime":"2023-08-15T05:49:50.7289200Z"},"blob":{"keyType":"Account","enabled":true,"lastEnabledTime":"2023-08-15T05:49:50.7289200Z"}},"keySource":"Microsoft.Storage"},"accessTier":"Hot","provisioningState":"Succeeded","creationTime":"2023-08-15T05:49:50.2446001Z","primaryEndpoints":{"dfs":"https://cliencryption000002.dfs.core.windows.net/","web":"https://cliencryption000002.z3.web.core.windows.net/","blob":"https://cliencryption000002.blob.core.windows.net/","queue":"https://cliencryption000002.queue.core.windows.net/","table":"https://cliencryption000002.table.core.windows.net/","file":"https://cliencryption000002.file.core.windows.net/"},"primaryLocation":"eastus2euap","statusOfPrimary":"available","secondaryLocation":"centraluseuap","statusOfSecondary":"available","secondaryEndpoints":{"dfs":"https://cliencryption000002-secondary.dfs.core.windows.net/","web":"https://cliencryption000002-secondary.z3.web.core.windows.net/","blob":"https://cliencryption000002-secondary.blob.core.windows.net/","queue":"https://cliencryption000002-secondary.queue.core.windows.net/","table":"https://cliencryption000002-secondary.table.core.windows.net/"}}}'
     headers:
       cache-control:
       - no-cache
       content-length:
-      - '0'
-      content-type:
-      - text/plain; charset=utf-8
-      date:
-<<<<<<< HEAD
-      - Thu, 06 Jul 2023 03:27:37 GMT
-      expires:
-      - '-1'
-      location:
-      - https://management.azure.com/subscriptions/00000000-0000-0000-0000-000000000000/providers/Microsoft.Storage/locations/eastus2euap/asyncoperations/bef11d81-3fcb-4535-b19b-043c07a3e2bf?monitor=true&api-version=2023-01-01
-=======
-      - Mon, 10 Jul 2023 05:17:36 GMT
-      expires:
-      - '-1'
-      location:
-      - https://management.azure.com/subscriptions/00000000-0000-0000-0000-000000000000/providers/Microsoft.Storage/locations/eastus2euap/asyncoperations/0d55ca7c-7e84-4174-9a5c-508483674e43?monitor=true&api-version=2022-09-01
->>>>>>> a32f58e5
-      pragma:
-      - no-cache
-      server:
-      - Microsoft-Azure-Storage-Resource-Provider/1.0,Microsoft-HTTPAPI/2.0 Microsoft-HTTPAPI/2.0
-      strict-transport-security:
-      - max-age=31536000; includeSubDomains
-      x-content-type-options:
-      - nosniff
-    status:
-      code: 202
-      message: Accepted
-- request:
-    body: null
-    headers:
-      Accept:
-      - '*/*'
-      Accept-Encoding:
-      - gzip, deflate
-      CommandName:
-      - storage account create
-      Connection:
-      - keep-alive
-      ParameterSetName:
-      - -n -g --kind -t -q
-      User-Agent:
-<<<<<<< HEAD
-      - AZURECLI/2.50.0 (PIP) azsdk-python-azure-mgmt-storage/0.1.0 Python/3.9.6 (Windows-10-10.0.19045-SP0)
-    method: GET
-    uri: https://management.azure.com/subscriptions/00000000-0000-0000-0000-000000000000/providers/Microsoft.Storage/locations/eastus2euap/asyncoperations/bef11d81-3fcb-4535-b19b-043c07a3e2bf?monitor=true&api-version=2023-01-01
-  response:
-    body:
-      string: '{"sku":{"name":"Standard_RAGRS","tier":"Standard"},"kind":"StorageV2","id":"/subscriptions/00000000-0000-0000-0000-000000000000/resourceGroups/cli_storage_account_encryption000001/providers/Microsoft.Storage/storageAccounts/cliencryption000002","name":"cliencryption000002","type":"Microsoft.Storage/storageAccounts","location":"eastus2euap","tags":{},"properties":{"keyCreationTime":{"key1":"2023-07-06T03:27:15.4091569Z","key2":"2023-07-06T03:27:15.4091569Z"},"allowCrossTenantReplication":false,"privateEndpointConnections":[],"minimumTlsVersion":"TLS1_0","allowBlobPublicAccess":false,"networkAcls":{"ipv6Rules":[],"bypass":"AzureServices","virtualNetworkRules":[],"ipRules":[],"defaultAction":"Allow"},"supportsHttpsTrafficOnly":true,"encryption":{"services":{"file":{"keyType":"Account","enabled":true,"lastEnabledTime":"2023-07-06T03:27:15.8622906Z"},"table":{"keyType":"Account","enabled":true,"lastEnabledTime":"2023-07-06T03:27:15.8622906Z"},"blob":{"keyType":"Account","enabled":true,"lastEnabledTime":"2023-07-06T03:27:15.8622906Z"}},"keySource":"Microsoft.Storage"},"accessTier":"Hot","provisioningState":"Succeeded","creationTime":"2023-07-06T03:27:15.2998123Z","primaryEndpoints":{"dfs":"https://cliencryption000002.dfs.core.windows.net/","web":"https://cliencryption000002.z3.web.core.windows.net/","blob":"https://cliencryption000002.blob.core.windows.net/","queue":"https://cliencryption000002.queue.core.windows.net/","table":"https://cliencryption000002.table.core.windows.net/","file":"https://cliencryption000002.file.core.windows.net/"},"primaryLocation":"eastus2euap","statusOfPrimary":"available","secondaryLocation":"centraluseuap","statusOfSecondary":"available","secondaryEndpoints":{"dfs":"https://cliencryption000002-secondary.dfs.core.windows.net/","web":"https://cliencryption000002-secondary.z3.web.core.windows.net/","blob":"https://cliencryption000002-secondary.blob.core.windows.net/","queue":"https://cliencryption000002-secondary.queue.core.windows.net/","table":"https://cliencryption000002-secondary.table.core.windows.net/"}}}'
-=======
-      - AZURECLI/2.50.0 (PIP) azsdk-python-azure-mgmt-storage/0.1.0 Python/3.9.13
-        (Windows-10-10.0.19045-SP0)
-    method: GET
-    uri: https://management.azure.com/subscriptions/00000000-0000-0000-0000-000000000000/providers/Microsoft.Storage/locations/eastus2euap/asyncoperations/0d55ca7c-7e84-4174-9a5c-508483674e43?monitor=true&api-version=2022-09-01
-  response:
-    body:
-      string: ''
-    headers:
-      cache-control:
-      - no-cache
-      content-length:
-      - '0'
-      content-type:
-      - text/plain; charset=utf-8
-      date:
-      - Mon, 10 Jul 2023 05:17:40 GMT
-      expires:
-      - '-1'
-      location:
-      - https://management.azure.com/subscriptions/00000000-0000-0000-0000-000000000000/providers/Microsoft.Storage/locations/eastus2euap/asyncoperations/0d55ca7c-7e84-4174-9a5c-508483674e43?monitor=true&api-version=2022-09-01
-      pragma:
-      - no-cache
-      server:
-      - Microsoft-Azure-Storage-Resource-Provider/1.0,Microsoft-HTTPAPI/2.0 Microsoft-HTTPAPI/2.0
-      strict-transport-security:
-      - max-age=31536000; includeSubDomains
-      x-content-type-options:
-      - nosniff
-    status:
-      code: 202
-      message: Accepted
-- request:
-    body: null
-    headers:
-      Accept:
-      - '*/*'
-      Accept-Encoding:
-      - gzip, deflate
-      CommandName:
-      - storage account create
-      Connection:
-      - keep-alive
-      ParameterSetName:
-      - -n -g --kind -t -q
-      User-Agent:
-      - AZURECLI/2.50.0 (PIP) azsdk-python-azure-mgmt-storage/0.1.0 Python/3.9.13
-        (Windows-10-10.0.19045-SP0)
-    method: GET
-    uri: https://management.azure.com/subscriptions/00000000-0000-0000-0000-000000000000/providers/Microsoft.Storage/locations/eastus2euap/asyncoperations/0d55ca7c-7e84-4174-9a5c-508483674e43?monitor=true&api-version=2022-09-01
-  response:
-    body:
-      string: ''
-    headers:
-      cache-control:
-      - no-cache
-      content-length:
-      - '0'
-      content-type:
-      - text/plain; charset=utf-8
-      date:
-      - Mon, 10 Jul 2023 05:17:43 GMT
-      expires:
-      - '-1'
-      location:
-      - https://management.azure.com/subscriptions/00000000-0000-0000-0000-000000000000/providers/Microsoft.Storage/locations/eastus2euap/asyncoperations/0d55ca7c-7e84-4174-9a5c-508483674e43?monitor=true&api-version=2022-09-01
-      pragma:
-      - no-cache
-      server:
-      - Microsoft-Azure-Storage-Resource-Provider/1.0,Microsoft-HTTPAPI/2.0 Microsoft-HTTPAPI/2.0
-      strict-transport-security:
-      - max-age=31536000; includeSubDomains
-      x-content-type-options:
-      - nosniff
-    status:
-      code: 202
-      message: Accepted
-- request:
-    body: null
-    headers:
-      Accept:
-      - '*/*'
-      Accept-Encoding:
-      - gzip, deflate
-      CommandName:
-      - storage account create
-      Connection:
-      - keep-alive
-      ParameterSetName:
-      - -n -g --kind -t -q
-      User-Agent:
-      - AZURECLI/2.50.0 (PIP) azsdk-python-azure-mgmt-storage/0.1.0 Python/3.9.13
-        (Windows-10-10.0.19045-SP0)
-    method: GET
-    uri: https://management.azure.com/subscriptions/00000000-0000-0000-0000-000000000000/providers/Microsoft.Storage/locations/eastus2euap/asyncoperations/0d55ca7c-7e84-4174-9a5c-508483674e43?monitor=true&api-version=2022-09-01
-  response:
-    body:
-      string: ''
-    headers:
-      cache-control:
-      - no-cache
-      content-length:
-      - '0'
-      content-type:
-      - text/plain; charset=utf-8
-      date:
-      - Mon, 10 Jul 2023 05:17:47 GMT
-      expires:
-      - '-1'
-      location:
-      - https://management.azure.com/subscriptions/00000000-0000-0000-0000-000000000000/providers/Microsoft.Storage/locations/eastus2euap/asyncoperations/0d55ca7c-7e84-4174-9a5c-508483674e43?monitor=true&api-version=2022-09-01
-      pragma:
-      - no-cache
-      server:
-      - Microsoft-Azure-Storage-Resource-Provider/1.0,Microsoft-HTTPAPI/2.0 Microsoft-HTTPAPI/2.0
-      strict-transport-security:
-      - max-age=31536000; includeSubDomains
-      x-content-type-options:
-      - nosniff
-    status:
-      code: 202
-      message: Accepted
-- request:
-    body: null
-    headers:
-      Accept:
-      - '*/*'
-      Accept-Encoding:
-      - gzip, deflate
-      CommandName:
-      - storage account create
-      Connection:
-      - keep-alive
-      ParameterSetName:
-      - -n -g --kind -t -q
-      User-Agent:
-      - AZURECLI/2.50.0 (PIP) azsdk-python-azure-mgmt-storage/0.1.0 Python/3.9.13
-        (Windows-10-10.0.19045-SP0)
-    method: GET
-    uri: https://management.azure.com/subscriptions/00000000-0000-0000-0000-000000000000/providers/Microsoft.Storage/locations/eastus2euap/asyncoperations/0d55ca7c-7e84-4174-9a5c-508483674e43?monitor=true&api-version=2022-09-01
-  response:
-    body:
-      string: ''
-    headers:
-      cache-control:
-      - no-cache
-      content-length:
-      - '0'
-      content-type:
-      - text/plain; charset=utf-8
-      date:
-      - Mon, 10 Jul 2023 05:17:49 GMT
-      expires:
-      - '-1'
-      location:
-      - https://management.azure.com/subscriptions/00000000-0000-0000-0000-000000000000/providers/Microsoft.Storage/locations/eastus2euap/asyncoperations/0d55ca7c-7e84-4174-9a5c-508483674e43?monitor=true&api-version=2022-09-01
-      pragma:
-      - no-cache
-      server:
-      - Microsoft-Azure-Storage-Resource-Provider/1.0,Microsoft-HTTPAPI/2.0 Microsoft-HTTPAPI/2.0
-      strict-transport-security:
-      - max-age=31536000; includeSubDomains
-      x-content-type-options:
-      - nosniff
-    status:
-      code: 202
-      message: Accepted
-- request:
-    body: null
-    headers:
-      Accept:
-      - '*/*'
-      Accept-Encoding:
-      - gzip, deflate
-      CommandName:
-      - storage account create
-      Connection:
-      - keep-alive
-      ParameterSetName:
-      - -n -g --kind -t -q
-      User-Agent:
-      - AZURECLI/2.50.0 (PIP) azsdk-python-azure-mgmt-storage/0.1.0 Python/3.9.13
-        (Windows-10-10.0.19045-SP0)
-    method: GET
-    uri: https://management.azure.com/subscriptions/00000000-0000-0000-0000-000000000000/providers/Microsoft.Storage/locations/eastus2euap/asyncoperations/0d55ca7c-7e84-4174-9a5c-508483674e43?monitor=true&api-version=2022-09-01
-  response:
-    body:
-      string: ''
-    headers:
-      cache-control:
-      - no-cache
-      content-length:
-      - '0'
-      content-type:
-      - text/plain; charset=utf-8
-      date:
-      - Mon, 10 Jul 2023 05:17:53 GMT
-      expires:
-      - '-1'
-      location:
-      - https://management.azure.com/subscriptions/00000000-0000-0000-0000-000000000000/providers/Microsoft.Storage/locations/eastus2euap/asyncoperations/0d55ca7c-7e84-4174-9a5c-508483674e43?monitor=true&api-version=2022-09-01
-      pragma:
-      - no-cache
-      server:
-      - Microsoft-Azure-Storage-Resource-Provider/1.0,Microsoft-HTTPAPI/2.0 Microsoft-HTTPAPI/2.0
-      strict-transport-security:
-      - max-age=31536000; includeSubDomains
-      x-content-type-options:
-      - nosniff
-    status:
-      code: 202
-      message: Accepted
-- request:
-    body: null
-    headers:
-      Accept:
-      - '*/*'
-      Accept-Encoding:
-      - gzip, deflate
-      CommandName:
-      - storage account create
-      Connection:
-      - keep-alive
-      ParameterSetName:
-      - -n -g --kind -t -q
-      User-Agent:
-      - AZURECLI/2.50.0 (PIP) azsdk-python-azure-mgmt-storage/0.1.0 Python/3.9.13
-        (Windows-10-10.0.19045-SP0)
-    method: GET
-    uri: https://management.azure.com/subscriptions/00000000-0000-0000-0000-000000000000/providers/Microsoft.Storage/locations/eastus2euap/asyncoperations/0d55ca7c-7e84-4174-9a5c-508483674e43?monitor=true&api-version=2022-09-01
-  response:
-    body:
-      string: ''
-    headers:
-      cache-control:
-      - no-cache
-      content-length:
-      - '0'
-      content-type:
-      - text/plain; charset=utf-8
-      date:
-      - Mon, 10 Jul 2023 05:17:57 GMT
-      expires:
-      - '-1'
-      location:
-      - https://management.azure.com/subscriptions/00000000-0000-0000-0000-000000000000/providers/Microsoft.Storage/locations/eastus2euap/asyncoperations/0d55ca7c-7e84-4174-9a5c-508483674e43?monitor=true&api-version=2022-09-01
-      pragma:
-      - no-cache
-      server:
-      - Microsoft-Azure-Storage-Resource-Provider/1.0,Microsoft-HTTPAPI/2.0 Microsoft-HTTPAPI/2.0
-      strict-transport-security:
-      - max-age=31536000; includeSubDomains
-      x-content-type-options:
-      - nosniff
-    status:
-      code: 202
-      message: Accepted
-- request:
-    body: null
-    headers:
-      Accept:
-      - '*/*'
-      Accept-Encoding:
-      - gzip, deflate
-      CommandName:
-      - storage account create
-      Connection:
-      - keep-alive
-      ParameterSetName:
-      - -n -g --kind -t -q
-      User-Agent:
-      - AZURECLI/2.50.0 (PIP) azsdk-python-azure-mgmt-storage/0.1.0 Python/3.9.13
-        (Windows-10-10.0.19045-SP0)
-    method: GET
-    uri: https://management.azure.com/subscriptions/00000000-0000-0000-0000-000000000000/providers/Microsoft.Storage/locations/eastus2euap/asyncoperations/0d55ca7c-7e84-4174-9a5c-508483674e43?monitor=true&api-version=2022-09-01
-  response:
-    body:
-      string: ''
-    headers:
-      cache-control:
-      - no-cache
-      content-length:
-      - '0'
-      content-type:
-      - text/plain; charset=utf-8
-      date:
-      - Mon, 10 Jul 2023 05:18:00 GMT
-      expires:
-      - '-1'
-      location:
-      - https://management.azure.com/subscriptions/00000000-0000-0000-0000-000000000000/providers/Microsoft.Storage/locations/eastus2euap/asyncoperations/0d55ca7c-7e84-4174-9a5c-508483674e43?monitor=true&api-version=2022-09-01
-      pragma:
-      - no-cache
-      server:
-      - Microsoft-Azure-Storage-Resource-Provider/1.0,Microsoft-HTTPAPI/2.0 Microsoft-HTTPAPI/2.0
-      strict-transport-security:
-      - max-age=31536000; includeSubDomains
-      x-content-type-options:
-      - nosniff
-    status:
-      code: 202
-      message: Accepted
-- request:
-    body: null
-    headers:
-      Accept:
-      - '*/*'
-      Accept-Encoding:
-      - gzip, deflate
-      CommandName:
-      - storage account create
-      Connection:
-      - keep-alive
-      ParameterSetName:
-      - -n -g --kind -t -q
-      User-Agent:
-      - AZURECLI/2.50.0 (PIP) azsdk-python-azure-mgmt-storage/0.1.0 Python/3.9.13
-        (Windows-10-10.0.19045-SP0)
-    method: GET
-    uri: https://management.azure.com/subscriptions/00000000-0000-0000-0000-000000000000/providers/Microsoft.Storage/locations/eastus2euap/asyncoperations/0d55ca7c-7e84-4174-9a5c-508483674e43?monitor=true&api-version=2022-09-01
-  response:
-    body:
-      string: ''
-    headers:
-      cache-control:
-      - no-cache
-      content-length:
-      - '0'
-      content-type:
-      - text/plain; charset=utf-8
-      date:
-      - Mon, 10 Jul 2023 05:18:03 GMT
-      expires:
-      - '-1'
-      location:
-      - https://management.azure.com/subscriptions/00000000-0000-0000-0000-000000000000/providers/Microsoft.Storage/locations/eastus2euap/asyncoperations/0d55ca7c-7e84-4174-9a5c-508483674e43?monitor=true&api-version=2022-09-01
-      pragma:
-      - no-cache
-      server:
-      - Microsoft-Azure-Storage-Resource-Provider/1.0,Microsoft-HTTPAPI/2.0 Microsoft-HTTPAPI/2.0
-      strict-transport-security:
-      - max-age=31536000; includeSubDomains
-      x-content-type-options:
-      - nosniff
-    status:
-      code: 202
-      message: Accepted
-- request:
-    body: null
-    headers:
-      Accept:
-      - '*/*'
-      Accept-Encoding:
-      - gzip, deflate
-      CommandName:
-      - storage account create
-      Connection:
-      - keep-alive
-      ParameterSetName:
-      - -n -g --kind -t -q
-      User-Agent:
-      - AZURECLI/2.50.0 (PIP) azsdk-python-azure-mgmt-storage/0.1.0 Python/3.9.13
-        (Windows-10-10.0.19045-SP0)
-    method: GET
-    uri: https://management.azure.com/subscriptions/00000000-0000-0000-0000-000000000000/providers/Microsoft.Storage/locations/eastus2euap/asyncoperations/0d55ca7c-7e84-4174-9a5c-508483674e43?monitor=true&api-version=2022-09-01
-  response:
-    body:
-      string: ''
-    headers:
-      cache-control:
-      - no-cache
-      content-length:
-      - '0'
-      content-type:
-      - text/plain; charset=utf-8
-      date:
-      - Mon, 10 Jul 2023 05:18:07 GMT
-      expires:
-      - '-1'
-      location:
-      - https://management.azure.com/subscriptions/00000000-0000-0000-0000-000000000000/providers/Microsoft.Storage/locations/eastus2euap/asyncoperations/0d55ca7c-7e84-4174-9a5c-508483674e43?monitor=true&api-version=2022-09-01
-      pragma:
-      - no-cache
-      server:
-      - Microsoft-Azure-Storage-Resource-Provider/1.0,Microsoft-HTTPAPI/2.0 Microsoft-HTTPAPI/2.0
-      strict-transport-security:
-      - max-age=31536000; includeSubDomains
-      x-content-type-options:
-      - nosniff
-    status:
-      code: 202
-      message: Accepted
-- request:
-    body: null
-    headers:
-      Accept:
-      - '*/*'
-      Accept-Encoding:
-      - gzip, deflate
-      CommandName:
-      - storage account create
-      Connection:
-      - keep-alive
-      ParameterSetName:
-      - -n -g --kind -t -q
-      User-Agent:
-      - AZURECLI/2.50.0 (PIP) azsdk-python-azure-mgmt-storage/0.1.0 Python/3.9.13
-        (Windows-10-10.0.19045-SP0)
-    method: GET
-    uri: https://management.azure.com/subscriptions/00000000-0000-0000-0000-000000000000/providers/Microsoft.Storage/locations/eastus2euap/asyncoperations/0d55ca7c-7e84-4174-9a5c-508483674e43?monitor=true&api-version=2022-09-01
-  response:
-    body:
-      string: '{"sku":{"name":"Standard_RAGRS","tier":"Standard"},"kind":"StorageV2","id":"/subscriptions/00000000-0000-0000-0000-000000000000/resourceGroups/cli_storage_account_encryption000001/providers/Microsoft.Storage/storageAccounts/cliencryption000002","name":"cliencryption000002","type":"Microsoft.Storage/storageAccounts","location":"eastus2euap","tags":{},"properties":{"keyCreationTime":{"key1":"2023-07-10T05:17:15.7478457Z","key2":"2023-07-10T05:17:15.7478457Z"},"privateEndpointConnections":[],"minimumTlsVersion":"TLS1_0","allowBlobPublicAccess":true,"networkAcls":{"bypass":"AzureServices","virtualNetworkRules":[],"ipRules":[],"defaultAction":"Allow"},"supportsHttpsTrafficOnly":true,"encryption":{"services":{"file":{"keyType":"Account","enabled":true,"lastEnabledTime":"2023-07-10T05:17:16.2166091Z"},"table":{"keyType":"Account","enabled":true,"lastEnabledTime":"2023-07-10T05:17:16.2166091Z"},"blob":{"keyType":"Account","enabled":true,"lastEnabledTime":"2023-07-10T05:17:16.2166091Z"}},"keySource":"Microsoft.Storage"},"accessTier":"Hot","provisioningState":"Succeeded","creationTime":"2023-07-10T05:17:15.6540910Z","primaryEndpoints":{"dfs":"https://cliencryption000002.dfs.core.windows.net/","web":"https://cliencryption000002.z3.web.core.windows.net/","blob":"https://cliencryption000002.blob.core.windows.net/","queue":"https://cliencryption000002.queue.core.windows.net/","table":"https://cliencryption000002.table.core.windows.net/","file":"https://cliencryption000002.file.core.windows.net/"},"primaryLocation":"eastus2euap","statusOfPrimary":"available","secondaryLocation":"centraluseuap","statusOfSecondary":"available","secondaryEndpoints":{"dfs":"https://cliencryption000002-secondary.dfs.core.windows.net/","web":"https://cliencryption000002-secondary.z3.web.core.windows.net/","blob":"https://cliencryption000002-secondary.blob.core.windows.net/","queue":"https://cliencryption000002-secondary.queue.core.windows.net/","table":"https://cliencryption000002-secondary.table.core.windows.net/"}}}'
->>>>>>> a32f58e5
-    headers:
-      cache-control:
-      - no-cache
-      content-length:
-      - '2067'
+      - '2113'
       content-type:
       - application/json
       date:
-<<<<<<< HEAD
-      - Thu, 06 Jul 2023 03:27:40 GMT
-=======
-      - Mon, 10 Jul 2023 05:18:09 GMT
->>>>>>> a32f58e5
+      - Tue, 15 Aug 2023 05:50:11 GMT
       expires:
       - '-1'
       pragma:
