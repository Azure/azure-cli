--- conflicted
+++ resolved
@@ -2541,7 +2541,6 @@
         ])
 
 
-<<<<<<< HEAD
 class VMRedeployTest(ScenarioTest):
     @ResourceGroupPreparer(name_prefix='test_vm_redeploy_')
     def test_vm_redeploy(self, resource_group):
@@ -2600,7 +2599,7 @@
         self._check_vm_power_state('PowerState/stopped')
         self.cmd('vm start --resource-group {rg} --name {vm}')
         self._check_vm_power_state('PowerState/running')
-=======
+
 class TestSnapShotAccess(ScenarioTest):
 
     @ResourceGroupPreparer(name_prefix='test_snapshot_access_')
@@ -2619,7 +2618,6 @@
         self.cmd('snapshot revoke-access -n {snapshot} -g {rg}')
         self.cmd('snapshot delete -n {snapshot} -g {rg}')
 # endregion
->>>>>>> 3ae3c617
 
 # endregion
 
