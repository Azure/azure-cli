--- conflicted
+++ resolved
@@ -17,11 +17,7 @@
 from knack.log import get_logger
 
 __author__ = "Microsoft Corporation <python@microsoft.com>"
-<<<<<<< HEAD
-__version__ = "2.17.10"
-=======
-__version__ = "2.17.1"
->>>>>>> dc77512c
+__version__ = "2.17.11"
 
 
 # A workaround for https://bugs.python.org/issue32502 (https://github.com/Azure/azure-cli/issues/5184)
