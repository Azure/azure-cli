# --------------------------------------------------------------------------------------------
# Copyright (c) Microsoft Corporation. All rights reserved.
# Licensed under the MIT License. See License.txt in the project root for license information.
# --------------------------------------------------------------------------------------------
# pylint: disable=line-too-long
# pylint: disable=too-many-statements

from azure.cli.core.commands.parameters import tags_type, get_enum_type, resource_group_name_type, name_type,\
    get_location_type, get_three_state_flag, get_resource_name_completion_list
from azure.cli.core.commands.validators import get_default_location_from_resource_group
from azure.cli.command_modules.servicebus.action import AlertAddEncryption, AlertAddIpRule, AlertAddVirtualNetwork
from azure.cli.core.profiles import ResourceType


def load_arguments_sb(self, _):
    from azure.cli.command_modules.servicebus._completers import get_queue_command_completion_list, \
        get_rules_command_completion_list, get_subscriptions_command_completion_list, get_topic_command_completion_list
    from azure.cli.command_modules.servicebus._validators import _validate_auto_delete_on_idle, \
        _validate_duplicate_detection_history_time_window, \
        _validate_default_message_time_to_live, \
        _validate_lock_duration, validate_partner_namespace, validate_premiumsku_capacity

    (SkuName, FilterType, TlsVersion) = self.get_models('SkuName', 'FilterType', 'TlsVersion', resource_type=ResourceType.MGMT_SERVICEBUS)

    with self.argument_context('servicebus') as c:
        c.argument('resource_group_name', arg_type=resource_group_name_type)
        c.argument('namespace_name', options_list=['--namespace-name'], id_part='name', help='Name of Namespace')

    with self.argument_context('servicebus namespace') as c:
        c.argument('namespace_name', id_part='name', arg_type=name_type, completer=get_resource_name_completion_list('Microsoft.ServiceBus/namespaces'), help='Name of Namespace')
        c.argument('tags', arg_type=tags_type)
        c.argument('sku', arg_type=get_enum_type(SkuName), help='Namespace SKU.')
        c.argument('tier', arg_type=get_enum_type(SkuName), help='The billing tier of this particular SKU.')
        c.argument('disable_local_auth', options_list=['--disable-local-auth'], is_preview=True, arg_type=get_three_state_flag(),
                   help='A boolean value that indicates whether SAS authentication is enabled/disabled for the Service Bus')
        c.argument('capacity', type=int, choices=[1, 2, 4, 8, 16], help='Number of message units. This property is only applicable to namespaces of Premium SKU', validator=validate_premiumsku_capacity)
        c.argument('mi_system_assigned', arg_group='Managed Identity', arg_type=get_three_state_flag(),
                   help='Enable System Assigned Identity')
        c.argument('mi_user_assigned', arg_group='Managed Identity', nargs='+', help='List of User Assigned Identity ids.')
        c.argument('encryption_config', action=AlertAddEncryption, nargs='+',
                   help='List of KeyVaultProperties objects.')
        c.argument('minimum_tls_version', options_list=['--minimum-tls-version', '--min-tls'], arg_type=get_enum_type(TlsVersion),
                   help='The minimum TLS version for the cluster to support, e.g. 1.2')
        c.argument('require_infrastructure_encryption', options_list=['--infra-encryption'], is_preview=True,
                   arg_type=get_three_state_flag(),
                   help='A boolean value that indicates whether Infrastructure Encryption (Double Encryption)')
        c.argument('public_network_access', options_list=['--public-network-access', '--public-network'],
                   arg_type=get_enum_type(['Enabled', 'Disabled']),
                   help='This determines if traffic is allowed over public network. By default it is enabled. If value is SecuredByPerimeter then Inbound and Outbound communication is controlled by the network security perimeter and profile\' access rules.')
        c.argument('premium_messaging_partitions', options_list=['--premium-messaging-partitions', '--premium-partitions'], type=int, help='The number of partitions of a Service Bus namespace. This property is only applicable to Premium SKU namespaces. The default value is 1 and possible values are 1, 2 and 4')
        c.argument('alternate_name', help='Alternate name specified when alias and namespace names are same.')

    with self.argument_context('servicebus namespace create') as c:
        c.argument('location', arg_type=get_location_type(self.cli_ctx), validator=get_default_location_from_resource_group)
        c.argument('zone_redundant', options_list=['--zone-redundant'], is_preview=True, arg_type=get_three_state_flag(),
                   help='Enabling this property creates a ServiceBus Zone Redundant Namespace in regions supported availability zones')

    # region Queue
    with self.argument_context('servicebus queue') as c:
        c.argument('queue_name', arg_type=name_type, id_part='child_name_1', completer=get_queue_command_completion_list, help='Name of Queue')

# region - Queue Create
    for scope in ['create', 'update']:
        with self.argument_context('servicebus queue {}'.format(scope)) as c:
            c.argument('queue_name', arg_type=name_type, id_part='child_name_1', help='Name of Queue')
            c.argument('lock_duration', validator=_validate_lock_duration, help='String ISO 8601 timespan or duration format for duration of a peek-lock; that is, the amount of time that the message is locked for other receivers. The maximum value for LockDuration is 5 minutes; the default value is 1 minute.')
            c.argument('max_size_in_megabytes', options_list=['--max-size'], type=int, choices=[1024, 2048, 3072, 4096, 5120, 10240, 20480, 40960, 81920], help='Maximum size of queue in megabytes, which is the size of the memory allocated for the queue. Default is 1024. Max for Standard SKU is 5120 and for Premium SKU is 81920')
            c.argument('max_message_size_in_kilobytes', options_list=['--max-message-size', '--max-message-size-in-kilobytes'], type=int, help='Maximum size (in KB) of the message payload that can be accepted by the queue. This property is only used in Premium today and default is 1024.')
            c.argument('default_message_time_to_live', validator=_validate_default_message_time_to_live, help='ISO 8601 timespan or duration time format for default message to live value. This is the duration after which the message expires, starting from when the message is sent to Service Bus. This is the default value used when TimeToLive is not set on a message itself.')
            c.argument('dead_lettering_on_message_expiration', options_list=['--enable-dead-lettering-on-message-expiration'], arg_type=get_three_state_flag(), help='A boolean value that indicates whether this queue has dead letter support when a message expires.')
            c.argument('duplicate_detection_history_time_window', validator=_validate_duplicate_detection_history_time_window, help='ISO 8601 timeSpan structure that defines the duration of the duplicate detection history. The default value is 10 minutes.')
            c.argument('max_delivery_count', type=int, help='The maximum delivery count. A message is automatically deadlettered after this number of deliveries. default value is 10.')
            c.argument('status', arg_type=get_enum_type(['Active', 'Disabled', 'SendDisabled', 'ReceiveDisabled']), help='Enumerates the possible values for the status of a messaging entity.')
            c.argument('auto_delete_on_idle', validator=_validate_auto_delete_on_idle, help='ISO 8601 timeSpan or duration time format for idle interval after which the queue is automatically deleted. The minimum duration is 5 minutes.')
            c.argument('enable_express', arg_type=get_three_state_flag(), help='A boolean value that indicates whether Express Entities are enabled. An express queue holds a message in memory temporarily before writing it to persistent storage.')
            c.argument('forward_to', help='Queue/Topic name to forward the messages')
            c.argument('forward_dead_lettered_messages_to', help='Queue/Topic name to forward the Dead Letter message')
            c.argument('enable_batched_operations', arg_type=get_three_state_flag(), help='Allow server-side batched operations.')

    with self.argument_context('servicebus queue create') as c:
        c.argument('enable_partitioning', arg_type=get_three_state_flag(),
<<<<<<< HEAD
                   help='A boolean value that indicates whether the queue is to be partitioned across multiple message brokers.')
        c.argument('requires_session', options_list=['--enable-session'], arg_type=get_three_state_flag(), help='A boolean value indicating whether the queue supports the concept of sessions.')
        c.argument('requires_duplicate_detection', options_list=['--enable-duplicate-detection'],
                   arg_type=get_three_state_flag(),
                   help='A boolean value indicating if this queue requires duplicate detection.')
=======
                   help='A boolean value that indicates whether the queue is to be partitioned across multiple message brokers.', deprecate_info=c.deprecate(hide=True))
        c.argument('requires_session', options_list=['--enable-session'], arg_type=get_three_state_flag(), help='A boolean value indicating whether the queue supports the concept of sessions.', deprecate_info=c.deprecate(hide=True))
        c.argument('requires_duplicate_detection', options_list=['--enable-duplicate-detection'],
                   arg_type=get_three_state_flag(),
                   help='A boolean value indicating if this queue requires duplicate detection.', deprecate_info=c.deprecate(hide=True))
>>>>>>> 74dde5d7

    with self.argument_context('servicebus queue list') as c:
        c.argument('namespace_name', id_part=None, options_list=['--namespace-name'], help='Name of Namespace')

    # region - Topic
    for scope in ['servicebus topic show', 'servicebus topic delete']:
        with self.argument_context(scope) as c:
            c.argument('topic_name', arg_type=name_type, id_part='child_name_1', completer=get_topic_command_completion_list, help='Name of Topic')

    # region - Topic Create
    for scope in ['create', 'update']:
        with self.argument_context('servicebus topic {}'.format(scope)) as c:
            c.argument('topic_name', arg_type=name_type, id_part='child_name_1', completer=get_topic_command_completion_list, help='Name of Topic')
            c.argument('default_message_time_to_live', validator=_validate_default_message_time_to_live, help='ISO 8601 or duration time format for Default message timespan to live value. This is the duration after which the message expires, starting from when the message is sent to Service Bus. This is the default value used when TimeToLive is not set on a message itself.')
            c.argument('max_size_in_megabytes', options_list=['--max-size'], type=int, choices=[1024, 2048, 3072, 4096, 5120, 10240, 20480, 40960, 81920], help='Maximum size of topic in megabytes, which is the size of the memory allocated for the topic. Default is 1024. Max for Standard SKU is 5120 and for Premium SKU is 81920')
            c.argument('requires_duplicate_detection', options_list=['--enable-duplicate-detection'], arg_type=get_three_state_flag(), help='A boolean value indicating if this topic requires duplicate detection.')
            c.argument('duplicate_detection_history_time_window', validator=_validate_duplicate_detection_history_time_window, help='ISO 8601 timespan or duration time format for structure that defines the duration of the duplicate detection history. The default value is 10 minutes.')
            c.argument('enable_batched_operations', arg_type=get_three_state_flag(), help='Allow server-side batched operations.')
            c.argument('status', arg_type=get_enum_type(['Active', 'Disabled', 'SendDisabled']), help='Enumerates the possible values for the status of a messaging entity.')
            c.argument('support_ordering', options_list=['--enable-ordering'], arg_type=get_three_state_flag(), help='A boolean value that indicates whether the topic supports ordering.')
            c.argument('auto_delete_on_idle', validator=_validate_auto_delete_on_idle, help='ISO 8601 timespan or duration time format for idle interval after which the topic is automatically deleted. The minimum duration is 5 minutes.')
            c.argument('enable_partitioning', arg_type=get_three_state_flag(), help='A boolean value that indicates whether the topic to be partitioned across multiple message brokers is enabled.')
            c.argument('enable_express', arg_type=get_three_state_flag(), help='A boolean value that indicates whether Express Entities are enabled. An express topic holds a message in memory temporarily before writing it to persistent storage.')
            c.argument('max_message_size_in_kilobytes', options_list=['--max-message-size', '--max-message-size-in-kilobytes'], type=int, help='Maximum size (in KB) of the message payload that can be accepted by the queue. This property is only used in Premium today and default is 1024.')

    for scope in ['servicebus topic show', 'servicebus topic delete']:
        with self.argument_context(scope) as c:
            c.argument('topic_name', arg_type=name_type, id_part='child_name_1', completer=get_topic_command_completion_list, help='Name of Topic')

    with self.argument_context('servicebus topic list') as c:
        c.argument('namespace_name', id_part=None, options_list=['--namespace-name'], help='Name of Namespace')

    with self.argument_context('servicebus topic subscription') as c:
        c.argument('subscription_name', arg_type=name_type, id_part='child_name_2', completer=get_subscriptions_command_completion_list, help='Name of Subscription')
        c.argument('topic_name', id_part='child_name_1', options_list=['--topic-name'], help='Name of Topic')

    # region - Subscription Create and update
    for scope in ['create', 'update']:
        with self.argument_context('servicebus topic subscription {}'.format(scope)) as c:
            c.argument('lock_duration', validator=_validate_lock_duration, help='ISO 8601 or duration format (day:minute:seconds) for lock duration timespan for the subscription. The default value is 1 minute.')
            c.argument('requires_session', options_list=['--enable-session'], arg_type=get_three_state_flag(), help='A boolean value indicating if a subscription supports the concept of sessions.')
            c.argument('default_message_time_to_live', validator=_validate_default_message_time_to_live, help='ISO 8601 or duration time format for Default message timespan to live value. This is the duration after which the message expires, starting from when the message is sent to Service Bus. This is the default value used when TimeToLive is not set on a message itself.')
            c.argument('dead_lettering_on_message_expiration', options_list=['--enable-dead-lettering-on-message-expiration'], arg_type=get_three_state_flag(), help='A boolean Value that indicates whether a subscription has dead letter support when a message expires.')
            c.argument('max_delivery_count', type=int, help='Number of maximum deliveries.')
            c.argument('status', arg_type=get_enum_type(['Active', 'Disabled', 'SendDisabled', 'ReceiveDisabled']), help='Enumerates the possible values for the status of a messaging entity.')
            c.argument('enable_batched_operations', arg_type=get_three_state_flag(), help='Allow server-side batched operations.')
            c.argument('auto_delete_on_idle', validator=_validate_auto_delete_on_idle, options_list=['--auto-delete-on-idle'], help='ISO 8601 timeSpan  or duration time format for idle interval after which the subscription is automatically deleted. The minimum duration is 5 minutes.')
            c.argument('forward_to', help='Queue/Topic name to forward the messages')
            c.argument('forward_dead_lettered_messages_to', help='Queue/Topic name to forward the Dead Letter message')
            c.argument('dead_lettering_on_filter_evaluation_exceptions', options_list=['--dead-letter-on-filter-exceptions'], arg_type=get_three_state_flag(), help='Allow dead lettering when filter evaluation exceptions occur.')

    with self.argument_context('servicebus topic subscription create') as c:
        c.argument('is_client_affine', arg_type=get_three_state_flag(), help='Value that indicates whether the subscription has an affinity to the client id.')
        c.argument('client_id', help='Indicates the Client ID of the application that created the client-affine subscription.')
        c.argument('is_shared', arg_type=get_three_state_flag(), help='For client-affine subscriptions, this value indicates whether the subscription is shared or not.')
        c.argument('is_durable', arg_type=get_three_state_flag(), help='For client-affine subscriptions, this value indicates whether the subscription is durable or not.')

    with self.argument_context('servicebus topic subscription list') as c:
        c.argument('namespace_name', options_list=['--namespace-name'], id_part=None, help='Name of Namespace')
        c.argument('topic_name', options_list=['--topic-name'], id_part=None, help='Name of Topic')

# Region Subscription Rules
    with self.argument_context('servicebus topic subscription rule') as c:
        c.argument('rule_name', arg_type=name_type, id_part='child_name_3', completer=get_rules_command_completion_list, help='Name of Rule')
        c.argument('subscription_name', options_list=['--subscription-name'], id_part='child_name_2', help='Name of Subscription')
        c.argument('topic_name', options_list=['--topic-name'], id_part='child_name_1', help='Name of Topic')

    for scope in ['servicebus topic subscription rule create', 'servicebus topic subscription rule update']:
        with self.argument_context(scope, arg_group='Action') as c:
            c.argument('filter_type', arg_type=get_enum_type(FilterType), help='Rule Filter types')
            c.argument('action_sql_expression', help='Action SQL expression.')
            c.argument('action_compatibility_level', type=int, help='This property is reserved for future use. An integer value showing the compatibility level, currently hard-coded to 20.')
            c.argument('action_requires_preprocessing', options_list=['--enable-action-preprocessing'], arg_type=get_three_state_flag(), help='A boolean value that indicates whether the rule action requires preprocessing.')
        with self.argument_context(scope, arg_group='SQL Filter') as c:
            c.argument('filter_sql_expression', help='SQL expression. e.g. myproperty=test')
            c.argument('filter_requires_preprocessing', options_list=['--enable-sql-preprocessing'], arg_type=get_three_state_flag(), help='A boolean value that indicates whether the rule action requires preprocessing.')
        with self.argument_context(scope, arg_group='Correlation Filter') as c:
            c.argument('correlation_id', help='Identifier of correlation.')
            c.argument('message_id', help='Identifier of message.')
            c.argument('to', help='Address to send to.')
            c.argument('reply_to', help='Address of the queue to reply to.')
            c.argument('label', help='Application specific label.')
            c.argument('session_id', help='Session identifier')
            c.argument('reply_to_session_id', help='Session identifier to reply to.')
            c.argument('content_type', help='Content type of message.')
            c.argument('requires_preprocessing', options_list=['--enable-correlation-preprocessing'], arg_type=get_three_state_flag(), help='A boolean value that indicates whether the rule action requires preprocessing.')
            c.argument('tags', options_list=['--correlation-filter-property', '--correlation-filter'], arg_type=tags_type, help='dictionary object for custom filters')

    with self.argument_context('servicebus topic subscription rule list') as c:
        c.argument('subscription_name', options_list=['--subscription-name'], id_part=None, help='Name of Subscription')
        c.argument('topic_name', options_list=['--topic-name'], id_part=None, help='Name of Topic')
        c.argument('namespace_name', options_list=['--namespace-name'], id_part=None, help='Name of Namespace')

# Geo DR - Disaster Recovery Configs - Alias  : Region
    with self.argument_context('servicebus georecovery-alias set') as c:
        c.argument('resource_group_name', arg_type=resource_group_name_type)
        c.argument('namespace_name', options_list=['--namespace-name'], id_part='name', help='Name of Namespace')
        c.argument('alias', options_list=['--alias', '-a'], help='Name of the Geo-Disaster Recovery Configuration Alias')
        c.argument('partner_namespace', required=True, options_list=['--partner-namespace'], validator=validate_partner_namespace, help='Name (if within the same resource group) or ARM Id of Primary/Secondary Service Bus  namespace name, which is part of GEO DR pairing')
        c.argument('alternate_name', help='Alternate Name (Post failover) for Primary Namespace, when Namespace name and Alias name are same')

# Region Namespace NetworkRuleSet
    with self.argument_context('servicebus namespace network-rule-set') as c:
        c.argument('namespace_name', options_list=['--namespace-name', '--name', '-n'], id_part=None,
                   help='Name of the Namespace')
    for scope in ['servicebus namespace network-rule-set ip-rule add', 'servicebus namespace network-rule-set ip-rule remove']:
        with self.argument_context(scope) as c:
            c.argument('ip_rule', action=AlertAddIpRule, nargs='+', help='List VirtualNetwork Rules.')
            c.argument('namespace_name', options_list=['--namespace-name', '--name', '-n'], id_part=None,
                       help='Name of the Namespace')
    for scope in ['servicebus namespace network-rule-set virtual-network-rule add', 'servicebus namespace network-rule-set virtual-network-rule remove']:
        with self.argument_context(scope) as c:
            c.argument('namespace_name', options_list=['--namespace-name', '--name', '-n'], id_part=None,
                       help='Name of the Namespace')
            c.argument('subnet', action=AlertAddVirtualNetwork, nargs='+', help='List VirtualNetwork Rules.')
            c.argument('namespace_name', options_list=['--namespace-name'], id_part=None, help='Name of the Namespace')

# Private end point connection
    with self.argument_context('servicebus namespace private-endpoint-connection') as c:
        c.argument('namespace_name', options_list=['--namespace-name'], id_part=None, help='Name of the Namespace')
        c.argument('private_endpoint_connection_name', options_list=['--name', '-n'],
                   help='The name of the private endpoint connection associated with the Service bus Namespace.')
    for item in ['approve', 'reject', 'show', 'delete']:
        with self.argument_context('servicebus namespace private-endpoint-connection {}'.format(item)) as c:
            c.argument('private_endpoint_connection_name', options_list=['--name', '-n'], required=False,
                       help='The name of the private endpoint connection associated with the Service Bus Namespace.')
            c.extra('connection_id', options_list=['--id'],
                    help='The ID of the private endpoint connection associated with the Service Bus Namespace. You can get '
                         'it using `az servicebus namespace show`.')
            c.argument('namespace_name', help='The Service Bus namesapce name.', required=False)
            c.argument('resource_group_name', help='The resource group name of specified Service bus namespace.',
                       required=False)
            c.argument('description', help='Comments for {} operation.'.format(item))

# Private end point connection
    with self.argument_context('servicebus namespace private-link-resource') as c:
        c.argument('namespace_name', options_list=['--namespace-name'], id_part=None, help='Name of the Namespace')
# Identity
    with self.argument_context('servicebus namespace identity',
                               resource_type=ResourceType.MGMT_SERVICEBUS) as c:
        c.argument('namespace_name', options_list=['--namespace-name'], id_part=None, help='Name of the Namespace')

    for scope in ['servicebus namespace identity assign', 'servicebus namespace identity remove']:
        with self.argument_context(scope, resource_type=ResourceType.MGMT_SERVICEBUS) as c:
            c.argument('namespace_name', options_list=['--namespace-name'], id_part=None, help='Name of the Namespace')
            c.argument('system_assigned', arg_type=get_three_state_flag(), help='System Assigned Identity')
            c.argument('user_assigned', nargs='+', help='User Assigned Identity')

# Encryption
    with self.argument_context('servicebus namespace encryption', resource_type=ResourceType.MGMT_SERVICEBUS) as c:
        c.argument('namespace_name', options_list=['--namespace-name'], id_part=None, help='Name of the Namespace')

    for scope in ['servicebus namespace encryption add', 'servicebus namespace encryption remove']:
        with self.argument_context(scope, resource_type=ResourceType.MGMT_SERVICEBUS) as c:
            c.argument('encryption_config', action=AlertAddEncryption, nargs='+', help='List of KeyVaultProperties objects.')
            c.argument('require_infrastructure_encryption', options_list=['--infra-encryption'], is_preview=True,
                       arg_type=get_three_state_flag(),
                       help='A boolean value that indicates whether Infrastructure Encryption (Double Encryption)')<|MERGE_RESOLUTION|>--- conflicted
+++ resolved
@@ -54,104 +54,6 @@
         c.argument('location', arg_type=get_location_type(self.cli_ctx), validator=get_default_location_from_resource_group)
         c.argument('zone_redundant', options_list=['--zone-redundant'], is_preview=True, arg_type=get_three_state_flag(),
                    help='Enabling this property creates a ServiceBus Zone Redundant Namespace in regions supported availability zones')
-
-    # region Queue
-    with self.argument_context('servicebus queue') as c:
-        c.argument('queue_name', arg_type=name_type, id_part='child_name_1', completer=get_queue_command_completion_list, help='Name of Queue')
-
-# region - Queue Create
-    for scope in ['create', 'update']:
-        with self.argument_context('servicebus queue {}'.format(scope)) as c:
-            c.argument('queue_name', arg_type=name_type, id_part='child_name_1', help='Name of Queue')
-            c.argument('lock_duration', validator=_validate_lock_duration, help='String ISO 8601 timespan or duration format for duration of a peek-lock; that is, the amount of time that the message is locked for other receivers. The maximum value for LockDuration is 5 minutes; the default value is 1 minute.')
-            c.argument('max_size_in_megabytes', options_list=['--max-size'], type=int, choices=[1024, 2048, 3072, 4096, 5120, 10240, 20480, 40960, 81920], help='Maximum size of queue in megabytes, which is the size of the memory allocated for the queue. Default is 1024. Max for Standard SKU is 5120 and for Premium SKU is 81920')
-            c.argument('max_message_size_in_kilobytes', options_list=['--max-message-size', '--max-message-size-in-kilobytes'], type=int, help='Maximum size (in KB) of the message payload that can be accepted by the queue. This property is only used in Premium today and default is 1024.')
-            c.argument('default_message_time_to_live', validator=_validate_default_message_time_to_live, help='ISO 8601 timespan or duration time format for default message to live value. This is the duration after which the message expires, starting from when the message is sent to Service Bus. This is the default value used when TimeToLive is not set on a message itself.')
-            c.argument('dead_lettering_on_message_expiration', options_list=['--enable-dead-lettering-on-message-expiration'], arg_type=get_three_state_flag(), help='A boolean value that indicates whether this queue has dead letter support when a message expires.')
-            c.argument('duplicate_detection_history_time_window', validator=_validate_duplicate_detection_history_time_window, help='ISO 8601 timeSpan structure that defines the duration of the duplicate detection history. The default value is 10 minutes.')
-            c.argument('max_delivery_count', type=int, help='The maximum delivery count. A message is automatically deadlettered after this number of deliveries. default value is 10.')
-            c.argument('status', arg_type=get_enum_type(['Active', 'Disabled', 'SendDisabled', 'ReceiveDisabled']), help='Enumerates the possible values for the status of a messaging entity.')
-            c.argument('auto_delete_on_idle', validator=_validate_auto_delete_on_idle, help='ISO 8601 timeSpan or duration time format for idle interval after which the queue is automatically deleted. The minimum duration is 5 minutes.')
-            c.argument('enable_express', arg_type=get_three_state_flag(), help='A boolean value that indicates whether Express Entities are enabled. An express queue holds a message in memory temporarily before writing it to persistent storage.')
-            c.argument('forward_to', help='Queue/Topic name to forward the messages')
-            c.argument('forward_dead_lettered_messages_to', help='Queue/Topic name to forward the Dead Letter message')
-            c.argument('enable_batched_operations', arg_type=get_three_state_flag(), help='Allow server-side batched operations.')
-
-    with self.argument_context('servicebus queue create') as c:
-        c.argument('enable_partitioning', arg_type=get_three_state_flag(),
-<<<<<<< HEAD
-                   help='A boolean value that indicates whether the queue is to be partitioned across multiple message brokers.')
-        c.argument('requires_session', options_list=['--enable-session'], arg_type=get_three_state_flag(), help='A boolean value indicating whether the queue supports the concept of sessions.')
-        c.argument('requires_duplicate_detection', options_list=['--enable-duplicate-detection'],
-                   arg_type=get_three_state_flag(),
-                   help='A boolean value indicating if this queue requires duplicate detection.')
-=======
-                   help='A boolean value that indicates whether the queue is to be partitioned across multiple message brokers.', deprecate_info=c.deprecate(hide=True))
-        c.argument('requires_session', options_list=['--enable-session'], arg_type=get_three_state_flag(), help='A boolean value indicating whether the queue supports the concept of sessions.', deprecate_info=c.deprecate(hide=True))
-        c.argument('requires_duplicate_detection', options_list=['--enable-duplicate-detection'],
-                   arg_type=get_three_state_flag(),
-                   help='A boolean value indicating if this queue requires duplicate detection.', deprecate_info=c.deprecate(hide=True))
->>>>>>> 74dde5d7
-
-    with self.argument_context('servicebus queue list') as c:
-        c.argument('namespace_name', id_part=None, options_list=['--namespace-name'], help='Name of Namespace')
-
-    # region - Topic
-    for scope in ['servicebus topic show', 'servicebus topic delete']:
-        with self.argument_context(scope) as c:
-            c.argument('topic_name', arg_type=name_type, id_part='child_name_1', completer=get_topic_command_completion_list, help='Name of Topic')
-
-    # region - Topic Create
-    for scope in ['create', 'update']:
-        with self.argument_context('servicebus topic {}'.format(scope)) as c:
-            c.argument('topic_name', arg_type=name_type, id_part='child_name_1', completer=get_topic_command_completion_list, help='Name of Topic')
-            c.argument('default_message_time_to_live', validator=_validate_default_message_time_to_live, help='ISO 8601 or duration time format for Default message timespan to live value. This is the duration after which the message expires, starting from when the message is sent to Service Bus. This is the default value used when TimeToLive is not set on a message itself.')
-            c.argument('max_size_in_megabytes', options_list=['--max-size'], type=int, choices=[1024, 2048, 3072, 4096, 5120, 10240, 20480, 40960, 81920], help='Maximum size of topic in megabytes, which is the size of the memory allocated for the topic. Default is 1024. Max for Standard SKU is 5120 and for Premium SKU is 81920')
-            c.argument('requires_duplicate_detection', options_list=['--enable-duplicate-detection'], arg_type=get_three_state_flag(), help='A boolean value indicating if this topic requires duplicate detection.')
-            c.argument('duplicate_detection_history_time_window', validator=_validate_duplicate_detection_history_time_window, help='ISO 8601 timespan or duration time format for structure that defines the duration of the duplicate detection history. The default value is 10 minutes.')
-            c.argument('enable_batched_operations', arg_type=get_three_state_flag(), help='Allow server-side batched operations.')
-            c.argument('status', arg_type=get_enum_type(['Active', 'Disabled', 'SendDisabled']), help='Enumerates the possible values for the status of a messaging entity.')
-            c.argument('support_ordering', options_list=['--enable-ordering'], arg_type=get_three_state_flag(), help='A boolean value that indicates whether the topic supports ordering.')
-            c.argument('auto_delete_on_idle', validator=_validate_auto_delete_on_idle, help='ISO 8601 timespan or duration time format for idle interval after which the topic is automatically deleted. The minimum duration is 5 minutes.')
-            c.argument('enable_partitioning', arg_type=get_three_state_flag(), help='A boolean value that indicates whether the topic to be partitioned across multiple message brokers is enabled.')
-            c.argument('enable_express', arg_type=get_three_state_flag(), help='A boolean value that indicates whether Express Entities are enabled. An express topic holds a message in memory temporarily before writing it to persistent storage.')
-            c.argument('max_message_size_in_kilobytes', options_list=['--max-message-size', '--max-message-size-in-kilobytes'], type=int, help='Maximum size (in KB) of the message payload that can be accepted by the queue. This property is only used in Premium today and default is 1024.')
-
-    for scope in ['servicebus topic show', 'servicebus topic delete']:
-        with self.argument_context(scope) as c:
-            c.argument('topic_name', arg_type=name_type, id_part='child_name_1', completer=get_topic_command_completion_list, help='Name of Topic')
-
-    with self.argument_context('servicebus topic list') as c:
-        c.argument('namespace_name', id_part=None, options_list=['--namespace-name'], help='Name of Namespace')
-
-    with self.argument_context('servicebus topic subscription') as c:
-        c.argument('subscription_name', arg_type=name_type, id_part='child_name_2', completer=get_subscriptions_command_completion_list, help='Name of Subscription')
-        c.argument('topic_name', id_part='child_name_1', options_list=['--topic-name'], help='Name of Topic')
-
-    # region - Subscription Create and update
-    for scope in ['create', 'update']:
-        with self.argument_context('servicebus topic subscription {}'.format(scope)) as c:
-            c.argument('lock_duration', validator=_validate_lock_duration, help='ISO 8601 or duration format (day:minute:seconds) for lock duration timespan for the subscription. The default value is 1 minute.')
-            c.argument('requires_session', options_list=['--enable-session'], arg_type=get_three_state_flag(), help='A boolean value indicating if a subscription supports the concept of sessions.')
-            c.argument('default_message_time_to_live', validator=_validate_default_message_time_to_live, help='ISO 8601 or duration time format for Default message timespan to live value. This is the duration after which the message expires, starting from when the message is sent to Service Bus. This is the default value used when TimeToLive is not set on a message itself.')
-            c.argument('dead_lettering_on_message_expiration', options_list=['--enable-dead-lettering-on-message-expiration'], arg_type=get_three_state_flag(), help='A boolean Value that indicates whether a subscription has dead letter support when a message expires.')
-            c.argument('max_delivery_count', type=int, help='Number of maximum deliveries.')
-            c.argument('status', arg_type=get_enum_type(['Active', 'Disabled', 'SendDisabled', 'ReceiveDisabled']), help='Enumerates the possible values for the status of a messaging entity.')
-            c.argument('enable_batched_operations', arg_type=get_three_state_flag(), help='Allow server-side batched operations.')
-            c.argument('auto_delete_on_idle', validator=_validate_auto_delete_on_idle, options_list=['--auto-delete-on-idle'], help='ISO 8601 timeSpan  or duration time format for idle interval after which the subscription is automatically deleted. The minimum duration is 5 minutes.')
-            c.argument('forward_to', help='Queue/Topic name to forward the messages')
-            c.argument('forward_dead_lettered_messages_to', help='Queue/Topic name to forward the Dead Letter message')
-            c.argument('dead_lettering_on_filter_evaluation_exceptions', options_list=['--dead-letter-on-filter-exceptions'], arg_type=get_three_state_flag(), help='Allow dead lettering when filter evaluation exceptions occur.')
-
-    with self.argument_context('servicebus topic subscription create') as c:
-        c.argument('is_client_affine', arg_type=get_three_state_flag(), help='Value that indicates whether the subscription has an affinity to the client id.')
-        c.argument('client_id', help='Indicates the Client ID of the application that created the client-affine subscription.')
-        c.argument('is_shared', arg_type=get_three_state_flag(), help='For client-affine subscriptions, this value indicates whether the subscription is shared or not.')
-        c.argument('is_durable', arg_type=get_three_state_flag(), help='For client-affine subscriptions, this value indicates whether the subscription is durable or not.')
-
-    with self.argument_context('servicebus topic subscription list') as c:
-        c.argument('namespace_name', options_list=['--namespace-name'], id_part=None, help='Name of Namespace')
-        c.argument('topic_name', options_list=['--topic-name'], id_part=None, help='Name of Topic')
 
 # Region Subscription Rules
     with self.argument_context('servicebus topic subscription rule') as c:
