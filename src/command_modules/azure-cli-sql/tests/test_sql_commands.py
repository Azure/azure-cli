--- conflicted
+++ resolved
@@ -300,7 +300,7 @@
         tid = '72f988bf-86f1-41af-91ab-2d7cd011db47'
         user = 'DSEngAll'
 
-        self.cmd('sql server ad-admin create -n {} -g {} -s {} -t{} -u {}'
+        self.cmd('sql server ad-admin create -n {} -g {} -i {} -t{} -u {}'
                  .format(sn, rg, sid, tid, user),
                  checks=[JMESPathCheck('login', user),
                          JMESPathCheck('sid', sid),
@@ -314,20 +314,14 @@
                  .format(sn, rg),
                  checks=[JMESPathCheck('[0].login', user)])
 
-<<<<<<< HEAD
+        user2 = 'TestUser'
+
+        self.cmd('sql server ad-admin update -n {} -g {} -u {} -i {}'
+                 .format(sn, rg, user2, sid),
+                 checks=[JMESPathCheck('login', user2),
+                         JMESPathCheck('tenantId', tid)])
+
         self.cmd('sql server ad-admin delete -n {} -g {}'
-=======
-        user2 = 'something'
-        sid = '132421421341234'
-
-        self.cmd('sql server aad-admin update -n {} -g {} -u {} -i {}'
-                 .format(sn, rg, user2, sid),
-                 checks=[JMESPathCheck('[0].login', user2),
-                         JMESPathCheck('[0].sid', sid),
-                         JMESPathCheck('[0].tenantId', tid)])
-
-        self.cmd('sql server aad-admin delete -n {} -g {}'
->>>>>>> 00b94513
                  .format(sn, rg))
 
         self.cmd('sql server ad-admin list -n {} -g {}'
