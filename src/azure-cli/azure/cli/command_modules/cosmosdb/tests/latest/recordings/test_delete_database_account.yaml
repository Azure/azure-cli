interactions:
- request:
    body: null
    headers:
      Accept:
      - application/json
      Accept-Encoding:
      - gzip, deflate
      CommandName:
      - cosmosdb create
      Connection:
      - keep-alive
      ParameterSetName:
      - -n -g
      User-Agent:
<<<<<<< HEAD
      - python/3.8.7 (Windows-10-10.0.19041-SP0) msrest/0.6.18 msrest_azure/0.6.3
=======
      - python/3.7.7 (Windows-10-10.0.19041-SP0) msrest/0.6.18 msrest_azure/0.6.3
>>>>>>> fffde7ec
        azure-mgmt-resource/12.0.0 Azure-SDK-For-Python AZURECLI/2.19.1
      accept-language:
      - en-US
    method: GET
    uri: https://management.azure.com/subscriptions/00000000-0000-0000-0000-000000000000/resourcegroups/cli_test_cosmosdb_account000001?api-version=2020-10-01
  response:
    body:
<<<<<<< HEAD
      string: '{"id":"/subscriptions/00000000-0000-0000-0000-000000000000/resourceGroups/cli_test_cosmosdb_account000001","name":"cli_test_cosmosdb_account000001","type":"Microsoft.Resources/resourceGroups","location":"westus","tags":{"product":"azurecli","cause":"automation","date":"2021-02-22T00:47:51Z"},"properties":{"provisioningState":"Succeeded"}}'
=======
      string: '{"id":"/subscriptions/00000000-0000-0000-0000-000000000000/resourceGroups/cli_test_cosmosdb_account000001","name":"cli_test_cosmosdb_account000001","type":"Microsoft.Resources/resourceGroups","location":"westus","tags":{"product":"azurecli","cause":"automation","date":"2021-02-22T10:57:44Z"},"properties":{"provisioningState":"Succeeded"}}'
>>>>>>> fffde7ec
    headers:
      cache-control:
      - no-cache
      content-length:
      - '428'
      content-type:
      - application/json; charset=utf-8
      date:
<<<<<<< HEAD
      - Mon, 22 Feb 2021 00:45:59 GMT
=======
      - Mon, 22 Feb 2021 10:57:47 GMT
>>>>>>> fffde7ec
      expires:
      - '-1'
      pragma:
      - no-cache
      strict-transport-security:
      - max-age=31536000; includeSubDomains
      vary:
      - Accept-Encoding
      x-content-type-options:
      - nosniff
    status:
      code: 200
      message: OK
- request:
    body: '{"location": "westus", "kind": "GlobalDocumentDB", "properties": {"locations":
      [{"locationName": "westus", "failoverPriority": 0, "isZoneRedundant": false}],
      "databaseAccountOfferType": "Standard", "apiProperties": {}}}'
    headers:
      Accept:
      - application/json
      Accept-Encoding:
      - gzip, deflate
      CommandName:
      - cosmosdb create
      Connection:
      - keep-alive
      Content-Length:
      - '219'
      Content-Type:
      - application/json; charset=utf-8
      ParameterSetName:
      - -n -g
      User-Agent:
<<<<<<< HEAD
      - python/3.8.7 (Windows-10-10.0.19041-SP0) msrest/0.6.18 msrest_azure/0.6.3
        azure-mgmt-cosmosdb/3.0.0 Azure-SDK-For-Python AZURECLI/2.19.1
=======
      - python/3.7.7 (Windows-10-10.0.19041-SP0) msrest/0.6.18 msrest_azure/0.6.3
        azure-mgmt-cosmosdb/1.0.0 Azure-SDK-For-Python AZURECLI/2.19.1
>>>>>>> fffde7ec
      accept-language:
      - en-US
    method: PUT
    uri: https://management.azure.com/subscriptions/00000000-0000-0000-0000-000000000000/resourceGroups/cli_test_cosmosdb_account000001/providers/Microsoft.DocumentDB/databaseAccounts/cli000002?api-version=2021-01-15
  response:
    body:
      string: '{"id":"/subscriptions/00000000-0000-0000-0000-000000000000/resourceGroups/cli_test_cosmosdb_account000001/providers/Microsoft.DocumentDB/databaseAccounts/cli000002","name":"cli000002","location":"West
<<<<<<< HEAD
        US","type":"Microsoft.DocumentDB/databaseAccounts","kind":"GlobalDocumentDB","tags":{},"systemData":{"createdAt":"2021-02-22T00:46:04.4469853Z"},"properties":{"provisioningState":"Creating","publicNetworkAccess":"Enabled","enableAutomaticFailover":false,"enableMultipleWriteLocations":false,"enablePartitionKeyMonitor":false,"isVirtualNetworkFilterEnabled":false,"virtualNetworkRules":[],"EnabledApiTypes":"Sql","disableKeyBasedMetadataWriteAccess":false,"enableFreeTier":false,"enableAnalyticalStorage":false,"instanceId":"3bed92a5-52c7-4248-9d40-b77fbdf5da1a","createMode":"Default","databaseAccountOfferType":"Standard","enableCassandraConnector":false,"connectorOffer":"","networkAclBypass":0,"consistencyPolicy":{"defaultConsistencyLevel":"Session","maxIntervalInSeconds":5,"maxStalenessPrefix":100},"configurationOverrides":{},"writeLocations":[{"id":"cli000002-westus","locationName":"West
        US","provisioningState":"Creating","failoverPriority":0,"isZoneRedundant":false}],"readLocations":[{"id":"cli000002-westus","locationName":"West
        US","provisioningState":"Creating","failoverPriority":0,"isZoneRedundant":false}],"locations":[{"id":"cli000002-westus","locationName":"West
        US","provisioningState":"Creating","failoverPriority":0,"isZoneRedundant":false}],"failoverPolicies":[{"id":"cli000002-westus","locationName":"West
        US","failoverPriority":0}],"cors":[],"capabilities":[],"ipRules":[],"backupPolicy":{"type":"Periodic","periodicModeProperties":{"backupIntervalInMinutes":240,"backupRetentionIntervalInHours":8,"backupStorageRedundancy":1}},"networkAclBypassResourceIds":[]},"identity":{"type":"None"}}'
    headers:
      azure-asyncoperation:
      - https://management.azure.com/subscriptions/00000000-0000-0000-0000-000000000000/providers/Microsoft.DocumentDB/locations/westus/operationsStatus/bbde697e-d93e-46fb-8612-33c0aaa37881?api-version=2021-01-15
      cache-control:
      - no-store, no-cache
      content-length:
      - '2046'
      content-type:
      - application/json
      date:
      - Mon, 22 Feb 2021 00:46:05 GMT
      location:
      - https://management.azure.com/subscriptions/00000000-0000-0000-0000-000000000000/resourceGroups/cli_test_cosmosdb_account000001/providers/Microsoft.DocumentDB/databaseAccounts/cli000002/operationResults/bbde697e-d93e-46fb-8612-33c0aaa37881?api-version=2021-01-15
=======
        US","type":"Microsoft.DocumentDB/databaseAccounts","kind":"GlobalDocumentDB","tags":{},"systemData":{"createdAt":"2021-02-22T10:57:52.5427418Z"},"properties":{"provisioningState":"Creating","publicNetworkAccess":"Enabled","enableAutomaticFailover":false,"enableMultipleWriteLocations":false,"enablePartitionKeyMonitor":false,"isVirtualNetworkFilterEnabled":false,"virtualNetworkRules":[],"EnabledApiTypes":"Sql","disableKeyBasedMetadataWriteAccess":false,"enableFreeTier":false,"enableAnalyticalStorage":false,"instanceId":"2f78930e-feb2-46c8-956a-9597a4554607","createMode":"Default","databaseAccountOfferType":"Standard","consistencyPolicy":{"defaultConsistencyLevel":"Session","maxIntervalInSeconds":5,"maxStalenessPrefix":100},"configurationOverrides":{},"writeLocations":[{"id":"cli000002-westus","locationName":"West
        US","provisioningState":"Creating","failoverPriority":0,"isZoneRedundant":false}],"readLocations":[{"id":"cli000002-westus","locationName":"West
        US","provisioningState":"Creating","failoverPriority":0,"isZoneRedundant":false}],"locations":[{"id":"cli000002-westus","locationName":"West
        US","provisioningState":"Creating","failoverPriority":0,"isZoneRedundant":false}],"failoverPolicies":[{"id":"cli000002-westus","locationName":"West
        US","failoverPriority":0}],"cors":[],"capabilities":[],"ipRules":[],"backupPolicy":{"type":"Periodic","periodicModeProperties":{"backupIntervalInMinutes":240,"backupRetentionIntervalInHours":8,"backupStorageRedundancy":1}}}}'
    headers:
      azure-asyncoperation:
      - https://management.azure.com/subscriptions/00000000-0000-0000-0000-000000000000/providers/Microsoft.DocumentDB/locations/westus/operationsStatus/6dac0a5d-b568-40c2-8f89-5f48330582e2?api-version=2020-04-01
      cache-control:
      - no-store, no-cache
      content-length:
      - '1912'
      content-type:
      - application/json
      date:
      - Mon, 22 Feb 2021 10:57:55 GMT
      location:
      - https://management.azure.com/subscriptions/00000000-0000-0000-0000-000000000000/resourceGroups/cli_test_cosmosdb_account000001/providers/Microsoft.DocumentDB/databaseAccounts/cli000002/operationResults/6dac0a5d-b568-40c2-8f89-5f48330582e2?api-version=2020-04-01
>>>>>>> fffde7ec
      pragma:
      - no-cache
      server:
      - Microsoft-HTTPAPI/2.0
      strict-transport-security:
      - max-age=31536000; includeSubDomains
      transfer-encoding:
      - chunked
      vary:
      - Accept-Encoding
      x-content-type-options:
      - nosniff
      x-ms-gatewayversion:
      - version=2.11.0
      x-ms-ratelimit-remaining-subscription-writes:
<<<<<<< HEAD
      - '1199'
=======
      - '1181'
>>>>>>> fffde7ec
    status:
      code: 200
      message: Ok
- request:
    body: null
    headers:
      Accept:
      - application/json
      Accept-Encoding:
      - gzip, deflate
      CommandName:
      - cosmosdb create
      Connection:
      - keep-alive
      ParameterSetName:
      - -n -g
      User-Agent:
<<<<<<< HEAD
      - python/3.8.7 (Windows-10-10.0.19041-SP0) msrest/0.6.18 msrest_azure/0.6.3
        azure-mgmt-cosmosdb/3.0.0 Azure-SDK-For-Python AZURECLI/2.19.1
    method: GET
    uri: https://management.azure.com/subscriptions/00000000-0000-0000-0000-000000000000/providers/Microsoft.DocumentDB/locations/westus/operationsStatus/bbde697e-d93e-46fb-8612-33c0aaa37881?api-version=2021-01-15
=======
      - python/3.7.7 (Windows-10-10.0.19041-SP0) msrest/0.6.18 msrest_azure/0.6.3
        azure-mgmt-cosmosdb/1.0.0 Azure-SDK-For-Python AZURECLI/2.19.1
    method: GET
    uri: https://management.azure.com/subscriptions/00000000-0000-0000-0000-000000000000/providers/Microsoft.DocumentDB/locations/westus/operationsStatus/6dac0a5d-b568-40c2-8f89-5f48330582e2?api-version=2020-04-01
>>>>>>> fffde7ec
  response:
    body:
      string: '{"status":"Dequeued"}'
    headers:
      cache-control:
      - no-store, no-cache
      content-length:
      - '21'
      content-type:
      - application/json
      date:
<<<<<<< HEAD
      - Mon, 22 Feb 2021 00:46:36 GMT
=======
      - Mon, 22 Feb 2021 10:58:26 GMT
>>>>>>> fffde7ec
      pragma:
      - no-cache
      server:
      - Microsoft-HTTPAPI/2.0
      strict-transport-security:
      - max-age=31536000; includeSubDomains
      transfer-encoding:
      - chunked
      vary:
      - Accept-Encoding
      x-content-type-options:
      - nosniff
      x-ms-gatewayversion:
      - version=2.11.0
    status:
      code: 200
      message: Ok
- request:
    body: null
    headers:
      Accept:
      - application/json
      Accept-Encoding:
      - gzip, deflate
      CommandName:
      - cosmosdb create
      Connection:
      - keep-alive
      ParameterSetName:
      - -n -g
      User-Agent:
<<<<<<< HEAD
      - python/3.8.7 (Windows-10-10.0.19041-SP0) msrest/0.6.18 msrest_azure/0.6.3
        azure-mgmt-cosmosdb/3.0.0 Azure-SDK-For-Python AZURECLI/2.19.1
    method: GET
    uri: https://management.azure.com/subscriptions/00000000-0000-0000-0000-000000000000/providers/Microsoft.DocumentDB/locations/westus/operationsStatus/bbde697e-d93e-46fb-8612-33c0aaa37881?api-version=2021-01-15
=======
      - python/3.7.7 (Windows-10-10.0.19041-SP0) msrest/0.6.18 msrest_azure/0.6.3
        azure-mgmt-cosmosdb/1.0.0 Azure-SDK-For-Python AZURECLI/2.19.1
    method: GET
    uri: https://management.azure.com/subscriptions/00000000-0000-0000-0000-000000000000/providers/Microsoft.DocumentDB/locations/westus/operationsStatus/6dac0a5d-b568-40c2-8f89-5f48330582e2?api-version=2020-04-01
>>>>>>> fffde7ec
  response:
    body:
      string: '{"status":"Succeeded"}'
    headers:
      cache-control:
      - no-store, no-cache
      content-length:
      - '22'
      content-type:
      - application/json
      date:
<<<<<<< HEAD
      - Mon, 22 Feb 2021 00:47:06 GMT
=======
      - Mon, 22 Feb 2021 10:58:57 GMT
>>>>>>> fffde7ec
      pragma:
      - no-cache
      server:
      - Microsoft-HTTPAPI/2.0
      strict-transport-security:
      - max-age=31536000; includeSubDomains
      transfer-encoding:
      - chunked
      vary:
      - Accept-Encoding
      x-content-type-options:
      - nosniff
      x-ms-gatewayversion:
      - version=2.11.0
    status:
      code: 200
      message: Ok
- request:
    body: null
    headers:
      Accept:
      - application/json
      Accept-Encoding:
      - gzip, deflate
      CommandName:
      - cosmosdb create
      Connection:
      - keep-alive
      ParameterSetName:
      - -n -g
      User-Agent:
<<<<<<< HEAD
      - python/3.8.7 (Windows-10-10.0.19041-SP0) msrest/0.6.18 msrest_azure/0.6.3
        azure-mgmt-cosmosdb/3.0.0 Azure-SDK-For-Python AZURECLI/2.19.1
=======
      - python/3.7.7 (Windows-10-10.0.19041-SP0) msrest/0.6.18 msrest_azure/0.6.3
        azure-mgmt-cosmosdb/1.0.0 Azure-SDK-For-Python AZURECLI/2.19.1
>>>>>>> fffde7ec
    method: GET
    uri: https://management.azure.com/subscriptions/00000000-0000-0000-0000-000000000000/resourceGroups/cli_test_cosmosdb_account000001/providers/Microsoft.DocumentDB/databaseAccounts/cli000002?api-version=2021-01-15
  response:
    body:
      string: '{"id":"/subscriptions/00000000-0000-0000-0000-000000000000/resourceGroups/cli_test_cosmosdb_account000001/providers/Microsoft.DocumentDB/databaseAccounts/cli000002","name":"cli000002","location":"West
<<<<<<< HEAD
        US","type":"Microsoft.DocumentDB/databaseAccounts","kind":"GlobalDocumentDB","tags":{},"systemData":{"createdAt":"2021-02-22T00:46:33.5807727Z"},"properties":{"provisioningState":"Succeeded","documentEndpoint":"https://cli000002.documents.azure.com:443/","publicNetworkAccess":"Enabled","enableAutomaticFailover":false,"enableMultipleWriteLocations":false,"enablePartitionKeyMonitor":false,"isVirtualNetworkFilterEnabled":false,"virtualNetworkRules":[],"EnabledApiTypes":"Sql","disableKeyBasedMetadataWriteAccess":false,"enableFreeTier":false,"enableAnalyticalStorage":false,"instanceId":"3bed92a5-52c7-4248-9d40-b77fbdf5da1a","createMode":"Default","databaseAccountOfferType":"Standard","enableCassandraConnector":false,"connectorOffer":"","networkAclBypass":0,"consistencyPolicy":{"defaultConsistencyLevel":"Session","maxIntervalInSeconds":5,"maxStalenessPrefix":100},"configurationOverrides":{},"writeLocations":[{"id":"cli000002-westus","locationName":"West
        US","documentEndpoint":"https://cli000002-westus.documents.azure.com:443/","provisioningState":"Succeeded","failoverPriority":0,"isZoneRedundant":false}],"readLocations":[{"id":"cli000002-westus","locationName":"West
        US","documentEndpoint":"https://cli000002-westus.documents.azure.com:443/","provisioningState":"Succeeded","failoverPriority":0,"isZoneRedundant":false}],"locations":[{"id":"cli000002-westus","locationName":"West
        US","documentEndpoint":"https://cli000002-westus.documents.azure.com:443/","provisioningState":"Succeeded","failoverPriority":0,"isZoneRedundant":false}],"failoverPolicies":[{"id":"cli000002-westus","locationName":"West
        US","failoverPriority":0}],"cors":[],"capabilities":[],"ipRules":[],"backupPolicy":{"type":"Periodic","periodicModeProperties":{"backupIntervalInMinutes":240,"backupRetentionIntervalInHours":8,"backupStorageRedundancy":1}},"networkAclBypassResourceIds":[]},"identity":{"type":"None"}}'
=======
        US","type":"Microsoft.DocumentDB/databaseAccounts","kind":"GlobalDocumentDB","tags":{},"systemData":{"createdAt":"2021-02-22T10:58:22.3407376Z"},"properties":{"provisioningState":"Succeeded","documentEndpoint":"https://cli000002.documents.azure.com:443/","publicNetworkAccess":"Enabled","enableAutomaticFailover":false,"enableMultipleWriteLocations":false,"enablePartitionKeyMonitor":false,"isVirtualNetworkFilterEnabled":false,"virtualNetworkRules":[],"EnabledApiTypes":"Sql","disableKeyBasedMetadataWriteAccess":false,"enableFreeTier":false,"enableAnalyticalStorage":false,"instanceId":"2f78930e-feb2-46c8-956a-9597a4554607","createMode":"Default","databaseAccountOfferType":"Standard","consistencyPolicy":{"defaultConsistencyLevel":"Session","maxIntervalInSeconds":5,"maxStalenessPrefix":100},"configurationOverrides":{},"writeLocations":[{"id":"cli000002-westus","locationName":"West
        US","documentEndpoint":"https://cli000002-westus.documents.azure.com:443/","provisioningState":"Succeeded","failoverPriority":0,"isZoneRedundant":false}],"readLocations":[{"id":"cli000002-westus","locationName":"West
        US","documentEndpoint":"https://cli000002-westus.documents.azure.com:443/","provisioningState":"Succeeded","failoverPriority":0,"isZoneRedundant":false}],"locations":[{"id":"cli000002-westus","locationName":"West
        US","documentEndpoint":"https://cli000002-westus.documents.azure.com:443/","provisioningState":"Succeeded","failoverPriority":0,"isZoneRedundant":false}],"failoverPolicies":[{"id":"cli000002-westus","locationName":"West
        US","failoverPriority":0}],"cors":[],"capabilities":[],"ipRules":[],"backupPolicy":{"type":"Periodic","periodicModeProperties":{"backupIntervalInMinutes":240,"backupRetentionIntervalInHours":8,"backupStorageRedundancy":1}}}}'
>>>>>>> fffde7ec
    headers:
      cache-control:
      - no-store, no-cache
      content-length:
<<<<<<< HEAD
      - '2451'
      content-type:
      - application/json
      date:
      - Mon, 22 Feb 2021 00:47:06 GMT
=======
      - '2317'
      content-type:
      - application/json
      date:
      - Mon, 22 Feb 2021 10:58:58 GMT
>>>>>>> fffde7ec
      pragma:
      - no-cache
      server:
      - Microsoft-HTTPAPI/2.0
      strict-transport-security:
      - max-age=31536000; includeSubDomains
      transfer-encoding:
      - chunked
      vary:
      - Accept-Encoding
      x-content-type-options:
      - nosniff
      x-ms-gatewayversion:
      - version=2.11.0
    status:
      code: 200
      message: Ok
- request:
    body: null
    headers:
      Accept:
      - application/json
      Accept-Encoding:
      - gzip, deflate
      CommandName:
      - cosmosdb create
      Connection:
      - keep-alive
      ParameterSetName:
      - -n -g
      User-Agent:
<<<<<<< HEAD
      - python/3.8.7 (Windows-10-10.0.19041-SP0) msrest/0.6.18 msrest_azure/0.6.3
        azure-mgmt-cosmosdb/3.0.0 Azure-SDK-For-Python AZURECLI/2.19.1
=======
      - python/3.7.7 (Windows-10-10.0.19041-SP0) msrest/0.6.18 msrest_azure/0.6.3
        azure-mgmt-cosmosdb/1.0.0 Azure-SDK-For-Python AZURECLI/2.19.1
>>>>>>> fffde7ec
      accept-language:
      - en-US
    method: GET
    uri: https://management.azure.com/subscriptions/00000000-0000-0000-0000-000000000000/resourceGroups/cli_test_cosmosdb_account000001/providers/Microsoft.DocumentDB/databaseAccounts/cli000002?api-version=2021-01-15
  response:
    body:
      string: '{"id":"/subscriptions/00000000-0000-0000-0000-000000000000/resourceGroups/cli_test_cosmosdb_account000001/providers/Microsoft.DocumentDB/databaseAccounts/cli000002","name":"cli000002","location":"West
<<<<<<< HEAD
        US","type":"Microsoft.DocumentDB/databaseAccounts","kind":"GlobalDocumentDB","tags":{},"systemData":{"createdAt":"2021-02-22T00:46:33.5807727Z"},"properties":{"provisioningState":"Succeeded","documentEndpoint":"https://cli000002.documents.azure.com:443/","publicNetworkAccess":"Enabled","enableAutomaticFailover":false,"enableMultipleWriteLocations":false,"enablePartitionKeyMonitor":false,"isVirtualNetworkFilterEnabled":false,"virtualNetworkRules":[],"EnabledApiTypes":"Sql","disableKeyBasedMetadataWriteAccess":false,"enableFreeTier":false,"enableAnalyticalStorage":false,"instanceId":"3bed92a5-52c7-4248-9d40-b77fbdf5da1a","createMode":"Default","databaseAccountOfferType":"Standard","enableCassandraConnector":false,"connectorOffer":"","networkAclBypass":0,"consistencyPolicy":{"defaultConsistencyLevel":"Session","maxIntervalInSeconds":5,"maxStalenessPrefix":100},"configurationOverrides":{},"writeLocations":[{"id":"cli000002-westus","locationName":"West
        US","documentEndpoint":"https://cli000002-westus.documents.azure.com:443/","provisioningState":"Succeeded","failoverPriority":0,"isZoneRedundant":false}],"readLocations":[{"id":"cli000002-westus","locationName":"West
        US","documentEndpoint":"https://cli000002-westus.documents.azure.com:443/","provisioningState":"Succeeded","failoverPriority":0,"isZoneRedundant":false}],"locations":[{"id":"cli000002-westus","locationName":"West
        US","documentEndpoint":"https://cli000002-westus.documents.azure.com:443/","provisioningState":"Succeeded","failoverPriority":0,"isZoneRedundant":false}],"failoverPolicies":[{"id":"cli000002-westus","locationName":"West
        US","failoverPriority":0}],"cors":[],"capabilities":[],"ipRules":[],"backupPolicy":{"type":"Periodic","periodicModeProperties":{"backupIntervalInMinutes":240,"backupRetentionIntervalInHours":8,"backupStorageRedundancy":1}},"networkAclBypassResourceIds":[]},"identity":{"type":"None"}}'
=======
        US","type":"Microsoft.DocumentDB/databaseAccounts","kind":"GlobalDocumentDB","tags":{},"systemData":{"createdAt":"2021-02-22T10:58:22.3407376Z"},"properties":{"provisioningState":"Succeeded","documentEndpoint":"https://cli000002.documents.azure.com:443/","publicNetworkAccess":"Enabled","enableAutomaticFailover":false,"enableMultipleWriteLocations":false,"enablePartitionKeyMonitor":false,"isVirtualNetworkFilterEnabled":false,"virtualNetworkRules":[],"EnabledApiTypes":"Sql","disableKeyBasedMetadataWriteAccess":false,"enableFreeTier":false,"enableAnalyticalStorage":false,"instanceId":"2f78930e-feb2-46c8-956a-9597a4554607","createMode":"Default","databaseAccountOfferType":"Standard","consistencyPolicy":{"defaultConsistencyLevel":"Session","maxIntervalInSeconds":5,"maxStalenessPrefix":100},"configurationOverrides":{},"writeLocations":[{"id":"cli000002-westus","locationName":"West
        US","documentEndpoint":"https://cli000002-westus.documents.azure.com:443/","provisioningState":"Succeeded","failoverPriority":0,"isZoneRedundant":false}],"readLocations":[{"id":"cli000002-westus","locationName":"West
        US","documentEndpoint":"https://cli000002-westus.documents.azure.com:443/","provisioningState":"Succeeded","failoverPriority":0,"isZoneRedundant":false}],"locations":[{"id":"cli000002-westus","locationName":"West
        US","documentEndpoint":"https://cli000002-westus.documents.azure.com:443/","provisioningState":"Succeeded","failoverPriority":0,"isZoneRedundant":false}],"failoverPolicies":[{"id":"cli000002-westus","locationName":"West
        US","failoverPriority":0}],"cors":[],"capabilities":[],"ipRules":[],"backupPolicy":{"type":"Periodic","periodicModeProperties":{"backupIntervalInMinutes":240,"backupRetentionIntervalInHours":8,"backupStorageRedundancy":1}}}}'
>>>>>>> fffde7ec
    headers:
      cache-control:
      - no-store, no-cache
      content-length:
<<<<<<< HEAD
      - '2451'
      content-type:
      - application/json
      date:
      - Mon, 22 Feb 2021 00:47:07 GMT
=======
      - '2317'
      content-type:
      - application/json
      date:
      - Mon, 22 Feb 2021 10:58:59 GMT
>>>>>>> fffde7ec
      pragma:
      - no-cache
      server:
      - Microsoft-HTTPAPI/2.0
      strict-transport-security:
      - max-age=31536000; includeSubDomains
      transfer-encoding:
      - chunked
      vary:
      - Accept-Encoding
      x-content-type-options:
      - nosniff
      x-ms-gatewayversion:
      - version=2.11.0
    status:
      code: 200
      message: Ok
- request:
    body: null
    headers:
      Accept:
      - application/json
      Accept-Encoding:
      - gzip, deflate
      CommandName:
      - cosmosdb delete
      Connection:
      - keep-alive
      Content-Length:
      - '0'
      ParameterSetName:
      - -n -g --yes
      User-Agent:
<<<<<<< HEAD
      - python/3.8.7 (Windows-10-10.0.19041-SP0) msrest/0.6.18 msrest_azure/0.6.3
        azure-mgmt-cosmosdb/3.0.0 Azure-SDK-For-Python AZURECLI/2.19.1
=======
      - python/3.7.7 (Windows-10-10.0.19041-SP0) msrest/0.6.18 msrest_azure/0.6.3
        azure-mgmt-cosmosdb/1.0.0 Azure-SDK-For-Python AZURECLI/2.19.1
>>>>>>> fffde7ec
      accept-language:
      - en-US
    method: DELETE
    uri: https://management.azure.com/subscriptions/00000000-0000-0000-0000-000000000000/resourceGroups/cli_test_cosmosdb_account000001/providers/Microsoft.DocumentDB/databaseAccounts/cli000002?api-version=2021-01-15
  response:
    body:
      string: '{"status":"Enqueued"}'
    headers:
      azure-asyncoperation:
<<<<<<< HEAD
      - https://management.azure.com/subscriptions/00000000-0000-0000-0000-000000000000/providers/Microsoft.DocumentDB/locations/westus/operationsStatus/eb18405e-e7b6-4e1d-83c6-f146289d4be9?api-version=2021-01-15
=======
      - https://management.azure.com/subscriptions/00000000-0000-0000-0000-000000000000/providers/Microsoft.DocumentDB/locations/westus/operationsStatus/8920d00d-bfce-4648-9eaf-ea4101ee6b10?api-version=2020-04-01
>>>>>>> fffde7ec
      cache-control:
      - no-store, no-cache
      content-length:
      - '21'
      content-type:
      - application/json
      date:
<<<<<<< HEAD
      - Mon, 22 Feb 2021 00:47:09 GMT
      location:
      - https://management.azure.com/subscriptions/00000000-0000-0000-0000-000000000000/providers/Microsoft.DocumentDB/locations/westus/operationResults/eb18405e-e7b6-4e1d-83c6-f146289d4be9?api-version=2021-01-15
=======
      - Mon, 22 Feb 2021 10:59:03 GMT
      location:
      - https://management.azure.com/subscriptions/00000000-0000-0000-0000-000000000000/providers/Microsoft.DocumentDB/locations/westus/operationResults/8920d00d-bfce-4648-9eaf-ea4101ee6b10?api-version=2020-04-01
>>>>>>> fffde7ec
      pragma:
      - no-cache
      server:
      - Microsoft-HTTPAPI/2.0
      strict-transport-security:
      - max-age=31536000; includeSubDomains
      x-content-type-options:
      - nosniff
      x-ms-gatewayversion:
      - version=2.11.0
      x-ms-ratelimit-remaining-subscription-deletes:
      - '14991'
    status:
      code: 202
      message: Accepted
- request:
    body: null
    headers:
      Accept:
      - application/json
      Accept-Encoding:
      - gzip, deflate
      CommandName:
      - cosmosdb delete
      Connection:
      - keep-alive
      ParameterSetName:
      - -n -g --yes
      User-Agent:
<<<<<<< HEAD
      - python/3.8.7 (Windows-10-10.0.19041-SP0) msrest/0.6.18 msrest_azure/0.6.3
        azure-mgmt-cosmosdb/3.0.0 Azure-SDK-For-Python AZURECLI/2.19.1
    method: GET
    uri: https://management.azure.com/subscriptions/00000000-0000-0000-0000-000000000000/providers/Microsoft.DocumentDB/locations/westus/operationsStatus/eb18405e-e7b6-4e1d-83c6-f146289d4be9?api-version=2021-01-15
  response:
    body:
      string: '{"status":"Dequeued"}'
    headers:
      cache-control:
      - no-store, no-cache
      content-length:
      - '21'
      content-type:
      - application/json
      date:
      - Mon, 22 Feb 2021 00:47:39 GMT
      pragma:
      - no-cache
      server:
      - Microsoft-HTTPAPI/2.0
      strict-transport-security:
      - max-age=31536000; includeSubDomains
      transfer-encoding:
      - chunked
      vary:
      - Accept-Encoding
      x-content-type-options:
      - nosniff
      x-ms-gatewayversion:
      - version=2.11.0
    status:
      code: 200
      message: Ok
- request:
    body: null
    headers:
      Accept:
      - application/json
      Accept-Encoding:
      - gzip, deflate
      CommandName:
      - cosmosdb delete
      Connection:
      - keep-alive
      ParameterSetName:
      - -n -g --yes
      User-Agent:
      - python/3.8.7 (Windows-10-10.0.19041-SP0) msrest/0.6.18 msrest_azure/0.6.3
        azure-mgmt-cosmosdb/3.0.0 Azure-SDK-For-Python AZURECLI/2.19.1
    method: GET
    uri: https://management.azure.com/subscriptions/00000000-0000-0000-0000-000000000000/providers/Microsoft.DocumentDB/locations/westus/operationsStatus/eb18405e-e7b6-4e1d-83c6-f146289d4be9?api-version=2021-01-15
=======
      - python/3.7.7 (Windows-10-10.0.19041-SP0) msrest/0.6.18 msrest_azure/0.6.3
        azure-mgmt-cosmosdb/1.0.0 Azure-SDK-For-Python AZURECLI/2.19.1
    method: GET
    uri: https://management.azure.com/subscriptions/00000000-0000-0000-0000-000000000000/providers/Microsoft.DocumentDB/locations/westus/operationsStatus/8920d00d-bfce-4648-9eaf-ea4101ee6b10?api-version=2020-04-01
>>>>>>> fffde7ec
  response:
    body:
      string: '{"status":"Dequeued"}'
    headers:
      cache-control:
      - no-store, no-cache
      content-length:
      - '21'
      content-type:
      - application/json
      date:
<<<<<<< HEAD
      - Mon, 22 Feb 2021 00:48:10 GMT
=======
      - Mon, 22 Feb 2021 10:59:34 GMT
>>>>>>> fffde7ec
      pragma:
      - no-cache
      server:
      - Microsoft-HTTPAPI/2.0
      strict-transport-security:
      - max-age=31536000; includeSubDomains
      transfer-encoding:
      - chunked
      vary:
      - Accept-Encoding
      x-content-type-options:
      - nosniff
      x-ms-gatewayversion:
      - version=2.11.0
    status:
      code: 200
      message: Ok
- request:
    body: null
    headers:
      Accept:
      - application/json
      Accept-Encoding:
      - gzip, deflate
      CommandName:
      - cosmosdb delete
      Connection:
      - keep-alive
      ParameterSetName:
      - -n -g --yes
      User-Agent:
<<<<<<< HEAD
      - python/3.8.7 (Windows-10-10.0.19041-SP0) msrest/0.6.18 msrest_azure/0.6.3
        azure-mgmt-cosmosdb/3.0.0 Azure-SDK-For-Python AZURECLI/2.19.1
    method: GET
    uri: https://management.azure.com/subscriptions/00000000-0000-0000-0000-000000000000/providers/Microsoft.DocumentDB/locations/westus/operationsStatus/eb18405e-e7b6-4e1d-83c6-f146289d4be9?api-version=2021-01-15
=======
      - python/3.7.7 (Windows-10-10.0.19041-SP0) msrest/0.6.18 msrest_azure/0.6.3
        azure-mgmt-cosmosdb/1.0.0 Azure-SDK-For-Python AZURECLI/2.19.1
    method: GET
    uri: https://management.azure.com/subscriptions/00000000-0000-0000-0000-000000000000/providers/Microsoft.DocumentDB/locations/westus/operationsStatus/8920d00d-bfce-4648-9eaf-ea4101ee6b10?api-version=2020-04-01
>>>>>>> fffde7ec
  response:
    body:
      string: '{"status":"Dequeued"}'
    headers:
      cache-control:
      - no-store, no-cache
      content-length:
      - '21'
      content-type:
      - application/json
      date:
<<<<<<< HEAD
      - Mon, 22 Feb 2021 00:48:40 GMT
=======
      - Mon, 22 Feb 2021 11:00:06 GMT
>>>>>>> fffde7ec
      pragma:
      - no-cache
      server:
      - Microsoft-HTTPAPI/2.0
      strict-transport-security:
      - max-age=31536000; includeSubDomains
      transfer-encoding:
      - chunked
      vary:
      - Accept-Encoding
      x-content-type-options:
      - nosniff
      x-ms-gatewayversion:
      - version=2.11.0
    status:
      code: 200
      message: Ok
- request:
    body: null
    headers:
      Accept:
      - application/json
      Accept-Encoding:
      - gzip, deflate
      CommandName:
      - cosmosdb delete
      Connection:
      - keep-alive
      ParameterSetName:
      - -n -g --yes
      User-Agent:
<<<<<<< HEAD
      - python/3.8.7 (Windows-10-10.0.19041-SP0) msrest/0.6.18 msrest_azure/0.6.3
        azure-mgmt-cosmosdb/3.0.0 Azure-SDK-For-Python AZURECLI/2.19.1
    method: GET
    uri: https://management.azure.com/subscriptions/00000000-0000-0000-0000-000000000000/providers/Microsoft.DocumentDB/locations/westus/operationsStatus/eb18405e-e7b6-4e1d-83c6-f146289d4be9?api-version=2021-01-15
=======
      - python/3.7.7 (Windows-10-10.0.19041-SP0) msrest/0.6.18 msrest_azure/0.6.3
        azure-mgmt-cosmosdb/1.0.0 Azure-SDK-For-Python AZURECLI/2.19.1
    method: GET
    uri: https://management.azure.com/subscriptions/00000000-0000-0000-0000-000000000000/providers/Microsoft.DocumentDB/locations/westus/operationsStatus/8920d00d-bfce-4648-9eaf-ea4101ee6b10?api-version=2020-04-01
>>>>>>> fffde7ec
  response:
    body:
      string: '{"status":"Dequeued"}'
    headers:
      cache-control:
      - no-store, no-cache
      content-length:
      - '21'
      content-type:
      - application/json
      date:
<<<<<<< HEAD
      - Mon, 22 Feb 2021 00:49:10 GMT
=======
      - Mon, 22 Feb 2021 11:00:37 GMT
>>>>>>> fffde7ec
      pragma:
      - no-cache
      server:
      - Microsoft-HTTPAPI/2.0
      strict-transport-security:
      - max-age=31536000; includeSubDomains
      transfer-encoding:
      - chunked
      vary:
      - Accept-Encoding
      x-content-type-options:
      - nosniff
      x-ms-gatewayversion:
      - version=2.11.0
    status:
      code: 200
      message: Ok
- request:
    body: null
    headers:
      Accept:
      - application/json
      Accept-Encoding:
      - gzip, deflate
      CommandName:
      - cosmosdb delete
      Connection:
      - keep-alive
      ParameterSetName:
      - -n -g --yes
      User-Agent:
<<<<<<< HEAD
      - python/3.8.7 (Windows-10-10.0.19041-SP0) msrest/0.6.18 msrest_azure/0.6.3
        azure-mgmt-cosmosdb/3.0.0 Azure-SDK-For-Python AZURECLI/2.19.1
    method: GET
    uri: https://management.azure.com/subscriptions/00000000-0000-0000-0000-000000000000/providers/Microsoft.DocumentDB/locations/westus/operationsStatus/eb18405e-e7b6-4e1d-83c6-f146289d4be9?api-version=2021-01-15
=======
      - python/3.7.7 (Windows-10-10.0.19041-SP0) msrest/0.6.18 msrest_azure/0.6.3
        azure-mgmt-cosmosdb/1.0.0 Azure-SDK-For-Python AZURECLI/2.19.1
    method: GET
    uri: https://management.azure.com/subscriptions/00000000-0000-0000-0000-000000000000/providers/Microsoft.DocumentDB/locations/westus/operationsStatus/8920d00d-bfce-4648-9eaf-ea4101ee6b10?api-version=2020-04-01
>>>>>>> fffde7ec
  response:
    body:
      string: '{"status":"Dequeued"}'
    headers:
      cache-control:
      - no-store, no-cache
      content-length:
      - '21'
      content-type:
      - application/json
      date:
<<<<<<< HEAD
      - Mon, 22 Feb 2021 00:49:40 GMT
=======
      - Mon, 22 Feb 2021 11:01:09 GMT
>>>>>>> fffde7ec
      pragma:
      - no-cache
      server:
      - Microsoft-HTTPAPI/2.0
      strict-transport-security:
      - max-age=31536000; includeSubDomains
      transfer-encoding:
      - chunked
      vary:
      - Accept-Encoding
      x-content-type-options:
      - nosniff
      x-ms-gatewayversion:
      - version=2.11.0
    status:
      code: 200
      message: Ok
- request:
    body: null
    headers:
      Accept:
      - application/json
      Accept-Encoding:
      - gzip, deflate
      CommandName:
      - cosmosdb delete
      Connection:
      - keep-alive
      ParameterSetName:
      - -n -g --yes
      User-Agent:
<<<<<<< HEAD
      - python/3.8.7 (Windows-10-10.0.19041-SP0) msrest/0.6.18 msrest_azure/0.6.3
        azure-mgmt-cosmosdb/3.0.0 Azure-SDK-For-Python AZURECLI/2.19.1
    method: GET
    uri: https://management.azure.com/subscriptions/00000000-0000-0000-0000-000000000000/providers/Microsoft.DocumentDB/locations/westus/operationsStatus/eb18405e-e7b6-4e1d-83c6-f146289d4be9?api-version=2021-01-15
=======
      - python/3.7.7 (Windows-10-10.0.19041-SP0) msrest/0.6.18 msrest_azure/0.6.3
        azure-mgmt-cosmosdb/1.0.0 Azure-SDK-For-Python AZURECLI/2.19.1
    method: GET
    uri: https://management.azure.com/subscriptions/00000000-0000-0000-0000-000000000000/providers/Microsoft.DocumentDB/locations/westus/operationsStatus/8920d00d-bfce-4648-9eaf-ea4101ee6b10?api-version=2020-04-01
>>>>>>> fffde7ec
  response:
    body:
      string: '{"status":"Dequeued"}'
    headers:
      cache-control:
      - no-store, no-cache
      content-length:
      - '21'
      content-type:
      - application/json
      date:
<<<<<<< HEAD
      - Mon, 22 Feb 2021 00:50:10 GMT
=======
      - Mon, 22 Feb 2021 11:01:40 GMT
>>>>>>> fffde7ec
      pragma:
      - no-cache
      server:
      - Microsoft-HTTPAPI/2.0
      strict-transport-security:
      - max-age=31536000; includeSubDomains
      transfer-encoding:
      - chunked
      vary:
      - Accept-Encoding
      x-content-type-options:
      - nosniff
      x-ms-gatewayversion:
      - version=2.11.0
    status:
      code: 200
      message: Ok
- request:
    body: null
    headers:
      Accept:
      - application/json
      Accept-Encoding:
      - gzip, deflate
      CommandName:
      - cosmosdb delete
      Connection:
      - keep-alive
      ParameterSetName:
      - -n -g --yes
      User-Agent:
<<<<<<< HEAD
      - python/3.8.7 (Windows-10-10.0.19041-SP0) msrest/0.6.18 msrest_azure/0.6.3
        azure-mgmt-cosmosdb/3.0.0 Azure-SDK-For-Python AZURECLI/2.19.1
    method: GET
    uri: https://management.azure.com/subscriptions/00000000-0000-0000-0000-000000000000/providers/Microsoft.DocumentDB/locations/westus/operationsStatus/eb18405e-e7b6-4e1d-83c6-f146289d4be9?api-version=2021-01-15
=======
      - python/3.7.7 (Windows-10-10.0.19041-SP0) msrest/0.6.18 msrest_azure/0.6.3
        azure-mgmt-cosmosdb/1.0.0 Azure-SDK-For-Python AZURECLI/2.19.1
    method: GET
    uri: https://management.azure.com/subscriptions/00000000-0000-0000-0000-000000000000/providers/Microsoft.DocumentDB/locations/westus/operationsStatus/8920d00d-bfce-4648-9eaf-ea4101ee6b10?api-version=2020-04-01
>>>>>>> fffde7ec
  response:
    body:
      string: '{"status":"Dequeued"}'
    headers:
      cache-control:
      - no-store, no-cache
      content-length:
      - '21'
      content-type:
      - application/json
      date:
<<<<<<< HEAD
      - Mon, 22 Feb 2021 00:50:40 GMT
=======
      - Mon, 22 Feb 2021 11:02:12 GMT
>>>>>>> fffde7ec
      pragma:
      - no-cache
      server:
      - Microsoft-HTTPAPI/2.0
      strict-transport-security:
      - max-age=31536000; includeSubDomains
      transfer-encoding:
      - chunked
      vary:
      - Accept-Encoding
      x-content-type-options:
      - nosniff
      x-ms-gatewayversion:
      - version=2.11.0
    status:
      code: 200
      message: Ok
- request:
    body: null
    headers:
      Accept:
      - application/json
      Accept-Encoding:
      - gzip, deflate
      CommandName:
      - cosmosdb delete
      Connection:
      - keep-alive
      ParameterSetName:
      - -n -g --yes
      User-Agent:
<<<<<<< HEAD
      - python/3.8.7 (Windows-10-10.0.19041-SP0) msrest/0.6.18 msrest_azure/0.6.3
        azure-mgmt-cosmosdb/3.0.0 Azure-SDK-For-Python AZURECLI/2.19.1
    method: GET
    uri: https://management.azure.com/subscriptions/00000000-0000-0000-0000-000000000000/providers/Microsoft.DocumentDB/locations/westus/operationsStatus/eb18405e-e7b6-4e1d-83c6-f146289d4be9?api-version=2021-01-15
=======
      - python/3.7.7 (Windows-10-10.0.19041-SP0) msrest/0.6.18 msrest_azure/0.6.3
        azure-mgmt-cosmosdb/1.0.0 Azure-SDK-For-Python AZURECLI/2.19.1
    method: GET
    uri: https://management.azure.com/subscriptions/00000000-0000-0000-0000-000000000000/providers/Microsoft.DocumentDB/locations/westus/operationsStatus/8920d00d-bfce-4648-9eaf-ea4101ee6b10?api-version=2020-04-01
>>>>>>> fffde7ec
  response:
    body:
      string: '{"status":"Dequeued"}'
    headers:
      cache-control:
      - no-store, no-cache
      content-length:
      - '21'
      content-type:
      - application/json
      date:
<<<<<<< HEAD
      - Mon, 22 Feb 2021 00:51:10 GMT
=======
      - Mon, 22 Feb 2021 11:02:43 GMT
>>>>>>> fffde7ec
      pragma:
      - no-cache
      server:
      - Microsoft-HTTPAPI/2.0
      strict-transport-security:
      - max-age=31536000; includeSubDomains
      transfer-encoding:
      - chunked
      vary:
      - Accept-Encoding
      x-content-type-options:
      - nosniff
      x-ms-gatewayversion:
      - version=2.11.0
    status:
      code: 200
      message: Ok
- request:
    body: null
    headers:
      Accept:
      - application/json
      Accept-Encoding:
      - gzip, deflate
      CommandName:
      - cosmosdb delete
      Connection:
      - keep-alive
      ParameterSetName:
      - -n -g --yes
      User-Agent:
<<<<<<< HEAD
      - python/3.8.7 (Windows-10-10.0.19041-SP0) msrest/0.6.18 msrest_azure/0.6.3
        azure-mgmt-cosmosdb/3.0.0 Azure-SDK-For-Python AZURECLI/2.19.1
    method: GET
    uri: https://management.azure.com/subscriptions/00000000-0000-0000-0000-000000000000/providers/Microsoft.DocumentDB/locations/westus/operationsStatus/eb18405e-e7b6-4e1d-83c6-f146289d4be9?api-version=2021-01-15
=======
      - python/3.7.7 (Windows-10-10.0.19041-SP0) msrest/0.6.18 msrest_azure/0.6.3
        azure-mgmt-cosmosdb/1.0.0 Azure-SDK-For-Python AZURECLI/2.19.1
    method: GET
    uri: https://management.azure.com/subscriptions/00000000-0000-0000-0000-000000000000/providers/Microsoft.DocumentDB/locations/westus/operationsStatus/8920d00d-bfce-4648-9eaf-ea4101ee6b10?api-version=2020-04-01
>>>>>>> fffde7ec
  response:
    body:
      string: '{"status":"Dequeued"}'
    headers:
      cache-control:
      - no-store, no-cache
      content-length:
      - '21'
      content-type:
      - application/json
      date:
<<<<<<< HEAD
      - Mon, 22 Feb 2021 00:51:41 GMT
=======
      - Mon, 22 Feb 2021 11:03:13 GMT
>>>>>>> fffde7ec
      pragma:
      - no-cache
      server:
      - Microsoft-HTTPAPI/2.0
      strict-transport-security:
      - max-age=31536000; includeSubDomains
      transfer-encoding:
      - chunked
      vary:
      - Accept-Encoding
      x-content-type-options:
      - nosniff
      x-ms-gatewayversion:
      - version=2.11.0
    status:
      code: 200
      message: Ok
- request:
    body: null
    headers:
      Accept:
      - application/json
      Accept-Encoding:
      - gzip, deflate
      CommandName:
      - cosmosdb delete
      Connection:
      - keep-alive
      ParameterSetName:
      - -n -g --yes
      User-Agent:
<<<<<<< HEAD
      - python/3.8.7 (Windows-10-10.0.19041-SP0) msrest/0.6.18 msrest_azure/0.6.3
        azure-mgmt-cosmosdb/3.0.0 Azure-SDK-For-Python AZURECLI/2.19.1
    method: GET
    uri: https://management.azure.com/subscriptions/00000000-0000-0000-0000-000000000000/providers/Microsoft.DocumentDB/locations/westus/operationsStatus/eb18405e-e7b6-4e1d-83c6-f146289d4be9?api-version=2021-01-15
=======
      - python/3.7.7 (Windows-10-10.0.19041-SP0) msrest/0.6.18 msrest_azure/0.6.3
        azure-mgmt-cosmosdb/1.0.0 Azure-SDK-For-Python AZURECLI/2.19.1
    method: GET
    uri: https://management.azure.com/subscriptions/00000000-0000-0000-0000-000000000000/providers/Microsoft.DocumentDB/locations/westus/operationsStatus/8920d00d-bfce-4648-9eaf-ea4101ee6b10?api-version=2020-04-01
>>>>>>> fffde7ec
  response:
    body:
      string: '{"status":"Dequeued"}'
    headers:
      cache-control:
      - no-store, no-cache
      content-length:
      - '21'
      content-type:
      - application/json
      date:
<<<<<<< HEAD
      - Mon, 22 Feb 2021 00:52:10 GMT
=======
      - Mon, 22 Feb 2021 11:03:44 GMT
>>>>>>> fffde7ec
      pragma:
      - no-cache
      server:
      - Microsoft-HTTPAPI/2.0
      strict-transport-security:
      - max-age=31536000; includeSubDomains
      transfer-encoding:
      - chunked
      vary:
      - Accept-Encoding
      x-content-type-options:
      - nosniff
      x-ms-gatewayversion:
      - version=2.11.0
    status:
      code: 200
      message: Ok
- request:
    body: null
    headers:
      Accept:
      - application/json
      Accept-Encoding:
      - gzip, deflate
      CommandName:
      - cosmosdb delete
      Connection:
      - keep-alive
      ParameterSetName:
      - -n -g --yes
      User-Agent:
<<<<<<< HEAD
      - python/3.8.7 (Windows-10-10.0.19041-SP0) msrest/0.6.18 msrest_azure/0.6.3
        azure-mgmt-cosmosdb/3.0.0 Azure-SDK-For-Python AZURECLI/2.19.1
    method: GET
    uri: https://management.azure.com/subscriptions/00000000-0000-0000-0000-000000000000/providers/Microsoft.DocumentDB/locations/westus/operationsStatus/eb18405e-e7b6-4e1d-83c6-f146289d4be9?api-version=2021-01-15
=======
      - python/3.7.7 (Windows-10-10.0.19041-SP0) msrest/0.6.18 msrest_azure/0.6.3
        azure-mgmt-cosmosdb/1.0.0 Azure-SDK-For-Python AZURECLI/2.19.1
    method: GET
    uri: https://management.azure.com/subscriptions/00000000-0000-0000-0000-000000000000/providers/Microsoft.DocumentDB/locations/westus/operationsStatus/8920d00d-bfce-4648-9eaf-ea4101ee6b10?api-version=2020-04-01
>>>>>>> fffde7ec
  response:
    body:
      string: '{"status":"Dequeued"}'
    headers:
      cache-control:
      - no-store, no-cache
      content-length:
      - '21'
      content-type:
      - application/json
      date:
<<<<<<< HEAD
      - Mon, 22 Feb 2021 00:52:41 GMT
=======
      - Mon, 22 Feb 2021 11:04:15 GMT
>>>>>>> fffde7ec
      pragma:
      - no-cache
      server:
      - Microsoft-HTTPAPI/2.0
      strict-transport-security:
      - max-age=31536000; includeSubDomains
      transfer-encoding:
      - chunked
      vary:
      - Accept-Encoding
      x-content-type-options:
      - nosniff
      x-ms-gatewayversion:
      - version=2.11.0
    status:
      code: 200
      message: Ok
- request:
    body: null
    headers:
      Accept:
      - application/json
      Accept-Encoding:
      - gzip, deflate
      CommandName:
      - cosmosdb delete
      Connection:
      - keep-alive
      ParameterSetName:
      - -n -g --yes
      User-Agent:
<<<<<<< HEAD
      - python/3.8.7 (Windows-10-10.0.19041-SP0) msrest/0.6.18 msrest_azure/0.6.3
        azure-mgmt-cosmosdb/3.0.0 Azure-SDK-For-Python AZURECLI/2.19.1
    method: GET
    uri: https://management.azure.com/subscriptions/00000000-0000-0000-0000-000000000000/providers/Microsoft.DocumentDB/locations/westus/operationsStatus/eb18405e-e7b6-4e1d-83c6-f146289d4be9?api-version=2021-01-15
=======
      - python/3.7.7 (Windows-10-10.0.19041-SP0) msrest/0.6.18 msrest_azure/0.6.3
        azure-mgmt-cosmosdb/1.0.0 Azure-SDK-For-Python AZURECLI/2.19.1
    method: GET
    uri: https://management.azure.com/subscriptions/00000000-0000-0000-0000-000000000000/providers/Microsoft.DocumentDB/locations/westus/operationsStatus/8920d00d-bfce-4648-9eaf-ea4101ee6b10?api-version=2020-04-01
>>>>>>> fffde7ec
  response:
    body:
      string: '{"status":"Dequeued"}'
    headers:
      cache-control:
      - no-store, no-cache
      content-length:
      - '21'
      content-type:
      - application/json
      date:
<<<<<<< HEAD
      - Mon, 22 Feb 2021 00:53:12 GMT
=======
      - Mon, 22 Feb 2021 11:04:46 GMT
>>>>>>> fffde7ec
      pragma:
      - no-cache
      server:
      - Microsoft-HTTPAPI/2.0
      strict-transport-security:
      - max-age=31536000; includeSubDomains
      transfer-encoding:
      - chunked
      vary:
      - Accept-Encoding
      x-content-type-options:
      - nosniff
      x-ms-gatewayversion:
      - version=2.11.0
    status:
      code: 200
      message: Ok
- request:
    body: null
    headers:
      Accept:
      - application/json
      Accept-Encoding:
      - gzip, deflate
      CommandName:
      - cosmosdb delete
      Connection:
      - keep-alive
      ParameterSetName:
      - -n -g --yes
      User-Agent:
<<<<<<< HEAD
      - python/3.8.7 (Windows-10-10.0.19041-SP0) msrest/0.6.18 msrest_azure/0.6.3
        azure-mgmt-cosmosdb/3.0.0 Azure-SDK-For-Python AZURECLI/2.19.1
    method: GET
    uri: https://management.azure.com/subscriptions/00000000-0000-0000-0000-000000000000/providers/Microsoft.DocumentDB/locations/westus/operationsStatus/eb18405e-e7b6-4e1d-83c6-f146289d4be9?api-version=2021-01-15
=======
      - python/3.7.7 (Windows-10-10.0.19041-SP0) msrest/0.6.18 msrest_azure/0.6.3
        azure-mgmt-cosmosdb/1.0.0 Azure-SDK-For-Python AZURECLI/2.19.1
    method: GET
    uri: https://management.azure.com/subscriptions/00000000-0000-0000-0000-000000000000/providers/Microsoft.DocumentDB/locations/westus/operationsStatus/8920d00d-bfce-4648-9eaf-ea4101ee6b10?api-version=2020-04-01
>>>>>>> fffde7ec
  response:
    body:
      string: '{"status":"Dequeued"}'
    headers:
      cache-control:
      - no-store, no-cache
      content-length:
      - '21'
      content-type:
      - application/json
      date:
<<<<<<< HEAD
      - Mon, 22 Feb 2021 00:53:41 GMT
=======
      - Mon, 22 Feb 2021 11:05:18 GMT
>>>>>>> fffde7ec
      pragma:
      - no-cache
      server:
      - Microsoft-HTTPAPI/2.0
      strict-transport-security:
      - max-age=31536000; includeSubDomains
      transfer-encoding:
      - chunked
      vary:
      - Accept-Encoding
      x-content-type-options:
      - nosniff
      x-ms-gatewayversion:
      - version=2.11.0
    status:
      code: 200
      message: Ok
- request:
    body: null
    headers:
      Accept:
      - application/json
      Accept-Encoding:
      - gzip, deflate
      CommandName:
      - cosmosdb delete
      Connection:
      - keep-alive
      ParameterSetName:
      - -n -g --yes
      User-Agent:
<<<<<<< HEAD
      - python/3.8.7 (Windows-10-10.0.19041-SP0) msrest/0.6.18 msrest_azure/0.6.3
        azure-mgmt-cosmosdb/3.0.0 Azure-SDK-For-Python AZURECLI/2.19.1
    method: GET
    uri: https://management.azure.com/subscriptions/00000000-0000-0000-0000-000000000000/providers/Microsoft.DocumentDB/locations/westus/operationsStatus/eb18405e-e7b6-4e1d-83c6-f146289d4be9?api-version=2021-01-15
=======
      - python/3.7.7 (Windows-10-10.0.19041-SP0) msrest/0.6.18 msrest_azure/0.6.3
        azure-mgmt-cosmosdb/1.0.0 Azure-SDK-For-Python AZURECLI/2.19.1
    method: GET
    uri: https://management.azure.com/subscriptions/00000000-0000-0000-0000-000000000000/providers/Microsoft.DocumentDB/locations/westus/operationsStatus/8920d00d-bfce-4648-9eaf-ea4101ee6b10?api-version=2020-04-01
>>>>>>> fffde7ec
  response:
    body:
      string: '{"status":"Dequeued"}'
    headers:
      cache-control:
      - no-store, no-cache
      content-length:
      - '21'
      content-type:
      - application/json
      date:
<<<<<<< HEAD
      - Mon, 22 Feb 2021 00:54:12 GMT
=======
      - Mon, 22 Feb 2021 11:05:49 GMT
>>>>>>> fffde7ec
      pragma:
      - no-cache
      server:
      - Microsoft-HTTPAPI/2.0
      strict-transport-security:
      - max-age=31536000; includeSubDomains
      transfer-encoding:
      - chunked
      vary:
      - Accept-Encoding
      x-content-type-options:
      - nosniff
      x-ms-gatewayversion:
      - version=2.11.0
    status:
      code: 200
      message: Ok
- request:
    body: null
    headers:
      Accept:
      - application/json
      Accept-Encoding:
      - gzip, deflate
      CommandName:
      - cosmosdb delete
      Connection:
      - keep-alive
      ParameterSetName:
      - -n -g --yes
      User-Agent:
<<<<<<< HEAD
      - python/3.8.7 (Windows-10-10.0.19041-SP0) msrest/0.6.18 msrest_azure/0.6.3
        azure-mgmt-cosmosdb/3.0.0 Azure-SDK-For-Python AZURECLI/2.19.1
    method: GET
    uri: https://management.azure.com/subscriptions/00000000-0000-0000-0000-000000000000/providers/Microsoft.DocumentDB/locations/westus/operationsStatus/eb18405e-e7b6-4e1d-83c6-f146289d4be9?api-version=2021-01-15
=======
      - python/3.7.7 (Windows-10-10.0.19041-SP0) msrest/0.6.18 msrest_azure/0.6.3
        azure-mgmt-cosmosdb/1.0.0 Azure-SDK-For-Python AZURECLI/2.19.1
    method: GET
    uri: https://management.azure.com/subscriptions/00000000-0000-0000-0000-000000000000/providers/Microsoft.DocumentDB/locations/westus/operationsStatus/8920d00d-bfce-4648-9eaf-ea4101ee6b10?api-version=2020-04-01
>>>>>>> fffde7ec
  response:
    body:
      string: '{"status":"Succeeded"}'
    headers:
      cache-control:
      - no-store, no-cache
      content-length:
      - '22'
      content-type:
      - application/json
      date:
<<<<<<< HEAD
      - Mon, 22 Feb 2021 00:54:42 GMT
=======
      - Mon, 22 Feb 2021 11:06:20 GMT
>>>>>>> fffde7ec
      pragma:
      - no-cache
      server:
      - Microsoft-HTTPAPI/2.0
      strict-transport-security:
      - max-age=31536000; includeSubDomains
      transfer-encoding:
      - chunked
      vary:
      - Accept-Encoding
      x-content-type-options:
      - nosniff
      x-ms-gatewayversion:
      - version=2.11.0
    status:
      code: 200
      message: Ok
version: 1<|MERGE_RESOLUTION|>--- conflicted
+++ resolved
@@ -13,11 +13,7 @@
       ParameterSetName:
       - -n -g
       User-Agent:
-<<<<<<< HEAD
-      - python/3.8.7 (Windows-10-10.0.19041-SP0) msrest/0.6.18 msrest_azure/0.6.3
-=======
-      - python/3.7.7 (Windows-10-10.0.19041-SP0) msrest/0.6.18 msrest_azure/0.6.3
->>>>>>> fffde7ec
+      - python/3.8.7 (Windows-10-10.0.19041-SP0) msrest/0.6.18 msrest_azure/0.6.3
         azure-mgmt-resource/12.0.0 Azure-SDK-For-Python AZURECLI/2.19.1
       accept-language:
       - en-US
@@ -25,11 +21,7 @@
     uri: https://management.azure.com/subscriptions/00000000-0000-0000-0000-000000000000/resourcegroups/cli_test_cosmosdb_account000001?api-version=2020-10-01
   response:
     body:
-<<<<<<< HEAD
       string: '{"id":"/subscriptions/00000000-0000-0000-0000-000000000000/resourceGroups/cli_test_cosmosdb_account000001","name":"cli_test_cosmosdb_account000001","type":"Microsoft.Resources/resourceGroups","location":"westus","tags":{"product":"azurecli","cause":"automation","date":"2021-02-22T00:47:51Z"},"properties":{"provisioningState":"Succeeded"}}'
-=======
-      string: '{"id":"/subscriptions/00000000-0000-0000-0000-000000000000/resourceGroups/cli_test_cosmosdb_account000001","name":"cli_test_cosmosdb_account000001","type":"Microsoft.Resources/resourceGroups","location":"westus","tags":{"product":"azurecli","cause":"automation","date":"2021-02-22T10:57:44Z"},"properties":{"provisioningState":"Succeeded"}}'
->>>>>>> fffde7ec
     headers:
       cache-control:
       - no-cache
@@ -38,11 +30,7 @@
       content-type:
       - application/json; charset=utf-8
       date:
-<<<<<<< HEAD
       - Mon, 22 Feb 2021 00:45:59 GMT
-=======
-      - Mon, 22 Feb 2021 10:57:47 GMT
->>>>>>> fffde7ec
       expires:
       - '-1'
       pragma:
@@ -76,13 +64,8 @@
       ParameterSetName:
       - -n -g
       User-Agent:
-<<<<<<< HEAD
-      - python/3.8.7 (Windows-10-10.0.19041-SP0) msrest/0.6.18 msrest_azure/0.6.3
-        azure-mgmt-cosmosdb/3.0.0 Azure-SDK-For-Python AZURECLI/2.19.1
-=======
-      - python/3.7.7 (Windows-10-10.0.19041-SP0) msrest/0.6.18 msrest_azure/0.6.3
-        azure-mgmt-cosmosdb/1.0.0 Azure-SDK-For-Python AZURECLI/2.19.1
->>>>>>> fffde7ec
+      - python/3.8.7 (Windows-10-10.0.19041-SP0) msrest/0.6.18 msrest_azure/0.6.3
+        azure-mgmt-cosmosdb/3.0.0 Azure-SDK-For-Python AZURECLI/2.19.1
       accept-language:
       - en-US
     method: PUT
@@ -90,7 +73,6 @@
   response:
     body:
       string: '{"id":"/subscriptions/00000000-0000-0000-0000-000000000000/resourceGroups/cli_test_cosmosdb_account000001/providers/Microsoft.DocumentDB/databaseAccounts/cli000002","name":"cli000002","location":"West
-<<<<<<< HEAD
         US","type":"Microsoft.DocumentDB/databaseAccounts","kind":"GlobalDocumentDB","tags":{},"systemData":{"createdAt":"2021-02-22T00:46:04.4469853Z"},"properties":{"provisioningState":"Creating","publicNetworkAccess":"Enabled","enableAutomaticFailover":false,"enableMultipleWriteLocations":false,"enablePartitionKeyMonitor":false,"isVirtualNetworkFilterEnabled":false,"virtualNetworkRules":[],"EnabledApiTypes":"Sql","disableKeyBasedMetadataWriteAccess":false,"enableFreeTier":false,"enableAnalyticalStorage":false,"instanceId":"3bed92a5-52c7-4248-9d40-b77fbdf5da1a","createMode":"Default","databaseAccountOfferType":"Standard","enableCassandraConnector":false,"connectorOffer":"","networkAclBypass":0,"consistencyPolicy":{"defaultConsistencyLevel":"Session","maxIntervalInSeconds":5,"maxStalenessPrefix":100},"configurationOverrides":{},"writeLocations":[{"id":"cli000002-westus","locationName":"West
         US","provisioningState":"Creating","failoverPriority":0,"isZoneRedundant":false}],"readLocations":[{"id":"cli000002-westus","locationName":"West
         US","provisioningState":"Creating","failoverPriority":0,"isZoneRedundant":false}],"locations":[{"id":"cli000002-westus","locationName":"West
@@ -109,26 +91,6 @@
       - Mon, 22 Feb 2021 00:46:05 GMT
       location:
       - https://management.azure.com/subscriptions/00000000-0000-0000-0000-000000000000/resourceGroups/cli_test_cosmosdb_account000001/providers/Microsoft.DocumentDB/databaseAccounts/cli000002/operationResults/bbde697e-d93e-46fb-8612-33c0aaa37881?api-version=2021-01-15
-=======
-        US","type":"Microsoft.DocumentDB/databaseAccounts","kind":"GlobalDocumentDB","tags":{},"systemData":{"createdAt":"2021-02-22T10:57:52.5427418Z"},"properties":{"provisioningState":"Creating","publicNetworkAccess":"Enabled","enableAutomaticFailover":false,"enableMultipleWriteLocations":false,"enablePartitionKeyMonitor":false,"isVirtualNetworkFilterEnabled":false,"virtualNetworkRules":[],"EnabledApiTypes":"Sql","disableKeyBasedMetadataWriteAccess":false,"enableFreeTier":false,"enableAnalyticalStorage":false,"instanceId":"2f78930e-feb2-46c8-956a-9597a4554607","createMode":"Default","databaseAccountOfferType":"Standard","consistencyPolicy":{"defaultConsistencyLevel":"Session","maxIntervalInSeconds":5,"maxStalenessPrefix":100},"configurationOverrides":{},"writeLocations":[{"id":"cli000002-westus","locationName":"West
-        US","provisioningState":"Creating","failoverPriority":0,"isZoneRedundant":false}],"readLocations":[{"id":"cli000002-westus","locationName":"West
-        US","provisioningState":"Creating","failoverPriority":0,"isZoneRedundant":false}],"locations":[{"id":"cli000002-westus","locationName":"West
-        US","provisioningState":"Creating","failoverPriority":0,"isZoneRedundant":false}],"failoverPolicies":[{"id":"cli000002-westus","locationName":"West
-        US","failoverPriority":0}],"cors":[],"capabilities":[],"ipRules":[],"backupPolicy":{"type":"Periodic","periodicModeProperties":{"backupIntervalInMinutes":240,"backupRetentionIntervalInHours":8,"backupStorageRedundancy":1}}}}'
-    headers:
-      azure-asyncoperation:
-      - https://management.azure.com/subscriptions/00000000-0000-0000-0000-000000000000/providers/Microsoft.DocumentDB/locations/westus/operationsStatus/6dac0a5d-b568-40c2-8f89-5f48330582e2?api-version=2020-04-01
-      cache-control:
-      - no-store, no-cache
-      content-length:
-      - '1912'
-      content-type:
-      - application/json
-      date:
-      - Mon, 22 Feb 2021 10:57:55 GMT
-      location:
-      - https://management.azure.com/subscriptions/00000000-0000-0000-0000-000000000000/resourceGroups/cli_test_cosmosdb_account000001/providers/Microsoft.DocumentDB/databaseAccounts/cli000002/operationResults/6dac0a5d-b568-40c2-8f89-5f48330582e2?api-version=2020-04-01
->>>>>>> fffde7ec
       pragma:
       - no-cache
       server:
@@ -144,11 +106,7 @@
       x-ms-gatewayversion:
       - version=2.11.0
       x-ms-ratelimit-remaining-subscription-writes:
-<<<<<<< HEAD
       - '1199'
-=======
-      - '1181'
->>>>>>> fffde7ec
     status:
       code: 200
       message: Ok
@@ -166,33 +124,22 @@
       ParameterSetName:
       - -n -g
       User-Agent:
-<<<<<<< HEAD
       - python/3.8.7 (Windows-10-10.0.19041-SP0) msrest/0.6.18 msrest_azure/0.6.3
         azure-mgmt-cosmosdb/3.0.0 Azure-SDK-For-Python AZURECLI/2.19.1
     method: GET
     uri: https://management.azure.com/subscriptions/00000000-0000-0000-0000-000000000000/providers/Microsoft.DocumentDB/locations/westus/operationsStatus/bbde697e-d93e-46fb-8612-33c0aaa37881?api-version=2021-01-15
-=======
-      - python/3.7.7 (Windows-10-10.0.19041-SP0) msrest/0.6.18 msrest_azure/0.6.3
-        azure-mgmt-cosmosdb/1.0.0 Azure-SDK-For-Python AZURECLI/2.19.1
-    method: GET
-    uri: https://management.azure.com/subscriptions/00000000-0000-0000-0000-000000000000/providers/Microsoft.DocumentDB/locations/westus/operationsStatus/6dac0a5d-b568-40c2-8f89-5f48330582e2?api-version=2020-04-01
->>>>>>> fffde7ec
-  response:
-    body:
-      string: '{"status":"Dequeued"}'
-    headers:
-      cache-control:
-      - no-store, no-cache
-      content-length:
-      - '21'
-      content-type:
-      - application/json
-      date:
-<<<<<<< HEAD
+  response:
+    body:
+      string: '{"status":"Dequeued"}'
+    headers:
+      cache-control:
+      - no-store, no-cache
+      content-length:
+      - '21'
+      content-type:
+      - application/json
+      date:
       - Mon, 22 Feb 2021 00:46:36 GMT
-=======
-      - Mon, 22 Feb 2021 10:58:26 GMT
->>>>>>> fffde7ec
       pragma:
       - no-cache
       server:
@@ -224,17 +171,10 @@
       ParameterSetName:
       - -n -g
       User-Agent:
-<<<<<<< HEAD
       - python/3.8.7 (Windows-10-10.0.19041-SP0) msrest/0.6.18 msrest_azure/0.6.3
         azure-mgmt-cosmosdb/3.0.0 Azure-SDK-For-Python AZURECLI/2.19.1
     method: GET
     uri: https://management.azure.com/subscriptions/00000000-0000-0000-0000-000000000000/providers/Microsoft.DocumentDB/locations/westus/operationsStatus/bbde697e-d93e-46fb-8612-33c0aaa37881?api-version=2021-01-15
-=======
-      - python/3.7.7 (Windows-10-10.0.19041-SP0) msrest/0.6.18 msrest_azure/0.6.3
-        azure-mgmt-cosmosdb/1.0.0 Azure-SDK-For-Python AZURECLI/2.19.1
-    method: GET
-    uri: https://management.azure.com/subscriptions/00000000-0000-0000-0000-000000000000/providers/Microsoft.DocumentDB/locations/westus/operationsStatus/6dac0a5d-b568-40c2-8f89-5f48330582e2?api-version=2020-04-01
->>>>>>> fffde7ec
   response:
     body:
       string: '{"status":"Succeeded"}'
@@ -246,11 +186,7 @@
       content-type:
       - application/json
       date:
-<<<<<<< HEAD
       - Mon, 22 Feb 2021 00:47:06 GMT
-=======
-      - Mon, 22 Feb 2021 10:58:57 GMT
->>>>>>> fffde7ec
       pragma:
       - no-cache
       server:
@@ -282,48 +218,27 @@
       ParameterSetName:
       - -n -g
       User-Agent:
-<<<<<<< HEAD
-      - python/3.8.7 (Windows-10-10.0.19041-SP0) msrest/0.6.18 msrest_azure/0.6.3
-        azure-mgmt-cosmosdb/3.0.0 Azure-SDK-For-Python AZURECLI/2.19.1
-=======
-      - python/3.7.7 (Windows-10-10.0.19041-SP0) msrest/0.6.18 msrest_azure/0.6.3
-        azure-mgmt-cosmosdb/1.0.0 Azure-SDK-For-Python AZURECLI/2.19.1
->>>>>>> fffde7ec
+      - python/3.8.7 (Windows-10-10.0.19041-SP0) msrest/0.6.18 msrest_azure/0.6.3
+        azure-mgmt-cosmosdb/3.0.0 Azure-SDK-For-Python AZURECLI/2.19.1
     method: GET
     uri: https://management.azure.com/subscriptions/00000000-0000-0000-0000-000000000000/resourceGroups/cli_test_cosmosdb_account000001/providers/Microsoft.DocumentDB/databaseAccounts/cli000002?api-version=2021-01-15
   response:
     body:
       string: '{"id":"/subscriptions/00000000-0000-0000-0000-000000000000/resourceGroups/cli_test_cosmosdb_account000001/providers/Microsoft.DocumentDB/databaseAccounts/cli000002","name":"cli000002","location":"West
-<<<<<<< HEAD
         US","type":"Microsoft.DocumentDB/databaseAccounts","kind":"GlobalDocumentDB","tags":{},"systemData":{"createdAt":"2021-02-22T00:46:33.5807727Z"},"properties":{"provisioningState":"Succeeded","documentEndpoint":"https://cli000002.documents.azure.com:443/","publicNetworkAccess":"Enabled","enableAutomaticFailover":false,"enableMultipleWriteLocations":false,"enablePartitionKeyMonitor":false,"isVirtualNetworkFilterEnabled":false,"virtualNetworkRules":[],"EnabledApiTypes":"Sql","disableKeyBasedMetadataWriteAccess":false,"enableFreeTier":false,"enableAnalyticalStorage":false,"instanceId":"3bed92a5-52c7-4248-9d40-b77fbdf5da1a","createMode":"Default","databaseAccountOfferType":"Standard","enableCassandraConnector":false,"connectorOffer":"","networkAclBypass":0,"consistencyPolicy":{"defaultConsistencyLevel":"Session","maxIntervalInSeconds":5,"maxStalenessPrefix":100},"configurationOverrides":{},"writeLocations":[{"id":"cli000002-westus","locationName":"West
         US","documentEndpoint":"https://cli000002-westus.documents.azure.com:443/","provisioningState":"Succeeded","failoverPriority":0,"isZoneRedundant":false}],"readLocations":[{"id":"cli000002-westus","locationName":"West
         US","documentEndpoint":"https://cli000002-westus.documents.azure.com:443/","provisioningState":"Succeeded","failoverPriority":0,"isZoneRedundant":false}],"locations":[{"id":"cli000002-westus","locationName":"West
         US","documentEndpoint":"https://cli000002-westus.documents.azure.com:443/","provisioningState":"Succeeded","failoverPriority":0,"isZoneRedundant":false}],"failoverPolicies":[{"id":"cli000002-westus","locationName":"West
         US","failoverPriority":0}],"cors":[],"capabilities":[],"ipRules":[],"backupPolicy":{"type":"Periodic","periodicModeProperties":{"backupIntervalInMinutes":240,"backupRetentionIntervalInHours":8,"backupStorageRedundancy":1}},"networkAclBypassResourceIds":[]},"identity":{"type":"None"}}'
-=======
-        US","type":"Microsoft.DocumentDB/databaseAccounts","kind":"GlobalDocumentDB","tags":{},"systemData":{"createdAt":"2021-02-22T10:58:22.3407376Z"},"properties":{"provisioningState":"Succeeded","documentEndpoint":"https://cli000002.documents.azure.com:443/","publicNetworkAccess":"Enabled","enableAutomaticFailover":false,"enableMultipleWriteLocations":false,"enablePartitionKeyMonitor":false,"isVirtualNetworkFilterEnabled":false,"virtualNetworkRules":[],"EnabledApiTypes":"Sql","disableKeyBasedMetadataWriteAccess":false,"enableFreeTier":false,"enableAnalyticalStorage":false,"instanceId":"2f78930e-feb2-46c8-956a-9597a4554607","createMode":"Default","databaseAccountOfferType":"Standard","consistencyPolicy":{"defaultConsistencyLevel":"Session","maxIntervalInSeconds":5,"maxStalenessPrefix":100},"configurationOverrides":{},"writeLocations":[{"id":"cli000002-westus","locationName":"West
-        US","documentEndpoint":"https://cli000002-westus.documents.azure.com:443/","provisioningState":"Succeeded","failoverPriority":0,"isZoneRedundant":false}],"readLocations":[{"id":"cli000002-westus","locationName":"West
-        US","documentEndpoint":"https://cli000002-westus.documents.azure.com:443/","provisioningState":"Succeeded","failoverPriority":0,"isZoneRedundant":false}],"locations":[{"id":"cli000002-westus","locationName":"West
-        US","documentEndpoint":"https://cli000002-westus.documents.azure.com:443/","provisioningState":"Succeeded","failoverPriority":0,"isZoneRedundant":false}],"failoverPolicies":[{"id":"cli000002-westus","locationName":"West
-        US","failoverPriority":0}],"cors":[],"capabilities":[],"ipRules":[],"backupPolicy":{"type":"Periodic","periodicModeProperties":{"backupIntervalInMinutes":240,"backupRetentionIntervalInHours":8,"backupStorageRedundancy":1}}}}'
->>>>>>> fffde7ec
-    headers:
-      cache-control:
-      - no-store, no-cache
-      content-length:
-<<<<<<< HEAD
+    headers:
+      cache-control:
+      - no-store, no-cache
+      content-length:
       - '2451'
       content-type:
       - application/json
       date:
       - Mon, 22 Feb 2021 00:47:06 GMT
-=======
-      - '2317'
-      content-type:
-      - application/json
-      date:
-      - Mon, 22 Feb 2021 10:58:58 GMT
->>>>>>> fffde7ec
       pragma:
       - no-cache
       server:
@@ -355,13 +270,8 @@
       ParameterSetName:
       - -n -g
       User-Agent:
-<<<<<<< HEAD
-      - python/3.8.7 (Windows-10-10.0.19041-SP0) msrest/0.6.18 msrest_azure/0.6.3
-        azure-mgmt-cosmosdb/3.0.0 Azure-SDK-For-Python AZURECLI/2.19.1
-=======
-      - python/3.7.7 (Windows-10-10.0.19041-SP0) msrest/0.6.18 msrest_azure/0.6.3
-        azure-mgmt-cosmosdb/1.0.0 Azure-SDK-For-Python AZURECLI/2.19.1
->>>>>>> fffde7ec
+      - python/3.8.7 (Windows-10-10.0.19041-SP0) msrest/0.6.18 msrest_azure/0.6.3
+        azure-mgmt-cosmosdb/3.0.0 Azure-SDK-For-Python AZURECLI/2.19.1
       accept-language:
       - en-US
     method: GET
@@ -369,36 +279,20 @@
   response:
     body:
       string: '{"id":"/subscriptions/00000000-0000-0000-0000-000000000000/resourceGroups/cli_test_cosmosdb_account000001/providers/Microsoft.DocumentDB/databaseAccounts/cli000002","name":"cli000002","location":"West
-<<<<<<< HEAD
         US","type":"Microsoft.DocumentDB/databaseAccounts","kind":"GlobalDocumentDB","tags":{},"systemData":{"createdAt":"2021-02-22T00:46:33.5807727Z"},"properties":{"provisioningState":"Succeeded","documentEndpoint":"https://cli000002.documents.azure.com:443/","publicNetworkAccess":"Enabled","enableAutomaticFailover":false,"enableMultipleWriteLocations":false,"enablePartitionKeyMonitor":false,"isVirtualNetworkFilterEnabled":false,"virtualNetworkRules":[],"EnabledApiTypes":"Sql","disableKeyBasedMetadataWriteAccess":false,"enableFreeTier":false,"enableAnalyticalStorage":false,"instanceId":"3bed92a5-52c7-4248-9d40-b77fbdf5da1a","createMode":"Default","databaseAccountOfferType":"Standard","enableCassandraConnector":false,"connectorOffer":"","networkAclBypass":0,"consistencyPolicy":{"defaultConsistencyLevel":"Session","maxIntervalInSeconds":5,"maxStalenessPrefix":100},"configurationOverrides":{},"writeLocations":[{"id":"cli000002-westus","locationName":"West
         US","documentEndpoint":"https://cli000002-westus.documents.azure.com:443/","provisioningState":"Succeeded","failoverPriority":0,"isZoneRedundant":false}],"readLocations":[{"id":"cli000002-westus","locationName":"West
         US","documentEndpoint":"https://cli000002-westus.documents.azure.com:443/","provisioningState":"Succeeded","failoverPriority":0,"isZoneRedundant":false}],"locations":[{"id":"cli000002-westus","locationName":"West
         US","documentEndpoint":"https://cli000002-westus.documents.azure.com:443/","provisioningState":"Succeeded","failoverPriority":0,"isZoneRedundant":false}],"failoverPolicies":[{"id":"cli000002-westus","locationName":"West
         US","failoverPriority":0}],"cors":[],"capabilities":[],"ipRules":[],"backupPolicy":{"type":"Periodic","periodicModeProperties":{"backupIntervalInMinutes":240,"backupRetentionIntervalInHours":8,"backupStorageRedundancy":1}},"networkAclBypassResourceIds":[]},"identity":{"type":"None"}}'
-=======
-        US","type":"Microsoft.DocumentDB/databaseAccounts","kind":"GlobalDocumentDB","tags":{},"systemData":{"createdAt":"2021-02-22T10:58:22.3407376Z"},"properties":{"provisioningState":"Succeeded","documentEndpoint":"https://cli000002.documents.azure.com:443/","publicNetworkAccess":"Enabled","enableAutomaticFailover":false,"enableMultipleWriteLocations":false,"enablePartitionKeyMonitor":false,"isVirtualNetworkFilterEnabled":false,"virtualNetworkRules":[],"EnabledApiTypes":"Sql","disableKeyBasedMetadataWriteAccess":false,"enableFreeTier":false,"enableAnalyticalStorage":false,"instanceId":"2f78930e-feb2-46c8-956a-9597a4554607","createMode":"Default","databaseAccountOfferType":"Standard","consistencyPolicy":{"defaultConsistencyLevel":"Session","maxIntervalInSeconds":5,"maxStalenessPrefix":100},"configurationOverrides":{},"writeLocations":[{"id":"cli000002-westus","locationName":"West
-        US","documentEndpoint":"https://cli000002-westus.documents.azure.com:443/","provisioningState":"Succeeded","failoverPriority":0,"isZoneRedundant":false}],"readLocations":[{"id":"cli000002-westus","locationName":"West
-        US","documentEndpoint":"https://cli000002-westus.documents.azure.com:443/","provisioningState":"Succeeded","failoverPriority":0,"isZoneRedundant":false}],"locations":[{"id":"cli000002-westus","locationName":"West
-        US","documentEndpoint":"https://cli000002-westus.documents.azure.com:443/","provisioningState":"Succeeded","failoverPriority":0,"isZoneRedundant":false}],"failoverPolicies":[{"id":"cli000002-westus","locationName":"West
-        US","failoverPriority":0}],"cors":[],"capabilities":[],"ipRules":[],"backupPolicy":{"type":"Periodic","periodicModeProperties":{"backupIntervalInMinutes":240,"backupRetentionIntervalInHours":8,"backupStorageRedundancy":1}}}}'
->>>>>>> fffde7ec
-    headers:
-      cache-control:
-      - no-store, no-cache
-      content-length:
-<<<<<<< HEAD
+    headers:
+      cache-control:
+      - no-store, no-cache
+      content-length:
       - '2451'
       content-type:
       - application/json
       date:
       - Mon, 22 Feb 2021 00:47:07 GMT
-=======
-      - '2317'
-      content-type:
-      - application/json
-      date:
-      - Mon, 22 Feb 2021 10:58:59 GMT
->>>>>>> fffde7ec
       pragma:
       - no-cache
       server:
@@ -432,13 +326,8 @@
       ParameterSetName:
       - -n -g --yes
       User-Agent:
-<<<<<<< HEAD
-      - python/3.8.7 (Windows-10-10.0.19041-SP0) msrest/0.6.18 msrest_azure/0.6.3
-        azure-mgmt-cosmosdb/3.0.0 Azure-SDK-For-Python AZURECLI/2.19.1
-=======
-      - python/3.7.7 (Windows-10-10.0.19041-SP0) msrest/0.6.18 msrest_azure/0.6.3
-        azure-mgmt-cosmosdb/1.0.0 Azure-SDK-For-Python AZURECLI/2.19.1
->>>>>>> fffde7ec
+      - python/3.8.7 (Windows-10-10.0.19041-SP0) msrest/0.6.18 msrest_azure/0.6.3
+        azure-mgmt-cosmosdb/3.0.0 Azure-SDK-For-Python AZURECLI/2.19.1
       accept-language:
       - en-US
     method: DELETE
@@ -448,27 +337,17 @@
       string: '{"status":"Enqueued"}'
     headers:
       azure-asyncoperation:
-<<<<<<< HEAD
       - https://management.azure.com/subscriptions/00000000-0000-0000-0000-000000000000/providers/Microsoft.DocumentDB/locations/westus/operationsStatus/eb18405e-e7b6-4e1d-83c6-f146289d4be9?api-version=2021-01-15
-=======
-      - https://management.azure.com/subscriptions/00000000-0000-0000-0000-000000000000/providers/Microsoft.DocumentDB/locations/westus/operationsStatus/8920d00d-bfce-4648-9eaf-ea4101ee6b10?api-version=2020-04-01
->>>>>>> fffde7ec
-      cache-control:
-      - no-store, no-cache
-      content-length:
-      - '21'
-      content-type:
-      - application/json
-      date:
-<<<<<<< HEAD
+      cache-control:
+      - no-store, no-cache
+      content-length:
+      - '21'
+      content-type:
+      - application/json
+      date:
       - Mon, 22 Feb 2021 00:47:09 GMT
       location:
       - https://management.azure.com/subscriptions/00000000-0000-0000-0000-000000000000/providers/Microsoft.DocumentDB/locations/westus/operationResults/eb18405e-e7b6-4e1d-83c6-f146289d4be9?api-version=2021-01-15
-=======
-      - Mon, 22 Feb 2021 10:59:03 GMT
-      location:
-      - https://management.azure.com/subscriptions/00000000-0000-0000-0000-000000000000/providers/Microsoft.DocumentDB/locations/westus/operationResults/8920d00d-bfce-4648-9eaf-ea4101ee6b10?api-version=2020-04-01
->>>>>>> fffde7ec
       pragma:
       - no-cache
       server:
@@ -480,7 +359,7 @@
       x-ms-gatewayversion:
       - version=2.11.0
       x-ms-ratelimit-remaining-subscription-deletes:
-      - '14991'
+      - '14999'
     status:
       code: 202
       message: Accepted
@@ -498,7 +377,6 @@
       ParameterSetName:
       - -n -g --yes
       User-Agent:
-<<<<<<< HEAD
       - python/3.8.7 (Windows-10-10.0.19041-SP0) msrest/0.6.18 msrest_azure/0.6.3
         azure-mgmt-cosmosdb/3.0.0 Azure-SDK-For-Python AZURECLI/2.19.1
     method: GET
@@ -550,766 +428,617 @@
         azure-mgmt-cosmosdb/3.0.0 Azure-SDK-For-Python AZURECLI/2.19.1
     method: GET
     uri: https://management.azure.com/subscriptions/00000000-0000-0000-0000-000000000000/providers/Microsoft.DocumentDB/locations/westus/operationsStatus/eb18405e-e7b6-4e1d-83c6-f146289d4be9?api-version=2021-01-15
-=======
-      - python/3.7.7 (Windows-10-10.0.19041-SP0) msrest/0.6.18 msrest_azure/0.6.3
-        azure-mgmt-cosmosdb/1.0.0 Azure-SDK-For-Python AZURECLI/2.19.1
-    method: GET
-    uri: https://management.azure.com/subscriptions/00000000-0000-0000-0000-000000000000/providers/Microsoft.DocumentDB/locations/westus/operationsStatus/8920d00d-bfce-4648-9eaf-ea4101ee6b10?api-version=2020-04-01
->>>>>>> fffde7ec
-  response:
-    body:
-      string: '{"status":"Dequeued"}'
-    headers:
-      cache-control:
-      - no-store, no-cache
-      content-length:
-      - '21'
-      content-type:
-      - application/json
-      date:
-<<<<<<< HEAD
+  response:
+    body:
+      string: '{"status":"Dequeued"}'
+    headers:
+      cache-control:
+      - no-store, no-cache
+      content-length:
+      - '21'
+      content-type:
+      - application/json
+      date:
       - Mon, 22 Feb 2021 00:48:10 GMT
-=======
-      - Mon, 22 Feb 2021 10:59:34 GMT
->>>>>>> fffde7ec
-      pragma:
-      - no-cache
-      server:
-      - Microsoft-HTTPAPI/2.0
-      strict-transport-security:
-      - max-age=31536000; includeSubDomains
-      transfer-encoding:
-      - chunked
-      vary:
-      - Accept-Encoding
-      x-content-type-options:
-      - nosniff
-      x-ms-gatewayversion:
-      - version=2.11.0
-    status:
-      code: 200
-      message: Ok
-- request:
-    body: null
-    headers:
-      Accept:
-      - application/json
-      Accept-Encoding:
-      - gzip, deflate
-      CommandName:
-      - cosmosdb delete
-      Connection:
-      - keep-alive
-      ParameterSetName:
-      - -n -g --yes
-      User-Agent:
-<<<<<<< HEAD
-      - python/3.8.7 (Windows-10-10.0.19041-SP0) msrest/0.6.18 msrest_azure/0.6.3
-        azure-mgmt-cosmosdb/3.0.0 Azure-SDK-For-Python AZURECLI/2.19.1
-    method: GET
-    uri: https://management.azure.com/subscriptions/00000000-0000-0000-0000-000000000000/providers/Microsoft.DocumentDB/locations/westus/operationsStatus/eb18405e-e7b6-4e1d-83c6-f146289d4be9?api-version=2021-01-15
-=======
-      - python/3.7.7 (Windows-10-10.0.19041-SP0) msrest/0.6.18 msrest_azure/0.6.3
-        azure-mgmt-cosmosdb/1.0.0 Azure-SDK-For-Python AZURECLI/2.19.1
-    method: GET
-    uri: https://management.azure.com/subscriptions/00000000-0000-0000-0000-000000000000/providers/Microsoft.DocumentDB/locations/westus/operationsStatus/8920d00d-bfce-4648-9eaf-ea4101ee6b10?api-version=2020-04-01
->>>>>>> fffde7ec
-  response:
-    body:
-      string: '{"status":"Dequeued"}'
-    headers:
-      cache-control:
-      - no-store, no-cache
-      content-length:
-      - '21'
-      content-type:
-      - application/json
-      date:
-<<<<<<< HEAD
+      pragma:
+      - no-cache
+      server:
+      - Microsoft-HTTPAPI/2.0
+      strict-transport-security:
+      - max-age=31536000; includeSubDomains
+      transfer-encoding:
+      - chunked
+      vary:
+      - Accept-Encoding
+      x-content-type-options:
+      - nosniff
+      x-ms-gatewayversion:
+      - version=2.11.0
+    status:
+      code: 200
+      message: Ok
+- request:
+    body: null
+    headers:
+      Accept:
+      - application/json
+      Accept-Encoding:
+      - gzip, deflate
+      CommandName:
+      - cosmosdb delete
+      Connection:
+      - keep-alive
+      ParameterSetName:
+      - -n -g --yes
+      User-Agent:
+      - python/3.8.7 (Windows-10-10.0.19041-SP0) msrest/0.6.18 msrest_azure/0.6.3
+        azure-mgmt-cosmosdb/3.0.0 Azure-SDK-For-Python AZURECLI/2.19.1
+    method: GET
+    uri: https://management.azure.com/subscriptions/00000000-0000-0000-0000-000000000000/providers/Microsoft.DocumentDB/locations/westus/operationsStatus/eb18405e-e7b6-4e1d-83c6-f146289d4be9?api-version=2021-01-15
+  response:
+    body:
+      string: '{"status":"Dequeued"}'
+    headers:
+      cache-control:
+      - no-store, no-cache
+      content-length:
+      - '21'
+      content-type:
+      - application/json
+      date:
       - Mon, 22 Feb 2021 00:48:40 GMT
-=======
-      - Mon, 22 Feb 2021 11:00:06 GMT
->>>>>>> fffde7ec
-      pragma:
-      - no-cache
-      server:
-      - Microsoft-HTTPAPI/2.0
-      strict-transport-security:
-      - max-age=31536000; includeSubDomains
-      transfer-encoding:
-      - chunked
-      vary:
-      - Accept-Encoding
-      x-content-type-options:
-      - nosniff
-      x-ms-gatewayversion:
-      - version=2.11.0
-    status:
-      code: 200
-      message: Ok
-- request:
-    body: null
-    headers:
-      Accept:
-      - application/json
-      Accept-Encoding:
-      - gzip, deflate
-      CommandName:
-      - cosmosdb delete
-      Connection:
-      - keep-alive
-      ParameterSetName:
-      - -n -g --yes
-      User-Agent:
-<<<<<<< HEAD
-      - python/3.8.7 (Windows-10-10.0.19041-SP0) msrest/0.6.18 msrest_azure/0.6.3
-        azure-mgmt-cosmosdb/3.0.0 Azure-SDK-For-Python AZURECLI/2.19.1
-    method: GET
-    uri: https://management.azure.com/subscriptions/00000000-0000-0000-0000-000000000000/providers/Microsoft.DocumentDB/locations/westus/operationsStatus/eb18405e-e7b6-4e1d-83c6-f146289d4be9?api-version=2021-01-15
-=======
-      - python/3.7.7 (Windows-10-10.0.19041-SP0) msrest/0.6.18 msrest_azure/0.6.3
-        azure-mgmt-cosmosdb/1.0.0 Azure-SDK-For-Python AZURECLI/2.19.1
-    method: GET
-    uri: https://management.azure.com/subscriptions/00000000-0000-0000-0000-000000000000/providers/Microsoft.DocumentDB/locations/westus/operationsStatus/8920d00d-bfce-4648-9eaf-ea4101ee6b10?api-version=2020-04-01
->>>>>>> fffde7ec
-  response:
-    body:
-      string: '{"status":"Dequeued"}'
-    headers:
-      cache-control:
-      - no-store, no-cache
-      content-length:
-      - '21'
-      content-type:
-      - application/json
-      date:
-<<<<<<< HEAD
+      pragma:
+      - no-cache
+      server:
+      - Microsoft-HTTPAPI/2.0
+      strict-transport-security:
+      - max-age=31536000; includeSubDomains
+      transfer-encoding:
+      - chunked
+      vary:
+      - Accept-Encoding
+      x-content-type-options:
+      - nosniff
+      x-ms-gatewayversion:
+      - version=2.11.0
+    status:
+      code: 200
+      message: Ok
+- request:
+    body: null
+    headers:
+      Accept:
+      - application/json
+      Accept-Encoding:
+      - gzip, deflate
+      CommandName:
+      - cosmosdb delete
+      Connection:
+      - keep-alive
+      ParameterSetName:
+      - -n -g --yes
+      User-Agent:
+      - python/3.8.7 (Windows-10-10.0.19041-SP0) msrest/0.6.18 msrest_azure/0.6.3
+        azure-mgmt-cosmosdb/3.0.0 Azure-SDK-For-Python AZURECLI/2.19.1
+    method: GET
+    uri: https://management.azure.com/subscriptions/00000000-0000-0000-0000-000000000000/providers/Microsoft.DocumentDB/locations/westus/operationsStatus/eb18405e-e7b6-4e1d-83c6-f146289d4be9?api-version=2021-01-15
+  response:
+    body:
+      string: '{"status":"Dequeued"}'
+    headers:
+      cache-control:
+      - no-store, no-cache
+      content-length:
+      - '21'
+      content-type:
+      - application/json
+      date:
       - Mon, 22 Feb 2021 00:49:10 GMT
-=======
-      - Mon, 22 Feb 2021 11:00:37 GMT
->>>>>>> fffde7ec
-      pragma:
-      - no-cache
-      server:
-      - Microsoft-HTTPAPI/2.0
-      strict-transport-security:
-      - max-age=31536000; includeSubDomains
-      transfer-encoding:
-      - chunked
-      vary:
-      - Accept-Encoding
-      x-content-type-options:
-      - nosniff
-      x-ms-gatewayversion:
-      - version=2.11.0
-    status:
-      code: 200
-      message: Ok
-- request:
-    body: null
-    headers:
-      Accept:
-      - application/json
-      Accept-Encoding:
-      - gzip, deflate
-      CommandName:
-      - cosmosdb delete
-      Connection:
-      - keep-alive
-      ParameterSetName:
-      - -n -g --yes
-      User-Agent:
-<<<<<<< HEAD
-      - python/3.8.7 (Windows-10-10.0.19041-SP0) msrest/0.6.18 msrest_azure/0.6.3
-        azure-mgmt-cosmosdb/3.0.0 Azure-SDK-For-Python AZURECLI/2.19.1
-    method: GET
-    uri: https://management.azure.com/subscriptions/00000000-0000-0000-0000-000000000000/providers/Microsoft.DocumentDB/locations/westus/operationsStatus/eb18405e-e7b6-4e1d-83c6-f146289d4be9?api-version=2021-01-15
-=======
-      - python/3.7.7 (Windows-10-10.0.19041-SP0) msrest/0.6.18 msrest_azure/0.6.3
-        azure-mgmt-cosmosdb/1.0.0 Azure-SDK-For-Python AZURECLI/2.19.1
-    method: GET
-    uri: https://management.azure.com/subscriptions/00000000-0000-0000-0000-000000000000/providers/Microsoft.DocumentDB/locations/westus/operationsStatus/8920d00d-bfce-4648-9eaf-ea4101ee6b10?api-version=2020-04-01
->>>>>>> fffde7ec
-  response:
-    body:
-      string: '{"status":"Dequeued"}'
-    headers:
-      cache-control:
-      - no-store, no-cache
-      content-length:
-      - '21'
-      content-type:
-      - application/json
-      date:
-<<<<<<< HEAD
+      pragma:
+      - no-cache
+      server:
+      - Microsoft-HTTPAPI/2.0
+      strict-transport-security:
+      - max-age=31536000; includeSubDomains
+      transfer-encoding:
+      - chunked
+      vary:
+      - Accept-Encoding
+      x-content-type-options:
+      - nosniff
+      x-ms-gatewayversion:
+      - version=2.11.0
+    status:
+      code: 200
+      message: Ok
+- request:
+    body: null
+    headers:
+      Accept:
+      - application/json
+      Accept-Encoding:
+      - gzip, deflate
+      CommandName:
+      - cosmosdb delete
+      Connection:
+      - keep-alive
+      ParameterSetName:
+      - -n -g --yes
+      User-Agent:
+      - python/3.8.7 (Windows-10-10.0.19041-SP0) msrest/0.6.18 msrest_azure/0.6.3
+        azure-mgmt-cosmosdb/3.0.0 Azure-SDK-For-Python AZURECLI/2.19.1
+    method: GET
+    uri: https://management.azure.com/subscriptions/00000000-0000-0000-0000-000000000000/providers/Microsoft.DocumentDB/locations/westus/operationsStatus/eb18405e-e7b6-4e1d-83c6-f146289d4be9?api-version=2021-01-15
+  response:
+    body:
+      string: '{"status":"Dequeued"}'
+    headers:
+      cache-control:
+      - no-store, no-cache
+      content-length:
+      - '21'
+      content-type:
+      - application/json
+      date:
       - Mon, 22 Feb 2021 00:49:40 GMT
-=======
-      - Mon, 22 Feb 2021 11:01:09 GMT
->>>>>>> fffde7ec
-      pragma:
-      - no-cache
-      server:
-      - Microsoft-HTTPAPI/2.0
-      strict-transport-security:
-      - max-age=31536000; includeSubDomains
-      transfer-encoding:
-      - chunked
-      vary:
-      - Accept-Encoding
-      x-content-type-options:
-      - nosniff
-      x-ms-gatewayversion:
-      - version=2.11.0
-    status:
-      code: 200
-      message: Ok
-- request:
-    body: null
-    headers:
-      Accept:
-      - application/json
-      Accept-Encoding:
-      - gzip, deflate
-      CommandName:
-      - cosmosdb delete
-      Connection:
-      - keep-alive
-      ParameterSetName:
-      - -n -g --yes
-      User-Agent:
-<<<<<<< HEAD
-      - python/3.8.7 (Windows-10-10.0.19041-SP0) msrest/0.6.18 msrest_azure/0.6.3
-        azure-mgmt-cosmosdb/3.0.0 Azure-SDK-For-Python AZURECLI/2.19.1
-    method: GET
-    uri: https://management.azure.com/subscriptions/00000000-0000-0000-0000-000000000000/providers/Microsoft.DocumentDB/locations/westus/operationsStatus/eb18405e-e7b6-4e1d-83c6-f146289d4be9?api-version=2021-01-15
-=======
-      - python/3.7.7 (Windows-10-10.0.19041-SP0) msrest/0.6.18 msrest_azure/0.6.3
-        azure-mgmt-cosmosdb/1.0.0 Azure-SDK-For-Python AZURECLI/2.19.1
-    method: GET
-    uri: https://management.azure.com/subscriptions/00000000-0000-0000-0000-000000000000/providers/Microsoft.DocumentDB/locations/westus/operationsStatus/8920d00d-bfce-4648-9eaf-ea4101ee6b10?api-version=2020-04-01
->>>>>>> fffde7ec
-  response:
-    body:
-      string: '{"status":"Dequeued"}'
-    headers:
-      cache-control:
-      - no-store, no-cache
-      content-length:
-      - '21'
-      content-type:
-      - application/json
-      date:
-<<<<<<< HEAD
+      pragma:
+      - no-cache
+      server:
+      - Microsoft-HTTPAPI/2.0
+      strict-transport-security:
+      - max-age=31536000; includeSubDomains
+      transfer-encoding:
+      - chunked
+      vary:
+      - Accept-Encoding
+      x-content-type-options:
+      - nosniff
+      x-ms-gatewayversion:
+      - version=2.11.0
+    status:
+      code: 200
+      message: Ok
+- request:
+    body: null
+    headers:
+      Accept:
+      - application/json
+      Accept-Encoding:
+      - gzip, deflate
+      CommandName:
+      - cosmosdb delete
+      Connection:
+      - keep-alive
+      ParameterSetName:
+      - -n -g --yes
+      User-Agent:
+      - python/3.8.7 (Windows-10-10.0.19041-SP0) msrest/0.6.18 msrest_azure/0.6.3
+        azure-mgmt-cosmosdb/3.0.0 Azure-SDK-For-Python AZURECLI/2.19.1
+    method: GET
+    uri: https://management.azure.com/subscriptions/00000000-0000-0000-0000-000000000000/providers/Microsoft.DocumentDB/locations/westus/operationsStatus/eb18405e-e7b6-4e1d-83c6-f146289d4be9?api-version=2021-01-15
+  response:
+    body:
+      string: '{"status":"Dequeued"}'
+    headers:
+      cache-control:
+      - no-store, no-cache
+      content-length:
+      - '21'
+      content-type:
+      - application/json
+      date:
       - Mon, 22 Feb 2021 00:50:10 GMT
-=======
-      - Mon, 22 Feb 2021 11:01:40 GMT
->>>>>>> fffde7ec
-      pragma:
-      - no-cache
-      server:
-      - Microsoft-HTTPAPI/2.0
-      strict-transport-security:
-      - max-age=31536000; includeSubDomains
-      transfer-encoding:
-      - chunked
-      vary:
-      - Accept-Encoding
-      x-content-type-options:
-      - nosniff
-      x-ms-gatewayversion:
-      - version=2.11.0
-    status:
-      code: 200
-      message: Ok
-- request:
-    body: null
-    headers:
-      Accept:
-      - application/json
-      Accept-Encoding:
-      - gzip, deflate
-      CommandName:
-      - cosmosdb delete
-      Connection:
-      - keep-alive
-      ParameterSetName:
-      - -n -g --yes
-      User-Agent:
-<<<<<<< HEAD
-      - python/3.8.7 (Windows-10-10.0.19041-SP0) msrest/0.6.18 msrest_azure/0.6.3
-        azure-mgmt-cosmosdb/3.0.0 Azure-SDK-For-Python AZURECLI/2.19.1
-    method: GET
-    uri: https://management.azure.com/subscriptions/00000000-0000-0000-0000-000000000000/providers/Microsoft.DocumentDB/locations/westus/operationsStatus/eb18405e-e7b6-4e1d-83c6-f146289d4be9?api-version=2021-01-15
-=======
-      - python/3.7.7 (Windows-10-10.0.19041-SP0) msrest/0.6.18 msrest_azure/0.6.3
-        azure-mgmt-cosmosdb/1.0.0 Azure-SDK-For-Python AZURECLI/2.19.1
-    method: GET
-    uri: https://management.azure.com/subscriptions/00000000-0000-0000-0000-000000000000/providers/Microsoft.DocumentDB/locations/westus/operationsStatus/8920d00d-bfce-4648-9eaf-ea4101ee6b10?api-version=2020-04-01
->>>>>>> fffde7ec
-  response:
-    body:
-      string: '{"status":"Dequeued"}'
-    headers:
-      cache-control:
-      - no-store, no-cache
-      content-length:
-      - '21'
-      content-type:
-      - application/json
-      date:
-<<<<<<< HEAD
+      pragma:
+      - no-cache
+      server:
+      - Microsoft-HTTPAPI/2.0
+      strict-transport-security:
+      - max-age=31536000; includeSubDomains
+      transfer-encoding:
+      - chunked
+      vary:
+      - Accept-Encoding
+      x-content-type-options:
+      - nosniff
+      x-ms-gatewayversion:
+      - version=2.11.0
+    status:
+      code: 200
+      message: Ok
+- request:
+    body: null
+    headers:
+      Accept:
+      - application/json
+      Accept-Encoding:
+      - gzip, deflate
+      CommandName:
+      - cosmosdb delete
+      Connection:
+      - keep-alive
+      ParameterSetName:
+      - -n -g --yes
+      User-Agent:
+      - python/3.8.7 (Windows-10-10.0.19041-SP0) msrest/0.6.18 msrest_azure/0.6.3
+        azure-mgmt-cosmosdb/3.0.0 Azure-SDK-For-Python AZURECLI/2.19.1
+    method: GET
+    uri: https://management.azure.com/subscriptions/00000000-0000-0000-0000-000000000000/providers/Microsoft.DocumentDB/locations/westus/operationsStatus/eb18405e-e7b6-4e1d-83c6-f146289d4be9?api-version=2021-01-15
+  response:
+    body:
+      string: '{"status":"Dequeued"}'
+    headers:
+      cache-control:
+      - no-store, no-cache
+      content-length:
+      - '21'
+      content-type:
+      - application/json
+      date:
       - Mon, 22 Feb 2021 00:50:40 GMT
-=======
-      - Mon, 22 Feb 2021 11:02:12 GMT
->>>>>>> fffde7ec
-      pragma:
-      - no-cache
-      server:
-      - Microsoft-HTTPAPI/2.0
-      strict-transport-security:
-      - max-age=31536000; includeSubDomains
-      transfer-encoding:
-      - chunked
-      vary:
-      - Accept-Encoding
-      x-content-type-options:
-      - nosniff
-      x-ms-gatewayversion:
-      - version=2.11.0
-    status:
-      code: 200
-      message: Ok
-- request:
-    body: null
-    headers:
-      Accept:
-      - application/json
-      Accept-Encoding:
-      - gzip, deflate
-      CommandName:
-      - cosmosdb delete
-      Connection:
-      - keep-alive
-      ParameterSetName:
-      - -n -g --yes
-      User-Agent:
-<<<<<<< HEAD
-      - python/3.8.7 (Windows-10-10.0.19041-SP0) msrest/0.6.18 msrest_azure/0.6.3
-        azure-mgmt-cosmosdb/3.0.0 Azure-SDK-For-Python AZURECLI/2.19.1
-    method: GET
-    uri: https://management.azure.com/subscriptions/00000000-0000-0000-0000-000000000000/providers/Microsoft.DocumentDB/locations/westus/operationsStatus/eb18405e-e7b6-4e1d-83c6-f146289d4be9?api-version=2021-01-15
-=======
-      - python/3.7.7 (Windows-10-10.0.19041-SP0) msrest/0.6.18 msrest_azure/0.6.3
-        azure-mgmt-cosmosdb/1.0.0 Azure-SDK-For-Python AZURECLI/2.19.1
-    method: GET
-    uri: https://management.azure.com/subscriptions/00000000-0000-0000-0000-000000000000/providers/Microsoft.DocumentDB/locations/westus/operationsStatus/8920d00d-bfce-4648-9eaf-ea4101ee6b10?api-version=2020-04-01
->>>>>>> fffde7ec
-  response:
-    body:
-      string: '{"status":"Dequeued"}'
-    headers:
-      cache-control:
-      - no-store, no-cache
-      content-length:
-      - '21'
-      content-type:
-      - application/json
-      date:
-<<<<<<< HEAD
+      pragma:
+      - no-cache
+      server:
+      - Microsoft-HTTPAPI/2.0
+      strict-transport-security:
+      - max-age=31536000; includeSubDomains
+      transfer-encoding:
+      - chunked
+      vary:
+      - Accept-Encoding
+      x-content-type-options:
+      - nosniff
+      x-ms-gatewayversion:
+      - version=2.11.0
+    status:
+      code: 200
+      message: Ok
+- request:
+    body: null
+    headers:
+      Accept:
+      - application/json
+      Accept-Encoding:
+      - gzip, deflate
+      CommandName:
+      - cosmosdb delete
+      Connection:
+      - keep-alive
+      ParameterSetName:
+      - -n -g --yes
+      User-Agent:
+      - python/3.8.7 (Windows-10-10.0.19041-SP0) msrest/0.6.18 msrest_azure/0.6.3
+        azure-mgmt-cosmosdb/3.0.0 Azure-SDK-For-Python AZURECLI/2.19.1
+    method: GET
+    uri: https://management.azure.com/subscriptions/00000000-0000-0000-0000-000000000000/providers/Microsoft.DocumentDB/locations/westus/operationsStatus/eb18405e-e7b6-4e1d-83c6-f146289d4be9?api-version=2021-01-15
+  response:
+    body:
+      string: '{"status":"Dequeued"}'
+    headers:
+      cache-control:
+      - no-store, no-cache
+      content-length:
+      - '21'
+      content-type:
+      - application/json
+      date:
       - Mon, 22 Feb 2021 00:51:10 GMT
-=======
-      - Mon, 22 Feb 2021 11:02:43 GMT
->>>>>>> fffde7ec
-      pragma:
-      - no-cache
-      server:
-      - Microsoft-HTTPAPI/2.0
-      strict-transport-security:
-      - max-age=31536000; includeSubDomains
-      transfer-encoding:
-      - chunked
-      vary:
-      - Accept-Encoding
-      x-content-type-options:
-      - nosniff
-      x-ms-gatewayversion:
-      - version=2.11.0
-    status:
-      code: 200
-      message: Ok
-- request:
-    body: null
-    headers:
-      Accept:
-      - application/json
-      Accept-Encoding:
-      - gzip, deflate
-      CommandName:
-      - cosmosdb delete
-      Connection:
-      - keep-alive
-      ParameterSetName:
-      - -n -g --yes
-      User-Agent:
-<<<<<<< HEAD
-      - python/3.8.7 (Windows-10-10.0.19041-SP0) msrest/0.6.18 msrest_azure/0.6.3
-        azure-mgmt-cosmosdb/3.0.0 Azure-SDK-For-Python AZURECLI/2.19.1
-    method: GET
-    uri: https://management.azure.com/subscriptions/00000000-0000-0000-0000-000000000000/providers/Microsoft.DocumentDB/locations/westus/operationsStatus/eb18405e-e7b6-4e1d-83c6-f146289d4be9?api-version=2021-01-15
-=======
-      - python/3.7.7 (Windows-10-10.0.19041-SP0) msrest/0.6.18 msrest_azure/0.6.3
-        azure-mgmt-cosmosdb/1.0.0 Azure-SDK-For-Python AZURECLI/2.19.1
-    method: GET
-    uri: https://management.azure.com/subscriptions/00000000-0000-0000-0000-000000000000/providers/Microsoft.DocumentDB/locations/westus/operationsStatus/8920d00d-bfce-4648-9eaf-ea4101ee6b10?api-version=2020-04-01
->>>>>>> fffde7ec
-  response:
-    body:
-      string: '{"status":"Dequeued"}'
-    headers:
-      cache-control:
-      - no-store, no-cache
-      content-length:
-      - '21'
-      content-type:
-      - application/json
-      date:
-<<<<<<< HEAD
+      pragma:
+      - no-cache
+      server:
+      - Microsoft-HTTPAPI/2.0
+      strict-transport-security:
+      - max-age=31536000; includeSubDomains
+      transfer-encoding:
+      - chunked
+      vary:
+      - Accept-Encoding
+      x-content-type-options:
+      - nosniff
+      x-ms-gatewayversion:
+      - version=2.11.0
+    status:
+      code: 200
+      message: Ok
+- request:
+    body: null
+    headers:
+      Accept:
+      - application/json
+      Accept-Encoding:
+      - gzip, deflate
+      CommandName:
+      - cosmosdb delete
+      Connection:
+      - keep-alive
+      ParameterSetName:
+      - -n -g --yes
+      User-Agent:
+      - python/3.8.7 (Windows-10-10.0.19041-SP0) msrest/0.6.18 msrest_azure/0.6.3
+        azure-mgmt-cosmosdb/3.0.0 Azure-SDK-For-Python AZURECLI/2.19.1
+    method: GET
+    uri: https://management.azure.com/subscriptions/00000000-0000-0000-0000-000000000000/providers/Microsoft.DocumentDB/locations/westus/operationsStatus/eb18405e-e7b6-4e1d-83c6-f146289d4be9?api-version=2021-01-15
+  response:
+    body:
+      string: '{"status":"Dequeued"}'
+    headers:
+      cache-control:
+      - no-store, no-cache
+      content-length:
+      - '21'
+      content-type:
+      - application/json
+      date:
       - Mon, 22 Feb 2021 00:51:41 GMT
-=======
-      - Mon, 22 Feb 2021 11:03:13 GMT
->>>>>>> fffde7ec
-      pragma:
-      - no-cache
-      server:
-      - Microsoft-HTTPAPI/2.0
-      strict-transport-security:
-      - max-age=31536000; includeSubDomains
-      transfer-encoding:
-      - chunked
-      vary:
-      - Accept-Encoding
-      x-content-type-options:
-      - nosniff
-      x-ms-gatewayversion:
-      - version=2.11.0
-    status:
-      code: 200
-      message: Ok
-- request:
-    body: null
-    headers:
-      Accept:
-      - application/json
-      Accept-Encoding:
-      - gzip, deflate
-      CommandName:
-      - cosmosdb delete
-      Connection:
-      - keep-alive
-      ParameterSetName:
-      - -n -g --yes
-      User-Agent:
-<<<<<<< HEAD
-      - python/3.8.7 (Windows-10-10.0.19041-SP0) msrest/0.6.18 msrest_azure/0.6.3
-        azure-mgmt-cosmosdb/3.0.0 Azure-SDK-For-Python AZURECLI/2.19.1
-    method: GET
-    uri: https://management.azure.com/subscriptions/00000000-0000-0000-0000-000000000000/providers/Microsoft.DocumentDB/locations/westus/operationsStatus/eb18405e-e7b6-4e1d-83c6-f146289d4be9?api-version=2021-01-15
-=======
-      - python/3.7.7 (Windows-10-10.0.19041-SP0) msrest/0.6.18 msrest_azure/0.6.3
-        azure-mgmt-cosmosdb/1.0.0 Azure-SDK-For-Python AZURECLI/2.19.1
-    method: GET
-    uri: https://management.azure.com/subscriptions/00000000-0000-0000-0000-000000000000/providers/Microsoft.DocumentDB/locations/westus/operationsStatus/8920d00d-bfce-4648-9eaf-ea4101ee6b10?api-version=2020-04-01
->>>>>>> fffde7ec
-  response:
-    body:
-      string: '{"status":"Dequeued"}'
-    headers:
-      cache-control:
-      - no-store, no-cache
-      content-length:
-      - '21'
-      content-type:
-      - application/json
-      date:
-<<<<<<< HEAD
+      pragma:
+      - no-cache
+      server:
+      - Microsoft-HTTPAPI/2.0
+      strict-transport-security:
+      - max-age=31536000; includeSubDomains
+      transfer-encoding:
+      - chunked
+      vary:
+      - Accept-Encoding
+      x-content-type-options:
+      - nosniff
+      x-ms-gatewayversion:
+      - version=2.11.0
+    status:
+      code: 200
+      message: Ok
+- request:
+    body: null
+    headers:
+      Accept:
+      - application/json
+      Accept-Encoding:
+      - gzip, deflate
+      CommandName:
+      - cosmosdb delete
+      Connection:
+      - keep-alive
+      ParameterSetName:
+      - -n -g --yes
+      User-Agent:
+      - python/3.8.7 (Windows-10-10.0.19041-SP0) msrest/0.6.18 msrest_azure/0.6.3
+        azure-mgmt-cosmosdb/3.0.0 Azure-SDK-For-Python AZURECLI/2.19.1
+    method: GET
+    uri: https://management.azure.com/subscriptions/00000000-0000-0000-0000-000000000000/providers/Microsoft.DocumentDB/locations/westus/operationsStatus/eb18405e-e7b6-4e1d-83c6-f146289d4be9?api-version=2021-01-15
+  response:
+    body:
+      string: '{"status":"Dequeued"}'
+    headers:
+      cache-control:
+      - no-store, no-cache
+      content-length:
+      - '21'
+      content-type:
+      - application/json
+      date:
       - Mon, 22 Feb 2021 00:52:10 GMT
-=======
-      - Mon, 22 Feb 2021 11:03:44 GMT
->>>>>>> fffde7ec
-      pragma:
-      - no-cache
-      server:
-      - Microsoft-HTTPAPI/2.0
-      strict-transport-security:
-      - max-age=31536000; includeSubDomains
-      transfer-encoding:
-      - chunked
-      vary:
-      - Accept-Encoding
-      x-content-type-options:
-      - nosniff
-      x-ms-gatewayversion:
-      - version=2.11.0
-    status:
-      code: 200
-      message: Ok
-- request:
-    body: null
-    headers:
-      Accept:
-      - application/json
-      Accept-Encoding:
-      - gzip, deflate
-      CommandName:
-      - cosmosdb delete
-      Connection:
-      - keep-alive
-      ParameterSetName:
-      - -n -g --yes
-      User-Agent:
-<<<<<<< HEAD
-      - python/3.8.7 (Windows-10-10.0.19041-SP0) msrest/0.6.18 msrest_azure/0.6.3
-        azure-mgmt-cosmosdb/3.0.0 Azure-SDK-For-Python AZURECLI/2.19.1
-    method: GET
-    uri: https://management.azure.com/subscriptions/00000000-0000-0000-0000-000000000000/providers/Microsoft.DocumentDB/locations/westus/operationsStatus/eb18405e-e7b6-4e1d-83c6-f146289d4be9?api-version=2021-01-15
-=======
-      - python/3.7.7 (Windows-10-10.0.19041-SP0) msrest/0.6.18 msrest_azure/0.6.3
-        azure-mgmt-cosmosdb/1.0.0 Azure-SDK-For-Python AZURECLI/2.19.1
-    method: GET
-    uri: https://management.azure.com/subscriptions/00000000-0000-0000-0000-000000000000/providers/Microsoft.DocumentDB/locations/westus/operationsStatus/8920d00d-bfce-4648-9eaf-ea4101ee6b10?api-version=2020-04-01
->>>>>>> fffde7ec
-  response:
-    body:
-      string: '{"status":"Dequeued"}'
-    headers:
-      cache-control:
-      - no-store, no-cache
-      content-length:
-      - '21'
-      content-type:
-      - application/json
-      date:
-<<<<<<< HEAD
+      pragma:
+      - no-cache
+      server:
+      - Microsoft-HTTPAPI/2.0
+      strict-transport-security:
+      - max-age=31536000; includeSubDomains
+      transfer-encoding:
+      - chunked
+      vary:
+      - Accept-Encoding
+      x-content-type-options:
+      - nosniff
+      x-ms-gatewayversion:
+      - version=2.11.0
+    status:
+      code: 200
+      message: Ok
+- request:
+    body: null
+    headers:
+      Accept:
+      - application/json
+      Accept-Encoding:
+      - gzip, deflate
+      CommandName:
+      - cosmosdb delete
+      Connection:
+      - keep-alive
+      ParameterSetName:
+      - -n -g --yes
+      User-Agent:
+      - python/3.8.7 (Windows-10-10.0.19041-SP0) msrest/0.6.18 msrest_azure/0.6.3
+        azure-mgmt-cosmosdb/3.0.0 Azure-SDK-For-Python AZURECLI/2.19.1
+    method: GET
+    uri: https://management.azure.com/subscriptions/00000000-0000-0000-0000-000000000000/providers/Microsoft.DocumentDB/locations/westus/operationsStatus/eb18405e-e7b6-4e1d-83c6-f146289d4be9?api-version=2021-01-15
+  response:
+    body:
+      string: '{"status":"Dequeued"}'
+    headers:
+      cache-control:
+      - no-store, no-cache
+      content-length:
+      - '21'
+      content-type:
+      - application/json
+      date:
       - Mon, 22 Feb 2021 00:52:41 GMT
-=======
-      - Mon, 22 Feb 2021 11:04:15 GMT
->>>>>>> fffde7ec
-      pragma:
-      - no-cache
-      server:
-      - Microsoft-HTTPAPI/2.0
-      strict-transport-security:
-      - max-age=31536000; includeSubDomains
-      transfer-encoding:
-      - chunked
-      vary:
-      - Accept-Encoding
-      x-content-type-options:
-      - nosniff
-      x-ms-gatewayversion:
-      - version=2.11.0
-    status:
-      code: 200
-      message: Ok
-- request:
-    body: null
-    headers:
-      Accept:
-      - application/json
-      Accept-Encoding:
-      - gzip, deflate
-      CommandName:
-      - cosmosdb delete
-      Connection:
-      - keep-alive
-      ParameterSetName:
-      - -n -g --yes
-      User-Agent:
-<<<<<<< HEAD
-      - python/3.8.7 (Windows-10-10.0.19041-SP0) msrest/0.6.18 msrest_azure/0.6.3
-        azure-mgmt-cosmosdb/3.0.0 Azure-SDK-For-Python AZURECLI/2.19.1
-    method: GET
-    uri: https://management.azure.com/subscriptions/00000000-0000-0000-0000-000000000000/providers/Microsoft.DocumentDB/locations/westus/operationsStatus/eb18405e-e7b6-4e1d-83c6-f146289d4be9?api-version=2021-01-15
-=======
-      - python/3.7.7 (Windows-10-10.0.19041-SP0) msrest/0.6.18 msrest_azure/0.6.3
-        azure-mgmt-cosmosdb/1.0.0 Azure-SDK-For-Python AZURECLI/2.19.1
-    method: GET
-    uri: https://management.azure.com/subscriptions/00000000-0000-0000-0000-000000000000/providers/Microsoft.DocumentDB/locations/westus/operationsStatus/8920d00d-bfce-4648-9eaf-ea4101ee6b10?api-version=2020-04-01
->>>>>>> fffde7ec
-  response:
-    body:
-      string: '{"status":"Dequeued"}'
-    headers:
-      cache-control:
-      - no-store, no-cache
-      content-length:
-      - '21'
-      content-type:
-      - application/json
-      date:
-<<<<<<< HEAD
+      pragma:
+      - no-cache
+      server:
+      - Microsoft-HTTPAPI/2.0
+      strict-transport-security:
+      - max-age=31536000; includeSubDomains
+      transfer-encoding:
+      - chunked
+      vary:
+      - Accept-Encoding
+      x-content-type-options:
+      - nosniff
+      x-ms-gatewayversion:
+      - version=2.11.0
+    status:
+      code: 200
+      message: Ok
+- request:
+    body: null
+    headers:
+      Accept:
+      - application/json
+      Accept-Encoding:
+      - gzip, deflate
+      CommandName:
+      - cosmosdb delete
+      Connection:
+      - keep-alive
+      ParameterSetName:
+      - -n -g --yes
+      User-Agent:
+      - python/3.8.7 (Windows-10-10.0.19041-SP0) msrest/0.6.18 msrest_azure/0.6.3
+        azure-mgmt-cosmosdb/3.0.0 Azure-SDK-For-Python AZURECLI/2.19.1
+    method: GET
+    uri: https://management.azure.com/subscriptions/00000000-0000-0000-0000-000000000000/providers/Microsoft.DocumentDB/locations/westus/operationsStatus/eb18405e-e7b6-4e1d-83c6-f146289d4be9?api-version=2021-01-15
+  response:
+    body:
+      string: '{"status":"Dequeued"}'
+    headers:
+      cache-control:
+      - no-store, no-cache
+      content-length:
+      - '21'
+      content-type:
+      - application/json
+      date:
       - Mon, 22 Feb 2021 00:53:12 GMT
-=======
-      - Mon, 22 Feb 2021 11:04:46 GMT
->>>>>>> fffde7ec
-      pragma:
-      - no-cache
-      server:
-      - Microsoft-HTTPAPI/2.0
-      strict-transport-security:
-      - max-age=31536000; includeSubDomains
-      transfer-encoding:
-      - chunked
-      vary:
-      - Accept-Encoding
-      x-content-type-options:
-      - nosniff
-      x-ms-gatewayversion:
-      - version=2.11.0
-    status:
-      code: 200
-      message: Ok
-- request:
-    body: null
-    headers:
-      Accept:
-      - application/json
-      Accept-Encoding:
-      - gzip, deflate
-      CommandName:
-      - cosmosdb delete
-      Connection:
-      - keep-alive
-      ParameterSetName:
-      - -n -g --yes
-      User-Agent:
-<<<<<<< HEAD
-      - python/3.8.7 (Windows-10-10.0.19041-SP0) msrest/0.6.18 msrest_azure/0.6.3
-        azure-mgmt-cosmosdb/3.0.0 Azure-SDK-For-Python AZURECLI/2.19.1
-    method: GET
-    uri: https://management.azure.com/subscriptions/00000000-0000-0000-0000-000000000000/providers/Microsoft.DocumentDB/locations/westus/operationsStatus/eb18405e-e7b6-4e1d-83c6-f146289d4be9?api-version=2021-01-15
-=======
-      - python/3.7.7 (Windows-10-10.0.19041-SP0) msrest/0.6.18 msrest_azure/0.6.3
-        azure-mgmt-cosmosdb/1.0.0 Azure-SDK-For-Python AZURECLI/2.19.1
-    method: GET
-    uri: https://management.azure.com/subscriptions/00000000-0000-0000-0000-000000000000/providers/Microsoft.DocumentDB/locations/westus/operationsStatus/8920d00d-bfce-4648-9eaf-ea4101ee6b10?api-version=2020-04-01
->>>>>>> fffde7ec
-  response:
-    body:
-      string: '{"status":"Dequeued"}'
-    headers:
-      cache-control:
-      - no-store, no-cache
-      content-length:
-      - '21'
-      content-type:
-      - application/json
-      date:
-<<<<<<< HEAD
+      pragma:
+      - no-cache
+      server:
+      - Microsoft-HTTPAPI/2.0
+      strict-transport-security:
+      - max-age=31536000; includeSubDomains
+      transfer-encoding:
+      - chunked
+      vary:
+      - Accept-Encoding
+      x-content-type-options:
+      - nosniff
+      x-ms-gatewayversion:
+      - version=2.11.0
+    status:
+      code: 200
+      message: Ok
+- request:
+    body: null
+    headers:
+      Accept:
+      - application/json
+      Accept-Encoding:
+      - gzip, deflate
+      CommandName:
+      - cosmosdb delete
+      Connection:
+      - keep-alive
+      ParameterSetName:
+      - -n -g --yes
+      User-Agent:
+      - python/3.8.7 (Windows-10-10.0.19041-SP0) msrest/0.6.18 msrest_azure/0.6.3
+        azure-mgmt-cosmosdb/3.0.0 Azure-SDK-For-Python AZURECLI/2.19.1
+    method: GET
+    uri: https://management.azure.com/subscriptions/00000000-0000-0000-0000-000000000000/providers/Microsoft.DocumentDB/locations/westus/operationsStatus/eb18405e-e7b6-4e1d-83c6-f146289d4be9?api-version=2021-01-15
+  response:
+    body:
+      string: '{"status":"Dequeued"}'
+    headers:
+      cache-control:
+      - no-store, no-cache
+      content-length:
+      - '21'
+      content-type:
+      - application/json
+      date:
       - Mon, 22 Feb 2021 00:53:41 GMT
-=======
-      - Mon, 22 Feb 2021 11:05:18 GMT
->>>>>>> fffde7ec
-      pragma:
-      - no-cache
-      server:
-      - Microsoft-HTTPAPI/2.0
-      strict-transport-security:
-      - max-age=31536000; includeSubDomains
-      transfer-encoding:
-      - chunked
-      vary:
-      - Accept-Encoding
-      x-content-type-options:
-      - nosniff
-      x-ms-gatewayversion:
-      - version=2.11.0
-    status:
-      code: 200
-      message: Ok
-- request:
-    body: null
-    headers:
-      Accept:
-      - application/json
-      Accept-Encoding:
-      - gzip, deflate
-      CommandName:
-      - cosmosdb delete
-      Connection:
-      - keep-alive
-      ParameterSetName:
-      - -n -g --yes
-      User-Agent:
-<<<<<<< HEAD
-      - python/3.8.7 (Windows-10-10.0.19041-SP0) msrest/0.6.18 msrest_azure/0.6.3
-        azure-mgmt-cosmosdb/3.0.0 Azure-SDK-For-Python AZURECLI/2.19.1
-    method: GET
-    uri: https://management.azure.com/subscriptions/00000000-0000-0000-0000-000000000000/providers/Microsoft.DocumentDB/locations/westus/operationsStatus/eb18405e-e7b6-4e1d-83c6-f146289d4be9?api-version=2021-01-15
-=======
-      - python/3.7.7 (Windows-10-10.0.19041-SP0) msrest/0.6.18 msrest_azure/0.6.3
-        azure-mgmt-cosmosdb/1.0.0 Azure-SDK-For-Python AZURECLI/2.19.1
-    method: GET
-    uri: https://management.azure.com/subscriptions/00000000-0000-0000-0000-000000000000/providers/Microsoft.DocumentDB/locations/westus/operationsStatus/8920d00d-bfce-4648-9eaf-ea4101ee6b10?api-version=2020-04-01
->>>>>>> fffde7ec
-  response:
-    body:
-      string: '{"status":"Dequeued"}'
-    headers:
-      cache-control:
-      - no-store, no-cache
-      content-length:
-      - '21'
-      content-type:
-      - application/json
-      date:
-<<<<<<< HEAD
+      pragma:
+      - no-cache
+      server:
+      - Microsoft-HTTPAPI/2.0
+      strict-transport-security:
+      - max-age=31536000; includeSubDomains
+      transfer-encoding:
+      - chunked
+      vary:
+      - Accept-Encoding
+      x-content-type-options:
+      - nosniff
+      x-ms-gatewayversion:
+      - version=2.11.0
+    status:
+      code: 200
+      message: Ok
+- request:
+    body: null
+    headers:
+      Accept:
+      - application/json
+      Accept-Encoding:
+      - gzip, deflate
+      CommandName:
+      - cosmosdb delete
+      Connection:
+      - keep-alive
+      ParameterSetName:
+      - -n -g --yes
+      User-Agent:
+      - python/3.8.7 (Windows-10-10.0.19041-SP0) msrest/0.6.18 msrest_azure/0.6.3
+        azure-mgmt-cosmosdb/3.0.0 Azure-SDK-For-Python AZURECLI/2.19.1
+    method: GET
+    uri: https://management.azure.com/subscriptions/00000000-0000-0000-0000-000000000000/providers/Microsoft.DocumentDB/locations/westus/operationsStatus/eb18405e-e7b6-4e1d-83c6-f146289d4be9?api-version=2021-01-15
+  response:
+    body:
+      string: '{"status":"Dequeued"}'
+    headers:
+      cache-control:
+      - no-store, no-cache
+      content-length:
+      - '21'
+      content-type:
+      - application/json
+      date:
       - Mon, 22 Feb 2021 00:54:12 GMT
-=======
-      - Mon, 22 Feb 2021 11:05:49 GMT
->>>>>>> fffde7ec
-      pragma:
-      - no-cache
-      server:
-      - Microsoft-HTTPAPI/2.0
-      strict-transport-security:
-      - max-age=31536000; includeSubDomains
-      transfer-encoding:
-      - chunked
-      vary:
-      - Accept-Encoding
-      x-content-type-options:
-      - nosniff
-      x-ms-gatewayversion:
-      - version=2.11.0
-    status:
-      code: 200
-      message: Ok
-- request:
-    body: null
-    headers:
-      Accept:
-      - application/json
-      Accept-Encoding:
-      - gzip, deflate
-      CommandName:
-      - cosmosdb delete
-      Connection:
-      - keep-alive
-      ParameterSetName:
-      - -n -g --yes
-      User-Agent:
-<<<<<<< HEAD
-      - python/3.8.7 (Windows-10-10.0.19041-SP0) msrest/0.6.18 msrest_azure/0.6.3
-        azure-mgmt-cosmosdb/3.0.0 Azure-SDK-For-Python AZURECLI/2.19.1
-    method: GET
-    uri: https://management.azure.com/subscriptions/00000000-0000-0000-0000-000000000000/providers/Microsoft.DocumentDB/locations/westus/operationsStatus/eb18405e-e7b6-4e1d-83c6-f146289d4be9?api-version=2021-01-15
-=======
-      - python/3.7.7 (Windows-10-10.0.19041-SP0) msrest/0.6.18 msrest_azure/0.6.3
-        azure-mgmt-cosmosdb/1.0.0 Azure-SDK-For-Python AZURECLI/2.19.1
-    method: GET
-    uri: https://management.azure.com/subscriptions/00000000-0000-0000-0000-000000000000/providers/Microsoft.DocumentDB/locations/westus/operationsStatus/8920d00d-bfce-4648-9eaf-ea4101ee6b10?api-version=2020-04-01
->>>>>>> fffde7ec
+      pragma:
+      - no-cache
+      server:
+      - Microsoft-HTTPAPI/2.0
+      strict-transport-security:
+      - max-age=31536000; includeSubDomains
+      transfer-encoding:
+      - chunked
+      vary:
+      - Accept-Encoding
+      x-content-type-options:
+      - nosniff
+      x-ms-gatewayversion:
+      - version=2.11.0
+    status:
+      code: 200
+      message: Ok
+- request:
+    body: null
+    headers:
+      Accept:
+      - application/json
+      Accept-Encoding:
+      - gzip, deflate
+      CommandName:
+      - cosmosdb delete
+      Connection:
+      - keep-alive
+      ParameterSetName:
+      - -n -g --yes
+      User-Agent:
+      - python/3.8.7 (Windows-10-10.0.19041-SP0) msrest/0.6.18 msrest_azure/0.6.3
+        azure-mgmt-cosmosdb/3.0.0 Azure-SDK-For-Python AZURECLI/2.19.1
+    method: GET
+    uri: https://management.azure.com/subscriptions/00000000-0000-0000-0000-000000000000/providers/Microsoft.DocumentDB/locations/westus/operationsStatus/eb18405e-e7b6-4e1d-83c6-f146289d4be9?api-version=2021-01-15
   response:
     body:
       string: '{"status":"Succeeded"}'
@@ -1321,11 +1050,7 @@
       content-type:
       - application/json
       date:
-<<<<<<< HEAD
       - Mon, 22 Feb 2021 00:54:42 GMT
-=======
-      - Mon, 22 Feb 2021 11:06:20 GMT
->>>>>>> fffde7ec
       pragma:
       - no-cache
       server:
