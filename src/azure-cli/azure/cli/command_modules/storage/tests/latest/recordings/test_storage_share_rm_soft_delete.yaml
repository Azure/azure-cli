--- conflicted
+++ resolved
@@ -13,12 +13,8 @@
       ParameterSetName:
       - -n -g --delete-retention-days --enable-delete-retention
       User-Agent:
-<<<<<<< HEAD
-      - AZURECLI/2.50.0 (PIP) azsdk-python-azure-mgmt-storage/0.1.0 Python/3.9.6 (Windows-10-10.0.19045-SP0)
-=======
-      - AZURECLI/2.53.0 azsdk-python-azure-mgmt-storage/21.1.0 Python/3.10.13 (Linux-5.15.0-1047-azure-x86_64-with-glibc2.31)
-        VSTS_7b238909-6802-4b65-b90d-184bca47f458_build_220_0
->>>>>>> da1007ab
+      - AZURECLI/2.53.0 azsdk-python-azure-mgmt-storage/21.1.0 Python/3.10.13 (Linux-5.15.0-1047-azure-x86_64-with-glibc2.31)
+        VSTS_7b238909-6802-4b65-b90d-184bca47f458_build_220_0
     method: GET
     uri: https://management.azure.com/subscriptions/00000000-0000-0000-0000-000000000000/resourceGroups/cli_sf000001/providers/Microsoft.Storage/storageAccounts/clitest000002/fileServices/default?api-version=2023-01-01
   response:
@@ -32,11 +28,7 @@
       content-type:
       - application/json
       date:
-<<<<<<< HEAD
-      - Thu, 06 Jul 2023 03:48:04 GMT
-=======
       - Thu, 19 Oct 2023 09:44:28 GMT
->>>>>>> da1007ab
       expires:
       - '-1'
       pragma:
@@ -73,12 +65,8 @@
       ParameterSetName:
       - -n -g --delete-retention-days --enable-delete-retention
       User-Agent:
-<<<<<<< HEAD
-      - AZURECLI/2.50.0 (PIP) azsdk-python-azure-mgmt-storage/0.1.0 Python/3.9.6 (Windows-10-10.0.19045-SP0)
-=======
-      - AZURECLI/2.53.0 azsdk-python-azure-mgmt-storage/21.1.0 Python/3.10.13 (Linux-5.15.0-1047-azure-x86_64-with-glibc2.31)
-        VSTS_7b238909-6802-4b65-b90d-184bca47f458_build_220_0
->>>>>>> da1007ab
+      - AZURECLI/2.53.0 azsdk-python-azure-mgmt-storage/21.1.0 Python/3.10.13 (Linux-5.15.0-1047-azure-x86_64-with-glibc2.31)
+        VSTS_7b238909-6802-4b65-b90d-184bca47f458_build_220_0
     method: PUT
     uri: https://management.azure.com/subscriptions/00000000-0000-0000-0000-000000000000/resourceGroups/cli_sf000001/providers/Microsoft.Storage/storageAccounts/clitest000002/fileServices/default?api-version=2023-01-01
   response:
@@ -92,11 +80,7 @@
       content-type:
       - application/json
       date:
-<<<<<<< HEAD
-      - Thu, 06 Jul 2023 03:48:05 GMT
-=======
       - Thu, 19 Oct 2023 09:44:29 GMT
->>>>>>> da1007ab
       expires:
       - '-1'
       pragma:
@@ -108,11 +92,7 @@
       x-content-type-options:
       - nosniff
       x-ms-ratelimit-remaining-subscription-writes:
-<<<<<<< HEAD
-      - '1127'
-=======
       - '1194'
->>>>>>> da1007ab
     status:
       code: 200
       message: OK
@@ -134,12 +114,8 @@
       ParameterSetName:
       - --storage-account -g -n
       User-Agent:
-<<<<<<< HEAD
-      - AZURECLI/2.50.0 (PIP) azsdk-python-azure-mgmt-storage/0.1.0 Python/3.9.6 (Windows-10-10.0.19045-SP0)
-=======
-      - AZURECLI/2.53.0 azsdk-python-azure-mgmt-storage/21.1.0 Python/3.10.13 (Linux-5.15.0-1047-azure-x86_64-with-glibc2.31)
-        VSTS_7b238909-6802-4b65-b90d-184bca47f458_build_220_0
->>>>>>> da1007ab
+      - AZURECLI/2.53.0 azsdk-python-azure-mgmt-storage/21.1.0 Python/3.10.13 (Linux-5.15.0-1047-azure-x86_64-with-glibc2.31)
+        VSTS_7b238909-6802-4b65-b90d-184bca47f458_build_220_0
     method: PUT
     uri: https://management.azure.com/subscriptions/00000000-0000-0000-0000-000000000000/resourceGroups/cli_sf000001/providers/Microsoft.Storage/storageAccounts/clitest000002/fileServices/default/shares/share000003?api-version=2023-01-01
   response:
@@ -153,15 +129,9 @@
       content-type:
       - application/json
       date:
-<<<<<<< HEAD
-      - Thu, 06 Jul 2023 03:48:08 GMT
-      etag:
-      - '"0x8DB7DD3D0079D07"'
-=======
       - Thu, 19 Oct 2023 09:44:30 GMT
       etag:
       - '"0x8DBD087FE1D5577"'
->>>>>>> da1007ab
       expires:
       - '-1'
       pragma:
@@ -173,11 +143,7 @@
       x-content-type-options:
       - nosniff
       x-ms-ratelimit-remaining-subscription-writes:
-<<<<<<< HEAD
-      - '1133'
-=======
       - '1185'
->>>>>>> da1007ab
     status:
       code: 201
       message: Created
@@ -195,21 +161,13 @@
       ParameterSetName:
       - --storage-account -g
       User-Agent:
-<<<<<<< HEAD
-      - AZURECLI/2.50.0 (PIP) azsdk-python-azure-mgmt-storage/0.1.0 Python/3.9.6 (Windows-10-10.0.19045-SP0)
-=======
-      - AZURECLI/2.53.0 azsdk-python-azure-mgmt-storage/21.1.0 Python/3.10.13 (Linux-5.15.0-1047-azure-x86_64-with-glibc2.31)
-        VSTS_7b238909-6802-4b65-b90d-184bca47f458_build_220_0
->>>>>>> da1007ab
+      - AZURECLI/2.53.0 azsdk-python-azure-mgmt-storage/21.1.0 Python/3.10.13 (Linux-5.15.0-1047-azure-x86_64-with-glibc2.31)
+        VSTS_7b238909-6802-4b65-b90d-184bca47f458_build_220_0
     method: GET
     uri: https://management.azure.com/subscriptions/00000000-0000-0000-0000-000000000000/resourceGroups/cli_sf000001/providers/Microsoft.Storage/storageAccounts/clitest000002/fileServices/default/shares?api-version=2023-01-01
   response:
     body:
-<<<<<<< HEAD
-      string: '{"value":[{"id":"/subscriptions/00000000-0000-0000-0000-000000000000/resourceGroups/cli_sf000001/providers/Microsoft.Storage/storageAccounts/clitest000002/fileServices/default/shares/share000003","name":"share000003","type":"Microsoft.Storage/storageAccounts/fileServices/shares","etag":"\"0x8DB7DD3D0079D07\"","properties":{"leaseStatus":"unlocked","leaseState":"available","accessTier":"TransactionOptimized","lastModifiedTime":"2023-07-06T03:48:08.0000000Z","shareQuota":5120,"enabledProtocols":"SMB"}}]}'
-=======
       string: '{"value":[{"id":"/subscriptions/00000000-0000-0000-0000-000000000000/resourceGroups/cli_sf000001/providers/Microsoft.Storage/storageAccounts/clitest000002/fileServices/default/shares/share000003","name":"share000003","type":"Microsoft.Storage/storageAccounts/fileServices/shares","etag":"\"0x8DBD087FE1D5577\"","properties":{"leaseStatus":"unlocked","leaseState":"available","accessTier":"TransactionOptimized","lastModifiedTime":"2023-10-19T09:44:30.0000000Z","shareQuota":5120,"enabledProtocols":"SMB"}}]}'
->>>>>>> da1007ab
     headers:
       cache-control:
       - no-cache
@@ -218,11 +176,7 @@
       content-type:
       - application/json
       date:
-<<<<<<< HEAD
-      - Thu, 06 Jul 2023 03:48:09 GMT
-=======
       - Thu, 19 Oct 2023 09:44:31 GMT
->>>>>>> da1007ab
       expires:
       - '-1'
       pragma:
@@ -256,12 +210,8 @@
       ParameterSetName:
       - --storage-account -g -n -y
       User-Agent:
-<<<<<<< HEAD
-      - AZURECLI/2.50.0 (PIP) azsdk-python-azure-mgmt-storage/0.1.0 Python/3.9.6 (Windows-10-10.0.19045-SP0)
-=======
-      - AZURECLI/2.53.0 azsdk-python-azure-mgmt-storage/21.1.0 Python/3.10.13 (Linux-5.15.0-1047-azure-x86_64-with-glibc2.31)
-        VSTS_7b238909-6802-4b65-b90d-184bca47f458_build_220_0
->>>>>>> da1007ab
+      - AZURECLI/2.53.0 azsdk-python-azure-mgmt-storage/21.1.0 Python/3.10.13 (Linux-5.15.0-1047-azure-x86_64-with-glibc2.31)
+        VSTS_7b238909-6802-4b65-b90d-184bca47f458_build_220_0
     method: DELETE
     uri: https://management.azure.com/subscriptions/00000000-0000-0000-0000-000000000000/resourceGroups/cli_sf000001/providers/Microsoft.Storage/storageAccounts/clitest000002/fileServices/default/shares/share000003?api-version=2023-01-01&$include=none
   response:
@@ -275,11 +225,7 @@
       content-type:
       - text/plain; charset=utf-8
       date:
-<<<<<<< HEAD
-      - Thu, 06 Jul 2023 03:48:10 GMT
-=======
       - Thu, 19 Oct 2023 09:44:31 GMT
->>>>>>> da1007ab
       expires:
       - '-1'
       pragma:
@@ -291,11 +237,7 @@
       x-content-type-options:
       - nosniff
       x-ms-ratelimit-remaining-subscription-deletes:
-<<<<<<< HEAD
-      - '14978'
-=======
       - '14996'
->>>>>>> da1007ab
     status:
       code: 200
       message: OK
@@ -313,12 +255,8 @@
       ParameterSetName:
       - --storage-account -g
       User-Agent:
-<<<<<<< HEAD
-      - AZURECLI/2.50.0 (PIP) azsdk-python-azure-mgmt-storage/0.1.0 Python/3.9.6 (Windows-10-10.0.19045-SP0)
-=======
-      - AZURECLI/2.53.0 azsdk-python-azure-mgmt-storage/21.1.0 Python/3.10.13 (Linux-5.15.0-1047-azure-x86_64-with-glibc2.31)
-        VSTS_7b238909-6802-4b65-b90d-184bca47f458_build_220_0
->>>>>>> da1007ab
+      - AZURECLI/2.53.0 azsdk-python-azure-mgmt-storage/21.1.0 Python/3.10.13 (Linux-5.15.0-1047-azure-x86_64-with-glibc2.31)
+        VSTS_7b238909-6802-4b65-b90d-184bca47f458_build_220_0
     method: GET
     uri: https://management.azure.com/subscriptions/00000000-0000-0000-0000-000000000000/resourceGroups/cli_sf000001/providers/Microsoft.Storage/storageAccounts/clitest000002/fileServices/default/shares?api-version=2023-01-01
   response:
@@ -332,11 +270,7 @@
       content-type:
       - application/json
       date:
-<<<<<<< HEAD
-      - Thu, 06 Jul 2023 03:48:12 GMT
-=======
       - Thu, 19 Oct 2023 09:44:31 GMT
->>>>>>> da1007ab
       expires:
       - '-1'
       pragma:
@@ -368,21 +302,13 @@
       ParameterSetName:
       - --storage-account -g --include-deleted
       User-Agent:
-<<<<<<< HEAD
-      - AZURECLI/2.50.0 (PIP) azsdk-python-azure-mgmt-storage/0.1.0 Python/3.9.6 (Windows-10-10.0.19045-SP0)
-=======
-      - AZURECLI/2.53.0 azsdk-python-azure-mgmt-storage/21.1.0 Python/3.10.13 (Linux-5.15.0-1047-azure-x86_64-with-glibc2.31)
-        VSTS_7b238909-6802-4b65-b90d-184bca47f458_build_220_0
->>>>>>> da1007ab
+      - AZURECLI/2.53.0 azsdk-python-azure-mgmt-storage/21.1.0 Python/3.10.13 (Linux-5.15.0-1047-azure-x86_64-with-glibc2.31)
+        VSTS_7b238909-6802-4b65-b90d-184bca47f458_build_220_0
     method: GET
     uri: https://management.azure.com/subscriptions/00000000-0000-0000-0000-000000000000/resourceGroups/cli_sf000001/providers/Microsoft.Storage/storageAccounts/clitest000002/fileServices/default/shares?api-version=2023-01-01&$expand=deleted
   response:
     body:
-<<<<<<< HEAD
-      string: '{"value":[{"id":"/subscriptions/00000000-0000-0000-0000-000000000000/resourceGroups/cli_sf000001/providers/Microsoft.Storage/storageAccounts/clitest000002/fileServices/default/shares/share000003_01D9AFBCAD8A8379","name":"share000003","type":"Microsoft.Storage/storageAccounts/fileServices/shares","etag":"\"0x8DB7DD3D0079D07\"","properties":{"leaseStatus":"unlocked","leaseState":"broken","version":"01D9AFBCAD8A8379","deleted":true,"deletedTime":"2023-07-06T03:48:11.0000000Z","remainingRetentionDays":7,"accessTier":"TransactionOptimized","lastModifiedTime":"2023-07-06T03:48:08.0000000Z","shareQuota":5120,"enabledProtocols":"SMB"}}]}'
-=======
       string: '{"value":[{"id":"/subscriptions/00000000-0000-0000-0000-000000000000/resourceGroups/cli_sf000001/providers/Microsoft.Storage/storageAccounts/clitest000002/fileServices/default/shares/share000003_01DA0270DBA39969","name":"share000003","type":"Microsoft.Storage/storageAccounts/fileServices/shares","etag":"\"0x8DBD087FE1D5577\"","properties":{"leaseStatus":"unlocked","leaseState":"broken","version":"01DA0270DBA39969","deleted":true,"deletedTime":"2023-10-19T09:44:31.0000000Z","remainingRetentionDays":7,"accessTier":"TransactionOptimized","lastModifiedTime":"2023-10-19T09:44:30.0000000Z","shareQuota":5120,"enabledProtocols":"SMB"}}]}'
->>>>>>> da1007ab
     headers:
       cache-control:
       - no-cache
@@ -391,11 +317,7 @@
       content-type:
       - application/json
       date:
-<<<<<<< HEAD
-      - Thu, 06 Jul 2023 03:48:15 GMT
-=======
       - Thu, 19 Oct 2023 09:44:32 GMT
->>>>>>> da1007ab
       expires:
       - '-1'
       pragma:
@@ -427,21 +349,13 @@
       ParameterSetName:
       - --storage-account -g --include-deleted --query -o
       User-Agent:
-<<<<<<< HEAD
-      - AZURECLI/2.50.0 (PIP) azsdk-python-azure-mgmt-storage/0.1.0 Python/3.9.6 (Windows-10-10.0.19045-SP0)
-=======
-      - AZURECLI/2.53.0 azsdk-python-azure-mgmt-storage/21.1.0 Python/3.10.13 (Linux-5.15.0-1047-azure-x86_64-with-glibc2.31)
-        VSTS_7b238909-6802-4b65-b90d-184bca47f458_build_220_0
->>>>>>> da1007ab
+      - AZURECLI/2.53.0 azsdk-python-azure-mgmt-storage/21.1.0 Python/3.10.13 (Linux-5.15.0-1047-azure-x86_64-with-glibc2.31)
+        VSTS_7b238909-6802-4b65-b90d-184bca47f458_build_220_0
     method: GET
     uri: https://management.azure.com/subscriptions/00000000-0000-0000-0000-000000000000/resourceGroups/cli_sf000001/providers/Microsoft.Storage/storageAccounts/clitest000002/fileServices/default/shares?api-version=2023-01-01&$expand=deleted
   response:
     body:
-<<<<<<< HEAD
-      string: '{"value":[{"id":"/subscriptions/00000000-0000-0000-0000-000000000000/resourceGroups/cli_sf000001/providers/Microsoft.Storage/storageAccounts/clitest000002/fileServices/default/shares/share000003_01D9AFBCAD8A8379","name":"share000003","type":"Microsoft.Storage/storageAccounts/fileServices/shares","etag":"\"0x8DB7DD3D0079D07\"","properties":{"leaseStatus":"unlocked","leaseState":"broken","version":"01D9AFBCAD8A8379","deleted":true,"deletedTime":"2023-07-06T03:48:11.0000000Z","remainingRetentionDays":7,"accessTier":"TransactionOptimized","lastModifiedTime":"2023-07-06T03:48:08.0000000Z","shareQuota":5120,"enabledProtocols":"SMB"}}]}'
-=======
       string: '{"value":[{"id":"/subscriptions/00000000-0000-0000-0000-000000000000/resourceGroups/cli_sf000001/providers/Microsoft.Storage/storageAccounts/clitest000002/fileServices/default/shares/share000003_01DA0270DBA39969","name":"share000003","type":"Microsoft.Storage/storageAccounts/fileServices/shares","etag":"\"0x8DBD087FE1D5577\"","properties":{"leaseStatus":"unlocked","leaseState":"broken","version":"01DA0270DBA39969","deleted":true,"deletedTime":"2023-10-19T09:44:31.0000000Z","remainingRetentionDays":7,"accessTier":"TransactionOptimized","lastModifiedTime":"2023-10-19T09:44:30.0000000Z","shareQuota":5120,"enabledProtocols":"SMB"}}]}'
->>>>>>> da1007ab
     headers:
       cache-control:
       - no-cache
@@ -450,11 +364,7 @@
       content-type:
       - application/json
       date:
-<<<<<<< HEAD
-      - Thu, 06 Jul 2023 03:48:48 GMT
-=======
       - Thu, 19 Oct 2023 09:45:02 GMT
->>>>>>> da1007ab
       expires:
       - '-1'
       pragma:
@@ -473,11 +383,7 @@
       code: 200
       message: OK
 - request:
-<<<<<<< HEAD
-    body: '{"deletedShareName": "share000003", "deletedShareVersion": "01D9AFBCAD8A8379"}'
-=======
     body: '{"deletedShareName": "share000003", "deletedShareVersion": "01DA0270DBA39969"}'
->>>>>>> da1007ab
     headers:
       Accept:
       - application/json
@@ -494,12 +400,8 @@
       ParameterSetName:
       - --storage-account -g -n --deleted-version
       User-Agent:
-<<<<<<< HEAD
-      - AZURECLI/2.50.0 (PIP) azsdk-python-azure-mgmt-storage/0.1.0 Python/3.9.6 (Windows-10-10.0.19045-SP0)
-=======
-      - AZURECLI/2.53.0 azsdk-python-azure-mgmt-storage/21.1.0 Python/3.10.13 (Linux-5.15.0-1047-azure-x86_64-with-glibc2.31)
-        VSTS_7b238909-6802-4b65-b90d-184bca47f458_build_220_0
->>>>>>> da1007ab
+      - AZURECLI/2.53.0 azsdk-python-azure-mgmt-storage/21.1.0 Python/3.10.13 (Linux-5.15.0-1047-azure-x86_64-with-glibc2.31)
+        VSTS_7b238909-6802-4b65-b90d-184bca47f458_build_220_0
     method: POST
     uri: https://management.azure.com/subscriptions/00000000-0000-0000-0000-000000000000/resourceGroups/cli_sf000001/providers/Microsoft.Storage/storageAccounts/clitest000002/fileServices/default/shares/share000003/restore?api-version=2023-01-01
   response:
@@ -513,11 +415,7 @@
       content-type:
       - text/plain; charset=utf-8
       date:
-<<<<<<< HEAD
-      - Thu, 06 Jul 2023 03:48:49 GMT
-=======
       - Thu, 19 Oct 2023 09:45:02 GMT
->>>>>>> da1007ab
       expires:
       - '-1'
       pragma:
@@ -529,11 +427,7 @@
       x-content-type-options:
       - nosniff
       x-ms-ratelimit-remaining-subscription-writes:
-<<<<<<< HEAD
-      - '1191'
-=======
       - '1197'
->>>>>>> da1007ab
     status:
       code: 200
       message: OK
@@ -551,21 +445,13 @@
       ParameterSetName:
       - --storage-account -g
       User-Agent:
-<<<<<<< HEAD
-      - AZURECLI/2.50.0 (PIP) azsdk-python-azure-mgmt-storage/0.1.0 Python/3.9.6 (Windows-10-10.0.19045-SP0)
-=======
-      - AZURECLI/2.53.0 azsdk-python-azure-mgmt-storage/21.1.0 Python/3.10.13 (Linux-5.15.0-1047-azure-x86_64-with-glibc2.31)
-        VSTS_7b238909-6802-4b65-b90d-184bca47f458_build_220_0
->>>>>>> da1007ab
+      - AZURECLI/2.53.0 azsdk-python-azure-mgmt-storage/21.1.0 Python/3.10.13 (Linux-5.15.0-1047-azure-x86_64-with-glibc2.31)
+        VSTS_7b238909-6802-4b65-b90d-184bca47f458_build_220_0
     method: GET
     uri: https://management.azure.com/subscriptions/00000000-0000-0000-0000-000000000000/resourceGroups/cli_sf000001/providers/Microsoft.Storage/storageAccounts/clitest000002/fileServices/default/shares?api-version=2023-01-01
   response:
     body:
-<<<<<<< HEAD
-      string: '{"value":[{"id":"/subscriptions/00000000-0000-0000-0000-000000000000/resourceGroups/cli_sf000001/providers/Microsoft.Storage/storageAccounts/clitest000002/fileServices/default/shares/share000003","name":"share000003","type":"Microsoft.Storage/storageAccounts/fileServices/shares","etag":"\"0x8DB7DD3E8D86396\"","properties":{"leaseStatus":"unlocked","leaseState":"available","accessTier":"TransactionOptimized","lastModifiedTime":"2023-07-06T03:48:50.0000000Z","shareQuota":5120,"enabledProtocols":"SMB"}}]}'
-=======
       string: '{"value":[{"id":"/subscriptions/00000000-0000-0000-0000-000000000000/resourceGroups/cli_sf000001/providers/Microsoft.Storage/storageAccounts/clitest000002/fileServices/default/shares/share000003","name":"share000003","type":"Microsoft.Storage/storageAccounts/fileServices/shares","etag":"\"0x8DBD08811C18CFB\"","properties":{"leaseStatus":"unlocked","leaseState":"available","accessTier":"TransactionOptimized","lastModifiedTime":"2023-10-19T09:45:03.0000000Z","shareQuota":5120,"enabledProtocols":"SMB"}}]}'
->>>>>>> da1007ab
     headers:
       cache-control:
       - no-cache
@@ -574,11 +460,7 @@
       content-type:
       - application/json
       date:
-<<<<<<< HEAD
-      - Thu, 06 Jul 2023 03:48:51 GMT
-=======
       - Thu, 19 Oct 2023 09:45:17 GMT
->>>>>>> da1007ab
       expires:
       - '-1'
       pragma:
