interactions:
- request:
    body: null
    headers:
      Accept:
      - application/json
      Accept-Encoding:
      - gzip, deflate
      CommandName:
      - backup policy show
      Connection:
      - keep-alive
      ParameterSetName:
      - -g -v -n
      User-Agent:
<<<<<<< HEAD
      - AZURECLI/2.49.0 azsdk-python-mgmt-recoveryservicesbackup/6.0.0 Python/3.10.7
=======
      - AZURECLI/2.52.0 (PIP) azsdk-python-mgmt-recoveryservicesbackup/1.0.0b1 Python/3.10.7
>>>>>>> 13d0ab0a
        (Windows-10-10.0.22621-SP0)
    method: GET
    uri: https://management.azure.com/subscriptions/00000000-0000-0000-0000-000000000000/resourceGroups/saphana-clitest-rg/providers/Microsoft.RecoveryServices/vaults/saphana-clitestvault-donotuse/backupPolicies/saphana-clitestpolicy-donotuse?api-version=2023-04-01
  response:
    body:
      string: '{"id":"/subscriptions/00000000-0000-0000-0000-000000000000/resourceGroups/saphana-clitest-rg/providers/Microsoft.RecoveryServices/vaults/saphana-clitestvault-donotuse/backupPolicies/saphana-clitestpolicy-donotuse","name":"saphana-clitestpolicy-donotuse","type":"Microsoft.RecoveryServices/vaults/backupPolicies","properties":{"backupManagementType":"AzureWorkload","workLoadType":"SAPHanaDatabase","settings":{"timeZone":"UTC","issqlcompression":false,"isCompression":false},"subProtectionPolicy":[{"policyType":"Full","schedulePolicy":{"schedulePolicyType":"SimpleSchedulePolicy","scheduleRunFrequency":"Daily","scheduleRunTimes":["2020-09-30T19:30:00Z"],"scheduleWeeklyFrequency":0},"retentionPolicy":{"retentionPolicyType":"LongTermRetentionPolicy","dailySchedule":{"retentionTimes":["2020-09-30T19:30:00Z"],"retentionDuration":{"count":180,"durationType":"Days"}},"weeklySchedule":{"daysOfTheWeek":["Sunday"],"retentionTimes":["2020-09-30T19:30:00Z"],"retentionDuration":{"count":104,"durationType":"Weeks"}},"monthlySchedule":{"retentionScheduleFormatType":"Weekly","retentionScheduleWeekly":{"daysOfTheWeek":["Sunday"],"weeksOfTheMonth":["First"]},"retentionTimes":["2020-09-30T19:30:00Z"],"retentionDuration":{"count":60,"durationType":"Months"}},"yearlySchedule":{"retentionScheduleFormatType":"Weekly","monthsOfYear":["January"],"retentionScheduleWeekly":{"daysOfTheWeek":["Sunday"],"weeksOfTheMonth":["First"]},"retentionTimes":["2020-09-30T19:30:00Z"],"retentionDuration":{"count":10,"durationType":"Years"}}}},{"policyType":"Log","schedulePolicy":{"schedulePolicyType":"LogSchedulePolicy","scheduleFrequencyInMins":120},"retentionPolicy":{"retentionPolicyType":"SimpleRetentionPolicy","retentionDuration":{"count":15,"durationType":"Days"}}}],"protectedItemsCount":0}}'
    headers:
      cache-control:
      - no-cache
      content-length:
      - '1780'
      content-type:
      - application/json
      date:
      - Wed, 07 Jun 2023 06:35:51 GMT
      expires:
      - '-1'
      pragma:
      - no-cache
      server:
      - Microsoft-IIS/10.0
      strict-transport-security:
      - max-age=31536000; includeSubDomains
      transfer-encoding:
      - chunked
      vary:
      - Accept-Encoding
      x-content-type-options:
      - nosniff
      x-ms-ratelimit-remaining-subscription-resource-requests:
      - '299'
      x-powered-by:
      - ASP.NET
    status:
      code: 200
      message: OK
- request:
    body: '{"properties": {"protectedItemsCount": 0, "backupManagementType": "AzureWorkload",
      "workLoadType": "SAPHanaDatabase", "settings": {"timeZone": "UTC", "issqlcompression":
      false, "isCompression": false}, "subProtectionPolicy": [{"policyType": "Full",
      "schedulePolicy": {"schedulePolicyType": "SimpleSchedulePolicy", "scheduleRunFrequency":
      "Daily", "scheduleRunTimes": ["2020-09-30T19:30:00.000Z"], "scheduleWeeklyFrequency":
      0}, "retentionPolicy": {"retentionPolicyType": "LongTermRetentionPolicy", "dailySchedule":
      {"retentionTimes": ["2020-09-30T19:30:00.000Z"], "retentionDuration": {"count":
      180, "durationType": "Days"}}, "weeklySchedule": {"daysOfTheWeek": ["Sunday"],
      "retentionTimes": ["2020-09-30T19:30:00.000Z"], "retentionDuration": {"count":
      104, "durationType": "Weeks"}}, "monthlySchedule": {"retentionScheduleFormatType":
      "Weekly", "retentionScheduleWeekly": {"daysOfTheWeek": ["Sunday"], "weeksOfTheMonth":
      ["First"]}, "retentionTimes": ["2020-09-30T19:30:00.000Z"], "retentionDuration":
      {"count": 60, "durationType": "Months"}}, "yearlySchedule": {"retentionScheduleFormatType":
      "Weekly", "monthsOfYear": ["January"], "retentionScheduleWeekly": {"daysOfTheWeek":
      ["Sunday"], "weeksOfTheMonth": ["First"]}, "retentionTimes": ["2020-09-30T19:30:00.000Z"],
      "retentionDuration": {"count": 10, "durationType": "Years"}}}}, {"policyType":
      "Log", "schedulePolicy": {"schedulePolicyType": "LogSchedulePolicy", "scheduleFrequencyInMins":
      120}, "retentionPolicy": {"retentionPolicyType": "SimpleRetentionPolicy", "retentionDuration":
      {"count": 15, "durationType": "Days"}}}]}}'
    headers:
      Accept:
      - application/json
      Accept-Encoding:
      - gzip, deflate
      CommandName:
      - backup policy create
      Connection:
      - keep-alive
      Content-Length:
      - '1582'
      Content-Type:
      - application/json
      ParameterSetName:
      - -g -v --policy --backup-management-type --workload-type --name
      User-Agent:
<<<<<<< HEAD
      - AZURECLI/2.49.0 azsdk-python-mgmt-recoveryservicesbackup/6.0.0 Python/3.10.7
=======
      - AZURECLI/2.52.0 (PIP) azsdk-python-mgmt-recoveryservicesbackup/1.0.0b1 Python/3.10.7
>>>>>>> 13d0ab0a
        (Windows-10-10.0.22621-SP0)
    method: PUT
    uri: https://management.azure.com/subscriptions/00000000-0000-0000-0000-000000000000/resourceGroups/saphana-clitest-rg/providers/Microsoft.RecoveryServices/vaults/saphana-clitestvault-donotuse/backupPolicies/clitest-policy000001?api-version=2023-04-01
  response:
    body:
      string: '{"id":"/subscriptions/00000000-0000-0000-0000-000000000000/resourceGroups/saphana-clitest-rg/providers/Microsoft.RecoveryServices/vaults/saphana-clitestvault-donotuse/backupPolicies/clitest-policy000001","name":"clitest-policy000001","type":"Microsoft.RecoveryServices/vaults/backupPolicies","properties":{"backupManagementType":"AzureWorkload","workLoadType":"SAPHanaDatabase","settings":{"timeZone":"UTC","issqlcompression":false,"isCompression":false},"subProtectionPolicy":[{"policyType":"Full","schedulePolicy":{"schedulePolicyType":"SimpleSchedulePolicy","scheduleRunFrequency":"Daily","scheduleRunTimes":["2020-09-30T19:30:00Z"],"scheduleWeeklyFrequency":0},"retentionPolicy":{"retentionPolicyType":"LongTermRetentionPolicy","dailySchedule":{"retentionTimes":["2020-09-30T19:30:00Z"],"retentionDuration":{"count":180,"durationType":"Days"}},"weeklySchedule":{"daysOfTheWeek":["Sunday"],"retentionTimes":["2020-09-30T19:30:00Z"],"retentionDuration":{"count":104,"durationType":"Weeks"}},"monthlySchedule":{"retentionScheduleFormatType":"Weekly","retentionScheduleWeekly":{"daysOfTheWeek":["Sunday"],"weeksOfTheMonth":["First"]},"retentionTimes":["2020-09-30T19:30:00Z"],"retentionDuration":{"count":60,"durationType":"Months"}},"yearlySchedule":{"retentionScheduleFormatType":"Weekly","monthsOfYear":["January"],"retentionScheduleWeekly":{"daysOfTheWeek":["Sunday"],"weeksOfTheMonth":["First"]},"retentionTimes":["2020-09-30T19:30:00Z"],"retentionDuration":{"count":10,"durationType":"Years"}}}},{"policyType":"Log","schedulePolicy":{"schedulePolicyType":"LogSchedulePolicy","scheduleFrequencyInMins":120},"retentionPolicy":{"retentionPolicyType":"SimpleRetentionPolicy","retentionDuration":{"count":15,"durationType":"Days"}}}],"protectedItemsCount":0}}'
    headers:
      cache-control:
      - no-cache
      content-length:
      - '1760'
      content-type:
      - application/json
      date:
      - Wed, 07 Jun 2023 06:35:53 GMT
      expires:
      - '-1'
      pragma:
      - no-cache
      server:
      - Microsoft-IIS/10.0
      strict-transport-security:
      - max-age=31536000; includeSubDomains
      transfer-encoding:
      - chunked
      vary:
      - Accept-Encoding
      x-content-type-options:
      - nosniff
      x-ms-ratelimit-remaining-subscription-writes:
      - '1198'
      x-powered-by:
      - ASP.NET
    status:
      code: 200
      message: OK
- request:
    body: null
    headers:
      Accept:
      - application/json
      Accept-Encoding:
      - gzip, deflate
      CommandName:
      - backup policy list
      Connection:
      - keep-alive
      ParameterSetName:
      - -g -v
      User-Agent:
<<<<<<< HEAD
      - AZURECLI/2.49.0 azsdk-python-mgmt-recoveryservicesbackup/6.0.0 Python/3.10.7
=======
      - AZURECLI/2.52.0 (PIP) azsdk-python-mgmt-recoveryservicesbackup/1.0.0b1 Python/3.10.7
>>>>>>> 13d0ab0a
        (Windows-10-10.0.22621-SP0)
    method: GET
    uri: https://management.azure.com/subscriptions/00000000-0000-0000-0000-000000000000/resourceGroups/saphana-clitest-rg/providers/Microsoft.RecoveryServices/vaults/saphana-clitestvault-donotuse/backupPolicies?api-version=2023-04-01
  response:
    body:
      string: '{"value":[{"id":"/subscriptions/00000000-0000-0000-0000-000000000000/resourceGroups/saphana-clitest-rg/providers/Microsoft.RecoveryServices/vaults/saphana-clitestvault-donotuse/backupPolicies/HourlyLogBackup","name":"HourlyLogBackup","type":"Microsoft.RecoveryServices/vaults/backupPolicies","properties":{"backupManagementType":"AzureWorkload","workLoadType":"SQLDataBase","settings":{"timeZone":"UTC","issqlcompression":false,"isCompression":false},"subProtectionPolicy":[{"policyType":"Full","schedulePolicy":{"schedulePolicyType":"SimpleSchedulePolicy","scheduleRunFrequency":"Daily","scheduleRunTimes":["2022-05-16T17:00:00Z"],"scheduleWeeklyFrequency":0},"retentionPolicy":{"retentionPolicyType":"LongTermRetentionPolicy","dailySchedule":{"retentionTimes":["2022-05-16T17:00:00Z"],"retentionDuration":{"count":30,"durationType":"Days"}}}},{"policyType":"Log","schedulePolicy":{"schedulePolicyType":"LogSchedulePolicy","scheduleFrequencyInMins":60},"retentionPolicy":{"retentionPolicyType":"SimpleRetentionPolicy","retentionDuration":{"count":30,"durationType":"Days"}}}],"protectedItemsCount":0}},{"id":"/subscriptions/00000000-0000-0000-0000-000000000000/resourceGroups/saphana-clitest-rg/providers/Microsoft.RecoveryServices/vaults/saphana-clitestvault-donotuse/backupPolicies/DefaultPolicy","name":"DefaultPolicy","type":"Microsoft.RecoveryServices/vaults/backupPolicies","properties":{"backupManagementType":"AzureIaasVM","instantRPDetails":{},"schedulePolicy":{"schedulePolicyType":"SimpleSchedulePolicy","scheduleRunFrequency":"Daily","scheduleRunTimes":["2022-05-16T17:00:00Z"],"scheduleWeeklyFrequency":0},"retentionPolicy":{"retentionPolicyType":"LongTermRetentionPolicy","dailySchedule":{"retentionTimes":["2022-05-16T17:00:00Z"],"retentionDuration":{"count":30,"durationType":"Days"}}},"instantRpRetentionRangeInDays":2,"timeZone":"UTC","protectedItemsCount":0}},{"id":"/subscriptions/00000000-0000-0000-0000-000000000000/resourceGroups/saphana-clitest-rg/providers/Microsoft.RecoveryServices/vaults/saphana-clitestvault-donotuse/backupPolicies/saphana-clitestpolicy-donotuse","name":"saphana-clitestpolicy-donotuse","type":"Microsoft.RecoveryServices/vaults/backupPolicies","properties":{"backupManagementType":"AzureWorkload","workLoadType":"SAPHanaDatabase","settings":{"timeZone":"UTC","issqlcompression":false,"isCompression":false},"subProtectionPolicy":[{"policyType":"Full","schedulePolicy":{"schedulePolicyType":"SimpleSchedulePolicy","scheduleRunFrequency":"Daily","scheduleRunTimes":["2020-09-30T19:30:00Z"],"scheduleWeeklyFrequency":0},"retentionPolicy":{"retentionPolicyType":"LongTermRetentionPolicy","dailySchedule":{"retentionTimes":["2020-09-30T19:30:00Z"],"retentionDuration":{"count":180,"durationType":"Days"}},"weeklySchedule":{"daysOfTheWeek":["Sunday"],"retentionTimes":["2020-09-30T19:30:00Z"],"retentionDuration":{"count":104,"durationType":"Weeks"}},"monthlySchedule":{"retentionScheduleFormatType":"Weekly","retentionScheduleWeekly":{"daysOfTheWeek":["Sunday"],"weeksOfTheMonth":["First"]},"retentionTimes":["2020-09-30T19:30:00Z"],"retentionDuration":{"count":60,"durationType":"Months"}},"yearlySchedule":{"retentionScheduleFormatType":"Weekly","monthsOfYear":["January"],"retentionScheduleWeekly":{"daysOfTheWeek":["Sunday"],"weeksOfTheMonth":["First"]},"retentionTimes":["2020-09-30T19:30:00Z"],"retentionDuration":{"count":10,"durationType":"Years"}}}},{"policyType":"Log","schedulePolicy":{"schedulePolicyType":"LogSchedulePolicy","scheduleFrequencyInMins":120},"retentionPolicy":{"retentionPolicyType":"SimpleRetentionPolicy","retentionDuration":{"count":15,"durationType":"Days"}}}],"protectedItemsCount":0}},{"id":"/subscriptions/00000000-0000-0000-0000-000000000000/resourceGroups/saphana-clitest-rg/providers/Microsoft.RecoveryServices/vaults/saphana-clitestvault-donotuse/backupPolicies/clitest-policy000001","name":"clitest-policy000001","type":"Microsoft.RecoveryServices/vaults/backupPolicies","properties":{"backupManagementType":"AzureWorkload","workLoadType":"SAPHanaDatabase","settings":{"timeZone":"UTC","issqlcompression":false,"isCompression":false},"subProtectionPolicy":[{"policyType":"Full","schedulePolicy":{"schedulePolicyType":"SimpleSchedulePolicy","scheduleRunFrequency":"Daily","scheduleRunTimes":["2020-09-30T19:30:00Z"],"scheduleWeeklyFrequency":0},"retentionPolicy":{"retentionPolicyType":"LongTermRetentionPolicy","dailySchedule":{"retentionTimes":["2020-09-30T19:30:00Z"],"retentionDuration":{"count":180,"durationType":"Days"}},"weeklySchedule":{"daysOfTheWeek":["Sunday"],"retentionTimes":["2020-09-30T19:30:00Z"],"retentionDuration":{"count":104,"durationType":"Weeks"}},"monthlySchedule":{"retentionScheduleFormatType":"Weekly","retentionScheduleWeekly":{"daysOfTheWeek":["Sunday"],"weeksOfTheMonth":["First"]},"retentionTimes":["2020-09-30T19:30:00Z"],"retentionDuration":{"count":60,"durationType":"Months"}},"yearlySchedule":{"retentionScheduleFormatType":"Weekly","monthsOfYear":["January"],"retentionScheduleWeekly":{"daysOfTheWeek":["Sunday"],"weeksOfTheMonth":["First"]},"retentionTimes":["2020-09-30T19:30:00Z"],"retentionDuration":{"count":10,"durationType":"Years"}}}},{"policyType":"Log","schedulePolicy":{"schedulePolicyType":"LogSchedulePolicy","scheduleFrequencyInMins":120},"retentionPolicy":{"retentionPolicyType":"SimpleRetentionPolicy","retentionDuration":{"count":15,"durationType":"Days"}}}],"protectedItemsCount":0}},{"id":"/subscriptions/00000000-0000-0000-0000-000000000000/resourceGroups/saphana-clitest-rg/providers/Microsoft.RecoveryServices/vaults/saphana-clitestvault-donotuse/backupPolicies/EnhancedPolicy","name":"EnhancedPolicy","type":"Microsoft.RecoveryServices/vaults/backupPolicies","properties":{"backupManagementType":"AzureIaasVM","policyType":"V2","instantRPDetails":{},"schedulePolicy":{"schedulePolicyType":"SimpleSchedulePolicyV2","scheduleRunFrequency":"Hourly","hourlySchedule":{"interval":4,"scheduleWindowStartTime":"2022-05-16T08:00:00Z","scheduleWindowDuration":12}},"retentionPolicy":{"retentionPolicyType":"LongTermRetentionPolicy","dailySchedule":{"retentionTimes":["2022-05-16T08:00:00Z"],"retentionDuration":{"count":30,"durationType":"Days"}}},"instantRpRetentionRangeInDays":2,"timeZone":"UTC","protectedItemsCount":0}}]}'
    headers:
      cache-control:
      - no-cache
      content-length:
      - '6260'
      content-type:
      - application/json
      date:
      - Wed, 07 Jun 2023 06:35:55 GMT
      expires:
      - '-1'
      pragma:
      - no-cache
      server:
      - Microsoft-IIS/10.0
      strict-transport-security:
      - max-age=31536000; includeSubDomains
      transfer-encoding:
      - chunked
      vary:
      - Accept-Encoding
      x-content-type-options:
      - nosniff
      x-ms-ratelimit-remaining-subscription-resource-requests:
      - '299'
      x-powered-by:
      - ASP.NET
    status:
      code: 200
      message: OK
- request:
    body: null
    headers:
      Accept:
      - application/json
      Accept-Encoding:
      - gzip, deflate
      CommandName:
      - backup policy show
      Connection:
      - keep-alive
      ParameterSetName:
      - -g -v -n
      User-Agent:
<<<<<<< HEAD
      - AZURECLI/2.49.0 azsdk-python-mgmt-recoveryservicesbackup/6.0.0 Python/3.10.7
=======
      - AZURECLI/2.52.0 (PIP) azsdk-python-mgmt-recoveryservicesbackup/1.0.0b1 Python/3.10.7
>>>>>>> 13d0ab0a
        (Windows-10-10.0.22621-SP0)
    method: GET
    uri: https://management.azure.com/subscriptions/00000000-0000-0000-0000-000000000000/resourceGroups/saphana-clitest-rg/providers/Microsoft.RecoveryServices/vaults/saphana-clitestvault-donotuse/backupPolicies/clitest-policy000001?api-version=2023-04-01
  response:
    body:
      string: '{"id":"/subscriptions/00000000-0000-0000-0000-000000000000/resourceGroups/saphana-clitest-rg/providers/Microsoft.RecoveryServices/vaults/saphana-clitestvault-donotuse/backupPolicies/clitest-policy000001","name":"clitest-policy000001","type":"Microsoft.RecoveryServices/vaults/backupPolicies","properties":{"backupManagementType":"AzureWorkload","workLoadType":"SAPHanaDatabase","settings":{"timeZone":"UTC","issqlcompression":false,"isCompression":false},"subProtectionPolicy":[{"policyType":"Full","schedulePolicy":{"schedulePolicyType":"SimpleSchedulePolicy","scheduleRunFrequency":"Daily","scheduleRunTimes":["2020-09-30T19:30:00Z"],"scheduleWeeklyFrequency":0},"retentionPolicy":{"retentionPolicyType":"LongTermRetentionPolicy","dailySchedule":{"retentionTimes":["2020-09-30T19:30:00Z"],"retentionDuration":{"count":180,"durationType":"Days"}},"weeklySchedule":{"daysOfTheWeek":["Sunday"],"retentionTimes":["2020-09-30T19:30:00Z"],"retentionDuration":{"count":104,"durationType":"Weeks"}},"monthlySchedule":{"retentionScheduleFormatType":"Weekly","retentionScheduleWeekly":{"daysOfTheWeek":["Sunday"],"weeksOfTheMonth":["First"]},"retentionTimes":["2020-09-30T19:30:00Z"],"retentionDuration":{"count":60,"durationType":"Months"}},"yearlySchedule":{"retentionScheduleFormatType":"Weekly","monthsOfYear":["January"],"retentionScheduleWeekly":{"daysOfTheWeek":["Sunday"],"weeksOfTheMonth":["First"]},"retentionTimes":["2020-09-30T19:30:00Z"],"retentionDuration":{"count":10,"durationType":"Years"}}}},{"policyType":"Log","schedulePolicy":{"schedulePolicyType":"LogSchedulePolicy","scheduleFrequencyInMins":120},"retentionPolicy":{"retentionPolicyType":"SimpleRetentionPolicy","retentionDuration":{"count":15,"durationType":"Days"}}}],"protectedItemsCount":0}}'
    headers:
      cache-control:
      - no-cache
      content-length:
      - '1760'
      content-type:
      - application/json
      date:
      - Wed, 07 Jun 2023 06:35:56 GMT
      expires:
      - '-1'
      pragma:
      - no-cache
      server:
      - Microsoft-IIS/10.0
      strict-transport-security:
      - max-age=31536000; includeSubDomains
      transfer-encoding:
      - chunked
      vary:
      - Accept-Encoding
      x-content-type-options:
      - nosniff
      x-ms-ratelimit-remaining-subscription-resource-requests:
      - '299'
      x-powered-by:
      - ASP.NET
    status:
      code: 200
      message: OK
- request:
    body: null
    headers:
      Accept:
      - application/json
      Accept-Encoding:
      - gzip, deflate
      CommandName:
      - backup policy delete
      Connection:
      - keep-alive
      Content-Length:
      - '0'
      ParameterSetName:
      - -g -v -n
      User-Agent:
<<<<<<< HEAD
      - AZURECLI/2.49.0 azsdk-python-mgmt-recoveryservicesbackup/6.0.0 Python/3.10.7
=======
      - AZURECLI/2.52.0 (PIP) azsdk-python-mgmt-recoveryservicesbackup/1.0.0b1 Python/3.10.7
>>>>>>> 13d0ab0a
        (Windows-10-10.0.22621-SP0)
    method: DELETE
    uri: https://management.azure.com/subscriptions/00000000-0000-0000-0000-000000000000/resourceGroups/saphana-clitest-rg/providers/Microsoft.RecoveryServices/vaults/saphana-clitestvault-donotuse/backupPolicies/clitest-policy000001?api-version=2023-04-01
  response:
    body:
      string: ''
    headers:
      cache-control:
      - no-cache
      content-length:
      - '0'
      date:
      - Wed, 07 Jun 2023 06:35:57 GMT
      expires:
      - '-1'
      pragma:
      - no-cache
      strict-transport-security:
      - max-age=31536000; includeSubDomains
      x-content-type-options:
      - nosniff
      x-ms-ratelimit-remaining-subscription-deletes:
      - '14999'
      x-powered-by:
      - ASP.NET
    status:
      code: 200
      message: OK
- request:
    body: null
    headers:
      Accept:
      - application/json
      Accept-Encoding:
      - gzip, deflate
      CommandName:
      - backup policy list
      Connection:
      - keep-alive
      ParameterSetName:
      - -g -v
      User-Agent:
<<<<<<< HEAD
      - AZURECLI/2.49.0 azsdk-python-mgmt-recoveryservicesbackup/6.0.0 Python/3.10.7
=======
      - AZURECLI/2.52.0 (PIP) azsdk-python-mgmt-recoveryservicesbackup/1.0.0b1 Python/3.10.7
>>>>>>> 13d0ab0a
        (Windows-10-10.0.22621-SP0)
    method: GET
    uri: https://management.azure.com/subscriptions/00000000-0000-0000-0000-000000000000/resourceGroups/saphana-clitest-rg/providers/Microsoft.RecoveryServices/vaults/saphana-clitestvault-donotuse/backupPolicies?api-version=2023-04-01
  response:
    body:
      string: '{"value":[{"id":"/subscriptions/00000000-0000-0000-0000-000000000000/resourceGroups/saphana-clitest-rg/providers/Microsoft.RecoveryServices/vaults/saphana-clitestvault-donotuse/backupPolicies/HourlyLogBackup","name":"HourlyLogBackup","type":"Microsoft.RecoveryServices/vaults/backupPolicies","properties":{"backupManagementType":"AzureWorkload","workLoadType":"SQLDataBase","settings":{"timeZone":"UTC","issqlcompression":false,"isCompression":false},"subProtectionPolicy":[{"policyType":"Full","schedulePolicy":{"schedulePolicyType":"SimpleSchedulePolicy","scheduleRunFrequency":"Daily","scheduleRunTimes":["2022-05-16T17:00:00Z"],"scheduleWeeklyFrequency":0},"retentionPolicy":{"retentionPolicyType":"LongTermRetentionPolicy","dailySchedule":{"retentionTimes":["2022-05-16T17:00:00Z"],"retentionDuration":{"count":30,"durationType":"Days"}}}},{"policyType":"Log","schedulePolicy":{"schedulePolicyType":"LogSchedulePolicy","scheduleFrequencyInMins":60},"retentionPolicy":{"retentionPolicyType":"SimpleRetentionPolicy","retentionDuration":{"count":30,"durationType":"Days"}}}],"protectedItemsCount":0}},{"id":"/subscriptions/00000000-0000-0000-0000-000000000000/resourceGroups/saphana-clitest-rg/providers/Microsoft.RecoveryServices/vaults/saphana-clitestvault-donotuse/backupPolicies/DefaultPolicy","name":"DefaultPolicy","type":"Microsoft.RecoveryServices/vaults/backupPolicies","properties":{"backupManagementType":"AzureIaasVM","instantRPDetails":{},"schedulePolicy":{"schedulePolicyType":"SimpleSchedulePolicy","scheduleRunFrequency":"Daily","scheduleRunTimes":["2022-05-16T17:00:00Z"],"scheduleWeeklyFrequency":0},"retentionPolicy":{"retentionPolicyType":"LongTermRetentionPolicy","dailySchedule":{"retentionTimes":["2022-05-16T17:00:00Z"],"retentionDuration":{"count":30,"durationType":"Days"}}},"instantRpRetentionRangeInDays":2,"timeZone":"UTC","protectedItemsCount":0}},{"id":"/subscriptions/00000000-0000-0000-0000-000000000000/resourceGroups/saphana-clitest-rg/providers/Microsoft.RecoveryServices/vaults/saphana-clitestvault-donotuse/backupPolicies/saphana-clitestpolicy-donotuse","name":"saphana-clitestpolicy-donotuse","type":"Microsoft.RecoveryServices/vaults/backupPolicies","properties":{"backupManagementType":"AzureWorkload","workLoadType":"SAPHanaDatabase","settings":{"timeZone":"UTC","issqlcompression":false,"isCompression":false},"subProtectionPolicy":[{"policyType":"Full","schedulePolicy":{"schedulePolicyType":"SimpleSchedulePolicy","scheduleRunFrequency":"Daily","scheduleRunTimes":["2020-09-30T19:30:00Z"],"scheduleWeeklyFrequency":0},"retentionPolicy":{"retentionPolicyType":"LongTermRetentionPolicy","dailySchedule":{"retentionTimes":["2020-09-30T19:30:00Z"],"retentionDuration":{"count":180,"durationType":"Days"}},"weeklySchedule":{"daysOfTheWeek":["Sunday"],"retentionTimes":["2020-09-30T19:30:00Z"],"retentionDuration":{"count":104,"durationType":"Weeks"}},"monthlySchedule":{"retentionScheduleFormatType":"Weekly","retentionScheduleWeekly":{"daysOfTheWeek":["Sunday"],"weeksOfTheMonth":["First"]},"retentionTimes":["2020-09-30T19:30:00Z"],"retentionDuration":{"count":60,"durationType":"Months"}},"yearlySchedule":{"retentionScheduleFormatType":"Weekly","monthsOfYear":["January"],"retentionScheduleWeekly":{"daysOfTheWeek":["Sunday"],"weeksOfTheMonth":["First"]},"retentionTimes":["2020-09-30T19:30:00Z"],"retentionDuration":{"count":10,"durationType":"Years"}}}},{"policyType":"Log","schedulePolicy":{"schedulePolicyType":"LogSchedulePolicy","scheduleFrequencyInMins":120},"retentionPolicy":{"retentionPolicyType":"SimpleRetentionPolicy","retentionDuration":{"count":15,"durationType":"Days"}}}],"protectedItemsCount":0}},{"id":"/subscriptions/00000000-0000-0000-0000-000000000000/resourceGroups/saphana-clitest-rg/providers/Microsoft.RecoveryServices/vaults/saphana-clitestvault-donotuse/backupPolicies/EnhancedPolicy","name":"EnhancedPolicy","type":"Microsoft.RecoveryServices/vaults/backupPolicies","properties":{"backupManagementType":"AzureIaasVM","policyType":"V2","instantRPDetails":{},"schedulePolicy":{"schedulePolicyType":"SimpleSchedulePolicyV2","scheduleRunFrequency":"Hourly","hourlySchedule":{"interval":4,"scheduleWindowStartTime":"2022-05-16T08:00:00Z","scheduleWindowDuration":12}},"retentionPolicy":{"retentionPolicyType":"LongTermRetentionPolicy","dailySchedule":{"retentionTimes":["2022-05-16T08:00:00Z"],"retentionDuration":{"count":30,"durationType":"Days"}}},"instantRpRetentionRangeInDays":2,"timeZone":"UTC","protectedItemsCount":0}}]}'
    headers:
      cache-control:
      - no-cache
      content-length:
      - '4499'
      content-type:
      - application/json
      date:
      - Wed, 07 Jun 2023 06:35:59 GMT
      expires:
      - '-1'
      pragma:
      - no-cache
      server:
      - Microsoft-IIS/10.0
      strict-transport-security:
      - max-age=31536000; includeSubDomains
      transfer-encoding:
      - chunked
      vary:
      - Accept-Encoding
      x-content-type-options:
      - nosniff
      x-ms-ratelimit-remaining-subscription-resource-requests:
      - '298'
      x-powered-by:
      - ASP.NET
    status:
      code: 200
      message: OK
version: 1<|MERGE_RESOLUTION|>--- conflicted
+++ resolved
@@ -13,11 +13,7 @@
       ParameterSetName:
       - -g -v -n
       User-Agent:
-<<<<<<< HEAD
-      - AZURECLI/2.49.0 azsdk-python-mgmt-recoveryservicesbackup/6.0.0 Python/3.10.7
-=======
-      - AZURECLI/2.52.0 (PIP) azsdk-python-mgmt-recoveryservicesbackup/1.0.0b1 Python/3.10.7
->>>>>>> 13d0ab0a
+      - AZURECLI/2.52.0 (PIP) azsdk-python-mgmt-recoveryservicesbackup/1.0.0b1 Python/3.10.7
         (Windows-10-10.0.22621-SP0)
     method: GET
     uri: https://management.azure.com/subscriptions/00000000-0000-0000-0000-000000000000/resourceGroups/saphana-clitest-rg/providers/Microsoft.RecoveryServices/vaults/saphana-clitestvault-donotuse/backupPolicies/saphana-clitestpolicy-donotuse?api-version=2023-04-01
@@ -90,11 +86,7 @@
       ParameterSetName:
       - -g -v --policy --backup-management-type --workload-type --name
       User-Agent:
-<<<<<<< HEAD
-      - AZURECLI/2.49.0 azsdk-python-mgmt-recoveryservicesbackup/6.0.0 Python/3.10.7
-=======
-      - AZURECLI/2.52.0 (PIP) azsdk-python-mgmt-recoveryservicesbackup/1.0.0b1 Python/3.10.7
->>>>>>> 13d0ab0a
+      - AZURECLI/2.52.0 (PIP) azsdk-python-mgmt-recoveryservicesbackup/1.0.0b1 Python/3.10.7
         (Windows-10-10.0.22621-SP0)
     method: PUT
     uri: https://management.azure.com/subscriptions/00000000-0000-0000-0000-000000000000/resourceGroups/saphana-clitest-rg/providers/Microsoft.RecoveryServices/vaults/saphana-clitestvault-donotuse/backupPolicies/clitest-policy000001?api-version=2023-04-01
@@ -145,11 +137,7 @@
       ParameterSetName:
       - -g -v
       User-Agent:
-<<<<<<< HEAD
-      - AZURECLI/2.49.0 azsdk-python-mgmt-recoveryservicesbackup/6.0.0 Python/3.10.7
-=======
-      - AZURECLI/2.52.0 (PIP) azsdk-python-mgmt-recoveryservicesbackup/1.0.0b1 Python/3.10.7
->>>>>>> 13d0ab0a
+      - AZURECLI/2.52.0 (PIP) azsdk-python-mgmt-recoveryservicesbackup/1.0.0b1 Python/3.10.7
         (Windows-10-10.0.22621-SP0)
     method: GET
     uri: https://management.azure.com/subscriptions/00000000-0000-0000-0000-000000000000/resourceGroups/saphana-clitest-rg/providers/Microsoft.RecoveryServices/vaults/saphana-clitestvault-donotuse/backupPolicies?api-version=2023-04-01
@@ -200,11 +188,7 @@
       ParameterSetName:
       - -g -v -n
       User-Agent:
-<<<<<<< HEAD
-      - AZURECLI/2.49.0 azsdk-python-mgmt-recoveryservicesbackup/6.0.0 Python/3.10.7
-=======
-      - AZURECLI/2.52.0 (PIP) azsdk-python-mgmt-recoveryservicesbackup/1.0.0b1 Python/3.10.7
->>>>>>> 13d0ab0a
+      - AZURECLI/2.52.0 (PIP) azsdk-python-mgmt-recoveryservicesbackup/1.0.0b1 Python/3.10.7
         (Windows-10-10.0.22621-SP0)
     method: GET
     uri: https://management.azure.com/subscriptions/00000000-0000-0000-0000-000000000000/resourceGroups/saphana-clitest-rg/providers/Microsoft.RecoveryServices/vaults/saphana-clitestvault-donotuse/backupPolicies/clitest-policy000001?api-version=2023-04-01
@@ -257,11 +241,7 @@
       ParameterSetName:
       - -g -v -n
       User-Agent:
-<<<<<<< HEAD
-      - AZURECLI/2.49.0 azsdk-python-mgmt-recoveryservicesbackup/6.0.0 Python/3.10.7
-=======
-      - AZURECLI/2.52.0 (PIP) azsdk-python-mgmt-recoveryservicesbackup/1.0.0b1 Python/3.10.7
->>>>>>> 13d0ab0a
+      - AZURECLI/2.52.0 (PIP) azsdk-python-mgmt-recoveryservicesbackup/1.0.0b1 Python/3.10.7
         (Windows-10-10.0.22621-SP0)
     method: DELETE
     uri: https://management.azure.com/subscriptions/00000000-0000-0000-0000-000000000000/resourceGroups/saphana-clitest-rg/providers/Microsoft.RecoveryServices/vaults/saphana-clitestvault-donotuse/backupPolicies/clitest-policy000001?api-version=2023-04-01
@@ -304,11 +284,7 @@
       ParameterSetName:
       - -g -v
       User-Agent:
-<<<<<<< HEAD
-      - AZURECLI/2.49.0 azsdk-python-mgmt-recoveryservicesbackup/6.0.0 Python/3.10.7
-=======
-      - AZURECLI/2.52.0 (PIP) azsdk-python-mgmt-recoveryservicesbackup/1.0.0b1 Python/3.10.7
->>>>>>> 13d0ab0a
+      - AZURECLI/2.52.0 (PIP) azsdk-python-mgmt-recoveryservicesbackup/1.0.0b1 Python/3.10.7
         (Windows-10-10.0.22621-SP0)
     method: GET
     uri: https://management.azure.com/subscriptions/00000000-0000-0000-0000-000000000000/resourceGroups/saphana-clitest-rg/providers/Microsoft.RecoveryServices/vaults/saphana-clitestvault-donotuse/backupPolicies?api-version=2023-04-01
