# --------------------------------------------------------------------------------------------
# Copyright (c) Microsoft Corporation. All rights reserved.
# Licensed under the MIT License. See License.txt in the project root for license information.
# --------------------------------------------------------------------------------------------

import time
import os

from azure_devtools.scenario_tests import AllowLargeResponse, live_only

from azure.cli.core.util import CLIError
from azure.cli.core.mock import DummyCli
from azure.cli.testsdk.base import execute
from azure.cli.testsdk.exceptions import CliTestError
from azure.cli.testsdk import (
    JMESPathCheck,
    JMESPathCheckExists,
    JMESPathCheckGreaterThan,
    NoneCheck,
    ResourceGroupPreparer,
    ScenarioTest,
    StorageAccountPreparer,
    LiveScenarioTest,
    record_only)
from azure.cli.testsdk.preparers import (
    AbstractPreparer,
    SingleValueReplacer)
from azure.cli.command_modules.sql.custom import (
    ClientAuthenticationType,
    ClientType,
    ComputeModelType)
from datetime import datetime, timedelta
from time import sleep

# Constants
server_name_prefix = 'clitestserver'
server_name_max_length = 62
managed_instance_name_prefix = 'clitestmi'
instance_pool_name_prefix = 'clitestip'
managed_instance_name_max_length = 20


class SqlServerPreparer(AbstractPreparer, SingleValueReplacer):
    def __init__(self, name_prefix=server_name_prefix, parameter_name='server', location='westus',
                 admin_user='admin123', admin_password='SecretPassword123',
                 resource_group_parameter_name='resource_group', skip_delete=True):
        super(SqlServerPreparer, self).__init__(name_prefix, server_name_max_length)
        self.location = location
        self.parameter_name = parameter_name
        self.admin_user = admin_user
        self.admin_password = admin_password
        self.resource_group_parameter_name = resource_group_parameter_name
        self.skip_delete = skip_delete

    def create_resource(self, name, **kwargs):
        group = self._get_resource_group(**kwargs)
        template = 'az sql server create -l {} -g {} -n {} -u {} -p {}'
        execute(DummyCli(), template.format(self.location, group, name, self.admin_user, self.admin_password))
        return {self.parameter_name: name}

    def remove_resource(self, name, **kwargs):
        if not self.skip_delete:
            group = self._get_resource_group(**kwargs)
            execute(DummyCli(), 'az sql server delete -g {} -n {} --yes --no-wait'.format(group, name))

    def _get_resource_group(self, **kwargs):
        try:
            return kwargs.get(self.resource_group_parameter_name)
        except KeyError:
            template = 'To create a sql server account a resource group is required. Please add ' \
                       'decorator @{} in front of this storage account preparer.'
            raise CliTestError(template.format(ResourceGroupPreparer.__name__,
                                               self.resource_group_parameter_name))


class SqlServerMgmtScenarioTest(ScenarioTest):
    @ResourceGroupPreparer(parameter_name='resource_group_1', location='westeurope')
    @ResourceGroupPreparer(parameter_name='resource_group_2', location='westeurope')
    def test_sql_server_mgmt(self, resource_group_1, resource_group_2, resource_group_location):
        server_name_1 = self.create_random_name(server_name_prefix, server_name_max_length)
        server_name_2 = self.create_random_name(server_name_prefix, server_name_max_length)
        admin_login = 'admin123'
        admin_passwords = ['SecretPassword123', 'SecretPassword456']

        # test create sql server with minimal required parameters
        server_1 = self.cmd('sql server create -g {} --name {} '
                            '--admin-user {} --admin-password {}'
                            .format(resource_group_1, server_name_1, admin_login, admin_passwords[0]),
                            checks=[
                                JMESPathCheck('name', server_name_1),
                                JMESPathCheck('location', resource_group_location),
                                JMESPathCheck('resourceGroup', resource_group_1),
                                JMESPathCheck('administratorLogin', admin_login),
                                JMESPathCheck('identity', None)]).get_output_in_json()

        # test list sql server should be 1
        self.cmd('sql server list -g {}'.format(resource_group_1), checks=[JMESPathCheck('length(@)', 1)])

        # test update sql server
        self.cmd('sql server update -g {} --name {} --admin-password {} -i'
                 .format(resource_group_1, server_name_1, admin_passwords[1]),
                 checks=[
                     JMESPathCheck('name', server_name_1),
                     JMESPathCheck('resourceGroup', resource_group_1),
                     JMESPathCheck('administratorLogin', admin_login),
                     JMESPathCheck('identity.type', 'SystemAssigned')])

        # test update without identity parameter, validate identity still exists
        # also use --id instead of -g/-n
        self.cmd('sql server update --id {} --admin-password {}'
                 .format(server_1['id'], admin_passwords[0]),
                 checks=[
                     JMESPathCheck('name', server_name_1),
                     JMESPathCheck('resourceGroup', resource_group_1),
                     JMESPathCheck('administratorLogin', admin_login),
                     JMESPathCheck('identity.type', 'SystemAssigned')])

        # test create another sql server, with identity this time
        self.cmd('sql server create -g {} --name {} -l {} -i '
                 '--admin-user {} --admin-password {}'
                 .format(resource_group_2, server_name_2, resource_group_location, admin_login, admin_passwords[0]),
                 checks=[
                     JMESPathCheck('name', server_name_2),
                     JMESPathCheck('location', resource_group_location),
                     JMESPathCheck('resourceGroup', resource_group_2),
                     JMESPathCheck('administratorLogin', admin_login),
                     JMESPathCheck('identity.type', 'SystemAssigned')])

        # test list sql server in that group should be 1
        self.cmd('sql server list -g {}'.format(resource_group_2), checks=[JMESPathCheck('length(@)', 1)])

        # test list sql server in the subscription should be at least 2
        self.cmd('sql server list', checks=[JMESPathCheckGreaterThan('length(@)', 1)])

        # test show sql server
        self.cmd('sql server show -g {} --name {}'
                 .format(resource_group_1, server_name_1),
                 checks=[
                     JMESPathCheck('name', server_name_1),
                     JMESPathCheck('resourceGroup', resource_group_1),
                     JMESPathCheck('administratorLogin', admin_login)])

        self.cmd('sql server show --id {}'
                 .format(server_1['id']),
                 checks=[
                     JMESPathCheck('name', server_name_1),
                     JMESPathCheck('resourceGroup', resource_group_1),
                     JMESPathCheck('administratorLogin', admin_login)])

        self.cmd('sql server list-usages -g {} -n {}'
                 .format(resource_group_1, server_name_1),
                 checks=[JMESPathCheck('[0].resourceName', server_name_1)])

        # test delete sql server
        self.cmd('sql server delete --id {} --yes'
                 .format(server_1['id']), checks=NoneCheck())
        self.cmd('sql server delete -g {} --name {} --yes'
                 .format(resource_group_2, server_name_2), checks=NoneCheck())

        # test list sql server should be 0
        self.cmd('sql server list -g {}'.format(resource_group_1), checks=[NoneCheck()])
    
    @ResourceGroupPreparer(parameter_name='resource_group_1', location='westeurope')
    def test_sql_server_public_network_access_create_mgmt(self, resource_group_1, resource_group_location):
        server_name_1 = self.create_random_name(server_name_prefix, server_name_max_length)
        server_name_2 = self.create_random_name(server_name_prefix, server_name_max_length)
        server_name_3 = self.create_random_name(server_name_prefix, server_name_max_length)
        admin_login = 'admin123'
        admin_passwords = ['SecretPassword123', 'SecretPassword456']

        # test create sql server with no public-network-access passed in, verify publicNetworkAccess == Enabled
        server_1 = self.cmd('sql server create -g {} --name {} '
                            '--admin-user {} --admin-password {}'
                            .format(resource_group_1, server_name_1, admin_login, admin_passwords[0]),
                            checks=[
                                JMESPathCheck('name', server_name_1),
                                JMESPathCheck('location', resource_group_location),
                                JMESPathCheck('resourceGroup', resource_group_1),
                                JMESPathCheck('administratorLogin', admin_login),
                                JMESPathCheck('publicNetworkAccess', 'Enabled')]).get_output_in_json()

        # test create sql server with public-network-access == 'Enabled' passed in, verify publicNetworkAccess == Enabled
        server_2 = self.cmd('sql server create -g {} --name {} '
                            '--admin-user {} --admin-password {} --public-network-access {}'
                            .format(resource_group_1, server_name_2, admin_login, admin_passwords[0], 'Enabled'),
                            checks=[
                                JMESPathCheck('name', server_name_2),
                                JMESPathCheck('location', resource_group_location),
                                JMESPathCheck('resourceGroup', resource_group_1),
                                JMESPathCheck('administratorLogin', admin_login),
                                JMESPathCheck('publicNetworkAccess', 'Enabled')]).get_output_in_json()

<<<<<<< HEAD
        # test create sql server with public-network-access == 'Disabled' passed in, verify publicNetworkAccess == Disabled
        server_3 = self.cmd('sql server create -g {} --name {} '
                            '--admin-user {} --admin-password {} -a {}'
                            .format(resource_group_1, server_name_3, admin_login, admin_passwords[0], 'Disabled'),
                            checks=[
                                JMESPathCheck('name', server_name_3),
                                JMESPathCheck('location', resource_group_location),
                                JMESPathCheck('resourceGroup', resource_group_1),
                                JMESPathCheck('administratorLogin', admin_login),
                                JMESPathCheck('publicNetworkAccess', 'Disabled')]).get_output_in_json()

        # test get sql server to verify public-network-access == 'Disabled' for the above server as expected
=======
    @ResourceGroupPreparer(parameter_name='resource_group_1', location='westeurope')
    def test_sql_server_public_network_access_create_mgmt(self, resource_group_1, resource_group_location):
        server_name_1 = self.create_random_name(server_name_prefix, server_name_max_length)
        server_name_2 = self.create_random_name(server_name_prefix, server_name_max_length)
        server_name_3 = self.create_random_name(server_name_prefix, server_name_max_length)
        admin_login = 'admin123'
        admin_passwords = ['SecretPassword123', 'SecretPassword456']

        # test create sql server with no enable-public-network passed in, verify publicNetworkAccess == Enabled
        self.cmd('sql server create -g {} --name {} '
                 '--admin-user {} --admin-password {}'
                 .format(resource_group_1, server_name_1, admin_login, admin_passwords[0]),
                 checks=[
                     JMESPathCheck('name', server_name_1),
                     JMESPathCheck('location', resource_group_location),
                     JMESPathCheck('resourceGroup', resource_group_1),
                     JMESPathCheck('administratorLogin', admin_login),
                     JMESPathCheck('publicNetworkAccess', 'Enabled')])

        # test create sql server with enable-public-network == true passed in, verify publicNetworkAccess == Enabled
        self.cmd('sql server create -g {} --name {} '
                 '--admin-user {} --admin-password {} --enable-public-network {}'
                 .format(resource_group_1, server_name_2, admin_login, admin_passwords[0], 'true'),
                 checks=[
                     JMESPathCheck('name', server_name_2),
                     JMESPathCheck('location', resource_group_location),
                     JMESPathCheck('resourceGroup', resource_group_1),
                     JMESPathCheck('administratorLogin', admin_login),
                     JMESPathCheck('publicNetworkAccess', 'Enabled')])

        # test create sql server with enable-public-network == false passed in, verify publicNetworkAccess == Disabled
        self.cmd('sql server create -g {} --name {} '
                 '--admin-user {} --admin-password {} -e {}'
                 .format(resource_group_1, server_name_3, admin_login, admin_passwords[0], 'false'),
                 checks=[
                     JMESPathCheck('name', server_name_3),
                     JMESPathCheck('location', resource_group_location),
                     JMESPathCheck('resourceGroup', resource_group_1),
                     JMESPathCheck('administratorLogin', admin_login),
                     JMESPathCheck('publicNetworkAccess', 'Disabled')])

        # test get sql server to verify publicNetworkAccess == 'Disabled' for the above server as expected
>>>>>>> bc021765
        self.cmd('sql server show -g {} --name {}'
                 .format(resource_group_1, server_name_3),
                 checks=[
                     JMESPathCheck('name', server_name_3),
                     JMESPathCheck('resourceGroup', resource_group_1),
                     JMESPathCheck('administratorLogin', admin_login),
                     JMESPathCheck('publicNetworkAccess', 'Disabled')])

    @ResourceGroupPreparer(parameter_name='resource_group', location='westeurope')
    def test_sql_server_public_network_access_update_mgmt(self, resource_group, resource_group_location):
        server_name = self.create_random_name(server_name_prefix, server_name_max_length)
        admin_login = 'admin123'
        admin_passwords = ['SecretPassword123', 'SecretPassword456']

<<<<<<< HEAD
        # test create sql server with no public-network-access passed in, verify publicNetworkAccess == Enabled
        server = self.cmd('sql server create -g {} --name {} '
                            '--admin-user {} --admin-password {}'
                            .format(resource_group, server_name, admin_login, admin_passwords[0]),
                            checks=[
                                JMESPathCheck('name', server_name),
                                JMESPathCheck('location', resource_group_location),
                                JMESPathCheck('resourceGroup', resource_group),
                                JMESPathCheck('administratorLogin', admin_login),
                                JMESPathCheck('publicNetworkAccess', 'Enabled')]).get_output_in_json()

        # test update sql server with public-network-access == 'Disabled' passed in, verify publicNetworkAccess == Disabled
        server = self.cmd('sql server update -g {} -n {} --public-network-access {}'
                          .format(resource_group, server_name, 'Disabled'),
                          checks=[
                              JMESPathCheck('name', server_name),
                              JMESPathCheck('publicNetworkAccess', 'Disabled')]).get_output_in_json()

        # test update sql server with no public-network-access passed in, verify publicNetworkAccess == Disabled
        server = self.cmd('sql server update -g {} -n {} -i'
                          .format(resource_group, server_name, 'Disabled'),
                          checks=[
                              JMESPathCheck('name', server_name),
                              JMESPathCheck('identity.type', 'SystemAssigned'),
                              JMESPathCheck('publicNetworkAccess', 'Disabled')]).get_output_in_json()

        # test update sql server with public-network-access == 'Enabled' passed in, verify publicNetworkAccess == Enabled
        server = self.cmd('sql server update -g {} -n {} -a {}'
                          .format(resource_group, server_name, 'Enabled'),
                          checks=[
                              JMESPathCheck('name', server_name),
                              JMESPathCheck('publicNetworkAccess', 'Enabled')]).get_output_in_json()
=======
        # test create sql server with no enable-public-network passed in, verify publicNetworkAccess == Enabled
        self.cmd('sql server create -g {} --name {} --admin-user {} --admin-password {}'
                 .format(resource_group, server_name, admin_login, admin_passwords[0]),
                 checks=[
                     JMESPathCheck('name', server_name),
                     JMESPathCheck('location', resource_group_location),
                     JMESPathCheck('resourceGroup', resource_group),
                     JMESPathCheck('administratorLogin', admin_login),
                     JMESPathCheck('publicNetworkAccess', 'Enabled')])

        # test update sql server with enable-public-network == false passed in, verify publicNetworkAccess == Disabled
        self.cmd('sql server update -g {} -n {} --enable-public-network {}'
                 .format(resource_group, server_name, 'false'),
                 checks=[
                     JMESPathCheck('name', server_name),
                     JMESPathCheck('publicNetworkAccess', 'Disabled')])

        # test update sql server with no enable-public-network passed in, verify publicNetworkAccess == Disabled
        self.cmd('sql server update -g {} -n {} -i'
                 .format(resource_group, server_name),
                 checks=[
                     JMESPathCheck('name', server_name),
                     JMESPathCheck('identity.type', 'SystemAssigned'),
                     JMESPathCheck('publicNetworkAccess', 'Disabled')])

        # test update sql server with enable-public-network == true passed in, verify publicNetworkAccess == Enabled
        self.cmd('sql server update -g {} -n {} -e {}'
                 .format(resource_group, server_name, 'true'),
                 checks=[
                     JMESPathCheck('name', server_name),
                     JMESPathCheck('publicNetworkAccess', 'Enabled')])

>>>>>>> bc021765

class SqlServerFirewallMgmtScenarioTest(ScenarioTest):
    @ResourceGroupPreparer()
    @SqlServerPreparer(location='eastus')
    def test_sql_firewall_mgmt(self, resource_group, resource_group_location, server):
        firewall_rule_1 = 'rule1'
        start_ip_address_1 = '0.0.0.0'
        end_ip_address_1 = '255.255.255.255'
        firewall_rule_2 = 'rule2'
        start_ip_address_2 = '123.123.123.123'
        end_ip_address_2 = '123.123.123.124'
        # allow_all_azure_ips_rule = 'AllowAllAzureIPs'
        # allow_all_azure_ips_address = '0.0.0.0'

        # test sql server firewall-rule create
        fw_rule_1 = self.cmd('sql server firewall-rule create --name {} -g {} --server {} '
                             '--start-ip-address {} --end-ip-address {}'
                             .format(firewall_rule_1, resource_group, server,
                                     start_ip_address_1, end_ip_address_1),
                             checks=[
                                 JMESPathCheck('name', firewall_rule_1),
                                 JMESPathCheck('resourceGroup', resource_group),
                                 JMESPathCheck('startIpAddress', start_ip_address_1),
                                 JMESPathCheck('endIpAddress', end_ip_address_1)]).get_output_in_json()

        # test sql server firewall-rule show by group/server/name
        self.cmd('sql server firewall-rule show --name {} -g {} --server {}'
                 .format(firewall_rule_1, resource_group, server),
                 checks=[
                     JMESPathCheck('name', firewall_rule_1),
                     JMESPathCheck('resourceGroup', resource_group),
                     JMESPathCheck('startIpAddress', start_ip_address_1),
                     JMESPathCheck('endIpAddress', end_ip_address_1)])

        # test sql server firewall-rule show by id
        self.cmd('sql server firewall-rule show --id {}'
                 .format(fw_rule_1['id']),
                 checks=[
                     JMESPathCheck('name', firewall_rule_1),
                     JMESPathCheck('resourceGroup', resource_group),
                     JMESPathCheck('startIpAddress', start_ip_address_1),
                     JMESPathCheck('endIpAddress', end_ip_address_1)])

        # test sql server firewall-rule update by group/server/name
        self.cmd('sql server firewall-rule update --name {} -g {} --server {} '
                 '--start-ip-address {} --end-ip-address {}'
                 .format(firewall_rule_1, resource_group, server,
                         start_ip_address_2, end_ip_address_2),
                 checks=[
                     JMESPathCheck('name', firewall_rule_1),
                     JMESPathCheck('resourceGroup', resource_group),
                     JMESPathCheck('startIpAddress', start_ip_address_2),
                     JMESPathCheck('endIpAddress', end_ip_address_2)])

        # test sql server firewall-rule update by id
        self.cmd('sql server firewall-rule update --id {} '
                 '--start-ip-address {}'
                 .format(fw_rule_1['id'], start_ip_address_1),
                 checks=[
                     JMESPathCheck('name', firewall_rule_1),
                     JMESPathCheck('resourceGroup', resource_group),
                     JMESPathCheck('startIpAddress', start_ip_address_1),
                     JMESPathCheck('endIpAddress', end_ip_address_2)])

        self.cmd('sql server firewall-rule update --name {} -g {} --server {} '
                 '--end-ip-address {}'
                 .format(firewall_rule_1, resource_group, server,
                         end_ip_address_1),
                 checks=[
                     JMESPathCheck('name', firewall_rule_1),
                     JMESPathCheck('resourceGroup', resource_group),
                     JMESPathCheck('startIpAddress', start_ip_address_1),
                     JMESPathCheck('endIpAddress', end_ip_address_1)])

        # test sql server firewall-rule create another rule
        self.cmd('sql server firewall-rule create --name {} -g {} --server {} '
                 '--start-ip-address {} --end-ip-address {}'
                 .format(firewall_rule_2, resource_group, server,
                         start_ip_address_2, end_ip_address_2),
                 checks=[
                     JMESPathCheck('name', firewall_rule_2),
                     JMESPathCheck('resourceGroup', resource_group),
                     JMESPathCheck('startIpAddress', start_ip_address_2),
                     JMESPathCheck('endIpAddress', end_ip_address_2)])

        # test sql server firewall-rule list
        self.cmd('sql server firewall-rule list -g {} --server {}'
                 .format(resource_group, server), checks=[JMESPathCheck('length(@)', 2)])

        # # test sql server firewall-rule create azure ip rule
        # self.cmd('sql server firewall-rule allow-all-azure-ips -g {} --server {} '
        #          .format(resource_group, server), checks=[
        #                      JMESPathCheck('name', allow_all_azure_ips_rule),
        #                      JMESPathCheck('resourceGroup', resource_group),
        #                      JMESPathCheck('startIpAddress', allow_all_azure_ips_address),
        #                      JMESPathCheck('endIpAddress', allow_all_azure_ips_address)])

        # # test sql server firewall-rule list
        # self.cmd('sql server firewall-rule list -g {} --server {}'
        #          .format(resource_group, server), checks=[JMESPathCheck('length(@)', 3)])

        # test sql server firewall-rule delete
        self.cmd('sql server firewall-rule delete --id {}'
                 .format(fw_rule_1['id']), checks=NoneCheck())
        self.cmd('sql server firewall-rule list -g {} --server {}'
                 .format(resource_group, server), checks=[JMESPathCheck('length(@)', 1)])

        self.cmd('sql server firewall-rule delete --name {} -g {} --server {}'
                 .format(firewall_rule_2, resource_group, server), checks=NoneCheck())
        self.cmd('sql server firewall-rule list -g {} --server {}'
                 .format(resource_group, server), checks=[NoneCheck()])


class SqlServerDbMgmtScenarioTest(ScenarioTest):
    @ResourceGroupPreparer(location='southeastasia')
    @SqlServerPreparer(location='southeastasia')
    def test_sql_db_mgmt(self, resource_group, resource_group_location, server):
        database_name = "cliautomationdb01"
        database_name_2 = "cliautomationdb02"
        database_name_3 = "cliautomationdb03"
        update_service_objective = 'P1'
        update_storage = '10GB'
        update_storage_bytes = str(10 * 1024 * 1024 * 1024)
        read_scale_disabled = 'Disabled'
        read_scale_enabled = 'Enabled'
        backup_storage_redundancy_local = 'local'
        backup_storage_redundancy_zone = 'zone'

        # test sql db commands
        db1 = self.cmd('sql db create -g {} --server {} --name {} --read-scale {} --backup-storage-redundancy {} --yes'
                       .format(resource_group, server, database_name, read_scale_disabled, backup_storage_redundancy_local),
                       checks=[
                           JMESPathCheck('resourceGroup', resource_group),
                           JMESPathCheck('name', database_name),
                           JMESPathCheck('location', resource_group_location),
                           JMESPathCheck('elasticPoolId', None),
                           JMESPathCheck('status', 'Online'),
                           JMESPathCheck('zoneRedundant', False),
                           JMESPathCheck('readScale', 'Disabled'),
                           JMESPathCheck('readReplicaCount', '0'),
                           JMESPathCheck('backupStorageRedundancy', 'Local')]).get_output_in_json()

        self.cmd('sql db list -g {} --server {}'
                 .format(resource_group, server),
                 checks=[
                     JMESPathCheck('length(@)', 2),
                     JMESPathCheck('sort([].name)', sorted([database_name, 'master'])),
                     JMESPathCheck('[0].resourceGroup', resource_group),
                     JMESPathCheck('[1].resourceGroup', resource_group)])

        self.cmd('sql db list-usages -g {} --server {} --name {}'
                 .format(resource_group, server, database_name),
                 checks=[JMESPathCheck('[0].resourceName', database_name)])

        # Show by group/server/name
        self.cmd('sql db show -g {} --server {} --name {}'
                 .format(resource_group, server, database_name),
                 checks=[
                     JMESPathCheck('name', database_name),
                     JMESPathCheck('resourceGroup', resource_group)])

        # Show by id
        self.cmd('sql db show --id {}'
                 .format(db1['id']),
                 checks=[
                     JMESPathCheck('name', database_name),
                     JMESPathCheck('resourceGroup', resource_group)])

        # Update by group/server/name
        self.cmd('sql db update -g {} -s {} -n {} --service-objective {} --max-size {} --read-scale {}'
                 ' --set tags.key1=value1 --backup-storage-redundancy {}'
                 .format(resource_group, server, database_name,
                         update_service_objective, update_storage,
                         read_scale_enabled, backup_storage_redundancy_zone),
                 checks=[
                     JMESPathCheck('resourceGroup', resource_group),
                     JMESPathCheck('name', database_name),
                     JMESPathCheck('requestedServiceObjectiveName', update_service_objective),
                     JMESPathCheck('maxSizeBytes', update_storage_bytes),
                     JMESPathCheck('tags.key1', 'value1'),
                     JMESPathCheck('readScale', 'Enabled'),
                     JMESPathCheck('readReplicaCount', '1')])

        # Update by id
        self.cmd('sql db update --id {} --set tags.key2=value2'
                 .format(db1['id']),
                 checks=[
                     JMESPathCheck('resourceGroup', resource_group),
                     JMESPathCheck('name', database_name),
                     JMESPathCheck('requestedServiceObjectiveName', update_service_objective),
                     JMESPathCheck('maxSizeBytes', update_storage_bytes),
                     JMESPathCheck('tags.key2', 'value2')])

        # Rename by group/server/name
        db2 = self.cmd('sql db rename -g {} -s {} -n {} --new-name {}'
                       .format(resource_group, server, database_name, database_name_2),
                       checks=[
                           JMESPathCheck('resourceGroup', resource_group),
                           JMESPathCheck('name', database_name_2)]).get_output_in_json()

        # Rename by id
        db3 = self.cmd('sql db rename --id {} --new-name {}'
                       .format(db2['id'], database_name_3),
                       checks=[
                           JMESPathCheck('resourceGroup', resource_group),
                           JMESPathCheck('name', database_name_3)]).get_output_in_json()

        # Delete by group/server/name
        self.cmd('sql db delete -g {} --server {} --name {} --yes'
                 .format(resource_group, server, database_name_3),
                 checks=[NoneCheck()])

        # Delete by id
        self.cmd('sql db delete --id {} --yes'
                 .format(db3['id']),
                 checks=[NoneCheck()])

    @ResourceGroupPreparer(location='westus2')
    @SqlServerPreparer(location='westus2')
    @AllowLargeResponse()
    def test_sql_db_vcore_mgmt(self, resource_group, resource_group_location, server):
        database_name = "cliautomationdb01"

        # Create database with vcore edition
        vcore_edition = 'GeneralPurpose'
        self.cmd('sql db create -g {} --server {} --name {} --edition {}'
                 .format(resource_group, server, database_name, vcore_edition),
                 checks=[
                     JMESPathCheck('resourceGroup', resource_group),
                     JMESPathCheck('name', database_name),
                     JMESPathCheck('edition', vcore_edition),
                     JMESPathCheck('sku.tier', vcore_edition)])

        # Update database to dtu edition
        dtu_edition = 'Standard'
        dtu_capacity = 10
        self.cmd('sql db update -g {} --server {} --name {} --edition {} --capacity {} --max-size 250GB'
                 .format(resource_group, server, database_name, dtu_edition, dtu_capacity),
                 checks=[
                     JMESPathCheck('resourceGroup', resource_group),
                     JMESPathCheck('name', database_name),
                     JMESPathCheck('edition', dtu_edition),
                     JMESPathCheck('sku.tier', dtu_edition),
                     JMESPathCheck('sku.capacity', dtu_capacity)])

        # Update database back to vcore edition
        vcore_family = 'Gen5'
        vcore_capacity = 4
        self.cmd('sql db update -g {} --server {} --name {} -e {} -c {} -f {}'
                 .format(resource_group, server, database_name, vcore_edition,
                         vcore_capacity, vcore_family),
                 checks=[
                     JMESPathCheck('resourceGroup', resource_group),
                     JMESPathCheck('name', database_name),
                     JMESPathCheck('edition', vcore_edition),
                     JMESPathCheck('sku.tier', vcore_edition),
                     JMESPathCheck('sku.capacity', vcore_capacity),
                     JMESPathCheck('sku.family', vcore_family)])

        # Update only family
        vcore_family_updated = 'Gen4'
        self.cmd('sql db update -g {} -s {} -n {} --family {}'
                 .format(resource_group, server, database_name, vcore_family_updated),
                 checks=[
                     JMESPathCheck('resourceGroup', resource_group),
                     JMESPathCheck('name', database_name),
                     JMESPathCheck('edition', vcore_edition),
                     JMESPathCheck('sku.tier', vcore_edition),
                     JMESPathCheck('sku.capacity', vcore_capacity),
                     JMESPathCheck('sku.family', vcore_family_updated)])

        # Update only capacity
        vcore_capacity_updated = 8
        self.cmd('sql db update -g {} -s {} -n {} --capacity {}'
                 .format(resource_group, server, database_name, vcore_capacity_updated),
                 checks=[
                     JMESPathCheck('resourceGroup', resource_group),
                     JMESPathCheck('name', database_name),
                     JMESPathCheck('edition', vcore_edition),
                     JMESPathCheck('sku.tier', vcore_edition),
                     JMESPathCheck('sku.capacity', vcore_capacity_updated),
                     JMESPathCheck('sku.family', vcore_family_updated)])

        # Update only edition
        vcore_edition_updated = 'BusinessCritical'
        self.cmd('sql db update -g {} -s {} -n {} --tier {}'
                 .format(resource_group, server, database_name, vcore_edition_updated),
                 checks=[
                     JMESPathCheck('resourceGroup', resource_group),
                     JMESPathCheck('name', database_name),
                     JMESPathCheck('edition', vcore_edition_updated),
                     JMESPathCheck('sku.tier', vcore_edition_updated),
                     JMESPathCheck('sku.capacity', vcore_capacity_updated),
                     JMESPathCheck('sku.family', vcore_family_updated)])

        # Create database with vcore edition and all sku properties specified
        database_name_2 = 'cliautomationdb02'
        vcore_edition = 'GeneralPurpose'
        self.cmd('sql db create -g {} --server {} --name {} -e {} -c {} -f {}'
                 .format(resource_group, server, database_name_2,
                         vcore_edition_updated, vcore_capacity_updated,
                         vcore_family_updated),
                 checks=[
                     JMESPathCheck('resourceGroup', resource_group),
                     JMESPathCheck('name', database_name_2),
                     JMESPathCheck('edition', vcore_edition_updated),
                     JMESPathCheck('sku.tier', vcore_edition_updated),
                     JMESPathCheck('sku.capacity', vcore_capacity_updated),
                     JMESPathCheck('sku.family', vcore_family_updated)])

    @ResourceGroupPreparer(name_prefix='clitest-sql', location='eastus2')
    @SqlServerPreparer(name_prefix='clitest-sql', location='eastus2')
    @AllowLargeResponse()
    def test_sql_db_read_replica_mgmt(self, resource_group, resource_group_location, server):
        database_name = "cliautomationdb01"

        # Create database with Hyperscale edition
        edition = 'Hyperscale'
        family = 'Gen5'
        capacity = 2
        self.cmd('sql db create -g {} --server {} --name {} --edition {} --family {} --capacity {}'
                 .format(resource_group, server, database_name, edition, family, capacity),
                 checks=[
                     JMESPathCheck('resourceGroup', resource_group),
                     JMESPathCheck('name', database_name),
                     JMESPathCheck('edition', edition),
                     JMESPathCheck('sku.tier', edition),
                     JMESPathCheck('readScale', 'Enabled'),
                     JMESPathCheck('readReplicaCount', '1')])

        # Increase read replicas
        self.cmd('sql db update -g {} --server {} --name {} --read-replicas {}'
                 .format(resource_group, server, database_name, 3),
                 checks=[
                     JMESPathCheck('readScale', 'Enabled'),
                     JMESPathCheck('readReplicaCount', '3')])

        # Decrease read replicas
        self.cmd('sql db update -g {} --server {} --name {} --read-replicas {}'
                 .format(resource_group, server, database_name, 0),
                 checks=[
                     JMESPathCheck('readScale', 'Disabled'),
                     JMESPathCheck('readReplicaCount', '0')])


class SqlServerServerlessDbMgmtScenarioTest(ScenarioTest):
    @ResourceGroupPreparer(location='westus2')
    @SqlServerPreparer(location='westus2')
    @AllowLargeResponse()
    def test_sql_db_serverless_mgmt(self, resource_group, resource_group_location, server):
        database_name = "cliautomationdb01"
        compute_model_serverless = ComputeModelType.serverless
        compute_model_provisioned = ComputeModelType.provisioned

        # Create database with vcore edition
        vcore_edition = 'GeneralPurpose'
        self.cmd('sql db create -g {} --server {} --name {} --edition {}'
                 .format(resource_group, server, database_name, vcore_edition),
                 checks=[
                     JMESPathCheck('resourceGroup', resource_group),
                     JMESPathCheck('name', database_name),
                     JMESPathCheck('edition', vcore_edition),
                     JMESPathCheck('sku.tier', vcore_edition)])

        # Update database to serverless offering
        self.cmd('sql db update -g {} --server {} --name {} --compute-model {}'
                 .format(resource_group, server, database_name, compute_model_serverless),
                 checks=[
                     JMESPathCheck('resourceGroup', resource_group),
                     JMESPathCheck('name', database_name),
                     JMESPathCheck('edition', vcore_edition),
                     JMESPathCheck('sku.tier', vcore_edition),
                     JMESPathCheck('sku.name', 'GP_S_Gen5')])

        # Update auto pause delay and min capacity
        auto_pause_delay = 120
        min_capacity = 1.0
        self.cmd('sql db update -g {} -s {} -n {} --auto-pause-delay {} --min-capacity {}'
                 .format(resource_group, server, database_name, auto_pause_delay, min_capacity),
                 checks=[
                     JMESPathCheck('resourceGroup', resource_group),
                     JMESPathCheck('name', database_name),
                     JMESPathCheck('edition', vcore_edition),
                     JMESPathCheck('sku.tier', vcore_edition),
                     JMESPathCheck('autoPauseDelay', auto_pause_delay),
                     JMESPathCheck('minCapacity', min_capacity)])

        # Update only vCores
        vCores = 8
        self.cmd('sql db update -g {} -s {} -n {} -c {}'
                 .format(resource_group, server, database_name, vCores),
                 checks=[
                     JMESPathCheck('resourceGroup', resource_group),
                     JMESPathCheck('name', database_name),
                     JMESPathCheck('edition', vcore_edition),
                     JMESPathCheck('sku.tier', vcore_edition),
                     JMESPathCheck('sku.capacity', vCores)])

        # Update back to provisioned database offering
        self.cmd('sql db update -g {} --server {} --name {} --compute-model {}'
                 .format(resource_group, server, database_name, compute_model_provisioned),
                 checks=[
                     JMESPathCheck('resourceGroup', resource_group),
                     JMESPathCheck('name', database_name),
                     JMESPathCheck('edition', vcore_edition),
                     JMESPathCheck('sku.tier', vcore_edition),
                     JMESPathCheck('sku.name', 'GP_Gen5')])

        # Create database with vcore edition with everything specified for Serverless
        database_name_2 = 'cliautomationdb02'
        vcore_edition = 'GeneralPurpose'
        vcore_family = 'Gen5'
        vcore_capacity = 4
        auto_pause_delay = 120
        min_capacity = 1.0

        self.cmd('sql db create -g {} --server {} --name {} -e {} -c {} -f {} --compute-model {} --auto-pause-delay {} --min-capacity {}'
                 .format(resource_group, server, database_name_2,
                         vcore_edition, vcore_capacity,
                         vcore_family, compute_model_serverless, auto_pause_delay, min_capacity),
                 checks=[
                     JMESPathCheck('resourceGroup', resource_group),
                     JMESPathCheck('name', database_name_2),
                     JMESPathCheck('edition', vcore_edition),
                     JMESPathCheck('sku.tier', vcore_edition),
                     JMESPathCheck('sku.capacity', vcore_capacity),
                     JMESPathCheck('sku.family', vcore_family),
                     JMESPathCheck('sku.name', 'GP_S_Gen5'),
                     JMESPathCheck('autoPauseDelay', auto_pause_delay),
                     JMESPathCheck('minCapacity', min_capacity)])


class SqlServerDbOperationMgmtScenarioTest(ScenarioTest):
    @ResourceGroupPreparer(location='southeastasia')
    @SqlServerPreparer(location='southeastasia')
    def test_sql_db_operation_mgmt(self, resource_group, resource_group_location, server):
        database_name = "cliautomationdb01"
        update_service_objective = 'GP_Gen5_8'

        # Create db
        self.cmd('sql db create -g {} -s {} -n {} --yes'
                 .format(resource_group, server, database_name),
                 checks=[
                     JMESPathCheck('resourceGroup', resource_group),
                     JMESPathCheck('name', database_name),
                     JMESPathCheck('status', 'Online')])

        # Update DB with --no-wait
        self.cmd('sql db update -g {} -s {} -n {} --service-objective {} --no-wait'
                 .format(resource_group, server, database_name, update_service_objective))

        # List operations
        ops = list(
            self.cmd('sql db op list -g {} -s {} -d {}'
                     .format(resource_group, server, database_name),
                     checks=[
                         JMESPathCheck('length(@)', 1),
                         JMESPathCheck('[0].resourceGroup', resource_group),
                         JMESPathCheck('[0].databaseName', database_name)
                     ])
                .get_output_in_json())

        # Cancel operation
        self.cmd('sql db op cancel -g {} -s {} -d {} -n {}'
                 .format(resource_group, server, database_name, ops[0]['name']))


class SqlServerDbLongTermRetentionScenarioTest(ScenarioTest):
    def test_sql_db_long_term_retention(
            self):

        self.kwargs.update({
            'rg': 'myResourceGroup',
            'loc': 'eastus',
            'server_name': 'mysqlserver-x',
            'database_name': 'testLtr',
            'weekly_retention': 'P1W',
            'monthly_retention': 'P1M',
            'yearly_retention': 'P2M',
            'week_of_year': 12
        })

        # test update long term retention on live database
        self.cmd(
            'sql db ltr-policy set -g {rg} -s {server_name} -n {database_name} --weekly-retention {weekly_retention} --monthly-retention {monthly_retention} --yearly-retention {yearly_retention} --week-of-year {week_of_year}',
            checks=[
                self.check('resourceGroup', '{rg}'),
                self.check('weeklyRetention', '{weekly_retention}'),
                self.check('monthlyRetention', '{monthly_retention}'),
                self.check('yearlyRetention', '{yearly_retention}')])

        # test get long term retention policy on live database
        self.cmd(
            'sql db ltr-policy show -g {rg} -s {server_name} -n {database_name}',
            checks=[
                self.check('resourceGroup', '{rg}'),
                self.check('weeklyRetention', '{weekly_retention}'),
                self.check('monthlyRetention', '{monthly_retention}'),
                self.check('yearlyRetention', '{yearly_retention}')])

        # test list long term retention backups for location
        # with resource group
        self.cmd(
            'sql db ltr-backup list -l {loc} -g {rg}',
            checks=[
                self.greater_than('length(@)', 0)])
        # without resource group
        self.cmd(
            'sql db ltr-backup list -l {loc}',
            checks=[
                self.greater_than('length(@)', 0)])

        # test list long term retention backups for instance
        # with resource group
        self.cmd(
            'sql db ltr-backup list -l {loc} -s {server_name} -g {rg}',
            checks=[
                self.greater_than('length(@)', 0)])

        # without resource group
        self.cmd(
            'sql db ltr-backup list -l {loc} -s {server_name}',
            checks=[
                self.greater_than('length(@)', 0)])

        # test list long term retention backups for database
        # with resource group
        self.cmd(
            'sql db ltr-backup list -l {loc} -s {server_name} -d {database_name} -g {rg}',
            checks=[
                self.greater_than('length(@)', 0)])

        # without resource group
        self.cmd(
            'sql db ltr-backup list -l {loc} -s {server_name} -d {database_name}',
            checks=[
                self.greater_than('length(@)', 0)])

        # setup for test show long term retention backup
        backup = self.cmd(
            'sql db ltr-backup list -l {loc} -s {server_name} -d {database_name} --latest True').get_output_in_json()

        self.kwargs.update({
            'backup_name': backup[0]['name'],
            'backup_id': backup[0]['id']
        })

        # test show long term retention backup
        self.cmd(
            'sql db ltr-backup show -l {loc} -s {server_name} -d {database_name} -n {backup_name}',
            checks=[
                self.check('resourceGroup', '{rg}'),
                self.check('serverName', '{server_name}'),
                self.check('databaseName', '{database_name}'),
                self.check('name', '{backup_name}')])

        # test restore managed database from LTR backup
        self.kwargs.update({
            'dest_database_name': 'restore-dest-cli'
        })

        self.cmd(
            'sql db ltr-backup restore --backup-id \'{backup_id}\' --dest-database {dest_database_name} --dest-server {server_name} --dest-resource-group {rg}',
            checks=[
                self.check('name', '{dest_database_name}')])

        # test delete long term retention backup
        self.cmd(
            'sql db ltr-backup delete -l {loc} -s {server_name} -d {database_name} -n \'{backup_name}\' --yes',
            checks=[NoneCheck()])


class SqlManagedInstanceOperationMgmtScenarioTest(ScenarioTest):

    def test_sql_mi_operation_mgmt(self):
        managed_instance_name = self.create_random_name(managed_instance_name_prefix, managed_instance_name_max_length)
        admin_login = 'admin123'
        admin_password = 'SecretPassword123'

        license_type = 'LicenseIncluded'
        loc = 'westeurope'
        v_cores = 8
        storage_size_in_gb = '128'
        edition = 'GeneralPurpose'
        family = 'Gen5'
        resource_group = "toki"
        user = admin_login

        self.kwargs.update({
            'loc': loc,
            'resource_group': resource_group,
            'vnet_name': 'vcCliTestVnet1',
            'subnet_name': 'vcCliTestSubnet1',
            'route_table_name': 'vcCliTestRouteTable1',
            'route_name_default': 'default',
            'route_name_subnet_to_vnet_local': 'subnet_to_vnet_local',
            'managed_instance_name': self.create_random_name(managed_instance_name_prefix, managed_instance_name_max_length),
            'admin_login': 'admin123',
            'admin_password': 'SecretPassword123',
            'license_type': 'LicenseIncluded',
            'v_cores': 8,
            'storage_size_in_gb': '128',
            'edition': 'GeneralPurpose',
            'family': 'Gen5',
            'collation': "Serbian_Cyrillic_100_CS_AS",
            'proxy_override': "Proxy",
            'delegations': "Microsoft.Sql/managedInstances"
        })

        # Create and prepare VNet and subnet for new virtual cluster
        self.cmd('network route-table create -g {resource_group} -n {route_table_name} -l {loc}')
        self.cmd('network route-table show -g {resource_group} -n {route_table_name}')
        self.cmd('network route-table route create -g {resource_group} --route-table-name {route_table_name} -n {route_name_default} --next-hop-type Internet --address-prefix 0.0.0.0/0')
        self.cmd('network route-table route create -g {resource_group} --route-table-name {route_table_name} -n {route_name_subnet_to_vnet_local} --next-hop-type VnetLocal --address-prefix 10.0.0.0/24')
        self.cmd('network vnet update -g {resource_group} -n {vnet_name} --address-prefix 10.0.0.0/16')
        self.cmd('network vnet subnet update -g {resource_group} --vnet-name {vnet_name} -n {subnet_name} --address-prefix 10.0.0.0/24 --route-table {route_table_name}')
        self.cmd('network vnet subnet update -g {resource_group} --vnet-name {vnet_name} -n {subnet_name} --delegations {delegations} ')
        subnet = self.cmd('network vnet subnet show -g {resource_group} --vnet-name {vnet_name} -n {subnet_name}').get_output_in_json()

        print('Creating subnet...\n')

        self.kwargs.update({
            'subnet_id': subnet['id']
        })

        print('Creating MI...\n')

        # Create sql managed_instance
        self.cmd('sql mi create -g {} -n {} -l {} '
                 '-u {} -p {} --subnet {} --license-type {} --capacity {} --storage {} --edition {} --family {}'
                 .format(resource_group, managed_instance_name, loc, user, admin_password, subnet['id'], license_type, v_cores, storage_size_in_gb, edition, family),
                 checks=[
                     JMESPathCheck('name', managed_instance_name),
                     JMESPathCheck('resourceGroup', resource_group),
                     JMESPathCheck('administratorLogin', user),
                     JMESPathCheck('vCores', v_cores),
                     JMESPathCheck('storageSizeInGb', storage_size_in_gb),
                     JMESPathCheck('licenseType', license_type),
                     JMESPathCheck('sku.tier', edition),
                     JMESPathCheck('sku.family', family),
                     JMESPathCheck('sku.capacity', v_cores),
                     JMESPathCheck('identity', None)]).get_output_in_json()

        edition_updated = 'BusinessCritical'

        print('Updating MI...\n')

        # Update sql managed_instance
        self.cmd('sql mi update -g {} -n {} --edition {} --no-wait'
                 .format(resource_group, managed_instance_name, edition_updated))

        print('Listing all operations...\n')

        # List operations
        ops = list(
            self.cmd('sql mi op list -g {} --mi {}'
                     .format(resource_group, managed_instance_name),
                     checks=[
                         JMESPathCheck('length(@)', 2),
                         JMESPathCheck('[0].resourceGroup', resource_group),
                         JMESPathCheck('[0].managedInstanceName', managed_instance_name)
                     ])
                .get_output_in_json())

        print('Canceling operation...\n')

        # Cancel operation
        self.cmd('sql mi op cancel -g {} --mi {} -n {}'
                 .format(resource_group, managed_instance_name, ops[1]['name']))


class SqlServerConnectionPolicyScenarioTest(ScenarioTest):
    @ResourceGroupPreparer()
    @SqlServerPreparer(location='eastus')
    def test_sql_server_connection_policy(self, resource_group, resource_group_location, server):
        # Show
        self.cmd('sql server conn-policy show -g {} -s {}'
                 .format(resource_group, server),
                 checks=[JMESPathCheck('connectionType', 'Default')])

        # Update
        for type in ('Proxy', 'Default', 'Redirect'):
            self.cmd('sql server conn-policy update -g {} -s {} -t {}'
                     .format(resource_group, server, type),
                     checks=[JMESPathCheck('connectionType', type)])


class AzureActiveDirectoryAdministratorScenarioTest(ScenarioTest):
    @ResourceGroupPreparer(location='westeurope')
    @SqlServerPreparer(location='westeurope')
    def test_aad_admin(self, resource_group, server):

        self.kwargs.update({
            'rg': resource_group,
            'sn': server,
            'oid': '5e90ef3b-9b42-4777-819b-25c36961ea4d',
            'oid2': 'e4d43337-d52c-4a0c-b581-09055e0359a0',
            'user': 'DSEngAll',
            'user2': 'TestUser'
        })

        print('Arguments are updated with login and sid data')

        self.cmd('sql server ad-admin create -s {sn} -g {rg} -i {oid} -u {user}',
                 checks=[
                     self.check('login', '{user}'),
                     self.check('sid', '{oid}')])

        self.cmd('sql server ad-admin list -s {sn} -g {rg}',
                 checks=[
                     self.check('[0].login', '{user}'),
                     self.check('[0].sid', '{oid}')])

        self.cmd('sql server ad-admin update -s {sn} -g {rg} -u {user2} -i {oid2}',
                 checks=[
                     self.check('login', '{user2}'),
                     self.check('sid', '{oid2}')])

        self.cmd('sql server ad-admin delete -s {sn} -g {rg}')

        self.cmd('sql server ad-admin list -s {sn} -g {rg}',
                 checks=[
                     self.check('[0].login', None),
                     self.check('[0].sid', None)])


class SqlServerADOnlyAuthScenarioTest(ScenarioTest):
    @ResourceGroupPreparer(location='westeurope')
    @SqlServerPreparer(location='westeurope')
    def test_aadonly(self, resource_group, server):
        print('\n********************')
        print("Server: {}".format(server))
        print('********************\n')

        user = 'DSEngAll'
        oid = '5e90ef3b-9b42-4777-819b-25c36961ea4d'

        self.cmd('sql server ad-admin create -s {} -g {} -u {} -i {}'.format(server, resource_group, user, oid), checks=[])

        self.cmd('sql server ad-only-auth enable -n {} -g {}'.format(server, resource_group), checks=[])
        self.cmd('sql server ad-only-auth disable -n {} -g {}'.format(server, resource_group), checks=[])
        self.cmd('sql server ad-only-auth get -n {} -g {}'.format(server, resource_group), checks=[])


class SqlManagedInstanceAzureActiveDirectoryAdministratorScenarioTest(ScenarioTest):

    def test_sql_mi_aad_admin(self):

        print('Test is started...\n')

        self.kwargs.update({
            'loc': 'westeurope',
            'vnet_name': 'vcCliTestVnetAad',
            'subnet_name': 'vcCliTestSubnetAad',
            'route_table_name': 'vcCliTestRouteTableAad',
            'route_name_internet': 'vcCliTestRouteInternet',
            'route_name_vnetlocal': 'vcCliTestRouteVnetLoc',
            'managed_instance_name': self.create_random_name(managed_instance_name_prefix, managed_instance_name_max_length),
            'admin_login': 'admin123',
            'admin_password': 'SecretPassword123',
            'license_type': 'LicenseIncluded',
            'v_cores': 8,
            'storage_size_in_gb': '32',
            'edition': 'GeneralPurpose',
            'family': 'Gen5',
            'collation': "Serbian_Cyrillic_100_CS_AS",
            'proxy_override': "Proxy",
            'rg': 'DejanDuVnetRG'
        })

        # Create and prepare VNet and subnet for new virtual cluster
        self.cmd('network route-table create -g {rg} -n {route_table_name} -l {loc}')
        self.cmd('network route-table route create -g {rg} --route-table-name {route_table_name} -n {route_name_internet} --next-hop-type Internet --address-prefix 0.0.0.0/0')
        self.cmd('network route-table route create -g {rg} --route-table-name {route_table_name} -n {route_name_vnetlocal} --next-hop-type VnetLocal --address-prefix 10.0.0.0/24')
        self.cmd('network vnet update -g {rg} -n {vnet_name} --address-prefix 10.0.0.0/16')
        self.cmd('network vnet subnet update -g {rg} --vnet-name {vnet_name} -n {subnet_name} --address-prefix 10.0.0.0/24 --route-table {route_table_name}')
        subnet = self.cmd('network vnet subnet show -g {rg} --vnet-name {vnet_name} -n {subnet_name}').get_output_in_json()

        print('Vnet is created...\n')

        self.kwargs.update({
            'subnet_id': subnet['id']
        })

        # create sql managed_instance
        self.cmd('sql mi create -g {rg} -n {managed_instance_name} -l {loc} '
                 '-u {admin_login} -p {admin_password} --subnet {subnet_id} --license-type {license_type} '
                 '--capacity {v_cores} --storage {storage_size_in_gb} --edition {edition} --family {family} '
                 '--collation {collation} --proxy-override {proxy_override} --public-data-endpoint-enabled',
                 checks=[
                     self.check('name', '{managed_instance_name}'),
                     self.check('resourceGroup', '{rg}'),
                     self.check('administratorLogin', '{admin_login}'),
                     self.check('vCores', '{v_cores}'),
                     self.check('storageSizeInGb', '{storage_size_in_gb}'),
                     self.check('licenseType', '{license_type}'),
                     self.check('sku.tier', '{edition}'),
                     self.check('sku.family', '{family}'),
                     self.check('sku.capacity', '{v_cores}'),
                     self.check('identity', None),
                     self.check('collation', '{collation}'),
                     self.check('proxyOverride', '{proxy_override}'),
                     self.check('publicDataEndpointEnabled', 'True')])

        print('Managed instance is created...\n')

        self.kwargs.update({
            'oid': '5e90ef3b-9b42-4777-819b-25c36961ea4d',
            'user': 'DSEngAll',
        })

        print('Arguments are updated with login and sid data')

        self.cmd('sql mi ad-admin create --mi {managed_instance_name} -g {rg} -i {oid} -u {user}',
                 checks=[
                     self.check('login', '{user}'),
                     self.check('sid', '{oid}')])

        self.cmd('sql mi ad-only-auth enable -n {managed_instance_name} -g {rg}', checks=[])
        self.cmd('sql mi ad-only-auth disable -n {managed_instance_name} -g {rg}', checks=[])
        self.cmd('sql mi ad-only-auth get -n {managed_instance_name} -g {rg}', checks=[])


class SqlServerDbCopyScenarioTest(ScenarioTest):
    @ResourceGroupPreparer(parameter_name='resource_group_1', location='southeastasia')
    @ResourceGroupPreparer(parameter_name='resource_group_2', location='southeastasia')
    @SqlServerPreparer(parameter_name='server1', resource_group_parameter_name='resource_group_1', location='southeastasia')
    @SqlServerPreparer(parameter_name='server2', resource_group_parameter_name='resource_group_2', location='southeastasia')
    @AllowLargeResponse()
    def test_sql_db_copy(self, resource_group_1, resource_group_2,
                         resource_group_location,
                         server1, server2):
        database_name = "cliautomationdb01"
        database_copy_name = "cliautomationdb02"
        service_objective = 'GP_Gen5_8'

        # create database
        self.cmd('sql db create -g {} --server {} --name {} --yes'
                 .format(resource_group_1, server1, database_name),
                 checks=[
                     JMESPathCheck('resourceGroup', resource_group_1),
                     JMESPathCheck('name', database_name),
                     JMESPathCheck('location', resource_group_location),
                     JMESPathCheck('elasticPoolId', None),
                     JMESPathCheck('status', 'Online')])

        # copy database to same server (min parameters)
        self.cmd('sql db copy -g {} --server {} --name {} '
                 '--dest-name {}'
                 .format(resource_group_1, server1, database_name, database_copy_name),
                 checks=[
                     JMESPathCheck('resourceGroup', resource_group_1),
                     JMESPathCheck('name', database_copy_name)
                 ])

        # copy database to same server (min parameters, plus service_objective)
        self.cmd('sql db copy -g {} --server {} --name {} '
                 '--dest-name {} --service-objective {}'
                 .format(resource_group_1, server1, database_name, database_copy_name, service_objective),
                 checks=[
                     JMESPathCheck('resourceGroup', resource_group_1),
                     JMESPathCheck('name', database_copy_name),
                     JMESPathCheck('requestedServiceObjectiveName', service_objective),
                 ])

        # copy database to same server specify backup storage redundancy
        bsr_database = "bsr_database"
        backup_storage_redundancy = 'local'
        self.cmd('sql db copy -g {} --server {} --name {} '
                 '--dest-name {} --backup-storage-redundancy {}'
                 .format(resource_group_1, server1, database_name, bsr_database, backup_storage_redundancy),
                 checks=[
                     JMESPathCheck('resourceGroup', resource_group_1),
                     JMESPathCheck('name', bsr_database),
                     JMESPathCheck('backupStorageRedundancy', 'Local')
                 ])

        # copy database to elastic pool in other server (max parameters, other than
        # service_objective)
        pool_name = 'pool1'
        pool_edition = 'GeneralPurpose'
        self.cmd('sql elastic-pool create -g {} --server {} --name {} '
                 ' --edition {}'
                 .format(resource_group_2, server2, pool_name, pool_edition))

        self.cmd('sql db copy -g {} --server {} --name {} '
                 '--dest-name {} --dest-resource-group {} --dest-server {} '
                 '--elastic-pool {}'
                 .format(resource_group_1, server1, database_name, database_copy_name,
                         resource_group_2, server2, pool_name),
                 checks=[
                     JMESPathCheck('resourceGroup', resource_group_2),
                     JMESPathCheck('name', database_copy_name),
                     JMESPathCheck('elasticPoolName', pool_name)
                 ])


def _get_earliest_restore_date(db):
    return datetime.strptime(db['earliestRestoreDate'], "%Y-%m-%dT%H:%M:%S.%f+00:00")


def _get_earliest_restore_date_for_deleted_db(deleted_db):
    return datetime.strptime(deleted_db['earliestRestoreDate'], "%Y-%m-%dT%H:%M:%S+00:00")


def _get_deleted_date(deleted_db):
    return datetime.strptime(deleted_db['deletionDate'], "%Y-%m-%dT%H:%M:%S.%f+00:00")


def _create_db_wait_for_first_backup(test, resource_group, server, database_name):
    # create db
    db = test.cmd('sql db create -g {} --server {} --name {}'
                  .format(resource_group, server, database_name),
                  checks=[
                      JMESPathCheck('resourceGroup', resource_group),
                      JMESPathCheck('name', database_name),
                      JMESPathCheck('status', 'Online')]).get_output_in_json()

    # Wait until earliestRestoreDate is in the past. When run live, this will take at least
    # 10 minutes. Unforunately there's no way to speed this up.
    earliest_restore_date = _get_earliest_restore_date(db)

    if datetime.utcnow() <= earliest_restore_date:
        print('Waiting until earliest restore date', earliest_restore_date)

    while datetime.utcnow() <= earliest_restore_date:
        sleep(10)  # seconds

    return db


def _wait_until_first_backup_midb(self):

    earliest_restore_date_string = None

    while earliest_restore_date_string is None:
        db = self.cmd('sql midb show -g {rg} --mi {managed_instance_name} -n {database_name}',
                      checks=[self.greater_than('length(@)', 0)])

        earliest_restore_date_string = db.json_value['earliestRestorePoint']


class SqlServerDbRestoreScenarioTest(ScenarioTest):
    @ResourceGroupPreparer(location='westeurope')
    @SqlServerPreparer(location='westeurope')
    @AllowLargeResponse()
    def test_sql_db_restore(self, resource_group, resource_group_location, server):
        database_name = 'cliautomationdb01'

        # Standalone db
        restore_service_objective = 'S1'
        restore_edition = 'Standard'
        restore_standalone_database_name = 'cliautomationdb01restore1'

        restore_pool_database_name = 'cliautomationdb01restore2'
        elastic_pool = 'cliautomationpool1'

        # create elastic pool
        self.cmd('sql elastic-pool create -g {} -s {} -n {}'
                 .format(resource_group, server, elastic_pool))

        # Create database and wait for first backup to exist
        _create_db_wait_for_first_backup(self, resource_group, server, database_name)

        # Restore to standalone db
        self.cmd('sql db restore -g {} -s {} -n {} -t {} --dest-name {}'
                 ' --service-objective {} --edition {}'
                 .format(resource_group, server, database_name, datetime.utcnow().isoformat(),
                         restore_standalone_database_name, restore_service_objective,
                         restore_edition),
                 checks=[
                     JMESPathCheck('resourceGroup', resource_group),
                     JMESPathCheck('name', restore_standalone_database_name),
                     JMESPathCheck('requestedServiceObjectiveName',
                                   restore_service_objective),
                     JMESPathCheck('status', 'Online')])

        # Restore to db into pool. Note that 'elasticPoolName' is populated
        # in transform func which only runs after `show`/`list` commands.
        self.cmd('sql db restore -g {} -s {} -n {} -t {} --dest-name {}'
                 ' --elastic-pool {}'
                 .format(resource_group, server, database_name, datetime.utcnow().isoformat(),
                         restore_pool_database_name, elastic_pool),
                 checks=[
                     JMESPathCheck('resourceGroup', resource_group),
                     JMESPathCheck('name', restore_pool_database_name),
                     JMESPathCheck('status', 'Online')])

        self.cmd('sql db show -g {} -s {} -n {}'
                 .format(resource_group, server, restore_pool_database_name),
                 checks=[
                     JMESPathCheck('resourceGroup', resource_group),
                     JMESPathCheck('name', restore_pool_database_name),
                     JMESPathCheck('status', 'Online'),
                     JMESPathCheck('elasticPoolName', elastic_pool)])

        # restore db with backup storage redundancy parameter
        bsr_database = 'bsr_database'
        backup_storage_redundancy = 'geo'
        self.cmd('sql db restore -g {} -s {} -n {} -t {} --dest-name {} --backup-storage-redundancy {}'
                 .format(resource_group, server, database_name, datetime.utcnow().isoformat(),
                         bsr_database, backup_storage_redundancy),
                 checks=[
                     JMESPathCheck('resourceGroup', resource_group),
                     JMESPathCheck('name', bsr_database),
                     JMESPathCheck('backupStorageRedundancy', 'Geo')])


class SqlServerDbRestoreDeletedScenarioTest(ScenarioTest):
    @ResourceGroupPreparer(location='westeurope')
    @SqlServerPreparer(location='westeurope')
    @AllowLargeResponse()
    def test_sql_db_restore_deleted(self, resource_group, resource_group_location, server):
        database_name = 'cliautomationdb01'

        # Standalone db
        restore_service_objective = 'S1'
        restore_edition = 'Standard'
        restore_database_name1 = 'cliautomationdb01restore1'
        restore_database_name2 = 'cliautomationdb01restore2'

        # Create database and wait for first backup to exist
        _create_db_wait_for_first_backup(self, resource_group, server, database_name)

        # Delete database
        self.cmd('sql db delete -g {} -s {} -n {} --yes'.format(resource_group, server, database_name))

        # Wait for deleted database to become visible. When run live, this will take around
        # 5-10 minutes. Unforunately there's no way to speed this up. Use timeout to ensure
        # test doesn't loop forever if there's a bug.
        start_time = datetime.now()
        timeout = timedelta(0, 15 * 60)  # 15 minutes timeout

        while True:
            deleted_dbs = list(self.cmd('sql db list-deleted -g {} -s {}'.format(resource_group, server)).get_output_in_json())

            if deleted_dbs:
                # Deleted db found, stop polling
                break

            # Deleted db not found, sleep (if running live) and then poll again.
            if self.is_live:
                self.assertTrue(datetime.now() < start_time + timeout, 'Deleted db not found before timeout expired.')
                sleep(10)  # seconds

        deleted_db = deleted_dbs[0]

        # Restore deleted to latest point in time
        self.cmd('sql db restore -g {} -s {} -n {} --deleted-time {} --dest-name {}'
                 ' --service-objective {} --edition {}'
                 .format(resource_group, server, database_name, _get_deleted_date(deleted_db).isoformat(),
                         restore_database_name1, restore_service_objective,
                         restore_edition),
                 checks=[
                     JMESPathCheck('resourceGroup', resource_group),
                     JMESPathCheck('name', restore_database_name1),
                     JMESPathCheck('requestedServiceObjectiveName',
                                   restore_service_objective),
                     JMESPathCheck('status', 'Online')])

        # Restore deleted to earlier point in time
        self.cmd('sql db restore -g {} -s {} -n {} -t {} --deleted-time {} --dest-name {}'
                 .format(resource_group, server, database_name, _get_earliest_restore_date_for_deleted_db(deleted_db).isoformat(),
                         _get_deleted_date(deleted_db).isoformat(), restore_database_name2),
                 checks=[
                     JMESPathCheck('resourceGroup', resource_group),
                     JMESPathCheck('name', restore_database_name2),
                     JMESPathCheck('status', 'Online')])


class SqlServerDbSecurityScenarioTest(ScenarioTest):
    def _get_storage_endpoint(self, storage_account, resource_group):
        return self.cmd('storage account show -g {} -n {}'
                        ' --query primaryEndpoints.blob'
                        .format(resource_group, storage_account)).get_output_in_json()

    def _get_storage_key(self, storage_account, resource_group):
        return self.cmd('storage account keys list -g {} -n {} --query [0].value'
                        .format(resource_group, storage_account)).get_output_in_json()

    @ResourceGroupPreparer(location='westeurope')
    @ResourceGroupPreparer(parameter_name='resource_group_2')
    @SqlServerPreparer(location='westeurope')
    @StorageAccountPreparer(location='westus')
    @StorageAccountPreparer(parameter_name='storage_account_2',
                            resource_group_parameter_name='resource_group_2')
    def test_sql_db_security_mgmt(self, resource_group, resource_group_2,
                                  resource_group_location, server,
                                  storage_account, storage_account_2):
        database_name = "cliautomationdb01"
        state_enabled = 'Enabled'
        state_disabled = 'Disabled'

        # get storage account endpoint and key
        storage_endpoint = self._get_storage_endpoint(storage_account, resource_group)
        key = self._get_storage_key(storage_account, resource_group)

        # create db
        self.cmd('sql db create -g {} -s {} -n {}'
                 .format(resource_group, server, database_name),
                 checks=[
                     JMESPathCheck('resourceGroup', resource_group),
                     JMESPathCheck('name', database_name),
                     JMESPathCheck('status', 'Online')])

        # get audit policy
        self.cmd('sql db audit-policy show -g {} -s {} -n {}'
                 .format(resource_group, server, database_name),
                 checks=[
                     JMESPathCheck('resourceGroup', resource_group),
                     JMESPathCheck('blobStorageTargetState', state_disabled),
                     JMESPathCheck('logAnalyticsTargetState', state_disabled),
                     JMESPathCheck('eventHubTargetState', state_disabled),
                     JMESPathCheck('isAzureMonitorTargetEnabled', False)])

        # update audit policy - enable
        retention_days = 30
        audit_actions_input = 'DATABASE_LOGOUT_GROUP DATABASE_ROLE_MEMBER_CHANGE_GROUP'
        audit_actions_expected = ['DATABASE_LOGOUT_GROUP',
                                  'DATABASE_ROLE_MEMBER_CHANGE_GROUP']

        self.cmd('sql db audit-policy update -g {} -s {} -n {}'
                 ' --state {} --blob-storage-target-state {} --storage-key {} --storage-endpoint={}'
                 ' --retention-days={} --actions {}'
                 .format(resource_group, server, database_name, state_enabled, state_enabled, key,
                         storage_endpoint, retention_days, audit_actions_input),
                 checks=[
                     JMESPathCheck('resourceGroup', resource_group),
                     JMESPathCheck('state', state_enabled),
                     JMESPathCheck('storageEndpoint', storage_endpoint),
                     JMESPathCheck('retentionDays', retention_days),
                     JMESPathCheck('auditActionsAndGroups', audit_actions_expected)])

        # get audit policy
        self.cmd('sql db audit-policy show -g {} -s {} -n {}'
                 .format(resource_group, server, database_name),
                 checks=[
                     JMESPathCheck('resourceGroup', resource_group),
                     JMESPathCheck('state', state_enabled),
                     JMESPathCheck('blobStorageTargetState', state_enabled),
                     JMESPathCheck('logAnalyticsTargetState', state_disabled),
                     JMESPathCheck('eventHubTargetState', state_disabled),
                     JMESPathCheck('isAzureMonitorTargetEnabled', False)])

        # update audit policy - specify storage account and resource group. use secondary key
        storage_endpoint_2 = self._get_storage_endpoint(storage_account_2, resource_group_2)
        self.cmd('sql db audit-policy update -g {} -s {} -n {} --blob-storage-target-state {} --storage-account {}'
                 .format(resource_group, server, database_name, state_enabled, storage_account_2),
                 checks=[
                     JMESPathCheck('resourceGroup', resource_group),
                     JMESPathCheck('state', state_enabled),
                     JMESPathCheck('storageEndpoint', storage_endpoint_2),
                     JMESPathCheck('retentionDays', retention_days),
                     JMESPathCheck('auditActionsAndGroups', audit_actions_expected)])

        # update audit policy - disable
        self.cmd('sql db audit-policy update -g {} -s {} -n {} --state {}'
                 .format(resource_group, server, database_name, state_disabled),
                 checks=[
                     JMESPathCheck('resourceGroup', resource_group),
                     JMESPathCheck('state', state_disabled),
                     JMESPathCheck('storageEndpoint', storage_endpoint_2),
                     JMESPathCheck('retentionDays', retention_days),
                     JMESPathCheck('auditActionsAndGroups', audit_actions_expected)])

        # get threat detection policy
        self.cmd('sql db threat-policy show -g {} -s {} -n {}'
                 .format(resource_group, server, database_name),
                 checks=[JMESPathCheck('resourceGroup', resource_group)])

        # update threat detection policy - enable
        disabled_alerts_input = 'Sql_Injection_Vulnerability Access_Anomaly'
        disabled_alerts_expected = 'Sql_Injection_Vulnerability;Access_Anomaly'
        email_addresses_input = 'test1@example.com test2@example.com'
        email_addresses_expected = 'test1@example.com;test2@example.com'
        email_account_admins = 'Enabled'

        self.cmd('sql db threat-policy update -g {} -s {} -n {}'
                 ' --state {} --storage-key {} --storage-endpoint {}'
                 ' --retention-days {} --email-addresses {} --disabled-alerts {}'
                 ' --email-account-admins {}'
                 .format(resource_group, server, database_name, state_enabled, key,
                         storage_endpoint, retention_days, email_addresses_input,
                         disabled_alerts_input, email_account_admins),
                 checks=[
                     JMESPathCheck('resourceGroup', resource_group),
                     JMESPathCheck('state', state_enabled),
                     JMESPathCheck('storageAccountAccessKey', key),
                     JMESPathCheck('storageEndpoint', storage_endpoint),
                     JMESPathCheck('retentionDays', retention_days),
                     JMESPathCheck('emailAddresses', email_addresses_expected),
                     JMESPathCheck('disabledAlerts', disabled_alerts_expected),
                     JMESPathCheck('emailAccountAdmins', email_account_admins)])

        # update threat policy - specify storage account and resource group. use secondary key
        key_2 = self._get_storage_key(storage_account_2, resource_group_2)
        self.cmd('sql db threat-policy update -g {} -s {} -n {} --storage-account {}'
                 .format(resource_group, server, database_name, storage_account_2),
                 checks=[
                     JMESPathCheck('resourceGroup', resource_group),
                     JMESPathCheck('state', state_enabled),
                     JMESPathCheck('storageAccountAccessKey', key_2),
                     JMESPathCheck('storageEndpoint', storage_endpoint_2),
                     JMESPathCheck('retentionDays', retention_days),
                     JMESPathCheck('emailAddresses', email_addresses_expected),
                     JMESPathCheck('disabledAlerts', disabled_alerts_expected),
                     JMESPathCheck('emailAccountAdmins', email_account_admins)])

        # create log analytics workspace
        log_analytics_workspace_name = self.create_random_name("laws", 20)

        log_analytics_workspace_id = self.cmd('monitor log-analytics workspace create -g {} -n {}'
                                              .format(resource_group, log_analytics_workspace_name),
                                              checks=[
                                                  JMESPathCheck('resourceGroup', resource_group),
                                                  JMESPathCheck('name', log_analytics_workspace_name),
                                                  JMESPathCheck('provisioningState', 'Succeeded')]).get_output_in_json()['id']

        # update audit policy - enable log analytics target
        self.cmd('sql db audit-policy update -g {} -s {} -n {} --state {}'
                 ' --log-analytics-target-state {} --log-analytics-workspace-resource-id {}'
                 .format(resource_group, server, database_name, state_enabled,
                         state_enabled, log_analytics_workspace_id),
                 checks=[
                     JMESPathCheck('resourceGroup', resource_group),
                     JMESPathCheck('state', state_enabled),
                     JMESPathCheck('retentionDays', retention_days),
                     JMESPathCheck('auditActionsAndGroups', audit_actions_expected)])

        # get audit policy - verify logAnalyticsTargetState is enabled and isAzureMonitorTargetEnabled is true
        self.cmd('sql db audit-policy show -g {} -s {} -n {}'
                 .format(resource_group, server, database_name),
                 checks=[
                     JMESPathCheck('resourceGroup', resource_group),
                     JMESPathCheck('state', state_enabled),
                     JMESPathCheck('blobStorageTargetState', state_enabled),
                     JMESPathCheck('logAnalyticsTargetState', state_enabled),
                     JMESPathCheck('eventHubTargetState', state_disabled),
                     JMESPathCheck('isAzureMonitorTargetEnabled', True)])

        # update audit policy - disable log analytics target
        self.cmd('sql db audit-policy update -g {} -s {} -n {} --state {} --log-analytics-target-state {}'
                 .format(resource_group, server, database_name, state_enabled, state_disabled),
                 checks=[
                     JMESPathCheck('resourceGroup', resource_group),
                     JMESPathCheck('state', state_enabled),
                     JMESPathCheck('retentionDays', retention_days),
                     JMESPathCheck('auditActionsAndGroups', audit_actions_expected)])

        # get audit policy - verify logAnalyticsTargetState is disabled and isAzureMonitorTargetEnabled s false
        self.cmd('sql db audit-policy show -g {} -s {} -n {}'
                 .format(resource_group, server, database_name),
                 checks=[
                     JMESPathCheck('resourceGroup', resource_group),
                     JMESPathCheck('state', state_enabled),
                     JMESPathCheck('blobStorageTargetState', state_enabled),
                     JMESPathCheck('logAnalyticsTargetState', state_disabled),
                     JMESPathCheck('eventHubTargetState', state_disabled),
                     JMESPathCheck('isAzureMonitorTargetEnabled', False)])

        # create event hub namespace
        eventhub_namespace = 'cliehnamespacedb01'

        self.cmd('eventhubs namespace create -g {} -n {}'
                 .format(resource_group, eventhub_namespace),
                 checks=[
                     JMESPathCheck('provisioningState', 'Succeeded')])

        # create event hub
        eventhub_name = 'cliehdb01'

        self.cmd('eventhubs eventhub create -g {} -n {} --namespace-name {}'
                 .format(resource_group, eventhub_name, eventhub_namespace),
                 checks=[
                     JMESPathCheck('status', 'Active')])

        # create event hub autorization rule
        eventhub_auth_rule = 'cliehauthruledb01'

        eventhub_auth_rule_id = self.cmd('eventhubs namespace authorization-rule create -g {} -n {} --namespace-name {} --rights Listen Manage Send'
                                         .format(resource_group, eventhub_auth_rule, eventhub_namespace)).get_output_in_json()['id']

        # update audit policy - enable event hub target
        self.cmd('sql db audit-policy update -g {} -s {} -n {} --state {} --event-hub-target-state {}'
                 ' --event-hub-authorization-rule-id {} --event-hub {}'
                 .format(resource_group, server, database_name, state_enabled, state_enabled,
                         eventhub_auth_rule_id, eventhub_name),
                 checks=[
                     JMESPathCheck('resourceGroup', resource_group),
                     JMESPathCheck('state', state_enabled),
                     JMESPathCheck('retentionDays', retention_days),
                     JMESPathCheck('auditActionsAndGroups', audit_actions_expected)])

        # get audit policy - verify eventHubTargetState is enabled and isAzureMonitorTargetEnabled is true
        self.cmd('sql db audit-policy show -g {} -s {} -n {}'
                 .format(resource_group, server, database_name),
                 checks=[
                     JMESPathCheck('resourceGroup', resource_group),
                     JMESPathCheck('state', state_enabled),
                     JMESPathCheck('blobStorageTargetState', state_enabled),
                     JMESPathCheck('logAnalyticsTargetState', state_disabled),
                     JMESPathCheck('eventHubTargetState', state_enabled),
                     JMESPathCheck('isAzureMonitorTargetEnabled', True)])

        # update audit policy - disable event hub target
        self.cmd('sql db audit-policy update -g {} -s {} -n {} --state {} --event-hub-target-state {}'
                 .format(resource_group, server, database_name, state_enabled, state_disabled),
                 checks=[
                     JMESPathCheck('resourceGroup', resource_group),
                     JMESPathCheck('state', state_enabled),
                     JMESPathCheck('retentionDays', retention_days),
                     JMESPathCheck('auditActionsAndGroups', audit_actions_expected)])

        # get audit policy - verify eventHubTargetState is disabled and isAzureMonitorTargetEnabled is false
        self.cmd('sql db audit-policy show -g {} -s {} -n {}'
                 .format(resource_group, server, database_name),
                 checks=[
                     JMESPathCheck('resourceGroup', resource_group),
                     JMESPathCheck('state', state_enabled),
                     JMESPathCheck('blobStorageTargetState', state_enabled),
                     JMESPathCheck('logAnalyticsTargetState', state_disabled),
                     JMESPathCheck('eventHubTargetState', state_disabled),
                     JMESPathCheck('isAzureMonitorTargetEnabled', False)])


class SqlServerSecurityScenarioTest(ScenarioTest):
    def _get_storage_endpoint(self, storage_account, resource_group):
        return self.cmd('storage account show -g {} -n {}'
                        ' --query primaryEndpoints.blob'
                        .format(resource_group, storage_account)).get_output_in_json()

    def _get_storage_key(self, storage_account, resource_group):
        return self.cmd('storage account keys list -g {} -n {} --query [0].value'
                        .format(resource_group, storage_account)).get_output_in_json()

    @ResourceGroupPreparer(location='westeurope')
    @ResourceGroupPreparer(parameter_name='resource_group_2')
    @SqlServerPreparer(location='westeurope')
    @StorageAccountPreparer(location='westus')
    @StorageAccountPreparer(parameter_name='storage_account_2',
                            resource_group_parameter_name='resource_group_2')
    def test_sql_server_security_mgmt(self, resource_group, resource_group_2,
                                      resource_group_location, server,
                                      storage_account, storage_account_2):

        state_enabled = 'Enabled'
        state_disabled = 'Disabled'

        # get storage account endpoint and key
        storage_endpoint = self._get_storage_endpoint(storage_account, resource_group)
        key = self._get_storage_key(storage_account, resource_group)

        # get audit policy
        self.cmd('sql server audit-policy show -g {} -n {}'
                 .format(resource_group, server),
                 checks=[
                     JMESPathCheck('resourceGroup', resource_group),
                     JMESPathCheck('blobStorageTargetState', state_disabled),
                     JMESPathCheck('logAnalyticsTargetState', state_disabled),
                     JMESPathCheck('eventHubTargetState', state_disabled),
                     JMESPathCheck('isAzureMonitorTargetEnabled', False)])

        # update audit policy - enable
        retention_days = 30
        audit_actions_input = 'DATABASE_LOGOUT_GROUP DATABASE_ROLE_MEMBER_CHANGE_GROUP'
        audit_actions_expected = ['DATABASE_LOGOUT_GROUP',
                                  'DATABASE_ROLE_MEMBER_CHANGE_GROUP']

        self.cmd('sql server audit-policy update -g {} -n {}'
                 ' --state {} --blob-storage-target-state {} --storage-key {} --storage-endpoint={}'
                 ' --retention-days={} --actions {}'
                 .format(resource_group, server, state_enabled, state_enabled, key,
                         storage_endpoint, retention_days, audit_actions_input),
                 checks=[
                     JMESPathCheck('resourceGroup', resource_group),
                     JMESPathCheck('state', state_enabled),
                     JMESPathCheck('storageEndpoint', storage_endpoint),
                     JMESPathCheck('retentionDays', retention_days),
                     JMESPathCheck('auditActionsAndGroups', audit_actions_expected)])

        # get audit policy
        self.cmd('sql server audit-policy show -g {} -n {}'
                 .format(resource_group, server),
                 checks=[
                     JMESPathCheck('resourceGroup', resource_group),
                     JMESPathCheck('state', state_enabled),
                     JMESPathCheck('blobStorageTargetState', state_enabled),
                     JMESPathCheck('logAnalyticsTargetState', state_disabled),
                     JMESPathCheck('eventHubTargetState', state_disabled),
                     JMESPathCheck('isAzureMonitorTargetEnabled', False)])

        # update audit policy - specify storage account and resource group. use secondary key
        storage_endpoint_2 = self._get_storage_endpoint(storage_account_2, resource_group_2)
        self.cmd('sql server audit-policy update -g {} -n {} --blob-storage-target-state {} --storage-account {}'
                 .format(resource_group, server, state_enabled, storage_account_2),
                 checks=[
                     JMESPathCheck('resourceGroup', resource_group),
                     JMESPathCheck('state', state_enabled),
                     JMESPathCheck('storageEndpoint', storage_endpoint_2),
                     JMESPathCheck('retentionDays', retention_days),
                     JMESPathCheck('auditActionsAndGroups', audit_actions_expected)])

        # update audit policy - disable
        self.cmd('sql server audit-policy update -g {} -n {} --state {}'
                 .format(resource_group, server, state_disabled),
                 checks=[
                     JMESPathCheck('resourceGroup', resource_group),
                     JMESPathCheck('state', state_disabled),
                     JMESPathCheck('retentionDays', retention_days),
                     JMESPathCheck('auditActionsAndGroups', audit_actions_expected)])

        # create log analytics workspace
        log_analytics_workspace_name = self.create_random_name("laws", 20)

        log_analytics_workspace_id = self.cmd('monitor log-analytics workspace create -g {} -n {}'
                                              .format(resource_group, log_analytics_workspace_name),
                                              checks=[
                                                  JMESPathCheck('resourceGroup', resource_group),
                                                  JMESPathCheck('name', log_analytics_workspace_name),
                                                  JMESPathCheck('provisioningState', 'Succeeded')]).get_output_in_json()['id']

        # update audit policy - enable log analytics target
        self.cmd('sql server audit-policy update -g {} -n {} --state {}'
                 ' --log-analytics-target-state {} --log-analytics-workspace-resource-id {}'
                 .format(resource_group, server, state_enabled, state_enabled, log_analytics_workspace_id),
                 checks=[
                     JMESPathCheck('resourceGroup', resource_group),
                     JMESPathCheck('state', state_enabled),
                     JMESPathCheck('retentionDays', retention_days),
                     JMESPathCheck('auditActionsAndGroups', audit_actions_expected)])

        # get audit policy - verify logAnalyticsTargetState is enabled and isAzureMonitorTargetEnabled is true
        self.cmd('sql server audit-policy show -g {} -n {}'
                 .format(resource_group, server),
                 checks=[
                     JMESPathCheck('resourceGroup', resource_group),
                     JMESPathCheck('state', state_enabled),
                     JMESPathCheck('blobStorageTargetState', state_enabled),
                     JMESPathCheck('logAnalyticsTargetState', state_enabled),
                     JMESPathCheck('eventHubTargetState', state_disabled),
                     JMESPathCheck('isAzureMonitorTargetEnabled', True)])

        # update audit policy - disable log analytics target
        self.cmd('sql server audit-policy update -g {} -n {} --state {} --log-analytics-target-state {}'
                 .format(resource_group, server, state_enabled, state_disabled),
                 checks=[
                     JMESPathCheck('resourceGroup', resource_group),
                     JMESPathCheck('state', state_enabled),
                     JMESPathCheck('retentionDays', retention_days),
                     JMESPathCheck('auditActionsAndGroups', audit_actions_expected)])

        # get audit policy - verify logAnalyticsTargetState is disabled and isAzureMonitorTargetEnabled s false
        self.cmd('sql server audit-policy show -g {} -n {}'
                 .format(resource_group, server),
                 checks=[
                     JMESPathCheck('resourceGroup', resource_group),
                     JMESPathCheck('state', state_enabled),
                     JMESPathCheck('blobStorageTargetState', state_enabled),
                     JMESPathCheck('logAnalyticsTargetState', state_disabled),
                     JMESPathCheck('eventHubTargetState', state_disabled),
                     JMESPathCheck('isAzureMonitorTargetEnabled', False)])

        # create event hub namespace
        eventhub_namespace = 'cliehnamespacedb01'

        self.cmd('eventhubs namespace create -g {} -n {}'
                 .format(resource_group, eventhub_namespace),
                 checks=[
                     JMESPathCheck('provisioningState', 'Succeeded')])

        # create event hub
        eventhub_name = 'cliehsrv01'

        self.cmd('eventhubs eventhub create -g {} -n {} --namespace-name {}'
                 .format(resource_group, eventhub_name, eventhub_namespace),
                 checks=[
                     JMESPathCheck('status', 'Active')])

        # create event hub autorization rule
        eventhub_auth_rule = 'cliehauthruledb01'

        eventhub_auth_rule_id = self.cmd('eventhubs namespace authorization-rule create -g {} -n {} --namespace-name {} --rights Listen Manage Send'
                                         .format(resource_group, eventhub_auth_rule, eventhub_namespace)).get_output_in_json()['id']

        # update audit policy - enable event hub target
        self.cmd('sql server audit-policy update -g {} -n {} --state {} --event-hub-target-state {}'
                 ' --event-hub-authorization-rule-id {} --event-hub {}'
                 .format(resource_group, server, state_enabled, state_enabled,
                         eventhub_auth_rule_id, eventhub_name),
                 checks=[
                     JMESPathCheck('resourceGroup', resource_group),
                     JMESPathCheck('state', state_enabled),
                     JMESPathCheck('retentionDays', retention_days),
                     JMESPathCheck('auditActionsAndGroups', audit_actions_expected)])

        # get audit policy - verify eventHubTargetState is enabled and isAzureMonitorTargetEnabled is true
        self.cmd('sql server audit-policy show -g {} -n {}'
                 .format(resource_group, server),
                 checks=[
                     JMESPathCheck('resourceGroup', resource_group),
                     JMESPathCheck('state', state_enabled),
                     JMESPathCheck('blobStorageTargetState', state_enabled),
                     JMESPathCheck('logAnalyticsTargetState', state_disabled),
                     JMESPathCheck('eventHubTargetState', state_enabled),
                     JMESPathCheck('isAzureMonitorTargetEnabled', True)])

        # update audit policy - disable event hub target
        self.cmd('sql server audit-policy update -g {} -n {} --state {} --event-hub-target-state {}'
                 .format(resource_group, server, state_enabled, state_disabled),
                 checks=[
                     JMESPathCheck('resourceGroup', resource_group),
                     JMESPathCheck('state', state_enabled),
                     JMESPathCheck('retentionDays', retention_days),
                     JMESPathCheck('auditActionsAndGroups', audit_actions_expected)])

        # get audit policy - verify eventHubTargetState is disabled and isAzureMonitorTargetEnabled is false
        self.cmd('sql server audit-policy show -g {} -n {}'
                 .format(resource_group, server),
                 checks=[
                     JMESPathCheck('resourceGroup', resource_group),
                     JMESPathCheck('state', state_enabled),
                     JMESPathCheck('blobStorageTargetState', state_enabled),
                     JMESPathCheck('logAnalyticsTargetState', state_disabled),
                     JMESPathCheck('eventHubTargetState', state_disabled),
                     JMESPathCheck('isAzureMonitorTargetEnabled', False)])


class SqlServerDwMgmtScenarioTest(ScenarioTest):
    # pylint: disable=too-many-instance-attributes
    @ResourceGroupPreparer(location='westeurope')
    @SqlServerPreparer(location='westeurope')
    @AllowLargeResponse()
    def test_sql_dw_mgmt(self, resource_group, resource_group_location, server):
        database_name = "cliautomationdb01"

        update_service_objective = 'DW200c'
        update_storage = '20TB'
        update_storage_bytes = str(20 * 1024 * 1024 * 1024 * 1024)

        # test sql db commands
        dw = self.cmd('sql dw create -g {} --server {} --name {}'
                      .format(resource_group, server, database_name),
                      checks=[
                          JMESPathCheck('resourceGroup', resource_group),
                          JMESPathCheck('name', database_name),
                          JMESPathCheck('location', resource_group_location),
                          JMESPathCheck('edition', 'DataWarehouse'),
                          JMESPathCheck('sku.tier', 'DataWarehouse'),
                          JMESPathCheck('status', 'Online')]).get_output_in_json()

        # Sanity check that the default max size is not equal to the size that we will update to
        # later. That way we know that update is actually updating the size.
        self.assertNotEqual(dw['maxSizeBytes'], update_storage_bytes,
                            'Initial max size in bytes is equal to the value we want to update to later,'
                            ' so we will not be able to verify that update max size is actually updating.')

        # DataWarehouse is a little quirky and is considered to be both a database and its
        # separate own type of thing. (Why? Because it has the same REST endpoint as regular
        # database, so it must be a database. However it has only a subset of supported operations,
        # so to clarify which operations are supported by dw we group them under `sql dw`.) So the
        # dw shows up under both `db list` and `dw list`.
        self.cmd('sql db list -g {} --server {}'
                 .format(resource_group, server),
                 checks=[
                     JMESPathCheck('length(@)', 2),  # includes dw and master
                     JMESPathCheck('sort([].name)', sorted([database_name, 'master'])),
                     JMESPathCheck('[0].resourceGroup', resource_group),
                     JMESPathCheck('[1].resourceGroup', resource_group)])

        self.cmd('sql dw list -g {} --server {}'
                 .format(resource_group, server),
                 checks=[
                     JMESPathCheck('length(@)', 1),
                     JMESPathCheck('[0].name', database_name),
                     JMESPathCheck('[0].resourceGroup', resource_group)])

        self.cmd('sql db show -g {} --server {} --name {}'
                 .format(resource_group, server, database_name),
                 checks=[
                     JMESPathCheck('name', database_name),
                     JMESPathCheck('resourceGroup', resource_group)])

        # pause/resume
        self.cmd('sql dw pause -g {} --server {} --name {}'
                 .format(resource_group, server, database_name),
                 checks=[NoneCheck()])

        self.cmd('sql dw show --id {}'
                 .format(dw['id']),
                 checks=[
                     JMESPathCheck('name', database_name),
                     JMESPathCheck('resourceGroup', resource_group),
                     JMESPathCheck('status', 'Paused')])

        self.cmd('sql dw resume -g {} --server {} --name {}'
                 .format(resource_group, server, database_name),
                 checks=[NoneCheck()])

        self.cmd('sql dw show --id {}'
                 .format(dw['id']),
                 checks=[
                     JMESPathCheck('name', database_name),
                     JMESPathCheck('resourceGroup', resource_group),
                     JMESPathCheck('status', 'Online')])

        # Update DW storage
        self.cmd('sql dw update -g {} -s {} -n {} --max-size {}'
                 ' --set tags.key1=value1'
                 .format(resource_group, server, database_name, update_storage),
                 checks=[
                     JMESPathCheck('resourceGroup', resource_group),
                     JMESPathCheck('name', database_name),
                     JMESPathCheck('maxSizeBytes', update_storage_bytes),
                     JMESPathCheck('tags.key1', 'value1')])

        # Update DW service objective
        self.cmd('sql dw update --id {} --service-objective {}'
                 .format(dw['id'], update_service_objective),
                 checks=[
                     JMESPathCheck('resourceGroup', resource_group),
                     JMESPathCheck('name', database_name),
                     JMESPathCheck('requestedServiceObjectiveName', update_service_objective),
                     JMESPathCheck('maxSizeBytes', update_storage_bytes),
                     JMESPathCheck('tags.key1', 'value1')])

        # Delete DW
        self.cmd('sql dw delete -g {} --server {} --name {} --yes'
                 .format(resource_group, server, database_name),
                 checks=[NoneCheck()])

        self.cmd('sql dw delete --id {} --yes'
                 .format(dw['id']),
                 checks=[NoneCheck()])


class SqlServerDnsAliasMgmtScenarioTest(ScenarioTest):

    # create 2 servers in the same resource group, and 1 server in a different resource group
    @ResourceGroupPreparer(parameter_name="resource_group_1",
                           parameter_name_for_location="resource_group_location_1",
                           location='eastus')
    @ResourceGroupPreparer(parameter_name="resource_group_2",
                           parameter_name_for_location="resource_group_location_2",
                           location='eastus')
    @SqlServerPreparer(parameter_name="server_name_1",
                       resource_group_parameter_name="resource_group_1",
                       location='eastus')
    @SqlServerPreparer(parameter_name="server_name_2",
                       resource_group_parameter_name="resource_group_1",
                       location='eastus')
    @SqlServerPreparer(parameter_name="server_name_3",
                       resource_group_parameter_name="resource_group_2",
                       location='eastus')
    def test_sql_server_dns_alias_mgmt(self,
                                       resource_group_1, resource_group_location_1,
                                       resource_group_2, resource_group_location_2,
                                       server_name_1, server_name_2, server_name_3):
        # helper class so that it's clear which servers are in which groups
        class ServerInfo(object):  # pylint: disable=too-few-public-methods
            def __init__(self, name, group, location):
                self.name = name
                self.group = group
                self.location = location

        s1 = ServerInfo(server_name_1, resource_group_1, resource_group_location_1)
        s2 = ServerInfo(server_name_2, resource_group_1, resource_group_location_1)
        s3 = ServerInfo(server_name_3, resource_group_2, resource_group_location_2)

        alias_name = 'alias1'

        # verify setup
        for s in (s1, s2, s3):
            self.cmd('sql server show -g {} -n {}'
                     .format(s.group, s.name),
                     checks=[
                         JMESPathCheck('name', s.name),
                         JMESPathCheck('resourceGroup', s.group)])

        # Create server dns alias
        self.cmd('sql server dns-alias create -n {} -s {} -g {}'
                 .format(alias_name, s1.name, s1.group),
                 checks=[
                     JMESPathCheck('name', alias_name),
                     JMESPathCheck('resourceGroup', s1.group)
                 ])

        # Check that alias is created on a right server
        self.cmd('sql server dns-alias list -s {} -g {}'
                 .format(s1.name, s1.group),
                 checks=[
                     JMESPathCheck('length(@)', 1),
                     JMESPathCheck('[0].name', alias_name)
                 ])

        # Repoint alias to the server within the same resource group
        self.cmd('sql server dns-alias set -n {} --original-server {} -s {} -g {}'
                 .format(alias_name, s1.name, s2.name, s2.group),
                 checks=[NoneCheck()])

        # List the aliases on old server to check if alias is not pointing there
        self.cmd('sql server dns-alias list -s {} -g {}'
                 .format(s1.name, s1.group),
                 checks=[
                     JMESPathCheck('length(@)', 0)
                 ])

        # Check if alias is pointing to new server
        self.cmd('sql server dns-alias list -s {} -g {}'
                 .format(s2.name, s2.group),
                 checks=[
                     JMESPathCheck('length(@)', 1),
                     JMESPathCheck('[0].name', alias_name)
                 ])

        # Repoint alias to the same server (to check that operation is idempotent)
        self.cmd('sql server dns-alias set -n {} --original-server {} -s {} -g {}'
                 .format(alias_name, s1.name, s2.name, s2.group),
                 checks=[NoneCheck()])

        # Check if alias is pointing to the right server
        self.cmd('sql server dns-alias list -s {} -g {}'
                 .format(s2.name, s2.group),
                 checks=[
                     JMESPathCheck('length(@)', 1),
                     JMESPathCheck('[0].name', alias_name)
                 ])

        # Repoint alias to the server within the same resource group
        self.cmd('sql server dns-alias set -n {} --original-server {} --original-resource-group {} -s {} -g {}'
                 .format(alias_name, s2.name, s2.group, s3.name, s3.group),
                 checks=[NoneCheck()])

        # List the aliases on old server to check if alias is not pointing there
        self.cmd('sql server dns-alias list -s {} -g {}'
                 .format(s2.name, s2.group),
                 checks=[
                     JMESPathCheck('length(@)', 0)
                 ])

        # Check if alias is pointing to new server
        self.cmd('sql server dns-alias list -s {} -g {}'
                 .format(s3.name, s3.group),
                 checks=[
                     JMESPathCheck('length(@)', 1),
                     JMESPathCheck('[0].name', alias_name)
                 ])

        # Drop alias
        self.cmd('sql server dns-alias delete -n {} -s {} -g {}'
                 .format(alias_name, s3.name, s3.group),
                 checks=[NoneCheck()])

        # Verify that alias got dropped correctly
        self.cmd('sql server dns-alias list -s {} -g {}'
                 .format(s3.name, s3.group),
                 checks=[
                     JMESPathCheck('length(@)', 0)
                 ])


class SqlServerDbReplicaMgmtScenarioTest(ScenarioTest):
    # create 2 servers in the same resource group, and 1 server in a different resource group
    @ResourceGroupPreparer(parameter_name="resource_group_1",
                           parameter_name_for_location="resource_group_location_1",
                           location='southeastasia')
    @ResourceGroupPreparer(parameter_name="resource_group_2",
                           parameter_name_for_location="resource_group_location_2",
                           location='southeastasia')
    @SqlServerPreparer(parameter_name="server_name_1",
                       resource_group_parameter_name="resource_group_1",
                       location='southeastasia')
    @SqlServerPreparer(parameter_name="server_name_2",
                       resource_group_parameter_name="resource_group_1",
                       location='southeastasia')
    @SqlServerPreparer(parameter_name="server_name_3",
                       resource_group_parameter_name="resource_group_2",
                       location='southeastasia')
    @AllowLargeResponse()
    def test_sql_db_replica_mgmt(self,
                                 resource_group_1, resource_group_location_1,
                                 resource_group_2, resource_group_location_2,
                                 server_name_1, server_name_2, server_name_3):

        database_name = "cliautomationdb01"
        target_database_name = "cliautomationdb02"
        service_objective = 'GP_Gen5_8'

        # helper class so that it's clear which servers are in which groups
        class ServerInfo(object):  # pylint: disable=too-few-public-methods
            def __init__(self, name, group, location):
                self.name = name
                self.group = group
                self.location = location

        s1 = ServerInfo(server_name_1, resource_group_1, resource_group_location_1)
        s2 = ServerInfo(server_name_2, resource_group_1, resource_group_location_1)
        s3 = ServerInfo(server_name_3, resource_group_2, resource_group_location_2)

        # verify setup
        for s in (s1, s2, s3):
            self.cmd('sql server show -g {} -n {}'
                     .format(s.group, s.name),
                     checks=[
                         JMESPathCheck('name', s.name),
                         JMESPathCheck('resourceGroup', s.group)])

        # create db in first server
        self.cmd('sql db create -g {} -s {} -n {} --yes'
                 .format(s1.group, s1.name, database_name),
                 checks=[
                     JMESPathCheck('name', database_name),
                     JMESPathCheck('resourceGroup', s1.group)])

        # create replica in second server with min params
        # partner resouce group unspecified because s1.group == s2.group
        self.cmd('sql db replica create -g {} -s {} -n {} --partner-server {}'
                 .format(s1.group, s1.name, database_name,
                         s2.name),
                 checks=[
                     JMESPathCheck('name', database_name),
                     JMESPathCheck('resourceGroup', s2.group)])

        # create replica in second server with backup storage redundancy
        backup_storage_redundancy = "zone"
        self.cmd('sql db replica create -g {} -s {} -n {} --partner-server {} --backup-storage-redundancy {}'
                 .format(s1.group, s1.name, database_name,
                         s2.name, backup_storage_redundancy),
                 checks=[
                     JMESPathCheck('name', database_name),
                     JMESPathCheck('resourceGroup', s2.group),
                     JMESPathCheck('backupStorageRedundancy', 'Zone')])

        # check that the replica was created in the correct server
        self.cmd('sql db show -g {} -s {} -n {}'
                 .format(s2.group, s2.name, database_name),
                 checks=[
                     JMESPathCheck('name', database_name),
                     JMESPathCheck('resourceGroup', s2.group)])

        # Delete replica in second server and recreate with explicit service objective and name
        self.cmd('sql db delete -g {} -s {} -n {} --yes'
                 .format(s2.group, s2.name, database_name))

        self.cmd('sql db replica create -g {} -s {} -n {} --partner-server {} '
                 ' --service-objective {} --partner-database {}'
                 .format(s1.group, s1.name, database_name,
                         s2.name, service_objective, target_database_name),
                 checks=[
                     JMESPathCheck('name', target_database_name),
                     JMESPathCheck('resourceGroup', s2.group),
                     JMESPathCheck('requestedServiceObjectiveName', service_objective)])

        # Create replica in pool in third server with max params (except service objective)
        pool_name = 'pool1'
        pool_edition = 'GeneralPurpose'
        self.cmd('sql elastic-pool create -g {} --server {} --name {} '
                 ' --edition {}'
                 .format(s3.group, s3.name, pool_name, pool_edition))

        self.cmd('sql db replica create -g {} -s {} -n {} --partner-server {}'
                 ' --partner-resource-group {} --elastic-pool {}'
                 .format(s1.group, s1.name, database_name,
                         s3.name, s3.group, pool_name),
                 checks=[
                     JMESPathCheck('name', database_name),
                     JMESPathCheck('resourceGroup', s3.group),
                     JMESPathCheck('elasticPoolName', pool_name)])

        # check that the replica was created in the correct server
        self.cmd('sql db show -g {} -s {} -n {}'
                 .format(s3.group, s3.name, database_name),
                 checks=[
                     JMESPathCheck('name', database_name),
                     JMESPathCheck('resourceGroup', s3.group)])

        # list replica links on s1 - it should link to s2 and s3
        self.cmd('sql db replica list-links -g {} -s {} -n {}'
                 .format(s1.group, s1.name, database_name),
                 checks=[JMESPathCheck('length(@)', 2)])

        # list replica links on s3 - it should link only to s1
        self.cmd('sql db replica list-links -g {} -s {} -n {}'
                 .format(s3.group, s3.name, database_name),
                 checks=[
                     JMESPathCheck('length(@)', 1),
                     JMESPathCheck('[0].role', 'Secondary'),
                     JMESPathCheck('[0].partnerRole', 'Primary')])

        # Failover to s3.
        self.cmd('sql db replica set-primary -g {} -s {} -n {}'
                 .format(s3.group, s3.name, database_name),
                 checks=[NoneCheck()])

        # list replica links on s3 - it should link to s1 and s2
        self.cmd('sql db replica list-links -g {} -s {} -n {}'
                 .format(s3.group, s3.name, database_name),
                 checks=[JMESPathCheck('length(@)', 2)])

        # Stop replication from s3 to s2 twice. Second time should be no-op.
        for _ in range(2):
            # Delete link
            self.cmd('sql db replica delete-link -g {} -s {} -n {} --partner-resource-group {}'
                     ' --partner-server {} --yes'
                     .format(s3.group, s3.name, database_name, s2.group, s2.name),
                     checks=[NoneCheck()])

            # Verify link was deleted. s3 should still be the primary.
            self.cmd('sql db replica list-links -g {} -s {} -n {}'
                     .format(s3.group, s3.name, database_name),
                     checks=[
                         JMESPathCheck('length(@)', 1),
                         JMESPathCheck('[0].role', 'Primary'),
                         JMESPathCheck('[0].partnerRole', 'Secondary')])

        # Failover to s3 again (should be no-op, it's already primary)
        self.cmd('sql db replica set-primary -g {} -s {} -n {} --allow-data-loss'
                 .format(s3.group, s3.name, database_name),
                 checks=[NoneCheck()])

        # s3 should still be the primary.
        self.cmd('sql db replica list-links -g {} -s {} -n {}'
                 .format(s3.group, s3.name, database_name),
                 checks=[
                     JMESPathCheck('length(@)', 1),
                     JMESPathCheck('[0].role', 'Primary'),
                     JMESPathCheck('[0].partnerRole', 'Secondary')])

        # Force failover back to s1
        self.cmd('sql db replica set-primary -g {} -s {} -n {} --allow-data-loss'
                 .format(s1.group, s1.name, database_name),
                 checks=[NoneCheck()])


class SqlElasticPoolsMgmtScenarioTest(ScenarioTest):
    def __init__(self, method_name):
        super(SqlElasticPoolsMgmtScenarioTest, self).__init__(method_name)
        self.pool_name = "cliautomationpool01"

    def verify_activities(self, activities, resource_group, server):
        if isinstance(activities, list.__class__):
            raise AssertionError("Actual value '{}' expected to be list class."
                                 .format(activities))

        for activity in activities:
            if isinstance(activity, dict.__class__):
                raise AssertionError("Actual value '{}' expected to be dict class"
                                     .format(activities))
            if activity['resourceGroup'] != resource_group:
                raise AssertionError("Actual value '{}' != Expected value {}"
                                     .format(activity['resourceGroup'], resource_group))
            elif activity['serverName'] != server:
                raise AssertionError("Actual value '{}' != Expected value {}"
                                     .format(activity['serverName'], server))
            elif activity['currentElasticPoolName'] != self.pool_name:
                raise AssertionError("Actual value '{}' != Expected value {}"
                                     .format(activity['currentElasticPoolName'], self.pool_name))
        return True

    @ResourceGroupPreparer(location='eastus2')
    @SqlServerPreparer(location='eastus2')
    @AllowLargeResponse()
    def test_sql_elastic_pools_mgmt(self, resource_group, resource_group_location, server):
        database_name = "cliautomationdb02"
        pool_name2 = "cliautomationpool02"
        edition = 'Standard'

        dtu = 1200
        db_dtu_min = 10
        db_dtu_max = 50
        storage = '1200GB'
        storage_mb = 1228800

        updated_dtu = 50
        updated_db_dtu_min = 10
        updated_db_dtu_max = 50
        updated_storage = '50GB'
        updated_storage_mb = 51200

        db_service_objective = 'S1'

        # test sql elastic-pool commands
        elastic_pool_1 = self.cmd('sql elastic-pool create -g {} --server {} --name {} '
                                  '--dtu {} --edition {} --db-dtu-min {} --db-dtu-max {} '
                                  '--storage {}'
                                  .format(resource_group, server, self.pool_name, dtu,
                                          edition, db_dtu_min, db_dtu_max, storage),
                                  checks=[
                                      JMESPathCheck('resourceGroup', resource_group),
                                      JMESPathCheck('name', self.pool_name),
                                      JMESPathCheck('location', resource_group_location),
                                      JMESPathCheck('state', 'Ready'),
                                      JMESPathCheck('dtu', dtu),
                                      JMESPathCheck('sku.capacity', dtu),
                                      JMESPathCheck('databaseDtuMin', db_dtu_min),
                                      JMESPathCheck('databaseDtuMax', db_dtu_max),
                                      JMESPathCheck('perDatabaseSettings.minCapacity', db_dtu_min),
                                      JMESPathCheck('perDatabaseSettings.maxCapacity', db_dtu_max),
                                      JMESPathCheck('edition', edition),
                                      JMESPathCheck('sku.tier', edition)]).get_output_in_json()

        self.cmd('sql elastic-pool show -g {} --server {} --name {}'
                 .format(resource_group, server, self.pool_name),
                 checks=[
                     JMESPathCheck('resourceGroup', resource_group),
                     JMESPathCheck('name', self.pool_name),
                     JMESPathCheck('state', 'Ready'),
                     JMESPathCheck('databaseDtuMin', db_dtu_min),
                     JMESPathCheck('databaseDtuMax', db_dtu_max),
                     JMESPathCheck('edition', edition),
                     JMESPathCheck('storageMb', storage_mb),
                     JMESPathCheck('zoneRedundant', False)])

        self.cmd('sql elastic-pool show --id {}'
                 .format(elastic_pool_1['id']),
                 checks=[
                     JMESPathCheck('resourceGroup', resource_group),
                     JMESPathCheck('name', self.pool_name),
                     JMESPathCheck('state', 'Ready'),
                     JMESPathCheck('databaseDtuMin', db_dtu_min),
                     JMESPathCheck('databaseDtuMax', db_dtu_max),
                     JMESPathCheck('edition', edition),
                     JMESPathCheck('storageMb', storage_mb)])

        self.cmd('sql elastic-pool list -g {} --server {}'
                 .format(resource_group, server),
                 checks=[
                     JMESPathCheck('[0].resourceGroup', resource_group),
                     JMESPathCheck('[0].name', self.pool_name),
                     JMESPathCheck('[0].state', 'Ready'),
                     JMESPathCheck('[0].databaseDtuMin', db_dtu_min),
                     JMESPathCheck('[0].databaseDtuMax', db_dtu_max),
                     JMESPathCheck('[0].edition', edition),
                     JMESPathCheck('[0].storageMb', storage_mb)])

        self.cmd('sql elastic-pool update -g {} --server {} --name {} '
                 '--dtu {} --storage {} --set tags.key1=value1'
                 .format(resource_group, server, self.pool_name,
                         updated_dtu, updated_storage),
                 checks=[
                     JMESPathCheck('resourceGroup', resource_group),
                     JMESPathCheck('name', self.pool_name),
                     JMESPathCheck('state', 'Ready'),
                     JMESPathCheck('dtu', updated_dtu),
                     JMESPathCheck('sku.capacity', updated_dtu),
                     JMESPathCheck('edition', edition),
                     JMESPathCheck('sku.tier', edition),
                     JMESPathCheck('databaseDtuMin', db_dtu_min),
                     JMESPathCheck('databaseDtuMax', db_dtu_max),
                     JMESPathCheck('perDatabaseSettings.minCapacity', db_dtu_min),
                     JMESPathCheck('perDatabaseSettings.maxCapacity', db_dtu_max),
                     JMESPathCheck('storageMb', updated_storage_mb),
                     JMESPathCheck('maxSizeBytes', updated_storage_mb * 1024 * 1024),
                     JMESPathCheck('tags.key1', 'value1')])

        self.cmd('sql elastic-pool update --id {} '
                 '--dtu {} --db-dtu-min {} --db-dtu-max {} --storage {}'
                 .format(elastic_pool_1['id'], dtu,
                         updated_db_dtu_min, updated_db_dtu_max,
                         storage),
                 checks=[
                     JMESPathCheck('resourceGroup', resource_group),
                     JMESPathCheck('name', self.pool_name),
                     JMESPathCheck('state', 'Ready'),
                     JMESPathCheck('dtu', dtu),
                     JMESPathCheck('sku.capacity', dtu),
                     JMESPathCheck('databaseDtuMin', updated_db_dtu_min),
                     JMESPathCheck('databaseDtuMax', updated_db_dtu_max),
                     JMESPathCheck('perDatabaseSettings.minCapacity', updated_db_dtu_min),
                     JMESPathCheck('perDatabaseSettings.maxCapacity', updated_db_dtu_max),
                     JMESPathCheck('storageMb', storage_mb),
                     JMESPathCheck('maxSizeBytes', storage_mb * 1024 * 1024),
                     JMESPathCheck('tags.key1', 'value1')])

        self.cmd('sql elastic-pool update -g {} --server {} --name {} '
                 '--remove tags.key1'
                 .format(resource_group, server, self.pool_name),
                 checks=[
                     JMESPathCheck('resourceGroup', resource_group),
                     JMESPathCheck('name', self.pool_name),
                     JMESPathCheck('state', 'Ready'),
                     JMESPathCheck('tags', {})])

        # create a second pool with minimal params
        elastic_pool_2 = self.cmd('sql elastic-pool create -g {} --server {} --name {} '
                                  .format(resource_group, server, pool_name2),
                                  checks=[
                                      JMESPathCheck('resourceGroup', resource_group),
                                      JMESPathCheck('name', pool_name2),
                                      JMESPathCheck('location', resource_group_location),
                                      JMESPathCheck('state', 'Ready')]).get_output_in_json()

        self.cmd('sql elastic-pool list -g {} -s {}'.format(resource_group, server),
                 checks=[JMESPathCheck('length(@)', 2)])

        # Create a database directly in an Azure sql elastic pool.
        # Note that 'elasticPoolName' is populated in transform
        # func which only runs after `show`/`list` commands.
        self.cmd('sql db create -g {} --server {} --name {} '
                 '--elastic-pool {}'
                 .format(resource_group, server, database_name, self.pool_name),
                 checks=[
                     JMESPathCheck('resourceGroup', resource_group),
                     JMESPathCheck('name', database_name),
                     JMESPathCheck('elasticPoolId', elastic_pool_1['id']),
                     JMESPathCheck('requestedServiceObjectiveName', 'ElasticPool'),
                     JMESPathCheck('status', 'Online')])

        self.cmd('sql db show -g {} --server {} --name {}'
                 .format(resource_group, server, database_name),
                 checks=[JMESPathCheck('elasticPoolName', self.pool_name)])

        # Move database to second pool by specifying pool name.
        # Also specify service objective just for fun.
        # Note that 'elasticPoolName' is populated in transform
        # func which only runs after `show`/`list` commands.
        self.cmd('sql db update -g {} -s {} -n {} --elastic-pool {}'
                 ' --service-objective ElasticPool'
                 .format(resource_group, server, database_name, pool_name2),
                 checks=[
                     JMESPathCheck('resourceGroup', resource_group),
                     JMESPathCheck('name', database_name),
                     JMESPathCheck('elasticPoolId', elastic_pool_2['id']),
                     JMESPathCheck('requestedServiceObjectiveName', 'ElasticPool'),
                     JMESPathCheck('status', 'Online')])

        self.cmd('sql db show -g {} --server {} --name {}'
                 .format(resource_group, server, database_name),
                 checks=[JMESPathCheck('elasticPoolName', pool_name2)])

        # Remove database from pool
        self.cmd('sql db update -g {} -s {} -n {} --service-objective {}'
                 .format(resource_group, server, database_name, db_service_objective),
                 checks=[
                     JMESPathCheck('resourceGroup', resource_group),
                     JMESPathCheck('name', database_name),
                     JMESPathCheck('elasticPoolId', None),
                     JMESPathCheck('requestedServiceObjectiveName', db_service_objective),
                     JMESPathCheck('status', 'Online')])

        # Move database back into pool by specifying pool id.
        # Note that 'elasticPoolName' is populated in transform
        # func which only runs after `show`/`list` commands.
        self.cmd('sql db update -g {} -s {} -n {} --elastic-pool {}'
                 ' --service-objective ElasticPool'
                 .format(resource_group, server, database_name, elastic_pool_1['id']),
                 checks=[
                     JMESPathCheck('resourceGroup', resource_group),
                     JMESPathCheck('name', database_name),
                     JMESPathCheck('elasticPoolId', elastic_pool_1['id']),
                     JMESPathCheck('requestedServiceObjectiveName', 'ElasticPool'),
                     JMESPathCheck('status', 'Online')])

        self.cmd('sql db show -g {} -s {} -n {}'
                 .format(resource_group, server, database_name),
                 checks=[
                     JMESPathCheck('resourceGroup', resource_group),
                     JMESPathCheck('name', database_name),
                     JMESPathCheck('elasticPoolId', elastic_pool_1['id']),
                     JMESPathCheck('elasticPoolName', self.pool_name),
                     JMESPathCheck('requestedServiceObjectiveName', 'ElasticPool'),
                     JMESPathCheck('status', 'Online')])

        # List databases in a pool
        self.cmd('sql elastic-pool list-dbs -g {} -s {} -n {}'
                 .format(resource_group, server, self.pool_name),
                 checks=[
                     JMESPathCheck('length(@)', 1),
                     JMESPathCheck('[0].resourceGroup', resource_group),
                     JMESPathCheck('[0].name', database_name),
                     JMESPathCheck('[0].elasticPoolName', self.pool_name)])

        # List databases in a pool - alternative command
        self.cmd('sql db list -g {} -s {} --elastic-pool {}'
                 .format(resource_group, server, self.pool_name),
                 checks=[
                     JMESPathCheck('length(@)', 1),
                     JMESPathCheck('[0].resourceGroup', resource_group),
                     JMESPathCheck('[0].name', database_name),
                     JMESPathCheck('[0].elasticPoolName', self.pool_name)])

        # delete sql server database
        self.cmd('sql db delete -g {} --server {} --name {} --yes'
                 .format(resource_group, server, database_name),
                 checks=[NoneCheck()])

        # delete sql elastic pool
        self.cmd('sql elastic-pool delete -g {} --server {} --name {}'
                 .format(resource_group, server, self.pool_name),
                 checks=[NoneCheck()])

        # delete sql elastic pool by id
        self.cmd('sql elastic-pool delete --id {}'
                 .format(elastic_pool_1['id']),
                 checks=[NoneCheck()])

    @ResourceGroupPreparer(location='westus2')
    @SqlServerPreparer(location='westus2')
    @AllowLargeResponse()
    def test_sql_elastic_pools_vcore_mgmt(self, resource_group, resource_group_location, server):
        pool_name = "cliautomationpool1"

        # Create pool with vcore edition
        vcore_edition = 'GeneralPurpose'
        self.cmd('sql elastic-pool create -g {} --server {} --name {} --edition {}'
                 .format(resource_group, server, pool_name, vcore_edition),
                 checks=[
                     JMESPathCheck('resourceGroup', resource_group),
                     JMESPathCheck('name', pool_name),
                     JMESPathCheck('edition', vcore_edition),
                     JMESPathCheck('sku.tier', vcore_edition)])

        # Update pool to dtu edition
        dtu_edition = 'Standard'
        dtu_capacity = 100
        db_dtu_max = 10
        self.cmd('sql elastic-pool update -g {} --server {} --name {} --edition {} --capacity {} --max-size 250GB '
                 '--db-max-dtu {}'
                 .format(resource_group, server, pool_name, dtu_edition, dtu_capacity, db_dtu_max),
                 checks=[
                     JMESPathCheck('resourceGroup', resource_group),
                     JMESPathCheck('name', pool_name),
                     JMESPathCheck('edition', dtu_edition),
                     JMESPathCheck('sku.tier', dtu_edition),
                     JMESPathCheck('dtu', dtu_capacity),
                     JMESPathCheck('sku.capacity', dtu_capacity),
                     JMESPathCheck('databaseDtuMax', db_dtu_max),
                     JMESPathCheck('perDatabaseSettings.maxCapacity', db_dtu_max)])

        # Update pool back to vcore edition
        vcore_family = 'Gen5'
        vcore_capacity = 4
        self.cmd('sql elastic-pool update -g {} --server {} --name {} -e {} -c {} -f {} '
                 '--db-max-capacity 2'
                 .format(resource_group, server, pool_name, vcore_edition,
                         vcore_capacity, vcore_family),
                 checks=[
                     JMESPathCheck('resourceGroup', resource_group),
                     JMESPathCheck('name', pool_name),
                     JMESPathCheck('edition', vcore_edition),
                     JMESPathCheck('sku.tier', vcore_edition),
                     JMESPathCheck('dtu', None),
                     JMESPathCheck('sku.capacity', vcore_capacity),
                     JMESPathCheck('sku.family', vcore_family),
                     JMESPathCheck('databaseDtuMin', None),
                     JMESPathCheck('databaseDtuMax', None),
                     JMESPathCheck('perDatabaseSettings.maxCapacity', 2)])

        # Update only family
        vcore_family_updated = 'Gen4'
        self.cmd('sql elastic-pool update -g {} -s {} -n {} --family {}'
                 .format(resource_group, server, pool_name, vcore_family_updated),
                 checks=[
                     JMESPathCheck('resourceGroup', resource_group),
                     JMESPathCheck('name', pool_name),
                     JMESPathCheck('edition', vcore_edition),
                     JMESPathCheck('sku.tier', vcore_edition),
                     JMESPathCheck('dtu', None),
                     JMESPathCheck('sku.capacity', vcore_capacity),
                     JMESPathCheck('sku.family', vcore_family_updated),
                     JMESPathCheck('databaseDtuMin', None),
                     JMESPathCheck('databaseDtuMax', None),
                     JMESPathCheck('perDatabaseSettings.maxCapacity', 2)])

        # Update only capacity
        vcore_capacity_updated = 8
        self.cmd('sql elastic-pool update -g {} -s {} -n {} --capacity {}'
                 .format(resource_group, server, pool_name, vcore_capacity_updated),
                 checks=[
                     JMESPathCheck('resourceGroup', resource_group),
                     JMESPathCheck('name', pool_name),
                     JMESPathCheck('edition', vcore_edition),
                     JMESPathCheck('sku.tier', vcore_edition),
                     JMESPathCheck('dtu', None),
                     JMESPathCheck('sku.capacity', vcore_capacity_updated),
                     JMESPathCheck('sku.family', vcore_family_updated),
                     JMESPathCheck('databaseDtuMin', None),
                     JMESPathCheck('databaseDtuMax', None),
                     JMESPathCheck('perDatabaseSettings.maxCapacity', 2)])

        # Update only edition
        vcore_edition_updated = 'BusinessCritical'
        self.cmd('sql elastic-pool update -g {} -s {} -n {} --tier {}'
                 .format(resource_group, server, pool_name, vcore_edition_updated),
                 checks=[
                     JMESPathCheck('resourceGroup', resource_group),
                     JMESPathCheck('name', pool_name),
                     JMESPathCheck('edition', vcore_edition_updated),
                     JMESPathCheck('sku.tier', vcore_edition_updated),
                     JMESPathCheck('dtu', None),
                     JMESPathCheck('sku.capacity', vcore_capacity_updated),
                     JMESPathCheck('sku.family', vcore_family_updated),
                     JMESPathCheck('databaseDtuMin', None),
                     JMESPathCheck('databaseDtuMax', None),
                     JMESPathCheck('perDatabaseSettings.maxCapacity', 2)])

        # Update only db min & max cap
        db_min_capacity_updated = 0.5
        db_max_capacity_updated = 1
        self.cmd('sql elastic-pool update -g {} -s {} -n {} --db-max-capacity {} --db-min-capacity {}'
                 .format(resource_group, server, pool_name, db_max_capacity_updated, db_min_capacity_updated),
                 checks=[
                     JMESPathCheck('resourceGroup', resource_group),
                     JMESPathCheck('name', pool_name),
                     JMESPathCheck('edition', vcore_edition_updated),
                     JMESPathCheck('sku.tier', vcore_edition_updated),
                     JMESPathCheck('dtu', None),
                     JMESPathCheck('sku.capacity', vcore_capacity_updated),
                     JMESPathCheck('sku.family', vcore_family_updated),
                     JMESPathCheck('databaseDtuMin', None),
                     JMESPathCheck('databaseDtuMax', None),
                     JMESPathCheck('perDatabaseSettings.minCapacity', db_min_capacity_updated),
                     JMESPathCheck('perDatabaseSettings.maxCapacity', db_max_capacity_updated)])

        # Create pool with vcore edition and all sku properties specified
        pool_name_2 = 'cliautomationpool2'
        vcore_edition = 'GeneralPurpose'
        self.cmd('sql elastic-pool create -g {} --server {} --name {} -e {} -c {} -f {}'
                 .format(resource_group, server, pool_name_2,
                         vcore_edition_updated, vcore_capacity_updated,
                         vcore_family_updated),
                 checks=[
                     JMESPathCheck('resourceGroup', resource_group),
                     JMESPathCheck('name', pool_name_2),
                     JMESPathCheck('edition', vcore_edition_updated),
                     JMESPathCheck('sku.tier', vcore_edition_updated),
                     JMESPathCheck('dtu', None),
                     JMESPathCheck('sku.capacity', vcore_capacity_updated),
                     JMESPathCheck('sku.family', vcore_family_updated),
                     JMESPathCheck('databaseDtuMin', None),
                     JMESPathCheck('databaseDtuMax', None)])


class SqlElasticPoolOperationMgmtScenarioTest(ScenarioTest):
    def __init__(self, method_name):
        super(SqlElasticPoolOperationMgmtScenarioTest, self).__init__(method_name)
        self.pool_name = "operationtestep1"

    @ResourceGroupPreparer(location='southeastasia')
    @SqlServerPreparer(location='southeastasia')
    @AllowLargeResponse()
    def test_sql_elastic_pool_operation_mgmt(self, resource_group, resource_group_location, server):
        edition = 'Premium'
        dtu = 125
        db_dtu_min = 0
        db_dtu_max = 50
        storage = '50GB'
        storage_mb = 51200

        update_dtu = 250
        update_db_dtu_min = 50
        update_db_dtu_max = 250

        # Create elastic pool
        self.cmd('sql elastic-pool create -g {} --server {} --name {} '
                 '--dtu {} --edition {} --db-dtu-min {} --db-dtu-max {} --storage {}'
                 .format(resource_group, server, self.pool_name, dtu, edition, db_dtu_min, db_dtu_max, storage),
                 checks=[
                     JMESPathCheck('resourceGroup', resource_group),
                     JMESPathCheck('name', self.pool_name),
                     JMESPathCheck('edition', edition),
                     JMESPathCheck('sku.tier', edition),
                     JMESPathCheck('state', 'Ready'),
                     JMESPathCheck('dtu', dtu),
                     JMESPathCheck('sku.capacity', dtu),
                     JMESPathCheck('databaseDtuMin', db_dtu_min),
                     JMESPathCheck('databaseDtuMax', db_dtu_max),
                     JMESPathCheck('perDatabaseSettings.minCapacity', db_dtu_min),
                     JMESPathCheck('perDatabaseSettings.maxCapacity', db_dtu_max),
                     JMESPathCheck('storageMb', storage_mb),
                     JMESPathCheck('maxSizeBytes', storage_mb * 1024 * 1024)])

        # Update elastic pool
        self.cmd('sql elastic-pool update -g {} --server {} --name {} '
                 '--dtu {} --db-dtu-min {} --db-dtu-max {}'
                 .format(resource_group, server, self.pool_name, update_dtu, update_db_dtu_min, update_db_dtu_max))

        # List operations on the elastic pool
        ops = list(self.cmd('sql elastic-pool op list -g {} --server {} --elastic-pool {}'
                            .format(resource_group, server, self.pool_name)).get_output_in_json())

        # Cancel operation
        try:
            self.cmd('sql elastic-pool op cancel -g {} --server {} --elastic-pool {} --name {}'
                     .format(resource_group, server, self.pool_name, ops[0]['name']))
        except Exception as e:
            expectedmessage = "Cannot cancel management operation {} in current state.".format(ops[0]['name'])
            if expectedmessage in str(e):
                pass


class SqlServerCapabilityScenarioTest(ScenarioTest):
    @AllowLargeResponse()
    def test_sql_capabilities(self):
        location = 'westeurope'
        # New capabilities are added quite frequently and the state of each capability depends
        # on your subscription. So it's not a good idea to make strict checks against exactly
        # which capabilities are returned. The idea is to just check the overall structure.

        db_max_size_length_jmespath = 'length([].supportedServiceLevelObjectives[].supportedMaxSizes[])'

        # Get all db capabilities
        self.cmd('sql db list-editions -l {}'.format(location),
                 checks=[
                     # At least system, standard, and premium edition exist
                     JMESPathCheckExists("[?name == 'System']"),
                     JMESPathCheckExists("[?name == 'Standard']"),
                     JMESPathCheckExists("[?name == 'Premium']"),
                     # At least s0 and p1 service objectives exist
                     JMESPathCheckExists("[].supportedServiceLevelObjectives[] | [?name == 'S0']"),
                     JMESPathCheckExists("[].supportedServiceLevelObjectives[] | [?name == 'P1']"),
                     # Max size data is omitted
                     JMESPathCheck(db_max_size_length_jmespath, 0)])

        # Get all available db capabilities
        self.cmd('sql db list-editions -l {} --available'.format(location),
                 checks=[
                     # System edition is not available
                     JMESPathCheck("length([?name == 'System'])", 0),
                     # At least standard and premium edition exist
                     JMESPathCheckExists("[?name == 'Standard']"),
                     JMESPathCheckExists("[?name == 'Premium']"),
                     # At least s0 and p1 service objectives exist
                     JMESPathCheckExists("[].supportedServiceLevelObjectives[] | [?name == 'S0']"),
                     JMESPathCheckExists("[].supportedServiceLevelObjectives[] | [?name == 'P1']"),
                     # Max size data is omitted
                     JMESPathCheck(db_max_size_length_jmespath, 0)])

        # Get all db capabilities with size data
        self.cmd('sql db list-editions -l {} --show-details max-size'.format(location),
                 checks=[
                     # Max size data is included
                     JMESPathCheckGreaterThan(db_max_size_length_jmespath, 0)])

        # Search for db edition - note that it's case insensitive
        self.cmd('sql db list-editions -l {} --edition standard'.format(location),
                 checks=[
                     # Standard edition exists, other editions don't
                     JMESPathCheckExists("[?name == 'Standard']"),
                     JMESPathCheck("length([?name != 'Standard'])", 0)])

        # Search for dtus
        self.cmd('sql db list-editions -l {} --dtu 100'.format(location),
                 checks=[
                     # All results have 100 dtu
                     JMESPathCheckGreaterThan('length([].supportedServiceLevelObjectives[?performanceLevel.value == `100`][])', 0),
                     JMESPathCheck('length([].supportedServiceLevelObjectives[?performanceLevel.value != `100`][])', 0),
                     JMESPathCheck('length([].supportedServiceLevelObjectives[?performanceLevel.unit != `DTU`][])', 0)])

        # Search for vcores
        self.cmd('sql db list-editions -l {} --vcore 2'.format(location),
                 checks=[
                     # All results have 2 vcores
                     JMESPathCheckGreaterThan('length([].supportedServiceLevelObjectives[?performanceLevel.value == `2`][])', 0),
                     JMESPathCheck('length([].supportedServiceLevelObjectives[?performanceLevel.value != `2`][])', 0),
                     JMESPathCheck('length([].supportedServiceLevelObjectives[?performanceLevel.unit != `VCores`][])', 0)])

        # Search for db service objective - note that it's case insensitive
        # Checked items:
        #   * Standard edition exists, other editions don't
        #   * S0 service objective exists, others don't exist
        self.cmd('sql db list-editions -l {} --edition standard --service-objective s0'.format(location),
                 checks=[JMESPathCheckExists("[?name == 'Standard']"),
                         JMESPathCheck("length([?name != 'Standard'])", 0),
                         JMESPathCheckExists("[].supportedServiceLevelObjectives[] | [?name == 'S0']"),
                         JMESPathCheck("length([].supportedServiceLevelObjectives[] | [?name != 'S0'])", 0)])

        pool_max_size_length_jmespath = 'length([].supportedElasticPoolPerformanceLevels[].supportedMaxSizes[])'
        pool_db_max_dtu_length_jmespath = 'length([].supportedElasticPoolPerformanceLevels[].supportedPerDatabaseMaxPerformanceLevels[])'
        pool_db_min_dtu_length_jmespath = ('length([].supportedElasticPoolPerformanceLevels[].supportedPerDatabaseMaxPerformanceLevels[]'
                                           '.supportedPerDatabaseMinPerformanceLevels[])')
        pool_db_max_size_length_jmespath = 'length([].supportedElasticPoolPerformanceLevels[].supportedPerDatabaseMaxSizes[])'

        # Get all elastic pool capabilities
        self.cmd('sql elastic-pool list-editions -l {}'.format(location),
                 checks=[JMESPathCheckExists("[?name == 'Standard']"),  # At least standard and premium edition exist
                         JMESPathCheckExists("[?name == 'Premium']"),
                         JMESPathCheck(pool_max_size_length_jmespath, 0),  # Optional details are omitted
                         JMESPathCheck(pool_db_max_dtu_length_jmespath, 0),
                         JMESPathCheck(pool_db_min_dtu_length_jmespath, 0),
                         JMESPathCheck(pool_db_max_size_length_jmespath, 0)])

        # Search for elastic pool edition - note that it's case insensitive
        self.cmd('sql elastic-pool list-editions -l {} --edition standard'.format(location),
                 checks=[JMESPathCheckExists("[?name == 'Standard']"),  # Standard edition exists, other editions don't
                         JMESPathCheck("length([?name != 'Standard'])", 0)])

        # Search for dtus
        self.cmd('sql elastic-pool list-editions -l {} --dtu 100'.format(location),
                 checks=[
                     # All results have 100 dtu
                     JMESPathCheckGreaterThan('length([].supportedElasticPoolPerformanceLevels[?performanceLevel.value == `100`][])', 0),
                     JMESPathCheck('length([].supportedElasticPoolPerformanceLevels[?performanceLevel.value != `100`][])', 0),
                     JMESPathCheck('length([].supportedServiceLevelObjectives[?performanceLevel.unit != `DTU`][])', 0)])

        # Search for vcores
        self.cmd('sql elastic-pool list-editions -l {} --vcore 2'.format(location),
                 checks=[
                     # All results have 2 vcores
                     JMESPathCheckGreaterThan('length([].supportedElasticPoolPerformanceLevels[?performanceLevel.value == `2`][])', 0),
                     JMESPathCheck('length([].supportedElasticPoolPerformanceLevels[?performanceLevel.value != `2`][])', 0),
                     JMESPathCheck('length([].supportedServiceLevelObjectives[?performanceLevel.unit != `VCores`][])', 0)])

        # Get all db capabilities with pool max size
        self.cmd('sql elastic-pool list-editions -l {} --show-details max-size'.format(location),
                 checks=[JMESPathCheckGreaterThan(pool_max_size_length_jmespath, 0),
                         JMESPathCheck(pool_db_max_dtu_length_jmespath, 0),
                         JMESPathCheck(pool_db_min_dtu_length_jmespath, 0),
                         JMESPathCheck(pool_db_max_size_length_jmespath, 0)])

        # Get all db capabilities with per db max size
        self.cmd('sql elastic-pool list-editions -l {} --show-details db-max-size'.format(location),
                 checks=[JMESPathCheck(pool_max_size_length_jmespath, 0),
                         JMESPathCheck(pool_db_max_dtu_length_jmespath, 0),
                         JMESPathCheck(pool_db_min_dtu_length_jmespath, 0),
                         JMESPathCheckGreaterThan(pool_db_max_size_length_jmespath, 0)])

        # Get all db capabilities with per db max dtu
        self.cmd('sql elastic-pool list-editions -l {} --edition standard --show-details db-max-dtu'.format(location),
                 checks=[JMESPathCheck(pool_max_size_length_jmespath, 0),
                         JMESPathCheckGreaterThan(pool_db_max_dtu_length_jmespath, 0),
                         JMESPathCheck(pool_db_min_dtu_length_jmespath, 0),
                         JMESPathCheck(pool_db_max_size_length_jmespath, 0)])

        # Get all db capabilities with per db min dtu (which is nested under per db max dtu)
        self.cmd('sql elastic-pool list-editions -l {} --edition standard --show-details db-min-dtu'.format(location),
                 checks=[JMESPathCheck(pool_max_size_length_jmespath, 0),
                         JMESPathCheckGreaterThan(pool_db_max_dtu_length_jmespath, 0),
                         JMESPathCheckGreaterThan(pool_db_min_dtu_length_jmespath, 0),
                         JMESPathCheck(pool_db_max_size_length_jmespath, 0)])

        # Get all db capabilities with everything
        self.cmd('sql elastic-pool list-editions -l {} --edition standard --show-details db-min-dtu db-max-dtu '
                 'db-max-size max-size'.format(location),
                 checks=[JMESPathCheckGreaterThan(pool_max_size_length_jmespath, 0),
                         JMESPathCheckGreaterThan(pool_db_max_dtu_length_jmespath, 0),
                         JMESPathCheckGreaterThan(pool_db_min_dtu_length_jmespath, 0),
                         JMESPathCheckGreaterThan(pool_db_max_size_length_jmespath, 0)])


class SqlServerImportExportMgmtScenarioTest(ScenarioTest):
    @ResourceGroupPreparer(location='eastus')
    @SqlServerPreparer(location='eastus')
    @StorageAccountPreparer(location='eastus')
    @AllowLargeResponse()
    def test_sql_db_import_export_mgmt(self, resource_group, resource_group_location, server, storage_account):
        location_long_name = 'eastus'
        admin_login = 'admin123'
        admin_password = 'SecretPassword123'
        db_name = 'cliautomationdb01'
        db_name2 = 'cliautomationdb02'
        db_name3 = 'cliautomationdb03'
        blob = 'testbacpac.bacpac'
        blob2 = 'testbacpac2.bacpac'

        container = 'bacpacs'

        firewall_rule_1 = 'allowAllIps'
        start_ip_address_1 = '0.0.0.0'
        end_ip_address_1 = '0.0.0.0'

        # create server firewall rule
        self.cmd('sql server firewall-rule create --name {} -g {} --server {} '
                 '--start-ip-address {} --end-ip-address {}'
                 .format(firewall_rule_1, resource_group, server,
                         start_ip_address_1, end_ip_address_1),
                 checks=[JMESPathCheck('name', firewall_rule_1),
                         JMESPathCheck('resourceGroup', resource_group),
                         JMESPathCheck('startIpAddress', start_ip_address_1),
                         JMESPathCheck('endIpAddress', end_ip_address_1)])

        # create dbs
        self.cmd('sql db create -g {} --server {} --name {}'
                 .format(resource_group, server, db_name),
                 checks=[JMESPathCheck('resourceGroup', resource_group),
                         JMESPathCheck('name', db_name),
                         JMESPathCheck('location', location_long_name),
                         JMESPathCheck('elasticPoolId', None),
                         JMESPathCheck('status', 'Online')])

        self.cmd('sql db create -g {} --server {} --name {}'
                 .format(resource_group, server, db_name2),
                 checks=[JMESPathCheck('resourceGroup', resource_group),
                         JMESPathCheck('name', db_name2),
                         JMESPathCheck('location', location_long_name),
                         JMESPathCheck('elasticPoolId', None),
                         JMESPathCheck('status', 'Online')])

        self.cmd('sql db create -g {} --server {} --name {}'
                 .format(resource_group, server, db_name3),
                 checks=[JMESPathCheck('resourceGroup', resource_group),
                         JMESPathCheck('name', db_name3),
                         JMESPathCheck('location', location_long_name),
                         JMESPathCheck('elasticPoolId', None),
                         JMESPathCheck('status', 'Online')])

        # get storage account endpoint
        storage_endpoint = self.cmd('storage account show -g {} -n {}'
                                    ' --query primaryEndpoints.blob'
                                    .format(resource_group, storage_account)).get_output_in_json()
        bacpacUri = '{}{}/{}'.format(storage_endpoint, container, blob)
        bacpacUri2 = '{}{}/{}'.format(storage_endpoint, container, blob2)

        # get storage account key
        storageKey = self.cmd('storage account keys list -g {} -n {} --query [0].value'
                              .format(resource_group, storage_account)).get_output_in_json()

        # Set Expiry
        expiryString = '9999-12-25T00:00:00Z'

        # Get sas key
        sasKey = self.cmd('storage blob generate-sas --account-name {} -c {} -n {} --permissions rw --expiry {}'.format(
            storage_account, container, blob2, expiryString)).get_output_in_json()

        # create storage account blob container
        self.cmd('storage container create -n {} --account-name {} --account-key {} '
                 .format(container, storage_account, storageKey),
                 checks=[JMESPathCheck('created', True)])

        # export database to blob container using both keys
        self.cmd('sql db export -s {} -n {} -g {} -p {} -u {}'
                 ' --storage-key {} --storage-key-type StorageAccessKey'
                 ' --storage-uri {}'
                 .format(server, db_name, resource_group, admin_password, admin_login, storageKey, bacpacUri),
                 checks=[
                     # remove this check since there is an issue in getting properties and the fix is being deployed currently
                     # JMESPathCheck('blobUri', bacpacUri),
                     # JMESPathCheck('databaseName', db_name),
                     # JMESPathCheck('requestType', 'Export'),
                     # JMESPathCheck('resourceGroup', resource_group),
                     # JMESPathCheck('serverName', server),
                     JMESPathCheck('status', 'Succeeded')])

        self.cmd('sql db export -s {} -n {} -g {} -p {} -u {}'
                 ' --storage-key {} --storage-key-type SharedAccessKey'
                 ' --storage-uri {}'
                 .format(server, db_name, resource_group, admin_password, admin_login, sasKey, bacpacUri2),
                 checks=[
                     # remove this check since there is an issue in getting properties and the fix is being deployed currently
                     # JMESPathCheck('blobUri', bacpacUri2),
                     # JMESPathCheck('databaseName', db_name),
                     # JMESPathCheck('requestType', 'Export'),
                     # JMESPathCheck('resourceGroup', resource_group),
                     # JMESPathCheck('serverName', server),
                     JMESPathCheck('status', 'Succeeded')])

        # import bacpac to second database using Storage Key
        self.cmd('sql db import -s {} -n {} -g {} -p {} -u {}'
                 ' --storage-key {} --storage-key-type StorageAccessKey'
                 ' --storage-uri {}'
                 .format(server, db_name2, resource_group, admin_password, admin_login, storageKey, bacpacUri),
                 checks=[
                     # Uncomment this when bug in backend is fixed
                     # JMESPathCheck('blobUri', bacpacUri),
                     # JMESPathCheck('databaseName', db_name2),
                     # JMESPathCheck('name', 'import'),
                     # JMESPathCheck('requestType', 'Import'),
                     # JMESPathCheck('resourceGroup', resource_group),
                     # JMESPathCheck('serverName', server),
                     JMESPathCheck('status', 'Succeeded')])

        # import bacpac to third database using SAS key
        self.cmd('sql db import -s {} -n {} -g {} -p {} -u {}'
                 ' --storage-key {} --storage-key-type SharedAccessKey'
                 ' --storage-uri {}'
                 .format(server, db_name3, resource_group, admin_password, admin_login, sasKey, bacpacUri2),
                 checks=[
                     # Uncomment this when bug in backend is fixed
                     # JMESPathCheck('blobUri', bacpacUri2),
                     # JMESPathCheck('databaseName', db_name3),
                     # JMESPathCheck('name', 'import'),
                     # JMESPathCheck('requestType', 'Import'),
                     # JMESPathCheck('resourceGroup', resource_group),
                     # JMESPathCheck('serverName', server),
                     JMESPathCheck('status', 'Succeeded')])


class SqlServerConnectionStringScenarioTest(ScenarioTest):
    def test_sql_db_conn_str(self):
        # ADO.NET, username/password
        conn_str = self.cmd('sql db show-connection-string -s myserver -n mydb -c ado.net').get_output_in_json()
        self.assertEqual(conn_str, 'Server=tcp:myserver.database.windows.net,1433;Database=mydb;User ID=<username>;Password=<password>;Encrypt=true;Connection Timeout=30;')

        # ADO.NET, ADPassword
        conn_str = self.cmd('sql db show-connection-string -s myserver -n mydb -c ado.net -a ADPassword').get_output_in_json()
        self.assertEqual(conn_str, 'Server=tcp:myserver.database.windows.net,1433;Database=mydb;User ID=<username>;Password=<password>;Encrypt=true;Connection Timeout=30;Authentication="Active Directory Password"')

        # ADO.NET, ADIntegrated
        conn_str = self.cmd('sql db show-connection-string -s myserver -n mydb -c ado.net -a ADIntegrated').get_output_in_json()
        self.assertEqual(conn_str, 'Server=tcp:myserver.database.windows.net,1433;Database=mydb;Encrypt=true;Connection Timeout=30;Authentication="Active Directory Integrated"')

        # SqlCmd, username/password
        conn_str = self.cmd('sql db show-connection-string -s myserver -n mydb -c sqlcmd').get_output_in_json()
        self.assertEqual(conn_str, 'sqlcmd -S tcp:myserver.database.windows.net,1433 -d mydb -U <username> -P <password> -N -l 30')

        # SqlCmd, ADPassword
        conn_str = self.cmd('sql db show-connection-string -s myserver -n mydb -c sqlcmd -a ADPassword').get_output_in_json()
        self.assertEqual(conn_str, 'sqlcmd -S tcp:myserver.database.windows.net,1433 -d mydb -U <username> -P <password> -G -N -l 30')

        # SqlCmd, ADIntegrated
        conn_str = self.cmd('sql db show-connection-string -s myserver -n mydb -c sqlcmd -a ADIntegrated').get_output_in_json()
        self.assertEqual(conn_str, 'sqlcmd -S tcp:myserver.database.windows.net,1433 -d mydb -G -N -l 30')

        # JDBC, user name/password
        conn_str = self.cmd('sql db show-connection-string -s myserver -n mydb -c jdbc').get_output_in_json()
        self.assertEqual(conn_str, 'jdbc:sqlserver://myserver.database.windows.net:1433;database=mydb;user=<username>@myserver;password=<password>;encrypt=true;trustServerCertificate=false;hostNameInCertificate=*.database.windows.net;loginTimeout=30')

        # JDBC, ADPassword
        conn_str = self.cmd('sql db show-connection-string -s myserver -n mydb -c jdbc -a ADPassword').get_output_in_json()
        self.assertEqual(conn_str, 'jdbc:sqlserver://myserver.database.windows.net:1433;database=mydb;user=<username>;password=<password>;encrypt=true;trustServerCertificate=false;hostNameInCertificate=*.database.windows.net;loginTimeout=30;authentication=ActiveDirectoryPassword')

        # JDBC, ADIntegrated
        conn_str = self.cmd('sql db show-connection-string -s myserver -n mydb -c jdbc -a ADIntegrated').get_output_in_json()
        self.assertEqual(conn_str, 'jdbc:sqlserver://myserver.database.windows.net:1433;database=mydb;encrypt=true;trustServerCertificate=false;hostNameInCertificate=*.database.windows.net;loginTimeout=30;authentication=ActiveDirectoryIntegrated')

        # PHP PDO, user name/password
        conn_str = self.cmd('sql db show-connection-string -s myserver -n mydb -c php_pdo').get_output_in_json()
        self.assertEqual(conn_str, '$conn = new PDO("sqlsrv:server = tcp:myserver.database.windows.net,1433; Database = mydb; LoginTimeout = 30; Encrypt = 1; TrustServerCertificate = 0;", "<username>", "<password>");')

        # PHP PDO, ADPassword
        self.cmd('sql db show-connection-string -s myserver -n mydb -c php_pdo -a ADPassword', expect_failure=True)

        # PHP PDO, ADIntegrated
        self.cmd('sql db show-connection-string -s myserver -n mydb -c php_pdo -a ADIntegrated', expect_failure=True)

        # PHP, user name/password
        conn_str = self.cmd('sql db show-connection-string -s myserver -n mydb -c php').get_output_in_json()
        self.assertEqual(conn_str, '$connectionOptions = array("UID"=>"<username>@myserver", "PWD"=>"<password>", "Database"=>mydb, "LoginTimeout" => 30, "Encrypt" => 1, "TrustServerCertificate" => 0); $serverName = "tcp:myserver.database.windows.net,1433"; $conn = sqlsrv_connect($serverName, $connectionOptions);')

        # PHP, ADPassword
        self.cmd('sql db show-connection-string -s myserver -n mydb -c php -a ADPassword', expect_failure=True)

        # PHP, ADIntegrated
        self.cmd('sql db show-connection-string -s myserver -n mydb -c php -a ADIntegrated', expect_failure=True)

        # ODBC, user name/password
        conn_str = self.cmd('sql db show-connection-string -s myserver -n mydb -c odbc').get_output_in_json()
        self.assertEqual(conn_str, 'Driver={ODBC Driver 13 for SQL Server};Server=tcp:myserver.database.windows.net,1433;Database=mydb;Uid=<username>@myserver;Pwd=<password>;Encrypt=yes;TrustServerCertificate=no;')

        # ODBC, ADPassword
        conn_str = self.cmd('sql db show-connection-string -s myserver -n mydb -c odbc -a ADPassword').get_output_in_json()
        self.assertEqual(conn_str, 'Driver={ODBC Driver 13 for SQL Server};Server=tcp:myserver.database.windows.net,1433;Database=mydb;Uid=<username>@myserver;Pwd=<password>;Encrypt=yes;TrustServerCertificate=no;Authentication=ActiveDirectoryPassword')

        # ODBC, ADIntegrated
        conn_str = self.cmd('sql db show-connection-string -s myserver -n mydb -c odbc -a ADIntegrated').get_output_in_json()
        self.assertEqual(conn_str, 'Driver={ODBC Driver 13 for SQL Server};Server=tcp:myserver.database.windows.net,1433;Database=mydb;Encrypt=yes;TrustServerCertificate=no;Authentication=ActiveDirectoryIntegrated')


class SqlTransparentDataEncryptionScenarioTest(ScenarioTest):
    def wait_for_encryption_scan(self, resource_group, sn, db_name):
        active_scan = True
        retry_attempts = 5
        while active_scan:
            tdeactivity = self.cmd('sql db tde list-activity -g {} -s {} -d {}'
                                   .format(resource_group, sn, db_name)).get_output_in_json()

            # if tdeactivity is an empty array, there is no ongoing encryption scan
            active_scan = (len(tdeactivity) > 0)
            time.sleep(10)
            retry_attempts -= 1
            if retry_attempts <= 0:
                raise CliTestError("Encryption scan still ongoing: {}.".format(tdeactivity))

    @ResourceGroupPreparer()
    @SqlServerPreparer(location='eastus')
    def test_sql_tde(self, resource_group, server):
        sn = server
        db_name = self.create_random_name("sqltdedb", 20)

        # create database
        self.cmd('sql db create -g {} --server {} --name {}'
                 .format(resource_group, sn, db_name))

        # validate encryption is on by default
        self.cmd('sql db tde show -g {} -s {} -d {}'
                 .format(resource_group, sn, db_name),
                 checks=[JMESPathCheck('status', 'Enabled')])

        self.wait_for_encryption_scan(resource_group, sn, db_name)

        # disable encryption
        self.cmd('sql db tde set -g {} -s {} -d {} --status Disabled'
                 .format(resource_group, sn, db_name),
                 checks=[JMESPathCheck('status', 'Disabled')])

        self.wait_for_encryption_scan(resource_group, sn, db_name)

        # validate encryption is disabled
        self.cmd('sql db tde show -g {} -s {} -d {}'
                 .format(resource_group, sn, db_name),
                 checks=[JMESPathCheck('status', 'Disabled')])

        # enable encryption
        self.cmd('sql db tde set -g {} -s {} -d {} --status Enabled'
                 .format(resource_group, sn, db_name),
                 checks=[JMESPathCheck('status', 'Enabled')])

        self.wait_for_encryption_scan(resource_group, sn, db_name)

        # validate encryption is enabled
        self.cmd('sql db tde show -g {} -s {} -d {}'
                 .format(resource_group, sn, db_name),
                 checks=[JMESPathCheck('status', 'Enabled')])

    @ResourceGroupPreparer(location='eastus')
    @SqlServerPreparer(location='eastus')
    def test_sql_tdebyok(self, resource_group, server):
        resource_prefix = 'sqltdebyok'

        # add identity to server
        server_resp = self.cmd('sql server update -g {} -n {} -i'
                               .format(resource_group, server)).get_output_in_json()
        server_identity = server_resp['identity']['principalId']

        # create db
        db_name = self.create_random_name(resource_prefix, 20)
        self.cmd('sql db create -g {} --server {} --name {}'
                 .format(resource_group, server, db_name))

        # create vault and acl server identity
        vault_name = self.create_random_name(resource_prefix, 24)
        self.cmd('keyvault create -g {} -n {} --enable-soft-delete true'
                 .format(resource_group, vault_name))
        self.cmd('keyvault set-policy -g {} -n {} --object-id {} --key-permissions wrapKey unwrapKey get list'
                 .format(resource_group, vault_name, server_identity))

        # create key
        key_name = self.create_random_name(resource_prefix, 32)
        key_resp = self.cmd('keyvault key create -n {} -p software --vault-name {}'
                            .format(key_name, vault_name)).get_output_in_json()
        kid = key_resp['key']['kid']

        # add server key
        server_key_resp = self.cmd('sql server key create -g {} -s {} -k {}'
                                   .format(resource_group, server, kid),
                                   checks=[
                                       JMESPathCheck('uri', kid),
                                       JMESPathCheck('serverKeyType', 'AzureKeyVault')])
        server_key_name = server_key_resp.get_output_in_json()['name']

        # validate show key
        self.cmd('sql server key show -g {} -s {} -k {}'
                 .format(resource_group, server, kid),
                 checks=[
                     JMESPathCheck('uri', kid),
                     JMESPathCheck('serverKeyType', 'AzureKeyVault'),
                     JMESPathCheck('name', server_key_name)])

        # validate list key (should return 2 items)
        self.cmd('sql server key list -g {} -s {}'
                 .format(resource_group, server),
                 checks=[JMESPathCheck('length(@)', 2)])

        # validate encryption protector is service managed via show
        self.cmd('sql server tde-key show -g {} -s {}'
                 .format(resource_group, server),
                 checks=[
                     JMESPathCheck('serverKeyType', 'ServiceManaged'),
                     JMESPathCheck('serverKeyName', 'ServiceManaged')])

        # update encryption protector to akv key
        self.cmd('sql server tde-key set -g {} -s {} -t AzureKeyVault -k {}'
                 .format(resource_group, server, kid),
                 checks=[
                     JMESPathCheck('serverKeyType', 'AzureKeyVault'),
                     JMESPathCheck('serverKeyName', server_key_name),
                     JMESPathCheck('uri', kid)])

        # validate encryption protector is akv via show
        self.cmd('sql server tde-key show -g {} -s {}'
                 .format(resource_group, server),
                 checks=[
                     JMESPathCheck('serverKeyType', 'AzureKeyVault'),
                     JMESPathCheck('serverKeyName', server_key_name),
                     JMESPathCheck('uri', kid)])

        # update encryption protector to service managed
        self.cmd('sql server tde-key set -g {} -s {} -t ServiceManaged'
                 .format(resource_group, server),
                 checks=[
                     JMESPathCheck('serverKeyType', 'ServiceManaged'),
                     JMESPathCheck('serverKeyName', 'ServiceManaged')])

        # validate encryption protector is service managed via show
        self.cmd('sql server tde-key show -g {} -s {}'
                 .format(resource_group, server),
                 checks=[
                     JMESPathCheck('serverKeyType', 'ServiceManaged'),
                     JMESPathCheck('serverKeyName', 'ServiceManaged')])

        # delete server key
        self.cmd('sql server key delete -g {} -s {} -k {}'
                 .format(resource_group, server, kid))

        # wait for key to be deleted
        time.sleep(10)

        # validate deleted server key via list (should return 1 item)
        self.cmd('sql server key list -g {} -s {}'
                 .format(resource_group, server),
                 checks=[JMESPathCheck('length(@)', 1)])


class SqlServerVnetMgmtScenarioTest(ScenarioTest):
    @ResourceGroupPreparer(location='eastus')
    @SqlServerPreparer(location='eastus')
    def test_sql_vnet_mgmt(self, resource_group, resource_group_location, server):
        vnet_rule_1 = 'rule1'
        vnet_rule_2 = 'rule2'

        # Create vnet's - vnet1 and vnet2

        vnetName1 = 'vnet1'
        vnetName2 = 'vnet2'
        subnetName = 'subnet1'
        addressPrefix = '10.0.1.0/24'
        endpoint = 'Microsoft.Sql'

        # Vnet 1 without service endpoints to test ignore-missing-vnet-service-endpoint feature
        self.cmd('network vnet create -g {} -n {}'.format(resource_group, vnetName1))
        self.cmd('network vnet subnet create -g {} --vnet-name {} -n {} --address-prefix {}'
                 .format(resource_group, vnetName1, subnetName, addressPrefix))

        vnet1 = self.cmd('network vnet subnet show -n {} --vnet-name {} -g {}'
                         .format(subnetName, vnetName1, resource_group)).get_output_in_json()
        vnet_id_1 = vnet1['id']

        # Vnet 2
        self.cmd('network vnet create -g {} -n {}'.format(resource_group, vnetName2))
        self.cmd('network vnet subnet create -g {} --vnet-name {} -n {} --address-prefix {} --service-endpoints {}'
                 .format(resource_group, vnetName2, subnetName, addressPrefix, endpoint),
                 checks=JMESPathCheck('serviceEndpoints[0].service', 'Microsoft.Sql'))

        vnet2 = self.cmd('network vnet subnet show -n {} --vnet-name {} -g {}'
                         .format(subnetName, vnetName2, resource_group)).get_output_in_json()
        vnet_id_2 = vnet2['id']

        # test sql server vnet-rule create using subnet name and vnet name and ignore-missing-vnet-service-endpoint flag
        self.cmd('sql server vnet-rule create --name {} -g {} --server {} --subnet {} --vnet-name {} -i'
                 .format(vnet_rule_1, resource_group, server, subnetName, vnetName1))

        # test sql server vnet-rule show rule 1
        self.cmd('sql server vnet-rule show --name {} -g {} --server {}'
                 .format(vnet_rule_1, resource_group, server),
                 checks=[
                     JMESPathCheck('name', vnet_rule_1),
                     JMESPathCheck('resourceGroup', resource_group),
                     JMESPathCheck('ignoreMissingVnetServiceEndpoint', True)])

        # test sql server vnet-rule create using subnet id
        self.cmd('sql server vnet-rule create --name {} -g {} --server {} --subnet {}'
                 .format(vnet_rule_2, resource_group, server, vnet_id_2),
                 checks=[
                     JMESPathCheck('name', vnet_rule_2),
                     JMESPathCheck('resourceGroup', resource_group),
                     JMESPathCheck('virtualNetworkSubnetId', vnet_id_2),
                     JMESPathCheck('ignoreMissingVnetServiceEndpoint', False)])

        # test sql server vnet-rule update rule 1 with vnet 2
        self.cmd('sql server vnet-rule update --name {} -g {} --server {} --subnet {}'
                 .format(vnet_rule_1, resource_group, server, vnet_id_2),
                 checks=[
                     JMESPathCheck('name', vnet_rule_1),
                     JMESPathCheck('resourceGroup', resource_group),
                     JMESPathCheck('virtualNetworkSubnetId', vnet_id_2),
                     JMESPathCheck('ignoreMissingVnetServiceEndpoint', False)])

        # test sql server vnet-rule update rule 2 with vnet 1 and ignore-missing-vnet-service-endpoint flag
        self.cmd('sql server vnet-rule update --name {} -g {} --server {} --subnet {} -i'
                 .format(vnet_rule_2, resource_group, server, vnet_id_1),
                 checks=[JMESPathCheck('name', vnet_rule_2),
                         JMESPathCheck('resourceGroup', resource_group),
                         JMESPathCheck('virtualNetworkSubnetId', vnet_id_1),
                         JMESPathCheck('ignoreMissingVnetServiceEndpoint', True)])

        # test sql server vnet-rule list
        self.cmd('sql server vnet-rule list -g {} --server {}'.format(resource_group, server),
                 checks=[JMESPathCheck('length(@)', 2)])

        # test sql server vnet-rule delete rule 1
        self.cmd('sql server vnet-rule delete --name {} -g {} --server {}'.format(vnet_rule_1, resource_group, server),
                 checks=NoneCheck())

        # test sql server vnet-rule delete rule 2
        self.cmd('sql server vnet-rule delete --name {} -g {} --server {}'.format(vnet_rule_2, resource_group, server),
                 checks=NoneCheck())


class SqlSubscriptionUsagesScenarioTest(ScenarioTest):
    def test_sql_subscription_usages(self):
        self.cmd('sql list-usages -l westus',
                 checks=[JMESPathCheckGreaterThan('length(@)', 0)])

        self.cmd('sql show-usage -l westus -u ServerQuota',
                 checks=[
                     JMESPathCheck('name', 'ServerQuota'),
                     JMESPathCheckGreaterThan('limit', 0)])


class SqlZoneResilienceScenarioTest(ScenarioTest):
    @ResourceGroupPreparer(location='eastus')
    @SqlServerPreparer(location='eastus')
    @AllowLargeResponse()
    def test_sql_zone_resilient_database(self, resource_group, resource_group_location, server):
        database_name = "createUnzonedUpdateToZonedDb"
        database_name_2 = "createZonedUpdateToUnzonedDb"
        database_name_3 = "updateNoParamForUnzonedDb"
        database_name_4 = "updateNoParamForZonedDb"

        # Test creating database with zone resilience set to false.  Expect regular database created.
        self.cmd('sql db create -g {} --server {} --name {} --edition {} --zone-redundant {}'
                 .format(resource_group, server, database_name, "Premium", False),
                 checks=[
                     JMESPathCheck('resourceGroup', resource_group),
                     JMESPathCheck('name', database_name),
                     JMESPathCheck('location', resource_group_location),
                     JMESPathCheck('elasticPoolId', None),
                     JMESPathCheck('edition', 'Premium'),
                     JMESPathCheck('sku.tier', 'Premium'),
                     JMESPathCheck('zoneRedundant', False)])

        # Test running update on regular database with zone resilience set to true.  Expect zone resilience to update to true.
        self.cmd('sql db update -g {} -s {} -n {} --service-objective {} --zone-redundant'
                 .format(resource_group, server, database_name, 'P1'),
                 checks=[
                     JMESPathCheck('resourceGroup', resource_group),
                     JMESPathCheck('name', database_name),
                     JMESPathCheck('elasticPoolId', None),
                     JMESPathCheck('status', 'Online'),
                     JMESPathCheck('requestedServiceObjectiveName', 'P1'),
                     JMESPathCheck('zoneRedundant', True)])

        # Test creating database with zone resilience set to true.  Expect zone resilient database created.
        self.cmd('sql db create -g {} --server {} --name {} --edition {} --z'
                 .format(resource_group, server, database_name_2, "Premium"),
                 checks=[
                     JMESPathCheck('resourceGroup', resource_group),
                     JMESPathCheck('name', database_name_2),
                     JMESPathCheck('location', resource_group_location),
                     JMESPathCheck('elasticPoolId', None),
                     JMESPathCheck('edition', 'Premium'),
                     JMESPathCheck('sku.tier', 'Premium'),
                     JMESPathCheck('zoneRedundant', True)])

        # Test running update on zoned database with zone resilience set to false.  Expect zone resilience to update to false
        self.cmd('sql db update -g {} -s {} -n {} --service-objective {} --z {}'
                 .format(resource_group, server, database_name_2, 'P1', False),
                 checks=[
                     JMESPathCheck('resourceGroup', resource_group),
                     JMESPathCheck('name', database_name_2),
                     JMESPathCheck('elasticPoolId', None),
                     JMESPathCheck('status', 'Online'),
                     JMESPathCheck('requestedServiceObjectiveName', 'P1'),
                     JMESPathCheck('zoneRedundant', False)])

        # Create database with no zone resilience set.  Expect regular database created.
        self.cmd('sql db create -g {} --server {} --name {} --edition {}'
                 .format(resource_group, server, database_name_3, "Premium"),
                 checks=[
                     JMESPathCheck('resourceGroup', resource_group),
                     JMESPathCheck('name', database_name_3),
                     JMESPathCheck('location', resource_group_location),
                     JMESPathCheck('elasticPoolId', None),
                     JMESPathCheck('edition', 'Premium'),
                     JMESPathCheck('sku.tier', 'Premium'),
                     JMESPathCheck('zoneRedundant', False)])

        # Test running update on regular database with no zone resilience set.  Expect zone resilience to stay false.
        self.cmd('sql db update -g {} -s {} -n {} --service-objective {}'
                 .format(resource_group, server, database_name_3, 'P2'),
                 checks=[
                     JMESPathCheck('resourceGroup', resource_group),
                     JMESPathCheck('name', database_name_3),
                     JMESPathCheck('elasticPoolId', None),
                     JMESPathCheck('status', 'Online'),
                     JMESPathCheck('requestedServiceObjectiveName', 'P2'),
                     JMESPathCheck('zoneRedundant', False)])

        # Create database with zone resilience set.  Expect zone resilient database created.
        self.cmd('sql db create -g {} --server {} --name {} --edition {} --zone-redundant'
                 .format(resource_group, server, database_name_4, "Premium"),
                 checks=[
                     JMESPathCheck('resourceGroup', resource_group),
                     JMESPathCheck('name', database_name_4),
                     JMESPathCheck('location', resource_group_location),
                     JMESPathCheck('elasticPoolId', None),
                     JMESPathCheck('edition', 'Premium'),
                     JMESPathCheck('sku.tier', 'Premium'),
                     JMESPathCheck('zoneRedundant', True)])

        # Test running update on zoned database with no zone resilience set.  Expect zone resilience to stay true.
        self.cmd('sql db update -g {} -s {} -n {} --service-objective {}'
                 .format(resource_group, server, database_name_4, 'P2'),
                 checks=[
                     JMESPathCheck('resourceGroup', resource_group),
                     JMESPathCheck('name', database_name_4),
                     JMESPathCheck('elasticPoolId', None),
                     JMESPathCheck('status', 'Online'),
                     JMESPathCheck('requestedServiceObjectiveName', 'P2'),
                     JMESPathCheck('zoneRedundant', True)])

    @ResourceGroupPreparer(location='eastus')
    @SqlServerPreparer(location='eastus')
    @AllowLargeResponse()
    def test_sql_zone_resilient_pool(self, resource_group, resource_group_location, server):
        pool_name = "createUnzonedUpdateToZonedPool"
        pool_name_2 = "createZonedUpdateToUnzonedPool"
        pool_name_3 = "updateNoParamForUnzonedPool"
        pool_name_4 = "updateNoParamForZonedPool"

        # Test creating pool with zone resilience set to false.  Expect regular pool created.
        self.cmd('sql elastic-pool create -g {} --server {} --name {} --edition {} --z {}'
                 .format(resource_group, server, pool_name, "Premium", False))

        self.cmd('sql elastic-pool show -g {} --server {} --name {}'
                 .format(resource_group, server, pool_name),
                 checks=[
                     JMESPathCheck('resourceGroup', resource_group),
                     JMESPathCheck('name', pool_name),
                     JMESPathCheck('state', 'Ready'),
                     JMESPathCheck('edition', 'Premium'),
                     JMESPathCheck('zoneRedundant', False)])

        # Test running update on regular pool with zone resilience set to true.  Expect zone resilience to update to true
        self.cmd('sql elastic-pool update -g {} -s {} -n {} --z'
                 .format(resource_group, server, pool_name))

        self.cmd('sql elastic-pool show -g {} --server {} --name {}'
                 .format(resource_group, server, pool_name),
                 checks=[
                     JMESPathCheck('resourceGroup', resource_group),
                     JMESPathCheck('name', pool_name),
                     JMESPathCheck('zoneRedundant', True)])

        # Test creating pool with zone resilience set to true.  Expect zone resilient pool created.
        self.cmd('sql elastic-pool create -g {} --server {} --name {} --edition {} --zone-redundant'
                 .format(resource_group, server, pool_name_2, "Premium"))

        self.cmd('sql elastic-pool show -g {} --server {} --name {}'
                 .format(resource_group, server, pool_name_2),
                 checks=[
                     JMESPathCheck('resourceGroup', resource_group),
                     JMESPathCheck('name', pool_name_2),
                     JMESPathCheck('state', 'Ready'),
                     JMESPathCheck('edition', 'Premium'),
                     JMESPathCheck('zoneRedundant', True)])

        # Test running update on zoned pool with zone resilience set to false.  Expect zone resilience to update to false
        self.cmd('sql elastic-pool update -g {} -s {} -n {} --zone-redundant {}'
                 .format(resource_group, server, pool_name_2, False))

        self.cmd('sql elastic-pool show -g {} --server {} --name {}'
                 .format(resource_group, server, pool_name_2),
                 checks=[
                     JMESPathCheck('resourceGroup', resource_group),
                     JMESPathCheck('name', pool_name_2),
                     JMESPathCheck('zoneRedundant', False)])

        # Create pool with no zone resilience set.  Expect regular pool created.
        self.cmd('sql elastic-pool create -g {} --server {} --name {} --edition {}'
                 .format(resource_group, server, pool_name_3, "Premium"))

        self.cmd('sql elastic-pool show -g {} --server {} --name {}'
                 .format(resource_group, server, pool_name_3),
                 checks=[
                     JMESPathCheck('resourceGroup', resource_group),
                     JMESPathCheck('name', pool_name_3),
                     JMESPathCheck('state', 'Ready'),
                     JMESPathCheck('edition', 'Premium'),
                     JMESPathCheck('zoneRedundant', False)])

        # Test running update on regular pool with no zone resilience set.  Expect zone resilience to stay false
        self.cmd('sql elastic-pool update -g {} -s {} -n {} --dtu {}'
                 .format(resource_group, server, pool_name_3, 250))

        self.cmd('sql elastic-pool show -g {} --server {} --name {}'
                 .format(resource_group, server, pool_name_3),
                 checks=[
                     JMESPathCheck('resourceGroup', resource_group),
                     JMESPathCheck('name', pool_name_3),
                     JMESPathCheck('dtu', 250),
                     JMESPathCheck('zoneRedundant', False)])

        # Create pool with zone resilience set.  Expect zone resilient pool created.
        self.cmd('sql elastic-pool create -g {} --server {} --name {} --edition {} --zone-redundant'
                 .format(resource_group, server, pool_name_4, "Premium"))

        self.cmd('sql elastic-pool show -g {} --server {} --name {}'
                 .format(resource_group, server, pool_name_4),
                 checks=[
                     JMESPathCheck('resourceGroup', resource_group),
                     JMESPathCheck('name', pool_name_4),
                     JMESPathCheck('state', 'Ready'),
                     JMESPathCheck('edition', 'Premium'),
                     JMESPathCheck('zoneRedundant', True)])

        # Test running update on zoned pool with no zone resilience set.  Expect zone resilience to stay true
        self.cmd('sql elastic-pool update -g {} -s {} -n {} --dtu {}'
                 .format(resource_group, server, pool_name_4, 250))

        self.cmd('sql elastic-pool show -g {} --server {} --name {}'
                 .format(resource_group, server, pool_name_4),
                 checks=[
                     JMESPathCheck('resourceGroup', resource_group),
                     JMESPathCheck('name', pool_name_4),
                     JMESPathCheck('dtu', 250),
                     JMESPathCheck('zoneRedundant', True)])


class SqlManagedInstanceMgmtScenarioTest(ScenarioTest):

    @AllowLargeResponse()
    def test_sql_managed_instance_mgmt(self):
        managed_instance_name_1 = self.create_random_name(managed_instance_name_prefix, managed_instance_name_max_length)
        admin_login = 'admin123'
        admin_passwords = ['SecretPassword123', 'SecretPassword456']
        families = ['Gen5']

        subnet = '/subscriptions/8fb1ad69-28b1-4046-b50f-43999c131722/resourceGroups/toki/providers/Microsoft.Network/virtualNetworks/vcCliTestVnet1/subnets/vcCliTestSubnet1'

        license_type = 'LicenseIncluded'
        loc = 'westeurope'
        v_cores = 8
        storage_size_in_gb = '128'
        edition = 'GeneralPurpose'
        resource_group_1 = "toki"
        collation = "Serbian_Cyrillic_100_CS_AS"
        proxy_override = "Proxy"
        # proxy_override_update = "Redirect"
        # public_data_endpoint_enabled_update = "False"
        timezone_id = "Central European Standard Time"
        tls1_2 = "1.2"
        tls1_1 = "1.1"
        tag1 = "tagName1=tagValue1"
        tag2 = "tagName2=tagValue2"
        backup_storage_redundancy = "Local"
        backup_storage_redundancy_internal = "LRS"

        user = admin_login

        # test create sql managed_instance
        managed_instance_1 = self.cmd('sql mi create -g {} -n {} -l {} '
                                      '-u {} -p {} --subnet {} --license-type {} --capacity {} --storage {} --edition {} --family {} --collation {} --proxy-override {} --public-data-endpoint-enabled --timezone-id "{}" --minimal-tls-version {} --tags {} {} --backup-storage-redundancy {}'
                                      .format(resource_group_1, managed_instance_name_1, loc, user, admin_passwords[0], subnet, license_type, v_cores, storage_size_in_gb, edition, families[0], collation, proxy_override, timezone_id, tls1_2, tag1, tag2, backup_storage_redundancy),
                                      checks=[
                                          JMESPathCheck('name', managed_instance_name_1),
                                          JMESPathCheck('resourceGroup', resource_group_1),
                                          JMESPathCheck('administratorLogin', user),
                                          JMESPathCheck('vCores', v_cores),
                                          JMESPathCheck('storageSizeInGb', storage_size_in_gb),
                                          JMESPathCheck('licenseType', license_type),
                                          JMESPathCheck('sku.tier', edition),
                                          JMESPathCheck('sku.family', families[0]),
                                          JMESPathCheck('sku.capacity', v_cores),
                                          JMESPathCheck('identity', None),
                                          JMESPathCheck('collation', collation),
                                          JMESPathCheck('proxyOverride', proxy_override),
                                          JMESPathCheck('publicDataEndpointEnabled', 'True'),
                                          JMESPathCheck('timezoneId', timezone_id),
                                          JMESPathCheck('minimalTlsVersion', tls1_2),
                                          JMESPathCheck('tags', "{'tagName1': 'tagValue1', 'tagName2': 'tagValue2'}"),
                                          JMESPathCheck('storageAccountType', backup_storage_redundancy_internal)]).get_output_in_json()

        # test show sql managed instance 1
        self.cmd('sql mi show -g {} -n {}'
                 .format(resource_group_1, managed_instance_name_1),
                 checks=[
                     JMESPathCheck('name', managed_instance_name_1),
                     JMESPathCheck('resourceGroup', resource_group_1),
                     JMESPathCheck('administratorLogin', user)])

        # test show sql managed instance 1 using id
        self.cmd('sql mi show --id {}'
                 .format(managed_instance_1['id']),
                 checks=[
                     JMESPathCheck('name', managed_instance_name_1),
                     JMESPathCheck('resourceGroup', resource_group_1),
                     JMESPathCheck('administratorLogin', user)])

        # test update sql managed_instance
        self.cmd('sql mi update -g {} -n {} --admin-password {} -i'
                 .format(resource_group_1, managed_instance_name_1, admin_passwords[1]),
                 checks=[
                     JMESPathCheck('name', managed_instance_name_1),
                     JMESPathCheck('resourceGroup', resource_group_1),
                     # remove this check since there is an issue and the fix is being deployed currently
                     # JMESPathCheck('identity.type', 'SystemAssigned')
                     JMESPathCheck('administratorLogin', user)])

        # test update without identity parameter, validate identity still exists
        # also use --id instead of -g/-n
        self.cmd('sql mi update --id {} --admin-password {}'
                 .format(managed_instance_1['id'], admin_passwords[0]),
                 checks=[
                     JMESPathCheck('name', managed_instance_name_1),
                     JMESPathCheck('resourceGroup', resource_group_1),
                     # remove this check since there is an issue and the fix is being deployed currently
                     # JMESPathCheck('identity.type', 'SystemAssigned')
                     JMESPathCheck('administratorLogin', user)])

        # test update proxyOverride and publicDataEndpointEnabled
        # test is currently removed due to long execution time due to waiting for SqlAliasStateMachine completion to complete
        # self.cmd('sql mi update -g {} -n {} --proxy-override {} --public-data-endpoint-enabled {}'
        #         .format(resource_group_1, managed_instance_name_1, proxy_override_update, public_data_endpoint_enabled_update),
        #         checks=[
        #             JMESPathCheck('name', managed_instance_name_1),
        #             JMESPathCheck('resourceGroup', resource_group_1),
        #             JMESPathCheck('proxyOverride', proxy_override_update),
        #             JMESPathCheck('publicDataEndpointEnabled', public_data_endpoint_enabled_update)])

        # test update minimalTlsVersion
        self.cmd('sql mi update -g {} -n {} --minimal-tls-version {}'
                 .format(resource_group_1, managed_instance_name_1, tls1_1),
                 checks=[
                     JMESPathCheck('name', managed_instance_name_1),
                     JMESPathCheck('resourceGroup', resource_group_1),
                     JMESPathCheck('minimalTlsVersion', tls1_1)])

        # test update managed instance tags
        tag3 = "tagName3=tagValue3"
        self.cmd('sql mi update -g {} -n {} --set tags.{}'
                 .format(resource_group_1, managed_instance_name_1, tag3),
                 checks=[
                     JMESPathCheck('name', managed_instance_name_1),
                     JMESPathCheck('resourceGroup', resource_group_1),
                     JMESPathCheck('tags', "{'tagName1': 'tagValue1', 'tagName2': 'tagValue2', 'tagName3': 'tagValue3'}")])

        # test remove managed instance tags
        self.cmd('sql mi update -g {} -n {} --remove tags.tagName1'
                 .format(resource_group_1, managed_instance_name_1),
                 checks=[
                     JMESPathCheck('name', managed_instance_name_1),
                     JMESPathCheck('resourceGroup', resource_group_1),
                     JMESPathCheck('tags', "{'tagName2': 'tagValue2', 'tagName3': 'tagValue3'}")])

        # test override managed instance tags
        self.cmd('sql mi update -g {} -n {} --tags {}'
                 .format(resource_group_1, managed_instance_name_1, tag1),
                 checks=[
                     JMESPathCheck('name', managed_instance_name_1),
                     JMESPathCheck('resourceGroup', resource_group_1),
                     JMESPathCheck('tags', "{'tagName1': 'tagValue1'}")])

        # test clear managed instance tags by passing ""
        self.cmd('sql mi update -g {} -n {} --tags ""'
                 .format(resource_group_1, managed_instance_name_1),
                 checks=[
                     JMESPathCheck('name', managed_instance_name_1),
                     JMESPathCheck('resourceGroup', resource_group_1),
                     JMESPathCheck('tags', {})])

        # test list sql managed_instance in the subscription should be at least 1
        self.cmd('sql mi list', checks=[JMESPathCheckGreaterThan('length(@)', 0)])

        # test delete sql managed instance
        self.cmd('sql mi delete --id {} --yes'
                 .format(managed_instance_1['id']), checks=NoneCheck())

        # test show sql managed instance doesn't return anything
        self.cmd('sql mi show -g {} -n {}'
                 .format(resource_group_1, managed_instance_name_1),
                 expect_failure=True)


class SqlManagedInstanceMgmtScenarioIdentityTest(ScenarioTest):

    @AllowLargeResponse()
    def test_sql_managed_instance_create_identity_mgmt(self):

        managed_instance_name = self.create_random_name(managed_instance_name_prefix, managed_instance_name_max_length)
        admin_login = 'admin123'
        admin_passwords = ['SecretPassword123', 'SecretPassword456']
        families = ['Gen5']

        subnet = '/subscriptions/8fb1ad69-28b1-4046-b50f-43999c131722/resourceGroups/toki/providers/Microsoft.Network/virtualNetworks/vcCliTestVnet1/subnets/vcCliTestSubnet1'

        license_type = 'LicenseIncluded'
        loc = 'westeurope'
        v_cores = 8
        storage_size_in_gb = '128'
        edition = 'GeneralPurpose'
        resource_group_1 = "toki"
        collation = "Serbian_Cyrillic_100_CS_AS"
        proxy_override = "Proxy"

        user = admin_login

        # test create another sql managed instance, with identity this time
        self.cmd('sql mi create -g {} -n {} -l {} -i '
                 '--admin-user {} --admin-password {} --subnet {} --license-type {} --capacity {} --storage {} --edition {} --family {} --collation {} --proxy-override {} --public-data-endpoint-enabled'
                 .format(resource_group_1, managed_instance_name, loc, user, admin_passwords[0], subnet, license_type, v_cores, storage_size_in_gb, edition, families[0], collation, proxy_override),
                 checks=[
                     JMESPathCheck('name', managed_instance_name),
                     JMESPathCheck('resourceGroup', resource_group_1),
                     JMESPathCheck('administratorLogin', user),
                     JMESPathCheck('vCores', v_cores),
                     JMESPathCheck('storageSizeInGb', storage_size_in_gb),
                     JMESPathCheck('licenseType', license_type),
                     JMESPathCheck('sku.tier', edition),
                     JMESPathCheck('sku.family', families[0]),
                     JMESPathCheck('sku.capacity', v_cores),
                     JMESPathCheck('identity.type', 'SystemAssigned'),
                     JMESPathCheck('collation', collation),
                     JMESPathCheck('proxyOverride', proxy_override),
                     JMESPathCheck('publicDataEndpointEnabled', 'True')])

        # test show sql managed instance 2
        self.cmd('sql mi show -g {} -n {}'
                 .format(resource_group_1, managed_instance_name),
                 checks=[
                     JMESPathCheck('name', managed_instance_name),
                     JMESPathCheck('resourceGroup', resource_group_1),
                     JMESPathCheck('administratorLogin', user)])

        self.cmd('sql mi delete -g {} -n {} --yes'
                 .format(resource_group_1, managed_instance_name), checks=NoneCheck())

        # test show sql managed instance doesn't return anything
        self.cmd('sql mi show -g {} -n {}'
                 .format(resource_group_1, managed_instance_name),
                 expect_failure=True)


class SqlManagedInstancePoolScenarioTest(ScenarioTest):
    @record_only()
    def test_sql_instance_pool(self):

        print("Starting instance pool tests")
        instance_pool_name_1 = self.create_random_name(instance_pool_name_prefix, managed_instance_name_max_length)
        instance_pool_name_2 = self.create_random_name(instance_pool_name_prefix, managed_instance_name_max_length)
        license_type = 'LicenseIncluded'
        location = 'northcentralus'
        v_cores = 8
        edition = 'GeneralPurpose'
        family = 'Gen5'
        resource_group = 'billingPools'
        vnet_name = 'vnet-billingPool1'
        subnet_name = 'InstancePool'
        subnet = self.cmd('network vnet subnet show -g {} --vnet-name {} -n {}'.format(resource_group, vnet_name, subnet_name)).get_output_in_json()['id']
        num_pools = len(self.cmd('sql instance-pool list -g {}'.format(resource_group)).get_output_in_json())

        # test create sql managed_instance
        self.cmd(
            'sql instance-pool create -g {} -n {} -l {} '
            '--subnet {} --license-type {} --capacity {} -e {} -f {}'.format(
                resource_group, instance_pool_name_1, location, subnet, license_type, v_cores, edition, family), checks=[
                JMESPathCheck('name', instance_pool_name_1),
                JMESPathCheck('resourceGroup', resource_group),
                JMESPathCheck('vCores', v_cores),
                JMESPathCheck('licenseType', license_type),
                JMESPathCheck('sku.tier', edition),
                JMESPathCheck('sku.family', family)])

        # test show sql instance pool
        self.cmd('sql instance-pool show -g {} -n {}'
                 .format(resource_group, instance_pool_name_1),
                 checks=[
                     JMESPathCheck('name', instance_pool_name_1),
                     JMESPathCheck('resourceGroup', resource_group)])

        # test updating tags of an instance pool
        tag1 = "bar=foo"
        tag2 = "foo=bar"
        self.cmd('sql instance-pool update -g {} -n {} --tags {} {}'
                 .format(resource_group, instance_pool_name_1, tag1, tag2),
                 checks=[
                     JMESPathCheck('name', instance_pool_name_1),
                     JMESPathCheck('resourceGroup', resource_group),
                     JMESPathCheck('tags', "{'bar': 'foo', 'foo': 'bar'}")])

        # test updating instance pool to clear tags by passing ""
        self.cmd('sql instance-pool update -g {} -n {} --tags ""'
                 .format(resource_group, instance_pool_name_1),
                 checks=[
                     JMESPathCheck('name', instance_pool_name_1),
                     JMESPathCheck('resourceGroup', resource_group),
                     JMESPathCheck('tags', {})])

        # Instance Pool 2
        self.cmd(
            'sql instance-pool create -g {} -n {} -l {} '
            '--subnet {} --license-type {} --capacity {} -e {} -f {}'.format(
                resource_group, instance_pool_name_2, location, subnet, license_type, v_cores, edition, family), checks=[
                JMESPathCheck('name', instance_pool_name_2),
                JMESPathCheck('resourceGroup', resource_group),
                JMESPathCheck('vCores', v_cores),
                JMESPathCheck('licenseType', license_type),
                JMESPathCheck('sku.tier', edition),
                JMESPathCheck('sku.family', family)])

        # test show sql instance pool
        self.cmd('sql instance-pool show -g {} -n {}'
                 .format(resource_group, instance_pool_name_2),
                 checks=[
                     JMESPathCheck('name', instance_pool_name_2),
                     JMESPathCheck('resourceGroup', resource_group)])

        # test updating tags of an instance pool
        tag1 = "bar=foo"
        tag2 = "foo=bar"
        self.cmd('sql instance-pool update -g {} -n {} --tags {} {}'
                 .format(resource_group, instance_pool_name_2, tag1, tag2),
                 checks=[
                     JMESPathCheck('name', instance_pool_name_2),
                     JMESPathCheck('resourceGroup', resource_group),
                     JMESPathCheck('tags', "{'bar': 'foo', 'foo': 'bar'}")])

        # test updating instance pool to clear tags by passing ""
        self.cmd('sql instance-pool update -g {} -n {} --tags ""'
                 .format(resource_group, instance_pool_name_2),
                 checks=[
                     JMESPathCheck('name', instance_pool_name_2),
                     JMESPathCheck('resourceGroup', resource_group),
                     JMESPathCheck('tags', {})])

        self.cmd('sql instance-pool list -g {}'
                 .format(resource_group),
                 checks=[
                     JMESPathCheck('length(@)', num_pools + 2)])

        # test delete sql managed instance
        self.cmd('sql instance-pool delete -g {} -n {} --yes'
                 .format(resource_group, instance_pool_name_1), checks=NoneCheck())

        # test show sql managed instance doesn't return anything
        self.cmd('sql instance-pool show -g {} -n {}'
                 .format(resource_group, instance_pool_name_1),
                 expect_failure=True)

        # test delete sql managed instance
        self.cmd('sql instance-pool delete -g {} -n {} --yes --no-wait'
                 .format(resource_group, instance_pool_name_2), checks=NoneCheck())


class SqlManagedInstanceTransparentDataEncryptionScenarioTest(ScenarioTest):

    # Remove when issue #9393 is fixed.
    @live_only()
    @ResourceGroupPreparer(random_name_length=17, name_prefix='clitest')
    def test_sql_mi_tdebyok(self, resource_group, resource_group_location):

        resource_prefix = 'sqltdebyok'

        self.kwargs.update({
            'loc': resource_group_location,
            'vnet_name': 'vcCliTestVnet',
            'subnet_name': 'vcCliTestSubnet',
            'route_table_name': 'vcCliTestRouteTable',
            'route_name_default': 'default',
            'route_name_subnet_to_vnet_local': 'subnet_to_vnet_local',
            'managed_instance_name': self.create_random_name(managed_instance_name_prefix, managed_instance_name_max_length),
            'database_name': self.create_random_name(resource_prefix, 20),
            'vault_name': self.create_random_name(resource_prefix, 24),
            'admin_login': 'admin123',
            'admin_password': 'SecretPassword123',
            'license_type': 'LicenseIncluded',
            'v_cores': 8,
            'storage_size_in_gb': '32',
            'edition': 'GeneralPurpose',
            'family': 'Gen5',
            'collation': "Serbian_Cyrillic_100_CS_AS",
            'proxy_override': "Proxy"
        })

        # Create and prepare VNet and subnet for new virtual cluster
        self.cmd('network route-table create -g {rg} -n {route_table_name}')
        self.cmd('network route-table route create -g {rg} --route-table-name {route_table_name} -n {route_name_default} --next-hop-type Internet --address-prefix 0.0.0.0/0')
        self.cmd('network route-table route create -g {rg} --route-table-name {route_table_name} -n {route_name_subnet_to_vnet_local} --next-hop-type VnetLocal --address-prefix 10.0.0.0/24')
        self.cmd('network vnet create -g {rg} -n {vnet_name} --location {loc} --address-prefix 10.0.0.0/16')
        self.cmd('network vnet subnet create -g {rg} --vnet-name {vnet_name} -n {subnet_name} --address-prefix 10.0.0.0/24 --route-table {route_table_name}')
        subnet = self.cmd('network vnet subnet show -g {rg} --vnet-name {vnet_name} -n {subnet_name}').get_output_in_json()

        self.kwargs.update({
            'subnet_id': subnet['id']
        })

        # create sql managed_instance
        managed_instance = self.cmd('sql mi create -g {rg} -n {managed_instance_name} -l {loc} '
                                    '-u {admin_login} -p {admin_password} --subnet {subnet_id} --license-type {license_type} '
                                    '--capacity {v_cores} --storage {storage_size_in_gb} --edition {edition} --family {family} '
                                    '--collation {collation} --proxy-override {proxy_override} --public-data-endpoint-enabled --assign-identity',
                                    checks=[
                                        self.check('name', '{managed_instance_name}'),
                                        self.check('resourceGroup', '{rg}'),
                                        self.check('administratorLogin', '{admin_login}'),
                                        self.check('vCores', '{v_cores}'),
                                        self.check('storageSizeInGb', '{storage_size_in_gb}'),
                                        self.check('licenseType', '{license_type}'),
                                        self.check('sku.tier', '{edition}'),
                                        self.check('sku.family', '{family}'),
                                        self.check('sku.capacity', '{v_cores}'),
                                        self.check('collation', '{collation}'),
                                        self.check('proxyOverride', '{proxy_override}'),
                                        self.check('publicDataEndpointEnabled', 'True')]).get_output_in_json()

        # create database
        self.cmd('sql midb create -g {rg} --mi {managed_instance_name} -n {database_name} --collation {collation}',
                 checks=[
                     self.check('resourceGroup', '{rg}'),
                     self.check('name', '{database_name}'),
                     self.check('location', '{loc}'),
                     self.check('collation', '{collation}'),
                     self.check('status', 'Online')])

        self.kwargs.update({
            'mi_identity': managed_instance['identity']['principalId'],
            'vault_name': self.create_random_name(resource_prefix, 24),
            'key_name': self.create_random_name(resource_prefix, 32),
        })

        # create vault and acl server identity

        self.cmd('keyvault create -g {rg} -n {vault_name} --enable-soft-delete true')
        self.cmd('keyvault set-policy -g {rg} -n {vault_name} --object-id {mi_identity} --key-permissions wrapKey unwrapKey get list')

        # create key
        key_resp = self.cmd('keyvault key create -n {key_name} -p software --vault-name {vault_name}').get_output_in_json()

        self.kwargs.update({
            'kid': key_resp['key']['kid'],
        })

        # add server key
        server_key_resp = self.cmd('sql mi key create -g {rg} --mi {managed_instance_name} -k {kid}',
                                   checks=[
                                       self.check('uri', '{kid}'),
                                       self.check('serverKeyType', 'AzureKeyVault')])

        self.kwargs.update({
            'server_key_name': server_key_resp.get_output_in_json()['name'],
        })

        # validate show key
        self.cmd('sql mi key show -g {rg} --mi {managed_instance_name} -k {kid}',
                 checks=[
                     self.check('uri', '{kid}'),
                     self.check('serverKeyType', 'AzureKeyVault'),
                     self.check('name', '{server_key_name}')])

        # validate list key (should return 2 items)
        self.cmd('sql mi key list -g {rg} --mi {managed_instance_name}',
                 checks=[JMESPathCheck('length(@)', 2)])

        # validate encryption protector is service managed via show
        self.cmd('sql mi tde-key show -g {rg} --mi {managed_instance_name}',
                 checks=[
                     self.check('serverKeyType', 'ServiceManaged'),
                     self.check('serverKeyName', 'ServiceManaged')])

        # update encryption protector to akv key
        self.cmd('sql mi tde-key set -g {rg} --mi {managed_instance_name} -t AzureKeyVault -k {kid}',
                 checks=[
                     self.check('serverKeyType', 'AzureKeyVault'),
                     self.check('serverKeyName', '{server_key_name}'),
                     self.check('uri', '{kid}')])

        # validate encryption protector is akv via show
        self.cmd('sql mi tde-key show -g {rg} --mi {managed_instance_name}',
                 checks=[
                     self.check('serverKeyType', 'AzureKeyVault'),
                     self.check('serverKeyName', '{server_key_name}'),
                     self.check('uri', '{kid}')])

        # update encryption protector to service managed
        self.cmd('sql mi tde-key set -g {rg} --mi {managed_instance_name} -t ServiceManaged',
                 checks=[
                     self.check('serverKeyType', 'ServiceManaged'),
                     self.check('serverKeyName', 'ServiceManaged')])

        # validate encryption protector is service managed via show
        self.cmd('sql mi tde-key show -g {rg} --mi {managed_instance_name}',
                 checks=[
                     self.check('serverKeyType', 'ServiceManaged'),
                     self.check('serverKeyName', 'ServiceManaged')])


class SqlManagedInstanceDbShortTermRetentionScenarioTest(ScenarioTest):
    @ResourceGroupPreparer(random_name_length=17, name_prefix='clitest')
    def test_sql_managed_db_short_retention(self, resource_group, resource_group_location):

        resource_prefix = 'MIDBShortTermRetention'

        self.kwargs.update({
            'loc': "westeurope",
            'vnet_name': 'MIVirtualNetwork',
            'subnet_name': 'ManagedInsanceSubnet',
            'route_table_name': 'vcCliTestRouteTable',
            'route_name_internet': 'vcCliTestRouteInternet',
            'route_name_vnetlocal': 'vcCliTestRouteVnetLoc',
            'managed_instance_name': self.create_random_name(managed_instance_name_prefix, managed_instance_name_max_length),
            'database_name': self.create_random_name(resource_prefix, 50),
            'vault_name': self.create_random_name(resource_prefix, 50),
            'admin_login': 'admin123',
            'admin_password': 'SecretPassword123',
            'license_type': 'LicenseIncluded',
            'v_cores': 8,
            'storage_size_in_gb': '32',
            'edition': 'GeneralPurpose',
            'family': 'Gen5',
            'collation': "Serbian_Cyrillic_100_CS_AS",
            'proxy_override': "Proxy",
            'retention_days_inc': 14,
            'retention_days_dec': 7,
            'rg': 'v-urmila'
        })

        self.kwargs.update({
            'subnet_id': '/subscriptions/a8c9a924-06c0-4bde-9788-e7b1370969e1/resourceGroups/v-urmila/providers/Microsoft.Network/virtualNetworks/MIVirtualNetwork/subnets/ManagedInsanceSubnet'
        })

        # create sql managed_instance
        self.cmd('sql mi create -g {rg} -n {managed_instance_name} -l {loc} '
                 '-u {admin_login} -p {admin_password} --subnet {subnet_id} --license-type {license_type} '
                 '--capacity {v_cores} --storage {storage_size_in_gb} --edition {edition} --family {family} '
                 '--collation {collation} --proxy-override {proxy_override} --public-data-endpoint-enabled --assign-identity',
                 checks=[
                     self.check('name', '{managed_instance_name}'),
                     self.check('resourceGroup', '{rg}'),
                     self.check('administratorLogin', '{admin_login}'),
                     self.check('vCores', '{v_cores}'),
                     self.check('storageSizeInGb', '{storage_size_in_gb}'),
                     self.check('licenseType', '{license_type}'),
                     self.check('sku.tier', '{edition}'),
                     self.check('sku.family', '{family}'),
                     self.check('sku.capacity', '{v_cores}'),
                     self.check('collation', '{collation}'),
                     self.check('proxyOverride', '{proxy_override}'),
                     self.check('publicDataEndpointEnabled', 'True')]).get_output_in_json()

        # create database
        self.cmd('sql midb create -g {rg} --mi {managed_instance_name} -n {database_name} --collation {collation}',
                 checks=[
                     self.check('resourceGroup', '{rg}'),
                     self.check('name', '{database_name}'),
                     self.check('location', '{loc}'),
                     self.check('collation', '{collation}'),
                     self.check('status', 'Online')])

        # test update short term retention on live database
        self.cmd('sql midb short-term-retention-policy set -g {rg} --mi {managed_instance_name} -n {database_name} --retention-days {retention_days_inc}',
                 checks=[
                     self.check('resourceGroup', '{rg}'),
                     self.check('retentionDays', '{retention_days_inc}')])

        # test get short term retention on live database
        self.cmd('sql midb short-term-retention-policy show -g {rg} --mi {managed_instance_name} -n {database_name}',
                 checks=[
                     self.check('resourceGroup', '{rg}'),
                     self.check('retentionDays', '{retention_days_inc}')])

        # Wait for first backup before dropping
        _wait_until_first_backup_midb(self)

        # Delete by group/server/name
        self.cmd('sql midb delete -g {rg} --managed-instance {managed_instance_name} -n {database_name} --yes',
                 checks=[NoneCheck()])

        # Get deleted database
        deleted_databases = self.cmd('sql midb list-deleted -g {rg} --managed-instance {managed_instance_name}',
                                     checks=[
                                         self.greater_than('length(@)', 0)])

        self.kwargs.update({
            'deleted_time': _get_deleted_date(deleted_databases.json_value[0]).isoformat()
        })

        # test update short term retention on deleted database
        self.cmd('sql midb short-term-retention-policy set -g {rg} --mi {managed_instance_name} -n {database_name} --retention-days {retention_days_dec} --deleted-time {deleted_time}',
                 checks=[
                     self.check('resourceGroup', '{rg}'),
                     self.check('retentionDays', '{retention_days_dec}')])

        # test get short term retention on deleted database
        self.cmd('sql midb short-term-retention-policy show -g {rg} --mi {managed_instance_name} -n {database_name} --deleted-time {deleted_time}',
                 checks=[
                     self.check('resourceGroup', '{rg}'),
                     self.check('retentionDays', '{retention_days_dec}')])


class SqlManagedInstanceDbLongTermRetentionScenarioTest(ScenarioTest):
    def test_sql_managed_db_long_term_retention(
            self):

        self.kwargs.update({
            'rg': 'v-urmila',
            'loc': 'westeurope',
            'managed_instance_name': 'v-urmila-mi-test',
            'database_name': 'ReportServer',
            'weekly_retention': 'P1W',
            'monthly_retention': 'P1M',
            'yearly_retention': 'P2M',
            'week_of_year': 12
        })

        # test update long term retention on live database
        self.cmd(
            'sql midb ltr-policy set -g {rg} --mi {managed_instance_name} -n {database_name} --weekly-retention {weekly_retention} --monthly-retention {monthly_retention} --yearly-retention {yearly_retention} --week-of-year {week_of_year}',
            checks=[
                self.check('resourceGroup', '{rg}'),
                self.check('weeklyRetention', '{weekly_retention}'),
                self.check('monthlyRetention', '{monthly_retention}'),
                self.check('yearlyRetention', '{yearly_retention}')])

        # test get long term retention policy on live database
        self.cmd(
            'sql midb ltr-policy show -g {rg} --mi {managed_instance_name} -n {database_name}',
            checks=[
                self.check('resourceGroup', '{rg}'),
                self.check('weeklyRetention', '{weekly_retention}'),
                self.check('monthlyRetention', '{monthly_retention}'),
                self.check('yearlyRetention', '{yearly_retention}')])

        # test list long term retention backups for location
        # with resource group
        self.cmd(
            'sql midb ltr-backup list -l {loc} -g {rg}',
            checks=[
                self.check('length(@)', 4)])

        # without resource group
        self.cmd(
            'sql midb ltr-backup list -l {loc}',
            checks=[
                self.check('length(@)', 4)])

        # test list long term retention backups for instance
        # with resource group
        self.cmd(
            'sql midb ltr-backup list -l {loc} --mi {managed_instance_name} -g {rg}',
            checks=[
                self.check('length(@)', 4)])

        # without resource group
        self.cmd(
            'sql midb ltr-backup list -l {loc} --mi {managed_instance_name}',
            checks=[
                self.check('length(@)', 4)])

        # test list long term retention backups for database
        # with resource group
        self.cmd(
            'sql midb ltr-backup list -l {loc} --mi {managed_instance_name} -d {database_name} -g {rg}',
            checks=[
                self.check('length(@)', 2)])

        # without resource group
        self.cmd(
            'sql midb ltr-backup list -l {loc} --mi {managed_instance_name} -d {database_name}',
            checks=[
                self.check('length(@)', 2)])

        # setup for test show long term retention backup
        backup = self.cmd(
            'sql midb ltr-backup list -l {loc} --mi {managed_instance_name} -d {database_name} --latest').get_output_in_json()

        self.kwargs.update({
            'backup_name': backup[0]['name'],
            'backup_id': backup[0]['id']
        })

        # test show long term retention backup
        self.cmd(
            'sql midb ltr-backup show -l {loc} --mi {managed_instance_name} -d {database_name} -n {backup_name}',
            checks=[
                self.check('resourceGroup', '{rg}'),
                self.check('managedInstanceName', '{managed_instance_name}'),
                self.check('databaseName', '{database_name}'),
                self.check('name', '{backup_name}')])

        self.cmd(
            'sql midb ltr-backup show --id {backup_id}',
            checks=[
                self.check('resourceGroup', '{rg}'),
                self.check('managedInstanceName', '{managed_instance_name}'),
                self.check('databaseName', '{database_name}'),
                self.check('name', '{backup_name}')])

        # test restore managed database from LTR backup
        self.kwargs.update({
            'dest_database_name': 'cli-restore-ltr-backup-test2'
        })

        self.cmd(
            'sql midb ltr-backup restore --backup-id \'{backup_id}\' --dest-database {dest_database_name} --dest-mi {managed_instance_name} --dest-resource-group {rg}',
            checks=[
                self.check('name', '{dest_database_name}')])

        # test delete long term retention backup
        self.cmd(
            'sql midb ltr-backup delete -l {loc} --mi {managed_instance_name} -d {database_name} -n \'{backup_name}\' --yes',
            checks=[NoneCheck()])


class SqlManagedInstanceRestoreDeletedDbScenarioTest(ScenarioTest):
    @ResourceGroupPreparer(random_name_length=17, name_prefix='clitest')
    def test_sql_managed_deleted_db_restore(self, resource_group, resource_group_location):

        resource_prefix = 'MIRestoreDeletedDB'

        self.kwargs.update({
            'loc': 'westeurope',
            'rg': 'DejanDuVnetRG',
            'vnet_name': 'vcCliTestVnetRestoreDel',
            'subnet_name': 'vcCliTestSubnetRestoreDel',
            'route_table_name': 'vcCliTestRouteTableRestoreDel',
            'route_name_internet': 'vcCliTestRouteInternet',
            'route_name_vnetlocal': 'vcCliTestRouteVnetLoc',
            'managed_instance_name': self.create_random_name(managed_instance_name_prefix, managed_instance_name_max_length),
            'database_name': self.create_random_name(resource_prefix, 50),
            'restored_database_name': self.create_random_name(resource_prefix, 50),
            'vault_name': self.create_random_name(resource_prefix, 50),
            'admin_login': 'admin123',
            'admin_password': 'SecretPassword123',
            'license_type': 'LicenseIncluded',
            'v_cores': 8,
            'storage_size_in_gb': '32',
            'edition': 'GeneralPurpose',
            'family': 'Gen5',
            'collation': "Serbian_Cyrillic_100_CS_AS",
            'proxy_override': "Proxy",
            'retention_days_inc': 14,
            'retention_days_dec': 7
        })

        # Create and prepare VNet and subnet for new virtual cluster
        self.cmd('network route-table create -g {rg} -n {route_table_name} -l {loc}')
        self.cmd('network route-table route create -g {rg} --route-table-name {route_table_name} -n {route_name_internet} --next-hop-type Internet --address-prefix 0.0.0.0/0')
        self.cmd('network route-table route create -g {rg} --route-table-name {route_table_name} -n {route_name_vnetlocal} --next-hop-type VnetLocal --address-prefix 10.0.0.0/24')
        self.cmd('network vnet update -g {rg} -n {vnet_name} --address-prefix 10.0.0.0/16')
        self.cmd('network vnet subnet update -g {rg} --vnet-name {vnet_name} -n {subnet_name} --address-prefix 10.0.0.0/24 --route-table {route_table_name}')
        subnet = self.cmd('network vnet subnet show -g {rg} --vnet-name {vnet_name} -n {subnet_name}').get_output_in_json()

        self.kwargs.update({
            'subnet_id': subnet['id']
        })

        # create sql managed_instance
        self.cmd('sql mi create -g {rg} -n {managed_instance_name} -l {loc} '
                 '-u {admin_login} -p {admin_password} --subnet {subnet_id} --license-type {license_type} '
                 '--capacity {v_cores} --storage {storage_size_in_gb} --edition {edition} --family {family} '
                 '--collation {collation} --proxy-override {proxy_override} --public-data-endpoint-enabled --assign-identity',
                 checks=[
                     self.check('name', '{managed_instance_name}'),
                     self.check('resourceGroup', '{rg}'),
                     self.check('administratorLogin', '{admin_login}'),
                     self.check('vCores', '{v_cores}'),
                     self.check('storageSizeInGb', '{storage_size_in_gb}'),
                     self.check('licenseType', '{license_type}'),
                     self.check('sku.tier', '{edition}'),
                     self.check('sku.family', '{family}'),
                     self.check('sku.capacity', '{v_cores}'),
                     self.check('collation', '{collation}'),
                     self.check('proxyOverride', '{proxy_override}'),
                     self.check('publicDataEndpointEnabled', 'True')]).get_output_in_json()

        # create database
        self.cmd('sql midb create -g {rg} --mi {managed_instance_name} -n {database_name} --collation {collation}',
                 checks=[
                     self.check('resourceGroup', '{rg}'),
                     self.check('name', '{database_name}'),
                     self.check('location', '{loc}'),
                     self.check('collation', '{collation}'),
                     self.check('status', 'Online')])

        # Wait for first backup before dropping
        _wait_until_first_backup_midb(self)

        # Delete by group/server/name
        self.cmd('sql midb delete -g {rg} --managed-instance {managed_instance_name} -n {database_name} --yes',
                 checks=[NoneCheck()])

        # Get deleted database
        deleted_databases = self.cmd('sql midb list-deleted -g {rg} --managed-instance {managed_instance_name}',
                                     checks=[
                                         self.greater_than('length(@)', 0)])

        self.kwargs.update({
            'deleted_time': _get_deleted_date(deleted_databases.json_value[0]).isoformat()
        })

        # test restore deleted database
        self.cmd('sql midb restore -g {rg} --mi {managed_instance_name} -n {database_name} --dest-name {restored_database_name} --deleted-time {deleted_time} --time {deleted_time}',
                 checks=[
                     self.check('resourceGroup', '{rg}'),
                     self.check('name', '{restored_database_name}'),
                     self.check('status', 'Online')])


class SqlManagedInstanceDbMgmtScenarioTest(ScenarioTest):

    def test_sql_managed_db_mgmt(self):
        database_name = "cliautomationdb01"
        database_name_restored = "restoredcliautomationdb01"

        managed_instance_name_1 = self.create_random_name(managed_instance_name_prefix, managed_instance_name_max_length)
        admin_login = 'admin123'
        admin_passwords = ['SecretPassword123', 'SecretPassword456']

        subnet = '/subscriptions/8fb1ad69-28b1-4046-b50f-43999c131722/resourceGroups/toki/providers/Microsoft.Network/virtualNetworks/vcCliTestVnet1/subnets/vcCliTestSubnet1'

        license_type = 'LicenseIncluded'
        loc = 'westeurope'
        v_cores = 4
        storage_size_in_gb = '128'
        edition = 'GeneralPurpose'
        family = 'Gen5'
        resource_group_1 = "toki"
        collation = "Latin1_General_100_CS_AS_SC"
        user = admin_login

        # Prepare managed instance for test
        managed_instance_1 = self.cmd('sql mi create -g {} -n {} -l {} '
                                      '-u {} -p {} --subnet {} --license-type {} --capacity {} --storage {} --edition {} --family {}'
                                      .format(resource_group_1, managed_instance_name_1, loc, user, admin_passwords[0], subnet, license_type, v_cores, storage_size_in_gb, edition, family),
                                      checks=[
                                          JMESPathCheck('name', managed_instance_name_1),
                                          JMESPathCheck('resourceGroup', resource_group_1),
                                          JMESPathCheck('administratorLogin', user),
                                          JMESPathCheck('vCores', v_cores),
                                          JMESPathCheck('storageSizeInGb', storage_size_in_gb),
                                          JMESPathCheck('licenseType', license_type),
                                          JMESPathCheck('sku.tier', edition),
                                          JMESPathCheck('sku.family', family),
                                          JMESPathCheck('sku.capacity', v_cores),
                                          JMESPathCheck('identity', None)]).get_output_in_json()

        # test sql db commands
        db1 = self.cmd('sql midb create -g {} --mi {} -n {} --collation {}'
                       .format(resource_group_1, managed_instance_name_1, database_name, collation),
                       checks=[
                           JMESPathCheck('resourceGroup', resource_group_1),
                           JMESPathCheck('name', database_name),
                           JMESPathCheck('location', loc),
                           JMESPathCheck('collation', collation),
                           JMESPathCheck('status', 'Online')]).get_output_in_json()

        time.sleep(300)  # Sleeping 5 minutes should be enough for the restore to be possible (Skipped under playback mode)

        # test sql db restore command
        db1 = self.cmd('sql midb restore -g {} --mi {} -n {} --dest-name {} --time {}'
                       .format(resource_group_1, managed_instance_name_1, database_name, database_name_restored, datetime.utcnow().isoformat()),
                       checks=[
                           JMESPathCheck('resourceGroup', resource_group_1),
                           JMESPathCheck('name', database_name_restored),
                           JMESPathCheck('location', loc),
                           JMESPathCheck('status', 'Online')]).get_output_in_json()

        self.cmd('sql midb list -g {} --managed-instance {}'
                 .format(resource_group_1, managed_instance_name_1),
                 checks=[JMESPathCheck('length(@)', 2)])

        # Show by group/managed_instance/database-name
        self.cmd('sql midb show -g {} --managed-instance {} -n {}'
                 .format(resource_group_1, managed_instance_name_1, database_name),
                 checks=[
                     JMESPathCheck('name', database_name),
                     JMESPathCheck('resourceGroup', resource_group_1),
                     JMESPathCheck('location', loc),
                     JMESPathCheck('collation', collation),
                     JMESPathCheck('status', 'Online')])

        # Show by id
        self.cmd('sql midb show --id {}'
                 .format(db1['id']),
                 checks=[
                     JMESPathCheck('name', database_name_restored),
                     JMESPathCheck('resourceGroup', resource_group_1),
                     JMESPathCheck('location', loc),
                     JMESPathCheck('collation', collation),
                     JMESPathCheck('status', 'Online')])

        # Delete by group/server/name
        self.cmd('sql midb delete -g {} --managed-instance {} -n {} --yes'
                 .format(resource_group_1, managed_instance_name_1, database_name),
                 checks=[NoneCheck()])

        # test show sql managed db doesn't return anything
        self.cmd('sql midb show -g {} --managed-instance {} -n {}'
                 .format(resource_group_1, managed_instance_name_1, database_name),
                 expect_failure=True)

        self.cmd('sql mi delete --id {} --yes'
                 .format(managed_instance_1['id']), checks=NoneCheck())


class SqlManagedInstanceAzureActiveDirectoryAdministratorScenarioTest(ScenarioTest):

    # Remove when issue #9393 is fixed.
    @live_only()
    def test_sql_mi_aad_admin(self):

        print('Test is started...\n')

        self.kwargs.update({
            'loc': 'westeurope',
            'vnet_name': 'vcCliTestVnetAad',
            'subnet_name': 'vcCliTestSubnetAad',
            'route_table_name': 'vcCliTestRouteTableAad',
            'route_name_internet': 'vcCliTestRouteInternet',
            'route_name_vnetlocal': 'vcCliTestRouteVnetLoc',
            'managed_instance_name': self.create_random_name(managed_instance_name_prefix, managed_instance_name_max_length),
            'admin_login': 'admin123',
            'admin_password': 'SecretPassword123',
            'license_type': 'LicenseIncluded',
            'v_cores': 8,
            'storage_size_in_gb': '32',
            'edition': 'GeneralPurpose',
            'family': 'Gen5',
            'collation': "Serbian_Cyrillic_100_CS_AS",
            'proxy_override': "Proxy",
            'rg': 'DejanDuVnetRG'
        })

        # Create and prepare VNet and subnet for new virtual cluster
        self.cmd('network route-table create -g {rg} -n {route_table_name} -l {loc}')
        self.cmd('network route-table route create -g {rg} --route-table-name {route_table_name} -n {route_name_internet} --next-hop-type Internet --address-prefix 0.0.0.0/0')
        self.cmd('network route-table route create -g {rg} --route-table-name {route_table_name} -n {route_name_vnetlocal} --next-hop-type VnetLocal --address-prefix 10.0.0.0/24')
        self.cmd('network vnet update -g {rg} -n {vnet_name} --address-prefix 10.0.0.0/16')
        self.cmd('network vnet subnet update -g {rg} --vnet-name {vnet_name} -n {subnet_name} --address-prefix 10.0.0.0/24 --route-table {route_table_name}')
        subnet = self.cmd('network vnet subnet show -g {rg} --vnet-name {vnet_name} -n {subnet_name}').get_output_in_json()

        print('Vnet is created...\n')

        self.kwargs.update({
            'subnet_id': subnet['id']
        })

        # create sql managed_instance
        self.cmd('sql mi create -g {rg} -n {managed_instance_name} -l {loc} '
                 '-u {admin_login} -p {admin_password} --subnet {subnet_id} --license-type {license_type} '
                 '--capacity {v_cores} --storage {storage_size_in_gb} --edition {edition} --family {family} '
                 '--collation {collation} --proxy-override {proxy_override} --public-data-endpoint-enabled',
                 checks=[
                     self.check('name', '{managed_instance_name}'),
                     self.check('resourceGroup', '{rg}'),
                     self.check('administratorLogin', '{admin_login}'),
                     self.check('vCores', '{v_cores}'),
                     self.check('storageSizeInGb', '{storage_size_in_gb}'),
                     self.check('licenseType', '{license_type}'),
                     self.check('sku.tier', '{edition}'),
                     self.check('sku.family', '{family}'),
                     self.check('sku.capacity', '{v_cores}'),
                     self.check('identity', None),
                     self.check('collation', '{collation}'),
                     self.check('proxyOverride', '{proxy_override}'),
                     self.check('publicDataEndpointEnabled', 'True')])

        print('Managed instance is created...\n')

        self.kwargs.update({
            'oid': '5e90ef3b-9b42-4777-819b-25c36961ea4d',
            'oid2': 'e4d43337-d52c-4a0c-b581-09055e0359a0',
            'user': 'DSEngAll',
            'user2': 'TestUser'
        })

        print('Arguments are updated with login and sid data')

        self.cmd('sql mi ad-admin create --mi {managed_instance_name} -g {rg} -i {oid} -u {user}',
                 checks=[
                     self.check('login', '{user}'),
                     self.check('sid', '{oid}')])

        print('Aad admin is set...\n')

        self.cmd('sql mi ad-admin list --mi {managed_instance_name} -g {rg}',
                 checks=[
                     self.check('[0].login', '{user}'),
                     self.check('[0].sid', '{oid}')])

        print('Get aad admin...\n')

        self.cmd('sql mi ad-admin update --mi {managed_instance_name} -g {rg} -u {user2} -i {oid2}',
                 checks=[
                     self.check('login', '{user2}'),
                     self.check('sid', '{oid2}')])

        print('Aad admin is updated...\n')

        self.cmd('sql mi ad-admin delete --mi {managed_instance_name} -g {rg}')

        print('Aad admin is deleted...\n')

        self.cmd('sql mi ad-admin list --mi {managed_instance_name} -g {rg}',
                 checks=[
                     self.check('login', None)])

        print('Test is finished...\n')


class SqlFailoverGroupMgmtScenarioTest(ScenarioTest):
    # create 2 servers in the same resource group, and 1 server in a different resource group
    @ResourceGroupPreparer(parameter_name="resource_group_1",
                           parameter_name_for_location="resource_group_location_1")
    @ResourceGroupPreparer(parameter_name="resource_group_2",
                           parameter_name_for_location="resource_group_location_2")
    @SqlServerPreparer(parameter_name="server_name_1",
                       resource_group_parameter_name="resource_group_1",
                       location='westeurope')
    @SqlServerPreparer(parameter_name="server_name_2",
                       resource_group_parameter_name="resource_group_2", location='eastus')
    def test_sql_failover_group_mgmt(self,
                                     resource_group_1, resource_group_location_1,
                                     resource_group_2, resource_group_location_2,
                                     server_name_1, server_name_2):
        # helper class so that it's clear which servers are in which groups
        class ServerInfo(object):  # pylint disable=too-few-public-methods
            def __init__(self, name, group, location):
                self.name = name
                self.group = group
                self.location = location

        from azure.cli.core.commands.client_factory import get_subscription_id

        s1 = ServerInfo(server_name_1, resource_group_1, resource_group_location_1)
        s2 = ServerInfo(server_name_2, resource_group_2, resource_group_location_2)

        failover_group_name = "fgclitest16578"

        database_name = "db1"

        server2_id = "/subscriptions/{}/resourceGroups/{}/providers/Microsoft.Sql/servers/{}".format(
            get_subscription_id(self.cli_ctx),
            resource_group_2,
            server_name_2)

        # Create database on primary server
        self.cmd('sql db create -g {} --server {} --name {}'
                 .format(s1.group, s1.name, database_name),
                 checks=[
                     JMESPathCheck('resourceGroup', s1.group),
                     JMESPathCheck('name', database_name)
                 ])

        # Create Failover Group
        self.cmd('sql failover-group create -n {} -g {} -s {} --partner-resource-group {} --partner-server {} --failover-policy Automatic --grace-period 2'
                 .format(failover_group_name, s1.group, s1.name, s2.group, s2.name),
                 checks=[
                     JMESPathCheck('name', failover_group_name),
                     JMESPathCheck('resourceGroup', s1.group),
                     JMESPathCheck('partnerServers[0].id', server2_id),
                     JMESPathCheck('readWriteEndpoint.failoverPolicy', 'Automatic'),
                     JMESPathCheck('readWriteEndpoint.failoverWithDataLossGracePeriodMinutes', 120),
                     JMESPathCheck('readOnlyEndpoint.failoverPolicy', 'Disabled'),
                     JMESPathCheck('length(databases)', 0)
                 ])

        # List of all failover groups on the primary server
        self.cmd('sql failover-group list -g {} -s {}'
                 .format(s1.group, s1.name),
                 checks=[
                     JMESPathCheck('length(@)', 1),
                     JMESPathCheck('[0].name', failover_group_name),
                     JMESPathCheck('[0].replicationRole', 'Primary')
                 ])

        # Get Failover Group on a partner server and check if role is secondary
        self.cmd('sql failover-group show -g {} -s {} -n {}'
                 .format(s2.group, s2.name, failover_group_name),
                 checks=[
                     JMESPathCheck('name', failover_group_name),
                     JMESPathCheck('readWriteEndpoint.failoverPolicy', 'Automatic'),
                     JMESPathCheck('readWriteEndpoint.failoverWithDataLossGracePeriodMinutes', 120),
                     JMESPathCheck('readOnlyEndpoint.failoverPolicy', 'Disabled'),
                     JMESPathCheck('replicationRole', 'Secondary'),
                     JMESPathCheck('length(databases)', 0)
                 ])

        if self.in_recording:
            time.sleep(60)

        # Update Failover Group
        self.cmd('sql failover-group update -g {} -s {} -n {} --grace-period 3 --add-db {}'
                 .format(s1.group, s1.name, failover_group_name, database_name),
                 checks=[
                     JMESPathCheck('readWriteEndpoint.failoverPolicy', 'Automatic'),
                     JMESPathCheck('readWriteEndpoint.failoverWithDataLossGracePeriodMinutes', 180),
                     JMESPathCheck('readOnlyEndpoint.failoverPolicy', 'Disabled'),
                     JMESPathCheck('length(databases)', 1)
                 ])

        # Check if properties got propagated to secondary server
        self.cmd('sql failover-group show -g {} -s {} -n {}'
                 .format(s2.group, s2.name, failover_group_name),
                 checks=[
                     JMESPathCheck('name', failover_group_name),
                     JMESPathCheck('readWriteEndpoint.failoverPolicy', 'Automatic'),
                     JMESPathCheck('readWriteEndpoint.failoverWithDataLossGracePeriodMinutes', 180),
                     JMESPathCheck('readOnlyEndpoint.failoverPolicy', 'Disabled'),
                     JMESPathCheck('replicationRole', 'Secondary'),
                     JMESPathCheck('length(databases)', 1)
                 ])

        # Check if database is created on partner side
        self.cmd('sql db list -g {} -s {}'
                 .format(s2.group, s2.name),
                 checks=[
                     JMESPathCheck('length(@)', 2)
                 ])

        if self.in_recording:
            time.sleep(60)

        # Update Failover Group failover policy to Manual
        self.cmd('sql failover-group update -g {} -s {} -n {} --failover-policy Manual'
                 .format(s1.group, s1.name, failover_group_name),
                 checks=[
                     JMESPathCheck('readWriteEndpoint.failoverPolicy', 'Manual'),
                     JMESPathCheck('readOnlyEndpoint.failoverPolicy', 'Disabled'),
                     JMESPathCheck('length(databases)', 1)
                 ])

        # Failover Failover Group
        self.cmd('sql failover-group set-primary -g {} -s {} -n {}'
                 .format(s2.group, s2.name, failover_group_name))

        # The failover operation is completed when new primary is promoted to primary role
        # But there is a async part to make old primary a new secondary
        # And we have to wait for this to complete if we are recording the test
        if self.in_recording:
            time.sleep(60)

        # Check the roles of failover groups to confirm failover happened
        self.cmd('sql failover-group show -g {} -s {} -n {}'
                 .format(s2.group, s2.name, failover_group_name),
                 checks=[
                     JMESPathCheck('replicationRole', 'Primary')
                 ])

        self.cmd('sql failover-group show -g {} -s {} -n {}'
                 .format(s1.group, s1.name, failover_group_name),
                 checks=[
                     JMESPathCheck('replicationRole', 'Secondary')
                 ])

        # Fail back to original server
        self.cmd('sql failover-group set-primary --allow-data-loss -g {} -s {} -n {}'
                 .format(s1.group, s1.name, failover_group_name))

        # The failover operation is completed when new primary is promoted to primary role
        # But there is a async part to make old primary a new secondary
        # And we have to wait for this to complete if we are recording the test
        if self.in_recording:
            time.sleep(60)

        # Check the roles of failover groups to confirm failover happened
        self.cmd('sql failover-group show -g {} -s {} -n {}'
                 .format(s2.group, s2.name, failover_group_name),
                 checks=[
                     JMESPathCheck('replicationRole', 'Secondary')
                 ])

        self.cmd('sql failover-group show -g {} -s {} -n {}'
                 .format(s1.group, s1.name, failover_group_name),
                 checks=[
                     JMESPathCheck('replicationRole', 'Primary')
                 ])

        # Do no-op failover to the same server
        self.cmd('sql failover-group set-primary -g {} -s {} -n {}'
                 .format(s1.group, s1.name, failover_group_name))

        # Check the roles of failover groups to confirm failover didn't happen
        self.cmd('sql failover-group show -g {} -s {} -n {}'
                 .format(s2.group, s2.name, failover_group_name),
                 checks=[
                     JMESPathCheck('replicationRole', 'Secondary')
                 ])

        self.cmd('sql failover-group show -g {} -s {} -n {}'
                 .format(s1.group, s1.name, failover_group_name),
                 checks=[
                     JMESPathCheck('replicationRole', 'Primary')
                 ])

        # Remove database from failover group
        self.cmd('sql failover-group update -g {} -s {} -n {} --remove-db {}'
                 .format(s1.group, s1.name, failover_group_name, database_name),
                 checks=[
                     JMESPathCheck('readWriteEndpoint.failoverPolicy', 'Manual'),
                     JMESPathCheck('readOnlyEndpoint.failoverPolicy', 'Disabled'),
                     JMESPathCheck('length(databases)', 0)
                 ])

        # Check if database got removed
        self.cmd('sql db show -g {} -s {} -n {}'
                 .format(s2.group, s2.name, database_name),
                 checks=[
                     JMESPathCheck('[0].failoverGroupId', 'None')
                 ])

        # Drop failover group
        self.cmd('sql failover-group delete -g {} -s {} -n {}'
                 .format(s1.group, s1.name, failover_group_name))

        # Check if failover group  really got dropped
        self.cmd('sql failover-group list -g {} -s {}'
                 .format(s1.group, s1.name),
                 checks=[
                     JMESPathCheck('length(@)', 0)
                 ])

        self.cmd('sql failover-group list -g {} -s {}'
                 .format(s2.group, s2.name),
                 checks=[
                     JMESPathCheck('length(@)', 0)
                 ])


class SqlVirtualClusterMgmtScenarioTest(ScenarioTest):

    def test_sql_virtual_cluster_mgmt(self):

        self.kwargs.update({
            'rg': 'DejanDuVnetRG',
            'loc': 'westeurope',
            'vnet_name': 'vcCliTestVnet7',
            'subnet_name': 'vcCliTestSubnet7',
            'route_table_name': 'vcCliTestRouteTable7',
            'route_name_internet': 'vcCliTestRouteInternet',
            'route_name_vnetlocal': 'vcCliTestRouteVnetLoc',
            'managed_instance_name': self.create_random_name(managed_instance_name_prefix, managed_instance_name_max_length),
            'admin_login': 'admin123',
            'admin_password': 'SecretPassword123',
            'license_type': 'LicenseIncluded',
            'v_cores': 8,
            'storage_size_in_gb': '32',
            'edition': 'GeneralPurpose',
            'family': 'Gen5',
            'collation': "Serbian_Cyrillic_100_CS_AS",
            'proxy_override': "Proxy",
            'delegations': "Microsoft.Sql/managedInstances"
        })

        # Create and prepare VNet and subnet for new virtual cluster
        self.cmd('network route-table create -g {rg} -n {route_table_name} -l {loc}')
        self.cmd('network route-table route create -g {rg} --route-table-name {route_table_name} -n {route_name_internet} --next-hop-type Internet --address-prefix 0.0.0.0/0')
        self.cmd('network route-table route create -g {rg} --route-table-name {route_table_name} -n {route_name_vnetlocal} --next-hop-type VnetLocal --address-prefix 10.0.0.0/24')
        self.cmd('network vnet update -g {rg} -n {vnet_name} --address-prefix 10.0.0.0/16')
        self.cmd('network vnet subnet update -g {rg} --vnet-name {vnet_name} -n {subnet_name} --address-prefix 10.0.0.0/24 --route-table {route_table_name}')
        self.cmd('network vnet subnet update -g {rg} --vnet-name {vnet_name} -n {subnet_name} --delegations {delegations} ')
        subnet = self.cmd('network vnet subnet show -g {rg} --vnet-name {vnet_name} -n {subnet_name}').get_output_in_json()

        self.kwargs.update({
            'subnet_id': subnet['id']
        })

        # create sql managed_instance
        self.cmd('sql mi create -g {rg} -n {managed_instance_name} -l {loc} '
                 '-u {admin_login} -p {admin_password} --subnet {subnet_id} --license-type {license_type} '
                 '--capacity {v_cores} --storage {storage_size_in_gb} --edition {edition} --family {family} '
                 '--collation {collation} --proxy-override {proxy_override} --public-data-endpoint-enabled',
                 checks=[
                     self.check('name', '{managed_instance_name}'),
                     self.check('resourceGroup', '{rg}'),
                     self.check('administratorLogin', '{admin_login}'),
                     self.check('vCores', '{v_cores}'),
                     self.check('storageSizeInGb', '{storage_size_in_gb}'),
                     self.check('licenseType', '{license_type}'),
                     self.check('sku.tier', '{edition}'),
                     self.check('sku.family', '{family}'),
                     self.check('sku.capacity', '{v_cores}'),
                     self.check('identity', None),
                     self.check('collation', '{collation}'),
                     self.check('proxyOverride', '{proxy_override}'),
                     self.check('publicDataEndpointEnabled', 'True')])

        # test list sql virtual cluster in the subscription, should be at least 1
        virtual_clusters = self.cmd('sql virtual-cluster list',
                                    checks=[
                                        self.greater_than('length(@)', 0),
                                        self.check('length([?subnetId == \'{subnet_id}\'])', 1),
                                        self.check('[?subnetId == \'{subnet_id}\'].location | [0]', '{loc}'),
                                        self.check('[?subnetId == \'{subnet_id}\'].resourceGroup | [0]', '{rg}')])

        # test list sql virtual cluster in the resource group, should be at least 1
        virtual_clusters = self.cmd('sql virtual-cluster list -g {rg}',
                                    checks=[
                                        self.greater_than('length(@)', 0),
                                        self.check('length([?subnetId == \'{subnet_id}\'])', 1),
                                        self.check('[?subnetId == \'{subnet_id}\'].location | [0]', '{loc}'),
                                        self.check('[?subnetId == \'{subnet_id}\'].resourceGroup | [0]', '{rg}')]).get_output_in_json()

        virtual_cluster = next(vc for vc in virtual_clusters if vc['subnetId'] == self._apply_kwargs('{subnet_id}'))

        self.kwargs.update({
            'vc_name': virtual_cluster['name']
        })

        # test show sql virtual cluster
        self.cmd('sql virtual-cluster show -g {rg} -n {vc_name}',
                 checks=[
                     self.check('location', '{loc}'),
                     self.check('name', '{vc_name}'),
                     self.check('resourceGroup', '{rg}'),
                     self.check('subnetId', '{subnet_id}')])

        # delete sql managed instance
        self.cmd('sql mi delete -g {rg} -n {managed_instance_name} --yes', checks=NoneCheck())

        # test delete sql virtual cluster
        self.cmd('sql virtual-cluster delete -g {rg} -n {vc_name}', checks=NoneCheck())

        # test show sql virtual cluster doesn't return anything
        self.cmd('sql virtual-cluster show -g {rg} -n {vc_name}', expect_failure=True)


class SqlInstanceFailoverGroupMgmtScenarioTest(ScenarioTest):
    def test_sql_instance_failover_group_mgmt(self):
        managed_instance_name_1 = "azureclitestbsr"
        managed_instance_name_2 = "azureclitestbsr-secondary"
        resource_group_name = "ps1308"
        failover_group_name = "fgtest2020a"
        mi1_location = "westeurope"
        mi2_location = "northeurope"

        # Create Failover Group
        self.cmd('sql instance-failover-group create -n {} -g {} --mi {} --partner-resource-group {} --partner-mi {} --failover-policy Automatic --grace-period 2'
                 .format(failover_group_name, resource_group_name, managed_instance_name_1, resource_group_name, managed_instance_name_2),
                 checks=[
                     JMESPathCheck('name', failover_group_name),
                     JMESPathCheck('resourceGroup', resource_group_name),
                     JMESPathCheck('readWriteEndpoint.failoverPolicy', 'Automatic'),
                     JMESPathCheck('readWriteEndpoint.failoverWithDataLossGracePeriodMinutes', 120)
                 ])

        # Get Instance Failover Group on a partner managed instance and check if role is secondary
        self.cmd('sql instance-failover-group show -g {} -l {} -n {}'
                 .format(resource_group_name, mi2_location, failover_group_name),
                 checks=[
                     JMESPathCheck('name', failover_group_name),
                     JMESPathCheck('readWriteEndpoint.failoverPolicy', 'Automatic'),
                     JMESPathCheck('readWriteEndpoint.failoverWithDataLossGracePeriodMinutes', 120),
                     JMESPathCheck('readOnlyEndpoint.failoverPolicy', 'Disabled'),
                     JMESPathCheck('replicationRole', 'Secondary')
                 ])

        # Update Failover Group
        self.cmd('sql instance-failover-group update -g {} -n {} -l {} --grace-period 3 '
                 .format(resource_group_name, failover_group_name, mi1_location),
                 checks=[
                     JMESPathCheck('readWriteEndpoint.failoverPolicy', 'Automatic'),
                     JMESPathCheck('readWriteEndpoint.failoverWithDataLossGracePeriodMinutes', 180),
                     JMESPathCheck('readOnlyEndpoint.failoverPolicy', 'Disabled')
                 ])

        # Check if properties got propagated to secondary server
        self.cmd('sql instance-failover-group show -g {} -l {} -n {}'
                 .format(resource_group_name, mi2_location, failover_group_name),
                 checks=[
                     JMESPathCheck('name', failover_group_name),
                     JMESPathCheck('readWriteEndpoint.failoverPolicy', 'Automatic'),
                     JMESPathCheck('readWriteEndpoint.failoverWithDataLossGracePeriodMinutes', 180),
                     JMESPathCheck('readOnlyEndpoint.failoverPolicy', 'Disabled'),
                     JMESPathCheck('replicationRole', 'Secondary')
                 ])

        # Update Failover Group failover policy to Manual
        self.cmd('sql instance-failover-group update -g {} -n {} -l {} --failover-policy Manual'
                 .format(resource_group_name, failover_group_name, mi1_location),
                 checks=[
                     JMESPathCheck('readWriteEndpoint.failoverPolicy', 'Manual'),
                     JMESPathCheck('readOnlyEndpoint.failoverPolicy', 'Disabled')
                 ])

        # Failover Failover Group
        self.cmd('sql instance-failover-group set-primary -g {} -n {} -l {} '
                 .format(resource_group_name, failover_group_name, mi2_location))

        # The failover operation is completed when new primary is promoted to primary role
        # But there is a async part to make old primary a new secondary
        # And we have to wait for this to complete if we are recording the test
        if self.in_recording:
            time.sleep(30)

        # Check the roles of failover groups to confirm failover happened
        self.cmd('sql instance-failover-group show -g {} -l {} -n {}'
                 .format(resource_group_name, mi2_location, failover_group_name),
                 checks=[
                     JMESPathCheck('replicationRole', 'Primary')
                 ])

        self.cmd('sql instance-failover-group show -g {} -l {} -n {}'
                 .format(resource_group_name, mi1_location, failover_group_name),
                 checks=[
                     JMESPathCheck('replicationRole', 'Secondary')
                 ])

        # Fail back to original server
        self.cmd('sql instance-failover-group set-primary --allow-data-loss -g {} -n {} -l {}'
                 .format(resource_group_name, failover_group_name, mi1_location))

        # The failover operation is completed when new primary is promoted to primary role
        # But there is a async part to make old primary a new secondary
        # And we have to wait for this to complete if we are recording the test
        if self.in_recording:
            time.sleep(30)

        # Check the roles of failover groups to confirm failover happened
        self.cmd('sql instance-failover-group show -g {} -l {} -n {}'
                 .format(resource_group_name, mi2_location, failover_group_name),
                 checks=[
                     JMESPathCheck('replicationRole', 'Secondary')
                 ])

        self.cmd('sql instance-failover-group show -g {} -l {} -n {}'
                 .format(resource_group_name, mi1_location, failover_group_name),
                 checks=[
                     JMESPathCheck('replicationRole', 'Primary')
                 ])

        # Do no-op failover to the same server
        self.cmd('sql instance-failover-group set-primary -g {} -n {} -l {}'
                 .format(resource_group_name, failover_group_name, mi1_location))

        # Check the roles of failover groups to confirm failover didn't happen
        self.cmd('sql instance-failover-group show -g {} -l {} -n {}'
                 .format(resource_group_name, mi2_location, failover_group_name),
                 checks=[
                     JMESPathCheck('replicationRole', 'Secondary')
                 ])

        self.cmd('sql instance-failover-group show -g {} -l {} -n {}'
                 .format(resource_group_name, mi1_location, failover_group_name),
                 checks=[
                     JMESPathCheck('replicationRole', 'Primary')
                 ])

        # Drop failover group
        self.cmd('sql instance-failover-group delete -g {} -l {} -n {}'
                 .format(resource_group_name, mi1_location, failover_group_name),
                 checks=NoneCheck())

        # Check if failover group  really got dropped
        self.cmd('sql instance-failover-group show -g {} -l {} -n {}'
                 .format(resource_group_name, mi1_location, failover_group_name),
                 expect_failure=True)

        self.cmd('sql instance-failover-group show -g {} -l {} -n {}'
                 .format(resource_group_name, mi2_location, failover_group_name),
                 expect_failure=True)


class SqlDbSensitivityClassificationsScenarioTest(ScenarioTest):
    def _get_storage_endpoint(self, storage_account, resource_group):
        return self.cmd('storage account show -g {} -n {}'
                        ' --query primaryEndpoints.blob'
                        .format(resource_group, storage_account)).get_output_in_json()

    def _get_storage_key(self, storage_account, resource_group):
        return self.cmd('storage account keys list -g {} -n {} --query [0].value'
                        .format(resource_group, storage_account)).get_output_in_json()

    @ResourceGroupPreparer(location='westeurope')
    @SqlServerPreparer(location='westeurope')
    @StorageAccountPreparer(location='westeurope')
    def test_sql_db_sensitivity_classifications(self, resource_group, resource_group_location, server, storage_account):
        from azure.mgmt.sql.models import SampleName

        database_name = "sensitivityclassificationsdb01"

        # create db
        self.cmd('sql db create -g {} -s {} -n {} --sample-name {}'
                 .format(resource_group, server, database_name, SampleName.adventure_works_lt),
                 checks=[
                     JMESPathCheck('resourceGroup', resource_group),
                     JMESPathCheck('name', database_name),
                     JMESPathCheck('status', 'Online')])

        # list current sensitivity classifications
        self.cmd('sql db classification list -g {} -s {} -n {}'
                 .format(resource_group, server, database_name),
                 checks=[
                     JMESPathCheck('length(@)', 0)])  # No classifications are set at the beginning

        # get storage account endpoint and key
        storage_endpoint = self._get_storage_endpoint(storage_account, resource_group)
        key = self._get_storage_key(storage_account, resource_group)

        # enable ADS - (required to use data classification)
        disabled_alerts_input = 'Sql_Injection_Vulnerability Access_Anomaly'
        disabled_alerts_expected = 'Sql_Injection_Vulnerability;Access_Anomaly'
        email_addresses_input = 'test1@example.com test2@example.com'
        email_addresses_expected = 'test1@example.com;test2@example.com'
        email_account_admins = 'Enabled'
        state_enabled = 'Enabled'
        retention_days = 30

        self.cmd('sql db threat-policy update -g {} -s {} -n {}'
                 ' --state {} --storage-key {} --storage-endpoint {}'
                 ' --retention-days {} --email-addresses {} --disabled-alerts {}'
                 ' --email-account-admins {}'
                 .format(resource_group, server, database_name, state_enabled, key,
                         storage_endpoint, retention_days, email_addresses_input,
                         disabled_alerts_input, email_account_admins),
                 checks=[
                     JMESPathCheck('resourceGroup', resource_group),
                     JMESPathCheck('state', state_enabled),
                     JMESPathCheck('storageAccountAccessKey', key),
                     JMESPathCheck('storageEndpoint', storage_endpoint),
                     JMESPathCheck('retentionDays', retention_days),
                     JMESPathCheck('emailAddresses', email_addresses_expected),
                     JMESPathCheck('disabledAlerts', disabled_alerts_expected),
                     JMESPathCheck('emailAccountAdmins', email_account_admins)])

        # list recommended sensitivity classifications
        expected_recommended_sensitivityclassifications_count = 15
        self.cmd('sql db classification recommendation list -g {} -s {} -n {}'
                 .format(resource_group, server, database_name),
                 checks=[
                     JMESPathCheck('length(@)', expected_recommended_sensitivityclassifications_count)])

        schema_name = 'SalesLT'
        table_name = 'Customer'
        column_name = 'FirstName'

        # disable the recommendation for SalesLT/Customer/FirstName
        self.cmd('sql db classification recommendation disable -g {} -s {} -n {} --schema {} --table {} --column {}'
                 .format(resource_group, server, database_name, schema_name, table_name, column_name))

        # list recommended sensitivity classifications
        self.cmd('sql db classification recommendation list -g {} -s {} -n {}'
                 .format(resource_group, server, database_name),
                 checks=[
                     JMESPathCheck('length(@)', expected_recommended_sensitivityclassifications_count - 1)])

        # re-enable the disabled recommendation
        self.cmd('sql db classification recommendation enable -g {} -s {} -n {} --schema {} --table {} --column {}'
                 .format(resource_group, server, database_name, schema_name, table_name, column_name))

        # lits recommended sensitivity classifications
        self.cmd('sql db classification recommendation list -g {} -s {} -n {}'
                 .format(resource_group, server, database_name),
                 checks=[
                     JMESPathCheck('length(@)', expected_recommended_sensitivityclassifications_count)])

        # update the sensitivity classification
        information_type = 'Name'
        label_name = 'Confidential - GDPR'
        information_type_id = '57845286-7598-22f5-9659-15b24aeb125e'
        label_id = 'b258e133-6800-46b2-a53d-705fb5202bf3'

        self.cmd('sql db classification update -g {} -s {} -n {} --schema {} --table {} --column {} --information-type {} --label "{}"'
                 .format(resource_group, server, database_name, schema_name, table_name, column_name, information_type, label_name),
                 checks=[
                     JMESPathCheck('informationType', information_type),
                     JMESPathCheck('labelName', label_name),
                     JMESPathCheck('informationTypeId', information_type_id),
                     JMESPathCheck('labelId', label_id)])

        # get the classified column
        self.cmd('sql db classification show -g {} -s {} -n {} --schema {} --table {} --column {}'
                 .format(resource_group, server, database_name, schema_name, table_name, column_name),
                 checks=[
                     JMESPathCheck('informationType', information_type),
                     JMESPathCheck('labelName', label_name),
                     JMESPathCheck('informationTypeId', information_type_id),
                     JMESPathCheck('labelId', label_id)])

        # list recommended classifications
        self.cmd('sql db classification recommendation list -g {} -s {} -n {}'
                 .format(resource_group, server, database_name),
                 checks=[
                     JMESPathCheck('length(@)', expected_recommended_sensitivityclassifications_count - 1)])

        # list current classifications
        self.cmd('sql db classification list -g {} -s {} -n {}'
                 .format(resource_group, server, database_name),
                 checks=[
                     JMESPathCheck('length(@)', 1)])

        # delete the label
        self.cmd('sql db classification delete -g {} -s {} -n {} --schema {} --table {} --column {}'
                 .format(resource_group, server, database_name, schema_name, table_name, column_name))

        # list current labels
        self.cmd('sql db classification list -g {} -s {} -n {}'
                 .format(resource_group, server, database_name),
                 checks=[
                     JMESPathCheck('length(@)', 0)])


class SqlServerMinimalTlsVersionScenarioTest(ScenarioTest):
    @ResourceGroupPreparer(location='eastus')
    def test_sql_server_minimal_tls_version(self, resource_group):
        server_name_1 = self.create_random_name(server_name_prefix, server_name_max_length)
        admin_login = 'admin123'
        admin_passwords = ['SecretPassword123', 'SecretPassword456']
        resource_group_location = "eastus"
        tls1_2 = "1.2"
        tls1_1 = "1.1"

        # test create sql server with minimal required parameters
        self.cmd('sql server create -g {} --name {} '
                 '--admin-user {} --admin-password {} --minimal-tls-version {}'
                 .format(resource_group, server_name_1, admin_login, admin_passwords[0], tls1_2),
                 checks=[
                     JMESPathCheck('name', server_name_1),
                     JMESPathCheck('location', resource_group_location),
                     JMESPathCheck('resourceGroup', resource_group),
                     JMESPathCheck('minimalTlsVersion', tls1_2)]).get_output_in_json()

        # test update sql server
        self.cmd('sql server update -g {} --name {} --minimal-tls-version {} -i'
                 .format(resource_group, server_name_1, tls1_1),
                 checks=[
                     JMESPathCheck('name', server_name_1),
                     JMESPathCheck('resourceGroup', resource_group),
                     JMESPathCheck('minimalTlsVersion', tls1_1)])


class SqlManagedInstanceFailoverScenarionTest(ScenarioTest):

    def test_sql_mi_failover_mgmt(self):

        managed_instance_name = self.create_random_name(managed_instance_name_prefix, managed_instance_name_max_length)
        admin_login = 'admin123'
        admin_password = 'SecretPassword123'

        license_type = 'LicenseIncluded'
        loc = 'westeurope'
        v_cores = 8
        storage_size_in_gb = '128'
        edition = 'GeneralPurpose'
        family = 'Gen5'
        resource_group = "DejanDuVnetRG"
        user = admin_login

        self.kwargs.update({
            'loc': loc,
            'resource_group': resource_group,
            'vnet_name': 'vcCliTestFailoverVnet3',
            'subnet_name': 'vcCliTestFailoverSubnet3',
            'route_table_name': 'vcCliTestFailoverRouteTable3',
            'route_name_default': 'default',
            'route_name_subnet_to_vnet_local': 'subnet_to_vnet_local',
            'managed_instance_name': managed_instance_name,
            'admin_login': 'admin123',
            'admin_password': 'SecretPassword123',
            'license_type': 'LicenseIncluded',
            'v_cores': 4,
            'storage_size_in_gb': '128',
            'edition': 'GeneralPurpose',
            'collation': "Serbian_Cyrillic_100_CS_AS",
            'proxy_override': "Proxy"
        })

        # Create and prepare VNet and subnet for new virtual cluster
        self.cmd('network route-table create -g {resource_group} -n {route_table_name} -l {loc}')
        self.cmd('network route-table show -g {resource_group} -n {route_table_name}')
        self.cmd('network route-table route create -g {resource_group} --route-table-name {route_table_name} -n {route_name_default} --next-hop-type Internet --address-prefix 0.0.0.0/0')
        self.cmd('network route-table route create -g {resource_group} --route-table-name {route_table_name} -n {route_name_subnet_to_vnet_local} --next-hop-type VnetLocal --address-prefix 10.0.0.0/24')
        self.cmd('network vnet update -g {resource_group} -n {vnet_name} --address-prefix 10.0.0.0/16')
        self.cmd('network vnet subnet update -g {resource_group} --vnet-name {vnet_name} -n {subnet_name} --address-prefix 10.0.0.0/24 --route-table {route_table_name} --delegations Microsoft.Sql/managedInstances',
                 checks=self.check('delegations[0].serviceName', 'Microsoft.Sql/managedInstances'))

        subnet = self.cmd('network vnet subnet show -g {resource_group} --vnet-name {vnet_name} -n {subnet_name}').get_output_in_json()

        self.kwargs.update({
            'subnet_id': subnet['id']
        })

        # Create sql managed_instance
        self.cmd('sql mi create -g {} -n {} -l {} '
                 '-u {} -p {} --subnet {} --license-type {} --capacity {} --storage {} --edition {} --family {}'
                 .format(resource_group, managed_instance_name, loc, user, admin_password, subnet['id'], license_type, v_cores, storage_size_in_gb, edition, family),
                 checks=[
                     JMESPathCheck('name', managed_instance_name),
                     JMESPathCheck('resourceGroup', resource_group),
                     JMESPathCheck('administratorLogin', user),
                     JMESPathCheck('vCores', v_cores),
                     JMESPathCheck('storageSizeInGb', storage_size_in_gb),
                     JMESPathCheck('licenseType', license_type),
                     JMESPathCheck('sku.tier', edition),
                     JMESPathCheck('sku.family', family),
                     JMESPathCheck('sku.capacity', v_cores),
                     JMESPathCheck('identity', None)]).get_output_in_json()

        # Failover managed instance primary replica
        self.cmd('sql mi failover -g {resource_group} -n {managed_instance_name}', checks=NoneCheck())


class SqlManagedDatabaseLogReplayScenarionTest(ScenarioTest):
    @ResourceGroupPreparer(random_name_length=28, name_prefix='clitest-logreplay', location='westcentralus')
    def test_sql_midb_logreplay_mgmt(self, resource_group, resource_group_location):

        managed_instance_name = self.create_random_name(managed_instance_name_prefix, managed_instance_name_max_length)

        self.kwargs.update({
            'loc': resource_group_location,
            'resource_group': resource_group,
            'vnet_name': 'vcCliTestLogReplayVnet',
            'subnet_name': 'vcCliTestLogReplaySubnet',
            'route_table_name': 'vcCliTestLogReplayRouteTable',
            'route_name_default': 'default',
            'nsg': 'test-vnet-nsg',
            'route_name_subnet_to_vnet_local': 'subnet_to_vnet_local',
            'managed_instance_name': managed_instance_name,
            'admin_login': 'admin123',
            'admin_password': 'SecretPassword123',
            'license_type': 'LicenseIncluded',
            'v_cores': 8,
            'storage_size_in_gb': '128',
            'edition': 'GeneralPurpose',
            'family': 'Gen5',
            'collation': "Serbian_Cyrillic_100_CS_AS",
            'proxy_override': "Proxy"
        })

        rg = self.cmd('group show --name {resource_group}').get_output_in_json()

        self.kwargs.update({
            'rg_id': rg['id'],
            'policy_name': 'SDOStdPolicyNetwork'
        })

        policyAssignment = self.cmd('az policy assignment show -n {policy_name}').get_output_in_json()
        new_assignment = ' '.join(policyAssignment['notScopes'])
        new_assignment = new_assignment + " " + rg['id']

        self.kwargs.update({
            'new_assignment': new_assignment
        })
        self.cmd('policy assignment create -n {policy_name} --policy {policy_name} --not-scopes \"{new_assignment}\"')

        # Create and prepare VNet and subnet for new virtual cluster
        self.cmd('network route-table create -g {resource_group} -n {route_table_name} -l {loc}')
        self.cmd('network route-table show -g {resource_group} -n {route_table_name}')
        self.cmd('network route-table route create -g {resource_group} --route-table-name {route_table_name} -n {route_name_default} --next-hop-type Internet --address-prefix 0.0.0.0/0')
        self.cmd('network route-table route create -g {resource_group} --route-table-name {route_table_name} -n {route_name_subnet_to_vnet_local} --next-hop-type VnetLocal --address-prefix 10.0.0.0/24')
        self.cmd('network vnet create -g {resource_group} -n {vnet_name} --location {loc} --address-prefix 10.0.0.0/16')
        # Create network security group
        self.cmd('network nsg create --resource-group {resource_group} --name {nsg}')
        # Create subnet and set properties needed
        self.cmd('network vnet subnet create -g {resource_group} --vnet-name {vnet_name} -n {subnet_name} --address-prefix 10.0.0.0/24 --route-table {route_table_name}')
        self.cmd('network vnet subnet update -g {resource_group} --vnet-name {vnet_name} -n {subnet_name} --address-prefix 10.0.0.0/24 --route-table {route_table_name} --delegations Microsoft.Sql/managedInstances --network-security-group {nsg}',
                 checks=self.check('delegations[0].serviceName', 'Microsoft.Sql/managedInstances'))

        subnet = self.cmd('network vnet subnet show -g {resource_group} --vnet-name {vnet_name} -n {subnet_name}').get_output_in_json()

        self.kwargs.update({
            'subnet_id': subnet['id']
        })

        # Create sql managed_instance
        self.cmd('sql mi create -g {resource_group} -n {managed_instance_name} -l {loc} '
                 '-u {admin_login} -p {admin_password} --subnet {subnet_id} --license-type {license_type} --capacity {v_cores} --storage {storage_size_in_gb} --edition {edition} --family {family}',
                 checks=[
                     self.check('name', '{managed_instance_name}'),
                     self.check('resourceGroup', '{resource_group}'),
                     self.check('administratorLogin', '{admin_login}'),
                     self.check('vCores', '{v_cores}'),
                     self.check('storageSizeInGb', '{storage_size_in_gb}'),
                     self.check('licenseType', '{license_type}'),
                     self.check('sku.tier', '{edition}'),
                     self.check('sku.family', '{family}'),
                     self.check('sku.capacity', '{v_cores}'),
                     JMESPathCheck('identity', None)]).get_output_in_json()

        managed_database_name = 'logReplayTestDb'
        managed_database_name1 = 'logReplayTestDb1'
        self.kwargs.update({
            'managed_database_name': managed_database_name,
            'managed_database_name1': managed_database_name1,
            'storage_sas': 'sv=2019-02-02&ss=b&srt=sco&sp=rl&se=2023-12-02T00:09:14Z&st=2019-11-25T16:09:14Z&spr=https&sig=92kAe4QYmXaht%2FgjocUpioABFvm5N0BwhKFrukGw41s%3D',
            'storage_uri': 'https://mijetest.blob.core.windows.net/pcc-remote-replicas-test',
            'last_backup_name': 'log1.bak'
        })

        # Start Log Replay Service
        self.cmd('sql midb log-replay start -g {resource_group} --mi {managed_instance_name} -n {managed_database_name} --ss {storage_sas} --su {storage_uri} --no-wait',
                 checks=NoneCheck())

        if self.in_recording or self.is_live:
            sleep(10)

        # Complete log replay service
        self.cmd('sql midb log-replay complete -g {resource_group} --mi {managed_instance_name} -n {managed_database_name} --last-bn {last_backup_name}',
                 checks=NoneCheck())

        if self.in_recording or self.is_live:
            sleep(60)

        # Verify status is Online
        self.cmd('sql midb show -g {resource_group} --mi {managed_instance_name} -n {managed_database_name}',
                 checks=[
                     JMESPathCheck('status', 'Online')])

        # Cancel test for Log replay

        # Start Log Replay Service
        self.cmd('sql midb log-replay start -g {resource_group} --mi {managed_instance_name} -n {managed_database_name1} --ss {storage_sas} --su {storage_uri} --no-wait',
                 checks=NoneCheck())

        # Wait a minute to start restoring
        if self.in_recording or self.is_live:
            sleep(60)

        # Cancel log replay service
        self.cmd('sql midb log-replay stop -g {resource_group} --mi {managed_instance_name} -n {managed_database_name1} --yes',
                 checks=NoneCheck())<|MERGE_RESOLUTION|>--- conflicted
+++ resolved
@@ -159,7 +159,7 @@
 
         # test list sql server should be 0
         self.cmd('sql server list -g {}'.format(resource_group_1), checks=[NoneCheck()])
-    
+
     @ResourceGroupPreparer(parameter_name='resource_group_1', location='westeurope')
     def test_sql_server_public_network_access_create_mgmt(self, resource_group_1, resource_group_location):
         server_name_1 = self.create_random_name(server_name_prefix, server_name_max_length)
@@ -168,50 +168,6 @@
         admin_login = 'admin123'
         admin_passwords = ['SecretPassword123', 'SecretPassword456']
 
-        # test create sql server with no public-network-access passed in, verify publicNetworkAccess == Enabled
-        server_1 = self.cmd('sql server create -g {} --name {} '
-                            '--admin-user {} --admin-password {}'
-                            .format(resource_group_1, server_name_1, admin_login, admin_passwords[0]),
-                            checks=[
-                                JMESPathCheck('name', server_name_1),
-                                JMESPathCheck('location', resource_group_location),
-                                JMESPathCheck('resourceGroup', resource_group_1),
-                                JMESPathCheck('administratorLogin', admin_login),
-                                JMESPathCheck('publicNetworkAccess', 'Enabled')]).get_output_in_json()
-
-        # test create sql server with public-network-access == 'Enabled' passed in, verify publicNetworkAccess == Enabled
-        server_2 = self.cmd('sql server create -g {} --name {} '
-                            '--admin-user {} --admin-password {} --public-network-access {}'
-                            .format(resource_group_1, server_name_2, admin_login, admin_passwords[0], 'Enabled'),
-                            checks=[
-                                JMESPathCheck('name', server_name_2),
-                                JMESPathCheck('location', resource_group_location),
-                                JMESPathCheck('resourceGroup', resource_group_1),
-                                JMESPathCheck('administratorLogin', admin_login),
-                                JMESPathCheck('publicNetworkAccess', 'Enabled')]).get_output_in_json()
-
-<<<<<<< HEAD
-        # test create sql server with public-network-access == 'Disabled' passed in, verify publicNetworkAccess == Disabled
-        server_3 = self.cmd('sql server create -g {} --name {} '
-                            '--admin-user {} --admin-password {} -a {}'
-                            .format(resource_group_1, server_name_3, admin_login, admin_passwords[0], 'Disabled'),
-                            checks=[
-                                JMESPathCheck('name', server_name_3),
-                                JMESPathCheck('location', resource_group_location),
-                                JMESPathCheck('resourceGroup', resource_group_1),
-                                JMESPathCheck('administratorLogin', admin_login),
-                                JMESPathCheck('publicNetworkAccess', 'Disabled')]).get_output_in_json()
-
-        # test get sql server to verify public-network-access == 'Disabled' for the above server as expected
-=======
-    @ResourceGroupPreparer(parameter_name='resource_group_1', location='westeurope')
-    def test_sql_server_public_network_access_create_mgmt(self, resource_group_1, resource_group_location):
-        server_name_1 = self.create_random_name(server_name_prefix, server_name_max_length)
-        server_name_2 = self.create_random_name(server_name_prefix, server_name_max_length)
-        server_name_3 = self.create_random_name(server_name_prefix, server_name_max_length)
-        admin_login = 'admin123'
-        admin_passwords = ['SecretPassword123', 'SecretPassword456']
-
         # test create sql server with no enable-public-network passed in, verify publicNetworkAccess == Enabled
         self.cmd('sql server create -g {} --name {} '
                  '--admin-user {} --admin-password {}'
@@ -246,7 +202,6 @@
                      JMESPathCheck('publicNetworkAccess', 'Disabled')])
 
         # test get sql server to verify publicNetworkAccess == 'Disabled' for the above server as expected
->>>>>>> bc021765
         self.cmd('sql server show -g {} --name {}'
                  .format(resource_group_1, server_name_3),
                  checks=[
@@ -261,40 +216,6 @@
         admin_login = 'admin123'
         admin_passwords = ['SecretPassword123', 'SecretPassword456']
 
-<<<<<<< HEAD
-        # test create sql server with no public-network-access passed in, verify publicNetworkAccess == Enabled
-        server = self.cmd('sql server create -g {} --name {} '
-                            '--admin-user {} --admin-password {}'
-                            .format(resource_group, server_name, admin_login, admin_passwords[0]),
-                            checks=[
-                                JMESPathCheck('name', server_name),
-                                JMESPathCheck('location', resource_group_location),
-                                JMESPathCheck('resourceGroup', resource_group),
-                                JMESPathCheck('administratorLogin', admin_login),
-                                JMESPathCheck('publicNetworkAccess', 'Enabled')]).get_output_in_json()
-
-        # test update sql server with public-network-access == 'Disabled' passed in, verify publicNetworkAccess == Disabled
-        server = self.cmd('sql server update -g {} -n {} --public-network-access {}'
-                          .format(resource_group, server_name, 'Disabled'),
-                          checks=[
-                              JMESPathCheck('name', server_name),
-                              JMESPathCheck('publicNetworkAccess', 'Disabled')]).get_output_in_json()
-
-        # test update sql server with no public-network-access passed in, verify publicNetworkAccess == Disabled
-        server = self.cmd('sql server update -g {} -n {} -i'
-                          .format(resource_group, server_name, 'Disabled'),
-                          checks=[
-                              JMESPathCheck('name', server_name),
-                              JMESPathCheck('identity.type', 'SystemAssigned'),
-                              JMESPathCheck('publicNetworkAccess', 'Disabled')]).get_output_in_json()
-
-        # test update sql server with public-network-access == 'Enabled' passed in, verify publicNetworkAccess == Enabled
-        server = self.cmd('sql server update -g {} -n {} -a {}'
-                          .format(resource_group, server_name, 'Enabled'),
-                          checks=[
-                              JMESPathCheck('name', server_name),
-                              JMESPathCheck('publicNetworkAccess', 'Enabled')]).get_output_in_json()
-=======
         # test create sql server with no enable-public-network passed in, verify publicNetworkAccess == Enabled
         self.cmd('sql server create -g {} --name {} --admin-user {} --admin-password {}'
                  .format(resource_group, server_name, admin_login, admin_passwords[0]),
@@ -327,7 +248,6 @@
                      JMESPathCheck('name', server_name),
                      JMESPathCheck('publicNetworkAccess', 'Enabled')])
 
->>>>>>> bc021765
 
 class SqlServerFirewallMgmtScenarioTest(ScenarioTest):
     @ResourceGroupPreparer()
