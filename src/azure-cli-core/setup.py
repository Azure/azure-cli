#!/usr/bin/env python

# --------------------------------------------------------------------------------------------
# Copyright (c) Microsoft Corporation. All rights reserved.
# Licensed under the MIT License. See License.txt in the project root for license information.
# --------------------------------------------------------------------------------------------

from __future__ import print_function
from codecs import open
from setuptools import setup

VERSION = "2.15.1"

# If we have source, validate that our version numbers match
# This should prevent uploading releases with mismatched versions.
try:
    with open('azure/cli/core/__init__.py', 'r', encoding='utf-8') as f:
        content = f.read()
except OSError:
    pass
else:
    import re
    import sys

    m = re.search(r'__version__\s*=\s*[\'"](.+?)[\'"]', content)
    if not m:
        print('Could not find __version__ in azure/cli/core/__init__.py')
        sys.exit(1)
    if m.group(1) != VERSION:
        print('Expected __version__ = "{}"; found "{}"'.format(VERSION, m.group(1)))
        sys.exit(1)

CLASSIFIERS = [
    'Development Status :: 5 - Production/Stable',
    'Intended Audience :: Developers',
    'Intended Audience :: System Administrators',
    'Programming Language :: Python',
    'Programming Language :: Python :: 3',
    'Programming Language :: Python :: 3.6',
    'Programming Language :: Python :: 3.7',
    'Programming Language :: Python :: 3.8',
    'License :: OSI Approved :: MIT License',
]

DEPENDENCIES = [
    'adal~=1.2.3',
    'argcomplete~=1.8',
    'azure-cli-telemetry==1.0.6',
    'colorama~=0.4.1',
    'humanfriendly>=4.7,<9.0',
    'jmespath',
    'knack==0.7.2',
    'msal~=1.0.0',
    'msal-extensions~=0.1.3',
    'msrest>=0.4.4',
    'msrestazure>=0.6.3',
    'paramiko>=2.0.8,<3.0.0',
    'PyJWT',
    'pyopenssl>=17.1.0',  # https://github.com/pyca/pyopenssl/pull/612
    'requests~=2.22',
    'six~=1.12',
    'pkginfo>=1.5.0.1',
<<<<<<< HEAD
    'azure-mgmt-resource==10.3.0',
    'azure-mgmt-core==1.2.0'
=======
    'azure-mgmt-resource==10.2.0',
    'azure-mgmt-core==1.2.1'
>>>>>>> f0d68450
]

TESTS_REQUIRE = [
    'mock'
]

with open('README.rst', 'r', encoding='utf-8') as f:
    README = f.read()
with open('HISTORY.rst', 'r', encoding='utf-8') as f:
    HISTORY = f.read()

setup(
    name='azure-cli-core',
    version=VERSION,
    description='Microsoft Azure Command-Line Tools Core Module',
    long_description=README + '\n\n' + HISTORY,
    license='MIT',
    author='Microsoft Corporation',
    author_email='azpycli@microsoft.com',
    url='https://github.com/Azure/azure-cli',
    zip_safe=False,
    classifiers=CLASSIFIERS,
    packages=[
        'azure.cli.core',
        'azure.cli.core.commands',
        'azure.cli.core.extension',
        'azure.cli.core.profiles',
    ],
    install_requires=DEPENDENCIES,
    extras_require={
        ":python_version<'3.4'": ['enum34'],
        ":python_version<'2.7.9'": ['pyopenssl', 'ndg-httpsclient', 'pyasn1'],
        ':python_version<"3.0"': ['futures'],
        "test": TESTS_REQUIRE,
    },
    tests_require=TESTS_REQUIRE,
    package_data={'azure.cli.core': ['auth_landing_pages/*.html']}
)<|MERGE_RESOLUTION|>--- conflicted
+++ resolved
@@ -60,13 +60,8 @@
     'requests~=2.22',
     'six~=1.12',
     'pkginfo>=1.5.0.1',
-<<<<<<< HEAD
     'azure-mgmt-resource==10.3.0',
-    'azure-mgmt-core==1.2.0'
-=======
-    'azure-mgmt-resource==10.2.0',
     'azure-mgmt-core==1.2.1'
->>>>>>> f0d68450
 ]
 
 TESTS_REQUIRE = [
