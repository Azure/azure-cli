interactions:
- request:
    body: null
    headers:
      Accept:
      - application/json
      Accept-Encoding:
      - gzip, deflate
      CommandName:
      - identity create
      Connection:
      - keep-alive
      ParameterSetName:
      - -g -n
      User-Agent:
<<<<<<< HEAD
      - AZURECLI/2.48.0 azsdk-python-azure-mgmt-resource/22.0.0 Python/3.10.0 (Windows-10-10.0.22621-SP0)
=======
      - AZURECLI/2.47.0 azsdk-python-azure-mgmt-resource/22.0.0 Python/3.10.11 (Linux-5.15.0-1036-azure-x86_64-with-glibc2.31)
        VSTS_7b238909-6802-4b65-b90d-184bca47f458_build_220_0
>>>>>>> 0f6943b9
    method: GET
    uri: https://management.azure.com/subscriptions/00000000-0000-0000-0000-000000000000/resourcegroups/img_tmpl_cancel_000001?api-version=2022-09-01
  response:
    body:
<<<<<<< HEAD
      string: '{"id":"/subscriptions/00000000-0000-0000-0000-000000000000/resourceGroups/img_tmpl_cancel_000001","name":"img_tmpl_cancel_000001","type":"Microsoft.Resources/resourceGroups","location":"westus","tags":{"product":"azurecli","cause":"automation","test":"test_image_builder_cancel","date":"2023-04-26T04:52:56Z"},"properties":{"provisioningState":"Succeeded"}}'
=======
      string: '{"id":"/subscriptions/00000000-0000-0000-0000-000000000000/resourceGroups/img_tmpl_cancel_000001","name":"img_tmpl_cancel_000001","type":"Microsoft.Resources/resourceGroups","location":"westus","tags":{"product":"azurecli","cause":"automation","date":"2023-05-25T07:58:13Z"},"properties":{"provisioningState":"Succeeded"}}'
>>>>>>> 0f6943b9
    headers:
      cache-control:
      - no-cache
      content-length:
<<<<<<< HEAD
      - '357'
      content-type:
      - application/json; charset=utf-8
      date:
      - Wed, 26 Apr 2023 04:52:59 GMT
=======
      - '322'
      content-type:
      - application/json; charset=utf-8
      date:
      - Thu, 25 May 2023 07:58:13 GMT
>>>>>>> 0f6943b9
      expires:
      - '-1'
      pragma:
      - no-cache
      strict-transport-security:
      - max-age=31536000; includeSubDomains
      vary:
      - Accept-Encoding
      x-content-type-options:
      - nosniff
    status:
      code: 200
      message: OK
- request:
    body: '{"location": "westus"}'
    headers:
      Accept:
      - application/json
      Accept-Encoding:
      - gzip, deflate
      CommandName:
      - identity create
      Connection:
      - keep-alive
      Content-Length:
      - '22'
      Content-Type:
      - application/json
      ParameterSetName:
      - -g -n
      User-Agent:
<<<<<<< HEAD
      - AZURECLI/2.48.0 azsdk-python-azure-mgmt-msi/7.0.0 Python/3.10.0 (Windows-10-10.0.22621-SP0)
=======
      - AZURECLI/2.47.0 azsdk-python-azure-mgmt-msi/7.0.0 Python/3.10.11 (Linux-5.15.0-1036-azure-x86_64-with-glibc2.31)
        VSTS_7b238909-6802-4b65-b90d-184bca47f458_build_220_0
>>>>>>> 0f6943b9
    method: PUT
    uri: https://management.azure.com/subscriptions/00000000-0000-0000-0000-000000000000/resourceGroups/img_tmpl_cancel_000001/providers/Microsoft.ManagedIdentity/userAssignedIdentities/ide1?api-version=2023-01-31
  response:
    body:
<<<<<<< HEAD
      string: '{"location":"westus","tags":{},"id":"/subscriptions/00000000-0000-0000-0000-000000000000/resourcegroups/img_tmpl_cancel_000001/providers/Microsoft.ManagedIdentity/userAssignedIdentities/ide1","name":"ide1","type":"Microsoft.ManagedIdentity/userAssignedIdentities","properties":{"tenantId":"54826b22-38d6-4fb2-bad9-b7b93a3e9c5a","principalId":"aec93c82-a719-4b1b-b13f-4cdd804bfd98","clientId":"38187bce-148e-4339-bd20-ff94d3a61c55"}}'
=======
      string: '{"location":"westus","tags":{},"id":"/subscriptions/00000000-0000-0000-0000-000000000000/resourcegroups/img_tmpl_cancel_000001/providers/Microsoft.ManagedIdentity/userAssignedIdentities/ide1","name":"ide1","type":"Microsoft.ManagedIdentity/userAssignedIdentities","properties":{"tenantId":"54826b22-38d6-4fb2-bad9-b7b93a3e9c5a","principalId":"ed65dee3-d016-4ebe-87de-d9f1e25519c3","clientId":"7dc8eeb4-f5d5-4540-9ed4-2ed13879b285"}}'
>>>>>>> 0f6943b9
    headers:
      cache-control:
      - no-cache
      content-length:
      - '432'
      content-type:
      - application/json; charset=utf-8
      date:
<<<<<<< HEAD
      - Wed, 26 Apr 2023 04:53:03 GMT
=======
      - Thu, 25 May 2023 07:58:15 GMT
>>>>>>> 0f6943b9
      expires:
      - '-1'
      location:
      - /subscriptions/00000000-0000-0000-0000-000000000000/resourcegroups/img_tmpl_cancel_000001/providers/Microsoft.ManagedIdentity/userAssignedIdentities/ide1
      pragma:
      - no-cache
      strict-transport-security:
      - max-age=31536000; includeSubDomains
      x-content-type-options:
      - nosniff
      x-ms-ratelimit-remaining-subscription-writes:
      - '1197'
    status:
      code: 201
      message: Created
- request:
    body: null
    headers:
      Accept:
      - '*/*'
      Accept-Encoding:
      - gzip, deflate
      CommandName:
      - role assignment create
      Connection:
      - keep-alive
      ParameterSetName:
      - --assignee --role --scope
      User-Agent:
<<<<<<< HEAD
      - python/3.10.0 (Windows-10-10.0.22621-SP0) AZURECLI/2.48.0
    method: GET
    uri: https://graph.microsoft.com/v1.0/servicePrincipals?$filter=servicePrincipalNames%2Fany%28c%3Ac%20eq%20%2738187bce-148e-4339-bd20-ff94d3a61c55%27%29
  response:
    body:
      string: '{"@odata.context":"https://graph.microsoft.com/v1.0/$metadata#servicePrincipals","value":[{"id":"aec93c82-a719-4b1b-b13f-4cdd804bfd98","deletedDateTime":null,"accountEnabled":true,"alternativeNames":["isExplicit=True","/subscriptions/00000000-0000-0000-0000-000000000000/resourcegroups/img_tmpl_cancel_000001/providers/Microsoft.ManagedIdentity/userAssignedIdentities/ide1"],"appDisplayName":null,"appDescription":null,"appId":"38187bce-148e-4339-bd20-ff94d3a61c55","applicationTemplateId":null,"appOwnerOrganizationId":null,"appRoleAssignmentRequired":false,"createdDateTime":"2023-04-26T04:53:02Z","description":null,"disabledByMicrosoftStatus":null,"displayName":"ide1","homepage":null,"loginUrl":null,"logoutUrl":null,"notes":null,"notificationEmailAddresses":[],"preferredSingleSignOnMode":null,"preferredTokenSigningKeyThumbprint":null,"replyUrls":[],"servicePrincipalNames":["38187bce-148e-4339-bd20-ff94d3a61c55","https://identity.azure.net/ZUa832N/57AUef8PGtMpcAvJvvLqz5VH2DMZyXjZhc0="],"servicePrincipalType":"ManagedIdentity","signInAudience":null,"tags":[],"tokenEncryptionKeyId":null,"info":null,"samlSingleSignOnSettings":null,"addIns":[],"appRoles":[],"keyCredentials":[{"customKeyIdentifier":"AC1296BD371A286499E2FD0DA2842418134BA033","displayName":"CN=38187bce-148e-4339-bd20-ff94d3a61c55,
        DC=54826b22-38d6-4fb2-bad9-b7b93a3e9c5a","endDateTime":"2023-07-25T04:48:00Z","key":null,"keyId":"27ce0ff1-8881-4758-9e90-eca61db82708","startDateTime":"2023-04-26T04:48:00Z","type":"AsymmetricX509Cert","usage":"Verify"}],"oauth2PermissionScopes":[],"passwordCredentials":[],"resourceSpecificApplicationPermissions":[],"verifiedPublisher":{"displayName":null,"verifiedPublisherId":null,"addedDateTime":null}}]}'
=======
      - python/3.10.11 (Linux-5.15.0-1036-azure-x86_64-with-glibc2.31) AZURECLI/2.47.0
        VSTS_7b238909-6802-4b65-b90d-184bca47f458_build_220_0
    method: GET
    uri: https://graph.microsoft.com/v1.0/servicePrincipals?$filter=servicePrincipalNames%2Fany%28c%3Ac%20eq%20%277dc8eeb4-f5d5-4540-9ed4-2ed13879b285%27%29
  response:
    body:
      string: '{"@odata.context":"https://graph.microsoft.com/v1.0/$metadata#servicePrincipals","value":[{"id":"ed65dee3-d016-4ebe-87de-d9f1e25519c3","deletedDateTime":null,"accountEnabled":true,"alternativeNames":["isExplicit=True","/subscriptions/00000000-0000-0000-0000-000000000000/resourcegroups/img_tmpl_cancel_000001/providers/Microsoft.ManagedIdentity/userAssignedIdentities/ide1"],"appDisplayName":null,"appDescription":null,"appId":"7dc8eeb4-f5d5-4540-9ed4-2ed13879b285","applicationTemplateId":null,"appOwnerOrganizationId":null,"appRoleAssignmentRequired":false,"createdDateTime":"2023-05-25T07:58:16Z","description":null,"disabledByMicrosoftStatus":null,"displayName":"ide1","homepage":null,"loginUrl":null,"logoutUrl":null,"notes":null,"notificationEmailAddresses":[],"preferredSingleSignOnMode":null,"preferredTokenSigningKeyThumbprint":null,"replyUrls":[],"servicePrincipalNames":["7dc8eeb4-f5d5-4540-9ed4-2ed13879b285","https://identity.azure.net/IDS1RkO4AfeO3kEGf7rpS2eyciaYANUsn/TnoO/QMkE="],"servicePrincipalType":"ManagedIdentity","signInAudience":null,"tags":[],"tokenEncryptionKeyId":null,"info":null,"samlSingleSignOnSettings":null,"addIns":[],"appRoles":[],"keyCredentials":[{"customKeyIdentifier":"DAC7CCED1855CD489066F514106428CDCBB257D9","displayName":"CN=7dc8eeb4-f5d5-4540-9ed4-2ed13879b285,
        DC=54826b22-38d6-4fb2-bad9-b7b93a3e9c5a","endDateTime":"2023-08-23T07:53:00Z","key":null,"keyId":"19842667-ac9e-428b-888b-4b35c40711fc","startDateTime":"2023-05-25T07:53:00Z","type":"AsymmetricX509Cert","usage":"Verify"}],"oauth2PermissionScopes":[],"passwordCredentials":[],"resourceSpecificApplicationPermissions":[],"verifiedPublisher":{"displayName":null,"verifiedPublisherId":null,"addedDateTime":null}}]}'
>>>>>>> 0f6943b9
    headers:
      cache-control:
      - no-cache
      content-length:
      - '1717'
      content-type:
      - application/json;odata.metadata=minimal;odata.streaming=true;IEEE754Compatible=false;charset=utf-8
      date:
<<<<<<< HEAD
      - Wed, 26 Apr 2023 04:53:49 GMT
      odata-version:
      - '4.0'
      request-id:
      - 5960fdff-86e7-4a3e-9e8a-1f0e0da39252
=======
      - Thu, 25 May 2023 07:59:01 GMT
      odata-version:
      - '4.0'
      request-id:
      - d064f664-2b91-4e7a-a23c-610bbcfe04cd
>>>>>>> 0f6943b9
      strict-transport-security:
      - max-age=31536000
      transfer-encoding:
      - chunked
      vary:
      - Accept-Encoding
      x-ms-ags-diagnostic:
<<<<<<< HEAD
      - '{"ServerInfo":{"DataCenter":"Korea Central","Slice":"E","Ring":"3","ScaleUnit":"001","RoleInstance":"SE1PEPF00005C01"}}'
=======
      - '{"ServerInfo":{"DataCenter":"East US","Slice":"E","Ring":"5","ScaleUnit":"002","RoleInstance":"BL02EPF000028A6"}}'
>>>>>>> 0f6943b9
      x-ms-resource-unit:
      - '1'
    status:
      code: 200
      message: OK
- request:
    body: null
    headers:
      Accept:
      - application/json
      Accept-Encoding:
      - gzip, deflate
      CommandName:
      - role assignment create
      Connection:
      - keep-alive
      ParameterSetName:
      - --assignee --role --scope
      User-Agent:
<<<<<<< HEAD
      - AZURECLI/2.48.0 azsdk-python-azure-mgmt-authorization/3.0.0 Python/3.10.0
        (Windows-10-10.0.22621-SP0)
=======
      - AZURECLI/2.47.0 azsdk-python-azure-mgmt-authorization/3.0.0 Python/3.10.11
        (Linux-5.15.0-1036-azure-x86_64-with-glibc2.31) VSTS_7b238909-6802-4b65-b90d-184bca47f458_build_220_0
>>>>>>> 0f6943b9
    method: GET
    uri: https://management.azure.com/subscriptions/00000000-0000-0000-0000-000000000000/resourceGroups/img_tmpl_cancel_000001/providers/Microsoft.Authorization/roleDefinitions?$filter=roleName%20eq%20%27Contributor%27&api-version=2022-04-01
  response:
    body:
      string: '{"value":[{"properties":{"roleName":"Contributor","type":"BuiltInRole","description":"Grants
        full access to manage all resources, but does not allow you to assign roles
        in Azure RBAC, manage assignments in Azure Blueprints, or share image galleries.","assignableScopes":["/"],"permissions":[{"actions":["*"],"notActions":["Microsoft.Authorization/*/Delete","Microsoft.Authorization/*/Write","Microsoft.Authorization/elevateAccess/Action","Microsoft.Blueprint/blueprintAssignments/write","Microsoft.Blueprint/blueprintAssignments/delete","Microsoft.Compute/galleries/share/action"],"dataActions":[],"notDataActions":[]}],"createdOn":"2015-02-02T21:55:09.8806423Z","updatedOn":"2021-11-11T20:13:28.6061853Z","createdBy":null,"updatedBy":null},"id":"/subscriptions/00000000-0000-0000-0000-000000000000/providers/Microsoft.Authorization/roleDefinitions/b24988ac-6180-42a0-ab88-20f7382dd24c","type":"Microsoft.Authorization/roleDefinitions","name":"b24988ac-6180-42a0-ab88-20f7382dd24c"}]}'
    headers:
      cache-control:
      - no-cache
      content-length:
      - '984'
      content-type:
      - application/json; charset=utf-8
      date:
<<<<<<< HEAD
      - Wed, 26 Apr 2023 04:53:49 GMT
=======
      - Thu, 25 May 2023 07:59:01 GMT
>>>>>>> 0f6943b9
      expires:
      - '-1'
      pragma:
      - no-cache
      set-cookie:
      - x-ms-gateway-slice=Production; path=/; secure; samesite=none; httponly
      strict-transport-security:
      - max-age=31536000; includeSubDomains
      transfer-encoding:
      - chunked
      vary:
      - Accept-Encoding
      x-content-type-options:
      - nosniff
    status:
      code: 200
      message: OK
- request:
    body: '{"properties": {"roleDefinitionId": "/subscriptions/00000000-0000-0000-0000-000000000000/providers/Microsoft.Authorization/roleDefinitions/b24988ac-6180-42a0-ab88-20f7382dd24c",
<<<<<<< HEAD
      "principalId": "aec93c82-a719-4b1b-b13f-4cdd804bfd98", "principalType": "ServicePrincipal"}}'
=======
      "principalId": "ed65dee3-d016-4ebe-87de-d9f1e25519c3", "principalType": "ServicePrincipal"}}'
>>>>>>> 0f6943b9
    headers:
      Accept:
      - application/json
      Accept-Encoding:
      - gzip, deflate
      CommandName:
      - role assignment create
      Connection:
      - keep-alive
      Content-Length:
      - '270'
      Content-Type:
      - application/json
      Cookie:
      - x-ms-gateway-slice=Production
      ParameterSetName:
      - --assignee --role --scope
      User-Agent:
<<<<<<< HEAD
      - AZURECLI/2.48.0 azsdk-python-azure-mgmt-authorization/3.0.0 Python/3.10.0
        (Windows-10-10.0.22621-SP0)
=======
      - AZURECLI/2.47.0 azsdk-python-azure-mgmt-authorization/3.0.0 Python/3.10.11
        (Linux-5.15.0-1036-azure-x86_64-with-glibc2.31) VSTS_7b238909-6802-4b65-b90d-184bca47f458_build_220_0
>>>>>>> 0f6943b9
    method: PUT
    uri: https://management.azure.com/subscriptions/00000000-0000-0000-0000-000000000000/resourceGroups/img_tmpl_cancel_000001/providers/Microsoft.Authorization/roleAssignments/88888888-0000-0000-0000-000000000001?api-version=2022-04-01
  response:
    body:
<<<<<<< HEAD
      string: '{"properties":{"roleDefinitionId":"/subscriptions/00000000-0000-0000-0000-000000000000/providers/Microsoft.Authorization/roleDefinitions/b24988ac-6180-42a0-ab88-20f7382dd24c","principalId":"aec93c82-a719-4b1b-b13f-4cdd804bfd98","principalType":"ServicePrincipal","scope":"/subscriptions/00000000-0000-0000-0000-000000000000/resourceGroups/img_tmpl_cancel_000001","condition":null,"conditionVersion":null,"createdOn":"2023-04-26T04:53:50.5405201Z","updatedOn":"2023-04-26T04:53:51.6009185Z","createdBy":null,"updatedBy":"0581142e-ae8f-4bc0-9a0d-ffb7cbad05b2","delegatedManagedIdentityResourceId":null,"description":null},"id":"/subscriptions/00000000-0000-0000-0000-000000000000/resourceGroups/img_tmpl_cancel_000001/providers/Microsoft.Authorization/roleAssignments/88888888-0000-0000-0000-000000000001","type":"Microsoft.Authorization/roleAssignments","name":"88888888-0000-0000-0000-000000000001"}'
=======
      string: '{"properties":{"roleDefinitionId":"/subscriptions/00000000-0000-0000-0000-000000000000/providers/Microsoft.Authorization/roleDefinitions/b24988ac-6180-42a0-ab88-20f7382dd24c","principalId":"ed65dee3-d016-4ebe-87de-d9f1e25519c3","principalType":"ServicePrincipal","scope":"/subscriptions/00000000-0000-0000-0000-000000000000/resourceGroups/img_tmpl_cancel_000001","condition":null,"conditionVersion":null,"createdOn":"2023-05-25T07:59:02.1280128Z","updatedOn":"2023-05-25T07:59:02.6740268Z","createdBy":null,"updatedBy":"6b30bdc6-696a-46fb-82d7-739c2fb147b7","delegatedManagedIdentityResourceId":null,"description":null},"id":"/subscriptions/00000000-0000-0000-0000-000000000000/resourceGroups/img_tmpl_cancel_000001/providers/Microsoft.Authorization/roleAssignments/88888888-0000-0000-0000-000000000001","type":"Microsoft.Authorization/roleAssignments","name":"88888888-0000-0000-0000-000000000001"}'
>>>>>>> 0f6943b9
    headers:
      cache-control:
      - no-cache
      content-length:
      - '899'
      content-type:
      - application/json; charset=utf-8
      date:
<<<<<<< HEAD
      - Wed, 26 Apr 2023 04:53:54 GMT
=======
      - Thu, 25 May 2023 07:59:04 GMT
>>>>>>> 0f6943b9
      expires:
      - '-1'
      pragma:
      - no-cache
      strict-transport-security:
      - max-age=31536000; includeSubDomains
      x-content-type-options:
      - nosniff
      x-ms-ratelimit-remaining-subscription-writes:
      - '1196'
    status:
      code: 201
      message: Created
- request:
    body: null
    headers:
      Accept:
      - application/json
      Accept-Encoding:
      - gzip, deflate
      CommandName:
      - image builder create
      Connection:
      - keep-alive
      ParameterSetName:
      - -g -n --image-source --managed-image-destinations --identity
      User-Agent:
<<<<<<< HEAD
      - AZURECLI/2.48.0 azsdk-python-azure-mgmt-resource/22.0.0 Python/3.10.0 (Windows-10-10.0.22621-SP0)
=======
      - AZURECLI/2.47.0 azsdk-python-azure-mgmt-resource/22.0.0 Python/3.10.11 (Linux-5.15.0-1036-azure-x86_64-with-glibc2.31)
        VSTS_7b238909-6802-4b65-b90d-184bca47f458_build_220_0
>>>>>>> 0f6943b9
    method: GET
    uri: https://management.azure.com/subscriptions/00000000-0000-0000-0000-000000000000/resourcegroups/img_tmpl_cancel_000001?api-version=2022-09-01
  response:
    body:
<<<<<<< HEAD
      string: '{"id":"/subscriptions/00000000-0000-0000-0000-000000000000/resourceGroups/img_tmpl_cancel_000001","name":"img_tmpl_cancel_000001","type":"Microsoft.Resources/resourceGroups","location":"westus","tags":{"product":"azurecli","cause":"automation","test":"test_image_builder_cancel","date":"2023-04-26T04:52:56Z"},"properties":{"provisioningState":"Succeeded"}}'
=======
      string: '{"id":"/subscriptions/00000000-0000-0000-0000-000000000000/resourceGroups/img_tmpl_cancel_000001","name":"img_tmpl_cancel_000001","type":"Microsoft.Resources/resourceGroups","location":"westus","tags":{"product":"azurecli","cause":"automation","date":"2023-05-25T07:58:13Z"},"properties":{"provisioningState":"Succeeded"}}'
>>>>>>> 0f6943b9
    headers:
      cache-control:
      - no-cache
      content-length:
<<<<<<< HEAD
      - '357'
      content-type:
      - application/json; charset=utf-8
      date:
      - Wed, 26 Apr 2023 04:53:54 GMT
=======
      - '322'
      content-type:
      - application/json; charset=utf-8
      date:
      - Thu, 25 May 2023 07:59:04 GMT
>>>>>>> 0f6943b9
      expires:
      - '-1'
      pragma:
      - no-cache
      strict-transport-security:
      - max-age=31536000; includeSubDomains
      vary:
      - Accept-Encoding
      x-content-type-options:
      - nosniff
    status:
      code: 200
      message: OK
- request:
    body: null
    headers:
      Accept:
      - application/json
      Accept-Encoding:
      - gzip, deflate
      CommandName:
      - image builder create
      Connection:
      - keep-alive
      ParameterSetName:
      - -g -n --image-source --managed-image-destinations --identity
      User-Agent:
<<<<<<< HEAD
      - AZURECLI/2.48.0 azsdk-python-azure-mgmt-resource/22.0.0 Python/3.10.0 (Windows-10-10.0.22621-SP0)
=======
      - AZURECLI/2.47.0 azsdk-python-azure-mgmt-resource/22.0.0 Python/3.10.11 (Linux-5.15.0-1036-azure-x86_64-with-glibc2.31)
        VSTS_7b238909-6802-4b65-b90d-184bca47f458_build_220_0
>>>>>>> 0f6943b9
    method: GET
    uri: https://management.azure.com/subscriptions/00000000-0000-0000-0000-000000000000/locations?api-version=2019-11-01
  response:
    body:
<<<<<<< HEAD
      string: "{\"value\":[{\"id\":\"/subscriptions/00000000-0000-0000-0000-000000000000/locations/eastus\"\
        ,\"name\":\"eastus\",\"displayName\":\"East US\",\"regionalDisplayName\":\"\
        (US) East US\",\"metadata\":{\"regionType\":\"Physical\",\"regionCategory\"\
        :\"Recommended\",\"geographyGroup\":\"US\",\"longitude\":\"-79.8164\",\"latitude\"\
        :\"37.3719\",\"physicalLocation\":\"Virginia\",\"pairedRegion\":[{\"name\"\
        :\"westus\",\"id\":\"/subscriptions/00000000-0000-0000-0000-000000000000/locations/westus\"\
        }]}},{\"id\":\"/subscriptions/00000000-0000-0000-0000-000000000000/locations/eastus2\"\
        ,\"name\":\"eastus2\",\"displayName\":\"East US 2\",\"regionalDisplayName\"\
        :\"(US) East US 2\",\"metadata\":{\"regionType\":\"Physical\",\"regionCategory\"\
        :\"Recommended\",\"geographyGroup\":\"US\",\"longitude\":\"-78.3889\",\"latitude\"\
        :\"36.6681\",\"physicalLocation\":\"Virginia\",\"pairedRegion\":[{\"name\"\
        :\"centralus\",\"id\":\"/subscriptions/00000000-0000-0000-0000-000000000000/locations/centralus\"\
        }]}},{\"id\":\"/subscriptions/00000000-0000-0000-0000-000000000000/locations/southcentralus\"\
        ,\"name\":\"southcentralus\",\"displayName\":\"South Central US\",\"regionalDisplayName\"\
        :\"(US) South Central US\",\"metadata\":{\"regionType\":\"Physical\",\"regionCategory\"\
        :\"Recommended\",\"geographyGroup\":\"US\",\"longitude\":\"-98.5\",\"latitude\"\
        :\"29.4167\",\"physicalLocation\":\"Texas\",\"pairedRegion\":[{\"name\":\"\
        northcentralus\",\"id\":\"/subscriptions/00000000-0000-0000-0000-000000000000/locations/northcentralus\"\
        }]}},{\"id\":\"/subscriptions/00000000-0000-0000-0000-000000000000/locations/westus2\"\
        ,\"name\":\"westus2\",\"displayName\":\"West US 2\",\"regionalDisplayName\"\
        :\"(US) West US 2\",\"metadata\":{\"regionType\":\"Physical\",\"regionCategory\"\
        :\"Recommended\",\"geographyGroup\":\"US\",\"longitude\":\"-119.852\",\"latitude\"\
        :\"47.233\",\"physicalLocation\":\"Washington\",\"pairedRegion\":[{\"name\"\
        :\"westcentralus\",\"id\":\"/subscriptions/00000000-0000-0000-0000-000000000000/locations/westcentralus\"\
        }]}},{\"id\":\"/subscriptions/00000000-0000-0000-0000-000000000000/locations/westus3\"\
        ,\"name\":\"westus3\",\"displayName\":\"West US 3\",\"regionalDisplayName\"\
        :\"(US) West US 3\",\"metadata\":{\"regionType\":\"Physical\",\"regionCategory\"\
        :\"Recommended\",\"geographyGroup\":\"US\",\"longitude\":\"-112.074036\",\"\
        latitude\":\"33.448376\",\"physicalLocation\":\"Phoenix\",\"pairedRegion\"\
        :[{\"name\":\"eastus\",\"id\":\"/subscriptions/00000000-0000-0000-0000-000000000000/locations/eastus\"\
        }]}},{\"id\":\"/subscriptions/00000000-0000-0000-0000-000000000000/locations/australiaeast\"\
        ,\"name\":\"australiaeast\",\"displayName\":\"Australia East\",\"regionalDisplayName\"\
        :\"(Asia Pacific) Australia East\",\"metadata\":{\"regionType\":\"Physical\"\
        ,\"regionCategory\":\"Recommended\",\"geographyGroup\":\"Asia Pacific\",\"\
        longitude\":\"151.2094\",\"latitude\":\"-33.86\",\"physicalLocation\":\"New\
        \ South Wales\",\"pairedRegion\":[{\"name\":\"australiasoutheast\",\"id\"\
        :\"/subscriptions/00000000-0000-0000-0000-000000000000/locations/australiasoutheast\"\
        }]}},{\"id\":\"/subscriptions/00000000-0000-0000-0000-000000000000/locations/southeastasia\"\
        ,\"name\":\"southeastasia\",\"displayName\":\"Southeast Asia\",\"regionalDisplayName\"\
        :\"(Asia Pacific) Southeast Asia\",\"metadata\":{\"regionType\":\"Physical\"\
        ,\"regionCategory\":\"Recommended\",\"geographyGroup\":\"Asia Pacific\",\"\
        longitude\":\"103.833\",\"latitude\":\"1.283\",\"physicalLocation\":\"Singapore\"\
        ,\"pairedRegion\":[{\"name\":\"eastasia\",\"id\":\"/subscriptions/00000000-0000-0000-0000-000000000000/locations/eastasia\"\
        }]}},{\"id\":\"/subscriptions/00000000-0000-0000-0000-000000000000/locations/northeurope\"\
        ,\"name\":\"northeurope\",\"displayName\":\"North Europe\",\"regionalDisplayName\"\
        :\"(Europe) North Europe\",\"metadata\":{\"regionType\":\"Physical\",\"regionCategory\"\
        :\"Recommended\",\"geographyGroup\":\"Europe\",\"longitude\":\"-6.2597\",\"\
        latitude\":\"53.3478\",\"physicalLocation\":\"Ireland\",\"pairedRegion\":[{\"\
        name\":\"westeurope\",\"id\":\"/subscriptions/00000000-0000-0000-0000-000000000000/locations/westeurope\"\
        }]}},{\"id\":\"/subscriptions/00000000-0000-0000-0000-000000000000/locations/swedencentral\"\
        ,\"name\":\"swedencentral\",\"displayName\":\"Sweden Central\",\"regionalDisplayName\"\
        :\"(Europe) Sweden Central\",\"metadata\":{\"regionType\":\"Physical\",\"\
        regionCategory\":\"Recommended\",\"geographyGroup\":\"Europe\",\"longitude\"\
        :\"17.14127\",\"latitude\":\"60.67488\",\"physicalLocation\":\"G\xE4vle\"\
        ,\"pairedRegion\":[{\"name\":\"swedensouth\",\"id\":\"/subscriptions/00000000-0000-0000-0000-000000000000/locations/swedensouth\"\
        }]}},{\"id\":\"/subscriptions/00000000-0000-0000-0000-000000000000/locations/uksouth\"\
        ,\"name\":\"uksouth\",\"displayName\":\"UK South\",\"regionalDisplayName\"\
        :\"(Europe) UK South\",\"metadata\":{\"regionType\":\"Physical\",\"regionCategory\"\
        :\"Recommended\",\"geographyGroup\":\"Europe\",\"longitude\":\"-0.799\",\"\
        latitude\":\"50.941\",\"physicalLocation\":\"London\",\"pairedRegion\":[{\"\
        name\":\"ukwest\",\"id\":\"/subscriptions/00000000-0000-0000-0000-000000000000/locations/ukwest\"\
        }]}},{\"id\":\"/subscriptions/00000000-0000-0000-0000-000000000000/locations/westeurope\"\
        ,\"name\":\"westeurope\",\"displayName\":\"West Europe\",\"regionalDisplayName\"\
        :\"(Europe) West Europe\",\"metadata\":{\"regionType\":\"Physical\",\"regionCategory\"\
        :\"Recommended\",\"geographyGroup\":\"Europe\",\"longitude\":\"4.9\",\"latitude\"\
        :\"52.3667\",\"physicalLocation\":\"Netherlands\",\"pairedRegion\":[{\"name\"\
        :\"northeurope\",\"id\":\"/subscriptions/00000000-0000-0000-0000-000000000000/locations/northeurope\"\
        }]}},{\"id\":\"/subscriptions/00000000-0000-0000-0000-000000000000/locations/centralus\"\
        ,\"name\":\"centralus\",\"displayName\":\"Central US\",\"regionalDisplayName\"\
        :\"(US) Central US\",\"metadata\":{\"regionType\":\"Physical\",\"regionCategory\"\
        :\"Recommended\",\"geographyGroup\":\"US\",\"longitude\":\"-93.6208\",\"latitude\"\
        :\"41.5908\",\"physicalLocation\":\"Iowa\",\"pairedRegion\":[{\"name\":\"\
        eastus2\",\"id\":\"/subscriptions/00000000-0000-0000-0000-000000000000/locations/eastus2\"\
        }]}},{\"id\":\"/subscriptions/00000000-0000-0000-0000-000000000000/locations/southafricanorth\"\
        ,\"name\":\"southafricanorth\",\"displayName\":\"South Africa North\",\"regionalDisplayName\"\
        :\"(Africa) South Africa North\",\"metadata\":{\"regionType\":\"Physical\"\
        ,\"regionCategory\":\"Recommended\",\"geographyGroup\":\"Africa\",\"longitude\"\
        :\"28.21837\",\"latitude\":\"-25.73134\",\"physicalLocation\":\"Johannesburg\"\
        ,\"pairedRegion\":[{\"name\":\"southafricawest\",\"id\":\"/subscriptions/00000000-0000-0000-0000-000000000000/locations/southafricawest\"\
        }]}},{\"id\":\"/subscriptions/00000000-0000-0000-0000-000000000000/locations/centralindia\"\
        ,\"name\":\"centralindia\",\"displayName\":\"Central India\",\"regionalDisplayName\"\
        :\"(Asia Pacific) Central India\",\"metadata\":{\"regionType\":\"Physical\"\
        ,\"regionCategory\":\"Recommended\",\"geographyGroup\":\"Asia Pacific\",\"\
        longitude\":\"73.9197\",\"latitude\":\"18.5822\",\"physicalLocation\":\"Pune\"\
        ,\"pairedRegion\":[{\"name\":\"southindia\",\"id\":\"/subscriptions/00000000-0000-0000-0000-000000000000/locations/southindia\"\
        }]}},{\"id\":\"/subscriptions/00000000-0000-0000-0000-000000000000/locations/eastasia\"\
        ,\"name\":\"eastasia\",\"displayName\":\"East Asia\",\"regionalDisplayName\"\
        :\"(Asia Pacific) East Asia\",\"metadata\":{\"regionType\":\"Physical\",\"\
        regionCategory\":\"Recommended\",\"geographyGroup\":\"Asia Pacific\",\"longitude\"\
        :\"114.188\",\"latitude\":\"22.267\",\"physicalLocation\":\"Hong Kong\",\"\
        pairedRegion\":[{\"name\":\"southeastasia\",\"id\":\"/subscriptions/00000000-0000-0000-0000-000000000000/locations/southeastasia\"\
        }]}},{\"id\":\"/subscriptions/00000000-0000-0000-0000-000000000000/locations/japaneast\"\
        ,\"name\":\"japaneast\",\"displayName\":\"Japan East\",\"regionalDisplayName\"\
        :\"(Asia Pacific) Japan East\",\"metadata\":{\"regionType\":\"Physical\",\"\
        regionCategory\":\"Recommended\",\"geographyGroup\":\"Asia Pacific\",\"longitude\"\
        :\"139.77\",\"latitude\":\"35.68\",\"physicalLocation\":\"Tokyo, Saitama\"\
        ,\"pairedRegion\":[{\"name\":\"japanwest\",\"id\":\"/subscriptions/00000000-0000-0000-0000-000000000000/locations/japanwest\"\
        }]}},{\"id\":\"/subscriptions/00000000-0000-0000-0000-000000000000/locations/koreacentral\"\
        ,\"name\":\"koreacentral\",\"displayName\":\"Korea Central\",\"regionalDisplayName\"\
        :\"(Asia Pacific) Korea Central\",\"metadata\":{\"regionType\":\"Physical\"\
        ,\"regionCategory\":\"Recommended\",\"geographyGroup\":\"Asia Pacific\",\"\
        longitude\":\"126.978\",\"latitude\":\"37.5665\",\"physicalLocation\":\"Seoul\"\
        ,\"pairedRegion\":[{\"name\":\"koreasouth\",\"id\":\"/subscriptions/00000000-0000-0000-0000-000000000000/locations/koreasouth\"\
        }]}},{\"id\":\"/subscriptions/00000000-0000-0000-0000-000000000000/locations/canadacentral\"\
        ,\"name\":\"canadacentral\",\"displayName\":\"Canada Central\",\"regionalDisplayName\"\
        :\"(Canada) Canada Central\",\"metadata\":{\"regionType\":\"Physical\",\"\
        regionCategory\":\"Recommended\",\"geographyGroup\":\"Canada\",\"longitude\"\
        :\"-79.383\",\"latitude\":\"43.653\",\"physicalLocation\":\"Toronto\",\"pairedRegion\"\
        :[{\"name\":\"canadaeast\",\"id\":\"/subscriptions/00000000-0000-0000-0000-000000000000/locations/canadaeast\"\
        }]}},{\"id\":\"/subscriptions/00000000-0000-0000-0000-000000000000/locations/francecentral\"\
        ,\"name\":\"francecentral\",\"displayName\":\"France Central\",\"regionalDisplayName\"\
        :\"(Europe) France Central\",\"metadata\":{\"regionType\":\"Physical\",\"\
        regionCategory\":\"Recommended\",\"geographyGroup\":\"Europe\",\"longitude\"\
        :\"2.373\",\"latitude\":\"46.3772\",\"physicalLocation\":\"Paris\",\"pairedRegion\"\
        :[{\"name\":\"francesouth\",\"id\":\"/subscriptions/00000000-0000-0000-0000-000000000000/locations/francesouth\"\
        }]}},{\"id\":\"/subscriptions/00000000-0000-0000-0000-000000000000/locations/germanywestcentral\"\
        ,\"name\":\"germanywestcentral\",\"displayName\":\"Germany West Central\"\
        ,\"regionalDisplayName\":\"(Europe) Germany West Central\",\"metadata\":{\"\
        regionType\":\"Physical\",\"regionCategory\":\"Recommended\",\"geographyGroup\"\
        :\"Europe\",\"longitude\":\"8.682127\",\"latitude\":\"50.110924\",\"physicalLocation\"\
        :\"Frankfurt\",\"pairedRegion\":[{\"name\":\"germanynorth\",\"id\":\"/subscriptions/00000000-0000-0000-0000-000000000000/locations/germanynorth\"\
        }]}},{\"id\":\"/subscriptions/00000000-0000-0000-0000-000000000000/locations/norwayeast\"\
        ,\"name\":\"norwayeast\",\"displayName\":\"Norway East\",\"regionalDisplayName\"\
        :\"(Europe) Norway East\",\"metadata\":{\"regionType\":\"Physical\",\"regionCategory\"\
        :\"Recommended\",\"geographyGroup\":\"Europe\",\"longitude\":\"10.752245\"\
        ,\"latitude\":\"59.913868\",\"physicalLocation\":\"Norway\",\"pairedRegion\"\
        :[{\"name\":\"norwaywest\",\"id\":\"/subscriptions/00000000-0000-0000-0000-000000000000/locations/norwaywest\"\
        }]}},{\"id\":\"/subscriptions/00000000-0000-0000-0000-000000000000/locations/polandcentral\"\
        ,\"name\":\"polandcentral\",\"displayName\":\"Poland Central\",\"regionalDisplayName\"\
        :\"(Europe) Poland Central\",\"metadata\":{\"regionType\":\"Physical\",\"\
        regionCategory\":\"Recommended\",\"geographyGroup\":\"Europe\",\"longitude\"\
        :\"21.01666\",\"latitude\":\"52.23334\",\"physicalLocation\":\"Warsaw\",\"\
        pairedRegion\":[]}},{\"id\":\"/subscriptions/00000000-0000-0000-0000-000000000000/locations/switzerlandnorth\"\
        ,\"name\":\"switzerlandnorth\",\"displayName\":\"Switzerland North\",\"regionalDisplayName\"\
        :\"(Europe) Switzerland North\",\"metadata\":{\"regionType\":\"Physical\"\
        ,\"regionCategory\":\"Recommended\",\"geographyGroup\":\"Europe\",\"longitude\"\
        :\"8.564572\",\"latitude\":\"47.451542\",\"physicalLocation\":\"Zurich\",\"\
        pairedRegion\":[{\"name\":\"switzerlandwest\",\"id\":\"/subscriptions/00000000-0000-0000-0000-000000000000/locations/switzerlandwest\"\
        }]}},{\"id\":\"/subscriptions/00000000-0000-0000-0000-000000000000/locations/uaenorth\"\
        ,\"name\":\"uaenorth\",\"displayName\":\"UAE North\",\"regionalDisplayName\"\
        :\"(Middle East) UAE North\",\"metadata\":{\"regionType\":\"Physical\",\"\
        regionCategory\":\"Recommended\",\"geographyGroup\":\"Middle East\",\"longitude\"\
        :\"55.316666\",\"latitude\":\"25.266666\",\"physicalLocation\":\"Dubai\",\"\
        pairedRegion\":[{\"name\":\"uaecentral\",\"id\":\"/subscriptions/00000000-0000-0000-0000-000000000000/locations/uaecentral\"\
        }]}},{\"id\":\"/subscriptions/00000000-0000-0000-0000-000000000000/locations/brazilsouth\"\
        ,\"name\":\"brazilsouth\",\"displayName\":\"Brazil South\",\"regionalDisplayName\"\
        :\"(South America) Brazil South\",\"metadata\":{\"regionType\":\"Physical\"\
        ,\"regionCategory\":\"Recommended\",\"geographyGroup\":\"South America\",\"\
        longitude\":\"-46.633\",\"latitude\":\"-23.55\",\"physicalLocation\":\"Sao\
        \ Paulo State\",\"pairedRegion\":[{\"name\":\"southcentralus\",\"id\":\"/subscriptions/00000000-0000-0000-0000-000000000000/locations/southcentralus\"\
        }]}},{\"id\":\"/subscriptions/00000000-0000-0000-0000-000000000000/locations/centraluseuap\"\
        ,\"name\":\"centraluseuap\",\"displayName\":\"Central US EUAP\",\"regionalDisplayName\"\
        :\"(US) Central US EUAP\",\"metadata\":{\"regionType\":\"Physical\",\"regionCategory\"\
        :\"Recommended\",\"geographyGroup\":\"US\",\"longitude\":\"-93.6208\",\"latitude\"\
        :\"41.5908\",\"physicalLocation\":\"\",\"pairedRegion\":[{\"name\":\"eastus2euap\"\
        ,\"id\":\"/subscriptions/00000000-0000-0000-0000-000000000000/locations/eastus2euap\"\
        }]}},{\"id\":\"/subscriptions/00000000-0000-0000-0000-000000000000/locations/eastus2euap\"\
        ,\"name\":\"eastus2euap\",\"displayName\":\"East US 2 EUAP\",\"regionalDisplayName\"\
        :\"(US) East US 2 EUAP\",\"metadata\":{\"regionType\":\"Physical\",\"regionCategory\"\
        :\"Recommended\",\"geographyGroup\":\"US\",\"longitude\":\"-78.3889\",\"latitude\"\
        :\"36.6681\",\"physicalLocation\":\"\",\"pairedRegion\":[{\"name\":\"centraluseuap\"\
        ,\"id\":\"/subscriptions/00000000-0000-0000-0000-000000000000/locations/centraluseuap\"\
        }]}},{\"id\":\"/subscriptions/00000000-0000-0000-0000-000000000000/locations/qatarcentral\"\
        ,\"name\":\"qatarcentral\",\"displayName\":\"Qatar Central\",\"regionalDisplayName\"\
        :\"(Middle East) Qatar Central\",\"metadata\":{\"regionType\":\"Physical\"\
        ,\"regionCategory\":\"Recommended\",\"geographyGroup\":\"Middle East\",\"\
        longitude\":\"51.439327\",\"latitude\":\"25.551462\",\"physicalLocation\"\
        :\"Doha\",\"pairedRegion\":[]}},{\"id\":\"/subscriptions/00000000-0000-0000-0000-000000000000/locations/centralusstage\"\
        ,\"name\":\"centralusstage\",\"displayName\":\"Central US (Stage)\",\"regionalDisplayName\"\
        :\"(US) Central US (Stage)\",\"metadata\":{\"regionType\":\"Logical\",\"regionCategory\"\
        :\"Other\",\"geographyGroup\":\"US\"}},{\"id\":\"/subscriptions/00000000-0000-0000-0000-000000000000/locations/eastusstage\"\
        ,\"name\":\"eastusstage\",\"displayName\":\"East US (Stage)\",\"regionalDisplayName\"\
        :\"(US) East US (Stage)\",\"metadata\":{\"regionType\":\"Logical\",\"regionCategory\"\
        :\"Other\",\"geographyGroup\":\"US\"}},{\"id\":\"/subscriptions/00000000-0000-0000-0000-000000000000/locations/eastus2stage\"\
        ,\"name\":\"eastus2stage\",\"displayName\":\"East US 2 (Stage)\",\"regionalDisplayName\"\
        :\"(US) East US 2 (Stage)\",\"metadata\":{\"regionType\":\"Logical\",\"regionCategory\"\
        :\"Other\",\"geographyGroup\":\"US\"}},{\"id\":\"/subscriptions/00000000-0000-0000-0000-000000000000/locations/northcentralusstage\"\
        ,\"name\":\"northcentralusstage\",\"displayName\":\"North Central US (Stage)\"\
        ,\"regionalDisplayName\":\"(US) North Central US (Stage)\",\"metadata\":{\"\
        regionType\":\"Logical\",\"regionCategory\":\"Other\",\"geographyGroup\":\"\
        US\"}},{\"id\":\"/subscriptions/00000000-0000-0000-0000-000000000000/locations/southcentralusstage\"\
        ,\"name\":\"southcentralusstage\",\"displayName\":\"South Central US (Stage)\"\
        ,\"regionalDisplayName\":\"(US) South Central US (Stage)\",\"metadata\":{\"\
        regionType\":\"Logical\",\"regionCategory\":\"Other\",\"geographyGroup\":\"\
        US\"}},{\"id\":\"/subscriptions/00000000-0000-0000-0000-000000000000/locations/westusstage\"\
        ,\"name\":\"westusstage\",\"displayName\":\"West US (Stage)\",\"regionalDisplayName\"\
        :\"(US) West US (Stage)\",\"metadata\":{\"regionType\":\"Logical\",\"regionCategory\"\
        :\"Other\",\"geographyGroup\":\"US\"}},{\"id\":\"/subscriptions/00000000-0000-0000-0000-000000000000/locations/westus2stage\"\
        ,\"name\":\"westus2stage\",\"displayName\":\"West US 2 (Stage)\",\"regionalDisplayName\"\
        :\"(US) West US 2 (Stage)\",\"metadata\":{\"regionType\":\"Logical\",\"regionCategory\"\
        :\"Other\",\"geographyGroup\":\"US\"}},{\"id\":\"/subscriptions/00000000-0000-0000-0000-000000000000/locations/asia\"\
        ,\"name\":\"asia\",\"displayName\":\"Asia\",\"regionalDisplayName\":\"Asia\"\
        ,\"metadata\":{\"regionType\":\"Logical\",\"regionCategory\":\"Other\"}},{\"\
        id\":\"/subscriptions/00000000-0000-0000-0000-000000000000/locations/asiapacific\"\
        ,\"name\":\"asiapacific\",\"displayName\":\"Asia Pacific\",\"regionalDisplayName\"\
        :\"Asia Pacific\",\"metadata\":{\"regionType\":\"Logical\",\"regionCategory\"\
        :\"Other\"}},{\"id\":\"/subscriptions/00000000-0000-0000-0000-000000000000/locations/australia\"\
        ,\"name\":\"australia\",\"displayName\":\"Australia\",\"regionalDisplayName\"\
        :\"Australia\",\"metadata\":{\"regionType\":\"Logical\",\"regionCategory\"\
        :\"Other\"}},{\"id\":\"/subscriptions/00000000-0000-0000-0000-000000000000/locations/brazil\"\
        ,\"name\":\"brazil\",\"displayName\":\"Brazil\",\"regionalDisplayName\":\"\
        Brazil\",\"metadata\":{\"regionType\":\"Logical\",\"regionCategory\":\"Other\"\
        }},{\"id\":\"/subscriptions/00000000-0000-0000-0000-000000000000/locations/canada\"\
        ,\"name\":\"canada\",\"displayName\":\"Canada\",\"regionalDisplayName\":\"\
        Canada\",\"metadata\":{\"regionType\":\"Logical\",\"regionCategory\":\"Other\"\
        }},{\"id\":\"/subscriptions/00000000-0000-0000-0000-000000000000/locations/chilecentral\"\
        ,\"name\":\"chilecentral\",\"displayName\":\"Chile Central\",\"regionalDisplayName\"\
        :\"Chile Central\",\"metadata\":{\"regionType\":\"Physical\",\"regionCategory\"\
        :\"Other\"}},{\"id\":\"/subscriptions/00000000-0000-0000-0000-000000000000/locations/europe\"\
        ,\"name\":\"europe\",\"displayName\":\"Europe\",\"regionalDisplayName\":\"\
        Europe\",\"metadata\":{\"regionType\":\"Logical\",\"regionCategory\":\"Other\"\
        }},{\"id\":\"/subscriptions/00000000-0000-0000-0000-000000000000/locations/france\"\
        ,\"name\":\"france\",\"displayName\":\"France\",\"regionalDisplayName\":\"\
        France\",\"metadata\":{\"regionType\":\"Logical\",\"regionCategory\":\"Other\"\
        }},{\"id\":\"/subscriptions/00000000-0000-0000-0000-000000000000/locations/germany\"\
        ,\"name\":\"germany\",\"displayName\":\"Germany\",\"regionalDisplayName\"\
        :\"Germany\",\"metadata\":{\"regionType\":\"Logical\",\"regionCategory\":\"\
        Other\"}},{\"id\":\"/subscriptions/00000000-0000-0000-0000-000000000000/locations/global\"\
        ,\"name\":\"global\",\"displayName\":\"Global\",\"regionalDisplayName\":\"\
        Global\",\"metadata\":{\"regionType\":\"Logical\",\"regionCategory\":\"Other\"\
        }},{\"id\":\"/subscriptions/00000000-0000-0000-0000-000000000000/locations/india\"\
        ,\"name\":\"india\",\"displayName\":\"India\",\"regionalDisplayName\":\"India\"\
        ,\"metadata\":{\"regionType\":\"Logical\",\"regionCategory\":\"Other\"}},{\"\
        id\":\"/subscriptions/00000000-0000-0000-0000-000000000000/locations/israelcentral\"\
        ,\"name\":\"israelcentral\",\"displayName\":\"Israel Central\",\"regionalDisplayName\"\
        :\"Israel Central\",\"metadata\":{\"regionType\":\"Physical\",\"regionCategory\"\
        :\"Other\"}},{\"id\":\"/subscriptions/00000000-0000-0000-0000-000000000000/locations/israelnorthwest\"\
        ,\"name\":\"israelnorthwest\",\"displayName\":\"Israel Northwest\",\"regionalDisplayName\"\
        :\"Israel Northwest\",\"metadata\":{\"regionType\":\"Physical\",\"regionCategory\"\
        :\"Other\"}},{\"id\":\"/subscriptions/00000000-0000-0000-0000-000000000000/locations/italynorth\"\
        ,\"name\":\"italynorth\",\"displayName\":\"Italy North\",\"regionalDisplayName\"\
        :\"Italy North\",\"metadata\":{\"regionType\":\"Physical\",\"regionCategory\"\
        :\"Other\"}},{\"id\":\"/subscriptions/00000000-0000-0000-0000-000000000000/locations/japan\"\
        ,\"name\":\"japan\",\"displayName\":\"Japan\",\"regionalDisplayName\":\"Japan\"\
        ,\"metadata\":{\"regionType\":\"Logical\",\"regionCategory\":\"Other\"}},{\"\
        id\":\"/subscriptions/00000000-0000-0000-0000-000000000000/locations/korea\"\
        ,\"name\":\"korea\",\"displayName\":\"Korea\",\"regionalDisplayName\":\"Korea\"\
        ,\"metadata\":{\"regionType\":\"Logical\",\"regionCategory\":\"Other\"}},{\"\
        id\":\"/subscriptions/00000000-0000-0000-0000-000000000000/locations/malaysiasouth\"\
        ,\"name\":\"malaysiasouth\",\"displayName\":\"Malaysia South\",\"regionalDisplayName\"\
        :\"Malaysia South\",\"metadata\":{\"regionType\":\"Physical\",\"regionCategory\"\
        :\"Other\"}},{\"id\":\"/subscriptions/00000000-0000-0000-0000-000000000000/locations/mexicocentral\"\
        ,\"name\":\"mexicocentral\",\"displayName\":\"Mexico Central\",\"regionalDisplayName\"\
        :\"Mexico Central\",\"metadata\":{\"regionType\":\"Physical\",\"regionCategory\"\
        :\"Other\"}},{\"id\":\"/subscriptions/00000000-0000-0000-0000-000000000000/locations/norway\"\
        ,\"name\":\"norway\",\"displayName\":\"Norway\",\"regionalDisplayName\":\"\
        Norway\",\"metadata\":{\"regionType\":\"Logical\",\"regionCategory\":\"Other\"\
        }},{\"id\":\"/subscriptions/00000000-0000-0000-0000-000000000000/locations/singapore\"\
        ,\"name\":\"singapore\",\"displayName\":\"Singapore\",\"regionalDisplayName\"\
        :\"Singapore\",\"metadata\":{\"regionType\":\"Logical\",\"regionCategory\"\
        :\"Other\"}},{\"id\":\"/subscriptions/00000000-0000-0000-0000-000000000000/locations/southafrica\"\
        ,\"name\":\"southafrica\",\"displayName\":\"South Africa\",\"regionalDisplayName\"\
        :\"South Africa\",\"metadata\":{\"regionType\":\"Logical\",\"regionCategory\"\
        :\"Other\"}},{\"id\":\"/subscriptions/00000000-0000-0000-0000-000000000000/locations/spaincentral\"\
        ,\"name\":\"spaincentral\",\"displayName\":\"Spain Central\",\"regionalDisplayName\"\
        :\"Spain Central\",\"metadata\":{\"regionType\":\"Physical\",\"regionCategory\"\
        :\"Other\"}},{\"id\":\"/subscriptions/00000000-0000-0000-0000-000000000000/locations/switzerland\"\
        ,\"name\":\"switzerland\",\"displayName\":\"Switzerland\",\"regionalDisplayName\"\
        :\"Switzerland\",\"metadata\":{\"regionType\":\"Logical\",\"regionCategory\"\
        :\"Other\"}},{\"id\":\"/subscriptions/00000000-0000-0000-0000-000000000000/locations/taiwannorth\"\
        ,\"name\":\"taiwannorth\",\"displayName\":\"Taiwan North\",\"regionalDisplayName\"\
        :\"Taiwan North\",\"metadata\":{\"regionType\":\"Physical\",\"regionCategory\"\
        :\"Other\"}},{\"id\":\"/subscriptions/00000000-0000-0000-0000-000000000000/locations/taiwannorthwest\"\
        ,\"name\":\"taiwannorthwest\",\"displayName\":\"Taiwan Northwest\",\"regionalDisplayName\"\
        :\"Taiwan Northwest\",\"metadata\":{\"regionType\":\"Physical\",\"regionCategory\"\
        :\"Other\"}},{\"id\":\"/subscriptions/00000000-0000-0000-0000-000000000000/locations/uae\"\
        ,\"name\":\"uae\",\"displayName\":\"United Arab Emirates\",\"regionalDisplayName\"\
        :\"United Arab Emirates\",\"metadata\":{\"regionType\":\"Logical\",\"regionCategory\"\
        :\"Other\"}},{\"id\":\"/subscriptions/00000000-0000-0000-0000-000000000000/locations/uk\"\
        ,\"name\":\"uk\",\"displayName\":\"United Kingdom\",\"regionalDisplayName\"\
        :\"United Kingdom\",\"metadata\":{\"regionType\":\"Logical\",\"regionCategory\"\
        :\"Other\"}},{\"id\":\"/subscriptions/00000000-0000-0000-0000-000000000000/locations/unitedstates\"\
        ,\"name\":\"unitedstates\",\"displayName\":\"United States\",\"regionalDisplayName\"\
        :\"United States\",\"metadata\":{\"regionType\":\"Logical\",\"regionCategory\"\
        :\"Other\"}},{\"id\":\"/subscriptions/00000000-0000-0000-0000-000000000000/locations/unitedstateseuap\"\
        ,\"name\":\"unitedstateseuap\",\"displayName\":\"United States EUAP\",\"regionalDisplayName\"\
        :\"United States EUAP\",\"metadata\":{\"regionType\":\"Logical\",\"regionCategory\"\
        :\"Other\"}},{\"id\":\"/subscriptions/00000000-0000-0000-0000-000000000000/locations/eastasiastage\"\
        ,\"name\":\"eastasiastage\",\"displayName\":\"East Asia (Stage)\",\"regionalDisplayName\"\
        :\"(Asia Pacific) East Asia (Stage)\",\"metadata\":{\"regionType\":\"Logical\"\
        ,\"regionCategory\":\"Other\",\"geographyGroup\":\"Asia Pacific\"}},{\"id\"\
        :\"/subscriptions/00000000-0000-0000-0000-000000000000/locations/southeastasiastage\"\
        ,\"name\":\"southeastasiastage\",\"displayName\":\"Southeast Asia (Stage)\"\
        ,\"regionalDisplayName\":\"(Asia Pacific) Southeast Asia (Stage)\",\"metadata\"\
        :{\"regionType\":\"Logical\",\"regionCategory\":\"Other\",\"geographyGroup\"\
        :\"Asia Pacific\"}},{\"id\":\"/subscriptions/00000000-0000-0000-0000-000000000000/locations/brazilus\"\
        ,\"name\":\"brazilus\",\"displayName\":\"Brazil US\",\"regionalDisplayName\"\
        :\"(South America) Brazil US\",\"metadata\":{\"regionType\":\"Physical\",\"\
        regionCategory\":\"Other\",\"geographyGroup\":\"South America\",\"longitude\"\
        :\"0\",\"latitude\":\"0\",\"physicalLocation\":\"\",\"pairedRegion\":[{\"\
        name\":\"Brazil Southeast\",\"id\":\"/subscriptions/00000000-0000-0000-0000-000000000000/locations/Brazil\
        \ Southeast\"},{\"name\":\"brazilus\",\"id\":\"/subscriptions/00000000-0000-0000-0000-000000000000/locations/brazilus\"\
        }]}},{\"id\":\"/subscriptions/00000000-0000-0000-0000-000000000000/locations/eastusstg\"\
        ,\"name\":\"eastusstg\",\"displayName\":\"East US STG\",\"regionalDisplayName\"\
        :\"(US) East US STG\",\"metadata\":{\"regionType\":\"Physical\",\"regionCategory\"\
        :\"Other\",\"geographyGroup\":\"US\",\"longitude\":\"-79.8164\",\"latitude\"\
        :\"37.3719\",\"physicalLocation\":\"Virginia\",\"pairedRegion\":[{\"name\"\
        :\"southcentralusstg\",\"id\":\"/subscriptions/00000000-0000-0000-0000-000000000000/locations/southcentralusstg\"\
        }]}},{\"id\":\"/subscriptions/00000000-0000-0000-0000-000000000000/locations/northcentralus\"\
        ,\"name\":\"northcentralus\",\"displayName\":\"North Central US\",\"regionalDisplayName\"\
        :\"(US) North Central US\",\"metadata\":{\"regionType\":\"Physical\",\"regionCategory\"\
        :\"Other\",\"geographyGroup\":\"US\",\"longitude\":\"-87.6278\",\"latitude\"\
        :\"41.8819\",\"physicalLocation\":\"Illinois\",\"pairedRegion\":[{\"name\"\
        :\"southcentralus\",\"id\":\"/subscriptions/00000000-0000-0000-0000-000000000000/locations/southcentralus\"\
        }]}},{\"id\":\"/subscriptions/00000000-0000-0000-0000-000000000000/locations/westus\"\
        ,\"name\":\"westus\",\"displayName\":\"West US\",\"regionalDisplayName\":\"\
        (US) West US\",\"metadata\":{\"regionType\":\"Physical\",\"regionCategory\"\
        :\"Other\",\"geographyGroup\":\"US\",\"longitude\":\"-122.417\",\"latitude\"\
        :\"37.783\",\"physicalLocation\":\"California\",\"pairedRegion\":[{\"name\"\
        :\"eastus\",\"id\":\"/subscriptions/00000000-0000-0000-0000-000000000000/locations/eastus\"\
        }]}},{\"id\":\"/subscriptions/00000000-0000-0000-0000-000000000000/locations/jioindiawest\"\
        ,\"name\":\"jioindiawest\",\"displayName\":\"Jio India West\",\"regionalDisplayName\"\
        :\"(Asia Pacific) Jio India West\",\"metadata\":{\"regionType\":\"Physical\"\
        ,\"regionCategory\":\"Other\",\"geographyGroup\":\"Asia Pacific\",\"longitude\"\
        :\"70.05773\",\"latitude\":\"22.470701\",\"physicalLocation\":\"Jamnagar\"\
        ,\"pairedRegion\":[{\"name\":\"jioindiacentral\",\"id\":\"/subscriptions/00000000-0000-0000-0000-000000000000/locations/jioindiacentral\"\
        }]}},{\"id\":\"/subscriptions/00000000-0000-0000-0000-000000000000/locations/southcentralusstg\"\
        ,\"name\":\"southcentralusstg\",\"displayName\":\"South Central US STG\",\"\
        regionalDisplayName\":\"(US) South Central US STG\",\"metadata\":{\"regionType\"\
        :\"Physical\",\"regionCategory\":\"Other\",\"geographyGroup\":\"US\",\"longitude\"\
        :\"-98.5\",\"latitude\":\"29.4167\",\"physicalLocation\":\"Texas\",\"pairedRegion\"\
        :[{\"name\":\"eastusstg\",\"id\":\"/subscriptions/00000000-0000-0000-0000-000000000000/locations/eastusstg\"\
        }]}},{\"id\":\"/subscriptions/00000000-0000-0000-0000-000000000000/locations/westcentralus\"\
        ,\"name\":\"westcentralus\",\"displayName\":\"West Central US\",\"regionalDisplayName\"\
        :\"(US) West Central US\",\"metadata\":{\"regionType\":\"Physical\",\"regionCategory\"\
        :\"Other\",\"geographyGroup\":\"US\",\"longitude\":\"-110.234\",\"latitude\"\
        :\"40.89\",\"physicalLocation\":\"Wyoming\",\"pairedRegion\":[{\"name\":\"\
        westus2\",\"id\":\"/subscriptions/00000000-0000-0000-0000-000000000000/locations/westus2\"\
        }]}},{\"id\":\"/subscriptions/00000000-0000-0000-0000-000000000000/locations/southafricawest\"\
        ,\"name\":\"southafricawest\",\"displayName\":\"South Africa West\",\"regionalDisplayName\"\
        :\"(Africa) South Africa West\",\"metadata\":{\"regionType\":\"Physical\"\
        ,\"regionCategory\":\"Other\",\"geographyGroup\":\"Africa\",\"longitude\"\
        :\"18.843266\",\"latitude\":\"-34.075691\",\"physicalLocation\":\"Cape Town\"\
        ,\"pairedRegion\":[{\"name\":\"southafricanorth\",\"id\":\"/subscriptions/00000000-0000-0000-0000-000000000000/locations/southafricanorth\"\
        }]}},{\"id\":\"/subscriptions/00000000-0000-0000-0000-000000000000/locations/australiacentral\"\
        ,\"name\":\"australiacentral\",\"displayName\":\"Australia Central\",\"regionalDisplayName\"\
        :\"(Asia Pacific) Australia Central\",\"metadata\":{\"regionType\":\"Physical\"\
        ,\"regionCategory\":\"Other\",\"geographyGroup\":\"Asia Pacific\",\"longitude\"\
        :\"149.1244\",\"latitude\":\"-35.3075\",\"physicalLocation\":\"Canberra\"\
        ,\"pairedRegion\":[{\"name\":\"australiacentral\",\"id\":\"/subscriptions/00000000-0000-0000-0000-000000000000/locations/australiacentral\"\
        }]}},{\"id\":\"/subscriptions/00000000-0000-0000-0000-000000000000/locations/australiacentral2\"\
        ,\"name\":\"australiacentral2\",\"displayName\":\"Australia Central 2\",\"\
        regionalDisplayName\":\"(Asia Pacific) Australia Central 2\",\"metadata\"\
        :{\"regionType\":\"Physical\",\"regionCategory\":\"Other\",\"geographyGroup\"\
        :\"Asia Pacific\",\"longitude\":\"149.1244\",\"latitude\":\"-35.3075\",\"\
        physicalLocation\":\"Canberra\",\"pairedRegion\":[{\"name\":\"australiacentral2\"\
        ,\"id\":\"/subscriptions/00000000-0000-0000-0000-000000000000/locations/australiacentral2\"\
        }]}},{\"id\":\"/subscriptions/00000000-0000-0000-0000-000000000000/locations/australiasoutheast\"\
        ,\"name\":\"australiasoutheast\",\"displayName\":\"Australia Southeast\",\"\
        regionalDisplayName\":\"(Asia Pacific) Australia Southeast\",\"metadata\"\
        :{\"regionType\":\"Physical\",\"regionCategory\":\"Other\",\"geographyGroup\"\
        :\"Asia Pacific\",\"longitude\":\"144.9631\",\"latitude\":\"-37.8136\",\"\
        physicalLocation\":\"Victoria\",\"pairedRegion\":[{\"name\":\"australiaeast\"\
        ,\"id\":\"/subscriptions/00000000-0000-0000-0000-000000000000/locations/australiaeast\"\
        }]}},{\"id\":\"/subscriptions/00000000-0000-0000-0000-000000000000/locations/japanwest\"\
        ,\"name\":\"japanwest\",\"displayName\":\"Japan West\",\"regionalDisplayName\"\
        :\"(Asia Pacific) Japan West\",\"metadata\":{\"regionType\":\"Physical\",\"\
        regionCategory\":\"Other\",\"geographyGroup\":\"Asia Pacific\",\"longitude\"\
        :\"135.5022\",\"latitude\":\"34.6939\",\"physicalLocation\":\"Osaka\",\"pairedRegion\"\
        :[{\"name\":\"japaneast\",\"id\":\"/subscriptions/00000000-0000-0000-0000-000000000000/locations/japaneast\"\
        }]}},{\"id\":\"/subscriptions/00000000-0000-0000-0000-000000000000/locations/jioindiacentral\"\
        ,\"name\":\"jioindiacentral\",\"displayName\":\"Jio India Central\",\"regionalDisplayName\"\
        :\"(Asia Pacific) Jio India Central\",\"metadata\":{\"regionType\":\"Physical\"\
        ,\"regionCategory\":\"Other\",\"geographyGroup\":\"Asia Pacific\",\"longitude\"\
        :\"79.08886\",\"latitude\":\"21.146633\",\"physicalLocation\":\"Nagpur\",\"\
        pairedRegion\":[{\"name\":\"jioindiawest\",\"id\":\"/subscriptions/00000000-0000-0000-0000-000000000000/locations/jioindiawest\"\
        }]}},{\"id\":\"/subscriptions/00000000-0000-0000-0000-000000000000/locations/koreasouth\"\
        ,\"name\":\"koreasouth\",\"displayName\":\"Korea South\",\"regionalDisplayName\"\
        :\"(Asia Pacific) Korea South\",\"metadata\":{\"regionType\":\"Physical\"\
        ,\"regionCategory\":\"Other\",\"geographyGroup\":\"Asia Pacific\",\"longitude\"\
        :\"129.0756\",\"latitude\":\"35.1796\",\"physicalLocation\":\"Busan\",\"pairedRegion\"\
        :[{\"name\":\"koreacentral\",\"id\":\"/subscriptions/00000000-0000-0000-0000-000000000000/locations/koreacentral\"\
        }]}},{\"id\":\"/subscriptions/00000000-0000-0000-0000-000000000000/locations/southindia\"\
        ,\"name\":\"southindia\",\"displayName\":\"South India\",\"regionalDisplayName\"\
        :\"(Asia Pacific) South India\",\"metadata\":{\"regionType\":\"Physical\"\
        ,\"regionCategory\":\"Other\",\"geographyGroup\":\"Asia Pacific\",\"longitude\"\
        :\"80.1636\",\"latitude\":\"12.9822\",\"physicalLocation\":\"Chennai\",\"\
        pairedRegion\":[{\"name\":\"centralindia\",\"id\":\"/subscriptions/00000000-0000-0000-0000-000000000000/locations/centralindia\"\
        }]}},{\"id\":\"/subscriptions/00000000-0000-0000-0000-000000000000/locations/westindia\"\
        ,\"name\":\"westindia\",\"displayName\":\"West India\",\"regionalDisplayName\"\
        :\"(Asia Pacific) West India\",\"metadata\":{\"regionType\":\"Physical\",\"\
        regionCategory\":\"Other\",\"geographyGroup\":\"Asia Pacific\",\"longitude\"\
        :\"72.868\",\"latitude\":\"19.088\",\"physicalLocation\":\"Mumbai\",\"pairedRegion\"\
        :[{\"name\":\"southindia\",\"id\":\"/subscriptions/00000000-0000-0000-0000-000000000000/locations/southindia\"\
        }]}},{\"id\":\"/subscriptions/00000000-0000-0000-0000-000000000000/locations/canadaeast\"\
        ,\"name\":\"canadaeast\",\"displayName\":\"Canada East\",\"regionalDisplayName\"\
        :\"(Canada) Canada East\",\"metadata\":{\"regionType\":\"Physical\",\"regionCategory\"\
        :\"Other\",\"geographyGroup\":\"Canada\",\"longitude\":\"-71.217\",\"latitude\"\
        :\"46.817\",\"physicalLocation\":\"Quebec\",\"pairedRegion\":[{\"name\":\"\
        canadacentral\",\"id\":\"/subscriptions/00000000-0000-0000-0000-000000000000/locations/canadacentral\"\
        }]}},{\"id\":\"/subscriptions/00000000-0000-0000-0000-000000000000/locations/francesouth\"\
        ,\"name\":\"francesouth\",\"displayName\":\"France South\",\"regionalDisplayName\"\
        :\"(Europe) France South\",\"metadata\":{\"regionType\":\"Physical\",\"regionCategory\"\
        :\"Other\",\"geographyGroup\":\"Europe\",\"longitude\":\"2.1972\",\"latitude\"\
        :\"43.8345\",\"physicalLocation\":\"Marseille\",\"pairedRegion\":[{\"name\"\
        :\"francecentral\",\"id\":\"/subscriptions/00000000-0000-0000-0000-000000000000/locations/francecentral\"\
        }]}},{\"id\":\"/subscriptions/00000000-0000-0000-0000-000000000000/locations/germanynorth\"\
        ,\"name\":\"germanynorth\",\"displayName\":\"Germany North\",\"regionalDisplayName\"\
        :\"(Europe) Germany North\",\"metadata\":{\"regionType\":\"Physical\",\"regionCategory\"\
        :\"Other\",\"geographyGroup\":\"Europe\",\"longitude\":\"8.806422\",\"latitude\"\
        :\"53.073635\",\"physicalLocation\":\"Berlin\",\"pairedRegion\":[{\"name\"\
        :\"germanywestcentral\",\"id\":\"/subscriptions/00000000-0000-0000-0000-000000000000/locations/germanywestcentral\"\
        }]}},{\"id\":\"/subscriptions/00000000-0000-0000-0000-000000000000/locations/norwaywest\"\
        ,\"name\":\"norwaywest\",\"displayName\":\"Norway West\",\"regionalDisplayName\"\
        :\"(Europe) Norway West\",\"metadata\":{\"regionType\":\"Physical\",\"regionCategory\"\
        :\"Other\",\"geographyGroup\":\"Europe\",\"longitude\":\"5.733107\",\"latitude\"\
        :\"58.969975\",\"physicalLocation\":\"Norway\",\"pairedRegion\":[{\"name\"\
        :\"norwayeast\",\"id\":\"/subscriptions/00000000-0000-0000-0000-000000000000/locations/norwayeast\"\
        }]}},{\"id\":\"/subscriptions/00000000-0000-0000-0000-000000000000/locations/swedensouth\"\
        ,\"name\":\"swedensouth\",\"displayName\":\"Sweden South\",\"regionalDisplayName\"\
        :\"(Europe) Sweden South\",\"metadata\":{\"regionType\":\"Physical\",\"regionCategory\"\
        :\"Other\",\"geographyGroup\":\"Europe\",\"longitude\":\"13.0007\",\"latitude\"\
        :\"55.6059\",\"physicalLocation\":\"Malmo\",\"pairedRegion\":[{\"name\":\"\
        swedencentral\",\"id\":\"/subscriptions/00000000-0000-0000-0000-000000000000/locations/swedencentral\"\
        }]}},{\"id\":\"/subscriptions/00000000-0000-0000-0000-000000000000/locations/switzerlandwest\"\
        ,\"name\":\"switzerlandwest\",\"displayName\":\"Switzerland West\",\"regionalDisplayName\"\
        :\"(Europe) Switzerland West\",\"metadata\":{\"regionType\":\"Physical\",\"\
        regionCategory\":\"Other\",\"geographyGroup\":\"Europe\",\"longitude\":\"\
        6.143158\",\"latitude\":\"46.204391\",\"physicalLocation\":\"Geneva\",\"pairedRegion\"\
        :[{\"name\":\"switzerlandnorth\",\"id\":\"/subscriptions/00000000-0000-0000-0000-000000000000/locations/switzerlandnorth\"\
        }]}},{\"id\":\"/subscriptions/00000000-0000-0000-0000-000000000000/locations/ukwest\"\
        ,\"name\":\"ukwest\",\"displayName\":\"UK West\",\"regionalDisplayName\":\"\
        (Europe) UK West\",\"metadata\":{\"regionType\":\"Physical\",\"regionCategory\"\
        :\"Other\",\"geographyGroup\":\"Europe\",\"longitude\":\"-3.084\",\"latitude\"\
        :\"53.427\",\"physicalLocation\":\"Cardiff\",\"pairedRegion\":[{\"name\":\"\
        uksouth\",\"id\":\"/subscriptions/00000000-0000-0000-0000-000000000000/locations/uksouth\"\
        }]}},{\"id\":\"/subscriptions/00000000-0000-0000-0000-000000000000/locations/uaecentral\"\
        ,\"name\":\"uaecentral\",\"displayName\":\"UAE Central\",\"regionalDisplayName\"\
        :\"(Middle East) UAE Central\",\"metadata\":{\"regionType\":\"Physical\",\"\
        regionCategory\":\"Other\",\"geographyGroup\":\"Middle East\",\"longitude\"\
        :\"54.366669\",\"latitude\":\"24.466667\",\"physicalLocation\":\"Abu Dhabi\"\
        ,\"pairedRegion\":[{\"name\":\"uaenorth\",\"id\":\"/subscriptions/00000000-0000-0000-0000-000000000000/locations/uaenorth\"\
        }]}},{\"id\":\"/subscriptions/00000000-0000-0000-0000-000000000000/locations/brazilsoutheast\"\
        ,\"name\":\"brazilsoutheast\",\"displayName\":\"Brazil Southeast\",\"regionalDisplayName\"\
        :\"(South America) Brazil Southeast\",\"metadata\":{\"regionType\":\"Physical\"\
        ,\"regionCategory\":\"Other\",\"geographyGroup\":\"South America\",\"longitude\"\
        :\"-43.2075\",\"latitude\":\"-22.90278\",\"physicalLocation\":\"Rio\",\"pairedRegion\"\
        :[{\"name\":\"brazilsouth\",\"id\":\"/subscriptions/00000000-0000-0000-0000-000000000000/locations/brazilsouth\"\
        }]}}]}"
=======
      string: "{\"value\":[{\"id\":\"/subscriptions/00000000-0000-0000-0000-000000000000/locations/eastus\",\"name\":\"eastus\",\"displayName\":\"East
        US\",\"regionalDisplayName\":\"(US) East US\",\"metadata\":{\"regionType\":\"Physical\",\"regionCategory\":\"Recommended\",\"geographyGroup\":\"US\",\"longitude\":\"-79.8164\",\"latitude\":\"37.3719\",\"physicalLocation\":\"Virginia\",\"pairedRegion\":[{\"name\":\"westus\",\"id\":\"/subscriptions/00000000-0000-0000-0000-000000000000/locations/westus\"}]}},{\"id\":\"/subscriptions/00000000-0000-0000-0000-000000000000/locations/eastus2\",\"name\":\"eastus2\",\"displayName\":\"East
        US 2\",\"regionalDisplayName\":\"(US) East US 2\",\"metadata\":{\"regionType\":\"Physical\",\"regionCategory\":\"Recommended\",\"geographyGroup\":\"US\",\"longitude\":\"-78.3889\",\"latitude\":\"36.6681\",\"physicalLocation\":\"Virginia\",\"pairedRegion\":[{\"name\":\"centralus\",\"id\":\"/subscriptions/00000000-0000-0000-0000-000000000000/locations/centralus\"}]}},{\"id\":\"/subscriptions/00000000-0000-0000-0000-000000000000/locations/southcentralus\",\"name\":\"southcentralus\",\"displayName\":\"South
        Central US\",\"regionalDisplayName\":\"(US) South Central US\",\"metadata\":{\"regionType\":\"Physical\",\"regionCategory\":\"Recommended\",\"geographyGroup\":\"US\",\"longitude\":\"-98.5\",\"latitude\":\"29.4167\",\"physicalLocation\":\"Texas\",\"pairedRegion\":[{\"name\":\"northcentralus\",\"id\":\"/subscriptions/00000000-0000-0000-0000-000000000000/locations/northcentralus\"}]}},{\"id\":\"/subscriptions/00000000-0000-0000-0000-000000000000/locations/westus2\",\"name\":\"westus2\",\"displayName\":\"West
        US 2\",\"regionalDisplayName\":\"(US) West US 2\",\"metadata\":{\"regionType\":\"Physical\",\"regionCategory\":\"Recommended\",\"geographyGroup\":\"US\",\"longitude\":\"-119.852\",\"latitude\":\"47.233\",\"physicalLocation\":\"Washington\",\"pairedRegion\":[{\"name\":\"westcentralus\",\"id\":\"/subscriptions/00000000-0000-0000-0000-000000000000/locations/westcentralus\"}]}},{\"id\":\"/subscriptions/00000000-0000-0000-0000-000000000000/locations/westus3\",\"name\":\"westus3\",\"displayName\":\"West
        US 3\",\"regionalDisplayName\":\"(US) West US 3\",\"metadata\":{\"regionType\":\"Physical\",\"regionCategory\":\"Recommended\",\"geographyGroup\":\"US\",\"longitude\":\"-112.074036\",\"latitude\":\"33.448376\",\"physicalLocation\":\"Phoenix\",\"pairedRegion\":[{\"name\":\"eastus\",\"id\":\"/subscriptions/00000000-0000-0000-0000-000000000000/locations/eastus\"}]}},{\"id\":\"/subscriptions/00000000-0000-0000-0000-000000000000/locations/australiaeast\",\"name\":\"australiaeast\",\"displayName\":\"Australia
        East\",\"regionalDisplayName\":\"(Asia Pacific) Australia East\",\"metadata\":{\"regionType\":\"Physical\",\"regionCategory\":\"Recommended\",\"geographyGroup\":\"Asia
        Pacific\",\"longitude\":\"151.2094\",\"latitude\":\"-33.86\",\"physicalLocation\":\"New
        South Wales\",\"pairedRegion\":[{\"name\":\"australiasoutheast\",\"id\":\"/subscriptions/00000000-0000-0000-0000-000000000000/locations/australiasoutheast\"}]}},{\"id\":\"/subscriptions/00000000-0000-0000-0000-000000000000/locations/southeastasia\",\"name\":\"southeastasia\",\"displayName\":\"Southeast
        Asia\",\"regionalDisplayName\":\"(Asia Pacific) Southeast Asia\",\"metadata\":{\"regionType\":\"Physical\",\"regionCategory\":\"Recommended\",\"geographyGroup\":\"Asia
        Pacific\",\"longitude\":\"103.833\",\"latitude\":\"1.283\",\"physicalLocation\":\"Singapore\",\"pairedRegion\":[{\"name\":\"eastasia\",\"id\":\"/subscriptions/00000000-0000-0000-0000-000000000000/locations/eastasia\"}]}},{\"id\":\"/subscriptions/00000000-0000-0000-0000-000000000000/locations/northeurope\",\"name\":\"northeurope\",\"displayName\":\"North
        Europe\",\"regionalDisplayName\":\"(Europe) North Europe\",\"metadata\":{\"regionType\":\"Physical\",\"regionCategory\":\"Recommended\",\"geographyGroup\":\"Europe\",\"longitude\":\"-6.2597\",\"latitude\":\"53.3478\",\"physicalLocation\":\"Ireland\",\"pairedRegion\":[{\"name\":\"westeurope\",\"id\":\"/subscriptions/00000000-0000-0000-0000-000000000000/locations/westeurope\"}]}},{\"id\":\"/subscriptions/00000000-0000-0000-0000-000000000000/locations/swedencentral\",\"name\":\"swedencentral\",\"displayName\":\"Sweden
        Central\",\"regionalDisplayName\":\"(Europe) Sweden Central\",\"metadata\":{\"regionType\":\"Physical\",\"regionCategory\":\"Recommended\",\"geographyGroup\":\"Europe\",\"longitude\":\"17.14127\",\"latitude\":\"60.67488\",\"physicalLocation\":\"G\xE4vle\",\"pairedRegion\":[{\"name\":\"swedensouth\",\"id\":\"/subscriptions/00000000-0000-0000-0000-000000000000/locations/swedensouth\"}]}},{\"id\":\"/subscriptions/00000000-0000-0000-0000-000000000000/locations/uksouth\",\"name\":\"uksouth\",\"displayName\":\"UK
        South\",\"regionalDisplayName\":\"(Europe) UK South\",\"metadata\":{\"regionType\":\"Physical\",\"regionCategory\":\"Recommended\",\"geographyGroup\":\"Europe\",\"longitude\":\"-0.799\",\"latitude\":\"50.941\",\"physicalLocation\":\"London\",\"pairedRegion\":[{\"name\":\"ukwest\",\"id\":\"/subscriptions/00000000-0000-0000-0000-000000000000/locations/ukwest\"}]}},{\"id\":\"/subscriptions/00000000-0000-0000-0000-000000000000/locations/westeurope\",\"name\":\"westeurope\",\"displayName\":\"West
        Europe\",\"regionalDisplayName\":\"(Europe) West Europe\",\"metadata\":{\"regionType\":\"Physical\",\"regionCategory\":\"Recommended\",\"geographyGroup\":\"Europe\",\"longitude\":\"4.9\",\"latitude\":\"52.3667\",\"physicalLocation\":\"Netherlands\",\"pairedRegion\":[{\"name\":\"northeurope\",\"id\":\"/subscriptions/00000000-0000-0000-0000-000000000000/locations/northeurope\"}]}},{\"id\":\"/subscriptions/00000000-0000-0000-0000-000000000000/locations/centralus\",\"name\":\"centralus\",\"displayName\":\"Central
        US\",\"regionalDisplayName\":\"(US) Central US\",\"metadata\":{\"regionType\":\"Physical\",\"regionCategory\":\"Recommended\",\"geographyGroup\":\"US\",\"longitude\":\"-93.6208\",\"latitude\":\"41.5908\",\"physicalLocation\":\"Iowa\",\"pairedRegion\":[{\"name\":\"eastus2\",\"id\":\"/subscriptions/00000000-0000-0000-0000-000000000000/locations/eastus2\"}]}},{\"id\":\"/subscriptions/00000000-0000-0000-0000-000000000000/locations/southafricanorth\",\"name\":\"southafricanorth\",\"displayName\":\"South
        Africa North\",\"regionalDisplayName\":\"(Africa) South Africa North\",\"metadata\":{\"regionType\":\"Physical\",\"regionCategory\":\"Recommended\",\"geographyGroup\":\"Africa\",\"longitude\":\"28.21837\",\"latitude\":\"-25.73134\",\"physicalLocation\":\"Johannesburg\",\"pairedRegion\":[{\"name\":\"southafricawest\",\"id\":\"/subscriptions/00000000-0000-0000-0000-000000000000/locations/southafricawest\"}]}},{\"id\":\"/subscriptions/00000000-0000-0000-0000-000000000000/locations/centralindia\",\"name\":\"centralindia\",\"displayName\":\"Central
        India\",\"regionalDisplayName\":\"(Asia Pacific) Central India\",\"metadata\":{\"regionType\":\"Physical\",\"regionCategory\":\"Recommended\",\"geographyGroup\":\"Asia
        Pacific\",\"longitude\":\"73.9197\",\"latitude\":\"18.5822\",\"physicalLocation\":\"Pune\",\"pairedRegion\":[{\"name\":\"southindia\",\"id\":\"/subscriptions/00000000-0000-0000-0000-000000000000/locations/southindia\"}]}},{\"id\":\"/subscriptions/00000000-0000-0000-0000-000000000000/locations/eastasia\",\"name\":\"eastasia\",\"displayName\":\"East
        Asia\",\"regionalDisplayName\":\"(Asia Pacific) East Asia\",\"metadata\":{\"regionType\":\"Physical\",\"regionCategory\":\"Recommended\",\"geographyGroup\":\"Asia
        Pacific\",\"longitude\":\"114.188\",\"latitude\":\"22.267\",\"physicalLocation\":\"Hong
        Kong\",\"pairedRegion\":[{\"name\":\"southeastasia\",\"id\":\"/subscriptions/00000000-0000-0000-0000-000000000000/locations/southeastasia\"}]}},{\"id\":\"/subscriptions/00000000-0000-0000-0000-000000000000/locations/japaneast\",\"name\":\"japaneast\",\"displayName\":\"Japan
        East\",\"regionalDisplayName\":\"(Asia Pacific) Japan East\",\"metadata\":{\"regionType\":\"Physical\",\"regionCategory\":\"Recommended\",\"geographyGroup\":\"Asia
        Pacific\",\"longitude\":\"139.77\",\"latitude\":\"35.68\",\"physicalLocation\":\"Tokyo,
        Saitama\",\"pairedRegion\":[{\"name\":\"japanwest\",\"id\":\"/subscriptions/00000000-0000-0000-0000-000000000000/locations/japanwest\"}]}},{\"id\":\"/subscriptions/00000000-0000-0000-0000-000000000000/locations/koreacentral\",\"name\":\"koreacentral\",\"displayName\":\"Korea
        Central\",\"regionalDisplayName\":\"(Asia Pacific) Korea Central\",\"metadata\":{\"regionType\":\"Physical\",\"regionCategory\":\"Recommended\",\"geographyGroup\":\"Asia
        Pacific\",\"longitude\":\"126.978\",\"latitude\":\"37.5665\",\"physicalLocation\":\"Seoul\",\"pairedRegion\":[{\"name\":\"koreasouth\",\"id\":\"/subscriptions/00000000-0000-0000-0000-000000000000/locations/koreasouth\"}]}},{\"id\":\"/subscriptions/00000000-0000-0000-0000-000000000000/locations/canadacentral\",\"name\":\"canadacentral\",\"displayName\":\"Canada
        Central\",\"regionalDisplayName\":\"(Canada) Canada Central\",\"metadata\":{\"regionType\":\"Physical\",\"regionCategory\":\"Recommended\",\"geographyGroup\":\"Canada\",\"longitude\":\"-79.383\",\"latitude\":\"43.653\",\"physicalLocation\":\"Toronto\",\"pairedRegion\":[{\"name\":\"canadaeast\",\"id\":\"/subscriptions/00000000-0000-0000-0000-000000000000/locations/canadaeast\"}]}},{\"id\":\"/subscriptions/00000000-0000-0000-0000-000000000000/locations/francecentral\",\"name\":\"francecentral\",\"displayName\":\"France
        Central\",\"regionalDisplayName\":\"(Europe) France Central\",\"metadata\":{\"regionType\":\"Physical\",\"regionCategory\":\"Recommended\",\"geographyGroup\":\"Europe\",\"longitude\":\"2.373\",\"latitude\":\"46.3772\",\"physicalLocation\":\"Paris\",\"pairedRegion\":[{\"name\":\"francesouth\",\"id\":\"/subscriptions/00000000-0000-0000-0000-000000000000/locations/francesouth\"}]}},{\"id\":\"/subscriptions/00000000-0000-0000-0000-000000000000/locations/germanywestcentral\",\"name\":\"germanywestcentral\",\"displayName\":\"Germany
        West Central\",\"regionalDisplayName\":\"(Europe) Germany West Central\",\"metadata\":{\"regionType\":\"Physical\",\"regionCategory\":\"Recommended\",\"geographyGroup\":\"Europe\",\"longitude\":\"8.682127\",\"latitude\":\"50.110924\",\"physicalLocation\":\"Frankfurt\",\"pairedRegion\":[{\"name\":\"germanynorth\",\"id\":\"/subscriptions/00000000-0000-0000-0000-000000000000/locations/germanynorth\"}]}},{\"id\":\"/subscriptions/00000000-0000-0000-0000-000000000000/locations/norwayeast\",\"name\":\"norwayeast\",\"displayName\":\"Norway
        East\",\"regionalDisplayName\":\"(Europe) Norway East\",\"metadata\":{\"regionType\":\"Physical\",\"regionCategory\":\"Recommended\",\"geographyGroup\":\"Europe\",\"longitude\":\"10.752245\",\"latitude\":\"59.913868\",\"physicalLocation\":\"Norway\",\"pairedRegion\":[{\"name\":\"norwaywest\",\"id\":\"/subscriptions/00000000-0000-0000-0000-000000000000/locations/norwaywest\"}]}},{\"id\":\"/subscriptions/00000000-0000-0000-0000-000000000000/locations/polandcentral\",\"name\":\"polandcentral\",\"displayName\":\"Poland
        Central\",\"regionalDisplayName\":\"(Europe) Poland Central\",\"metadata\":{\"regionType\":\"Physical\",\"regionCategory\":\"Recommended\",\"geographyGroup\":\"Europe\",\"longitude\":\"21.01666\",\"latitude\":\"52.23334\",\"physicalLocation\":\"Warsaw\",\"pairedRegion\":[]}},{\"id\":\"/subscriptions/00000000-0000-0000-0000-000000000000/locations/switzerlandnorth\",\"name\":\"switzerlandnorth\",\"displayName\":\"Switzerland
        North\",\"regionalDisplayName\":\"(Europe) Switzerland North\",\"metadata\":{\"regionType\":\"Physical\",\"regionCategory\":\"Recommended\",\"geographyGroup\":\"Europe\",\"longitude\":\"8.564572\",\"latitude\":\"47.451542\",\"physicalLocation\":\"Zurich\",\"pairedRegion\":[{\"name\":\"switzerlandwest\",\"id\":\"/subscriptions/00000000-0000-0000-0000-000000000000/locations/switzerlandwest\"}]}},{\"id\":\"/subscriptions/00000000-0000-0000-0000-000000000000/locations/uaenorth\",\"name\":\"uaenorth\",\"displayName\":\"UAE
        North\",\"regionalDisplayName\":\"(Middle East) UAE North\",\"metadata\":{\"regionType\":\"Physical\",\"regionCategory\":\"Recommended\",\"geographyGroup\":\"Middle
        East\",\"longitude\":\"55.316666\",\"latitude\":\"25.266666\",\"physicalLocation\":\"Dubai\",\"pairedRegion\":[{\"name\":\"uaecentral\",\"id\":\"/subscriptions/00000000-0000-0000-0000-000000000000/locations/uaecentral\"}]}},{\"id\":\"/subscriptions/00000000-0000-0000-0000-000000000000/locations/brazilsouth\",\"name\":\"brazilsouth\",\"displayName\":\"Brazil
        South\",\"regionalDisplayName\":\"(South America) Brazil South\",\"metadata\":{\"regionType\":\"Physical\",\"regionCategory\":\"Recommended\",\"geographyGroup\":\"South
        America\",\"longitude\":\"-46.633\",\"latitude\":\"-23.55\",\"physicalLocation\":\"Sao
        Paulo State\",\"pairedRegion\":[{\"name\":\"southcentralus\",\"id\":\"/subscriptions/00000000-0000-0000-0000-000000000000/locations/southcentralus\"}]}},{\"id\":\"/subscriptions/00000000-0000-0000-0000-000000000000/locations/centraluseuap\",\"name\":\"centraluseuap\",\"displayName\":\"Central
        US EUAP\",\"regionalDisplayName\":\"(US) Central US EUAP\",\"metadata\":{\"regionType\":\"Physical\",\"regionCategory\":\"Recommended\",\"geographyGroup\":\"US\",\"longitude\":\"-93.6208\",\"latitude\":\"41.5908\",\"physicalLocation\":\"\",\"pairedRegion\":[{\"name\":\"eastus2euap\",\"id\":\"/subscriptions/00000000-0000-0000-0000-000000000000/locations/eastus2euap\"}]}},{\"id\":\"/subscriptions/00000000-0000-0000-0000-000000000000/locations/eastus2euap\",\"name\":\"eastus2euap\",\"displayName\":\"East
        US 2 EUAP\",\"regionalDisplayName\":\"(US) East US 2 EUAP\",\"metadata\":{\"regionType\":\"Physical\",\"regionCategory\":\"Recommended\",\"geographyGroup\":\"US\",\"longitude\":\"-78.3889\",\"latitude\":\"36.6681\",\"physicalLocation\":\"\",\"pairedRegion\":[{\"name\":\"centraluseuap\",\"id\":\"/subscriptions/00000000-0000-0000-0000-000000000000/locations/centraluseuap\"}]}},{\"id\":\"/subscriptions/00000000-0000-0000-0000-000000000000/locations/qatarcentral\",\"name\":\"qatarcentral\",\"displayName\":\"Qatar
        Central\",\"regionalDisplayName\":\"(Middle East) Qatar Central\",\"metadata\":{\"regionType\":\"Physical\",\"regionCategory\":\"Recommended\",\"geographyGroup\":\"Middle
        East\",\"longitude\":\"51.439327\",\"latitude\":\"25.551462\",\"physicalLocation\":\"Doha\",\"pairedRegion\":[]}},{\"id\":\"/subscriptions/00000000-0000-0000-0000-000000000000/locations/centralusstage\",\"name\":\"centralusstage\",\"displayName\":\"Central
        US (Stage)\",\"regionalDisplayName\":\"(US) Central US (Stage)\",\"metadata\":{\"regionType\":\"Logical\",\"regionCategory\":\"Other\",\"geographyGroup\":\"US\"}},{\"id\":\"/subscriptions/00000000-0000-0000-0000-000000000000/locations/eastusstage\",\"name\":\"eastusstage\",\"displayName\":\"East
        US (Stage)\",\"regionalDisplayName\":\"(US) East US (Stage)\",\"metadata\":{\"regionType\":\"Logical\",\"regionCategory\":\"Other\",\"geographyGroup\":\"US\"}},{\"id\":\"/subscriptions/00000000-0000-0000-0000-000000000000/locations/eastus2stage\",\"name\":\"eastus2stage\",\"displayName\":\"East
        US 2 (Stage)\",\"regionalDisplayName\":\"(US) East US 2 (Stage)\",\"metadata\":{\"regionType\":\"Logical\",\"regionCategory\":\"Other\",\"geographyGroup\":\"US\"}},{\"id\":\"/subscriptions/00000000-0000-0000-0000-000000000000/locations/northcentralusstage\",\"name\":\"northcentralusstage\",\"displayName\":\"North
        Central US (Stage)\",\"regionalDisplayName\":\"(US) North Central US (Stage)\",\"metadata\":{\"regionType\":\"Logical\",\"regionCategory\":\"Other\",\"geographyGroup\":\"US\"}},{\"id\":\"/subscriptions/00000000-0000-0000-0000-000000000000/locations/southcentralusstage\",\"name\":\"southcentralusstage\",\"displayName\":\"South
        Central US (Stage)\",\"regionalDisplayName\":\"(US) South Central US (Stage)\",\"metadata\":{\"regionType\":\"Logical\",\"regionCategory\":\"Other\",\"geographyGroup\":\"US\"}},{\"id\":\"/subscriptions/00000000-0000-0000-0000-000000000000/locations/westusstage\",\"name\":\"westusstage\",\"displayName\":\"West
        US (Stage)\",\"regionalDisplayName\":\"(US) West US (Stage)\",\"metadata\":{\"regionType\":\"Logical\",\"regionCategory\":\"Other\",\"geographyGroup\":\"US\"}},{\"id\":\"/subscriptions/00000000-0000-0000-0000-000000000000/locations/westus2stage\",\"name\":\"westus2stage\",\"displayName\":\"West
        US 2 (Stage)\",\"regionalDisplayName\":\"(US) West US 2 (Stage)\",\"metadata\":{\"regionType\":\"Logical\",\"regionCategory\":\"Other\",\"geographyGroup\":\"US\"}},{\"id\":\"/subscriptions/00000000-0000-0000-0000-000000000000/locations/asia\",\"name\":\"asia\",\"displayName\":\"Asia\",\"regionalDisplayName\":\"Asia\",\"metadata\":{\"regionType\":\"Logical\",\"regionCategory\":\"Other\"}},{\"id\":\"/subscriptions/00000000-0000-0000-0000-000000000000/locations/asiapacific\",\"name\":\"asiapacific\",\"displayName\":\"Asia
        Pacific\",\"regionalDisplayName\":\"Asia Pacific\",\"metadata\":{\"regionType\":\"Logical\",\"regionCategory\":\"Other\"}},{\"id\":\"/subscriptions/00000000-0000-0000-0000-000000000000/locations/australia\",\"name\":\"australia\",\"displayName\":\"Australia\",\"regionalDisplayName\":\"Australia\",\"metadata\":{\"regionType\":\"Logical\",\"regionCategory\":\"Other\"}},{\"id\":\"/subscriptions/00000000-0000-0000-0000-000000000000/locations/brazil\",\"name\":\"brazil\",\"displayName\":\"Brazil\",\"regionalDisplayName\":\"Brazil\",\"metadata\":{\"regionType\":\"Logical\",\"regionCategory\":\"Other\"}},{\"id\":\"/subscriptions/00000000-0000-0000-0000-000000000000/locations/canada\",\"name\":\"canada\",\"displayName\":\"Canada\",\"regionalDisplayName\":\"Canada\",\"metadata\":{\"regionType\":\"Logical\",\"regionCategory\":\"Other\"}},{\"id\":\"/subscriptions/00000000-0000-0000-0000-000000000000/locations/europe\",\"name\":\"europe\",\"displayName\":\"Europe\",\"regionalDisplayName\":\"Europe\",\"metadata\":{\"regionType\":\"Logical\",\"regionCategory\":\"Other\"}},{\"id\":\"/subscriptions/00000000-0000-0000-0000-000000000000/locations/france\",\"name\":\"france\",\"displayName\":\"France\",\"regionalDisplayName\":\"France\",\"metadata\":{\"regionType\":\"Logical\",\"regionCategory\":\"Other\"}},{\"id\":\"/subscriptions/00000000-0000-0000-0000-000000000000/locations/germany\",\"name\":\"germany\",\"displayName\":\"Germany\",\"regionalDisplayName\":\"Germany\",\"metadata\":{\"regionType\":\"Logical\",\"regionCategory\":\"Other\"}},{\"id\":\"/subscriptions/00000000-0000-0000-0000-000000000000/locations/global\",\"name\":\"global\",\"displayName\":\"Global\",\"regionalDisplayName\":\"Global\",\"metadata\":{\"regionType\":\"Logical\",\"regionCategory\":\"Other\"}},{\"id\":\"/subscriptions/00000000-0000-0000-0000-000000000000/locations/india\",\"name\":\"india\",\"displayName\":\"India\",\"regionalDisplayName\":\"India\",\"metadata\":{\"regionType\":\"Logical\",\"regionCategory\":\"Other\"}},{\"id\":\"/subscriptions/00000000-0000-0000-0000-000000000000/locations/israelcentral\",\"name\":\"israelcentral\",\"displayName\":\"Israel
        Central\",\"regionalDisplayName\":\"Israel Central\",\"metadata\":{\"regionType\":\"Physical\",\"regionCategory\":\"Other\"}},{\"id\":\"/subscriptions/00000000-0000-0000-0000-000000000000/locations/italynorth\",\"name\":\"italynorth\",\"displayName\":\"Italy
        North\",\"regionalDisplayName\":\"Italy North\",\"metadata\":{\"regionType\":\"Physical\",\"regionCategory\":\"Other\"}},{\"id\":\"/subscriptions/00000000-0000-0000-0000-000000000000/locations/japan\",\"name\":\"japan\",\"displayName\":\"Japan\",\"regionalDisplayName\":\"Japan\",\"metadata\":{\"regionType\":\"Logical\",\"regionCategory\":\"Other\"}},{\"id\":\"/subscriptions/00000000-0000-0000-0000-000000000000/locations/korea\",\"name\":\"korea\",\"displayName\":\"Korea\",\"regionalDisplayName\":\"Korea\",\"metadata\":{\"regionType\":\"Logical\",\"regionCategory\":\"Other\"}},{\"id\":\"/subscriptions/00000000-0000-0000-0000-000000000000/locations/mexicocentral\",\"name\":\"mexicocentral\",\"displayName\":\"Mexico
        Central\",\"regionalDisplayName\":\"Mexico Central\",\"metadata\":{\"regionType\":\"Physical\",\"regionCategory\":\"Other\"}},{\"id\":\"/subscriptions/00000000-0000-0000-0000-000000000000/locations/norway\",\"name\":\"norway\",\"displayName\":\"Norway\",\"regionalDisplayName\":\"Norway\",\"metadata\":{\"regionType\":\"Logical\",\"regionCategory\":\"Other\"}},{\"id\":\"/subscriptions/00000000-0000-0000-0000-000000000000/locations/singapore\",\"name\":\"singapore\",\"displayName\":\"Singapore\",\"regionalDisplayName\":\"Singapore\",\"metadata\":{\"regionType\":\"Logical\",\"regionCategory\":\"Other\"}},{\"id\":\"/subscriptions/00000000-0000-0000-0000-000000000000/locations/southafrica\",\"name\":\"southafrica\",\"displayName\":\"South
        Africa\",\"regionalDisplayName\":\"South Africa\",\"metadata\":{\"regionType\":\"Logical\",\"regionCategory\":\"Other\"}},{\"id\":\"/subscriptions/00000000-0000-0000-0000-000000000000/locations/switzerland\",\"name\":\"switzerland\",\"displayName\":\"Switzerland\",\"regionalDisplayName\":\"Switzerland\",\"metadata\":{\"regionType\":\"Logical\",\"regionCategory\":\"Other\"}},{\"id\":\"/subscriptions/00000000-0000-0000-0000-000000000000/locations/taiwannorth\",\"name\":\"taiwannorth\",\"displayName\":\"Taiwan
        North\",\"regionalDisplayName\":\"Taiwan North\",\"metadata\":{\"regionType\":\"Physical\",\"regionCategory\":\"Other\"}},{\"id\":\"/subscriptions/00000000-0000-0000-0000-000000000000/locations/taiwannorthwest\",\"name\":\"taiwannorthwest\",\"displayName\":\"Taiwan
        Northwest\",\"regionalDisplayName\":\"Taiwan Northwest\",\"metadata\":{\"regionType\":\"Physical\",\"regionCategory\":\"Other\"}},{\"id\":\"/subscriptions/00000000-0000-0000-0000-000000000000/locations/uae\",\"name\":\"uae\",\"displayName\":\"United
        Arab Emirates\",\"regionalDisplayName\":\"United Arab Emirates\",\"metadata\":{\"regionType\":\"Logical\",\"regionCategory\":\"Other\"}},{\"id\":\"/subscriptions/00000000-0000-0000-0000-000000000000/locations/uk\",\"name\":\"uk\",\"displayName\":\"United
        Kingdom\",\"regionalDisplayName\":\"United Kingdom\",\"metadata\":{\"regionType\":\"Logical\",\"regionCategory\":\"Other\"}},{\"id\":\"/subscriptions/00000000-0000-0000-0000-000000000000/locations/unitedstates\",\"name\":\"unitedstates\",\"displayName\":\"United
        States\",\"regionalDisplayName\":\"United States\",\"metadata\":{\"regionType\":\"Logical\",\"regionCategory\":\"Other\"}},{\"id\":\"/subscriptions/00000000-0000-0000-0000-000000000000/locations/unitedstateseuap\",\"name\":\"unitedstateseuap\",\"displayName\":\"United
        States EUAP\",\"regionalDisplayName\":\"United States EUAP\",\"metadata\":{\"regionType\":\"Logical\",\"regionCategory\":\"Other\"}},{\"id\":\"/subscriptions/00000000-0000-0000-0000-000000000000/locations/eastasiastage\",\"name\":\"eastasiastage\",\"displayName\":\"East
        Asia (Stage)\",\"regionalDisplayName\":\"(Asia Pacific) East Asia (Stage)\",\"metadata\":{\"regionType\":\"Logical\",\"regionCategory\":\"Other\",\"geographyGroup\":\"Asia
        Pacific\"}},{\"id\":\"/subscriptions/00000000-0000-0000-0000-000000000000/locations/southeastasiastage\",\"name\":\"southeastasiastage\",\"displayName\":\"Southeast
        Asia (Stage)\",\"regionalDisplayName\":\"(Asia Pacific) Southeast Asia (Stage)\",\"metadata\":{\"regionType\":\"Logical\",\"regionCategory\":\"Other\",\"geographyGroup\":\"Asia
        Pacific\"}},{\"id\":\"/subscriptions/00000000-0000-0000-0000-000000000000/locations/brazilus\",\"name\":\"brazilus\",\"displayName\":\"Brazil
        US\",\"regionalDisplayName\":\"(South America) Brazil US\",\"metadata\":{\"regionType\":\"Physical\",\"regionCategory\":\"Other\",\"geographyGroup\":\"South
        America\",\"longitude\":\"0\",\"latitude\":\"0\",\"physicalLocation\":\"\",\"pairedRegion\":[{\"name\":\"Brazil
        Southeast\",\"id\":\"/subscriptions/00000000-0000-0000-0000-000000000000/locations/Brazil
        Southeast\"},{\"name\":\"brazilus\",\"id\":\"/subscriptions/00000000-0000-0000-0000-000000000000/locations/brazilus\"}]}},{\"id\":\"/subscriptions/00000000-0000-0000-0000-000000000000/locations/eastusstg\",\"name\":\"eastusstg\",\"displayName\":\"East
        US STG\",\"regionalDisplayName\":\"(US) East US STG\",\"metadata\":{\"regionType\":\"Physical\",\"regionCategory\":\"Other\",\"geographyGroup\":\"US\",\"longitude\":\"-79.8164\",\"latitude\":\"37.3719\",\"physicalLocation\":\"Virginia\",\"pairedRegion\":[{\"name\":\"southcentralusstg\",\"id\":\"/subscriptions/00000000-0000-0000-0000-000000000000/locations/southcentralusstg\"}]}},{\"id\":\"/subscriptions/00000000-0000-0000-0000-000000000000/locations/northcentralus\",\"name\":\"northcentralus\",\"displayName\":\"North
        Central US\",\"regionalDisplayName\":\"(US) North Central US\",\"metadata\":{\"regionType\":\"Physical\",\"regionCategory\":\"Other\",\"geographyGroup\":\"US\",\"longitude\":\"-87.6278\",\"latitude\":\"41.8819\",\"physicalLocation\":\"Illinois\",\"pairedRegion\":[{\"name\":\"southcentralus\",\"id\":\"/subscriptions/00000000-0000-0000-0000-000000000000/locations/southcentralus\"}]}},{\"id\":\"/subscriptions/00000000-0000-0000-0000-000000000000/locations/westus\",\"name\":\"westus\",\"displayName\":\"West
        US\",\"regionalDisplayName\":\"(US) West US\",\"metadata\":{\"regionType\":\"Physical\",\"regionCategory\":\"Other\",\"geographyGroup\":\"US\",\"longitude\":\"-122.417\",\"latitude\":\"37.783\",\"physicalLocation\":\"California\",\"pairedRegion\":[{\"name\":\"eastus\",\"id\":\"/subscriptions/00000000-0000-0000-0000-000000000000/locations/eastus\"}]}},{\"id\":\"/subscriptions/00000000-0000-0000-0000-000000000000/locations/jioindiawest\",\"name\":\"jioindiawest\",\"displayName\":\"Jio
        India West\",\"regionalDisplayName\":\"(Asia Pacific) Jio India West\",\"metadata\":{\"regionType\":\"Physical\",\"regionCategory\":\"Other\",\"geographyGroup\":\"Asia
        Pacific\",\"longitude\":\"70.05773\",\"latitude\":\"22.470701\",\"physicalLocation\":\"Jamnagar\",\"pairedRegion\":[{\"name\":\"jioindiacentral\",\"id\":\"/subscriptions/00000000-0000-0000-0000-000000000000/locations/jioindiacentral\"}]}},{\"id\":\"/subscriptions/00000000-0000-0000-0000-000000000000/locations/southcentralusstg\",\"name\":\"southcentralusstg\",\"displayName\":\"South
        Central US STG\",\"regionalDisplayName\":\"(US) South Central US STG\",\"metadata\":{\"regionType\":\"Physical\",\"regionCategory\":\"Other\",\"geographyGroup\":\"US\",\"longitude\":\"-98.5\",\"latitude\":\"29.4167\",\"physicalLocation\":\"Texas\",\"pairedRegion\":[{\"name\":\"eastusstg\",\"id\":\"/subscriptions/00000000-0000-0000-0000-000000000000/locations/eastusstg\"}]}},{\"id\":\"/subscriptions/00000000-0000-0000-0000-000000000000/locations/westcentralus\",\"name\":\"westcentralus\",\"displayName\":\"West
        Central US\",\"regionalDisplayName\":\"(US) West Central US\",\"metadata\":{\"regionType\":\"Physical\",\"regionCategory\":\"Other\",\"geographyGroup\":\"US\",\"longitude\":\"-110.234\",\"latitude\":\"40.89\",\"physicalLocation\":\"Wyoming\",\"pairedRegion\":[{\"name\":\"westus2\",\"id\":\"/subscriptions/00000000-0000-0000-0000-000000000000/locations/westus2\"}]}},{\"id\":\"/subscriptions/00000000-0000-0000-0000-000000000000/locations/southafricawest\",\"name\":\"southafricawest\",\"displayName\":\"South
        Africa West\",\"regionalDisplayName\":\"(Africa) South Africa West\",\"metadata\":{\"regionType\":\"Physical\",\"regionCategory\":\"Other\",\"geographyGroup\":\"Africa\",\"longitude\":\"18.843266\",\"latitude\":\"-34.075691\",\"physicalLocation\":\"Cape
        Town\",\"pairedRegion\":[{\"name\":\"southafricanorth\",\"id\":\"/subscriptions/00000000-0000-0000-0000-000000000000/locations/southafricanorth\"}]}},{\"id\":\"/subscriptions/00000000-0000-0000-0000-000000000000/locations/australiacentral\",\"name\":\"australiacentral\",\"displayName\":\"Australia
        Central\",\"regionalDisplayName\":\"(Asia Pacific) Australia Central\",\"metadata\":{\"regionType\":\"Physical\",\"regionCategory\":\"Other\",\"geographyGroup\":\"Asia
        Pacific\",\"longitude\":\"149.1244\",\"latitude\":\"-35.3075\",\"physicalLocation\":\"Canberra\",\"pairedRegion\":[{\"name\":\"australiacentral\",\"id\":\"/subscriptions/00000000-0000-0000-0000-000000000000/locations/australiacentral\"}]}},{\"id\":\"/subscriptions/00000000-0000-0000-0000-000000000000/locations/australiacentral2\",\"name\":\"australiacentral2\",\"displayName\":\"Australia
        Central 2\",\"regionalDisplayName\":\"(Asia Pacific) Australia Central 2\",\"metadata\":{\"regionType\":\"Physical\",\"regionCategory\":\"Other\",\"geographyGroup\":\"Asia
        Pacific\",\"longitude\":\"149.1244\",\"latitude\":\"-35.3075\",\"physicalLocation\":\"Canberra\",\"pairedRegion\":[{\"name\":\"australiacentral2\",\"id\":\"/subscriptions/00000000-0000-0000-0000-000000000000/locations/australiacentral2\"}]}},{\"id\":\"/subscriptions/00000000-0000-0000-0000-000000000000/locations/australiasoutheast\",\"name\":\"australiasoutheast\",\"displayName\":\"Australia
        Southeast\",\"regionalDisplayName\":\"(Asia Pacific) Australia Southeast\",\"metadata\":{\"regionType\":\"Physical\",\"regionCategory\":\"Other\",\"geographyGroup\":\"Asia
        Pacific\",\"longitude\":\"144.9631\",\"latitude\":\"-37.8136\",\"physicalLocation\":\"Victoria\",\"pairedRegion\":[{\"name\":\"australiaeast\",\"id\":\"/subscriptions/00000000-0000-0000-0000-000000000000/locations/australiaeast\"}]}},{\"id\":\"/subscriptions/00000000-0000-0000-0000-000000000000/locations/japanwest\",\"name\":\"japanwest\",\"displayName\":\"Japan
        West\",\"regionalDisplayName\":\"(Asia Pacific) Japan West\",\"metadata\":{\"regionType\":\"Physical\",\"regionCategory\":\"Other\",\"geographyGroup\":\"Asia
        Pacific\",\"longitude\":\"135.5022\",\"latitude\":\"34.6939\",\"physicalLocation\":\"Osaka\",\"pairedRegion\":[{\"name\":\"japaneast\",\"id\":\"/subscriptions/00000000-0000-0000-0000-000000000000/locations/japaneast\"}]}},{\"id\":\"/subscriptions/00000000-0000-0000-0000-000000000000/locations/jioindiacentral\",\"name\":\"jioindiacentral\",\"displayName\":\"Jio
        India Central\",\"regionalDisplayName\":\"(Asia Pacific) Jio India Central\",\"metadata\":{\"regionType\":\"Physical\",\"regionCategory\":\"Other\",\"geographyGroup\":\"Asia
        Pacific\",\"longitude\":\"79.08886\",\"latitude\":\"21.146633\",\"physicalLocation\":\"Nagpur\",\"pairedRegion\":[{\"name\":\"jioindiawest\",\"id\":\"/subscriptions/00000000-0000-0000-0000-000000000000/locations/jioindiawest\"}]}},{\"id\":\"/subscriptions/00000000-0000-0000-0000-000000000000/locations/koreasouth\",\"name\":\"koreasouth\",\"displayName\":\"Korea
        South\",\"regionalDisplayName\":\"(Asia Pacific) Korea South\",\"metadata\":{\"regionType\":\"Physical\",\"regionCategory\":\"Other\",\"geographyGroup\":\"Asia
        Pacific\",\"longitude\":\"129.0756\",\"latitude\":\"35.1796\",\"physicalLocation\":\"Busan\",\"pairedRegion\":[{\"name\":\"koreacentral\",\"id\":\"/subscriptions/00000000-0000-0000-0000-000000000000/locations/koreacentral\"}]}},{\"id\":\"/subscriptions/00000000-0000-0000-0000-000000000000/locations/malaysiasouth\",\"name\":\"malaysiasouth\",\"displayName\":\"Malaysia
        South\",\"regionalDisplayName\":\"(Asia Pacific) Malaysia South\",\"metadata\":{\"regionType\":\"Physical\",\"regionCategory\":\"Other\",\"geographyGroup\":\"Asia
        Pacific\",\"longitude\":\"101.7123\",\"latitude\":\"3.1569\",\"physicalLocation\":\"Kuala
        Lumpur\",\"pairedRegion\":[{\"name\":\"Malaysia South\",\"id\":\"/subscriptions/00000000-0000-0000-0000-000000000000/locations/Malaysia
        South\"},{\"name\":\"malaysiasouth\",\"id\":\"/subscriptions/00000000-0000-0000-0000-000000000000/locations/malaysiasouth\"}]}},{\"id\":\"/subscriptions/00000000-0000-0000-0000-000000000000/locations/southindia\",\"name\":\"southindia\",\"displayName\":\"South
        India\",\"regionalDisplayName\":\"(Asia Pacific) South India\",\"metadata\":{\"regionType\":\"Physical\",\"regionCategory\":\"Other\",\"geographyGroup\":\"Asia
        Pacific\",\"longitude\":\"80.1636\",\"latitude\":\"12.9822\",\"physicalLocation\":\"Chennai\",\"pairedRegion\":[{\"name\":\"centralindia\",\"id\":\"/subscriptions/00000000-0000-0000-0000-000000000000/locations/centralindia\"}]}},{\"id\":\"/subscriptions/00000000-0000-0000-0000-000000000000/locations/westindia\",\"name\":\"westindia\",\"displayName\":\"West
        India\",\"regionalDisplayName\":\"(Asia Pacific) West India\",\"metadata\":{\"regionType\":\"Physical\",\"regionCategory\":\"Other\",\"geographyGroup\":\"Asia
        Pacific\",\"longitude\":\"72.868\",\"latitude\":\"19.088\",\"physicalLocation\":\"Mumbai\",\"pairedRegion\":[{\"name\":\"southindia\",\"id\":\"/subscriptions/00000000-0000-0000-0000-000000000000/locations/southindia\"}]}},{\"id\":\"/subscriptions/00000000-0000-0000-0000-000000000000/locations/canadaeast\",\"name\":\"canadaeast\",\"displayName\":\"Canada
        East\",\"regionalDisplayName\":\"(Canada) Canada East\",\"metadata\":{\"regionType\":\"Physical\",\"regionCategory\":\"Other\",\"geographyGroup\":\"Canada\",\"longitude\":\"-71.217\",\"latitude\":\"46.817\",\"physicalLocation\":\"Quebec\",\"pairedRegion\":[{\"name\":\"canadacentral\",\"id\":\"/subscriptions/00000000-0000-0000-0000-000000000000/locations/canadacentral\"}]}},{\"id\":\"/subscriptions/00000000-0000-0000-0000-000000000000/locations/francesouth\",\"name\":\"francesouth\",\"displayName\":\"France
        South\",\"regionalDisplayName\":\"(Europe) France South\",\"metadata\":{\"regionType\":\"Physical\",\"regionCategory\":\"Other\",\"geographyGroup\":\"Europe\",\"longitude\":\"2.1972\",\"latitude\":\"43.8345\",\"physicalLocation\":\"Marseille\",\"pairedRegion\":[{\"name\":\"francecentral\",\"id\":\"/subscriptions/00000000-0000-0000-0000-000000000000/locations/francecentral\"}]}},{\"id\":\"/subscriptions/00000000-0000-0000-0000-000000000000/locations/germanynorth\",\"name\":\"germanynorth\",\"displayName\":\"Germany
        North\",\"regionalDisplayName\":\"(Europe) Germany North\",\"metadata\":{\"regionType\":\"Physical\",\"regionCategory\":\"Other\",\"geographyGroup\":\"Europe\",\"longitude\":\"8.806422\",\"latitude\":\"53.073635\",\"physicalLocation\":\"Berlin\",\"pairedRegion\":[{\"name\":\"germanywestcentral\",\"id\":\"/subscriptions/00000000-0000-0000-0000-000000000000/locations/germanywestcentral\"}]}},{\"id\":\"/subscriptions/00000000-0000-0000-0000-000000000000/locations/norwaywest\",\"name\":\"norwaywest\",\"displayName\":\"Norway
        West\",\"regionalDisplayName\":\"(Europe) Norway West\",\"metadata\":{\"regionType\":\"Physical\",\"regionCategory\":\"Other\",\"geographyGroup\":\"Europe\",\"longitude\":\"5.733107\",\"latitude\":\"58.969975\",\"physicalLocation\":\"Norway\",\"pairedRegion\":[{\"name\":\"norwayeast\",\"id\":\"/subscriptions/00000000-0000-0000-0000-000000000000/locations/norwayeast\"}]}},{\"id\":\"/subscriptions/00000000-0000-0000-0000-000000000000/locations/swedensouth\",\"name\":\"swedensouth\",\"displayName\":\"Sweden
        South\",\"regionalDisplayName\":\"(Europe) Sweden South\",\"metadata\":{\"regionType\":\"Physical\",\"regionCategory\":\"Other\",\"geographyGroup\":\"Europe\",\"longitude\":\"13.0007\",\"latitude\":\"55.6059\",\"physicalLocation\":\"Malmo\",\"pairedRegion\":[{\"name\":\"swedencentral\",\"id\":\"/subscriptions/00000000-0000-0000-0000-000000000000/locations/swedencentral\"}]}},{\"id\":\"/subscriptions/00000000-0000-0000-0000-000000000000/locations/switzerlandwest\",\"name\":\"switzerlandwest\",\"displayName\":\"Switzerland
        West\",\"regionalDisplayName\":\"(Europe) Switzerland West\",\"metadata\":{\"regionType\":\"Physical\",\"regionCategory\":\"Other\",\"geographyGroup\":\"Europe\",\"longitude\":\"6.143158\",\"latitude\":\"46.204391\",\"physicalLocation\":\"Geneva\",\"pairedRegion\":[{\"name\":\"switzerlandnorth\",\"id\":\"/subscriptions/00000000-0000-0000-0000-000000000000/locations/switzerlandnorth\"}]}},{\"id\":\"/subscriptions/00000000-0000-0000-0000-000000000000/locations/ukwest\",\"name\":\"ukwest\",\"displayName\":\"UK
        West\",\"regionalDisplayName\":\"(Europe) UK West\",\"metadata\":{\"regionType\":\"Physical\",\"regionCategory\":\"Other\",\"geographyGroup\":\"Europe\",\"longitude\":\"-3.084\",\"latitude\":\"53.427\",\"physicalLocation\":\"Cardiff\",\"pairedRegion\":[{\"name\":\"uksouth\",\"id\":\"/subscriptions/00000000-0000-0000-0000-000000000000/locations/uksouth\"}]}},{\"id\":\"/subscriptions/00000000-0000-0000-0000-000000000000/locations/uaecentral\",\"name\":\"uaecentral\",\"displayName\":\"UAE
        Central\",\"regionalDisplayName\":\"(Middle East) UAE Central\",\"metadata\":{\"regionType\":\"Physical\",\"regionCategory\":\"Other\",\"geographyGroup\":\"Middle
        East\",\"longitude\":\"54.366669\",\"latitude\":\"24.466667\",\"physicalLocation\":\"Abu
        Dhabi\",\"pairedRegion\":[{\"name\":\"uaenorth\",\"id\":\"/subscriptions/00000000-0000-0000-0000-000000000000/locations/uaenorth\"}]}},{\"id\":\"/subscriptions/00000000-0000-0000-0000-000000000000/locations/brazilsoutheast\",\"name\":\"brazilsoutheast\",\"displayName\":\"Brazil
        Southeast\",\"regionalDisplayName\":\"(South America) Brazil Southeast\",\"metadata\":{\"regionType\":\"Physical\",\"regionCategory\":\"Other\",\"geographyGroup\":\"South
        America\",\"longitude\":\"-43.2075\",\"latitude\":\"-22.90278\",\"physicalLocation\":\"Rio\",\"pairedRegion\":[{\"name\":\"brazilsouth\",\"id\":\"/subscriptions/00000000-0000-0000-0000-000000000000/locations/brazilsouth\"}]}}]}"
>>>>>>> 0f6943b9
    headers:
      cache-control:
      - no-cache
      content-length:
<<<<<<< HEAD
      - '33879'
      content-type:
      - application/json; charset=utf-8
      date:
      - Wed, 26 Apr 2023 04:53:55 GMT
=======
      - '33518'
      content-type:
      - application/json; charset=utf-8
      date:
      - Thu, 25 May 2023 07:59:06 GMT
>>>>>>> 0f6943b9
      expires:
      - '-1'
      pragma:
      - no-cache
      strict-transport-security:
      - max-age=31536000; includeSubDomains
      vary:
      - Accept-Encoding
      x-content-type-options:
      - nosniff
    status:
      code: 200
      message: OK
- request:
    body: '{"tags": {}, "location": "westus", "identity": {"type": "UserAssigned",
      "userAssignedIdentities": {"/subscriptions/00000000-0000-0000-0000-000000000000/resourceGroups/img_tmpl_cancel_000001/providers/Microsoft.ManagedIdentity/userAssignedIdentities/ide1":
      {}}}, "properties": {"source": {"type": "PlatformImage", "publisher": "Canonical",
      "offer": "UbuntuServer", "sku": "18.04-LTS", "version": "18.04.201808140"},
      "distribute": [{"type": "ManagedImage", "runOutputName": "img1", "imageId":
      "/subscriptions/00000000-0000-0000-0000-000000000000/resourceGroups/img_tmpl_cancel_000001/providers/Microsoft.Compute/images/img1",
      "location": "westus"}], "vmProfile": {}}}'
    headers:
      Accept:
      - application/json
      Accept-Encoding:
      - gzip, deflate
      CommandName:
      - image builder create
      Connection:
      - keep-alive
      Content-Length:
      - '665'
      Content-Type:
      - application/json
      ParameterSetName:
      - -g -n --image-source --managed-image-destinations --identity
      User-Agent:
<<<<<<< HEAD
      - AZURECLI/2.48.0 azsdk-python-mgmt-imagebuilder/1.2.0 Python/3.10.0 (Windows-10-10.0.22621-SP0)
=======
      - AZURECLI/2.47.0 azsdk-python-mgmt-imagebuilder/1.1.0 Python/3.10.11 (Linux-5.15.0-1036-azure-x86_64-with-glibc2.31)
        VSTS_7b238909-6802-4b65-b90d-184bca47f458_build_220_0
>>>>>>> 0f6943b9
    method: PUT
    uri: https://management.azure.com/subscriptions/00000000-0000-0000-0000-000000000000/resourceGroups/img_tmpl_cancel_000001/providers/Microsoft.VirtualMachineImages/imageTemplates/template1?api-version=2022-07-01
  response:
    body:
      string: "{\n \"properties\": {\n  \"source\": {\n   \"exactVersion\": \"18.04.201808140\",\n
        \  \"offer\": \"UbuntuServer\",\n   \"publisher\": \"Canonical\",\n   \"sku\":
        \"18.04-LTS\",\n   \"type\": \"PlatformImage\",\n   \"version\": \"18.04.201808140\"\n
        \ },\n  \"distribute\": [\n   {\n    \"artifactTags\": {},\n    \"imageId\":
        \"/subscriptions/00000000-0000-0000-0000-000000000000/resourceGroups/img_tmpl_cancel_000001/providers/Microsoft.Compute/images/img1\",\n
        \   \"location\": \"westus\",\n    \"runOutputName\": \"img1\",\n    \"type\":
        \"ManagedImage\"\n   }\n  ],\n  \"provisioningState\": \"Creating\",\n  \"buildTimeoutInMinutes\":
        0,\n  \"vmProfile\": {\n   \"vmSize\": \"\",\n   \"osDiskSizeGB\": 0\n  },\n
        \ \"stagingResourceGroup\": \"\",\n  \"exactStagingResourceGroup\": \"\"\n
        },\n \"identity\": {\n  \"type\": \"UserAssigned\",\n  \"userAssignedIdentities\":
        {\n   \"/subscriptions/00000000-0000-0000-0000-000000000000/resourceGroups/img_tmpl_cancel_000001/providers/Microsoft.ManagedIdentity/userAssignedIdentities/ide1\":
        {}\n  }\n },\n \"tags\": {},\n \"location\": \"westus\",\n \"id\": \"/subscriptions/00000000-0000-0000-0000-000000000000/resourcegroups/img_tmpl_cancel_000001/providers/Microsoft.VirtualMachineImages/imageTemplates/template1\",\n
        \"name\": \"template1\",\n \"type\": \"Microsoft.VirtualMachineImages/imageTemplates\"\n}"
    headers:
      azure-asyncoperation:
<<<<<<< HEAD
      - https://management.azure.com/subscriptions/00000000-0000-0000-0000-000000000000/providers/Microsoft.VirtualMachineImages/locations/westus/operations/7bb15860-cd1f-45b5-a243-fb3adfd2ad66?api-version=2022-07-01
=======
      - https://management.azure.com/subscriptions/00000000-0000-0000-0000-000000000000/providers/Microsoft.VirtualMachineImages/locations/westus/operations/b72794b3-7b69-4d8a-83c0-52883438d4b0?api-version=2022-02-14
>>>>>>> 0f6943b9
      cache-control:
      - no-cache
      content-length:
      - '1220'
      content-type:
      - application/json
      date:
<<<<<<< HEAD
      - Wed, 26 Apr 2023 04:54:00 GMT
=======
      - Thu, 25 May 2023 07:59:09 GMT
>>>>>>> 0f6943b9
      expires:
      - '-1'
      pragma:
      - no-cache
      server:
      - nginx
      strict-transport-security:
      - max-age=31536000; includeSubDomains
      x-content-type-options:
      - nosniff
      x-ms-ratelimit-remaining-subscription-writes:
<<<<<<< HEAD
      - '1199'
=======
      - '1196'
>>>>>>> 0f6943b9
    status:
      code: 201
      message: Created
- request:
    body: null
    headers:
      Accept:
      - '*/*'
      Accept-Encoding:
      - gzip, deflate
      CommandName:
      - image builder create
      Connection:
      - keep-alive
      ParameterSetName:
      - -g -n --image-source --managed-image-destinations --identity
      User-Agent:
<<<<<<< HEAD
      - AZURECLI/2.48.0 azsdk-python-mgmt-imagebuilder/1.2.0 Python/3.10.0 (Windows-10-10.0.22621-SP0)
    method: GET
    uri: https://management.azure.com/subscriptions/00000000-0000-0000-0000-000000000000/providers/Microsoft.VirtualMachineImages/locations/westus/operations/7bb15860-cd1f-45b5-a243-fb3adfd2ad66?api-version=2022-07-01
  response:
    body:
      string: "{\n \"name\": \"7BB15860-CD1F-45B5-A243-FB3ADFD2AD66\",\n \"status\"\
        : \"InProgress\",\n \"startTime\": \"2023-04-26T04:54:00.3585584Z\"\n}"
=======
      - AZURECLI/2.47.0 azsdk-python-mgmt-imagebuilder/1.1.0 Python/3.10.11 (Linux-5.15.0-1036-azure-x86_64-with-glibc2.31)
        VSTS_7b238909-6802-4b65-b90d-184bca47f458_build_220_0
    method: GET
    uri: https://management.azure.com/subscriptions/00000000-0000-0000-0000-000000000000/providers/Microsoft.VirtualMachineImages/locations/westus/operations/b72794b3-7b69-4d8a-83c0-52883438d4b0?api-version=2022-02-14
  response:
    body:
      string: "{\n \"name\": \"B72794B3-7B69-4D8A-83C0-52883438D4B0\",\n \"status\":
        \"Succeeded\",\n \"startTime\": \"2023-05-25T07:59:09.4471884Z\",\n \"endTime\":
        \"2023-05-25T07:59:20.7527875Z\"\n}"
>>>>>>> 0f6943b9
    headers:
      cache-control:
      - no-cache
      content-length:
      - '122'
      content-type:
      - application/json
      date:
<<<<<<< HEAD
      - Wed, 26 Apr 2023 04:54:01 GMT
=======
      - Thu, 25 May 2023 07:59:39 GMT
>>>>>>> 0f6943b9
      expires:
      - '-1'
      pragma:
      - no-cache
      server:
      - nginx
      strict-transport-security:
      - max-age=31536000; includeSubDomains
      transfer-encoding:
      - chunked
      vary:
      - Accept-Encoding
      x-content-type-options:
      - nosniff
    status:
      code: 200
      message: OK
- request:
    body: null
    headers:
      Accept:
      - '*/*'
      Accept-Encoding:
      - gzip, deflate
      CommandName:
      - image builder create
      Connection:
      - keep-alive
      ParameterSetName:
      - -g -n --image-source --managed-image-destinations --identity
      User-Agent:
<<<<<<< HEAD
      - AZURECLI/2.48.0 azsdk-python-mgmt-imagebuilder/1.2.0 Python/3.10.0 (Windows-10-10.0.22621-SP0)
=======
      - AZURECLI/2.47.0 azsdk-python-mgmt-imagebuilder/1.1.0 Python/3.10.11 (Linux-5.15.0-1036-azure-x86_64-with-glibc2.31)
        VSTS_7b238909-6802-4b65-b90d-184bca47f458_build_220_0
>>>>>>> 0f6943b9
    method: GET
    uri: https://management.azure.com/subscriptions/00000000-0000-0000-0000-000000000000/providers/Microsoft.VirtualMachineImages/locations/westus/operations/7bb15860-cd1f-45b5-a243-fb3adfd2ad66?api-version=2022-07-01
  response:
    body:
      string: "{\n \"name\": \"7BB15860-CD1F-45B5-A243-FB3ADFD2AD66\",\n \"status\"\
        : \"Succeeded\",\n \"startTime\": \"2023-04-26T04:54:00.3585584Z\",\n \"endTime\"\
        : \"2023-04-26T04:54:12.171382Z\"\n}"
    headers:
      cache-control:
      - no-cache
      content-length:
      - '164'
      content-type:
      - application/json
      date:
      - Wed, 26 Apr 2023 04:54:32 GMT
      expires:
      - '-1'
      pragma:
      - no-cache
      server:
      - nginx
      strict-transport-security:
      - max-age=31536000; includeSubDomains
      transfer-encoding:
      - chunked
      vary:
      - Accept-Encoding
      x-content-type-options:
      - nosniff
    status:
      code: 200
      message: OK
- request:
    body: null
    headers:
      Accept:
      - '*/*'
      Accept-Encoding:
      - gzip, deflate
      CommandName:
      - image builder create
      Connection:
      - keep-alive
      ParameterSetName:
      - -g -n --image-source --managed-image-destinations --identity
      User-Agent:
      - AZURECLI/2.48.0 azsdk-python-mgmt-imagebuilder/1.2.0 Python/3.10.0 (Windows-10-10.0.22621-SP0)
    method: GET
    uri: https://management.azure.com/subscriptions/00000000-0000-0000-0000-000000000000/resourceGroups/img_tmpl_cancel_000001/providers/Microsoft.VirtualMachineImages/imageTemplates/template1?api-version=2022-07-01
  response:
    body:
<<<<<<< HEAD
      string: "{\n \"properties\": {\n  \"source\": {\n   \"exactVersion\": \"18.04.201808140\"\
        ,\n   \"offer\": \"UbuntuServer\",\n   \"publisher\": \"Canonical\",\n   \"\
        sku\": \"18.04-LTS\",\n   \"type\": \"PlatformImage\",\n   \"version\": \"\
        18.04.201808140\"\n  },\n  \"distribute\": [\n   {\n    \"artifactTags\":\
        \ {},\n    \"imageId\": \"/subscriptions/00000000-0000-0000-0000-000000000000/resourceGroups/img_tmpl_cancel_000001/providers/Microsoft.Compute/images/img1\"\
        ,\n    \"location\": \"westus\",\n    \"runOutputName\": \"img1\",\n    \"\
        type\": \"ManagedImage\"\n   }\n  ],\n  \"provisioningState\": \"Succeeded\"\
        ,\n  \"buildTimeoutInMinutes\": 0,\n  \"vmProfile\": {\n   \"vmSize\": \"\"\
        ,\n   \"osDiskSizeGB\": 0\n  },\n  \"stagingResourceGroup\": \"\",\n  \"exactStagingResourceGroup\"\
        : \"/subscriptions/00000000-0000-0000-0000-000000000000/resourceGroups/IT_img_tmpl_cancel_bccugtmi2vhthb7jaggvyeis_2b16416a-0d71-47b9-a9c7-c189ef3ae616\"\
        \n },\n \"identity\": {\n  \"type\": \"UserAssigned\",\n  \"userAssignedIdentities\"\
        : {\n   \"/subscriptions/00000000-0000-0000-0000-000000000000/resourceGroups/img_tmpl_cancel_000001/providers/Microsoft.ManagedIdentity/userAssignedIdentities/ide1\"\
        : {\n    \"principalId\": \"aec93c82-a719-4b1b-b13f-4cdd804bfd98\",\n    \"\
        clientId\": \"38187bce-148e-4339-bd20-ff94d3a61c55\"\n   }\n  }\n },\n \"\
        tags\": {},\n \"location\": \"westus\",\n \"id\": \"/subscriptions/00000000-0000-0000-0000-000000000000/resourcegroups/img_tmpl_cancel_000001/providers/Microsoft.VirtualMachineImages/imageTemplates/template1\"\
        ,\n \"name\": \"template1\",\n \"type\": \"Microsoft.VirtualMachineImages/imageTemplates\"\
        \n}"
=======
      string: "{\n \"properties\": {\n  \"source\": {\n   \"exactVersion\": \"18.04.201808140\",\n
        \  \"offer\": \"UbuntuServer\",\n   \"publisher\": \"Canonical\",\n   \"sku\":
        \"18.04-LTS\",\n   \"type\": \"PlatformImage\",\n   \"version\": \"18.04.201808140\"\n
        \ },\n  \"distribute\": [\n   {\n    \"artifactTags\": {},\n    \"imageId\":
        \"/subscriptions/00000000-0000-0000-0000-000000000000/resourceGroups/img_tmpl_cancel_000001/providers/Microsoft.Compute/images/img1\",\n
        \   \"location\": \"westus\",\n    \"runOutputName\": \"img1\",\n    \"type\":
        \"ManagedImage\"\n   }\n  ],\n  \"provisioningState\": \"Succeeded\",\n  \"buildTimeoutInMinutes\":
        0,\n  \"vmProfile\": {\n   \"vmSize\": \"\",\n   \"osDiskSizeGB\": 0\n  },\n
        \ \"stagingResourceGroup\": \"\",\n  \"exactStagingResourceGroup\": \"/subscriptions/00000000-0000-0000-0000-000000000000/resourceGroups/IT_img_tmpl_cancel_4hxa7fdgvjnhfzzrpgwzhbfq_3e9f77e1-0747-42e2-ae85-68c0cd03c859\"\n
        },\n \"identity\": {\n  \"type\": \"UserAssigned\",\n  \"userAssignedIdentities\":
        {\n   \"/subscriptions/00000000-0000-0000-0000-000000000000/resourceGroups/img_tmpl_cancel_000001/providers/Microsoft.ManagedIdentity/userAssignedIdentities/ide1\":
        {\n    \"principalId\": \"ed65dee3-d016-4ebe-87de-d9f1e25519c3\",\n    \"clientId\":
        \"7dc8eeb4-f5d5-4540-9ed4-2ed13879b285\"\n   }\n  }\n },\n \"tags\": {},\n
        \"location\": \"westus\",\n \"id\": \"/subscriptions/00000000-0000-0000-0000-000000000000/resourcegroups/img_tmpl_cancel_000001/providers/Microsoft.VirtualMachineImages/imageTemplates/template1\",\n
        \"name\": \"template1\",\n \"type\": \"Microsoft.VirtualMachineImages/imageTemplates\"\n}"
>>>>>>> 0f6943b9
    headers:
      cache-control:
      - no-cache
      content-length:
      - '1486'
      content-type:
      - application/json
      date:
<<<<<<< HEAD
      - Wed, 26 Apr 2023 04:54:33 GMT
=======
      - Thu, 25 May 2023 07:59:40 GMT
>>>>>>> 0f6943b9
      expires:
      - '-1'
      pragma:
      - no-cache
      server:
      - nginx
      strict-transport-security:
      - max-age=31536000; includeSubDomains
      transfer-encoding:
      - chunked
      vary:
      - Accept-Encoding
      x-content-type-options:
      - nosniff
    status:
      code: 200
      message: OK
- request:
    body: null
    headers:
      Accept:
      - application/json
      Accept-Encoding:
      - gzip, deflate
      CommandName:
      - image builder run
      Connection:
      - keep-alive
      Content-Length:
      - '0'
      ParameterSetName:
      - -g -n --no-wait
      User-Agent:
<<<<<<< HEAD
      - AZURECLI/2.48.0 azsdk-python-mgmt-imagebuilder/1.2.0 Python/3.10.0 (Windows-10-10.0.22621-SP0)
=======
      - AZURECLI/2.47.0 azsdk-python-mgmt-imagebuilder/1.1.0 Python/3.10.11 (Linux-5.15.0-1036-azure-x86_64-with-glibc2.31)
        VSTS_7b238909-6802-4b65-b90d-184bca47f458_build_220_0
>>>>>>> 0f6943b9
    method: POST
    uri: https://management.azure.com/subscriptions/00000000-0000-0000-0000-000000000000/resourceGroups/img_tmpl_cancel_000001/providers/Microsoft.VirtualMachineImages/imageTemplates/template1/run?api-version=2022-07-01
  response:
    body:
      string: ''
    headers:
      azure-asyncoperation:
<<<<<<< HEAD
      - https://management.azure.com/subscriptions/00000000-0000-0000-0000-000000000000/providers/Microsoft.VirtualMachineImages/locations/westus/operations/ac9f16d8-02c0-478e-be7a-bc93325a9b7a?api-version=2022-07-01
=======
      - https://management.azure.com/subscriptions/00000000-0000-0000-0000-000000000000/providers/Microsoft.VirtualMachineImages/locations/westus/operations/c98e1fbc-702e-4886-a3c1-619785f0842b?api-version=2022-02-14
>>>>>>> 0f6943b9
      cache-control:
      - no-cache
      content-length:
      - '0'
      date:
<<<<<<< HEAD
      - Wed, 26 Apr 2023 04:54:34 GMT
      expires:
      - '-1'
      location:
      - https://management.azure.com/subscriptions/00000000-0000-0000-0000-000000000000/providers/Microsoft.VirtualMachineImages/locations/westus/operations/ac9f16d8-02c0-478e-be7a-bc93325a9b7a?api-version=2022-07-01
=======
      - Thu, 25 May 2023 07:59:42 GMT
      expires:
      - '-1'
      location:
      - https://management.azure.com/subscriptions/00000000-0000-0000-0000-000000000000/providers/Microsoft.VirtualMachineImages/locations/westus/operations/c98e1fbc-702e-4886-a3c1-619785f0842b?api-version=2022-02-14
>>>>>>> 0f6943b9
      pragma:
      - no-cache
      server:
      - nginx
      strict-transport-security:
      - max-age=31536000; includeSubDomains
      x-content-type-options:
      - nosniff
      x-ms-ratelimit-remaining-subscription-writes:
      - '1199'
    status:
      code: 202
      message: Accepted
- request:
    body: null
    headers:
      Accept:
      - application/json
      Accept-Encoding:
      - gzip, deflate
      CommandName:
      - image builder show
      Connection:
      - keep-alive
      ParameterSetName:
      - -g -n
      User-Agent:
<<<<<<< HEAD
      - AZURECLI/2.48.0 azsdk-python-mgmt-imagebuilder/1.2.0 Python/3.10.0 (Windows-10-10.0.22621-SP0)
=======
      - AZURECLI/2.47.0 azsdk-python-mgmt-imagebuilder/1.1.0 Python/3.10.11 (Linux-5.15.0-1036-azure-x86_64-with-glibc2.31)
        VSTS_7b238909-6802-4b65-b90d-184bca47f458_build_220_0
>>>>>>> 0f6943b9
    method: GET
    uri: https://management.azure.com/subscriptions/00000000-0000-0000-0000-000000000000/resourceGroups/img_tmpl_cancel_000001/providers/Microsoft.VirtualMachineImages/imageTemplates/template1?api-version=2022-07-01
  response:
    body:
<<<<<<< HEAD
      string: "{\n \"properties\": {\n  \"source\": {\n   \"exactVersion\": \"18.04.201808140\"\
        ,\n   \"offer\": \"UbuntuServer\",\n   \"publisher\": \"Canonical\",\n   \"\
        sku\": \"18.04-LTS\",\n   \"type\": \"PlatformImage\",\n   \"version\": \"\
        18.04.201808140\"\n  },\n  \"distribute\": [\n   {\n    \"artifactTags\":\
        \ {},\n    \"imageId\": \"/subscriptions/00000000-0000-0000-0000-000000000000/resourceGroups/img_tmpl_cancel_000001/providers/Microsoft.Compute/images/img1\"\
        ,\n    \"location\": \"westus\",\n    \"runOutputName\": \"img1\",\n    \"\
        type\": \"ManagedImage\"\n   }\n  ],\n  \"provisioningState\": \"Succeeded\"\
        ,\n  \"lastRunStatus\": {\n   \"startTime\": \"2023-04-26T04:54:34.611826263Z\"\
        ,\n   \"endTime\": \"0001-01-01T00:00:00Z\",\n   \"runState\": \"Running\"\
        ,\n   \"runSubState\": \"Queued\",\n   \"message\": \"\"\n  },\n  \"buildTimeoutInMinutes\"\
        : 0,\n  \"vmProfile\": {\n   \"vmSize\": \"\",\n   \"osDiskSizeGB\": 0\n \
        \ },\n  \"stagingResourceGroup\": \"\",\n  \"exactStagingResourceGroup\":\
        \ \"/subscriptions/00000000-0000-0000-0000-000000000000/resourceGroups/IT_img_tmpl_cancel_bccugtmi2vhthb7jaggvyeis_2b16416a-0d71-47b9-a9c7-c189ef3ae616\"\
        \n },\n \"identity\": {\n  \"type\": \"UserAssigned\",\n  \"userAssignedIdentities\"\
        : {\n   \"/subscriptions/00000000-0000-0000-0000-000000000000/resourceGroups/img_tmpl_cancel_000001/providers/Microsoft.ManagedIdentity/userAssignedIdentities/ide1\"\
        : {\n    \"principalId\": \"aec93c82-a719-4b1b-b13f-4cdd804bfd98\",\n    \"\
        clientId\": \"38187bce-148e-4339-bd20-ff94d3a61c55\"\n   }\n  }\n },\n \"\
        tags\": {},\n \"location\": \"westus\",\n \"id\": \"/subscriptions/00000000-0000-0000-0000-000000000000/resourcegroups/img_tmpl_cancel_000001/providers/Microsoft.VirtualMachineImages/imageTemplates/template1\"\
        ,\n \"name\": \"template1\",\n \"type\": \"Microsoft.VirtualMachineImages/imageTemplates\"\
        \n}"
=======
      string: "{\n \"properties\": {\n  \"source\": {\n   \"exactVersion\": \"18.04.201808140\",\n
        \  \"offer\": \"UbuntuServer\",\n   \"publisher\": \"Canonical\",\n   \"sku\":
        \"18.04-LTS\",\n   \"type\": \"PlatformImage\",\n   \"version\": \"18.04.201808140\"\n
        \ },\n  \"distribute\": [\n   {\n    \"artifactTags\": {},\n    \"imageId\":
        \"/subscriptions/00000000-0000-0000-0000-000000000000/resourceGroups/img_tmpl_cancel_000001/providers/Microsoft.Compute/images/img1\",\n
        \   \"location\": \"westus\",\n    \"runOutputName\": \"img1\",\n    \"type\":
        \"ManagedImage\"\n   }\n  ],\n  \"provisioningState\": \"Succeeded\",\n  \"lastRunStatus\":
        {\n   \"startTime\": \"2023-05-25T07:59:42.169984039Z\",\n   \"endTime\":
        \"0001-01-01T00:00:00Z\",\n   \"runState\": \"Running\",\n   \"runSubState\":
        \"Queued\",\n   \"message\": \"\"\n  },\n  \"buildTimeoutInMinutes\": 0,\n
        \ \"vmProfile\": {\n   \"vmSize\": \"\",\n   \"osDiskSizeGB\": 0\n  },\n  \"stagingResourceGroup\":
        \"\",\n  \"exactStagingResourceGroup\": \"/subscriptions/00000000-0000-0000-0000-000000000000/resourceGroups/IT_img_tmpl_cancel_4hxa7fdgvjnhfzzrpgwzhbfq_3e9f77e1-0747-42e2-ae85-68c0cd03c859\"\n
        },\n \"identity\": {\n  \"type\": \"UserAssigned\",\n  \"userAssignedIdentities\":
        {\n   \"/subscriptions/00000000-0000-0000-0000-000000000000/resourceGroups/img_tmpl_cancel_000001/providers/Microsoft.ManagedIdentity/userAssignedIdentities/ide1\":
        {\n    \"principalId\": \"ed65dee3-d016-4ebe-87de-d9f1e25519c3\",\n    \"clientId\":
        \"7dc8eeb4-f5d5-4540-9ed4-2ed13879b285\"\n   }\n  }\n },\n \"tags\": {},\n
        \"location\": \"westus\",\n \"id\": \"/subscriptions/00000000-0000-0000-0000-000000000000/resourcegroups/img_tmpl_cancel_000001/providers/Microsoft.VirtualMachineImages/imageTemplates/template1\",\n
        \"name\": \"template1\",\n \"type\": \"Microsoft.VirtualMachineImages/imageTemplates\"\n}"
>>>>>>> 0f6943b9
    headers:
      cache-control:
      - no-cache
      content-length:
      - '1671'
      content-type:
      - application/json
      date:
<<<<<<< HEAD
      - Wed, 26 Apr 2023 04:54:36 GMT
=======
      - Thu, 25 May 2023 07:59:43 GMT
>>>>>>> 0f6943b9
      expires:
      - '-1'
      pragma:
      - no-cache
      server:
      - nginx
      strict-transport-security:
      - max-age=31536000; includeSubDomains
      transfer-encoding:
      - chunked
      vary:
      - Accept-Encoding
      x-content-type-options:
      - nosniff
    status:
      code: 200
      message: OK
- request:
    body: null
    headers:
      Accept:
      - application/json
      Accept-Encoding:
      - gzip, deflate
      CommandName:
      - image builder cancel
      Connection:
      - keep-alive
      Content-Length:
      - '0'
      ParameterSetName:
      - -g -n
      User-Agent:
<<<<<<< HEAD
      - AZURECLI/2.48.0 azsdk-python-mgmt-imagebuilder/1.2.0 Python/3.10.0 (Windows-10-10.0.22621-SP0)
=======
      - AZURECLI/2.47.0 azsdk-python-mgmt-imagebuilder/1.1.0 Python/3.10.11 (Linux-5.15.0-1036-azure-x86_64-with-glibc2.31)
        VSTS_7b238909-6802-4b65-b90d-184bca47f458_build_220_0
>>>>>>> 0f6943b9
    method: POST
    uri: https://management.azure.com/subscriptions/00000000-0000-0000-0000-000000000000/resourceGroups/img_tmpl_cancel_000001/providers/Microsoft.VirtualMachineImages/imageTemplates/template1/cancel?api-version=2022-07-01
  response:
    body:
      string: ''
    headers:
      cache-control:
      - no-cache
      date:
<<<<<<< HEAD
      - Wed, 26 Apr 2023 04:54:52 GMT
=======
      - Thu, 25 May 2023 07:59:59 GMT
>>>>>>> 0f6943b9
      expires:
      - '-1'
      pragma:
      - no-cache
      server:
      - nginx
      strict-transport-security:
      - max-age=31536000; includeSubDomains
      x-content-type-options:
      - nosniff
      x-ms-ratelimit-remaining-subscription-writes:
      - '1198'
    status:
      code: 204
      message: No Content
- request:
    body: null
    headers:
      Accept:
      - application/json
      Accept-Encoding:
      - gzip, deflate
      CommandName:
      - image builder show
      Connection:
      - keep-alive
      ParameterSetName:
      - -g -n
      User-Agent:
<<<<<<< HEAD
      - AZURECLI/2.48.0 azsdk-python-mgmt-imagebuilder/1.2.0 Python/3.10.0 (Windows-10-10.0.22621-SP0)
=======
      - AZURECLI/2.47.0 azsdk-python-mgmt-imagebuilder/1.1.0 Python/3.10.11 (Linux-5.15.0-1036-azure-x86_64-with-glibc2.31)
        VSTS_7b238909-6802-4b65-b90d-184bca47f458_build_220_0
>>>>>>> 0f6943b9
    method: GET
    uri: https://management.azure.com/subscriptions/00000000-0000-0000-0000-000000000000/resourceGroups/img_tmpl_cancel_000001/providers/Microsoft.VirtualMachineImages/imageTemplates/template1?api-version=2022-07-01
  response:
    body:
<<<<<<< HEAD
      string: "{\n \"properties\": {\n  \"source\": {\n   \"exactVersion\": \"18.04.201808140\"\
        ,\n   \"offer\": \"UbuntuServer\",\n   \"publisher\": \"Canonical\",\n   \"\
        sku\": \"18.04-LTS\",\n   \"type\": \"PlatformImage\",\n   \"version\": \"\
        18.04.201808140\"\n  },\n  \"distribute\": [\n   {\n    \"artifactTags\":\
        \ {},\n    \"imageId\": \"/subscriptions/00000000-0000-0000-0000-000000000000/resourceGroups/img_tmpl_cancel_000001/providers/Microsoft.Compute/images/img1\"\
        ,\n    \"location\": \"westus\",\n    \"runOutputName\": \"img1\",\n    \"\
        type\": \"ManagedImage\"\n   }\n  ],\n  \"provisioningState\": \"Succeeded\"\
        ,\n  \"lastRunStatus\": {\n   \"startTime\": \"2023-04-26T04:54:34.611826263Z\"\
        ,\n   \"endTime\": \"0001-01-01T00:00:00Z\",\n   \"runState\": \"Canceling\"\
        ,\n   \"message\": \"Canceling image build\"\n  },\n  \"buildTimeoutInMinutes\"\
        : 0,\n  \"vmProfile\": {\n   \"vmSize\": \"\",\n   \"osDiskSizeGB\": 0\n \
        \ },\n  \"stagingResourceGroup\": \"\",\n  \"exactStagingResourceGroup\":\
        \ \"/subscriptions/00000000-0000-0000-0000-000000000000/resourceGroups/IT_img_tmpl_cancel_bccugtmi2vhthb7jaggvyeis_2b16416a-0d71-47b9-a9c7-c189ef3ae616\"\
        \n },\n \"identity\": {\n  \"type\": \"UserAssigned\",\n  \"userAssignedIdentities\"\
        : {\n   \"/subscriptions/00000000-0000-0000-0000-000000000000/resourceGroups/img_tmpl_cancel_000001/providers/Microsoft.ManagedIdentity/userAssignedIdentities/ide1\"\
        : {\n    \"principalId\": \"aec93c82-a719-4b1b-b13f-4cdd804bfd98\",\n    \"\
        clientId\": \"38187bce-148e-4339-bd20-ff94d3a61c55\"\n   }\n  }\n },\n \"\
        tags\": {},\n \"location\": \"westus\",\n \"id\": \"/subscriptions/00000000-0000-0000-0000-000000000000/resourcegroups/img_tmpl_cancel_000001/providers/Microsoft.VirtualMachineImages/imageTemplates/template1\"\
        ,\n \"name\": \"template1\",\n \"type\": \"Microsoft.VirtualMachineImages/imageTemplates\"\
        \n}"
=======
      string: "{\n \"properties\": {\n  \"source\": {\n   \"exactVersion\": \"18.04.201808140\",\n
        \  \"offer\": \"UbuntuServer\",\n   \"publisher\": \"Canonical\",\n   \"sku\":
        \"18.04-LTS\",\n   \"type\": \"PlatformImage\",\n   \"version\": \"18.04.201808140\"\n
        \ },\n  \"distribute\": [\n   {\n    \"artifactTags\": {},\n    \"imageId\":
        \"/subscriptions/00000000-0000-0000-0000-000000000000/resourceGroups/img_tmpl_cancel_000001/providers/Microsoft.Compute/images/img1\",\n
        \   \"location\": \"westus\",\n    \"runOutputName\": \"img1\",\n    \"type\":
        \"ManagedImage\"\n   }\n  ],\n  \"provisioningState\": \"Succeeded\",\n  \"lastRunStatus\":
        {\n   \"startTime\": \"2023-05-25T07:59:42.169984039Z\",\n   \"endTime\":
        \"0001-01-01T00:00:00Z\",\n   \"runState\": \"Canceling\",\n   \"message\":
        \"Canceling image build\"\n  },\n  \"buildTimeoutInMinutes\": 0,\n  \"vmProfile\":
        {\n   \"vmSize\": \"\",\n   \"osDiskSizeGB\": 0\n  },\n  \"stagingResourceGroup\":
        \"\",\n  \"exactStagingResourceGroup\": \"/subscriptions/00000000-0000-0000-0000-000000000000/resourceGroups/IT_img_tmpl_cancel_4hxa7fdgvjnhfzzrpgwzhbfq_3e9f77e1-0747-42e2-ae85-68c0cd03c859\"\n
        },\n \"identity\": {\n  \"type\": \"UserAssigned\",\n  \"userAssignedIdentities\":
        {\n   \"/subscriptions/00000000-0000-0000-0000-000000000000/resourceGroups/img_tmpl_cancel_000001/providers/Microsoft.ManagedIdentity/userAssignedIdentities/ide1\":
        {\n    \"principalId\": \"ed65dee3-d016-4ebe-87de-d9f1e25519c3\",\n    \"clientId\":
        \"7dc8eeb4-f5d5-4540-9ed4-2ed13879b285\"\n   }\n  }\n },\n \"tags\": {},\n
        \"location\": \"westus\",\n \"id\": \"/subscriptions/00000000-0000-0000-0000-000000000000/resourcegroups/img_tmpl_cancel_000001/providers/Microsoft.VirtualMachineImages/imageTemplates/template1\",\n
        \"name\": \"template1\",\n \"type\": \"Microsoft.VirtualMachineImages/imageTemplates\"\n}"
>>>>>>> 0f6943b9
    headers:
      cache-control:
      - no-cache
      content-length:
      - '1666'
      content-type:
      - application/json
      date:
<<<<<<< HEAD
      - Wed, 26 Apr 2023 04:54:55 GMT
=======
      - Thu, 25 May 2023 07:59:59 GMT
>>>>>>> 0f6943b9
      expires:
      - '-1'
      pragma:
      - no-cache
      server:
      - nginx
      strict-transport-security:
      - max-age=31536000; includeSubDomains
      transfer-encoding:
      - chunked
      vary:
      - Accept-Encoding
      x-content-type-options:
      - nosniff
    status:
      code: 200
      message: OK
version: 1<|MERGE_RESOLUTION|>--- conflicted
+++ resolved
@@ -13,38 +13,22 @@
       ParameterSetName:
       - -g -n
       User-Agent:
-<<<<<<< HEAD
-      - AZURECLI/2.48.0 azsdk-python-azure-mgmt-resource/22.0.0 Python/3.10.0 (Windows-10-10.0.22621-SP0)
-=======
       - AZURECLI/2.47.0 azsdk-python-azure-mgmt-resource/22.0.0 Python/3.10.11 (Linux-5.15.0-1036-azure-x86_64-with-glibc2.31)
         VSTS_7b238909-6802-4b65-b90d-184bca47f458_build_220_0
->>>>>>> 0f6943b9
     method: GET
     uri: https://management.azure.com/subscriptions/00000000-0000-0000-0000-000000000000/resourcegroups/img_tmpl_cancel_000001?api-version=2022-09-01
   response:
     body:
-<<<<<<< HEAD
-      string: '{"id":"/subscriptions/00000000-0000-0000-0000-000000000000/resourceGroups/img_tmpl_cancel_000001","name":"img_tmpl_cancel_000001","type":"Microsoft.Resources/resourceGroups","location":"westus","tags":{"product":"azurecli","cause":"automation","test":"test_image_builder_cancel","date":"2023-04-26T04:52:56Z"},"properties":{"provisioningState":"Succeeded"}}'
-=======
       string: '{"id":"/subscriptions/00000000-0000-0000-0000-000000000000/resourceGroups/img_tmpl_cancel_000001","name":"img_tmpl_cancel_000001","type":"Microsoft.Resources/resourceGroups","location":"westus","tags":{"product":"azurecli","cause":"automation","date":"2023-05-25T07:58:13Z"},"properties":{"provisioningState":"Succeeded"}}'
->>>>>>> 0f6943b9
-    headers:
-      cache-control:
-      - no-cache
-      content-length:
-<<<<<<< HEAD
-      - '357'
+    headers:
+      cache-control:
+      - no-cache
+      content-length:
+      - '322'
       content-type:
       - application/json; charset=utf-8
       date:
-      - Wed, 26 Apr 2023 04:52:59 GMT
-=======
-      - '322'
-      content-type:
-      - application/json; charset=utf-8
-      date:
       - Thu, 25 May 2023 07:58:13 GMT
->>>>>>> 0f6943b9
       expires:
       - '-1'
       pragma:
@@ -76,21 +60,13 @@
       ParameterSetName:
       - -g -n
       User-Agent:
-<<<<<<< HEAD
-      - AZURECLI/2.48.0 azsdk-python-azure-mgmt-msi/7.0.0 Python/3.10.0 (Windows-10-10.0.22621-SP0)
-=======
       - AZURECLI/2.47.0 azsdk-python-azure-mgmt-msi/7.0.0 Python/3.10.11 (Linux-5.15.0-1036-azure-x86_64-with-glibc2.31)
         VSTS_7b238909-6802-4b65-b90d-184bca47f458_build_220_0
->>>>>>> 0f6943b9
     method: PUT
     uri: https://management.azure.com/subscriptions/00000000-0000-0000-0000-000000000000/resourceGroups/img_tmpl_cancel_000001/providers/Microsoft.ManagedIdentity/userAssignedIdentities/ide1?api-version=2023-01-31
   response:
     body:
-<<<<<<< HEAD
-      string: '{"location":"westus","tags":{},"id":"/subscriptions/00000000-0000-0000-0000-000000000000/resourcegroups/img_tmpl_cancel_000001/providers/Microsoft.ManagedIdentity/userAssignedIdentities/ide1","name":"ide1","type":"Microsoft.ManagedIdentity/userAssignedIdentities","properties":{"tenantId":"54826b22-38d6-4fb2-bad9-b7b93a3e9c5a","principalId":"aec93c82-a719-4b1b-b13f-4cdd804bfd98","clientId":"38187bce-148e-4339-bd20-ff94d3a61c55"}}'
-=======
       string: '{"location":"westus","tags":{},"id":"/subscriptions/00000000-0000-0000-0000-000000000000/resourcegroups/img_tmpl_cancel_000001/providers/Microsoft.ManagedIdentity/userAssignedIdentities/ide1","name":"ide1","type":"Microsoft.ManagedIdentity/userAssignedIdentities","properties":{"tenantId":"54826b22-38d6-4fb2-bad9-b7b93a3e9c5a","principalId":"ed65dee3-d016-4ebe-87de-d9f1e25519c3","clientId":"7dc8eeb4-f5d5-4540-9ed4-2ed13879b285"}}'
->>>>>>> 0f6943b9
     headers:
       cache-control:
       - no-cache
@@ -99,11 +75,7 @@
       content-type:
       - application/json; charset=utf-8
       date:
-<<<<<<< HEAD
-      - Wed, 26 Apr 2023 04:53:03 GMT
-=======
       - Thu, 25 May 2023 07:58:15 GMT
->>>>>>> 0f6943b9
       expires:
       - '-1'
       location:
@@ -133,15 +105,6 @@
       ParameterSetName:
       - --assignee --role --scope
       User-Agent:
-<<<<<<< HEAD
-      - python/3.10.0 (Windows-10-10.0.22621-SP0) AZURECLI/2.48.0
-    method: GET
-    uri: https://graph.microsoft.com/v1.0/servicePrincipals?$filter=servicePrincipalNames%2Fany%28c%3Ac%20eq%20%2738187bce-148e-4339-bd20-ff94d3a61c55%27%29
-  response:
-    body:
-      string: '{"@odata.context":"https://graph.microsoft.com/v1.0/$metadata#servicePrincipals","value":[{"id":"aec93c82-a719-4b1b-b13f-4cdd804bfd98","deletedDateTime":null,"accountEnabled":true,"alternativeNames":["isExplicit=True","/subscriptions/00000000-0000-0000-0000-000000000000/resourcegroups/img_tmpl_cancel_000001/providers/Microsoft.ManagedIdentity/userAssignedIdentities/ide1"],"appDisplayName":null,"appDescription":null,"appId":"38187bce-148e-4339-bd20-ff94d3a61c55","applicationTemplateId":null,"appOwnerOrganizationId":null,"appRoleAssignmentRequired":false,"createdDateTime":"2023-04-26T04:53:02Z","description":null,"disabledByMicrosoftStatus":null,"displayName":"ide1","homepage":null,"loginUrl":null,"logoutUrl":null,"notes":null,"notificationEmailAddresses":[],"preferredSingleSignOnMode":null,"preferredTokenSigningKeyThumbprint":null,"replyUrls":[],"servicePrincipalNames":["38187bce-148e-4339-bd20-ff94d3a61c55","https://identity.azure.net/ZUa832N/57AUef8PGtMpcAvJvvLqz5VH2DMZyXjZhc0="],"servicePrincipalType":"ManagedIdentity","signInAudience":null,"tags":[],"tokenEncryptionKeyId":null,"info":null,"samlSingleSignOnSettings":null,"addIns":[],"appRoles":[],"keyCredentials":[{"customKeyIdentifier":"AC1296BD371A286499E2FD0DA2842418134BA033","displayName":"CN=38187bce-148e-4339-bd20-ff94d3a61c55,
-        DC=54826b22-38d6-4fb2-bad9-b7b93a3e9c5a","endDateTime":"2023-07-25T04:48:00Z","key":null,"keyId":"27ce0ff1-8881-4758-9e90-eca61db82708","startDateTime":"2023-04-26T04:48:00Z","type":"AsymmetricX509Cert","usage":"Verify"}],"oauth2PermissionScopes":[],"passwordCredentials":[],"resourceSpecificApplicationPermissions":[],"verifiedPublisher":{"displayName":null,"verifiedPublisherId":null,"addedDateTime":null}}]}'
-=======
       - python/3.10.11 (Linux-5.15.0-1036-azure-x86_64-with-glibc2.31) AZURECLI/2.47.0
         VSTS_7b238909-6802-4b65-b90d-184bca47f458_build_220_0
     method: GET
@@ -150,7 +113,6 @@
     body:
       string: '{"@odata.context":"https://graph.microsoft.com/v1.0/$metadata#servicePrincipals","value":[{"id":"ed65dee3-d016-4ebe-87de-d9f1e25519c3","deletedDateTime":null,"accountEnabled":true,"alternativeNames":["isExplicit=True","/subscriptions/00000000-0000-0000-0000-000000000000/resourcegroups/img_tmpl_cancel_000001/providers/Microsoft.ManagedIdentity/userAssignedIdentities/ide1"],"appDisplayName":null,"appDescription":null,"appId":"7dc8eeb4-f5d5-4540-9ed4-2ed13879b285","applicationTemplateId":null,"appOwnerOrganizationId":null,"appRoleAssignmentRequired":false,"createdDateTime":"2023-05-25T07:58:16Z","description":null,"disabledByMicrosoftStatus":null,"displayName":"ide1","homepage":null,"loginUrl":null,"logoutUrl":null,"notes":null,"notificationEmailAddresses":[],"preferredSingleSignOnMode":null,"preferredTokenSigningKeyThumbprint":null,"replyUrls":[],"servicePrincipalNames":["7dc8eeb4-f5d5-4540-9ed4-2ed13879b285","https://identity.azure.net/IDS1RkO4AfeO3kEGf7rpS2eyciaYANUsn/TnoO/QMkE="],"servicePrincipalType":"ManagedIdentity","signInAudience":null,"tags":[],"tokenEncryptionKeyId":null,"info":null,"samlSingleSignOnSettings":null,"addIns":[],"appRoles":[],"keyCredentials":[{"customKeyIdentifier":"DAC7CCED1855CD489066F514106428CDCBB257D9","displayName":"CN=7dc8eeb4-f5d5-4540-9ed4-2ed13879b285,
         DC=54826b22-38d6-4fb2-bad9-b7b93a3e9c5a","endDateTime":"2023-08-23T07:53:00Z","key":null,"keyId":"19842667-ac9e-428b-888b-4b35c40711fc","startDateTime":"2023-05-25T07:53:00Z","type":"AsymmetricX509Cert","usage":"Verify"}],"oauth2PermissionScopes":[],"passwordCredentials":[],"resourceSpecificApplicationPermissions":[],"verifiedPublisher":{"displayName":null,"verifiedPublisherId":null,"addedDateTime":null}}]}'
->>>>>>> 0f6943b9
     headers:
       cache-control:
       - no-cache
@@ -159,19 +121,11 @@
       content-type:
       - application/json;odata.metadata=minimal;odata.streaming=true;IEEE754Compatible=false;charset=utf-8
       date:
-<<<<<<< HEAD
-      - Wed, 26 Apr 2023 04:53:49 GMT
-      odata-version:
-      - '4.0'
-      request-id:
-      - 5960fdff-86e7-4a3e-9e8a-1f0e0da39252
-=======
       - Thu, 25 May 2023 07:59:01 GMT
       odata-version:
       - '4.0'
       request-id:
       - d064f664-2b91-4e7a-a23c-610bbcfe04cd
->>>>>>> 0f6943b9
       strict-transport-security:
       - max-age=31536000
       transfer-encoding:
@@ -179,11 +133,7 @@
       vary:
       - Accept-Encoding
       x-ms-ags-diagnostic:
-<<<<<<< HEAD
-      - '{"ServerInfo":{"DataCenter":"Korea Central","Slice":"E","Ring":"3","ScaleUnit":"001","RoleInstance":"SE1PEPF00005C01"}}'
-=======
       - '{"ServerInfo":{"DataCenter":"East US","Slice":"E","Ring":"5","ScaleUnit":"002","RoleInstance":"BL02EPF000028A6"}}'
->>>>>>> 0f6943b9
       x-ms-resource-unit:
       - '1'
     status:
@@ -203,13 +153,8 @@
       ParameterSetName:
       - --assignee --role --scope
       User-Agent:
-<<<<<<< HEAD
-      - AZURECLI/2.48.0 azsdk-python-azure-mgmt-authorization/3.0.0 Python/3.10.0
-        (Windows-10-10.0.22621-SP0)
-=======
       - AZURECLI/2.47.0 azsdk-python-azure-mgmt-authorization/3.0.0 Python/3.10.11
         (Linux-5.15.0-1036-azure-x86_64-with-glibc2.31) VSTS_7b238909-6802-4b65-b90d-184bca47f458_build_220_0
->>>>>>> 0f6943b9
     method: GET
     uri: https://management.azure.com/subscriptions/00000000-0000-0000-0000-000000000000/resourceGroups/img_tmpl_cancel_000001/providers/Microsoft.Authorization/roleDefinitions?$filter=roleName%20eq%20%27Contributor%27&api-version=2022-04-01
   response:
@@ -225,11 +170,7 @@
       content-type:
       - application/json; charset=utf-8
       date:
-<<<<<<< HEAD
-      - Wed, 26 Apr 2023 04:53:49 GMT
-=======
       - Thu, 25 May 2023 07:59:01 GMT
->>>>>>> 0f6943b9
       expires:
       - '-1'
       pragma:
@@ -249,11 +190,7 @@
       message: OK
 - request:
     body: '{"properties": {"roleDefinitionId": "/subscriptions/00000000-0000-0000-0000-000000000000/providers/Microsoft.Authorization/roleDefinitions/b24988ac-6180-42a0-ab88-20f7382dd24c",
-<<<<<<< HEAD
-      "principalId": "aec93c82-a719-4b1b-b13f-4cdd804bfd98", "principalType": "ServicePrincipal"}}'
-=======
       "principalId": "ed65dee3-d016-4ebe-87de-d9f1e25519c3", "principalType": "ServicePrincipal"}}'
->>>>>>> 0f6943b9
     headers:
       Accept:
       - application/json
@@ -272,22 +209,13 @@
       ParameterSetName:
       - --assignee --role --scope
       User-Agent:
-<<<<<<< HEAD
-      - AZURECLI/2.48.0 azsdk-python-azure-mgmt-authorization/3.0.0 Python/3.10.0
-        (Windows-10-10.0.22621-SP0)
-=======
       - AZURECLI/2.47.0 azsdk-python-azure-mgmt-authorization/3.0.0 Python/3.10.11
         (Linux-5.15.0-1036-azure-x86_64-with-glibc2.31) VSTS_7b238909-6802-4b65-b90d-184bca47f458_build_220_0
->>>>>>> 0f6943b9
     method: PUT
     uri: https://management.azure.com/subscriptions/00000000-0000-0000-0000-000000000000/resourceGroups/img_tmpl_cancel_000001/providers/Microsoft.Authorization/roleAssignments/88888888-0000-0000-0000-000000000001?api-version=2022-04-01
   response:
     body:
-<<<<<<< HEAD
-      string: '{"properties":{"roleDefinitionId":"/subscriptions/00000000-0000-0000-0000-000000000000/providers/Microsoft.Authorization/roleDefinitions/b24988ac-6180-42a0-ab88-20f7382dd24c","principalId":"aec93c82-a719-4b1b-b13f-4cdd804bfd98","principalType":"ServicePrincipal","scope":"/subscriptions/00000000-0000-0000-0000-000000000000/resourceGroups/img_tmpl_cancel_000001","condition":null,"conditionVersion":null,"createdOn":"2023-04-26T04:53:50.5405201Z","updatedOn":"2023-04-26T04:53:51.6009185Z","createdBy":null,"updatedBy":"0581142e-ae8f-4bc0-9a0d-ffb7cbad05b2","delegatedManagedIdentityResourceId":null,"description":null},"id":"/subscriptions/00000000-0000-0000-0000-000000000000/resourceGroups/img_tmpl_cancel_000001/providers/Microsoft.Authorization/roleAssignments/88888888-0000-0000-0000-000000000001","type":"Microsoft.Authorization/roleAssignments","name":"88888888-0000-0000-0000-000000000001"}'
-=======
       string: '{"properties":{"roleDefinitionId":"/subscriptions/00000000-0000-0000-0000-000000000000/providers/Microsoft.Authorization/roleDefinitions/b24988ac-6180-42a0-ab88-20f7382dd24c","principalId":"ed65dee3-d016-4ebe-87de-d9f1e25519c3","principalType":"ServicePrincipal","scope":"/subscriptions/00000000-0000-0000-0000-000000000000/resourceGroups/img_tmpl_cancel_000001","condition":null,"conditionVersion":null,"createdOn":"2023-05-25T07:59:02.1280128Z","updatedOn":"2023-05-25T07:59:02.6740268Z","createdBy":null,"updatedBy":"6b30bdc6-696a-46fb-82d7-739c2fb147b7","delegatedManagedIdentityResourceId":null,"description":null},"id":"/subscriptions/00000000-0000-0000-0000-000000000000/resourceGroups/img_tmpl_cancel_000001/providers/Microsoft.Authorization/roleAssignments/88888888-0000-0000-0000-000000000001","type":"Microsoft.Authorization/roleAssignments","name":"88888888-0000-0000-0000-000000000001"}'
->>>>>>> 0f6943b9
     headers:
       cache-control:
       - no-cache
@@ -296,11 +224,7 @@
       content-type:
       - application/json; charset=utf-8
       date:
-<<<<<<< HEAD
-      - Wed, 26 Apr 2023 04:53:54 GMT
-=======
       - Thu, 25 May 2023 07:59:04 GMT
->>>>>>> 0f6943b9
       expires:
       - '-1'
       pragma:
@@ -328,38 +252,22 @@
       ParameterSetName:
       - -g -n --image-source --managed-image-destinations --identity
       User-Agent:
-<<<<<<< HEAD
-      - AZURECLI/2.48.0 azsdk-python-azure-mgmt-resource/22.0.0 Python/3.10.0 (Windows-10-10.0.22621-SP0)
-=======
       - AZURECLI/2.47.0 azsdk-python-azure-mgmt-resource/22.0.0 Python/3.10.11 (Linux-5.15.0-1036-azure-x86_64-with-glibc2.31)
         VSTS_7b238909-6802-4b65-b90d-184bca47f458_build_220_0
->>>>>>> 0f6943b9
     method: GET
     uri: https://management.azure.com/subscriptions/00000000-0000-0000-0000-000000000000/resourcegroups/img_tmpl_cancel_000001?api-version=2022-09-01
   response:
     body:
-<<<<<<< HEAD
-      string: '{"id":"/subscriptions/00000000-0000-0000-0000-000000000000/resourceGroups/img_tmpl_cancel_000001","name":"img_tmpl_cancel_000001","type":"Microsoft.Resources/resourceGroups","location":"westus","tags":{"product":"azurecli","cause":"automation","test":"test_image_builder_cancel","date":"2023-04-26T04:52:56Z"},"properties":{"provisioningState":"Succeeded"}}'
-=======
       string: '{"id":"/subscriptions/00000000-0000-0000-0000-000000000000/resourceGroups/img_tmpl_cancel_000001","name":"img_tmpl_cancel_000001","type":"Microsoft.Resources/resourceGroups","location":"westus","tags":{"product":"azurecli","cause":"automation","date":"2023-05-25T07:58:13Z"},"properties":{"provisioningState":"Succeeded"}}'
->>>>>>> 0f6943b9
-    headers:
-      cache-control:
-      - no-cache
-      content-length:
-<<<<<<< HEAD
-      - '357'
+    headers:
+      cache-control:
+      - no-cache
+      content-length:
+      - '322'
       content-type:
       - application/json; charset=utf-8
       date:
-      - Wed, 26 Apr 2023 04:53:54 GMT
-=======
-      - '322'
-      content-type:
-      - application/json; charset=utf-8
-      date:
       - Thu, 25 May 2023 07:59:04 GMT
->>>>>>> 0f6943b9
       expires:
       - '-1'
       pragma:
@@ -387,457 +295,12 @@
       ParameterSetName:
       - -g -n --image-source --managed-image-destinations --identity
       User-Agent:
-<<<<<<< HEAD
-      - AZURECLI/2.48.0 azsdk-python-azure-mgmt-resource/22.0.0 Python/3.10.0 (Windows-10-10.0.22621-SP0)
-=======
       - AZURECLI/2.47.0 azsdk-python-azure-mgmt-resource/22.0.0 Python/3.10.11 (Linux-5.15.0-1036-azure-x86_64-with-glibc2.31)
         VSTS_7b238909-6802-4b65-b90d-184bca47f458_build_220_0
->>>>>>> 0f6943b9
     method: GET
     uri: https://management.azure.com/subscriptions/00000000-0000-0000-0000-000000000000/locations?api-version=2019-11-01
   response:
     body:
-<<<<<<< HEAD
-      string: "{\"value\":[{\"id\":\"/subscriptions/00000000-0000-0000-0000-000000000000/locations/eastus\"\
-        ,\"name\":\"eastus\",\"displayName\":\"East US\",\"regionalDisplayName\":\"\
-        (US) East US\",\"metadata\":{\"regionType\":\"Physical\",\"regionCategory\"\
-        :\"Recommended\",\"geographyGroup\":\"US\",\"longitude\":\"-79.8164\",\"latitude\"\
-        :\"37.3719\",\"physicalLocation\":\"Virginia\",\"pairedRegion\":[{\"name\"\
-        :\"westus\",\"id\":\"/subscriptions/00000000-0000-0000-0000-000000000000/locations/westus\"\
-        }]}},{\"id\":\"/subscriptions/00000000-0000-0000-0000-000000000000/locations/eastus2\"\
-        ,\"name\":\"eastus2\",\"displayName\":\"East US 2\",\"regionalDisplayName\"\
-        :\"(US) East US 2\",\"metadata\":{\"regionType\":\"Physical\",\"regionCategory\"\
-        :\"Recommended\",\"geographyGroup\":\"US\",\"longitude\":\"-78.3889\",\"latitude\"\
-        :\"36.6681\",\"physicalLocation\":\"Virginia\",\"pairedRegion\":[{\"name\"\
-        :\"centralus\",\"id\":\"/subscriptions/00000000-0000-0000-0000-000000000000/locations/centralus\"\
-        }]}},{\"id\":\"/subscriptions/00000000-0000-0000-0000-000000000000/locations/southcentralus\"\
-        ,\"name\":\"southcentralus\",\"displayName\":\"South Central US\",\"regionalDisplayName\"\
-        :\"(US) South Central US\",\"metadata\":{\"regionType\":\"Physical\",\"regionCategory\"\
-        :\"Recommended\",\"geographyGroup\":\"US\",\"longitude\":\"-98.5\",\"latitude\"\
-        :\"29.4167\",\"physicalLocation\":\"Texas\",\"pairedRegion\":[{\"name\":\"\
-        northcentralus\",\"id\":\"/subscriptions/00000000-0000-0000-0000-000000000000/locations/northcentralus\"\
-        }]}},{\"id\":\"/subscriptions/00000000-0000-0000-0000-000000000000/locations/westus2\"\
-        ,\"name\":\"westus2\",\"displayName\":\"West US 2\",\"regionalDisplayName\"\
-        :\"(US) West US 2\",\"metadata\":{\"regionType\":\"Physical\",\"regionCategory\"\
-        :\"Recommended\",\"geographyGroup\":\"US\",\"longitude\":\"-119.852\",\"latitude\"\
-        :\"47.233\",\"physicalLocation\":\"Washington\",\"pairedRegion\":[{\"name\"\
-        :\"westcentralus\",\"id\":\"/subscriptions/00000000-0000-0000-0000-000000000000/locations/westcentralus\"\
-        }]}},{\"id\":\"/subscriptions/00000000-0000-0000-0000-000000000000/locations/westus3\"\
-        ,\"name\":\"westus3\",\"displayName\":\"West US 3\",\"regionalDisplayName\"\
-        :\"(US) West US 3\",\"metadata\":{\"regionType\":\"Physical\",\"regionCategory\"\
-        :\"Recommended\",\"geographyGroup\":\"US\",\"longitude\":\"-112.074036\",\"\
-        latitude\":\"33.448376\",\"physicalLocation\":\"Phoenix\",\"pairedRegion\"\
-        :[{\"name\":\"eastus\",\"id\":\"/subscriptions/00000000-0000-0000-0000-000000000000/locations/eastus\"\
-        }]}},{\"id\":\"/subscriptions/00000000-0000-0000-0000-000000000000/locations/australiaeast\"\
-        ,\"name\":\"australiaeast\",\"displayName\":\"Australia East\",\"regionalDisplayName\"\
-        :\"(Asia Pacific) Australia East\",\"metadata\":{\"regionType\":\"Physical\"\
-        ,\"regionCategory\":\"Recommended\",\"geographyGroup\":\"Asia Pacific\",\"\
-        longitude\":\"151.2094\",\"latitude\":\"-33.86\",\"physicalLocation\":\"New\
-        \ South Wales\",\"pairedRegion\":[{\"name\":\"australiasoutheast\",\"id\"\
-        :\"/subscriptions/00000000-0000-0000-0000-000000000000/locations/australiasoutheast\"\
-        }]}},{\"id\":\"/subscriptions/00000000-0000-0000-0000-000000000000/locations/southeastasia\"\
-        ,\"name\":\"southeastasia\",\"displayName\":\"Southeast Asia\",\"regionalDisplayName\"\
-        :\"(Asia Pacific) Southeast Asia\",\"metadata\":{\"regionType\":\"Physical\"\
-        ,\"regionCategory\":\"Recommended\",\"geographyGroup\":\"Asia Pacific\",\"\
-        longitude\":\"103.833\",\"latitude\":\"1.283\",\"physicalLocation\":\"Singapore\"\
-        ,\"pairedRegion\":[{\"name\":\"eastasia\",\"id\":\"/subscriptions/00000000-0000-0000-0000-000000000000/locations/eastasia\"\
-        }]}},{\"id\":\"/subscriptions/00000000-0000-0000-0000-000000000000/locations/northeurope\"\
-        ,\"name\":\"northeurope\",\"displayName\":\"North Europe\",\"regionalDisplayName\"\
-        :\"(Europe) North Europe\",\"metadata\":{\"regionType\":\"Physical\",\"regionCategory\"\
-        :\"Recommended\",\"geographyGroup\":\"Europe\",\"longitude\":\"-6.2597\",\"\
-        latitude\":\"53.3478\",\"physicalLocation\":\"Ireland\",\"pairedRegion\":[{\"\
-        name\":\"westeurope\",\"id\":\"/subscriptions/00000000-0000-0000-0000-000000000000/locations/westeurope\"\
-        }]}},{\"id\":\"/subscriptions/00000000-0000-0000-0000-000000000000/locations/swedencentral\"\
-        ,\"name\":\"swedencentral\",\"displayName\":\"Sweden Central\",\"regionalDisplayName\"\
-        :\"(Europe) Sweden Central\",\"metadata\":{\"regionType\":\"Physical\",\"\
-        regionCategory\":\"Recommended\",\"geographyGroup\":\"Europe\",\"longitude\"\
-        :\"17.14127\",\"latitude\":\"60.67488\",\"physicalLocation\":\"G\xE4vle\"\
-        ,\"pairedRegion\":[{\"name\":\"swedensouth\",\"id\":\"/subscriptions/00000000-0000-0000-0000-000000000000/locations/swedensouth\"\
-        }]}},{\"id\":\"/subscriptions/00000000-0000-0000-0000-000000000000/locations/uksouth\"\
-        ,\"name\":\"uksouth\",\"displayName\":\"UK South\",\"regionalDisplayName\"\
-        :\"(Europe) UK South\",\"metadata\":{\"regionType\":\"Physical\",\"regionCategory\"\
-        :\"Recommended\",\"geographyGroup\":\"Europe\",\"longitude\":\"-0.799\",\"\
-        latitude\":\"50.941\",\"physicalLocation\":\"London\",\"pairedRegion\":[{\"\
-        name\":\"ukwest\",\"id\":\"/subscriptions/00000000-0000-0000-0000-000000000000/locations/ukwest\"\
-        }]}},{\"id\":\"/subscriptions/00000000-0000-0000-0000-000000000000/locations/westeurope\"\
-        ,\"name\":\"westeurope\",\"displayName\":\"West Europe\",\"regionalDisplayName\"\
-        :\"(Europe) West Europe\",\"metadata\":{\"regionType\":\"Physical\",\"regionCategory\"\
-        :\"Recommended\",\"geographyGroup\":\"Europe\",\"longitude\":\"4.9\",\"latitude\"\
-        :\"52.3667\",\"physicalLocation\":\"Netherlands\",\"pairedRegion\":[{\"name\"\
-        :\"northeurope\",\"id\":\"/subscriptions/00000000-0000-0000-0000-000000000000/locations/northeurope\"\
-        }]}},{\"id\":\"/subscriptions/00000000-0000-0000-0000-000000000000/locations/centralus\"\
-        ,\"name\":\"centralus\",\"displayName\":\"Central US\",\"regionalDisplayName\"\
-        :\"(US) Central US\",\"metadata\":{\"regionType\":\"Physical\",\"regionCategory\"\
-        :\"Recommended\",\"geographyGroup\":\"US\",\"longitude\":\"-93.6208\",\"latitude\"\
-        :\"41.5908\",\"physicalLocation\":\"Iowa\",\"pairedRegion\":[{\"name\":\"\
-        eastus2\",\"id\":\"/subscriptions/00000000-0000-0000-0000-000000000000/locations/eastus2\"\
-        }]}},{\"id\":\"/subscriptions/00000000-0000-0000-0000-000000000000/locations/southafricanorth\"\
-        ,\"name\":\"southafricanorth\",\"displayName\":\"South Africa North\",\"regionalDisplayName\"\
-        :\"(Africa) South Africa North\",\"metadata\":{\"regionType\":\"Physical\"\
-        ,\"regionCategory\":\"Recommended\",\"geographyGroup\":\"Africa\",\"longitude\"\
-        :\"28.21837\",\"latitude\":\"-25.73134\",\"physicalLocation\":\"Johannesburg\"\
-        ,\"pairedRegion\":[{\"name\":\"southafricawest\",\"id\":\"/subscriptions/00000000-0000-0000-0000-000000000000/locations/southafricawest\"\
-        }]}},{\"id\":\"/subscriptions/00000000-0000-0000-0000-000000000000/locations/centralindia\"\
-        ,\"name\":\"centralindia\",\"displayName\":\"Central India\",\"regionalDisplayName\"\
-        :\"(Asia Pacific) Central India\",\"metadata\":{\"regionType\":\"Physical\"\
-        ,\"regionCategory\":\"Recommended\",\"geographyGroup\":\"Asia Pacific\",\"\
-        longitude\":\"73.9197\",\"latitude\":\"18.5822\",\"physicalLocation\":\"Pune\"\
-        ,\"pairedRegion\":[{\"name\":\"southindia\",\"id\":\"/subscriptions/00000000-0000-0000-0000-000000000000/locations/southindia\"\
-        }]}},{\"id\":\"/subscriptions/00000000-0000-0000-0000-000000000000/locations/eastasia\"\
-        ,\"name\":\"eastasia\",\"displayName\":\"East Asia\",\"regionalDisplayName\"\
-        :\"(Asia Pacific) East Asia\",\"metadata\":{\"regionType\":\"Physical\",\"\
-        regionCategory\":\"Recommended\",\"geographyGroup\":\"Asia Pacific\",\"longitude\"\
-        :\"114.188\",\"latitude\":\"22.267\",\"physicalLocation\":\"Hong Kong\",\"\
-        pairedRegion\":[{\"name\":\"southeastasia\",\"id\":\"/subscriptions/00000000-0000-0000-0000-000000000000/locations/southeastasia\"\
-        }]}},{\"id\":\"/subscriptions/00000000-0000-0000-0000-000000000000/locations/japaneast\"\
-        ,\"name\":\"japaneast\",\"displayName\":\"Japan East\",\"regionalDisplayName\"\
-        :\"(Asia Pacific) Japan East\",\"metadata\":{\"regionType\":\"Physical\",\"\
-        regionCategory\":\"Recommended\",\"geographyGroup\":\"Asia Pacific\",\"longitude\"\
-        :\"139.77\",\"latitude\":\"35.68\",\"physicalLocation\":\"Tokyo, Saitama\"\
-        ,\"pairedRegion\":[{\"name\":\"japanwest\",\"id\":\"/subscriptions/00000000-0000-0000-0000-000000000000/locations/japanwest\"\
-        }]}},{\"id\":\"/subscriptions/00000000-0000-0000-0000-000000000000/locations/koreacentral\"\
-        ,\"name\":\"koreacentral\",\"displayName\":\"Korea Central\",\"regionalDisplayName\"\
-        :\"(Asia Pacific) Korea Central\",\"metadata\":{\"regionType\":\"Physical\"\
-        ,\"regionCategory\":\"Recommended\",\"geographyGroup\":\"Asia Pacific\",\"\
-        longitude\":\"126.978\",\"latitude\":\"37.5665\",\"physicalLocation\":\"Seoul\"\
-        ,\"pairedRegion\":[{\"name\":\"koreasouth\",\"id\":\"/subscriptions/00000000-0000-0000-0000-000000000000/locations/koreasouth\"\
-        }]}},{\"id\":\"/subscriptions/00000000-0000-0000-0000-000000000000/locations/canadacentral\"\
-        ,\"name\":\"canadacentral\",\"displayName\":\"Canada Central\",\"regionalDisplayName\"\
-        :\"(Canada) Canada Central\",\"metadata\":{\"regionType\":\"Physical\",\"\
-        regionCategory\":\"Recommended\",\"geographyGroup\":\"Canada\",\"longitude\"\
-        :\"-79.383\",\"latitude\":\"43.653\",\"physicalLocation\":\"Toronto\",\"pairedRegion\"\
-        :[{\"name\":\"canadaeast\",\"id\":\"/subscriptions/00000000-0000-0000-0000-000000000000/locations/canadaeast\"\
-        }]}},{\"id\":\"/subscriptions/00000000-0000-0000-0000-000000000000/locations/francecentral\"\
-        ,\"name\":\"francecentral\",\"displayName\":\"France Central\",\"regionalDisplayName\"\
-        :\"(Europe) France Central\",\"metadata\":{\"regionType\":\"Physical\",\"\
-        regionCategory\":\"Recommended\",\"geographyGroup\":\"Europe\",\"longitude\"\
-        :\"2.373\",\"latitude\":\"46.3772\",\"physicalLocation\":\"Paris\",\"pairedRegion\"\
-        :[{\"name\":\"francesouth\",\"id\":\"/subscriptions/00000000-0000-0000-0000-000000000000/locations/francesouth\"\
-        }]}},{\"id\":\"/subscriptions/00000000-0000-0000-0000-000000000000/locations/germanywestcentral\"\
-        ,\"name\":\"germanywestcentral\",\"displayName\":\"Germany West Central\"\
-        ,\"regionalDisplayName\":\"(Europe) Germany West Central\",\"metadata\":{\"\
-        regionType\":\"Physical\",\"regionCategory\":\"Recommended\",\"geographyGroup\"\
-        :\"Europe\",\"longitude\":\"8.682127\",\"latitude\":\"50.110924\",\"physicalLocation\"\
-        :\"Frankfurt\",\"pairedRegion\":[{\"name\":\"germanynorth\",\"id\":\"/subscriptions/00000000-0000-0000-0000-000000000000/locations/germanynorth\"\
-        }]}},{\"id\":\"/subscriptions/00000000-0000-0000-0000-000000000000/locations/norwayeast\"\
-        ,\"name\":\"norwayeast\",\"displayName\":\"Norway East\",\"regionalDisplayName\"\
-        :\"(Europe) Norway East\",\"metadata\":{\"regionType\":\"Physical\",\"regionCategory\"\
-        :\"Recommended\",\"geographyGroup\":\"Europe\",\"longitude\":\"10.752245\"\
-        ,\"latitude\":\"59.913868\",\"physicalLocation\":\"Norway\",\"pairedRegion\"\
-        :[{\"name\":\"norwaywest\",\"id\":\"/subscriptions/00000000-0000-0000-0000-000000000000/locations/norwaywest\"\
-        }]}},{\"id\":\"/subscriptions/00000000-0000-0000-0000-000000000000/locations/polandcentral\"\
-        ,\"name\":\"polandcentral\",\"displayName\":\"Poland Central\",\"regionalDisplayName\"\
-        :\"(Europe) Poland Central\",\"metadata\":{\"regionType\":\"Physical\",\"\
-        regionCategory\":\"Recommended\",\"geographyGroup\":\"Europe\",\"longitude\"\
-        :\"21.01666\",\"latitude\":\"52.23334\",\"physicalLocation\":\"Warsaw\",\"\
-        pairedRegion\":[]}},{\"id\":\"/subscriptions/00000000-0000-0000-0000-000000000000/locations/switzerlandnorth\"\
-        ,\"name\":\"switzerlandnorth\",\"displayName\":\"Switzerland North\",\"regionalDisplayName\"\
-        :\"(Europe) Switzerland North\",\"metadata\":{\"regionType\":\"Physical\"\
-        ,\"regionCategory\":\"Recommended\",\"geographyGroup\":\"Europe\",\"longitude\"\
-        :\"8.564572\",\"latitude\":\"47.451542\",\"physicalLocation\":\"Zurich\",\"\
-        pairedRegion\":[{\"name\":\"switzerlandwest\",\"id\":\"/subscriptions/00000000-0000-0000-0000-000000000000/locations/switzerlandwest\"\
-        }]}},{\"id\":\"/subscriptions/00000000-0000-0000-0000-000000000000/locations/uaenorth\"\
-        ,\"name\":\"uaenorth\",\"displayName\":\"UAE North\",\"regionalDisplayName\"\
-        :\"(Middle East) UAE North\",\"metadata\":{\"regionType\":\"Physical\",\"\
-        regionCategory\":\"Recommended\",\"geographyGroup\":\"Middle East\",\"longitude\"\
-        :\"55.316666\",\"latitude\":\"25.266666\",\"physicalLocation\":\"Dubai\",\"\
-        pairedRegion\":[{\"name\":\"uaecentral\",\"id\":\"/subscriptions/00000000-0000-0000-0000-000000000000/locations/uaecentral\"\
-        }]}},{\"id\":\"/subscriptions/00000000-0000-0000-0000-000000000000/locations/brazilsouth\"\
-        ,\"name\":\"brazilsouth\",\"displayName\":\"Brazil South\",\"regionalDisplayName\"\
-        :\"(South America) Brazil South\",\"metadata\":{\"regionType\":\"Physical\"\
-        ,\"regionCategory\":\"Recommended\",\"geographyGroup\":\"South America\",\"\
-        longitude\":\"-46.633\",\"latitude\":\"-23.55\",\"physicalLocation\":\"Sao\
-        \ Paulo State\",\"pairedRegion\":[{\"name\":\"southcentralus\",\"id\":\"/subscriptions/00000000-0000-0000-0000-000000000000/locations/southcentralus\"\
-        }]}},{\"id\":\"/subscriptions/00000000-0000-0000-0000-000000000000/locations/centraluseuap\"\
-        ,\"name\":\"centraluseuap\",\"displayName\":\"Central US EUAP\",\"regionalDisplayName\"\
-        :\"(US) Central US EUAP\",\"metadata\":{\"regionType\":\"Physical\",\"regionCategory\"\
-        :\"Recommended\",\"geographyGroup\":\"US\",\"longitude\":\"-93.6208\",\"latitude\"\
-        :\"41.5908\",\"physicalLocation\":\"\",\"pairedRegion\":[{\"name\":\"eastus2euap\"\
-        ,\"id\":\"/subscriptions/00000000-0000-0000-0000-000000000000/locations/eastus2euap\"\
-        }]}},{\"id\":\"/subscriptions/00000000-0000-0000-0000-000000000000/locations/eastus2euap\"\
-        ,\"name\":\"eastus2euap\",\"displayName\":\"East US 2 EUAP\",\"regionalDisplayName\"\
-        :\"(US) East US 2 EUAP\",\"metadata\":{\"regionType\":\"Physical\",\"regionCategory\"\
-        :\"Recommended\",\"geographyGroup\":\"US\",\"longitude\":\"-78.3889\",\"latitude\"\
-        :\"36.6681\",\"physicalLocation\":\"\",\"pairedRegion\":[{\"name\":\"centraluseuap\"\
-        ,\"id\":\"/subscriptions/00000000-0000-0000-0000-000000000000/locations/centraluseuap\"\
-        }]}},{\"id\":\"/subscriptions/00000000-0000-0000-0000-000000000000/locations/qatarcentral\"\
-        ,\"name\":\"qatarcentral\",\"displayName\":\"Qatar Central\",\"regionalDisplayName\"\
-        :\"(Middle East) Qatar Central\",\"metadata\":{\"regionType\":\"Physical\"\
-        ,\"regionCategory\":\"Recommended\",\"geographyGroup\":\"Middle East\",\"\
-        longitude\":\"51.439327\",\"latitude\":\"25.551462\",\"physicalLocation\"\
-        :\"Doha\",\"pairedRegion\":[]}},{\"id\":\"/subscriptions/00000000-0000-0000-0000-000000000000/locations/centralusstage\"\
-        ,\"name\":\"centralusstage\",\"displayName\":\"Central US (Stage)\",\"regionalDisplayName\"\
-        :\"(US) Central US (Stage)\",\"metadata\":{\"regionType\":\"Logical\",\"regionCategory\"\
-        :\"Other\",\"geographyGroup\":\"US\"}},{\"id\":\"/subscriptions/00000000-0000-0000-0000-000000000000/locations/eastusstage\"\
-        ,\"name\":\"eastusstage\",\"displayName\":\"East US (Stage)\",\"regionalDisplayName\"\
-        :\"(US) East US (Stage)\",\"metadata\":{\"regionType\":\"Logical\",\"regionCategory\"\
-        :\"Other\",\"geographyGroup\":\"US\"}},{\"id\":\"/subscriptions/00000000-0000-0000-0000-000000000000/locations/eastus2stage\"\
-        ,\"name\":\"eastus2stage\",\"displayName\":\"East US 2 (Stage)\",\"regionalDisplayName\"\
-        :\"(US) East US 2 (Stage)\",\"metadata\":{\"regionType\":\"Logical\",\"regionCategory\"\
-        :\"Other\",\"geographyGroup\":\"US\"}},{\"id\":\"/subscriptions/00000000-0000-0000-0000-000000000000/locations/northcentralusstage\"\
-        ,\"name\":\"northcentralusstage\",\"displayName\":\"North Central US (Stage)\"\
-        ,\"regionalDisplayName\":\"(US) North Central US (Stage)\",\"metadata\":{\"\
-        regionType\":\"Logical\",\"regionCategory\":\"Other\",\"geographyGroup\":\"\
-        US\"}},{\"id\":\"/subscriptions/00000000-0000-0000-0000-000000000000/locations/southcentralusstage\"\
-        ,\"name\":\"southcentralusstage\",\"displayName\":\"South Central US (Stage)\"\
-        ,\"regionalDisplayName\":\"(US) South Central US (Stage)\",\"metadata\":{\"\
-        regionType\":\"Logical\",\"regionCategory\":\"Other\",\"geographyGroup\":\"\
-        US\"}},{\"id\":\"/subscriptions/00000000-0000-0000-0000-000000000000/locations/westusstage\"\
-        ,\"name\":\"westusstage\",\"displayName\":\"West US (Stage)\",\"regionalDisplayName\"\
-        :\"(US) West US (Stage)\",\"metadata\":{\"regionType\":\"Logical\",\"regionCategory\"\
-        :\"Other\",\"geographyGroup\":\"US\"}},{\"id\":\"/subscriptions/00000000-0000-0000-0000-000000000000/locations/westus2stage\"\
-        ,\"name\":\"westus2stage\",\"displayName\":\"West US 2 (Stage)\",\"regionalDisplayName\"\
-        :\"(US) West US 2 (Stage)\",\"metadata\":{\"regionType\":\"Logical\",\"regionCategory\"\
-        :\"Other\",\"geographyGroup\":\"US\"}},{\"id\":\"/subscriptions/00000000-0000-0000-0000-000000000000/locations/asia\"\
-        ,\"name\":\"asia\",\"displayName\":\"Asia\",\"regionalDisplayName\":\"Asia\"\
-        ,\"metadata\":{\"regionType\":\"Logical\",\"regionCategory\":\"Other\"}},{\"\
-        id\":\"/subscriptions/00000000-0000-0000-0000-000000000000/locations/asiapacific\"\
-        ,\"name\":\"asiapacific\",\"displayName\":\"Asia Pacific\",\"regionalDisplayName\"\
-        :\"Asia Pacific\",\"metadata\":{\"regionType\":\"Logical\",\"regionCategory\"\
-        :\"Other\"}},{\"id\":\"/subscriptions/00000000-0000-0000-0000-000000000000/locations/australia\"\
-        ,\"name\":\"australia\",\"displayName\":\"Australia\",\"regionalDisplayName\"\
-        :\"Australia\",\"metadata\":{\"regionType\":\"Logical\",\"regionCategory\"\
-        :\"Other\"}},{\"id\":\"/subscriptions/00000000-0000-0000-0000-000000000000/locations/brazil\"\
-        ,\"name\":\"brazil\",\"displayName\":\"Brazil\",\"regionalDisplayName\":\"\
-        Brazil\",\"metadata\":{\"regionType\":\"Logical\",\"regionCategory\":\"Other\"\
-        }},{\"id\":\"/subscriptions/00000000-0000-0000-0000-000000000000/locations/canada\"\
-        ,\"name\":\"canada\",\"displayName\":\"Canada\",\"regionalDisplayName\":\"\
-        Canada\",\"metadata\":{\"regionType\":\"Logical\",\"regionCategory\":\"Other\"\
-        }},{\"id\":\"/subscriptions/00000000-0000-0000-0000-000000000000/locations/chilecentral\"\
-        ,\"name\":\"chilecentral\",\"displayName\":\"Chile Central\",\"regionalDisplayName\"\
-        :\"Chile Central\",\"metadata\":{\"regionType\":\"Physical\",\"regionCategory\"\
-        :\"Other\"}},{\"id\":\"/subscriptions/00000000-0000-0000-0000-000000000000/locations/europe\"\
-        ,\"name\":\"europe\",\"displayName\":\"Europe\",\"regionalDisplayName\":\"\
-        Europe\",\"metadata\":{\"regionType\":\"Logical\",\"regionCategory\":\"Other\"\
-        }},{\"id\":\"/subscriptions/00000000-0000-0000-0000-000000000000/locations/france\"\
-        ,\"name\":\"france\",\"displayName\":\"France\",\"regionalDisplayName\":\"\
-        France\",\"metadata\":{\"regionType\":\"Logical\",\"regionCategory\":\"Other\"\
-        }},{\"id\":\"/subscriptions/00000000-0000-0000-0000-000000000000/locations/germany\"\
-        ,\"name\":\"germany\",\"displayName\":\"Germany\",\"regionalDisplayName\"\
-        :\"Germany\",\"metadata\":{\"regionType\":\"Logical\",\"regionCategory\":\"\
-        Other\"}},{\"id\":\"/subscriptions/00000000-0000-0000-0000-000000000000/locations/global\"\
-        ,\"name\":\"global\",\"displayName\":\"Global\",\"regionalDisplayName\":\"\
-        Global\",\"metadata\":{\"regionType\":\"Logical\",\"regionCategory\":\"Other\"\
-        }},{\"id\":\"/subscriptions/00000000-0000-0000-0000-000000000000/locations/india\"\
-        ,\"name\":\"india\",\"displayName\":\"India\",\"regionalDisplayName\":\"India\"\
-        ,\"metadata\":{\"regionType\":\"Logical\",\"regionCategory\":\"Other\"}},{\"\
-        id\":\"/subscriptions/00000000-0000-0000-0000-000000000000/locations/israelcentral\"\
-        ,\"name\":\"israelcentral\",\"displayName\":\"Israel Central\",\"regionalDisplayName\"\
-        :\"Israel Central\",\"metadata\":{\"regionType\":\"Physical\",\"regionCategory\"\
-        :\"Other\"}},{\"id\":\"/subscriptions/00000000-0000-0000-0000-000000000000/locations/israelnorthwest\"\
-        ,\"name\":\"israelnorthwest\",\"displayName\":\"Israel Northwest\",\"regionalDisplayName\"\
-        :\"Israel Northwest\",\"metadata\":{\"regionType\":\"Physical\",\"regionCategory\"\
-        :\"Other\"}},{\"id\":\"/subscriptions/00000000-0000-0000-0000-000000000000/locations/italynorth\"\
-        ,\"name\":\"italynorth\",\"displayName\":\"Italy North\",\"regionalDisplayName\"\
-        :\"Italy North\",\"metadata\":{\"regionType\":\"Physical\",\"regionCategory\"\
-        :\"Other\"}},{\"id\":\"/subscriptions/00000000-0000-0000-0000-000000000000/locations/japan\"\
-        ,\"name\":\"japan\",\"displayName\":\"Japan\",\"regionalDisplayName\":\"Japan\"\
-        ,\"metadata\":{\"regionType\":\"Logical\",\"regionCategory\":\"Other\"}},{\"\
-        id\":\"/subscriptions/00000000-0000-0000-0000-000000000000/locations/korea\"\
-        ,\"name\":\"korea\",\"displayName\":\"Korea\",\"regionalDisplayName\":\"Korea\"\
-        ,\"metadata\":{\"regionType\":\"Logical\",\"regionCategory\":\"Other\"}},{\"\
-        id\":\"/subscriptions/00000000-0000-0000-0000-000000000000/locations/malaysiasouth\"\
-        ,\"name\":\"malaysiasouth\",\"displayName\":\"Malaysia South\",\"regionalDisplayName\"\
-        :\"Malaysia South\",\"metadata\":{\"regionType\":\"Physical\",\"regionCategory\"\
-        :\"Other\"}},{\"id\":\"/subscriptions/00000000-0000-0000-0000-000000000000/locations/mexicocentral\"\
-        ,\"name\":\"mexicocentral\",\"displayName\":\"Mexico Central\",\"regionalDisplayName\"\
-        :\"Mexico Central\",\"metadata\":{\"regionType\":\"Physical\",\"regionCategory\"\
-        :\"Other\"}},{\"id\":\"/subscriptions/00000000-0000-0000-0000-000000000000/locations/norway\"\
-        ,\"name\":\"norway\",\"displayName\":\"Norway\",\"regionalDisplayName\":\"\
-        Norway\",\"metadata\":{\"regionType\":\"Logical\",\"regionCategory\":\"Other\"\
-        }},{\"id\":\"/subscriptions/00000000-0000-0000-0000-000000000000/locations/singapore\"\
-        ,\"name\":\"singapore\",\"displayName\":\"Singapore\",\"regionalDisplayName\"\
-        :\"Singapore\",\"metadata\":{\"regionType\":\"Logical\",\"regionCategory\"\
-        :\"Other\"}},{\"id\":\"/subscriptions/00000000-0000-0000-0000-000000000000/locations/southafrica\"\
-        ,\"name\":\"southafrica\",\"displayName\":\"South Africa\",\"regionalDisplayName\"\
-        :\"South Africa\",\"metadata\":{\"regionType\":\"Logical\",\"regionCategory\"\
-        :\"Other\"}},{\"id\":\"/subscriptions/00000000-0000-0000-0000-000000000000/locations/spaincentral\"\
-        ,\"name\":\"spaincentral\",\"displayName\":\"Spain Central\",\"regionalDisplayName\"\
-        :\"Spain Central\",\"metadata\":{\"regionType\":\"Physical\",\"regionCategory\"\
-        :\"Other\"}},{\"id\":\"/subscriptions/00000000-0000-0000-0000-000000000000/locations/switzerland\"\
-        ,\"name\":\"switzerland\",\"displayName\":\"Switzerland\",\"regionalDisplayName\"\
-        :\"Switzerland\",\"metadata\":{\"regionType\":\"Logical\",\"regionCategory\"\
-        :\"Other\"}},{\"id\":\"/subscriptions/00000000-0000-0000-0000-000000000000/locations/taiwannorth\"\
-        ,\"name\":\"taiwannorth\",\"displayName\":\"Taiwan North\",\"regionalDisplayName\"\
-        :\"Taiwan North\",\"metadata\":{\"regionType\":\"Physical\",\"regionCategory\"\
-        :\"Other\"}},{\"id\":\"/subscriptions/00000000-0000-0000-0000-000000000000/locations/taiwannorthwest\"\
-        ,\"name\":\"taiwannorthwest\",\"displayName\":\"Taiwan Northwest\",\"regionalDisplayName\"\
-        :\"Taiwan Northwest\",\"metadata\":{\"regionType\":\"Physical\",\"regionCategory\"\
-        :\"Other\"}},{\"id\":\"/subscriptions/00000000-0000-0000-0000-000000000000/locations/uae\"\
-        ,\"name\":\"uae\",\"displayName\":\"United Arab Emirates\",\"regionalDisplayName\"\
-        :\"United Arab Emirates\",\"metadata\":{\"regionType\":\"Logical\",\"regionCategory\"\
-        :\"Other\"}},{\"id\":\"/subscriptions/00000000-0000-0000-0000-000000000000/locations/uk\"\
-        ,\"name\":\"uk\",\"displayName\":\"United Kingdom\",\"regionalDisplayName\"\
-        :\"United Kingdom\",\"metadata\":{\"regionType\":\"Logical\",\"regionCategory\"\
-        :\"Other\"}},{\"id\":\"/subscriptions/00000000-0000-0000-0000-000000000000/locations/unitedstates\"\
-        ,\"name\":\"unitedstates\",\"displayName\":\"United States\",\"regionalDisplayName\"\
-        :\"United States\",\"metadata\":{\"regionType\":\"Logical\",\"regionCategory\"\
-        :\"Other\"}},{\"id\":\"/subscriptions/00000000-0000-0000-0000-000000000000/locations/unitedstateseuap\"\
-        ,\"name\":\"unitedstateseuap\",\"displayName\":\"United States EUAP\",\"regionalDisplayName\"\
-        :\"United States EUAP\",\"metadata\":{\"regionType\":\"Logical\",\"regionCategory\"\
-        :\"Other\"}},{\"id\":\"/subscriptions/00000000-0000-0000-0000-000000000000/locations/eastasiastage\"\
-        ,\"name\":\"eastasiastage\",\"displayName\":\"East Asia (Stage)\",\"regionalDisplayName\"\
-        :\"(Asia Pacific) East Asia (Stage)\",\"metadata\":{\"regionType\":\"Logical\"\
-        ,\"regionCategory\":\"Other\",\"geographyGroup\":\"Asia Pacific\"}},{\"id\"\
-        :\"/subscriptions/00000000-0000-0000-0000-000000000000/locations/southeastasiastage\"\
-        ,\"name\":\"southeastasiastage\",\"displayName\":\"Southeast Asia (Stage)\"\
-        ,\"regionalDisplayName\":\"(Asia Pacific) Southeast Asia (Stage)\",\"metadata\"\
-        :{\"regionType\":\"Logical\",\"regionCategory\":\"Other\",\"geographyGroup\"\
-        :\"Asia Pacific\"}},{\"id\":\"/subscriptions/00000000-0000-0000-0000-000000000000/locations/brazilus\"\
-        ,\"name\":\"brazilus\",\"displayName\":\"Brazil US\",\"regionalDisplayName\"\
-        :\"(South America) Brazil US\",\"metadata\":{\"regionType\":\"Physical\",\"\
-        regionCategory\":\"Other\",\"geographyGroup\":\"South America\",\"longitude\"\
-        :\"0\",\"latitude\":\"0\",\"physicalLocation\":\"\",\"pairedRegion\":[{\"\
-        name\":\"Brazil Southeast\",\"id\":\"/subscriptions/00000000-0000-0000-0000-000000000000/locations/Brazil\
-        \ Southeast\"},{\"name\":\"brazilus\",\"id\":\"/subscriptions/00000000-0000-0000-0000-000000000000/locations/brazilus\"\
-        }]}},{\"id\":\"/subscriptions/00000000-0000-0000-0000-000000000000/locations/eastusstg\"\
-        ,\"name\":\"eastusstg\",\"displayName\":\"East US STG\",\"regionalDisplayName\"\
-        :\"(US) East US STG\",\"metadata\":{\"regionType\":\"Physical\",\"regionCategory\"\
-        :\"Other\",\"geographyGroup\":\"US\",\"longitude\":\"-79.8164\",\"latitude\"\
-        :\"37.3719\",\"physicalLocation\":\"Virginia\",\"pairedRegion\":[{\"name\"\
-        :\"southcentralusstg\",\"id\":\"/subscriptions/00000000-0000-0000-0000-000000000000/locations/southcentralusstg\"\
-        }]}},{\"id\":\"/subscriptions/00000000-0000-0000-0000-000000000000/locations/northcentralus\"\
-        ,\"name\":\"northcentralus\",\"displayName\":\"North Central US\",\"regionalDisplayName\"\
-        :\"(US) North Central US\",\"metadata\":{\"regionType\":\"Physical\",\"regionCategory\"\
-        :\"Other\",\"geographyGroup\":\"US\",\"longitude\":\"-87.6278\",\"latitude\"\
-        :\"41.8819\",\"physicalLocation\":\"Illinois\",\"pairedRegion\":[{\"name\"\
-        :\"southcentralus\",\"id\":\"/subscriptions/00000000-0000-0000-0000-000000000000/locations/southcentralus\"\
-        }]}},{\"id\":\"/subscriptions/00000000-0000-0000-0000-000000000000/locations/westus\"\
-        ,\"name\":\"westus\",\"displayName\":\"West US\",\"regionalDisplayName\":\"\
-        (US) West US\",\"metadata\":{\"regionType\":\"Physical\",\"regionCategory\"\
-        :\"Other\",\"geographyGroup\":\"US\",\"longitude\":\"-122.417\",\"latitude\"\
-        :\"37.783\",\"physicalLocation\":\"California\",\"pairedRegion\":[{\"name\"\
-        :\"eastus\",\"id\":\"/subscriptions/00000000-0000-0000-0000-000000000000/locations/eastus\"\
-        }]}},{\"id\":\"/subscriptions/00000000-0000-0000-0000-000000000000/locations/jioindiawest\"\
-        ,\"name\":\"jioindiawest\",\"displayName\":\"Jio India West\",\"regionalDisplayName\"\
-        :\"(Asia Pacific) Jio India West\",\"metadata\":{\"regionType\":\"Physical\"\
-        ,\"regionCategory\":\"Other\",\"geographyGroup\":\"Asia Pacific\",\"longitude\"\
-        :\"70.05773\",\"latitude\":\"22.470701\",\"physicalLocation\":\"Jamnagar\"\
-        ,\"pairedRegion\":[{\"name\":\"jioindiacentral\",\"id\":\"/subscriptions/00000000-0000-0000-0000-000000000000/locations/jioindiacentral\"\
-        }]}},{\"id\":\"/subscriptions/00000000-0000-0000-0000-000000000000/locations/southcentralusstg\"\
-        ,\"name\":\"southcentralusstg\",\"displayName\":\"South Central US STG\",\"\
-        regionalDisplayName\":\"(US) South Central US STG\",\"metadata\":{\"regionType\"\
-        :\"Physical\",\"regionCategory\":\"Other\",\"geographyGroup\":\"US\",\"longitude\"\
-        :\"-98.5\",\"latitude\":\"29.4167\",\"physicalLocation\":\"Texas\",\"pairedRegion\"\
-        :[{\"name\":\"eastusstg\",\"id\":\"/subscriptions/00000000-0000-0000-0000-000000000000/locations/eastusstg\"\
-        }]}},{\"id\":\"/subscriptions/00000000-0000-0000-0000-000000000000/locations/westcentralus\"\
-        ,\"name\":\"westcentralus\",\"displayName\":\"West Central US\",\"regionalDisplayName\"\
-        :\"(US) West Central US\",\"metadata\":{\"regionType\":\"Physical\",\"regionCategory\"\
-        :\"Other\",\"geographyGroup\":\"US\",\"longitude\":\"-110.234\",\"latitude\"\
-        :\"40.89\",\"physicalLocation\":\"Wyoming\",\"pairedRegion\":[{\"name\":\"\
-        westus2\",\"id\":\"/subscriptions/00000000-0000-0000-0000-000000000000/locations/westus2\"\
-        }]}},{\"id\":\"/subscriptions/00000000-0000-0000-0000-000000000000/locations/southafricawest\"\
-        ,\"name\":\"southafricawest\",\"displayName\":\"South Africa West\",\"regionalDisplayName\"\
-        :\"(Africa) South Africa West\",\"metadata\":{\"regionType\":\"Physical\"\
-        ,\"regionCategory\":\"Other\",\"geographyGroup\":\"Africa\",\"longitude\"\
-        :\"18.843266\",\"latitude\":\"-34.075691\",\"physicalLocation\":\"Cape Town\"\
-        ,\"pairedRegion\":[{\"name\":\"southafricanorth\",\"id\":\"/subscriptions/00000000-0000-0000-0000-000000000000/locations/southafricanorth\"\
-        }]}},{\"id\":\"/subscriptions/00000000-0000-0000-0000-000000000000/locations/australiacentral\"\
-        ,\"name\":\"australiacentral\",\"displayName\":\"Australia Central\",\"regionalDisplayName\"\
-        :\"(Asia Pacific) Australia Central\",\"metadata\":{\"regionType\":\"Physical\"\
-        ,\"regionCategory\":\"Other\",\"geographyGroup\":\"Asia Pacific\",\"longitude\"\
-        :\"149.1244\",\"latitude\":\"-35.3075\",\"physicalLocation\":\"Canberra\"\
-        ,\"pairedRegion\":[{\"name\":\"australiacentral\",\"id\":\"/subscriptions/00000000-0000-0000-0000-000000000000/locations/australiacentral\"\
-        }]}},{\"id\":\"/subscriptions/00000000-0000-0000-0000-000000000000/locations/australiacentral2\"\
-        ,\"name\":\"australiacentral2\",\"displayName\":\"Australia Central 2\",\"\
-        regionalDisplayName\":\"(Asia Pacific) Australia Central 2\",\"metadata\"\
-        :{\"regionType\":\"Physical\",\"regionCategory\":\"Other\",\"geographyGroup\"\
-        :\"Asia Pacific\",\"longitude\":\"149.1244\",\"latitude\":\"-35.3075\",\"\
-        physicalLocation\":\"Canberra\",\"pairedRegion\":[{\"name\":\"australiacentral2\"\
-        ,\"id\":\"/subscriptions/00000000-0000-0000-0000-000000000000/locations/australiacentral2\"\
-        }]}},{\"id\":\"/subscriptions/00000000-0000-0000-0000-000000000000/locations/australiasoutheast\"\
-        ,\"name\":\"australiasoutheast\",\"displayName\":\"Australia Southeast\",\"\
-        regionalDisplayName\":\"(Asia Pacific) Australia Southeast\",\"metadata\"\
-        :{\"regionType\":\"Physical\",\"regionCategory\":\"Other\",\"geographyGroup\"\
-        :\"Asia Pacific\",\"longitude\":\"144.9631\",\"latitude\":\"-37.8136\",\"\
-        physicalLocation\":\"Victoria\",\"pairedRegion\":[{\"name\":\"australiaeast\"\
-        ,\"id\":\"/subscriptions/00000000-0000-0000-0000-000000000000/locations/australiaeast\"\
-        }]}},{\"id\":\"/subscriptions/00000000-0000-0000-0000-000000000000/locations/japanwest\"\
-        ,\"name\":\"japanwest\",\"displayName\":\"Japan West\",\"regionalDisplayName\"\
-        :\"(Asia Pacific) Japan West\",\"metadata\":{\"regionType\":\"Physical\",\"\
-        regionCategory\":\"Other\",\"geographyGroup\":\"Asia Pacific\",\"longitude\"\
-        :\"135.5022\",\"latitude\":\"34.6939\",\"physicalLocation\":\"Osaka\",\"pairedRegion\"\
-        :[{\"name\":\"japaneast\",\"id\":\"/subscriptions/00000000-0000-0000-0000-000000000000/locations/japaneast\"\
-        }]}},{\"id\":\"/subscriptions/00000000-0000-0000-0000-000000000000/locations/jioindiacentral\"\
-        ,\"name\":\"jioindiacentral\",\"displayName\":\"Jio India Central\",\"regionalDisplayName\"\
-        :\"(Asia Pacific) Jio India Central\",\"metadata\":{\"regionType\":\"Physical\"\
-        ,\"regionCategory\":\"Other\",\"geographyGroup\":\"Asia Pacific\",\"longitude\"\
-        :\"79.08886\",\"latitude\":\"21.146633\",\"physicalLocation\":\"Nagpur\",\"\
-        pairedRegion\":[{\"name\":\"jioindiawest\",\"id\":\"/subscriptions/00000000-0000-0000-0000-000000000000/locations/jioindiawest\"\
-        }]}},{\"id\":\"/subscriptions/00000000-0000-0000-0000-000000000000/locations/koreasouth\"\
-        ,\"name\":\"koreasouth\",\"displayName\":\"Korea South\",\"regionalDisplayName\"\
-        :\"(Asia Pacific) Korea South\",\"metadata\":{\"regionType\":\"Physical\"\
-        ,\"regionCategory\":\"Other\",\"geographyGroup\":\"Asia Pacific\",\"longitude\"\
-        :\"129.0756\",\"latitude\":\"35.1796\",\"physicalLocation\":\"Busan\",\"pairedRegion\"\
-        :[{\"name\":\"koreacentral\",\"id\":\"/subscriptions/00000000-0000-0000-0000-000000000000/locations/koreacentral\"\
-        }]}},{\"id\":\"/subscriptions/00000000-0000-0000-0000-000000000000/locations/southindia\"\
-        ,\"name\":\"southindia\",\"displayName\":\"South India\",\"regionalDisplayName\"\
-        :\"(Asia Pacific) South India\",\"metadata\":{\"regionType\":\"Physical\"\
-        ,\"regionCategory\":\"Other\",\"geographyGroup\":\"Asia Pacific\",\"longitude\"\
-        :\"80.1636\",\"latitude\":\"12.9822\",\"physicalLocation\":\"Chennai\",\"\
-        pairedRegion\":[{\"name\":\"centralindia\",\"id\":\"/subscriptions/00000000-0000-0000-0000-000000000000/locations/centralindia\"\
-        }]}},{\"id\":\"/subscriptions/00000000-0000-0000-0000-000000000000/locations/westindia\"\
-        ,\"name\":\"westindia\",\"displayName\":\"West India\",\"regionalDisplayName\"\
-        :\"(Asia Pacific) West India\",\"metadata\":{\"regionType\":\"Physical\",\"\
-        regionCategory\":\"Other\",\"geographyGroup\":\"Asia Pacific\",\"longitude\"\
-        :\"72.868\",\"latitude\":\"19.088\",\"physicalLocation\":\"Mumbai\",\"pairedRegion\"\
-        :[{\"name\":\"southindia\",\"id\":\"/subscriptions/00000000-0000-0000-0000-000000000000/locations/southindia\"\
-        }]}},{\"id\":\"/subscriptions/00000000-0000-0000-0000-000000000000/locations/canadaeast\"\
-        ,\"name\":\"canadaeast\",\"displayName\":\"Canada East\",\"regionalDisplayName\"\
-        :\"(Canada) Canada East\",\"metadata\":{\"regionType\":\"Physical\",\"regionCategory\"\
-        :\"Other\",\"geographyGroup\":\"Canada\",\"longitude\":\"-71.217\",\"latitude\"\
-        :\"46.817\",\"physicalLocation\":\"Quebec\",\"pairedRegion\":[{\"name\":\"\
-        canadacentral\",\"id\":\"/subscriptions/00000000-0000-0000-0000-000000000000/locations/canadacentral\"\
-        }]}},{\"id\":\"/subscriptions/00000000-0000-0000-0000-000000000000/locations/francesouth\"\
-        ,\"name\":\"francesouth\",\"displayName\":\"France South\",\"regionalDisplayName\"\
-        :\"(Europe) France South\",\"metadata\":{\"regionType\":\"Physical\",\"regionCategory\"\
-        :\"Other\",\"geographyGroup\":\"Europe\",\"longitude\":\"2.1972\",\"latitude\"\
-        :\"43.8345\",\"physicalLocation\":\"Marseille\",\"pairedRegion\":[{\"name\"\
-        :\"francecentral\",\"id\":\"/subscriptions/00000000-0000-0000-0000-000000000000/locations/francecentral\"\
-        }]}},{\"id\":\"/subscriptions/00000000-0000-0000-0000-000000000000/locations/germanynorth\"\
-        ,\"name\":\"germanynorth\",\"displayName\":\"Germany North\",\"regionalDisplayName\"\
-        :\"(Europe) Germany North\",\"metadata\":{\"regionType\":\"Physical\",\"regionCategory\"\
-        :\"Other\",\"geographyGroup\":\"Europe\",\"longitude\":\"8.806422\",\"latitude\"\
-        :\"53.073635\",\"physicalLocation\":\"Berlin\",\"pairedRegion\":[{\"name\"\
-        :\"germanywestcentral\",\"id\":\"/subscriptions/00000000-0000-0000-0000-000000000000/locations/germanywestcentral\"\
-        }]}},{\"id\":\"/subscriptions/00000000-0000-0000-0000-000000000000/locations/norwaywest\"\
-        ,\"name\":\"norwaywest\",\"displayName\":\"Norway West\",\"regionalDisplayName\"\
-        :\"(Europe) Norway West\",\"metadata\":{\"regionType\":\"Physical\",\"regionCategory\"\
-        :\"Other\",\"geographyGroup\":\"Europe\",\"longitude\":\"5.733107\",\"latitude\"\
-        :\"58.969975\",\"physicalLocation\":\"Norway\",\"pairedRegion\":[{\"name\"\
-        :\"norwayeast\",\"id\":\"/subscriptions/00000000-0000-0000-0000-000000000000/locations/norwayeast\"\
-        }]}},{\"id\":\"/subscriptions/00000000-0000-0000-0000-000000000000/locations/swedensouth\"\
-        ,\"name\":\"swedensouth\",\"displayName\":\"Sweden South\",\"regionalDisplayName\"\
-        :\"(Europe) Sweden South\",\"metadata\":{\"regionType\":\"Physical\",\"regionCategory\"\
-        :\"Other\",\"geographyGroup\":\"Europe\",\"longitude\":\"13.0007\",\"latitude\"\
-        :\"55.6059\",\"physicalLocation\":\"Malmo\",\"pairedRegion\":[{\"name\":\"\
-        swedencentral\",\"id\":\"/subscriptions/00000000-0000-0000-0000-000000000000/locations/swedencentral\"\
-        }]}},{\"id\":\"/subscriptions/00000000-0000-0000-0000-000000000000/locations/switzerlandwest\"\
-        ,\"name\":\"switzerlandwest\",\"displayName\":\"Switzerland West\",\"regionalDisplayName\"\
-        :\"(Europe) Switzerland West\",\"metadata\":{\"regionType\":\"Physical\",\"\
-        regionCategory\":\"Other\",\"geographyGroup\":\"Europe\",\"longitude\":\"\
-        6.143158\",\"latitude\":\"46.204391\",\"physicalLocation\":\"Geneva\",\"pairedRegion\"\
-        :[{\"name\":\"switzerlandnorth\",\"id\":\"/subscriptions/00000000-0000-0000-0000-000000000000/locations/switzerlandnorth\"\
-        }]}},{\"id\":\"/subscriptions/00000000-0000-0000-0000-000000000000/locations/ukwest\"\
-        ,\"name\":\"ukwest\",\"displayName\":\"UK West\",\"regionalDisplayName\":\"\
-        (Europe) UK West\",\"metadata\":{\"regionType\":\"Physical\",\"regionCategory\"\
-        :\"Other\",\"geographyGroup\":\"Europe\",\"longitude\":\"-3.084\",\"latitude\"\
-        :\"53.427\",\"physicalLocation\":\"Cardiff\",\"pairedRegion\":[{\"name\":\"\
-        uksouth\",\"id\":\"/subscriptions/00000000-0000-0000-0000-000000000000/locations/uksouth\"\
-        }]}},{\"id\":\"/subscriptions/00000000-0000-0000-0000-000000000000/locations/uaecentral\"\
-        ,\"name\":\"uaecentral\",\"displayName\":\"UAE Central\",\"regionalDisplayName\"\
-        :\"(Middle East) UAE Central\",\"metadata\":{\"regionType\":\"Physical\",\"\
-        regionCategory\":\"Other\",\"geographyGroup\":\"Middle East\",\"longitude\"\
-        :\"54.366669\",\"latitude\":\"24.466667\",\"physicalLocation\":\"Abu Dhabi\"\
-        ,\"pairedRegion\":[{\"name\":\"uaenorth\",\"id\":\"/subscriptions/00000000-0000-0000-0000-000000000000/locations/uaenorth\"\
-        }]}},{\"id\":\"/subscriptions/00000000-0000-0000-0000-000000000000/locations/brazilsoutheast\"\
-        ,\"name\":\"brazilsoutheast\",\"displayName\":\"Brazil Southeast\",\"regionalDisplayName\"\
-        :\"(South America) Brazil Southeast\",\"metadata\":{\"regionType\":\"Physical\"\
-        ,\"regionCategory\":\"Other\",\"geographyGroup\":\"South America\",\"longitude\"\
-        :\"-43.2075\",\"latitude\":\"-22.90278\",\"physicalLocation\":\"Rio\",\"pairedRegion\"\
-        :[{\"name\":\"brazilsouth\",\"id\":\"/subscriptions/00000000-0000-0000-0000-000000000000/locations/brazilsouth\"\
-        }]}}]}"
-=======
       string: "{\"value\":[{\"id\":\"/subscriptions/00000000-0000-0000-0000-000000000000/locations/eastus\",\"name\":\"eastus\",\"displayName\":\"East
         US\",\"regionalDisplayName\":\"(US) East US\",\"metadata\":{\"regionType\":\"Physical\",\"regionCategory\":\"Recommended\",\"geographyGroup\":\"US\",\"longitude\":\"-79.8164\",\"latitude\":\"37.3719\",\"physicalLocation\":\"Virginia\",\"pairedRegion\":[{\"name\":\"westus\",\"id\":\"/subscriptions/00000000-0000-0000-0000-000000000000/locations/westus\"}]}},{\"id\":\"/subscriptions/00000000-0000-0000-0000-000000000000/locations/eastus2\",\"name\":\"eastus2\",\"displayName\":\"East
         US 2\",\"regionalDisplayName\":\"(US) East US 2\",\"metadata\":{\"regionType\":\"Physical\",\"regionCategory\":\"Recommended\",\"geographyGroup\":\"US\",\"longitude\":\"-78.3889\",\"latitude\":\"36.6681\",\"physicalLocation\":\"Virginia\",\"pairedRegion\":[{\"name\":\"centralus\",\"id\":\"/subscriptions/00000000-0000-0000-0000-000000000000/locations/centralus\"}]}},{\"id\":\"/subscriptions/00000000-0000-0000-0000-000000000000/locations/southcentralus\",\"name\":\"southcentralus\",\"displayName\":\"South
@@ -947,24 +410,15 @@
         Dhabi\",\"pairedRegion\":[{\"name\":\"uaenorth\",\"id\":\"/subscriptions/00000000-0000-0000-0000-000000000000/locations/uaenorth\"}]}},{\"id\":\"/subscriptions/00000000-0000-0000-0000-000000000000/locations/brazilsoutheast\",\"name\":\"brazilsoutheast\",\"displayName\":\"Brazil
         Southeast\",\"regionalDisplayName\":\"(South America) Brazil Southeast\",\"metadata\":{\"regionType\":\"Physical\",\"regionCategory\":\"Other\",\"geographyGroup\":\"South
         America\",\"longitude\":\"-43.2075\",\"latitude\":\"-22.90278\",\"physicalLocation\":\"Rio\",\"pairedRegion\":[{\"name\":\"brazilsouth\",\"id\":\"/subscriptions/00000000-0000-0000-0000-000000000000/locations/brazilsouth\"}]}}]}"
->>>>>>> 0f6943b9
-    headers:
-      cache-control:
-      - no-cache
-      content-length:
-<<<<<<< HEAD
-      - '33879'
+    headers:
+      cache-control:
+      - no-cache
+      content-length:
+      - '33518'
       content-type:
       - application/json; charset=utf-8
       date:
-      - Wed, 26 Apr 2023 04:53:55 GMT
-=======
-      - '33518'
-      content-type:
-      - application/json; charset=utf-8
-      date:
       - Thu, 25 May 2023 07:59:06 GMT
->>>>>>> 0f6943b9
       expires:
       - '-1'
       pragma:
@@ -1002,14 +456,10 @@
       ParameterSetName:
       - -g -n --image-source --managed-image-destinations --identity
       User-Agent:
-<<<<<<< HEAD
-      - AZURECLI/2.48.0 azsdk-python-mgmt-imagebuilder/1.2.0 Python/3.10.0 (Windows-10-10.0.22621-SP0)
-=======
       - AZURECLI/2.47.0 azsdk-python-mgmt-imagebuilder/1.1.0 Python/3.10.11 (Linux-5.15.0-1036-azure-x86_64-with-glibc2.31)
         VSTS_7b238909-6802-4b65-b90d-184bca47f458_build_220_0
->>>>>>> 0f6943b9
     method: PUT
-    uri: https://management.azure.com/subscriptions/00000000-0000-0000-0000-000000000000/resourceGroups/img_tmpl_cancel_000001/providers/Microsoft.VirtualMachineImages/imageTemplates/template1?api-version=2022-07-01
+    uri: https://management.azure.com/subscriptions/00000000-0000-0000-0000-000000000000/resourceGroups/img_tmpl_cancel_000001/providers/Microsoft.VirtualMachineImages/imageTemplates/template1?api-version=2022-02-14
   response:
     body:
       string: "{\n \"properties\": {\n  \"source\": {\n   \"exactVersion\": \"18.04.201808140\",\n
@@ -1027,11 +477,7 @@
         \"name\": \"template1\",\n \"type\": \"Microsoft.VirtualMachineImages/imageTemplates\"\n}"
     headers:
       azure-asyncoperation:
-<<<<<<< HEAD
-      - https://management.azure.com/subscriptions/00000000-0000-0000-0000-000000000000/providers/Microsoft.VirtualMachineImages/locations/westus/operations/7bb15860-cd1f-45b5-a243-fb3adfd2ad66?api-version=2022-07-01
-=======
       - https://management.azure.com/subscriptions/00000000-0000-0000-0000-000000000000/providers/Microsoft.VirtualMachineImages/locations/westus/operations/b72794b3-7b69-4d8a-83c0-52883438d4b0?api-version=2022-02-14
->>>>>>> 0f6943b9
       cache-control:
       - no-cache
       content-length:
@@ -1039,11 +485,7 @@
       content-type:
       - application/json
       date:
-<<<<<<< HEAD
-      - Wed, 26 Apr 2023 04:54:00 GMT
-=======
       - Thu, 25 May 2023 07:59:09 GMT
->>>>>>> 0f6943b9
       expires:
       - '-1'
       pragma:
@@ -1055,11 +497,7 @@
       x-content-type-options:
       - nosniff
       x-ms-ratelimit-remaining-subscription-writes:
-<<<<<<< HEAD
-      - '1199'
-=======
       - '1196'
->>>>>>> 0f6943b9
     status:
       code: 201
       message: Created
@@ -1077,15 +515,6 @@
       ParameterSetName:
       - -g -n --image-source --managed-image-destinations --identity
       User-Agent:
-<<<<<<< HEAD
-      - AZURECLI/2.48.0 azsdk-python-mgmt-imagebuilder/1.2.0 Python/3.10.0 (Windows-10-10.0.22621-SP0)
-    method: GET
-    uri: https://management.azure.com/subscriptions/00000000-0000-0000-0000-000000000000/providers/Microsoft.VirtualMachineImages/locations/westus/operations/7bb15860-cd1f-45b5-a243-fb3adfd2ad66?api-version=2022-07-01
-  response:
-    body:
-      string: "{\n \"name\": \"7BB15860-CD1F-45B5-A243-FB3ADFD2AD66\",\n \"status\"\
-        : \"InProgress\",\n \"startTime\": \"2023-04-26T04:54:00.3585584Z\"\n}"
-=======
       - AZURECLI/2.47.0 azsdk-python-mgmt-imagebuilder/1.1.0 Python/3.10.11 (Linux-5.15.0-1036-azure-x86_64-with-glibc2.31)
         VSTS_7b238909-6802-4b65-b90d-184bca47f458_build_220_0
     method: GET
@@ -1095,20 +524,15 @@
       string: "{\n \"name\": \"B72794B3-7B69-4D8A-83C0-52883438D4B0\",\n \"status\":
         \"Succeeded\",\n \"startTime\": \"2023-05-25T07:59:09.4471884Z\",\n \"endTime\":
         \"2023-05-25T07:59:20.7527875Z\"\n}"
->>>>>>> 0f6943b9
-    headers:
-      cache-control:
-      - no-cache
-      content-length:
-      - '122'
-      content-type:
-      - application/json
-      date:
-<<<<<<< HEAD
-      - Wed, 26 Apr 2023 04:54:01 GMT
-=======
+    headers:
+      cache-control:
+      - no-cache
+      content-length:
+      - '165'
+      content-type:
+      - application/json
+      date:
       - Thu, 25 May 2023 07:59:39 GMT
->>>>>>> 0f6943b9
       expires:
       - '-1'
       pragma:
@@ -1140,83 +564,12 @@
       ParameterSetName:
       - -g -n --image-source --managed-image-destinations --identity
       User-Agent:
-<<<<<<< HEAD
-      - AZURECLI/2.48.0 azsdk-python-mgmt-imagebuilder/1.2.0 Python/3.10.0 (Windows-10-10.0.22621-SP0)
-=======
       - AZURECLI/2.47.0 azsdk-python-mgmt-imagebuilder/1.1.0 Python/3.10.11 (Linux-5.15.0-1036-azure-x86_64-with-glibc2.31)
         VSTS_7b238909-6802-4b65-b90d-184bca47f458_build_220_0
->>>>>>> 0f6943b9
     method: GET
-    uri: https://management.azure.com/subscriptions/00000000-0000-0000-0000-000000000000/providers/Microsoft.VirtualMachineImages/locations/westus/operations/7bb15860-cd1f-45b5-a243-fb3adfd2ad66?api-version=2022-07-01
-  response:
-    body:
-      string: "{\n \"name\": \"7BB15860-CD1F-45B5-A243-FB3ADFD2AD66\",\n \"status\"\
-        : \"Succeeded\",\n \"startTime\": \"2023-04-26T04:54:00.3585584Z\",\n \"endTime\"\
-        : \"2023-04-26T04:54:12.171382Z\"\n}"
-    headers:
-      cache-control:
-      - no-cache
-      content-length:
-      - '164'
-      content-type:
-      - application/json
-      date:
-      - Wed, 26 Apr 2023 04:54:32 GMT
-      expires:
-      - '-1'
-      pragma:
-      - no-cache
-      server:
-      - nginx
-      strict-transport-security:
-      - max-age=31536000; includeSubDomains
-      transfer-encoding:
-      - chunked
-      vary:
-      - Accept-Encoding
-      x-content-type-options:
-      - nosniff
-    status:
-      code: 200
-      message: OK
-- request:
-    body: null
-    headers:
-      Accept:
-      - '*/*'
-      Accept-Encoding:
-      - gzip, deflate
-      CommandName:
-      - image builder create
-      Connection:
-      - keep-alive
-      ParameterSetName:
-      - -g -n --image-source --managed-image-destinations --identity
-      User-Agent:
-      - AZURECLI/2.48.0 azsdk-python-mgmt-imagebuilder/1.2.0 Python/3.10.0 (Windows-10-10.0.22621-SP0)
-    method: GET
-    uri: https://management.azure.com/subscriptions/00000000-0000-0000-0000-000000000000/resourceGroups/img_tmpl_cancel_000001/providers/Microsoft.VirtualMachineImages/imageTemplates/template1?api-version=2022-07-01
-  response:
-    body:
-<<<<<<< HEAD
-      string: "{\n \"properties\": {\n  \"source\": {\n   \"exactVersion\": \"18.04.201808140\"\
-        ,\n   \"offer\": \"UbuntuServer\",\n   \"publisher\": \"Canonical\",\n   \"\
-        sku\": \"18.04-LTS\",\n   \"type\": \"PlatformImage\",\n   \"version\": \"\
-        18.04.201808140\"\n  },\n  \"distribute\": [\n   {\n    \"artifactTags\":\
-        \ {},\n    \"imageId\": \"/subscriptions/00000000-0000-0000-0000-000000000000/resourceGroups/img_tmpl_cancel_000001/providers/Microsoft.Compute/images/img1\"\
-        ,\n    \"location\": \"westus\",\n    \"runOutputName\": \"img1\",\n    \"\
-        type\": \"ManagedImage\"\n   }\n  ],\n  \"provisioningState\": \"Succeeded\"\
-        ,\n  \"buildTimeoutInMinutes\": 0,\n  \"vmProfile\": {\n   \"vmSize\": \"\"\
-        ,\n   \"osDiskSizeGB\": 0\n  },\n  \"stagingResourceGroup\": \"\",\n  \"exactStagingResourceGroup\"\
-        : \"/subscriptions/00000000-0000-0000-0000-000000000000/resourceGroups/IT_img_tmpl_cancel_bccugtmi2vhthb7jaggvyeis_2b16416a-0d71-47b9-a9c7-c189ef3ae616\"\
-        \n },\n \"identity\": {\n  \"type\": \"UserAssigned\",\n  \"userAssignedIdentities\"\
-        : {\n   \"/subscriptions/00000000-0000-0000-0000-000000000000/resourceGroups/img_tmpl_cancel_000001/providers/Microsoft.ManagedIdentity/userAssignedIdentities/ide1\"\
-        : {\n    \"principalId\": \"aec93c82-a719-4b1b-b13f-4cdd804bfd98\",\n    \"\
-        clientId\": \"38187bce-148e-4339-bd20-ff94d3a61c55\"\n   }\n  }\n },\n \"\
-        tags\": {},\n \"location\": \"westus\",\n \"id\": \"/subscriptions/00000000-0000-0000-0000-000000000000/resourcegroups/img_tmpl_cancel_000001/providers/Microsoft.VirtualMachineImages/imageTemplates/template1\"\
-        ,\n \"name\": \"template1\",\n \"type\": \"Microsoft.VirtualMachineImages/imageTemplates\"\
-        \n}"
-=======
+    uri: https://management.azure.com/subscriptions/00000000-0000-0000-0000-000000000000/resourceGroups/img_tmpl_cancel_000001/providers/Microsoft.VirtualMachineImages/imageTemplates/template1?api-version=2022-02-14
+  response:
+    body:
       string: "{\n \"properties\": {\n  \"source\": {\n   \"exactVersion\": \"18.04.201808140\",\n
         \  \"offer\": \"UbuntuServer\",\n   \"publisher\": \"Canonical\",\n   \"sku\":
         \"18.04-LTS\",\n   \"type\": \"PlatformImage\",\n   \"version\": \"18.04.201808140\"\n
@@ -1232,7 +585,6 @@
         \"7dc8eeb4-f5d5-4540-9ed4-2ed13879b285\"\n   }\n  }\n },\n \"tags\": {},\n
         \"location\": \"westus\",\n \"id\": \"/subscriptions/00000000-0000-0000-0000-000000000000/resourcegroups/img_tmpl_cancel_000001/providers/Microsoft.VirtualMachineImages/imageTemplates/template1\",\n
         \"name\": \"template1\",\n \"type\": \"Microsoft.VirtualMachineImages/imageTemplates\"\n}"
->>>>>>> 0f6943b9
     headers:
       cache-control:
       - no-cache
@@ -1241,11 +593,7 @@
       content-type:
       - application/json
       date:
-<<<<<<< HEAD
-      - Wed, 26 Apr 2023 04:54:33 GMT
-=======
       - Thu, 25 May 2023 07:59:40 GMT
->>>>>>> 0f6943b9
       expires:
       - '-1'
       pragma:
@@ -1279,42 +627,26 @@
       ParameterSetName:
       - -g -n --no-wait
       User-Agent:
-<<<<<<< HEAD
-      - AZURECLI/2.48.0 azsdk-python-mgmt-imagebuilder/1.2.0 Python/3.10.0 (Windows-10-10.0.22621-SP0)
-=======
       - AZURECLI/2.47.0 azsdk-python-mgmt-imagebuilder/1.1.0 Python/3.10.11 (Linux-5.15.0-1036-azure-x86_64-with-glibc2.31)
         VSTS_7b238909-6802-4b65-b90d-184bca47f458_build_220_0
->>>>>>> 0f6943b9
     method: POST
-    uri: https://management.azure.com/subscriptions/00000000-0000-0000-0000-000000000000/resourceGroups/img_tmpl_cancel_000001/providers/Microsoft.VirtualMachineImages/imageTemplates/template1/run?api-version=2022-07-01
+    uri: https://management.azure.com/subscriptions/00000000-0000-0000-0000-000000000000/resourceGroups/img_tmpl_cancel_000001/providers/Microsoft.VirtualMachineImages/imageTemplates/template1/run?api-version=2022-02-14
   response:
     body:
       string: ''
     headers:
       azure-asyncoperation:
-<<<<<<< HEAD
-      - https://management.azure.com/subscriptions/00000000-0000-0000-0000-000000000000/providers/Microsoft.VirtualMachineImages/locations/westus/operations/ac9f16d8-02c0-478e-be7a-bc93325a9b7a?api-version=2022-07-01
-=======
       - https://management.azure.com/subscriptions/00000000-0000-0000-0000-000000000000/providers/Microsoft.VirtualMachineImages/locations/westus/operations/c98e1fbc-702e-4886-a3c1-619785f0842b?api-version=2022-02-14
->>>>>>> 0f6943b9
       cache-control:
       - no-cache
       content-length:
       - '0'
       date:
-<<<<<<< HEAD
-      - Wed, 26 Apr 2023 04:54:34 GMT
-      expires:
-      - '-1'
-      location:
-      - https://management.azure.com/subscriptions/00000000-0000-0000-0000-000000000000/providers/Microsoft.VirtualMachineImages/locations/westus/operations/ac9f16d8-02c0-478e-be7a-bc93325a9b7a?api-version=2022-07-01
-=======
       - Thu, 25 May 2023 07:59:42 GMT
       expires:
       - '-1'
       location:
       - https://management.azure.com/subscriptions/00000000-0000-0000-0000-000000000000/providers/Microsoft.VirtualMachineImages/locations/westus/operations/c98e1fbc-702e-4886-a3c1-619785f0842b?api-version=2022-02-14
->>>>>>> 0f6943b9
       pragma:
       - no-cache
       server:
@@ -1342,38 +674,12 @@
       ParameterSetName:
       - -g -n
       User-Agent:
-<<<<<<< HEAD
-      - AZURECLI/2.48.0 azsdk-python-mgmt-imagebuilder/1.2.0 Python/3.10.0 (Windows-10-10.0.22621-SP0)
-=======
       - AZURECLI/2.47.0 azsdk-python-mgmt-imagebuilder/1.1.0 Python/3.10.11 (Linux-5.15.0-1036-azure-x86_64-with-glibc2.31)
         VSTS_7b238909-6802-4b65-b90d-184bca47f458_build_220_0
->>>>>>> 0f6943b9
     method: GET
-    uri: https://management.azure.com/subscriptions/00000000-0000-0000-0000-000000000000/resourceGroups/img_tmpl_cancel_000001/providers/Microsoft.VirtualMachineImages/imageTemplates/template1?api-version=2022-07-01
-  response:
-    body:
-<<<<<<< HEAD
-      string: "{\n \"properties\": {\n  \"source\": {\n   \"exactVersion\": \"18.04.201808140\"\
-        ,\n   \"offer\": \"UbuntuServer\",\n   \"publisher\": \"Canonical\",\n   \"\
-        sku\": \"18.04-LTS\",\n   \"type\": \"PlatformImage\",\n   \"version\": \"\
-        18.04.201808140\"\n  },\n  \"distribute\": [\n   {\n    \"artifactTags\":\
-        \ {},\n    \"imageId\": \"/subscriptions/00000000-0000-0000-0000-000000000000/resourceGroups/img_tmpl_cancel_000001/providers/Microsoft.Compute/images/img1\"\
-        ,\n    \"location\": \"westus\",\n    \"runOutputName\": \"img1\",\n    \"\
-        type\": \"ManagedImage\"\n   }\n  ],\n  \"provisioningState\": \"Succeeded\"\
-        ,\n  \"lastRunStatus\": {\n   \"startTime\": \"2023-04-26T04:54:34.611826263Z\"\
-        ,\n   \"endTime\": \"0001-01-01T00:00:00Z\",\n   \"runState\": \"Running\"\
-        ,\n   \"runSubState\": \"Queued\",\n   \"message\": \"\"\n  },\n  \"buildTimeoutInMinutes\"\
-        : 0,\n  \"vmProfile\": {\n   \"vmSize\": \"\",\n   \"osDiskSizeGB\": 0\n \
-        \ },\n  \"stagingResourceGroup\": \"\",\n  \"exactStagingResourceGroup\":\
-        \ \"/subscriptions/00000000-0000-0000-0000-000000000000/resourceGroups/IT_img_tmpl_cancel_bccugtmi2vhthb7jaggvyeis_2b16416a-0d71-47b9-a9c7-c189ef3ae616\"\
-        \n },\n \"identity\": {\n  \"type\": \"UserAssigned\",\n  \"userAssignedIdentities\"\
-        : {\n   \"/subscriptions/00000000-0000-0000-0000-000000000000/resourceGroups/img_tmpl_cancel_000001/providers/Microsoft.ManagedIdentity/userAssignedIdentities/ide1\"\
-        : {\n    \"principalId\": \"aec93c82-a719-4b1b-b13f-4cdd804bfd98\",\n    \"\
-        clientId\": \"38187bce-148e-4339-bd20-ff94d3a61c55\"\n   }\n  }\n },\n \"\
-        tags\": {},\n \"location\": \"westus\",\n \"id\": \"/subscriptions/00000000-0000-0000-0000-000000000000/resourcegroups/img_tmpl_cancel_000001/providers/Microsoft.VirtualMachineImages/imageTemplates/template1\"\
-        ,\n \"name\": \"template1\",\n \"type\": \"Microsoft.VirtualMachineImages/imageTemplates\"\
-        \n}"
-=======
+    uri: https://management.azure.com/subscriptions/00000000-0000-0000-0000-000000000000/resourceGroups/img_tmpl_cancel_000001/providers/Microsoft.VirtualMachineImages/imageTemplates/template1?api-version=2022-02-14
+  response:
+    body:
       string: "{\n \"properties\": {\n  \"source\": {\n   \"exactVersion\": \"18.04.201808140\",\n
         \  \"offer\": \"UbuntuServer\",\n   \"publisher\": \"Canonical\",\n   \"sku\":
         \"18.04-LTS\",\n   \"type\": \"PlatformImage\",\n   \"version\": \"18.04.201808140\"\n
@@ -1392,7 +698,6 @@
         \"7dc8eeb4-f5d5-4540-9ed4-2ed13879b285\"\n   }\n  }\n },\n \"tags\": {},\n
         \"location\": \"westus\",\n \"id\": \"/subscriptions/00000000-0000-0000-0000-000000000000/resourcegroups/img_tmpl_cancel_000001/providers/Microsoft.VirtualMachineImages/imageTemplates/template1\",\n
         \"name\": \"template1\",\n \"type\": \"Microsoft.VirtualMachineImages/imageTemplates\"\n}"
->>>>>>> 0f6943b9
     headers:
       cache-control:
       - no-cache
@@ -1401,11 +706,7 @@
       content-type:
       - application/json
       date:
-<<<<<<< HEAD
-      - Wed, 26 Apr 2023 04:54:36 GMT
-=======
       - Thu, 25 May 2023 07:59:43 GMT
->>>>>>> 0f6943b9
       expires:
       - '-1'
       pragma:
@@ -1439,14 +740,10 @@
       ParameterSetName:
       - -g -n
       User-Agent:
-<<<<<<< HEAD
-      - AZURECLI/2.48.0 azsdk-python-mgmt-imagebuilder/1.2.0 Python/3.10.0 (Windows-10-10.0.22621-SP0)
-=======
       - AZURECLI/2.47.0 azsdk-python-mgmt-imagebuilder/1.1.0 Python/3.10.11 (Linux-5.15.0-1036-azure-x86_64-with-glibc2.31)
         VSTS_7b238909-6802-4b65-b90d-184bca47f458_build_220_0
->>>>>>> 0f6943b9
     method: POST
-    uri: https://management.azure.com/subscriptions/00000000-0000-0000-0000-000000000000/resourceGroups/img_tmpl_cancel_000001/providers/Microsoft.VirtualMachineImages/imageTemplates/template1/cancel?api-version=2022-07-01
+    uri: https://management.azure.com/subscriptions/00000000-0000-0000-0000-000000000000/resourceGroups/img_tmpl_cancel_000001/providers/Microsoft.VirtualMachineImages/imageTemplates/template1/cancel?api-version=2022-02-14
   response:
     body:
       string: ''
@@ -1454,11 +751,7 @@
       cache-control:
       - no-cache
       date:
-<<<<<<< HEAD
-      - Wed, 26 Apr 2023 04:54:52 GMT
-=======
       - Thu, 25 May 2023 07:59:59 GMT
->>>>>>> 0f6943b9
       expires:
       - '-1'
       pragma:
@@ -1470,7 +763,7 @@
       x-content-type-options:
       - nosniff
       x-ms-ratelimit-remaining-subscription-writes:
-      - '1198'
+      - '1199'
     status:
       code: 204
       message: No Content
@@ -1488,38 +781,12 @@
       ParameterSetName:
       - -g -n
       User-Agent:
-<<<<<<< HEAD
-      - AZURECLI/2.48.0 azsdk-python-mgmt-imagebuilder/1.2.0 Python/3.10.0 (Windows-10-10.0.22621-SP0)
-=======
       - AZURECLI/2.47.0 azsdk-python-mgmt-imagebuilder/1.1.0 Python/3.10.11 (Linux-5.15.0-1036-azure-x86_64-with-glibc2.31)
         VSTS_7b238909-6802-4b65-b90d-184bca47f458_build_220_0
->>>>>>> 0f6943b9
     method: GET
-    uri: https://management.azure.com/subscriptions/00000000-0000-0000-0000-000000000000/resourceGroups/img_tmpl_cancel_000001/providers/Microsoft.VirtualMachineImages/imageTemplates/template1?api-version=2022-07-01
-  response:
-    body:
-<<<<<<< HEAD
-      string: "{\n \"properties\": {\n  \"source\": {\n   \"exactVersion\": \"18.04.201808140\"\
-        ,\n   \"offer\": \"UbuntuServer\",\n   \"publisher\": \"Canonical\",\n   \"\
-        sku\": \"18.04-LTS\",\n   \"type\": \"PlatformImage\",\n   \"version\": \"\
-        18.04.201808140\"\n  },\n  \"distribute\": [\n   {\n    \"artifactTags\":\
-        \ {},\n    \"imageId\": \"/subscriptions/00000000-0000-0000-0000-000000000000/resourceGroups/img_tmpl_cancel_000001/providers/Microsoft.Compute/images/img1\"\
-        ,\n    \"location\": \"westus\",\n    \"runOutputName\": \"img1\",\n    \"\
-        type\": \"ManagedImage\"\n   }\n  ],\n  \"provisioningState\": \"Succeeded\"\
-        ,\n  \"lastRunStatus\": {\n   \"startTime\": \"2023-04-26T04:54:34.611826263Z\"\
-        ,\n   \"endTime\": \"0001-01-01T00:00:00Z\",\n   \"runState\": \"Canceling\"\
-        ,\n   \"message\": \"Canceling image build\"\n  },\n  \"buildTimeoutInMinutes\"\
-        : 0,\n  \"vmProfile\": {\n   \"vmSize\": \"\",\n   \"osDiskSizeGB\": 0\n \
-        \ },\n  \"stagingResourceGroup\": \"\",\n  \"exactStagingResourceGroup\":\
-        \ \"/subscriptions/00000000-0000-0000-0000-000000000000/resourceGroups/IT_img_tmpl_cancel_bccugtmi2vhthb7jaggvyeis_2b16416a-0d71-47b9-a9c7-c189ef3ae616\"\
-        \n },\n \"identity\": {\n  \"type\": \"UserAssigned\",\n  \"userAssignedIdentities\"\
-        : {\n   \"/subscriptions/00000000-0000-0000-0000-000000000000/resourceGroups/img_tmpl_cancel_000001/providers/Microsoft.ManagedIdentity/userAssignedIdentities/ide1\"\
-        : {\n    \"principalId\": \"aec93c82-a719-4b1b-b13f-4cdd804bfd98\",\n    \"\
-        clientId\": \"38187bce-148e-4339-bd20-ff94d3a61c55\"\n   }\n  }\n },\n \"\
-        tags\": {},\n \"location\": \"westus\",\n \"id\": \"/subscriptions/00000000-0000-0000-0000-000000000000/resourcegroups/img_tmpl_cancel_000001/providers/Microsoft.VirtualMachineImages/imageTemplates/template1\"\
-        ,\n \"name\": \"template1\",\n \"type\": \"Microsoft.VirtualMachineImages/imageTemplates\"\
-        \n}"
-=======
+    uri: https://management.azure.com/subscriptions/00000000-0000-0000-0000-000000000000/resourceGroups/img_tmpl_cancel_000001/providers/Microsoft.VirtualMachineImages/imageTemplates/template1?api-version=2022-02-14
+  response:
+    body:
       string: "{\n \"properties\": {\n  \"source\": {\n   \"exactVersion\": \"18.04.201808140\",\n
         \  \"offer\": \"UbuntuServer\",\n   \"publisher\": \"Canonical\",\n   \"sku\":
         \"18.04-LTS\",\n   \"type\": \"PlatformImage\",\n   \"version\": \"18.04.201808140\"\n
@@ -1538,7 +805,6 @@
         \"7dc8eeb4-f5d5-4540-9ed4-2ed13879b285\"\n   }\n  }\n },\n \"tags\": {},\n
         \"location\": \"westus\",\n \"id\": \"/subscriptions/00000000-0000-0000-0000-000000000000/resourcegroups/img_tmpl_cancel_000001/providers/Microsoft.VirtualMachineImages/imageTemplates/template1\",\n
         \"name\": \"template1\",\n \"type\": \"Microsoft.VirtualMachineImages/imageTemplates\"\n}"
->>>>>>> 0f6943b9
     headers:
       cache-control:
       - no-cache
@@ -1547,11 +813,7 @@
       content-type:
       - application/json
       date:
-<<<<<<< HEAD
-      - Wed, 26 Apr 2023 04:54:55 GMT
-=======
       - Thu, 25 May 2023 07:59:59 GMT
->>>>>>> 0f6943b9
       expires:
       - '-1'
       pragma:
