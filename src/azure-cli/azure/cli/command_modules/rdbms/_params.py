--- conflicted
+++ resolved
@@ -401,15 +401,7 @@
             c.argument('database_name', arg_type=database_name_arg_type, options_list=['--database-name', '-d'], help='The name of a database.')
 
         with self.argument_context('{} flexible-server db create'.format(command_group)) as c:
-<<<<<<< HEAD
-            c.argument('database_name',  arg_type=database_name_setter_arg_type, options_list=['--database-name', '-d'], help='The name of a database.')
-        
-        with self.argument_context('{} flexible-server db delete'.format(command_group)) as c:
-            c.argument('database_name',  arg_type=database_name_getter_arg_type, options_list=['--database-name', '-d'], help='The name of a database.')
-            c.argument('server_name', options_list=['--server-name', '-s'], arg_type= server_name_getter_arg_type, help='Name of the server.')
-=======
             c.argument('database_name', arg_type=database_name_setter_arg_type, options_list=['--database-name', '-d'], help='The name of a database.')
->>>>>>> 2ef0243c
 
         with self.argument_context('{} flexible-server db delete'.format(command_group)) as c:
             c.argument('database_name', arg_type=database_name_getter_arg_type, options_list=['--database-name', '-d'], help='The name of a database.')
