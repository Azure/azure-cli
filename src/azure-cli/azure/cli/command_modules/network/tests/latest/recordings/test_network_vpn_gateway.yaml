--- conflicted
+++ resolved
@@ -6608,13 +6608,8 @@
         \       \"type\": \"Microsoft.Network/virtualNetworkGateways/ipConfigurations\",\r\n
         \       \"properties\": {\r\n          \"provisioningState\": \"Succeeded\",\r\n
         \         \"privateIPAllocationMethod\": \"Dynamic\",\r\n          \"publicIPAddress\":
-<<<<<<< HEAD
-        {\r\n            \"id\": \"/subscriptions/00000000-0000-0000-0000-000000000000/resourceGroups/cli_test_vpn_gateway000001/providers/Microsoft.Network/publicIPAddresses/pubip3\"\r\n
-        \         },\r\n          \"subnet\": {\r\n            \"id\": \"/subscriptions/00000000-0000-0000-0000-000000000000/resourceGroups/cli_test_vpn_gateway000001/providers/Microsoft.Network/virtualNetworks/myvnet3/subnets/GatewaySubnet\"\r\n
-=======
         {\r\n            \"id\": \"/subscriptions/00000000-0000-0000-0000-000000000000/resourceGroups/cli_test_vpn_gateway000001/providers/Microsoft.Network/publicIPAddresses/pubip1\"\r\n
         \         },\r\n          \"subnet\": {\r\n            \"id\": \"/subscriptions/00000000-0000-0000-0000-000000000000/resourceGroups/cli_test_vpn_gateway000001/providers/Microsoft.Network/virtualNetworks/myvnet1/subnets/GatewaySubnet\"\r\n
->>>>>>> 807faccc
         \         }\r\n        }\r\n      }\r\n    ],\r\n    \"sku\": {\r\n      \"name\":
         \"Basic\",\r\n      \"tier\": \"Basic\",\r\n      \"capacity\": 2\r\n    },\r\n
         \   \"gatewayType\": \"Vpn\",\r\n    \"vpnType\": \"RouteBased\",\r\n    \"enableBgp\":
@@ -6668,11 +6663,7 @@
       Accept-Encoding:
       - gzip, deflate
       CommandName:
-<<<<<<< HEAD
-      - network vnet-gateway show
-=======
       - network vnet-gateway update
->>>>>>> 807faccc
       Connection:
       - keep-alive
       Content-Length:
@@ -6680,11 +6671,7 @@
       Content-Type:
       - application/json; charset=utf-8
       ParameterSetName:
-<<<<<<< HEAD
-      - -g -n
-=======
       - -g -n --custom-routes
->>>>>>> 807faccc
       User-Agent:
       - python/3.7.4 (Windows-10-10.0.18362-SP0) msrest/0.6.10 msrest_azure/0.6.2
         azure-mgmt-network/7.0.0 Azure-SDK-For-Python AZURECLI/2.0.75
@@ -6703,7 +6690,7 @@
         \       \"id\": \"/subscriptions/00000000-0000-0000-0000-000000000000/resourceGroups/cli_test_vpn_gateway000001/providers/Microsoft.Network/virtualNetworkGateways/gateway1/ipConfigurations/vnetGatewayConfig0\",\r\n
         \       \"etag\": \"W/\\\"8d8bc6f5-f89c-4f46-925e-1c614a9b13c2\\\"\",\r\n
         \       \"type\": \"Microsoft.Network/virtualNetworkGateways/ipConfigurations\",\r\n
-        \       \"properties\": {\r\n          \"provisioningState\": \"Succeeded\",\r\n
+        \       \"properties\": {\r\n          \"provisioningState\": \"Updating\",\r\n
         \         \"privateIPAllocationMethod\": \"Dynamic\",\r\n          \"publicIPAddress\":
         {\r\n            \"id\": \"/subscriptions/00000000-0000-0000-0000-000000000000/resourceGroups/cli_test_vpn_gateway000001/providers/Microsoft.Network/publicIPAddresses/pubip1\"\r\n
         \         },\r\n          \"subnet\": {\r\n            \"id\": \"/subscriptions/00000000-0000-0000-0000-000000000000/resourceGroups/cli_test_vpn_gateway000001/providers/Microsoft.Network/virtualNetworks/myvnet1/subnets/GatewaySubnet\"\r\n
@@ -6770,27 +6757,7 @@
     uri: https://management.azure.com/subscriptions/00000000-0000-0000-0000-000000000000/providers/Microsoft.Network/locations/westus/operations/578da166-02c8-43fb-8c02-463030ef04b5?api-version=2019-09-01
   response:
     body:
-<<<<<<< HEAD
-      string: "{\r\n  \"name\": \"gateway2\",\r\n  \"id\": \"/subscriptions/00000000-0000-0000-0000-000000000000/resourceGroups/cli_test_vpn_gateway000001/providers/Microsoft.Network/virtualNetworkGateways/gateway2\",\r\n
-        \ \"etag\": \"W/\\\"82a0df34-be57-4504-b565-3edbaa22a5fa\\\"\",\r\n  \"type\":
-        \"Microsoft.Network/virtualNetworkGateways\",\r\n  \"location\": \"westus\",\r\n
-        \ \"properties\": {\r\n    \"provisioningState\": \"Updating\",\r\n    \"resourceGuid\":
-        \"a051d86d-8f77-45c5-ad0e-45414ca46e4a\",\r\n    \"ipConfigurations\": [\r\n
-        \     {\r\n        \"name\": \"vnetGatewayConfig0\",\r\n        \"id\": \"/subscriptions/00000000-0000-0000-0000-000000000000/resourceGroups/cli_test_vpn_gateway000001/providers/Microsoft.Network/virtualNetworkGateways/gateway2/ipConfigurations/vnetGatewayConfig0\",\r\n
-        \       \"etag\": \"W/\\\"82a0df34-be57-4504-b565-3edbaa22a5fa\\\"\",\r\n
-        \       \"type\": \"Microsoft.Network/virtualNetworkGateways/ipConfigurations\",\r\n
-        \       \"properties\": {\r\n          \"provisioningState\": \"Succeeded\",\r\n
-        \         \"privateIPAllocationMethod\": \"Dynamic\",\r\n          \"publicIPAddress\":
-        {\r\n            \"id\": \"/subscriptions/00000000-0000-0000-0000-000000000000/resourceGroups/cli_test_vpn_gateway000001/providers/Microsoft.Network/publicIPAddresses/pubip1\"\r\n
-        \         },\r\n          \"subnet\": {\r\n            \"id\": \"/subscriptions/00000000-0000-0000-0000-000000000000/resourceGroups/cli_test_vpn_gateway000001/providers/Microsoft.Network/virtualNetworks/myvnet1/subnets/GatewaySubnet\"\r\n
-        \         }\r\n        }\r\n      }\r\n    ],\r\n    \"sku\": {\r\n      \"name\":
-        \"Basic\",\r\n      \"tier\": \"Basic\",\r\n      \"capacity\": 2\r\n    },\r\n
-        \   \"gatewayType\": \"Vpn\",\r\n    \"vpnType\": \"RouteBased\",\r\n    \"enableBgp\":
-        false,\r\n    \"activeActive\": false,\r\n    \"vpnGatewayGeneration\": \"Generation1\"\r\n
-        \ }\r\n}"
-=======
       string: "{\r\n  \"status\": \"InProgress\"\r\n}"
->>>>>>> 807faccc
     headers:
       cache-control:
       - no-cache
@@ -6821,16 +6788,7 @@
       code: 200
       message: OK
 - request:
-    body: 'b''{"id": "/subscriptions/00000000-0000-0000-0000-000000000000/resourceGroups/cli_test_vpn_gateway000001/providers/Microsoft.Network/virtualNetworkGateways/gateway1",
-      "location": "westus", "properties": {"ipConfigurations": [{"id": "/subscriptions/00000000-0000-0000-0000-000000000000/resourceGroups/cli_test_vpn_gateway000001/providers/Microsoft.Network/virtualNetworkGateways/gateway1/ipConfigurations/vnetGatewayConfig0",
-      "properties": {"privateIPAllocationMethod": "Dynamic", "subnet": {"id": "/subscriptions/00000000-0000-0000-0000-000000000000/resourceGroups/cli_test_vpn_gateway000001/providers/Microsoft.Network/virtualNetworks/myvnet1/subnets/GatewaySubnet"},
-      "publicIPAddress": {"id": "/subscriptions/00000000-0000-0000-0000-000000000000/resourceGroups/cli_test_vpn_gateway000001/providers/Microsoft.Network/publicIPAddresses/pubip1"}},
-      "name": "vnetGatewayConfig0", "etag": "W/\\"b8c324bc-e121-40b1-9096-dfc1e6e9afd5\\""}],
-      "gatewayType": "Vpn", "vpnType": "RouteBased", "enableBgp": false, "activeActive":
-      false, "sku": {"name": "Basic", "tier": "Basic", "capacity": 2}, "bgpSettings":
-      {"asn": 65515, "bgpPeeringAddress": "10.0.0.254", "peerWeight": 0}, "customRoutes":
-      {"addressPrefixes": ["101.168.0.6/32", "102.168.0.6/32"]}, "resourceGuid": "6a8abb06-8b8d-4082-90d7-6c926893a37f"},
-      "etag": "W/\\"b8c324bc-e121-40b1-9096-dfc1e6e9afd5\\""}'''
+    body: null
     headers:
       Accept:
       - application/json
@@ -6840,10 +6798,6 @@
       - network vnet-gateway update
       Connection:
       - keep-alive
-      Content-Length:
-      - '1542'
-      Content-Type:
-      - application/json; charset=utf-8
       ParameterSetName:
       - -g -n --custom-routes
       User-Agent:
@@ -6853,30 +6807,8 @@
     uri: https://management.azure.com/subscriptions/00000000-0000-0000-0000-000000000000/providers/Microsoft.Network/locations/westus/operations/578da166-02c8-43fb-8c02-463030ef04b5?api-version=2019-09-01
   response:
     body:
-<<<<<<< HEAD
-      string: "{\r\n  \"name\": \"gateway2\",\r\n  \"id\": \"/subscriptions/00000000-0000-0000-0000-000000000000/resourceGroups/cli_test_vpn_gateway000001/providers/Microsoft.Network/virtualNetworkGateways/gateway2\",\r\n
-        \ \"etag\": \"W/\\\"82a0df34-be57-4504-b565-3edbaa22a5fa\\\"\",\r\n  \"type\":
-        \"Microsoft.Network/virtualNetworkGateways\",\r\n  \"location\": \"westus\",\r\n
-        \ \"properties\": {\r\n    \"provisioningState\": \"Updating\",\r\n    \"resourceGuid\":
-        \"a051d86d-8f77-45c5-ad0e-45414ca46e4a\",\r\n    \"ipConfigurations\": [\r\n
-        \     {\r\n        \"name\": \"vnetGatewayConfig0\",\r\n        \"id\": \"/subscriptions/00000000-0000-0000-0000-000000000000/resourceGroups/cli_test_vpn_gateway000001/providers/Microsoft.Network/virtualNetworkGateways/gateway2/ipConfigurations/vnetGatewayConfig0\",\r\n
-        \       \"etag\": \"W/\\\"82a0df34-be57-4504-b565-3edbaa22a5fa\\\"\",\r\n
-        \       \"type\": \"Microsoft.Network/virtualNetworkGateways/ipConfigurations\",\r\n
-        \       \"properties\": {\r\n          \"provisioningState\": \"Updating\",\r\n
-        \         \"privateIPAllocationMethod\": \"Dynamic\",\r\n          \"publicIPAddress\":
-        {\r\n            \"id\": \"/subscriptions/00000000-0000-0000-0000-000000000000/resourceGroups/cli_test_vpn_gateway000001/providers/Microsoft.Network/publicIPAddresses/pubip1\"\r\n
-        \         },\r\n          \"subnet\": {\r\n            \"id\": \"/subscriptions/00000000-0000-0000-0000-000000000000/resourceGroups/cli_test_vpn_gateway000001/providers/Microsoft.Network/virtualNetworks/myvnet1/subnets/GatewaySubnet\"\r\n
-        \         }\r\n        }\r\n      }\r\n    ],\r\n    \"sku\": {\r\n      \"name\":
-        \"Basic\",\r\n      \"tier\": \"Basic\",\r\n      \"capacity\": 2\r\n    },\r\n
-        \   \"gatewayType\": \"Vpn\",\r\n    \"vpnType\": \"RouteBased\",\r\n    \"enableBgp\":
-        false,\r\n    \"activeActive\": false,\r\n    \"vpnGatewayGeneration\": \"Generation1\"\r\n
-        \ }\r\n}"
-=======
       string: "{\r\n  \"status\": \"InProgress\"\r\n}"
->>>>>>> 807faccc
-    headers:
-      azure-asyncoperation:
-      - https://management.azure.com/subscriptions/00000000-0000-0000-0000-000000000000/providers/Microsoft.Network/locations/westus/operations/69a86570-0175-4b06-b456-a54c49d086b2?api-version=2019-04-01
+    headers:
       cache-control:
       - no-cache
       content-length:
@@ -7623,60 +7555,6 @@
       "sharedKey": "[parameters(\''sharedKey\'')]"}}], "outputs": {"resource": {"type":
       "object", "value": "[reference(\''conn1to2\'')]"}}}, "parameters": {"sharedKey":
       {"value": "123"}}, "mode": "Incremental"}}'''
-<<<<<<< HEAD
-    headers:
-      Accept:
-      - application/json
-      Accept-Encoding:
-      - gzip, deflate
-      CommandName:
-      - network vpn-connection create
-      Connection:
-      - keep-alive
-      Content-Length:
-      - '1280'
-      Content-Type:
-      - application/json; charset=utf-8
-      ParameterSetName:
-      - -n -g --shared-key --vnet-gateway1 --vnet-gateway2 --tags
-      User-Agent:
-      - python/3.7.4 (Windows-10-10.0.18362-SP0) msrest/0.6.10 msrest_azure/0.6.2
-        azure-mgmt-resource/4.0.0 Azure-SDK-For-Python AZURECLI/2.0.74
-      accept-language:
-      - en-US
-    method: PUT
-    uri: https://management.azure.com/subscriptions/00000000-0000-0000-0000-000000000000/resourcegroups/cli_test_vpn_gateway000001/providers/Microsoft.Resources/deployments/mock-deployment?api-version=2019-07-01
-  response:
-    body:
-      string: '{"id":"/subscriptions/00000000-0000-0000-0000-000000000000/resourceGroups/cli_test_vpn_gateway000001/providers/Microsoft.Resources/deployments/vpn_connection_deploy_sgAUPBTqmyHC8IA3tcgvy5NCxNuKTD2A","name":"vpn_connection_deploy_sgAUPBTqmyHC8IA3tcgvy5NCxNuKTD2A","type":"Microsoft.Resources/deployments","properties":{"templateHash":"9721005446802895378","parameters":{"sharedKey":{"type":"SecureString"}},"mode":"Incremental","provisioningState":"Accepted","timestamp":"2019-10-10T11:57:55.5657898Z","duration":"PT2.2290295S","correlationId":"f93370cf-1a1b-42a0-8ec7-604d71835dac","providers":[{"namespace":"Microsoft.Network","resourceTypes":[{"resourceType":"connections","locations":["westus"]}]}],"dependencies":[]}}'
-    headers:
-      azure-asyncoperation:
-      - https://management.azure.com/subscriptions/00000000-0000-0000-0000-000000000000/resourcegroups/cli_test_vpn_gateway000001/providers/Microsoft.Resources/deployments/vpn_connection_deploy_sgAUPBTqmyHC8IA3tcgvy5NCxNuKTD2A/operationStatuses/08586308982121408556?api-version=2019-05-10
-      cache-control:
-      - no-cache
-      content-length:
-      - '770'
-      content-type:
-      - application/json; charset=utf-8
-      date:
-      - Thu, 10 Oct 2019 11:57:56 GMT
-      expires:
-      - '-1'
-      pragma:
-      - no-cache
-      strict-transport-security:
-      - max-age=31536000; includeSubDomains
-      x-content-type-options:
-      - nosniff
-      x-ms-ratelimit-remaining-subscription-writes:
-      - '1191'
-    status:
-      code: 201
-      message: Created
-- request:
-    body: null
-=======
->>>>>>> 807faccc
     headers:
       Accept:
       - application/json
@@ -8437,12 +8315,55 @@
     uri: https://management.azure.com/subscriptions/00000000-0000-0000-0000-000000000000/resourcegroups/cli_test_vpn_gateway000001/providers/Microsoft.Resources/deployments/mock-deployment/operationStatuses/08586296990705897302?api-version=2019-07-01
   response:
     body:
-      string: '{"id":"/subscriptions/00000000-0000-0000-0000-000000000000/resourceGroups/cli_test_vpn_gateway000001/providers/Microsoft.Resources/deployments/vpn_connection_deploy_4HrY3TmXylXnF0bSKDLqxXrnIstnlz04","name":"vpn_connection_deploy_4HrY3TmXylXnF0bSKDLqxXrnIstnlz04","type":"Microsoft.Resources/deployments","properties":{"templateHash":"4614475509842126675","parameters":{"sharedKey":{"type":"SecureString"}},"mode":"Incremental","provisioningState":"Succeeded","timestamp":"2019-10-13T11:16:27.8166017Z","duration":"PT46.9314744S","correlationId":"71c7d826-6f02-4e5c-af0d-11753de9c185","providers":[{"namespace":"Microsoft.Network","resourceTypes":[{"resourceType":"connections","locations":["westus"]}]}],"dependencies":[],"outputs":{"resource":{"type":"Object","value":{"provisioningState":"Succeeded","resourceGuid":"62bc165d-aae0-44ac-b810-1ff9ea3b208f","virtualNetworkGateway1":{"id":"/subscriptions/00000000-0000-0000-0000-000000000000/resourceGroups/cli_test_vpn_gateway000001/providers/Microsoft.Network/virtualNetworkGateways/gateway2"},"virtualNetworkGateway2":{"id":"/subscriptions/00000000-0000-0000-0000-000000000000/resourceGroups/cli_test_vpn_gateway000001/providers/Microsoft.Network/virtualNetworkGateways/gateway1"},"connectionType":"Vnet2Vnet","connectionProtocol":"IKEv2","routingWeight":10,"sharedKey":"123","enableBgp":false,"trafficSelectorPolicies":[],"connectionStatus":"Unknown","ingressBytesTransferred":0,"egressBytesTransferred":0}}},"outputResources":[{"id":"/subscriptions/00000000-0000-0000-0000-000000000000/resourceGroups/cli_test_vpn_gateway000001/providers/Microsoft.Network/connections/conn2to1"}]}}'
-    headers:
-      cache-control:
-      - no-cache
-      content-length:
-      - '1830'
+      string: '{"status":"Succeeded"}'
+    headers:
+      cache-control:
+      - no-cache
+      content-length:
+      - '22'
+      content-type:
+      - application/json; charset=utf-8
+      date:
+      - Thu, 24 Oct 2019 09:04:39 GMT
+      expires:
+      - '-1'
+      pragma:
+      - no-cache
+      strict-transport-security:
+      - max-age=31536000; includeSubDomains
+      vary:
+      - Accept-Encoding
+      x-content-type-options:
+      - nosniff
+    status:
+      code: 200
+      message: OK
+- request:
+    body: null
+    headers:
+      Accept:
+      - application/json
+      Accept-Encoding:
+      - gzip, deflate
+      CommandName:
+      - network vpn-connection create
+      Connection:
+      - keep-alive
+      ParameterSetName:
+      - -n -g --shared-key --vnet-gateway2 --vnet-gateway1
+      User-Agent:
+      - python/3.7.4 (Windows-10-10.0.18362-SP0) msrest/0.6.10 msrest_azure/0.6.2
+        azure-mgmt-resource/4.0.0 Azure-SDK-For-Python AZURECLI/2.0.75
+    method: GET
+    uri: https://management.azure.com/subscriptions/00000000-0000-0000-0000-000000000000/resourcegroups/cli_test_vpn_gateway000001/providers/Microsoft.Resources/deployments/mock-deployment?api-version=2019-07-01
+  response:
+    body:
+      string: '{"id":"/subscriptions/00000000-0000-0000-0000-000000000000/resourceGroups/cli_test_vpn_gateway000001/providers/Microsoft.Resources/deployments/vpn_connection_deploy_LqDpucBexVu8cgk71IAwthGoF37w70gs","name":"vpn_connection_deploy_LqDpucBexVu8cgk71IAwthGoF37w70gs","type":"Microsoft.Resources/deployments","properties":{"templateHash":"16007370992182667279","parameters":{"sharedKey":{"type":"SecureString"}},"mode":"Incremental","provisioningState":"Succeeded","timestamp":"2019-10-24T09:04:27.1045344Z","duration":"PT52.2166447S","correlationId":"f32651af-9197-4285-8854-1cae591eff35","providers":[{"namespace":"Microsoft.Network","resourceTypes":[{"resourceType":"connections","locations":["westus"]}]}],"dependencies":[],"outputs":{"resource":{"type":"Object","value":{"provisioningState":"Succeeded","resourceGuid":"5c63fec8-a464-44fb-897c-b6321de34405","virtualNetworkGateway1":{"id":"/subscriptions/00000000-0000-0000-0000-000000000000/resourceGroups/cli_test_vpn_gateway000001/providers/Microsoft.Network/virtualNetworkGateways/gateway2"},"virtualNetworkGateway2":{"id":"/subscriptions/00000000-0000-0000-0000-000000000000/resourceGroups/cli_test_vpn_gateway000001/providers/Microsoft.Network/virtualNetworkGateways/gateway1"},"connectionType":"Vnet2Vnet","connectionProtocol":"IKEv2","routingWeight":10,"sharedKey":"123","enableBgp":false,"trafficSelectorPolicies":[],"connectionStatus":"Unknown","ingressBytesTransferred":0,"egressBytesTransferred":0}}},"outputResources":[{"id":"/subscriptions/00000000-0000-0000-0000-000000000000/resourceGroups/cli_test_vpn_gateway000001/providers/Microsoft.Network/connections/conn2to1"}]}}'
+    headers:
+      cache-control:
+      - no-cache
+      content-length:
+      - '1831'
       content-type:
       - application/json; charset=utf-8
       date:
@@ -8473,56 +8394,6 @@
       - keep-alive
       Content-Length:
       - '0'
-      ParameterSetName:
-      - -g -n
-      User-Agent:
-      - python/3.7.4 (Windows-10-10.0.18362-SP0) msrest/0.6.10 msrest_azure/0.6.2
-        azure-mgmt-resource/4.0.0 Azure-SDK-For-Python AZURECLI/2.0.75
-    method: GET
-    uri: https://management.azure.com/subscriptions/00000000-0000-0000-0000-000000000000/resourcegroups/cli_test_vpn_gateway000001/providers/Microsoft.Resources/deployments/mock-deployment?api-version=2019-07-01
-  response:
-    body:
-      string: '{"id":"/subscriptions/00000000-0000-0000-0000-000000000000/resourceGroups/cli_test_vpn_gateway000001/providers/Microsoft.Resources/deployments/vpn_connection_deploy_LqDpucBexVu8cgk71IAwthGoF37w70gs","name":"vpn_connection_deploy_LqDpucBexVu8cgk71IAwthGoF37w70gs","type":"Microsoft.Resources/deployments","properties":{"templateHash":"16007370992182667279","parameters":{"sharedKey":{"type":"SecureString"}},"mode":"Incremental","provisioningState":"Succeeded","timestamp":"2019-10-24T09:04:27.1045344Z","duration":"PT52.2166447S","correlationId":"f32651af-9197-4285-8854-1cae591eff35","providers":[{"namespace":"Microsoft.Network","resourceTypes":[{"resourceType":"connections","locations":["westus"]}]}],"dependencies":[],"outputs":{"resource":{"type":"Object","value":{"provisioningState":"Succeeded","resourceGuid":"5c63fec8-a464-44fb-897c-b6321de34405","virtualNetworkGateway1":{"id":"/subscriptions/00000000-0000-0000-0000-000000000000/resourceGroups/cli_test_vpn_gateway000001/providers/Microsoft.Network/virtualNetworkGateways/gateway2"},"virtualNetworkGateway2":{"id":"/subscriptions/00000000-0000-0000-0000-000000000000/resourceGroups/cli_test_vpn_gateway000001/providers/Microsoft.Network/virtualNetworkGateways/gateway1"},"connectionType":"Vnet2Vnet","connectionProtocol":"IKEv2","routingWeight":10,"sharedKey":"123","enableBgp":false,"trafficSelectorPolicies":[],"connectionStatus":"Unknown","ingressBytesTransferred":0,"egressBytesTransferred":0}}},"outputResources":[{"id":"/subscriptions/00000000-0000-0000-0000-000000000000/resourceGroups/cli_test_vpn_gateway000001/providers/Microsoft.Network/connections/conn2to1"}]}}'
-    headers:
-      cache-control:
-      - no-cache
-      content-length:
-      - '1831'
-      content-type:
-      - application/json; charset=utf-8
-      date:
-      - Thu, 24 Oct 2019 09:04:39 GMT
-      expires:
-      - '-1'
-      location:
-      - https://management.azure.com/subscriptions/00000000-0000-0000-0000-000000000000/providers/Microsoft.Network/locations/westus/operationResults/2e678e90-26f0-47f4-9cda-7eaabca88903?api-version=2019-04-01
-      pragma:
-      - no-cache
-      server:
-      - Microsoft-HTTPAPI/2.0
-      - Microsoft-HTTPAPI/2.0
-      strict-transport-security:
-      - max-age=31536000; includeSubDomains
-      x-content-type-options:
-      - nosniff
-      x-ms-arm-service-request-id:
-      - dd80b369-3f25-461a-97b6-9353d4e9c65a
-      x-ms-ratelimit-remaining-subscription-writes:
-      - '1199'
-    status:
-      code: 202
-      message: Accepted
-- request:
-    body: null
-    headers:
-      Accept:
-      - application/json
-      Accept-Encoding:
-      - gzip, deflate
-      CommandName:
-      - network vnet-gateway list-learned-routes
-      Connection:
-      - keep-alive
       ParameterSetName:
       - -g -n
       User-Agent:
