# --------------------------------------------------------------------------------------------
# Copyright (c) Microsoft Corporation. All rights reserved.
# Licensed under the MIT License. See License.txt in the project root for license information.
# --------------------------------------------------------------------------------------------

import threading
import time
import ast

try:
    from urllib.parse import urlparse
except ImportError:
    from urlparse import urlparse  # pylint: disable=import-error
from binascii import hexlify
from os import urandom
import datetime
import json
import ssl
import sys
import uuid
from functools import reduce
from nacl import encoding, public

from six.moves.urllib.request import urlopen  # pylint: disable=import-error, ungrouped-imports
import OpenSSL.crypto
from fabric import Connection

from knack.prompting import prompt_pass, NoTTYException, prompt_y_n
from knack.util import CLIError
from knack.log import get_logger

from msrestazure.azure_exceptions import CloudError
from msrestazure.tools import is_valid_resource_id, parse_resource_id, resource_id

from azure.mgmt.storage import StorageManagementClient
from azure.mgmt.applicationinsights import ApplicationInsightsManagementClient
from azure.mgmt.relay.models import AccessRights
from azure.mgmt.web.models import KeyInfo
from azure.cli.command_modules.relay._client_factory import hycos_mgmt_client_factory, namespaces_mgmt_client_factory
from azure.cli.command_modules.network._client_factory import network_client_factory

from azure.cli.core.commands.client_factory import get_mgmt_service_client
from azure.cli.core.commands import LongRunningOperation
from azure.cli.core.util import in_cloud_console, shell_safe_json_parse, open_page_in_browser, get_json_object, \
    ConfiguredDefaultSetter, sdk_no_wait, get_file_json
from azure.cli.core.util import get_az_user_agent, send_raw_request
from azure.cli.core.profiles import ResourceType, get_sdk
from azure.cli.core.azclierror import (ResourceNotFoundError, RequiredArgumentMissingError, ValidationError,
                                       CLIInternalError, UnclassifiedUserFault, AzureResponseError,
                                       ArgumentUsageError, MutuallyExclusiveArgumentError)

from .tunnel import TunnelServer

from ._params import AUTH_TYPES, MULTI_CONTAINER_TYPES
from ._client_factory import web_client_factory, ex_handler_factory, providers_client_factory
from ._appservice_utils import _generic_site_operation, _generic_settings_operation
from .utils import (_normalize_sku,
                    get_sku_name,
                    retryable_method,
                    raise_missing_token_suggestion,
                    _get_location_from_resource_group,
                    _list_app,
                    _rename_server_farm_props,
                    _get_location_from_webapp)
from ._create_util import (zip_contents_from_dir, get_runtime_version_details, create_resource_group, get_app_details,
                           check_resource_group_exists, set_location, get_site_availability, get_profile_username,
                           get_plan_to_use, get_lang_from_content, get_rg_to_use, get_sku_to_use,
                           detect_os_form_src, get_current_stack_from_runtime, generate_default_app_name)
from ._constants import (FUNCTIONS_STACKS_API_JSON_PATHS, FUNCTIONS_STACKS_API_KEYS,
                         FUNCTIONS_LINUX_RUNTIME_VERSION_REGEX, FUNCTIONS_WINDOWS_RUNTIME_VERSION_REGEX,
                         NODE_EXACT_VERSION_DEFAULT, RUNTIME_STACKS, FUNCTIONS_NO_V2_REGIONS, PUBLIC_CLOUD,
                         LINUX_GITHUB_ACTIONS_WORKFLOW_TEMPLATE_PATH, WINDOWS_GITHUB_ACTIONS_WORKFLOW_TEMPLATE_PATH,
                         APP_TYPE)
from ._github_oauth import (get_github_access_token)

logger = get_logger(__name__)

# pylint:disable=no-member,too-many-lines,too-many-locals

# region "Common routines shared with quick-start extensions."
# Please maintain compatibility in both interfaces and functionalities"


def create_webapp(cmd, resource_group_name, name, plan, runtime=None, startup_file=None,  # pylint: disable=too-many-statements,too-many-branches
                  deployment_container_image_name=None, deployment_source_url=None, deployment_source_branch='master',
                  deployment_local_git=None, docker_registry_server_password=None, docker_registry_server_user=None,
                  multicontainer_config_type=None, multicontainer_config_file=None, tags=None,
                  using_webapp_up=False, language=None, assign_identities=None,
                  role='Contributor', scope=None):
    SiteConfig, SkuDescription, Site, NameValuePair = cmd.get_models(
        'SiteConfig', 'SkuDescription', 'Site', 'NameValuePair')
    if deployment_source_url and deployment_local_git:
        raise CLIError('usage error: --deployment-source-url <url> | --deployment-local-git')

    docker_registry_server_url = parse_docker_image_name(deployment_container_image_name)

    client = web_client_factory(cmd.cli_ctx)
    if is_valid_resource_id(plan):
        parse_result = parse_resource_id(plan)
        plan_info = client.app_service_plans.get(parse_result['resource_group'], parse_result['name'])
    else:
        plan_info = client.app_service_plans.get(resource_group_name, plan)
    if not plan_info:
        raise CLIError("The plan '{}' doesn't exist in the resource group '{}".format(plan, resource_group_name))
    is_linux = plan_info.reserved
    node_default_version = NODE_EXACT_VERSION_DEFAULT
    location = plan_info.location
    # This is to keep the existing appsettings for a newly created webapp on existing webapp name.
    name_validation = get_site_availability(cmd, name)
    if not name_validation.name_available:
        if name_validation.reason == 'Invalid':
            raise CLIError(name_validation.message)
        logger.warning("Webapp '%s' already exists. The command will use the existing app's settings.", name)
        app_details = get_app_details(cmd, name)
        if app_details is None:
            raise CLIError("Unable to retrieve details of the existing app '{}'. Please check that "
                           "the app is a part of the current subscription".format(name))
        current_rg = app_details.resource_group
        if resource_group_name is not None and (resource_group_name.lower() != current_rg.lower()):
            raise CLIError("The webapp '{}' exists in resource group '{}' and does not "
                           "match the value entered '{}'. Please re-run command with the "
                           "correct parameters.". format(name, current_rg, resource_group_name))
        existing_app_settings = _generic_site_operation(cmd.cli_ctx, resource_group_name,
                                                        name, 'list_application_settings')
        settings = []
        for k, v in existing_app_settings.properties.items():
            settings.append(NameValuePair(name=k, value=v))
        site_config = SiteConfig(app_settings=settings)
    else:
        site_config = SiteConfig(app_settings=[])
    if isinstance(plan_info.sku, SkuDescription) and plan_info.sku.name.upper() not in ['F1', 'FREE', 'SHARED', 'D1',
                                                                                        'B1', 'B2', 'B3', 'BASIC']:
        site_config.always_on = True
    webapp_def = Site(location=location, site_config=site_config, server_farm_id=plan_info.id, tags=tags,
                      https_only=using_webapp_up)
    helper = _StackRuntimeHelper(cmd, client, linux=is_linux)
    if runtime:
        runtime = helper.remove_delimiters(runtime)

    current_stack = None
    if is_linux:
        if not validate_container_app_create_options(runtime, deployment_container_image_name,
                                                     multicontainer_config_type, multicontainer_config_file):
            raise CLIError("usage error: --runtime | --deployment-container-image-name |"
                           " --multicontainer-config-type TYPE --multicontainer-config-file FILE")
        if startup_file:
            site_config.app_command_line = startup_file

        if runtime:
            match = helper.resolve(runtime)
            if not match:
                raise CLIError("Linux Runtime '{}' is not supported."
                               " Please invoke 'az webapp list-runtimes --linux' to cross check".format(runtime))
            match['setter'](cmd=cmd, stack=match, site_config=site_config)
        elif deployment_container_image_name:
            site_config.linux_fx_version = _format_fx_version(deployment_container_image_name)
            if name_validation.name_available:
                site_config.app_settings.append(NameValuePair(name="WEBSITES_ENABLE_APP_SERVICE_STORAGE",
                                                              value="false"))
        elif multicontainer_config_type and multicontainer_config_file:
            encoded_config_file = _get_linux_multicontainer_encoded_config_from_file(multicontainer_config_file)
            site_config.linux_fx_version = _format_fx_version(encoded_config_file, multicontainer_config_type)

    elif plan_info.is_xenon:  # windows container webapp
        if deployment_container_image_name:
            site_config.windows_fx_version = _format_fx_version(deployment_container_image_name)
        # set the needed app settings for container image validation
        if name_validation.name_available:
            site_config.app_settings.append(NameValuePair(name="DOCKER_REGISTRY_SERVER_USERNAME",
                                                          value=docker_registry_server_user))
            site_config.app_settings.append(NameValuePair(name="DOCKER_REGISTRY_SERVER_PASSWORD",
                                                          value=docker_registry_server_password))
            site_config.app_settings.append(NameValuePair(name="DOCKER_REGISTRY_SERVER_URL",
                                                          value=docker_registry_server_url))

    elif runtime:  # windows webapp with runtime specified
        if any([startup_file, deployment_container_image_name, multicontainer_config_file, multicontainer_config_type]):
            raise CLIError("usage error: --startup-file or --deployment-container-image-name or "
                           "--multicontainer-config-type and --multicontainer-config-file is "
                           "only appliable on linux webapp")
        match = helper.resolve(runtime)
        if not match:
            raise CLIError("Windows runtime '{}' is not supported. "
                           "Please invoke 'az webapp list-runtimes' to cross check".format(runtime))
        match['setter'](cmd=cmd, stack=match, site_config=site_config)

        # TODO: Ask Calvin the purpose of this - seems like unneeded set of calls
        # portal uses the current_stack propety in metadata to display stack for windows apps
        current_stack = get_current_stack_from_runtime(runtime)

    else:  # windows webapp without runtime specified
        if name_validation.name_available:  # If creating new webapp
            site_config.app_settings.append(NameValuePair(name="WEBSITE_NODE_DEFAULT_VERSION",
                                                          value=node_default_version))

    if site_config.app_settings:
        for setting in site_config.app_settings:
            logger.info('Will set appsetting %s', setting)
    if using_webapp_up:  # when the routine is invoked as a help method for webapp up
        if name_validation.name_available:
            logger.info("will set appsetting for enabling build")
            site_config.app_settings.append(NameValuePair(name="SCM_DO_BUILD_DURING_DEPLOYMENT", value=True))
    if language is not None and language.lower() == 'dotnetcore':
        if name_validation.name_available:
            site_config.app_settings.append(NameValuePair(name='ANCM_ADDITIONAL_ERROR_PAGE_LINK',
                                                          value='https://{}.scm.azurewebsites.net/detectors'
                                                          .format(name)))

    poller = client.web_apps.begin_create_or_update(resource_group_name, name, webapp_def)
    webapp = LongRunningOperation(cmd.cli_ctx)(poller)

    # TO DO: (Check with Calvin) This seems to be something specific to portal client use only & should be removed
    if current_stack:
        _update_webapp_current_stack_property_if_needed(cmd, resource_group_name, name, current_stack)

    # Ensure SCC operations follow right after the 'create', no precedent appsetting update commands
    _set_remote_or_local_git(cmd, webapp, resource_group_name, name, deployment_source_url,
                             deployment_source_branch, deployment_local_git)

    _fill_ftp_publishing_url(cmd, webapp, resource_group_name, name)

    if deployment_container_image_name:
        logger.info("Updating container settings")
        update_container_settings(cmd, resource_group_name, name, docker_registry_server_url,
                                  deployment_container_image_name, docker_registry_server_user,
                                  docker_registry_server_password=docker_registry_server_password)

    if assign_identities is not None:
        identity = assign_identity(cmd, resource_group_name, name, assign_identities,
                                   role, None, scope)
        webapp.identity = identity

    return webapp


def validate_container_app_create_options(runtime=None, deployment_container_image_name=None,
                                          multicontainer_config_type=None, multicontainer_config_file=None):
    if bool(multicontainer_config_type) != bool(multicontainer_config_file):
        return False
    opts = [runtime, deployment_container_image_name, multicontainer_config_type]
    return len([x for x in opts if x]) == 1  # you can only specify one out the combinations


def parse_docker_image_name(deployment_container_image_name):
    if not deployment_container_image_name:
        return None
    slash_ix = deployment_container_image_name.rfind('/')
    docker_registry_server_url = deployment_container_image_name[0:slash_ix]
    if slash_ix == -1 or ("." not in docker_registry_server_url and ":" not in docker_registry_server_url):
        return None
    return docker_registry_server_url


def update_app_settings(cmd, resource_group_name, name, settings=None, slot=None, slot_settings=None):
    if not settings and not slot_settings:
        raise CLIError('Usage Error: --settings |--slot-settings')

    settings = settings or []
    slot_settings = slot_settings or []

    app_settings = _generic_site_operation(cmd.cli_ctx, resource_group_name, name,
                                           'list_application_settings', slot)
    result, slot_result = {}, {}
    # pylint: disable=too-many-nested-blocks
    for src, dest, setting_type in [(settings, result, "Settings"), (slot_settings, slot_result, "SlotSettings")]:
        for s in src:
            try:
                temp = shell_safe_json_parse(s)
                if isinstance(temp, list):  # a bit messy, but we'd like accept the output of the "list" command
                    for t in temp:
                        if 'slotSetting' in t.keys():
                            slot_result[t['name']] = t['slotSetting']
                        if setting_type == "SlotSettings":
                            slot_result[t['name']] = True
                        result[t['name']] = t['value']
                else:
                    dest.update(temp)
            except CLIError:
                setting_name, value = s.split('=', 1)
                dest[setting_name] = value
                result.update(dest)

    for setting_name, value in result.items():
        app_settings.properties[setting_name] = value
    client = web_client_factory(cmd.cli_ctx)

    result = _generic_settings_operation(cmd.cli_ctx, resource_group_name, name,
                                         'update_application_settings',
                                         app_settings, slot, client)

    app_settings_slot_cfg_names = []
    if slot_result:
        slot_cfg_names = client.web_apps.list_slot_configuration_names(resource_group_name, name)
        slot_cfg_names.app_setting_names = slot_cfg_names.app_setting_names or []
        # Slot settings logic to add a new setting(s) or remove an existing setting(s)
        for slot_setting_name, value in slot_result.items():
            if value and slot_setting_name not in slot_cfg_names.app_setting_names:
                slot_cfg_names.app_setting_names.append(slot_setting_name)
            elif not value and slot_setting_name in slot_cfg_names.app_setting_names:
                slot_cfg_names.app_setting_names.remove(slot_setting_name)
        app_settings_slot_cfg_names = slot_cfg_names.app_setting_names
        client.web_apps.update_slot_configuration_names(resource_group_name, name, slot_cfg_names)

    return _build_app_settings_output(result.properties, app_settings_slot_cfg_names)


def add_azure_storage_account(cmd, resource_group_name, name, custom_id, storage_type, account_name,
                              share_name, access_key, mount_path=None, slot=None, slot_setting=False):
    AzureStorageInfoValue = cmd.get_models('AzureStorageInfoValue')
    azure_storage_accounts = _generic_site_operation(cmd.cli_ctx, resource_group_name, name,
                                                     'list_azure_storage_accounts', slot)

    if custom_id in azure_storage_accounts.properties:
        raise CLIError("Site already configured with an Azure storage account with the id '{}'. "
                       "Use 'az webapp config storage-account update' to update an existing "
                       "Azure storage account configuration.".format(custom_id))

    azure_storage_accounts.properties[custom_id] = AzureStorageInfoValue(type=storage_type, account_name=account_name,
                                                                         share_name=share_name, access_key=access_key,
                                                                         mount_path=mount_path)
    client = web_client_factory(cmd.cli_ctx)

    result = _generic_settings_operation(cmd.cli_ctx, resource_group_name, name,
                                         'update_azure_storage_accounts', azure_storage_accounts,
                                         slot, client)

    if slot_setting:
        slot_cfg_names = client.web_apps.list_slot_configuration_names(resource_group_name, name)

        slot_cfg_names.azure_storage_config_names = slot_cfg_names.azure_storage_config_names or []
        if custom_id not in slot_cfg_names.azure_storage_config_names:
            slot_cfg_names.azure_storage_config_names.append(custom_id)
            client.web_apps.update_slot_configuration_names(resource_group_name, name, slot_cfg_names)

    return result.properties


def update_azure_storage_account(cmd, resource_group_name, name, custom_id, storage_type=None, account_name=None,
                                 share_name=None, access_key=None, mount_path=None, slot=None, slot_setting=False):
    AzureStorageInfoValue = cmd.get_models('AzureStorageInfoValue')

    azure_storage_accounts = _generic_site_operation(cmd.cli_ctx, resource_group_name, name,
                                                     'list_azure_storage_accounts', slot)

    existing_account_config = azure_storage_accounts.properties.pop(custom_id, None)

    if not existing_account_config:
        raise CLIError("No Azure storage account configuration found with the id '{}'. "
                       "Use 'az webapp config storage-account add' to add a new "
                       "Azure storage account configuration.".format(custom_id))

    new_account_config = AzureStorageInfoValue(
        type=storage_type or existing_account_config.type,
        account_name=account_name or existing_account_config.account_name,
        share_name=share_name or existing_account_config.share_name,
        access_key=access_key or existing_account_config.access_key,
        mount_path=mount_path or existing_account_config.mount_path
    )

    azure_storage_accounts.properties[custom_id] = new_account_config

    client = web_client_factory(cmd.cli_ctx)
    result = _generic_settings_operation(cmd.cli_ctx, resource_group_name, name,
                                         'update_azure_storage_accounts', azure_storage_accounts,
                                         slot, client)

    if slot_setting:
        slot_cfg_names = client.web_apps.list_slot_configuration_names(resource_group_name, name)
        slot_cfg_names.azure_storage_config_names = slot_cfg_names.azure_storage_config_names or []
        if custom_id not in slot_cfg_names.azure_storage_config_names:
            slot_cfg_names.azure_storage_config_names.append(custom_id)
            client.web_apps.update_slot_configuration_names(resource_group_name, name, slot_cfg_names)

    return result.properties


def enable_zip_deploy_functionapp(cmd, resource_group_name, name, src, build_remote=False, timeout=None, slot=None):
    client = web_client_factory(cmd.cli_ctx)
    app = client.web_apps.get(resource_group_name, name)
    if app is None:
        raise CLIError('The function app \'{}\' was not found in resource group \'{}\'. '
                       'Please make sure these values are correct.'.format(name, resource_group_name))
    parse_plan_id = parse_resource_id(app.server_farm_id)
    plan_info = None
    retry_delay = 10  # seconds
    # We need to retry getting the plan because sometimes if the plan is created as part of function app,
    # it can take a couple of tries before it gets the plan
    for _ in range(5):
        plan_info = client.app_service_plans.get(parse_plan_id['resource_group'],
                                                 parse_plan_id['name'])
        if plan_info is not None:
            break
        time.sleep(retry_delay)

    if build_remote and not app.reserved:
        raise CLIError('Remote build is only available on Linux function apps')

    is_consumption = is_plan_consumption(cmd, plan_info)
    if (not build_remote) and is_consumption and app.reserved:
        return upload_zip_to_storage(cmd, resource_group_name, name, src, slot)
    if build_remote:
        add_remote_build_app_settings(cmd, resource_group_name, name, slot)
    else:
        remove_remote_build_app_settings(cmd, resource_group_name, name, slot)

    return enable_zip_deploy(cmd, resource_group_name, name, src, timeout, slot)


def enable_zip_deploy_webapp(cmd, resource_group_name, name, src, timeout=None, slot=None):
    return enable_zip_deploy(cmd, resource_group_name, name, src, timeout=timeout, slot=slot)


def enable_zip_deploy(cmd, resource_group_name, name, src, timeout=None, slot=None):
    logger.warning("Getting scm site credentials for zip deployment")
    user_name, password = _get_site_credential(cmd.cli_ctx, resource_group_name, name, slot)

    try:
        scm_url = _get_scm_url(cmd, resource_group_name, name, slot)
    except ValueError:
        raise CLIError('Failed to fetch scm url for function app')

    zip_url = scm_url + '/api/zipdeploy?isAsync=true'
    deployment_status_url = scm_url + '/api/deployments/latest'

    import urllib3
    authorization = urllib3.util.make_headers(basic_auth='{0}:{1}'.format(user_name, password))
    headers = authorization
    headers['Content-Type'] = 'application/octet-stream'
    headers['Cache-Control'] = 'no-cache'
    headers['User-Agent'] = get_az_user_agent()

    import requests
    import os
    from azure.cli.core.util import should_disable_connection_verify
    # Read file content
    with open(os.path.realpath(os.path.expanduser(src)), 'rb') as fs:
        zip_content = fs.read()
        logger.warning("Starting zip deployment. This operation can take a while to complete ...")
        res = requests.post(zip_url, data=zip_content, headers=headers, verify=not should_disable_connection_verify())
        logger.warning("Deployment endpoint responded with status code %d", res.status_code)

    # check if there's an ongoing process
    if res.status_code == 409:
        raise CLIError("There may be an ongoing deployment or your app setting has WEBSITE_RUN_FROM_PACKAGE. "
                       "Please track your deployment in {} and ensure the WEBSITE_RUN_FROM_PACKAGE app setting "
                       "is removed. Use 'az webapp config appsettings list --name MyWebapp --resource-group "
                       "MyResourceGroup --subscription MySubscription' to list app settings and 'az webapp "
                       "config appsettings delete --name MyWebApp --resource-group MyResourceGroup "
                       "--setting-names <setting-names> to delete them.".format(deployment_status_url))

    # check the status of async deployment
    response = _check_zip_deployment_status(cmd, resource_group_name, name, deployment_status_url,
                                            authorization, timeout)
    return response


def add_remote_build_app_settings(cmd, resource_group_name, name, slot):
    settings = get_app_settings(cmd, resource_group_name, name, slot)
    scm_do_build_during_deployment = None
    website_run_from_package = None
    enable_oryx_build = None

    app_settings_should_not_have = []
    app_settings_should_contain = {}

    for keyval in settings:
        value = keyval['value'].lower()
        if keyval['name'] == 'SCM_DO_BUILD_DURING_DEPLOYMENT':
            scm_do_build_during_deployment = value in ('true', '1')
        if keyval['name'] == 'WEBSITE_RUN_FROM_PACKAGE':
            website_run_from_package = value
        if keyval['name'] == 'ENABLE_ORYX_BUILD':
            enable_oryx_build = value

    if scm_do_build_during_deployment is not True:
        logger.warning("Setting SCM_DO_BUILD_DURING_DEPLOYMENT to true")
        update_app_settings(cmd, resource_group_name, name, [
            "SCM_DO_BUILD_DURING_DEPLOYMENT=true"
        ], slot)
        app_settings_should_contain['SCM_DO_BUILD_DURING_DEPLOYMENT'] = 'true'

    if website_run_from_package:
        logger.warning("Removing WEBSITE_RUN_FROM_PACKAGE app setting")
        delete_app_settings(cmd, resource_group_name, name, [
            "WEBSITE_RUN_FROM_PACKAGE"
        ], slot)
        app_settings_should_not_have.append('WEBSITE_RUN_FROM_PACKAGE')

    if enable_oryx_build:
        logger.warning("Removing ENABLE_ORYX_BUILD app setting")
        delete_app_settings(cmd, resource_group_name, name, [
            "ENABLE_ORYX_BUILD"
        ], slot)
        app_settings_should_not_have.append('ENABLE_ORYX_BUILD')

    # Wait for scm site to get the latest app settings
    if app_settings_should_not_have or app_settings_should_contain:
        logger.warning("Waiting SCM site to be updated with the latest app settings")
        scm_is_up_to_date = False
        retries = 10
        while not scm_is_up_to_date and retries >= 0:
            scm_is_up_to_date = validate_app_settings_in_scm(
                cmd, resource_group_name, name, slot,
                should_contain=app_settings_should_contain,
                should_not_have=app_settings_should_not_have)
            retries -= 1
            time.sleep(5)

        if retries < 0:
            logger.warning("App settings may not be propagated to the SCM site.")


def remove_remote_build_app_settings(cmd, resource_group_name, name, slot):
    settings = get_app_settings(cmd, resource_group_name, name, slot)
    scm_do_build_during_deployment = None

    app_settings_should_contain = {}

    for keyval in settings:
        value = keyval['value'].lower()
        if keyval['name'] == 'SCM_DO_BUILD_DURING_DEPLOYMENT':
            scm_do_build_during_deployment = value in ('true', '1')

    if scm_do_build_during_deployment is not False:
        logger.warning("Setting SCM_DO_BUILD_DURING_DEPLOYMENT to false")
        update_app_settings(cmd, resource_group_name, name, [
            "SCM_DO_BUILD_DURING_DEPLOYMENT=false"
        ], slot)
        app_settings_should_contain['SCM_DO_BUILD_DURING_DEPLOYMENT'] = 'false'

    # Wait for scm site to get the latest app settings
    if app_settings_should_contain:
        logger.warning("Waiting SCM site to be updated with the latest app settings")
        scm_is_up_to_date = False
        retries = 10
        while not scm_is_up_to_date and retries >= 0:
            scm_is_up_to_date = validate_app_settings_in_scm(
                cmd, resource_group_name, name, slot,
                should_contain=app_settings_should_contain)
            retries -= 1
            time.sleep(5)

        if retries < 0:
            logger.warning("App settings may not be propagated to the SCM site")


def upload_zip_to_storage(cmd, resource_group_name, name, src, slot=None):
    settings = get_app_settings(cmd, resource_group_name, name, slot)

    storage_connection = None
    for keyval in settings:
        if keyval['name'] == 'AzureWebJobsStorage':
            storage_connection = str(keyval['value'])

    if storage_connection is None:
        raise CLIError('Could not find a \'AzureWebJobsStorage\' application setting')

    container_name = "function-releases"
    blob_name = "{}-{}.zip".format(datetime.datetime.today().strftime('%Y%m%d%H%M%S'), str(uuid.uuid4()))
    BlockBlobService = get_sdk(cmd.cli_ctx, ResourceType.DATA_STORAGE, 'blob#BlockBlobService')
    block_blob_service = BlockBlobService(connection_string=storage_connection)
    if not block_blob_service.exists(container_name):
        block_blob_service.create_container(container_name)

    # https://gist.github.com/vladignatyev/06860ec2040cb497f0f3
    def progress_callback(current, total):
        total_length = 30
        filled_length = int(round(total_length * current) / float(total))
        percents = round(100.0 * current / float(total), 1)
        progress_bar = '=' * filled_length + '-' * (total_length - filled_length)
        progress_message = 'Uploading {} {}%'.format(progress_bar, percents)
        cmd.cli_ctx.get_progress_controller().add(message=progress_message)

    block_blob_service.create_blob_from_path(container_name, blob_name, src, validate_content=True,
                                             progress_callback=progress_callback)

    now = datetime.datetime.utcnow()
    blob_start = now - datetime.timedelta(minutes=10)
    blob_end = now + datetime.timedelta(weeks=520)
    BlobPermissions = get_sdk(cmd.cli_ctx, ResourceType.DATA_STORAGE, 'blob#BlobPermissions')
    blob_token = block_blob_service.generate_blob_shared_access_signature(container_name,
                                                                          blob_name,
                                                                          permission=BlobPermissions(read=True),
                                                                          expiry=blob_end,
                                                                          start=blob_start)

    blob_uri = block_blob_service.make_blob_url(container_name, blob_name, sas_token=blob_token)
    website_run_from_setting = "WEBSITE_RUN_FROM_PACKAGE={}".format(blob_uri)
    update_app_settings(cmd, resource_group_name, name, settings=[website_run_from_setting])
    client = web_client_factory(cmd.cli_ctx)

    try:
        logger.info('\nSyncing Triggers...')
        if slot is not None:
            client.web_apps.sync_function_triggers_slot(resource_group_name, name, slot)
        else:
            client.web_apps.sync_function_triggers(resource_group_name, name)
    except CloudError as ex:
        # This SDK function throws an error if Status Code is 200
        if ex.status_code != 200:
            raise ex
    except Exception as ex:  # pylint: disable=broad-except
        if ex.response.status_code != 200:
            raise ex


def show_webapp(cmd, resource_group_name, name, slot=None):
    return _show_app(cmd, resource_group_name, name, APP_TYPE.WEBAPP, slot)


# for generic updater
def get_webapp(cmd, resource_group_name, name, slot=None):
    return _generic_site_operation(cmd.cli_ctx, resource_group_name, name, 'get', slot)


def set_webapp(cmd, resource_group_name, name, slot=None, skip_dns_registration=None,  # pylint: disable=unused-argument
               skip_custom_domain_verification=None, force_dns_registration=None, ttl_in_seconds=None, **kwargs):  # pylint: disable=unused-argument
    instance = kwargs['parameters']
    client = web_client_factory(cmd.cli_ctx)
    updater = client.web_apps.begin_create_or_update_slot if slot else client.web_apps.begin_create_or_update
    kwargs = dict(resource_group_name=resource_group_name, name=name, site_envelope=instance)
    if slot:
        kwargs['slot'] = slot

    return updater(**kwargs)


def update_webapp(instance, client_affinity_enabled=None, https_only=None):
    if 'function' in instance.kind:
        raise CLIError("please use 'az functionapp update' to update this function app")
    if client_affinity_enabled is not None:
        instance.client_affinity_enabled = client_affinity_enabled == 'true'
    if https_only is not None:
        instance.https_only = https_only == 'true'

    return instance


def update_functionapp(cmd, instance, plan=None, force=False):
    client = web_client_factory(cmd.cli_ctx)
    if plan is not None:
        if is_valid_resource_id(plan):
            dest_parse_result = parse_resource_id(plan)
            dest_plan_info = client.app_service_plans.get(dest_parse_result['resource_group'],
                                                          dest_parse_result['name'])
        else:
            dest_plan_info = client.app_service_plans.get(instance.resource_group, plan)
        if dest_plan_info is None:
            raise ResourceNotFoundError("The plan '{}' doesn't exist".format(plan))
        validate_plan_switch_compatibility(cmd, client, instance, dest_plan_info, force)
        instance.server_farm_id = dest_plan_info.id
    return instance


def validate_plan_switch_compatibility(cmd, client, src_functionapp_instance, dest_plan_instance, force):
    general_switch_msg = 'Currently the switch is only allowed between a Consumption or an Elastic Premium plan.'
    src_parse_result = parse_resource_id(src_functionapp_instance.server_farm_id)
    src_plan_info = client.app_service_plans.get(src_parse_result['resource_group'],
                                                 src_parse_result['name'])

    if src_plan_info is None:
        raise ResourceNotFoundError('Could not determine the current plan of the functionapp')

    # Ensure all plans involved are windows. Reserved = true indicates Linux.
    if src_plan_info.reserved or dest_plan_instance.reserved:
        raise ValidationError('This feature currently supports windows to windows plan migrations. For other '
                              'migrations, please redeploy.')

    src_is_premium = is_plan_elastic_premium(cmd, src_plan_info)
    dest_is_consumption = is_plan_consumption(cmd, dest_plan_instance)

    if not (is_plan_consumption(cmd, src_plan_info) or src_is_premium):
        raise ValidationError('Your functionapp is not using a Consumption or an Elastic Premium plan. ' +
                              general_switch_msg)
    if not (dest_is_consumption or is_plan_elastic_premium(cmd, dest_plan_instance)):
        raise ValidationError('You are trying to move to a plan that is not a Consumption or an '
                              'Elastic Premium plan. ' +
                              general_switch_msg)

    if src_is_premium and dest_is_consumption:
        logger.warning('WARNING: Moving a functionapp from Premium to Consumption might result in loss of '
                       'functionality and cause the app to break. Please ensure the functionapp is compatible '
                       'with a Consumption plan and is not using any features only available in Premium.')
        if not force:
            raise RequiredArgumentMissingError('If you want to migrate a functionapp from a Premium to Consumption '
                                               'plan, please re-run this command with the \'--force\' flag.')


def set_functionapp(cmd, resource_group_name, name, **kwargs):
    instance = kwargs['parameters']
    client = web_client_factory(cmd.cli_ctx)
    return client.web_apps.begin_create_or_update(resource_group_name, name, site_envelope=instance)


def get_functionapp(cmd, resource_group_name, name, slot=None):
    function_app = _generic_site_operation(cmd.cli_ctx, resource_group_name, name, 'get', slot)
    if not function_app or 'function' not in function_app.kind:
        raise ResourceNotFoundError("Unable to find App {} in resource group {}".format(name, resource_group_name))
    return function_app


def show_functionapp(cmd, resource_group_name, name, slot=None):
    return _show_app(cmd, resource_group_name, name, APP_TYPE.FUNCTIONAPP, slot)


def list_webapp(cmd, resource_group_name=None):
    full_list = _list_app(cmd.cli_ctx, resource_group_name)
    # ignore apps with kind==null & not functions apps
    return list(filter(lambda x: x.kind is not None and "function" not in x.kind.lower(), full_list))


def list_deleted_webapp(cmd, resource_group_name=None, name=None, slot=None):
    result = _list_deleted_app(cmd.cli_ctx, resource_group_name, name, slot)
    return sorted(result, key=lambda site: site.deleted_site_id)


def restore_deleted_webapp(cmd, deleted_id, resource_group_name, name, slot=None, restore_content_only=None):
    DeletedAppRestoreRequest = cmd.get_models('DeletedAppRestoreRequest')
    request = DeletedAppRestoreRequest(deleted_site_id=deleted_id, recover_configuration=not restore_content_only)
    return _generic_site_operation(cmd.cli_ctx, resource_group_name, name, 'begin_restore_from_deleted_app',
                                   slot, request)


def list_function_app(cmd, resource_group_name=None):
    return list(filter(lambda x: x.kind is not None and "function" in x.kind.lower(),
                       _list_app(cmd.cli_ctx, resource_group_name)))


<<<<<<< HEAD
def _show_app(cmd, resource_group_name, name, cmd_app_type, slot=None):
    app = _generic_site_operation(cmd.cli_ctx, resource_group_name, name, 'get', slot)
    if not app:
        raise ResourceNotFoundError("Unable to find {} '{}', in RG '{}'.".format(
                                    cmd_app_type, name, resource_group_name))

    app_type = _kind_to_app_type(app.kind) if app else None
    if app_type != cmd_app_type:
        raise ResourceNotFoundError(
            "Unable to find {} '{}', in RG '{}'".format(cmd_app_type.value, name, resource_group_name),
            "Use 'az {} show' to show {}s".format(app_type.value, app_type.value))

    app.site_config = _generic_site_operation(cmd.cli_ctx, resource_group_name, name, 'get_configuration', slot)
    _rename_server_farm_props(app)
    _fill_ftp_publishing_url(cmd, app, resource_group_name, name, slot)
    return app


def _kind_to_app_type(kind):
    if "workflow" in kind:
        return APP_TYPE.LOGICAPP
    if "function" in kind:
        return APP_TYPE.FUNCTIONAPP
    return APP_TYPE.WEBAPP


def _list_app(cli_ctx, resource_group_name=None):
    client = web_client_factory(cli_ctx)
    if resource_group_name:
        result = list(client.web_apps.list_by_resource_group(resource_group_name))
    else:
        result = list(client.web_apps.list())
    for webapp in result:
        _rename_server_farm_props(webapp)
    return result


=======
>>>>>>> 32029bdf
def _list_deleted_app(cli_ctx, resource_group_name=None, name=None, slot=None):
    client = web_client_factory(cli_ctx)
    locations = _get_deleted_apps_locations(cli_ctx)
    result = list()
    for location in locations:
        result = result + list(client.deleted_web_apps.list_by_location(location))
    if resource_group_name:
        result = [r for r in result if r.resource_group == resource_group_name]
    if name:
        result = [r for r in result if r.deleted_site_name.lower() == name.lower()]
    if slot:
        result = [r for r in result if r.slot.lower() == slot.lower()]
    return result


def _build_identities_info(identities):
    from ._appservice_utils import MSI_LOCAL_ID
    identities = identities or []
    identity_types = []
    if not identities or MSI_LOCAL_ID in identities:
        identity_types.append('SystemAssigned')
    external_identities = [x for x in identities if x != MSI_LOCAL_ID]
    if external_identities:
        identity_types.append('UserAssigned')
    identity_types = ','.join(identity_types)
    info = {'type': identity_types}
    if external_identities:
        info['userAssignedIdentities'] = {e: {} for e in external_identities}
    return (info, identity_types, external_identities, 'SystemAssigned' in identity_types)


def assign_identity(cmd, resource_group_name, name, assign_identities=None, role='Contributor', slot=None, scope=None):
    ManagedServiceIdentity, ResourceIdentityType = cmd.get_models('ManagedServiceIdentity',
                                                                  'ManagedServiceIdentityType')
    UserAssignedIdentitiesValue = cmd.get_models('Components1Jq1T4ISchemasManagedserviceidentityPropertiesUserassignedidentitiesAdditionalproperties')  # pylint: disable=line-too-long
    _, _, external_identities, enable_local_identity = _build_identities_info(assign_identities)

    def getter():
        return _generic_site_operation(cmd.cli_ctx, resource_group_name, name, 'get', slot)

    def setter(webapp):
        if webapp.identity and webapp.identity.type == ResourceIdentityType.system_assigned_user_assigned:
            identity_types = ResourceIdentityType.system_assigned_user_assigned
        elif webapp.identity and webapp.identity.type == ResourceIdentityType.system_assigned and external_identities:
            identity_types = ResourceIdentityType.system_assigned_user_assigned
        elif webapp.identity and webapp.identity.type == ResourceIdentityType.user_assigned and enable_local_identity:
            identity_types = ResourceIdentityType.system_assigned_user_assigned
        elif external_identities and enable_local_identity:
            identity_types = ResourceIdentityType.system_assigned_user_assigned
        elif external_identities:
            identity_types = ResourceIdentityType.user_assigned
        else:
            identity_types = ResourceIdentityType.system_assigned

        if webapp.identity:
            webapp.identity.type = identity_types
        else:
            webapp.identity = ManagedServiceIdentity(type=identity_types)
        if external_identities:
            if not webapp.identity.user_assigned_identities:
                webapp.identity.user_assigned_identities = {}
            for identity in external_identities:
                webapp.identity.user_assigned_identities[identity] = UserAssignedIdentitiesValue()

        poller = _generic_site_operation(cmd.cli_ctx, resource_group_name, name, 'begin_create_or_update',
                                         extra_parameter=webapp, slot=slot)
        return LongRunningOperation(cmd.cli_ctx)(poller)

    from azure.cli.core.commands.arm import assign_identity as _assign_identity
    webapp = _assign_identity(cmd.cli_ctx, getter, setter, role, scope)
    return webapp.identity


def show_identity(cmd, resource_group_name, name, slot=None):
    web_app = _generic_site_operation(cmd.cli_ctx, resource_group_name, name, 'get', slot)
    if not web_app:
        raise ResourceNotFoundError("Unable to find App {} in resource group {}".format(name, resource_group_name))
    return web_app.identity


def remove_identity(cmd, resource_group_name, name, remove_identities=None, slot=None):
    IdentityType = cmd.get_models('ManagedServiceIdentityType')
    UserAssignedIdentitiesValue = cmd.get_models('Components1Jq1T4ISchemasManagedserviceidentityPropertiesUserassignedidentitiesAdditionalproperties')  # pylint: disable=line-too-long
    _, _, external_identities, remove_local_identity = _build_identities_info(remove_identities)

    def getter():
        return _generic_site_operation(cmd.cli_ctx, resource_group_name, name, 'get', slot)

    def setter(webapp):
        if webapp.identity is None:
            return webapp
        to_remove = []
        existing_identities = {x.lower() for x in list((webapp.identity.user_assigned_identities or {}).keys())}
        if external_identities:
            to_remove = {x.lower() for x in external_identities}
            non_existing = to_remove.difference(existing_identities)
            if non_existing:
                raise CLIError("'{}' are not associated with '{}'".format(','.join(non_existing), name))
            if not list(existing_identities - to_remove):
                if webapp.identity.type == IdentityType.user_assigned:
                    webapp.identity.type = IdentityType.none
                elif webapp.identity.type == IdentityType.system_assigned_user_assigned:
                    webapp.identity.type = IdentityType.system_assigned

        webapp.identity.user_assigned_identities = None
        if remove_local_identity:
            webapp.identity.type = (IdentityType.none
                                    if webapp.identity.type == IdentityType.system_assigned or
                                    webapp.identity.type == IdentityType.none
                                    else IdentityType.user_assigned)

        if webapp.identity.type not in [IdentityType.none, IdentityType.system_assigned]:
            webapp.identity.user_assigned_identities = {}
        if to_remove:
            for identity in list(existing_identities - to_remove):
                webapp.identity.user_assigned_identities[identity] = UserAssignedIdentitiesValue()
        else:
            for identity in list(existing_identities):
                webapp.identity.user_assigned_identities[identity] = UserAssignedIdentitiesValue()

        poller = _generic_site_operation(cmd.cli_ctx, resource_group_name, name, 'begin_create_or_update', slot, webapp)
        return LongRunningOperation(cmd.cli_ctx)(poller)

    from azure.cli.core.commands.arm import assign_identity as _assign_identity
    webapp = _assign_identity(cmd.cli_ctx, getter, setter)
    return webapp.identity


def get_auth_settings(cmd, resource_group_name, name, slot=None):
    return _generic_site_operation(cmd.cli_ctx, resource_group_name, name, 'get_auth_settings', slot)


def is_auth_runtime_version_valid(runtime_version=None):
    if runtime_version is None:
        return True
    if runtime_version.startswith("~") and len(runtime_version) > 1:
        try:
            int(runtime_version[1:])
        except ValueError:
            return False
        return True
    split_versions = runtime_version.split('.')
    if len(split_versions) != 3:
        return False
    for version in split_versions:
        try:
            int(version)
        except ValueError:
            return False
    return True


def update_auth_settings(cmd, resource_group_name, name, enabled=None, action=None,  # pylint: disable=unused-argument
                         client_id=None, token_store_enabled=None, runtime_version=None,  # pylint: disable=unused-argument
                         token_refresh_extension_hours=None,  # pylint: disable=unused-argument
                         allowed_external_redirect_urls=None, client_secret=None,  # pylint: disable=unused-argument
                         client_secret_certificate_thumbprint=None,  # pylint: disable=unused-argument
                         allowed_audiences=None, issuer=None, facebook_app_id=None,  # pylint: disable=unused-argument
                         facebook_app_secret=None, facebook_oauth_scopes=None,  # pylint: disable=unused-argument
                         twitter_consumer_key=None, twitter_consumer_secret=None,  # pylint: disable=unused-argument
                         google_client_id=None, google_client_secret=None,  # pylint: disable=unused-argument
                         google_oauth_scopes=None, microsoft_account_client_id=None,  # pylint: disable=unused-argument
                         microsoft_account_client_secret=None,  # pylint: disable=unused-argument
                         microsoft_account_oauth_scopes=None, slot=None):  # pylint: disable=unused-argument
    auth_settings = get_auth_settings(cmd, resource_group_name, name, slot)
    UnauthenticatedClientAction = cmd.get_models('UnauthenticatedClientAction')
    if action == 'AllowAnonymous':
        auth_settings.unauthenticated_client_action = UnauthenticatedClientAction.allow_anonymous
    elif action:
        auth_settings.unauthenticated_client_action = UnauthenticatedClientAction.redirect_to_login_page
        auth_settings.default_provider = AUTH_TYPES[action]
    # validate runtime version
    if not is_auth_runtime_version_valid(runtime_version):
        raise CLIError('Usage Error: --runtime-version set to invalid value')

    import inspect
    frame = inspect.currentframe()
    bool_flags = ['enabled', 'token_store_enabled']
    # note: getargvalues is used already in azure.cli.core.commands.
    # and no simple functional replacement for this deprecating method for 3.5
    args, _, _, values = inspect.getargvalues(frame)  # pylint: disable=deprecated-method

    for arg in args[2:]:
        if values.get(arg, None):
            setattr(auth_settings, arg, values[arg] if arg not in bool_flags else values[arg] == 'true')

    return _generic_site_operation(cmd.cli_ctx, resource_group_name, name, 'update_auth_settings', slot, auth_settings)


def list_instances(cmd, resource_group_name, name, slot=None):
    return _generic_site_operation(cmd.cli_ctx, resource_group_name, name, 'list_instance_identifiers', slot)


# Currently using hardcoded values instead of this function. This function calls the stacks API;
# Stacks API is updated with Antares deployments,
# which are infrequent and don't line up with stacks EOL schedule.
def list_runtimes(cmd, linux=False):
    client = web_client_factory(cmd.cli_ctx)
    runtime_helper = _StackRuntimeHelper(cmd=cmd, client=client, linux=linux)

    return [s['displayName'] for s in runtime_helper.stacks]


def list_runtimes_hardcoded(linux=False):
    if linux:
        return [s['displayName'] for s in get_file_json(RUNTIME_STACKS)['linux']]
    return [s['displayName'] for s in get_file_json(RUNTIME_STACKS)['windows']]


def delete_function_app(cmd, resource_group_name, name, slot=None):
    return _generic_site_operation(cmd.cli_ctx, resource_group_name, name, 'delete', slot)


def delete_webapp(cmd, resource_group_name, name, keep_metrics=None, keep_empty_plan=None,
                  keep_dns_registration=None, slot=None):  # pylint: disable=unused-argument
    client = web_client_factory(cmd.cli_ctx)
    if slot:
        client.web_apps.delete_slot(resource_group_name, name, slot,
                                    delete_metrics=False if keep_metrics else None,
                                    delete_empty_server_farm=False if keep_empty_plan else None)
    else:
        client.web_apps.delete(resource_group_name, name,
                               delete_metrics=False if keep_metrics else None,
                               delete_empty_server_farm=False if keep_empty_plan else None)


def stop_webapp(cmd, resource_group_name, name, slot=None):
    return _generic_site_operation(cmd.cli_ctx, resource_group_name, name, 'stop', slot)


def start_webapp(cmd, resource_group_name, name, slot=None):
    return _generic_site_operation(cmd.cli_ctx, resource_group_name, name, 'start', slot)


def restart_webapp(cmd, resource_group_name, name, slot=None):
    return _generic_site_operation(cmd.cli_ctx, resource_group_name, name, 'restart', slot)


def get_site_configs(cmd, resource_group_name, name, slot=None):
    return _generic_site_operation(cmd.cli_ctx, resource_group_name, name, 'get_configuration', slot)


def get_app_settings(cmd, resource_group_name, name, slot=None):
    result = _generic_site_operation(cmd.cli_ctx, resource_group_name, name, 'list_application_settings', slot)
    client = web_client_factory(cmd.cli_ctx)
    slot_app_setting_names = client.web_apps.list_slot_configuration_names(resource_group_name, name).app_setting_names
    return _build_app_settings_output(result.properties, slot_app_setting_names)


# Check if the app setting is propagated to the Kudu site correctly by calling api/settings endpoint
# should_have [] is a list of app settings which are expected to be set
# should_not_have [] is a list of app settings which are expected to be absent
# should_contain {} is a dictionary of app settings which are expected to be set with precise values
# Return True if validation succeeded
def validate_app_settings_in_scm(cmd, resource_group_name, name, slot=None,
                                 should_have=None, should_not_have=None, should_contain=None):
    scm_settings = _get_app_settings_from_scm(cmd, resource_group_name, name, slot)
    scm_setting_keys = set(scm_settings.keys())

    if should_have and not set(should_have).issubset(scm_setting_keys):
        return False

    if should_not_have and set(should_not_have).intersection(scm_setting_keys):
        return False

    temp_setting = scm_settings.copy()
    temp_setting.update(should_contain or {})
    if temp_setting != scm_settings:
        return False

    return True


@retryable_method(3, 5)
def _get_app_settings_from_scm(cmd, resource_group_name, name, slot=None):
    scm_url = _get_scm_url(cmd, resource_group_name, name, slot)
    settings_url = '{}/api/settings'.format(scm_url)
    username, password = _get_site_credential(cmd.cli_ctx, resource_group_name, name, slot)
    headers = {
        'Content-Type': 'application/octet-stream',
        'Cache-Control': 'no-cache',
        'User-Agent': get_az_user_agent()
    }

    import requests
    response = requests.get(settings_url, headers=headers, auth=(username, password), timeout=3)

    return response.json() or {}


def get_connection_strings(cmd, resource_group_name, name, slot=None):
    result = _generic_site_operation(cmd.cli_ctx, resource_group_name, name, 'list_connection_strings', slot)
    client = web_client_factory(cmd.cli_ctx)
    slot_constr_names = client.web_apps.list_slot_configuration_names(resource_group_name, name) \
                              .connection_string_names or []
    result = [{'name': p,
               'value': result.properties[p].value,
               'type':result.properties[p].type,
               'slotSetting': p in slot_constr_names} for p in result.properties]
    return result


def get_azure_storage_accounts(cmd, resource_group_name, name, slot=None):
    client = web_client_factory(cmd.cli_ctx)
    result = _generic_site_operation(cmd.cli_ctx, resource_group_name, name,
                                     'list_azure_storage_accounts', slot)

    slot_azure_storage_config_names = client.web_apps.list_slot_configuration_names(resource_group_name, name) \
                                                     .azure_storage_config_names or []

    return [{'name': p,
             'value': result.properties[p],
             'slotSetting': p in slot_azure_storage_config_names} for p in result.properties]


def _fill_ftp_publishing_url(cmd, webapp, resource_group_name, name, slot=None):
    profiles = list_publish_profiles(cmd, resource_group_name, name, slot)
    try:
        url = next(p['publishUrl'] for p in profiles if p['publishMethod'] == 'FTP')
        setattr(webapp, 'ftpPublishingUrl', url)
    except StopIteration:
        pass
    return webapp


def _format_fx_version(custom_image_name, container_config_type=None):
    lower_custom_image_name = custom_image_name.lower()
    if "https://" in lower_custom_image_name or "http://" in lower_custom_image_name:
        custom_image_name = lower_custom_image_name.replace("https://", "").replace("http://", "")
    fx_version = custom_image_name.strip()
    fx_version_lower = fx_version.lower()
    # handles case of only spaces
    if fx_version:
        if container_config_type:
            fx_version = '{}|{}'.format(container_config_type, custom_image_name)
        elif not fx_version_lower.startswith('docker|'):
            fx_version = '{}|{}'.format('DOCKER', custom_image_name)
    else:
        fx_version = ' '
    return fx_version


def _add_fx_version(cmd, resource_group_name, name, custom_image_name, slot=None):
    fx_version = _format_fx_version(custom_image_name)
    web_app = get_webapp(cmd, resource_group_name, name, slot)
    if not web_app:
        raise CLIError("'{}' app doesn't exist in resource group {}".format(name, resource_group_name))
    linux_fx = fx_version if (web_app.reserved or not web_app.is_xenon) else None
    windows_fx = fx_version if web_app.is_xenon else None
    return update_site_configs(cmd, resource_group_name, name,
                               linux_fx_version=linux_fx, windows_fx_version=windows_fx, slot=slot)


def _delete_linux_fx_version(cmd, resource_group_name, name, slot=None):
    return update_site_configs(cmd, resource_group_name, name, linux_fx_version=' ', slot=slot)


def _get_fx_version(cmd, resource_group_name, name, slot=None):
    site_config = get_site_configs(cmd, resource_group_name, name, slot)
    return site_config.linux_fx_version or site_config.windows_fx_version or ''


def url_validator(url):
    try:
        result = urlparse(url)
        return all([result.scheme, result.netloc, result.path])
    except ValueError:
        return False


def _get_linux_multicontainer_decoded_config(cmd, resource_group_name, name, slot=None):
    from base64 import b64decode
    linux_fx_version = _get_fx_version(cmd, resource_group_name, name, slot)
    if not any(linux_fx_version.startswith(s) for s in MULTI_CONTAINER_TYPES):
        raise CLIError("Cannot decode config that is not one of the"
                       " following types: {}".format(','.join(MULTI_CONTAINER_TYPES)))
    return b64decode(linux_fx_version.split('|')[1].encode('utf-8'))


def _get_linux_multicontainer_encoded_config_from_file(file_name):
    from base64 import b64encode
    config_file_bytes = None
    if url_validator(file_name):
        response = urlopen(file_name, context=_ssl_context())
        config_file_bytes = response.read()
    else:
        with open(file_name, 'rb') as f:
            config_file_bytes = f.read()
    # Decode base64 encoded byte array into string
    return b64encode(config_file_bytes).decode('utf-8')


# for any modifications to the non-optional parameters, adjust the reflection logic accordingly
# in the method
# pylint: disable=unused-argument
def update_site_configs(cmd, resource_group_name, name, slot=None, number_of_workers=None, linux_fx_version=None,
                        windows_fx_version=None, pre_warmed_instance_count=None, php_version=None,
                        python_version=None, net_framework_version=None,
                        java_version=None, java_container=None, java_container_version=None,
                        remote_debugging_enabled=None, web_sockets_enabled=None,
                        always_on=None, auto_heal_enabled=None,
                        use32_bit_worker_process=None,
                        min_tls_version=None,
                        http20_enabled=None,
                        app_command_line=None,
                        ftps_state=None,
                        vnet_route_all_enabled=None,
                        generic_configurations=None):
    configs = get_site_configs(cmd, resource_group_name, name, slot)
    if number_of_workers is not None:
        number_of_workers = validate_range_of_int_flag('--number-of-workers', number_of_workers, min_val=0, max_val=20)
    if linux_fx_version:
        if linux_fx_version.strip().lower().startswith('docker|'):
            update_app_settings(cmd, resource_group_name, name, ["WEBSITES_ENABLE_APP_SERVICE_STORAGE=false"])
        else:
            delete_app_settings(cmd, resource_group_name, name, ["WEBSITES_ENABLE_APP_SERVICE_STORAGE"])

    if pre_warmed_instance_count is not None:
        pre_warmed_instance_count = validate_range_of_int_flag('--prewarmed-instance-count', pre_warmed_instance_count,
                                                               min_val=0, max_val=20)
    import inspect
    frame = inspect.currentframe()
    bool_flags = ['remote_debugging_enabled', 'web_sockets_enabled', 'always_on',
                  'auto_heal_enabled', 'use32_bit_worker_process', 'http20_enabled', 'vnet_route_all_enabled']
    int_flags = ['pre_warmed_instance_count', 'number_of_workers']
    # note: getargvalues is used already in azure.cli.core.commands.
    # and no simple functional replacement for this deprecating method for 3.5
    args, _, _, values = inspect.getargvalues(frame)  # pylint: disable=deprecated-method
    for arg in args[3:]:
        if arg in int_flags and values[arg] is not None:
            values[arg] = validate_and_convert_to_int(arg, values[arg])
        if arg != 'generic_configurations' and values.get(arg, None):
            setattr(configs, arg, values[arg] if arg not in bool_flags else values[arg] == 'true')

    generic_configurations = generic_configurations or []
    # https://github.com/Azure/azure-cli/issues/14857
    updating_ip_security_restrictions = False

    result = {}
    for s in generic_configurations:
        try:
            json_object = get_json_object(s)
            for config_name in json_object:
                if config_name.lower() == 'ip_security_restrictions':
                    updating_ip_security_restrictions = True
            result.update(json_object)
        except CLIError:
            config_name, value = s.split('=', 1)
            result[config_name] = value

    for config_name, value in result.items():
        if config_name.lower() == 'ip_security_restrictions':
            updating_ip_security_restrictions = True
        setattr(configs, config_name, value)

    if not updating_ip_security_restrictions:
        setattr(configs, 'ip_security_restrictions', None)
        setattr(configs, 'scm_ip_security_restrictions', None)
    return _generic_site_operation(cmd.cli_ctx, resource_group_name, name, 'update_configuration', slot, configs)


def delete_app_settings(cmd, resource_group_name, name, setting_names, slot=None):
    app_settings = _generic_site_operation(cmd.cli_ctx, resource_group_name, name, 'list_application_settings', slot)
    client = web_client_factory(cmd.cli_ctx)

    slot_cfg_names = client.web_apps.list_slot_configuration_names(resource_group_name, name)
    is_slot_settings = False
    for setting_name in setting_names:
        app_settings.properties.pop(setting_name, None)
        if slot_cfg_names.app_setting_names and setting_name in slot_cfg_names.app_setting_names:
            slot_cfg_names.app_setting_names.remove(setting_name)
            is_slot_settings = True

    if is_slot_settings:
        client.web_apps.update_slot_configuration_names(resource_group_name, name, slot_cfg_names)

    result = _generic_settings_operation(cmd.cli_ctx, resource_group_name, name,
                                         'update_application_settings',
                                         app_settings, slot, client)

    return _build_app_settings_output(result.properties, slot_cfg_names.app_setting_names)


def delete_azure_storage_accounts(cmd, resource_group_name, name, custom_id, slot=None):
    azure_storage_accounts = _generic_site_operation(cmd.cli_ctx, resource_group_name, name,
                                                     'list_azure_storage_accounts', slot)
    client = web_client_factory(cmd.cli_ctx)

    slot_cfg_names = client.web_apps.list_slot_configuration_names(resource_group_name, name)
    is_slot_settings = False

    azure_storage_accounts.properties.pop(custom_id, None)
    if slot_cfg_names.azure_storage_config_names and custom_id in slot_cfg_names.azure_storage_config_names:
        slot_cfg_names.azure_storage_config_names.remove(custom_id)
        is_slot_settings = True

    if is_slot_settings:
        client.web_apps.update_slot_configuration_names(resource_group_name, name, slot_cfg_names)

    result = _generic_settings_operation(cmd.cli_ctx, resource_group_name, name,
                                         'update_azure_storage_accounts', azure_storage_accounts,
                                         slot, client)

    return result.properties


def _ssl_context():
    if sys.version_info < (3, 4) or (in_cloud_console() and sys.platform.system() == 'Windows'):
        try:
            return ssl.SSLContext(ssl.PROTOCOL_TLS)  # added in python 2.7.13 and 3.6
        except AttributeError:
            return ssl.SSLContext(ssl.PROTOCOL_TLSv1)

    return ssl.create_default_context()


def _build_app_settings_output(app_settings, slot_cfg_names):
    slot_cfg_names = slot_cfg_names or []
    return [{'name': p,
             'value': app_settings[p],
             'slotSetting': p in slot_cfg_names} for p in _mask_creds_related_appsettings(app_settings)]


def update_connection_strings(cmd, resource_group_name, name, connection_string_type,
                              settings=None, slot=None, slot_settings=None):
    from azure.mgmt.web.models import ConnStringValueTypePair
    if not settings and not slot_settings:
        raise CLIError('Usage Error: --settings |--slot-settings')

    settings = settings or []
    slot_settings = slot_settings or []

    conn_strings = _generic_site_operation(cmd.cli_ctx, resource_group_name, name,
                                           'list_connection_strings', slot)
    for name_value in settings + slot_settings:
        # split at the first '=', connection string should not have '=' in the name
        conn_string_name, value = name_value.split('=', 1)
        if value[0] in ["'", '"']:  # strip away the quots used as separators
            value = value[1:-1]
        conn_strings.properties[conn_string_name] = ConnStringValueTypePair(value=value,
                                                                            type=connection_string_type)
    client = web_client_factory(cmd.cli_ctx)
    result = _generic_settings_operation(cmd.cli_ctx, resource_group_name, name,
                                         'update_connection_strings',
                                         conn_strings, slot, client)

    if slot_settings:
        new_slot_setting_names = [n.split('=', 1)[0] for n in slot_settings]
        slot_cfg_names = client.web_apps.list_slot_configuration_names(resource_group_name, name)
        slot_cfg_names.connection_string_names = slot_cfg_names.connection_string_names or []
        slot_cfg_names.connection_string_names += new_slot_setting_names
        client.web_apps.update_slot_configuration_names(resource_group_name, name, slot_cfg_names)

    return result.properties


def delete_connection_strings(cmd, resource_group_name, name, setting_names, slot=None):
    conn_strings = _generic_site_operation(cmd.cli_ctx, resource_group_name, name,
                                           'list_connection_strings', slot)
    client = web_client_factory(cmd.cli_ctx)

    slot_cfg_names = client.web_apps.list_slot_configuration_names(resource_group_name, name)
    is_slot_settings = False
    for setting_name in setting_names:
        conn_strings.properties.pop(setting_name, None)
        if slot_cfg_names.connection_string_names and setting_name in slot_cfg_names.connection_string_names:
            slot_cfg_names.connection_string_names.remove(setting_name)
            is_slot_settings = True

    if is_slot_settings:
        client.web_apps.update_slot_configuration_names(resource_group_name, name, slot_cfg_names)

    return _generic_settings_operation(cmd.cli_ctx, resource_group_name, name,
                                       'update_connection_strings',
                                       conn_strings, slot, client)


CONTAINER_APPSETTING_NAMES = ['DOCKER_REGISTRY_SERVER_URL', 'DOCKER_REGISTRY_SERVER_USERNAME',
                              'DOCKER_REGISTRY_SERVER_PASSWORD', "WEBSITES_ENABLE_APP_SERVICE_STORAGE"]
APPSETTINGS_TO_MASK = ['DOCKER_REGISTRY_SERVER_PASSWORD']


def update_container_settings(cmd, resource_group_name, name, docker_registry_server_url=None,
                              docker_custom_image_name=None, docker_registry_server_user=None,
                              websites_enable_app_service_storage=None, docker_registry_server_password=None,
                              multicontainer_config_type=None, multicontainer_config_file=None, slot=None):
    settings = []
    if docker_registry_server_url is not None:
        settings.append('DOCKER_REGISTRY_SERVER_URL=' + docker_registry_server_url)

    if (not docker_registry_server_user and not docker_registry_server_password and
            docker_registry_server_url and '.azurecr.io' in docker_registry_server_url):
        logger.warning('No credential was provided to access Azure Container Registry. Trying to look up...')
        parsed = urlparse(docker_registry_server_url)
        registry_name = (parsed.netloc if parsed.scheme else parsed.path).split('.')[0]
        try:
            docker_registry_server_user, docker_registry_server_password = _get_acr_cred(cmd.cli_ctx, registry_name)
        except Exception as ex:  # pylint: disable=broad-except
            logger.warning("Retrieving credentials failed with an exception:'%s'", ex)  # consider throw if needed

    if docker_registry_server_user is not None:
        settings.append('DOCKER_REGISTRY_SERVER_USERNAME=' + docker_registry_server_user)
    if docker_registry_server_password is not None:
        settings.append('DOCKER_REGISTRY_SERVER_PASSWORD=' + docker_registry_server_password)
    if websites_enable_app_service_storage:
        settings.append('WEBSITES_ENABLE_APP_SERVICE_STORAGE=' + websites_enable_app_service_storage)

    if docker_registry_server_user or docker_registry_server_password or docker_registry_server_url or websites_enable_app_service_storage:  # pylint: disable=line-too-long
        update_app_settings(cmd, resource_group_name, name, settings, slot)
    settings = get_app_settings(cmd, resource_group_name, name, slot)
    if docker_custom_image_name is not None:
        _add_fx_version(cmd, resource_group_name, name, docker_custom_image_name, slot)

    if multicontainer_config_file and multicontainer_config_type:
        encoded_config_file = _get_linux_multicontainer_encoded_config_from_file(multicontainer_config_file)
        linux_fx_version = _format_fx_version(encoded_config_file, multicontainer_config_type)
        update_site_configs(cmd, resource_group_name, name, linux_fx_version=linux_fx_version, slot=slot)
    elif multicontainer_config_file or multicontainer_config_type:
        logger.warning('Must change both settings --multicontainer-config-file FILE --multicontainer-config-type TYPE')

    return _mask_creds_related_appsettings(_filter_for_container_settings(cmd, resource_group_name, name, settings,
                                                                          slot=slot))


def update_container_settings_functionapp(cmd, resource_group_name, name, docker_registry_server_url=None,
                                          docker_custom_image_name=None, docker_registry_server_user=None,
                                          docker_registry_server_password=None, slot=None):
    return update_container_settings(cmd, resource_group_name, name, docker_registry_server_url,
                                     docker_custom_image_name, docker_registry_server_user, None,
                                     docker_registry_server_password, multicontainer_config_type=None,
                                     multicontainer_config_file=None, slot=slot)


def _get_acr_cred(cli_ctx, registry_name):
    from azure.mgmt.containerregistry import ContainerRegistryManagementClient
    from azure.cli.core.commands.parameters import get_resources_in_subscription
    client = get_mgmt_service_client(cli_ctx, ContainerRegistryManagementClient).registries

    result = get_resources_in_subscription(cli_ctx, 'Microsoft.ContainerRegistry/registries')
    result = [item for item in result if item.name.lower() == registry_name]
    if not result or len(result) > 1:
        raise CLIError("No resource or more than one were found with name '{}'.".format(registry_name))
    resource_group_name = parse_resource_id(result[0].id)['resource_group']

    registry = client.get(resource_group_name, registry_name)

    if registry.admin_user_enabled:  # pylint: disable=no-member
        cred = client.list_credentials(resource_group_name, registry_name)
        return cred.username, cred.passwords[0].value
    raise CLIError("Failed to retrieve container registry credentials. Please either provide the "
                   "credentials or run 'az acr update -n {} --admin-enabled true' to enable "
                   "admin first.".format(registry_name))


def delete_container_settings(cmd, resource_group_name, name, slot=None):
    _delete_linux_fx_version(cmd, resource_group_name, name, slot)
    delete_app_settings(cmd, resource_group_name, name, CONTAINER_APPSETTING_NAMES, slot)


def show_container_settings(cmd, resource_group_name, name, show_multicontainer_config=None, slot=None):
    settings = get_app_settings(cmd, resource_group_name, name, slot)
    return _mask_creds_related_appsettings(_filter_for_container_settings(cmd, resource_group_name, name, settings,
                                                                          show_multicontainer_config, slot))


def show_container_settings_functionapp(cmd, resource_group_name, name, slot=None):
    return show_container_settings(cmd, resource_group_name, name, show_multicontainer_config=None, slot=slot)


def _filter_for_container_settings(cmd, resource_group_name, name, settings,
                                   show_multicontainer_config=None, slot=None):
    result = [x for x in settings if x['name'] in CONTAINER_APPSETTING_NAMES]
    fx_version = _get_fx_version(cmd, resource_group_name, name, slot).strip()
    if fx_version:
        added_image_name = {'name': 'DOCKER_CUSTOM_IMAGE_NAME',
                            'value': fx_version}
        result.append(added_image_name)
        if show_multicontainer_config:
            decoded_value = _get_linux_multicontainer_decoded_config(cmd, resource_group_name, name, slot)
            decoded_image_name = {'name': 'DOCKER_CUSTOM_IMAGE_NAME_DECODED',
                                  'value': decoded_value}
            result.append(decoded_image_name)
    return result


# TODO: remove this when #3660(service tracking issue) is resolved
def _mask_creds_related_appsettings(settings):
    for x in [x1 for x1 in settings if x1 in APPSETTINGS_TO_MASK]:
        settings[x] = None
    return settings


def add_hostname(cmd, resource_group_name, webapp_name, hostname, slot=None):
    from azure.mgmt.web.models import HostNameBinding
    client = web_client_factory(cmd.cli_ctx)
    webapp = client.web_apps.get(resource_group_name, webapp_name)
    if not webapp:
        raise CLIError("'{}' app doesn't exist".format(webapp_name))
    binding = HostNameBinding(site_name=webapp.name)
    if slot is None:
        return client.web_apps.create_or_update_host_name_binding(resource_group_name=resource_group_name,
                                                                  name=webapp.name, host_name=hostname,
                                                                  host_name_binding=binding)

    return client.web_apps.create_or_update_host_name_binding_slot(resource_group_name=resource_group_name,
                                                                   name=webapp.name, host_name=hostname,
                                                                   slot=slot, host_name_binding=binding)


def delete_hostname(cmd, resource_group_name, webapp_name, hostname, slot=None):
    client = web_client_factory(cmd.cli_ctx)
    if slot is None:
        return client.web_apps.delete_host_name_binding(resource_group_name, webapp_name, hostname)

    return client.web_apps.delete_host_name_binding_slot(resource_group_name, webapp_name, slot, hostname)


def list_hostnames(cmd, resource_group_name, webapp_name, slot=None):
    result = list(_generic_site_operation(cmd.cli_ctx, resource_group_name, webapp_name,
                                          'list_host_name_bindings', slot))
    for r in result:
        r.name = r.name.split('/')[-1]
    return result


def get_external_ip(cmd, resource_group_name, webapp_name):
    SslState = cmd.get_models('SslState')
    # logics here are ported from portal
    client = web_client_factory(cmd.cli_ctx)
    webapp = client.web_apps.get(resource_group_name, webapp_name)
    if not webapp:
        raise CLIError("'{}' app doesn't exist".format(webapp_name))
    if webapp.hosting_environment_profile:
        address = client.app_service_environments.list_vips(
            resource_group_name, webapp.hosting_environment_profile.name)
        if address.internal_ip_address:
            ip_address = address.internal_ip_address
        else:
            vip = next((s for s in webapp.host_name_ssl_states if s.ssl_state == SslState.ip_based_enabled), None)
            ip_address = vip.virtual_ip if vip else address.service_ip_address
    else:
        ip_address = _resolve_hostname_through_dns(webapp.default_host_name)

    return {'ip': ip_address}


def _resolve_hostname_through_dns(hostname):
    import socket
    return socket.gethostbyname(hostname)


def create_webapp_slot(cmd, resource_group_name, webapp, slot, configuration_source=None):
    Site, SiteConfig, NameValuePair = cmd.get_models('Site', 'SiteConfig', 'NameValuePair')
    client = web_client_factory(cmd.cli_ctx)
    site = client.web_apps.get(resource_group_name, webapp)
    site_config = get_site_configs(cmd, resource_group_name, webapp, None)
    if not site:
        raise CLIError("'{}' app doesn't exist".format(webapp))
    if 'functionapp' in site.kind:
        raise CLIError("'{}' is a function app. Please use `az functionapp deployment slot create`.".format(webapp))
    location = site.location
    slot_def = Site(server_farm_id=site.server_farm_id, location=location)
    slot_def.site_config = SiteConfig()

    # if it is a Windows Container site, at least pass the necessary
    # app settings to perform the container image validation:
    if configuration_source and site_config.windows_fx_version:
        # get settings from the source
        clone_from_prod = configuration_source.lower() == webapp.lower()
        src_slot = None if clone_from_prod else configuration_source
        app_settings = _generic_site_operation(cmd.cli_ctx, resource_group_name, webapp,
                                               'list_application_settings', src_slot)
        settings = []
        for k, v in app_settings.properties.items():
            if k in ("DOCKER_REGISTRY_SERVER_USERNAME", "DOCKER_REGISTRY_SERVER_PASSWORD",
                     "DOCKER_REGISTRY_SERVER_URL"):
                settings.append(NameValuePair(name=k, value=v))
        slot_def.site_config = SiteConfig(app_settings=settings)
    poller = client.web_apps.begin_create_or_update_slot(resource_group_name, webapp, site_envelope=slot_def, slot=slot)
    result = LongRunningOperation(cmd.cli_ctx)(poller)

    if configuration_source:
        update_slot_configuration_from_source(cmd, client, resource_group_name, webapp, slot, configuration_source)

    result.name = result.name.split('/')[-1]
    return result


def create_functionapp_slot(cmd, resource_group_name, name, slot, configuration_source=None):
    Site = cmd.get_models('Site')
    client = web_client_factory(cmd.cli_ctx)
    site = client.web_apps.get(resource_group_name, name)
    if not site:
        raise CLIError("'{}' function app doesn't exist".format(name))
    location = site.location
    slot_def = Site(server_farm_id=site.server_farm_id, location=location)

    poller = client.web_apps.begin_create_or_update_slot(resource_group_name, name, site_envelope=slot_def, slot=slot)
    result = LongRunningOperation(cmd.cli_ctx)(poller)

    if configuration_source:
        update_slot_configuration_from_source(cmd, client, resource_group_name, name, slot, configuration_source)

    result.name = result.name.split('/')[-1]
    return result


def update_slot_configuration_from_source(cmd, client, resource_group_name, webapp, slot, configuration_source=None):
    clone_from_prod = configuration_source.lower() == webapp.lower()
    site_config = get_site_configs(cmd, resource_group_name, webapp,
                                   None if clone_from_prod else configuration_source)
    _generic_site_operation(cmd.cli_ctx, resource_group_name, webapp,
                            'update_configuration', slot, site_config)

    # slot create doesn't clone over the app-settings and connection-strings, so we do it here
    # also make sure slot settings don't get propagated.

    slot_cfg_names = client.web_apps.list_slot_configuration_names(resource_group_name, webapp)
    src_slot = None if clone_from_prod else configuration_source
    app_settings = _generic_site_operation(cmd.cli_ctx, resource_group_name, webapp,
                                           'list_application_settings',
                                           src_slot)
    for a in slot_cfg_names.app_setting_names or []:
        app_settings.properties.pop(a, None)

    connection_strings = _generic_site_operation(cmd.cli_ctx, resource_group_name, webapp,
                                                 'list_connection_strings',
                                                 src_slot)
    for a in slot_cfg_names.connection_string_names or []:
        connection_strings.properties.pop(a, None)

    _generic_settings_operation(cmd.cli_ctx, resource_group_name, webapp,
                                'update_application_settings',
                                app_settings, slot, client)
    _generic_settings_operation(cmd.cli_ctx, resource_group_name, webapp,
                                'update_connection_strings',
                                connection_strings, slot, client)


def config_source_control(cmd, resource_group_name, name, repo_url, repository_type='git', branch=None,  # pylint: disable=too-many-locals
                          manual_integration=None, git_token=None, slot=None, github_action=None):
    client = web_client_factory(cmd.cli_ctx)
    location = _get_location_from_webapp(client, resource_group_name, name)

    from azure.mgmt.web.models import SiteSourceControl, SourceControl
    if git_token:
        sc = SourceControl(location=location, source_control_name='GitHub', token=git_token)
        client.update_source_control('GitHub', sc)

    source_control = SiteSourceControl(location=location, repo_url=repo_url, branch=branch,
                                       is_manual_integration=manual_integration,
                                       is_mercurial=(repository_type != 'git'), is_git_hub_action=bool(github_action))

    # SCC config can fail if previous commands caused SCMSite shutdown, so retry here.
    for i in range(5):
        try:
            poller = _generic_site_operation(cmd.cli_ctx, resource_group_name, name,
                                             'begin_create_or_update_source_control',
                                             slot, source_control)
            return LongRunningOperation(cmd.cli_ctx)(poller)
        except Exception as ex:  # pylint: disable=broad-except
            import re
            ex = ex_handler_factory(no_throw=True)(ex)
            # for non server errors(50x), just throw; otherwise retry 4 times
            if i == 4 or not re.findall(r'\(50\d\)', str(ex)):
                raise
            logger.warning('retrying %s/4', i + 1)
            time.sleep(5)   # retry in a moment


def update_git_token(cmd, git_token=None):
    '''
    Update source control token cached in Azure app service. If no token is provided,
    the command will clean up existing token.
    '''
    client = web_client_factory(cmd.cli_ctx)
    from azure.mgmt.web.models import SourceControl
    sc = SourceControl(name='not-really-needed', source_control_name='GitHub', token=git_token or '')
    return client.update_source_control('GitHub', sc)


def show_source_control(cmd, resource_group_name, name, slot=None):
    return _generic_site_operation(cmd.cli_ctx, resource_group_name, name, 'get_source_control', slot)


def delete_source_control(cmd, resource_group_name, name, slot=None):
    return _generic_site_operation(cmd.cli_ctx, resource_group_name, name, 'delete_source_control', slot)


def enable_local_git(cmd, resource_group_name, name, slot=None):
    client = web_client_factory(cmd.cli_ctx)
    site_config = get_site_configs(cmd, resource_group_name, name, slot)
    site_config.scm_type = 'LocalGit'
    _generic_site_operation(cmd.cli_ctx, resource_group_name, name, 'create_or_update_configuration', slot, site_config)
    return {'url': _get_local_git_url(cmd.cli_ctx, client, resource_group_name, name, slot)}


def sync_site_repo(cmd, resource_group_name, name, slot=None):
    try:
        return _generic_site_operation(cmd.cli_ctx, resource_group_name, name, 'sync_repository', slot)
    except CloudError as ex:  # Because of bad spec, sdk throws on 200. We capture it here
        if ex.status_code not in [200, 204]:
            raise ex


def list_app_service_plans(cmd, resource_group_name=None):
    client = web_client_factory(cmd.cli_ctx)
    if resource_group_name is None:
        plans = list(client.app_service_plans.list(detailed=True))  # enables querying "numberOfSites"
    else:
        plans = list(client.app_service_plans.list_by_resource_group(resource_group_name))
    for plan in plans:
        # prune a few useless fields
        del plan.geo_region
        del plan.subscription
    return plans


def create_app_service_plan(cmd, resource_group_name, name, is_linux, hyper_v, per_site_scaling=False,
                            app_service_environment=None, sku='B1', number_of_workers=None, location=None,
                            tags=None, no_wait=False):
    HostingEnvironmentProfile, SkuDescription, AppServicePlan = cmd.get_models(
        'HostingEnvironmentProfile', 'SkuDescription', 'AppServicePlan')
    sku = _normalize_sku(sku)
    _validate_asp_sku(app_service_environment, sku)
    if is_linux and hyper_v:
        raise MutuallyExclusiveArgumentError('Usage error: --is-linux and --hyper-v cannot be used together.')

    client = web_client_factory(cmd.cli_ctx)
    if app_service_environment:
        if hyper_v:
            raise ArgumentUsageError('Windows containers is not yet supported in app service environment')
        ase_list = client.app_service_environments.list()
        ase_found = False
        ase = None
        for ase in ase_list:
            if ase.name.lower() == app_service_environment.lower() or ase.id.lower() == app_service_environment.lower():
                ase_def = HostingEnvironmentProfile(id=ase.id)
                location = ase.location
                ase_found = True
                break
        if not ase_found:
            err_msg = "App service environment '{}' not found in subscription.".format(app_service_environment)
            raise ResourceNotFoundError(err_msg)
    else:  # Non-ASE
        ase_def = None
        if location is None:
            location = _get_location_from_resource_group(cmd.cli_ctx, resource_group_name)

    # the api is odd on parameter naming, have to live with it for now
    sku_def = SkuDescription(tier=get_sku_name(sku), name=sku, capacity=number_of_workers)
    plan_def = AppServicePlan(location=location, tags=tags, sku=sku_def,
                              reserved=(is_linux or None), hyper_v=(hyper_v or None), name=name,
                              per_site_scaling=per_site_scaling, hosting_environment_profile=ase_def)
    return sdk_no_wait(no_wait, client.app_service_plans.begin_create_or_update, name=name,
                       resource_group_name=resource_group_name, app_service_plan=plan_def)


def update_app_service_plan(instance, sku=None, number_of_workers=None):
    if number_of_workers is None and sku is None:
        logger.warning('No update is done. Specify --sku and/or --number-of-workers.')
    sku_def = instance.sku
    if sku is not None:
        sku = _normalize_sku(sku)
        sku_def.tier = get_sku_name(sku)
        sku_def.name = sku

    if number_of_workers is not None:
        sku_def.capacity = number_of_workers
    instance.sku = sku_def
    return instance


def show_plan(cmd, resource_group_name, name):
    from azure.cli.core.commands.client_factory import get_subscription_id
    client = web_client_factory(cmd.cli_ctx)
    serverfarm_url_base = 'subscriptions/{}/resourceGroups/{}/providers/Microsoft.Web/serverfarms/{}?api-version={}'
    subscription_id = get_subscription_id(cmd.cli_ctx)
    serverfarm_url = serverfarm_url_base.format(subscription_id, resource_group_name, name, client.DEFAULT_API_VERSION)
    request_url = cmd.cli_ctx.cloud.endpoints.resource_manager + serverfarm_url
    response = send_raw_request(cmd.cli_ctx, "GET", request_url)
    return response.json()


def update_functionapp_app_service_plan(cmd, instance, sku=None, number_of_workers=None, max_burst=None):
    instance = update_app_service_plan(instance, sku, number_of_workers)
    if max_burst is not None:
        if not is_plan_elastic_premium(cmd, instance):
            raise CLIError("Usage error: --max-burst is only supported for Elastic Premium (EP) plans")
        max_burst = validate_range_of_int_flag('--max-burst', max_burst, min_val=0, max_val=20)
        instance.maximum_elastic_worker_count = max_burst
    if number_of_workers is not None:
        number_of_workers = validate_range_of_int_flag('--number-of-workers / --min-instances',
                                                       number_of_workers, min_val=0, max_val=20)
    return update_app_service_plan(instance, sku, number_of_workers)


def show_backup_configuration(cmd, resource_group_name, webapp_name, slot=None):
    try:
        return _generic_site_operation(cmd.cli_ctx, resource_group_name, webapp_name,
                                       'get_backup_configuration', slot)
    except Exception:  # pylint: disable=broad-except
        raise CLIError('Backup configuration not found')


def list_backups(cmd, resource_group_name, webapp_name, slot=None):
    return _generic_site_operation(cmd.cli_ctx, resource_group_name, webapp_name, 'get_backup_configuration', slot)


def create_backup(cmd, resource_group_name, webapp_name, storage_account_url,
                  db_name=None, db_type=None,
                  db_connection_string=None, backup_name=None, slot=None):
    BackupRequest = cmd.get_models('BackupRequest')
    client = web_client_factory(cmd.cli_ctx)
    if backup_name and backup_name.lower().endswith('.zip'):
        backup_name = backup_name[:-4]
    db_setting = _create_db_setting(cmd, db_name, db_type=db_type, db_connection_string=db_connection_string)
    backup_request = BackupRequest(backup_name=backup_name,
                                   storage_account_url=storage_account_url, databases=db_setting)
    if slot:
        return client.web_apps.backup_slot(resource_group_name, webapp_name, backup_request, slot)

    return client.web_apps.backup(resource_group_name, webapp_name, backup_request)


def update_backup_schedule(cmd, resource_group_name, webapp_name, storage_account_url=None,
                           frequency=None, keep_at_least_one_backup=None,
                           retention_period_in_days=None, db_name=None,
                           db_connection_string=None, db_type=None, backup_name=None, slot=None):
    BackupSchedule, BackupRequest = cmd.get_models('BackupSchedule', 'BackupRequest')
    configuration = None
    if backup_name and backup_name.lower().endswith('.zip'):
        backup_name = backup_name[:-4]
    if not backup_name:
        backup_name = '{0}_{1}'.format(webapp_name, datetime.datetime.utcnow().strftime('%Y%m%d%H%M'))

    try:
        configuration = _generic_site_operation(cmd.cli_ctx, resource_group_name, webapp_name,
                                                'get_backup_configuration', slot)
    except Exception:  # pylint: disable=broad-except
        # No configuration set yet
        if not all([storage_account_url, frequency, retention_period_in_days,
                    keep_at_least_one_backup]):
            raise CLIError('No backup configuration found. A configuration must be created. ' +
                           'Usage: --container-url URL --frequency TIME --retention DAYS ' +
                           '--retain-one TRUE/FALSE')

    # If arguments were not specified, use the values in the current backup schedule
    if storage_account_url is None:
        storage_account_url = configuration.storage_account_url

    if retention_period_in_days is None:
        retention_period_in_days = configuration.backup_schedule.retention_period_in_days

    if keep_at_least_one_backup is None:
        keep_at_least_one_backup = configuration.backup_schedule.keep_at_least_one_backup
    else:
        keep_at_least_one_backup = keep_at_least_one_backup.lower() == 'true'

    if frequency:
        # Parse schedule frequency
        frequency_num, frequency_unit = _parse_frequency(cmd, frequency)
    else:
        frequency_num = configuration.backup_schedule.frequency_interval
        frequency_unit = configuration.backup_schedule.frequency_unit

    if configuration and configuration.databases:
        db = configuration.databases[0]
        db_type = db_type or db.database_type
        db_name = db_name or db.name
        db_connection_string = db_connection_string or db.connection_string

    db_setting = _create_db_setting(cmd, db_name, db_type=db_type, db_connection_string=db_connection_string)

    backup_schedule = BackupSchedule(frequency_interval=frequency_num, frequency_unit=frequency_unit.name,
                                     keep_at_least_one_backup=keep_at_least_one_backup,
                                     retention_period_in_days=retention_period_in_days)
    backup_request = BackupRequest(backup_request_name=backup_name, backup_schedule=backup_schedule,
                                   enabled=True, storage_account_url=storage_account_url,
                                   databases=db_setting)
    return _generic_site_operation(cmd.cli_ctx, resource_group_name, webapp_name, 'update_backup_configuration',
                                   slot, backup_request)


def restore_backup(cmd, resource_group_name, webapp_name, storage_account_url, backup_name,
                   db_name=None, db_type=None, db_connection_string=None,
                   target_name=None, overwrite=None, ignore_hostname_conflict=None, slot=None):
    RestoreRequest = cmd.get_models('RestoreRequest')
    client = web_client_factory(cmd.cli_ctx)
    storage_blob_name = backup_name
    if not storage_blob_name.lower().endswith('.zip'):
        storage_blob_name += '.zip'
    db_setting = _create_db_setting(cmd, db_name, db_type=db_type, db_connection_string=db_connection_string)
    restore_request = RestoreRequest(storage_account_url=storage_account_url,
                                     blob_name=storage_blob_name, overwrite=overwrite,
                                     site_name=target_name, databases=db_setting,
                                     ignore_conflicting_host_names=ignore_hostname_conflict)
    if slot:
        return client.web_apps.restore_slot(resource_group_name, webapp_name, 0, restore_request, slot)

    return client.web_apps.restore(resource_group_name, webapp_name, 0, restore_request)


def list_snapshots(cmd, resource_group_name, name, slot=None):
    return _generic_site_operation(cmd.cli_ctx, resource_group_name, name, 'list_snapshots',
                                   slot)


def restore_snapshot(cmd, resource_group_name, name, time, slot=None, restore_content_only=False,  # pylint: disable=redefined-outer-name
                     source_resource_group=None, source_name=None, source_slot=None):
    from azure.cli.core.commands.client_factory import get_subscription_id
    SnapshotRecoverySource, SnapshotRestoreRequest = cmd.get_models('SnapshotRecoverySource', 'SnapshotRestoreRequest')
    client = web_client_factory(cmd.cli_ctx)
    recover_config = not restore_content_only
    if all([source_resource_group, source_name]):
        # Restore from source app to target app
        sub_id = get_subscription_id(cmd.cli_ctx)
        source_id = "/subscriptions/" + sub_id + "/resourceGroups/" + source_resource_group + \
            "/providers/Microsoft.Web/sites/" + source_name
        if source_slot:
            source_id = source_id + "/slots/" + source_slot
        source = SnapshotRecoverySource(id=source_id)
        request = SnapshotRestoreRequest(overwrite=False, snapshot_time=time, recovery_source=source,
                                         recover_configuration=recover_config)
        if slot:
            return client.web_apps.restore_snapshot_slot(resource_group_name, name, request, slot)
        return client.web_apps.restore_snapshot(resource_group_name, name, request)
    if any([source_resource_group, source_name]):
        raise CLIError('usage error: --source-resource-group and --source-name must both be specified if one is used')
    # Overwrite app with its own snapshot
    request = SnapshotRestoreRequest(overwrite=True, snapshot_time=time, recover_configuration=recover_config)
    if slot:
        return client.web_apps.restore_snapshot_slot(resource_group_name, name, request, slot)
    return client.web_apps.restore_snapshot(resource_group_name, name, request)


# pylint: disable=inconsistent-return-statements
def _create_db_setting(cmd, db_name, db_type, db_connection_string):
    DatabaseBackupSetting = cmd.get_models('DatabaseBackupSetting')
    if all([db_name, db_type, db_connection_string]):
        return [DatabaseBackupSetting(database_type=db_type, name=db_name, connection_string=db_connection_string)]
    if any([db_name, db_type, db_connection_string]):
        raise CLIError('usage error: --db-name NAME --db-type TYPE --db-connection-string STRING')


def _parse_frequency(cmd, frequency):
    FrequencyUnit = cmd.get_models('FrequencyUnit')
    unit_part = frequency.lower()[-1]
    if unit_part == 'd':
        frequency_unit = FrequencyUnit.day
    elif unit_part == 'h':
        frequency_unit = FrequencyUnit.hour
    else:
        raise CLIError('Frequency must end with d or h for "day" or "hour"')

    try:
        frequency_num = int(frequency[:-1])
    except ValueError:
        raise CLIError('Frequency must start with a number')

    if frequency_num < 0:
        raise CLIError('Frequency must be positive')

    return frequency_num, frequency_unit


def _get_deleted_apps_locations(cli_ctx):
    client = get_mgmt_service_client(cli_ctx, ResourceType.MGMT_RESOURCE_RESOURCES)
    web_provider = client.providers.get('Microsoft.Web')
    del_sites_resource = next((x for x in web_provider.resource_types if x.resource_type == 'deletedSites'), None)
    if del_sites_resource:
        return del_sites_resource.locations
    return []


def _get_local_git_url(cli_ctx, client, resource_group_name, name, slot=None):
    user = client.get_publishing_user()
    result = _generic_site_operation(cli_ctx, resource_group_name, name, 'get_source_control', slot)
    parsed = urlparse(result.repo_url)
    return '{}://{}@{}/{}.git'.format(parsed.scheme, user.publishing_user_name,
                                      parsed.netloc, name)


def _get_scm_url(cmd, resource_group_name, name, slot=None):
    from azure.mgmt.web.models import HostType
    webapp = show_webapp(cmd, resource_group_name, name, slot=slot)
    for host in webapp.host_name_ssl_states or []:
        if host.host_type == HostType.repository:
            return "https://{}".format(host.name)

    # this should not happen, but throw anyway
    raise ValueError('Failed to retrieve Scm Uri')


def get_publishing_user(cmd):
    client = web_client_factory(cmd.cli_ctx)
    return client.get_publishing_user()


def set_deployment_user(cmd, user_name, password=None):
    '''
    Update deployment credentials.(Note, all webapps in your subscription will be impacted)
    '''
    User = cmd.get_models('User')
    client = web_client_factory(cmd.cli_ctx)
    user = User(publishing_user_name=user_name)
    if password is None:
        try:
            password = prompt_pass(msg='Password: ', confirm=True)
        except NoTTYException:
            raise CLIError('Please specify both username and password in non-interactive mode.')

    user.publishing_password = password
    return client.update_publishing_user(user)


def list_publishing_credentials(cmd, resource_group_name, name, slot=None):
    content = _generic_site_operation(cmd.cli_ctx, resource_group_name, name,
                                      'begin_list_publishing_credentials', slot)
    return content.result()


def list_publish_profiles(cmd, resource_group_name, name, slot=None, xml=False):
    import xmltodict
    content = _generic_site_operation(cmd.cli_ctx, resource_group_name, name,
                                      'list_publishing_profile_xml_with_secrets', slot, {"format": "WebDeploy"})
    full_xml = ''
    for f in content:
        full_xml += f.decode()

    if not xml:
        profiles = xmltodict.parse(full_xml, xml_attribs=True)['publishData']['publishProfile']
        converted = []

        if not isinstance(profiles, list):
            profiles = [profiles]

        for profile in profiles:
            new = {}
            for key in profile:
                # strip the leading '@' xmltodict put in for attributes
                new[key.lstrip('@')] = profile[key]
            converted.append(new)
        return converted

    cmd.cli_ctx.invocation.data['output'] = 'tsv'
    return full_xml


def enable_cd(cmd, resource_group_name, name, enable, slot=None):
    settings = []
    settings.append("DOCKER_ENABLE_CI=" + enable)

    update_app_settings(cmd, resource_group_name, name, settings, slot)

    return show_container_cd_url(cmd, resource_group_name, name, slot)


def show_container_cd_url(cmd, resource_group_name, name, slot=None):
    settings = get_app_settings(cmd, resource_group_name, name, slot)
    docker_enabled = False
    for setting in settings:
        if setting['name'] == 'DOCKER_ENABLE_CI' and setting['value'] == 'true':
            docker_enabled = True
            break

    cd_settings = {}
    cd_settings['DOCKER_ENABLE_CI'] = docker_enabled

    if docker_enabled:
        credentials = list_publishing_credentials(cmd, resource_group_name, name, slot)
        if credentials:
            cd_url = credentials.scm_uri + '/docker/hook'
            cd_settings['CI_CD_URL'] = cd_url
    else:
        cd_settings['CI_CD_URL'] = ''

    return cd_settings


def view_in_browser(cmd, resource_group_name, name, slot=None, logs=False):
    url = _get_url(cmd, resource_group_name, name, slot)
    open_page_in_browser(url)
    if logs:
        get_streaming_log(cmd, resource_group_name, name, provider=None, slot=slot)


def _get_url(cmd, resource_group_name, name, slot=None):
    SslState = cmd.get_models('SslState')
    site = _generic_site_operation(cmd.cli_ctx, resource_group_name, name, 'get', slot)
    if not site:
        raise CLIError("'{}' app doesn't exist".format(name))
    url = site.enabled_host_names[0]  # picks the custom domain URL incase a domain is assigned
    ssl_host = next((h for h in site.host_name_ssl_states
                     if h.ssl_state != SslState.disabled), None)
    return ('https' if ssl_host else 'http') + '://' + url


# TODO: expose new blob suport
def config_diagnostics(cmd, resource_group_name, name, level=None,
                       application_logging=None, web_server_logging=None,
                       docker_container_logging=None, detailed_error_messages=None,
                       failed_request_tracing=None, slot=None):
    from azure.mgmt.web.models import (FileSystemApplicationLogsConfig, ApplicationLogsConfig,
                                       AzureBlobStorageApplicationLogsConfig, SiteLogsConfig,
                                       HttpLogsConfig, FileSystemHttpLogsConfig,
                                       EnabledConfig)
    client = web_client_factory(cmd.cli_ctx)
    # TODO: ensure we call get_site only once
    site = client.web_apps.get(resource_group_name, name)
    if not site:
        raise CLIError("'{}' app doesn't exist".format(name))
    location = site.location

    application_logs = None
    if application_logging:
        fs_log = None
        blob_log = None
        level = level if application_logging != 'off' else False
        level = True if level is None else level
        if application_logging in ['filesystem', 'off']:
            fs_log = FileSystemApplicationLogsConfig(level=level)
        if application_logging in ['azureblobstorage', 'off']:
            blob_log = AzureBlobStorageApplicationLogsConfig(level=level, retention_in_days=3,
                                                             sas_url=None)
        application_logs = ApplicationLogsConfig(file_system=fs_log,
                                                 azure_blob_storage=blob_log)

    http_logs = None
    server_logging_option = web_server_logging or docker_container_logging
    if server_logging_option:
        # TODO: az blob storage log config currently not in use, will be impelemented later.
        # Tracked as Issue: #4764 on Github
        filesystem_log_config = None
        turned_on = server_logging_option != 'off'
        if server_logging_option in ['filesystem', 'off']:
            # 100 mb max log size, retention lasts 3 days. Yes we hard code it, portal does too
            filesystem_log_config = FileSystemHttpLogsConfig(retention_in_mb=100, retention_in_days=3,
                                                             enabled=turned_on)
        http_logs = HttpLogsConfig(file_system=filesystem_log_config, azure_blob_storage=None)

    detailed_error_messages_logs = (None if detailed_error_messages is None
                                    else EnabledConfig(enabled=detailed_error_messages))
    failed_request_tracing_logs = (None if failed_request_tracing is None
                                   else EnabledConfig(enabled=failed_request_tracing))
    site_log_config = SiteLogsConfig(location=location,
                                     application_logs=application_logs,
                                     http_logs=http_logs,
                                     failed_requests_tracing=failed_request_tracing_logs,
                                     detailed_error_messages=detailed_error_messages_logs)

    return _generic_site_operation(cmd.cli_ctx, resource_group_name, name, 'update_diagnostic_logs_config',
                                   slot, site_log_config)


def show_diagnostic_settings(cmd, resource_group_name, name, slot=None):
    return _generic_site_operation(cmd.cli_ctx, resource_group_name, name, 'get_diagnostic_logs_configuration', slot)


def show_deployment_log(cmd, resource_group, name, slot=None, deployment_id=None):
    import urllib3
    import requests

    scm_url = _get_scm_url(cmd, resource_group, name, slot)
    username, password = _get_site_credential(cmd.cli_ctx, resource_group, name, slot)
    headers = urllib3.util.make_headers(basic_auth='{}:{}'.format(username, password))

    deployment_log_url = ''
    if deployment_id:
        deployment_log_url = '{}/api/deployments/{}/log'.format(scm_url, deployment_id)
    else:
        deployments_url = '{}/api/deployments/'.format(scm_url)
        response = requests.get(deployments_url, headers=headers)

        if response.status_code != 200:
            raise CLIError("Failed to connect to '{}' with status code '{}' and reason '{}'".format(
                deployments_url, response.status_code, response.reason))

        sorted_logs = sorted(
            response.json(),
            key=lambda x: x['start_time'],
            reverse=True
        )
        if sorted_logs and sorted_logs[0]:
            deployment_log_url = sorted_logs[0].get('log_url', '')

    if deployment_log_url:
        response = requests.get(deployment_log_url, headers=headers)
        if response.status_code != 200:
            raise CLIError("Failed to connect to '{}' with status code '{}' and reason '{}'".format(
                deployment_log_url, response.status_code, response.reason))
        return response.json()
    return []


def list_deployment_logs(cmd, resource_group, name, slot=None):
    scm_url = _get_scm_url(cmd, resource_group, name, slot)
    deployment_log_url = '{}/api/deployments/'.format(scm_url)
    username, password = _get_site_credential(cmd.cli_ctx, resource_group, name, slot)

    import urllib3
    headers = urllib3.util.make_headers(basic_auth='{}:{}'.format(username, password))

    import requests
    response = requests.get(deployment_log_url, headers=headers)

    if response.status_code != 200:
        raise CLIError("Failed to connect to '{}' with status code '{}' and reason '{}'".format(
            scm_url, response.status_code, response.reason))

    return response.json() or []


def config_slot_auto_swap(cmd, resource_group_name, webapp, slot, auto_swap_slot=None, disable=None):
    client = web_client_factory(cmd.cli_ctx)
    site_config = client.web_apps.get_configuration_slot(resource_group_name, webapp, slot)
    site_config.auto_swap_slot_name = '' if disable else (auto_swap_slot or 'production')
    return _generic_site_operation(cmd.cli_ctx, resource_group_name, webapp, 'update_configuration', slot, site_config)


def list_slots(cmd, resource_group_name, webapp):
    client = web_client_factory(cmd.cli_ctx)
    slots = list(client.web_apps.list_slots(resource_group_name, webapp))
    for slot in slots:
        slot.name = slot.name.split('/')[-1]
        setattr(slot, 'app_service_plan', parse_resource_id(slot.server_farm_id)['name'])
        del slot.server_farm_id
    return slots


def swap_slot(cmd, resource_group_name, webapp, slot, target_slot=None, preserve_vnet=None, action='swap'):
    client = web_client_factory(cmd.cli_ctx)
    # Default isPreserveVnet to 'True' if preserve_vnet is 'None'
    isPreserveVnet = preserve_vnet if preserve_vnet is not None else 'true'
    # converstion from string to Boolean
    isPreserveVnet = bool(isPreserveVnet == 'true')
    CsmSlotEntity = cmd.get_models('CsmSlotEntity')
    slot_swap_entity = CsmSlotEntity(target_slot=target_slot or 'production', preserve_vnet=isPreserveVnet)
    if action == 'swap':
        poller = client.web_apps.begin_swap_slot(resource_group_name, webapp, slot, slot_swap_entity)
        return poller
    if action == 'preview':
        if slot is None:
            result = client.web_apps.apply_slot_config_to_production(resource_group_name, webapp, slot_swap_entity)
        else:
            result = client.web_apps.apply_slot_configuration_slot(resource_group_name, webapp, slot, slot_swap_entity)
        return result
    # we will reset both source slot and target slot
    if target_slot is None:
        client.web_apps.reset_production_slot_config(resource_group_name, webapp)
    else:
        client.web_apps.reset_slot_configuration_slot(resource_group_name, webapp, target_slot)
    return None


def delete_slot(cmd, resource_group_name, webapp, slot):
    client = web_client_factory(cmd.cli_ctx)
    # TODO: once swagger finalized, expose other parameters like: delete_all_slots, etc...
    client.web_apps.delete_slot(resource_group_name, webapp, slot)


def set_traffic_routing(cmd, resource_group_name, name, distribution):
    RampUpRule = cmd.get_models('RampUpRule')
    client = web_client_factory(cmd.cli_ctx)
    site = client.web_apps.get(resource_group_name, name)
    if not site:
        raise CLIError("'{}' app doesn't exist".format(name))
    configs = get_site_configs(cmd, resource_group_name, name)
    host_name_split = site.default_host_name.split('.', 1)
    host_name_suffix = '.' + host_name_split[1]
    host_name_val = host_name_split[0]
    configs.experiments.ramp_up_rules = []
    for r in distribution:
        slot, percentage = r.split('=')
        action_host_name_slot = host_name_val + "-" + slot
        configs.experiments.ramp_up_rules.append(RampUpRule(action_host_name=action_host_name_slot + host_name_suffix,
                                                            reroute_percentage=float(percentage),
                                                            name=slot))
    _generic_site_operation(cmd.cli_ctx, resource_group_name, name, 'update_configuration', None, configs)

    return configs.experiments.ramp_up_rules


def show_traffic_routing(cmd, resource_group_name, name):
    configs = get_site_configs(cmd, resource_group_name, name)
    return configs.experiments.ramp_up_rules


def clear_traffic_routing(cmd, resource_group_name, name):
    set_traffic_routing(cmd, resource_group_name, name, [])


def add_cors(cmd, resource_group_name, name, allowed_origins, slot=None):
    from azure.mgmt.web.models import CorsSettings
    configs = get_site_configs(cmd, resource_group_name, name, slot)
    if not configs.cors:
        configs.cors = CorsSettings()
    configs.cors.allowed_origins = (configs.cors.allowed_origins or []) + allowed_origins
    result = _generic_site_operation(cmd.cli_ctx, resource_group_name, name, 'update_configuration', slot, configs)
    return result.cors


def remove_cors(cmd, resource_group_name, name, allowed_origins, slot=None):
    configs = get_site_configs(cmd, resource_group_name, name, slot)
    if configs.cors:
        if allowed_origins:
            configs.cors.allowed_origins = [x for x in (configs.cors.allowed_origins or []) if x not in allowed_origins]
        else:
            configs.cors.allowed_origins = []
        configs = _generic_site_operation(cmd.cli_ctx, resource_group_name, name, 'update_configuration', slot, configs)
    return configs.cors


def show_cors(cmd, resource_group_name, name, slot=None):
    configs = get_site_configs(cmd, resource_group_name, name, slot)
    return configs.cors


def get_streaming_log(cmd, resource_group_name, name, provider=None, slot=None):
    scm_url = _get_scm_url(cmd, resource_group_name, name, slot)
    streaming_url = scm_url + '/logstream'
    if provider:
        streaming_url += ('/' + provider.lstrip('/'))

    user, password = _get_site_credential(cmd.cli_ctx, resource_group_name, name, slot)
    t = threading.Thread(target=_get_log, args=(streaming_url, user, password))
    t.daemon = True
    t.start()

    while True:
        time.sleep(100)  # so that ctrl+c can stop the command


def download_historical_logs(cmd, resource_group_name, name, log_file=None, slot=None):
    scm_url = _get_scm_url(cmd, resource_group_name, name, slot)
    url = scm_url.rstrip('/') + '/dump'
    user_name, password = _get_site_credential(cmd.cli_ctx, resource_group_name, name, slot)
    _get_log(url, user_name, password, log_file)
    logger.warning('Downloaded logs to %s', log_file)


def _get_site_credential(cli_ctx, resource_group_name, name, slot=None):
    creds = _generic_site_operation(cli_ctx, resource_group_name, name, 'begin_list_publishing_credentials', slot)
    creds = creds.result()
    return (creds.publishing_user_name, creds.publishing_password)


def _get_log(url, user_name, password, log_file=None):
    import certifi
    import urllib3
    try:
        import urllib3.contrib.pyopenssl
        urllib3.contrib.pyopenssl.inject_into_urllib3()
    except ImportError:
        pass

    http = urllib3.PoolManager(cert_reqs='CERT_REQUIRED', ca_certs=certifi.where())
    headers = urllib3.util.make_headers(basic_auth='{0}:{1}'.format(user_name, password))
    r = http.request(
        'GET',
        url,
        headers=headers,
        preload_content=False
    )
    if r.status != 200:
        raise CLIError("Failed to connect to '{}' with status code '{}' and reason '{}'".format(
            url, r.status, r.reason))
    if log_file:  # download logs
        with open(log_file, 'wb') as f:
            while True:
                data = r.read(1024)
                if not data:
                    break
                f.write(data)
    else:  # streaming
        std_encoding = sys.stdout.encoding
        for chunk in r.stream():
            if chunk:
                # Extra encode() and decode for stdout which does not surpport 'utf-8'
                logger.warning(chunk.decode(encoding='utf-8', errors='replace')
                               .encode(std_encoding, errors='replace')
                               .decode(std_encoding, errors='replace')
                               .rstrip('\n\r'))  # each line of log has CRLF.
    r.release_conn()


def upload_ssl_cert(cmd, resource_group_name, name, certificate_password, certificate_file, slot=None):
    Certificate = cmd.get_models('Certificate')
    client = web_client_factory(cmd.cli_ctx)
    webapp = _generic_site_operation(cmd.cli_ctx, resource_group_name, name, 'get', slot)
    cert_file = open(certificate_file, 'rb')
    cert_contents = cert_file.read()
    hosting_environment_profile_param = (webapp.hosting_environment_profile.name
                                         if webapp.hosting_environment_profile else '')

    thumb_print = _get_cert(certificate_password, certificate_file)
    cert_name = _generate_cert_name(thumb_print, hosting_environment_profile_param,
                                    webapp.location, resource_group_name)
    cert = Certificate(password=certificate_password, pfx_blob=cert_contents,
                       location=webapp.location, server_farm_id=webapp.server_farm_id)
    return client.certificates.create_or_update(resource_group_name, cert_name, cert)


def _generate_cert_name(thumb_print, hosting_environment, location, resource_group_name):
    return "%s_%s_%s_%s" % (thumb_print, hosting_environment, location, resource_group_name)


def _get_cert(certificate_password, certificate_file):
    ''' Decrypts the .pfx file '''
    p12 = OpenSSL.crypto.load_pkcs12(open(certificate_file, 'rb').read(), certificate_password)
    cert = p12.get_certificate()
    digest_algorithm = 'sha1'
    thumbprint = cert.digest(digest_algorithm).decode("utf-8").replace(':', '')
    return thumbprint


def list_ssl_certs(cmd, resource_group_name):
    client = web_client_factory(cmd.cli_ctx)
    return client.certificates.list_by_resource_group(resource_group_name)


def show_ssl_cert(cmd, resource_group_name, certificate_name):
    client = web_client_factory(cmd.cli_ctx)
    return client.certificates.get(resource_group_name, certificate_name)


def delete_ssl_cert(cmd, resource_group_name, certificate_thumbprint):
    client = web_client_factory(cmd.cli_ctx)
    webapp_certs = client.certificates.list_by_resource_group(resource_group_name)
    for webapp_cert in webapp_certs:
        if webapp_cert.thumbprint == certificate_thumbprint:
            return client.certificates.delete(resource_group_name, webapp_cert.name)
    raise CLIError("Certificate for thumbprint '{}' not found".format(certificate_thumbprint))


def import_ssl_cert(cmd, resource_group_name, name, key_vault, key_vault_certificate_name):
    Certificate = cmd.get_models('Certificate')
    client = web_client_factory(cmd.cli_ctx)
    webapp = client.web_apps.get(resource_group_name, name)
    if not webapp:
        raise CLIError("'{}' app doesn't exist in resource group {}".format(name, resource_group_name))
    server_farm_id = webapp.server_farm_id
    location = webapp.location
    kv_id = None
    if not is_valid_resource_id(key_vault):
        kv_client = get_mgmt_service_client(cmd.cli_ctx, ResourceType.MGMT_KEYVAULT)
        key_vaults = kv_client.vaults.list_by_subscription()
        for kv in key_vaults:
            if key_vault == kv.name:
                kv_id = kv.id
                break
    else:
        kv_id = key_vault

    if kv_id is None:
        kv_msg = 'The Key Vault {0} was not found in the subscription in context. ' \
                 'If your Key Vault is in a different subscription, please specify the full Resource ID: ' \
                 '\naz .. ssl import -n {1} -g {2} --key-vault-certificate-name {3} ' \
                 '--key-vault /subscriptions/[sub id]/resourceGroups/[rg]/providers/Microsoft.KeyVault/' \
                 'vaults/{0}'.format(key_vault, name, resource_group_name, key_vault_certificate_name)
        logger.warning(kv_msg)
        return

    kv_id_parts = parse_resource_id(kv_id)
    kv_name = kv_id_parts['name']
    kv_resource_group_name = kv_id_parts['resource_group']
    kv_subscription = kv_id_parts['subscription']

    # If in the public cloud, check if certificate is an app service certificate, in the same or a diferent
    # subscription
    kv_secret_name = None
    cloud_type = cmd.cli_ctx.cloud.name
    from azure.cli.core.commands.client_factory import get_subscription_id
    subscription_id = get_subscription_id(cmd.cli_ctx)
    if cloud_type.lower() == PUBLIC_CLOUD.lower():
        if kv_subscription.lower() != subscription_id.lower():
            diff_subscription_client = get_mgmt_service_client(cmd.cli_ctx, ResourceType.MGMT_APPSERVICE,
                                                               subscription_id=kv_subscription)
            ascs = diff_subscription_client.app_service_certificate_orders.list()
        else:
            ascs = client.app_service_certificate_orders.list()

        kv_secret_name = None
        for asc in ascs:
            if asc.name == key_vault_certificate_name:
                kv_secret_name = asc.certificates[key_vault_certificate_name].key_vault_secret_name

    # if kv_secret_name is not populated, it is not an appservice certificate, proceed for KV certificates
    if not kv_secret_name:
        kv_secret_name = key_vault_certificate_name

    cert_name = '{}-{}-{}'.format(resource_group_name, kv_name, key_vault_certificate_name)
    lnk = 'https://azure.github.io/AppService/2016/05/24/Deploying-Azure-Web-App-Certificate-through-Key-Vault.html'
    lnk_msg = 'Find more details here: {}'.format(lnk)
    if not _check_service_principal_permissions(cmd, kv_resource_group_name, kv_name, kv_subscription):
        logger.warning('Unable to verify Key Vault permissions.')
        logger.warning('You may need to grant Microsoft.Azure.WebSites service principal the Secret:Get permission')
        logger.warning(lnk_msg)

    kv_cert_def = Certificate(location=location, key_vault_id=kv_id, password='',
                              key_vault_secret_name=kv_secret_name, server_farm_id=server_farm_id)

    return client.certificates.create_or_update(name=cert_name, resource_group_name=resource_group_name,
                                                certificate_envelope=kv_cert_def)


def create_managed_ssl_cert(cmd, resource_group_name, name, hostname, slot=None):
    Certificate = cmd.get_models('Certificate')
    hostname = hostname.lower()
    client = web_client_factory(cmd.cli_ctx)
    webapp = _generic_site_operation(cmd.cli_ctx, resource_group_name, name, 'get', slot)
    if not webapp:
        slot_text = "Deployment slot {} in ".format(slot) if slot else ''
        raise CLIError("{0}app {1} doesn't exist in resource group {2}".format(slot_text, name, resource_group_name))

    parsed_plan_id = parse_resource_id(webapp.server_farm_id)
    plan_info = client.app_service_plans.get(parsed_plan_id['resource_group'], parsed_plan_id['name'])
    if plan_info.sku.tier.upper() == 'FREE' or plan_info.sku.tier.upper() == 'SHARED':
        raise CLIError('Managed Certificate is not supported on Free and Shared tier.')

    if not _verify_hostname_binding(cmd, resource_group_name, name, hostname, slot):
        slot_text = " --slot {}".format(slot) if slot else ""
        raise CLIError("Hostname (custom domain) '{0}' is not registered with {1}. "
                       "Use 'az webapp config hostname add --resource-group {2} "
                       "--webapp-name {1}{3} --hostname {0}' "
                       "to register the hostname.".format(hostname, name, resource_group_name, slot_text))

    server_farm_id = webapp.server_farm_id
    location = webapp.location
    easy_cert_def = Certificate(location=location, canonical_name=hostname,
                                server_farm_id=server_farm_id, password='')

    # TODO: Update manual polling to use LongRunningOperation once backend API & new SDK supports polling
    try:
        return client.certificates.create_or_update(name=hostname, resource_group_name=resource_group_name,
                                                    certificate_envelope=easy_cert_def)
    except Exception as ex:
        poll_url = ex.response.headers['Location'] if 'Location' in ex.response.headers else None
        if ex.response.status_code == 202 and poll_url:
            r = send_raw_request(cmd.cli_ctx, method='get', url=poll_url)
            poll_timeout = time.time() + 60 * 2  # 2 minute timeout

            while r.status_code != 200 and time.time() < poll_timeout:
                time.sleep(5)
                r = send_raw_request(cmd.cli_ctx, method='get', url=poll_url)

            if r.status_code == 200:
                try:
                    return r.json()
                except ValueError:
                    return r.text
            logger.warning("Managed Certificate creation in progress. Please use the command "
                           "'az webapp config ssl show -g %s --certificate-name %s' "
                           " to view your certificate once it is created", resource_group_name, hostname)
            return
        raise CLIError(ex)


def _check_service_principal_permissions(cmd, resource_group_name, key_vault_name, key_vault_subscription):
    from azure.cli.command_modules.role._client_factory import _graph_client_factory
    from azure.graphrbac.models import GraphErrorException
    from azure.cli.core.commands.client_factory import get_subscription_id
    subscription = get_subscription_id(cmd.cli_ctx)
    # Cannot check if key vault is in another subscription
    if subscription != key_vault_subscription:
        return False
    kv_client = get_mgmt_service_client(cmd.cli_ctx, ResourceType.MGMT_KEYVAULT)
    vault = kv_client.vaults.get(resource_group_name=resource_group_name, vault_name=key_vault_name)
    # Check for Microsoft.Azure.WebSites app registration
    AZURE_PUBLIC_WEBSITES_APP_ID = 'abfa0a7c-a6b6-4736-8310-5855508787cd'
    AZURE_GOV_WEBSITES_APP_ID = '6a02c803-dafd-4136-b4c3-5a6f318b4714'
    graph_sp_client = _graph_client_factory(cmd.cli_ctx).service_principals
    for policy in vault.properties.access_policies:
        try:
            sp = graph_sp_client.get(policy.object_id)
            if sp.app_id == AZURE_PUBLIC_WEBSITES_APP_ID or sp.app_id == AZURE_GOV_WEBSITES_APP_ID:
                for perm in policy.permissions.secrets:
                    if perm == "Get":
                        return True
        except GraphErrorException:
            pass  # Lookup will fail for non service principals (users, groups, etc.)
    return False


def _update_host_name_ssl_state(cmd, resource_group_name, webapp_name, webapp,
                                host_name, ssl_state, thumbprint, slot=None):
    Site, HostNameSslState = cmd.get_models('Site', 'HostNameSslState')
    updated_webapp = Site(host_name_ssl_states=[HostNameSslState(name=host_name,
                                                                 ssl_state=ssl_state,
                                                                 thumbprint=thumbprint,
                                                                 to_update=True)],
                          location=webapp.location, tags=webapp.tags)
    return _generic_site_operation(cmd.cli_ctx, resource_group_name, webapp_name, 'begin_create_or_update',
                                   slot, updated_webapp)


def _update_ssl_binding(cmd, resource_group_name, name, certificate_thumbprint, ssl_type, slot=None):
    client = web_client_factory(cmd.cli_ctx)
    webapp = client.web_apps.get(resource_group_name, name)
    if not webapp:
        raise ResourceNotFoundError("'{}' app doesn't exist".format(name))

    cert_resource_group_name = parse_resource_id(webapp.server_farm_id)['resource_group']
    webapp_certs = client.certificates.list_by_resource_group(cert_resource_group_name)

    found_cert = None
    for webapp_cert in webapp_certs:
        if webapp_cert.thumbprint == certificate_thumbprint:
            found_cert = webapp_cert
    if not found_cert:
        webapp_certs = client.certificates.list_by_resource_group(resource_group_name)
        for webapp_cert in webapp_certs:
            if webapp_cert.thumbprint == certificate_thumbprint:
                found_cert = webapp_cert
    if found_cert:
        if len(found_cert.host_names) == 1 and not found_cert.host_names[0].startswith('*'):
            return _update_host_name_ssl_state(cmd, resource_group_name, name, webapp,
                                               found_cert.host_names[0], ssl_type,
                                               certificate_thumbprint, slot)

        query_result = list_hostnames(cmd, resource_group_name, name, slot)
        hostnames_in_webapp = [x.name.split('/')[-1] for x in query_result]
        to_update = _match_host_names_from_cert(found_cert.host_names, hostnames_in_webapp)
        for h in to_update:
            _update_host_name_ssl_state(cmd, resource_group_name, name, webapp,
                                        h, ssl_type, certificate_thumbprint, slot)

        return show_webapp(cmd, resource_group_name, name, slot)

    raise ResourceNotFoundError("Certificate for thumbprint '{}' not found.".format(certificate_thumbprint))


def bind_ssl_cert(cmd, resource_group_name, name, certificate_thumbprint, ssl_type, slot=None):
    SslState = cmd.get_models('SslState')
    return _update_ssl_binding(cmd, resource_group_name, name, certificate_thumbprint,
                               SslState.sni_enabled if ssl_type == 'SNI' else SslState.ip_based_enabled, slot)


def unbind_ssl_cert(cmd, resource_group_name, name, certificate_thumbprint, slot=None):
    SslState = cmd.get_models('SslState')
    return _update_ssl_binding(cmd, resource_group_name, name,
                               certificate_thumbprint, SslState.disabled, slot)


def _match_host_names_from_cert(hostnames_from_cert, hostnames_in_webapp):
    # the goal is to match '*.foo.com' with host name like 'admin.foo.com', 'logs.foo.com', etc
    matched = set()
    for hostname in hostnames_from_cert:
        if hostname.startswith('*'):
            for h in hostnames_in_webapp:
                if hostname[hostname.find('.'):] == h[h.find('.'):]:
                    matched.add(h)
        elif hostname in hostnames_in_webapp:
            matched.add(hostname)
    return matched


# help class handles runtime stack in format like 'node|6.1', 'php|5.5'
class _StackRuntimeHelper:

    def __init__(self, cmd, client, linux=False):
        self._cmd = cmd
        self._client = client
        self._linux = linux
        self._stacks = []

    @staticmethod
    def remove_delimiters(runtime):
        import re
        # delimiters allowed: '|', ':'
        if '|' in runtime:
            runtime = re.split('[|]', runtime)
        elif ':' in runtime:
            runtime = re.split('[:]', runtime)
        else:
            runtime = [runtime]
        return '|'.join(filter(None, runtime))

    def resolve(self, display_name):
        self._load_stacks_hardcoded()
        return next((s for s in self._stacks if s['displayName'].lower() == display_name.lower()),
                    None)

    @property
    def stacks(self):
        self._load_stacks_hardcoded()
        return self._stacks

    @staticmethod
    def update_site_config(stack, site_config, cmd=None):
        for k, v in stack['configs'].items():
            setattr(site_config, k, v)
        return site_config

    @staticmethod
    def update_site_appsettings(cmd, stack, site_config):
        NameValuePair = cmd.get_models('NameValuePair')
        if site_config.app_settings is None:
            site_config.app_settings = []

        for k, v in stack['configs'].items():
            already_in_appsettings = False
            for app_setting in site_config.app_settings:
                if app_setting.name == k:
                    already_in_appsettings = True
                    app_setting.value = v
            if not already_in_appsettings:
                site_config.app_settings.append(NameValuePair(name=k, value=v))
        return site_config

    def _load_stacks_hardcoded(self):
        if self._stacks:
            return
        result = []
        if self._linux:
            result = get_file_json(RUNTIME_STACKS)['linux']
            for r in result:
                r['setter'] = _StackRuntimeHelper.update_site_config
        else:  # Windows stacks
            result = get_file_json(RUNTIME_STACKS)['windows']
            for r in result:
                r['setter'] = (_StackRuntimeHelper.update_site_appsettings if 'node' in
                               r['displayName'] else _StackRuntimeHelper.update_site_config)
        self._stacks = result

    # Currently using hardcoded values instead of this function. This function calls the stacks API;
    # Stacks API is updated with Antares deployments,
    # which are infrequent and don't line up with stacks EOL schedule.
    def _load_stacks(self):
        if self._stacks:
            return
        os_type = ('Linux' if self._linux else 'Windows')
        raw_stacks = self._client.provider.get_available_stacks(os_type_selected=os_type, raw=True)
        bytes_value = raw_stacks._get_next().content  # pylint: disable=protected-access
        json_value = bytes_value.decode('utf8')
        json_stacks = json.loads(json_value)
        stacks = json_stacks['value']
        result = []
        if self._linux:
            for properties in [(s['properties']) for s in stacks]:
                for major in properties['majorVersions']:
                    default_minor = next((m for m in (major['minorVersions'] or []) if m['isDefault']),
                                         None)
                    result.append({
                        'displayName': (default_minor['runtimeVersion']
                                        if default_minor else major['runtimeVersion'])
                    })
        else:  # Windows stacks
            config_mappings = {
                'node': 'WEBSITE_NODE_DEFAULT_VERSION',
                'python': 'python_version',
                'php': 'php_version',
                'aspnet': 'net_framework_version'
            }

            # get all stack version except 'java'
            for stack in stacks:
                if stack['name'] not in config_mappings:
                    continue
                name, properties = stack['name'], stack['properties']
                for major in properties['majorVersions']:
                    default_minor = next((m for m in (major['minorVersions'] or []) if m['isDefault']),
                                         None)
                    result.append({
                        'displayName': name + '|' + major['displayVersion'],
                        'configs': {
                            config_mappings[name]: (default_minor['runtimeVersion']
                                                    if default_minor else major['runtimeVersion'])
                        }
                    })

            # deal with java, which pairs with java container version
            java_stack = next((s for s in stacks if s['name'] == 'java'))
            java_container_stack = next((s for s in stacks if s['name'] == 'javaContainers'))
            for java_version in java_stack['properties']['majorVersions']:
                for fx in java_container_stack['properties']['frameworks']:
                    for fx_version in fx['majorVersions']:
                        result.append({
                            'displayName': 'java|{}|{}|{}'.format(java_version['displayVersion'],
                                                                  fx['display'],
                                                                  fx_version['displayVersion']),
                            'configs': {
                                'java_version': java_version['runtimeVersion'],
                                'java_container': fx['name'],
                                'java_container_version': fx_version['runtimeVersion']
                            }
                        })

            for r in result:
                r['setter'] = (_StackRuntimeHelper.update_site_appsettings if 'node' in
                               r['displayName'] else _StackRuntimeHelper.update_site_config)
        self._stacks = result


def get_app_insights_key(cli_ctx, resource_group, name):
    appinsights_client = get_mgmt_service_client(cli_ctx, ApplicationInsightsManagementClient)
    appinsights = appinsights_client.components.get(resource_group, name)
    if appinsights is None or appinsights.instrumentation_key is None:
        raise CLIError("App Insights {} under resource group {} was not found.".format(name, resource_group))
    return appinsights.instrumentation_key


def create_functionapp_app_service_plan(cmd, resource_group_name, name, is_linux, sku,
                                        number_of_workers=None, max_burst=None, location=None, tags=None):
    SkuDescription, AppServicePlan = cmd.get_models('SkuDescription', 'AppServicePlan')
    sku = _normalize_sku(sku)
    tier = get_sku_name(sku)
    if max_burst is not None:
        if tier.lower() != "elasticpremium":
            raise CLIError("Usage error: --max-burst is only supported for Elastic Premium (EP) plans")
        max_burst = validate_range_of_int_flag('--max-burst', max_burst, min_val=0, max_val=20)
    if number_of_workers is not None:
        number_of_workers = validate_range_of_int_flag('--number-of-workers / --min-elastic-worker-count',
                                                       number_of_workers, min_val=0, max_val=20)
    client = web_client_factory(cmd.cli_ctx)
    if location is None:
        location = _get_location_from_resource_group(cmd.cli_ctx, resource_group_name)
    sku_def = SkuDescription(tier=tier, name=sku, capacity=number_of_workers)
    plan_def = AppServicePlan(location=location, tags=tags, sku=sku_def,
                              reserved=(is_linux or None), maximum_elastic_worker_count=max_burst,
                              hyper_v=None, name=name)
    return client.app_service_plans.begin_create_or_update(resource_group_name, name, plan_def)


def is_plan_consumption(cmd, plan_info):
    SkuDescription, AppServicePlan = cmd.get_models('SkuDescription', 'AppServicePlan')
    if isinstance(plan_info, AppServicePlan):
        if isinstance(plan_info.sku, SkuDescription):
            return plan_info.sku.tier.lower() == 'dynamic'
    return False


def is_plan_elastic_premium(cmd, plan_info):
    SkuDescription, AppServicePlan = cmd.get_models('SkuDescription', 'AppServicePlan')
    if isinstance(plan_info, AppServicePlan):
        if isinstance(plan_info.sku, SkuDescription):
            return plan_info.sku.tier == 'ElasticPremium'
    return False


def validate_and_convert_to_int(flag, val):
    try:
        return int(val)
    except ValueError:
        raise CLIError("Usage error: {} is expected to have an int value.".format(flag))


def validate_range_of_int_flag(flag_name, value, min_val, max_val):
    value = validate_and_convert_to_int(flag_name, value)
    if min_val > value or value > max_val:
        raise CLIError("Usage error: {} is expected to be between {} and {} (inclusive)".format(flag_name, min_val,
                                                                                                max_val))
    return value


def create_function(cmd, resource_group_name, name, storage_account, plan=None,
                    os_type=None, functions_version=None, runtime=None, runtime_version=None,
                    consumption_plan_location=None, app_insights=None, app_insights_key=None,
                    disable_app_insights=None, deployment_source_url=None,
                    deployment_source_branch='master', deployment_local_git=None,
                    docker_registry_server_password=None, docker_registry_server_user=None,
                    deployment_container_image_name=None, tags=None, assign_identities=None,
                    role='Contributor', scope=None):
    # pylint: disable=too-many-statements, too-many-branches
    if functions_version is None:
        logger.warning("No functions version specified so defaulting to 2. In the future, specifying a version will "
                       "be required. To create a 2.x function you would pass in the flag `--functions-version 2`")
        functions_version = '2'
    if deployment_source_url and deployment_local_git:
        raise CLIError('usage error: --deployment-source-url <url> | --deployment-local-git')
    if bool(plan) == bool(consumption_plan_location):
        raise CLIError("usage error: --plan NAME_OR_ID | --consumption-plan-location LOCATION")
    SiteConfig, Site, NameValuePair = cmd.get_models('SiteConfig', 'Site', 'NameValuePair')
    docker_registry_server_url = parse_docker_image_name(deployment_container_image_name)
    disable_app_insights = (disable_app_insights == "true")

    site_config = SiteConfig(app_settings=[])
    functionapp_def = Site(location=None, site_config=site_config, tags=tags)
    KEYS = FUNCTIONS_STACKS_API_KEYS()
    client = web_client_factory(cmd.cli_ctx)
    plan_info = None
    if runtime is not None:
        runtime = runtime.lower()

    if consumption_plan_location:
        locations = list_consumption_locations(cmd)
        location = next((loc for loc in locations if loc['name'].lower() == consumption_plan_location.lower()), None)
        if location is None:
            raise CLIError("Location is invalid. Use: az functionapp list-consumption-locations")
        functionapp_def.location = consumption_plan_location
        functionapp_def.kind = 'functionapp'
        # if os_type is None, the os type is windows
        is_linux = os_type and os_type.lower() == 'linux'

    else:  # apps with SKU based plan
        if is_valid_resource_id(plan):
            parse_result = parse_resource_id(plan)
            plan_info = client.app_service_plans.get(parse_result['resource_group'], parse_result['name'])
        else:
            plan_info = client.app_service_plans.get(resource_group_name, plan)
        if not plan_info:
            raise CLIError("The plan '{}' doesn't exist".format(plan))
        location = plan_info.location
        is_linux = plan_info.reserved
        functionapp_def.server_farm_id = plan
        functionapp_def.location = location

    if functions_version == '2' and functionapp_def.location in FUNCTIONS_NO_V2_REGIONS:
        raise CLIError("2.x functions are not supported in this region. To create a 3.x function, "
                       "pass in the flag '--functions-version 3'")

    if is_linux and not runtime and (consumption_plan_location or not deployment_container_image_name):
        raise CLIError(
            "usage error: --runtime RUNTIME required for linux functions apps without custom image.")

    runtime_stacks_json = _load_runtime_stacks_json_functionapp(is_linux)

    if runtime is None and runtime_version is not None:
        raise CLIError('Must specify --runtime to use --runtime-version')

    # get the matching runtime stack object
    runtime_json = _get_matching_runtime_json_functionapp(runtime_stacks_json, runtime if runtime else 'dotnet')
    if not runtime_json:
        # no matching runtime for os
        os_string = "linux" if is_linux else "windows"
        supported_runtimes = list(map(lambda x: x[KEYS.NAME], runtime_stacks_json))
        raise CLIError("usage error: Currently supported runtimes (--runtime) in {} function apps are: {}."
                       .format(os_string, ', '.join(supported_runtimes)))

    runtime_version_json = _get_matching_runtime_version_json_functionapp(runtime_json,
                                                                          functions_version,
                                                                          runtime_version,
                                                                          is_linux)
    if not runtime_version_json:
        supported_runtime_versions = list(map(lambda x: x[KEYS.DISPLAY_VERSION],
                                              _get_supported_runtime_versions_functionapp(runtime_json,
                                                                                          functions_version)))
        if runtime_version:
            if runtime == 'dotnet':
                raise CLIError('--runtime-version is not supported for --runtime dotnet. Dotnet version is determined '
                               'by --functions-version. Dotnet version {} is not supported by Functions version {}.'
                               .format(runtime_version, functions_version))
            raise CLIError('--runtime-version {} is not supported for the selected --runtime {} and '
                           '--functions-version {}. Supported versions are: {}.'
                           .format(runtime_version,
                                   runtime,
                                   functions_version,
                                   ', '.join(supported_runtime_versions)))

        # if runtime_version was not specified, then that runtime is not supported for that functions version
        raise CLIError('no supported --runtime-version found for the selected --runtime {} and '
                       '--functions-version {}'
                       .format(runtime, functions_version))

    if runtime == 'dotnet':
        logger.warning('--runtime-version is not supported for --runtime dotnet. Dotnet version is determined by '
                       '--functions-version. Dotnet version will be %s for this function app.',
                       runtime_version_json[KEYS.DISPLAY_VERSION])

    if runtime_version_json[KEYS.IS_DEPRECATED]:
        logger.warning('%s version %s has been deprecated. In the future, this version will be unavailable. '
                       'Please update your command to use a more recent version. For a list of supported '
                       '--runtime-versions, run \"az functionapp create -h\"',
                       runtime_json[KEYS.PROPERTIES][KEYS.DISPLAY], runtime_version_json[KEYS.DISPLAY_VERSION])

    site_config_json = runtime_version_json[KEYS.SITE_CONFIG_DICT]
    app_settings_json = runtime_version_json[KEYS.APP_SETTINGS_DICT]

    con_string = _validate_and_get_connection_string(cmd.cli_ctx, resource_group_name, storage_account)

    if is_linux:
        functionapp_def.kind = 'functionapp,linux'
        functionapp_def.reserved = True
        is_consumption = consumption_plan_location is not None
        if not is_consumption:
            site_config.app_settings.append(NameValuePair(name='MACHINEKEY_DecryptionKey',
                                                          value=str(hexlify(urandom(32)).decode()).upper()))
            if deployment_container_image_name:
                functionapp_def.kind = 'functionapp,linux,container'
                site_config.app_settings.append(NameValuePair(name='DOCKER_CUSTOM_IMAGE_NAME',
                                                              value=deployment_container_image_name))
                site_config.app_settings.append(NameValuePair(name='FUNCTION_APP_EDIT_MODE', value='readOnly'))
                site_config.app_settings.append(NameValuePair(name='WEBSITES_ENABLE_APP_SERVICE_STORAGE',
                                                              value='false'))
                site_config.linux_fx_version = _format_fx_version(deployment_container_image_name)

                # clear all runtime specific configs and settings
                site_config_json = {KEYS.USE_32_BIT_WORKER_PROC: False}
                app_settings_json = {}

                # ensure that app insights is created if not disabled
                runtime_version_json[KEYS.APPLICATION_INSIGHTS] = True
            else:
                site_config.app_settings.append(NameValuePair(name='WEBSITES_ENABLE_APP_SERVICE_STORAGE',
                                                              value='true'))
    else:
        functionapp_def.kind = 'functionapp'

    # set site configs
    for prop, value in site_config_json.items():
        snake_case_prop = _convert_camel_to_snake_case(prop)
        setattr(site_config, snake_case_prop, value)

    # temporary workaround for dotnet-isolated linux consumption apps
    if is_linux and consumption_plan_location is not None and runtime == 'dotnet-isolated':
        site_config.linux_fx_version = ''

    # adding app settings
    for app_setting, value in app_settings_json.items():
        site_config.app_settings.append(NameValuePair(name=app_setting, value=value))

    site_config.app_settings.append(NameValuePair(name='FUNCTIONS_EXTENSION_VERSION',
                                                  value=_get_extension_version_functionapp(functions_version)))
    site_config.app_settings.append(NameValuePair(name='AzureWebJobsStorage', value=con_string))

    # If plan is not consumption or elastic premium, we need to set always on
    if consumption_plan_location is None and not is_plan_elastic_premium(cmd, plan_info):
        site_config.always_on = True

    # If plan is elastic premium or consumption, we need these app settings
    if is_plan_elastic_premium(cmd, plan_info) or consumption_plan_location is not None:
        site_config.app_settings.append(NameValuePair(name='WEBSITE_CONTENTAZUREFILECONNECTIONSTRING',
                                                      value=con_string))
        site_config.app_settings.append(NameValuePair(name='WEBSITE_CONTENTSHARE', value=_get_content_share_name(name)))

    create_app_insights = False

    if app_insights_key is not None:
        site_config.app_settings.append(NameValuePair(name='APPINSIGHTS_INSTRUMENTATIONKEY',
                                                      value=app_insights_key))
    elif app_insights is not None:
        instrumentation_key = get_app_insights_key(cmd.cli_ctx, resource_group_name, app_insights)
        site_config.app_settings.append(NameValuePair(name='APPINSIGHTS_INSTRUMENTATIONKEY',
                                                      value=instrumentation_key))
    elif disable_app_insights or not runtime_version_json[KEYS.APPLICATION_INSIGHTS]:
        # set up dashboard if no app insights
        site_config.app_settings.append(NameValuePair(name='AzureWebJobsDashboard', value=con_string))
    elif not disable_app_insights and runtime_version_json[KEYS.APPLICATION_INSIGHTS]:
        create_app_insights = True

    poller = client.web_apps.begin_create_or_update(resource_group_name, name, functionapp_def)
    functionapp = LongRunningOperation(cmd.cli_ctx)(poller)

    if consumption_plan_location and is_linux:
        logger.warning("Your Linux function app '%s', that uses a consumption plan has been successfully "
                       "created but is not active until content is published using "
                       "Azure Portal or the Functions Core Tools.", name)
    else:
        _set_remote_or_local_git(cmd, functionapp, resource_group_name, name, deployment_source_url,
                                 deployment_source_branch, deployment_local_git)

    if create_app_insights:
        try:
            try_create_application_insights(cmd, functionapp)
        except Exception:  # pylint: disable=broad-except
            logger.warning('Error while trying to create and configure an Application Insights for the Function App. '
                           'Please use the Azure Portal to create and configure the Application Insights, if needed.')
            update_app_settings(cmd, functionapp.resource_group, functionapp.name,
                                ['AzureWebJobsDashboard={}'.format(con_string)])

    if deployment_container_image_name:
        update_container_settings_functionapp(cmd, resource_group_name, name, docker_registry_server_url,
                                              deployment_container_image_name, docker_registry_server_user,
                                              docker_registry_server_password)

    if assign_identities is not None:
        identity = assign_identity(cmd, resource_group_name, name, assign_identities,
                                   role, None, scope)
        functionapp.identity = identity

    return functionapp


def _load_runtime_stacks_json_functionapp(is_linux):
    KEYS = FUNCTIONS_STACKS_API_KEYS()
    if is_linux:
        return get_file_json(FUNCTIONS_STACKS_API_JSON_PATHS['linux'])[KEYS.VALUE]
    return get_file_json(FUNCTIONS_STACKS_API_JSON_PATHS['windows'])[KEYS.VALUE]


def _get_matching_runtime_json_functionapp(stacks_json, runtime):
    KEYS = FUNCTIONS_STACKS_API_KEYS()
    matching_runtime_json = list(filter(lambda x: x[KEYS.NAME] == runtime, stacks_json))
    if matching_runtime_json:
        return matching_runtime_json[0]
    return None


def _get_supported_runtime_versions_functionapp(runtime_json, functions_version):
    KEYS = FUNCTIONS_STACKS_API_KEYS()
    extension_version = _get_extension_version_functionapp(functions_version)
    supported_versions_list = []

    for runtime_version_json in runtime_json[KEYS.PROPERTIES][KEYS.MAJOR_VERSIONS]:
        if extension_version in runtime_version_json[KEYS.SUPPORTED_EXTENSION_VERSIONS]:
            supported_versions_list.append(runtime_version_json)
    return supported_versions_list


def _get_matching_runtime_version_json_functionapp(runtime_json, functions_version, runtime_version, is_linux):
    KEYS = FUNCTIONS_STACKS_API_KEYS()
    extension_version = _get_extension_version_functionapp(functions_version)
    if runtime_version:
        for runtime_version_json in runtime_json[KEYS.PROPERTIES][KEYS.MAJOR_VERSIONS]:
            if (runtime_version_json[KEYS.DISPLAY_VERSION] == runtime_version and
                    extension_version in runtime_version_json[KEYS.SUPPORTED_EXTENSION_VERSIONS]):
                return runtime_version_json
        return None

    # find the matching default runtime version
    supported_versions_list = _get_supported_runtime_versions_functionapp(runtime_json, functions_version)
    default_version_json = {}
    default_version = 0.0
    for current_runtime_version_json in supported_versions_list:
        if current_runtime_version_json[KEYS.IS_DEFAULT]:
            current_version = _get_runtime_version_functionapp(current_runtime_version_json[KEYS.RUNTIME_VERSION],
                                                               is_linux)
            if not default_version_json or default_version < current_version:
                default_version_json = current_runtime_version_json
                default_version = current_version
    return default_version_json


def _get_extension_version_functionapp(functions_version):
    if functions_version is not None:
        return '~{}'.format(functions_version)
    return '~2'


def _get_app_setting_set_functionapp(site_config, app_setting):
    return list(filter(lambda x: x.name == app_setting, site_config.app_settings))


def _convert_camel_to_snake_case(text):
    return reduce(lambda x, y: x + ('_' if y.isupper() else '') + y, text).lower()


def _get_runtime_version_functionapp(version_string, is_linux):
    import re
    windows_match = re.fullmatch(FUNCTIONS_WINDOWS_RUNTIME_VERSION_REGEX, version_string)
    if windows_match:
        return float(windows_match.group(1))

    linux_match = re.fullmatch(FUNCTIONS_LINUX_RUNTIME_VERSION_REGEX, version_string)
    if linux_match:
        return float(linux_match.group(1))

    try:
        return float(version_string)
    except ValueError:
        return 0


def _get_content_share_name(app_name):
    # content share name should be up to 63 characters long, lowercase letter and digits, and random
    # so take the first 50 characters of the app name and add the last 12 digits of a random uuid
    share_name = app_name[0:50]
    suffix = str(uuid.uuid4()).split('-')[-1]
    return share_name.lower() + suffix


def try_create_application_insights(cmd, functionapp):
    creation_failed_warn = 'Unable to create the Application Insights for the Function App. ' \
                           'Please use the Azure Portal to manually create and configure the Application Insights, ' \
                           'if needed.'

    ai_resource_group_name = functionapp.resource_group
    ai_name = functionapp.name
    ai_location = functionapp.location

    app_insights_client = get_mgmt_service_client(cmd.cli_ctx, ApplicationInsightsManagementClient)
    ai_properties = {
        "name": ai_name,
        "location": ai_location,
        "kind": "web",
        "properties": {
            "Application_Type": "web"
        }
    }
    appinsights = app_insights_client.components.create_or_update(ai_resource_group_name, ai_name, ai_properties)
    if appinsights is None or appinsights.instrumentation_key is None:
        logger.warning(creation_failed_warn)
        return

    # We make this success message as a warning to no interfere with regular JSON output in stdout
    logger.warning('Application Insights \"%s\" was created for this Function App. '
                   'You can visit https://portal.azure.com/#resource%s/overview to view your '
                   'Application Insights component', appinsights.name, appinsights.id)

    update_app_settings(cmd, functionapp.resource_group, functionapp.name,
                        ['APPINSIGHTS_INSTRUMENTATIONKEY={}'.format(appinsights.instrumentation_key)])


def _set_remote_or_local_git(cmd, webapp, resource_group_name, name, deployment_source_url=None,
                             deployment_source_branch='master', deployment_local_git=None):
    if deployment_source_url:
        logger.warning("Linking to git repository '%s'", deployment_source_url)
        try:
            config_source_control(cmd, resource_group_name, name, deployment_source_url, 'git',
                                  deployment_source_branch, manual_integration=True)
        except Exception as ex:  # pylint: disable=broad-except
            ex = ex_handler_factory(no_throw=True)(ex)
            logger.warning("Link to git repository failed due to error '%s'", ex)

    if deployment_local_git:
        local_git_info = enable_local_git(cmd, resource_group_name, name)
        logger.warning("Local git is configured with url of '%s'", local_git_info['url'])
        setattr(webapp, 'deploymentLocalGitUrl', local_git_info['url'])


def _validate_and_get_connection_string(cli_ctx, resource_group_name, storage_account):
    sa_resource_group = resource_group_name
    if is_valid_resource_id(storage_account):
        sa_resource_group = parse_resource_id(storage_account)['resource_group']
        storage_account = parse_resource_id(storage_account)['name']
    storage_client = get_mgmt_service_client(cli_ctx, StorageManagementClient)
    storage_properties = storage_client.storage_accounts.get_properties(sa_resource_group,
                                                                        storage_account)
    error_message = ''
    endpoints = storage_properties.primary_endpoints
    sku = storage_properties.sku.name
    allowed_storage_types = ['Standard_GRS', 'Standard_RAGRS', 'Standard_LRS', 'Standard_ZRS', 'Premium_LRS']

    for e in ['blob', 'queue', 'table']:
        if not getattr(endpoints, e, None):
            error_message = "Storage account '{}' has no '{}' endpoint. It must have table, queue, and blob endpoints all enabled".format(storage_account, e)   # pylint: disable=line-too-long
    if sku not in allowed_storage_types:
        error_message += 'Storage type {} is not allowed'.format(sku)

    if error_message:
        raise CLIError(error_message)

    obj = storage_client.storage_accounts.list_keys(sa_resource_group, storage_account)  # pylint: disable=no-member
    try:
        keys = [obj.keys[0].value, obj.keys[1].value]  # pylint: disable=no-member
    except AttributeError:
        # Older API versions have a slightly different structure
        keys = [obj.key1, obj.key2]  # pylint: disable=no-member

    endpoint_suffix = cli_ctx.cloud.suffixes.storage_endpoint
    connection_string = 'DefaultEndpointsProtocol={};EndpointSuffix={};AccountName={};AccountKey={}'.format(
        "https",
        endpoint_suffix,
        storage_account,
        keys[0])  # pylint: disable=no-member

    return connection_string


def list_consumption_locations(cmd):
    client = web_client_factory(cmd.cli_ctx)
    regions = client.list_geo_regions(sku='Dynamic')
    return [{'name': x.name.lower().replace(' ', '')} for x in regions]


def list_locations(cmd, sku, linux_workers_enabled=None):
    web_client = web_client_factory(cmd.cli_ctx)
    full_sku = get_sku_name(sku)
    web_client_geo_regions = web_client.list_geo_regions(sku=full_sku, linux_workers_enabled=linux_workers_enabled)

    providers_client = providers_client_factory(cmd.cli_ctx)
    providers_client_locations_list = getattr(providers_client.get('Microsoft.Web'), 'resource_types', [])
    for resource_type in providers_client_locations_list:
        if resource_type.resource_type == 'sites':
            providers_client_locations_list = resource_type.locations
            break

    return [geo_region for geo_region in web_client_geo_regions if geo_region.name in providers_client_locations_list]


def _check_zip_deployment_status(cmd, rg_name, name, deployment_status_url, authorization, timeout=None):
    import requests
    from azure.cli.core.util import should_disable_connection_verify
    total_trials = (int(timeout) // 2) if timeout else 450
    num_trials = 0
    while num_trials < total_trials:
        time.sleep(2)
        response = requests.get(deployment_status_url, headers=authorization,
                                verify=not should_disable_connection_verify())
        try:
            res_dict = response.json()
        except json.decoder.JSONDecodeError:
            logger.warning("Deployment status endpoint %s returns malformed data. Retrying...", deployment_status_url)
            res_dict = {}
        finally:
            num_trials = num_trials + 1

        if res_dict.get('status', 0) == 3:
            _configure_default_logging(cmd, rg_name, name)
            raise CLIError("Zip deployment failed. {}. Please run the command az webapp log deployment show "
                           "-n {} -g {}".format(res_dict, name, rg_name))
        if res_dict.get('status', 0) == 4:
            break
        if 'progress' in res_dict:
            logger.info(res_dict['progress'])  # show only in debug mode, customers seem to find this confusing
    # if the deployment is taking longer than expected
    if res_dict.get('status', 0) != 4:
        _configure_default_logging(cmd, rg_name, name)
        raise CLIError("""Timeout reached by the command, however, the deployment operation
                       is still on-going. Navigate to your scm site to check the deployment status""")
    return res_dict


def list_continuous_webjobs(cmd, resource_group_name, name, slot=None):
    return _generic_site_operation(cmd.cli_ctx, resource_group_name, name, 'list_continuous_web_jobs', slot)


def start_continuous_webjob(cmd, resource_group_name, name, webjob_name, slot=None):
    client = web_client_factory(cmd.cli_ctx)
    if slot:
        client.web_apps.start_continuous_web_job_slot(resource_group_name, name, webjob_name, slot)
        return client.web_apps.get_continuous_web_job_slot(resource_group_name, name, webjob_name, slot)
    client.web_apps.start_continuous_web_job(resource_group_name, name, webjob_name)
    return client.web_apps.get_continuous_web_job(resource_group_name, name, webjob_name)


def stop_continuous_webjob(cmd, resource_group_name, name, webjob_name, slot=None):
    client = web_client_factory(cmd.cli_ctx)
    if slot:
        client.web_apps.stop_continuous_web_job_slot(resource_group_name, name, webjob_name, slot)
        return client.web_apps.get_continuous_web_job_slot(resource_group_name, name, webjob_name, slot)
    client.web_apps.stop_continuous_web_job(resource_group_name, name, webjob_name)
    return client.web_apps.get_continuous_web_job(resource_group_name, name, webjob_name)


def remove_continuous_webjob(cmd, resource_group_name, name, webjob_name, slot=None):
    client = web_client_factory(cmd.cli_ctx)
    if slot:
        return client.web_apps.delete_continuous_web_job_slot(resource_group_name, name, webjob_name, slot)
    return client.web_apps.delete_continuous_web_job(resource_group_name, name, webjob_name)


def list_triggered_webjobs(cmd, resource_group_name, name, slot=None):
    return _generic_site_operation(cmd.cli_ctx, resource_group_name, name, 'list_triggered_web_jobs', slot)


def run_triggered_webjob(cmd, resource_group_name, name, webjob_name, slot=None):
    client = web_client_factory(cmd.cli_ctx)
    if slot:
        client.web_apps.run_triggered_web_job_slot(resource_group_name, name, webjob_name, slot)
        return client.web_apps.get_triggered_web_job_slot(resource_group_name, name, webjob_name, slot)
    client.web_apps.run_triggered_web_job(resource_group_name, name, webjob_name)
    return client.web_apps.get_triggered_web_job(resource_group_name, name, webjob_name)


def remove_triggered_webjob(cmd, resource_group_name, name, webjob_name, slot=None):
    client = web_client_factory(cmd.cli_ctx)
    if slot:
        return client.web_apps.delete_triggered_web_job_slot(resource_group_name, name, webjob_name, slot)
    return client.web_apps.delete_triggered_web_job(resource_group_name, name, webjob_name)


def list_hc(cmd, name, resource_group_name, slot=None):
    client = web_client_factory(cmd.cli_ctx)
    if slot is None:
        listed_vals = client.web_apps.list_hybrid_connections(resource_group_name, name)
    else:
        listed_vals = client.web_apps.list_hybrid_connections_slot(resource_group_name, name, slot)

    # reformats hybrid connection, to prune unnecessary fields
    mod_list = []
    for x in listed_vals.additional_properties["value"]:
        properties = x["properties"]
        resourceGroup = x["id"].split("/")
        mod_hc = {
            "id": x["id"],
            "location": x["location"],
            "name": x["name"],
            "properties": {
                "hostname": properties["hostname"],
                "port": properties["port"],
                "relayArmUri": properties["relayArmUri"],
                "relayName": properties["relayName"],
                "serviceBusNamespace": properties["serviceBusNamespace"],
                "serviceBusSuffix": properties["serviceBusSuffix"]
            },
            "resourceGroup": resourceGroup[4],
            "type": x["type"]
        }
        mod_list.append(mod_hc)
    return mod_list


def add_hc(cmd, name, resource_group_name, namespace, hybrid_connection, slot=None):
    HybridConnection = cmd.get_models('HybridConnection')

    web_client = web_client_factory(cmd.cli_ctx)
    hy_co_client = hycos_mgmt_client_factory(cmd.cli_ctx, cmd.cli_ctx)
    namespace_client = namespaces_mgmt_client_factory(cmd.cli_ctx, cmd.cli_ctx)

    hy_co_id = ''
    for n in namespace_client.list():
        logger.warning(n.name)
        if n.name == namespace:
            hy_co_id = n.id

    if hy_co_id == '':
        raise ResourceNotFoundError('Azure Service Bus Relay namespace {} was not found.'.format(namespace))

    i = 0
    hy_co_resource_group = ''
    hy_co_split = hy_co_id.split("/")
    for z in hy_co_split:
        if z == "resourceGroups":
            hy_co_resource_group = hy_co_split[i + 1]
        i = i + 1

    # calling the relay API to get information about the hybrid connection
    hy_co = hy_co_client.get(hy_co_resource_group, namespace, hybrid_connection)

    # if the hybrid connection does not have a default sender authorization
    # rule, create it
    hy_co_rules = hy_co_client.list_authorization_rules(hy_co_resource_group, namespace, hybrid_connection)
    has_default_sender_key = False
    for r in hy_co_rules:
        if r.name.lower() == "defaultsender":
            for z in r.rights:
                if z == z.send:
                    has_default_sender_key = True

    if not has_default_sender_key:
        rights = [AccessRights.send]
        hy_co_client.create_or_update_authorization_rule(hy_co_resource_group, namespace, hybrid_connection,
                                                         "defaultSender", rights)

    hy_co_keys = hy_co_client.list_keys(hy_co_resource_group, namespace, hybrid_connection, "defaultSender")
    hy_co_info = hy_co.id
    hy_co_metadata = ast.literal_eval(hy_co.user_metadata)
    hy_co_hostname = ''
    for x in hy_co_metadata:
        if x["key"] == "endpoint":
            hy_co_hostname = x["value"]

    hostname_parts = hy_co_hostname.split(":")
    hostname = hostname_parts[0]
    port = hostname_parts[1]
    id_parameters = hy_co_info.split("/")

    # populate object with information from the hybrid connection, and set it
    # on webapp

    hc = HybridConnection(service_bus_namespace=id_parameters[8],
                          relay_name=hybrid_connection,
                          relay_arm_uri=hy_co_info,
                          hostname=hostname,
                          port=port,
                          send_key_name="defaultSender",
                          send_key_value=hy_co_keys.primary_key,
                          service_bus_suffix=".servicebus.windows.net")

    if slot is None:
        return_hc = web_client.web_apps.create_or_update_hybrid_connection(resource_group_name, name, namespace,
                                                                           hybrid_connection, hc)
    else:
        return_hc = web_client.web_apps.create_or_update_hybrid_connection_slot(resource_group_name, name, namespace,
                                                                                hybrid_connection, slot, hc)

    # reformats hybrid connection, to prune unnecessary fields
    resourceGroup = return_hc.id.split("/")
    mod_hc = {
        "hostname": return_hc.hostname,
        "id": return_hc.id,
        "location": return_hc.additional_properties["location"],
        "name": return_hc.name,
        "port": return_hc.port,
        "relayArmUri": return_hc.relay_arm_uri,
        "resourceGroup": resourceGroup[4],
        "serviceBusNamespace": return_hc.service_bus_namespace,
        "serviceBusSuffix": return_hc.service_bus_suffix
    }
    return mod_hc


# set the key the apps use to connect with the hybrid connection
def set_hc_key(cmd, plan, resource_group_name, namespace, hybrid_connection, key_type):
    HybridConnection = cmd.get_models('HybridConnection')
    web_client = web_client_factory(cmd.cli_ctx)

    # extract the hybrid connection resource group
    asp_hy_co = web_client.app_service_plans.get_hybrid_connection(resource_group_name, plan,
                                                                   namespace, hybrid_connection)
    arm_uri = asp_hy_co.relay_arm_uri
    split_uri = arm_uri.split("resourceGroups/")
    resource_group_strings = split_uri[1].split('/')
    relay_resource_group = resource_group_strings[0]

    hy_co_client = hycos_mgmt_client_factory(cmd.cli_ctx, cmd.cli_ctx)
    # calling the relay function to obtain information about the hc in question
    hy_co = hy_co_client.get(relay_resource_group, namespace, hybrid_connection)

    # if the hybrid connection does not have a default sender authorization
    # rule, create it
    hy_co_rules = hy_co_client.list_authorization_rules(relay_resource_group, namespace, hybrid_connection)
    has_default_sender_key = False
    for r in hy_co_rules:
        if r.name.lower() == "defaultsender":
            for z in r.rights:
                if z == z.send:
                    has_default_sender_key = True

    if not has_default_sender_key:
        rights = [AccessRights.send]
        hy_co_client.create_or_update_authorization_rule(relay_resource_group, namespace, hybrid_connection,
                                                         "defaultSender", rights)

    hy_co_keys = hy_co_client.list_keys(relay_resource_group, namespace, hybrid_connection, "defaultSender")
    hy_co_metadata = ast.literal_eval(hy_co.user_metadata)
    hy_co_hostname = 0
    for x in hy_co_metadata:
        if x["key"] == "endpoint":
            hy_co_hostname = x["value"]

    hostname_parts = hy_co_hostname.split(":")
    hostname = hostname_parts[0]
    port = hostname_parts[1]

    key = "empty"
    if key_type.lower() == "primary":
        key = hy_co_keys.primary_key
    elif key_type.lower() == "secondary":
        key = hy_co_keys.secondary_key
    # enures input is correct
    if key == "empty":
        logger.warning("Key type is invalid - must be primary or secondary")
        return

    apps = web_client.app_service_plans.list_web_apps_by_hybrid_connection(resource_group_name, plan, namespace,
                                                                           hybrid_connection)
    # changes the key for every app that uses that hybrid connection
    for x in apps:
        app_info = ast.literal_eval(x)
        app_name = app_info["name"]
        app_id = app_info["id"]
        id_split = app_id.split("/")
        app_resource_group = id_split[4]
        hc = HybridConnection(service_bus_namespace=namespace, relay_name=hybrid_connection,
                              relay_arm_uri=arm_uri, hostname=hostname, port=port, send_key_name="defaultSender",
                              send_key_value=key)
        web_client.web_apps.update_hybrid_connection(app_resource_group, app_name, namespace,
                                                     hybrid_connection, hc)

    return web_client.app_service_plans.list_web_apps_by_hybrid_connection(resource_group_name, plan,
                                                                           namespace, hybrid_connection)


def appservice_list_vnet(cmd, resource_group_name, plan):
    web_client = web_client_factory(cmd.cli_ctx)
    return web_client.app_service_plans.list_vnets(resource_group_name, plan)


def remove_hc(cmd, resource_group_name, name, namespace, hybrid_connection, slot=None):
    linux_webapp = show_webapp(cmd, resource_group_name, name, slot)
    is_linux = linux_webapp.reserved
    if is_linux:
        return logger.warning("hybrid connections not supported on a linux app.")

    client = web_client_factory(cmd.cli_ctx)
    if slot is None:
        return_hc = client.web_apps.delete_hybrid_connection(resource_group_name, name, namespace, hybrid_connection)
    else:
        return_hc = client.web_apps.delete_hybrid_connection_slot(resource_group_name, name, namespace,
                                                                  hybrid_connection, slot)
    return return_hc


def list_vnet_integration(cmd, name, resource_group_name, slot=None):
    client = web_client_factory(cmd.cli_ctx)
    if slot is None:
        result = list(client.web_apps.list_vnet_connections(resource_group_name, name))
    else:
        result = list(client.web_apps.list_vnet_connections_slot(resource_group_name, name, slot))
    mod_list = []

    # reformats the vnet entry, removing unecessary information
    for x in result:
        # removes GUIDs from name and id
        longName = x.name
        if '_' in longName:
            usIndex = longName.index('_')
            shortName = longName[usIndex + 1:]
        else:
            shortName = longName
        v_id = x.id
        lastSlash = v_id.rindex('/')
        shortId = v_id[:lastSlash] + '/' + shortName
        # extracts desired fields
        certThumbprint = x.cert_thumbprint
        location = x.additional_properties["location"]
        v_type = x.type
        vnet_resource_id = x.vnet_resource_id
        id_strings = v_id.split('/')
        resourceGroup = id_strings[4]
        routes = x.routes

        vnet_mod = {"certThumbprint": certThumbprint,
                    "id": shortId,
                    "location": location,
                    "name": shortName,
                    "resourceGroup": resourceGroup,
                    "routes": routes,
                    "type": v_type,
                    "vnetResourceId": vnet_resource_id}
        mod_list.append(vnet_mod)

    return mod_list


def add_vnet_integration(cmd, name, resource_group_name, vnet, subnet, slot=None, skip_delegation_check=False):
    SwiftVirtualNetwork = cmd.get_models('SwiftVirtualNetwork')
    Delegation = cmd.get_models('Delegation', resource_type=ResourceType.MGMT_NETWORK)
    client = web_client_factory(cmd.cli_ctx)
    vnet_client = network_client_factory(cmd.cli_ctx)

    subnet_resource_id = _validate_subnet(cmd.cli_ctx, subnet, vnet, resource_group_name)

    if slot is None:
        swift_connection_info = client.web_apps.get_swift_virtual_network_connection(resource_group_name, name)
    else:
        swift_connection_info = client.web_apps.get_swift_virtual_network_connection_slot(resource_group_name,
                                                                                          name, slot)
    # check to see if the connection would be supported
    if swift_connection_info.swift_supported is not True:
        return logger.warning("""Your app must be in an Azure App Service deployment that is
              capable of scaling up to Premium v2\nLearn more:
              https://go.microsoft.com/fwlink/?linkid=2060115&clcid=0x409""")

    subnet_id_parts = parse_resource_id(subnet_resource_id)
    subnet_subscription_id = subnet_id_parts['subscription']
    vnet_name = subnet_id_parts['name']
    vnet_resource_group = subnet_id_parts['resource_group']
    subnet_name = subnet_id_parts['child_name_1']

    if skip_delegation_check:
        logger.warning('Skipping delegation check. Ensure that subnet is delegated to Microsoft.Web/serverFarms.'
                       ' Missing delegation can cause "Bad Request" error.')
    else:
        from azure.cli.core.commands.client_factory import get_subscription_id
        if get_subscription_id(cmd.cli_ctx).lower() != subnet_subscription_id.lower():
            logger.warning('Cannot validate subnet in other subscription for delegation to Microsoft.Web/serverFarms.'
                           ' Missing delegation can cause "Bad Request" error.')
        else:
            subnetObj = vnet_client.subnets.get(vnet_resource_group, vnet_name, subnet_name)
            delegations = subnetObj.delegations
            delegated = False
            for d in delegations:
                if d.service_name.lower() == "microsoft.web/serverfarms".lower():
                    delegated = True

            if not delegated:
                subnetObj.delegations = [Delegation(name="delegation", service_name="Microsoft.Web/serverFarms")]
                vnet_client.subnets.begin_create_or_update(vnet_resource_group, vnet_name, subnet_name,
                                                           subnet_parameters=subnetObj)

    swiftVnet = SwiftVirtualNetwork(subnet_resource_id=subnet_resource_id,
                                    swift_supported=True)
    return_vnet = _generic_site_operation(cmd.cli_ctx, resource_group_name, name,
                                          'create_or_update_swift_virtual_network_connection', slot, swiftVnet)

    # Enalbe Route All configuration
    config = get_site_configs(cmd, resource_group_name, name, slot)
    if config.vnet_route_all_enabled is not True:
        config = update_site_configs(cmd, resource_group_name, name, slot=slot, vnet_route_all_enabled='true')

    # reformats the vnet entry, removing unnecessary information
    id_strings = return_vnet.id.split('/')
    resourceGroup = id_strings[4]
    mod_vnet = {
        "id": return_vnet.id,
        "location": return_vnet.additional_properties["location"],
        "name": return_vnet.name,
        "resourceGroup": resourceGroup,
        "subnetResourceId": return_vnet.subnet_resource_id
    }

    return mod_vnet


def _validate_subnet(cli_ctx, subnet, vnet, resource_group_name):
    subnet_is_id = is_valid_resource_id(subnet)
    if subnet_is_id:
        subnet_id_parts = parse_resource_id(subnet)
        vnet_name = subnet_id_parts['name']
        if not (vnet_name.lower() == vnet.lower() or subnet.startswith(vnet)):
            logger.warning('Subnet ID is valid. Ignoring vNet input.')
        return subnet

    vnet_is_id = is_valid_resource_id(vnet)
    if vnet_is_id:
        vnet_id_parts = parse_resource_id(vnet)
        return resource_id(
            subscription=vnet_id_parts['subscription'],
            resource_group=vnet_id_parts['resource_group'],
            namespace='Microsoft.Network',
            type='virtualNetworks',
            name=vnet_id_parts['name'],
            child_type_1='subnets',
            child_name_1=subnet)

    # Reuse logic from existing command to stay backwards compatible
    vnet_client = network_client_factory(cli_ctx)
    list_all_vnets = vnet_client.virtual_networks.list_all()

    vnets = []
    for v in list_all_vnets:
        if vnet in (v.name, v.id):
            vnet_details = parse_resource_id(v.id)
            vnet_resource_group = vnet_details['resource_group']
            vnets.append((v.id, v.name, vnet_resource_group))

    if not vnets:
        return logger.warning("The virtual network %s was not found in the subscription.", vnet)

    # If more than one vnet, try to use one from same resource group. Otherwise, use first and log the vnet resource id
    found_vnet = [v for v in vnets if v[2].lower() == resource_group_name.lower()]
    if not found_vnet:
        found_vnet = [vnets[0]]

    (vnet_id, vnet, vnet_resource_group) = found_vnet[0]
    if len(vnets) > 1:
        logger.warning("Multiple virtual networks of name %s were found. Using virtual network with resource ID: %s. "
                       "To use a different virtual network, specify the virtual network resource ID using --vnet.",
                       vnet, vnet_id)
    vnet_id_parts = parse_resource_id(vnet_id)
    return resource_id(
        subscription=vnet_id_parts['subscription'],
        resource_group=vnet_id_parts['resource_group'],
        namespace='Microsoft.Network',
        type='virtualNetworks',
        name=vnet_id_parts['name'],
        child_type_1='subnets',
        child_name_1=subnet)


def remove_vnet_integration(cmd, name, resource_group_name, slot=None):
    client = web_client_factory(cmd.cli_ctx)
    if slot is None:
        return_vnet = client.web_apps.delete_swift_virtual_network(resource_group_name, name)
    else:
        return_vnet = client.web_apps.delete_swift_virtual_network_slot(resource_group_name, name, slot)
    return return_vnet


def get_history_triggered_webjob(cmd, resource_group_name, name, webjob_name, slot=None):
    client = web_client_factory(cmd.cli_ctx)
    if slot:
        return client.web_apps.list_triggered_web_job_history_slot(resource_group_name, name, webjob_name, slot)
    return client.web_apps.list_triggered_web_job_history(resource_group_name, name, webjob_name)


def webapp_up(cmd, name=None, resource_group_name=None, plan=None, location=None, sku=None,  # pylint: disable=too-many-statements,too-many-branches
              os_type=None, runtime=None, dryrun=False, logs=False, launch_browser=False, html=False,
              app_service_environment=None):
    if not name:
        name = generate_default_app_name(cmd)

    import os
    AppServicePlan = cmd.get_models('AppServicePlan')
    src_dir = os.getcwd()
    _src_path_escaped = "{}".format(src_dir.replace(os.sep, os.sep + os.sep))
    client = web_client_factory(cmd.cli_ctx)
    user = get_profile_username()
    _create_new_rg = False
    _site_availability = get_site_availability(cmd, name)
    _create_new_app = _site_availability.name_available
    os_name = os_type if os_type else detect_os_form_src(src_dir, html)
    _is_linux = os_name.lower() == 'linux'

    if runtime and html:
        raise CLIError('Conflicting parameters: cannot have both --runtime and --html specified.')

    if runtime:
        helper = _StackRuntimeHelper(cmd, client, linux=_is_linux)
        runtime = helper.remove_delimiters(runtime)
        match = helper.resolve(runtime)
        if not match:
            if _is_linux:
                raise CLIError("Linux runtime '{}' is not supported."
                               " Please invoke 'az webapp list-runtimes --linux' to cross check".format(runtime))
            raise CLIError("Windows runtime '{}' is not supported."
                           " Please invoke 'az webapp list-runtimes' to cross check".format(runtime))

        language = runtime.split('|')[0]
        version_used_create = '|'.join(runtime.split('|')[1:])
        detected_version = '-'
    else:
        # detect the version
        _lang_details = get_lang_from_content(src_dir, html)
        language = _lang_details.get('language')
        _data = get_runtime_version_details(_lang_details.get('file_loc'), language)
        version_used_create = _data.get('to_create')
        detected_version = _data.get('detected')

    runtime_version = "{}|{}".format(language, version_used_create) if \
        version_used_create != "-" else version_used_create
    site_config = None

    if not _create_new_app:  # App exists, or App name unavailable
        if _site_availability.reason == 'Invalid':
            raise CLIError(_site_availability.message)
        # Get the ASP & RG info, if the ASP & RG parameters are provided we use those else we need to find those
        logger.warning("Webapp '%s' already exists. The command will deploy contents to the existing app.", name)
        app_details = get_app_details(cmd, name)
        if app_details is None:
            raise CLIError("Unable to retrieve details of the existing app '{}'. Please check that the app "
                           "is a part of the current subscription if updating an existing app. If creating "
                           "a new app, app names must be globally unique. Please try a more unique name or "
                           "leave unspecified to receive a randomly generated name.".format(name))
        current_rg = app_details.resource_group
        if resource_group_name is not None and (resource_group_name.lower() != current_rg.lower()):
            raise CLIError("The webapp '{}' exists in ResourceGroup '{}' and does not "
                           "match the value entered '{}'. Please re-run command with the "
                           "correct parameters.". format(name, current_rg, resource_group_name))
        rg_name = resource_group_name or current_rg
        if location is None:
            loc = app_details.location.replace(" ", "").lower()
        else:
            loc = location.replace(" ", "").lower()
        plan_details = parse_resource_id(app_details.server_farm_id)
        current_plan = plan_details['name']
        if plan is not None and current_plan.lower() != plan.lower():
            raise CLIError("The plan name entered '{}' does not match the plan name that the webapp is hosted in '{}'."
                           "Please check if you have configured defaults for plan name and re-run command."
                           .format(plan, current_plan))
        plan = plan or plan_details['name']
        plan_info = client.app_service_plans.get(plan_details['resource_group'], plan)
        sku = plan_info.sku.name if isinstance(plan_info, AppServicePlan) else 'Free'
        current_os = 'Linux' if plan_info.reserved else 'Windows'
        # Raise error if current OS of the app is different from the current one
        if current_os.lower() != os_name.lower():
            raise CLIError("The webapp '{}' is a {} app. The code detected at '{}' will default to "
                           "'{}'. Please create a new app "
                           "to continue this operation. For more information on default behaviors, "
                           "see https://docs.microsoft.com/cli/azure/webapp?view=azure-cli-latest#az_webapp_up."
                           .format(name, current_os, src_dir, os_name))
        _is_linux = plan_info.reserved
        # for an existing app check if the runtime version needs to be updated
        # Get site config to check the runtime version
        site_config = client.web_apps.get_configuration(rg_name, name)
    else:  # need to create new app, check if we need to use default RG or use user entered values
        logger.warning("The webapp '%s' doesn't exist", name)
        sku = get_sku_to_use(src_dir, html, sku, runtime)
        loc = set_location(cmd, sku, location)
        rg_name = get_rg_to_use(user, loc, os_name, resource_group_name)
        _create_new_rg = not check_resource_group_exists(cmd, rg_name)
        plan = get_plan_to_use(cmd=cmd,
                               user=user,
                               os_name=os_name,
                               loc=loc,
                               sku=sku,
                               create_rg=_create_new_rg,
                               resource_group_name=rg_name,
                               plan=plan)
    dry_run_str = r""" {
                "name" : "%s",
                "appserviceplan" : "%s",
                "resourcegroup" : "%s",
                "sku": "%s",
                "os": "%s",
                "location" : "%s",
                "src_path" : "%s",
                "runtime_version_detected": "%s",
                "runtime_version": "%s"
                }
                """ % (name, plan, rg_name, get_sku_name(sku), os_name, loc, _src_path_escaped, detected_version,
                       runtime_version)
    create_json = json.loads(dry_run_str)

    if dryrun:
        logger.warning("Web app will be created with the below configuration,re-run command "
                       "without the --dryrun flag to create & deploy a new app")
        return create_json

    if _create_new_rg:
        logger.warning("Creating Resource group '%s' ...", rg_name)
        create_resource_group(cmd, rg_name, loc)
        logger.warning("Resource group creation complete")
    # create ASP
    logger.warning("Creating AppServicePlan '%s' ...", plan)
    # we will always call the ASP create or update API so that in case of re-deployment, if the SKU or plan setting are
    # updated we update those
    try:
        create_app_service_plan(cmd, rg_name, plan, _is_linux, hyper_v=False, per_site_scaling=False, sku=sku,
                                number_of_workers=1 if _is_linux else None, location=loc,
                                app_service_environment=app_service_environment)
    except Exception as ex:  # pylint: disable=broad-except
        if ex.response.status_code == 409:  # catch 409 conflict when trying to create existing ASP in diff location
            try:
                response_content = json.loads(ex.response._content.decode('utf-8'))  # pylint: disable=protected-access
            except Exception:  # pylint: disable=broad-except
                raise CLIInternalError(ex)
            raise UnclassifiedUserFault(response_content['error']['message'])
        raise AzureResponseError(ex)

    if _create_new_app:
        logger.warning("Creating webapp '%s' ...", name)
        create_webapp(cmd, rg_name, name, plan, runtime_version if not html else None,
                      using_webapp_up=True, language=language)
        _configure_default_logging(cmd, rg_name, name)
    else:  # for existing app if we might need to update the stack runtime settings
        helper = _StackRuntimeHelper(cmd, client, linux=_is_linux)
        match = helper.resolve(runtime_version)

        if os_name.lower() == 'linux' and site_config.linux_fx_version != runtime_version:
            if match and site_config.linux_fx_version != match['configs']['linux_fx_version']:
                logger.warning('Updating runtime version from %s to %s',
                               site_config.linux_fx_version, match['configs']['linux_fx_version'])
                update_site_configs(cmd, rg_name, name, linux_fx_version=match['configs']['linux_fx_version'])
                logger.warning('Waiting for runtime version to propagate ...')
                time.sleep(30)  # wait for kudu to get updated runtime before zipdeploy. No way to poll for this
            elif not match:
                logger.warning('Updating runtime version from %s to %s',
                               site_config.linux_fx_version, runtime_version)
                update_site_configs(cmd, rg_name, name, linux_fx_version=runtime_version)
                logger.warning('Waiting for runtime version to propagate ...')
                time.sleep(30)  # wait for kudu to get updated runtime before zipdeploy. No way to poll for this
        elif os_name.lower() == 'windows':
            # may need to update stack runtime settings. For node its site_config.app_settings, otherwise site_config
            if match:
                _update_app_settings_for_windows_if_needed(cmd, rg_name, name, match, site_config, runtime_version)
        create_json['runtime_version'] = runtime_version
    # Zip contents & Deploy
    logger.warning("Creating zip with contents of dir %s ...", src_dir)
    # zip contents & deploy
    zip_file_path = zip_contents_from_dir(src_dir, language)
    enable_zip_deploy(cmd, rg_name, name, zip_file_path)

    if launch_browser:
        logger.warning("Launching app using default browser")
        view_in_browser(cmd, rg_name, name, None, logs)
    else:
        _url = _get_url(cmd, rg_name, name)
        logger.warning("You can launch the app at %s", _url)
        create_json.update({'URL': _url})

    if logs:
        _configure_default_logging(cmd, rg_name, name)
        return get_streaming_log(cmd, rg_name, name)
    with ConfiguredDefaultSetter(cmd.cli_ctx.config, True):
        cmd.cli_ctx.config.set_value('defaults', 'group', rg_name)
        cmd.cli_ctx.config.set_value('defaults', 'sku', sku)
        cmd.cli_ctx.config.set_value('defaults', 'appserviceplan', plan)
        cmd.cli_ctx.config.set_value('defaults', 'location', loc)
        cmd.cli_ctx.config.set_value('defaults', 'web', name)
    return create_json


def _update_app_settings_for_windows_if_needed(cmd, rg_name, name, match, site_config, runtime_version):
    update_needed = False
    if 'node' in runtime_version:
        settings = []
        for k, v in match['configs'].items():
            for app_setting in site_config.app_settings:
                if app_setting.name == k and app_setting.value != v:
                    update_needed = True
                    settings.append('%s=%s', k, v)
        if update_needed:
            logger.warning('Updating runtime version to %s', runtime_version)
            update_app_settings(cmd, rg_name, name, settings=settings, slot=None, slot_settings=None)
    else:
        for k, v in match['configs'].items():
            if getattr(site_config, k, None) != v:
                update_needed = True
                setattr(site_config, k, v)
        if update_needed:
            logger.warning('Updating runtime version to %s', runtime_version)
            update_site_configs(cmd,
                                rg_name,
                                name,
                                net_framework_version=site_config.net_framework_version,
                                php_version=site_config.php_version,
                                python_version=site_config.python_version,
                                java_version=site_config.java_version,
                                java_container=site_config.java_container,
                                java_container_version=site_config.java_container_version)

    current_stack = get_current_stack_from_runtime(runtime_version)
    _update_webapp_current_stack_property_if_needed(cmd, rg_name, name, current_stack)

    if update_needed:
        logger.warning('Waiting for runtime version to propagate ...')
        time.sleep(30)  # wait for kudu to get updated runtime before zipdeploy. No way to poll for this


def _update_webapp_current_stack_property_if_needed(cmd, resource_group, name, current_stack):
    if not current_stack:
        return
    # portal uses this current_stack value to display correct runtime for windows webapps
    client = web_client_factory(cmd.cli_ctx)
    app_metadata = client.web_apps.list_metadata(resource_group, name)
    if 'CURRENT_STACK' not in app_metadata.properties or app_metadata.properties["CURRENT_STACK"] != current_stack:
        app_metadata.properties["CURRENT_STACK"] = current_stack
        client.web_apps.update_metadata(resource_group, name, metadata=app_metadata)


def _ping_scm_site(cmd, resource_group, name, instance=None):
    from azure.cli.core.util import should_disable_connection_verify
    #  wake up kudu, by making an SCM call
    import requests
    #  work around until the timeout limits issue for linux is investigated & fixed
    user_name, password = _get_site_credential(cmd.cli_ctx, resource_group, name)
    scm_url = _get_scm_url(cmd, resource_group, name)
    import urllib3
    authorization = urllib3.util.make_headers(basic_auth='{}:{}'.format(user_name, password))
    cookies = {}
    if instance is not None:
        cookies['ARRAffinity'] = instance
    requests.get(scm_url + '/api/settings', headers=authorization, verify=not should_disable_connection_verify(),
                 cookies=cookies)


def is_webapp_up(tunnel_server):
    return tunnel_server.is_webapp_up()


def get_tunnel(cmd, resource_group_name, name, port=None, slot=None, instance=None):
    webapp = show_webapp(cmd, resource_group_name, name, slot)
    is_linux = webapp.reserved
    if not is_linux:
        raise CLIError("Only Linux App Service Plans supported, Found a Windows App Service Plan")

    profiles = list_publish_profiles(cmd, resource_group_name, name, slot)
    profile_user_name = next(p['userName'] for p in profiles)
    profile_user_password = next(p['userPWD'] for p in profiles)

    if port is None:
        port = 0  # Will auto-select a free port from 1024-65535
        logger.info('No port defined, creating on random free port')

    # Validate that we have a known instance (case-sensitive)
    if instance is not None:
        instances = list_instances(cmd, resource_group_name, name, slot=slot)
        instance_names = set(i.name for i in instances)
        if instance not in instance_names:
            if slot is not None:
                raise CLIError("The provided instance '{}' is not valid for this webapp and slot.".format(instance))
            raise CLIError("The provided instance '{}' is not valid for this webapp.".format(instance))

    scm_url = _get_scm_url(cmd, resource_group_name, name, slot)

    tunnel_server = TunnelServer('', port, scm_url, profile_user_name, profile_user_password, instance)
    _ping_scm_site(cmd, resource_group_name, name, instance=instance)

    _wait_for_webapp(tunnel_server)
    return tunnel_server


def create_tunnel(cmd, resource_group_name, name, port=None, slot=None, timeout=None, instance=None):
    tunnel_server = get_tunnel(cmd, resource_group_name, name, port, slot, instance)

    t = threading.Thread(target=_start_tunnel, args=(tunnel_server,))
    t.daemon = True
    t.start()

    logger.warning('Opening tunnel on port: %s', tunnel_server.local_port)

    config = get_site_configs(cmd, resource_group_name, name, slot)
    if config.remote_debugging_enabled:
        logger.warning('Tunnel is ready, connect on port %s', tunnel_server.local_port)
    else:
        ssh_user_name = 'root'
        ssh_user_password = 'Docker!'
        logger.warning('SSH is available { username: %s, password: %s }', ssh_user_name, ssh_user_password)

    logger.warning('Ctrl + C to close')

    if timeout:
        time.sleep(int(timeout))
    else:
        while t.is_alive():
            time.sleep(5)


def create_tunnel_and_session(cmd, resource_group_name, name, port=None, slot=None, timeout=None, instance=None):
    tunnel_server = get_tunnel(cmd, resource_group_name, name, port, slot, instance)

    t = threading.Thread(target=_start_tunnel, args=(tunnel_server,))
    t.daemon = True
    t.start()

    ssh_user_name = 'root'
    ssh_user_password = 'Docker!'

    s = threading.Thread(target=_start_ssh_session,
                         args=('localhost', tunnel_server.get_port(), ssh_user_name, ssh_user_password))
    s.daemon = True
    s.start()

    if timeout:
        time.sleep(int(timeout))
    else:
        while s.is_alive() and t.is_alive():
            time.sleep(5)


def perform_onedeploy(cmd,
                      resource_group_name,
                      name,
                      src_path=None,
                      src_url=None,
                      target_path=None,
                      artifact_type=None,
                      is_async=None,
                      restart=None,
                      clean=None,
                      ignore_stack=None,
                      timeout=None,
                      slot=None):
    params = OneDeployParams()

    params.cmd = cmd
    params.resource_group_name = resource_group_name
    params.webapp_name = name
    params.src_path = src_path
    params.src_url = src_url
    params.target_path = target_path
    params.artifact_type = artifact_type
    params.is_async_deployment = is_async
    params.should_restart = restart
    params.is_clean_deployment = clean
    params.should_ignore_stack = ignore_stack
    params.timeout = timeout
    params.slot = slot

    return _perform_onedeploy_internal(params)


# Class for OneDeploy parameters
# pylint: disable=too-many-instance-attributes,too-few-public-methods
class OneDeployParams:
    def __init__(self):
        self.cmd = None
        self.resource_group_name = None
        self.webapp_name = None
        self.src_path = None
        self.src_url = None
        self.artifact_type = None
        self.is_async_deployment = None
        self.target_path = None
        self.should_restart = None
        self.is_clean_deployment = None
        self.should_ignore_stack = None
        self.timeout = None
        self.slot = None
# pylint: enable=too-many-instance-attributes,too-few-public-methods


def _build_onedeploy_url(params):
    scm_url = _get_scm_url(params.cmd, params.resource_group_name, params.webapp_name, params.slot)
    deploy_url = scm_url + '/api/publish?type=' + params.artifact_type

    if params.is_async_deployment is not None:
        deploy_url = deploy_url + '&async=' + str(params.is_async_deployment)

    if params.should_restart is not None:
        deploy_url = deploy_url + '&restart=' + str(params.should_restart)

    if params.is_clean_deployment is not None:
        deploy_url = deploy_url + '&clean=' + str(params.is_clean_deployment)

    if params.should_ignore_stack is not None:
        deploy_url = deploy_url + '&ignorestack=' + str(params.should_ignore_stack)

    if params.target_path is not None:
        deploy_url = deploy_url + '&path=' + params.target_path

    return deploy_url


def _get_onedeploy_status_url(params):
    scm_url = _get_scm_url(params.cmd, params.resource_group_name, params.webapp_name, params.slot)
    return scm_url + '/api/deployments/latest'


def _get_basic_headers(params):
    import urllib3

    user_name, password = _get_site_credential(params.cmd.cli_ctx, params.resource_group_name,
                                               params.webapp_name, params.slot)

    if params.src_path:
        content_type = 'application/octet-stream'
    elif params.src_url:
        content_type = 'application/json'
    else:
        raise CLIError('Unable to determine source location of the artifact being deployed')

    headers = urllib3.util.make_headers(basic_auth='{0}:{1}'.format(user_name, password))
    headers['Cache-Control'] = 'no-cache'
    headers['User-Agent'] = get_az_user_agent()
    headers['Content-Type'] = content_type

    return headers


def _get_onedeploy_request_body(params):
    import os

    if params.src_path:
        logger.info('Deploying from local path: %s', params.src_path)
        try:
            with open(os.path.realpath(os.path.expanduser(params.src_path)), 'rb') as fs:
                body = fs.read()
        except Exception as e:  # pylint: disable=broad-except
            raise CLIError("Either '{}' is not a valid local file path or you do not have permissions to access it"
                           .format(params.src_path)) from e
    elif params.src_url:
        logger.info('Deploying from URL: %s', params.src_url)
        body = json.dumps({
            "packageUri": params.src_url
        })
    else:
        raise CLIError('Unable to determine source location of the artifact being deployed')

    return body


def _update_artifact_type(params):
    import ntpath

    if params.artifact_type is not None:
        return

    # Interpret deployment type from the file extension if the type parameter is not passed
    file_name = ntpath.basename(params.src_path)
    file_extension = file_name.split(".", 1)[1]
    if file_extension in ('war', 'jar', 'ear', 'zip'):
        params.artifact_type = file_extension
    elif file_extension in ('sh', 'bat'):
        params.artifact_type = 'startup'
    else:
        params.artifact_type = 'static'
    logger.warning("Deployment type: %s. To override deloyment type, please specify the --type parameter. "
                   "Possible values: war, jar, ear, zip, startup, script, static", params.artifact_type)


def _make_onedeploy_request(params):
    import requests

    from azure.cli.core.util import (
        should_disable_connection_verify,
    )

    # Build the request body, headers, API URL and status URL
    body = _get_onedeploy_request_body(params)
    headers = _get_basic_headers(params)
    deploy_url = _build_onedeploy_url(params)
    deployment_status_url = _get_onedeploy_status_url(params)

    logger.info("Deployment API: %s", deploy_url)
    response = requests.post(deploy_url, data=body, headers=headers, verify=not should_disable_connection_verify())

    # For debugging purposes only, you can change the async deployment into a sync deployment by polling the API status
    # For that, set poll_async_deployment_for_debugging=True
    poll_async_deployment_for_debugging = True

    # check the status of async deployment
    if response.status_code == 202 or response.status_code == 200:
        response_body = None
        if poll_async_deployment_for_debugging:
            logger.info('Polling the status of async deployment')
            response_body = _check_zip_deployment_status(params.cmd, params.resource_group_name, params.webapp_name,
                                                         deployment_status_url, headers, params.timeout)
            logger.info('Async deployment complete. Server response: %s', response_body)
        return response_body

    # API not available yet!
    if response.status_code == 404:
        raise CLIError("This API isn't available in this environment yet!")

    # check if there's an ongoing process
    if response.status_code == 409:
        raise CLIError("Another deployment is in progress. Please wait until that process is complete before "
                       "starting a new deployment. You can track the ongoing deployment at {}"
                       .format(deployment_status_url))

    # check if an error occured during deployment
    if response.status_code:
        raise CLIError("An error occured during deployment. Status Code: {}, Details: {}"
                       .format(response.status_code, response.text))


# OneDeploy
def _perform_onedeploy_internal(params):

    # Update artifact type, if required
    _update_artifact_type(params)

    # Now make the OneDeploy API call
    logger.info("Initiating deployment")
    response = _make_onedeploy_request(params)
    logger.info("Deployment has completed successfully")
    return response


def _wait_for_webapp(tunnel_server):
    tries = 0
    while True:
        if is_webapp_up(tunnel_server):
            break
        if tries == 0:
            logger.warning('Connection is not ready yet, please wait')
        if tries == 60:
            raise CLIError('SSH timeout, your app must be running before'
                           ' it can accept SSH connections. '
                           'Use `az webapp log tail` to review the app startup logs.')
        tries = tries + 1
        logger.warning('.')
        time.sleep(1)


def _start_tunnel(tunnel_server):
    tunnel_server.start_server()


def _start_ssh_session(hostname, port, username, password):
    tries = 0
    while True:
        try:
            c = Connection(host=hostname,
                           port=port,
                           user=username,
                           # connect_timeout=60*10,
                           connect_kwargs={"password": password})
            break
        except Exception as ex:  # pylint: disable=broad-except
            logger.info(ex)
            if tries == 0:
                logger.warning('Connection is not ready yet, please wait')
            if tries == 60:
                raise CLIError("Timeout Error, Unable to establish a connection")
            tries = tries + 1
            logger.warning('.')
            time.sleep(1)
    try:
        c.run('cat /etc/motd', pty=True)
        c.run('source /etc/profile; exec $SHELL -l', pty=True)
    except Exception as ex:  # pylint: disable=broad-except
        logger.info(ex)
    finally:
        c.close()


def ssh_webapp(cmd, resource_group_name, name, port=None, slot=None, timeout=None, instance=None):  # pylint: disable=too-many-statements
    import platform
    if platform.system() == "Windows":
        webapp = show_webapp(cmd, resource_group_name, name, slot)
        is_linux = webapp.reserved
        if not is_linux:
            raise ValidationError("Only Linux App Service Plans supported, found a Windows App Service Plan")

        scm_url = _get_scm_url(cmd, resource_group_name, name, slot)
        open_page_in_browser(scm_url + '/webssh/host')
    else:
        config = get_site_configs(cmd, resource_group_name, name, slot)
        if config.remote_debugging_enabled:
            raise ValidationError('Remote debugging is enabled, please disable')
        create_tunnel_and_session(
            cmd, resource_group_name, name, port=port, slot=slot, timeout=timeout, instance=instance)


def create_devops_pipeline(
        cmd,
        functionapp_name=None,
        organization_name=None,
        project_name=None,
        repository_name=None,
        overwrite_yaml=None,
        allow_force_push=None,
        github_pat=None,
        github_repository=None
):
    from .azure_devops_build_interactive import AzureDevopsBuildInteractive
    azure_devops_build_interactive = AzureDevopsBuildInteractive(cmd, logger, functionapp_name,
                                                                 organization_name, project_name, repository_name,
                                                                 overwrite_yaml, allow_force_push,
                                                                 github_pat, github_repository)
    return azure_devops_build_interactive.interactive_azure_devops_build()


def _configure_default_logging(cmd, rg_name, name):
    logger.warning("Configuring default logging for the app, if not already enabled")
    return config_diagnostics(cmd, rg_name, name,
                              application_logging=True, web_server_logging='filesystem',
                              docker_container_logging='true')


def _validate_app_service_environment_id(cli_ctx, ase, resource_group_name):
    ase_is_id = is_valid_resource_id(ase)
    if ase_is_id:
        return ase

    from azure.cli.core.commands.client_factory import get_subscription_id
    return resource_id(
        subscription=get_subscription_id(cli_ctx),
        resource_group=resource_group_name,
        namespace='Microsoft.Web',
        type='hostingEnvironments',
        name=ase)


def _validate_asp_sku(app_service_environment, sku):
    # Isolated SKU is supported only for ASE
    if sku.upper() in ['I1', 'I2', 'I3', 'I1V2', 'I2V2', 'I3V2']:
        if not app_service_environment:
            raise CLIError("The pricing tier 'Isolated' is not allowed for this app service plan. Use this link to "
                           "learn more: https://docs.microsoft.com/azure/app-service/overview-hosting-plans")
    else:
        if app_service_environment:
            raise CLIError("Only pricing tier 'Isolated' is allowed in this app service plan. Use this link to "
                           "learn more: https://docs.microsoft.com/azure/app-service/overview-hosting-plans")


def _format_key_vault_id(cli_ctx, key_vault, resource_group_name):
    key_vault_is_id = is_valid_resource_id(key_vault)
    if key_vault_is_id:
        return key_vault

    from azure.cli.core.commands.client_factory import get_subscription_id
    return resource_id(
        subscription=get_subscription_id(cli_ctx),
        resource_group=resource_group_name,
        namespace='Microsoft.KeyVault',
        type='vaults',
        name=key_vault)


def _verify_hostname_binding(cmd, resource_group_name, name, hostname, slot=None):
    hostname_bindings = _generic_site_operation(cmd.cli_ctx, resource_group_name, name,
                                                'list_host_name_bindings', slot)
    verified_hostname_found = False
    for hostname_binding in hostname_bindings:
        binding_name = hostname_binding.name.split('/')[-1]
        if binding_name.lower() == hostname and (hostname_binding.host_name_type == 'Verified' or
                                                 hostname_binding.host_name_type == 'Managed'):
            verified_hostname_found = True

    return verified_hostname_found


def update_host_key(cmd, resource_group_name, name, key_type, key_name, key_value=None, slot=None):
    # pylint: disable=protected-access
    key_info = KeyInfo(name=key_name, value=key_value)
    KeyInfo._attribute_map = {
        'name': {'key': 'properties.name', 'type': 'str'},
        'value': {'key': 'properties.value', 'type': 'str'},
    }
    client = web_client_factory(cmd.cli_ctx)
    if slot:
        return client.web_apps.create_or_update_host_secret_slot(resource_group_name,
                                                                 name,
                                                                 key_type,
                                                                 key_name,
                                                                 slot, key=key_info)
    return client.web_apps.create_or_update_host_secret(resource_group_name,
                                                        name,
                                                        key_type,
                                                        key_name, key=key_info)


def list_host_keys(cmd, resource_group_name, name, slot=None):
    client = web_client_factory(cmd.cli_ctx)
    if slot:
        return client.web_apps.list_host_keys_slot(resource_group_name, name, slot)
    return client.web_apps.list_host_keys(resource_group_name, name)


def delete_host_key(cmd, resource_group_name, name, key_type, key_name, slot=None):
    client = web_client_factory(cmd.cli_ctx)
    if slot:
        return client.web_apps.delete_host_secret_slot(resource_group_name, name, key_type, key_name, slot)
    return client.web_apps.delete_host_secret(resource_group_name, name, key_type, key_name)


def show_function(cmd, resource_group_name, name, function_name):
    client = web_client_factory(cmd.cli_ctx)
    result = client.web_apps.get_function(resource_group_name, name, function_name)
    if result is None:
        return "Function '{}' does not exist in app '{}'".format(function_name, name)
    return result


def delete_function(cmd, resource_group_name, name, function_name):
    client = web_client_factory(cmd.cli_ctx)
    result = client.web_apps.delete_function(resource_group_name, name, function_name)
    return result


def update_function_key(cmd, resource_group_name, name, function_name, key_name, key_value=None, slot=None):
    # pylint: disable=protected-access
    key_info = KeyInfo(name=key_name, value=key_value)
    KeyInfo._attribute_map = {
        'name': {'key': 'properties.name', 'type': 'str'},
        'value': {'key': 'properties.value', 'type': 'str'},
    }
    client = web_client_factory(cmd.cli_ctx)
    if slot:
        return client.web_apps.create_or_update_function_secret_slot(resource_group_name,
                                                                     name,
                                                                     function_name,
                                                                     key_name,
                                                                     slot,
                                                                     key_info)
    return client.web_apps.create_or_update_function_secret(resource_group_name,
                                                            name,
                                                            function_name,
                                                            key_name,
                                                            key_info)


def list_function_keys(cmd, resource_group_name, name, function_name, slot=None):
    client = web_client_factory(cmd.cli_ctx)
    if slot:
        return client.web_apps.list_function_keys_slot(resource_group_name, name, function_name, slot)
    return client.web_apps.list_function_keys(resource_group_name, name, function_name)


def delete_function_key(cmd, resource_group_name, name, key_name, function_name=None, slot=None):
    client = web_client_factory(cmd.cli_ctx)
    if slot:
        return client.web_apps.delete_function_secret_slot(resource_group_name, name, function_name, key_name, slot)
    return client.web_apps.delete_function_secret(resource_group_name, name, function_name, key_name)


def add_github_actions(cmd, resource_group, name, repo, runtime=None, token=None, slot=None,  # pylint: disable=too-many-statements,too-many-branches
                       branch='master', login_with_github=False, force=False):
    if not token and not login_with_github:
        raise_missing_token_suggestion()
    elif not token:
        scopes = ["admin:repo_hook", "repo", "workflow"]
        token = get_github_access_token(cmd, scopes)
    elif token and login_with_github:
        logger.warning("Both token and --login-with-github flag are provided. Will use provided token")

    # Verify resource group, app
    site_availability = get_site_availability(cmd, name)
    if site_availability.name_available or (not site_availability.name_available and
                                            site_availability.reason == 'Invalid'):
        raise ResourceNotFoundError(
            "The Resource 'Microsoft.Web/sites/%s' under resource group '%s' "
            "was not found." % (name, resource_group))
    app_details = get_app_details(cmd, name)
    if app_details is None:
        raise ResourceNotFoundError(
            "Unable to retrieve details of the existing app %s. Please check that the app is a part of "
            "the current subscription" % name)
    current_rg = app_details.resource_group
    if resource_group is not None and (resource_group.lower() != current_rg.lower()):
        raise ResourceNotFoundError("The webapp %s exists in ResourceGroup %s and does not match the "
                                    "value entered %s. Please re-run command with the correct "
                                    "parameters." % (name, current_rg, resource_group))
    parsed_plan_id = parse_resource_id(app_details.server_farm_id)
    client = web_client_factory(cmd.cli_ctx)
    plan_info = client.app_service_plans.get(parsed_plan_id['resource_group'], parsed_plan_id['name'])
    is_linux = plan_info.reserved

    # Verify github repo
    from github import Github, GithubException
    from github.GithubException import BadCredentialsException, UnknownObjectException

    if repo.strip()[-1] == '/':
        repo = repo.strip()[:-1]

    g = Github(token)
    github_repo = None
    try:
        github_repo = g.get_repo(repo)
        try:
            github_repo.get_branch(branch=branch)
        except GithubException as e:
            error_msg = "Encountered GitHub error when accessing {} branch in {} repo.".format(branch, repo)
            if e.data and e.data['message']:
                error_msg += " Error: {}".format(e.data['message'])
            raise CLIError(error_msg)
        logger.warning('Verified GitHub repo and branch')
    except BadCredentialsException:
        raise CLIError("Could not authenticate to the repository. Please create a Personal Access Token and use "
                       "the --token argument. Run 'az webapp deployment github-actions add --help' "
                       "for more information.")
    except GithubException as e:
        error_msg = "Encountered GitHub error when accessing {} repo".format(repo)
        if e.data and e.data['message']:
            error_msg += " Error: {}".format(e.data['message'])
        raise CLIError(error_msg)

    # Verify runtime
    app_runtime_info = _get_app_runtime_info(
        cmd=cmd, resource_group=resource_group, name=name, slot=slot, is_linux=is_linux)

    app_runtime_string = None
    if(app_runtime_info and app_runtime_info['display_name']):
        app_runtime_string = app_runtime_info['display_name']

    github_actions_version = None
    if (app_runtime_info and app_runtime_info['github_actions_version']):
        github_actions_version = app_runtime_info['github_actions_version']

    if runtime and app_runtime_string:
        if app_runtime_string.lower() != runtime.lower():
            logger.warning('The app runtime: {app_runtime_string} does not match the runtime specified: '
                           '{runtime}. Using the specified runtime {runtime}.')
            app_runtime_string = runtime
    elif runtime:
        app_runtime_string = runtime

    if not app_runtime_string:
        raise CLIError('Could not detect runtime. Please specify using the --runtime flag.')

    if not _runtime_supports_github_actions(runtime_string=app_runtime_string, is_linux=is_linux):
        raise CLIError("Runtime %s is not supported for GitHub Actions deployments." % app_runtime_string)

    # Get workflow template
    logger.warning('Getting workflow template using runtime: %s', app_runtime_string)
    workflow_template = _get_workflow_template(github=g, runtime_string=app_runtime_string, is_linux=is_linux)

    # Fill workflow template
    guid = str(uuid.uuid4()).replace('-', '')
    publish_profile_name = "AzureAppService_PublishProfile_{}".format(guid)
    logger.warning(
        'Filling workflow template with name: %s, branch: %s, version: %s, slot: %s',
        name, branch, github_actions_version, slot if slot else 'production')
    completed_workflow_file = _fill_workflow_template(content=workflow_template.decoded_content.decode(), name=name,
                                                      branch=branch, slot=slot, publish_profile=publish_profile_name,
                                                      version=github_actions_version)
    completed_workflow_file = completed_workflow_file.encode()

    # Check if workflow exists in repo, otherwise push
    if slot:
        file_name = "{}_{}({}).yml".format(branch.replace('/', '-'), name.lower(), slot)
    else:
        file_name = "{}_{}.yml".format(branch.replace('/', '-'), name.lower())
    dir_path = "{}/{}".format('.github', 'workflows')
    file_path = "/{}/{}".format(dir_path, file_name)
    try:
        existing_workflow_file = github_repo.get_contents(path=file_path, ref=branch)
        existing_publish_profile_name = _get_publish_profile_from_workflow_file(
            workflow_file=str(existing_workflow_file.decoded_content))
        if existing_publish_profile_name:
            completed_workflow_file = completed_workflow_file.decode()
            completed_workflow_file = completed_workflow_file.replace(
                publish_profile_name, existing_publish_profile_name)
            completed_workflow_file = completed_workflow_file.encode()
            publish_profile_name = existing_publish_profile_name
        logger.warning("Existing workflow file found")
        if force:
            logger.warning("Replacing the existing workflow file")
            github_repo.update_file(path=file_path, message="Update workflow using Azure CLI",
                                    content=completed_workflow_file, sha=existing_workflow_file.sha, branch=branch)
        else:
            option = prompt_y_n('Replace existing workflow file?')
            if option:
                logger.warning("Replacing the existing workflow file")
                github_repo.update_file(path=file_path, message="Update workflow using Azure CLI",
                                        content=completed_workflow_file, sha=existing_workflow_file.sha,
                                        branch=branch)
            else:
                logger.warning("Use the existing workflow file")
                if existing_publish_profile_name:
                    publish_profile_name = existing_publish_profile_name
    except UnknownObjectException:
        logger.warning("Creating new workflow file: %s", file_path)
        github_repo.create_file(path=file_path, message="Create workflow using Azure CLI",
                                content=completed_workflow_file, branch=branch)

    # Add publish profile to GitHub
    logger.warning('Adding publish profile to GitHub')
    _add_publish_profile_to_github(cmd=cmd, resource_group=resource_group, name=name, repo=repo,
                                   token=token, github_actions_secret_name=publish_profile_name,
                                   slot=slot)

    # Set site source control properties
    _update_site_source_control_properties_for_gh_action(
        cmd=cmd, resource_group=resource_group, name=name, token=token, repo=repo, branch=branch, slot=slot)

    github_actions_url = "https://github.com/{}/actions".format(repo)
    return github_actions_url


def remove_github_actions(cmd, resource_group, name, repo, token=None, slot=None,  # pylint: disable=too-many-statements
                          branch='master', login_with_github=False):
    if not token and not login_with_github:
        raise_missing_token_suggestion()
    elif not token:
        scopes = ["admin:repo_hook", "repo", "workflow"]
        token = get_github_access_token(cmd, scopes)
    elif token and login_with_github:
        logger.warning("Both token and --login-with-github flag are provided. Will use provided token")

    # Verify resource group, app
    site_availability = get_site_availability(cmd, name)
    if site_availability.name_available or (not site_availability.name_available and
                                            site_availability.reason == 'Invalid'):
        raise CLIError("The Resource 'Microsoft.Web/sites/%s' under resource group '%s' was not found." %
                       (name, resource_group))
    app_details = get_app_details(cmd, name)
    if app_details is None:
        raise CLIError("Unable to retrieve details of the existing app %s. "
                       "Please check that the app is a part of the current subscription" % name)
    current_rg = app_details.resource_group
    if resource_group is not None and (resource_group.lower() != current_rg.lower()):
        raise CLIError("The webapp %s exists in ResourceGroup %s and does not match "
                       "the value entered %s. Please re-run command with the correct "
                       "parameters." % (name, current_rg, resource_group))

    # Verify github repo
    from github import Github, GithubException
    from github.GithubException import BadCredentialsException, UnknownObjectException

    if repo.strip()[-1] == '/':
        repo = repo.strip()[:-1]

    g = Github(token)
    github_repo = None
    try:
        github_repo = g.get_repo(repo)
        try:
            github_repo.get_branch(branch=branch)
        except GithubException as e:
            error_msg = "Encountered GitHub error when accessing {} branch in {} repo.".format(branch, repo)
            if e.data and e.data['message']:
                error_msg += " Error: {}".format(e.data['message'])
            raise CLIError(error_msg)
        logger.warning('Verified GitHub repo and branch')
    except BadCredentialsException:
        raise CLIError("Could not authenticate to the repository. Please create a Personal Access Token and use "
                       "the --token argument. Run 'az webapp deployment github-actions add --help' "
                       "for more information.")
    except GithubException as e:
        error_msg = "Encountered GitHub error when accessing {} repo".format(repo)
        if e.data and e.data['message']:
            error_msg += " Error: {}".format(e.data['message'])
        raise CLIError(error_msg)

    # Check if workflow exists in repo and remove
    file_name = "{}_{}({}).yml".format(
        branch.replace('/', '-'), name.lower(), slot) if slot else "{}_{}.yml".format(
            branch.replace('/', '-'), name.lower())
    dir_path = "{}/{}".format('.github', 'workflows')
    file_path = "/{}/{}".format(dir_path, file_name)
    existing_publish_profile_name = None
    try:
        existing_workflow_file = github_repo.get_contents(path=file_path, ref=branch)
        existing_publish_profile_name = _get_publish_profile_from_workflow_file(
            workflow_file=str(existing_workflow_file.decoded_content))
        logger.warning("Removing the existing workflow file")
        github_repo.delete_file(path=file_path, message="Removing workflow file, disconnecting github actions",
                                sha=existing_workflow_file.sha, branch=branch)
    except UnknownObjectException as e:
        error_msg = "Error when removing workflow file."
        if e.data and e.data['message']:
            error_msg += " Error: {}".format(e.data['message'])
        raise CLIError(error_msg)

    # Remove publish profile from GitHub
    if existing_publish_profile_name:
        logger.warning('Removing publish profile from GitHub')
        _remove_publish_profile_from_github(cmd=cmd, resource_group=resource_group, name=name, repo=repo, token=token,
                                            github_actions_secret_name=existing_publish_profile_name, slot=slot)

    # Remove site source control properties
    delete_source_control(cmd=cmd,
                          resource_group_name=resource_group,
                          name=name,
                          slot=slot)

    return "Disconnected successfully."


def _get_publish_profile_from_workflow_file(workflow_file):
    import re
    publish_profile = None
    regex = re.search(r'publish-profile: \$\{\{ secrets\..*?\}\}', workflow_file)
    if regex:
        publish_profile = regex.group()
        publish_profile = publish_profile.replace('publish-profile: ${{ secrets.', '')
        publish_profile = publish_profile[:-2]

    if publish_profile:
        return publish_profile.strip()
    return None


def _update_site_source_control_properties_for_gh_action(cmd, resource_group, name, token, repo=None,
                                                         branch="master", slot=None):
    if repo:
        repo_url = 'https://github.com/' + repo
    else:
        repo_url = None

    site_source_control = show_source_control(cmd=cmd,
                                              resource_group_name=resource_group,
                                              name=name,
                                              slot=slot)
    if site_source_control:
        if not repo_url:
            repo_url = site_source_control.repo_url

    delete_source_control(cmd=cmd,
                          resource_group_name=resource_group,
                          name=name,
                          slot=slot)
    config_source_control(cmd=cmd,
                          resource_group_name=resource_group,
                          name=name,
                          repo_url=repo_url,
                          repository_type='github',
                          github_action=True,
                          branch=branch,
                          git_token=token,
                          slot=slot)


def _get_workflow_template(github, runtime_string, is_linux):
    from github import GithubException
    from github.GithubException import BadCredentialsException

    file_contents = None
    template_repo_path = 'Azure/actions-workflow-templates'
    template_file_path = _get_template_file_path(runtime_string=runtime_string, is_linux=is_linux)

    try:
        template_repo = github.get_repo(template_repo_path)
        file_contents = template_repo.get_contents(template_file_path)
    except BadCredentialsException:
        raise CLIError("Could not authenticate to the repository. Please create a Personal Access Token and use "
                       "the --token argument. Run 'az webapp deployment github-actions add --help' "
                       "for more information.")
    except GithubException as e:
        error_msg = "Encountered GitHub error when retrieving workflow template"
        if e.data and e.data['message']:
            error_msg += ": {}".format(e.data['message'])
        raise CLIError(error_msg)
    return file_contents


def _fill_workflow_template(content, name, branch, slot, publish_profile, version):
    if not slot:
        slot = 'production'

    content = content.replace('${web-app-name}', name)
    content = content.replace('${branch}', branch)
    content = content.replace('${slot-name}', slot)
    content = content.replace('${azure-webapp-publish-profile-name}', publish_profile)
    content = content.replace('${AZURE_WEBAPP_PUBLISH_PROFILE}', publish_profile)
    content = content.replace('${dotnet-core-version}', version)
    content = content.replace('${java-version}', version)
    content = content.replace('${node-version}', version)
    content = content.replace('${python-version}', version)
    return content


def _get_template_file_path(runtime_string, is_linux):
    if not runtime_string:
        raise CLIError('Unable to retrieve workflow template')

    runtime_string = runtime_string.lower()
    runtime_stack = runtime_string.split('|')[0]
    template_file_path = None

    if is_linux:
        template_file_path = LINUX_GITHUB_ACTIONS_WORKFLOW_TEMPLATE_PATH.get(runtime_stack, None)
    else:
        # Handle java naming
        if runtime_stack == 'java':
            java_container_split = runtime_string.split('|')
            if java_container_split and len(java_container_split) >= 2:
                if java_container_split[2] == 'tomcat':
                    runtime_stack = 'tomcat'
                elif java_container_split[2] == 'java se':
                    runtime_stack = 'java'
        template_file_path = WINDOWS_GITHUB_ACTIONS_WORKFLOW_TEMPLATE_PATH.get(runtime_stack, None)

    if not template_file_path:
        raise CLIError('Unable to retrieve workflow template.')
    return template_file_path


def _add_publish_profile_to_github(cmd, resource_group, name, repo, token, github_actions_secret_name, slot=None):
    # Get publish profile with secrets
    import requests

    logger.warning("Fetching publish profile with secrets for the app '%s'", name)
    publish_profile_bytes = _generic_site_operation(
        cmd.cli_ctx, resource_group, name, 'list_publishing_profile_xml_with_secrets',
        slot, {"format": "WebDeploy"})
    publish_profile = list(publish_profile_bytes)
    if publish_profile:
        publish_profile = publish_profile[0].decode('ascii')
    else:
        raise CLIError('Unable to retrieve publish profile.')

    # Add publish profile with secrets as a GitHub Actions Secret in the repo
    headers = {}
    headers['Authorization'] = 'Token {}'.format(token)
    headers['Content-Type'] = 'application/json;'
    headers['Accept'] = 'application/json;'

    public_key_url = "https://api.github.com/repos/{}/actions/secrets/public-key".format(repo)
    public_key = requests.get(public_key_url, headers=headers)
    if not public_key.ok:
        raise CLIError('Request to GitHub for public key failed.')
    public_key = public_key.json()

    encrypted_github_actions_secret = _encrypt_github_actions_secret(public_key=public_key['key'],
                                                                     secret_value=str(publish_profile))
    payload = {
        "encrypted_value": encrypted_github_actions_secret,
        "key_id": public_key['key_id']
    }

    store_secret_url = "https://api.github.com/repos/{}/actions/secrets/{}".format(repo, github_actions_secret_name)
    stored_secret = requests.put(store_secret_url, data=json.dumps(payload), headers=headers)
    if str(stored_secret.status_code)[0] != '2':
        raise CLIError('Unable to add publish profile to GitHub. Request status code: %s' % stored_secret.status_code)


def _remove_publish_profile_from_github(cmd, resource_group, name, repo, token, github_actions_secret_name, slot=None):
    headers = {}
    headers['Authorization'] = 'Token {}'.format(token)

    import requests
    store_secret_url = "https://api.github.com/repos/{}/actions/secrets/{}".format(repo, github_actions_secret_name)
    requests.delete(store_secret_url, headers=headers)


def _runtime_supports_github_actions(runtime_string, is_linux):
    if is_linux:
        stacks = get_file_json(RUNTIME_STACKS)['linux']
    else:
        stacks = get_file_json(RUNTIME_STACKS)['windows']

    supports = False
    for stack in stacks:
        if stack['displayName'].lower() == runtime_string.lower():
            if 'github_actions_properties' in stack and stack['github_actions_properties']:
                supports = True
    return supports


def _get_app_runtime_info(cmd, resource_group, name, slot, is_linux):
    app_settings = None
    app_runtime = None

    if is_linux:
        app_metadata = get_site_configs(cmd=cmd, resource_group_name=resource_group, name=name, slot=slot)
        app_runtime = getattr(app_metadata, 'linux_fx_version', None)
        return _get_app_runtime_info_helper(app_runtime, "", is_linux)

    app_metadata = _generic_site_operation(cmd.cli_ctx, resource_group, name, 'list_metadata', slot)
    app_metadata_properties = getattr(app_metadata, 'properties', {})
    if 'CURRENT_STACK' in app_metadata_properties:
        app_runtime = app_metadata_properties['CURRENT_STACK']

    if app_runtime and app_runtime.lower() == 'node':
        app_settings = get_app_settings(cmd=cmd, resource_group_name=resource_group, name=name, slot=slot)
        for app_setting in app_settings:
            if 'name' in app_setting and app_setting['name'] == 'WEBSITE_NODE_DEFAULT_VERSION':
                app_runtime_version = app_setting['value'] if 'value' in app_setting else None
                if app_runtime_version:
                    return _get_app_runtime_info_helper(app_runtime, app_runtime_version, is_linux)
    elif app_runtime and app_runtime.lower() == 'python':
        app_settings = get_site_configs(cmd=cmd, resource_group_name=resource_group, name=name, slot=slot)
        app_runtime_version = getattr(app_settings, 'python_version', '')
        return _get_app_runtime_info_helper(app_runtime, app_runtime_version, is_linux)
    elif app_runtime and app_runtime.lower() == 'dotnetcore':
        app_runtime_version = '3.1'
        app_runtime_version = ""
        return _get_app_runtime_info_helper(app_runtime, app_runtime_version, is_linux)
    elif app_runtime and app_runtime.lower() == 'java':
        app_settings = get_site_configs(cmd=cmd, resource_group_name=resource_group, name=name, slot=slot)
        app_runtime_version = "{java_version}, {java_container}, {java_container_version}".format(
            java_version=getattr(app_settings, 'java_version', '').lower(),
            java_container=getattr(app_settings, 'java_container', '').lower(),
            java_container_version=getattr(app_settings, 'java_container_version', '').lower()
        )
        return _get_app_runtime_info_helper(app_runtime, app_runtime_version, is_linux)


def _get_app_runtime_info_helper(app_runtime, app_runtime_version, is_linux):
    if is_linux:
        stacks = get_file_json(RUNTIME_STACKS)['linux']
        for stack in stacks:
            if 'github_actions_properties' in stack and stack['github_actions_properties']:
                if stack['displayName'].lower() == app_runtime.lower():
                    return {
                        "display_name": stack['displayName'],
                        "github_actions_version": stack['github_actions_properties']['github_actions_version']
                    }
    else:
        stacks = get_file_json(RUNTIME_STACKS)['windows']
        for stack in stacks:
            if 'github_actions_properties' in stack and stack['github_actions_properties']:
                if (stack['github_actions_properties']['app_runtime'].lower() == app_runtime.lower() and
                        stack['github_actions_properties']['app_runtime_version'].lower() ==
                        app_runtime_version.lower()):
                    return {
                        "display_name": stack['displayName'],
                        "github_actions_version": stack['github_actions_properties']['github_actions_version']
                    }
    return None


def _encrypt_github_actions_secret(public_key, secret_value):
    # Encrypt a Unicode string using the public key
    from base64 import b64encode
    public_key = public.PublicKey(public_key.encode("utf-8"), encoding.Base64Encoder())
    sealed_box = public.SealedBox(public_key)
    encrypted = sealed_box.encrypt(secret_value.encode("utf-8"))
    return b64encode(encrypted).decode("utf-8")<|MERGE_RESOLUTION|>--- conflicted
+++ resolved
@@ -726,7 +726,6 @@
                        _list_app(cmd.cli_ctx, resource_group_name)))
 
 
-<<<<<<< HEAD
 def _show_app(cmd, resource_group_name, name, cmd_app_type, slot=None):
     app = _generic_site_operation(cmd.cli_ctx, resource_group_name, name, 'get', slot)
     if not app:
@@ -764,8 +763,6 @@
     return result
 
 
-=======
->>>>>>> 32029bdf
 def _list_deleted_app(cli_ctx, resource_group_name=None, name=None, slot=None):
     client = web_client_factory(cli_ctx)
     locations = _get_deleted_apps_locations(cli_ctx)
