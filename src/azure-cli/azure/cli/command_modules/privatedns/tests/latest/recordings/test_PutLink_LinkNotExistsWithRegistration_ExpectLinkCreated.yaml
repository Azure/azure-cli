--- conflicted
+++ resolved
@@ -13,172 +13,167 @@
       Content-Length:
       - '22'
       Content-Type:
-      - application/json; charset=utf-8
+      - application/json
       If-None-Match:
       - '*'
       ParameterSetName:
       - -g -n
       User-Agent:
-      - python/3.7.3 (Windows-10-10.0.19041-SP0) msrest/0.6.18 msrest_azure/0.6.3
-        azure-mgmt-privatedns/0.1.0 Azure-SDK-For-Python AZURECLI/2.19.0
+      - AZURECLI/2.22.1 azsdk-python-mgmt-privatedns/1.0.0 Python/3.8.9 (Windows-10-10.0.19041-SP0)
+    method: PUT
+    uri: https://management.azure.com/subscriptions/00000000-0000-0000-0000-000000000000/resourceGroups/clitest_privatedns000001/providers/Microsoft.Network/privateDnsZones/clitest.privatedns.com000002?api-version=2018-09-01
+  response:
+    body:
+      string: '{}'
+    headers:
+      azure-asyncoperation:
+      - https://management.azure.com:443/subscriptions/00000000-0000-0000-0000-000000000000/resourceGroups/clitest_privatedns000001/providers/Microsoft.Network/privateDnsOperationStatuses/RnJvbnRFbmRBc3luY09wZXJhdGlvbjtVcHNlcnRQcml2YXRlRG5zWm9uZTtmYmMxNzE1Zi05ZTlkLTRjMjEtOWQ3ZS02MTQ3ZDZiYzZmZWU=?api-version=2018-09-01
+      cache-control:
+      - private
+      content-length:
+      - '2'
+      content-type:
+      - application/json; charset=utf-8
+      date:
+      - Mon, 26 Apr 2021 09:39:04 GMT
+      location:
+      - https://management.azure.com/subscriptions/00000000-0000-0000-0000-000000000000/resourceGroups/clitest_privatedns000001/providers/Microsoft.Network/privateDnsOperationResults/RnJvbnRFbmRBc3luY09wZXJhdGlvbjtVcHNlcnRQcml2YXRlRG5zWm9uZTtmYmMxNzE1Zi05ZTlkLTRjMjEtOWQ3ZS02MTQ3ZDZiYzZmZWU=?api-version=2018-09-01
+      server:
+      - Microsoft-IIS/10.0
+      strict-transport-security:
+      - max-age=31536000; includeSubDomains
+      x-aspnet-version:
+      - 4.0.30319
+      x-content-type-options:
+      - nosniff
+      x-ms-ratelimit-remaining-subscription-resource-requests:
+      - '11994'
+      x-powered-by:
+      - ASP.NET
+    status:
+      code: 202
+      message: Accepted
+- request:
+    body: null
+    headers:
+      Accept:
+      - '*/*'
+      Accept-Encoding:
+      - gzip, deflate
+      CommandName:
+      - network private-dns zone create
+      Connection:
+      - keep-alive
+      ParameterSetName:
+      - -g -n
+      User-Agent:
+      - AZURECLI/2.22.1 azsdk-python-mgmt-privatedns/1.0.0 Python/3.8.9 (Windows-10-10.0.19041-SP0)
+    method: GET
+    uri: https://management.azure.com/subscriptions/00000000-0000-0000-0000-000000000000/resourceGroups/clitest_privatedns000001/providers/Microsoft.Network/privateDnsOperationStatuses/RnJvbnRFbmRBc3luY09wZXJhdGlvbjtVcHNlcnRQcml2YXRlRG5zWm9uZTtmYmMxNzE1Zi05ZTlkLTRjMjEtOWQ3ZS02MTQ3ZDZiYzZmZWU=?api-version=2018-09-01
+  response:
+    body:
+      string: '{"status":"Succeeded"}'
+    headers:
+      cache-control:
+      - private
+      content-length:
+      - '22'
+      content-type:
+      - application/json; charset=utf-8
+      date:
+      - Mon, 26 Apr 2021 09:39:35 GMT
+      server:
+      - Microsoft-IIS/10.0
+      strict-transport-security:
+      - max-age=31536000; includeSubDomains
+      transfer-encoding:
+      - chunked
+      vary:
+      - Accept-Encoding
+      x-aspnet-version:
+      - 4.0.30319
+      x-content-type-options:
+      - nosniff
+      x-ms-ratelimit-remaining-subscription-resource-requests:
+      - '494'
+      x-powered-by:
+      - ASP.NET
+    status:
+      code: 200
+      message: OK
+- request:
+    body: null
+    headers:
+      Accept:
+      - '*/*'
+      Accept-Encoding:
+      - gzip, deflate
+      CommandName:
+      - network private-dns zone create
+      Connection:
+      - keep-alive
+      ParameterSetName:
+      - -g -n
+      User-Agent:
+      - AZURECLI/2.22.1 azsdk-python-mgmt-privatedns/1.0.0 Python/3.8.9 (Windows-10-10.0.19041-SP0)
+    method: GET
+    uri: https://management.azure.com/subscriptions/00000000-0000-0000-0000-000000000000/resourceGroups/clitest_privatedns000001/providers/Microsoft.Network/privateDnsZones/clitest.privatedns.com000002?api-version=2018-09-01
+  response:
+    body:
+      string: '{"id":"\/subscriptions\/00000000-0000-0000-0000-000000000000\/resourceGroups\/clitest_privatedns000001\/providers\/Microsoft.Network\/privateDnsZones\/clitest.privatedns.com000002","name":"clitest.privatedns.com000002","type":"Microsoft.Network\/privateDnsZones","etag":"122d2956-59e0-4a27-a3e9-45c92ee66018","location":"global","properties":{"maxNumberOfRecordSets":25000,"maxNumberOfVirtualNetworkLinks":1000,"maxNumberOfVirtualNetworkLinksWithRegistration":100,"numberOfRecordSets":1,"numberOfVirtualNetworkLinks":0,"numberOfVirtualNetworkLinksWithRegistration":0,"provisioningState":"Succeeded"}}'
+    headers:
+      cache-control:
+      - private
+      content-length:
+      - '665'
+      content-type:
+      - application/json; charset=utf-8
+      date:
+      - Mon, 26 Apr 2021 09:39:35 GMT
+      etag:
+      - 122d2956-59e0-4a27-a3e9-45c92ee66018
+      server:
+      - Microsoft-IIS/10.0
+      strict-transport-security:
+      - max-age=31536000; includeSubDomains
+      transfer-encoding:
+      - chunked
+      vary:
+      - Accept-Encoding
+      x-aspnet-version:
+      - 4.0.30319
+      x-content-type-options:
+      - nosniff
+      x-ms-ratelimit-remaining-subscription-resource-requests:
+      - '497'
+      x-powered-by:
+      - ASP.NET
+    status:
+      code: 200
+      message: OK
+- request:
+    body: null
+    headers:
+      Accept:
+      - application/json
+      Accept-Encoding:
+      - gzip, deflate
+      CommandName:
+      - network vnet create
+      Connection:
+      - keep-alive
+      ParameterSetName:
+      - -g -n
+      User-Agent:
+      - python/3.8.9 (Windows-10-10.0.19041-SP0) msrest/0.6.21 msrest_azure/0.6.3
+        azure-mgmt-resource/12.1.0 Azure-SDK-For-Python AZURECLI/2.22.1
       accept-language:
       - en-US
-    method: PUT
-    uri: https://management.azure.com/subscriptions/00000000-0000-0000-0000-000000000000/resourceGroups/clitest_privatedns000001/providers/Microsoft.Network/privateDnsZones/clitest.privatedns.com000002?api-version=2018-09-01
-  response:
-    body:
-      string: '{}'
-    headers:
-      azure-asyncoperation:
-      - https://management.azure.com:443/subscriptions/00000000-0000-0000-0000-000000000000/resourceGroups/clitest_privatedns000001/providers/Microsoft.Network/privateDnsOperationStatuses/RnJvbnRFbmRBc3luY09wZXJhdGlvbjtVcHNlcnRQcml2YXRlRG5zWm9uZTswYTUwZTZmMC1kODEyLTRmZTAtODc3Ni03ZWUxNThjMzIzMjA=?api-version=2018-09-01
-      cache-control:
-      - private
-      content-length:
-      - '2'
-      content-type:
-      - application/json; charset=utf-8
-      date:
-      - Tue, 09 Feb 2021 07:43:14 GMT
-      location:
-      - https://management.azure.com/subscriptions/00000000-0000-0000-0000-000000000000/resourceGroups/clitest_privatedns000001/providers/Microsoft.Network/privateDnsOperationResults/RnJvbnRFbmRBc3luY09wZXJhdGlvbjtVcHNlcnRQcml2YXRlRG5zWm9uZTswYTUwZTZmMC1kODEyLTRmZTAtODc3Ni03ZWUxNThjMzIzMjA=?api-version=2018-09-01
-      server:
-      - Microsoft-IIS/10.0
-      strict-transport-security:
-      - max-age=31536000; includeSubDomains
-      x-aspnet-version:
-      - 4.0.30319
-      x-content-type-options:
-      - nosniff
-      x-ms-ratelimit-remaining-subscription-resource-requests:
-      - '11999'
-      x-powered-by:
-      - ASP.NET
-    status:
-      code: 202
-      message: Accepted
-- request:
-    body: null
-    headers:
-      Accept:
-      - application/json
-      Accept-Encoding:
-      - gzip, deflate
-      CommandName:
-      - network private-dns zone create
-      Connection:
-      - keep-alive
-      ParameterSetName:
-      - -g -n
-      User-Agent:
-      - python/3.7.3 (Windows-10-10.0.19041-SP0) msrest/0.6.18 msrest_azure/0.6.3
-        azure-mgmt-privatedns/0.1.0 Azure-SDK-For-Python AZURECLI/2.19.0
-    method: GET
-    uri: https://management.azure.com/subscriptions/00000000-0000-0000-0000-000000000000/resourceGroups/clitest_privatedns000001/providers/Microsoft.Network/privateDnsOperationStatuses/RnJvbnRFbmRBc3luY09wZXJhdGlvbjtVcHNlcnRQcml2YXRlRG5zWm9uZTswYTUwZTZmMC1kODEyLTRmZTAtODc3Ni03ZWUxNThjMzIzMjA=?api-version=2018-09-01
-  response:
-    body:
-      string: '{"status":"Succeeded"}'
-    headers:
-      cache-control:
-      - private
-      content-length:
-      - '22'
-      content-type:
-      - application/json; charset=utf-8
-      date:
-      - Tue, 09 Feb 2021 07:43:44 GMT
-      server:
-      - Microsoft-IIS/10.0
-      strict-transport-security:
-      - max-age=31536000; includeSubDomains
-      transfer-encoding:
-      - chunked
-      vary:
-      - Accept-Encoding
-      x-aspnet-version:
-      - 4.0.30319
-      x-content-type-options:
-      - nosniff
-      x-ms-ratelimit-remaining-subscription-resource-requests:
-      - '499'
-      x-powered-by:
-      - ASP.NET
-    status:
-      code: 200
-      message: OK
-- request:
-    body: null
-    headers:
-      Accept:
-      - application/json
-      Accept-Encoding:
-      - gzip, deflate
-      CommandName:
-      - network private-dns zone create
-      Connection:
-      - keep-alive
-      ParameterSetName:
-      - -g -n
-      User-Agent:
-      - python/3.7.3 (Windows-10-10.0.19041-SP0) msrest/0.6.18 msrest_azure/0.6.3
-        azure-mgmt-privatedns/0.1.0 Azure-SDK-For-Python AZURECLI/2.19.0
-    method: GET
-    uri: https://management.azure.com/subscriptions/00000000-0000-0000-0000-000000000000/resourceGroups/clitest_privatedns000001/providers/Microsoft.Network/privateDnsZones/clitest.privatedns.com000002?api-version=2018-09-01
-  response:
-    body:
-      string: '{"id":"\/subscriptions\/00000000-0000-0000-0000-000000000000\/resourceGroups\/clitest_privatedns000001\/providers\/Microsoft.Network\/privateDnsZones\/clitest.privatedns.com000002","name":"clitest.privatedns.com000002","type":"Microsoft.Network\/privateDnsZones","etag":"f1f60130-5625-4a2d-9ef7-86ceb5dae2ab","location":"global","properties":{"maxNumberOfRecordSets":25000,"maxNumberOfVirtualNetworkLinks":1000,"maxNumberOfVirtualNetworkLinksWithRegistration":100,"numberOfRecordSets":1,"numberOfVirtualNetworkLinks":0,"numberOfVirtualNetworkLinksWithRegistration":0,"provisioningState":"Succeeded"}}'
-    headers:
-      cache-control:
-      - private
-      content-length:
-      - '665'
-      content-type:
-      - application/json; charset=utf-8
-      date:
-      - Tue, 09 Feb 2021 07:43:44 GMT
-      etag:
-      - f1f60130-5625-4a2d-9ef7-86ceb5dae2ab
-      server:
-      - Microsoft-IIS/10.0
-      strict-transport-security:
-      - max-age=31536000; includeSubDomains
-      transfer-encoding:
-      - chunked
-      vary:
-      - Accept-Encoding
-      x-aspnet-version:
-      - 4.0.30319
-      x-content-type-options:
-      - nosniff
-      x-ms-ratelimit-remaining-subscription-resource-requests:
-      - '499'
-      x-powered-by:
-      - ASP.NET
-    status:
-      code: 200
-      message: OK
-- request:
-    body: null
-    headers:
-      Accept:
-      - application/json
-      Accept-Encoding:
-      - gzip, deflate
-      CommandName:
-      - network vnet create
-      Connection:
-      - keep-alive
-      ParameterSetName:
-      - -g -n
-      User-Agent:
-      - python/3.7.3 (Windows-10-10.0.19041-SP0) msrest/0.6.18 msrest_azure/0.6.3
-        azure-mgmt-resource/12.0.0 Azure-SDK-For-Python AZURECLI/2.19.0
-      accept-language:
-      - en-US
     method: GET
     uri: https://management.azure.com/subscriptions/00000000-0000-0000-0000-000000000000/resourcegroups/clitest_privatedns000001?api-version=2020-10-01
   response:
     body:
-      string: '{"id":"/subscriptions/00000000-0000-0000-0000-000000000000/resourceGroups/clitest_privatedns000001","name":"clitest_privatedns000001","type":"Microsoft.Resources/resourceGroups","location":"westus","tags":{"product":"azurecli","cause":"automation","date":"2021-02-09T07:43:07Z"},"properties":{"provisioningState":"Succeeded"}}'
+      string: '{"id":"/subscriptions/00000000-0000-0000-0000-000000000000/resourceGroups/clitest_privatedns000001","name":"clitest_privatedns000001","type":"Microsoft.Resources/resourceGroups","location":"westus","tags":{"product":"azurecli","cause":"automation","date":"2021-04-26T09:38:57Z"},"properties":{"provisioningState":"Succeeded"}}'
     headers:
       cache-control:
       - no-cache
@@ -187,7 +182,7 @@
       content-type:
       - application/json; charset=utf-8
       date:
-      - Tue, 09 Feb 2021 07:43:46 GMT
+      - Mon, 26 Apr 2021 09:39:35 GMT
       expires:
       - '-1'
       pragma:
@@ -220,37 +215,33 @@
       ParameterSetName:
       - -g -n
       User-Agent:
-      - AZURECLI/2.19.0 azsdk-python-azure-mgmt-network/18.0.0 Python/3.7.3 (Windows-10-10.0.19041-SP0)
+      - AZURECLI/2.22.1 azsdk-python-azure-mgmt-network/18.0.0 Python/3.8.9 (Windows-10-10.0.19041-SP0)
     method: PUT
     uri: https://management.azure.com/subscriptions/00000000-0000-0000-0000-000000000000/resourceGroups/clitest_privatedns000001/providers/Microsoft.Network/virtualNetworks/clitestprivatednsvnet000003?api-version=2021-02-01
   response:
     body:
       string: "{\r\n  \"name\": \"clitestprivatednsvnet000003\",\r\n  \"id\": \"/subscriptions/00000000-0000-0000-0000-000000000000/resourceGroups/clitest_privatedns000001/providers/Microsoft.Network/virtualNetworks/clitestprivatednsvnet000003\",\r\n
-        \ \"etag\": \"W/\\\"c667fd30-6d27-4b04-a40f-09a2ab235a3a\\\"\",\r\n  \"type\":
+        \ \"etag\": \"W/\\\"c23e2db2-a771-4913-a170-dc9f81c38995\\\"\",\r\n  \"type\":
         \"Microsoft.Network/virtualNetworks\",\r\n  \"location\": \"westus\",\r\n
         \ \"tags\": {},\r\n  \"properties\": {\r\n    \"provisioningState\": \"Updating\",\r\n
-        \   \"resourceGuid\": \"971f6a58-57ed-47d6-9e98-3d02761cfd38\",\r\n    \"addressSpace\":
+        \   \"resourceGuid\": \"88cce3a1-0687-4a4b-9834-2736669f2d34\",\r\n    \"addressSpace\":
         {\r\n      \"addressPrefixes\": [\r\n        \"10.0.0.0/16\"\r\n      ]\r\n
         \   },\r\n    \"dhcpOptions\": {\r\n      \"dnsServers\": []\r\n    },\r\n
         \   \"subnets\": [],\r\n    \"virtualNetworkPeerings\": [],\r\n    \"enableDdosProtection\":
-        false,\r\n    \"enableVmProtection\": false\r\n  }\r\n}"
+        false\r\n  }\r\n}"
     headers:
       azure-asyncnotification:
       - Enabled
       azure-asyncoperation:
-<<<<<<< HEAD
-      - https://management.azure.com/subscriptions/00000000-0000-0000-0000-000000000000/providers/Microsoft.Network/locations/westus/operations/067547a1-8a7b-4dc1-8dc2-3841773d8301?api-version=2020-11-01
-=======
       - https://management.azure.com/subscriptions/00000000-0000-0000-0000-000000000000/providers/Microsoft.Network/locations/westus/operations/b8611e6c-e978-4d61-857b-ca22af213ff6?api-version=2021-02-01
->>>>>>> 6ad1929a
-      cache-control:
-      - no-cache
-      content-length:
-      - '826'
-      content-type:
-      - application/json; charset=utf-8
-      date:
-      - Tue, 09 Feb 2021 07:43:49 GMT
+      cache-control:
+      - no-cache
+      content-length:
+      - '792'
+      content-type:
+      - application/json; charset=utf-8
+      date:
+      - Mon, 26 Apr 2021 09:39:41 GMT
       expires:
       - '-1'
       pragma:
@@ -263,9 +254,9 @@
       x-content-type-options:
       - nosniff
       x-ms-arm-service-request-id:
-      - 0848cf22-d940-46d7-9e7d-c5ddfb65a255
+      - 28143772-eb32-453f-ae3d-50c5bea6466d
       x-ms-ratelimit-remaining-subscription-writes:
-      - '1192'
+      - '1190'
     status:
       code: 201
       message: Created
@@ -283,13 +274,9 @@
       ParameterSetName:
       - -g -n
       User-Agent:
-      - AZURECLI/2.19.0 azsdk-python-azure-mgmt-network/18.0.0 Python/3.7.3 (Windows-10-10.0.19041-SP0)
-    method: GET
-<<<<<<< HEAD
-    uri: https://management.azure.com/subscriptions/00000000-0000-0000-0000-000000000000/providers/Microsoft.Network/locations/westus/operations/067547a1-8a7b-4dc1-8dc2-3841773d8301?api-version=2020-11-01
-=======
+      - AZURECLI/2.22.1 azsdk-python-azure-mgmt-network/18.0.0 Python/3.8.9 (Windows-10-10.0.19041-SP0)
+    method: GET
     uri: https://management.azure.com/subscriptions/00000000-0000-0000-0000-000000000000/providers/Microsoft.Network/locations/westus/operations/b8611e6c-e978-4d61-857b-ca22af213ff6?api-version=2021-02-01
->>>>>>> 6ad1929a
   response:
     body:
       string: "{\r\n  \"status\": \"Succeeded\"\r\n}"
@@ -301,7 +288,7 @@
       content-type:
       - application/json; charset=utf-8
       date:
-      - Tue, 09 Feb 2021 07:43:53 GMT
+      - Mon, 26 Apr 2021 09:39:45 GMT
       expires:
       - '-1'
       pragma:
@@ -318,7 +305,7 @@
       x-content-type-options:
       - nosniff
       x-ms-arm-service-request-id:
-      - ac26496f-adc2-40fe-a3f2-716b56638f7b
+      - fc639424-f92d-4593-85b1-c0ca616fcbf8
     status:
       code: 200
       message: OK
@@ -336,31 +323,31 @@
       ParameterSetName:
       - -g -n
       User-Agent:
-      - AZURECLI/2.19.0 azsdk-python-azure-mgmt-network/18.0.0 Python/3.7.3 (Windows-10-10.0.19041-SP0)
+      - AZURECLI/2.22.1 azsdk-python-azure-mgmt-network/18.0.0 Python/3.8.9 (Windows-10-10.0.19041-SP0)
     method: GET
     uri: https://management.azure.com/subscriptions/00000000-0000-0000-0000-000000000000/resourceGroups/clitest_privatedns000001/providers/Microsoft.Network/virtualNetworks/clitestprivatednsvnet000003?api-version=2021-02-01
   response:
     body:
       string: "{\r\n  \"name\": \"clitestprivatednsvnet000003\",\r\n  \"id\": \"/subscriptions/00000000-0000-0000-0000-000000000000/resourceGroups/clitest_privatedns000001/providers/Microsoft.Network/virtualNetworks/clitestprivatednsvnet000003\",\r\n
-        \ \"etag\": \"W/\\\"c5c371b9-d3be-44ef-ad3c-08262fe5c07c\\\"\",\r\n  \"type\":
+        \ \"etag\": \"W/\\\"e075cf2c-d47f-44dd-b755-b48d6297cade\\\"\",\r\n  \"type\":
         \"Microsoft.Network/virtualNetworks\",\r\n  \"location\": \"westus\",\r\n
         \ \"tags\": {},\r\n  \"properties\": {\r\n    \"provisioningState\": \"Succeeded\",\r\n
-        \   \"resourceGuid\": \"971f6a58-57ed-47d6-9e98-3d02761cfd38\",\r\n    \"addressSpace\":
+        \   \"resourceGuid\": \"88cce3a1-0687-4a4b-9834-2736669f2d34\",\r\n    \"addressSpace\":
         {\r\n      \"addressPrefixes\": [\r\n        \"10.0.0.0/16\"\r\n      ]\r\n
         \   },\r\n    \"dhcpOptions\": {\r\n      \"dnsServers\": []\r\n    },\r\n
         \   \"subnets\": [],\r\n    \"virtualNetworkPeerings\": [],\r\n    \"enableDdosProtection\":
-        false,\r\n    \"enableVmProtection\": false\r\n  }\r\n}"
-    headers:
-      cache-control:
-      - no-cache
-      content-length:
-      - '827'
-      content-type:
-      - application/json; charset=utf-8
-      date:
-      - Tue, 09 Feb 2021 07:43:53 GMT
+        false\r\n  }\r\n}"
+    headers:
+      cache-control:
+      - no-cache
+      content-length:
+      - '793'
+      content-type:
+      - application/json; charset=utf-8
+      date:
+      - Mon, 26 Apr 2021 09:39:45 GMT
       etag:
-      - W/"c5c371b9-d3be-44ef-ad3c-08262fe5c07c"
+      - W/"e075cf2c-d47f-44dd-b755-b48d6297cade"
       expires:
       - '-1'
       pragma:
@@ -377,7 +364,7 @@
       x-content-type-options:
       - nosniff
       x-ms-arm-service-request-id:
-      - fa8d9f4a-8f19-4fb7-bf83-13eb522dcfaf
+      - d1d34c0b-89ae-4c21-a7ba-b437d5e516f7
     status:
       code: 200
       message: OK
@@ -396,16 +383,13 @@
       Content-Length:
       - '319'
       Content-Type:
-      - application/json; charset=utf-8
+      - application/json
       If-None-Match:
       - '*'
       ParameterSetName:
       - -g -n -z -v -e
       User-Agent:
-      - python/3.7.3 (Windows-10-10.0.19041-SP0) msrest/0.6.18 msrest_azure/0.6.3
-        azure-mgmt-privatedns/0.1.0 Azure-SDK-For-Python AZURECLI/2.19.0
-      accept-language:
-      - en-US
+      - AZURECLI/2.22.1 azsdk-python-mgmt-privatedns/1.0.0 Python/3.8.9 (Windows-10-10.0.19041-SP0)
     method: PUT
     uri: https://management.azure.com/subscriptions/00000000-0000-0000-0000-000000000000/resourceGroups/clitest_privatedns000001/providers/Microsoft.Network/privateDnsZones/clitest.privatedns.com000002/virtualNetworkLinks/clitestprivatednslink000004?api-version=2018-09-01
   response:
@@ -413,7 +397,7 @@
       string: '{}'
     headers:
       azure-asyncoperation:
-      - https://management.azure.com:443/subscriptions/00000000-0000-0000-0000-000000000000/resourceGroups/clitest_privatedns000001/providers/Microsoft.Network/privateDnsOperationStatuses/RnJvbnRFbmRBc3luY09wZXJhdGlvbjtVcHNlcnRWaXJ0dWFsTmV0d29ya0xpbms7NjU4ZjM5M2QtYmM1NS00ZGM5LWEwN2YtYjUxZjM3ZDQ2YTk3?api-version=2018-09-01
+      - https://management.azure.com:443/subscriptions/00000000-0000-0000-0000-000000000000/resourceGroups/clitest_privatedns000001/providers/Microsoft.Network/privateDnsOperationStatuses/RnJvbnRFbmRBc3luY09wZXJhdGlvbjtVcHNlcnRWaXJ0dWFsTmV0d29ya0xpbms7Yjc1Nzc0YWItOWIwMC00MDZjLThhMGItOTk1MjMwNzVkNDUx?api-version=2018-09-01
       cache-control:
       - private
       content-length:
@@ -421,9 +405,9 @@
       content-type:
       - application/json; charset=utf-8
       date:
-      - Tue, 09 Feb 2021 07:43:58 GMT
+      - Mon, 26 Apr 2021 09:39:48 GMT
       location:
-      - https://management.azure.com/subscriptions/00000000-0000-0000-0000-000000000000/resourceGroups/clitest_privatedns000001/providers/Microsoft.Network/privateDnsOperationResults/RnJvbnRFbmRBc3luY09wZXJhdGlvbjtVcHNlcnRWaXJ0dWFsTmV0d29ya0xpbms7NjU4ZjM5M2QtYmM1NS00ZGM5LWEwN2YtYjUxZjM3ZDQ2YTk3?api-version=2018-09-01
+      - https://management.azure.com/subscriptions/00000000-0000-0000-0000-000000000000/resourceGroups/clitest_privatedns000001/providers/Microsoft.Network/privateDnsOperationResults/RnJvbnRFbmRBc3luY09wZXJhdGlvbjtVcHNlcnRWaXJ0dWFsTmV0d29ya0xpbms7Yjc1Nzc0YWItOWIwMC00MDZjLThhMGItOTk1MjMwNzVkNDUx?api-version=2018-09-01
       server:
       - Microsoft-IIS/10.0
       strict-transport-security:
@@ -433,7 +417,7 @@
       x-content-type-options:
       - nosniff
       x-ms-ratelimit-remaining-subscription-resource-requests:
-      - '11999'
+      - '11998'
       x-powered-by:
       - ASP.NET
     status:
@@ -443,7 +427,7 @@
     body: null
     headers:
       Accept:
-      - application/json
+      - '*/*'
       Accept-Encoding:
       - gzip, deflate
       CommandName:
@@ -453,30 +437,29 @@
       ParameterSetName:
       - -g -n -z -v -e
       User-Agent:
-      - python/3.7.3 (Windows-10-10.0.19041-SP0) msrest/0.6.18 msrest_azure/0.6.3
-        azure-mgmt-privatedns/0.1.0 Azure-SDK-For-Python AZURECLI/2.19.0
-    method: GET
-    uri: https://management.azure.com/subscriptions/00000000-0000-0000-0000-000000000000/resourceGroups/clitest_privatedns000001/providers/Microsoft.Network/privateDnsOperationStatuses/RnJvbnRFbmRBc3luY09wZXJhdGlvbjtVcHNlcnRWaXJ0dWFsTmV0d29ya0xpbms7NjU4ZjM5M2QtYmM1NS00ZGM5LWEwN2YtYjUxZjM3ZDQ2YTk3?api-version=2018-09-01
-  response:
-    body:
-      string: '{"status":"InProgress"}'
-    headers:
-      azure-asyncoperation:
-      - https://management.azure.com:443/subscriptions/00000000-0000-0000-0000-000000000000/resourceGroups/clitest_privatedns000001/providers/Microsoft.Network/privateDnsOperationStatuses/RnJvbnRFbmRBc3luY09wZXJhdGlvbjtVcHNlcnRWaXJ0dWFsTmV0d29ya0xpbms7NjU4ZjM5M2QtYmM1NS00ZGM5LWEwN2YtYjUxZjM3ZDQ2YTk3?api-version=2018-09-01
+      - AZURECLI/2.22.1 azsdk-python-mgmt-privatedns/1.0.0 Python/3.8.9 (Windows-10-10.0.19041-SP0)
+    method: GET
+    uri: https://management.azure.com/subscriptions/00000000-0000-0000-0000-000000000000/resourceGroups/clitest_privatedns000001/providers/Microsoft.Network/privateDnsOperationStatuses/RnJvbnRFbmRBc3luY09wZXJhdGlvbjtVcHNlcnRWaXJ0dWFsTmV0d29ya0xpbms7Yjc1Nzc0YWItOWIwMC00MDZjLThhMGItOTk1MjMwNzVkNDUx?api-version=2018-09-01
+  response:
+    body:
+      string: '{"status":"Succeeded"}'
+    headers:
       cache-control:
       - private
       content-length:
-      - '23'
-      content-type:
-      - application/json; charset=utf-8
-      date:
-      - Tue, 09 Feb 2021 07:44:29 GMT
-      location:
-      - https://management.azure.com/subscriptions/00000000-0000-0000-0000-000000000000/resourceGroups/clitest_privatedns000001/providers/Microsoft.Network/privateDnsOperationResults/RnJvbnRFbmRBc3luY09wZXJhdGlvbjtVcHNlcnRWaXJ0dWFsTmV0d29ya0xpbms7NjU4ZjM5M2QtYmM1NS00ZGM5LWEwN2YtYjUxZjM3ZDQ2YTk3?api-version=2018-09-01
+      - '22'
+      content-type:
+      - application/json; charset=utf-8
+      date:
+      - Mon, 26 Apr 2021 09:40:19 GMT
       server:
       - Microsoft-IIS/10.0
       strict-transport-security:
       - max-age=31536000; includeSubDomains
+      transfer-encoding:
+      - chunked
+      vary:
+      - Accept-Encoding
       x-aspnet-version:
       - 4.0.30319
       x-content-type-options:
@@ -486,13 +469,13 @@
       x-powered-by:
       - ASP.NET
     status:
-      code: 202
-      message: Accepted
-- request:
-    body: null
-    headers:
-      Accept:
-      - application/json
+      code: 200
+      message: OK
+- request:
+    body: null
+    headers:
+      Accept:
+      - '*/*'
       Accept-Encoding:
       - gzip, deflate
       CommandName:
@@ -502,22 +485,23 @@
       ParameterSetName:
       - -g -n -z -v -e
       User-Agent:
-      - python/3.7.3 (Windows-10-10.0.19041-SP0) msrest/0.6.18 msrest_azure/0.6.3
-        azure-mgmt-privatedns/0.1.0 Azure-SDK-For-Python AZURECLI/2.19.0
-    method: GET
-    uri: https://management.azure.com/subscriptions/00000000-0000-0000-0000-000000000000/resourceGroups/clitest_privatedns000001/providers/Microsoft.Network/privateDnsOperationStatuses/RnJvbnRFbmRBc3luY09wZXJhdGlvbjtVcHNlcnRWaXJ0dWFsTmV0d29ya0xpbms7NjU4ZjM5M2QtYmM1NS00ZGM5LWEwN2YtYjUxZjM3ZDQ2YTk3?api-version=2018-09-01
-  response:
-    body:
-      string: '{"status":"Succeeded"}'
+      - AZURECLI/2.22.1 azsdk-python-mgmt-privatedns/1.0.0 Python/3.8.9 (Windows-10-10.0.19041-SP0)
+    method: GET
+    uri: https://management.azure.com/subscriptions/00000000-0000-0000-0000-000000000000/resourceGroups/clitest_privatedns000001/providers/Microsoft.Network/privateDnsZones/clitest.privatedns.com000002/virtualNetworkLinks/clitestprivatednslink000004?api-version=2018-09-01
+  response:
+    body:
+      string: '{"id":"\/subscriptions\/00000000-0000-0000-0000-000000000000\/resourceGroups\/clitest_privatedns000001\/providers\/Microsoft.Network\/privateDnsZones\/clitest.privatedns.com000002\/virtualNetworkLinks\/clitestprivatednslink000004","name":"clitestprivatednslink000004","type":"Microsoft.Network\/privateDnsZones\/virtualNetworkLinks","etag":"\"39007b69-0000-0100-0000-60868a7f0000\"","location":"global","properties":{"provisioningState":"Succeeded","registrationEnabled":true,"virtualNetwork":{"id":"\/subscriptions\/00000000-0000-0000-0000-000000000000\/resourceGroups\/clitest_privatedns000001\/providers\/Microsoft.Network\/virtualNetworks\/clitestprivatednsvnet000003"},"virtualNetworkLinkState":"InProgress"}}'
     headers:
       cache-control:
       - private
       content-length:
-      - '22'
-      content-type:
-      - application/json; charset=utf-8
-      date:
-      - Tue, 09 Feb 2021 07:44:59 GMT
+      - '847'
+      content-type:
+      - application/json; charset=utf-8
+      date:
+      - Mon, 26 Apr 2021 09:40:19 GMT
+      etag:
+      - '"39007b69-0000-0100-0000-60868a7f0000"'
       server:
       - Microsoft-IIS/10.0
       strict-transport-security:
@@ -531,61 +515,10 @@
       x-content-type-options:
       - nosniff
       x-ms-ratelimit-remaining-subscription-resource-requests:
-      - '497'
+      - '496'
       x-powered-by:
       - ASP.NET
     status:
       code: 200
       message: OK
-- request:
-    body: null
-    headers:
-      Accept:
-      - application/json
-      Accept-Encoding:
-      - gzip, deflate
-      CommandName:
-      - network private-dns link vnet create
-      Connection:
-      - keep-alive
-      ParameterSetName:
-      - -g -n -z -v -e
-      User-Agent:
-      - python/3.7.3 (Windows-10-10.0.19041-SP0) msrest/0.6.18 msrest_azure/0.6.3
-        azure-mgmt-privatedns/0.1.0 Azure-SDK-For-Python AZURECLI/2.19.0
-    method: GET
-    uri: https://management.azure.com/subscriptions/00000000-0000-0000-0000-000000000000/resourceGroups/clitest_privatedns000001/providers/Microsoft.Network/privateDnsZones/clitest.privatedns.com000002/virtualNetworkLinks/clitestprivatednslink000004?api-version=2018-09-01
-  response:
-    body:
-      string: '{"id":"\/subscriptions\/00000000-0000-0000-0000-000000000000\/resourceGroups\/clitest_privatedns000001\/providers\/Microsoft.Network\/privateDnsZones\/clitest.privatedns.com000002\/virtualNetworkLinks\/clitestprivatednslink000004","name":"clitestprivatednslink000004","type":"Microsoft.Network\/privateDnsZones\/virtualNetworkLinks","etag":"\"2100e5ca-0000-0100-0000-60223d730000\"","location":"global","properties":{"provisioningState":"Succeeded","registrationEnabled":true,"virtualNetwork":{"id":"\/subscriptions\/00000000-0000-0000-0000-000000000000\/resourceGroups\/clitest_privatedns000001\/providers\/Microsoft.Network\/virtualNetworks\/clitestprivatednsvnet000003"},"virtualNetworkLinkState":"Completed"}}'
-    headers:
-      cache-control:
-      - private
-      content-length:
-      - '846'
-      content-type:
-      - application/json; charset=utf-8
-      date:
-      - Tue, 09 Feb 2021 07:45:00 GMT
-      etag:
-      - '"2100e5ca-0000-0100-0000-60223d730000"'
-      server:
-      - Microsoft-IIS/10.0
-      strict-transport-security:
-      - max-age=31536000; includeSubDomains
-      transfer-encoding:
-      - chunked
-      vary:
-      - Accept-Encoding
-      x-aspnet-version:
-      - 4.0.30319
-      x-content-type-options:
-      - nosniff
-      x-ms-ratelimit-remaining-subscription-resource-requests:
-      - '499'
-      x-powered-by:
-      - ASP.NET
-    status:
-      code: 200
-      message: OK
 version: 1