--- conflicted
+++ resolved
@@ -18,30 +18,18 @@
       ParameterSetName:
       - -g -n --template-file
       User-Agent:
-<<<<<<< HEAD
-      - python/3.6.5 (Windows-10-10.0.17134-SP0) msrest/0.6.10 msrest_azure/0.6.1
-        azure-mgmt-resource/4.0.0 Azure-SDK-For-Python AZURECLI/2.0.74
-=======
       - python/3.7.4 (Windows-10-10.0.18362-SP0) msrest/0.6.10 msrest_azure/0.6.2
         azure-mgmt-resource/4.0.0 Azure-SDK-For-Python AZURECLI/2.0.75
->>>>>>> 807faccc
       accept-language:
       - en-US
     method: PUT
     uri: https://management.azure.com/subscriptions/00000000-0000-0000-0000-000000000000/resourcegroups/cli_test_deployment_lite000001/providers/Microsoft.Resources/deployments/mock-deployment?api-version=2019-07-01
   response:
     body:
-<<<<<<< HEAD
-      string: '{"id":"/subscriptions/00000000-0000-0000-0000-000000000000/resourceGroups/cli_test_deployment_lite000001/providers/Microsoft.Resources/deployments/azure-cli-deployment000002","name":"azure-cli-deployment000002","type":"Microsoft.Resources/deployments","properties":{"templateHash":"3965660584125802942","mode":"Incremental","provisioningState":"Accepted","timestamp":"2019-10-04T06:05:22.3926269Z","duration":"PT0.0500666S","correlationId":"d409b1fc-3e01-4ca9-bdc9-283cac5a0593","providers":[],"dependencies":[]}}'
-    headers:
-      azure-asyncoperation:
-      - https://management.azure.com/subscriptions/00000000-0000-0000-0000-000000000000/resourcegroups/cli_test_deployment_lite000001/providers/Microsoft.Resources/deployments/azure-cli-deployment000002/operationStatuses/08586314377631350300?api-version=2019-07-01
-=======
       string: '{"id":"/subscriptions/00000000-0000-0000-0000-000000000000/resourceGroups/cli_test_deployment_lite000001/providers/Microsoft.Resources/deployments/azure-cli-deployment000002","name":"azure-cli-deployment000002","type":"Microsoft.Resources/deployments","properties":{"templateHash":"3965660584125802942","mode":"Incremental","provisioningState":"Accepted","timestamp":"2019-10-21T05:13:22.9216924Z","duration":"PT0.9177195S","correlationId":"0dd01b49-c814-4673-b628-7053362ffd71","providers":[],"dependencies":[]}}'
     headers:
       azure-asyncoperation:
       - https://management.azure.com/subscriptions/00000000-0000-0000-0000-000000000000/resourcegroups/cli_test_deployment_lite000001/providers/Microsoft.Resources/deployments/azure-cli-deployment000002/operationStatuses/08586299720834736165?api-version=2019-07-01
->>>>>>> 807faccc
       cache-control:
       - no-cache
       content-length:
@@ -49,11 +37,7 @@
       content-type:
       - application/json; charset=utf-8
       date:
-<<<<<<< HEAD
-      - Fri, 04 Oct 2019 06:05:22 GMT
-=======
       - Mon, 21 Oct 2019 05:13:23 GMT
->>>>>>> 807faccc
       expires:
       - '-1'
       pragma:
@@ -81,17 +65,10 @@
       ParameterSetName:
       - -g -n --template-file
       User-Agent:
-<<<<<<< HEAD
-      - python/3.6.5 (Windows-10-10.0.17134-SP0) msrest/0.6.10 msrest_azure/0.6.1
-        azure-mgmt-resource/4.0.0 Azure-SDK-For-Python AZURECLI/2.0.74
-    method: GET
-    uri: https://management.azure.com/subscriptions/00000000-0000-0000-0000-000000000000/resourcegroups/cli_test_deployment_lite000001/providers/Microsoft.Resources/deployments/mock-deployment/operationStatuses/08586314377631350300?api-version=2019-07-01
-=======
       - python/3.7.4 (Windows-10-10.0.18362-SP0) msrest/0.6.10 msrest_azure/0.6.2
         azure-mgmt-resource/4.0.0 Azure-SDK-For-Python AZURECLI/2.0.75
     method: GET
     uri: https://management.azure.com/subscriptions/00000000-0000-0000-0000-000000000000/resourcegroups/cli_test_deployment_lite000001/providers/Microsoft.Resources/deployments/mock-deployment/operationStatuses/08586299720834736165?api-version=2019-07-01
->>>>>>> 807faccc
   response:
     body:
       string: '{"status":"Succeeded"}'
@@ -103,11 +80,7 @@
       content-type:
       - application/json; charset=utf-8
       date:
-<<<<<<< HEAD
-      - Fri, 04 Oct 2019 06:05:52 GMT
-=======
       - Mon, 21 Oct 2019 05:13:54 GMT
->>>>>>> 807faccc
       expires:
       - '-1'
       pragma:
@@ -135,22 +108,13 @@
       ParameterSetName:
       - -g -n --template-file
       User-Agent:
-<<<<<<< HEAD
-      - python/3.6.5 (Windows-10-10.0.17134-SP0) msrest/0.6.10 msrest_azure/0.6.1
-        azure-mgmt-resource/4.0.0 Azure-SDK-For-Python AZURECLI/2.0.74
-=======
       - python/3.7.4 (Windows-10-10.0.18362-SP0) msrest/0.6.10 msrest_azure/0.6.2
         azure-mgmt-resource/4.0.0 Azure-SDK-For-Python AZURECLI/2.0.75
->>>>>>> 807faccc
     method: GET
     uri: https://management.azure.com/subscriptions/00000000-0000-0000-0000-000000000000/resourcegroups/cli_test_deployment_lite000001/providers/Microsoft.Resources/deployments/mock-deployment?api-version=2019-07-01
   response:
     body:
-<<<<<<< HEAD
-      string: '{"id":"/subscriptions/00000000-0000-0000-0000-000000000000/resourceGroups/cli_test_deployment_lite000001/providers/Microsoft.Resources/deployments/azure-cli-deployment000002","name":"azure-cli-deployment000002","type":"Microsoft.Resources/deployments","properties":{"templateHash":"3965660584125802942","mode":"Incremental","provisioningState":"Succeeded","timestamp":"2019-10-04T06:05:22.9344072Z","duration":"PT0.5918469S","correlationId":"d409b1fc-3e01-4ca9-bdc9-283cac5a0593","providers":[],"dependencies":[],"outputResources":[]}}'
-=======
       string: '{"id":"/subscriptions/00000000-0000-0000-0000-000000000000/resourceGroups/cli_test_deployment_lite000001/providers/Microsoft.Resources/deployments/azure-cli-deployment000002","name":"azure-cli-deployment000002","type":"Microsoft.Resources/deployments","properties":{"templateHash":"3965660584125802942","mode":"Incremental","provisioningState":"Succeeded","timestamp":"2019-10-21T05:13:27.4818182Z","duration":"PT5.4778453S","correlationId":"0dd01b49-c814-4673-b628-7053362ffd71","providers":[],"dependencies":[],"outputResources":[]}}'
->>>>>>> 807faccc
     headers:
       cache-control:
       - no-cache
@@ -159,11 +123,7 @@
       content-type:
       - application/json; charset=utf-8
       date:
-<<<<<<< HEAD
-      - Fri, 04 Oct 2019 06:05:52 GMT
-=======
       - Mon, 21 Oct 2019 05:13:54 GMT
->>>>>>> 807faccc
       expires:
       - '-1'
       pragma:
