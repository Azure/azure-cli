--- conflicted
+++ resolved
@@ -17,14 +17,8 @@
 DEFAULT_VNET_ADDRESS_PREFIX = '10.0.0.0/16'
 DEFAULT_SUBNET_PREFIX = '10.0.0.0/24'
 
-
-<<<<<<< HEAD
+# pylint: disable=too-many-locals, too-many-statements
 def prepare_vnet(cmd, server_name, vnet, subnet, resource_group_name, loc, delegation_service_name, vnet_address_pref, subnet_address_pref):
-=======
-# pylint: disable=too-many-locals, too-many-statements
-def prepareVnet(cmd, server_name, vnet, subnet, resource_group_name, loc, delegation_service_name, vnet_address_pref,
-                subnet_address_pref):
->>>>>>> 2ef0243c
     Delegation, Subnet, VirtualNetwork, AddressSpace = cmd.get_models('Delegation', 'Subnet', 'VirtualNetwork',
                                                                       'AddressSpace',
                                                                       resource_type=ResourceType.MGMT_NETWORK)
