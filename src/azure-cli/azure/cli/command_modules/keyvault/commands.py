# --------------------------------------------------------------------------------------------
# Copyright (c) Microsoft Corporation. All rights reserved.
# Licensed under the MIT License. See License.txt in the project root for license information.
# --------------------------------------------------------------------------------------------

from collections import OrderedDict

from azure.cli.core.commands import CliCommandType
from azure.cli.core.profiles import get_api_version, ResourceType

from ._client_factory import (
    keyvault_client_vaults_factory, keyvault_client_private_endpoint_connections_factory,
    keyvault_client_private_link_resources_factory, keyvault_data_plane_factory,
    keyvault_private_data_plane_factory_v7_2_preview)

from ._transformers import (
    extract_subresource_name, filter_out_managed_resources,
    multi_transformers)

from ._validators import (
    process_secret_set_namespace, process_certificate_cancel_namespace,
    validate_private_endpoint_connection_id)


def transform_assignment_list(result):
    return [OrderedDict([('Principal', r['principalName']),
                         ('Role', r['roleDefinitionName']),
                         ('Scope', r['scope'])]) for r in result]


def transform_definition_list(result):
    return [OrderedDict([('Name', r['roleName']), ('Type', r['type']),
                         ('Description', r['description'])]) for r in result]


# pylint: disable=too-many-locals, too-many-statements
def load_command_table(self, _):
    mgmt_api_version = str(get_api_version(self.cli_ctx, ResourceType.MGMT_KEYVAULT))
    mgmt_api_version = mgmt_api_version.replace('-', '_')
    data_api_version = str(get_api_version(self.cli_ctx, ResourceType.DATA_KEYVAULT))
    data_api_version = data_api_version.replace('.', '_')
    data_api_version = data_api_version.replace('-', '_')
    data_doc_string = 'azure.keyvault.v' + data_api_version + '.key_vault_client#KeyVaultClient.{}'
    # region Command Types
    kv_vaults_custom = CliCommandType(
        operations_tmpl='azure.cli.command_modules.keyvault.custom#{}',
        client_factory=keyvault_client_vaults_factory
    )

    kv_vaults_sdk = CliCommandType(
        operations_tmpl='azure.mgmt.keyvault.operations#VaultsOperations.{}',
        client_factory=keyvault_client_vaults_factory,
        resource_type=ResourceType.MGMT_KEYVAULT
    )

    kv_private_endpoint_connections_sdk = CliCommandType(
        operations_tmpl='azure.mgmt.keyvault.operations#PrivateEndpointConnectionsOperations.{}',
        client_factory=keyvault_client_private_endpoint_connections_factory,
        resource_type=ResourceType.MGMT_KEYVAULT
    )

    kv_private_link_resources_sdk = CliCommandType(
        operations_tmpl='azure.mgmt.keyvault.operations#PrivateLinkResourcesOperations.{}',
        client_factory=keyvault_client_private_link_resources_factory,
        resource_type=ResourceType.MGMT_KEYVAULT
    )

    kv_data_sdk = CliCommandType(
        operations_tmpl='azure.keyvault.key_vault_client#KeyVaultClient.{}',
        client_factory=keyvault_data_plane_factory,
        resource_type=ResourceType.DATA_KEYVAULT
    )

    kv_private_data_v7_2_preview_sdk = CliCommandType(
        operations_tmpl='azure.cli.command_modules.keyvault.vendored_sdks._key_vault_client#KeyVaultClient.{}',
        client_factory=keyvault_private_data_plane_factory_v7_2_preview,
        resource_type=ResourceType.DATA_PRIVATE_KEYVAULT
    )
    # endregion

    # Management Plane Commands
    with self.command_group('keyvault', kv_vaults_sdk, client_factory=keyvault_client_vaults_factory) as g:
        g.custom_command('create', 'create_keyvault',
                         doc_string_source='azure.mgmt.keyvault.v' + mgmt_api_version + '.models#VaultProperties')
        g.custom_command('recover', 'recover_keyvault')
        g.custom_command('list', 'list_keyvault')
        g.show_command('show', 'get')
        g.command('delete', 'delete')
        g.command('purge', 'purge_deleted')
        g.custom_command('set-policy', 'set_policy')
        g.custom_command('delete-policy', 'delete_policy')
        g.command('list-deleted', 'list_deleted')
        g.generic_update_command(
            'update', setter_name='update_keyvault_setter', setter_type=kv_vaults_custom,
            custom_func_name='update_keyvault',
            doc_string_source='azure.mgmt.keyvault.v' + mgmt_api_version + '.models#VaultProperties')

    with self.command_group('keyvault network-rule',
                            kv_vaults_sdk,
                            min_api='2018-02-14',
                            client_factory=keyvault_client_vaults_factory) as g:
        g.custom_command('add', 'add_network_rule')
        g.custom_command('remove', 'remove_network_rule')
        g.custom_command('list', 'list_network_rules')

    with self.command_group('keyvault private-endpoint-connection',
                            kv_private_endpoint_connections_sdk,
                            min_api='2018-02-14',
                            client_factory=keyvault_client_private_endpoint_connections_factory,
                            is_preview=True) as g:
        g.custom_command('approve', 'approve_private_endpoint_connection', supports_no_wait=True,
                         validator=validate_private_endpoint_connection_id)
        g.custom_command('reject', 'reject_private_endpoint_connection', supports_no_wait=True,
                         validator=validate_private_endpoint_connection_id)
        g.command('delete', 'delete', validator=validate_private_endpoint_connection_id)
        g.show_command('show', 'get', validator=validate_private_endpoint_connection_id)
        g.wait_command('wait', validator=validate_private_endpoint_connection_id)

    with self.command_group('keyvault private-link-resource',
                            kv_private_link_resources_sdk,
                            min_api='2018-02-14',
                            client_factory=keyvault_client_private_link_resources_factory,
                            is_preview=True) as g:
        from azure.cli.core.commands.transform import gen_dict_to_list_transform
        g.command('list', 'list_by_vault', transform=gen_dict_to_list_transform(key='value'))

    # Data Plane Commands
    with self.command_group('keyvault backup', kv_private_data_v7_2_preview_sdk, is_preview=True) as g:
        g.keyvault_command('start', 'full_backup')
        g.keyvault_command('status', 'full_backup_status')

    with self.command_group('keyvault restore', kv_private_data_v7_2_preview_sdk, is_preview=True) as g:
        g.keyvault_command('start', 'full_restore_operation_method')
        g.keyvault_command('status', 'full_restore_status')

    with self.command_group('keyvault key', kv_private_data_v7_2_preview_sdk) as g:
        g.keyvault_command('list', 'get_keys',
                           transform=multi_transformers(
                               filter_out_managed_resources, extract_subresource_name(id_parameter='kid')))
        g.keyvault_command('list-versions', 'get_key_versions',
                           transform=extract_subresource_name(id_parameter='kid'))
        g.keyvault_command('list-deleted', 'get_deleted_keys',
                           transform=extract_subresource_name(id_parameter='kid'))
        g.keyvault_custom('create', 'create_key',
                          doc_string_source=data_doc_string.format('create_key'))
        g.keyvault_command('set-attributes', 'update_key')
        g.keyvault_command('show', 'get_key')
        g.keyvault_command('show-deleted', 'get_deleted_key')
        g.keyvault_command('delete', 'delete_key')
        g.keyvault_command('purge', 'purge_deleted_key')
        g.keyvault_command('recover', 'recover_deleted_key')
        g.keyvault_custom('backup', 'backup_key', doc_string_source=data_doc_string.format('backup_key'))
        g.keyvault_custom('restore', 'restore_key', doc_string_source=data_doc_string.format('restore_key'))
        g.keyvault_custom('import', 'import_key')
        g.keyvault_custom('download', 'download_key')
<<<<<<< HEAD
        g.keyvault_custom('get-policy-template', 'get_policy_template')
=======
        g.keyvault_command('encrypt', 'encrypt', is_preview=True)
        g.keyvault_command('decrypt', 'decrypt', is_preview=True)
>>>>>>> ff371b70

    with self.command_group('keyvault secret', kv_data_sdk) as g:
        g.keyvault_command('list', 'get_secrets',
                           transform=multi_transformers(filter_out_managed_resources, extract_subresource_name()))
        g.keyvault_command('list-versions', 'get_secret_versions', transform=extract_subresource_name())
        g.keyvault_command('list-deleted', 'get_deleted_secrets', transform=extract_subresource_name())
        g.keyvault_command('set', 'set_secret', validator=process_secret_set_namespace,
                           transform=extract_subresource_name())
        g.keyvault_command('set-attributes', 'update_secret', transform=extract_subresource_name())
        g.keyvault_command('show', 'get_secret', transform=extract_subresource_name())
        g.keyvault_command('show-deleted', 'get_deleted_secret', transform=extract_subresource_name())
        g.keyvault_command('delete', 'delete_secret', transform=extract_subresource_name())
        g.keyvault_command('purge', 'purge_deleted_secret')
        g.keyvault_command('recover', 'recover_deleted_secret', transform=extract_subresource_name())
        g.keyvault_custom('download', 'download_secret')
        g.keyvault_custom('backup', 'backup_secret', doc_string_source=data_doc_string.format('backup_secret'))
        g.keyvault_custom('restore', 'restore_secret', doc_string_source=data_doc_string.format('restore_secret'),
                          transform=extract_subresource_name())

    with self.command_group('keyvault certificate', kv_data_sdk) as g:
        g.keyvault_custom('create',
                          'create_certificate',
                          doc_string_source=data_doc_string.format('create_certificate'),
                          transform=extract_subresource_name())
        g.keyvault_command('list', 'get_certificates', transform=extract_subresource_name())
        g.keyvault_command('list-versions', 'get_certificate_versions', transform=extract_subresource_name())
        g.keyvault_command('list-deleted', 'get_deleted_certificates', transform=extract_subresource_name())
        g.keyvault_command('show', 'get_certificate', transform=extract_subresource_name())
        g.keyvault_command('show-deleted', 'get_deleted_certificate', transform=extract_subresource_name())
        g.keyvault_command('delete', 'delete_certificate', transform=extract_subresource_name())
        g.keyvault_command('purge', 'purge_deleted_certificate')
        g.keyvault_command('recover', 'recover_deleted_certificate', transform=extract_subresource_name())
        g.keyvault_command('set-attributes', 'update_certificate', transform=extract_subresource_name())
        g.keyvault_custom('import', 'import_certificate', transform=extract_subresource_name())
        g.keyvault_custom('download', 'download_certificate')
        g.keyvault_custom('get-default-policy', 'get_default_policy')

    with self.command_group('keyvault certificate pending', kv_data_sdk) as g:
        g.keyvault_command('merge', 'merge_certificate', transform=extract_subresource_name())
        g.keyvault_command('show', 'get_certificate_operation', transform=extract_subresource_name())
        g.keyvault_command('delete', 'delete_certificate_operation', validator=process_certificate_cancel_namespace,
                           transform=extract_subresource_name())

    with self.command_group('keyvault certificate contact', kv_data_sdk) as g:
        g.keyvault_command('list', 'get_certificate_contacts')
        g.keyvault_custom('add', 'add_certificate_contact')
        g.keyvault_custom('delete', 'delete_certificate_contact')

    with self.command_group('keyvault certificate issuer', kv_data_sdk) as g:
        g.keyvault_custom('update', 'update_certificate_issuer')
        g.keyvault_command('list', 'get_certificate_issuers')
        g.keyvault_custom('create', 'create_certificate_issuer')
        g.keyvault_command('show', 'get_certificate_issuer')
        g.keyvault_command('delete', 'delete_certificate_issuer')

    with self.command_group('keyvault certificate issuer admin', kv_data_sdk) as g:
        g.keyvault_custom('list', 'list_certificate_issuer_admins')
        g.keyvault_custom('add', 'add_certificate_issuer_admin')
        g.keyvault_custom('delete', 'delete_certificate_issuer_admin')

    with self.command_group('keyvault role', kv_data_sdk, is_preview=True):
        pass

    with self.command_group('keyvault role assignment', kv_data_sdk) as g:
        g.keyvault_custom('delete', 'delete_role_assignment')
        g.keyvault_custom('list', 'list_role_assignments', table_transformer=transform_assignment_list)
        g.keyvault_custom('create', 'create_role_assignment')

    with self.command_group('keyvault role definition', kv_data_sdk) as g:
        g.keyvault_custom('list', 'list_role_definitions', table_transformer=transform_definition_list)

    if data_api_version != '2016_10_01':
        with self.command_group('keyvault certificate', kv_data_sdk) as g:
            g.keyvault_custom('backup', 'backup_certificate',
                              doc_string_source=data_doc_string.format('backup_certificate'))
            g.keyvault_custom('restore', 'restore_certificate',
                              doc_string_source=data_doc_string.format('restore_certificate'))

    if data_api_version != '2016_10_01':
        with self.command_group('keyvault storage', kv_data_sdk) as g:
            g.keyvault_command('add', 'set_storage_account')
            g.keyvault_command('list', 'get_storage_accounts')
            g.keyvault_command('show', 'get_storage_account')
            g.keyvault_command('update', 'update_storage_account')
            g.keyvault_command('remove', 'delete_storage_account')
            g.keyvault_command('regenerate-key', 'regenerate_storage_account_key')
            g.keyvault_command('list-deleted', 'get_deleted_storage_accounts')
            g.keyvault_command('show-deleted', 'get_deleted_storage_account')
            g.keyvault_command('purge', 'purge_deleted_storage_account')
            g.keyvault_command('recover', 'recover_deleted_storage_account')
            g.keyvault_custom('backup',
                              'backup_storage_account',
                              doc_string_source=data_doc_string.format('backup_storage_account'))
            g.keyvault_custom('restore',
                              'restore_storage_account',
                              doc_string_source=data_doc_string.format('restore_storage_account'))

    if data_api_version != '2016_10_01':
        with self.command_group('keyvault storage sas-definition', kv_data_sdk) as g:
            g.keyvault_command('create',
                               'set_sas_definition',
                               doc_string_source=data_doc_string.format('set_sas_definition'))
            g.keyvault_command('list', 'get_sas_definitions')
            g.keyvault_command('show', 'get_sas_definition')
            g.keyvault_command('update',
                               'update_sas_definition',
                               doc_string_source=data_doc_string.format('update_sas_definition'))
            g.keyvault_command('delete', 'delete_sas_definition')
            g.keyvault_command('list-deleted', 'get_deleted_sas_definitions')
            g.keyvault_command('show-deleted', 'get_deleted_sas_definition')
            g.keyvault_command('recover', 'recover_deleted_sas_definition')<|MERGE_RESOLUTION|>--- conflicted
+++ resolved
@@ -153,12 +153,9 @@
         g.keyvault_custom('restore', 'restore_key', doc_string_source=data_doc_string.format('restore_key'))
         g.keyvault_custom('import', 'import_key')
         g.keyvault_custom('download', 'download_key')
-<<<<<<< HEAD
         g.keyvault_custom('get-policy-template', 'get_policy_template')
-=======
         g.keyvault_command('encrypt', 'encrypt', is_preview=True)
         g.keyvault_command('decrypt', 'decrypt', is_preview=True)
->>>>>>> ff371b70
 
     with self.command_group('keyvault secret', kv_data_sdk) as g:
         g.keyvault_command('list', 'get_secrets',
