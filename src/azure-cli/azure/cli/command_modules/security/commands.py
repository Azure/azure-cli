--- conflicted
+++ resolved
@@ -20,14 +20,11 @@
                               cf_security_assessment,
                               cf_security_assessment_metadata,
                               cf_security_sub_assessment,
-<<<<<<< HEAD
                               cf_security_adaptive_network_hardenings,
-=======
                               cf_security_iot_solution,
                               cf_security_iot_analytics,
                               cf_security_iot_alerts,
                               cf_security_iot_recommendations,
->>>>>>> ff371b70
                               cf_security_regulatory_compliance_standards,
                               cf_security_regulatory_compliance_control,
                               cf_security_regulatory_compliance_assessment)
@@ -144,12 +141,13 @@
         client_factory=cf_security_sub_assessment
     )
 
-<<<<<<< HEAD
+    adaptive_network_hardenings
     security_adaptive_network_hardenings_sdk = CliCommandType(
         operations_tmpl='azure.mgmt.security.operations#AdaptiveNetworkhardeningsOperations.{}',
         client_factory=cf_security_adaptive_network_hardenings,
         operation_group='security_adaptive_network_hardenings'
-=======
+    )
+
     security_iot_solution_sdk = CliCommandType(
         operations_tmpl='azure.mgmt.security.operations#IotSolutionOperations.{}',
         client_factory=cf_security_iot_solution
@@ -168,7 +166,6 @@
     security_iot_recommendations_sdk = CliCommandType(
         operations_tmpl='azure.mgmt.security.operations#IotRecommendationsOperations.{}',
         client_factory=cf_security_iot_recommendations
->>>>>>> ff371b70
     )
 
     with self.command_group('security regulatory-compliance-standards',
@@ -296,13 +293,12 @@
         g.custom_command('list', 'list_security_sub_assessments')
         g.custom_command('show', 'get_security_sub_assessment')
 
-<<<<<<< HEAD
     with self.command_group('security adaptive_network_hardenings',
                             security_adaptive_network_hardenings_sdk,
                             client_factory=cf_security_adaptive_network_hardenings) as g:
         g.custom_command('show', 'get_security_adaptive_network_hardenings')
         g.custom_command('list', 'list_security_adaptive_network_hardenings')
-=======
+
     with self.command_group('security iot-solution',
                             security_iot_solution_sdk,
                             client_factory=cf_security_iot_solution) as g:
@@ -330,7 +326,6 @@
                             client_factory=cf_security_iot_recommendations) as g:
         g.custom_command('list', 'list_security_iot_recommendations')
         g.custom_show_command('show', 'show_security_iot_recommendations')
->>>>>>> ff371b70
 
     with self.command_group('security', is_preview=True):
         pass