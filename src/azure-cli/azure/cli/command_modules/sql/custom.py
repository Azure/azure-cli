--- conflicted
+++ resolved
@@ -1707,7 +1707,7 @@
         compute_model=None,
         requested_backup_storage_redundancy=None,
         maintenance_configuration_id=None,
-<<<<<<< HEAD
+        preferred_enclave_type=None):
         assign_identity=False,
         user_assigned_identity_id=None,
         keys=None,
@@ -1715,9 +1715,6 @@
         federated_client_id=None,
         keys_to_remove=None,
         availability_zone=None):
-=======
-        preferred_enclave_type=None):
->>>>>>> 1004295e
     '''
     Applies requested parameters to a db resource instance for a DB update.
     '''
@@ -3196,15 +3193,12 @@
         requested_backup_storage_redundancy,
         high_availability_replica_count,
         zone_redundant,
-<<<<<<< HEAD
+        service_objective,
         assign_identity=False,
         user_assigned_identity_id=None,
         keys=None,
         encryption_protector=None,
         federated_client_id=None,
-=======
-        service_objective,
->>>>>>> 1004295e
         **kwargs):
     '''
     Restores an existing database (i.e. create with 'RestoreLongTermRetentionBackup' create mode.)
@@ -3228,10 +3222,7 @@
     kwargs['requested_backup_storage_redundancy'] = requested_backup_storage_redundancy
     kwargs['high_availability_replica_count'] = high_availability_replica_count
     kwargs['zone_redundant'] = zone_redundant
-<<<<<<< HEAD
-=======
     kwargs['service_objective'] = service_objective
->>>>>>> 1004295e
 
     # Check backup storage redundancy configurations
     if _should_show_backup_storage_redundancy_warnings(kwargs['location']):
@@ -3269,15 +3260,73 @@
         requested_backup_storage_redundancy,
         high_availability_replica_count,
         zone_redundant,
-<<<<<<< HEAD
+        service_objective,
+        **kwargs):
+    '''
+    Restores an existing database (i.e. create with 'RestoreGeoBackup' create mode.)
+    '''
+
+    if not target_resource_group_name or not target_server_name or not target_database_name:
+        raise CLIError('Please specify target resource(s). '
+                       'Target resource group, target server, and target database '
+                       'are all required to restore Geo-redundant backup.')
+
+    if not geo_backup_id:
+        raise CLIError('Please specify a geo redundant backup.')
+
+    kwargs['location'] = _get_server_location(
+        cmd.cli_ctx,
+        server_name=target_server_name,
+        resource_group_name=target_resource_group_name)
+
+    kwargs['create_mode'] = CreateMode.RECOVERY
+    kwargs['recoverableDatabaseId'] = geo_backup_id
+    kwargs['requested_backup_storage_redundancy'] = requested_backup_storage_redundancy
+    kwargs['high_availability_replica_count'] = high_availability_replica_count
+    kwargs['zone_redundant'] = zone_redundant
+    kwargs['service_objective'] = service_objective
+
+    # Check backup storage redundancy configurations
+    if _should_show_backup_storage_redundancy_warnings(kwargs['location']):
+        if not kwargs['requested_backup_storage_redundancy']:
+            _backup_storage_redundancy_take_source_warning()
+        if kwargs['requested_backup_storage_redundancy'] == 'Geo':
+            _backup_storage_redundancy_specify_geo_warning()
+
+    return client.begin_create_or_update(
+        database_name=target_database_name,
+        server_name=target_server_name,
+        resource_group_name=target_resource_group_name,
+        parameters=kwargs)
+
+
+def list_geo_backups(
+        client,
+        server_name,
+        resource_group_name):
+    '''
+    Gets the geo redundant backups for a server
+    '''
+    return client.list_by_server(
+        resource_group_name=resource_group_name,
+        server_name=server_name)
+
+
+def restore_geo_backup(
+        cmd,
+        client,
+        geo_backup_id,
+        target_database_name,
+        target_server_name,
+        target_resource_group_name,
+        requested_backup_storage_redundancy,
+        high_availability_replica_count,
+        zone_redundant,
         assign_identity=False,
         user_assigned_identity_id=None,
         keys=None,
         encryption_protector=None,
         federated_client_id=None,
-=======
-        service_objective,
->>>>>>> 1004295e
         **kwargs):
     '''
     Restores an existing database (i.e. create with 'RestoreGeoBackup' create mode.)
@@ -3301,10 +3350,6 @@
     kwargs['requested_backup_storage_redundancy'] = requested_backup_storage_redundancy
     kwargs['high_availability_replica_count'] = high_availability_replica_count
     kwargs['zone_redundant'] = zone_redundant
-<<<<<<< HEAD
-=======
-    kwargs['service_objective'] = service_objective
->>>>>>> 1004295e
 
     # Check backup storage redundancy configurations
     if _should_show_backup_storage_redundancy_warnings(kwargs['location']):
