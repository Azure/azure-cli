--- conflicted
+++ resolved
@@ -248,10 +248,7 @@
         self.cmd('az storage account create -n {} -g {} --allow-blob-public-access false'.format(name3, resource_group),
                  checks=[JMESPathCheck('allowBlobPublicAccess', False)])
 
-<<<<<<< HEAD
-=======
     @AllowLargeResponse()
->>>>>>> c9e1b504
     @api_version_constraint(ResourceType.MGMT_STORAGE, min_api='2019-04-01')
     @ResourceGroupPreparer(location='eastus', name_prefix='cli_storage_account')
     @StorageAccountPreparer(name_prefix='blob')
