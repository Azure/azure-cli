--- conflicted
+++ resolved
@@ -75,15 +75,11 @@
                   'workspace-setting',
                   'assessment',
                   'assessment-metadata',
-<<<<<<< HEAD
-                  'allowed_connections',
-                  'sub-assessment']:
-=======
                   'sub-assessment',
                   'regulatory-compliance-standards',
                   'regulatory-compliance-controls',
-                  'regulatory-compliance-assessments']:
->>>>>>> e0a1a126
+                  'regulatory-compliance-assessments',
+                  'allowed_connections']:
         with self.argument_context('security {}'.format(scope)) as c:
             c.argument(
                 'resource_group_name',
