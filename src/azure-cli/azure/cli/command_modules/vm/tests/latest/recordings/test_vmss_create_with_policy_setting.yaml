interactions:
- request:
    body: null
    headers:
      Accept:
      - application/json
      Accept-Encoding:
      - gzip, deflate
      CommandName:
      - vmss create
      Connection:
      - keep-alive
      ParameterSetName:
      - --image --admin-password -g -n --instance-count --generate-ssh-keys --admin-username
        --max-batch-instance-percent --max-unhealthy-instance-percent --max-unhealthy-upgraded-instance-percent
        --pause-time-between-batches --prioritize-unhealthy-instances
      User-Agent:
<<<<<<< HEAD
      - AZURECLI/2.47.0 azsdk-python-azure-mgmt-resource/22.0.0 Python/3.10.11 (Linux-5.15.0-1036-azure-x86_64-with-glibc2.31)
        VSTS_7b238909-6802-4b65-b90d-184bca47f458_build_220_0
=======
      - AZURECLI/2.50.0 azsdk-python-azure-mgmt-resource/23.1.0b2 Python/3.9.13 (Windows-10-10.0.22621-SP0)
>>>>>>> 13d0ab0a
    method: GET
    uri: https://management.azure.com/subscriptions/00000000-0000-0000-0000-000000000000/resourcegroups/cli_test_vmss_create_with_policy_setting000001?api-version=2022-09-01
  response:
    body:
<<<<<<< HEAD
      string: '{"id":"/subscriptions/00000000-0000-0000-0000-000000000000/resourceGroups/cli_test_vmss_create_with_policy_setting000001","name":"cli_test_vmss_create_with_policy_setting000001","type":"Microsoft.Resources/resourceGroups","location":"westus","tags":{"product":"azurecli","cause":"automation","date":"2023-05-25T13:58:54Z"},"properties":{"provisioningState":"Succeeded"}}'
=======
      string: '{"id":"/subscriptions/00000000-0000-0000-0000-000000000000/resourceGroups/cli_test_vmss_create_with_policy_setting000001","name":"cli_test_vmss_create_with_policy_setting000001","type":"Microsoft.Resources/resourceGroups","location":"westus","tags":{"product":"azurecli","cause":"automation","test":"test_vmss_create_with_policy_setting","date":"2023-07-11T08:15:55Z","module":"vm"},"properties":{"provisioningState":"Succeeded"}}'
>>>>>>> 13d0ab0a
    headers:
      cache-control:
      - no-cache
      content-length:
<<<<<<< HEAD
      - '370'
      content-type:
      - application/json; charset=utf-8
      date:
      - Thu, 25 May 2023 13:58:55 GMT
=======
      - '430'
      content-type:
      - application/json; charset=utf-8
      date:
      - Tue, 11 Jul 2023 08:15:58 GMT
>>>>>>> 13d0ab0a
      expires:
      - '-1'
      pragma:
      - no-cache
      strict-transport-security:
      - max-age=31536000; includeSubDomains
      vary:
      - Accept-Encoding
      x-content-type-options:
      - nosniff
    status:
      code: 200
      message: OK
- request:
    body: null
    headers:
      Accept:
      - application/json
      Accept-Encoding:
      - gzip, deflate
      CommandName:
      - vmss create
      Connection:
      - keep-alive
      ParameterSetName:
      - --image --admin-password -g -n --instance-count --generate-ssh-keys --admin-username
        --max-batch-instance-percent --max-unhealthy-instance-percent --max-unhealthy-upgraded-instance-percent
        --pause-time-between-batches --prioritize-unhealthy-instances
      User-Agent:
<<<<<<< HEAD
      - AZURECLI/2.47.0 azsdk-python-azure-mgmt-compute/29.1.0 Python/3.10.11 (Linux-5.15.0-1036-azure-x86_64-with-glibc2.31)
        VSTS_7b238909-6802-4b65-b90d-184bca47f458_build_220_0
=======
      - AZURECLI/2.50.0 azsdk-python-azure-mgmt-compute/30.0.0 Python/3.9.13 (Windows-10-10.0.22621-SP0)
>>>>>>> 13d0ab0a
    method: GET
    uri: https://management.azure.com/subscriptions/00000000-0000-0000-0000-000000000000/providers/Microsoft.Compute/locations/westus/publishers/Debian/artifacttypes/vmimage/offers/debian-10/skus/10/versions?$top=1&$orderby=name%20desc&api-version=2022-11-01
  response:
    body:
<<<<<<< HEAD
      string: "[\r\n  {\r\n    \"location\": \"westus\",\r\n    \"name\": \"0.20230222.1299\",\r\n
        \   \"id\": \"/Subscriptions/00000000-0000-0000-0000-000000000000/Providers/Microsoft.Compute/Locations/westus/Publishers/Debian/ArtifactTypes/VMImage/Offers/debian-10/Skus/10/Versions/0.20230222.1299\"\r\n
=======
      string: "[\r\n  {\r\n    \"location\": \"westus\",\r\n    \"name\": \"0.20230601.1398\",\r\n
        \   \"id\": \"/Subscriptions/00000000-0000-0000-0000-000000000000/Providers/Microsoft.Compute/Locations/westus/Publishers/Debian/ArtifactTypes/VMImage/Offers/debian-10/Skus/10/Versions/0.20230601.1398\"\r\n
>>>>>>> 13d0ab0a
        \ }\r\n]"
    headers:
      cache-control:
      - no-cache
      content-length:
      - '273'
      content-type:
      - application/json; charset=utf-8
      date:
<<<<<<< HEAD
      - Thu, 25 May 2023 13:58:55 GMT
=======
      - Tue, 11 Jul 2023 08:15:59 GMT
>>>>>>> 13d0ab0a
      expires:
      - '-1'
      pragma:
      - no-cache
      server:
      - Microsoft-HTTPAPI/2.0
      - Microsoft-HTTPAPI/2.0
      strict-transport-security:
      - max-age=31536000; includeSubDomains
      transfer-encoding:
      - chunked
      vary:
      - Accept-Encoding
      x-content-type-options:
      - nosniff
      x-ms-ratelimit-remaining-resource:
<<<<<<< HEAD
      - Microsoft.Compute/ListVMImagesVersionsFromLocation3Min;15992,Microsoft.Compute/ListVMImagesVersionsFromLocation30Min;43983
=======
      - Microsoft.Compute/ListVMImagesVersionsFromLocation3Min;15995,Microsoft.Compute/ListVMImagesVersionsFromLocation30Min;43982
>>>>>>> 13d0ab0a
    status:
      code: 200
      message: OK
- request:
    body: null
    headers:
      Accept:
      - application/json
      Accept-Encoding:
      - gzip, deflate
      CommandName:
      - vmss create
      Connection:
      - keep-alive
      ParameterSetName:
      - --image --admin-password -g -n --instance-count --generate-ssh-keys --admin-username
        --max-batch-instance-percent --max-unhealthy-instance-percent --max-unhealthy-upgraded-instance-percent
        --pause-time-between-batches --prioritize-unhealthy-instances
      User-Agent:
<<<<<<< HEAD
      - AZURECLI/2.47.0 azsdk-python-azure-mgmt-compute/29.1.0 Python/3.10.11 (Linux-5.15.0-1036-azure-x86_64-with-glibc2.31)
        VSTS_7b238909-6802-4b65-b90d-184bca47f458_build_220_0
=======
      - AZURECLI/2.50.0 azsdk-python-azure-mgmt-compute/30.0.0 Python/3.9.13 (Windows-10-10.0.22621-SP0)
>>>>>>> 13d0ab0a
    method: GET
    uri: https://management.azure.com/subscriptions/00000000-0000-0000-0000-000000000000/providers/Microsoft.Compute/locations/westus/publishers/Debian/artifacttypes/vmimage/offers/debian-10/skus/10/versions/0.20230601.1398?api-version=2022-11-01
  response:
    body:
      string: "{\r\n  \"properties\": {\r\n    \"hyperVGeneration\": \"V1\",\r\n    \"architecture\":
        \"x64\",\r\n    \"replicaType\": \"Unmanaged\",\r\n    \"disallowed\": {\r\n
        \     \"vmDiskType\": \"None\"\r\n    },\r\n    \"automaticOSUpgradeProperties\":
        {\r\n      \"automaticOSUpgradeSupported\": false\r\n    },\r\n    \"imageDeprecationStatus\":
        {\r\n      \"imageState\": \"Active\"\r\n    },\r\n    \"features\": [\r\n
        \     {\r\n        \"name\": \"IsAcceleratedNetworkSupported\",\r\n        \"value\":
        \"True\"\r\n      },\r\n      {\r\n        \"name\": \"DiskControllerTypes\",\r\n
        \       \"value\": \"SCSI\"\r\n      },\r\n      {\r\n        \"name\": \"IsHibernateSupported\",\r\n
        \       \"value\": \"False\"\r\n      }\r\n    ],\r\n    \"osDiskImage\":
<<<<<<< HEAD
        {\r\n      \"operatingSystem\": \"Linux\",\r\n      \"sizeInGb\": 30,\r\n
        \     \"sizeInBytes\": 32212255232\r\n    },\r\n    \"dataDiskImages\": []\r\n
        \ },\r\n  \"location\": \"westus\",\r\n  \"name\": \"0.20230222.1299\",\r\n
        \ \"id\": \"/Subscriptions/00000000-0000-0000-0000-000000000000/Providers/Microsoft.Compute/Locations/westus/Publishers/Debian/ArtifactTypes/VMImage/Offers/debian-10/Skus/10/Versions/0.20230222.1299\"\r\n}"
=======
        {\r\n      \"operatingSystem\": \"Linux\",\r\n      \"sizeInBytes\": 32212255232\r\n
        \   },\r\n    \"dataDiskImages\": []\r\n  },\r\n  \"location\": \"westus\",\r\n
        \ \"name\": \"0.20230601.1398\",\r\n  \"id\": \"/Subscriptions/00000000-0000-0000-0000-000000000000/Providers/Microsoft.Compute/Locations/westus/Publishers/Debian/ArtifactTypes/VMImage/Offers/debian-10/Skus/10/Versions/0.20230601.1398\"\r\n}"
>>>>>>> 13d0ab0a
    headers:
      cache-control:
      - no-cache
      content-length:
      - '1008'
      content-type:
      - application/json; charset=utf-8
      date:
<<<<<<< HEAD
      - Thu, 25 May 2023 13:58:56 GMT
=======
      - Tue, 11 Jul 2023 08:16:00 GMT
>>>>>>> 13d0ab0a
      expires:
      - '-1'
      pragma:
      - no-cache
      server:
      - Microsoft-HTTPAPI/2.0
      - Microsoft-HTTPAPI/2.0
      strict-transport-security:
      - max-age=31536000; includeSubDomains
      transfer-encoding:
      - chunked
      vary:
      - Accept-Encoding
      x-content-type-options:
      - nosniff
      x-ms-ratelimit-remaining-resource:
<<<<<<< HEAD
      - Microsoft.Compute/GetVMImageFromLocation3Min;12995,Microsoft.Compute/GetVMImageFromLocation30Min;73988
=======
      - Microsoft.Compute/GetVMImageFromLocation3Min;12999,Microsoft.Compute/GetVMImageFromLocation30Min;73988
>>>>>>> 13d0ab0a
    status:
      code: 200
      message: OK
- request:
    body: null
    headers:
      Accept:
      - application/json
      Accept-Encoding:
      - gzip, deflate
      CommandName:
      - vmss create
      Connection:
      - keep-alive
      ParameterSetName:
      - --image --admin-password -g -n --instance-count --generate-ssh-keys --admin-username
        --max-batch-instance-percent --max-unhealthy-instance-percent --max-unhealthy-upgraded-instance-percent
        --pause-time-between-batches --prioritize-unhealthy-instances
      User-Agent:
<<<<<<< HEAD
      - AZURECLI/2.47.0 (AAZ) azsdk-python-core/1.24.0 Python/3.10.11 (Linux-5.15.0-1036-azure-x86_64-with-glibc2.31)
        VSTS_7b238909-6802-4b65-b90d-184bca47f458_build_220_0
=======
      - AZURECLI/2.50.0 (AAZ) azsdk-python-core/1.26.0 Python/3.9.13 (Windows-10-10.0.22621-SP0)
>>>>>>> 13d0ab0a
    method: GET
    uri: https://management.azure.com/subscriptions/00000000-0000-0000-0000-000000000000/resourceGroups/cli_test_vmss_create_with_policy_setting000001/providers/Microsoft.Network/virtualNetworks?api-version=2022-01-01
  response:
    body:
      string: '{"value":[]}'
    headers:
      cache-control:
      - no-cache
      content-length:
      - '12'
      content-type:
      - application/json; charset=utf-8
      date:
<<<<<<< HEAD
      - Thu, 25 May 2023 13:58:56 GMT
=======
      - Tue, 11 Jul 2023 08:16:01 GMT
>>>>>>> 13d0ab0a
      expires:
      - '-1'
      pragma:
      - no-cache
      strict-transport-security:
      - max-age=31536000; includeSubDomains
      vary:
      - Accept-Encoding
      x-content-type-options:
      - nosniff
    status:
      code: 200
      message: OK
- request:
    body: null
    headers:
      Accept:
      - application/json
      Accept-Encoding:
      - gzip, deflate
      CommandName:
      - vmss create
      Connection:
      - keep-alive
      ParameterSetName:
      - --image --admin-password -g -n --instance-count --generate-ssh-keys --admin-username
        --max-batch-instance-percent --max-unhealthy-instance-percent --max-unhealthy-upgraded-instance-percent
        --pause-time-between-batches --prioritize-unhealthy-instances
      User-Agent:
<<<<<<< HEAD
      - AZURECLI/2.47.0 azsdk-python-azure-mgmt-compute/29.1.0 Python/3.10.11 (Linux-5.15.0-1036-azure-x86_64-with-glibc2.31)
        VSTS_7b238909-6802-4b65-b90d-184bca47f458_build_220_0
=======
      - AZURECLI/2.50.0 azsdk-python-azure-mgmt-compute/30.0.0 Python/3.9.13 (Windows-10-10.0.22621-SP0)
>>>>>>> 13d0ab0a
    method: GET
    uri: https://management.azure.com/subscriptions/00000000-0000-0000-0000-000000000000/providers/Microsoft.Compute/locations/westus/publishers/Debian/artifacttypes/vmimage/offers/debian-10/skus/10/versions?$top=1&$orderby=name%20desc&api-version=2022-11-01
  response:
    body:
<<<<<<< HEAD
      string: "[\r\n  {\r\n    \"location\": \"westus\",\r\n    \"name\": \"0.20230222.1299\",\r\n
        \   \"id\": \"/Subscriptions/00000000-0000-0000-0000-000000000000/Providers/Microsoft.Compute/Locations/westus/Publishers/Debian/ArtifactTypes/VMImage/Offers/debian-10/Skus/10/Versions/0.20230222.1299\"\r\n
=======
      string: "[\r\n  {\r\n    \"location\": \"westus\",\r\n    \"name\": \"0.20230601.1398\",\r\n
        \   \"id\": \"/Subscriptions/00000000-0000-0000-0000-000000000000/Providers/Microsoft.Compute/Locations/westus/Publishers/Debian/ArtifactTypes/VMImage/Offers/debian-10/Skus/10/Versions/0.20230601.1398\"\r\n
>>>>>>> 13d0ab0a
        \ }\r\n]"
    headers:
      cache-control:
      - no-cache
      content-length:
      - '273'
      content-type:
      - application/json; charset=utf-8
      date:
<<<<<<< HEAD
      - Thu, 25 May 2023 13:58:57 GMT
=======
      - Tue, 11 Jul 2023 08:16:01 GMT
>>>>>>> 13d0ab0a
      expires:
      - '-1'
      pragma:
      - no-cache
      server:
      - Microsoft-HTTPAPI/2.0
      - Microsoft-HTTPAPI/2.0
      strict-transport-security:
      - max-age=31536000; includeSubDomains
      transfer-encoding:
      - chunked
      vary:
      - Accept-Encoding
      x-content-type-options:
      - nosniff
      x-ms-ratelimit-remaining-resource:
<<<<<<< HEAD
      - Microsoft.Compute/ListVMImagesVersionsFromLocation3Min;15991,Microsoft.Compute/ListVMImagesVersionsFromLocation30Min;43982
=======
      - Microsoft.Compute/ListVMImagesVersionsFromLocation3Min;15994,Microsoft.Compute/ListVMImagesVersionsFromLocation30Min;43981
>>>>>>> 13d0ab0a
    status:
      code: 200
      message: OK
- request:
    body: null
    headers:
      Accept:
      - application/json
      Accept-Encoding:
      - gzip, deflate
      CommandName:
      - vmss create
      Connection:
      - keep-alive
      ParameterSetName:
      - --image --admin-password -g -n --instance-count --generate-ssh-keys --admin-username
        --max-batch-instance-percent --max-unhealthy-instance-percent --max-unhealthy-upgraded-instance-percent
        --pause-time-between-batches --prioritize-unhealthy-instances
      User-Agent:
<<<<<<< HEAD
      - AZURECLI/2.47.0 azsdk-python-azure-mgmt-compute/29.1.0 Python/3.10.11 (Linux-5.15.0-1036-azure-x86_64-with-glibc2.31)
        VSTS_7b238909-6802-4b65-b90d-184bca47f458_build_220_0
=======
      - AZURECLI/2.50.0 azsdk-python-azure-mgmt-compute/30.0.0 Python/3.9.13 (Windows-10-10.0.22621-SP0)
>>>>>>> 13d0ab0a
    method: GET
    uri: https://management.azure.com/subscriptions/00000000-0000-0000-0000-000000000000/providers/Microsoft.Compute/locations/westus/publishers/Debian/artifacttypes/vmimage/offers/debian-10/skus/10/versions/0.20230601.1398?api-version=2022-11-01
  response:
    body:
      string: "{\r\n  \"properties\": {\r\n    \"hyperVGeneration\": \"V1\",\r\n    \"architecture\":
        \"x64\",\r\n    \"replicaType\": \"Unmanaged\",\r\n    \"disallowed\": {\r\n
        \     \"vmDiskType\": \"None\"\r\n    },\r\n    \"automaticOSUpgradeProperties\":
        {\r\n      \"automaticOSUpgradeSupported\": false\r\n    },\r\n    \"imageDeprecationStatus\":
        {\r\n      \"imageState\": \"Active\"\r\n    },\r\n    \"features\": [\r\n
        \     {\r\n        \"name\": \"IsAcceleratedNetworkSupported\",\r\n        \"value\":
        \"True\"\r\n      },\r\n      {\r\n        \"name\": \"DiskControllerTypes\",\r\n
        \       \"value\": \"SCSI\"\r\n      },\r\n      {\r\n        \"name\": \"IsHibernateSupported\",\r\n
        \       \"value\": \"False\"\r\n      }\r\n    ],\r\n    \"osDiskImage\":
<<<<<<< HEAD
        {\r\n      \"operatingSystem\": \"Linux\",\r\n      \"sizeInGb\": 30,\r\n
        \     \"sizeInBytes\": 32212255232\r\n    },\r\n    \"dataDiskImages\": []\r\n
        \ },\r\n  \"location\": \"westus\",\r\n  \"name\": \"0.20230222.1299\",\r\n
        \ \"id\": \"/Subscriptions/00000000-0000-0000-0000-000000000000/Providers/Microsoft.Compute/Locations/westus/Publishers/Debian/ArtifactTypes/VMImage/Offers/debian-10/Skus/10/Versions/0.20230222.1299\"\r\n}"
=======
        {\r\n      \"operatingSystem\": \"Linux\",\r\n      \"sizeInBytes\": 32212255232\r\n
        \   },\r\n    \"dataDiskImages\": []\r\n  },\r\n  \"location\": \"westus\",\r\n
        \ \"name\": \"0.20230601.1398\",\r\n  \"id\": \"/Subscriptions/00000000-0000-0000-0000-000000000000/Providers/Microsoft.Compute/Locations/westus/Publishers/Debian/ArtifactTypes/VMImage/Offers/debian-10/Skus/10/Versions/0.20230601.1398\"\r\n}"
>>>>>>> 13d0ab0a
    headers:
      cache-control:
      - no-cache
      content-length:
      - '1008'
      content-type:
      - application/json; charset=utf-8
      date:
<<<<<<< HEAD
      - Thu, 25 May 2023 13:58:57 GMT
=======
      - Tue, 11 Jul 2023 08:16:03 GMT
>>>>>>> 13d0ab0a
      expires:
      - '-1'
      pragma:
      - no-cache
      server:
      - Microsoft-HTTPAPI/2.0
      - Microsoft-HTTPAPI/2.0
      strict-transport-security:
      - max-age=31536000; includeSubDomains
      transfer-encoding:
      - chunked
      vary:
      - Accept-Encoding
      x-content-type-options:
      - nosniff
      x-ms-ratelimit-remaining-resource:
<<<<<<< HEAD
      - Microsoft.Compute/GetVMImageFromLocation3Min;12994,Microsoft.Compute/GetVMImageFromLocation30Min;73987
=======
      - Microsoft.Compute/GetVMImageFromLocation3Min;12998,Microsoft.Compute/GetVMImageFromLocation30Min;73987
>>>>>>> 13d0ab0a
    status:
      code: 200
      message: OK
- request:
    body: null
    headers:
      Accept:
      - application/json
      Accept-Encoding:
      - gzip, deflate
      CommandName:
      - vmss create
      Connection:
      - keep-alive
      ParameterSetName:
      - --image --admin-password -g -n --instance-count --generate-ssh-keys --admin-username
        --max-batch-instance-percent --max-unhealthy-instance-percent --max-unhealthy-upgraded-instance-percent
        --pause-time-between-batches --prioritize-unhealthy-instances
      User-Agent:
<<<<<<< HEAD
      - AZURECLI/2.47.0 azsdk-python-azure-mgmt-compute/29.1.0 Python/3.10.11 (Linux-5.15.0-1036-azure-x86_64-with-glibc2.31)
        VSTS_7b238909-6802-4b65-b90d-184bca47f458_build_220_0
=======
      - AZURECLI/2.50.0 azsdk-python-azure-mgmt-compute/30.0.0 Python/3.9.13 (Windows-10-10.0.22621-SP0)
>>>>>>> 13d0ab0a
    method: GET
    uri: https://management.azure.com/subscriptions/00000000-0000-0000-0000-000000000000/providers/Microsoft.Compute/locations/westus/publishers/Debian/artifacttypes/vmimage/offers/debian-10/skus/10/versions?$top=1&$orderby=name%20desc&api-version=2022-11-01
  response:
    body:
<<<<<<< HEAD
      string: "[\r\n  {\r\n    \"location\": \"westus\",\r\n    \"name\": \"0.20230222.1299\",\r\n
        \   \"id\": \"/Subscriptions/00000000-0000-0000-0000-000000000000/Providers/Microsoft.Compute/Locations/westus/Publishers/Debian/ArtifactTypes/VMImage/Offers/debian-10/Skus/10/Versions/0.20230222.1299\"\r\n
=======
      string: "[\r\n  {\r\n    \"location\": \"westus\",\r\n    \"name\": \"0.20230601.1398\",\r\n
        \   \"id\": \"/Subscriptions/00000000-0000-0000-0000-000000000000/Providers/Microsoft.Compute/Locations/westus/Publishers/Debian/ArtifactTypes/VMImage/Offers/debian-10/Skus/10/Versions/0.20230601.1398\"\r\n
>>>>>>> 13d0ab0a
        \ }\r\n]"
    headers:
      cache-control:
      - no-cache
      content-length:
      - '273'
      content-type:
      - application/json; charset=utf-8
      date:
<<<<<<< HEAD
      - Thu, 25 May 2023 13:58:57 GMT
=======
      - Tue, 11 Jul 2023 08:16:04 GMT
>>>>>>> 13d0ab0a
      expires:
      - '-1'
      pragma:
      - no-cache
      server:
      - Microsoft-HTTPAPI/2.0
      - Microsoft-HTTPAPI/2.0
      strict-transport-security:
      - max-age=31536000; includeSubDomains
      transfer-encoding:
      - chunked
      vary:
      - Accept-Encoding
      x-content-type-options:
      - nosniff
      x-ms-ratelimit-remaining-resource:
<<<<<<< HEAD
      - Microsoft.Compute/ListVMImagesVersionsFromLocation3Min;15990,Microsoft.Compute/ListVMImagesVersionsFromLocation30Min;43981
=======
      - Microsoft.Compute/ListVMImagesVersionsFromLocation3Min;15993,Microsoft.Compute/ListVMImagesVersionsFromLocation30Min;43980
>>>>>>> 13d0ab0a
    status:
      code: 200
      message: OK
- request:
    body: null
    headers:
      Accept:
      - application/json
      Accept-Encoding:
      - gzip, deflate
      CommandName:
      - vmss create
      Connection:
      - keep-alive
      ParameterSetName:
      - --image --admin-password -g -n --instance-count --generate-ssh-keys --admin-username
        --max-batch-instance-percent --max-unhealthy-instance-percent --max-unhealthy-upgraded-instance-percent
        --pause-time-between-batches --prioritize-unhealthy-instances
      User-Agent:
<<<<<<< HEAD
      - AZURECLI/2.47.0 azsdk-python-azure-mgmt-compute/29.1.0 Python/3.10.11 (Linux-5.15.0-1036-azure-x86_64-with-glibc2.31)
        VSTS_7b238909-6802-4b65-b90d-184bca47f458_build_220_0
=======
      - AZURECLI/2.50.0 azsdk-python-azure-mgmt-compute/30.0.0 Python/3.9.13 (Windows-10-10.0.22621-SP0)
>>>>>>> 13d0ab0a
    method: GET
    uri: https://management.azure.com/subscriptions/00000000-0000-0000-0000-000000000000/providers/Microsoft.Compute/locations/westus/publishers/Debian/artifacttypes/vmimage/offers/debian-10/skus/10/versions/0.20230601.1398?api-version=2022-11-01
  response:
    body:
      string: "{\r\n  \"properties\": {\r\n    \"hyperVGeneration\": \"V1\",\r\n    \"architecture\":
        \"x64\",\r\n    \"replicaType\": \"Unmanaged\",\r\n    \"disallowed\": {\r\n
        \     \"vmDiskType\": \"None\"\r\n    },\r\n    \"automaticOSUpgradeProperties\":
        {\r\n      \"automaticOSUpgradeSupported\": false\r\n    },\r\n    \"imageDeprecationStatus\":
        {\r\n      \"imageState\": \"Active\"\r\n    },\r\n    \"features\": [\r\n
        \     {\r\n        \"name\": \"IsAcceleratedNetworkSupported\",\r\n        \"value\":
        \"True\"\r\n      },\r\n      {\r\n        \"name\": \"DiskControllerTypes\",\r\n
        \       \"value\": \"SCSI\"\r\n      },\r\n      {\r\n        \"name\": \"IsHibernateSupported\",\r\n
        \       \"value\": \"False\"\r\n      }\r\n    ],\r\n    \"osDiskImage\":
<<<<<<< HEAD
        {\r\n      \"operatingSystem\": \"Linux\",\r\n      \"sizeInGb\": 30,\r\n
        \     \"sizeInBytes\": 32212255232\r\n    },\r\n    \"dataDiskImages\": []\r\n
        \ },\r\n  \"location\": \"westus\",\r\n  \"name\": \"0.20230222.1299\",\r\n
        \ \"id\": \"/Subscriptions/00000000-0000-0000-0000-000000000000/Providers/Microsoft.Compute/Locations/westus/Publishers/Debian/ArtifactTypes/VMImage/Offers/debian-10/Skus/10/Versions/0.20230222.1299\"\r\n}"
=======
        {\r\n      \"operatingSystem\": \"Linux\",\r\n      \"sizeInBytes\": 32212255232\r\n
        \   },\r\n    \"dataDiskImages\": []\r\n  },\r\n  \"location\": \"westus\",\r\n
        \ \"name\": \"0.20230601.1398\",\r\n  \"id\": \"/Subscriptions/00000000-0000-0000-0000-000000000000/Providers/Microsoft.Compute/Locations/westus/Publishers/Debian/ArtifactTypes/VMImage/Offers/debian-10/Skus/10/Versions/0.20230601.1398\"\r\n}"
>>>>>>> 13d0ab0a
    headers:
      cache-control:
      - no-cache
      content-length:
      - '1008'
      content-type:
      - application/json; charset=utf-8
      date:
<<<<<<< HEAD
      - Thu, 25 May 2023 13:58:58 GMT
=======
      - Tue, 11 Jul 2023 08:16:06 GMT
>>>>>>> 13d0ab0a
      expires:
      - '-1'
      pragma:
      - no-cache
      server:
      - Microsoft-HTTPAPI/2.0
      - Microsoft-HTTPAPI/2.0
      strict-transport-security:
      - max-age=31536000; includeSubDomains
      transfer-encoding:
      - chunked
      vary:
      - Accept-Encoding
      x-content-type-options:
      - nosniff
      x-ms-ratelimit-remaining-resource:
<<<<<<< HEAD
      - Microsoft.Compute/GetVMImageFromLocation3Min;12993,Microsoft.Compute/GetVMImageFromLocation30Min;73986
=======
      - Microsoft.Compute/GetVMImageFromLocation3Min;12997,Microsoft.Compute/GetVMImageFromLocation30Min;73986
>>>>>>> 13d0ab0a
    status:
      code: 200
      message: OK
- request:
    body: '{"properties": {"template": {"$schema": "https://schema.management.azure.com/schemas/2015-01-01/deploymentTemplate.json#",
      "contentVersion": "1.0.0.0", "parameters": {"adminPassword": {"type": "securestring",
      "metadata": {"description": "Secure adminPassword"}}}, "variables": {}, "resources":
      [{"name": "vrfvmssVNET", "type": "Microsoft.Network/virtualNetworks", "location":
      "westus", "apiVersion": "2015-06-15", "dependsOn": [], "tags": {}, "properties":
      {"addressSpace": {"addressPrefixes": ["10.0.0.0/16"]}, "subnets": [{"name":
      "vrfvmssSubnet", "properties": {"addressPrefix": "10.0.0.0/24"}}]}}, {"apiVersion":
      "2022-01-01", "type": "Microsoft.Network/publicIPAddresses", "name": "vrfvmssLBPublicIP",
      "location": "westus", "tags": {}, "dependsOn": [], "properties": {"publicIPAllocationMethod":
      "Dynamic"}}, {"type": "Microsoft.Network/loadBalancers", "name": "vrfvmssLB",
      "location": "westus", "tags": {}, "apiVersion": "2022-01-01", "dependsOn": ["Microsoft.Network/virtualNetworks/vrfvmssVNET",
      "Microsoft.Network/publicIpAddresses/vrfvmssLBPublicIP"], "properties": {"backendAddressPools":
      [{"name": "vrfvmssLBBEPool"}], "frontendIPConfigurations": [{"name": "loadBalancerFrontEnd",
      "properties": {"publicIPAddress": {"id": "/subscriptions/00000000-0000-0000-0000-000000000000/resourceGroups/cli_test_vmss_create_with_policy_setting000001/providers/Microsoft.Network/publicIPAddresses/vrfvmssLBPublicIP"}}}],
      "inboundNatPools": [{"name": "vrfvmssLBNatPool", "properties": {"frontendIPConfiguration":
      {"id": "[concat(resourceId(''Microsoft.Network/loadBalancers'', ''vrfvmssLB''),
      ''/frontendIPConfigurations/'', ''loadBalancerFrontEnd'')]"}, "protocol": "tcp",
      "frontendPortRangeStart": "50000", "frontendPortRangeEnd": "50119", "backendPort":
      22}}]}}, {"type": "Microsoft.Compute/virtualMachineScaleSets", "name": "vrfvmss",
      "location": "westus", "tags": {}, "apiVersion": "2023-03-01", "dependsOn": ["Microsoft.Network/virtualNetworks/vrfvmssVNET",
      "Microsoft.Network/loadBalancers/vrfvmssLB"], "properties": {"overprovision":
      true, "upgradePolicy": {"mode": "manual", "rollingUpgradePolicy": {"maxBatchInstancePercent":
      40, "maxUnhealthyInstancePercent": 40, "maxUnhealthyUpgradedInstancePercent":
      40, "pauseTimeBetweenBatches": "PT1S", "prioritizeUnhealthyInstances": true}},
      "singlePlacementGroup": null, "virtualMachineProfile": {"storageProfile": {"osDisk":
      {"createOption": "FromImage", "caching": "ReadWrite", "managedDisk": {"storageAccountType":
      null}}, "imageReference": {"publisher": "Debian", "offer": "debian-10", "sku":
<<<<<<< HEAD
      "10", "version": "latest"}}, "osProfile": {"computerNamePrefix": "vrfvmd9d9",
      "adminUsername": "myadmin", "adminPassword": "[parameters(''adminPassword'')]"},
      "networkProfile": {"networkInterfaceConfigurations": [{"name": "vrfvmd9d9Nic",
      "properties": {"ipConfigurations": [{"name": "vrfvmd9d9IPConfig", "properties":
=======
      "10", "version": "latest"}}, "osProfile": {"computerNamePrefix": "vrfvmd43e",
      "adminUsername": "myadmin", "adminPassword": "[parameters(''adminPassword'')]"},
      "networkProfile": {"networkInterfaceConfigurations": [{"name": "vrfvmd43eNic",
      "properties": {"ipConfigurations": [{"name": "vrfvmd43eIPConfig", "properties":
>>>>>>> 13d0ab0a
      {"subnet": {"id": "/subscriptions/00000000-0000-0000-0000-000000000000/resourceGroups/cli_test_vmss_create_with_policy_setting000001/providers/Microsoft.Network/virtualNetworks/vrfvmssVNET/subnets/vrfvmssSubnet"},
      "loadBalancerBackendAddressPools": [{"id": "/subscriptions/00000000-0000-0000-0000-000000000000/resourceGroups/cli_test_vmss_create_with_policy_setting000001/providers/Microsoft.Network/loadBalancers/vrfvmssLB/backendAddressPools/vrfvmssLBBEPool"}],
      "loadBalancerInboundNatPools": [{"id": "/subscriptions/00000000-0000-0000-0000-000000000000/resourceGroups/cli_test_vmss_create_with_policy_setting000001/providers/Microsoft.Network/loadBalancers/vrfvmssLB/inboundNatPools/vrfvmssLBNatPool"}]}}],
      "primary": "true"}}]}}, "orchestrationMode": "Uniform"}, "sku": {"name": "Standard_DS1_v2",
      "capacity": 1}}], "outputs": {"VMSS": {"type": "object", "value": "[reference(resourceId(''Microsoft.Compute/virtualMachineScaleSets'',
      ''vrfvmss''),providers(''Microsoft.Compute'', ''virtualMachineScaleSets'').apiVersions[0])]"}}},
      "parameters": {"adminPassword": {"value": "testPassword0"}}, "mode": "incremental"}}'
    headers:
      Accept:
      - application/json
      Accept-Encoding:
      - gzip, deflate
      CommandName:
      - vmss create
      Connection:
      - keep-alive
      Content-Length:
      - '3965'
      Content-Type:
      - application/json
      ParameterSetName:
      - --image --admin-password -g -n --instance-count --generate-ssh-keys --admin-username
        --max-batch-instance-percent --max-unhealthy-instance-percent --max-unhealthy-upgraded-instance-percent
        --pause-time-between-batches --prioritize-unhealthy-instances
      User-Agent:
<<<<<<< HEAD
      - AZURECLI/2.47.0 azsdk-python-azure-mgmt-resource/22.0.0 Python/3.10.11 (Linux-5.15.0-1036-azure-x86_64-with-glibc2.31)
        VSTS_7b238909-6802-4b65-b90d-184bca47f458_build_220_0
=======
      - AZURECLI/2.50.0 azsdk-python-azure-mgmt-resource/23.1.0b2 Python/3.9.13 (Windows-10-10.0.22621-SP0)
>>>>>>> 13d0ab0a
    method: PUT
    uri: https://management.azure.com/subscriptions/00000000-0000-0000-0000-000000000000/resourcegroups/cli_test_vmss_create_with_policy_setting000001/providers/Microsoft.Resources/deployments/mock-deployment?api-version=2022-09-01
  response:
    body:
<<<<<<< HEAD
      string: '{"id":"/subscriptions/00000000-0000-0000-0000-000000000000/resourceGroups/cli_test_vmss_create_with_policy_setting000001/providers/Microsoft.Resources/deployments/vmss_deploy_9NyVO5S68JOKMC12I8ZUBc73bErp4ujF","name":"vmss_deploy_9NyVO5S68JOKMC12I8ZUBc73bErp4ujF","type":"Microsoft.Resources/deployments","properties":{"templateHash":"15648412957098569397","parameters":{"adminPassword":{"type":"SecureString"}},"mode":"Incremental","provisioningState":"Accepted","timestamp":"2023-05-25T13:59:04.155047Z","duration":"PT0.0000987S","correlationId":"87c2a411-c1d9-4440-a671-d88f7769c05e","providers":[{"namespace":"Microsoft.Network","resourceTypes":[{"resourceType":"virtualNetworks","locations":["westus"]},{"resourceType":"publicIPAddresses","locations":["westus"]},{"resourceType":"loadBalancers","locations":["westus"]}]},{"namespace":"Microsoft.Compute","resourceTypes":[{"resourceType":"virtualMachineScaleSets","locations":["westus"]}]}],"dependencies":[{"dependsOn":[{"id":"/subscriptions/00000000-0000-0000-0000-000000000000/resourceGroups/cli_test_vmss_create_with_policy_setting000001/providers/Microsoft.Network/virtualNetworks/vrfvmssVNET","resourceType":"Microsoft.Network/virtualNetworks","resourceName":"vrfvmssVNET"},{"id":"/subscriptions/00000000-0000-0000-0000-000000000000/resourceGroups/cli_test_vmss_create_with_policy_setting000001/providers/Microsoft.Network/publicIPAddresses/vrfvmssLBPublicIP","resourceType":"Microsoft.Network/publicIPAddresses","resourceName":"vrfvmssLBPublicIP"}],"id":"/subscriptions/00000000-0000-0000-0000-000000000000/resourceGroups/cli_test_vmss_create_with_policy_setting000001/providers/Microsoft.Network/loadBalancers/vrfvmssLB","resourceType":"Microsoft.Network/loadBalancers","resourceName":"vrfvmssLB"},{"dependsOn":[{"id":"/subscriptions/00000000-0000-0000-0000-000000000000/resourceGroups/cli_test_vmss_create_with_policy_setting000001/providers/Microsoft.Network/virtualNetworks/vrfvmssVNET","resourceType":"Microsoft.Network/virtualNetworks","resourceName":"vrfvmssVNET"},{"id":"/subscriptions/00000000-0000-0000-0000-000000000000/resourceGroups/cli_test_vmss_create_with_policy_setting000001/providers/Microsoft.Network/loadBalancers/vrfvmssLB","resourceType":"Microsoft.Network/loadBalancers","resourceName":"vrfvmssLB"}],"id":"/subscriptions/00000000-0000-0000-0000-000000000000/resourceGroups/cli_test_vmss_create_with_policy_setting000001/providers/Microsoft.Compute/virtualMachineScaleSets/vrfvmss","resourceType":"Microsoft.Compute/virtualMachineScaleSets","resourceName":"vrfvmss"}]}}'
    headers:
      azure-asyncoperation:
      - https://management.azure.com/subscriptions/00000000-0000-0000-0000-000000000000/resourcegroups/cli_test_vmss_create_with_policy_setting000001/providers/Microsoft.Resources/deployments/vmss_deploy_9NyVO5S68JOKMC12I8ZUBc73bErp4ujF/operationStatuses/08585165837424437803?api-version=2022-09-01
=======
      string: '{"id":"/subscriptions/00000000-0000-0000-0000-000000000000/resourceGroups/cli_test_vmss_create_with_policy_setting000001/providers/Microsoft.Resources/deployments/vmss_deploy_mGVpVS8v9ZMbm7cMoKbXk8KqvrzwppNn","name":"vmss_deploy_mGVpVS8v9ZMbm7cMoKbXk8KqvrzwppNn","type":"Microsoft.Resources/deployments","properties":{"templateHash":"12136972422887073332","parameters":{"adminPassword":{"type":"SecureString"}},"mode":"Incremental","provisioningState":"Accepted","timestamp":"2023-07-11T08:16:16.8975914Z","duration":"PT0.0005262S","correlationId":"f6f69848-c053-473e-b816-5a8e1e9ea245","providers":[{"namespace":"Microsoft.Network","resourceTypes":[{"resourceType":"virtualNetworks","locations":["westus"]},{"resourceType":"publicIPAddresses","locations":["westus"]},{"resourceType":"loadBalancers","locations":["westus"]}]},{"namespace":"Microsoft.Compute","resourceTypes":[{"resourceType":"virtualMachineScaleSets","locations":["westus"]}]}],"dependencies":[{"dependsOn":[{"id":"/subscriptions/00000000-0000-0000-0000-000000000000/resourceGroups/cli_test_vmss_create_with_policy_setting000001/providers/Microsoft.Network/virtualNetworks/vrfvmssVNET","resourceType":"Microsoft.Network/virtualNetworks","resourceName":"vrfvmssVNET"},{"id":"/subscriptions/00000000-0000-0000-0000-000000000000/resourceGroups/cli_test_vmss_create_with_policy_setting000001/providers/Microsoft.Network/publicIPAddresses/vrfvmssLBPublicIP","resourceType":"Microsoft.Network/publicIPAddresses","resourceName":"vrfvmssLBPublicIP"}],"id":"/subscriptions/00000000-0000-0000-0000-000000000000/resourceGroups/cli_test_vmss_create_with_policy_setting000001/providers/Microsoft.Network/loadBalancers/vrfvmssLB","resourceType":"Microsoft.Network/loadBalancers","resourceName":"vrfvmssLB"},{"dependsOn":[{"id":"/subscriptions/00000000-0000-0000-0000-000000000000/resourceGroups/cli_test_vmss_create_with_policy_setting000001/providers/Microsoft.Network/virtualNetworks/vrfvmssVNET","resourceType":"Microsoft.Network/virtualNetworks","resourceName":"vrfvmssVNET"},{"id":"/subscriptions/00000000-0000-0000-0000-000000000000/resourceGroups/cli_test_vmss_create_with_policy_setting000001/providers/Microsoft.Network/loadBalancers/vrfvmssLB","resourceType":"Microsoft.Network/loadBalancers","resourceName":"vrfvmssLB"}],"id":"/subscriptions/00000000-0000-0000-0000-000000000000/resourceGroups/cli_test_vmss_create_with_policy_setting000001/providers/Microsoft.Compute/virtualMachineScaleSets/vrfvmss","resourceType":"Microsoft.Compute/virtualMachineScaleSets","resourceName":"vrfvmss"}]}}'
    headers:
      azure-asyncoperation:
      - https://management.azure.com/subscriptions/00000000-0000-0000-0000-000000000000/resourcegroups/cli_test_vmss_create_with_policy_setting000001/providers/Microsoft.Resources/deployments/vmss_deploy_mGVpVS8v9ZMbm7cMoKbXk8KqvrzwppNn/operationStatuses/08585125435117552605?api-version=2022-09-01
>>>>>>> 13d0ab0a
      cache-control:
      - no-cache
      content-length:
      - '2552'
      content-type:
      - application/json; charset=utf-8
      date:
<<<<<<< HEAD
      - Thu, 25 May 2023 13:59:04 GMT
=======
      - Tue, 11 Jul 2023 08:16:18 GMT
>>>>>>> 13d0ab0a
      expires:
      - '-1'
      pragma:
      - no-cache
      strict-transport-security:
      - max-age=31536000; includeSubDomains
      x-content-type-options:
      - nosniff
      x-ms-ratelimit-remaining-subscription-writes:
      - '1199'
    status:
      code: 201
      message: Created
- request:
    body: null
    headers:
      Accept:
      - '*/*'
      Accept-Encoding:
      - gzip, deflate
      CommandName:
      - vmss create
      Connection:
      - keep-alive
      ParameterSetName:
      - --image --admin-password -g -n --instance-count --generate-ssh-keys --admin-username
        --max-batch-instance-percent --max-unhealthy-instance-percent --max-unhealthy-upgraded-instance-percent
        --pause-time-between-batches --prioritize-unhealthy-instances
      User-Agent:
<<<<<<< HEAD
      - AZURECLI/2.47.0 azsdk-python-azure-mgmt-resource/22.0.0 Python/3.10.11 (Linux-5.15.0-1036-azure-x86_64-with-glibc2.31)
        VSTS_7b238909-6802-4b65-b90d-184bca47f458_build_220_0
    method: GET
    uri: https://management.azure.com/subscriptions/00000000-0000-0000-0000-000000000000/resourcegroups/cli_test_vmss_create_with_policy_setting000001/providers/Microsoft.Resources/deployments/mock-deployment/operationStatuses/08585165837424437803?api-version=2022-09-01
=======
      - AZURECLI/2.50.0 azsdk-python-azure-mgmt-resource/23.1.0b2 Python/3.9.13 (Windows-10-10.0.22621-SP0)
    method: GET
    uri: https://management.azure.com/subscriptions/00000000-0000-0000-0000-000000000000/resourcegroups/cli_test_vmss_create_with_policy_setting000001/providers/Microsoft.Resources/deployments/mock-deployment/operationStatuses/08585125435117552605?api-version=2022-09-01
  response:
    body:
      string: '{"status":"Running"}'
    headers:
      cache-control:
      - no-cache
      content-length:
      - '20'
      content-type:
      - application/json; charset=utf-8
      date:
      - Tue, 11 Jul 2023 08:16:20 GMT
      expires:
      - '-1'
      pragma:
      - no-cache
      strict-transport-security:
      - max-age=31536000; includeSubDomains
      vary:
      - Accept-Encoding
      x-content-type-options:
      - nosniff
    status:
      code: 200
      message: OK
- request:
    body: null
    headers:
      Accept:
      - '*/*'
      Accept-Encoding:
      - gzip, deflate
      CommandName:
      - vmss create
      Connection:
      - keep-alive
      ParameterSetName:
      - --image --admin-password -g -n --instance-count --generate-ssh-keys --admin-username
        --max-batch-instance-percent --max-unhealthy-instance-percent --max-unhealthy-upgraded-instance-percent
        --pause-time-between-batches --prioritize-unhealthy-instances
      User-Agent:
      - AZURECLI/2.50.0 azsdk-python-azure-mgmt-resource/23.1.0b2 Python/3.9.13 (Windows-10-10.0.22621-SP0)
    method: GET
    uri: https://management.azure.com/subscriptions/00000000-0000-0000-0000-000000000000/resourcegroups/cli_test_vmss_create_with_policy_setting000001/providers/Microsoft.Resources/deployments/mock-deployment/operationStatuses/08585125435117552605?api-version=2022-09-01
>>>>>>> 13d0ab0a
  response:
    body:
      string: '{"status":"Running"}'
    headers:
      cache-control:
      - no-cache
      content-length:
      - '20'
      content-type:
      - application/json; charset=utf-8
      date:
<<<<<<< HEAD
      - Thu, 25 May 2023 13:59:35 GMT
=======
      - Tue, 11 Jul 2023 08:16:51 GMT
>>>>>>> 13d0ab0a
      expires:
      - '-1'
      pragma:
      - no-cache
      strict-transport-security:
      - max-age=31536000; includeSubDomains
      vary:
      - Accept-Encoding
      x-content-type-options:
      - nosniff
    status:
      code: 200
      message: OK
- request:
    body: null
    headers:
      Accept:
      - '*/*'
      Accept-Encoding:
      - gzip, deflate
      CommandName:
      - vmss create
      Connection:
      - keep-alive
      ParameterSetName:
      - --image --admin-password -g -n --instance-count --generate-ssh-keys --admin-username
        --max-batch-instance-percent --max-unhealthy-instance-percent --max-unhealthy-upgraded-instance-percent
        --pause-time-between-batches --prioritize-unhealthy-instances
      User-Agent:
<<<<<<< HEAD
      - AZURECLI/2.47.0 azsdk-python-azure-mgmt-resource/22.0.0 Python/3.10.11 (Linux-5.15.0-1036-azure-x86_64-with-glibc2.31)
        VSTS_7b238909-6802-4b65-b90d-184bca47f458_build_220_0
    method: GET
    uri: https://management.azure.com/subscriptions/00000000-0000-0000-0000-000000000000/resourcegroups/cli_test_vmss_create_with_policy_setting000001/providers/Microsoft.Resources/deployments/mock-deployment/operationStatuses/08585165837424437803?api-version=2022-09-01
=======
      - AZURECLI/2.50.0 azsdk-python-azure-mgmt-resource/23.1.0b2 Python/3.9.13 (Windows-10-10.0.22621-SP0)
    method: GET
    uri: https://management.azure.com/subscriptions/00000000-0000-0000-0000-000000000000/resourcegroups/cli_test_vmss_create_with_policy_setting000001/providers/Microsoft.Resources/deployments/mock-deployment/operationStatuses/08585125435117552605?api-version=2022-09-01
>>>>>>> 13d0ab0a
  response:
    body:
      string: '{"status":"Succeeded"}'
    headers:
      cache-control:
      - no-cache
      content-length:
      - '22'
      content-type:
      - application/json; charset=utf-8
      date:
<<<<<<< HEAD
      - Thu, 25 May 2023 14:00:05 GMT
=======
      - Tue, 11 Jul 2023 08:17:21 GMT
>>>>>>> 13d0ab0a
      expires:
      - '-1'
      pragma:
      - no-cache
      strict-transport-security:
      - max-age=31536000; includeSubDomains
      vary:
      - Accept-Encoding
      x-content-type-options:
      - nosniff
    status:
      code: 200
      message: OK
- request:
    body: null
    headers:
      Accept:
      - '*/*'
      Accept-Encoding:
      - gzip, deflate
      CommandName:
      - vmss create
      Connection:
      - keep-alive
      ParameterSetName:
      - --image --admin-password -g -n --instance-count --generate-ssh-keys --admin-username
        --max-batch-instance-percent --max-unhealthy-instance-percent --max-unhealthy-upgraded-instance-percent
        --pause-time-between-batches --prioritize-unhealthy-instances
      User-Agent:
<<<<<<< HEAD
      - AZURECLI/2.47.0 azsdk-python-azure-mgmt-resource/22.0.0 Python/3.10.11 (Linux-5.15.0-1036-azure-x86_64-with-glibc2.31)
        VSTS_7b238909-6802-4b65-b90d-184bca47f458_build_220_0
=======
      - AZURECLI/2.50.0 azsdk-python-azure-mgmt-resource/23.1.0b2 Python/3.9.13 (Windows-10-10.0.22621-SP0)
>>>>>>> 13d0ab0a
    method: GET
    uri: https://management.azure.com/subscriptions/00000000-0000-0000-0000-000000000000/resourcegroups/cli_test_vmss_create_with_policy_setting000001/providers/Microsoft.Resources/deployments/mock-deployment?api-version=2022-09-01
  response:
    body:
<<<<<<< HEAD
      string: '{"id":"/subscriptions/00000000-0000-0000-0000-000000000000/resourceGroups/cli_test_vmss_create_with_policy_setting000001/providers/Microsoft.Resources/deployments/vmss_deploy_9NyVO5S68JOKMC12I8ZUBc73bErp4ujF","name":"vmss_deploy_9NyVO5S68JOKMC12I8ZUBc73bErp4ujF","type":"Microsoft.Resources/deployments","properties":{"templateHash":"15648412957098569397","parameters":{"adminPassword":{"type":"SecureString"}},"mode":"Incremental","provisioningState":"Succeeded","timestamp":"2023-05-25T13:59:55.6764531Z","duration":"PT51.5215048S","correlationId":"87c2a411-c1d9-4440-a671-d88f7769c05e","providers":[{"namespace":"Microsoft.Network","resourceTypes":[{"resourceType":"virtualNetworks","locations":["westus"]},{"resourceType":"publicIPAddresses","locations":["westus"]},{"resourceType":"loadBalancers","locations":["westus"]}]},{"namespace":"Microsoft.Compute","resourceTypes":[{"resourceType":"virtualMachineScaleSets","locations":["westus"]}]}],"dependencies":[{"dependsOn":[{"id":"/subscriptions/00000000-0000-0000-0000-000000000000/resourceGroups/cli_test_vmss_create_with_policy_setting000001/providers/Microsoft.Network/virtualNetworks/vrfvmssVNET","resourceType":"Microsoft.Network/virtualNetworks","resourceName":"vrfvmssVNET"},{"id":"/subscriptions/00000000-0000-0000-0000-000000000000/resourceGroups/cli_test_vmss_create_with_policy_setting000001/providers/Microsoft.Network/publicIPAddresses/vrfvmssLBPublicIP","resourceType":"Microsoft.Network/publicIPAddresses","resourceName":"vrfvmssLBPublicIP"}],"id":"/subscriptions/00000000-0000-0000-0000-000000000000/resourceGroups/cli_test_vmss_create_with_policy_setting000001/providers/Microsoft.Network/loadBalancers/vrfvmssLB","resourceType":"Microsoft.Network/loadBalancers","resourceName":"vrfvmssLB"},{"dependsOn":[{"id":"/subscriptions/00000000-0000-0000-0000-000000000000/resourceGroups/cli_test_vmss_create_with_policy_setting000001/providers/Microsoft.Network/virtualNetworks/vrfvmssVNET","resourceType":"Microsoft.Network/virtualNetworks","resourceName":"vrfvmssVNET"},{"id":"/subscriptions/00000000-0000-0000-0000-000000000000/resourceGroups/cli_test_vmss_create_with_policy_setting000001/providers/Microsoft.Network/loadBalancers/vrfvmssLB","resourceType":"Microsoft.Network/loadBalancers","resourceName":"vrfvmssLB"}],"id":"/subscriptions/00000000-0000-0000-0000-000000000000/resourceGroups/cli_test_vmss_create_with_policy_setting000001/providers/Microsoft.Compute/virtualMachineScaleSets/vrfvmss","resourceType":"Microsoft.Compute/virtualMachineScaleSets","resourceName":"vrfvmss"}],"outputs":{"vmss":{"type":"Object","value":{"singlePlacementGroup":true,"orchestrationMode":"Uniform","upgradePolicy":{"mode":"Manual","rollingUpgradePolicy":{"maxBatchInstancePercent":40,"maxUnhealthyInstancePercent":40,"maxUnhealthyUpgradedInstancePercent":40,"pauseTimeBetweenBatches":"PT1S","prioritizeUnhealthyInstances":true,"maxSurge":false,"rollbackFailedInstancesOnPolicyBreach":false}},"virtualMachineProfile":{"osProfile":{"computerNamePrefix":"vrfvmd9d9","adminUsername":"myadmin","linuxConfiguration":{"disablePasswordAuthentication":false,"provisionVMAgent":true,"enableVMAgentPlatformUpdates":false},"secrets":[],"allowExtensionOperations":true,"requireGuestProvisionSignal":true},"storageProfile":{"osDisk":{"osType":"Linux","createOption":"FromImage","caching":"ReadWrite","managedDisk":{"storageAccountType":"Premium_LRS"},"diskSizeGB":30},"imageReference":{"publisher":"Debian","offer":"debian-10","sku":"10","version":"latest"}},"networkProfile":{"networkInterfaceConfigurations":[{"name":"vrfvmd9d9Nic","properties":{"primary":true,"disableTcpStateTracking":false,"dnsSettings":{"dnsServers":[]},"enableIPForwarding":false,"ipConfigurations":[{"name":"vrfvmd9d9IPConfig","properties":{"subnet":{"id":"/subscriptions/00000000-0000-0000-0000-000000000000/resourceGroups/cli_test_vmss_create_with_policy_setting000001/providers/Microsoft.Network/virtualNetworks/vrfvmssVNET/subnets/vrfvmssSubnet"},"privateIPAddressVersion":"IPv4","loadBalancerBackendAddressPools":[{"id":"/subscriptions/00000000-0000-0000-0000-000000000000/resourceGroups/cli_test_vmss_create_with_policy_setting000001/providers/Microsoft.Network/loadBalancers/vrfvmssLB/backendAddressPools/vrfvmssLBBEPool"}],"loadBalancerInboundNatPools":[{"id":"/subscriptions/00000000-0000-0000-0000-000000000000/resourceGroups/cli_test_vmss_create_with_policy_setting000001/providers/Microsoft.Network/loadBalancers/vrfvmssLB/inboundNatPools/vrfvmssLBNatPool"}]}}]}}]}},"provisioningState":"Succeeded","overprovision":true,"doNotRunExtensionsOnOverprovisionedVMs":false,"uniqueId":"f8232726-2b79-416f-9b0f-a85d60ae8237","timeCreated":"2023-05-25T13:59:12.2157221+00:00"}}},"outputResources":[{"id":"/subscriptions/00000000-0000-0000-0000-000000000000/resourceGroups/cli_test_vmss_create_with_policy_setting000001/providers/Microsoft.Compute/virtualMachineScaleSets/vrfvmss"},{"id":"/subscriptions/00000000-0000-0000-0000-000000000000/resourceGroups/cli_test_vmss_create_with_policy_setting000001/providers/Microsoft.Network/loadBalancers/vrfvmssLB"},{"id":"/subscriptions/00000000-0000-0000-0000-000000000000/resourceGroups/cli_test_vmss_create_with_policy_setting000001/providers/Microsoft.Network/publicIPAddresses/vrfvmssLBPublicIP"},{"id":"/subscriptions/00000000-0000-0000-0000-000000000000/resourceGroups/cli_test_vmss_create_with_policy_setting000001/providers/Microsoft.Network/virtualNetworks/vrfvmssVNET"}]}}'
=======
      string: '{"id":"/subscriptions/00000000-0000-0000-0000-000000000000/resourceGroups/cli_test_vmss_create_with_policy_setting000001/providers/Microsoft.Resources/deployments/vmss_deploy_mGVpVS8v9ZMbm7cMoKbXk8KqvrzwppNn","name":"vmss_deploy_mGVpVS8v9ZMbm7cMoKbXk8KqvrzwppNn","type":"Microsoft.Resources/deployments","properties":{"templateHash":"12136972422887073332","parameters":{"adminPassword":{"type":"SecureString"}},"mode":"Incremental","provisioningState":"Succeeded","timestamp":"2023-07-11T08:17:13.401803Z","duration":"PT56.5047378S","correlationId":"f6f69848-c053-473e-b816-5a8e1e9ea245","providers":[{"namespace":"Microsoft.Network","resourceTypes":[{"resourceType":"virtualNetworks","locations":["westus"]},{"resourceType":"publicIPAddresses","locations":["westus"]},{"resourceType":"loadBalancers","locations":["westus"]}]},{"namespace":"Microsoft.Compute","resourceTypes":[{"resourceType":"virtualMachineScaleSets","locations":["westus"]}]}],"dependencies":[{"dependsOn":[{"id":"/subscriptions/00000000-0000-0000-0000-000000000000/resourceGroups/cli_test_vmss_create_with_policy_setting000001/providers/Microsoft.Network/virtualNetworks/vrfvmssVNET","resourceType":"Microsoft.Network/virtualNetworks","resourceName":"vrfvmssVNET"},{"id":"/subscriptions/00000000-0000-0000-0000-000000000000/resourceGroups/cli_test_vmss_create_with_policy_setting000001/providers/Microsoft.Network/publicIPAddresses/vrfvmssLBPublicIP","resourceType":"Microsoft.Network/publicIPAddresses","resourceName":"vrfvmssLBPublicIP"}],"id":"/subscriptions/00000000-0000-0000-0000-000000000000/resourceGroups/cli_test_vmss_create_with_policy_setting000001/providers/Microsoft.Network/loadBalancers/vrfvmssLB","resourceType":"Microsoft.Network/loadBalancers","resourceName":"vrfvmssLB"},{"dependsOn":[{"id":"/subscriptions/00000000-0000-0000-0000-000000000000/resourceGroups/cli_test_vmss_create_with_policy_setting000001/providers/Microsoft.Network/virtualNetworks/vrfvmssVNET","resourceType":"Microsoft.Network/virtualNetworks","resourceName":"vrfvmssVNET"},{"id":"/subscriptions/00000000-0000-0000-0000-000000000000/resourceGroups/cli_test_vmss_create_with_policy_setting000001/providers/Microsoft.Network/loadBalancers/vrfvmssLB","resourceType":"Microsoft.Network/loadBalancers","resourceName":"vrfvmssLB"}],"id":"/subscriptions/00000000-0000-0000-0000-000000000000/resourceGroups/cli_test_vmss_create_with_policy_setting000001/providers/Microsoft.Compute/virtualMachineScaleSets/vrfvmss","resourceType":"Microsoft.Compute/virtualMachineScaleSets","resourceName":"vrfvmss"}],"outputs":{"vmss":{"type":"Object","value":{"singlePlacementGroup":true,"orchestrationMode":"Uniform","upgradePolicy":{"mode":"Manual","rollingUpgradePolicy":{"maxBatchInstancePercent":40,"maxUnhealthyInstancePercent":40,"maxUnhealthyUpgradedInstancePercent":40,"pauseTimeBetweenBatches":"PT1S","prioritizeUnhealthyInstances":true,"maxSurge":false,"rollbackFailedInstancesOnPolicyBreach":false}},"virtualMachineProfile":{"osProfile":{"computerNamePrefix":"vrfvmd43e","adminUsername":"myadmin","linuxConfiguration":{"disablePasswordAuthentication":false,"provisionVMAgent":true,"enableVMAgentPlatformUpdates":false},"secrets":[],"allowExtensionOperations":true,"requireGuestProvisionSignal":true},"storageProfile":{"osDisk":{"osType":"Linux","createOption":"FromImage","caching":"ReadWrite","managedDisk":{"storageAccountType":"Premium_LRS"},"diskSizeGB":30},"imageReference":{"publisher":"Debian","offer":"debian-10","sku":"10","version":"latest"}},"networkProfile":{"networkInterfaceConfigurations":[{"name":"vrfvmd43eNic","properties":{"primary":true,"disableTcpStateTracking":false,"dnsSettings":{"dnsServers":[]},"enableIPForwarding":false,"ipConfigurations":[{"name":"vrfvmd43eIPConfig","properties":{"subnet":{"id":"/subscriptions/00000000-0000-0000-0000-000000000000/resourceGroups/cli_test_vmss_create_with_policy_setting000001/providers/Microsoft.Network/virtualNetworks/vrfvmssVNET/subnets/vrfvmssSubnet"},"privateIPAddressVersion":"IPv4","loadBalancerBackendAddressPools":[{"id":"/subscriptions/00000000-0000-0000-0000-000000000000/resourceGroups/cli_test_vmss_create_with_policy_setting000001/providers/Microsoft.Network/loadBalancers/vrfvmssLB/backendAddressPools/vrfvmssLBBEPool"}],"loadBalancerInboundNatPools":[{"id":"/subscriptions/00000000-0000-0000-0000-000000000000/resourceGroups/cli_test_vmss_create_with_policy_setting000001/providers/Microsoft.Network/loadBalancers/vrfvmssLB/inboundNatPools/vrfvmssLBNatPool"}]}}]}}]}},"provisioningState":"Succeeded","overprovision":true,"doNotRunExtensionsOnOverprovisionedVMs":false,"uniqueId":"074431fa-4d2d-41f3-981e-fba446e4bd70","timeCreated":"2023-07-11T08:16:42.8573047+00:00"}}},"outputResources":[{"id":"/subscriptions/00000000-0000-0000-0000-000000000000/resourceGroups/cli_test_vmss_create_with_policy_setting000001/providers/Microsoft.Compute/virtualMachineScaleSets/vrfvmss"},{"id":"/subscriptions/00000000-0000-0000-0000-000000000000/resourceGroups/cli_test_vmss_create_with_policy_setting000001/providers/Microsoft.Network/loadBalancers/vrfvmssLB"},{"id":"/subscriptions/00000000-0000-0000-0000-000000000000/resourceGroups/cli_test_vmss_create_with_policy_setting000001/providers/Microsoft.Network/publicIPAddresses/vrfvmssLBPublicIP"},{"id":"/subscriptions/00000000-0000-0000-0000-000000000000/resourceGroups/cli_test_vmss_create_with_policy_setting000001/providers/Microsoft.Network/virtualNetworks/vrfvmssVNET"}]}}'
>>>>>>> 13d0ab0a
    headers:
      cache-control:
      - no-cache
      content-length:
<<<<<<< HEAD
      - '5446'
      content-type:
      - application/json; charset=utf-8
      date:
      - Thu, 25 May 2023 14:00:05 GMT
=======
      - '5445'
      content-type:
      - application/json; charset=utf-8
      date:
      - Tue, 11 Jul 2023 08:17:21 GMT
>>>>>>> 13d0ab0a
      expires:
      - '-1'
      pragma:
      - no-cache
      strict-transport-security:
      - max-age=31536000; includeSubDomains
      vary:
      - Accept-Encoding
      x-content-type-options:
      - nosniff
    status:
      code: 200
      message: OK
- request:
    body: null
    headers:
      Accept:
      - application/json
      Accept-Encoding:
      - gzip, deflate
      CommandName:
      - vmss show
      Connection:
      - keep-alive
      ParameterSetName:
      - -g -n
      User-Agent:
<<<<<<< HEAD
      - AZURECLI/2.47.0 azsdk-python-azure-mgmt-compute/29.1.0 Python/3.10.11 (Linux-5.15.0-1036-azure-x86_64-with-glibc2.31)
        VSTS_7b238909-6802-4b65-b90d-184bca47f458_build_220_0
=======
      - AZURECLI/2.50.0 azsdk-python-azure-mgmt-compute/30.0.0 Python/3.9.13 (Windows-10-10.0.22621-SP0)
>>>>>>> 13d0ab0a
    method: GET
    uri: https://management.azure.com/subscriptions/00000000-0000-0000-0000-000000000000/resourceGroups/cli_test_vmss_create_with_policy_setting000001/providers/Microsoft.Compute/virtualMachineScaleSets/vrfvmss?api-version=2023-03-01
  response:
    body:
      string: "{\r\n  \"name\": \"vrfvmss\",\r\n  \"id\": \"/subscriptions/00000000-0000-0000-0000-000000000000/resourceGroups/cli_test_vmss_create_with_policy_setting000001/providers/Microsoft.Compute/virtualMachineScaleSets/vrfvmss\",\r\n
        \ \"type\": \"Microsoft.Compute/virtualMachineScaleSets\",\r\n  \"location\":
        \"westus\",\r\n  \"tags\": {},\r\n  \"sku\": {\r\n    \"name\": \"Standard_DS1_v2\",\r\n
        \   \"tier\": \"Standard\",\r\n    \"capacity\": 1\r\n  },\r\n  \"properties\":
        {\r\n    \"singlePlacementGroup\": true,\r\n    \"orchestrationMode\": \"Uniform\",\r\n
        \   \"upgradePolicy\": {\r\n      \"mode\": \"Manual\",\r\n      \"rollingUpgradePolicy\":
        {\r\n        \"maxBatchInstancePercent\": 40,\r\n        \"maxUnhealthyInstancePercent\":
        40,\r\n        \"maxUnhealthyUpgradedInstancePercent\": 40,\r\n        \"pauseTimeBetweenBatches\":
        \"PT1S\",\r\n        \"prioritizeUnhealthyInstances\": true,\r\n        \"maxSurge\":
        false,\r\n        \"rollbackFailedInstancesOnPolicyBreach\": false\r\n      }\r\n
        \   },\r\n    \"virtualMachineProfile\": {\r\n      \"osProfile\": {\r\n        \"computerNamePrefix\":
<<<<<<< HEAD
        \"vrfvmd9d9\",\r\n        \"adminUsername\": \"myadmin\",\r\n        \"linuxConfiguration\":
=======
        \"vrfvmd43e\",\r\n        \"adminUsername\": \"myadmin\",\r\n        \"linuxConfiguration\":
>>>>>>> 13d0ab0a
        {\r\n          \"disablePasswordAuthentication\": false,\r\n          \"provisionVMAgent\":
        true,\r\n          \"enableVMAgentPlatformUpdates\": false\r\n        },\r\n
        \       \"secrets\": [],\r\n        \"allowExtensionOperations\": true,\r\n
        \       \"requireGuestProvisionSignal\": true\r\n      },\r\n      \"storageProfile\":
        {\r\n        \"osDisk\": {\r\n          \"osType\": \"Linux\",\r\n          \"createOption\":
        \"FromImage\",\r\n          \"caching\": \"ReadWrite\",\r\n          \"managedDisk\":
        {\r\n            \"storageAccountType\": \"Premium_LRS\"\r\n          },\r\n
        \         \"diskSizeGB\": 30\r\n        },\r\n        \"imageReference\":
        {\r\n          \"publisher\": \"Debian\",\r\n          \"offer\": \"debian-10\",\r\n
        \         \"sku\": \"10\",\r\n          \"version\": \"latest\"\r\n        }\r\n
<<<<<<< HEAD
        \     },\r\n      \"networkProfile\": {\"networkInterfaceConfigurations\":[{\"name\":\"vrfvmd9d9Nic\",\"properties\":{\"primary\":true,\"disableTcpStateTracking\":false,\"dnsSettings\":{\"dnsServers\":[]},\"enableIPForwarding\":false,\"ipConfigurations\":[{\"name\":\"vrfvmd9d9IPConfig\",\"properties\":{\"subnet\":{\"id\":\"/subscriptions/00000000-0000-0000-0000-000000000000/resourceGroups/cli_test_vmss_create_with_policy_setting000001/providers/Microsoft.Network/virtualNetworks/vrfvmssVNET/subnets/vrfvmssSubnet\"},\"privateIPAddressVersion\":\"IPv4\",\"loadBalancerBackendAddressPools\":[{\"id\":\"/subscriptions/00000000-0000-0000-0000-000000000000/resourceGroups/cli_test_vmss_create_with_policy_setting000001/providers/Microsoft.Network/loadBalancers/vrfvmssLB/backendAddressPools/vrfvmssLBBEPool\"}],\"loadBalancerInboundNatPools\":[{\"id\":\"/subscriptions/00000000-0000-0000-0000-000000000000/resourceGroups/cli_test_vmss_create_with_policy_setting000001/providers/Microsoft.Network/loadBalancers/vrfvmssLB/inboundNatPools/vrfvmssLBNatPool\"}]}}]}}]}\r\n
        \   },\r\n    \"provisioningState\": \"Succeeded\",\r\n    \"overprovision\":
        true,\r\n    \"doNotRunExtensionsOnOverprovisionedVMs\": false,\r\n    \"uniqueId\":
        \"f8232726-2b79-416f-9b0f-a85d60ae8237\",\r\n    \"timeCreated\": \"2023-05-25T13:59:12.2157221+00:00\"\r\n
=======
        \     },\r\n      \"networkProfile\": {\"networkInterfaceConfigurations\":[{\"name\":\"vrfvmd43eNic\",\"properties\":{\"primary\":true,\"disableTcpStateTracking\":false,\"dnsSettings\":{\"dnsServers\":[]},\"enableIPForwarding\":false,\"ipConfigurations\":[{\"name\":\"vrfvmd43eIPConfig\",\"properties\":{\"subnet\":{\"id\":\"/subscriptions/00000000-0000-0000-0000-000000000000/resourceGroups/cli_test_vmss_create_with_policy_setting000001/providers/Microsoft.Network/virtualNetworks/vrfvmssVNET/subnets/vrfvmssSubnet\"},\"privateIPAddressVersion\":\"IPv4\",\"loadBalancerBackendAddressPools\":[{\"id\":\"/subscriptions/00000000-0000-0000-0000-000000000000/resourceGroups/cli_test_vmss_create_with_policy_setting000001/providers/Microsoft.Network/loadBalancers/vrfvmssLB/backendAddressPools/vrfvmssLBBEPool\"}],\"loadBalancerInboundNatPools\":[{\"id\":\"/subscriptions/00000000-0000-0000-0000-000000000000/resourceGroups/cli_test_vmss_create_with_policy_setting000001/providers/Microsoft.Network/loadBalancers/vrfvmssLB/inboundNatPools/vrfvmssLBNatPool\"}]}}]}}]}\r\n
        \   },\r\n    \"provisioningState\": \"Succeeded\",\r\n    \"overprovision\":
        true,\r\n    \"doNotRunExtensionsOnOverprovisionedVMs\": false,\r\n    \"uniqueId\":
        \"074431fa-4d2d-41f3-981e-fba446e4bd70\",\r\n    \"timeCreated\": \"2023-07-11T08:16:42.8573047+00:00\"\r\n
>>>>>>> 13d0ab0a
        \ }\r\n}"
    headers:
      cache-control:
      - no-cache
      content-length:
      - '3047'
      content-type:
      - application/json; charset=utf-8
      date:
<<<<<<< HEAD
      - Thu, 25 May 2023 14:00:06 GMT
=======
      - Tue, 11 Jul 2023 08:17:22 GMT
>>>>>>> 13d0ab0a
      expires:
      - '-1'
      pragma:
      - no-cache
      server:
      - Microsoft-HTTPAPI/2.0
      - Microsoft-HTTPAPI/2.0
      strict-transport-security:
      - max-age=31536000; includeSubDomains
      transfer-encoding:
      - chunked
      vary:
      - Accept-Encoding
      x-content-type-options:
      - nosniff
      x-ms-ratelimit-remaining-resource:
<<<<<<< HEAD
      - Microsoft.Compute/GetVMScaleSet3Min;369,Microsoft.Compute/GetVMScaleSet30Min;2478
=======
      - Microsoft.Compute/GetVMScaleSet3Min;362,Microsoft.Compute/GetVMScaleSet30Min;2475
>>>>>>> 13d0ab0a
    status:
      code: 200
      message: OK
version: 1<|MERGE_RESOLUTION|>--- conflicted
+++ resolved
@@ -15,84 +15,57 @@
         --max-batch-instance-percent --max-unhealthy-instance-percent --max-unhealthy-upgraded-instance-percent
         --pause-time-between-batches --prioritize-unhealthy-instances
       User-Agent:
-<<<<<<< HEAD
-      - AZURECLI/2.47.0 azsdk-python-azure-mgmt-resource/22.0.0 Python/3.10.11 (Linux-5.15.0-1036-azure-x86_64-with-glibc2.31)
-        VSTS_7b238909-6802-4b65-b90d-184bca47f458_build_220_0
-=======
       - AZURECLI/2.50.0 azsdk-python-azure-mgmt-resource/23.1.0b2 Python/3.9.13 (Windows-10-10.0.22621-SP0)
->>>>>>> 13d0ab0a
     method: GET
     uri: https://management.azure.com/subscriptions/00000000-0000-0000-0000-000000000000/resourcegroups/cli_test_vmss_create_with_policy_setting000001?api-version=2022-09-01
   response:
     body:
-<<<<<<< HEAD
-      string: '{"id":"/subscriptions/00000000-0000-0000-0000-000000000000/resourceGroups/cli_test_vmss_create_with_policy_setting000001","name":"cli_test_vmss_create_with_policy_setting000001","type":"Microsoft.Resources/resourceGroups","location":"westus","tags":{"product":"azurecli","cause":"automation","date":"2023-05-25T13:58:54Z"},"properties":{"provisioningState":"Succeeded"}}'
-=======
       string: '{"id":"/subscriptions/00000000-0000-0000-0000-000000000000/resourceGroups/cli_test_vmss_create_with_policy_setting000001","name":"cli_test_vmss_create_with_policy_setting000001","type":"Microsoft.Resources/resourceGroups","location":"westus","tags":{"product":"azurecli","cause":"automation","test":"test_vmss_create_with_policy_setting","date":"2023-07-11T08:15:55Z","module":"vm"},"properties":{"provisioningState":"Succeeded"}}'
->>>>>>> 13d0ab0a
-    headers:
-      cache-control:
-      - no-cache
-      content-length:
-<<<<<<< HEAD
-      - '370'
-      content-type:
-      - application/json; charset=utf-8
-      date:
-      - Thu, 25 May 2023 13:58:55 GMT
-=======
+    headers:
+      cache-control:
+      - no-cache
+      content-length:
       - '430'
       content-type:
       - application/json; charset=utf-8
       date:
       - Tue, 11 Jul 2023 08:15:58 GMT
->>>>>>> 13d0ab0a
-      expires:
-      - '-1'
-      pragma:
-      - no-cache
-      strict-transport-security:
-      - max-age=31536000; includeSubDomains
-      vary:
-      - Accept-Encoding
-      x-content-type-options:
-      - nosniff
-    status:
-      code: 200
-      message: OK
-- request:
-    body: null
-    headers:
-      Accept:
-      - application/json
-      Accept-Encoding:
-      - gzip, deflate
-      CommandName:
-      - vmss create
-      Connection:
-      - keep-alive
-      ParameterSetName:
-      - --image --admin-password -g -n --instance-count --generate-ssh-keys --admin-username
-        --max-batch-instance-percent --max-unhealthy-instance-percent --max-unhealthy-upgraded-instance-percent
-        --pause-time-between-batches --prioritize-unhealthy-instances
-      User-Agent:
-<<<<<<< HEAD
-      - AZURECLI/2.47.0 azsdk-python-azure-mgmt-compute/29.1.0 Python/3.10.11 (Linux-5.15.0-1036-azure-x86_64-with-glibc2.31)
-        VSTS_7b238909-6802-4b65-b90d-184bca47f458_build_220_0
-=======
+      expires:
+      - '-1'
+      pragma:
+      - no-cache
+      strict-transport-security:
+      - max-age=31536000; includeSubDomains
+      vary:
+      - Accept-Encoding
+      x-content-type-options:
+      - nosniff
+    status:
+      code: 200
+      message: OK
+- request:
+    body: null
+    headers:
+      Accept:
+      - application/json
+      Accept-Encoding:
+      - gzip, deflate
+      CommandName:
+      - vmss create
+      Connection:
+      - keep-alive
+      ParameterSetName:
+      - --image --admin-password -g -n --instance-count --generate-ssh-keys --admin-username
+        --max-batch-instance-percent --max-unhealthy-instance-percent --max-unhealthy-upgraded-instance-percent
+        --pause-time-between-batches --prioritize-unhealthy-instances
+      User-Agent:
       - AZURECLI/2.50.0 azsdk-python-azure-mgmt-compute/30.0.0 Python/3.9.13 (Windows-10-10.0.22621-SP0)
->>>>>>> 13d0ab0a
     method: GET
     uri: https://management.azure.com/subscriptions/00000000-0000-0000-0000-000000000000/providers/Microsoft.Compute/locations/westus/publishers/Debian/artifacttypes/vmimage/offers/debian-10/skus/10/versions?$top=1&$orderby=name%20desc&api-version=2022-11-01
   response:
     body:
-<<<<<<< HEAD
-      string: "[\r\n  {\r\n    \"location\": \"westus\",\r\n    \"name\": \"0.20230222.1299\",\r\n
-        \   \"id\": \"/Subscriptions/00000000-0000-0000-0000-000000000000/Providers/Microsoft.Compute/Locations/westus/Publishers/Debian/ArtifactTypes/VMImage/Offers/debian-10/Skus/10/Versions/0.20230222.1299\"\r\n
-=======
       string: "[\r\n  {\r\n    \"location\": \"westus\",\r\n    \"name\": \"0.20230601.1398\",\r\n
         \   \"id\": \"/Subscriptions/00000000-0000-0000-0000-000000000000/Providers/Microsoft.Compute/Locations/westus/Publishers/Debian/ArtifactTypes/VMImage/Offers/debian-10/Skus/10/Versions/0.20230601.1398\"\r\n
->>>>>>> 13d0ab0a
         \ }\r\n]"
     headers:
       cache-control:
@@ -102,11 +75,7 @@
       content-type:
       - application/json; charset=utf-8
       date:
-<<<<<<< HEAD
-      - Thu, 25 May 2023 13:58:55 GMT
-=======
       - Tue, 11 Jul 2023 08:15:59 GMT
->>>>>>> 13d0ab0a
       expires:
       - '-1'
       pragma:
@@ -123,36 +92,27 @@
       x-content-type-options:
       - nosniff
       x-ms-ratelimit-remaining-resource:
-<<<<<<< HEAD
-      - Microsoft.Compute/ListVMImagesVersionsFromLocation3Min;15992,Microsoft.Compute/ListVMImagesVersionsFromLocation30Min;43983
-=======
       - Microsoft.Compute/ListVMImagesVersionsFromLocation3Min;15995,Microsoft.Compute/ListVMImagesVersionsFromLocation30Min;43982
->>>>>>> 13d0ab0a
-    status:
-      code: 200
-      message: OK
-- request:
-    body: null
-    headers:
-      Accept:
-      - application/json
-      Accept-Encoding:
-      - gzip, deflate
-      CommandName:
-      - vmss create
-      Connection:
-      - keep-alive
-      ParameterSetName:
-      - --image --admin-password -g -n --instance-count --generate-ssh-keys --admin-username
-        --max-batch-instance-percent --max-unhealthy-instance-percent --max-unhealthy-upgraded-instance-percent
-        --pause-time-between-batches --prioritize-unhealthy-instances
-      User-Agent:
-<<<<<<< HEAD
-      - AZURECLI/2.47.0 azsdk-python-azure-mgmt-compute/29.1.0 Python/3.10.11 (Linux-5.15.0-1036-azure-x86_64-with-glibc2.31)
-        VSTS_7b238909-6802-4b65-b90d-184bca47f458_build_220_0
-=======
+    status:
+      code: 200
+      message: OK
+- request:
+    body: null
+    headers:
+      Accept:
+      - application/json
+      Accept-Encoding:
+      - gzip, deflate
+      CommandName:
+      - vmss create
+      Connection:
+      - keep-alive
+      ParameterSetName:
+      - --image --admin-password -g -n --instance-count --generate-ssh-keys --admin-username
+        --max-batch-instance-percent --max-unhealthy-instance-percent --max-unhealthy-upgraded-instance-percent
+        --pause-time-between-batches --prioritize-unhealthy-instances
+      User-Agent:
       - AZURECLI/2.50.0 azsdk-python-azure-mgmt-compute/30.0.0 Python/3.9.13 (Windows-10-10.0.22621-SP0)
->>>>>>> 13d0ab0a
     method: GET
     uri: https://management.azure.com/subscriptions/00000000-0000-0000-0000-000000000000/providers/Microsoft.Compute/locations/westus/publishers/Debian/artifacttypes/vmimage/offers/debian-10/skus/10/versions/0.20230601.1398?api-version=2022-11-01
   response:
@@ -166,16 +126,9 @@
         \"True\"\r\n      },\r\n      {\r\n        \"name\": \"DiskControllerTypes\",\r\n
         \       \"value\": \"SCSI\"\r\n      },\r\n      {\r\n        \"name\": \"IsHibernateSupported\",\r\n
         \       \"value\": \"False\"\r\n      }\r\n    ],\r\n    \"osDiskImage\":
-<<<<<<< HEAD
-        {\r\n      \"operatingSystem\": \"Linux\",\r\n      \"sizeInGb\": 30,\r\n
-        \     \"sizeInBytes\": 32212255232\r\n    },\r\n    \"dataDiskImages\": []\r\n
-        \ },\r\n  \"location\": \"westus\",\r\n  \"name\": \"0.20230222.1299\",\r\n
-        \ \"id\": \"/Subscriptions/00000000-0000-0000-0000-000000000000/Providers/Microsoft.Compute/Locations/westus/Publishers/Debian/ArtifactTypes/VMImage/Offers/debian-10/Skus/10/Versions/0.20230222.1299\"\r\n}"
-=======
         {\r\n      \"operatingSystem\": \"Linux\",\r\n      \"sizeInBytes\": 32212255232\r\n
         \   },\r\n    \"dataDiskImages\": []\r\n  },\r\n  \"location\": \"westus\",\r\n
         \ \"name\": \"0.20230601.1398\",\r\n  \"id\": \"/Subscriptions/00000000-0000-0000-0000-000000000000/Providers/Microsoft.Compute/Locations/westus/Publishers/Debian/ArtifactTypes/VMImage/Offers/debian-10/Skus/10/Versions/0.20230601.1398\"\r\n}"
->>>>>>> 13d0ab0a
     headers:
       cache-control:
       - no-cache
@@ -184,11 +137,7 @@
       content-type:
       - application/json; charset=utf-8
       date:
-<<<<<<< HEAD
-      - Thu, 25 May 2023 13:58:56 GMT
-=======
       - Tue, 11 Jul 2023 08:16:00 GMT
->>>>>>> 13d0ab0a
       expires:
       - '-1'
       pragma:
@@ -205,36 +154,27 @@
       x-content-type-options:
       - nosniff
       x-ms-ratelimit-remaining-resource:
-<<<<<<< HEAD
-      - Microsoft.Compute/GetVMImageFromLocation3Min;12995,Microsoft.Compute/GetVMImageFromLocation30Min;73988
-=======
       - Microsoft.Compute/GetVMImageFromLocation3Min;12999,Microsoft.Compute/GetVMImageFromLocation30Min;73988
->>>>>>> 13d0ab0a
-    status:
-      code: 200
-      message: OK
-- request:
-    body: null
-    headers:
-      Accept:
-      - application/json
-      Accept-Encoding:
-      - gzip, deflate
-      CommandName:
-      - vmss create
-      Connection:
-      - keep-alive
-      ParameterSetName:
-      - --image --admin-password -g -n --instance-count --generate-ssh-keys --admin-username
-        --max-batch-instance-percent --max-unhealthy-instance-percent --max-unhealthy-upgraded-instance-percent
-        --pause-time-between-batches --prioritize-unhealthy-instances
-      User-Agent:
-<<<<<<< HEAD
-      - AZURECLI/2.47.0 (AAZ) azsdk-python-core/1.24.0 Python/3.10.11 (Linux-5.15.0-1036-azure-x86_64-with-glibc2.31)
-        VSTS_7b238909-6802-4b65-b90d-184bca47f458_build_220_0
-=======
+    status:
+      code: 200
+      message: OK
+- request:
+    body: null
+    headers:
+      Accept:
+      - application/json
+      Accept-Encoding:
+      - gzip, deflate
+      CommandName:
+      - vmss create
+      Connection:
+      - keep-alive
+      ParameterSetName:
+      - --image --admin-password -g -n --instance-count --generate-ssh-keys --admin-username
+        --max-batch-instance-percent --max-unhealthy-instance-percent --max-unhealthy-upgraded-instance-percent
+        --pause-time-between-batches --prioritize-unhealthy-instances
+      User-Agent:
       - AZURECLI/2.50.0 (AAZ) azsdk-python-core/1.26.0 Python/3.9.13 (Windows-10-10.0.22621-SP0)
->>>>>>> 13d0ab0a
     method: GET
     uri: https://management.azure.com/subscriptions/00000000-0000-0000-0000-000000000000/resourceGroups/cli_test_vmss_create_with_policy_setting000001/providers/Microsoft.Network/virtualNetworks?api-version=2022-01-01
   response:
@@ -248,57 +188,43 @@
       content-type:
       - application/json; charset=utf-8
       date:
-<<<<<<< HEAD
-      - Thu, 25 May 2023 13:58:56 GMT
-=======
       - Tue, 11 Jul 2023 08:16:01 GMT
->>>>>>> 13d0ab0a
-      expires:
-      - '-1'
-      pragma:
-      - no-cache
-      strict-transport-security:
-      - max-age=31536000; includeSubDomains
-      vary:
-      - Accept-Encoding
-      x-content-type-options:
-      - nosniff
-    status:
-      code: 200
-      message: OK
-- request:
-    body: null
-    headers:
-      Accept:
-      - application/json
-      Accept-Encoding:
-      - gzip, deflate
-      CommandName:
-      - vmss create
-      Connection:
-      - keep-alive
-      ParameterSetName:
-      - --image --admin-password -g -n --instance-count --generate-ssh-keys --admin-username
-        --max-batch-instance-percent --max-unhealthy-instance-percent --max-unhealthy-upgraded-instance-percent
-        --pause-time-between-batches --prioritize-unhealthy-instances
-      User-Agent:
-<<<<<<< HEAD
-      - AZURECLI/2.47.0 azsdk-python-azure-mgmt-compute/29.1.0 Python/3.10.11 (Linux-5.15.0-1036-azure-x86_64-with-glibc2.31)
-        VSTS_7b238909-6802-4b65-b90d-184bca47f458_build_220_0
-=======
+      expires:
+      - '-1'
+      pragma:
+      - no-cache
+      strict-transport-security:
+      - max-age=31536000; includeSubDomains
+      vary:
+      - Accept-Encoding
+      x-content-type-options:
+      - nosniff
+    status:
+      code: 200
+      message: OK
+- request:
+    body: null
+    headers:
+      Accept:
+      - application/json
+      Accept-Encoding:
+      - gzip, deflate
+      CommandName:
+      - vmss create
+      Connection:
+      - keep-alive
+      ParameterSetName:
+      - --image --admin-password -g -n --instance-count --generate-ssh-keys --admin-username
+        --max-batch-instance-percent --max-unhealthy-instance-percent --max-unhealthy-upgraded-instance-percent
+        --pause-time-between-batches --prioritize-unhealthy-instances
+      User-Agent:
       - AZURECLI/2.50.0 azsdk-python-azure-mgmt-compute/30.0.0 Python/3.9.13 (Windows-10-10.0.22621-SP0)
->>>>>>> 13d0ab0a
     method: GET
     uri: https://management.azure.com/subscriptions/00000000-0000-0000-0000-000000000000/providers/Microsoft.Compute/locations/westus/publishers/Debian/artifacttypes/vmimage/offers/debian-10/skus/10/versions?$top=1&$orderby=name%20desc&api-version=2022-11-01
   response:
     body:
-<<<<<<< HEAD
-      string: "[\r\n  {\r\n    \"location\": \"westus\",\r\n    \"name\": \"0.20230222.1299\",\r\n
-        \   \"id\": \"/Subscriptions/00000000-0000-0000-0000-000000000000/Providers/Microsoft.Compute/Locations/westus/Publishers/Debian/ArtifactTypes/VMImage/Offers/debian-10/Skus/10/Versions/0.20230222.1299\"\r\n
-=======
       string: "[\r\n  {\r\n    \"location\": \"westus\",\r\n    \"name\": \"0.20230601.1398\",\r\n
         \   \"id\": \"/Subscriptions/00000000-0000-0000-0000-000000000000/Providers/Microsoft.Compute/Locations/westus/Publishers/Debian/ArtifactTypes/VMImage/Offers/debian-10/Skus/10/Versions/0.20230601.1398\"\r\n
->>>>>>> 13d0ab0a
         \ }\r\n]"
     headers:
       cache-control:
@@ -308,11 +234,7 @@
       content-type:
       - application/json; charset=utf-8
       date:
-<<<<<<< HEAD
-      - Thu, 25 May 2023 13:58:57 GMT
-=======
       - Tue, 11 Jul 2023 08:16:01 GMT
->>>>>>> 13d0ab0a
       expires:
       - '-1'
       pragma:
@@ -329,36 +251,27 @@
       x-content-type-options:
       - nosniff
       x-ms-ratelimit-remaining-resource:
-<<<<<<< HEAD
-      - Microsoft.Compute/ListVMImagesVersionsFromLocation3Min;15991,Microsoft.Compute/ListVMImagesVersionsFromLocation30Min;43982
-=======
       - Microsoft.Compute/ListVMImagesVersionsFromLocation3Min;15994,Microsoft.Compute/ListVMImagesVersionsFromLocation30Min;43981
->>>>>>> 13d0ab0a
-    status:
-      code: 200
-      message: OK
-- request:
-    body: null
-    headers:
-      Accept:
-      - application/json
-      Accept-Encoding:
-      - gzip, deflate
-      CommandName:
-      - vmss create
-      Connection:
-      - keep-alive
-      ParameterSetName:
-      - --image --admin-password -g -n --instance-count --generate-ssh-keys --admin-username
-        --max-batch-instance-percent --max-unhealthy-instance-percent --max-unhealthy-upgraded-instance-percent
-        --pause-time-between-batches --prioritize-unhealthy-instances
-      User-Agent:
-<<<<<<< HEAD
-      - AZURECLI/2.47.0 azsdk-python-azure-mgmt-compute/29.1.0 Python/3.10.11 (Linux-5.15.0-1036-azure-x86_64-with-glibc2.31)
-        VSTS_7b238909-6802-4b65-b90d-184bca47f458_build_220_0
-=======
+    status:
+      code: 200
+      message: OK
+- request:
+    body: null
+    headers:
+      Accept:
+      - application/json
+      Accept-Encoding:
+      - gzip, deflate
+      CommandName:
+      - vmss create
+      Connection:
+      - keep-alive
+      ParameterSetName:
+      - --image --admin-password -g -n --instance-count --generate-ssh-keys --admin-username
+        --max-batch-instance-percent --max-unhealthy-instance-percent --max-unhealthy-upgraded-instance-percent
+        --pause-time-between-batches --prioritize-unhealthy-instances
+      User-Agent:
       - AZURECLI/2.50.0 azsdk-python-azure-mgmt-compute/30.0.0 Python/3.9.13 (Windows-10-10.0.22621-SP0)
->>>>>>> 13d0ab0a
     method: GET
     uri: https://management.azure.com/subscriptions/00000000-0000-0000-0000-000000000000/providers/Microsoft.Compute/locations/westus/publishers/Debian/artifacttypes/vmimage/offers/debian-10/skus/10/versions/0.20230601.1398?api-version=2022-11-01
   response:
@@ -372,16 +285,9 @@
         \"True\"\r\n      },\r\n      {\r\n        \"name\": \"DiskControllerTypes\",\r\n
         \       \"value\": \"SCSI\"\r\n      },\r\n      {\r\n        \"name\": \"IsHibernateSupported\",\r\n
         \       \"value\": \"False\"\r\n      }\r\n    ],\r\n    \"osDiskImage\":
-<<<<<<< HEAD
-        {\r\n      \"operatingSystem\": \"Linux\",\r\n      \"sizeInGb\": 30,\r\n
-        \     \"sizeInBytes\": 32212255232\r\n    },\r\n    \"dataDiskImages\": []\r\n
-        \ },\r\n  \"location\": \"westus\",\r\n  \"name\": \"0.20230222.1299\",\r\n
-        \ \"id\": \"/Subscriptions/00000000-0000-0000-0000-000000000000/Providers/Microsoft.Compute/Locations/westus/Publishers/Debian/ArtifactTypes/VMImage/Offers/debian-10/Skus/10/Versions/0.20230222.1299\"\r\n}"
-=======
         {\r\n      \"operatingSystem\": \"Linux\",\r\n      \"sizeInBytes\": 32212255232\r\n
         \   },\r\n    \"dataDiskImages\": []\r\n  },\r\n  \"location\": \"westus\",\r\n
         \ \"name\": \"0.20230601.1398\",\r\n  \"id\": \"/Subscriptions/00000000-0000-0000-0000-000000000000/Providers/Microsoft.Compute/Locations/westus/Publishers/Debian/ArtifactTypes/VMImage/Offers/debian-10/Skus/10/Versions/0.20230601.1398\"\r\n}"
->>>>>>> 13d0ab0a
     headers:
       cache-control:
       - no-cache
@@ -390,11 +296,7 @@
       content-type:
       - application/json; charset=utf-8
       date:
-<<<<<<< HEAD
-      - Thu, 25 May 2023 13:58:57 GMT
-=======
       - Tue, 11 Jul 2023 08:16:03 GMT
->>>>>>> 13d0ab0a
       expires:
       - '-1'
       pragma:
@@ -411,47 +313,33 @@
       x-content-type-options:
       - nosniff
       x-ms-ratelimit-remaining-resource:
-<<<<<<< HEAD
-      - Microsoft.Compute/GetVMImageFromLocation3Min;12994,Microsoft.Compute/GetVMImageFromLocation30Min;73987
-=======
       - Microsoft.Compute/GetVMImageFromLocation3Min;12998,Microsoft.Compute/GetVMImageFromLocation30Min;73987
->>>>>>> 13d0ab0a
-    status:
-      code: 200
-      message: OK
-- request:
-    body: null
-    headers:
-      Accept:
-      - application/json
-      Accept-Encoding:
-      - gzip, deflate
-      CommandName:
-      - vmss create
-      Connection:
-      - keep-alive
-      ParameterSetName:
-      - --image --admin-password -g -n --instance-count --generate-ssh-keys --admin-username
-        --max-batch-instance-percent --max-unhealthy-instance-percent --max-unhealthy-upgraded-instance-percent
-        --pause-time-between-batches --prioritize-unhealthy-instances
-      User-Agent:
-<<<<<<< HEAD
-      - AZURECLI/2.47.0 azsdk-python-azure-mgmt-compute/29.1.0 Python/3.10.11 (Linux-5.15.0-1036-azure-x86_64-with-glibc2.31)
-        VSTS_7b238909-6802-4b65-b90d-184bca47f458_build_220_0
-=======
+    status:
+      code: 200
+      message: OK
+- request:
+    body: null
+    headers:
+      Accept:
+      - application/json
+      Accept-Encoding:
+      - gzip, deflate
+      CommandName:
+      - vmss create
+      Connection:
+      - keep-alive
+      ParameterSetName:
+      - --image --admin-password -g -n --instance-count --generate-ssh-keys --admin-username
+        --max-batch-instance-percent --max-unhealthy-instance-percent --max-unhealthy-upgraded-instance-percent
+        --pause-time-between-batches --prioritize-unhealthy-instances
+      User-Agent:
       - AZURECLI/2.50.0 azsdk-python-azure-mgmt-compute/30.0.0 Python/3.9.13 (Windows-10-10.0.22621-SP0)
->>>>>>> 13d0ab0a
     method: GET
     uri: https://management.azure.com/subscriptions/00000000-0000-0000-0000-000000000000/providers/Microsoft.Compute/locations/westus/publishers/Debian/artifacttypes/vmimage/offers/debian-10/skus/10/versions?$top=1&$orderby=name%20desc&api-version=2022-11-01
   response:
     body:
-<<<<<<< HEAD
-      string: "[\r\n  {\r\n    \"location\": \"westus\",\r\n    \"name\": \"0.20230222.1299\",\r\n
-        \   \"id\": \"/Subscriptions/00000000-0000-0000-0000-000000000000/Providers/Microsoft.Compute/Locations/westus/Publishers/Debian/ArtifactTypes/VMImage/Offers/debian-10/Skus/10/Versions/0.20230222.1299\"\r\n
-=======
       string: "[\r\n  {\r\n    \"location\": \"westus\",\r\n    \"name\": \"0.20230601.1398\",\r\n
         \   \"id\": \"/Subscriptions/00000000-0000-0000-0000-000000000000/Providers/Microsoft.Compute/Locations/westus/Publishers/Debian/ArtifactTypes/VMImage/Offers/debian-10/Skus/10/Versions/0.20230601.1398\"\r\n
->>>>>>> 13d0ab0a
         \ }\r\n]"
     headers:
       cache-control:
@@ -461,11 +349,7 @@
       content-type:
       - application/json; charset=utf-8
       date:
-<<<<<<< HEAD
-      - Thu, 25 May 2023 13:58:57 GMT
-=======
       - Tue, 11 Jul 2023 08:16:04 GMT
->>>>>>> 13d0ab0a
       expires:
       - '-1'
       pragma:
@@ -482,36 +366,27 @@
       x-content-type-options:
       - nosniff
       x-ms-ratelimit-remaining-resource:
-<<<<<<< HEAD
-      - Microsoft.Compute/ListVMImagesVersionsFromLocation3Min;15990,Microsoft.Compute/ListVMImagesVersionsFromLocation30Min;43981
-=======
       - Microsoft.Compute/ListVMImagesVersionsFromLocation3Min;15993,Microsoft.Compute/ListVMImagesVersionsFromLocation30Min;43980
->>>>>>> 13d0ab0a
-    status:
-      code: 200
-      message: OK
-- request:
-    body: null
-    headers:
-      Accept:
-      - application/json
-      Accept-Encoding:
-      - gzip, deflate
-      CommandName:
-      - vmss create
-      Connection:
-      - keep-alive
-      ParameterSetName:
-      - --image --admin-password -g -n --instance-count --generate-ssh-keys --admin-username
-        --max-batch-instance-percent --max-unhealthy-instance-percent --max-unhealthy-upgraded-instance-percent
-        --pause-time-between-batches --prioritize-unhealthy-instances
-      User-Agent:
-<<<<<<< HEAD
-      - AZURECLI/2.47.0 azsdk-python-azure-mgmt-compute/29.1.0 Python/3.10.11 (Linux-5.15.0-1036-azure-x86_64-with-glibc2.31)
-        VSTS_7b238909-6802-4b65-b90d-184bca47f458_build_220_0
-=======
+    status:
+      code: 200
+      message: OK
+- request:
+    body: null
+    headers:
+      Accept:
+      - application/json
+      Accept-Encoding:
+      - gzip, deflate
+      CommandName:
+      - vmss create
+      Connection:
+      - keep-alive
+      ParameterSetName:
+      - --image --admin-password -g -n --instance-count --generate-ssh-keys --admin-username
+        --max-batch-instance-percent --max-unhealthy-instance-percent --max-unhealthy-upgraded-instance-percent
+        --pause-time-between-batches --prioritize-unhealthy-instances
+      User-Agent:
       - AZURECLI/2.50.0 azsdk-python-azure-mgmt-compute/30.0.0 Python/3.9.13 (Windows-10-10.0.22621-SP0)
->>>>>>> 13d0ab0a
     method: GET
     uri: https://management.azure.com/subscriptions/00000000-0000-0000-0000-000000000000/providers/Microsoft.Compute/locations/westus/publishers/Debian/artifacttypes/vmimage/offers/debian-10/skus/10/versions/0.20230601.1398?api-version=2022-11-01
   response:
@@ -525,16 +400,9 @@
         \"True\"\r\n      },\r\n      {\r\n        \"name\": \"DiskControllerTypes\",\r\n
         \       \"value\": \"SCSI\"\r\n      },\r\n      {\r\n        \"name\": \"IsHibernateSupported\",\r\n
         \       \"value\": \"False\"\r\n      }\r\n    ],\r\n    \"osDiskImage\":
-<<<<<<< HEAD
-        {\r\n      \"operatingSystem\": \"Linux\",\r\n      \"sizeInGb\": 30,\r\n
-        \     \"sizeInBytes\": 32212255232\r\n    },\r\n    \"dataDiskImages\": []\r\n
-        \ },\r\n  \"location\": \"westus\",\r\n  \"name\": \"0.20230222.1299\",\r\n
-        \ \"id\": \"/Subscriptions/00000000-0000-0000-0000-000000000000/Providers/Microsoft.Compute/Locations/westus/Publishers/Debian/ArtifactTypes/VMImage/Offers/debian-10/Skus/10/Versions/0.20230222.1299\"\r\n}"
-=======
         {\r\n      \"operatingSystem\": \"Linux\",\r\n      \"sizeInBytes\": 32212255232\r\n
         \   },\r\n    \"dataDiskImages\": []\r\n  },\r\n  \"location\": \"westus\",\r\n
         \ \"name\": \"0.20230601.1398\",\r\n  \"id\": \"/Subscriptions/00000000-0000-0000-0000-000000000000/Providers/Microsoft.Compute/Locations/westus/Publishers/Debian/ArtifactTypes/VMImage/Offers/debian-10/Skus/10/Versions/0.20230601.1398\"\r\n}"
->>>>>>> 13d0ab0a
     headers:
       cache-control:
       - no-cache
@@ -543,11 +411,7 @@
       content-type:
       - application/json; charset=utf-8
       date:
-<<<<<<< HEAD
-      - Thu, 25 May 2023 13:58:58 GMT
-=======
       - Tue, 11 Jul 2023 08:16:06 GMT
->>>>>>> 13d0ab0a
       expires:
       - '-1'
       pragma:
@@ -564,11 +428,7 @@
       x-content-type-options:
       - nosniff
       x-ms-ratelimit-remaining-resource:
-<<<<<<< HEAD
-      - Microsoft.Compute/GetVMImageFromLocation3Min;12993,Microsoft.Compute/GetVMImageFromLocation30Min;73986
-=======
       - Microsoft.Compute/GetVMImageFromLocation3Min;12997,Microsoft.Compute/GetVMImageFromLocation30Min;73986
->>>>>>> 13d0ab0a
     status:
       code: 200
       message: OK
@@ -600,17 +460,10 @@
       "singlePlacementGroup": null, "virtualMachineProfile": {"storageProfile": {"osDisk":
       {"createOption": "FromImage", "caching": "ReadWrite", "managedDisk": {"storageAccountType":
       null}}, "imageReference": {"publisher": "Debian", "offer": "debian-10", "sku":
-<<<<<<< HEAD
-      "10", "version": "latest"}}, "osProfile": {"computerNamePrefix": "vrfvmd9d9",
-      "adminUsername": "myadmin", "adminPassword": "[parameters(''adminPassword'')]"},
-      "networkProfile": {"networkInterfaceConfigurations": [{"name": "vrfvmd9d9Nic",
-      "properties": {"ipConfigurations": [{"name": "vrfvmd9d9IPConfig", "properties":
-=======
       "10", "version": "latest"}}, "osProfile": {"computerNamePrefix": "vrfvmd43e",
       "adminUsername": "myadmin", "adminPassword": "[parameters(''adminPassword'')]"},
       "networkProfile": {"networkInterfaceConfigurations": [{"name": "vrfvmd43eNic",
       "properties": {"ipConfigurations": [{"name": "vrfvmd43eIPConfig", "properties":
->>>>>>> 13d0ab0a
       {"subnet": {"id": "/subscriptions/00000000-0000-0000-0000-000000000000/resourceGroups/cli_test_vmss_create_with_policy_setting000001/providers/Microsoft.Network/virtualNetworks/vrfvmssVNET/subnets/vrfvmssSubnet"},
       "loadBalancerBackendAddressPools": [{"id": "/subscriptions/00000000-0000-0000-0000-000000000000/resourceGroups/cli_test_vmss_create_with_policy_setting000001/providers/Microsoft.Network/loadBalancers/vrfvmssLB/backendAddressPools/vrfvmssLBBEPool"}],
       "loadBalancerInboundNatPools": [{"id": "/subscriptions/00000000-0000-0000-0000-000000000000/resourceGroups/cli_test_vmss_create_with_policy_setting000001/providers/Microsoft.Network/loadBalancers/vrfvmssLB/inboundNatPools/vrfvmssLBNatPool"}]}}],
@@ -636,39 +489,23 @@
         --max-batch-instance-percent --max-unhealthy-instance-percent --max-unhealthy-upgraded-instance-percent
         --pause-time-between-batches --prioritize-unhealthy-instances
       User-Agent:
-<<<<<<< HEAD
-      - AZURECLI/2.47.0 azsdk-python-azure-mgmt-resource/22.0.0 Python/3.10.11 (Linux-5.15.0-1036-azure-x86_64-with-glibc2.31)
-        VSTS_7b238909-6802-4b65-b90d-184bca47f458_build_220_0
-=======
       - AZURECLI/2.50.0 azsdk-python-azure-mgmt-resource/23.1.0b2 Python/3.9.13 (Windows-10-10.0.22621-SP0)
->>>>>>> 13d0ab0a
     method: PUT
     uri: https://management.azure.com/subscriptions/00000000-0000-0000-0000-000000000000/resourcegroups/cli_test_vmss_create_with_policy_setting000001/providers/Microsoft.Resources/deployments/mock-deployment?api-version=2022-09-01
   response:
     body:
-<<<<<<< HEAD
-      string: '{"id":"/subscriptions/00000000-0000-0000-0000-000000000000/resourceGroups/cli_test_vmss_create_with_policy_setting000001/providers/Microsoft.Resources/deployments/vmss_deploy_9NyVO5S68JOKMC12I8ZUBc73bErp4ujF","name":"vmss_deploy_9NyVO5S68JOKMC12I8ZUBc73bErp4ujF","type":"Microsoft.Resources/deployments","properties":{"templateHash":"15648412957098569397","parameters":{"adminPassword":{"type":"SecureString"}},"mode":"Incremental","provisioningState":"Accepted","timestamp":"2023-05-25T13:59:04.155047Z","duration":"PT0.0000987S","correlationId":"87c2a411-c1d9-4440-a671-d88f7769c05e","providers":[{"namespace":"Microsoft.Network","resourceTypes":[{"resourceType":"virtualNetworks","locations":["westus"]},{"resourceType":"publicIPAddresses","locations":["westus"]},{"resourceType":"loadBalancers","locations":["westus"]}]},{"namespace":"Microsoft.Compute","resourceTypes":[{"resourceType":"virtualMachineScaleSets","locations":["westus"]}]}],"dependencies":[{"dependsOn":[{"id":"/subscriptions/00000000-0000-0000-0000-000000000000/resourceGroups/cli_test_vmss_create_with_policy_setting000001/providers/Microsoft.Network/virtualNetworks/vrfvmssVNET","resourceType":"Microsoft.Network/virtualNetworks","resourceName":"vrfvmssVNET"},{"id":"/subscriptions/00000000-0000-0000-0000-000000000000/resourceGroups/cli_test_vmss_create_with_policy_setting000001/providers/Microsoft.Network/publicIPAddresses/vrfvmssLBPublicIP","resourceType":"Microsoft.Network/publicIPAddresses","resourceName":"vrfvmssLBPublicIP"}],"id":"/subscriptions/00000000-0000-0000-0000-000000000000/resourceGroups/cli_test_vmss_create_with_policy_setting000001/providers/Microsoft.Network/loadBalancers/vrfvmssLB","resourceType":"Microsoft.Network/loadBalancers","resourceName":"vrfvmssLB"},{"dependsOn":[{"id":"/subscriptions/00000000-0000-0000-0000-000000000000/resourceGroups/cli_test_vmss_create_with_policy_setting000001/providers/Microsoft.Network/virtualNetworks/vrfvmssVNET","resourceType":"Microsoft.Network/virtualNetworks","resourceName":"vrfvmssVNET"},{"id":"/subscriptions/00000000-0000-0000-0000-000000000000/resourceGroups/cli_test_vmss_create_with_policy_setting000001/providers/Microsoft.Network/loadBalancers/vrfvmssLB","resourceType":"Microsoft.Network/loadBalancers","resourceName":"vrfvmssLB"}],"id":"/subscriptions/00000000-0000-0000-0000-000000000000/resourceGroups/cli_test_vmss_create_with_policy_setting000001/providers/Microsoft.Compute/virtualMachineScaleSets/vrfvmss","resourceType":"Microsoft.Compute/virtualMachineScaleSets","resourceName":"vrfvmss"}]}}'
-    headers:
-      azure-asyncoperation:
-      - https://management.azure.com/subscriptions/00000000-0000-0000-0000-000000000000/resourcegroups/cli_test_vmss_create_with_policy_setting000001/providers/Microsoft.Resources/deployments/vmss_deploy_9NyVO5S68JOKMC12I8ZUBc73bErp4ujF/operationStatuses/08585165837424437803?api-version=2022-09-01
-=======
       string: '{"id":"/subscriptions/00000000-0000-0000-0000-000000000000/resourceGroups/cli_test_vmss_create_with_policy_setting000001/providers/Microsoft.Resources/deployments/vmss_deploy_mGVpVS8v9ZMbm7cMoKbXk8KqvrzwppNn","name":"vmss_deploy_mGVpVS8v9ZMbm7cMoKbXk8KqvrzwppNn","type":"Microsoft.Resources/deployments","properties":{"templateHash":"12136972422887073332","parameters":{"adminPassword":{"type":"SecureString"}},"mode":"Incremental","provisioningState":"Accepted","timestamp":"2023-07-11T08:16:16.8975914Z","duration":"PT0.0005262S","correlationId":"f6f69848-c053-473e-b816-5a8e1e9ea245","providers":[{"namespace":"Microsoft.Network","resourceTypes":[{"resourceType":"virtualNetworks","locations":["westus"]},{"resourceType":"publicIPAddresses","locations":["westus"]},{"resourceType":"loadBalancers","locations":["westus"]}]},{"namespace":"Microsoft.Compute","resourceTypes":[{"resourceType":"virtualMachineScaleSets","locations":["westus"]}]}],"dependencies":[{"dependsOn":[{"id":"/subscriptions/00000000-0000-0000-0000-000000000000/resourceGroups/cli_test_vmss_create_with_policy_setting000001/providers/Microsoft.Network/virtualNetworks/vrfvmssVNET","resourceType":"Microsoft.Network/virtualNetworks","resourceName":"vrfvmssVNET"},{"id":"/subscriptions/00000000-0000-0000-0000-000000000000/resourceGroups/cli_test_vmss_create_with_policy_setting000001/providers/Microsoft.Network/publicIPAddresses/vrfvmssLBPublicIP","resourceType":"Microsoft.Network/publicIPAddresses","resourceName":"vrfvmssLBPublicIP"}],"id":"/subscriptions/00000000-0000-0000-0000-000000000000/resourceGroups/cli_test_vmss_create_with_policy_setting000001/providers/Microsoft.Network/loadBalancers/vrfvmssLB","resourceType":"Microsoft.Network/loadBalancers","resourceName":"vrfvmssLB"},{"dependsOn":[{"id":"/subscriptions/00000000-0000-0000-0000-000000000000/resourceGroups/cli_test_vmss_create_with_policy_setting000001/providers/Microsoft.Network/virtualNetworks/vrfvmssVNET","resourceType":"Microsoft.Network/virtualNetworks","resourceName":"vrfvmssVNET"},{"id":"/subscriptions/00000000-0000-0000-0000-000000000000/resourceGroups/cli_test_vmss_create_with_policy_setting000001/providers/Microsoft.Network/loadBalancers/vrfvmssLB","resourceType":"Microsoft.Network/loadBalancers","resourceName":"vrfvmssLB"}],"id":"/subscriptions/00000000-0000-0000-0000-000000000000/resourceGroups/cli_test_vmss_create_with_policy_setting000001/providers/Microsoft.Compute/virtualMachineScaleSets/vrfvmss","resourceType":"Microsoft.Compute/virtualMachineScaleSets","resourceName":"vrfvmss"}]}}'
     headers:
       azure-asyncoperation:
       - https://management.azure.com/subscriptions/00000000-0000-0000-0000-000000000000/resourcegroups/cli_test_vmss_create_with_policy_setting000001/providers/Microsoft.Resources/deployments/vmss_deploy_mGVpVS8v9ZMbm7cMoKbXk8KqvrzwppNn/operationStatuses/08585125435117552605?api-version=2022-09-01
->>>>>>> 13d0ab0a
-      cache-control:
-      - no-cache
-      content-length:
-      - '2552'
-      content-type:
-      - application/json; charset=utf-8
-      date:
-<<<<<<< HEAD
-      - Thu, 25 May 2023 13:59:04 GMT
-=======
+      cache-control:
+      - no-cache
+      content-length:
+      - '2553'
+      content-type:
+      - application/json; charset=utf-8
+      date:
       - Tue, 11 Jul 2023 08:16:18 GMT
->>>>>>> 13d0ab0a
       expires:
       - '-1'
       pragma:
@@ -698,12 +535,6 @@
         --max-batch-instance-percent --max-unhealthy-instance-percent --max-unhealthy-upgraded-instance-percent
         --pause-time-between-batches --prioritize-unhealthy-instances
       User-Agent:
-<<<<<<< HEAD
-      - AZURECLI/2.47.0 azsdk-python-azure-mgmt-resource/22.0.0 Python/3.10.11 (Linux-5.15.0-1036-azure-x86_64-with-glibc2.31)
-        VSTS_7b238909-6802-4b65-b90d-184bca47f458_build_220_0
-    method: GET
-    uri: https://management.azure.com/subscriptions/00000000-0000-0000-0000-000000000000/resourcegroups/cli_test_vmss_create_with_policy_setting000001/providers/Microsoft.Resources/deployments/mock-deployment/operationStatuses/08585165837424437803?api-version=2022-09-01
-=======
       - AZURECLI/2.50.0 azsdk-python-azure-mgmt-resource/23.1.0b2 Python/3.9.13 (Windows-10-10.0.22621-SP0)
     method: GET
     uri: https://management.azure.com/subscriptions/00000000-0000-0000-0000-000000000000/resourcegroups/cli_test_vmss_create_with_policy_setting000001/providers/Microsoft.Resources/deployments/mock-deployment/operationStatuses/08585125435117552605?api-version=2022-09-01
@@ -751,7 +582,6 @@
       - AZURECLI/2.50.0 azsdk-python-azure-mgmt-resource/23.1.0b2 Python/3.9.13 (Windows-10-10.0.22621-SP0)
     method: GET
     uri: https://management.azure.com/subscriptions/00000000-0000-0000-0000-000000000000/resourcegroups/cli_test_vmss_create_with_policy_setting000001/providers/Microsoft.Resources/deployments/mock-deployment/operationStatuses/08585125435117552605?api-version=2022-09-01
->>>>>>> 13d0ab0a
   response:
     body:
       string: '{"status":"Running"}'
@@ -763,11 +593,7 @@
       content-type:
       - application/json; charset=utf-8
       date:
-<<<<<<< HEAD
-      - Thu, 25 May 2023 13:59:35 GMT
-=======
       - Tue, 11 Jul 2023 08:16:51 GMT
->>>>>>> 13d0ab0a
       expires:
       - '-1'
       pragma:
@@ -797,16 +623,9 @@
         --max-batch-instance-percent --max-unhealthy-instance-percent --max-unhealthy-upgraded-instance-percent
         --pause-time-between-batches --prioritize-unhealthy-instances
       User-Agent:
-<<<<<<< HEAD
-      - AZURECLI/2.47.0 azsdk-python-azure-mgmt-resource/22.0.0 Python/3.10.11 (Linux-5.15.0-1036-azure-x86_64-with-glibc2.31)
-        VSTS_7b238909-6802-4b65-b90d-184bca47f458_build_220_0
-    method: GET
-    uri: https://management.azure.com/subscriptions/00000000-0000-0000-0000-000000000000/resourcegroups/cli_test_vmss_create_with_policy_setting000001/providers/Microsoft.Resources/deployments/mock-deployment/operationStatuses/08585165837424437803?api-version=2022-09-01
-=======
       - AZURECLI/2.50.0 azsdk-python-azure-mgmt-resource/23.1.0b2 Python/3.9.13 (Windows-10-10.0.22621-SP0)
     method: GET
     uri: https://management.azure.com/subscriptions/00000000-0000-0000-0000-000000000000/resourcegroups/cli_test_vmss_create_with_policy_setting000001/providers/Microsoft.Resources/deployments/mock-deployment/operationStatuses/08585125435117552605?api-version=2022-09-01
->>>>>>> 13d0ab0a
   response:
     body:
       string: '{"status":"Succeeded"}'
@@ -818,11 +637,7 @@
       content-type:
       - application/json; charset=utf-8
       date:
-<<<<<<< HEAD
-      - Thu, 25 May 2023 14:00:05 GMT
-=======
       - Tue, 11 Jul 2023 08:17:21 GMT
->>>>>>> 13d0ab0a
       expires:
       - '-1'
       pragma:
@@ -852,38 +667,21 @@
         --max-batch-instance-percent --max-unhealthy-instance-percent --max-unhealthy-upgraded-instance-percent
         --pause-time-between-batches --prioritize-unhealthy-instances
       User-Agent:
-<<<<<<< HEAD
-      - AZURECLI/2.47.0 azsdk-python-azure-mgmt-resource/22.0.0 Python/3.10.11 (Linux-5.15.0-1036-azure-x86_64-with-glibc2.31)
-        VSTS_7b238909-6802-4b65-b90d-184bca47f458_build_220_0
-=======
       - AZURECLI/2.50.0 azsdk-python-azure-mgmt-resource/23.1.0b2 Python/3.9.13 (Windows-10-10.0.22621-SP0)
->>>>>>> 13d0ab0a
     method: GET
     uri: https://management.azure.com/subscriptions/00000000-0000-0000-0000-000000000000/resourcegroups/cli_test_vmss_create_with_policy_setting000001/providers/Microsoft.Resources/deployments/mock-deployment?api-version=2022-09-01
   response:
     body:
-<<<<<<< HEAD
-      string: '{"id":"/subscriptions/00000000-0000-0000-0000-000000000000/resourceGroups/cli_test_vmss_create_with_policy_setting000001/providers/Microsoft.Resources/deployments/vmss_deploy_9NyVO5S68JOKMC12I8ZUBc73bErp4ujF","name":"vmss_deploy_9NyVO5S68JOKMC12I8ZUBc73bErp4ujF","type":"Microsoft.Resources/deployments","properties":{"templateHash":"15648412957098569397","parameters":{"adminPassword":{"type":"SecureString"}},"mode":"Incremental","provisioningState":"Succeeded","timestamp":"2023-05-25T13:59:55.6764531Z","duration":"PT51.5215048S","correlationId":"87c2a411-c1d9-4440-a671-d88f7769c05e","providers":[{"namespace":"Microsoft.Network","resourceTypes":[{"resourceType":"virtualNetworks","locations":["westus"]},{"resourceType":"publicIPAddresses","locations":["westus"]},{"resourceType":"loadBalancers","locations":["westus"]}]},{"namespace":"Microsoft.Compute","resourceTypes":[{"resourceType":"virtualMachineScaleSets","locations":["westus"]}]}],"dependencies":[{"dependsOn":[{"id":"/subscriptions/00000000-0000-0000-0000-000000000000/resourceGroups/cli_test_vmss_create_with_policy_setting000001/providers/Microsoft.Network/virtualNetworks/vrfvmssVNET","resourceType":"Microsoft.Network/virtualNetworks","resourceName":"vrfvmssVNET"},{"id":"/subscriptions/00000000-0000-0000-0000-000000000000/resourceGroups/cli_test_vmss_create_with_policy_setting000001/providers/Microsoft.Network/publicIPAddresses/vrfvmssLBPublicIP","resourceType":"Microsoft.Network/publicIPAddresses","resourceName":"vrfvmssLBPublicIP"}],"id":"/subscriptions/00000000-0000-0000-0000-000000000000/resourceGroups/cli_test_vmss_create_with_policy_setting000001/providers/Microsoft.Network/loadBalancers/vrfvmssLB","resourceType":"Microsoft.Network/loadBalancers","resourceName":"vrfvmssLB"},{"dependsOn":[{"id":"/subscriptions/00000000-0000-0000-0000-000000000000/resourceGroups/cli_test_vmss_create_with_policy_setting000001/providers/Microsoft.Network/virtualNetworks/vrfvmssVNET","resourceType":"Microsoft.Network/virtualNetworks","resourceName":"vrfvmssVNET"},{"id":"/subscriptions/00000000-0000-0000-0000-000000000000/resourceGroups/cli_test_vmss_create_with_policy_setting000001/providers/Microsoft.Network/loadBalancers/vrfvmssLB","resourceType":"Microsoft.Network/loadBalancers","resourceName":"vrfvmssLB"}],"id":"/subscriptions/00000000-0000-0000-0000-000000000000/resourceGroups/cli_test_vmss_create_with_policy_setting000001/providers/Microsoft.Compute/virtualMachineScaleSets/vrfvmss","resourceType":"Microsoft.Compute/virtualMachineScaleSets","resourceName":"vrfvmss"}],"outputs":{"vmss":{"type":"Object","value":{"singlePlacementGroup":true,"orchestrationMode":"Uniform","upgradePolicy":{"mode":"Manual","rollingUpgradePolicy":{"maxBatchInstancePercent":40,"maxUnhealthyInstancePercent":40,"maxUnhealthyUpgradedInstancePercent":40,"pauseTimeBetweenBatches":"PT1S","prioritizeUnhealthyInstances":true,"maxSurge":false,"rollbackFailedInstancesOnPolicyBreach":false}},"virtualMachineProfile":{"osProfile":{"computerNamePrefix":"vrfvmd9d9","adminUsername":"myadmin","linuxConfiguration":{"disablePasswordAuthentication":false,"provisionVMAgent":true,"enableVMAgentPlatformUpdates":false},"secrets":[],"allowExtensionOperations":true,"requireGuestProvisionSignal":true},"storageProfile":{"osDisk":{"osType":"Linux","createOption":"FromImage","caching":"ReadWrite","managedDisk":{"storageAccountType":"Premium_LRS"},"diskSizeGB":30},"imageReference":{"publisher":"Debian","offer":"debian-10","sku":"10","version":"latest"}},"networkProfile":{"networkInterfaceConfigurations":[{"name":"vrfvmd9d9Nic","properties":{"primary":true,"disableTcpStateTracking":false,"dnsSettings":{"dnsServers":[]},"enableIPForwarding":false,"ipConfigurations":[{"name":"vrfvmd9d9IPConfig","properties":{"subnet":{"id":"/subscriptions/00000000-0000-0000-0000-000000000000/resourceGroups/cli_test_vmss_create_with_policy_setting000001/providers/Microsoft.Network/virtualNetworks/vrfvmssVNET/subnets/vrfvmssSubnet"},"privateIPAddressVersion":"IPv4","loadBalancerBackendAddressPools":[{"id":"/subscriptions/00000000-0000-0000-0000-000000000000/resourceGroups/cli_test_vmss_create_with_policy_setting000001/providers/Microsoft.Network/loadBalancers/vrfvmssLB/backendAddressPools/vrfvmssLBBEPool"}],"loadBalancerInboundNatPools":[{"id":"/subscriptions/00000000-0000-0000-0000-000000000000/resourceGroups/cli_test_vmss_create_with_policy_setting000001/providers/Microsoft.Network/loadBalancers/vrfvmssLB/inboundNatPools/vrfvmssLBNatPool"}]}}]}}]}},"provisioningState":"Succeeded","overprovision":true,"doNotRunExtensionsOnOverprovisionedVMs":false,"uniqueId":"f8232726-2b79-416f-9b0f-a85d60ae8237","timeCreated":"2023-05-25T13:59:12.2157221+00:00"}}},"outputResources":[{"id":"/subscriptions/00000000-0000-0000-0000-000000000000/resourceGroups/cli_test_vmss_create_with_policy_setting000001/providers/Microsoft.Compute/virtualMachineScaleSets/vrfvmss"},{"id":"/subscriptions/00000000-0000-0000-0000-000000000000/resourceGroups/cli_test_vmss_create_with_policy_setting000001/providers/Microsoft.Network/loadBalancers/vrfvmssLB"},{"id":"/subscriptions/00000000-0000-0000-0000-000000000000/resourceGroups/cli_test_vmss_create_with_policy_setting000001/providers/Microsoft.Network/publicIPAddresses/vrfvmssLBPublicIP"},{"id":"/subscriptions/00000000-0000-0000-0000-000000000000/resourceGroups/cli_test_vmss_create_with_policy_setting000001/providers/Microsoft.Network/virtualNetworks/vrfvmssVNET"}]}}'
-=======
       string: '{"id":"/subscriptions/00000000-0000-0000-0000-000000000000/resourceGroups/cli_test_vmss_create_with_policy_setting000001/providers/Microsoft.Resources/deployments/vmss_deploy_mGVpVS8v9ZMbm7cMoKbXk8KqvrzwppNn","name":"vmss_deploy_mGVpVS8v9ZMbm7cMoKbXk8KqvrzwppNn","type":"Microsoft.Resources/deployments","properties":{"templateHash":"12136972422887073332","parameters":{"adminPassword":{"type":"SecureString"}},"mode":"Incremental","provisioningState":"Succeeded","timestamp":"2023-07-11T08:17:13.401803Z","duration":"PT56.5047378S","correlationId":"f6f69848-c053-473e-b816-5a8e1e9ea245","providers":[{"namespace":"Microsoft.Network","resourceTypes":[{"resourceType":"virtualNetworks","locations":["westus"]},{"resourceType":"publicIPAddresses","locations":["westus"]},{"resourceType":"loadBalancers","locations":["westus"]}]},{"namespace":"Microsoft.Compute","resourceTypes":[{"resourceType":"virtualMachineScaleSets","locations":["westus"]}]}],"dependencies":[{"dependsOn":[{"id":"/subscriptions/00000000-0000-0000-0000-000000000000/resourceGroups/cli_test_vmss_create_with_policy_setting000001/providers/Microsoft.Network/virtualNetworks/vrfvmssVNET","resourceType":"Microsoft.Network/virtualNetworks","resourceName":"vrfvmssVNET"},{"id":"/subscriptions/00000000-0000-0000-0000-000000000000/resourceGroups/cli_test_vmss_create_with_policy_setting000001/providers/Microsoft.Network/publicIPAddresses/vrfvmssLBPublicIP","resourceType":"Microsoft.Network/publicIPAddresses","resourceName":"vrfvmssLBPublicIP"}],"id":"/subscriptions/00000000-0000-0000-0000-000000000000/resourceGroups/cli_test_vmss_create_with_policy_setting000001/providers/Microsoft.Network/loadBalancers/vrfvmssLB","resourceType":"Microsoft.Network/loadBalancers","resourceName":"vrfvmssLB"},{"dependsOn":[{"id":"/subscriptions/00000000-0000-0000-0000-000000000000/resourceGroups/cli_test_vmss_create_with_policy_setting000001/providers/Microsoft.Network/virtualNetworks/vrfvmssVNET","resourceType":"Microsoft.Network/virtualNetworks","resourceName":"vrfvmssVNET"},{"id":"/subscriptions/00000000-0000-0000-0000-000000000000/resourceGroups/cli_test_vmss_create_with_policy_setting000001/providers/Microsoft.Network/loadBalancers/vrfvmssLB","resourceType":"Microsoft.Network/loadBalancers","resourceName":"vrfvmssLB"}],"id":"/subscriptions/00000000-0000-0000-0000-000000000000/resourceGroups/cli_test_vmss_create_with_policy_setting000001/providers/Microsoft.Compute/virtualMachineScaleSets/vrfvmss","resourceType":"Microsoft.Compute/virtualMachineScaleSets","resourceName":"vrfvmss"}],"outputs":{"vmss":{"type":"Object","value":{"singlePlacementGroup":true,"orchestrationMode":"Uniform","upgradePolicy":{"mode":"Manual","rollingUpgradePolicy":{"maxBatchInstancePercent":40,"maxUnhealthyInstancePercent":40,"maxUnhealthyUpgradedInstancePercent":40,"pauseTimeBetweenBatches":"PT1S","prioritizeUnhealthyInstances":true,"maxSurge":false,"rollbackFailedInstancesOnPolicyBreach":false}},"virtualMachineProfile":{"osProfile":{"computerNamePrefix":"vrfvmd43e","adminUsername":"myadmin","linuxConfiguration":{"disablePasswordAuthentication":false,"provisionVMAgent":true,"enableVMAgentPlatformUpdates":false},"secrets":[],"allowExtensionOperations":true,"requireGuestProvisionSignal":true},"storageProfile":{"osDisk":{"osType":"Linux","createOption":"FromImage","caching":"ReadWrite","managedDisk":{"storageAccountType":"Premium_LRS"},"diskSizeGB":30},"imageReference":{"publisher":"Debian","offer":"debian-10","sku":"10","version":"latest"}},"networkProfile":{"networkInterfaceConfigurations":[{"name":"vrfvmd43eNic","properties":{"primary":true,"disableTcpStateTracking":false,"dnsSettings":{"dnsServers":[]},"enableIPForwarding":false,"ipConfigurations":[{"name":"vrfvmd43eIPConfig","properties":{"subnet":{"id":"/subscriptions/00000000-0000-0000-0000-000000000000/resourceGroups/cli_test_vmss_create_with_policy_setting000001/providers/Microsoft.Network/virtualNetworks/vrfvmssVNET/subnets/vrfvmssSubnet"},"privateIPAddressVersion":"IPv4","loadBalancerBackendAddressPools":[{"id":"/subscriptions/00000000-0000-0000-0000-000000000000/resourceGroups/cli_test_vmss_create_with_policy_setting000001/providers/Microsoft.Network/loadBalancers/vrfvmssLB/backendAddressPools/vrfvmssLBBEPool"}],"loadBalancerInboundNatPools":[{"id":"/subscriptions/00000000-0000-0000-0000-000000000000/resourceGroups/cli_test_vmss_create_with_policy_setting000001/providers/Microsoft.Network/loadBalancers/vrfvmssLB/inboundNatPools/vrfvmssLBNatPool"}]}}]}}]}},"provisioningState":"Succeeded","overprovision":true,"doNotRunExtensionsOnOverprovisionedVMs":false,"uniqueId":"074431fa-4d2d-41f3-981e-fba446e4bd70","timeCreated":"2023-07-11T08:16:42.8573047+00:00"}}},"outputResources":[{"id":"/subscriptions/00000000-0000-0000-0000-000000000000/resourceGroups/cli_test_vmss_create_with_policy_setting000001/providers/Microsoft.Compute/virtualMachineScaleSets/vrfvmss"},{"id":"/subscriptions/00000000-0000-0000-0000-000000000000/resourceGroups/cli_test_vmss_create_with_policy_setting000001/providers/Microsoft.Network/loadBalancers/vrfvmssLB"},{"id":"/subscriptions/00000000-0000-0000-0000-000000000000/resourceGroups/cli_test_vmss_create_with_policy_setting000001/providers/Microsoft.Network/publicIPAddresses/vrfvmssLBPublicIP"},{"id":"/subscriptions/00000000-0000-0000-0000-000000000000/resourceGroups/cli_test_vmss_create_with_policy_setting000001/providers/Microsoft.Network/virtualNetworks/vrfvmssVNET"}]}}'
->>>>>>> 13d0ab0a
-    headers:
-      cache-control:
-      - no-cache
-      content-length:
-<<<<<<< HEAD
-      - '5446'
-      content-type:
-      - application/json; charset=utf-8
-      date:
-      - Thu, 25 May 2023 14:00:05 GMT
-=======
+    headers:
+      cache-control:
+      - no-cache
+      content-length:
       - '5445'
       content-type:
       - application/json; charset=utf-8
       date:
       - Tue, 11 Jul 2023 08:17:21 GMT
->>>>>>> 13d0ab0a
       expires:
       - '-1'
       pragma:
@@ -911,12 +709,7 @@
       ParameterSetName:
       - -g -n
       User-Agent:
-<<<<<<< HEAD
-      - AZURECLI/2.47.0 azsdk-python-azure-mgmt-compute/29.1.0 Python/3.10.11 (Linux-5.15.0-1036-azure-x86_64-with-glibc2.31)
-        VSTS_7b238909-6802-4b65-b90d-184bca47f458_build_220_0
-=======
       - AZURECLI/2.50.0 azsdk-python-azure-mgmt-compute/30.0.0 Python/3.9.13 (Windows-10-10.0.22621-SP0)
->>>>>>> 13d0ab0a
     method: GET
     uri: https://management.azure.com/subscriptions/00000000-0000-0000-0000-000000000000/resourceGroups/cli_test_vmss_create_with_policy_setting000001/providers/Microsoft.Compute/virtualMachineScaleSets/vrfvmss?api-version=2023-03-01
   response:
@@ -932,11 +725,7 @@
         \"PT1S\",\r\n        \"prioritizeUnhealthyInstances\": true,\r\n        \"maxSurge\":
         false,\r\n        \"rollbackFailedInstancesOnPolicyBreach\": false\r\n      }\r\n
         \   },\r\n    \"virtualMachineProfile\": {\r\n      \"osProfile\": {\r\n        \"computerNamePrefix\":
-<<<<<<< HEAD
-        \"vrfvmd9d9\",\r\n        \"adminUsername\": \"myadmin\",\r\n        \"linuxConfiguration\":
-=======
         \"vrfvmd43e\",\r\n        \"adminUsername\": \"myadmin\",\r\n        \"linuxConfiguration\":
->>>>>>> 13d0ab0a
         {\r\n          \"disablePasswordAuthentication\": false,\r\n          \"provisionVMAgent\":
         true,\r\n          \"enableVMAgentPlatformUpdates\": false\r\n        },\r\n
         \       \"secrets\": [],\r\n        \"allowExtensionOperations\": true,\r\n
@@ -947,17 +736,10 @@
         \         \"diskSizeGB\": 30\r\n        },\r\n        \"imageReference\":
         {\r\n          \"publisher\": \"Debian\",\r\n          \"offer\": \"debian-10\",\r\n
         \         \"sku\": \"10\",\r\n          \"version\": \"latest\"\r\n        }\r\n
-<<<<<<< HEAD
-        \     },\r\n      \"networkProfile\": {\"networkInterfaceConfigurations\":[{\"name\":\"vrfvmd9d9Nic\",\"properties\":{\"primary\":true,\"disableTcpStateTracking\":false,\"dnsSettings\":{\"dnsServers\":[]},\"enableIPForwarding\":false,\"ipConfigurations\":[{\"name\":\"vrfvmd9d9IPConfig\",\"properties\":{\"subnet\":{\"id\":\"/subscriptions/00000000-0000-0000-0000-000000000000/resourceGroups/cli_test_vmss_create_with_policy_setting000001/providers/Microsoft.Network/virtualNetworks/vrfvmssVNET/subnets/vrfvmssSubnet\"},\"privateIPAddressVersion\":\"IPv4\",\"loadBalancerBackendAddressPools\":[{\"id\":\"/subscriptions/00000000-0000-0000-0000-000000000000/resourceGroups/cli_test_vmss_create_with_policy_setting000001/providers/Microsoft.Network/loadBalancers/vrfvmssLB/backendAddressPools/vrfvmssLBBEPool\"}],\"loadBalancerInboundNatPools\":[{\"id\":\"/subscriptions/00000000-0000-0000-0000-000000000000/resourceGroups/cli_test_vmss_create_with_policy_setting000001/providers/Microsoft.Network/loadBalancers/vrfvmssLB/inboundNatPools/vrfvmssLBNatPool\"}]}}]}}]}\r\n
-        \   },\r\n    \"provisioningState\": \"Succeeded\",\r\n    \"overprovision\":
-        true,\r\n    \"doNotRunExtensionsOnOverprovisionedVMs\": false,\r\n    \"uniqueId\":
-        \"f8232726-2b79-416f-9b0f-a85d60ae8237\",\r\n    \"timeCreated\": \"2023-05-25T13:59:12.2157221+00:00\"\r\n
-=======
         \     },\r\n      \"networkProfile\": {\"networkInterfaceConfigurations\":[{\"name\":\"vrfvmd43eNic\",\"properties\":{\"primary\":true,\"disableTcpStateTracking\":false,\"dnsSettings\":{\"dnsServers\":[]},\"enableIPForwarding\":false,\"ipConfigurations\":[{\"name\":\"vrfvmd43eIPConfig\",\"properties\":{\"subnet\":{\"id\":\"/subscriptions/00000000-0000-0000-0000-000000000000/resourceGroups/cli_test_vmss_create_with_policy_setting000001/providers/Microsoft.Network/virtualNetworks/vrfvmssVNET/subnets/vrfvmssSubnet\"},\"privateIPAddressVersion\":\"IPv4\",\"loadBalancerBackendAddressPools\":[{\"id\":\"/subscriptions/00000000-0000-0000-0000-000000000000/resourceGroups/cli_test_vmss_create_with_policy_setting000001/providers/Microsoft.Network/loadBalancers/vrfvmssLB/backendAddressPools/vrfvmssLBBEPool\"}],\"loadBalancerInboundNatPools\":[{\"id\":\"/subscriptions/00000000-0000-0000-0000-000000000000/resourceGroups/cli_test_vmss_create_with_policy_setting000001/providers/Microsoft.Network/loadBalancers/vrfvmssLB/inboundNatPools/vrfvmssLBNatPool\"}]}}]}}]}\r\n
         \   },\r\n    \"provisioningState\": \"Succeeded\",\r\n    \"overprovision\":
         true,\r\n    \"doNotRunExtensionsOnOverprovisionedVMs\": false,\r\n    \"uniqueId\":
         \"074431fa-4d2d-41f3-981e-fba446e4bd70\",\r\n    \"timeCreated\": \"2023-07-11T08:16:42.8573047+00:00\"\r\n
->>>>>>> 13d0ab0a
         \ }\r\n}"
     headers:
       cache-control:
@@ -967,11 +749,7 @@
       content-type:
       - application/json; charset=utf-8
       date:
-<<<<<<< HEAD
-      - Thu, 25 May 2023 14:00:06 GMT
-=======
       - Tue, 11 Jul 2023 08:17:22 GMT
->>>>>>> 13d0ab0a
       expires:
       - '-1'
       pragma:
@@ -988,11 +766,7 @@
       x-content-type-options:
       - nosniff
       x-ms-ratelimit-remaining-resource:
-<<<<<<< HEAD
-      - Microsoft.Compute/GetVMScaleSet3Min;369,Microsoft.Compute/GetVMScaleSet30Min;2478
-=======
       - Microsoft.Compute/GetVMScaleSet3Min;362,Microsoft.Compute/GetVMScaleSet30Min;2475
->>>>>>> 13d0ab0a
     status:
       code: 200
       message: OK
